/*
Copyright (c) by respective owners including Yahoo!, Microsoft, and
individual contributors. All rights reserved.  Released under a BSD
license as described in the file LICENSE.
 *///
// MurmurHash3, by Austin Appleby
//
// Originals at:
// http://code.google.com/p/smhasher/source/browse/trunk/MurmurHash3.cpp
// http://code.google.com/p/smhasher/source/browse/trunk/MurmurHash3.h
//
// Notes:
// 1) this code assumes we can read a 4-byte value from any address
//    without crashing (i.e non aligned access is supported). This is
//    not a problem on Intel/x86/AMD64 machines (including new Macs)
// 2) It produces different results on little-endian and big-endian machines.
//
// Adopted for VW and contributed by Ariel Faigon.
//

//-----------------------------------------------------------------------------
// MurmurHash3 was written by Austin Appleby, and is placed in the public
// domain. The author hereby disclaims copyright to this source code.

// Note - The x86 and x64 versions do _not_ produce the same results, as the
// algorithms are optimized for their respective platforms. You can still
// compile and run any of them on any platform, but your performance with the
// non-native version will be less than optimal.
//----
#pragma once

#include "future_compat.h"

#include <sys/types.h>

#include <cstdint>

namespace VW
{
namespace details
{
<<<<<<< HEAD
// All modern compilers will optimize this to the rotate intrinsic.
constexpr inline uint32_t rotl32(uint32_t x, int8_t r) noexcept { return (x << r) | (x >> (32 - r)); }

//-----------------------------------------------------------------------------
// Finalization mix - force all bits of a hash block to avalanche
VW_STD14_CONSTEXPR static inline uint32_t fmix(uint32_t h) noexcept
{
  h ^= h >> 16;
  h *= 0x85ebca6b;
  h ^= h >> 13;
  h *= 0xc2b2ae35;
  h ^= h >> 16;

=======

// All modern compilers will optimize this to the rotate intrinsic.
constexpr inline uint32_t rotl32(uint32_t x, int8_t r) noexcept { return (x << r) | (x >> (32 - r)); }

//-----------------------------------------------------------------------------
// Finalization mix - force all bits of a hash block to avalanche
VW_STD14_CONSTEXPR static inline uint32_t fmix(uint32_t h) noexcept
{
  h ^= h >> 16;
  h *= 0x85ebca6b;
  h ^= h >> 13;
  h *= 0xc2b2ae35;
  h ^= h >> 16;

>>>>>>> 914cbae2
  return h;
}

//-----------------------------------------------------------------------------
// Block read - if your platform needs to do endian-swapping or can only
// handle aligned reads, do the conversion here
constexpr static inline uint32_t getblock(const uint32_t* p, int i) noexcept { return p[i]; }

}  // namespace details

VW_STD14_CONSTEXPR inline uint64_t uniform_hash(const void* key, size_t len, uint64_t seed)
{
  const uint8_t* data = static_cast<const uint8_t*>(key);
  const int nblocks = static_cast<int>(len) / 4;

  uint32_t h1 = static_cast<uint32_t>(seed);

  const uint32_t c1 = 0xcc9e2d51;
  const uint32_t c2 = 0x1b873593;

  // --- body
  const uint32_t* blocks = (const uint32_t*)(data + nblocks * 4);

  for (int i = -nblocks; i; i++)
  {
    uint32_t k1 = details::getblock(blocks, i);

    k1 *= c1;
    k1 = details::rotl32(k1, 15);
    k1 *= c2;

    h1 ^= k1;
    h1 = details::rotl32(h1, 13);
    h1 = h1 * 5 + 0xe6546b64;
  }

  // --- tail
  const uint8_t* tail = data + nblocks * 4;

  uint32_t k1 = 0;

  // The 'fall through' comments below silence the implicit-fallthrough warning introduced in GCC 7.
  // Once we move to C++17 these should be replaced with the [[fallthrough]] attribute.
  switch (len & 3u)
  {
    case 3:
      k1 ^= tail[2] << 16;
      VW_FALLTHROUGH
    case 2:
      k1 ^= tail[1] << 8;
      VW_FALLTHROUGH
    case 1:
      k1 ^= tail[0];
      k1 *= c1;
      k1 = details::rotl32(k1, 15);
      k1 *= c2;
      h1 ^= k1;
      VW_FALLTHROUGH
    default:
      break;
  }

  // --- finalization
  h1 ^= len;

  return details::fmix(h1);
}
}  // namespace VW

VW_DEPRECATED("uniform_hash has been moved into VW namespace")
VW_STD14_CONSTEXPR inline uint64_t uniform_hash(const void* key, size_t len, uint64_t seed)
{
  return VW::uniform_hash(key, len, seed);
}<|MERGE_RESOLUTION|>--- conflicted
+++ resolved
@@ -39,21 +39,6 @@
 {
 namespace details
 {
-<<<<<<< HEAD
-// All modern compilers will optimize this to the rotate intrinsic.
-constexpr inline uint32_t rotl32(uint32_t x, int8_t r) noexcept { return (x << r) | (x >> (32 - r)); }
-
-//-----------------------------------------------------------------------------
-// Finalization mix - force all bits of a hash block to avalanche
-VW_STD14_CONSTEXPR static inline uint32_t fmix(uint32_t h) noexcept
-{
-  h ^= h >> 16;
-  h *= 0x85ebca6b;
-  h ^= h >> 13;
-  h *= 0xc2b2ae35;
-  h ^= h >> 16;
-
-=======
 
 // All modern compilers will optimize this to the rotate intrinsic.
 constexpr inline uint32_t rotl32(uint32_t x, int8_t r) noexcept { return (x << r) | (x >> (32 - r)); }
@@ -68,7 +53,6 @@
   h *= 0xc2b2ae35;
   h ^= h >> 16;
 
->>>>>>> 914cbae2
   return h;
 }
 

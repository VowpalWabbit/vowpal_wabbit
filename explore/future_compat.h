--- conflicted
+++ resolved
@@ -60,10 +60,7 @@
 #  define VW_WARNING_DISABLE_CAST_FUNC_TYPE
 #elif defined(__GNUC__) || defined(__clang__)
 #  define VW_WARNING_DISABLE_DEPRECATED_USAGE VW_WARNING_DISABLE("-Wdeprecated-declarations")
-<<<<<<< HEAD
-=======
 #  define VW_WARNING_DISABLE_BADLY_FORMED_XML
->>>>>>> d626fd3a
 #  define VW_WARNING_DISABLE_CPP_17_LANG_EXT
 
     // This warning was added in GCC 8
@@ -77,9 +74,6 @@
 #else
     #define VW_WARNING_DISABLE_DEPRECATED_USAGE
     #define VW_WARNING_DISABLE_CLASS_MEMACCESS
-<<<<<<< HEAD
-=======
 #  define VW_WARNING_DISABLE_BADLY_FORMED_XML
->>>>>>> d626fd3a
 #  define VW_WARNING_DISABLE_CPP_17_LANG_EXT
 #endif
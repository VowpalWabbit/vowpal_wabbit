--- conflicted
+++ resolved
@@ -95,16 +95,10 @@
 	u32 m_count;
 };
 
-<<<<<<< HEAD
 const size_t max_int = 100000;
 const float max_float = max_int;
 const float min_float = 0.00001;
-=======
- const size_t max_int = 100000;
- const float max_float = max_int;
- const float min_float = 0.00001;
- const size_t max_digits = roundf(- log(min_float) / log (10.));
->>>>>>> 467cb90d
+const size_t max_digits = roundf(- log(min_float) / log (10.));
 	
 class BaseContext : Serializable
 {
@@ -116,71 +110,20 @@
 		Feature* features = nullptr;
 		size_t num_features;
 		Get_Features(num_features, features);
-		if ((features != nullptr) && (num_features > 0))
+		if (features != nullptr && num_features > 0)
 		{
 			char feature_str[35] = { 0 };
 
 			for (size_t i = 0; i < num_features; i++)
 			{
-				int chars = 0;
 				if (i == 0)
-					chars = sprintf(feature_str, "%d:", features[i].Id);
+					sprintf(feature_str, "%d:%g", features[i].Id, features[i].Value);
 				else
-					chars = sprintf(feature_str, " %d:", features[i].Id);
-
-				print_float(feature_str + chars, features[i].Value);
+					sprintf(feature_str, " %d:%g", features[i].Id, features[i].Value);
+
 				stream.append(feature_str);
 			}
 		}
-	}
-
-	//TODO: The next two functions need to be moved elsewhere, perhaps to NumberUtils in utility.h
-	template<bool trailing_zeros>
-	void print_mantissa(char*& begin, float f)
-	{ // helper for print_float
-		char values[10];
-		size_t v = (size_t)f;
-		int digit = 0;
-		int first_nonzero = 0;
-		for (size_t max = 1; max <= v; ++digit)
-		{
-			size_t max_next = max * 10;
-			char v_mod = v % max_next / max;
-			if (!trailing_zeros && v_mod != '\0' && first_nonzero == 0)
-				first_nonzero = digit;
-			values[digit] = 48 + v_mod;
-			max = max_next;
-		}
-		while (digit > first_nonzero)
-			*begin++ = values[--digit];
-	}
-
-	void print_float(char* begin, float f)
-	{ // Cover the childrens eyes, this is a custom float printer, x4 faster than sprintf.
-		bool sign = false;
-		if (f < 0.f)
-			sign = true;
-		float unsigned_f = fabsf(f);
-		if (unsigned_f < max_float && unsigned_f > min_float)
-		{
-			if (sign)
-				*begin++ = '-';
-			print_mantissa<true>(begin, unsigned_f);
-			unsigned_f -= (size_t)unsigned_f;
-			unsigned_f /= min_float;
-			if (unsigned_f >= 1.f)
-				*begin++ = '.';
-			print_mantissa<false>(begin, unsigned_f);
-		}
-		else if (unsigned_f == 0.)
-			*begin++ = '0';
-		else
-		{
-			sprintf(begin, "%f", f);
-			return;
-		}
-		*begin = '\0';
-		return;
 	}
 
 	friend class Interaction;
@@ -231,27 +174,6 @@
 		m_is_copy = is_copy;
 	}
 
-<<<<<<< HEAD
-=======
-	void Serialize(std::string& stream)
-	{
-		if (m_common_features != nullptr && m_num_features > 0)
-		{
-			char feature_str[35] = { 0 };
-
-			for (size_t i = 0; i < m_num_features; i++)
-			{
-			  if (i == 0)
-			    sprintf(feature_str, "%d:%g", m_common_features[i].Id, m_common_features[i].Value);
-			  else
-			    sprintf(feature_str, " %d:%g", m_common_features[i].Id, m_common_features[i].Value);
-			  
-			  stream.append(feature_str);
-			}
-		}
-	}
-
->>>>>>> 467cb90d
 	Context* Copy()
 	{
 		Feature* features = nullptr;

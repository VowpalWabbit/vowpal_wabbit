<<<<<<< HEAD
#include "libsearch.h"
#include "vw/core/vw.h"

#include <stdio.h>
#include <stdlib.h>  // for system
=======
#include "../vowpalwabbit/vw.h"
#include "libsearch.h"

#include <stdio.h>
#include <stdlib.h> // for system
>>>>>>> 75e877af

#include <fstream>
#include <iostream>
#include <string>
#include <utility>
#include <vector>

using std::cerr;
using std::endl;

size_t sed(const std::string &s1, const std::string &s2, size_t subst_cost=1, size_t ins_cost=1, size_t del_cost=1);

action char2action(char c)    // 1=EOS, 2=' ', 3..28=a..z, 29=other
{
  if (c == '$') { return 1; }
  if (c == ' ') { return 2; }
  if (c >= 'a' && c <= 'z') { return (action)(c - 'a' + 3); }
  return 29;
}

char action2char(action a)
{
  if (a == 1) { return '$'; }
  if (a == 2) { return ' '; }
  if (a >= 3 && a <= 28) { return (char)(a - 3 + 'a'); }
  return '_';
}

struct nextstr
{ char c;
  float cw;
  std::string s;
  float sw;
  nextstr(char _c, float _cw, std::string _s, float _sw) : c(_c), cw(_cw), s(std::move(_s)), sw(_sw) {}
};

inline float min_float(float a, float b) { return (a < b) ? a : b; }

class Trie
{
public:
  Trie() : terminus(false), count(0), max_count(0), max_string("") {}

  ~Trie()
  {
    for (Trie* t : children) { delete t; }
  }

  Trie* step(const char c)
  { size_t id = char2action(c) - 1;
    if (children.size() <= id) { return nullptr; }
    return children[id];
  }

  void insert(const char*str, size_t c=1)
  { if (str == nullptr || *str == 0)
    { terminus += c;
      count    += c;
    }
    else
    { count += c;
      size_t id = char2action(*str) - 1;
      while (children.size() <= id) { children.push_back(nullptr); }
      if (children[id] == nullptr) { children[id] = new Trie(); }
      children[id]->insert(str+1, c);
    }
  }

  size_t contains(const char*str)
  {
    if (str == nullptr || *str == 0) { return terminus; }
    size_t id = char2action(*str) - 1;
    if (children.size() <= id) { return 0; }
    if (children[id] == nullptr) { return 0; }
    return children[id]->contains(str+1);
  }

  void get_next(const char*prefix, std::vector<nextstr>& next)
  { if (prefix == nullptr || *prefix == 0)
    { next.clear();
      float c = 1.0f / (float)count;
      next.push_back(nextstr('$', std::log(1.0f + c * (float)terminus), max_string, std::log(1.0f + (float)max_count)));
      for (size_t id = 0; id < children.size(); id++)
      {
        if (children[id])
        {
          next.push_back(nextstr(action2char((action)(id + 1)), c * (float)children[id]->count,
              children[id]->max_string, std::log(1.0f + (float)children[id]->max_count)));
        }
      }
    }
    else
    { size_t id = char2action(*prefix) - 1;
      if (children.size() <= id) { return; }
      if (children[id] == nullptr) { return; }
      children[id]->get_next(prefix+1, next);
    }
  }

  void build_max(const std::string& prefix = "")
  { max_count = terminus;
    max_string = prefix;
    for (size_t id = 0; id < children.size(); id++)
    {
      if (children[id])
      { char c = action2char((action)(id + 1));
        children[id]->build_max(prefix + c);
        if (children[id]->max_count > max_count)
        { max_count  = children[id]->max_count;
          max_string = children[id]->max_string;
        }
      }
    }
  }

  void print(char c='^', size_t indent=0)
  { cerr << std::string(indent*2, ' ');
    cerr << '\'' << c << "' " << count << " [max_string=" << max_string << " max_count=" << max_count << "]" << endl;
    for (size_t i = 0; i < children.size(); i++)
    {
      if (children[i]) { children[i]->print(action2char((action)(i + 1)), indent + 1); }
    }
  }

private:
  size_t terminus;   // count of words that end here?
  size_t count;      // count of all words under here (including us)
  size_t max_count;  // count of most frequent word under here
  std::string max_string; // the corresponding std::string
  std::vector<Trie*> children;
};

class IncrementalEditDistance
{
public:
  IncrementalEditDistance(std::string& target, size_t subst_cost=1, size_t ins_cost=1, size_t del_cost=1)
    : target(target), subst_cost(subst_cost), ins_cost(ins_cost), del_cost(del_cost), N(target.length()), output_string("")
  { prev_row = new size_t[N+1];
    cur_row  = new size_t[N+1];

    for (size_t n = 0; n <= N; n++) { prev_row[n] = del_cost * n; }

    prev_row_min = 0;
  }

  void append(char c)
  { output_string += c;
    cur_row[0] = prev_row[0] + ins_cost;
    prev_row_min = cur_row[0];
    for (size_t n=1; n<=N; n++)
    { cur_row[n] = min3( prev_row[n] + ins_cost,
                         prev_row[n-1] + ((target[n-1] == c) ? 0 : subst_cost),
                         cur_row[n-1] + del_cost );
      prev_row_min = std::min(prev_row_min, cur_row[n]);
    }
    // swap cur_row and prev_row
    size_t* tmp = cur_row;
    cur_row = prev_row;
    prev_row = tmp;
  }

  void append(const std::string& s)
  {
    for (char c : s) { append(c); }
  }

  std::vector<char>& next()
  { A.clear();
    for (size_t n=0; n<=N; n++)
    {
      if (prev_row[n] == prev_row_min) { A.push_back((n < N) ? target[n] : '$'); }
    }
    return A;
  }

  std::vector<std::pair<action,float>> all_next()
  {
    std::vector<std::pair<action, float>> B;
    for (action a = 1; a <= 29; a++) { B.push_back(std::make_pair(a, 1.f)); }

    B[char2action('$') - 1].second = min_float(100.f, (float)(prev_row[N] - prev_row_min));

    for (action n = 0; n < N; n++)
    {
      if (prev_row[n] == prev_row_min) { B[char2action(target[n]) - 1].second = 0.f; }
    }
    return B;
  }

  std::string out() { return output_string; }
  size_t distance() { return prev_row_min; }
  size_t finish_distance()
  {  // find last occurrence of prev_row_min
    int n = (int)N;
    while (n >= 0 && prev_row[n] > prev_row_min) { n--; }
    return (N-n) * ins_cost + prev_row_min;
  }

  ~IncrementalEditDistance() { delete[] prev_row; delete[] cur_row; }

private:
  size_t* prev_row;
  size_t* cur_row;
  std::string  target;
  size_t  subst_cost, ins_cost, del_cost, prev_row_min, N;
  std::string  output_string;
  std::vector<char> A;

  inline size_t min3(size_t a, size_t b, size_t c) { return (a < b) ? (a < c) ? a : c : (b < c) ? b : c; }
};

struct input
{ std::string in;
  std::string out;
  float weight;
  input(std::string _in, std::string _out, float _weight) : in(std::move(_in)), out(std::move(_out)), weight(_weight) {}
  input(std::string _in, std::string _out) : in(std::move(_in)), out(std::move(_out)), weight(1.) {}
  input(const std::string& _in) : in(_in), out(_in), weight(1.) {}
  input() : weight(1.) {}
};

using output = std::string;

float max_cost = 100.;

float get_or_one(std::vector<std::pair<char,size_t> >& v, char c)
{ // TODO: could binary search
  for (auto& p : v)
  {
    if (p.first == c) { return min_float(max_cost, (float)p.second); }
  }
  return 1.;
}

class Generator : public SearchTask<input, output>
{
public:
  Generator(VW::workspace& vw_obj, Trie* _dict = nullptr)
      : SearchTask<input, output>(vw_obj), dist(0), dict(_dict)  // must run parent constructor!
  {
    // TODO: if action costs is specified but no allowed actions provided, don't segfault :P
    sch.set_options(Search::AUTO_CONDITION_FEATURES | Search::NO_CACHING | Search::ACTION_COSTS);
    HookTask::task_data& d = *sch.get_task_data<HookTask::task_data>();
    if (d.num_actions != 29)
    {
      THROW("Error: d.num_actions was not 29");
    }
  }

  void _run(Search::search& sch, input& in, output& out)
  { IncrementalEditDistance ied(in.out);

    auto& vw_obj = sch.get_vw_pointer_unsafe();

    VW::v_array<action> ref;
    int N = (int)in.in.length();
    out = "^";
   std::vector<nextstr> next;
    for (int m=1; m<=N*2; m++)     // at most |in|*2 outputs
    {
      VW::example ex;

      // length info
      auto ns_hash_l = VW::hash_space(vw_obj, "l");
      auto& fs_l = ex.feature_space['l'];
      ex.indices.push_back('l');
      fs_l.push_back(static_cast<float>(N), VW::hash_feature(vw_obj, "in", ns_hash_l));
      fs_l.push_back(static_cast<float>(m), VW::hash_feature(vw_obj, "out", ns_hash_l));
      if (N != m) { fs_l.push_back(static_cast<float>(N - m), VW::hash_feature(vw_obj, "diff", ns_hash_l)); }

      // suffixes thus far
      auto ns_hash_s = VW::hash_space(vw_obj, "s");
      auto& fs_s = ex.feature_space['s'];
      ex.indices.push_back('s');
      std::string tmp("$");
      for (int i=m; i >= m-15 && i >= 0; i--)
      {
        std::stringstream ss;
        ss << out[i] << tmp;
        tmp = ss.str();
        fs_s.push_back(1.f, VW::hash_feature(vw_obj, "p=" + tmp, ns_hash_s));
      }

      // characters thus far
      auto ns_hash_c = VW::hash_space(vw_obj, "c");
      auto& fs_c = ex.feature_space['c'];
      ex.indices.push_back('c');
      for (char c : out) { fs_c.push_back(1.f, VW::hash_feature(vw_obj, "c=" + std::string(1, c), ns_hash_c)); }
      fs_c.push_back(1.f, VW::hash_feature(vw_obj, "c=$", ns_hash_c));

      // words thus far
      auto ns_hash_w = VW::hash_space(vw_obj, "w");
      auto& fs_w = ex.feature_space['w'];
      ex.indices.push_back('w');
      tmp = "";
      for (char c : out)
      {
        if (c == '^') { continue; }
        if (c == ' ')
        {
          fs_w.push_back(1.f, VW::hash_feature(vw_obj, "w=" + tmp + "$", ns_hash_w));
          tmp = "";
        }
        else
        {
          tmp += c;
        }
      }
      fs_w.push_back(1.f, VW::hash_feature(vw_obj, "w=" + tmp, ns_hash_w));

      // do we match the trie?
      if (dict)
      { next.clear();
        dict->get_next(nullptr, next);

        auto ns_hash_d = VW::hash_space(vw_obj, "d");
        auto& fs_d = ex.feature_space['d'];
        ex.indices.push_back('d');

        char best_char = '~'; float best_count = 0.;
        for (const auto& xx : next)
        {
          if (xx.cw > 0.) { fs_d.push_back(xx.cw, VW::hash_feature(vw_obj, "c=" + std::string(1, xx.c), ns_hash_d)); }
          if (xx.sw > 0.) { fs_d.push_back(xx.sw, VW::hash_feature(vw_obj, "mc=" + xx.s, ns_hash_d)); }
          if (xx.sw > best_count)
          {
            best_count = xx.sw;
            best_char = xx.c;
          }
        }
        if (best_count > 0.)
        { fs_d.push_back(best_count, VW::hash_feature(vw_obj, "best=" + std::string(1, best_char), ns_hash_d)); }
      }

      // input
      /*
      ex(vw_namespace('i'));
      ex("c=^");
      for (int n=0; n<N; n++)
        ex("c=" + in.in[n]);
      ex("c=$");
      */
      auto ns_hash_i = VW::hash_space(vw_obj, "i");
      auto& fs_i = ex.feature_space['i'];
      ex.indices.push_back('i');
      tmp = "";
      for (char c : in.in)
      { if (c == ' ')
        {
          fs_i.push_back(1.f, VW::hash_feature(vw_obj, "w=" + tmp, ns_hash_i));
          tmp = "";
        }
        else
        {
          tmp += c;
        }
      }
      fs_i.push_back(1.f, VW::hash_feature(vw_obj, "w=" + tmp, ns_hash_i));

      ref.clear();

      /*
      std::vector<char>& best = ied.next();
      if (best.size() == 0) ref.push_back( char2action('$') );
      else for (char c : best) ref.push_back( char2action(c) );
      char c = action2char( Search::predictor(sch, m)
                            .set_input(* ex.get())
                            .set_oracle(ref)
                            .predict() );
      */
      VW::setup_example(vw_obj, &ex);
      std::vector<std::pair<action,float> > all = ied.all_next();
      char c = action2char(Search::predictor(sch, m).set_input(ex).set_allowed(all).predict());

      VW::finish_example(vw_obj, ex);

      if (c == '$') { break; }
      out += c;
      ied.append(c);
      if (dict) { dict = dict->step(c); }
    }

    dist = ied.finish_distance();
    sch.loss((float)dist * in.weight);
  }

  size_t get_dist() { return dist; }

private:
  size_t dist;
  Trie* dict;
};

void run_easy()
{
  VW::workspace& vw_obj = *VW::initialize(
      "--search 29 --quiet --search_task hook --example_queue_limit 1024 --search_rollin learn --search_rollout none");
  Generator task(vw_obj);
  output out("");

  std::vector<input> training_data =
  { input("maison", "house"),
    input("lune", "moon"),
    input("petite lune", "little moon"),
    input("la fleur", "the flower"),
    input("petite maison", "little house"),
    input("fleur", "flower"),
    input("la maison", "the house"),
    input("grande lune", "big moon"),
    input("grande fleur", "big flower")
  };
  std::vector<input> test_data =
  { input("petite fleur", "little flower"),
    input("grande maison", "big house")
  };
  for (size_t i=0; i<100; i++)
  { //if (i == 9999) max_cost = 1.;
    if (i % 10 == 0) { cerr << '.'; }
    for (auto x : training_data) { task.learn(x, out); }
  }
  cerr << endl;

  for (auto x : training_data)
  { task.predict(x, out);
    cerr << "output = " << out << endl;
  }
  for (auto x : test_data)
  { task.predict(x, out);
    cerr << "output = " << out << endl;
  }
}

Trie load_dictionary(const char* fname)
{ std::ifstream h(fname);
  Trie t;
  std::string line;
  while (getline(h,line))
  { const char* str = line.c_str();
    char* space = (char*)strchr(str, ' ');
    if (space)
    { *space = 0;
      space++;
      t.insert(space, atoi(str));
    }
    else
    {
      t.insert(str);
    }
  }
  return t;
}

void run_istream(Generator& gen, const char* fname, bool is_learn=true, size_t print_every=0)
{ std::ifstream h(fname);
  if (!h.is_open())
  {
    THROW("cannot open file " << fname);
  }
  std::string line;
  output out;
  size_t n = 0;
  float dist = 0.;
  float weight = 0.;
  while (getline(h, line))
  { n++;
    if (n % 500 == 0) { cerr << '.'; }
    size_t i = line.find(" ||| ");
    size_t j = line.find(" ||| ", i+1);
    if (i == std::string::npos || j == std::string::npos)
    { cerr << "skipping line " << n << ": '" << line << "'" << endl;
      continue;
    }
    input dat(line.substr(j+5), line.substr(i+5,j-i-5), (float)(atof(line.substr(0,i).c_str())/10.));
    weight += dat.weight;
    if (is_learn) { gen.learn(dat, out); }
    else
    { gen.predict(dat, out);
      if (print_every > 0 && (n % print_every == 0))
      { std::cout << gen.get_dist() << "\t" << out << "\t\t\t" << dat.in << " ||| " << dat.out << endl; }
      dist += dat.weight * (float)gen.get_dist();
    }
  }
  if (n > 500) { cerr << endl; }
  if (!is_learn) { std::cout << "AVERAGE DISTANCE: " << (dist / weight) << endl; }
}

void train()
{ // initialize VW as usual, but use 'hook' as the search_task
  Trie dict = load_dictionary("phrase-table.vocab");
  dict.build_max();
  //dict.print();

  std::string init_str(
      "--search 29 -b 28 --quiet --search_task hook --example_queue_limit 1024 --search_rollin learn --search_rollout "
      "none -q i: --ngram i15 --skips i5 --ngram c15 --ngram w6 --skips c3 --skips w3");  //  --search_use_passthrough_repr");
                                                                                          //  // -q si -q wi -q ci -q di
                                                                                          //  -f my_model
  VW::workspace* vw_obj = VW::initialize(init_str);
  cerr << init_str << endl;
  // Generator gen(*vw_obj, nullptr); // &dict);
  for (size_t pass=1; pass<=20; pass++)
  {
    cerr << "===== pass " << pass << " =====" << endl;
    // run_istream(gen, "phrase-table.tr", true);
    // run_istream(gen, "phrase-table.tr", false, 300000);
    // run_istream(gen, "phrase-table.te", false, 100000);
    run_easy();
  }
  VW::finish(*vw_obj);
}

void predict()
{
  VW::workspace& vw_obj = *VW::initialize("--quiet -t --example_queue_limit 1024 -i my_model");
  //run(vw_obj);
  VW::finish(vw_obj);
}

int main(int argc, char *argv[])
{ /*
  std::string target(argv[1]);
  cerr << "target = " << target << endl;
  IncrementalEditDistance ied(target);
  cerr << "^: ";
  for (size_t i=0; i<=strlen(argv[2]); i++) {
   std::vector< std::pair<action,float> > next = ied.all_next();
    for (auto& p : next)
      cerr << action2char(p.first) << ' ' << p.second << "\t";
    cerr << endl;
    cerr << argv[2][i] << ": ";
    ied.append(argv[2][i]);
  }
  cerr << endl;
  */
  /*
  std::string target("abcde");
  IncrementalEditDistance ied(target);
  ied.append(std::string("cde"));
  while (true) {
   std::vector<char>& best = ied.next();
    cerr << ied.out() << " / " << ied.distance() << " -> "; for (char c : best) cerr << c; cerr << endl;
    char c = best[0];
    if (c == '$') break;
    ied.append(c);
  }
  cerr << "final: " << ied.distance() << "\t" << ied.out() << endl;
  return 0;
  */
  train();
  //predict();
  //run_easy();
}<|MERGE_RESOLUTION|>--- conflicted
+++ resolved
@@ -1,16 +1,8 @@
-<<<<<<< HEAD
 #include "libsearch.h"
 #include "vw/core/vw.h"
 
 #include <stdio.h>
 #include <stdlib.h>  // for system
-=======
-#include "../vowpalwabbit/vw.h"
-#include "libsearch.h"
-
-#include <stdio.h>
-#include <stdlib.h> // for system
->>>>>>> 75e877af
 
 #include <fstream>
 #include <iostream>

package vowpalWabbit.learner;

import org.junit.Rule;
import org.junit.Test;
import org.junit.rules.TemporaryFolder;
import vowpalWabbit.VWTestHelper;

import java.io.IOException;

import static org.junit.Assert.assertArrayEquals;

/**
 * Created by jmorra on 10/2/15.
 */
public class VWMulticlassLearnerTest extends VWTestHelper {
    @Rule
    public TemporaryFolder temporaryFolder = new TemporaryFolder();

    @Test
    public void testContextualBandits() throws IOException {
        // Note that the expected values in this test were obtained by running
        // vw from the command line as follows
        // echo -e "1:2:0.4 | a c\n3:0.5:0.2 | b d\n4:1.2:0.5 | a b c\n2:1:0.3 | b c\n3:1.5:0.7 | a d" | ../vowpalwabbit/vw --cb 4 -f cb.model -p cb.train.out
        // echo -e "1:2 3:5 4:1:0.6 | a c d\n1:0.5 2:1:0.4 3:2 4:1.5 | c d" | ../vowpalwabbit/vw -i cb.model -t -p cb.out
        String[] train = new String[]{
            "1:2:0.4 | a c",
            "3:0.5:0.2 | b d",
            "4:1.2:0.5 | a b c",
            "2:1:0.3 | b c",
            "3:1.5:0.7 | a d"
        };
        String cbModel = temporaryFolder.newFile().getAbsolutePath();
        VWMulticlassLearner vw = VWLearners.create("--quiet --cb 4 -f " + cbModel);
        int[] trainPreds = new int[train.length];
        for (int i=0; i<train.length; ++i) {
            trainPreds[i] = vw.learn(train[i]);
        }
        int[] expectedTrainPreds = new int[]{1, 2, 2, 2, 2};
        vw.close();

        assertArrayEquals(expectedTrainPreds, trainPreds);

        vw = VWLearners.create("--quiet -t -i " + cbModel);
        String[] test = new String[]{
            "1:2 3:5 4:1:0.6 | a c d",
            "1:0.5 2:1:0.4 3:2 4:1.5 | c d"
        };

        int[] testPreds = new int[test.length];
        for (int i=0; i<testPreds.length; ++i) {
            testPreds[i] = vw.predict(test[i]);
        }
        int[] expectedTestPreds = new int[]{4, 4};
        vw.close();
        assertArrayEquals(expectedTestPreds, testPreds);
    }

    @Test
    public void csoaa() throws IOException {
        // Note that the expected values in this test were obtained by running
        // vw from the command line as follows
        // echo -e "1:1.0 | a \n2:1.0 | b\n3:1.0 | c\n1:2.0 2:1.0 | a b\n2:1.0 3:3.0 | b c\n1:3.0 3:1.0 | a c\n2:3.0 | d" | vw --csoaa 3 -f multilabel.model -p multilabel.train.out
        // echo -e "1:1.0 | a \n2:1.0 | b\n3:1.0 | c\n1:2.0 2:1.0 | a b\n2:1.0 3:3.0 | b c\n1:3.0 3:1.0 | a c\n2:3.0 | d" | vw -t -i multilabel.model -p multilabel.test.out
        String[] train = new String[]{
                "1:1.0 a1_expect_1| a",
                "2:1.0 b1_expect_2| b",
                "3:1.0 c1_expect_3| c",
                "1:2.0 2:1.0 ab1_expect_2| a b",
                "2:1.0 3:3.0 bc1_expect_2| b c",
                "1:3.0 3:1.0 ac1_expect_3| a c",
                "2:3.0 d1_expect_2| d"
        };
        String model = temporaryFolder.newFile().getAbsolutePath();
        VWMulticlassLearner vw = VWLearners.create("--quiet --csoaa 3 -f " + model);
        for (String aTrain : train) {
            vw.learn(aTrain);
        }
        vw.close();

        int[] expectedTestPreds = new int[]{1, 2, 3, 2, 2, 3, 2};
        vw = VWLearners.create("--quiet -t -i " + model);
        int[] testPreds = new int[expectedTestPreds.length];
        for (int i=0; i<train.length; ++i) {
            testPreds[i] = vw.predict(train[i]);
        }

        assertArrayEquals(expectedTestPreds, testPreds);
        vw.close();
    }
<<<<<<< HEAD

    @Test
    public void searn() throws IOException {
        /**
         * Equivalent to:
         * 
         * echo -e
         * "1  |w a\n2  |w b\n3  |w c\n3  |w d\n\n2  |w e\n\n1  |w f\n1  |w g\n1  |w h\n\n1  |w i\n1  |w j\n\n2  |w k\n3  |w l\n\n1  |w m\n1  |w n\n1  |w o\n2  |w p\n\n1  |w i\n2  |w k\n3  |w l\n3  |w d"
         * | bin/vw --quiet -b 24 -c --search_task sequence --search 45
         * --search_neighbor_features -1:w,1:w --affix -1w,+1w -f
         * toy_searn.model
         * 
         * echo -e "  |w i\n  |w j\n  |w k\n\n" | bin/vw --quiet -t -i toy_searn.model -p stdout
         */
        String[][] train = new String[][] {
                new String[]{"1  |w a", "2  |w b", "3  |w c", "3  |w d"},
                new String[]{"2  |w e"},
                new String[]{"1  |w f", "1  |w g", "1  |w h"},
                new String[]{"1  |w i", "1  |w j"},
                new String[]{"2  |w k", "3  |w l"},
                new String[]{"1  |w m", "1  |w n", "1  |w o", "2  |w p"},
                new String[]{"1  |w i", "2  |w k", "3  |w l", "3  |w d"}
        };
        String model = temporaryFolder.newFile().getAbsolutePath();
        VWMulticlassLearner vw = VWLearners
                .create("--quiet -b 24 -c --search_task sequence --search 45 --search_neighbor_features -1:w,1:w --affix -1w,+1w -f "
                        + model);
        for (String[] aTrain : train) {
            vw.learn(aTrain);
        }
        vw.close();
        // expecting int index value of the classes if predictMultiple was called
        int[] expectedTestPreds = new int[]{1, 1, 2};
        // expecting string of int index value of the classes if predictMultipleNamedLabels was called, without name labels provided in the model
        String[] expectedTestPredStrs = new String[]{"1", "1", "2"};
        // testing examples
        String[] testInput = new String[]{"  |w i", "  |w j", "  |w k"};
        vw = VWLearners.create("--quiet -t -i " + model + " -p stdout");
        int[] testPreds = vw.predictMultiple(testInput);
        String[] testPredStrs = vw.predictMultipleNamedLabels(testInput);
        assertArrayEquals(expectedTestPreds, testPreds);
        assertArrayEquals(expectedTestPredStrs, testPredStrs);
    }

    @Test
    public void searnWithNamedLabels() throws IOException {
        /**
         * Equivalent to:
         * 
         * echo -e
         * "x  |w a\ny  |w b\nz  |w c\nz  |w d\n\ny  |w e\n\nx  |w f\nx  |w g\nx  |w h\n\nx  |w i\nx  |w j\n\ny  |w k\nz  |w l\n\nx  |w m\nx  |w n\nx  |w o\ny  |w p\n\nx  |w i\ny  |w k\nz  |w l\nz  |w d"
         * | bin/vw --quiet -b 24 -c --search_task sequence --search 45 --named_labels x,y,z 
         * --search_neighbor_features -1:w,1:w --affix -1w,+1w -f
         * toy_searn.model
         * 
         * echo -e "  |w i\n  |w j\n  |w k\n\n" | bin/vw --quiet -t -i toy_searn.model -p stdout
         */
        String[][] train = new String[][] {
                 new String[]{"x  |w a", "y  |w b", "z  |w c", "z  |w d"},
                 new String[]{"y  |w e"},
                 new String[]{"x  |w f", "x  |w g", "x  |w h"},
                 new String[]{"x  |w i", "x  |w j"},
                 new String[]{"y  |w k", "z  |w l"},
                 new String[]{"x  |w m", "x  |w n", "x  |w o", "y  |w p"},
                 new String[]{"x  |w i", "y  |w k", "z  |w l", "z  |w d"}
         };
         String model = temporaryFolder.newFile().getAbsolutePath();
         VWMulticlassLearner vw = VWLearners
                 .create("--quiet -b 24 -c --search_task sequence --search 45 --search_neighbor_features -1:w,1:w --affix -1w,+1w --named_labels x,y,z -f "
                         + model);
         for (String[] aTrain : train) {
             vw.learn(aTrain);
         }
         vw.close();
         // expecting the named labels of the classes if predictMultipleNamedLabels was called and if name labels were provided in the model
         String[] expectedTestPreds = new String[]{"x", "x", "y"};
         String[] testInput = new String[]{"  |w i", "  |w j", "  |w k"};
         vw = VWLearners.create("--quiet -t -i " + model + " -p stdout");
         String[] testPreds = vw.predictMultipleNamedLabels(testInput);
         assertArrayEquals(expectedTestPreds, testPreds);
    }

    @Test
    public void csoaaRawPredictions() throws IOException {
        // Note that the expected values in this test were obtained by running
        // vw from the command line as follows
        // echo -e "1:1.0 | a \n2:1.0 | b\n3:1.0 | c\n1:2.0 2:1.0 | a b\n2:1.0 3:3.0 | b c\n1:3.0 3:1.0 | a c\n2:3.0 | d" | vw --csoaa 3 -f multilabel.model -p multilabel.train.out
        // echo -e "1:1.0 | a \n2:1.0 | b\n3:1.0 | c\n1:2.0 2:1.0 | a b\n2:1.0 3:3.0 | b c\n1:3.0 3:1.0 | a c\n2:3.0 | d" | vw -t -i multilabel.model -r multilabel.test.raw.out
        String[] train = new String[]{
                "1:1.0 a1_expect_1| a",
                "2:1.0 b1_expect_2| b",
                "3:1.0 c1_expect_3| c",
                "1:2.0 2:1.0 ab1_expect_2| a b",
                "2:1.0 3:3.0 bc1_expect_2| b c",
                "1:3.0 3:1.0 ac1_expect_3| a c",
                "2:3.0 d1_expect_2| d"
        };
        String model = temporaryFolder.newFile().getAbsolutePath();
        VWMulticlassLearner vw = VWLearners.create("--quiet --csoaa 3 -f " + model);
        for (String aTrain : train) {
            vw.learn(aTrain);
        }
        vw.close();

        float[][] expectedRawPreds = new float[][]{
                new float[]{1.3138912f},
                new float[]{1.0170227f},
                new float[]{0.9935568f},
                new float[]{1.5651858f, 1.2024833f},
                new float[]{1.1805034f, 1.2557286f},
                new float[]{1.5714452f, 1f},
                new float[]{0.9127718f},
        };
        vw = VWLearners.create("--quiet -t -i " + model);
        float[][] testPreds = new float[expectedRawPreds.length][];
        for (int i = 0; i < train.length; ++i) {
            testPreds[i] = vw.rawPredict(train[i]);
        }

        assertArrayEquals(expectedRawPreds, testPreds);
        vw.close();
    }
}
=======
}
>>>>>>> 3c21bc23
<|MERGE_RESOLUTION|>--- conflicted
+++ resolved
@@ -87,88 +87,6 @@
         assertArrayEquals(expectedTestPreds, testPreds);
         vw.close();
     }
-<<<<<<< HEAD
-
-    @Test
-    public void searn() throws IOException {
-        /**
-         * Equivalent to:
-         * 
-         * echo -e
-         * "1  |w a\n2  |w b\n3  |w c\n3  |w d\n\n2  |w e\n\n1  |w f\n1  |w g\n1  |w h\n\n1  |w i\n1  |w j\n\n2  |w k\n3  |w l\n\n1  |w m\n1  |w n\n1  |w o\n2  |w p\n\n1  |w i\n2  |w k\n3  |w l\n3  |w d"
-         * | bin/vw --quiet -b 24 -c --search_task sequence --search 45
-         * --search_neighbor_features -1:w,1:w --affix -1w,+1w -f
-         * toy_searn.model
-         * 
-         * echo -e "  |w i\n  |w j\n  |w k\n\n" | bin/vw --quiet -t -i toy_searn.model -p stdout
-         */
-        String[][] train = new String[][] {
-                new String[]{"1  |w a", "2  |w b", "3  |w c", "3  |w d"},
-                new String[]{"2  |w e"},
-                new String[]{"1  |w f", "1  |w g", "1  |w h"},
-                new String[]{"1  |w i", "1  |w j"},
-                new String[]{"2  |w k", "3  |w l"},
-                new String[]{"1  |w m", "1  |w n", "1  |w o", "2  |w p"},
-                new String[]{"1  |w i", "2  |w k", "3  |w l", "3  |w d"}
-        };
-        String model = temporaryFolder.newFile().getAbsolutePath();
-        VWMulticlassLearner vw = VWLearners
-                .create("--quiet -b 24 -c --search_task sequence --search 45 --search_neighbor_features -1:w,1:w --affix -1w,+1w -f "
-                        + model);
-        for (String[] aTrain : train) {
-            vw.learn(aTrain);
-        }
-        vw.close();
-        // expecting int index value of the classes if predictMultiple was called
-        int[] expectedTestPreds = new int[]{1, 1, 2};
-        // expecting string of int index value of the classes if predictMultipleNamedLabels was called, without name labels provided in the model
-        String[] expectedTestPredStrs = new String[]{"1", "1", "2"};
-        // testing examples
-        String[] testInput = new String[]{"  |w i", "  |w j", "  |w k"};
-        vw = VWLearners.create("--quiet -t -i " + model + " -p stdout");
-        int[] testPreds = vw.predictMultiple(testInput);
-        String[] testPredStrs = vw.predictMultipleNamedLabels(testInput);
-        assertArrayEquals(expectedTestPreds, testPreds);
-        assertArrayEquals(expectedTestPredStrs, testPredStrs);
-    }
-
-    @Test
-    public void searnWithNamedLabels() throws IOException {
-        /**
-         * Equivalent to:
-         * 
-         * echo -e
-         * "x  |w a\ny  |w b\nz  |w c\nz  |w d\n\ny  |w e\n\nx  |w f\nx  |w g\nx  |w h\n\nx  |w i\nx  |w j\n\ny  |w k\nz  |w l\n\nx  |w m\nx  |w n\nx  |w o\ny  |w p\n\nx  |w i\ny  |w k\nz  |w l\nz  |w d"
-         * | bin/vw --quiet -b 24 -c --search_task sequence --search 45 --named_labels x,y,z 
-         * --search_neighbor_features -1:w,1:w --affix -1w,+1w -f
-         * toy_searn.model
-         * 
-         * echo -e "  |w i\n  |w j\n  |w k\n\n" | bin/vw --quiet -t -i toy_searn.model -p stdout
-         */
-        String[][] train = new String[][] {
-                 new String[]{"x  |w a", "y  |w b", "z  |w c", "z  |w d"},
-                 new String[]{"y  |w e"},
-                 new String[]{"x  |w f", "x  |w g", "x  |w h"},
-                 new String[]{"x  |w i", "x  |w j"},
-                 new String[]{"y  |w k", "z  |w l"},
-                 new String[]{"x  |w m", "x  |w n", "x  |w o", "y  |w p"},
-                 new String[]{"x  |w i", "y  |w k", "z  |w l", "z  |w d"}
-         };
-         String model = temporaryFolder.newFile().getAbsolutePath();
-         VWMulticlassLearner vw = VWLearners
-                 .create("--quiet -b 24 -c --search_task sequence --search 45 --search_neighbor_features -1:w,1:w --affix -1w,+1w --named_labels x,y,z -f "
-                         + model);
-         for (String[] aTrain : train) {
-             vw.learn(aTrain);
-         }
-         vw.close();
-         // expecting the named labels of the classes if predictMultipleNamedLabels was called and if name labels were provided in the model
-         String[] expectedTestPreds = new String[]{"x", "x", "y"};
-         String[] testInput = new String[]{"  |w i", "  |w j", "  |w k"};
-         vw = VWLearners.create("--quiet -t -i " + model + " -p stdout");
-         String[] testPreds = vw.predictMultipleNamedLabels(testInput);
-         assertArrayEquals(expectedTestPreds, testPreds);
-    }
 
     @Test
     public void csoaaRawPredictions() throws IOException {
@@ -211,6 +129,3 @@
         vw.close();
     }
 }
-=======
-}
->>>>>>> 3c21bc23

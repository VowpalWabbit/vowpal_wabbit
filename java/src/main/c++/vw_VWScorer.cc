#include "../../../../vowpalwabbit/parser.h"
#include "../../../../vowpalwabbit/vw.h"
#include "vw_VWScorer.h"

vw* vw;

void throw_java_exception(JNIEnv *env, const char* name, const char* msg){
     jclass jc = env->FindClass(name);
     if(jc) env->ThrowNew (jc, msg);
}

void rethrow_cpp_exception_as_java_exception(JNIEnv *env){
    try{
        throw;
    }
    catch(const std::bad_alloc& e) {
        throw_java_exception(env, "java/lang/OutOfMemoryError", e.what()); 
    }
    catch(const std::ios_base::failure& e){
        throw_java_exception(env, "java/io/IOException", e.what());  
    }
    catch(const std::exception& e){
        throw_java_exception(env, "java/lang/Error", e.what()); 
    }
    catch (...) {
        throw_java_exception(env, "java/lang/Error", "Unidentified exception => "
                                   "rethrow_cpp_exception_as_java_exception "
                                   "may require some completion...");
    }
}

float getPrediction(JNIEnv *env, example *vec2){
    float prediction;
    try{
        if (vw->p->lp.parse_label == simple_label.parse_label)
            prediction = vec2->pred.scalar;
        else
            prediction = vec2->pred.multiclass;

        VW::finish_example(*vw, vec2);
    }
    catch (...){
        rethrow_cpp_exception_as_java_exception(env);
    }
    return prediction;
}

JNIEXPORT void JNICALL Java_vw_VWScorer_initialize (JNIEnv *env, jobject obj, jstring command) {
    try{
        vw = VW::initialize(env->GetStringUTFChars(command, NULL));
    }
    catch(...){
        rethrow_cpp_exception_as_java_exception(env);
    }
}

JNIEXPORT jfloat JNICALL Java_vw_VWScorer_doLearnAndGetPrediction (JNIEnv *env, jobject obj, jstring example_string) {
    const char *utf_string = env->GetStringUTFChars(example_string, NULL);
    example *vec2 = VW::read_example(*vw, utf_string);
    vw->l->learn(*vec2);
    float prediction = getPrediction(env, vec2);
    env->ReleaseStringUTFChars(example_string, utf_string);
    env->DeleteLocalRef(example_string);
    return prediction;
}

JNIEXPORT jfloat JNICALL Java_vw_VWScorer_getPrediction (JNIEnv *env, jobject obj, jstring example_string) {
    const char *utf_string = env->GetStringUTFChars(example_string, NULL);
    example *vec2 = VW::read_example(*vw, utf_string);
    vw->l->predict(*vec2);
<<<<<<< HEAD
    float prediction;
    if (vw->p->lp.parse_label == simple_label.parse_label)
        prediction = vec2->pred.scalar;
    else
        prediction = vec2->pred.multiclass;
    VW::finish_example(*vw, vec2);
    env->ReleaseStringUTFChars(example_string, utf_string);
    env->DeleteLocalRef(example_string);
    return prediction;
=======
    float prediction = getPrediction(env, vec2);
    env->ReleaseStringUTFChars(example_string, utf_string);
    env->DeleteLocalRef(example_string);
    return prediction; 
>>>>>>> 740a637d
}

JNIEXPORT void JNICALL Java_vw_VWScorer_closeInstance (JNIEnv *env, jobject obj) {
    try{
    VW::finish(*vw);
    }
    catch(...){
        rethrow_cpp_exception_as_java_exception(env);
    }
}<|MERGE_RESOLUTION|>--- conflicted
+++ resolved
@@ -4,22 +4,22 @@
 
 vw* vw;
 
-void throw_java_exception(JNIEnv *env, const char* name, const char* msg){
+void throw_java_exception(JNIEnv *env, const char* name, const char* msg) {
      jclass jc = env->FindClass(name);
      if(jc) env->ThrowNew (jc, msg);
 }
 
-void rethrow_cpp_exception_as_java_exception(JNIEnv *env){
+void rethrow_cpp_exception_as_java_exception(JNIEnv *env) {
     try{
         throw;
     }
     catch(const std::bad_alloc& e) {
         throw_java_exception(env, "java/lang/OutOfMemoryError", e.what()); 
     }
-    catch(const std::ios_base::failure& e){
+    catch(const std::ios_base::failure& e) {
         throw_java_exception(env, "java/io/IOException", e.what());  
     }
-    catch(const std::exception& e){
+    catch(const std::exception& e) {
         throw_java_exception(env, "java/lang/Error", e.what()); 
     }
     catch (...) {
@@ -29,9 +29,9 @@
     }
 }
 
-float getPrediction(JNIEnv *env, example *vec2){
+float getPrediction(JNIEnv *env, example *vec2) {
     float prediction;
-    try{
+    try {
         if (vw->p->lp.parse_label == simple_label.parse_label)
             prediction = vec2->pred.scalar;
         else
@@ -39,17 +39,17 @@
 
         VW::finish_example(*vw, vec2);
     }
-    catch (...){
+    catch (...) {
         rethrow_cpp_exception_as_java_exception(env);
     }
     return prediction;
 }
 
 JNIEXPORT void JNICALL Java_vw_VWScorer_initialize (JNIEnv *env, jobject obj, jstring command) {
-    try{
+    try {
         vw = VW::initialize(env->GetStringUTFChars(command, NULL));
     }
-    catch(...){
+    catch(...) {
         rethrow_cpp_exception_as_java_exception(env);
     }
 }
@@ -68,7 +68,6 @@
     const char *utf_string = env->GetStringUTFChars(example_string, NULL);
     example *vec2 = VW::read_example(*vw, utf_string);
     vw->l->predict(*vec2);
-<<<<<<< HEAD
     float prediction;
     if (vw->p->lp.parse_label == simple_label.parse_label)
         prediction = vec2->pred.scalar;
@@ -78,19 +77,13 @@
     env->ReleaseStringUTFChars(example_string, utf_string);
     env->DeleteLocalRef(example_string);
     return prediction;
-=======
-    float prediction = getPrediction(env, vec2);
-    env->ReleaseStringUTFChars(example_string, utf_string);
-    env->DeleteLocalRef(example_string);
-    return prediction; 
->>>>>>> 740a637d
 }
 
 JNIEXPORT void JNICALL Java_vw_VWScorer_closeInstance (JNIEnv *env, jobject obj) {
-    try{
-    VW::finish(*vw);
+    try {
+        VW::finish(*vw);
     }
-    catch(...){
+    catch(...) {
         rethrow_cpp_exception_as_java_exception(env);
     }
 }
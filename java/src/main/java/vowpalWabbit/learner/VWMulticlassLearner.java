package vowpalWabbit.learner;

/**
 * @author deak
 */
final public class VWMulticlassLearner extends VWIntLearner {
    VWMulticlassLearner(final long nativePointer) {
        super(nativePointer);
    }

<<<<<<< HEAD
    /**
     * Runs prediction on <code>example</code> and returns the string predictions output for each line.
     *
     * @param example a multiline vw example string
     * @return predictions for each line in example
     */
    public String[] predictMultipleNamedLabels(final String[] example) {
        return learnOrPredictMultipleNamedLabels(example, false);
    }

    /**
     * Runs prediction on <code>example</code> and returns the predictions output for each line.
     *
     * @param example a multiline vw example string
     * @return predictions for each line in example
     */
    public int[] predictMultiple(final String[] example) {
        return learnOrPredictMultiple(example, false);
    }

    /**
     * Runs prediction on <code>example</code> and returns the prediction output.
     *
     * @param example a single vw example string
     * @return A prediction
     */
    public float[] rawPredict(final String example) {
        return rawLearnOrPredict(example, false);
    }

    /**
     * <code>learnOrPredict</code> allows the ability to return an unboxed prediction.  This will reduce the overhead
     * of this function call.
     * @param example an example
     * @param learn whether to call the learn or predict VW functions.
     * @return an <em>UNBOXED</em> prediction.
     */
    private float[] rawLearnOrPredict(final String example, final boolean learn) {
        lock.lock();
        try {
            if (isOpen()) {
                return rawPredict(example, learn, nativePointer);
            }
            throw new IllegalStateException("Already closed.");
        }
        finally {
            lock.unlock();
        }
    }

    /**
     * <code>learnOrPredict</code> returns an unboxed prediction. This will reduce the overhead
     * of this function call.
     * @param example an example
     * @param learn whether to call the learn or predict VW functions.
     * @return an <em>UNBOXED</em> string prediction.
     */
    private String[] learnOrPredictMultipleNamedLabels(final String[] example, final boolean learn) {
        lock.lock();
        try {
            if (isOpen()) {
                return predictNamedLabelsForAllLines(example, learn, nativePointer);
            }
            throw new IllegalStateException("Already closed");
        }
        finally {
            lock.unlock();
        }
    }

    /**
     * <code>learnOrPredict</code> allows the ability to return an unboxed prediction.  This will reduce the overhead
     * of this function call.
     * @param example an example
     * @param learn whether to call the learn or predict VW functions.
     * @return an <em>UNBOXED</em> prediction.
     */
    private int[] learnOrPredictMultiple(final String[] example, final boolean learn) {
        lock.lock();
        try {
            if (isOpen()) {
                return predictForAllLines(example, learn, nativePointer);
            }
            throw new IllegalStateException("Already closed.");
        }
        finally {
            lock.unlock();
        }
    }

=======
>>>>>>> 3c21bc23
    @Override
    protected native int predict(String example, boolean learn, long nativePointer);

    @Override
    protected native int predictMultiline(String[] example, boolean learn, long nativePointer);
<<<<<<< HEAD

    // add-on functionaility to provide all label int index predictions for multiline examples
    // author: zhilians@
    protected native int[] predictForAllLines(String[] example, boolean learn, long nativePointer);

    // add-on functionaility to provide all label named predictions for multiline examples.
    // if name labels were not provided in model file, retrun string of int index prediction instead
    // TODO: remove this assumption and throw an exception if invoked without name labels defined in the model
    // author: zhilians@
    protected native String[] predictNamedLabelsForAllLines(String[] example, boolean learn, long nativePointer);

    protected native float[] rawPredict(String example, boolean learn, long nativePointer);
=======
>>>>>>> 3c21bc23
}<|MERGE_RESOLUTION|>--- conflicted
+++ resolved
@@ -8,26 +8,13 @@
         super(nativePointer);
     }
 
-<<<<<<< HEAD
-    /**
-     * Runs prediction on <code>example</code> and returns the string predictions output for each line.
-     *
-     * @param example a multiline vw example string
-     * @return predictions for each line in example
-     */
-    public String[] predictMultipleNamedLabels(final String[] example) {
-        return learnOrPredictMultipleNamedLabels(example, false);
-    }
+    @Override
+    protected native int predict(String example, boolean learn, long nativePointer);
 
-    /**
-     * Runs prediction on <code>example</code> and returns the predictions output for each line.
-     *
-     * @param example a multiline vw example string
-     * @return predictions for each line in example
-     */
-    public int[] predictMultiple(final String[] example) {
-        return learnOrPredictMultiple(example, false);
-    }
+    @Override
+    protected native int predictMultiline(String[] example, boolean learn, long nativePointer);
+
+    protected native float[] rawPredict(String example, boolean learn, long nativePointer);
 
     /**
      * Runs prediction on <code>example</code> and returns the prediction output.
@@ -58,67 +45,4 @@
             lock.unlock();
         }
     }
-
-    /**
-     * <code>learnOrPredict</code> returns an unboxed prediction. This will reduce the overhead
-     * of this function call.
-     * @param example an example
-     * @param learn whether to call the learn or predict VW functions.
-     * @return an <em>UNBOXED</em> string prediction.
-     */
-    private String[] learnOrPredictMultipleNamedLabels(final String[] example, final boolean learn) {
-        lock.lock();
-        try {
-            if (isOpen()) {
-                return predictNamedLabelsForAllLines(example, learn, nativePointer);
-            }
-            throw new IllegalStateException("Already closed");
-        }
-        finally {
-            lock.unlock();
-        }
-    }
-
-    /**
-     * <code>learnOrPredict</code> allows the ability to return an unboxed prediction.  This will reduce the overhead
-     * of this function call.
-     * @param example an example
-     * @param learn whether to call the learn or predict VW functions.
-     * @return an <em>UNBOXED</em> prediction.
-     */
-    private int[] learnOrPredictMultiple(final String[] example, final boolean learn) {
-        lock.lock();
-        try {
-            if (isOpen()) {
-                return predictForAllLines(example, learn, nativePointer);
-            }
-            throw new IllegalStateException("Already closed.");
-        }
-        finally {
-            lock.unlock();
-        }
-    }
-
-=======
->>>>>>> 3c21bc23
-    @Override
-    protected native int predict(String example, boolean learn, long nativePointer);
-
-    @Override
-    protected native int predictMultiline(String[] example, boolean learn, long nativePointer);
-<<<<<<< HEAD
-
-    // add-on functionaility to provide all label int index predictions for multiline examples
-    // author: zhilians@
-    protected native int[] predictForAllLines(String[] example, boolean learn, long nativePointer);
-
-    // add-on functionaility to provide all label named predictions for multiline examples.
-    // if name labels were not provided in model file, retrun string of int index prediction instead
-    // TODO: remove this assumption and throw an exception if invoked without name labels defined in the model
-    // author: zhilians@
-    protected native String[] predictNamedLabelsForAllLines(String[] example, boolean learn, long nativePointer);
-
-    protected native float[] rawPredict(String example, boolean learn, long nativePointer);
-=======
->>>>>>> 3c21bc23
 }
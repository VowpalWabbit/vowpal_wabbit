--- conflicted
+++ resolved
@@ -1,11 +1,8 @@
 import pandas as pd
 import sklearn as sk
 import numpy as np
-<<<<<<< HEAD
 # import os
-=======
 from os import path
->>>>>>> c56e1ba8
 from vowpalwabbit import pyvw
 
 import pytest
@@ -48,11 +45,7 @@
 def helper_getting_started_example(which_cb):
     train_df, test_df = helper_get_data()
 
-<<<<<<< HEAD
-    vw = pyvw.vw(which_cb + " 4")
-=======
-    vw = pyvw.vw("--cb 4", enable_logging=True)
->>>>>>> c56e1ba8
+    vw = pyvw.vw(which_cb + " 4", enable_logging=True)
 
     for i in train_df.index:
         action = train_df.loc[i, "action"]

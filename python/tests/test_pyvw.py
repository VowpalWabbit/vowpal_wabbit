import os

from vowpalwabbit import pyvw
from vowpalwabbit.pyvw import vw


BIT_SIZE = 18


class TestVW:

    model = vw(quiet=True, b=BIT_SIZE)

    def test_constructor(self):
        assert isinstance(self.model, vw)

    def test_learn_predict(self):
        ex = self.model.example('1 | a b c')
        init = self.model.predict(ex)
        assert init == 0
        self.model.learn(ex)
        assert self.model.predict(ex) > init
        assert self.model.predict({"| a:1 b:0.5":'a'}) == 0

    def test_get_tag(self):
        ex = self.model.example("1 foo| a b c")
        assert ex.get_tag() == 'foo'
        ex = self.model.example("1 1.0 bar| a b c")
        assert ex.get_tag() == 'bar'
        ex = self.model.example("1 'baz | a b c")
        assert ex.get_tag() == 'baz'

    def test_num_weights(self):
        assert self.model.num_weights() == 2 ** BIT_SIZE

    def test_get_weight(self):
        assert self.model.get_weight(0, 0) == 0

    def test_finish(self):
        assert not self.model.finished
        self.model.finish()
        assert self.model.finished


def test_delete():
    model = vw(quiet=True, b=BIT_SIZE)
    assert 'model' in locals()
    del model
    assert 'model' not in locals()


# Test prediction types

def test_scalar_prediction_type():
    model = vw(quiet=True)
    model.learn('1 | a b c')
    assert model.get_prediction_type() == model.pSCALAR
    prediction = model.predict(' | a b c')
    assert isinstance(prediction, float)
    del model


def test_scalars_prediction_type():
    n = 3
    model = vw(loss_function='logistic', oaa=n, probabilities=True, quiet=True)
    model.learn('1 | a b c')
    assert model.get_prediction_type() == model.pSCALARS
    prediction = model.predict(' | a b c')
    assert isinstance(prediction, list)
    assert len(prediction) == n
    del model


def test_multiclass_prediction_type():
    n = 3
    model = vw(loss_function='logistic', oaa=n, quiet=True)
    model.learn('1 | a b c')
    assert model.get_prediction_type() == model.pMULTICLASS
    prediction = model.predict(' | a b c')
    assert isinstance(prediction, int)
    del model


def test_prob_prediction_type():
    model = vw(loss_function='logistic', csoaa_ldf='mc', probabilities=True, quiet=True)
    multi_ex = [model.example('1:0.2 | a b c'), model.example('2:0.8  | a b c')]
    model.learn(multi_ex)
    assert model.get_prediction_type() == model.pPROB
    multi_ex = [model.example('1 | a b c'), model.example('2 | a b c')]
    prediction = model.predict(multi_ex)
    assert isinstance(prediction, float)
    del model


def test_action_scores_prediction_type():
    model = vw(loss_function='logistic', csoaa_ldf='m', quiet=True)
    multi_ex = [model.example('1:1 | a b c'), model.example('2:-1  | a b c')]
    model.learn(multi_ex)
    assert model.get_prediction_type() == model.pMULTICLASS
    multi_ex = [model.example('1 | a b c'), model.example('2 | a b c')]
    prediction = model.predict(multi_ex)
    assert isinstance(prediction, int)
    del model


def test_action_probs_prediction_type():
    model = vw(cb_explore=2, ngram=2, quiet=True)
    model.learn('1 | a b c')
    assert model.get_prediction_type() == model.pACTION_PROBS
    prediction = model.predict(' | a b c')
    assert isinstance(prediction, list)
    del model


def test_multilabel_prediction_type():
    model = vw(multilabel_oaa=4, quiet=True)
    model.learn('1 | a b c')
    assert model.get_prediction_type() == model.pMULTILABELS
    prediction = model.predict(' | a b c')
    assert isinstance(prediction, list)
    del model


def test_cbandits_label():
    model = vw(cb=4, quiet=True)
<<<<<<< HEAD
    cbl = pyvw.cbandits_label(model.example('1 |'))
    assert cbl.costs[0].label == 1
    assert cbl.costs[0].probability == 0.0
    assert cbl.costs[0].partial_prediction == 0.0
    assert cbl.prediction == 0
    assert str(cbl) == '1:3.4028234663852886e+38'
=======
    cbl = pyvw.cbandits_label(model.example('1:10:0.5 |'))
    assert cbl.costs[0].action == 1
    assert cbl.costs[0].probability == 0.5
    assert cbl.costs[0].partial_prediction == 0
    assert cbl.costs[0].cost == 10.0
    assert str(cbl) == '1:10.0:0.5'
>>>>>>> a5923a51
    del model


def test_cost_sensitive_label():
    model = vw(csoaa=4, quiet=True)
<<<<<<< HEAD
    csl = pyvw.cost_sensitive_label(model.example('1 |'))
    assert csl.costs[0].label == 1
    assert csl.costs[0].partial_prediction == 0.0
    assert csl.costs[0].wap_value == 0.0
    assert csl.prediction == 0
    assert str(csl) == '1:3.4028234663852886e+38'
=======
    csl = pyvw.cost_sensitive_label(model.example('2:5 |'))
    assert csl.costs[0].label == 2
    assert csl.costs[0].wap_value == 0.0
    assert csl.costs[0].partial_prediction == 0.0
    assert csl.costs[0].cost == 5.0
    assert str(csl) == '2:5.0'
>>>>>>> a5923a51
    del model


def test_regressor_args():
    # load and parse external data file
    data_file = os.path.join(os.path.dirname(os.path.realpath(__file__)), 'resources', 'train.dat')
    model = vw(oaa=3, data=data_file, passes=30, c=True, k=True)
    assert model.predict('| feature1:2.5') == 1

    # update model in memory
    for _ in range(10):
        model.learn('3 | feature1:2.5')
    assert model.predict('| feature1:2.5') == 3

    # save model
    model.save('tmp.model')
    del model

    # load initial regressor and confirm updated prediction
    new_model = vw(i='tmp.model', quiet=True)
    assert new_model.predict('| feature1:2.5') == 3
    del new_model

    # clean up
    os.remove('{}.cache'.format(data_file))
    os.remove('tmp.model')


def test_keys_with_list_of_values():
    # No exception in creating and executing model with a key/list pair
    model = vw(quiet=True, q=["fa", "fb"])
    model.learn('1 | a b c')
    prediction = model.predict(' | a b c')
    assert isinstance(prediction, float)
    del model

def test_parse():
    model = vw(quiet=True, cb_adf=True)
    ex = model.parse("| a:1 b:0.5\n0:0.1:0.75 | a:0.5 b:1 c:2")
    assert len(ex) == 2

    ex = model.parse("""| a:1 b:0.5
    0:0.1:0.75 | a:0.5 b:1 c:2""")
    assert len(ex) == 2

    ex = model.parse("""
    | a:1 b:0.5
    0:0.1:0.75 | a:0.5 b:1 c:2
    """)
    assert len(ex) == 2

    ex = model.parse(["| a:1 b:0.5", "0:0.1:0.75 | a:0.5 b:1 c:2"])
    assert len(ex) == 2

    # To test the prediction on multiline examples
    finish = model.finish_example(ex)
    assert model.predict(ex) == [0.0, 0.0]
    del model

def test_namespace_id():
    vw_ex = vw(quiet=True)
    ex = vw_ex.example('1 |a two features |b more features here')
    nm1 = pyvw.namespace_id(ex, 2)
    assert nm1.id == 2
    assert nm1.ord_ns == 128
    assert nm1.ns == '\x80' # Represents string of ord_ns

def test_example_namespace():
    vw_ex = vw(quiet=True)
    ex = vw_ex.example('1 |a two features |b more features here')
    nmid = pyvw.namespace_id(ex, 1)
    exm = pyvw.example_namespace(ex, nmid, ns_hash=0)
    assert isinstance(exm.ex, pyvw.example)
    assert isinstance(exm.ns, pyvw.namespace_id)
    assert exm.ns_hash == 0
    assert exm.num_features_in() == 3
    assert exm[2] == (11617, 1.0) # represents (feature, value)
    assert exm.iter_features()
    assert exm.pop_feature()
    exm.push_features(nmid, ['c', 'd'])
    assert exm.num_features_in() == 4

def test_simple_label():
    sl = pyvw.simple_label(2.0, weight=0.5)
    assert sl.label == 2.0
    assert sl.weight == 0.5
    assert sl.prediction == 0.0
    assert sl.initial == 0.0
    assert str(sl) == '2.0:0.5'

def test_simple_label_example():
    vw_ex = vw(quiet=True)
    ex = vw_ex.example('1 |a two features |b more features here')
    sl2 = pyvw.simple_label(ex)
    assert sl2.label == 1.0
    assert sl2.weight == 1.0
    assert sl2.prediction == 0.0
    assert sl2.initial == 0.0
    assert str(sl2) == '1.0'

def test_multiclass_label():
    ml = pyvw.multiclass_label(2, weight=0.2)
    assert ml.label == 2
    assert ml.weight == 0.2
    assert ml.prediction == 1
    assert str(ml) == '2:0.2'

def test_multiclass_label_example():
    vw_ex = vw(quiet=True)
    ex = vw_ex.example('1 |a two features |b more features here')
    ml2 = pyvw.multiclass_label(ex)
    assert ml2.label == 1065353216
    assert ml2.weight == 1.0
    assert ml2.prediction == 0
    assert str(ml2) == '1065353216'

def test_example():
    vw_ex = vw(quiet=True)
    ex = vw_ex.example('1 |a two features |b more features here')
    ns = pyvw.namespace_id(ex, 1)
    ns2 = pyvw.namespace_id(ex, 2)
    assert isinstance(ex.get_ns(1), pyvw.namespace_id)
    assert isinstance(ex[2], pyvw.example_namespace)
    assert ex.setup_done is True
    assert ex.num_features_in(ns) == 3
    ex.learn()
    assert ex.setup_done is True
    ex.unsetup_example() # unsetup an example as it is already setup
    assert ex.setup_done is False
    ex.set_label_string('new_label')
    assert ex.iter_features()
    assert isinstance(ex.get_label(), pyvw.simple_label)
    assert ex.get_feature_id(ns, 123) == 123
    assert ex.get_feature_id(ns, 'x') == 143313
    ex.push_hashed_feature(ns, 11222)
    ex.push_feature(ns, 11000)
    assert ex.num_features_in(ns) == 5
    assert ex.sum_feat_sq(ns) == 5.0
    ex.push_namespace(ns2)
    assert ex.pop_namespace()<|MERGE_RESOLUTION|>--- conflicted
+++ resolved
@@ -123,41 +123,23 @@
 
 def test_cbandits_label():
     model = vw(cb=4, quiet=True)
-<<<<<<< HEAD
-    cbl = pyvw.cbandits_label(model.example('1 |'))
-    assert cbl.costs[0].label == 1
-    assert cbl.costs[0].probability == 0.0
-    assert cbl.costs[0].partial_prediction == 0.0
-    assert cbl.prediction == 0
-    assert str(cbl) == '1:3.4028234663852886e+38'
-=======
     cbl = pyvw.cbandits_label(model.example('1:10:0.5 |'))
     assert cbl.costs[0].action == 1
     assert cbl.costs[0].probability == 0.5
     assert cbl.costs[0].partial_prediction == 0
     assert cbl.costs[0].cost == 10.0
     assert str(cbl) == '1:10.0:0.5'
->>>>>>> a5923a51
     del model
 
 
 def test_cost_sensitive_label():
     model = vw(csoaa=4, quiet=True)
-<<<<<<< HEAD
-    csl = pyvw.cost_sensitive_label(model.example('1 |'))
-    assert csl.costs[0].label == 1
-    assert csl.costs[0].partial_prediction == 0.0
-    assert csl.costs[0].wap_value == 0.0
-    assert csl.prediction == 0
-    assert str(csl) == '1:3.4028234663852886e+38'
-=======
     csl = pyvw.cost_sensitive_label(model.example('2:5 |'))
     assert csl.costs[0].label == 2
     assert csl.costs[0].wap_value == 0.0
     assert csl.costs[0].partial_prediction == 0.0
     assert csl.costs[0].cost == 5.0
     assert str(csl) == '2:5.0'
->>>>>>> a5923a51
     del model
 
 

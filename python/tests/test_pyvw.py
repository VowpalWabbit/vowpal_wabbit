import os

import vowpalwabbit
from vowpalwabbit import Workspace
import pytest
import warnings

BIT_SIZE = 18

# Since these tests still run with Python 2, this is required.
# Otherwise we could use math.isclose
def isclose(a, b, rel_tol=1e-05, abs_tol=0.0):
    return abs(a - b) <= max(rel_tol * max(abs(a), abs(b)), abs_tol)


class TestVW:

    model = Workspace(quiet=True, b=BIT_SIZE)

    def test_constructor(self):
        assert isinstance(self.model, Workspace)

    def test_learn_predict(self):
        ex = self.model.example("1 | a b c")
        init = self.model.predict(ex)
        assert init == 0
        self.model.learn(ex)
        assert self.model.predict(ex) > init
        ex = ["| a", "| b"]
        check_error_raises(TypeError, lambda: self.model.predict(ex))
        check_error_raises(TypeError, lambda: self.model.learn(ex))

    def test_get_tag(self):
        ex = self.model.example("1 foo| a b c")
        assert ex.get_tag() == "foo"
        ex = self.model.example("1 1.0 bar| a b c")
        assert ex.get_tag() == "bar"
        ex = self.model.example("1 'baz | a b c")
        assert ex.get_tag() == "baz"

    def test_num_weights(self):
        assert self.model.num_weights() == 2 ** BIT_SIZE

    def test_get_weight(self):
        assert self.model.get_weight(0, 0) == 0

    def test_finish(self):
        assert not self.model.finished
        self.model.finish()
        assert self.model.finished


def test_delete():
    model = Workspace(quiet=True, b=BIT_SIZE)
    assert "model" in locals()
    del model
    assert "model" not in locals()


# Test prediction types


def test_scalar_prediction_type():
    model = Workspace(quiet=True)
    model.learn("1 | a b c")
    assert model.get_prediction_type() == model.pSCALAR
    prediction = model.predict(" | a b c")
    assert isinstance(prediction, float)
    del model


def test_scalars_prediction_type():
    n = 3
    model = Workspace(loss_function="logistic", oaa=n, probabilities=True, quiet=True)
    model.learn("1 | a b c")
    assert model.get_prediction_type() == vowpalwabbit.PredictionType.SCALARS
    prediction = model.predict(" | a b c")
    assert isinstance(prediction, list)
    assert len(prediction) == n
    del model


def test_multiclass_prediction_type():
    n = 3
    model = Workspace(loss_function="logistic", oaa=n, quiet=True)
    model.learn("1 | a b c")
    assert model.get_prediction_type() == vowpalwabbit.PredictionType.MULTICLASS
    prediction = model.predict(" | a b c")
    assert isinstance(prediction, int)
    del model


def test_prob_prediction_type():
    model = Workspace(
        loss_function="logistic",
        csoaa_ldf="mc",
        probabilities=True,
        quiet=True,
    )
    multi_ex = [
        model.example("1:0.2 | a b c"),
        model.example("2:0.8  | a b c"),
    ]
    model.learn(multi_ex)
    assert model.get_prediction_type() == vowpalwabbit.PredictionType.PROB
    multi_ex = [model.example("1 | a b c"), model.example("2 | a b c")]
    prediction = model.predict(multi_ex)
    assert isinstance(prediction, float)
    del model


def test_action_scores_prediction_type():
    model = Workspace(loss_function="logistic", csoaa_ldf="m", quiet=True)
    multi_ex = [model.example("1:1 | a b c"), model.example("2:-1  | a b c")]
    model.learn(multi_ex)
    assert model.get_prediction_type() == model.pMULTICLASS
    multi_ex = [model.example("1 | a b c"), model.example("2 | a b c")]
    prediction = model.predict(multi_ex)
    assert isinstance(prediction, int)
    del model


def test_action_probs_prediction_type():
    model = Workspace(cb_explore=2, ngram=2, quiet=True)
    model.learn("1 | a b c")
    assert model.get_prediction_type() == model.pACTION_PROBS
    prediction = model.predict(" | a b c")
    assert isinstance(prediction, list)
    del model


def test_multilabel_prediction_type():
    model = Workspace(multilabel_oaa=4, quiet=True)
    model.learn("1 | a b c")
    assert model.get_prediction_type() == model.pMULTILABELS
    prediction = model.predict(" | a b c")
    assert isinstance(prediction, list)
    del model


def test_CBLabel():
    model = Workspace(cb=4, quiet=True)
    cbl = vowpalwabbit.CBLabel.from_example(model.example("1:10:0.5 |"))
    assert cbl.weight == 1.0
    assert cbl.costs[0].action == 1
    assert cbl.costs[0].probability == 0.5
    assert cbl.costs[0].partial_prediction == 0
    assert cbl.costs[0].cost == 10.0
    assert str(cbl) == "1:10.0:0.5"
    del model


def test_CBEvalLabel():
    model = Workspace(cb=4, eval=True, quiet=True)
    cbel = vowpalwabbit.CBEvalLabel.from_example(model.example("3 1:10:0.5 |"))
    assert cbel.action == 3
    assert cbel.cb_label.weight == 1.0
    assert cbel.cb_label.costs[0].action == 1
    assert cbel.cb_label.costs[0].probability == 0.5
    assert cbel.cb_label.costs[0].partial_prediction == 0
    assert cbel.cb_label.costs[0].cost == 10.0
    assert str(cbel) == "3 1:10.0:0.5"
    del model


def test_CBContinuousLabel():
<<<<<<< HEAD
    model = Workspace(cats=4, min_value=185, max_value=23959, bandwidth=3000, quiet=True)
    cb_contl = vowpalwabbit.CBContinuousLabel.from_example(model.example("ca 1:10:0.5 |"))
=======
    model = Workspace(
        cats=4, min_value=185, max_value=23959, bandwidth=3000, quiet=True
    )
    cb_contl = pyvw.CBContinuousLabel.from_example(model.example("ca 1:10:0.5 |"))
>>>>>>> 11af2e1b
    assert cb_contl.costs[0].action == 1
    assert cb_contl.costs[0].pdf_value == 0.5
    assert cb_contl.costs[0].cost == 10.0
    assert str(cb_contl) == "ca 1:10.0:0.5"
    del model


def test_CostSensitiveLabel():
    model = Workspace(csoaa=4, quiet=True)
    csl = vowpalwabbit.CostSensitiveLabel.from_example(model.example("2:5 |"))
    assert csl.costs[0].label == 2
    assert csl.costs[0].wap_value == 0.0
    assert csl.costs[0].partial_prediction == 0.0
    assert csl.costs[0].cost == 5.0
    assert str(csl) == "2:5.0"
    del model


def test_MulticlassProbabilitiesLabel():
    n = 4
<<<<<<< HEAD
    model = vowpalwabbit.Workspace(loss_function="logistic", oaa=n, probabilities=True, quiet=True)
=======
    model = pyvw.Workspace(
        loss_function="logistic", oaa=n, probabilities=True, quiet=True
    )
>>>>>>> 11af2e1b
    ex = model.example("1 | a b c d", 2)
    model.learn(ex)
    mpl = vowpalwabbit.MulticlassProbabilitiesLabel.from_example(ex)
    assert str(mpl) == "1:0.25 2:0.25 3:0.25 4:0.25"
    mpl = vowpalwabbit.MulticlassProbabilitiesLabel([0.4, 0.3, 0.3])
    assert str(mpl) == "1:0.4 2:0.3 3:0.3"


def test_ccb_label():
    model = Workspace(ccb_explore_adf=True, quiet=True)
<<<<<<< HEAD
    ccb_shared_label = vowpalwabbit.CCBLabel.from_example(
        (model.example("ccb shared | shared_0 shared_1"))
    )
    ccb_action_label = vowpalwabbit.CCBLabel.from_example(
        (model.example("ccb action | action_1 action_3"))
    )
    ccb_slot_label = vowpalwabbit.CCBLabel.from_example(
        (model.example("ccb slot 0:0.8:1.0 0 | slot_0"))
    )
    ccb_slot_pred_label = vowpalwabbit.CCBLabel.from_example((model.example("ccb slot |")))
    assert ccb_shared_label.type == vowpalwabbit.CCBLabelType.SHARED
    assert ccb_shared_label.explicit_included_actions is None
    assert ccb_shared_label.outcome is None
    assert str(ccb_shared_label) == "ccb shared"
    assert ccb_action_label.type == vowpalwabbit.CCBLabelType.ACTION
    assert ccb_action_label.explicit_included_actions is None
=======
    ccb_shared_label = pyvw.CCBLabel.from_example(
        model.example("ccb shared | shared_0 shared_1")
    )
    ccb_action_label = pyvw.CCBLabel.from_example(
        model.example("ccb action | action_1 action_3")
    )
    ccb_slot_label = pyvw.CCBLabel.from_example(
        model.example("ccb slot 0:0.8:1.0 0 | slot_0")
    )
    ccb_slot_pred_label = pyvw.CCBLabel.from_example(model.example("ccb slot |"))
    assert ccb_shared_label.type == pyvw.CCBLabelType.SHARED
    assert len(ccb_shared_label.explicit_included_actions) == 0
    assert ccb_shared_label.outcome is None
    assert str(ccb_shared_label) == "ccb shared"
    assert ccb_action_label.type == pyvw.CCBLabelType.ACTION
    assert len(ccb_action_label.explicit_included_actions) == 0
>>>>>>> 11af2e1b
    assert ccb_action_label.weight == 1.0
    assert ccb_action_label.outcome is None
    assert str(ccb_action_label) == "ccb action"
    assert ccb_slot_label.type == vowpalwabbit.CCBLabelType.SLOT
    assert ccb_slot_label.explicit_included_actions[0] == 0
    assert ccb_slot_label.outcome.action_probs[0].action == 0
    assert isclose(ccb_slot_label.outcome.action_probs[0].score, 1.0)
    assert isclose(ccb_slot_label.outcome.cost, 0.8)
    assert str(ccb_slot_label) == "ccb slot 0:0.8:1.0 0"
<<<<<<< HEAD
    assert ccb_slot_pred_label.type == vowpalwabbit.CCBLabelType.SLOT
    assert ccb_slot_pred_label.explicit_included_actions is None
=======
    assert ccb_slot_pred_label.type == pyvw.CCBLabelType.SLOT
    assert len(ccb_slot_pred_label.explicit_included_actions) == 0
>>>>>>> 11af2e1b
    assert ccb_slot_pred_label.outcome is None
    assert str(ccb_slot_pred_label) == "ccb slot"
    del model


def test_slates_label():
    model = Workspace(slates=True, quiet=True)
<<<<<<< HEAD
    slates_shared_label = vowpalwabbit.SlatesLabel.from_example(model.example("slates shared 0.8 | shared_0 shared_1"))
    slates_action_label = vowpalwabbit.SlatesLabel.from_example(model.example("slates action 1 | action_3"))
    slates_slot_label = vowpalwabbit.SlatesLabel.from_example(model.example("slates slot 1:0.8,0:0.1,2:0.1 | slot_0"))
    assert slates_shared_label.type == vowpalwabbit.SlatesLabelType.SHARED
=======
    slates_shared_label = pyvw.SlatesLabel.from_example(
        model.example("slates shared 0.8 | shared_0 shared_1")
    )
    slates_action_label = pyvw.SlatesLabel.from_example(
        model.example("slates action 1 | action_3")
    )
    slates_slot_label = pyvw.SlatesLabel.from_example(
        model.example("slates slot 1:0.8,0:0.1,2:0.1 | slot_0")
    )
    assert slates_shared_label.type == pyvw.SlatesLabelType.SHARED
>>>>>>> 11af2e1b
    assert slates_shared_label.labeled == True
    assert isclose(slates_shared_label.cost, 0.8)
    assert str(slates_shared_label) == "slates shared 0.8"
    assert slates_action_label.type == vowpalwabbit.SlatesLabelType.ACTION
    assert slates_action_label.labeled == False
    assert slates_action_label.weight == 1.0
    assert slates_action_label.slot_id == 1
    assert str(slates_action_label) == "slates action 1"
    assert slates_slot_label.type == vowpalwabbit.SlatesLabelType.SLOT
    assert slates_slot_label.labeled == True
    assert slates_slot_label.probabilities[0].action == 1
    assert isclose(slates_slot_label.probabilities[0].score, 0.8)
    assert slates_slot_label.probabilities[1].action == 0
    assert isclose(slates_slot_label.probabilities[1].score, 0.1)
    assert slates_slot_label.probabilities[2].action == 2
    assert isclose(slates_slot_label.probabilities[2].score, 0.1)
    assert str(slates_slot_label) == "slates slot 1:0.8,0:0.1,2:0.1"
    del model


def test_regressor_args():
    # load and parse external data file
    data_file = os.path.join(
        os.path.dirname(os.path.realpath(__file__)), "resources", "train.dat"
    )
    model = Workspace(oaa=3, data=data_file, passes=30, c=True, k=True)
    assert model.predict("| feature1:2.5") == 1

    # update model in memory
    for _ in range(10):
        model.learn("3 | feature1:2.5")
    assert model.predict("| feature1:2.5") == 3

    # save model
    model.save("tmp.model")
    del model

    # load initial regressor and confirm updated prediction
    new_model = Workspace(i="tmp.model", quiet=True)
    assert new_model.predict("| feature1:2.5") == 3
    del new_model

    # clean up
    os.remove("{}.cache".format(data_file))
    os.remove("tmp.model")


def test_keys_with_list_of_values():
    # No exception in creating and executing model with a key/list pair
    model = Workspace(quiet=True, q=["fa", "fb"])
    model.learn("1 | a b c")
    prediction = model.predict(" | a b c")
    assert isinstance(prediction, float)
    del model


def helper_parse(examples):
    model = Workspace(quiet=True, cb_adf=True)
    ex = model.parse(examples)
    assert len(ex) == 2
    model.learn(ex)
    model.finish_example(ex)
    model.finish()


def test_parse():
    helper_parse("| a:1 b:0.5\n0:0.1:0.75 | a:0.5 b:1 c:2")

    helper_parse(
        """| a:1 b:0.5
    0:0.1:0.75 | a:0.5 b:1 c:2"""
    )

    helper_parse(
        """
    | a:1 b:0.5
    0:0.1:0.75 | a:0.5 b:1 c:2
    """
    )

    helper_parse(["| a:1 b:0.5", "0:0.1:0.75 | a:0.5 b:1 c:2"])


def test_parse_2():
    model = Workspace(quiet=True, cb_adf=True)
    ex = model.parse("| a:1 b:0.5\n0:0.1:0.75 | a:0.5 b:1 c:2")
    assert len(ex) == 2
    model.learn(ex)
    model.finish_example(ex)
    model.finish()

    model = Workspace(quiet=True, cb_adf=True)
    ex = model.parse(["| a:1 b:0.5", "0:0.1:0.75 | a:0.5 b:1 c:2"])
    assert len(ex) == 2
    model.learn(ex)
    model.finish_example(ex)
    model.finish()


def test_learn_predict_multiline():
    model = Workspace(quiet=True, cb_adf=True)
    ex = model.parse(["| a:1 b:0.5", "0:0.1:0.75 | a:0.5 b:1 c:2"])
    assert model.predict(ex) == [0.0, 0.0]
    model.finish_example(ex)
    ex = ["| a", "| b"]
    model.learn(ex)
    assert model.predict(ex) == [0.0, 0.0]


def test_namespace_id():
    vw_ex = Workspace(quiet=True)
    ex = vw_ex.example("1 |a two features |b more features here")
    nm1 = vowpalwabbit.NamespaceId(ex, 0)
    nm2 = vowpalwabbit.NamespaceId(ex, 1)
    nm3 = vowpalwabbit.NamespaceId(ex, 2)
    assert nm1.id == 0
    assert nm1.ord_ns == 97
    assert nm1.ns == "a"
    assert nm2.id == 1
    assert nm2.ord_ns == 98
    assert nm2.ns == "b"
    assert nm3.id == 2
    assert nm3.ord_ns == 128
    assert nm3.ns == "\x80"  # Represents string of ord_ns


def test_example_namespace():
    vw_ex = Workspace(quiet=True)
    ex = vw_ex.example("1 |a two features |b more features here")
    ns_id = vowpalwabbit.NamespaceId(ex, 1)
    ex_nm = vowpalwabbit.ExampleNamespace(ex, ns_id, ns_hash=vw_ex.hash_space(ns_id.ns))
    assert isinstance(ex_nm.ex, vowpalwabbit.Example)
    assert isinstance(ex_nm.ns, vowpalwabbit.NamespaceId)
    assert ex_nm.ns_hash == 2514386435
    assert ex_nm.num_features_in() == 3
    assert ex_nm[2] == (11617, 1.0)  # represents (feature, value)
    iter_obj = ex_nm.iter_features()
    for i in range(ex_nm.num_features_in()):
        assert ex_nm[i] == next(iter_obj)
    assert ex_nm.pop_feature()
    ex_nm.push_features(ns_id, ["c", "d"])
    assert ex_nm.num_features_in() == 4


def test_SimpleLabel():
    sl = vowpalwabbit.SimpleLabel(2.0, weight=0.5)
    assert sl.label == 2.0
    assert sl.weight == 0.5
    assert sl.prediction == 0.0
    assert sl.initial == 0.0
    assert str(sl) == "2.0:0.5"


def test_SimpleLabel_example():
    vw_ex = Workspace(quiet=True)
    ex = vw_ex.example("1 |a two features |b more features here")
    sl2 = vowpalwabbit.SimpleLabel.from_example(ex)
    assert sl2.label == 1.0
    assert sl2.weight == 1.0
    assert sl2.prediction == 0.0
    assert sl2.initial == 0.0
    assert str(sl2) == "1.0"


def test_MulticlassLabel():
    ml = vowpalwabbit.MulticlassLabel(2, weight=0.2)
    assert ml.label == 2
    assert ml.weight == 0.2
    assert ml.prediction == 1
    assert str(ml) == "2:0.2"


def test_MulticlassLabel_example():
    n = 4
    model = vowpalwabbit.Workspace(loss_function="logistic", oaa=n, quiet=True)
    ex = model.example("1 | a b c d", 2)
    ml2 = vowpalwabbit.MulticlassLabel.from_example(ex)
    assert ml2.label == 1
    assert ml2.weight == 1.0
    assert ml2.prediction == 0
    assert str(ml2) == "1"


def test_example_namespace_id():
    vw_ex = Workspace(quiet=True)
    ex = vw_ex.example("1 |a two features |b more features here")
    ns = vowpalwabbit.NamespaceId(ex, 1)
    assert isinstance(ex.get_ns(1), vowpalwabbit.NamespaceId)
    assert isinstance(ex[2], vowpalwabbit.ExampleNamespace)
    assert ex.setup_done is True
    assert ex.num_features_in(ns) == 3


def test_example_learn():
    vw_ex = Workspace(quiet=True)
    ex = vw_ex.example("1 |a two features |b more features here")
    ex.learn()
    assert ex.setup_done is True
    ex.unsetup_example()  # unsetup an example as it is already setup
    assert ex.setup_done is False


def test_example_label():
    vw_ex = Workspace(quiet=True)
    ex = vw_ex.example("1 |a two features |b more features here")
    ex.set_label_string("1.0")
    assert isinstance(ex.get_label(), vowpalwabbit.SimpleLabel)


def test_example_features():
    vw_ex = Workspace(quiet=True)
    ex = vw_ex.example("1 |a two features |b more features here")
    ns = vowpalwabbit.NamespaceId(ex, 1)
    assert ex.get_feature_id(ns, "a") == 127530
    ex.push_hashed_feature(ns, 1122)
    ex.push_features("x", [("c", 1.0), "d"])
    ex.push_feature(ns, 11000)
    assert ex.num_features_in("x") == 2
    assert ex.sum_feat_sq(ns) == 5.0
    ns2 = vowpalwabbit.NamespaceId(ex, 2)
    ex.push_namespace(ns2)
    assert ex.pop_namespace()


def test_get_weight_name():
    model = Workspace(quiet=True)
    model.learn("1 | a a b c |ns x")
    assert model.get_weight_from_name("a") != 0.0
    assert model.get_weight_from_name("b") != 0.0
    assert model.get_weight_from_name("b") == model.get_weight_from_name("c")
    assert model.get_weight_from_name("a") != model.get_weight_from_name("b")
    assert model.get_weight_from_name("x") == 0.0
    assert model.get_weight_from_name("x", "ns") != 0.0
    assert model.get_weight_from_name("x", "ns") == model.get_weight_from_name("b")


def test_runparser_cmd_string():
    vw = vowpalwabbit.Workspace("--data ./test/train-sets/rcv1_small.dat")
    assert vw.parser_ran == True, "vw should set parser_ran to true if --data present"
    vw.finish()


def test_runparser_cmd_string_short():
    vw = vowpalwabbit.Workspace("-d ./test/train-sets/rcv1_small.dat")
    assert vw.parser_ran == True, "vw should set parser_ran to true if --data present"
    vw.finish()


def test_not_runparser_cmd_string():
    vw = vowpalwabbit.Workspace("")
    assert vw.parser_ran == False, "vw should set parser_ran to false"
    vw.finish()


def check_error_raises(type, argument):
    """
    This function is used to check whether the exception is raised or not.

    Parameter
    ---------

    type: Type of Error raised
    argument: lambda function with no parameters.

    Example:
    >>> ex = ["|a", "|b"]
    >>> vw = vowpalwabbit.Workspace(quiet=True)
    >>> check_error_raises(TypeError, lambda: vw.learn(ex))

    """
    with pytest.raises(type) as error:
        argument()


def test_dsjson():
    vw = vowpalwabbit.Workspace("--cb_explore_adf --epsilon 0.2 --dsjson")

    ex_l_str = '{"_label_cost":-1.0,"_label_probability":0.5,"_label_Action":1,"_labelIndex":0,"o":[{"v":1.0,"EventId":"38cbf24f-70b2-4c76-aa0c-970d0c8d388e","ActionTaken":false}],"Timestamp":"2020-11-15T17:09:31.8350000Z","Version":"1","EventId":"38cbf24f-70b2-4c76-aa0c-970d0c8d388e","a":[1,2],"c":{ "GUser":{"id":"person5","major":"engineering","hobby":"hiking","favorite_character":"spock"}, "_multi": [ { "TAction":{"topic":"SkiConditions-VT"} }, { "TAction":{"topic":"HerbGarden"} } ] },"p":[0.5,0.5],"VWState":{"m":"N/A"}}\n'
    ex_l = vw.parse(ex_l_str)
    vw.learn(ex_l)
    pred = ex_l[0].get_action_scores()
    expected = [0.5, 0.5]
    assert len(pred) == len(expected)
    for a, b in zip(pred, expected):
        assert isclose(a, b)
    vw.finish_example(ex_l)

    ex_p = '{"_label_cost":-1.0,"_label_probability":0.5,"_label_Action":1,"_labelIndex":0,"o":[{"v":1.0,"EventId":"38cbf24f-70b2-4c76-aa0c-970d0c8d388e","ActionTaken":false}],"Timestamp":"2020-11-15T17:09:31.8350000Z","Version":"1","EventId":"38cbf24f-70b2-4c76-aa0c-970d0c8d388e","a":[1,2],"c":{ "GUser":{"id":"person5","major":"engineering","hobby":"hiking","favorite_character":"spock"}, "_multi": [ { "TAction":{"topic":"SkiConditions-VT"} }, { "TAction":{"topic":"HerbGarden"} } ] },"p":[0.5,0.5],"VWState":{"m":"N/A"}}\n'
    pred = vw.predict(ex_p)
    expected = [0.9, 0.1]
    assert len(pred) == len(expected)
    for a, b in zip(pred, expected):
        assert isclose(a, b)


def test_dsjson_with_metrics():
<<<<<<< HEAD
    vw = vowpalwabbit.Workspace("--extra_metrics metrics.json --cb_explore_adf --epsilon 0.2 --dsjson")
=======
    vw = pyvw.Workspace(
        "--extra_metrics metrics.json --cb_explore_adf --epsilon 0.2 --dsjson"
    )
>>>>>>> 11af2e1b

    ex_l_str = '{"_label_cost":-0.9,"_label_probability":0.5,"_label_Action":1,"_labelIndex":0,"o":[{"v":1.0,"EventId":"38cbf24f-70b2-4c76-aa0c-970d0c8d388e","ActionTaken":false}],"Timestamp":"2020-11-15T17:09:31.8350000Z","Version":"1","EventId":"38cbf24f-70b2-4c76-aa0c-970d0c8d388e","a":[1,2],"c":{ "GUser":{"id":"person5","major":"engineering","hobby":"hiking","favorite_character":"spock"}, "_multi": [ { "TAction":{"topic":"SkiConditions-VT"} }, { "TAction":{"topic":"HerbGarden"} } ] },"p":[0.5,0.5],"VWState":{"m":"N/A"}}\n'
    ex_l = vw.parse(ex_l_str)
    vw.learn(ex_l)
    pred = ex_l[0].get_action_scores()
    expected = [0.5, 0.5]
    assert len(pred) == len(expected)
    for a, b in zip(pred, expected):
        assert isclose(a, b)
    vw.finish_example(ex_l)

    ex_p = '{"_label_cost":-1.0,"_label_probability":0.5,"_label_Action":1,"_labelIndex":0,"o":[{"v":1.0,"EventId":"38cbf24f-70b2-4c76-aa0c-970d0c8d388e","ActionTaken":false}],"Timestamp":"2020-11-15T17:09:31.8350000Z","Version":"1","EventId":"38cbf24f-70b2-4c76-aa0c-970d0c8d388e","a":[1,2],"c":{ "GUser":{"id":"person5","major":"engineering","hobby":"hiking","favorite_character":"spock"}, "_multi": [ { "TAction":{"topic":"SkiConditions-VT"} }, { "TAction":{"topic":"HerbGarden"} } ] },"p":[0.5,0.5],"VWState":{"m":"N/A"}}\n'
    pred = vw.predict(ex_p)
    expected = [0.9, 0.1]
    assert len(pred) == len(expected)
    for a, b in zip(pred, expected):
        assert isclose(a, b)

    learner_metric_dict = vw.get_learner_metrics()
    assert len(vw.get_learner_metrics()) == 17

    assert learner_metric_dict["total_predict_calls"] == 2
    assert learner_metric_dict["total_learn_calls"] == 1
    assert learner_metric_dict["cbea_labeled_ex"] == 1
    assert learner_metric_dict["cbea_predict_in_learn"] == 0
    assert learner_metric_dict["cbea_label_first_action"] == 1
    assert learner_metric_dict["cbea_label_not_first"] == 0
    assert pytest.approx(learner_metric_dict["cbea_sum_cost"]) == -0.9
    assert pytest.approx(learner_metric_dict["cbea_sum_cost_baseline"]) == -0.9
    assert learner_metric_dict["cbea_non_zero_cost"] == 1
    assert pytest.approx(learner_metric_dict["cbea_avg_feat_per_event"]) == 24
    assert pytest.approx(learner_metric_dict["cbea_avg_actions_per_event"]) == 2
    assert pytest.approx(learner_metric_dict["cbea_avg_ns_per_event"]) == 16
    assert pytest.approx(learner_metric_dict["cbea_avg_feat_per_action"]) == 12
    assert pytest.approx(learner_metric_dict["cbea_avg_ns_per_action"]) == 8
    assert learner_metric_dict["cbea_min_actions"] == 2
    assert learner_metric_dict["cbea_max_actions"] == 2
    assert learner_metric_dict["sfm_count_learn_example_with_shared"] == 1


def test_constructor_exception_is_safe():
    try:
        vw = vowpalwabbit.Workspace("--invalid_option")
    except:
        pass


def test_deceprecated_labels():
    with warnings.catch_warnings():
        warnings.simplefilter("ignore")
        vowpalwabbit.pyvw.abstract_label()
        vowpalwabbit.pyvw.simple_label()
        vowpalwabbit.pyvw.multiclass_label()
        vowpalwabbit.pyvw.multiclass_probabilities_label()
        vowpalwabbit.pyvw.cost_sensitive_label()
        vowpalwabbit.pyvw.cbandits_label()<|MERGE_RESOLUTION|>--- conflicted
+++ resolved
@@ -164,15 +164,10 @@
 
 
 def test_CBContinuousLabel():
-<<<<<<< HEAD
-    model = Workspace(cats=4, min_value=185, max_value=23959, bandwidth=3000, quiet=True)
-    cb_contl = vowpalwabbit.CBContinuousLabel.from_example(model.example("ca 1:10:0.5 |"))
-=======
     model = Workspace(
         cats=4, min_value=185, max_value=23959, bandwidth=3000, quiet=True
     )
-    cb_contl = pyvw.CBContinuousLabel.from_example(model.example("ca 1:10:0.5 |"))
->>>>>>> 11af2e1b
+    cb_contl = vowpalwabbit.CBContinuousLabel.from_example(model.example("ca 1:10:0.5 |"))
     assert cb_contl.costs[0].action == 1
     assert cb_contl.costs[0].pdf_value == 0.5
     assert cb_contl.costs[0].cost == 10.0
@@ -193,13 +188,7 @@
 
 def test_MulticlassProbabilitiesLabel():
     n = 4
-<<<<<<< HEAD
     model = vowpalwabbit.Workspace(loss_function="logistic", oaa=n, probabilities=True, quiet=True)
-=======
-    model = pyvw.Workspace(
-        loss_function="logistic", oaa=n, probabilities=True, quiet=True
-    )
->>>>>>> 11af2e1b
     ex = model.example("1 | a b c d", 2)
     model.learn(ex)
     mpl = vowpalwabbit.MulticlassProbabilitiesLabel.from_example(ex)
@@ -210,41 +199,22 @@
 
 def test_ccb_label():
     model = Workspace(ccb_explore_adf=True, quiet=True)
-<<<<<<< HEAD
     ccb_shared_label = vowpalwabbit.CCBLabel.from_example(
-        (model.example("ccb shared | shared_0 shared_1"))
+        model.example("ccb shared | shared_0 shared_1")
     )
     ccb_action_label = vowpalwabbit.CCBLabel.from_example(
-        (model.example("ccb action | action_1 action_3"))
+        model.example("ccb action | action_1 action_3")
     )
     ccb_slot_label = vowpalwabbit.CCBLabel.from_example(
-        (model.example("ccb slot 0:0.8:1.0 0 | slot_0"))
-    )
-    ccb_slot_pred_label = vowpalwabbit.CCBLabel.from_example((model.example("ccb slot |")))
+        model.example("ccb slot 0:0.8:1.0 0 | slot_0")
+    )
+    ccb_slot_pred_label = vowpalwabbit.CCBLabel.from_example(model.example("ccb slot |"))
     assert ccb_shared_label.type == vowpalwabbit.CCBLabelType.SHARED
-    assert ccb_shared_label.explicit_included_actions is None
+    assert len(ccb_shared_label.explicit_included_actions) == 0
     assert ccb_shared_label.outcome is None
     assert str(ccb_shared_label) == "ccb shared"
     assert ccb_action_label.type == vowpalwabbit.CCBLabelType.ACTION
-    assert ccb_action_label.explicit_included_actions is None
-=======
-    ccb_shared_label = pyvw.CCBLabel.from_example(
-        model.example("ccb shared | shared_0 shared_1")
-    )
-    ccb_action_label = pyvw.CCBLabel.from_example(
-        model.example("ccb action | action_1 action_3")
-    )
-    ccb_slot_label = pyvw.CCBLabel.from_example(
-        model.example("ccb slot 0:0.8:1.0 0 | slot_0")
-    )
-    ccb_slot_pred_label = pyvw.CCBLabel.from_example(model.example("ccb slot |"))
-    assert ccb_shared_label.type == pyvw.CCBLabelType.SHARED
-    assert len(ccb_shared_label.explicit_included_actions) == 0
-    assert ccb_shared_label.outcome is None
-    assert str(ccb_shared_label) == "ccb shared"
-    assert ccb_action_label.type == pyvw.CCBLabelType.ACTION
     assert len(ccb_action_label.explicit_included_actions) == 0
->>>>>>> 11af2e1b
     assert ccb_action_label.weight == 1.0
     assert ccb_action_label.outcome is None
     assert str(ccb_action_label) == "ccb action"
@@ -254,13 +224,8 @@
     assert isclose(ccb_slot_label.outcome.action_probs[0].score, 1.0)
     assert isclose(ccb_slot_label.outcome.cost, 0.8)
     assert str(ccb_slot_label) == "ccb slot 0:0.8:1.0 0"
-<<<<<<< HEAD
     assert ccb_slot_pred_label.type == vowpalwabbit.CCBLabelType.SLOT
-    assert ccb_slot_pred_label.explicit_included_actions is None
-=======
-    assert ccb_slot_pred_label.type == pyvw.CCBLabelType.SLOT
     assert len(ccb_slot_pred_label.explicit_included_actions) == 0
->>>>>>> 11af2e1b
     assert ccb_slot_pred_label.outcome is None
     assert str(ccb_slot_pred_label) == "ccb slot"
     del model
@@ -268,23 +233,16 @@
 
 def test_slates_label():
     model = Workspace(slates=True, quiet=True)
-<<<<<<< HEAD
-    slates_shared_label = vowpalwabbit.SlatesLabel.from_example(model.example("slates shared 0.8 | shared_0 shared_1"))
-    slates_action_label = vowpalwabbit.SlatesLabel.from_example(model.example("slates action 1 | action_3"))
-    slates_slot_label = vowpalwabbit.SlatesLabel.from_example(model.example("slates slot 1:0.8,0:0.1,2:0.1 | slot_0"))
+    slates_shared_label = vowpalwabbit.SlatesLabel.from_example(
+        model.example("slates shared 0.8 | shared_0 shared_1")
+    )
+    slates_action_label = vowpalwabbit.SlatesLabel.from_example(
+        model.example("slates action 1 | action_3")
+    )
+    slates_slot_label = vowpalwabbit.SlatesLabel.from_example(
+        model.example("slates slot 1:0.8,0:0.1,2:0.1 | slot_0")
+    )
     assert slates_shared_label.type == vowpalwabbit.SlatesLabelType.SHARED
-=======
-    slates_shared_label = pyvw.SlatesLabel.from_example(
-        model.example("slates shared 0.8 | shared_0 shared_1")
-    )
-    slates_action_label = pyvw.SlatesLabel.from_example(
-        model.example("slates action 1 | action_3")
-    )
-    slates_slot_label = pyvw.SlatesLabel.from_example(
-        model.example("slates slot 1:0.8,0:0.1,2:0.1 | slot_0")
-    )
-    assert slates_shared_label.type == pyvw.SlatesLabelType.SHARED
->>>>>>> 11af2e1b
     assert slates_shared_label.labeled == True
     assert isclose(slates_shared_label.cost, 0.8)
     assert str(slates_shared_label) == "slates shared 0.8"
@@ -581,13 +539,9 @@
 
 
 def test_dsjson_with_metrics():
-<<<<<<< HEAD
-    vw = vowpalwabbit.Workspace("--extra_metrics metrics.json --cb_explore_adf --epsilon 0.2 --dsjson")
-=======
-    vw = pyvw.Workspace(
+    vw = vowpalwabbit.Workspace(
         "--extra_metrics metrics.json --cb_explore_adf --epsilon 0.2 --dsjson"
     )
->>>>>>> 11af2e1b
 
     ex_l_str = '{"_label_cost":-0.9,"_label_probability":0.5,"_label_Action":1,"_labelIndex":0,"o":[{"v":1.0,"EventId":"38cbf24f-70b2-4c76-aa0c-970d0c8d388e","ActionTaken":false}],"Timestamp":"2020-11-15T17:09:31.8350000Z","Version":"1","EventId":"38cbf24f-70b2-4c76-aa0c-970d0c8d388e","a":[1,2],"c":{ "GUser":{"id":"person5","major":"engineering","hobby":"hiking","favorite_character":"spock"}, "_multi": [ { "TAction":{"topic":"SkiConditions-VT"} }, { "TAction":{"topic":"HerbGarden"} } ] },"p":[0.5,0.5],"VWState":{"m":"N/A"}}\n'
     ex_l = vw.parse(ex_l_str)

--- conflicted
+++ resolved
@@ -370,164 +370,4 @@
 
     """
     with pytest.raises(type) as error:
-<<<<<<< HEAD
-        argument()
-
-
-def test_from_colnames_constructor():
-    df = pd.DataFrame({"y": [1], "x": [2]})
-    conv = DFtoVW.from_colnames(y="y", x=["x"], df=df)
-    lines_list = conv.convert_df()
-    first_line = lines_list[0]
-    assert first_line == "1 | 2"
-
-
-def test_feature_column_renaming_and_tag():
-    df = pd.DataFrame({"idx": ["id_1"], "y": [1], "x": [2]})
-    conv = DFtoVW(
-        label=SimpleLabel("y"),
-        tag="idx",
-        features=Feature(name="col_x", value="x"),
-        df=df,
-    )
-    first_line = conv.convert_df()[0]
-    assert first_line == "1 id_1| col_x:2"
-
-
-def test_constant_feature_value_with_empty_name():
-    df = pd.DataFrame({"idx": ["id_1"], "y": [1], "x": [2]})
-    conv = DFtoVW(
-        label=SimpleLabel("y"),
-        tag="idx",
-        features=Feature(name="", value=2, value_from_df=False),
-        df=df,
-    )
-    first_line = conv.convert_df()[0]
-    assert first_line == "1 id_1| :2"
-
-
-def test_variable_feature_name():
-    df = pd.DataFrame({"y": [1], "x": [2], "a": ["col_x"]})
-    conv = DFtoVW(
-        label=SimpleLabel("y"),
-        features=Feature(name="a", value="x", name_from_df=True),
-        df=df,
-    )
-    first_line = conv.convert_df()[0]
-    assert first_line == "1 | col_x:2"
-
-
-def test_multiple_lines():
-    df = pd.DataFrame({"y": [1, -1], "x": [1, 2]})
-    conv = DFtoVW(label=SimpleLabel("y"), features=Feature(value="x"), df=df,)
-    lines_list = conv.convert_df()
-    assert lines_list == ["1 | 1", "-1 | 2"]
-
-
-def test_multiple_named_namespaces():
-    df = pd.DataFrame({"y": [1], "a": [2], "b": [3]})
-    conv = DFtoVW(
-        df=df,
-        label=SimpleLabel("y"),
-        namespaces=[
-            Namespace(name="FirstNameSpace", features=Feature("a")),
-            Namespace(name="DoubleIt", value=2, features=Feature("b")),
-        ],
-    )
-    first_line = conv.convert_df()[0]
-    assert first_line == "1 |FirstNameSpace 2 |DoubleIt:2 3"
-
-
-def test_without_target_multiple_features():
-    df = pd.DataFrame({"a": [2], "b": [3]})
-    conv = DFtoVW(df=df, features=[Feature(col) for col in ["a", "b"]])
-    first_line = conv.convert_df()[0]
-    assert first_line == "| 2 3"
-
-
-def test_multiclasslabel():
-    df = pd.DataFrame({"a": [1], "b": [0.5], "c": ["x"]})
-    conv = DFtoVW(
-        df=df, label=MulticlassLabel(name="a", weight="b"), features=Feature("c")
-    )
-    first_line = conv.convert_df()[0]
-    assert first_line == "1 0.5 | x"
-
-
-def test_absent_col_error():
-    with pytest.raises(ValueError) as value_error:
-        df = pd.DataFrame({"a": [1]})
-        DFtoVW(
-            df=df,
-            label=SimpleLabel("a"),
-            features=[Feature(col) for col in ["a", "c", "d"]],
-        )
-    expected = "In 'Feature': column(s) 'c', 'd' not found in dataframe."
-    assert expected == str(value_error.value)
-
-
-def test_non_numerical_simplelabel_error():
-    df = pd.DataFrame({"y": ["a"], "x": ["featX"]})
-    with pytest.raises(TypeError) as type_error:
-        DFtoVW(df=df, label=SimpleLabel(name="y"), features=Feature("x"))
-    expected = "In argument 'name' of 'SimpleLabel', column 'y' should be either of the following type(s): 'int', 'float', 'int64'."
-    assert expected == str(type_error.value)
-
-
-def test_wrong_feature_type_error():
-    df = pd.DataFrame({"y": [1], "x": [2]})
-    with pytest.raises(TypeError) as type_error:
-        DFtoVW(df=df, label=SimpleLabel("y"), features="x")
-    expected = "Argument 'features' should be a Feature or a list of Feature."
-    assert expected == str(type_error.value)
-
-
-def test_multiclasslabel_non_positive_name_error():
-    df = pd.DataFrame({"a": [0], "b": [0.5], "c": ["x"]})
-    with pytest.raises(ValueError) as value_error:
-        DFtoVW(
-            df=df,
-            label=MulticlassLabel(name="a", weight="b"),
-            features=Feature("c"),
-        )
-    expected = "In argument 'name' of 'MulticlassLabel', column 'a' must be >= 1."
-    assert expected == str(value_error.value)
-
-
-def test_multiclasslabel_negative_weight_error():
-    df = pd.DataFrame({"y": [1], "w": [-0.5], "x": [2]})
-    with pytest.raises(ValueError) as value_error:
-        DFtoVW(
-            df=df,
-            label=MulticlassLabel(name="y", weight="w"),
-            features=Feature("x"),
-        )
-    expected = "In argument 'weight' of 'MulticlassLabel', column 'w' must be >= 0."
-    assert expected == str(value_error.value)
-
-
-def test_multiclasslabel_non_positive_constant_label_error():
-    df = pd.DataFrame({"a": [0], "b": [0.5], "c": ["x"]})
-    with pytest.raises(ValueError) as value_error:
-        DFtoVW(
-            df=df,
-            label=MulticlassLabel(name=-1, weight="b", name_from_df=False),
-            features=Feature("c"),
-        )
-    expected = "In 'MulticlassLabel', argument 'name' must be >= 1."
-    assert expected == str(value_error.value)
-
-
-def test_multiclasslabel_constant_label_type_error():
-    df = pd.DataFrame({"a": [0], "b": [0.5], "c": ["x"]})
-    with pytest.raises(TypeError) as type_error:
-        DFtoVW(
-            df=df,
-            label=MulticlassLabel(name="a", weight="b", weight_from_df=False),
-            features=Feature("c"),
-        )
-    expected = "In 'MulticlassLabel', when weight_from_df=False, argument 'weight' should be either of the following type(s): 'int', 'float'."
-    assert expected == str(type_error.value)
-=======
-        argument()
->>>>>>> d626fd3a
+        argument()
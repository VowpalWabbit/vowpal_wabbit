import vowpalwabbit

# Named specifically as the delimiter used is specific for the number of actions
# used in this test case.
def count_weights_from_readable_model_file_for_equiv_test(file_name):
    with open(file_name) as file:
        model_file_contents = file.read()
        DELIM = "action_sum 5\n:0\n"
        weights_idx = model_file_contents.find(DELIM) + len(DELIM)
        return model_file_contents[weights_idx:].count("\n")


def test_ccb_single_slot_and_cb_equivalence_no_slot_features():
    # --- CCB
    ccb_model_file_name = "model_file_ccb_equiv.txt"
    ccb_workspace = vowpalwabbit.Workspace(
        quiet=True,
        predict_only_model=True,
        ccb_explore_adf=True,
        readable_model=ccb_model_file_name,
    )

    ccb_ex = """
    ccb shared |User b
    ccb action |Action d
    ccb action |Action e
    ccb action |Action f
    ccb action |Action ff
    ccb action |Action fff
    ccb slot 4:1:0.2 |
    """
    ccb_workspace.learn(ccb_ex)
    ccb_workspace.finish()

    ccb_num_weights = count_weights_from_readable_model_file_for_equiv_test(
        ccb_model_file_name
    )

    # --- CB
    cb_model_file_name = "model_file_cb_equiv.txt"
    cb_workspace = vowpalwabbit.Workspace(
        quiet=True,
        predict_only_model=True,
        cb_explore_adf=True,
        readable_model=cb_model_file_name,
    )

    cb_ex = """
    shared |User b
    |Action d
    |Action e
    |Action f
    |Action ff
    4:1:0.2 |Action fff
    """

    cb_workspace.learn(cb_ex)
    cb_workspace.finish()
    cb_num_weights = count_weights_from_readable_model_file_for_equiv_test(
        cb_model_file_name
    )

    assert ccb_num_weights == cb_num_weights


def test_ccb_single_slot_and_cb_non_equivalence_with_slot_features():
    # --- CCB
    ccb_model_file_name = "model_file_ccb_no_equiv.txt"
    ccb_workspace = vowpalwabbit.Workspace(
        quiet=True, ccb_explore_adf=True, readable_model=ccb_model_file_name
    )

    ccb_ex = """
    ccb shared |User b
    ccb action |Action d
    ccb action |Action e
    ccb action |Action f
    ccb action |Action ff
    ccb action |Action fff
    ccb slot 4:1:0.2 | slot_feature_1
    """
    ccb_workspace.learn(ccb_ex)
    ccb_workspace.finish()

    ccb_num_weights = count_weights_from_readable_model_file_for_equiv_test(
        ccb_model_file_name
    )

    # --- CB
    cb_model_file_name = "model_file_cb_no_equiv.txt"
    cb_workspace = vowpalwabbit.Workspace(
        quiet=True, cb_explore_adf=True, readable_model=cb_model_file_name
    )

    cb_ex = """
    shared |User b
    |Action d
    |Action e
    |Action f
    |Action ff
    4:1:0.2 |Action fff
    """

    cb_workspace.learn(cb_ex)
    cb_workspace.finish()
    cb_num_weights = count_weights_from_readable_model_file_for_equiv_test(
        cb_model_file_name
    )

    # Since there was at least one slot feature supplied, the equivalent mode
    # does not apply and so we expect there to be more weights in the CCB model.
    assert ccb_num_weights > cb_num_weights


def test_ccb_non_slot_none_outcome():
<<<<<<< HEAD
    model = vowpalwabbit.Workspace(quiet=True)
    example = vowpalwabbit.Example(
        vw=model, labelType=vowpalwabbit.LabelType.CONDITIONAL_CONTEXTUAL_BANDIT
=======
    model = pyvw.Workspace(quiet=True, ccb_explore_adf=True)
    example = pyvw.Example(
        vw=model, labelType=pyvw.LabelType.CONDITIONAL_CONTEXTUAL_BANDIT
>>>>>>> 11af2e1b
    )
    label = example.get_label(vowpalwabbit.CCBLabel)
    # CCB label is set to UNSET by default.
    assert label.type == vowpalwabbit.CCBLabelType.UNSET
    assert label.outcome is None<|MERGE_RESOLUTION|>--- conflicted
+++ resolved
@@ -113,15 +113,9 @@
 
 
 def test_ccb_non_slot_none_outcome():
-<<<<<<< HEAD
-    model = vowpalwabbit.Workspace(quiet=True)
+    model = pyvw.Workspace(quiet=True, ccb_explore_adf=True)
     example = vowpalwabbit.Example(
         vw=model, labelType=vowpalwabbit.LabelType.CONDITIONAL_CONTEXTUAL_BANDIT
-=======
-    model = pyvw.Workspace(quiet=True, ccb_explore_adf=True)
-    example = pyvw.Example(
-        vw=model, labelType=pyvw.LabelType.CONDITIONAL_CONTEXTUAL_BANDIT
->>>>>>> 11af2e1b
     )
     label = example.get_label(vowpalwabbit.CCBLabel)
     # CCB label is set to UNSET by default.

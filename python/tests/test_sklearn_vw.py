--- conflicted
+++ resolved
@@ -263,7 +263,7 @@
 
     assert all([a == b for a, b in zip(before_saving, after_loading)])
 
-<<<<<<< HEAD
+
 def test_repr():
 
     model = VW()
@@ -283,7 +283,7 @@
     expected = "VW('convert_labels:False', 'loss_function:logistic', "\
     "'oaa:3', 'probabilities:True', 'quiet:True')"
     assert expected == model.__repr__()
-=======
+
 
 def test_sgd_param():
 
@@ -291,7 +291,7 @@
     model2 = VWClassifier(sgd = True)
     assert model1.get_params()['sgd'] == True
     assert model2.get_params()['sgd'] == True
->>>>>>> a428d8f7
+
 
 class TestVWClassifier:
 

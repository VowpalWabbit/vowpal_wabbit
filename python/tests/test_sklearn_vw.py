import os

from collections import namedtuple
import numpy as np
import pandas as pd
import pytest

from vowpalwabbit.sklearn_vw import VW, VWClassifier, VWRegressor, tovw, VWMultiClassifier
from sklearn import datasets
from sklearn.model_selection import KFold
from scipy.sparse import csr_matrix


"""
Test utilities to support integration of Vowpal Wabbit and scikit-learn
"""

Dataset = namedtuple('Dataset', 'x, y')


@pytest.fixture(scope='module')
def data():
    x, y = datasets.make_hastie_10_2(n_samples=100, random_state=1)
    x = x.astype(np.float32)
    return Dataset(x=x, y=y)


class TestVW:

    def test_validate_vw_estimator(self):
        """
        Run VW and VWClassifier through the sklearn estimator validation check

        Note: the VW estimators fail sklearn's estimator validation check. The validator creates a new
        instance of the estimator with the estimator's default args, '--quiet' in VW's case. At some point
        in the validation sequence it calls fit() with some fake data.  The data gets formatted  via tovw() to:

        2 1 | 0:0.5488135039273248 1:0.7151893663724195 2:0.6027633760716439 3:0.5448831829968969 4:0.4236547993389047 5:0.6458941130666561 6:0.4375872112626925 7:0.8917730007820798 8:0.9636627605010293 9:0.3834415188257777

        This gets passed into vw.learn and the python process dies with the error, "Process finished with exit code 139"

        At some point it would probably be worth while figuring out the problem  this and getting the two estimators to
        pass sklearn's validation check
        """

        # check_estimator(VW)
        # check_estimator(VWClassifier)

    def test_init(self):
        assert isinstance(VW(), VW)

    def test_fit(self, data):
        model = VW(loss_function='logistic')
        assert not hasattr(model, 'fit_')

        model.fit(data.x, data.y)
        assert model.fit_

    def test_passes(self, data):
        n_passes = 2
        model = VW(loss_function='logistic', passes=n_passes)
        assert model.passes_ == n_passes

        model.fit(data.x, data.y)
        weights = model.get_coefs()

        model = VW(loss_function='logistic')
        # first pass weights should not be the same
        model.fit(data.x, data.y)
        assert not np.allclose(weights.data, model.get_coefs().data)

    def test_predict_not_fit(self, data):
        model = VW(loss_function='logistic')
        with pytest.raises(ValueError):
            model.predict(data.x[0])

    def test_predict(self, data):
        model = VW(loss_function='logistic')
        model.fit(data.x, data.y)
        assert np.isclose(model.predict(data.x[:1][:1])[0], 0.406929)

    def test_predict_no_convert(self):
        model = VW(loss_function='logistic', convert_to_vw=False)
        model.fit(['-1 | bad', '1 | good'])
        assert np.isclose(model.predict(['| good'])[0], 0.245515)

    def test_set_params(self):
        model = VW()
        assert 'l' not in model.params

        model.set_params(l=0.1)
        assert model.params['l'] == 0.1

        # confirm model params reset with new construction
        model = VW()
        assert 'l' not in model.params

    def test_get_coefs(self, data):
        model = VW()
        model.fit(data.x, data.y)
        weights = model.get_coefs()
        assert np.allclose(weights.indices, [0, 1, 2, 3, 4, 5, 6, 7, 8, 9, 116060])

    def test_get_intercept(self, data):
        model = VW()
        model.fit(data.x, data.y)
        intercept = model.get_intercept()
        assert isinstance(intercept, float)

    def test_oaa_probs(self):
        X = ['1 | feature1:2.5',
             '2 | feature1:0.11 feature2:-0.0741',
             '3 | feature3:2.33 feature4:0.8 feature5:-3.1',
             '1 | feature2:-0.028 feature1:4.43',
             '2 | feature5:1.532 feature6:-3.2']
        model = VW(convert_to_vw=False, oaa=3, loss_function='logistic', probabilities=True)
        model.fit(X)
        prediction = model.predict(X)
        assert prediction.shape == [5, 3]
        assert prediction[0, 0] > 0.1

    def test_oaa_probs(self):
        X = ['1 | feature1:2.5',
             '2 | feature1:0.11 feature2:-0.0741',
             '3 | feature3:2.33 feature4:0.8 feature5:-3.1',
             '1 | feature2:-0.028 feature1:4.43',
             '2 | feature5:1.532 feature6:-3.2']
        model = VW(convert_to_vw=False, oaa=3, loss_function='logistic')
        model.fit(X)
        prediction = model.predict(X)
        assert np.allclose(prediction, [1., 2., 3., 1., 2.])

    def test_lrq(self):
        X = ['1 |user A |movie 1',
             '2 |user B |movie 2',
             '3 |user C |movie 3',
             '4 |user D |movie 4',
             '5 |user E |movie 1']
        model = VW(convert_to_vw=False, lrq='um4', lrqdropout=True, loss_function='quantile')
        assert model.params['lrq'] == 'um4'
        assert model.params['lrqdropout']
        model.fit(X)
        prediction = model.predict([' |user C |movie 1'])
        assert np.allclose(prediction, [3.], atol=1)

    def test_bfgs(self):
        data_file = os.path.join(os.path.dirname(os.path.realpath(__file__)), 'resources', 'train.dat')
        model = VW(convert_to_vw=False, oaa=3, passes=30, bfgs=True, data=data_file, cache=True, quiet=False)
        X = ['1 | feature1:2.5',
             '2 | feature1:0.11 feature2:-0.0741',
             '3 | feature3:2.33 feature4:0.8 feature5:-3.1',
             '1 | feature2:-0.028 feature1:4.43',
             '2 | feature5:1.532 feature6:-3.2']
        actual = model.predict(X)
        assert np.allclose(actual, [1.,  2.,  3.,  1.,  2.])

    def test_bfgs_no_data(self):
        with pytest.raises(RuntimeError):
            VW(convert_to_vw=False, oaa=3, passes=30, bfgs=True)

    def test_nn(self):
        vw = VW(convert_to_vw=False, nn=3)
        pos = '1.0 | a b c'
        neg = '-1.0 | d e f'
        vw.fit([pos]*10 + [neg]*10)
        assert vw.predict(['| a b c']) > 0
        assert vw.predict(['| d e f']) < 0


class TestVWClassifier:

    def test_init(self):
        assert isinstance(VWClassifier(), VWClassifier)

    def test_decision_function(self, data):
        classes = np.array([-1., 1.])
        raw_model = VW(loss_function='logistic')
        raw_model.fit(data.x, data.y)
        predictions = raw_model.predict(data.x)
        class_indices = (predictions > 0).astype(np.int)
        expected = classes[class_indices]

        model = VWClassifier()
        model.fit(data.x, data.y)
        actual = model.predict(data.x)

        assert np.allclose(expected, actual)

    def test_shuffle_list(self):
        # dummy data in vw format
        X = ['1 |Pet cat', '-1 |Pet dog', '1 |Pet cat', '1 |Pet cat']

        # Classifier with multiple passes over the data
        clf = VWClassifier(passes=3, convert_to_vw=False)
        clf.fit(X)

        # assert that the dummy data was not perturbed
        assert X == ['1 |Pet cat', '-1 |Pet dog', '1 |Pet cat', '1 |Pet cat']

    def test_shuffle_pd_Series(self):
        # dummy data in vw format
        X = pd.Series(['1 |Pet cat', '-1 |Pet dog', '1 |Pet cat', '1 |Pet cat'], name='catdog')

        kfold = KFold(n_splits=3, random_state=314, shuffle=True)
        for train_idx, valid_idx in kfold.split(X):
            X_train = X[train_idx]
            # Classifier with multiple passes over the data
            clf = VWClassifier(passes=3, convert_to_vw=False)
            # Test that there is no exception raised in the fit on folds
            try:
                clf.fit(X_train)
            except KeyError:
                pytest.fail("Failed the fit over sub-sampled DataFrame")

class TestVWRegressor:

    def test_init(self):
        assert isinstance(VWRegressor(), VWRegressor)

    def test_predict(self, data):
        raw_model = VW()
        raw_model.fit(data.x, data.y)

        model = VWRegressor()
        model.fit(data.x, data.y)

        assert np.allclose(raw_model.predict(data.x), model.predict(data.x))
        # ensure model can make multiple calls to predict
        assert np.allclose(raw_model.predict(data.x), model.predict(data.x))

    def test_delete(self):
        raw_model = VW()
        del raw_model


def test_tovw():
    x = np.array([[1.2, 3.4, 5.6, 1.0, 10], [7.8, 9.10, 11, 0, 20]])
    y = np.array([1, -1])
    w = [1, 2]

    expected = ['1 1 | 0:1.2 1:3.4 2:5.6 3:1 4:10',
                '-1 2 | 0:7.8 1:9.1 2:11 4:20']

    assert tovw(x=x, y=y, sample_weight=w) == expected

    assert tovw(x=csr_matrix(x), y=y, sample_weight=w) == expected

def test_save_load(tmp_path):
    train_file = str(tmp_path / "train.model")

    X = [[1, 2], [3, 4], [5, 6], [7, 8]]
    y = [1, 2, 3, 4]

    model_before = VWRegressor(l=100)
    model_before.fit(X, y)
    before_saving = model_before.predict(X)

    model_before.save(train_file)

    model_after = VWRegressor(l=100)
    model_after.load(train_file)
    after_loading = model_after.predict(X)

    assert all([a == b for a, b in zip(before_saving, after_loading)])

<<<<<<< HEAD
def test_repr():

    model = VW()
    expected = "VW('convert_labels:False', 'quiet:True')"
    assert expected == model.__repr__()

    model = VWClassifier()
    expected = "VWClassifier('convert_labels:False', "\
    "'loss_function:logistic', 'quiet:True')"
    assert expected == model.__repr__()

    model = VWRegressor()
    expected = "VWRegressor('convert_labels:False', 'quiet:True')"
    assert expected == model.__repr__()

    model = VW(convert_to_vw=False, oaa=3, loss_function='logistic', probabilities=True)
    expected = "VW('convert_labels:False', 'loss_function:logistic', "\
    "'oaa:3', 'probabilities:True', 'quiet:True')"
    assert expected == model.__repr__()
=======
class TestVWClassifier:

    def test_init(self):
        assert isinstance(VWMultiClassifier(), VWMultiClassifier)

    def test_predict_proba(self, data):
        raw_model = VW(probabilities = True, oaa = 2,  loss_function = 'logistic')
        raw_model.fit(data.x, data.y)

        model = VWMultiClassifier(oaa = 2, loss_function = 'logistic')
        model.fit(data.x, data.y)

        assert np.allclose(raw_model.predict(data.x), model.predict_proba(data.x))
        # ensure model can make multiple calls to predict
        assert np.allclose(raw_model.predict(data.x), model.predict_proba(data.x))

    def test_predict(self, data):
        raw_model = VW(oaa = 2,  loss_function = 'logistic')
        raw_model.fit(data.x, data.y)

        model = VWMultiClassifier(oaa = 2, loss_function = 'logistic')
        model.fit(data.x, data.y)

        assert np.allclose(raw_model.predict(data.x), model.predict(data.x))

    def test_delete(self):
        raw_model = VW()
        del raw_model
>>>>>>> 599c6285
<|MERGE_RESOLUTION|>--- conflicted
+++ resolved
@@ -263,7 +263,6 @@
 
     assert all([a == b for a, b in zip(before_saving, after_loading)])
 
-<<<<<<< HEAD
 def test_repr():
 
     model = VW()
@@ -283,7 +282,7 @@
     expected = "VW('convert_labels:False', 'loss_function:logistic', "\
     "'oaa:3', 'probabilities:True', 'quiet:True')"
     assert expected == model.__repr__()
-=======
+
 class TestVWClassifier:
 
     def test_init(self):
@@ -311,5 +310,4 @@
 
     def test_delete(self):
         raw_model = VW()
-        del raw_model
->>>>>>> 599c6285
+        del raw_model
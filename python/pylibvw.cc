--- conflicted
+++ resolved
@@ -301,22 +301,10 @@
 
 py::object get_options(vw_ptr all, py::object py_class, bool enabled_only)
 {
-<<<<<<< HEAD
-  if (all->learner_builder)
-  {
-    auto opt_manager = OptionManager(*all->options, all->learner_builder->enabled_reductions, py_class);
-    return opt_manager.get_vw_option_pyobjects(enabled_only);
-  }
-  else
-  {
-    return py::object();
-  }
-=======
   std::vector<std::string> enabled_reductions;
   if (all->l) all->l->get_enabled_reductions(enabled_reductions);
   auto opt_manager = OptionManager(*all->options, enabled_reductions, py_class);
   return opt_manager.get_vw_option_pyobjects(enabled_only);
->>>>>>> 5d766508
 }
 
 void my_audit_example(vw_ptr all, example_ptr ec) { GD::print_audit_features(*all, *ec); }
@@ -336,19 +324,10 @@
 
 py::list get_enabled_reductions(vw_ptr all)
 {
-<<<<<<< HEAD
-  py::list enabled_reductions;
-
-  if (all->learner_builder)
-  {
-    for (auto ex : all->learner_builder->enabled_reductions) { enabled_reductions.append(ex); }
-  }
-=======
   py::list py_enabled_reductions;
   std::vector<std::string> enabled_reductions;
   if (all->l) all->l->get_enabled_reductions(enabled_reductions);
   for (auto ex : enabled_reductions) { py_enabled_reductions.append(ex); }
->>>>>>> 5d766508
 
   return py_enabled_reductions;
 }

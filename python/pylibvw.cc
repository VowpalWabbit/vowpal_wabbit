--- conflicted
+++ resolved
@@ -1400,7 +1400,15 @@
       .def("get_cbandits_partial_prediction", &ex_get_cbandits_partial_prediction,
           "Assuming a contextual_bandits label type, get the partial prediction for a given pair (i=0.. "
           "get_cbandits_num_costs)")
-<<<<<<< HEAD
+      .def("get_cb_continuous_num_costs", &ex_get_cb_continuous_num_costs,
+          "Assuming a cb_continuous label type, get the total number of costs")
+      .def("get_cb_continuous_cost", &ex_get_cb_continuous_cost,
+          "Assuming a cb_continuous label type, get the cost at a given index (i=0.. get_cb_continuous_num_costs)")
+      .def("get_cb_continuous_class", &ex_get_cb_continuous_class,
+          "Assuming a cb_continuous label type, get the label at a given index (i=0.. get_cb_continuous_num_costs)")
+      .def("get_cb_continuous_pdf_value", &ex_get_cb_continuous_pdf_value,
+          "Assuming a cb_continuous label type, get the pdf_value at a given index (i=0.. "
+          "get_cb_continuous_num_costs)")
       .def("get_slates_type", &ex_get_slates_type,
           "Assuming a slates label type, get the type of example")
       .def("get_slates_weight", &ex_get_slates_weight,
@@ -1417,17 +1425,6 @@
           "Assuming a slates label type, get the action of example at index i")
       .def("get_slates_probability", &ex_get_slates_probability,
           "Assuming a slates label type, get the probability of example at index i");
-=======
-      .def("get_cb_continuous_num_costs", &ex_get_cb_continuous_num_costs,
-          "Assuming a cb_continuous label type, get the total number of costs")
-      .def("get_cb_continuous_cost", &ex_get_cb_continuous_cost,
-          "Assuming a cb_continuous label type, get the cost at a given index (i=0.. get_cb_continuous_num_costs)")
-      .def("get_cb_continuous_class", &ex_get_cb_continuous_class,
-          "Assuming a cb_continuous label type, get the label at a given index (i=0.. get_cb_continuous_num_costs)")
-      .def("get_cb_continuous_pdf_value", &ex_get_cb_continuous_pdf_value,
-          "Assuming a cb_continuous label type, get the pdf_value at a given index (i=0.. "
-          "get_cb_continuous_num_costs)");
->>>>>>> 1ce56d14
 
   py::class_<Search::predictor, predictor_ptr, boost::noncopyable>("predictor", py::no_init)
       .def("set_input", &my_set_input, "set the input (an example) for this predictor (non-LDF mode only)")

// Copyright (c) by respective owners including Yahoo!, Microsoft, and
// individual contributors. All rights reserved. Released under a BSD (revised)
// license as described in the file LICENSE.

#include "cb.h"
#include "config/cli_options_serializer.h"
#include "config/option.h"
#include "config/options_cli.h"
#include "cost_sensitive.h"
#include "future_compat.h"
#include "multiclass.h"
#include "multilabel.h"
#include "parse_example.h"
#include "reductions/gd.h"
#include "reductions/search/search.h"
#include "reductions/search/search_hooktask.h"
#include "shared_data.h"
#include "simple_label_parser.h"
#include "slates_label.h"
#include "vw.h"

// see http://www.boost.org/doc/libs/1_56_0/doc/html/bbv2/installation.html
#define BOOST_PYTHON_USE_GCC_SYMBOL_VISIBILITY 1
#include <boost/make_shared.hpp>
#include <boost/python.hpp>
#include <boost/python/suite/indexing/vector_indexing_suite.hpp>
#include <boost/utility.hpp>

// Brings VW_DLL_PUBLIC to help control exports
#define VWDLL_EXPORTS
#include "../vowpalwabbit/vwdll.h"

namespace py = boost::python;

class py_log_wrapper;

typedef boost::shared_ptr<VW::workspace> vw_ptr;
typedef boost::shared_ptr<example> example_ptr;
typedef boost::shared_ptr<Search::search> search_ptr;
typedef boost::shared_ptr<Search::predictor> predictor_ptr;
typedef boost::shared_ptr<py_log_wrapper> py_log_wrapper_ptr;

const size_t lDEFAULT = 0;
const size_t lBINARY = 1;
const size_t lSIMPLE = 1;
const size_t lMULTICLASS = 2;
const size_t lCOST_SENSITIVE = 3;
const size_t lCONTEXTUAL_BANDIT = 4;
const size_t lMAX = 5;  // DEPRECATED
const size_t lCONDITIONAL_CONTEXTUAL_BANDIT = 6;
const size_t lSLATES = 7;
const size_t lCONTINUOUS = 8;
const size_t lCONTEXTUAL_BANDIT_EVAL = 9;
const size_t lMULTILABEL = 10;

const size_t pSCALAR = 0;
const size_t pSCALARS = 1;
const size_t pACTION_SCORES = 2;
const size_t pACTION_PROBS = 3;
const size_t pMULTICLASS = 4;
const size_t pMULTILABELS = 5;
const size_t pPROB = 6;
const size_t pMULTICLASSPROBS = 7;
const size_t pDECISION_SCORES = 8;
const size_t pACTION_PDF_VALUE = 9;
const size_t pPDF = 10;
const size_t pACTIVE_MULTICLASS = 11;
const size_t pNOPRED = 12;

const size_t tSHARED = 0;
const size_t tACTION = 1;
const size_t tSLOT = 2;
const size_t tUNSET = 3;

void dont_delete_me(void* arg) {}

class OptionManager : VW::config::typed_option_visitor
{
  std::map<std::string, std::vector<VW::config::option_group_definition>> m_option_group_dic;
  // see pyvw.py class VWOption
  py::object m_py_opt_class;
  VW::config::options_i& m_opt;
  std::vector<std::string>& m_enabled_reductions;
  std::string default_group_name;

  py::object* m_visitor_output_var;

public:
  OptionManager(VW::config::options_i& options, std::vector<std::string>& enabled_reductions, py::object py_class)
      : m_opt(options)
      , m_enabled_reductions(enabled_reductions)
      , m_option_group_dic(options.get_collection_of_options())
      , m_py_opt_class(py_class)
  {
    default_group_name = options.m_default_tint;
    m_visitor_output_var = nullptr;
  }

  py::object* value_to_pyobject(VW::config::typed_option<bool>& opt)
  {
    if (m_opt.was_supplied(opt.m_name))
    {
      if (opt.default_value_supplied())
        return new py::object(m_py_opt_class(opt.m_name, opt.m_help, opt.m_short_name, opt.m_keep, opt.m_necessary,
            opt.m_allow_override, opt.value(), true, opt.default_value(), true));
      else
        return new py::object(m_py_opt_class(opt.m_name, opt.m_help, opt.m_short_name, opt.m_keep, opt.m_necessary,
            opt.m_allow_override, opt.value(), true, false, true));
    }
    else
    {
      if (opt.default_value_supplied())
        return new py::object(m_py_opt_class(opt.m_name, opt.m_help, opt.m_short_name, opt.m_keep, opt.m_necessary,
            opt.m_allow_override, opt.default_value(), false, opt.default_value(), true));
      else
        return new py::object(m_py_opt_class(opt.m_name, opt.m_help, opt.m_short_name, opt.m_keep, opt.m_necessary,
            opt.m_allow_override, false, false, false, true));
    }
  }

  template <typename T>
  py::object* value_to_pyobject(VW::config::typed_option<T>& opt)
  {
    T not_supplied{};

    if (m_opt.was_supplied(opt.m_name))
    {
      if (opt.default_value_supplied())
        return new py::object(m_py_opt_class(opt.m_name, opt.m_help, opt.m_short_name, opt.m_keep, opt.m_necessary,
            opt.m_allow_override, opt.value(), true, opt.default_value(), true));
      else
        return new py::object(m_py_opt_class(opt.m_name, opt.m_help, opt.m_short_name, opt.m_keep, opt.m_necessary,
            opt.m_allow_override, opt.value(), true, not_supplied, false));
    }
    else
    {
      if (opt.default_value_supplied())
        return new py::object(m_py_opt_class(opt.m_name, opt.m_help, opt.m_short_name, opt.m_keep, opt.m_necessary,
            opt.m_allow_override, opt.default_value(), false, opt.default_value(), true));
      else
        return new py::object(m_py_opt_class(opt.m_name, opt.m_help, opt.m_short_name, opt.m_keep, opt.m_necessary,
            opt.m_allow_override, py::object(), false, not_supplied, false));
    }
  }

  template <typename T>
  py::object* value_to_pyobject(VW::config::typed_option<std::vector<T>>& opt)
  {
    py::list values;

    if (m_opt.was_supplied(opt.m_name))
    {
      auto vec = opt.value();
      if (vec.size() > 0)
      {
        for (auto const& opt : vec) { values.append(py::object(opt)); }
      }
    }

    return new py::object(m_py_opt_class(opt.m_name, opt.m_help, opt.m_short_name, opt.m_keep, opt.m_necessary,
        opt.m_allow_override, values, m_opt.was_supplied(opt.m_name), py::list(), opt.default_value_supplied()));
  }

  template <typename T>
  py::object* transform_if_t(VW::config::base_option& base_option)
  {
    if (base_option.m_type_hash == typeid(T).hash_code())
    {
      auto typed = dynamic_cast<VW::config::typed_option<T>&>(base_option);
      return value_to_pyobject(typed);
    }

    return nullptr;
  }

  py::object base_option_to_pyobject(VW::config::base_option& option)
  {
    option.accept(*this);
    if (m_visitor_output_var != nullptr)
    {
      auto repack = py::object(*m_visitor_output_var);
      delete m_visitor_output_var;
      m_visitor_output_var = nullptr;
      return repack;
    }

    return {};
  }

  py::object get_vw_option_pyobjects(bool enabled_only)
  {
    py::dict dres;
    auto it = m_option_group_dic.begin();

    while (it != m_option_group_dic.end())
    {
      auto reduction_enabled =
          std::find(m_enabled_reductions.begin(), m_enabled_reductions.end(), it->first) != m_enabled_reductions.end();

      if (((it->first).compare(default_group_name) != 0) && enabled_only && !reduction_enabled)
      {
        it++;
        continue;
      }

      py::list option_groups;

      for (auto& options_group : it->second)
      {
        py::list options;
        for (auto& opt : options_group.m_options)
        {
          auto temp = base_option_to_pyobject(*opt);
          options.append(temp);
        }

        option_groups.append(py::make_tuple(options_group.m_name, options));
      }

      dres[it->first] = option_groups;

      it++;
    }
    return dres;
  }

  void visit(VW::config::typed_option<uint32_t>& opt) override { m_visitor_output_var = value_to_pyobject(opt); };
  void visit(VW::config::typed_option<uint64_t>& opt) override { m_visitor_output_var = value_to_pyobject(opt); };
  void visit(VW::config::typed_option<int64_t>& opt) override { m_visitor_output_var = value_to_pyobject(opt); };
  void visit(VW::config::typed_option<int32_t>& opt) override { m_visitor_output_var = value_to_pyobject(opt); };
  void visit(VW::config::typed_option<bool>& opt) override { m_visitor_output_var = value_to_pyobject(opt); };
  void visit(VW::config::typed_option<float>& opt) override { m_visitor_output_var = value_to_pyobject(opt); };
  void visit(VW::config::typed_option<std::string>& opt) override { m_visitor_output_var = value_to_pyobject(opt); };
  void visit(VW::config::typed_option<std::vector<std::string>>& opt) override
  {
    m_visitor_output_var = value_to_pyobject(opt);
  };
};

class py_log_wrapper
{
public:
  py::object py_log;
  py_log_wrapper(py::object py_log) : py_log(py_log) {}

  static void trace_listener_py(void* wrapper, const std::string& message)
  {
    try
    {
      auto inst = static_cast<py_log_wrapper*>(wrapper);
      inst->py_log.attr("log")(message);
    }
    catch (...)
    {
      // TODO: Properly translate and return Python exception. #2169
      PyErr_Print();
      PyErr_Clear();
      std::cerr << "error using python logging. ignoring." << std::endl;
    }
  }
};

vw_ptr my_initialize_with_log(py::list args, py_log_wrapper_ptr py_log)
{
  std::vector<std::string> args_vec;
  for (size_t i = 0; i < len(args); i++) { args_vec.push_back(py::extract<std::string>(args[i])); }

  if (std::find(args_vec.begin(), args_vec.end(), "--no_stdin") == args_vec.end()) { args_vec.push_back("--no_stdin"); }

  trace_message_t trace_listener = nullptr;
  void* trace_context = nullptr;

  if (py_log)
  {
    trace_listener = (py_log_wrapper::trace_listener_py);
    trace_context = py_log.get();
  }

  std::unique_ptr<VW::config::options_i, options_deleter_type> options(
      new VW::config::options_cli(args_vec), [](VW::config::options_i* ptr) { delete ptr; });

  VW::workspace* foo = VW::initialize(std::move(options), nullptr, false, trace_listener, trace_context);
  // return boost::shared_ptr<VW::workspace>(foo, [](vw *all){VW::finish(*all);});
  return boost::shared_ptr<VW::workspace>(foo);
}

vw_ptr my_initialize(py::list args) { return my_initialize_with_log(args, nullptr); }

void my_run_parser(vw_ptr all)
{
  VW::start_parser(*all);
  VW::LEARNER::generic_driver(*all);
  VW::end_parser(*all);
}

struct python_dict_writer : VW::metric_sink_visitor
{
  python_dict_writer(py::dict& dest_dict) : _dest_dict(dest_dict) {}
  void int_metric(const std::string& key, uint64_t value) override { _dest_dict[key] = value; }
  void float_metric(const std::string& key, float value) override { _dest_dict[key] = value; }
  void string_metric(const std::string& key, const std::string& value) override { _dest_dict[key] = value; }
  void bool_metric(const std::string& key, bool value) override { _dest_dict[key] = value; }

private:
  py::dict& _dest_dict;
};

py::dict get_learner_metrics(vw_ptr all)
{
  py::dict dictionary;

  if (all->options->was_supplied("extra_metrics"))
  {
    VW::metric_sink metrics;
    all->l->persist_metrics(metrics);

    python_dict_writer writer(dictionary);
    metrics.visit(writer);
  }

  return dictionary;
}

void my_finish(vw_ptr all)
{
  VW::finish(*all, false);  // don't delete all because python will do that for us!
}

void my_save(vw_ptr all, std::string name) { VW::save_predictor(*all, name); }

search_ptr get_search_ptr(vw_ptr all)
{
  return boost::shared_ptr<Search::search>((Search::search*)(all->searchstr), dont_delete_me);
}

py::object get_options(vw_ptr all, py::object py_class, bool enabled_only)
{
  std::vector<std::string> enabled_reductions;
  if (all->l) all->l->get_enabled_reductions(enabled_reductions);
  auto opt_manager = OptionManager(*all->options, enabled_reductions, py_class);
  return opt_manager.get_vw_option_pyobjects(enabled_only);
}

void my_audit_example(vw_ptr all, example_ptr ec) { GD::print_audit_features(*all, *ec); }

const char* get_model_id(vw_ptr all) { return all->id.c_str(); }

std::string get_arguments(vw_ptr all)
{
  VW::config::cli_options_serializer serializer;
  for (auto const& option : all->options->get_all_options())
  {
    if (all->options->was_supplied(option->m_name)) serializer.add(*option);
  }

  return serializer.str();
}

py::list get_enabled_reductions(vw_ptr all)
{
  py::list py_enabled_reductions;
  std::vector<std::string> enabled_reductions;
  if (all->l) all->l->get_enabled_reductions(enabled_reductions);
  for (auto ex : enabled_reductions) { py_enabled_reductions.append(ex); }

  return py_enabled_reductions;
}

predictor_ptr get_predictor(search_ptr sch, ptag my_tag)
{
  Search::predictor* P = new Search::predictor(*sch, my_tag);
  return boost::shared_ptr<Search::predictor>(P);
}

VW::label_parser* get_label_parser(VW::workspace* all, size_t labelType)
{
  switch (labelType)
  {
    case lDEFAULT:
      return all ? &all->example_parser->lbl_parser : NULL;
    case lBINARY:  // or #lSIMPLE
      return &simple_label_parser;
    case lMULTICLASS:
      return &MULTICLASS::mc_label;
    case lCOST_SENSITIVE:
      return &COST_SENSITIVE::cs_label;
    case lCONTEXTUAL_BANDIT:
      return &CB::cb_label;
    case lCONDITIONAL_CONTEXTUAL_BANDIT:
      return &CCB::ccb_label_parser;
    case lSLATES:
      return &VW::slates::slates_label_parser;
    case lCONTINUOUS:
      return &VW::cb_continuous::the_label_parser;
    case lCONTEXTUAL_BANDIT_EVAL:
      return &CB_EVAL::cb_eval;
    case lMULTILABEL:
      return &MULTILABEL::multilabel;
    default:
      THROW("get_label_parser called on invalid label type");
  }
}

size_t my_get_label_type(VW::workspace* all)
{
  VW::label_parser* lp = &all->example_parser->lbl_parser;
  if (lp->parse_label == simple_label_parser.parse_label) { return lSIMPLE; }
  else if (lp->parse_label == MULTICLASS::mc_label.parse_label)
  {
    return lMULTICLASS;
  }
  else if (lp->parse_label == COST_SENSITIVE::cs_label.parse_label)
  {
    return lCOST_SENSITIVE;
  }
  else if (lp->parse_label == CB::cb_label.parse_label)
  {
    return lCONTEXTUAL_BANDIT;
  }
  else if (lp->parse_label == CB_EVAL::cb_eval.parse_label)
  {
    return lCONTEXTUAL_BANDIT_EVAL;
  }
  else if (lp->parse_label == CCB::ccb_label_parser.parse_label)
  {
    return lCONDITIONAL_CONTEXTUAL_BANDIT;
  }
  else if (lp->parse_label == VW::slates::slates_label_parser.parse_label)
  {
    return lSLATES;
  }
  else if (lp->parse_label == VW::cb_continuous::the_label_parser.parse_label)
  {
    return lCONTINUOUS;
  }
  else if (lp->parse_label == MULTILABEL::multilabel.parse_label)
  {
    return lMULTILABEL;
  }
  else
  {
    THROW("unsupported label parser used");
  }
}

size_t my_get_prediction_type(vw_ptr all)
{
  switch (all->l->get_output_prediction_type())
  {
    case VW::prediction_type_t::scalar:
      return pSCALAR;
    case VW::prediction_type_t::scalars:
      return pSCALARS;
    case VW::prediction_type_t::action_scores:
      return pACTION_SCORES;
    case VW::prediction_type_t::action_probs:
      return pACTION_PROBS;
    case VW::prediction_type_t::multiclass:
      return pMULTICLASS;
    case VW::prediction_type_t::multilabels:
      return pMULTILABELS;
    case VW::prediction_type_t::prob:
      return pPROB;
    case VW::prediction_type_t::multiclassprobs:
      return pMULTICLASSPROBS;
    case VW::prediction_type_t::decision_probs:
      return pDECISION_SCORES;
    case VW::prediction_type_t::action_pdf_value:
      return pACTION_PDF_VALUE;
    case VW::prediction_type_t::pdf:
      return pPDF;
    case VW::prediction_type_t::active_multiclass:
      return pACTIVE_MULTICLASS;
    case VW::prediction_type_t::nopred:
      return pNOPRED;
    default:
      THROW("unsupported prediction type used");
  }
}

void my_delete_example(void* voidec)
{
  VW::example* ec = (VW::example*)voidec;
  VW::dealloc_examples(ec, 1);
}

VW::example* my_empty_example0(vw_ptr vw, size_t labelType)
{
  VW::label_parser* lp = get_label_parser(&*vw, labelType);
  VW::example* ec = VW::alloc_examples(1);
  lp->default_label(ec->l);
  ec->interactions = &vw->interactions;
  ec->extent_interactions = &vw->extent_interactions;
  return ec;
}

example_ptr my_empty_example(vw_ptr vw, size_t labelType)
{
  VW::example* ec = my_empty_example0(vw, labelType);
  return boost::shared_ptr<VW::example>(ec, my_delete_example);
}

example_ptr my_read_example(vw_ptr all, size_t labelType, char* str)
{
  VW::example* ec = my_empty_example0(all, labelType);
  VW::read_line(*all, ec, str);
  VW::setup_example(*all, ec);
  return boost::shared_ptr<VW::example>(ec, my_delete_example);
}

example_ptr my_existing_example(vw_ptr all, size_t labelType, example_ptr existing_example)
{
  return existing_example;
  // return boost::shared_ptr<VW::example>(existing_example);
}

multi_ex unwrap_example_list(py::list& ec)
{
  multi_ex ex_coll;
  for (ssize_t i = 0; i < py::len(ec); i++) { ex_coll.push_back(py::extract<example_ptr>(ec[i])().get()); }
  return ex_coll;
}

void my_finish_example(vw_ptr all, example_ptr ec) { as_singleline(all->l)->finish_example(*all, *ec); }

void my_finish_multi_ex(vw_ptr& all, py::list& ec)
{
  auto ex_col = unwrap_example_list(ec);
  as_multiline(all->l)->finish_example(*all, ex_col);
}

void my_learn(vw_ptr all, example_ptr ec)
{
  if (ec->test_only) { as_singleline(all->l)->predict(*ec); }
  else
  {
    all->learn(*ec.get());
  }
}

float my_predict(vw_ptr all, example_ptr ec)
{
  as_singleline(all->l)->predict(*ec);
  return ec->partial_prediction;
}

bool my_is_multiline(vw_ptr all) { return all->l->is_multiline(); }

template <bool learn>
void predict_or_learn(vw_ptr& all, py::list& ec)
{
  multi_ex ex_coll = unwrap_example_list(ec);
  if (learn)
    all->learn(ex_coll);
  else
    as_multiline(all->l)->predict(ex_coll);
}

py::list my_parse(vw_ptr& all, char* str)
{
<<<<<<< HEAD
  v_array<VW::example*> examples;
=======
  VW::v_array<example*> examples;
>>>>>>> b59e129f
  examples.push_back(&VW::get_unused_example(all.get()));
  all->example_parser->text_reader(all.get(), str, strlen(str), examples);

  py::list example_collection;
  for (auto* ex : examples)
  {
    VW::setup_example(*all, ex);
    // Examples created from parsed text should not be deleted normally. Instead they need to be
    // returned to the pool using finish_example.
    example_collection.append(boost::shared_ptr<VW::example>(ex, dont_delete_me));
  }
  return example_collection;
}

void my_learn_multi_ex(vw_ptr& all, py::list& ec) { predict_or_learn<true>(all, ec); }

void my_predict_multi_ex(vw_ptr& all, py::list& ec) { predict_or_learn<false>(all, ec); }

std::string varray_char_to_string(VW::v_array<char>& a)
{
  std::string ret = "";
  for (auto c : a) ret += c;
  return ret;
}

template <class T>
py::list varray_to_pylist(const VW::v_array<T>& a)
{
  py::list list;
  for (const auto& elem : a) { list.append(elem); }
  return list;
}

std::string my_get_tag(example_ptr ec) { return varray_char_to_string(ec->tag); }

uint32_t ex_num_namespaces(example_ptr ec) { return (uint32_t)ec->indices.size(); }

unsigned char ex_namespace(example_ptr ec, uint32_t ns) { return ec->indices[ns]; }

uint32_t ex_num_features(example_ptr ec, unsigned char ns) { return (uint32_t)ec->feature_space[ns].size(); }

uint32_t ex_feature(example_ptr ec, unsigned char ns, uint32_t i) { return (uint32_t)ec->feature_space[ns].indices[i]; }

float ex_feature_weight(example_ptr ec, unsigned char ns, uint32_t i) { return ec->feature_space[ns].values[i]; }

float ex_sum_feat_sq(example_ptr ec, unsigned char ns) { return ec->feature_space[ns].sum_feat_sq; }

void ex_push_feature(example_ptr ec, unsigned char ns, uint32_t fid, float v)
{  // warning: assumes namespace exists!
  ec->feature_space[ns].push_back(v, fid);
  ec->num_features++;
  ec->reset_total_sum_feat_sq();
}

// List[Union[Tuple[Union[str,int], float], Union[str,int]]]
void ex_push_feature_list(example_ptr ec, vw_ptr vw, unsigned char ns, py::list& a)
{  // warning: assumes namespace exists!
  char ns_str[2] = {(char)ns, 0};
  uint64_t ns_hash = VW::hash_space(*vw, ns_str);
  size_t count = 0;
  for (ssize_t i = 0; i < len(a); i++)
  {
    feature f = {1., 0};
    py::object ai = a[i];
    py::extract<py::tuple> get_tup(ai);
    if (get_tup.check())
    {
      py::tuple fv = get_tup();
      if (len(fv) != 2)
      {
        std::cerr << "warning: malformed feature in list" << std::endl;
        continue;
      }  // TODO str(ai)
      py::extract<float> get_val(fv[1]);
      if (get_val.check())
        f.x = get_val();
      else
      {
        std::cerr << "warning: malformed feature in list" << std::endl;
        continue;
      }
      ai = fv[0];
    }

    if (f.x != 0.)
    {
      bool got = false;
      py::extract<std::string> get_str(ai);
      if (get_str.check())
      {
        f.weight_index = VW::hash_feature(*vw, get_str(), ns_hash);
        got = true;
      }
      else
      {
        py::extract<uint32_t> get_int(ai);
        if (get_int.check())
        {
          f.weight_index = get_int();
          got = true;
        }
        else
        {
          std::cerr << "warning: malformed feature in list" << std::endl;
          continue;
        }
      }
      if (got)
      {
        ec->feature_space[ns].push_back(f.x, f.weight_index);
        count++;
      }
    }
  }
  ec->num_features += count;
  ec->reset_total_sum_feat_sq();
}

void ex_push_namespace(example_ptr ec, unsigned char ns) { ec->indices.push_back(ns); }

void ex_ensure_namespace_exists(example_ptr ec, unsigned char ns)
{
  for (auto nss : ec->indices)
    if (ns == nss) return;
  ex_push_namespace(ec, ns);
}

// Dict[str, List[Union[Tuple[Union[str,int], float], Union[str,int]]]]
void ex_push_dictionary(example_ptr ec, vw_ptr vw, py::dict& dict)
{
  const py::object objectKeys = py::object(py::handle<>(PyObject_GetIter(dict.keys().ptr())));
  const py::object objectVals = py::object(py::handle<>(PyObject_GetIter(dict.values().ptr())));
  unsigned long ulCount = boost::python::extract<unsigned long>(dict.attr("__len__")());
  for (size_t u = 0; u < ulCount; ++u)
  {
    py::object objectKey = py::object(py::handle<>(PyIter_Next(objectKeys.ptr())));
    py::object objectVal = py::object(py::handle<>(PyIter_Next(objectVals.ptr())));

    char chCheckKey = objectKey.ptr()->ob_type->tp_name[0];
    if (chCheckKey != 's') continue;
    chCheckKey = objectVal.ptr()->ob_type->tp_name[0];
    if (chCheckKey != 'l') continue;

    py::extract<std::string> ns_e(objectKey);
    if (ns_e().length() < 1) continue;
    py::extract<py::list> list_e(objectVal);
    py::list list = list_e();
    char ns = ns_e()[0];
    ex_ensure_namespace_exists(ec, ns);
    ex_push_feature_list(ec, vw, ns, list);
  }
}

bool ex_pop_feature(example_ptr ec, unsigned char ns)
{
  if (ec->feature_space[ns].size() == 0) return false;
  float val = ec->feature_space[ns].values.back();
  ec->feature_space[ns].values.pop_back();
  if (ec->feature_space[ns].indices.size() > 0) ec->feature_space[ns].indices.pop_back();
  if (ec->feature_space[ns].space_names.size() > 0) ec->feature_space[ns].space_names.pop_back();
  ec->num_features--;
  ec->feature_space[ns].sum_feat_sq -= val * val;
  ec->reset_total_sum_feat_sq();
  return true;
}

void ex_erase_namespace(example_ptr ec, unsigned char ns)
{
  ec->num_features -= ec->feature_space[ns].size();
  ec->reset_total_sum_feat_sq();
  ec->feature_space[ns].sum_feat_sq = 0.;
  ec->feature_space[ns].clear();
}

bool ex_pop_namespace(example_ptr ec)
{
  if (ec->indices.size() == 0) return false;
  unsigned char ns = ec->indices.back();
  ec->indices.pop_back();
  ex_erase_namespace(ec, ns);
  return true;
}

void my_setup_example(vw_ptr vw, example_ptr ec) { VW::setup_example(*vw, ec.get()); }

void unsetup_example(vw_ptr vwP, example_ptr ae)
{
  VW::workspace& all = *vwP;
  ae->partial_prediction = 0.;
  ae->num_features = 0;
  ae->reset_total_sum_feat_sq();
  ae->loss = 0.;

  if (all.ignore_some) { THROW("Cannot unsetup example when some namespaces are ignored"); }

  if (all.skip_gram_transformer != nullptr && !all.skip_gram_transformer->get_initial_ngram_definitions().empty())
  { THROW("Cannot unsetup example when ngrams are in use"); }

  if (all.add_constant)
  {
    ae->feature_space[constant_namespace].clear();
    int hit_constant = -1;
    size_t N = ae->indices.size();
    for (size_t i = 0; i < N; i++)
    {
      int j = (int)(N - 1 - i);
      if (ae->indices[j] == constant_namespace)
      {
        if (hit_constant >= 0) { THROW("Constant namespace was found twice. It can only exist 1 or 0 times."); }
        hit_constant = j;
        break;
      }
    }
    if (hit_constant >= 0)
    {
      for (size_t i = hit_constant; i < N - 1; i++) ae->indices[i] = ae->indices[i + 1];
      ae->indices.pop_back();
    }
  }

  uint32_t multiplier = all.wpp << all.weights.stride_shift();
  if (multiplier != 1)  // make room for per-feature information.
    for (auto ns : ae->indices)
      for (auto& idx : ae->feature_space[ns].indices) idx /= multiplier;
}

void ex_set_label_string(example_ptr ec, vw_ptr vw, std::string label, size_t labelType)
{  // SPEEDUP: if it's already set properly, don't modify
  VW::label_parser& old_lp = vw->example_parser->lbl_parser;
  vw->example_parser->lbl_parser = *get_label_parser(&*vw, labelType);
  VW::parse_example_label(*vw, *ec, label);
  vw->example_parser->lbl_parser = old_lp;
}

float ex_get_simplelabel_label(example_ptr ec) { return ec->l.simple.label; }
float ex_get_simplelabel_weight(example_ptr ec) { return ec->weight; }
float ex_get_simplelabel_initial(example_ptr ec)
{
  return ec->_reduction_features.template get<simple_label_reduction_features>().initial;
}
float ex_get_simplelabel_prediction(example_ptr ec) { return ec->pred.scalar; }
float ex_get_prob(example_ptr ec) { return ec->pred.prob; }

uint32_t ex_get_multiclass_label(example_ptr ec) { return ec->l.multi.label; }
float ex_get_multiclass_weight(example_ptr ec) { return ec->l.multi.weight; }
uint32_t ex_get_multiclass_prediction(example_ptr ec) { return ec->pred.multiclass; }

py::list ex_get_scalars(example_ptr ec)
{
  py::list values;
  const auto& scalars = ec->pred.scalars;

  for (float s : scalars) { values.append(s); }
  return values;
}

py::list ex_get_action_scores(example_ptr ec)
{
  py::list values;
  auto const& scores = ec->pred.a_s;
  std::vector<float> ordered_scores(scores.size());
  for (auto const& action_score : scores) { ordered_scores[action_score.action] = action_score.score; }

  for (auto action_score : ordered_scores) { values.append(action_score); }

  return values;
}

py::list ex_get_decision_scores(example_ptr ec)
{
  py::list values;
  for (auto const& scores : ec->pred.decision_scores)
  {
    py::list inner_list;
    for (auto action_score : scores) { inner_list.append(py::make_tuple(action_score.action, action_score.score)); }

    values.append(inner_list);
  }

  return values;
}

py::tuple ex_get_action_pdf_value(example_ptr ec)
{
  return py::make_tuple(ec->pred.pdf_value.action, ec->pred.pdf_value.pdf_value);
}

py::list ex_get_pdf(example_ptr ec)
{
  py::list values;
  for (auto const& segment : ec->pred.pdf)
  { values.append(py::make_tuple(segment.left, segment.right, segment.pdf_value)); }
  return values;
}

py::tuple ex_get_active_multiclass(example_ptr ec)
{
  py::list values;
  for (auto const& query_needed_class : ec->pred.active_multiclass.more_info_required_for_classes)
  { values.append(query_needed_class); }

  return py::make_tuple(ec->pred.active_multiclass.predicted_class, values);
}

py::list ex_get_multilabel_predictions(example_ptr ec)
{
  py::list values;
  MULTILABEL::labels labels = ec->pred.multilabels;

  for (uint32_t l : labels.label_v) { values.append(l); }
  return values;
}

char ex_get_nopred(example_ptr ec) { return ec->pred.nopred; }

uint32_t ex_get_costsensitive_prediction(example_ptr ec) { return ec->pred.multiclass; }
uint32_t ex_get_costsensitive_num_costs(example_ptr ec) { return (uint32_t)ec->l.cs.costs.size(); }
float ex_get_costsensitive_cost(example_ptr ec, uint32_t i) { return ec->l.cs.costs[i].x; }
uint32_t ex_get_costsensitive_class(example_ptr ec, uint32_t i) { return ec->l.cs.costs[i].class_index; }
float ex_get_costsensitive_partial_prediction(example_ptr ec, uint32_t i)
{
  return ec->l.cs.costs[i].partial_prediction;
}
float ex_get_costsensitive_wap_value(example_ptr ec, uint32_t i) { return ec->l.cs.costs[i].wap_value; }

uint32_t ex_get_cbandits_prediction(example_ptr ec) { return ec->pred.multiclass; }
uint32_t ex_get_cbandits_weight(example_ptr ec) { return ec->l.cb.weight; }
uint32_t ex_get_cbandits_num_costs(example_ptr ec) { return (uint32_t)ec->l.cb.costs.size(); }
float ex_get_cbandits_cost(example_ptr ec, uint32_t i)
{
  if (i >= ex_get_cbandits_num_costs(ec)) { THROW("Cost index out of bounds"); }
  return ec->l.cb.costs[i].cost;
}
uint32_t ex_get_cbandits_class(example_ptr ec, uint32_t i)
{
  if (i >= ex_get_cbandits_num_costs(ec)) { THROW("Class index out of bounds"); }
  return ec->l.cb.costs[i].action;
}
float ex_get_cbandits_probability(example_ptr ec, uint32_t i)
{
  if (i >= ex_get_cbandits_num_costs(ec)) { THROW("Probability index out of bounds"); }
  return ec->l.cb.costs[i].probability;
}
float ex_get_cbandits_partial_prediction(example_ptr ec, uint32_t i)
{
  if (i >= ex_get_cbandits_num_costs(ec)) { THROW("Partial prediction index out of bounds"); }
  return ec->l.cb.costs[i].partial_prediction;
}

uint32_t ex_get_cb_eval_action(example_ptr ec) { return ec->l.cb_eval.action; }
uint32_t ex_get_cb_eval_weight(example_ptr ec) { return ec->l.cb_eval.event.weight; }
uint32_t ex_get_cb_eval_num_costs(example_ptr ec) { return (uint32_t)ec->l.cb_eval.event.costs.size(); }
float ex_get_cb_eval_cost(example_ptr ec, uint32_t i)
{
  if (i >= ex_get_cb_eval_num_costs(ec)) { THROW("Cost index out of bounds"); }
  return ec->l.cb_eval.event.costs[i].cost;
}
uint32_t ex_get_cb_eval_class(example_ptr ec, uint32_t i)
{
  if (i >= ex_get_cb_eval_num_costs(ec)) { THROW("Class index out of bounds"); }
  return ec->l.cb_eval.event.costs[i].action;
}
float ex_get_cb_eval_probability(example_ptr ec, uint32_t i)
{
  if (i >= ex_get_cb_eval_num_costs(ec)) { THROW("Probability index out of bounds"); }
  return ec->l.cb_eval.event.costs[i].probability;
}
float ex_get_cb_eval_partial_prediction(example_ptr ec, uint32_t i)
{
  if (i >= ex_get_cb_eval_num_costs(ec)) { THROW("Partial prediction index out of bounds"); }
  return ec->l.cb_eval.event.costs[i].partial_prediction;
}

uint32_t ex_get_cb_continuous_num_costs(example_ptr ec) { return (uint32_t)ec->l.cb_cont.costs.size(); }
float ex_get_cb_continuous_cost(example_ptr ec, uint32_t i)
{
  if (i >= ex_get_cb_continuous_num_costs(ec)) { THROW("Cost index out of bounds"); }
  return ec->l.cb_cont.costs[i].cost;
}
uint32_t ex_get_cb_continuous_class(example_ptr ec, uint32_t i)
{
  if (i >= ex_get_cb_continuous_num_costs(ec)) { THROW("Class index out of bounds"); }
  return ec->l.cb_cont.costs[i].action;
}
float ex_get_cb_continuous_pdf_value(example_ptr ec, uint32_t i)
{
  if (i >= ex_get_cb_continuous_num_costs(ec)) { THROW("Pdf_value index out of bounds"); }
  return ec->l.cb_cont.costs[i].pdf_value;
}

size_t ex_get_slates_type(example_ptr ec)
{
  switch (ec->l.slates.type)
  {
    case VW::slates::example_type::shared:
      return tSHARED;
    case VW::slates::example_type::action:
      return tACTION;
    case VW::slates::example_type::slot:
      return tSLOT;
    default:
      return tUNSET;
  }
}
float ex_get_slates_weight(example_ptr ec) { return ec->l.slates.weight; }
bool ex_get_slates_labeled(example_ptr ec) { return ec->l.slates.labeled; }
float ex_get_slates_cost(example_ptr ec) { return ec->l.slates.cost; }
uint32_t ex_get_slates_slot_id(example_ptr ec) { return ec->l.slates.slot_id; }
size_t ex_get_slates_num_probabilities(example_ptr ec) { return ec->l.slates.probabilities.size(); }
uint32_t ex_get_slates_action(example_ptr ec, uint32_t i)
{
  if (i >= ex_get_slates_num_probabilities(ec)) { THROW("Action index out of bounds"); }
  return ec->l.slates.probabilities[i].action;
}
float ex_get_slates_probability(example_ptr ec, uint32_t i)
{
  if (i >= ex_get_slates_num_probabilities(ec)) { THROW("Probability index out of bounds"); }
  return ec->l.slates.probabilities[i].score;
}

size_t ex_get_ccb_type(example_ptr ec)
{
  switch (ec->l.conditional_contextual_bandit.type)
  {
    case CCB::example_type::shared:
      return tSHARED;
    case CCB::example_type::action:
      return tACTION;
    case CCB::example_type::slot:
      return tSLOT;
    default:
      return tUNSET;
  }
}
bool ex_get_ccb_has_outcome(example_ptr ec) { return ec->l.conditional_contextual_bandit.outcome != nullptr; }

float ex_get_ccb_outcome_cost(example_ptr ec)
{
  if (!ex_get_ccb_has_outcome(ec)) { THROW("This label has no outcome"); }
  return ec->l.conditional_contextual_bandit.outcome->cost;
}

size_t ex_get_ccb_num_probabilities(example_ptr ec)
{
  if (!ex_get_ccb_has_outcome(ec)) { THROW("This label has no outcome"); }
  return ec->l.conditional_contextual_bandit.outcome->probabilities.size();
}

size_t ex_get_ccb_num_explicitly_included_actions(example_ptr ec)
{
  const auto& label = ec->l.conditional_contextual_bandit;
  return label.explicit_included_actions.size();
}

uint32_t ex_get_ccb_action(example_ptr ec, uint32_t i)
{
  if (i >= ex_get_ccb_num_probabilities(ec)) { THROW("Action index out of bounds"); }
  if (!ex_get_ccb_has_outcome(ec)) { THROW("This label has no outcome"); }
  const auto* outcome_ptr = ec->l.conditional_contextual_bandit.outcome;
  return outcome_ptr->probabilities[i].action;
}

float ex_get_ccb_probability(example_ptr ec, uint32_t i)
{
  if (i >= ex_get_ccb_num_probabilities(ec)) { THROW("Probability index out of bounds"); }
  if (!ex_get_ccb_has_outcome(ec)) { THROW("This label has no outcome"); }
  const auto* outcome_ptr = ec->l.conditional_contextual_bandit.outcome;
  return outcome_ptr->probabilities[i].score;
}

float ex_get_ccb_weight(example_ptr ec) { return ec->l.conditional_contextual_bandit.weight; }

py::list ex_get_ccb_explicitly_included_actions(example_ptr ec)
{
  const auto& label = ec->l.conditional_contextual_bandit;
  return varray_to_pylist(label.explicit_included_actions);
}

py::list ex_get_multilabel_labels(example_ptr ec)
{
  py::list l;
  for (const auto& v : ec->l.multilabels.label_v) { l.append(v); }
  return l;
}

// example_counter is being overriden by lableType!
size_t get_example_counter(example_ptr ec) { return ec->example_counter; }
uint64_t get_ft_offset(example_ptr ec) { return ec->ft_offset; }
size_t get_num_features(example_ptr ec) { return ec->get_num_features(); }
float get_partial_prediction(example_ptr ec) { return ec->partial_prediction; }
float get_updated_prediction(example_ptr ec) { return ec->updated_prediction; }
float get_loss(example_ptr ec) { return ec->loss; }
float get_total_sum_feat_sq(example_ptr ec) { return ec->get_total_sum_feat_sq(); }

double get_sum_loss(vw_ptr vw) { return vw->sd->sum_loss; }
double get_holdout_sum_loss(vw_ptr vw) { return vw->sd->holdout_sum_loss; }
double get_weighted_examples(vw_ptr vw) { return vw->sd->weighted_examples(); }

bool search_should_output(search_ptr sch) { return sch->output().good(); }
void search_output(search_ptr sch, std::string s) { sch->output() << s; }

/*
uint32_t search_predict_one_all(search_ptr sch, example_ptr ec, uint32_t one_ystar) {
  return sch->predict(ec.get(), one_ystar, NULL);
}

uint32_t search_predict_one_some(search_ptr sch, example_ptr ec, uint32_t one_ystar, std::vector<uint32_t>& yallowed) {
  v_array<uint32_t> yallowed_va;
  yallowed_va.begin       = yallowed.data();
  yallowed_va.end         = yallowed_va.begin + yallowed.size();
  yallowed_va.end_array   = yallowed_va.end;
  yallowed_va.erase_count = 0;
  return sch->predict(ec.get(), one_ystar, &yallowed_va);
}

uint32_t search_predict_many_all(search_ptr sch, example_ptr ec, std::vector<uint32_t>& ystar) {
  v_array<uint32_t> ystar_va;
  ystar_va.begin       = ystar.data();
  ystar_va.end         = ystar_va.begin + ystar.size();
  ystar_va.end_array   = ystar_va.end;
  ystar_va.erase_count = 0;
  return sch->predict(ec.get(), &ystar_va, NULL);
}

uint32_t search_predict_many_some(search_ptr sch, example_ptr ec, std::vector<uint32_t>& ystar, std::vector<uint32_t>&
yallowed) { v_array<uint32_t> ystar_va; ystar_va.begin       = ystar.data(); ystar_va.end         = ystar_va.begin +
ystar.size(); ystar_va.end_array   = ystar_va.end; ystar_va.erase_count = 0; v_array<uint32_t> yallowed_va;
  yallowed_va.begin       = yallowed.data();
  yallowed_va.end         = yallowed_va.begin + yallowed.size();
  yallowed_va.end_array   = yallowed_va.end;
  yallowed_va.erase_count = 0;
  return sch->predict(ec.get(), &ystar_va, &yallowed_va);
}
*/

void verify_search_set_properly(search_ptr sch)
{
  if (sch->task_name == nullptr) { THROW("set_structured_predict_hook: search task not initialized properly"); }

  if (std::strcmp(sch->task_name, "hook") != 0)
  { THROW("set_structured_predict_hook: trying to set hook when search task is not 'hook'."); }
}

uint32_t search_get_num_actions(search_ptr sch)
{
  verify_search_set_properly(sch);
  HookTask::task_data* d = sch->get_task_data<HookTask::task_data>();
  return (uint32_t)d->num_actions;
}

void search_run_fn(Search::search& sch)
{
  try
  {
    HookTask::task_data* d = sch.get_task_data<HookTask::task_data>();
    py::object run = *static_cast<py::object*>(d->run_object.get());
    run.attr("__call__")();
  }
  catch (...)
  {
    // TODO: Properly translate and return Python exception. #2169
    PyErr_Print();
    PyErr_Clear();
    THROW("Exception in 'search_run_fn'");
  }
}

void search_setup_fn(Search::search& sch)
{
  try
  {
    HookTask::task_data* d = sch.get_task_data<HookTask::task_data>();
    py::object run = *static_cast<py::object*>(d->setup_object.get());
    run.attr("__call__")();
  }
  catch (...)
  {
    // TODO: Properly translate and return Python exception. #2169
    PyErr_Print();
    PyErr_Clear();
    THROW("Exception in 'search_setup_fn'");
  }
}

void search_takedown_fn(Search::search& sch)
{
  try
  {
    HookTask::task_data* d = sch.get_task_data<HookTask::task_data>();
    py::object run = *static_cast<py::object*>(d->takedown_object.get());
    run.attr("__call__")();
  }
  catch (...)
  {
    // TODO: Properly translate and return Python exception. #2169
    PyErr_Print();
    PyErr_Clear();
    THROW("Exception in 'search_takedown_fn'");
  }
}

void py_delete_run_object(void* pyobj)
{
  py::object* o = (py::object*)pyobj;
  delete o;
}

void set_force_oracle(search_ptr sch, bool useOracle)
{
  verify_search_set_properly(sch);
  sch->set_force_oracle(useOracle);
}

void set_structured_predict_hook(
    search_ptr sch, py::object run_object, py::object setup_object, py::object takedown_object)
{
  verify_search_set_properly(sch);
  HookTask::task_data* d = sch->get_task_data<HookTask::task_data>();
  d->run_object = nullptr;
  d->setup_object = nullptr;
  d->takedown_object = nullptr;
  sch->set_force_oracle(false);

  d->run_f = &search_run_fn;
  d->run_object = std::make_shared<py::object>(run_object);
  if (setup_object.ptr() != Py_None)
  {
    d->setup_object = std::make_shared<py::object>(setup_object);
    d->run_setup_f = &search_setup_fn;
  }
  if (takedown_object.ptr() != Py_None)
  {
    d->takedown_object = std::make_shared<py::object>(takedown_object);
    d->run_takedown_f = &search_takedown_fn;
  }
}

void my_set_test_only(example_ptr ec, bool val) { ec->test_only = val; }

bool po_exists(search_ptr sch, std::string arg)
{
  HookTask::task_data* d = sch->get_task_data<HookTask::task_data>();
  return d->arg->was_supplied(arg);
}

std::string po_get_string(search_ptr sch, std::string arg)
{
  HookTask::task_data* d = sch->get_task_data<HookTask::task_data>();
  return d->arg->get_typed_option<std::string>(arg).value();
}

int32_t po_get_int(search_ptr sch, std::string arg)
{
  HookTask::task_data* d = sch->get_task_data<HookTask::task_data>();
  try
  {
    return d->arg->get_typed_option<int32_t>(arg).value();
  }
  catch (...)
  {
  }
  try
  {
    return static_cast<int32_t>(d->arg->get_typed_option<int64_t>(arg).value());
  }
  catch (...)
  {
  }
  try
  {
    return (int32_t)d->arg->get_typed_option<uint32_t>(arg).value();
  }
  catch (...)
  {
  }
  try
  {
    return (int32_t)d->arg->get_typed_option<uint64_t>(arg).value();
  }
  catch (...)
  {
  }

  // we know this'll fail but do it anyway to get the exception
  return d->arg->get_typed_option<int32_t>(arg).value();
}

PyObject* po_get(search_ptr sch, std::string arg)
{
  try
  {
    return py::incref(py::object(po_get_string(sch, arg)).ptr());
  }
  catch (...)
  {
  }
  try
  {
    return py::incref(py::object(po_get_int(sch, arg)).ptr());
  }
  catch (...)
  {
  }
  // return None
  return py::incref(py::object().ptr());
}

void my_set_input(predictor_ptr P, example_ptr ec) { P->set_input(*ec); }
void my_set_input_at(predictor_ptr P, size_t posn, example_ptr ec) { P->set_input_at(posn, *ec); }

void my_add_oracle(predictor_ptr P, action a) { P->add_oracle(a); }
void my_add_oracles(predictor_ptr P, py::list& a)
{
  for (ssize_t i = 0; i < len(a); i++) P->add_oracle(py::extract<action>(a[i]));
}
void my_add_allowed(predictor_ptr P, action a) { P->add_allowed(a); }
void my_add_alloweds(predictor_ptr P, py::list& a)
{
  for (ssize_t i = 0; i < len(a); i++) P->add_allowed(py::extract<action>(a[i]));
}
void my_add_condition(predictor_ptr P, ptag t, char c) { P->add_condition(t, c); }
void my_add_condition_range(predictor_ptr P, ptag hi, ptag count, char name0)
{
  P->add_condition_range(hi, count, name0);
}
void my_set_oracle(predictor_ptr P, action a) { P->set_oracle(a); }
void my_set_oracles(predictor_ptr P, py::list& a)
{
  if (len(a) > 0)
    P->set_oracle(py::extract<action>(a[0]));
  else
    P->erase_oracles();
  for (ssize_t i = 1; i < len(a); i++) P->add_oracle(py::extract<action>(a[i]));
}
void my_set_allowed(predictor_ptr P, action a) { P->set_allowed(a); }
void my_set_alloweds(predictor_ptr P, py::list& a)
{
  if (len(a) > 0)
    P->set_allowed(py::extract<action>(a[0]));
  else
    P->erase_alloweds();
  for (ssize_t i = 1; i < len(a); i++) P->add_allowed(py::extract<action>(a[i]));
}
void my_set_condition(predictor_ptr P, ptag t, char c) { P->set_condition(t, c); }
void my_set_condition_range(predictor_ptr P, ptag hi, ptag count, char name0)
{
  P->set_condition_range(hi, count, name0);
}
void my_set_learner_id(predictor_ptr P, size_t id) { P->set_learner_id(id); }
void my_set_tag(predictor_ptr P, ptag t) { P->set_tag(t); }

BOOST_PYTHON_MODULE(pylibvw)
{  // This will enable user-defined docstrings and python signatures,
  // while disabling the C++ signatures
  py::docstring_options local_docstring_options(true, true, false);

  // define the vw class
  py::class_<VW::workspace, vw_ptr, boost::noncopyable>(
      "vw", "the basic VW object that holds with weight vector, parser, etc.", py::no_init)
      .def("__init__", py::make_constructor(my_initialize))
      .def("__init__", py::make_constructor(my_initialize_with_log))
      //      .def("__del__", &my_finish, "deconstruct the VW object by calling finish")
      .def("run_parser", &my_run_parser, "parse external data file")
      .def("get_learner_metrics", &get_learner_metrics,
          "get current learner stack metrics. returns empty dict if --extra_metrics was not supplied.")
      .def("finish", &my_finish, "stop VW by calling finish (and, eg, write weights to disk)")
      .def("save", &my_save, "save model to filename")
      .def("learn", &my_learn, "given a pyvw example, learn (and predict) on that example")
      .def("predict", &my_predict, "given a pyvw example, predict on that example")
      .def("hash_space", &VW::hash_space, "given a namespace (as a string), compute the hash of that namespace")
      .def("hash_feature", &VW::hash_feature,
          "given a feature string (arg2) and a hashed namespace (arg3), hash that feature")
      .def("_finish_example", &my_finish_example, "tell VW that you're done with a given example")
      .def("_finish_example_multi_ex", &my_finish_multi_ex, "tell VW that you're done with the given examples")
      .def("setup_example", &my_setup_example,
          "given an example that you've created by hand, prepare it for learning (eg, compute quadratic feature)")
      .def("unsetup_example", &unsetup_example,
          "reverse the process of setup, so that you can go back and modify this example")

      .def("num_weights", &VW::num_weights, "how many weights are we learning?")
      .def("get_weight", &VW::get_weight, "get the weight for a particular index")
      .def("set_weight", &VW::set_weight, "set the weight for a particular index")
      .def("get_stride", &VW::get_stride, "return the internal stride")

      .def("_get_label_type", &my_get_label_type, "return parse label type")
      .def("_get_prediction_type", &my_get_prediction_type, "return prediction type")
      .def("get_sum_loss", &get_sum_loss, "return the total cumulative loss suffered so far")
      .def("get_holdout_sum_loss", &get_holdout_sum_loss, "return the total cumulative holdout loss suffered so far")
      .def("get_weighted_examples", &get_weighted_examples, "return the total weight of examples so far")

      .def("get_search_ptr", &get_search_ptr, "return a pointer to the search data structure")
      .def("get_options", &get_options, "get available vw options")
      .def("audit_example", &my_audit_example, "print example audit information")
      .def("get_id", &get_model_id, "return the model id")
      .def("get_arguments", &get_arguments, "return the arguments after resolving all dependencies")
      .def("get_enabled_reductions", &get_enabled_reductions, "return the list of names of the enabled reductions")

      .def("learn_multi", &my_learn_multi_ex, "given a list pyvw examples, learn (and predict) on those examples")
      .def("predict_multi", &my_predict_multi_ex, "given a list of pyvw examples, predict on that example")
      .def("_parse", &my_parse, "Parse a string into a collection of VW examples")
      .def("_is_multiline", &my_is_multiline, "true if the base reduction is multiline")

      .def_readonly("lDefault", lDEFAULT,
          "Default label type (whatever vw was initialized with) -- used as input to the example() initializer")
      .def_readonly("lBinary", lBINARY, "Binary label type -- used as input to the example() initializer")
      .def_readonly("lSimple", lSIMPLE, "Simple label type -- used as input to the example() initializer")
      .def_readonly("lMulticlass", lMULTICLASS, "Multiclass label type -- used as input to the example() initializer")
      .def_readonly("lCostSensitive", lCOST_SENSITIVE,
          "Cost sensitive label type (for LDF!) -- used as input to the example() initializer")
      .def_readonly("lContextualBandit", lCONTEXTUAL_BANDIT,
          "Contextual bandit label type -- used as input to the example() initializer")
      .def_readonly("lMax", lMAX, "DEPRECATED: Max label type -- used as input to the example() initializer")
      .def_readonly("lConditionalContextualBandit", lCONDITIONAL_CONTEXTUAL_BANDIT,
          "Conditional Contextual bandit label type -- used as input to the example() initializer")
      .def_readonly("lSlates", lSLATES, "Slates label type -- used as input to the example() initializer")
      .def_readonly("lContinuous", lCONTINUOUS, "Continuous label type -- used as input to the example() initializer")
      .def_readonly("lContextualBanditEval", lCONTEXTUAL_BANDIT_EVAL,
          "Contextual bandit eval label type -- used as input to the example() initializer")
      .def_readonly("lMultilabel", lMULTILABEL, "Multilabel label type -- used as input to the example() initializer")

      .def_readonly("pSCALAR", pSCALAR, "Scalar prediction type")
      .def_readonly("pSCALARS", pSCALARS, "Multiple scalar-valued prediction type")
      .def_readonly("pACTION_SCORES", pACTION_SCORES, "Multiple action scores prediction type")
      .def_readonly("pACTION_PROBS", pACTION_PROBS, "Multiple action probabilities prediction type")
      .def_readonly("pMULTICLASS", pMULTICLASS, "Multiclass prediction type")
      .def_readonly("pMULTILABELS", pMULTILABELS, "Multilabel prediction type")
      .def_readonly("pPROB", pPROB, "Probability prediction type")
      .def_readonly("pMULTICLASSPROBS", pMULTICLASSPROBS, "Multiclass probabilities prediction type")
      .def_readonly("pDECISION_SCORES", pDECISION_SCORES, "Decision scores prediction type")
      .def_readonly("pACTION_PDF_VALUE", pACTION_PDF_VALUE, "Action pdf value prediction type")
      .def_readonly("pPDF", pPDF, "PDF prediction type")
      .def_readonly("pACTIVE_MULTICLASS", pACTIVE_MULTICLASS, "Active multiclass prediction type")
      .def_readonly("pNOPRED", pNOPRED, "Nopred prediction type")

      .def_readonly("tUNSET", tUNSET, "Unset label type for CCB and Slates")
      .def_readonly("tSHARED", tSHARED, "Shared label type for CCB and Slates")
      .def_readonly("tACTION", tACTION, "Action label type for CCB and Slates")
      .def_readonly("tSLOT", tSLOT, "Slot label type for CCB and Slates");

  // define the example class
  py::class_<example, example_ptr, boost::noncopyable>("example", py::no_init)
      .def("__init__", py::make_constructor(my_read_example),
          "Given a string as an argument parse that into a VW example (and run setup on it) -- default to multiclass "
          "label type")
      .def("__init__", py::make_constructor(my_empty_example),
          "Construct an empty (non setup) example; you must provide a label type (vw.lBinary, vw.lMulticlass, etc.)")
      .def("__init__", py::make_constructor(my_existing_example),
          "Create a new example object pointing to an existing object.")

      .def("set_test_only", &my_set_test_only, "Change the test-only bit on an example")

      .def("get_tag", &my_get_tag, "Returns the tag associated with this example")
      .def("get_topic_prediction", &VW::get_topic_prediction,
          "For LDA models, returns the topic prediction for the topic id given")
      .def("get_feature_number", &VW::get_feature_number, "Returns the total number of features for this example")

      .def("get_example_counter", &get_example_counter,
          "Returns the counter of total number of examples seen up to and including this one")
      .def("get_ft_offset", &get_ft_offset,
          "Returns the feature offset for this example (used, eg, by multiclass classification to bulk offset all "
          "features)")
      .def("get_partial_prediction", &get_partial_prediction,
          "Returns the partial prediction associated with this example")
      .def("get_updated_prediction", &get_updated_prediction,
          "Returns the partial prediction as if we had updated it after learning")
      .def("get_loss", &get_loss, "Returns the loss associated with this example")
      .def("get_total_sum_feat_sq", &get_total_sum_feat_sq, "The total sum of feature-value squared for this example")

      .def("num_namespaces", &ex_num_namespaces, "The total number of namespaces associated with this example")
      .def("namespace", &ex_namespace,
          "Get the namespace id for namespace i (for i = 0.. num_namespaces); specifically returns the ord() of the "
          "corresponding character id")
      .def("sum_feat_sq", &ex_sum_feat_sq,
          "Get the sum of feature-values squared for a given namespace id (id=character-ord)")
      .def("num_features_in", &ex_num_features, "Get the number of features in a given namespace id (id=character-ord)")
      .def("feature", &ex_feature, "Get the feature id for the ith feature in a given namespace id (id=character-ord)")
      .def("feature_weight", &ex_feature_weight, "The the feature value (weight) per .feature(...)")

      .def("push_hashed_feature", &ex_push_feature, "Add a hashed feature to a given namespace (id=character-ord)")
      .def("push_feature_list", &ex_push_feature_list, "Add a (Python) list of features to a given namespace")
      .def("push_feature_dict", &ex_push_dictionary, "Add a (Python) dictionary of namespace/feature-list pairs")
      .def("pop_feature", &ex_pop_feature,
          "Remove the top feature from a given namespace; returns True iff the list was non-empty")
      .def("push_namespace", &ex_push_namespace, "Add a new namespace")
      .def("ensure_namespace_exists", &ex_ensure_namespace_exists, "Add a new namespace if it doesn't already exist")
      .def("pop_namespace", &ex_pop_namespace, "Remove the top namespace off; returns True iff the list was non-empty")
      .def("erase_namespace", &ex_erase_namespace, "Remove all the features from a given namespace")

      .def("set_label_string", &ex_set_label_string, "(Re)assign the label of this example to this string")
      .def("get_simplelabel_label", &ex_get_simplelabel_label,
          "Assuming a simple_label label type, return the corresponding label (class/regression target/etc.)")
      .def("get_simplelabel_weight", &ex_get_simplelabel_weight,
          "Assuming a simple_label label type, return the importance weight")
      .def("get_simplelabel_initial", &ex_get_simplelabel_initial,
          "Assuming a simple_label label type, return the initial (baseline) prediction")
      .def("get_simplelabel_prediction", &ex_get_simplelabel_prediction,
          "Assuming a simple_label label type, return the final prediction")
      .def("get_multiclass_label", &ex_get_multiclass_label, "Assuming a multiclass label type, get the true label")
      .def("get_multiclass_weight", &ex_get_multiclass_weight,
          "Assuming a multiclass label type, get the importance weight")
      .def("get_multiclass_prediction", &ex_get_multiclass_prediction,
          "Assuming a multiclass label type, get the prediction")
      .def("get_prob", &ex_get_prob, "Get probability from example prediction")
      .def("get_scalars", &ex_get_scalars, "Get scalar values from example prediction")
      .def("get_action_scores", &ex_get_action_scores, "Get action scores from example prediction")
      .def("get_decision_scores", &ex_get_decision_scores, "Get decision scores from example prediction")
      .def("get_action_pdf_value", &ex_get_action_pdf_value, "Get action and pdf value from example prediction")
      .def("get_pdf", &ex_get_pdf, "Get pdf from example prediction")
      .def("get_active_multiclass", &ex_get_active_multiclass, "Get active multiclass from example prediction")
      .def("get_multilabel_predictions", &ex_get_multilabel_predictions,
          "Get multilabel predictions from example prediction")
      .def("get_nopred", &ex_get_nopred, "Get nopred from example prediction")
      .def("get_costsensitive_prediction", &ex_get_costsensitive_prediction,
          "Assuming a cost_sensitive label type, get the prediction")
      .def("get_costsensitive_num_costs", &ex_get_costsensitive_num_costs,
          "Assuming a cost_sensitive label type, get the total number of label/cost pairs")
      .def("get_costsensitive_cost", &ex_get_costsensitive_cost,
          "Assuming a cost_sensitive label type, get the cost for a given pair (i=0.. get_costsensitive_num_costs)")
      .def("get_costsensitive_class", &ex_get_costsensitive_class,
          "Assuming a cost_sensitive label type, get the label for a given pair (i=0.. get_costsensitive_num_costs)")
      .def("get_costsensitive_partial_prediction", &ex_get_costsensitive_partial_prediction,
          "Assuming a cost_sensitive label type, get the partial prediction for a given pair (i=0.. "
          "get_costsensitive_num_costs)")
      .def("get_costsensitive_wap_value", &ex_get_costsensitive_wap_value,
          "Assuming a cost_sensitive label type, get the weighted-all-pairs recomputed cost for a given pair (i=0.. "
          "get_costsensitive_num_costs)")
      .def("get_cbandits_prediction", &ex_get_cbandits_prediction,
          "Assuming a contextual_bandits label type, get the prediction")
      .def("get_cbandits_weight", &ex_get_cbandits_weight, "Assuming a contextual_bandits label type, get the weight")
      .def("get_cbandits_num_costs", &ex_get_cbandits_num_costs,
          "Assuming a contextual_bandits label type, get the total number of label/cost pairs")
      .def("get_cbandits_cost", &ex_get_cbandits_cost,
          "Assuming a contextual_bandits label type, get the cost for a given pair (i=0.. get_cbandits_num_costs)")
      .def("get_cbandits_class", &ex_get_cbandits_class,
          "Assuming a contextual_bandits label type, get the label for a given pair (i=0.. get_cbandits_num_costs)")
      .def("get_cbandits_probability", &ex_get_cbandits_probability,
          "Assuming a contextual_bandits label type, get the bandits probability for a given pair (i=0.. "
          "get_cbandits_num_costs)")
      .def("get_cbandits_partial_prediction", &ex_get_cbandits_partial_prediction,
          "Assuming a contextual_bandits label type, get the partial prediction for a given pair (i=0.. "
          "get_cbandits_num_costs)")
      .def("get_cb_eval_action", &ex_get_cb_eval_action, "Assuming a cb_eval label type, get action")
      .def("get_cb_eval_weight", &ex_get_cb_eval_weight, "Assuming a cb_eval label type, get weight")
      .def("get_cb_eval_num_costs", &ex_get_cb_eval_num_costs,
          "Assuming a cb_eval label type, get the total number of label/cost pairs")
      .def("get_cb_eval_cost", &ex_get_cb_eval_cost,
          "Assuming a cb_eval label type, get the cost for a given pair (i=0.. get_cb_eval_num_costs)")
      .def("get_cb_eval_class", &ex_get_cb_eval_class,
          "Assuming a cb_eval label type, get the label for a given pair (i=0.. get_cb_eval_num_costs)")
      .def("get_cb_eval_probability", &ex_get_cb_eval_probability,
          "Assuming a cb_eval label type, get the bandits probability for a given pair (i=0.. "
          "get_cb_eval_num_costs)")
      .def("get_cb_eval_partial_prediction", &ex_get_cb_eval_partial_prediction,
          "Assuming a cb_eval label type, get the partial prediction for a given pair (i=0.. "
          "get_cb_eval_num_costs)")
      .def("get_ccb_type", &ex_get_ccb_type,
          "Assuming a conditional_contextual_bandits label type, get the type of example")
      .def("get_ccb_has_outcome", &ex_get_ccb_has_outcome,
          "Assuming a conditional_contextual_bandits label type, verify if it has an outcome.")
      .def("get_ccb_cost", &ex_get_ccb_outcome_cost,
          "Assuming a conditional_contextual_bandits label type, get the cost of the given label")
      .def("get_ccb_num_probabilities", &ex_get_ccb_num_probabilities,
          "Assuming a conditional_contextual_bandits label type, get number of actions in example")
      .def("get_ccb_num_explicitly_included_actions", &ex_get_ccb_num_explicitly_included_actions,
          "Assuming a conditional_contextual_bandits label type, get the number of included actions.")
      .def("get_ccb_action", &ex_get_ccb_action,
          "Assuming a conditional_contextual_bandits label type, get the action of example at index i")
      .def("get_ccb_probability", &ex_get_ccb_probability,
          "Assuming a conditional_contextual_bandits label type, get the probability of example at index i")
      .def("get_ccb_weight", &ex_get_ccb_weight,
          "Assuming a conditional_contextual_bandits label type, get the weight of the example.")
      .def("get_ccb_explicitly_included_actions", &ex_get_ccb_explicitly_included_actions,
          "Assuming a conditional_contextual_bandits label type, get the array of explicitly included actions for the "
          "slot")
      .def("get_cb_continuous_num_costs", &ex_get_cb_continuous_num_costs,
          "Assuming a cb_continuous label type, get the total number of costs")
      .def("get_cb_continuous_cost", &ex_get_cb_continuous_cost,
          "Assuming a cb_continuous label type, get the cost at a given index (i=0.. get_cb_continuous_num_costs)")
      .def("get_cb_continuous_class", &ex_get_cb_continuous_class,
          "Assuming a cb_continuous label type, get the label at a given index (i=0.. get_cb_continuous_num_costs)")
      .def("get_cb_continuous_pdf_value", &ex_get_cb_continuous_pdf_value,
          "Assuming a cb_continuous label type, get the pdf_value at a given index (i=0.. "
          "get_cb_continuous_num_costs)")
      .def("get_slates_type", &ex_get_slates_type, "Assuming a slates label type, get the type of example")
      .def("get_slates_weight", &ex_get_slates_weight, "Assuming a slates label type, get the weight of example")
      .def("get_slates_labeled", &ex_get_slates_labeled, "Assuming a slates label type, get if example is labeled")
      .def("get_slates_cost", &ex_get_slates_cost, "Assuming a slates label type, get the cost of example")
      .def("get_slates_slot_id", &ex_get_slates_slot_id, "Assuming a slates label type, get the slot_id of example")
      .def("get_slates_num_probabilities", &ex_get_slates_num_probabilities,
          "Assuming a slates label type, get number of actions in example")
      .def("get_slates_action", &ex_get_slates_action,
          "Assuming a slates label type, get the action of example at index i")
      .def("get_slates_probability", &ex_get_slates_probability,
          "Assuming a slates label type, get the probability of example at index i")
      .def(
          "get_multilabel_labels", &ex_get_multilabel_labels, "Assuming a multilabel label type, get a list of labels");

  py::class_<Search::predictor, predictor_ptr, boost::noncopyable>("predictor", py::no_init)
      .def("set_input", &my_set_input, "set the input (an example) for this predictor (non-LDF mode only)")
      //.def("set_input_ldf", &my_set_input_ldf, "set the inputs (a list of examples) for this predictor (LDF mode
      // only)")
      .def(
          "set_input_length", &Search::predictor::set_input_length, "declare the length of an LDF-sequence of examples")
      .def("set_input_at", &my_set_input_at,
          "put a given example at position in the LDF sequence (call after set_input_length)")
      .def("add_oracle", &my_add_oracle, "add an action to the current list of oracle actions")
      .def("add_oracles", &my_add_oracles, "add a list of actions to the current list of oracle actions")
      .def("add_allowed", &my_add_allowed, "add an action to the current list of allowed actions")
      .def("add_alloweds", &my_add_alloweds, "add a list of actions to the current list of allowed actions")
      .def("add_condition", &my_add_condition, "add a (tag,char) pair to the list of variables on which to condition")
      .def("add_condition_range", &my_add_condition_range,
          "given (tag,len,char), add (tag,char), (tag-1,char+1), ..., (tag-len,char+len) to the list of conditionings")
      .def("set_oracle", &my_set_oracle, "set an action as the current list of oracle actions")
      .def("set_oracles", &my_set_oracles, "set a list of actions as the current list of oracle actions")
      .def("set_allowed", &my_set_allowed, "set an action as the current list of allowed actions")
      .def("set_alloweds", &my_set_alloweds, "set a list of actions as the current list of allowed actions")
      .def("set_condition", &my_set_condition, "set a (tag,char) pair as the list of variables on which to condition")
      .def("set_condition_range", &my_set_condition_range,
          "given (tag,len,char), set (tag,char), (tag-1,char+1), ..., (tag-len,char+len) as the list of conditionings")
      .def("set_learner_id", &my_set_learner_id, "select the learner with which to make this prediction")
      .def("set_tag", &my_set_tag, "change the tag of this prediction")
      .def("predict", &Search::predictor::predict, "make a prediction");

  py::class_<py_log_wrapper, py_log_wrapper_ptr>(
      "vw_log", "do not use, see pyvw.Workspace.init(enable_logging..)", py::init<py::object>());

  py::class_<Search::search, search_ptr>("search")
      .def("set_options", &Search::search::set_options, "Set global search options (auto conditioning, etc.)")
      //.def("set_num_learners", &Search::search::set_num_learners, "Set the total number of learners you want to
      // train")
      .def("get_history_length", &Search::search::get_history_length,
          "Get the value specified by --search_history_length")
      .def("loss", &Search::search::loss, "Declare a (possibly incremental) loss")
      .def("should_output", &search_should_output,
          "Check whether search wants us to output (only happens if you have -p running)")
      .def("predict_needs_example", &Search::search::predictNeedsExample,
          "Check whether a subsequent call to predict is actually going to use the example you pass---i.e., can you "
          "skip feature computation?")
      .def("output", &search_output, "Add a string to the coutput (should only do if should_output returns True)")
      .def("get_num_actions", &search_get_num_actions, "Return the total number of actions search was initialized with")
      .def("set_structured_predict_hook", &set_structured_predict_hook,
          "Set the hook (function pointer) that search should use for structured prediction (This is rarely called by "
          "the end user. It is used internally.)")
      .def("set_force_oracle", &set_force_oracle, "For oracle decoding when .predict is run")
      .def("is_ldf", &Search::search::is_ldf, "check whether this search task is running in LDF mode")

      .def("po_exists", &po_exists,
          "For program (cmd line) options, check to see if a given option was specified; eg sch.po_exists(\"search\") "
          "should be True")
      .def("po_get", &po_get,
          "For program (cmd line) options, if an option was specified, get its value; eg sch.po_get(\"search\") should "
          "return the # of actions (returns either int or string)")
      .def("po_get_str", &po_get_string, "Same as po_get, but specialized for string return values.")
      .def("po_get_int", &po_get_int, "Same as po_get, but specialized for integer return values.")

      .def("get_predictor", &get_predictor,
          "Get a predictor object that can be used for making predictions; requires a tag argument to tag the "
          "prediction.")

      .def_readonly("AUTO_CONDITION_FEATURES", Search::AUTO_CONDITION_FEATURES,
          "Tell search to automatically add features based on conditioned-on variables")
      .def_readonly("AUTO_HAMMING_LOSS", Search::AUTO_HAMMING_LOSS,
          "Tell search to automatically compute hamming loss over predictions")
      .def_readonly("EXAMPLES_DONT_CHANGE", Search::EXAMPLES_DONT_CHANGE,
          "Tell search that on a single structured 'run', you don't change the examples you pass to predict")
      .def_readonly("IS_LDF", Search::IS_LDF, "Tell search that this is an LDF task");
}<|MERGE_RESOLUTION|>--- conflicted
+++ resolved
@@ -558,11 +558,7 @@
 
 py::list my_parse(vw_ptr& all, char* str)
 {
-<<<<<<< HEAD
-  v_array<VW::example*> examples;
-=======
-  VW::v_array<example*> examples;
->>>>>>> b59e129f
+  VW::v_array<VW::example*> examples;
   examples.push_back(&VW::get_unused_example(all.get()));
   all->example_parser->text_reader(all.get(), str, strlen(str), examples);
 

// Copyright (c) by respective owners including Yahoo!, Microsoft, and
// individual contributors. All rights reserved. Released under a BSD (revised)
// license as described in the file LICENSE.

#include "vw/common/future_compat.h"
#include "vw/config/cli_options_serializer.h"
#include "vw/config/option.h"
#include "vw/config/options_cli.h"
#include "vw/core/cb.h"
#include "vw/core/cost_sensitive.h"
#include "vw/core/kskip_ngram_transformer.h"
#include "vw/core/multiclass.h"
#include "vw/core/multilabel.h"
#include "vw/core/parse_example.h"
#include "vw/core/reductions/gd.h"
#include "vw/core/reductions/search/search.h"
#include "vw/core/reductions/search/search_hooktask.h"
#include "vw/core/shared_data.h"
#include "vw/core/simple_label_parser.h"
#include "vw/core/slates_label.h"
#include "vw/core/vw.h"

// see http://www.boost.org/doc/libs/1_56_0/doc/html/bbv2/installation.html
#define BOOST_PYTHON_USE_GCC_SYMBOL_VISIBILITY 1
#include <boost/make_shared.hpp>
#include <boost/python.hpp>
#include <boost/python/suite/indexing/vector_indexing_suite.hpp>
#include <boost/utility.hpp>

namespace py = boost::python;

class py_log_wrapper;

typedef boost::shared_ptr<VW::workspace> vw_ptr;
typedef boost::shared_ptr<example> example_ptr;
typedef boost::shared_ptr<Search::search> search_ptr;
typedef boost::shared_ptr<Search::predictor> predictor_ptr;
typedef boost::shared_ptr<py_log_wrapper> py_log_wrapper_ptr;

const size_t lDEFAULT = 0;
const size_t lBINARY = 1;
const size_t lSIMPLE = 1;
const size_t lMULTICLASS = 2;
const size_t lCOST_SENSITIVE = 3;
const size_t lCONTEXTUAL_BANDIT = 4;
const size_t lMAX = 5;  // DEPRECATED
const size_t lCONDITIONAL_CONTEXTUAL_BANDIT = 6;
const size_t lSLATES = 7;
const size_t lCONTINUOUS = 8;
const size_t lCONTEXTUAL_BANDIT_EVAL = 9;
const size_t lMULTILABEL = 10;

const size_t pSCALAR = 0;
const size_t pSCALARS = 1;
const size_t pACTION_SCORES = 2;
const size_t pACTION_PROBS = 3;
const size_t pMULTICLASS = 4;
const size_t pMULTILABELS = 5;
const size_t pPROB = 6;
const size_t pMULTICLASSPROBS = 7;
const size_t pDECISION_SCORES = 8;
const size_t pACTION_PDF_VALUE = 9;
const size_t pPDF = 10;
const size_t pACTIVE_MULTICLASS = 11;
const size_t pNOPRED = 12;

const size_t tSHARED = 0;
const size_t tACTION = 1;
const size_t tSLOT = 2;
const size_t tUNSET = 3;

void dont_delete_me(void* arg) {}

class OptionManager : VW::config::typed_option_visitor
{
  std::map<std::string, std::vector<VW::config::option_group_definition>> m_option_group_dic;
  // see pyvw.py class VWOption
  py::object m_py_opt_class;
  VW::config::options_i& m_opt;
  std::vector<std::string>& m_enabled_reductions;
  std::string default_group_name;

  py::object* m_visitor_output_var;

public:
  OptionManager(VW::config::options_i& options, std::vector<std::string>& enabled_reductions, py::object py_class)
      : m_opt(options)
      , m_enabled_reductions(enabled_reductions)
      , m_option_group_dic(options.get_collection_of_options())
      , m_py_opt_class(py_class)
  {
    default_group_name = options.m_default_tint;
    m_visitor_output_var = nullptr;
  }

  py::object* value_to_pyobject(VW::config::typed_option<bool>& opt)
  {
    if (m_opt.was_supplied(opt.m_name))
    {
      if (opt.default_value_supplied())
        return new py::object(m_py_opt_class(opt.m_name, opt.m_help, opt.m_short_name, opt.m_keep, opt.m_necessary,
            opt.m_allow_override, opt.value(), true, opt.default_value(), true));
      else
        return new py::object(m_py_opt_class(opt.m_name, opt.m_help, opt.m_short_name, opt.m_keep, opt.m_necessary,
            opt.m_allow_override, opt.value(), true, false, true));
    }
    else
    {
      if (opt.default_value_supplied())
        return new py::object(m_py_opt_class(opt.m_name, opt.m_help, opt.m_short_name, opt.m_keep, opt.m_necessary,
            opt.m_allow_override, opt.default_value(), false, opt.default_value(), true));
      else
        return new py::object(m_py_opt_class(opt.m_name, opt.m_help, opt.m_short_name, opt.m_keep, opt.m_necessary,
            opt.m_allow_override, false, false, false, true));
    }
  }

  template <typename T>
  py::object* value_to_pyobject(VW::config::typed_option<T>& opt)
  {
    T not_supplied{};

    if (m_opt.was_supplied(opt.m_name))
    {
      if (opt.default_value_supplied())
        return new py::object(m_py_opt_class(opt.m_name, opt.m_help, opt.m_short_name, opt.m_keep, opt.m_necessary,
            opt.m_allow_override, opt.value(), true, opt.default_value(), true));
      else
        return new py::object(m_py_opt_class(opt.m_name, opt.m_help, opt.m_short_name, opt.m_keep, opt.m_necessary,
            opt.m_allow_override, opt.value(), true, not_supplied, false));
    }
    else
    {
      if (opt.default_value_supplied())
        return new py::object(m_py_opt_class(opt.m_name, opt.m_help, opt.m_short_name, opt.m_keep, opt.m_necessary,
            opt.m_allow_override, opt.default_value(), false, opt.default_value(), true));
      else
        return new py::object(m_py_opt_class(opt.m_name, opt.m_help, opt.m_short_name, opt.m_keep, opt.m_necessary,
            opt.m_allow_override, py::object(), false, not_supplied, false));
    }
  }

  template <typename T>
  py::object* value_to_pyobject(VW::config::typed_option<std::vector<T>>& opt)
  {
    py::list values;

    if (m_opt.was_supplied(opt.m_name))
    {
      auto vec = opt.value();
      if (vec.size() > 0)
      {
        for (auto const& opt : vec) { values.append(py::object(opt)); }
      }
    }

    return new py::object(m_py_opt_class(opt.m_name, opt.m_help, opt.m_short_name, opt.m_keep, opt.m_necessary,
        opt.m_allow_override, values, m_opt.was_supplied(opt.m_name), py::list(), opt.default_value_supplied()));
  }

  template <typename T>
  py::object* transform_if_t(VW::config::base_option& base_option)
  {
    if (base_option.m_type_hash == typeid(T).hash_code())
    {
      auto typed = dynamic_cast<VW::config::typed_option<T>&>(base_option);
      return value_to_pyobject(typed);
    }

    return nullptr;
  }

  py::object base_option_to_pyobject(VW::config::base_option& option)
  {
    option.accept(*this);
    if (m_visitor_output_var != nullptr)
    {
      auto repack = py::object(*m_visitor_output_var);
      delete m_visitor_output_var;
      m_visitor_output_var = nullptr;
      return repack;
    }

    return {};
  }

  py::object get_vw_option_pyobjects(bool enabled_only)
  {
    py::dict dres;
    auto it = m_option_group_dic.begin();

    while (it != m_option_group_dic.end())
    {
      auto reduction_enabled =
          std::find(m_enabled_reductions.begin(), m_enabled_reductions.end(), it->first) != m_enabled_reductions.end();

      if (((it->first).compare(default_group_name) != 0) && enabled_only && !reduction_enabled)
      {
        it++;
        continue;
      }

      py::list option_groups;

      for (auto& options_group : it->second)
      {
        py::list options;
        for (auto& opt : options_group.m_options)
        {
          auto temp = base_option_to_pyobject(*opt);
          options.append(temp);
        }

        option_groups.append(py::make_tuple(options_group.m_name, options));
      }

      dres[it->first] = option_groups;

      it++;
    }
    return dres;
  }

  void visit(VW::config::typed_option<uint32_t>& opt) override { m_visitor_output_var = value_to_pyobject(opt); };
  void visit(VW::config::typed_option<uint64_t>& opt) override { m_visitor_output_var = value_to_pyobject(opt); };
  void visit(VW::config::typed_option<int64_t>& opt) override { m_visitor_output_var = value_to_pyobject(opt); };
  void visit(VW::config::typed_option<int32_t>& opt) override { m_visitor_output_var = value_to_pyobject(opt); };
  void visit(VW::config::typed_option<bool>& opt) override { m_visitor_output_var = value_to_pyobject(opt); };
  void visit(VW::config::typed_option<float>& opt) override { m_visitor_output_var = value_to_pyobject(opt); };
  void visit(VW::config::typed_option<std::string>& opt) override { m_visitor_output_var = value_to_pyobject(opt); };
  void visit(VW::config::typed_option<std::vector<std::string>>& opt) override
  {
    m_visitor_output_var = value_to_pyobject(opt);
  };
};

class py_log_wrapper
{
public:
  py::object py_log;
  py_log_wrapper(py::object py_log) : py_log(py_log) {}

  static void trace_listener_py(void* wrapper, const std::string& message)
  {
    try
    {
      auto inst = static_cast<py_log_wrapper*>(wrapper);
      inst->py_log.attr("log")(message);
    }
    catch (...)
    {
      // TODO: Properly translate and return Python exception. #2169
      PyErr_Print();
      PyErr_Clear();
      std::cerr << "error using python logging. ignoring." << std::endl;
    }
  }
};

vw_ptr my_initialize_with_log(py::list args, py_log_wrapper_ptr py_log)
{
  std::vector<std::string> args_vec;
  for (size_t i = 0; i < len(args); i++) { args_vec.push_back(py::extract<std::string>(args[i])); }

  if (std::find(args_vec.begin(), args_vec.end(), "--no_stdin") == args_vec.end()) { args_vec.push_back("--no_stdin"); }

  trace_message_t trace_listener = nullptr;
  void* trace_context = nullptr;

  if (py_log)
  {
    trace_listener = (py_log_wrapper::trace_listener_py);
    trace_context = py_log.get();
  }

  std::unique_ptr<VW::config::options_i, options_deleter_type> options(
      new VW::config::options_cli(args_vec), [](VW::config::options_i* ptr) { delete ptr; });

  VW::workspace* foo = VW::initialize(std::move(options), nullptr, false, trace_listener, trace_context);
  // return boost::shared_ptr<VW::workspace>(foo, [](vw *all){VW::finish(*all);});
  return boost::shared_ptr<VW::workspace>(foo);
}

vw_ptr my_initialize(py::list args) { return my_initialize_with_log(args, nullptr); }

void my_run_parser(vw_ptr all)
{
  VW::start_parser(*all);
  VW::LEARNER::generic_driver(*all);
  VW::end_parser(*all);
}

struct python_dict_writer : VW::metric_sink_visitor
{
  python_dict_writer(py::dict& dest_dict) : _dest_dict(dest_dict) {}
  void int_metric(const std::string& key, uint64_t value) override { _dest_dict[key] = value; }
  void float_metric(const std::string& key, float value) override { _dest_dict[key] = value; }
  void string_metric(const std::string& key, const std::string& value) override { _dest_dict[key] = value; }
  void bool_metric(const std::string& key, bool value) override { _dest_dict[key] = value; }

private:
  py::dict& _dest_dict;
};

py::dict get_learner_metrics(vw_ptr all)
{
  py::dict dictionary;

  if (all->options->was_supplied("extra_metrics"))
  {
    VW::metric_sink metrics;
    all->l->persist_metrics(metrics);

    python_dict_writer writer(dictionary);
    metrics.visit(writer);
  }

  return dictionary;
}

void my_finish(vw_ptr all)
{
  VW::finish(*all, false);  // don't delete all because python will do that for us!
}

void my_save(vw_ptr all, std::string name) { VW::save_predictor(*all, name); }

search_ptr get_search_ptr(vw_ptr all)
{
  return boost::shared_ptr<Search::search>((Search::search*)(all->searchstr), dont_delete_me);
}

py::object get_options(vw_ptr all, py::object py_class, bool enabled_only)
{
  std::vector<std::string> enabled_reductions;
  if (all->l) all->l->get_enabled_reductions(enabled_reductions);
  auto opt_manager = OptionManager(*all->options, enabled_reductions, py_class);
  return opt_manager.get_vw_option_pyobjects(enabled_only);
}

void my_audit_example(vw_ptr all, example_ptr ec) { GD::print_audit_features(*all, *ec); }

const char* get_model_id(vw_ptr all) { return all->id.c_str(); }

std::string get_arguments(vw_ptr all)
{
  VW::config::cli_options_serializer serializer;
  for (auto const& option : all->options->get_all_options())
  {
    if (all->options->was_supplied(option->m_name)) serializer.add(*option);
  }

  return serializer.str();
}

py::list get_enabled_reductions(vw_ptr all)
{
  py::list py_enabled_reductions;
  std::vector<std::string> enabled_reductions;
  if (all->l) all->l->get_enabled_reductions(enabled_reductions);
  for (auto ex : enabled_reductions) { py_enabled_reductions.append(ex); }

  return py_enabled_reductions;
}

predictor_ptr get_predictor(search_ptr sch, ptag my_tag)
{
  Search::predictor* P = new Search::predictor(*sch, my_tag);
  return boost::shared_ptr<Search::predictor>(P);
}

VW::label_parser* get_label_parser(VW::workspace* all, size_t labelType)
{
  switch (labelType)
  {
    case lDEFAULT:
      return all ? &all->example_parser->lbl_parser : NULL;
    case lBINARY:  // or #lSIMPLE
      return &simple_label_parser;
    case lMULTICLASS:
      return &MULTICLASS::mc_label;
    case lCOST_SENSITIVE:
      return &COST_SENSITIVE::cs_label;
    case lCONTEXTUAL_BANDIT:
      return &CB::cb_label;
    case lCONDITIONAL_CONTEXTUAL_BANDIT:
      return &CCB::ccb_label_parser;
    case lSLATES:
      return &VW::slates::slates_label_parser;
    case lCONTINUOUS:
      return &VW::cb_continuous::the_label_parser;
    case lCONTEXTUAL_BANDIT_EVAL:
      return &CB_EVAL::cb_eval;
    case lMULTILABEL:
      return &MULTILABEL::multilabel;
    default:
      THROW("get_label_parser called on invalid label type");
  }
}

size_t my_get_label_type(VW::workspace* all)
{
  VW::label_parser* lp = &all->example_parser->lbl_parser;
  if (lp->parse_label == simple_label_parser.parse_label) { return lSIMPLE; }
  else if (lp->parse_label == MULTICLASS::mc_label.parse_label)
  {
    return lMULTICLASS;
  }
  else if (lp->parse_label == COST_SENSITIVE::cs_label.parse_label)
  {
    return lCOST_SENSITIVE;
  }
  else if (lp->parse_label == CB::cb_label.parse_label)
  {
    return lCONTEXTUAL_BANDIT;
  }
  else if (lp->parse_label == CB_EVAL::cb_eval.parse_label)
  {
    return lCONTEXTUAL_BANDIT_EVAL;
  }
  else if (lp->parse_label == CCB::ccb_label_parser.parse_label)
  {
    return lCONDITIONAL_CONTEXTUAL_BANDIT;
  }
  else if (lp->parse_label == VW::slates::slates_label_parser.parse_label)
  {
    return lSLATES;
  }
  else if (lp->parse_label == VW::cb_continuous::the_label_parser.parse_label)
  {
    return lCONTINUOUS;
  }
  else if (lp->parse_label == MULTILABEL::multilabel.parse_label)
  {
    return lMULTILABEL;
  }
  else
  {
    THROW("unsupported label parser used");
  }
}

size_t my_get_prediction_type(vw_ptr all)
{
  switch (all->l->get_output_prediction_type())
  {
    case VW::prediction_type_t::scalar:
      return pSCALAR;
    case VW::prediction_type_t::scalars:
      return pSCALARS;
    case VW::prediction_type_t::action_scores:
      return pACTION_SCORES;
    case VW::prediction_type_t::action_probs:
      return pACTION_PROBS;
    case VW::prediction_type_t::multiclass:
      return pMULTICLASS;
    case VW::prediction_type_t::multilabels:
      return pMULTILABELS;
    case VW::prediction_type_t::prob:
      return pPROB;
    case VW::prediction_type_t::multiclassprobs:
      return pMULTICLASSPROBS;
    case VW::prediction_type_t::decision_probs:
      return pDECISION_SCORES;
    case VW::prediction_type_t::action_pdf_value:
      return pACTION_PDF_VALUE;
    case VW::prediction_type_t::pdf:
      return pPDF;
    case VW::prediction_type_t::active_multiclass:
      return pACTIVE_MULTICLASS;
    case VW::prediction_type_t::nopred:
      return pNOPRED;
    default:
      THROW("unsupported prediction type used");
  }
}

void my_delete_example(void* voidec)
{
  VW::example* ec = (VW::example*)voidec;
  VW::dealloc_examples(ec, 1);
}

VW::example* my_empty_example0(vw_ptr vw, size_t labelType)
{
  VW::label_parser* lp = get_label_parser(&*vw, labelType);
  VW::example* ec = VW::alloc_examples(1);
  lp->default_label(ec->l);
  ec->interactions = &vw->interactions;
  ec->extent_interactions = &vw->extent_interactions;
  return ec;
}

example_ptr my_empty_example(vw_ptr vw, size_t labelType)
{
  VW::example* ec = my_empty_example0(vw, labelType);
  return boost::shared_ptr<VW::example>(ec, my_delete_example);
}

example_ptr my_read_example(vw_ptr all, size_t labelType, char* str)
{
  VW::example* ec = my_empty_example0(all, labelType);
  VW::read_line(*all, ec, str);
  VW::setup_example(*all, ec);
  return boost::shared_ptr<VW::example>(ec, my_delete_example);
}

example_ptr my_existing_example(vw_ptr all, size_t labelType, example_ptr existing_example)
{
  return existing_example;
  // return boost::shared_ptr<VW::example>(existing_example);
}

multi_ex unwrap_example_list(py::list& ec)
{
  multi_ex ex_coll;
  for (ssize_t i = 0; i < py::len(ec); i++) { ex_coll.push_back(py::extract<example_ptr>(ec[i])().get()); }
  return ex_coll;
}

void my_finish_example(vw_ptr all, example_ptr ec) { as_singleline(all->l)->finish_example(*all, *ec); }

void my_finish_multi_ex(vw_ptr& all, py::list& ec)
{
  auto ex_col = unwrap_example_list(ec);
  as_multiline(all->l)->finish_example(*all, ex_col);
}

void my_learn(vw_ptr all, example_ptr ec)
{
  if (ec->test_only) { as_singleline(all->l)->predict(*ec); }
  else
  {
    all->learn(*ec.get());
  }
}

std::string my_json_weights(vw_ptr all) { return all->dump_weights_to_json_experimental(); }

float my_predict(vw_ptr all, example_ptr ec)
{
  as_singleline(all->l)->predict(*ec);
  return ec->partial_prediction;
}

bool my_is_multiline(vw_ptr all) { return all->l->is_multiline(); }

template <bool learn>
void predict_or_learn(vw_ptr& all, py::list& ec)
{
  multi_ex ex_coll = unwrap_example_list(ec);
  if (learn)
    all->learn(ex_coll);
  else
    as_multiline(all->l)->predict(ex_coll);
}

py::list my_parse(vw_ptr& all, char* str)
{
  VW::multi_ex examples;
  examples.push_back(&VW::get_unused_example(all.get()));
  all->example_parser->text_reader(all.get(), str, strlen(str), examples);

  py::list example_collection;
  for (auto* ex : examples)
  {
    VW::setup_example(*all, ex);
    // Examples created from parsed text should not be deleted normally. Instead they need to be
    // returned to the pool using finish_example.
    example_collection.append(boost::shared_ptr<VW::example>(ex, dont_delete_me));
  }
  return example_collection;
}

void my_learn_multi_ex(vw_ptr& all, py::list& ec) { predict_or_learn<true>(all, ec); }

void my_predict_multi_ex(vw_ptr& all, py::list& ec) { predict_or_learn<false>(all, ec); }

std::string varray_char_to_string(VW::v_array<char>& a)
{
  std::string ret = "";
  for (auto c : a) ret += c;
  return ret;
}

template <class T>
py::list varray_to_pylist(const VW::v_array<T>& a)
{
  py::list list;
  for (const auto& elem : a) { list.append(elem); }
  return list;
}

std::string my_get_tag(example_ptr ec) { return varray_char_to_string(ec->tag); }

uint32_t ex_num_namespaces(example_ptr ec) { return (uint32_t)ec->indices.size(); }

unsigned char ex_namespace(example_ptr ec, uint32_t ns) { return ec->indices[ns]; }

uint32_t ex_num_features(example_ptr ec, unsigned char ns) { return (uint32_t)ec->feature_space[ns].size(); }

uint32_t ex_feature(example_ptr ec, unsigned char ns, uint32_t i) { return (uint32_t)ec->feature_space[ns].indices[i]; }

float ex_feature_weight(example_ptr ec, unsigned char ns, uint32_t i) { return ec->feature_space[ns].values[i]; }

float ex_sum_feat_sq(example_ptr ec, unsigned char ns) { return ec->feature_space[ns].sum_feat_sq; }

void ex_push_feature(example_ptr ec, unsigned char ns, uint32_t fid, float v)
{  // warning: assumes namespace exists!
  ec->feature_space[ns].push_back(v, fid);
  ec->num_features++;
  ec->reset_total_sum_feat_sq();
}

// List[Union[Tuple[Union[str,int], float], str,int]]
void ex_push_feature_list(example_ptr ec, vw_ptr vw, unsigned char ns, py::list& a)
{  // warning: assumes namespace exists!
  char ns_str[2] = {(char)ns, 0};
  uint64_t ns_hash = VW::hash_space(*vw, ns_str);
  size_t count = 0;
  for (ssize_t i = 0; i < len(a); i++)
  {
    feature f = {1., 0};
    py::object ai = a[i];
    py::extract<py::tuple> get_tup(ai);
    if (get_tup.check())
    {
      py::tuple fv = get_tup();
      if (len(fv) != 2)
      {
        std::cerr << "warning: malformed feature in list" << std::endl;
        continue;
      }  // TODO str(ai)
      py::extract<float> get_val(fv[1]);
      if (get_val.check())
        f.x = get_val();
      else
      {
        std::cerr << "warning: malformed feature in list" << std::endl;
        continue;
      }
      ai = fv[0];
    }

    if (f.x != 0.)
    {
      bool got = false;
      py::extract<std::string> get_str(ai);
      if (get_str.check())
      {
        f.weight_index = VW::hash_feature(*vw, get_str(), ns_hash);
        got = true;
      }
      else
      {
        py::extract<uint32_t> get_int(ai);
        if (get_int.check())
        {
          f.weight_index = get_int();
          got = true;
        }
        else
        {
          std::cerr << "warning: malformed feature in list" << std::endl;
          continue;
        }
      }
      if (got)
      {
        ec->feature_space[ns].push_back(f.x, f.weight_index);
        count++;
      }
    }
  }
  ec->num_features += count;
  ec->reset_total_sum_feat_sq();
}

// Dict[Union[str,int],Union[int,float]]
void ex_push_feature_dict(example_ptr ec, vw_ptr vw, unsigned char ns, PyObject* o)
{
  // warning: assumes namespace exists!
  char ns_str[2] = {(char)ns, 0};
  uint64_t ns_hash = VW::hash_space(*vw, ns_str);
  size_t count = 0;
  const char* key_chars;

  PyObject *key, *value;
  Py_ssize_t key_size = 0, pos = 0;
  float feat_value;
  uint64_t feat_index;

  while (PyDict_Next(o, &pos, &key, &value))
  {

    if (PyLong_Check(value)) { feat_value = (float)PyLong_AsDouble(value); }
    else
    { 
      feat_value = (float)PyFloat_AsDouble(value); 
      if (feat_value == -1 && PyErr_Occurred()) {
        std::cerr << "warning: malformed feature in list" << std::endl;
        continue;
      }
    }

    if (feat_value == 0) { continue; }

    if (PyUnicode_Check(key))
<<<<<<< HEAD
    {
      key_chars  = (const char*)PyUnicode_1BYTE_DATA(key);
      key_size   = PyUnicode_GET_LENGTH(key);
      feat_index = vw->example_parser->hasher(key_chars, key_size, ns_hash) & vw->parse_mask;
    }
    else if (PyLong_Check(key))
    {
=======
    {
      key_chars = PyUnicode_AsUTF8AndSize(key, &key_size);
      feat_index = vw->example_parser->hasher(key_chars, key_size, ns_hash) & vw->parse_mask;
    }
    else if (PyLong_Check(key))
    {
>>>>>>> 1be36baa
      feat_index = PyLong_AsUnsignedLong(key);
    }
    else
    {
      std::cerr << "warning: malformed feature in list" << std::endl;
      continue;
    }

    ec->feature_space[ns].push_back(feat_value, feat_index);
    count++;
  }

  if (count > 0)
  {
    ec->num_features += count;
    ec->reset_total_sum_feat_sq();
  }
}

void ex_push_namespace(example_ptr ec, unsigned char ns) { ec->indices.push_back(ns); }

void ex_ensure_namespace_exists(example_ptr ec, unsigned char ns)
{
  for (auto nss : ec->indices)
    if (ns == nss) return;
  ex_push_namespace(ec, ns);
}

// Dict[str, Union[Dict[str,float], List[Union[Tuple[Union[str,int], float], str,int]]]]
void ex_push_dictionary(example_ptr ec, vw_ptr vw, PyObject* o)
{
  PyObject *ns_raw, *feats;
  Py_ssize_t pos1 = 0;

  while (PyDict_Next(o, &pos1, &ns_raw, &feats))
  {
    py::extract<std::string> ns_e(ns_raw);
    if (ns_e().length() < 1) continue;
    unsigned char ns = ns_e()[0];

    ex_ensure_namespace_exists(ec, ns);

    if (PyDict_Check(feats)) { ex_push_feature_dict(ec, vw, ns, feats); }
    else
    {
      py::list list = py::extract<py::list>(feats);
      ex_push_feature_list(ec, vw, ns, list);
    }
  }
}

bool ex_pop_feature(example_ptr ec, unsigned char ns)
{
  if (ec->feature_space[ns].size() == 0) return false;
  float val = ec->feature_space[ns].values.back();
  ec->feature_space[ns].values.pop_back();
  if (ec->feature_space[ns].indices.size() > 0) ec->feature_space[ns].indices.pop_back();
  if (ec->feature_space[ns].space_names.size() > 0) ec->feature_space[ns].space_names.pop_back();
  ec->num_features--;
  ec->feature_space[ns].sum_feat_sq -= val * val;
  ec->reset_total_sum_feat_sq();
  return true;
}

void ex_erase_namespace(example_ptr ec, unsigned char ns)
{
  ec->num_features -= ec->feature_space[ns].size();
  ec->reset_total_sum_feat_sq();
  ec->feature_space[ns].sum_feat_sq = 0.;
  ec->feature_space[ns].clear();
}

bool ex_pop_namespace(example_ptr ec)
{
  if (ec->indices.size() == 0) return false;
  unsigned char ns = ec->indices.back();
  ec->indices.pop_back();
  ex_erase_namespace(ec, ns);
  return true;
}

void my_setup_example(vw_ptr vw, example_ptr ec) { VW::setup_example(*vw, ec.get()); }

void unsetup_example(vw_ptr vwP, example_ptr ae)
{
  VW::workspace& all = *vwP;
  ae->partial_prediction = 0.;
  ae->num_features = 0;
  ae->reset_total_sum_feat_sq();
  ae->loss = 0.;

  if (all.ignore_some) { THROW("Cannot unsetup example when some namespaces are ignored"); }

  if (all.skip_gram_transformer != nullptr && !all.skip_gram_transformer->get_initial_ngram_definitions().empty())
  { THROW("Cannot unsetup example when ngrams are in use"); }

  if (all.add_constant)
  {
    ae->feature_space[constant_namespace].clear();
    int hit_constant = -1;
    size_t N = ae->indices.size();
    for (size_t i = 0; i < N; i++)
    {
      int j = (int)(N - 1 - i);
      if (ae->indices[j] == constant_namespace)
      {
        if (hit_constant >= 0) { THROW("Constant namespace was found twice. It can only exist 1 or 0 times."); }
        hit_constant = j;
        break;
      }
    }
    if (hit_constant >= 0)
    {
      for (size_t i = hit_constant; i < N - 1; i++) ae->indices[i] = ae->indices[i + 1];
      ae->indices.pop_back();
    }
  }

  uint32_t multiplier = all.wpp << all.weights.stride_shift();
  if (multiplier != 1)  // make room for per-feature information.
    for (auto ns : ae->indices)
      for (auto& idx : ae->feature_space[ns].indices) idx /= multiplier;
}

void ex_set_label_string(example_ptr ec, vw_ptr vw, std::string label, size_t labelType)
{  // SPEEDUP: if it's already set properly, don't modify
  VW::label_parser& old_lp = vw->example_parser->lbl_parser;
  vw->example_parser->lbl_parser = *get_label_parser(&*vw, labelType);
  VW::parse_example_label(*vw, *ec, label);
  vw->example_parser->lbl_parser = old_lp;
}

float ex_get_simplelabel_label(example_ptr ec) { return ec->l.simple.label; }
float ex_get_simplelabel_weight(example_ptr ec) { return ec->weight; }
float ex_get_simplelabel_initial(example_ptr ec)
{
  return ec->_reduction_features.template get<simple_label_reduction_features>().initial;
}
float ex_get_simplelabel_prediction(example_ptr ec) { return ec->pred.scalar; }
float ex_get_prob(example_ptr ec) { return ec->pred.prob; }

uint32_t ex_get_multiclass_label(example_ptr ec) { return ec->l.multi.label; }
float ex_get_multiclass_weight(example_ptr ec) { return ec->l.multi.weight; }
uint32_t ex_get_multiclass_prediction(example_ptr ec) { return ec->pred.multiclass; }

py::list ex_get_scalars(example_ptr ec)
{
  py::list values;
  const auto& scalars = ec->pred.scalars;

  for (float s : scalars) { values.append(s); }
  return values;
}

py::list ex_get_action_scores(example_ptr ec)
{
  py::list values;
  auto const& scores = ec->pred.a_s;
  std::vector<float> ordered_scores(scores.size());
  for (auto const& action_score : scores) { ordered_scores[action_score.action] = action_score.score; }

  for (auto action_score : ordered_scores) { values.append(action_score); }

  return values;
}

py::list ex_get_decision_scores(example_ptr ec)
{
  py::list values;
  for (auto const& scores : ec->pred.decision_scores)
  {
    py::list inner_list;
    for (auto action_score : scores) { inner_list.append(py::make_tuple(action_score.action, action_score.score)); }

    values.append(inner_list);
  }

  return values;
}

py::tuple ex_get_action_pdf_value(example_ptr ec)
{
  return py::make_tuple(ec->pred.pdf_value.action, ec->pred.pdf_value.pdf_value);
}

py::list ex_get_pdf(example_ptr ec)
{
  py::list values;
  for (auto const& segment : ec->pred.pdf)
  { values.append(py::make_tuple(segment.left, segment.right, segment.pdf_value)); }
  return values;
}

py::tuple ex_get_active_multiclass(example_ptr ec)
{
  py::list values;
  for (auto const& query_needed_class : ec->pred.active_multiclass.more_info_required_for_classes)
  { values.append(query_needed_class); }

  return py::make_tuple(ec->pred.active_multiclass.predicted_class, values);
}

py::list ex_get_multilabel_predictions(example_ptr ec)
{
  py::list values;
  MULTILABEL::labels labels = ec->pred.multilabels;

  for (uint32_t l : labels.label_v) { values.append(l); }
  return values;
}

char ex_get_nopred(example_ptr ec) { return ec->pred.nopred; }

uint32_t ex_get_costsensitive_prediction(example_ptr ec) { return ec->pred.multiclass; }
uint32_t ex_get_costsensitive_num_costs(example_ptr ec) { return (uint32_t)ec->l.cs.costs.size(); }
float ex_get_costsensitive_cost(example_ptr ec, uint32_t i) { return ec->l.cs.costs[i].x; }
uint32_t ex_get_costsensitive_class(example_ptr ec, uint32_t i) { return ec->l.cs.costs[i].class_index; }
float ex_get_costsensitive_partial_prediction(example_ptr ec, uint32_t i)
{
  return ec->l.cs.costs[i].partial_prediction;
}
float ex_get_costsensitive_wap_value(example_ptr ec, uint32_t i) { return ec->l.cs.costs[i].wap_value; }

uint32_t ex_get_cbandits_prediction(example_ptr ec) { return ec->pred.multiclass; }
uint32_t ex_get_cbandits_weight(example_ptr ec) { return ec->l.cb.weight; }
uint32_t ex_get_cbandits_num_costs(example_ptr ec) { return (uint32_t)ec->l.cb.costs.size(); }
float ex_get_cbandits_cost(example_ptr ec, uint32_t i)
{
  if (i >= ex_get_cbandits_num_costs(ec)) { THROW("Cost index out of bounds"); }
  return ec->l.cb.costs[i].cost;
}
uint32_t ex_get_cbandits_class(example_ptr ec, uint32_t i)
{
  if (i >= ex_get_cbandits_num_costs(ec)) { THROW("Class index out of bounds"); }
  return ec->l.cb.costs[i].action;
}
float ex_get_cbandits_probability(example_ptr ec, uint32_t i)
{
  if (i >= ex_get_cbandits_num_costs(ec)) { THROW("Probability index out of bounds"); }
  return ec->l.cb.costs[i].probability;
}
float ex_get_cbandits_partial_prediction(example_ptr ec, uint32_t i)
{
  if (i >= ex_get_cbandits_num_costs(ec)) { THROW("Partial prediction index out of bounds"); }
  return ec->l.cb.costs[i].partial_prediction;
}

uint32_t ex_get_cb_eval_action(example_ptr ec) { return ec->l.cb_eval.action; }
uint32_t ex_get_cb_eval_weight(example_ptr ec) { return ec->l.cb_eval.event.weight; }
uint32_t ex_get_cb_eval_num_costs(example_ptr ec) { return (uint32_t)ec->l.cb_eval.event.costs.size(); }
float ex_get_cb_eval_cost(example_ptr ec, uint32_t i)
{
  if (i >= ex_get_cb_eval_num_costs(ec)) { THROW("Cost index out of bounds"); }
  return ec->l.cb_eval.event.costs[i].cost;
}
uint32_t ex_get_cb_eval_class(example_ptr ec, uint32_t i)
{
  if (i >= ex_get_cb_eval_num_costs(ec)) { THROW("Class index out of bounds"); }
  return ec->l.cb_eval.event.costs[i].action;
}
float ex_get_cb_eval_probability(example_ptr ec, uint32_t i)
{
  if (i >= ex_get_cb_eval_num_costs(ec)) { THROW("Probability index out of bounds"); }
  return ec->l.cb_eval.event.costs[i].probability;
}
float ex_get_cb_eval_partial_prediction(example_ptr ec, uint32_t i)
{
  if (i >= ex_get_cb_eval_num_costs(ec)) { THROW("Partial prediction index out of bounds"); }
  return ec->l.cb_eval.event.costs[i].partial_prediction;
}

uint32_t ex_get_cb_continuous_num_costs(example_ptr ec) { return (uint32_t)ec->l.cb_cont.costs.size(); }
float ex_get_cb_continuous_cost(example_ptr ec, uint32_t i)
{
  if (i >= ex_get_cb_continuous_num_costs(ec)) { THROW("Cost index out of bounds"); }
  return ec->l.cb_cont.costs[i].cost;
}
uint32_t ex_get_cb_continuous_class(example_ptr ec, uint32_t i)
{
  if (i >= ex_get_cb_continuous_num_costs(ec)) { THROW("Class index out of bounds"); }
  return ec->l.cb_cont.costs[i].action;
}
float ex_get_cb_continuous_pdf_value(example_ptr ec, uint32_t i)
{
  if (i >= ex_get_cb_continuous_num_costs(ec)) { THROW("Pdf_value index out of bounds"); }
  return ec->l.cb_cont.costs[i].pdf_value;
}

size_t ex_get_slates_type(example_ptr ec)
{
  switch (ec->l.slates.type)
  {
    case VW::slates::example_type::shared:
      return tSHARED;
    case VW::slates::example_type::action:
      return tACTION;
    case VW::slates::example_type::slot:
      return tSLOT;
    default:
      return tUNSET;
  }
}
float ex_get_slates_weight(example_ptr ec) { return ec->l.slates.weight; }
bool ex_get_slates_labeled(example_ptr ec) { return ec->l.slates.labeled; }
float ex_get_slates_cost(example_ptr ec) { return ec->l.slates.cost; }
uint32_t ex_get_slates_slot_id(example_ptr ec) { return ec->l.slates.slot_id; }
size_t ex_get_slates_num_probabilities(example_ptr ec) { return ec->l.slates.probabilities.size(); }
uint32_t ex_get_slates_action(example_ptr ec, uint32_t i)
{
  if (i >= ex_get_slates_num_probabilities(ec)) { THROW("Action index out of bounds"); }
  return ec->l.slates.probabilities[i].action;
}
float ex_get_slates_probability(example_ptr ec, uint32_t i)
{
  if (i >= ex_get_slates_num_probabilities(ec)) { THROW("Probability index out of bounds"); }
  return ec->l.slates.probabilities[i].score;
}

size_t ex_get_ccb_type(example_ptr ec)
{
  switch (ec->l.conditional_contextual_bandit.type)
  {
    case CCB::example_type::shared:
      return tSHARED;
    case CCB::example_type::action:
      return tACTION;
    case CCB::example_type::slot:
      return tSLOT;
    default:
      return tUNSET;
  }
}
bool ex_get_ccb_has_outcome(example_ptr ec) { return ec->l.conditional_contextual_bandit.outcome != nullptr; }

float ex_get_ccb_outcome_cost(example_ptr ec)
{
  if (!ex_get_ccb_has_outcome(ec)) { THROW("This label has no outcome"); }
  return ec->l.conditional_contextual_bandit.outcome->cost;
}

size_t ex_get_ccb_num_probabilities(example_ptr ec)
{
  if (!ex_get_ccb_has_outcome(ec)) { THROW("This label has no outcome"); }
  return ec->l.conditional_contextual_bandit.outcome->probabilities.size();
}

size_t ex_get_ccb_num_explicitly_included_actions(example_ptr ec)
{
  const auto& label = ec->l.conditional_contextual_bandit;
  return label.explicit_included_actions.size();
}

uint32_t ex_get_ccb_action(example_ptr ec, uint32_t i)
{
  if (i >= ex_get_ccb_num_probabilities(ec)) { THROW("Action index out of bounds"); }
  if (!ex_get_ccb_has_outcome(ec)) { THROW("This label has no outcome"); }
  const auto* outcome_ptr = ec->l.conditional_contextual_bandit.outcome;
  return outcome_ptr->probabilities[i].action;
}

float ex_get_ccb_probability(example_ptr ec, uint32_t i)
{
  if (i >= ex_get_ccb_num_probabilities(ec)) { THROW("Probability index out of bounds"); }
  if (!ex_get_ccb_has_outcome(ec)) { THROW("This label has no outcome"); }
  const auto* outcome_ptr = ec->l.conditional_contextual_bandit.outcome;
  return outcome_ptr->probabilities[i].score;
}

float ex_get_ccb_weight(example_ptr ec) { return ec->l.conditional_contextual_bandit.weight; }

py::list ex_get_ccb_explicitly_included_actions(example_ptr ec)
{
  const auto& label = ec->l.conditional_contextual_bandit;
  return varray_to_pylist(label.explicit_included_actions);
}

py::list ex_get_multilabel_labels(example_ptr ec)
{
  py::list l;
  for (const auto& v : ec->l.multilabels.label_v) { l.append(v); }
  return l;
}

// example_counter is being overriden by lableType!
size_t get_example_counter(example_ptr ec) { return ec->example_counter; }
uint64_t get_ft_offset(example_ptr ec) { return ec->ft_offset; }
size_t get_num_features(example_ptr ec) { return ec->get_num_features(); }
float get_partial_prediction(example_ptr ec) { return ec->partial_prediction; }
float get_updated_prediction(example_ptr ec) { return ec->updated_prediction; }
float get_loss(example_ptr ec) { return ec->loss; }
float get_total_sum_feat_sq(example_ptr ec) { return ec->get_total_sum_feat_sq(); }

double get_sum_loss(vw_ptr vw) { return vw->sd->sum_loss; }
double get_holdout_sum_loss(vw_ptr vw) { return vw->sd->holdout_sum_loss; }
double get_weighted_examples(vw_ptr vw) { return vw->sd->weighted_examples(); }

bool search_should_output(search_ptr sch) { return sch->output().good(); }
void search_output(search_ptr sch, std::string s) { sch->output() << s; }

/*
uint32_t search_predict_one_all(search_ptr sch, example_ptr ec, uint32_t one_ystar) {
  return sch->predict(ec.get(), one_ystar, NULL);
}

uint32_t search_predict_one_some(search_ptr sch, example_ptr ec, uint32_t one_ystar, std::vector<uint32_t>& yallowed) {
  v_array<uint32_t> yallowed_va;
  yallowed_va.begin       = yallowed.data();
  yallowed_va.end         = yallowed_va.begin + yallowed.size();
  yallowed_va.end_array   = yallowed_va.end;
  yallowed_va.erase_count = 0;
  return sch->predict(ec.get(), one_ystar, &yallowed_va);
}

uint32_t search_predict_many_all(search_ptr sch, example_ptr ec, std::vector<uint32_t>& ystar) {
  v_array<uint32_t> ystar_va;
  ystar_va.begin       = ystar.data();
  ystar_va.end         = ystar_va.begin + ystar.size();
  ystar_va.end_array   = ystar_va.end;
  ystar_va.erase_count = 0;
  return sch->predict(ec.get(), &ystar_va, NULL);
}

uint32_t search_predict_many_some(search_ptr sch, example_ptr ec, std::vector<uint32_t>& ystar, std::vector<uint32_t>&
yallowed) { v_array<uint32_t> ystar_va; ystar_va.begin       = ystar.data(); ystar_va.end         = ystar_va.begin +
ystar.size(); ystar_va.end_array   = ystar_va.end; ystar_va.erase_count = 0; v_array<uint32_t> yallowed_va;
  yallowed_va.begin       = yallowed.data();
  yallowed_va.end         = yallowed_va.begin + yallowed.size();
  yallowed_va.end_array   = yallowed_va.end;
  yallowed_va.erase_count = 0;
  return sch->predict(ec.get(), &ystar_va, &yallowed_va);
}
*/

void verify_search_set_properly(search_ptr sch)
{
  if (sch->task_name == nullptr) { THROW("set_structured_predict_hook: search task not initialized properly"); }

  if (std::strcmp(sch->task_name, "hook") != 0)
  { THROW("set_structured_predict_hook: trying to set hook when search task is not 'hook'."); }
}

uint32_t search_get_num_actions(search_ptr sch)
{
  verify_search_set_properly(sch);
  HookTask::task_data* d = sch->get_task_data<HookTask::task_data>();
  return (uint32_t)d->num_actions;
}

void search_run_fn(Search::search& sch)
{
  try
  {
    HookTask::task_data* d = sch.get_task_data<HookTask::task_data>();
    py::object run = *static_cast<py::object*>(d->run_object.get());
    run.attr("__call__")();
  }
  catch (...)
  {
    // TODO: Properly translate and return Python exception. #2169
    PyErr_Print();
    PyErr_Clear();
    THROW("Exception in 'search_run_fn'");
  }
}

void search_setup_fn(Search::search& sch)
{
  try
  {
    HookTask::task_data* d = sch.get_task_data<HookTask::task_data>();
    py::object run = *static_cast<py::object*>(d->setup_object.get());
    run.attr("__call__")();
  }
  catch (...)
  {
    // TODO: Properly translate and return Python exception. #2169
    PyErr_Print();
    PyErr_Clear();
    THROW("Exception in 'search_setup_fn'");
  }
}

void search_takedown_fn(Search::search& sch)
{
  try
  {
    HookTask::task_data* d = sch.get_task_data<HookTask::task_data>();
    py::object run = *static_cast<py::object*>(d->takedown_object.get());
    run.attr("__call__")();
  }
  catch (...)
  {
    // TODO: Properly translate and return Python exception. #2169
    PyErr_Print();
    PyErr_Clear();
    THROW("Exception in 'search_takedown_fn'");
  }
}

void py_delete_run_object(void* pyobj)
{
  py::object* o = (py::object*)pyobj;
  delete o;
}

void set_force_oracle(search_ptr sch, bool useOracle)
{
  verify_search_set_properly(sch);
  sch->set_force_oracle(useOracle);
}

void set_structured_predict_hook(
    search_ptr sch, py::object run_object, py::object setup_object, py::object takedown_object)
{
  verify_search_set_properly(sch);
  HookTask::task_data* d = sch->get_task_data<HookTask::task_data>();
  d->run_object = nullptr;
  d->setup_object = nullptr;
  d->takedown_object = nullptr;
  sch->set_force_oracle(false);

  d->run_f = &search_run_fn;
  d->run_object = std::make_shared<py::object>(run_object);
  if (setup_object.ptr() != Py_None)
  {
    d->setup_object = std::make_shared<py::object>(setup_object);
    d->run_setup_f = &search_setup_fn;
  }
  if (takedown_object.ptr() != Py_None)
  {
    d->takedown_object = std::make_shared<py::object>(takedown_object);
    d->run_takedown_f = &search_takedown_fn;
  }
}

void my_set_test_only(example_ptr ec, bool val) { ec->test_only = val; }

bool po_exists(search_ptr sch, std::string arg)
{
  HookTask::task_data* d = sch->get_task_data<HookTask::task_data>();
  return d->arg->was_supplied(arg);
}

std::string po_get_string(search_ptr sch, std::string arg)
{
  HookTask::task_data* d = sch->get_task_data<HookTask::task_data>();
  return d->arg->get_typed_option<std::string>(arg).value();
}

int32_t po_get_int(search_ptr sch, std::string arg)
{
  HookTask::task_data* d = sch->get_task_data<HookTask::task_data>();
  try
  {
    return d->arg->get_typed_option<int32_t>(arg).value();
  }
  catch (...)
  {
  }
  try
  {
    return static_cast<int32_t>(d->arg->get_typed_option<int64_t>(arg).value());
  }
  catch (...)
  {
  }
  try
  {
    return (int32_t)d->arg->get_typed_option<uint32_t>(arg).value();
  }
  catch (...)
  {
  }
  try
  {
    return (int32_t)d->arg->get_typed_option<uint64_t>(arg).value();
  }
  catch (...)
  {
  }

  // we know this'll fail but do it anyway to get the exception
  return d->arg->get_typed_option<int32_t>(arg).value();
}

PyObject* po_get(search_ptr sch, std::string arg)
{
  try
  {
    return py::incref(py::object(po_get_string(sch, arg)).ptr());
  }
  catch (...)
  {
  }
  try
  {
    return py::incref(py::object(po_get_int(sch, arg)).ptr());
  }
  catch (...)
  {
  }
  // return None
  return py::incref(py::object().ptr());
}

void my_set_input(predictor_ptr P, example_ptr ec) { P->set_input(*ec); }
void my_set_input_at(predictor_ptr P, size_t posn, example_ptr ec) { P->set_input_at(posn, *ec); }

void my_add_oracle(predictor_ptr P, action a) { P->add_oracle(a); }
void my_add_oracles(predictor_ptr P, py::list& a)
{
  for (ssize_t i = 0; i < len(a); i++) P->add_oracle(py::extract<action>(a[i]));
}
void my_add_allowed(predictor_ptr P, action a) { P->add_allowed(a); }
void my_add_alloweds(predictor_ptr P, py::list& a)
{
  for (ssize_t i = 0; i < len(a); i++) P->add_allowed(py::extract<action>(a[i]));
}
void my_add_condition(predictor_ptr P, ptag t, char c) { P->add_condition(t, c); }
void my_add_condition_range(predictor_ptr P, ptag hi, ptag count, char name0)
{
  P->add_condition_range(hi, count, name0);
}
void my_set_oracle(predictor_ptr P, action a) { P->set_oracle(a); }
void my_set_oracles(predictor_ptr P, py::list& a)
{
  if (len(a) > 0)
    P->set_oracle(py::extract<action>(a[0]));
  else
    P->erase_oracles();
  for (ssize_t i = 1; i < len(a); i++) P->add_oracle(py::extract<action>(a[i]));
}
void my_set_allowed(predictor_ptr P, action a) { P->set_allowed(a); }
void my_set_alloweds(predictor_ptr P, py::list& a)
{
  if (len(a) > 0)
    P->set_allowed(py::extract<action>(a[0]));
  else
    P->erase_alloweds();
  for (ssize_t i = 1; i < len(a); i++) P->add_allowed(py::extract<action>(a[i]));
}
void my_set_condition(predictor_ptr P, ptag t, char c) { P->set_condition(t, c); }
void my_set_condition_range(predictor_ptr P, ptag hi, ptag count, char name0)
{
  P->set_condition_range(hi, count, name0);
}
void my_set_learner_id(predictor_ptr P, size_t id) { P->set_learner_id(id); }
void my_set_tag(predictor_ptr P, ptag t) { P->set_tag(t); }

BOOST_PYTHON_MODULE(pylibvw)
{  // This will enable user-defined docstrings and python signatures,
  // while disabling the C++ signatures
  py::docstring_options local_docstring_options(true, true, false);

  // define the vw class
  py::class_<VW::workspace, vw_ptr, boost::noncopyable>(
      "vw", "the basic VW object that holds with weight vector, parser, etc.", py::no_init)
      .def("__init__", py::make_constructor(my_initialize))
      .def("__init__", py::make_constructor(my_initialize_with_log))
      //      .def("__del__", &my_finish, "deconstruct the VW object by calling finish")
      .def("run_parser", &my_run_parser, "parse external data file")
      .def("get_learner_metrics", &get_learner_metrics,
          "get current learner stack metrics. returns empty dict if --extra_metrics was not supplied.")
      .def("finish", &my_finish, "stop VW by calling finish (and, eg, write weights to disk)")
      .def("save", &my_save, "save model to filename")
      .def("learn", &my_learn, "given a pyvw example, learn (and predict) on that example")
      .def("json_weights", &my_json_weights, "get json string of current weights")
      .def("predict", &my_predict, "given a pyvw example, predict on that example")
      .def("hash_space", &VW::hash_space, "given a namespace (as a string), compute the hash of that namespace")
      .def("hash_feature", &VW::hash_feature,
          "given a feature string (arg2) and a hashed namespace (arg3), hash that feature")
      .def("_finish_example", &my_finish_example, "tell VW that you're done with a given example")
      .def("_finish_example_multi_ex", &my_finish_multi_ex, "tell VW that you're done with the given examples")
      .def("setup_example", &my_setup_example,
          "given an example that you've created by hand, prepare it for learning (eg, compute quadratic feature)")
      .def("unsetup_example", &unsetup_example,
          "reverse the process of setup, so that you can go back and modify this example")

      .def("num_weights", &VW::num_weights, "how many weights are we learning?")
      .def("get_weight", &VW::get_weight, "get the weight for a particular index")
      .def("set_weight", &VW::set_weight, "set the weight for a particular index")
      .def("get_stride", &VW::get_stride, "return the internal stride")

      .def("_get_label_type", &my_get_label_type, "return parse label type")
      .def("_get_prediction_type", &my_get_prediction_type, "return prediction type")
      .def("get_sum_loss", &get_sum_loss, "return the total cumulative loss suffered so far")
      .def("get_holdout_sum_loss", &get_holdout_sum_loss, "return the total cumulative holdout loss suffered so far")
      .def("get_weighted_examples", &get_weighted_examples, "return the total weight of examples so far")

      .def("get_search_ptr", &get_search_ptr, "return a pointer to the search data structure")
      .def("get_options", &get_options, "get available vw options")
      .def("audit_example", &my_audit_example, "print example audit information")
      .def("get_id", &get_model_id, "return the model id")
      .def("get_arguments", &get_arguments, "return the arguments after resolving all dependencies")
      .def("get_enabled_reductions", &get_enabled_reductions, "return the list of names of the enabled reductions")

      .def("learn_multi", &my_learn_multi_ex, "given a list pyvw examples, learn (and predict) on those examples")
      .def("predict_multi", &my_predict_multi_ex, "given a list of pyvw examples, predict on that example")
      .def("_parse", &my_parse, "Parse a string into a collection of VW examples")
      .def("_is_multiline", &my_is_multiline, "true if the base reduction is multiline")

      .def_readonly("lDefault", lDEFAULT,
          "Default label type (whatever vw was initialized with) -- used as input to the example() initializer")
      .def_readonly("lBinary", lBINARY, "Binary label type -- used as input to the example() initializer")
      .def_readonly("lSimple", lSIMPLE, "Simple label type -- used as input to the example() initializer")
      .def_readonly("lMulticlass", lMULTICLASS, "Multiclass label type -- used as input to the example() initializer")
      .def_readonly("lCostSensitive", lCOST_SENSITIVE,
          "Cost sensitive label type (for LDF!) -- used as input to the example() initializer")
      .def_readonly("lContextualBandit", lCONTEXTUAL_BANDIT,
          "Contextual bandit label type -- used as input to the example() initializer")
      .def_readonly("lMax", lMAX, "DEPRECATED: Max label type -- used as input to the example() initializer")
      .def_readonly("lConditionalContextualBandit", lCONDITIONAL_CONTEXTUAL_BANDIT,
          "Conditional Contextual bandit label type -- used as input to the example() initializer")
      .def_readonly("lSlates", lSLATES, "Slates label type -- used as input to the example() initializer")
      .def_readonly("lContinuous", lCONTINUOUS, "Continuous label type -- used as input to the example() initializer")
      .def_readonly("lContextualBanditEval", lCONTEXTUAL_BANDIT_EVAL,
          "Contextual bandit eval label type -- used as input to the example() initializer")
      .def_readonly("lMultilabel", lMULTILABEL, "Multilabel label type -- used as input to the example() initializer")

      .def_readonly("pSCALAR", pSCALAR, "Scalar prediction type")
      .def_readonly("pSCALARS", pSCALARS, "Multiple scalar-valued prediction type")
      .def_readonly("pACTION_SCORES", pACTION_SCORES, "Multiple action scores prediction type")
      .def_readonly("pACTION_PROBS", pACTION_PROBS, "Multiple action probabilities prediction type")
      .def_readonly("pMULTICLASS", pMULTICLASS, "Multiclass prediction type")
      .def_readonly("pMULTILABELS", pMULTILABELS, "Multilabel prediction type")
      .def_readonly("pPROB", pPROB, "Probability prediction type")
      .def_readonly("pMULTICLASSPROBS", pMULTICLASSPROBS, "Multiclass probabilities prediction type")
      .def_readonly("pDECISION_SCORES", pDECISION_SCORES, "Decision scores prediction type")
      .def_readonly("pACTION_PDF_VALUE", pACTION_PDF_VALUE, "Action pdf value prediction type")
      .def_readonly("pPDF", pPDF, "PDF prediction type")
      .def_readonly("pACTIVE_MULTICLASS", pACTIVE_MULTICLASS, "Active multiclass prediction type")
      .def_readonly("pNOPRED", pNOPRED, "Nopred prediction type")

      .def_readonly("tUNSET", tUNSET, "Unset label type for CCB and Slates")
      .def_readonly("tSHARED", tSHARED, "Shared label type for CCB and Slates")
      .def_readonly("tACTION", tACTION, "Action label type for CCB and Slates")
      .def_readonly("tSLOT", tSLOT, "Slot label type for CCB and Slates");

  // define the example class
  py::class_<example, example_ptr, boost::noncopyable>("example", py::no_init)
      .def("__init__", py::make_constructor(my_read_example),
          "Given a string as an argument parse that into a VW example (and run setup on it) -- default to multiclass "
          "label type")
      .def("__init__", py::make_constructor(my_empty_example),
          "Construct an empty (non setup) example; you must provide a label type (vw.lBinary, vw.lMulticlass, etc.)")
      .def("__init__", py::make_constructor(my_existing_example),
          "Create a new example object pointing to an existing object.")

      .def("set_test_only", &my_set_test_only, "Change the test-only bit on an example")

      .def("get_tag", &my_get_tag, "Returns the tag associated with this example")
      .def("get_topic_prediction", &VW::get_topic_prediction,
          "For LDA models, returns the topic prediction for the topic id given")
      .def("get_feature_number", &VW::get_feature_number, "Returns the total number of features for this example")

      .def("get_example_counter", &get_example_counter,
          "Returns the counter of total number of examples seen up to and including this one")
      .def("get_ft_offset", &get_ft_offset,
          "Returns the feature offset for this example (used, eg, by multiclass classification to bulk offset all "
          "features)")
      .def("get_partial_prediction", &get_partial_prediction,
          "Returns the partial prediction associated with this example")
      .def("get_updated_prediction", &get_updated_prediction,
          "Returns the partial prediction as if we had updated it after learning")
      .def("get_loss", &get_loss, "Returns the loss associated with this example")
      .def("get_total_sum_feat_sq", &get_total_sum_feat_sq, "The total sum of feature-value squared for this example")

      .def("num_namespaces", &ex_num_namespaces, "The total number of namespaces associated with this example")
      .def("namespace", &ex_namespace,
          "Get the namespace id for namespace i (for i = 0.. num_namespaces); specifically returns the ord() of the "
          "corresponding character id")
      .def("sum_feat_sq", &ex_sum_feat_sq,
          "Get the sum of feature-values squared for a given namespace id (id=character-ord)")
      .def("num_features_in", &ex_num_features, "Get the number of features in a given namespace id (id=character-ord)")
      .def("feature", &ex_feature, "Get the feature id for the ith feature in a given namespace id (id=character-ord)")
      .def("feature_weight", &ex_feature_weight, "The the feature value (weight) per .feature(...)")

      .def("push_hashed_feature", &ex_push_feature, "Add a hashed feature to a given namespace (id=character-ord)")
      .def("push_feature_list", &ex_push_feature_list, "Add a (Python) list of features to a given namespace")
      .def("push_feature_dict", &ex_push_dictionary, "Add a (Python) dictionary of namespace/feature-list pairs")
      .def("pop_feature", &ex_pop_feature,
          "Remove the top feature from a given namespace; returns True iff the list was non-empty")
      .def("push_namespace", &ex_push_namespace, "Add a new namespace")
      .def("ensure_namespace_exists", &ex_ensure_namespace_exists, "Add a new namespace if it doesn't already exist")
      .def("pop_namespace", &ex_pop_namespace, "Remove the top namespace off; returns True iff the list was non-empty")
      .def("erase_namespace", &ex_erase_namespace, "Remove all the features from a given namespace")

      .def("set_label_string", &ex_set_label_string, "(Re)assign the label of this example to this string")
      .def("get_simplelabel_label", &ex_get_simplelabel_label,
          "Assuming a simple_label label type, return the corresponding label (class/regression target/etc.)")
      .def("get_simplelabel_weight", &ex_get_simplelabel_weight,
          "Assuming a simple_label label type, return the importance weight")
      .def("get_simplelabel_initial", &ex_get_simplelabel_initial,
          "Assuming a simple_label label type, return the initial (baseline) prediction")
      .def("get_simplelabel_prediction", &ex_get_simplelabel_prediction,
          "Assuming a simple_label label type, return the final prediction")
      .def("get_multiclass_label", &ex_get_multiclass_label, "Assuming a multiclass label type, get the true label")
      .def("get_multiclass_weight", &ex_get_multiclass_weight,
          "Assuming a multiclass label type, get the importance weight")
      .def("get_multiclass_prediction", &ex_get_multiclass_prediction,
          "Assuming a multiclass label type, get the prediction")
      .def("get_prob", &ex_get_prob, "Get probability from example prediction")
      .def("get_scalars", &ex_get_scalars, "Get scalar values from example prediction")
      .def("get_action_scores", &ex_get_action_scores, "Get action scores from example prediction")
      .def("get_decision_scores", &ex_get_decision_scores, "Get decision scores from example prediction")
      .def("get_action_pdf_value", &ex_get_action_pdf_value, "Get action and pdf value from example prediction")
      .def("get_pdf", &ex_get_pdf, "Get pdf from example prediction")
      .def("get_active_multiclass", &ex_get_active_multiclass, "Get active multiclass from example prediction")
      .def("get_multilabel_predictions", &ex_get_multilabel_predictions,
          "Get multilabel predictions from example prediction")
      .def("get_nopred", &ex_get_nopred, "Get nopred from example prediction")
      .def("get_costsensitive_prediction", &ex_get_costsensitive_prediction,
          "Assuming a cost_sensitive label type, get the prediction")
      .def("get_costsensitive_num_costs", &ex_get_costsensitive_num_costs,
          "Assuming a cost_sensitive label type, get the total number of label/cost pairs")
      .def("get_costsensitive_cost", &ex_get_costsensitive_cost,
          "Assuming a cost_sensitive label type, get the cost for a given pair (i=0.. get_costsensitive_num_costs)")
      .def("get_costsensitive_class", &ex_get_costsensitive_class,
          "Assuming a cost_sensitive label type, get the label for a given pair (i=0.. get_costsensitive_num_costs)")
      .def("get_costsensitive_partial_prediction", &ex_get_costsensitive_partial_prediction,
          "Assuming a cost_sensitive label type, get the partial prediction for a given pair (i=0.. "
          "get_costsensitive_num_costs)")
      .def("get_costsensitive_wap_value", &ex_get_costsensitive_wap_value,
          "Assuming a cost_sensitive label type, get the weighted-all-pairs recomputed cost for a given pair (i=0.. "
          "get_costsensitive_num_costs)")
      .def("get_cbandits_prediction", &ex_get_cbandits_prediction,
          "Assuming a contextual_bandits label type, get the prediction")
      .def("get_cbandits_weight", &ex_get_cbandits_weight, "Assuming a contextual_bandits label type, get the weight")
      .def("get_cbandits_num_costs", &ex_get_cbandits_num_costs,
          "Assuming a contextual_bandits label type, get the total number of label/cost pairs")
      .def("get_cbandits_cost", &ex_get_cbandits_cost,
          "Assuming a contextual_bandits label type, get the cost for a given pair (i=0.. get_cbandits_num_costs)")
      .def("get_cbandits_class", &ex_get_cbandits_class,
          "Assuming a contextual_bandits label type, get the label for a given pair (i=0.. get_cbandits_num_costs)")
      .def("get_cbandits_probability", &ex_get_cbandits_probability,
          "Assuming a contextual_bandits label type, get the bandits probability for a given pair (i=0.. "
          "get_cbandits_num_costs)")
      .def("get_cbandits_partial_prediction", &ex_get_cbandits_partial_prediction,
          "Assuming a contextual_bandits label type, get the partial prediction for a given pair (i=0.. "
          "get_cbandits_num_costs)")
      .def("get_cb_eval_action", &ex_get_cb_eval_action, "Assuming a cb_eval label type, get action")
      .def("get_cb_eval_weight", &ex_get_cb_eval_weight, "Assuming a cb_eval label type, get weight")
      .def("get_cb_eval_num_costs", &ex_get_cb_eval_num_costs,
          "Assuming a cb_eval label type, get the total number of label/cost pairs")
      .def("get_cb_eval_cost", &ex_get_cb_eval_cost,
          "Assuming a cb_eval label type, get the cost for a given pair (i=0.. get_cb_eval_num_costs)")
      .def("get_cb_eval_class", &ex_get_cb_eval_class,
          "Assuming a cb_eval label type, get the label for a given pair (i=0.. get_cb_eval_num_costs)")
      .def("get_cb_eval_probability", &ex_get_cb_eval_probability,
          "Assuming a cb_eval label type, get the bandits probability for a given pair (i=0.. "
          "get_cb_eval_num_costs)")
      .def("get_cb_eval_partial_prediction", &ex_get_cb_eval_partial_prediction,
          "Assuming a cb_eval label type, get the partial prediction for a given pair (i=0.. "
          "get_cb_eval_num_costs)")
      .def("get_ccb_type", &ex_get_ccb_type,
          "Assuming a conditional_contextual_bandits label type, get the type of example")
      .def("get_ccb_has_outcome", &ex_get_ccb_has_outcome,
          "Assuming a conditional_contextual_bandits label type, verify if it has an outcome.")
      .def("get_ccb_cost", &ex_get_ccb_outcome_cost,
          "Assuming a conditional_contextual_bandits label type, get the cost of the given label")
      .def("get_ccb_num_probabilities", &ex_get_ccb_num_probabilities,
          "Assuming a conditional_contextual_bandits label type, get number of actions in example")
      .def("get_ccb_num_explicitly_included_actions", &ex_get_ccb_num_explicitly_included_actions,
          "Assuming a conditional_contextual_bandits label type, get the number of included actions.")
      .def("get_ccb_action", &ex_get_ccb_action,
          "Assuming a conditional_contextual_bandits label type, get the action of example at index i")
      .def("get_ccb_probability", &ex_get_ccb_probability,
          "Assuming a conditional_contextual_bandits label type, get the probability of example at index i")
      .def("get_ccb_weight", &ex_get_ccb_weight,
          "Assuming a conditional_contextual_bandits label type, get the weight of the example.")
      .def("get_ccb_explicitly_included_actions", &ex_get_ccb_explicitly_included_actions,
          "Assuming a conditional_contextual_bandits label type, get the array of explicitly included actions for the "
          "slot")
      .def("get_cb_continuous_num_costs", &ex_get_cb_continuous_num_costs,
          "Assuming a cb_continuous label type, get the total number of costs")
      .def("get_cb_continuous_cost", &ex_get_cb_continuous_cost,
          "Assuming a cb_continuous label type, get the cost at a given index (i=0.. get_cb_continuous_num_costs)")
      .def("get_cb_continuous_class", &ex_get_cb_continuous_class,
          "Assuming a cb_continuous label type, get the label at a given index (i=0.. get_cb_continuous_num_costs)")
      .def("get_cb_continuous_pdf_value", &ex_get_cb_continuous_pdf_value,
          "Assuming a cb_continuous label type, get the pdf_value at a given index (i=0.. "
          "get_cb_continuous_num_costs)")
      .def("get_slates_type", &ex_get_slates_type, "Assuming a slates label type, get the type of example")
      .def("get_slates_weight", &ex_get_slates_weight, "Assuming a slates label type, get the weight of example")
      .def("get_slates_labeled", &ex_get_slates_labeled, "Assuming a slates label type, get if example is labeled")
      .def("get_slates_cost", &ex_get_slates_cost, "Assuming a slates label type, get the cost of example")
      .def("get_slates_slot_id", &ex_get_slates_slot_id, "Assuming a slates label type, get the slot_id of example")
      .def("get_slates_num_probabilities", &ex_get_slates_num_probabilities,
          "Assuming a slates label type, get number of actions in example")
      .def("get_slates_action", &ex_get_slates_action,
          "Assuming a slates label type, get the action of example at index i")
      .def("get_slates_probability", &ex_get_slates_probability,
          "Assuming a slates label type, get the probability of example at index i")
      .def(
          "get_multilabel_labels", &ex_get_multilabel_labels, "Assuming a multilabel label type, get a list of labels");

  py::class_<Search::predictor, predictor_ptr, boost::noncopyable>("predictor", py::no_init)
      .def("set_input", &my_set_input, "set the input (an example) for this predictor (non-LDF mode only)")
      //.def("set_input_ldf", &my_set_input_ldf, "set the inputs (a list of examples) for this predictor (LDF mode
      // only)")
      .def(
          "set_input_length", &Search::predictor::set_input_length, "declare the length of an LDF-sequence of examples")
      .def("set_input_at", &my_set_input_at,
          "put a given example at position in the LDF sequence (call after set_input_length)")
      .def("add_oracle", &my_add_oracle, "add an action to the current list of oracle actions")
      .def("add_oracles", &my_add_oracles, "add a list of actions to the current list of oracle actions")
      .def("add_allowed", &my_add_allowed, "add an action to the current list of allowed actions")
      .def("add_alloweds", &my_add_alloweds, "add a list of actions to the current list of allowed actions")
      .def("add_condition", &my_add_condition, "add a (tag,char) pair to the list of variables on which to condition")
      .def("add_condition_range", &my_add_condition_range,
          "given (tag,len,char), add (tag,char), (tag-1,char+1), ..., (tag-len,char+len) to the list of conditionings")
      .def("set_oracle", &my_set_oracle, "set an action as the current list of oracle actions")
      .def("set_oracles", &my_set_oracles, "set a list of actions as the current list of oracle actions")
      .def("set_allowed", &my_set_allowed, "set an action as the current list of allowed actions")
      .def("set_alloweds", &my_set_alloweds, "set a list of actions as the current list of allowed actions")
      .def("set_condition", &my_set_condition, "set a (tag,char) pair as the list of variables on which to condition")
      .def("set_condition_range", &my_set_condition_range,
          "given (tag,len,char), set (tag,char), (tag-1,char+1), ..., (tag-len,char+len) as the list of conditionings")
      .def("set_learner_id", &my_set_learner_id, "select the learner with which to make this prediction")
      .def("set_tag", &my_set_tag, "change the tag of this prediction")
      .def("predict", &Search::predictor::predict, "make a prediction");

  py::class_<py_log_wrapper, py_log_wrapper_ptr>(
      "vw_log", "do not use, see pyvw.Workspace.init(enable_logging..)", py::init<py::object>());

  py::class_<Search::search, search_ptr>("search")
      .def("set_options", &Search::search::set_options, "Set global search options (auto conditioning, etc.)")
      //.def("set_num_learners", &Search::search::set_num_learners, "Set the total number of learners you want to
      // train")
      .def("get_history_length", &Search::search::get_history_length,
          "Get the value specified by --search_history_length")
      .def("loss", &Search::search::loss, "Declare a (possibly incremental) loss")
      .def("should_output", &search_should_output,
          "Check whether search wants us to output (only happens if you have -p running)")
      .def("predict_needs_example", &Search::search::predictNeedsExample,
          "Check whether a subsequent call to predict is actually going to use the example you pass---i.e., can you "
          "skip feature computation?")
      .def("output", &search_output, "Add a string to the coutput (should only do if should_output returns True)")
      .def("get_num_actions", &search_get_num_actions, "Return the total number of actions search was initialized with")
      .def("set_structured_predict_hook", &set_structured_predict_hook,
          "Set the hook (function pointer) that search should use for structured prediction (This is rarely called by "
          "the end user. It is used internally.)")
      .def("set_force_oracle", &set_force_oracle, "For oracle decoding when .predict is run")
      .def("is_ldf", &Search::search::is_ldf, "check whether this search task is running in LDF mode")

      .def("po_exists", &po_exists,
          "For program (cmd line) options, check to see if a given option was specified; eg sch.po_exists(\"search\") "
          "should be True")
      .def("po_get", &po_get,
          "For program (cmd line) options, if an option was specified, get its value; eg sch.po_get(\"search\") should "
          "return the # of actions (returns either int or string)")
      .def("po_get_str", &po_get_string, "Same as po_get, but specialized for string return values.")
      .def("po_get_int", &po_get_int, "Same as po_get, but specialized for integer return values.")

      .def("get_predictor", &get_predictor,
          "Get a predictor object that can be used for making predictions; requires a tag argument to tag the "
          "prediction.")

      .def_readonly("AUTO_CONDITION_FEATURES", Search::AUTO_CONDITION_FEATURES,
          "Tell search to automatically add features based on conditioned-on variables")
      .def_readonly("AUTO_HAMMING_LOSS", Search::AUTO_HAMMING_LOSS,
          "Tell search to automatically compute hamming loss over predictions")
      .def_readonly("EXAMPLES_DONT_CHANGE", Search::EXAMPLES_DONT_CHANGE,
          "Tell search that on a single structured 'run', you don't change the examples you pass to predict")
      .def_readonly("IS_LDF", Search::IS_LDF, "Tell search that this is an LDF task");
}<|MERGE_RESOLUTION|>--- conflicted
+++ resolved
@@ -706,7 +706,6 @@
     if (feat_value == 0) { continue; }
 
     if (PyUnicode_Check(key))
-<<<<<<< HEAD
     {
       key_chars  = (const char*)PyUnicode_1BYTE_DATA(key);
       key_size   = PyUnicode_GET_LENGTH(key);
@@ -714,14 +713,7 @@
     }
     else if (PyLong_Check(key))
     {
-=======
-    {
-      key_chars = PyUnicode_AsUTF8AndSize(key, &key_size);
-      feat_index = vw->example_parser->hasher(key_chars, key_size, ns_hash) & vw->parse_mask;
-    }
-    else if (PyLong_Check(key))
-    {
->>>>>>> 1be36baa
+
       feat_index = PyLong_AsUnsignedLong(key);
     }
     else

--- conflicted
+++ resolved
@@ -61,7 +61,6 @@
 
 void dont_delete_me(void* arg) {}
 
-<<<<<<< HEAD
 class OptionManager
 {
   std::map<std::string, std::vector<VW::config::option_group_definition>> m_option_group_dic;
@@ -193,8 +192,6 @@
   return py::object();
 }
 
-vw_ptr my_initialize(std::string args)
-=======
 class py_log_wrapper
 {
 public:
@@ -219,7 +216,6 @@
 };
 
 vw_ptr my_initialize_with_log(std::string args, py_log_wrapper_ptr py_log)
->>>>>>> 0696f9df
 {
   if (args.find_first_of("--no_stdin") == std::string::npos) args += " --no_stdin";
 

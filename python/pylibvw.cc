// Copyright (c) by respective owners including Yahoo!, Microsoft, and
// individual contributors. All rights reserved. Released under a BSD (revised)
// license as described in the file LICENSE.

#include "vw.h"

#include "multiclass.h"
#include "cost_sensitive.h"
#include "cb.h"
#include "search.h"
#include "search_hooktask.h"
#include "parse_example.h"
#include "gd.h"
#include "options_serializer_boost_po.h"
#include "future_compat.h"

// see http://www.boost.org/doc/libs/1_56_0/doc/html/bbv2/installation.html
#define BOOST_PYTHON_USE_GCC_SYMBOL_VISIBILITY 1
#include <boost/make_shared.hpp>
#include <boost/python.hpp>
#include <boost/utility.hpp>
#include <boost/python/suite/indexing/vector_indexing_suite.hpp>

//Brings VW_DLL_MEMBER to help control exports
#define VWDLL_EXPORTS
#include "../vowpalwabbit/vwdll.h"

namespace py = boost::python;

typedef boost::shared_ptr<vw> vw_ptr;
typedef boost::shared_ptr<example> example_ptr;
typedef boost::shared_ptr<Search::search> search_ptr;
typedef boost::shared_ptr<Search::predictor> predictor_ptr;

const size_t lDEFAULT = 0;
const size_t lBINARY = 1;
const size_t lMULTICLASS = 2;
const size_t lCOST_SENSITIVE = 3;
const size_t lCONTEXTUAL_BANDIT = 4;
const size_t lMAX = 5;
const size_t lCONDITIONAL_CONTEXTUAL_BANDIT = 6;

const size_t pSCALAR = 0;
const size_t pSCALARS = 1;
const size_t pACTION_SCORES = 2;
// Deprecated
const size_t pACTION_PROBS = 3;
const size_t pMULTICLASS = 4;
const size_t pMULTILABELS = 5;
const size_t pPROB = 6;
// Deprecated
const size_t pMULTICLASSPROBS = 7;
const size_t pDECISION_SCORES = 8;


void dont_delete_me(void*arg) { }

vw_ptr my_initialize(std::string args)
{ if (args.find_first_of("--no_stdin") == std::string::npos)
    args += " --no_stdin";
  vw*foo = VW::initialize(args);
  return boost::shared_ptr<vw>(foo, dont_delete_me);
}

void my_run_parser(vw_ptr all)
{   VW::start_parser(*all);
    LEARNER::generic_driver(*all);
    VW::end_parser(*all);
}

void my_finish(vw_ptr all)
{ VW::finish(*all, false);  // don't delete all because python will do that for us!
}

void my_save(vw_ptr all, std::string name)
{ VW::save_predictor(*all, name);
}

search_ptr get_search_ptr(vw_ptr all)
{ return boost::shared_ptr<Search::search>((Search::search*)(all->searchstr), dont_delete_me);
}

void my_audit_example(vw_ptr all, example_ptr ec) { GD::print_audit_features(*all, *ec); }

const char* get_model_id(vw_ptr all) { return all->id.c_str(); }

std::string get_arguments(vw_ptr all)
{
  VW::config::options_serializer_boost_po serializer;
  for (auto const& option : all->options->get_all_options())
  {
    if (all->options->was_supplied(option->m_name))
      serializer.add(*option);
  }

  return serializer.str();
}

predictor_ptr get_predictor(search_ptr sch, ptag my_tag)
{ Search::predictor* P = new Search::predictor(*sch, my_tag);
  return boost::shared_ptr<Search::predictor>(P);
}

label_parser* get_label_parser(vw*all, size_t labelType)
{ switch (labelType)
  { case lDEFAULT:           return all ? &all->p->lp : NULL;
    case lBINARY:            return &simple_label;
    case lMULTICLASS:        return &MULTICLASS::mc_label;
    case lCOST_SENSITIVE:    return &COST_SENSITIVE::cs_label;
    case lCONTEXTUAL_BANDIT: return &CB::cb_label;
    case lCONDITIONAL_CONTEXTUAL_BANDIT: return &CCB::ccb_label_parser;
    default: THROW("get_label_parser called on invalid label type");
  }
}

size_t my_get_label_type(vw*all)
{ label_parser* lp = &all->p->lp;
  if (lp->parse_label == simple_label.parse_label)
  { return lBINARY;
  }
  else if (lp->parse_label == MULTICLASS::mc_label.parse_label)
  { return lMULTICLASS;
  }
  else if (lp->parse_label == COST_SENSITIVE::cs_label.parse_label)
  { return lCOST_SENSITIVE;
  }
  else if (lp->parse_label == CB::cb_label.parse_label)
  { return lCONTEXTUAL_BANDIT;
  }
  else if (lp->parse_label == CCB::ccb_label_parser.parse_label)
  {
    return lCONDITIONAL_CONTEXTUAL_BANDIT;
  }
  else
  {
    THROW("unsupported label parser used");
  }
}

size_t my_get_prediction_type(vw_ptr all)
{ switch (all->l->pred_type)
  { case prediction_type_t::scalar:          return pSCALAR;
    case prediction_type_t::scalars:         return pSCALARS;
    case prediction_type_t::action_scores:   return pACTION_SCORES;
<<<<<<< HEAD
    case prediction_type_t::action_probs:    return pACTION_SCORES;
    case prediction_type_t::multiclass:      return pMULTICLASS;
    case prediction_type_t::multilabels:     return pMULTILABELS;
    case prediction_type_t::prob:            return pPROB;
    case prediction_type_t::multiclassprobs: return pSCALARS;
    case prediction_type_t::decision_scores:  return pDECISION_SCORES;
=======
    case prediction_type_t::action_probs:    return pACTION_PROBS;
    case prediction_type_t::multiclass:      return pMULTICLASS;
    case prediction_type_t::multilabels:     return pMULTILABELS;
    case prediction_type_t::prob:            return pPROB;
    case prediction_type_t::multiclassprobs: return pMULTICLASSPROBS;
    case prediction_type_t::decision_probs:  return pDECISION_SCORES;
>>>>>>> c1f834b4
    default: THROW("unsupported prediction type used");
  }
}

example* my_empty_example0(vw_ptr vw, size_t labelType)
{ label_parser* lp = get_label_parser(&*vw, labelType);
  example* ec = VW::alloc_examples(0 /*unused*/, 1);
  lp->default_label(ec->l);
  ec->interactions = &vw->interactions;
  if (labelType == lCOST_SENSITIVE)
  { COST_SENSITIVE::wclass zero = { 0., 1, 0., 0. };
    ec->l.cs().costs.push_back(zero);
  }
  ec->example_counter = labelType;
  return ec;
}

example_ptr my_empty_example(vw_ptr vw, size_t labelType)
{ example* ec = my_empty_example0(vw, labelType);
  return boost::shared_ptr<example>(ec);
}

example_ptr my_read_example(vw_ptr all, size_t labelType, char* str)
{ example*ec = my_empty_example0(all, labelType);
  VW::read_line(*all, ec, str);
  VW::setup_example(*all, ec);
  ec->example_counter = labelType;
  return boost::shared_ptr<example>(ec);
}

example_ptr my_existing_example(vw_ptr all, size_t labelType, example_ptr existing_example)
{
  existing_example->example_counter = labelType;
  return existing_example;
  //return boost::shared_ptr<example>(existing_example);
}

multi_ex unwrap_example_list(py::list& ec)
{
  multi_ex ex_coll;
  for (ssize_t i = 0; i < py::len(ec); i++)
  {
    ex_coll.push_back(py::extract<example_ptr>(ec[i])().get());
  }
  return ex_coll;
}

void my_finish_example(vw_ptr all, example_ptr ec)
{
  as_singleline(all->l)->finish_example(*all, *ec);
}

void my_finish_multi_ex(vw_ptr& all, py::list& ec)
{
  auto ex_col = unwrap_example_list(ec);
  as_multiline(all->l)->finish_example(*all, ex_col);
}

void my_learn(vw_ptr all, example_ptr ec)
{ if (ec->test_only)
  { as_singleline(all->l)->predict(*ec);
  }
  else
  { all->learn(*ec.get());
  }
}

float my_predict(vw_ptr all, example_ptr ec)
{ as_singleline(all->l)->predict(*ec);
  return ec->partial_prediction;
}

bool my_is_multiline(vw_ptr all)
{
  return all->l->is_multiline;
}

template<bool learn>
void predict_or_learn(vw_ptr& all, py::list& ec)
{
  multi_ex ex_coll = unwrap_example_list(ec);
  if (learn) all->learn(ex_coll);
  else as_multiline(all->l)->predict(ex_coll);
}

py::list my_parse(vw_ptr& all, char* str)
{
  v_array<example*> examples;
  examples.push_back(&VW::get_unused_example(all.get()));
  all->p->text_reader(all.get(), str, strlen(str), examples);

  py::list example_collection;
  for (auto *ex : examples)
  {
    VW::setup_example(*all, ex);
    // Examples created from parsed text should not be deleted normally. Instead they need to be
    // returned to the pool using finish_example.
    example_collection.append(
        boost::shared_ptr<example>(ex, dont_delete_me));
  }
  return example_collection;
}

void my_learn_multi_ex(vw_ptr& all, py::list& ec)
{  predict_or_learn<true>(all, ec); }

void my_predict_multi_ex(vw_ptr& all, py::list& ec)
{ predict_or_learn<false>(all, ec); }

std::string varray_char_to_string(v_array<char> &a)
{ std::string ret = "";
  for (auto c : a)
    ret += c;
  return ret;
}

std::string my_get_tag(example_ptr ec)
{ return varray_char_to_string(ec->tag);
}

uint32_t ex_num_namespaces(example_ptr ec)
{ return (uint32_t)ec->indices.size();
}

unsigned char ex_namespace(example_ptr ec, uint32_t ns)
{ return ec->indices[ns];
}

uint32_t ex_num_features(example_ptr ec, unsigned char ns)
{ return (uint32_t)ec->feature_space[ns].size();
}

uint32_t ex_feature(example_ptr ec, unsigned char ns, uint32_t i)
{ return (uint32_t)ec->feature_space[ns].indicies[i];
}

float ex_feature_weight(example_ptr ec, unsigned char ns, uint32_t i)
{ return ec->feature_space[ns].values[i];
}

float ex_sum_feat_sq(example_ptr ec, unsigned char ns)
{ return ec->feature_space[ns].sum_feat_sq;
}

void ex_push_feature(example_ptr ec, unsigned char ns, uint32_t fid, float v)
{ // warning: assumes namespace exists!
  ec->feature_space[ns].push_back(v,fid);
  ec->num_features++;
  ec->total_sum_feat_sq += v * v;
}

void ex_push_feature_list(example_ptr ec, vw_ptr vw, unsigned char ns, py::list& a)
{ // warning: assumes namespace exists!
  char ns_str[2] = { (char)ns, 0 };
  uint64_t ns_hash = VW::hash_space(*vw, ns_str);
  size_t count = 0; float sum_sq = 0.;
  for (ssize_t i=0; i<len(a); i++)
  { feature f = { 1., 0 };
    py::object ai = a[i];
    py::extract<py::tuple> get_tup(ai);
    if (get_tup.check())
    { py::tuple fv = get_tup();
      if (len(fv) != 2) { std::cerr << "warning: malformed feature in list" << std::endl; continue; } // TODO str(ai)
      py::extract<float> get_val(fv[1]);
      if (get_val.check())
        f.x = get_val();
      else { std::cerr << "warning: malformed feature in list" << std::endl; continue; }
      ai = fv[0];
    }

    if (f.x != 0.)
    { bool got = false;
      py::extract<std::string> get_str(ai);
      if (get_str.check())
      { f.weight_index = VW::hash_feature(*vw, get_str(), ns_hash);
        got = true;
      }
      else
      { py::extract<uint32_t> get_int(ai);
        if (get_int.check()) { f.weight_index = get_int(); got = true; }
        else { std::cerr << "warning: malformed feature in list" << std::endl; continue; }
      }
      if (got)
      { ec->feature_space[ns].push_back(f.x, f.weight_index);
        count++;
        sum_sq += f.x*f.x;
      }
    }
  }
  ec->num_features += count;
  ec->total_sum_feat_sq += sum_sq;
}

void ex_push_namespace(example_ptr ec, unsigned char ns)
{ ec->indices.push_back(ns);
}

void ex_ensure_namespace_exists(example_ptr ec, unsigned char ns)
{ for (auto nss : ec->indices)
    if (ns == nss) return;
  ex_push_namespace(ec, ns);
}

void ex_push_dictionary(example_ptr ec, vw_ptr vw, py::dict& dict)
{ const py::object objectKeys = py::object(py::handle<>(PyObject_GetIter(dict.keys().ptr())));
  const py::object objectVals = py::object(py::handle<>(PyObject_GetIter(dict.values().ptr())));
  unsigned long ulCount = boost::python::extract<unsigned long>(dict.attr("__len__")());
  for (size_t u=0; u<ulCount; ++u)
  { py::object objectKey = py::object(py::handle<>(PyIter_Next(objectKeys.ptr())));
    py::object objectVal = py::object(py::handle<>(PyIter_Next(objectVals.ptr())));

    char chCheckKey = objectKey.ptr()->ob_type->tp_name[0];
    if (chCheckKey != 's') continue;
    chCheckKey = objectVal.ptr()->ob_type->tp_name[0];
    if (chCheckKey != 'l') continue;

    py::extract<std::string> ns_e(objectKey);
    if (ns_e().length() < 1) continue;
    py::extract<py::list> list_e(objectVal);
    py::list list = list_e();
    char ns = ns_e()[0];
    ex_ensure_namespace_exists(ec, ns);
    ex_push_feature_list(ec, vw, ns, list);
  }
}

bool ex_pop_feature(example_ptr ec, unsigned char ns)
{ if (ec->feature_space[ns].size() == 0) return false;
  float val = ec->feature_space[ns].values.pop();
  if (ec->feature_space[ns].indicies.size()> 0)
    ec->feature_space[ns].indicies.pop();
  if (ec->feature_space[ns].space_names.size()> 0)
    ec->feature_space[ns].space_names.pop();
  ec->num_features--;
  ec->feature_space[ns].sum_feat_sq -= val * val;
  ec->total_sum_feat_sq -= val * val;
  return true;
}

void ex_erase_namespace(example_ptr ec, unsigned char ns)
{ ec->num_features -= ec->feature_space[ns].size();
  ec->total_sum_feat_sq -= ec->feature_space[ns].sum_feat_sq;
  ec->feature_space[ns].sum_feat_sq = 0.;
  ec->feature_space[ns].clear();
}

bool ex_pop_namespace(example_ptr ec)
{ if (ec->indices.size() == 0) return false;
  unsigned char ns = ec->indices.pop();
  ex_erase_namespace(ec, ns);
  return true;
}

void my_setup_example(vw_ptr vw, example_ptr ec)
{ VW::setup_example(*vw, ec.get());
}

void unsetup_example(vw_ptr vwP, example_ptr ae)
{ vw& all = *vwP;
  ae->partial_prediction = 0.;
  ae->num_features = 0;
  ae->total_sum_feat_sq = 0;
  ae->loss = 0.;

  if (all.ignore_some)
  {
    THROW("error: cannot unsetup example when some namespaces are ignored!");
  }

  if(all.ngram_strings.size() > 0)
  {
    THROW("error: cannot unsetup example when ngrams are in use!");
  }

  if (all.add_constant)
  { ae->feature_space[constant_namespace].clear();
    int hit_constant = -1;
    size_t N = ae->indices.size();
    for (size_t i=0; i<N; i++)
    { int j = (int)(N - 1 - i);
      if (ae->indices[j] == constant_namespace)
      {
        if (hit_constant >= 0)
        {
          THROW("error: hit constant namespace twice!");
        }
        hit_constant = j;
        break;
      }
    }
    if (hit_constant >= 0)
    { for (size_t i=hit_constant; i<N-1; i++)
        ae->indices[i] = ae->indices[i+1];
      ae->indices.pop();
    }
  }

  uint32_t multiplier = all.wpp << all.weights.stride_shift();
  if(multiplier != 1)   //make room for per-feature information.
    for (auto ns : ae->indices)
      for (auto& idx : ae->feature_space[ns].indicies)
        idx /= multiplier;
}


void ex_set_label_string(example_ptr ec, vw_ptr vw, std::string label, size_t labelType)
{ // SPEEDUP: if it's already set properly, don't modify
  label_parser& old_lp = vw->p->lp;
  vw->p->lp = *get_label_parser(&*vw, labelType);
  VW::parse_example_label(*vw, *ec, label);
  vw->p->lp = old_lp;
}

float ex_get_simplelabel_label(example_ptr ec) { return ec->l.simple().label; }
float ex_get_simplelabel_weight(example_ptr ec) { return ec->l.simple().weight; }
float ex_get_simplelabel_initial(example_ptr ec) { return ec->l.simple().initial; }
float ex_get_simplelabel_prediction(example_ptr ec) { return ec->pred.scalar(); }
float ex_get_prob(example_ptr ec) { return ec->pred.prob(); }

uint32_t ex_get_multiclass_label(example_ptr ec) { return ec->l.multi().label; }
float ex_get_multiclass_weight(example_ptr ec) { return ec->l.multi().weight; }
uint32_t ex_get_multiclass_prediction(example_ptr ec) { return ec->pred.multiclass(); }

py::list ex_get_scalars(example_ptr ec)
{ py::list values;
<<<<<<< HEAD
  v_array<float>& scalars = ec->pred.scalars();
=======
  const auto& scalars = ec->pred.scalars;
>>>>>>> c1f834b4

  for (float s : scalars)
  { values.append(s);
  }
  return values;
}

py::list ex_get_action_scores(example_ptr ec)
{
  py::list values;
  auto const& scores = ec->pred.action_scores();
  std::vector<float> ordered_scores(scores.size());
  for (auto const& action_score: scores)
  {
    ordered_scores[action_score.action] = action_score.score;
  }

  for (auto action_score: ordered_scores)
  {
    values.append(action_score);
  }

  return values;
}

py::list ex_get_decision_scores(example_ptr ec)
{
  py::list values;
  for (auto const& scores : ec->pred.decision_scores())
  {
    py::list inner_list;
    for (auto action_score: scores)
    {
      inner_list.append(py::make_tuple(action_score.action, action_score.score));
    }

    values.append(inner_list);
  }

  return values;
}

py::list ex_get_multilabel_predictions(example_ptr ec)
{ py::list values;
  MULTILABEL::labels labels = ec->pred.multilabels();

  for (uint32_t l : labels.label_v)
  { values.append(l);
  }
  return values;
}

uint32_t ex_get_costsensitive_prediction(example_ptr ec) { return ec->pred.multiclass(); }
uint32_t ex_get_costsensitive_num_costs(example_ptr ec) { return (uint32_t)ec->l.cs().costs.size(); }
float ex_get_costsensitive_cost(example_ptr ec, uint32_t i) { return ec->l.cs().costs[i].x; }
uint32_t ex_get_costsensitive_class(example_ptr ec, uint32_t i) { return ec->l.cs().costs[i].class_index; }
float ex_get_costsensitive_partial_prediction(example_ptr ec, uint32_t i) { return ec->l.cs().costs[i].partial_prediction; }
float ex_get_costsensitive_wap_value(example_ptr ec, uint32_t i) { return ec->l.cs().costs[i].wap_value; }

uint32_t ex_get_cbandits_prediction(example_ptr ec) { return ec->pred.multiclass(); }
uint32_t ex_get_cbandits_num_costs(example_ptr ec) { return (uint32_t)ec->l.cb().costs.size(); }
float ex_get_cbandits_cost(example_ptr ec, uint32_t i) { return ec->l.cb().costs[i].cost; }
uint32_t ex_get_cbandits_class(example_ptr ec, uint32_t i) { return ec->l.cb().costs[i].action; }
float ex_get_cbandits_probability(example_ptr ec, uint32_t i) { return ec->l.cb().costs[i].probability; }
float ex_get_cbandits_partial_prediction(example_ptr ec, uint32_t i) { return ec->l.cb().costs[i].partial_prediction; }

// example_counter is being overriden by lableType!
size_t   get_example_counter(example_ptr ec) { return ec->example_counter; }
uint64_t get_ft_offset(example_ptr ec) { return ec->ft_offset; }
size_t   get_num_features(example_ptr ec) { return ec->num_features; }
float    get_partial_prediction(example_ptr ec) { return ec->partial_prediction; }
float    get_updated_prediction(example_ptr ec) { return ec->updated_prediction; }
float    get_loss(example_ptr ec) { return ec->loss; }
float    get_total_sum_feat_sq(example_ptr ec) { return ec->total_sum_feat_sq; }

double get_sum_loss(vw_ptr vw) { return vw->sd->sum_loss; }
double get_weighted_examples(vw_ptr vw) { return vw->sd->weighted_examples(); }

bool search_should_output(search_ptr sch) { return sch->output().good(); }
void search_output(search_ptr sch, std::string s) { sch->output() << s; }

/*
uint32_t search_predict_one_all(search_ptr sch, example_ptr ec, uint32_t one_ystar) {
  return sch->predict(ec.get(), one_ystar, NULL);
}

uint32_t search_predict_one_some(search_ptr sch, example_ptr ec, uint32_t one_ystar, std::vector<uint32_t>& yallowed) {
  v_array<uint32_t> yallowed_va;
  yallowed_va.begin       = yallowed.data();
  yallowed_va.end         = yallowed_va.begin + yallowed.size();
  yallowed_va.end_array   = yallowed_va.end;
  yallowed_va.erase_count = 0;
  return sch->predict(ec.get(), one_ystar, &yallowed_va);
}

uint32_t search_predict_many_all(search_ptr sch, example_ptr ec, std::vector<uint32_t>& ystar) {
  v_array<uint32_t> ystar_va;
  ystar_va.begin       = ystar.data();
  ystar_va.end         = ystar_va.begin + ystar.size();
  ystar_va.end_array   = ystar_va.end;
  ystar_va.erase_count = 0;
  return sch->predict(ec.get(), &ystar_va, NULL);
}

uint32_t search_predict_many_some(search_ptr sch, example_ptr ec, std::vector<uint32_t>& ystar, std::vector<uint32_t>& yallowed) {
  v_array<uint32_t> ystar_va;
  ystar_va.begin       = ystar.data();
  ystar_va.end         = ystar_va.begin + ystar.size();
  ystar_va.end_array   = ystar_va.end;
  ystar_va.erase_count = 0;
  v_array<uint32_t> yallowed_va;
  yallowed_va.begin       = yallowed.data();
  yallowed_va.end         = yallowed_va.begin + yallowed.size();
  yallowed_va.end_array   = yallowed_va.end;
  yallowed_va.erase_count = 0;
  return sch->predict(ec.get(), &ystar_va, &yallowed_va);
}
*/

void verify_search_set_properly(search_ptr sch)
{
  if (sch->task_name == nullptr)
  {
    THROW("set_structured_predict_hook: search task not initialized properly");
  }

  if (std::strcmp(sch->task_name, "hook") != 0)
  {
    THROW("set_structured_predict_hook: trying to set hook when search task is not 'hook'!");
  }
}

uint32_t search_get_num_actions(search_ptr sch)
{ verify_search_set_properly(sch);
  HookTask::task_data* d = sch->get_task_data<HookTask::task_data>();
  return (uint32_t)d->num_actions;
}

void search_run_fn(Search::search& sch)
{
  try
  {
    HookTask::task_data* d = sch.get_task_data<HookTask::task_data>();
    py::object run = *(py::object*)d->run_object;
    run.attr("__call__")();
  }
  catch (...)
  {
    // TODO: Properly translate and return Python exception. #2169
    PyErr_Print();
    PyErr_Clear();
    THROW("Exception in 'search_run_fn'");
  }
}

void search_setup_fn(Search::search& sch)
{
  try
  {
    HookTask::task_data* d = sch.get_task_data<HookTask::task_data>();
    py::object run = *(py::object*)d->setup_object;
    run.attr("__call__")();
  }
  catch (...)
  {
    // TODO: Properly translate and return Python exception. #2169
    PyErr_Print();
    PyErr_Clear();
    THROW("Exception in 'search_setup_fn'");
  }
}

void search_takedown_fn(Search::search& sch)
{
  try
  {
    HookTask::task_data* d = sch.get_task_data<HookTask::task_data>();
    py::object run = *(py::object*)d->takedown_object;
    run.attr("__call__")();
  }
  catch (...)
  {
    // TODO: Properly translate and return Python exception. #2169
    PyErr_Print();
    PyErr_Clear();
    THROW("Exception in 'search_takedown_fn'");
  }
}

void py_delete_run_object(void* pyobj)
{ py::object* o = (py::object*)pyobj;
  delete o;
}

void set_force_oracle(search_ptr sch, bool useOracle)
{ verify_search_set_properly(sch);
  sch->set_force_oracle(useOracle);
}

void set_structured_predict_hook(search_ptr sch, py::object run_object, py::object setup_object, py::object takedown_object)
{ verify_search_set_properly(sch);
  HookTask::task_data* d = sch->get_task_data<HookTask::task_data>();
  d->run_f = &search_run_fn;
  delete (py::object*)d->run_object; d->run_object = NULL;
  delete (py::object*)d->setup_object; d->setup_object = NULL;
  delete (py::object*)d->takedown_object; d->takedown_object = NULL;
  sch->set_force_oracle(false);
  d->run_object = new py::object(run_object);
  if (setup_object.ptr() != Py_None)
  { d->setup_object = new py::object(setup_object);
    d->run_setup_f = &search_setup_fn;
  }
  if (takedown_object.ptr() != Py_None)
  { d->takedown_object = new py::object(takedown_object);
    d->run_takedown_f = &search_takedown_fn;
  }
  d->delete_run_object = &py_delete_run_object;
}

void my_set_test_only(example_ptr ec, bool val) { ec->test_only = val; }

bool po_exists(search_ptr sch, std::string arg)
{ HookTask::task_data* d = sch->get_task_data<HookTask::task_data>();
  return d->arg->was_supplied(arg);
}

std::string po_get_string(search_ptr sch, std::string arg)
{ HookTask::task_data* d = sch->get_task_data<HookTask::task_data>();
  return d->arg->get_typed_option<std::string>(arg).value();
}

int32_t po_get_int(search_ptr sch, std::string arg)
{ HookTask::task_data* d = sch->get_task_data<HookTask::task_data>();
  try { return d->arg->get_typed_option<int>(arg).value(); }
  catch (...) {}
  try { return (int32_t)d->arg->get_typed_option<size_t>(arg).value(); }
  catch (...) {}
  try { return (int32_t)d->arg->get_typed_option<uint32_t>(arg).value(); }
  catch (...) {}
  try { return (int32_t)d->arg->get_typed_option<uint64_t>(arg).value(); }
  catch (...) {}
  try { return d->arg->get_typed_option<uint16_t>(arg).value(); }
  catch (...) {}
  try { return d->arg->get_typed_option<int32_t>(arg).value(); }
  catch (...) {}
  try { return (int32_t)d->arg->get_typed_option<int64_t>(arg).value(); }
  catch (...) {}
  try { return (int32_t)d->arg->get_typed_option<int16_t>(arg).value(); }
  catch (...) {}
  // we know this'll fail but do it anyway to get the exception
  return d->arg->get_typed_option<int>(arg).value();
}

PyObject* po_get(search_ptr sch, std::string arg)
{ try
  { return py::incref(py::object(po_get_string(sch, arg)).ptr());
  }
  catch (...) {}
  try
  { return py::incref(py::object(po_get_int(sch, arg)).ptr());
  }
  catch (...) {}
  // return None
  return py::incref(py::object().ptr());
}

void my_set_input(predictor_ptr P, example_ptr ec) { P->set_input(*ec); }
void my_set_input_at(predictor_ptr P, size_t posn, example_ptr ec) { P->set_input_at(posn, *ec); }

void my_add_oracle(predictor_ptr P, action a) { P->add_oracle(a); }
void my_add_oracles(predictor_ptr P, py::list& a) { for (ssize_t i=0; i<len(a); i++) P->add_oracle(py::extract<action>(a[i])); }
void my_add_allowed(predictor_ptr P, action a) { P->add_allowed(a); }
void my_add_alloweds(predictor_ptr P, py::list& a) { for (ssize_t i=0; i<len(a); i++) P->add_allowed(py::extract<action>(a[i])); }
void my_add_condition(predictor_ptr P, ptag t, char c) { P->add_condition(t, c); }
void my_add_condition_range(predictor_ptr P, ptag hi, ptag count, char name0) { P->add_condition_range(hi, count, name0); }
void my_set_oracle(predictor_ptr P, action a) { P->set_oracle(a); }
void my_set_oracles(predictor_ptr P, py::list& a) { if (len(a) > 0) P->set_oracle(py::extract<action>(a[0])); else P->erase_oracles(); for (ssize_t i=1; i<len(a); i++) P->add_oracle(py::extract<action>(a[i])); }
void my_set_allowed(predictor_ptr P, action a) { P->set_allowed(a); }
void my_set_alloweds(predictor_ptr P, py::list& a) { if (len(a) > 0) P->set_allowed(py::extract<action>(a[0])); else P->erase_alloweds(); for (ssize_t i=1; i<len(a); i++) P->add_allowed(py::extract<action>(a[i])); }
void my_set_condition(predictor_ptr P, ptag t, char c) { P->set_condition(t, c); }
void my_set_condition_range(predictor_ptr P, ptag hi, ptag count, char name0) { P->set_condition_range(hi, count, name0); }
void my_set_learner_id(predictor_ptr P, size_t id) { P->set_learner_id(id); }
void my_set_tag(predictor_ptr P, ptag t) { P->set_tag(t); }

BOOST_PYTHON_MODULE(pylibvw)
{ // This will enable user-defined docstrings and python signatures,
  // while disabling the C++ signatures
  py::docstring_options local_docstring_options(true, true, false);

  // define the vw class
  py::class_<vw, vw_ptr, boost::noncopyable>("vw", "the basic VW object that holds with weight vector, parser, etc.", py::no_init)
  .def("__init__", py::make_constructor(my_initialize))
  //      .def("__del__", &my_finish, "deconstruct the VW object by calling finish")
  .def("run_parser", &my_run_parser, "parse external data file")
  .def("finish", &my_finish, "stop VW by calling finish (and, eg, write weights to disk)")
  .def("save", &my_save, "save model to filename")
  .def("learn", &my_learn, "given a pyvw example, learn (and predict) on that example")
  .def("predict", &my_predict, "given a pyvw example, predict on that example")
  .def("hash_space", &VW::hash_space, "given a namespace (as a string), compute the hash of that namespace")
  .def("hash_feature", &VW::hash_feature, "given a feature string (arg2) and a hashed namespace (arg3), hash that feature")
  .def("_finish_example", &my_finish_example, "tell VW that you're done with a given example")
  .def("_finish_example_multi_ex", &my_finish_multi_ex, "tell VW that you're done with the given examples")
  .def("setup_example", &my_setup_example, "given an example that you've created by hand, prepare it for learning (eg, compute quadratic feature)")
  .def("unsetup_example", &unsetup_example, "reverse the process of setup, so that you can go back and modify this example")

  .def("num_weights", &VW::num_weights, "how many weights are we learning?")
  .def("get_weight", &VW::get_weight, "get the weight for a particular index")
  .def("set_weight", &VW::set_weight, "set the weight for a particular index")
  .def("get_stride", &VW::get_stride, "return the internal stride")

  .def("get_label_type", &my_get_label_type, "return parse label type")
  .def("get_prediction_type", &my_get_prediction_type, "return prediction type")
  .def("get_sum_loss", &get_sum_loss, "return the total cumulative loss suffered so far")
  .def("get_weighted_examples", &get_weighted_examples, "return the total weight of examples so far")

  .def("get_search_ptr", &get_search_ptr, "return a pointer to the search data structure")
  .def("audit_example", &my_audit_example, "print example audit information")
  .def("get_id", &get_model_id, "return the model id")
  .def("get_arguments", &get_arguments, "return the arguments after resolving all dependencies")

  .def("learn_multi", &my_learn_multi_ex, "given a list pyvw examples, learn (and predict) on those examples")
  .def("predict_multi", &my_predict_multi_ex, "given a list of pyvw examples, predict on that example")
  .def("_parse", &my_parse, "Parse a string into a collection of VW examples")
  .def("_is_multiline", &my_is_multiline, "true if the base reduction is multiline")

  .def_readonly("lDefault", lDEFAULT, "Default label type (whatever vw was initialized with) -- used as input to the example() initializer")
  .def_readonly("lBinary", lBINARY, "Binary label type -- used as input to the example() initializer")
  .def_readonly("lMulticlass", lMULTICLASS, "Multiclass label type -- used as input to the example() initializer")
  .def_readonly("lCostSensitive", lCOST_SENSITIVE, "Cost sensitive label type (for LDF!) -- used as input to the example() initializer")
  .def_readonly("lContextualBandit", lCONTEXTUAL_BANDIT, "Contextual bandit label type -- used as input to the example() initializer")
  .def_readonly("lConditionalContextualBandit", lCONDITIONAL_CONTEXTUAL_BANDIT, "Conditional Contextual bandit label type -- used as input to the example() initializer")

  .def_readonly("pSCALAR", pSCALAR, "Scalar prediction type")
  .def_readonly("pSCALARS", pSCALARS, "Multiple scalar-valued prediction type")
  .def_readonly("pACTION_SCORES", pACTION_SCORES, "Multiple action scores prediction type")
  .def_readonly("pACTION_PROBS", pACTION_PROBS, "DEPRECATED - use pACTION_SCORES. Multiple action probabilities prediction type")
  .def_readonly("pMULTICLASS", pMULTICLASS, "Multiclass prediction type")
  .def_readonly("pMULTILABELS", pMULTILABELS, "Multilabel prediction type")
  .def_readonly("pPROB", pPROB, "Probability prediction type")
  .def_readonly("pMULTICLASSPROBS", pMULTICLASSPROBS, "DEPRECATED - use pSCALARS. Multiclass probabilities prediction type")
  .def_readonly("pDECISION_SCORES", pDECISION_SCORES, "Decision scores prediction type")
;

  // define the example class
  py::class_<example, example_ptr, boost::noncopyable>("example", py::no_init)
  .def("__init__", py::make_constructor(my_read_example), "Given a string as an argument parse that into a VW example (and run setup on it) -- default to multiclass label type")
  .def("__init__", py::make_constructor(my_empty_example), "Construct an empty (non setup) example; you must provide a label type (vw.lBinary, vw.lMulticlass, etc.)")
  .def("__init__", py::make_constructor(my_existing_example), "Create a new example object pointing to an existing object.")

  .def("set_test_only", &my_set_test_only, "Change the test-only bit on an example")

  .def("get_tag", &my_get_tag, "Returns the tag associated with this example")
  .def("get_topic_prediction", &VW::get_topic_prediction, "For LDA models, returns the topic prediction for the topic id given")
  .def("get_feature_number", &VW::get_feature_number, "Returns the total number of features for this example")

  .def("get_example_counter", &get_example_counter, "Returns the counter of total number of examples seen up to and including this one")
  .def("get_ft_offset", &get_ft_offset, "Returns the feature offset for this example (used, eg, by multiclass classification to bulk offset all features)")
  .def("get_partial_prediction", &get_partial_prediction, "Returns the partial prediction associated with this example")
  .def("get_updated_prediction", &get_updated_prediction, "Returns the partial prediction as if we had updated it after learning")
  .def("get_loss", &get_loss, "Returns the loss associated with this example")
  .def("get_total_sum_feat_sq", &get_total_sum_feat_sq, "The total sum of feature-value squared for this example")

  .def("num_namespaces", &ex_num_namespaces, "The total number of namespaces associated with this example")
  .def("namespace", &ex_namespace, "Get the namespace id for namespace i (for i = 0.. num_namespaces); specifically returns the ord() of the corresponding character id")
  .def("sum_feat_sq", &ex_sum_feat_sq, "Get the sum of feature-values squared for a given namespace id (id=character-ord)")
  .def("num_features_in", &ex_num_features, "Get the number of features in a given namespace id (id=character-ord)")
  .def("feature", &ex_feature, "Get the feature id for the ith feature in a given namespace id (id=character-ord)")
  .def("feature_weight", &ex_feature_weight, "The the feature value (weight) per .feature(...)")

  .def("push_hashed_feature", &ex_push_feature, "Add a hashed feature to a given namespace (id=character-ord)")
  .def("push_feature_list", &ex_push_feature_list, "Add a (Python) list of features to a given namespace")
  .def("push_feature_dict", &ex_push_dictionary, "Add a (Python) dictionary of namespace/feature-list pairs")
  .def("pop_feature", &ex_pop_feature, "Remove the top feature from a given namespace; returns True iff the list was non-empty")
  .def("push_namespace", &ex_push_namespace, "Add a new namespace")
  .def("ensure_namespace_exists", &ex_ensure_namespace_exists, "Add a new namespace if it doesn't already exist")
  .def("pop_namespace", &ex_pop_namespace, "Remove the top namespace off; returns True iff the list was non-empty")
  .def("erase_namespace", &ex_erase_namespace, "Remove all the features from a given namespace")

  .def("set_label_string", &ex_set_label_string, "(Re)assign the label of this example to this string")
  .def("get_simplelabel_label", &ex_get_simplelabel_label, "Assuming a simple_label label type, return the corresponding label (class/regression target/etc.)")
  .def("get_simplelabel_weight", &ex_get_simplelabel_weight, "Assuming a simple_label label type, return the importance weight")
  .def("get_simplelabel_initial", &ex_get_simplelabel_initial, "Assuming a simple_label label type, return the initial (baseline) prediction")
  .def("get_simplelabel_prediction", &ex_get_simplelabel_prediction, "Assuming a simple_label label type, return the final prediction")
  .def("get_multiclass_label", &ex_get_multiclass_label, "Assuming a multiclass label type, get the true label")
  .def("get_multiclass_weight", &ex_get_multiclass_weight, "Assuming a multiclass label type, get the importance weight")
  .def("get_multiclass_prediction", &ex_get_multiclass_prediction, "Assuming a multiclass label type, get the prediction")
  .def("get_prob", &ex_get_prob, "Get probability from example prediction")
  .def("get_scalars", &ex_get_scalars, "Get scalar values from example prediction")
  .def("get_action_scores", &ex_get_action_scores, "Get action scores from example prediction")
  .def("get_decision_scores", &ex_get_decision_scores, "Get decision scores from example prediction")
  .def("get_multilabel_predictions", &ex_get_multilabel_predictions, "Get multilabel predictions from example prediction")
  .def("get_costsensitive_prediction", &ex_get_costsensitive_prediction, "Assuming a cost_sensitive label type, get the prediction")
  .def("get_costsensitive_num_costs", &ex_get_costsensitive_num_costs, "Assuming a cost_sensitive label type, get the total number of label/cost pairs")
  .def("get_costsensitive_cost", &ex_get_costsensitive_cost, "Assuming a cost_sensitive label type, get the cost for a given pair (i=0.. get_costsensitive_num_costs)")
  .def("get_costsensitive_class", &ex_get_costsensitive_class, "Assuming a cost_sensitive label type, get the label for a given pair (i=0.. get_costsensitive_num_costs)")
  .def("get_costsensitive_partial_prediction", &ex_get_costsensitive_partial_prediction, "Assuming a cost_sensitive label type, get the partial prediction for a given pair (i=0.. get_costsensitive_num_costs)")
  .def("get_costsensitive_wap_value", &ex_get_costsensitive_wap_value, "Assuming a cost_sensitive label type, get the weighted-all-pairs recomputed cost for a given pair (i=0.. get_costsensitive_num_costs)")
  .def("get_cbandits_prediction", &ex_get_cbandits_prediction, "Assuming a contextual_bandits label type, get the prediction")
  .def("get_cbandits_num_costs", &ex_get_cbandits_num_costs, "Assuming a contextual_bandits label type, get the total number of label/cost pairs")
  .def("get_cbandits_cost", &ex_get_cbandits_cost, "Assuming a contextual_bandits label type, get the cost for a given pair (i=0.. get_cbandits_num_costs)")
  .def("get_cbandits_class", &ex_get_cbandits_class, "Assuming a contextual_bandits label type, get the label for a given pair (i=0.. get_cbandits_num_costs)")
  .def("get_cbandits_probability", &ex_get_cbandits_probability, "Assuming a contextual_bandits label type, get the bandits probability for a given pair (i=0.. get_cbandits_num_costs)")
  .def("get_cbandits_partial_prediction", &ex_get_cbandits_partial_prediction, "Assuming a contextual_bandits label type, get the partial prediction for a given pair (i=0.. get_cbandits_num_costs)")
  ;

  py::class_<Search::predictor, predictor_ptr>("predictor", py::no_init)
  .def("set_input", &my_set_input, "set the input (an example) for this predictor (non-LDF mode only)")
  //.def("set_input_ldf", &my_set_input_ldf, "set the inputs (a list of examples) for this predictor (LDF mode only)")
  .def("set_input_length", &Search::predictor::set_input_length, "declare the length of an LDF-sequence of examples")
  .def("set_input_at", &my_set_input_at, "put a given example at position in the LDF sequence (call after set_input_length)")
  .def("add_oracle", &my_add_oracle, "add an action to the current list of oracle actions")
  .def("add_oracles", &my_add_oracles, "add a list of actions to the current list of oracle actions")
  .def("add_allowed", &my_add_allowed, "add an action to the current list of allowed actions")
  .def("add_alloweds", &my_add_alloweds, "add a list of actions to the current list of allowed actions")
  .def("add_condition", &my_add_condition, "add a (tag,char) pair to the list of variables on which to condition")
  .def("add_condition_range", &my_add_condition_range, "given (tag,len,char), add (tag,char), (tag-1,char+1), ..., (tag-len,char+len) to the list of conditionings")
  .def("set_oracle", &my_set_oracle, "set an action as the current list of oracle actions")
  .def("set_oracles", &my_set_oracles, "set a list of actions as the current list of oracle actions")
  .def("set_allowed", &my_set_allowed, "set an action as the current list of allowed actions")
  .def("set_alloweds", &my_set_alloweds, "set a list of actions as the current list of allowed actions")
  .def("set_condition", &my_set_condition, "set a (tag,char) pair as the list of variables on which to condition")
  .def("set_condition_range", &my_set_condition_range, "given (tag,len,char), set (tag,char), (tag-1,char+1), ..., (tag-len,char+len) as the list of conditionings")
  .def("set_learner_id", &my_set_learner_id, "select the learner with which to make this prediction")
  .def("set_tag", &my_set_tag, "change the tag of this prediction")
  .def("predict", &Search::predictor::predict, "make a prediction")
  ;

  py::class_<Search::search, search_ptr>("search")
  .def("set_options", &Search::search::set_options, "Set global search options (auto conditioning, etc.)")
  //.def("set_num_learners", &Search::search::set_num_learners, "Set the total number of learners you want to train")
  .def("get_history_length", &Search::search::get_history_length, "Get the value specified by --search_history_length")
  .def("loss", &Search::search::loss, "Declare a (possibly incremental) loss")
  .def("should_output", &search_should_output, "Check whether search wants us to output (only happens if you have -p running)")
  .def("predict_needs_example", &Search::search::predictNeedsExample, "Check whether a subsequent call to predict is actually going to use the example you pass---i.e., can you skip feature computation?")
  .def("output", &search_output, "Add a string to the coutput (should only do if should_output returns True)")
  .def("get_num_actions", &search_get_num_actions, "Return the total number of actions search was initialized with")
  .def("set_structured_predict_hook", &set_structured_predict_hook, "Set the hook (function pointer) that search should use for structured prediction (you don't want to call this yourself!")
  .def("set_force_oracle", &set_force_oracle, "For oracle decoding when .predict is run")
  .def("is_ldf", &Search::search::is_ldf, "check whether this search task is running in LDF mode")

  .def("po_exists", &po_exists, "For program (cmd line) options, check to see if a given option was specified; eg sch.po_exists(\"search\") should be True")
  .def("po_get", &po_get, "For program (cmd line) options, if an option was specified, get its value; eg sch.po_get(\"search\") should return the # of actions (returns either int or string)")
  .def("po_get_str", &po_get_string, "Same as po_get, but specialized for string return values.")
  .def("po_get_int", &po_get_int, "Same as po_get, but specialized for integer return values.")

  .def("get_predictor", &get_predictor, "Get a predictor object that can be used for making predictions; requires a tag argument to tag the prediction.")

  .def_readonly("AUTO_CONDITION_FEATURES", Search::AUTO_CONDITION_FEATURES, "Tell search to automatically add features based on conditioned-on variables")
  .def_readonly("AUTO_HAMMING_LOSS", Search::AUTO_HAMMING_LOSS, "Tell search to automatically compute hamming loss over predictions")
  .def_readonly("EXAMPLES_DONT_CHANGE", Search::EXAMPLES_DONT_CHANGE, "Tell search that on a single structured 'run', you don't change the examples you pass to predict")
  .def_readonly("IS_LDF", Search::IS_LDF, "Tell search that this is an LDF task")
  ;
}<|MERGE_RESOLUTION|>--- conflicted
+++ resolved
@@ -142,21 +142,12 @@
   { case prediction_type_t::scalar:          return pSCALAR;
     case prediction_type_t::scalars:         return pSCALARS;
     case prediction_type_t::action_scores:   return pACTION_SCORES;
-<<<<<<< HEAD
-    case prediction_type_t::action_probs:    return pACTION_SCORES;
-    case prediction_type_t::multiclass:      return pMULTICLASS;
-    case prediction_type_t::multilabels:     return pMULTILABELS;
-    case prediction_type_t::prob:            return pPROB;
-    case prediction_type_t::multiclassprobs: return pSCALARS;
-    case prediction_type_t::decision_scores:  return pDECISION_SCORES;
-=======
     case prediction_type_t::action_probs:    return pACTION_PROBS;
     case prediction_type_t::multiclass:      return pMULTICLASS;
     case prediction_type_t::multilabels:     return pMULTILABELS;
     case prediction_type_t::prob:            return pPROB;
     case prediction_type_t::multiclassprobs: return pMULTICLASSPROBS;
     case prediction_type_t::decision_probs:  return pDECISION_SCORES;
->>>>>>> c1f834b4
     default: THROW("unsupported prediction type used");
   }
 }
@@ -482,11 +473,7 @@
 
 py::list ex_get_scalars(example_ptr ec)
 { py::list values;
-<<<<<<< HEAD
-  v_array<float>& scalars = ec->pred.scalars();
-=======
-  const auto& scalars = ec->pred.scalars;
->>>>>>> c1f834b4
+  const auto& scalars = ec->pred.scalars();
 
   for (float s : scalars)
   { values.append(s);

// Copyright (c) by respective owners including Yahoo!, Microsoft, and
// individual contributors. All rights reserved. Released under a BSD (revised)
// license as described in the file LICENSE.

#include "vw.h"

#include "multiclass.h"
#include "cost_sensitive.h"
#include "cb.h"
#include "search.h"
#include "search_hooktask.h"
#include "parse_example.h"
#include "gd.h"
#include "future_compat.h"
#include "slates_label.h"
#include "simple_label_parser.h"
#include "shared_data.h"

// see http://www.boost.org/doc/libs/1_56_0/doc/html/bbv2/installation.html
#define BOOST_PYTHON_USE_GCC_SYMBOL_VISIBILITY 1
#include <boost/make_shared.hpp>
#include <boost/python.hpp>
#include <boost/utility.hpp>
#include <boost/python/suite/indexing/vector_indexing_suite.hpp>

#include "python_reduction.cc"

// Brings VW_DLL_PUBLIC to help control exports
#define VWDLL_EXPORTS
#include "../vowpalwabbit/vwdll.h"

namespace py = boost::python;

class py_log_wrapper;

typedef boost::shared_ptr<vw> vw_ptr;
typedef boost::shared_ptr<example> example_ptr;
typedef boost::shared_ptr<Search::search> search_ptr;
typedef boost::shared_ptr<Search::predictor> predictor_ptr;
typedef std::vector<example_ptr> ex_list;

typedef boost::shared_ptr<py_log_wrapper> py_log_wrapper_ptr;

const size_t lDEFAULT = 0;
const size_t lBINARY = 1;
const size_t lMULTICLASS = 2;
const size_t lCOST_SENSITIVE = 3;
const size_t lCONTEXTUAL_BANDIT = 4;
const size_t lMAX = 5;
const size_t lCONDITIONAL_CONTEXTUAL_BANDIT = 6;
const size_t lSLATES = 7;
const size_t lCONTINUOUS = 8;

const size_t pSCALAR = 0;
const size_t pSCALARS = 1;
const size_t pACTION_SCORES = 2;
const size_t pACTION_PROBS = 3;
const size_t pMULTICLASS = 4;
const size_t pMULTILABELS = 5;
const size_t pPROB = 6;
const size_t pMULTICLASSPROBS = 7;
const size_t pDECISION_SCORES = 8;
const size_t pACTION_PDF_VALUE = 9;
const size_t pPDF = 10;
const size_t pACTIVE_MULTICLASS = 11;

class py_log_wrapper
{
public:
  py::object py_log;
  py_log_wrapper(py::object py_log) : py_log(py_log) {}

  static void trace_listener_py(void* wrapper, const std::string& message)
  {
    try
    {
      auto inst = static_cast<py_log_wrapper*>(wrapper);
      inst->py_log.attr("log")(message);
    }
    catch (...)
    {
      // TODO: Properly translate and return Python exception. #2169
      PyErr_Print();
      PyErr_Clear();
      std::cerr << "error using python logging. ignoring." << std::endl;
    }
  }
};

vw_ptr my_initialize_with_log(std::string args, py_log_wrapper_ptr py_log)
{
  if (args.find_first_of("--no_stdin") == std::string::npos) args += " --no_stdin";

  trace_message_t trace_listener = nullptr;
  void* trace_context = nullptr;

  if (py_log)
  {
    trace_listener = (py_log_wrapper::trace_listener_py);
    trace_context = py_log.get();
  }

  vw* foo = VW::initialize(args, nullptr, false, trace_listener, trace_context);
  // return boost::shared_ptr<vw>(foo, [](vw *all){VW::finish(*all);});
  return boost::shared_ptr<vw>(foo);
}

vw_ptr my_initialize_with_pyred(std::string args, py_log_wrapper_ptr py_log, py::object with_reduction)
{
  if (args.find_first_of("--no_stdin") == std::string::npos) args += " --no_stdin";

  trace_message_t trace_listener = nullptr;
  void* trace_context = nullptr;

  if (py_log)
  {
    trace_listener = (py_log_wrapper::trace_listener_py);
    trace_context = py_log.get();
  }

  if (with_reduction)
  {
    auto ext_binding = std::unique_ptr<wrapper::external_binding>(new py_cpp_bridge(&with_reduction));
    auto learner_builder = VW::make_unique<custom_builder_with_binding>(std::move(ext_binding));

    return boost::shared_ptr<vw>(
        VW::initialize_with_builder(args, nullptr, false, trace_listener, trace_context, std::move(learner_builder)));
  }
  else
  {
    return boost::shared_ptr<vw>(VW::initialize(args, nullptr, false, trace_listener, trace_context));
  }

  return boost::shared_ptr<vw>();
}

vw_ptr my_initialize(std::string args) { return my_initialize_with_log(args, nullptr); }

void my_run_parser(vw_ptr all)
{
  VW::start_parser(*all);
  VW::LEARNER::generic_driver(*all);
  VW::end_parser(*all);
}

py::dict get_learner_metrics(vw_ptr all)
{
  py::dict dictionary;

  if (all->options->was_supplied("extra_metrics"))
  {
    VW::metric_sink metrics;
    all->l->persist_metrics(metrics);

    for (const auto& m : metrics.int_metrics_list) { dictionary[m.first] = m.second; }
    for (const auto& m : metrics.float_metrics_list) { dictionary[m.first] = m.second; }
  }

  return dictionary;
}

void my_finish(vw_ptr all)
{
  VW::finish(*all, false);  // don't delete all because python will do that for us!
}

void my_save(vw_ptr all, std::string name) { VW::save_predictor(*all, name); }

search_ptr get_search_ptr(vw_ptr all)
{
  return boost::shared_ptr<Search::search>((Search::search*)(all->searchstr), dont_delete_me);
}

py::object get_options(vw_ptr all, py::object py_class, bool enabled_only)
{
  std::vector<std::string> enabled_reductions;
  if (all->l) all->l->get_enabled_reductions(enabled_reductions);
  auto opt_manager = option_manager(*all->options, enabled_reductions, py_class);
  return opt_manager.get_vw_option_pyobjects(enabled_only);
}

void my_audit_example(vw_ptr all, example_ptr ec) { GD::print_audit_features(*all, *ec); }

const char* get_model_id(vw_ptr all) { return all->id.c_str(); }

std::string get_arguments(vw_ptr all)
{
  VW::config::options_serializer_boost_po serializer;
  for (auto const& option : all->options->get_all_options())
  {
    if (all->options->was_supplied(option->m_name)) serializer.add(*option);
  }

  return serializer.str();
}

py::list get_enabled_reductions(vw_ptr all)
{
  py::list py_enabled_reductions;
  std::vector<std::string> enabled_reductions;
  if (all->l) all->l->get_enabled_reductions(enabled_reductions);
  for (auto ex : enabled_reductions) { py_enabled_reductions.append(ex); }

  return py_enabled_reductions;
}

predictor_ptr get_predictor(search_ptr sch, ptag my_tag)
{
  Search::predictor* P = new Search::predictor(*sch, my_tag);
  return boost::shared_ptr<Search::predictor>(P);
}

label_parser* get_label_parser(vw* all, size_t labelType)
{
  switch (labelType)
  {
    case lDEFAULT:
      return all ? &all->example_parser->lbl_parser : NULL;
    case lBINARY:
      return &simple_label_parser;
    case lMULTICLASS:
      return &MULTICLASS::mc_label;
    case lCOST_SENSITIVE:
      return &COST_SENSITIVE::cs_label;
    case lCONTEXTUAL_BANDIT:
      return &CB::cb_label;
    case lCONDITIONAL_CONTEXTUAL_BANDIT:
      return &CCB::ccb_label_parser;
    case lSLATES:
      return &VW::slates::slates_label_parser;
    case lCONTINUOUS:
      return &VW::cb_continuous::the_label_parser;
    default:
      THROW("get_label_parser called on invalid label type");
  }
}

size_t my_get_label_type(vw* all)
{
  label_parser* lp = &all->example_parser->lbl_parser;
  if (lp->parse_label == simple_label_parser.parse_label) { return lBINARY; }
  else if (lp->parse_label == MULTICLASS::mc_label.parse_label)
  {
    return lMULTICLASS;
  }
  else if (lp->parse_label == COST_SENSITIVE::cs_label.parse_label)
  {
    return lCOST_SENSITIVE;
  }
  else if (lp->parse_label == CB::cb_label.parse_label)
  {
    return lCONTEXTUAL_BANDIT;
  }
  else if (lp->parse_label == CCB::ccb_label_parser.parse_label)
  {
    return lCONDITIONAL_CONTEXTUAL_BANDIT;
  }
  else if (lp->parse_label == VW::slates::slates_label_parser.parse_label)
  {
    return lSLATES;
  }
  else if (lp->parse_label == VW::cb_continuous::the_label_parser.parse_label)
  {
    return lCONTINUOUS;
  }
  else
  {
    THROW("unsupported label parser used");
  }
}

size_t my_get_prediction_type(vw_ptr all)
{
  switch (all->l->pred_type)
  {
    case prediction_type_t::scalar:
      return pSCALAR;
    case prediction_type_t::scalars:
      return pSCALARS;
    case prediction_type_t::action_scores:
      return pACTION_SCORES;
    case prediction_type_t::action_probs:
      return pACTION_PROBS;
    case prediction_type_t::multiclass:
      return pMULTICLASS;
    case prediction_type_t::multilabels:
      return pMULTILABELS;
    case prediction_type_t::prob:
      return pPROB;
    case prediction_type_t::multiclassprobs:
      return pMULTICLASSPROBS;
    case prediction_type_t::decision_probs:
      return pDECISION_SCORES;
    case prediction_type_t::action_pdf_value:
      return pACTION_PDF_VALUE;
    case prediction_type_t::pdf:
      return pPDF;
    case prediction_type_t::active_multiclass:
      return pACTIVE_MULTICLASS;
    default:
      THROW("unsupported prediction type used");
  }
}

void my_delete_example(void* voidec)
{
  example* ec = (example*)voidec;
  size_t labelType = ec->example_counter;
  label_parser* lp = get_label_parser(NULL, labelType);
  VW::dealloc_examples(ec, 1);
}

example* my_empty_example0(vw_ptr vw, size_t labelType)
{
  label_parser* lp = get_label_parser(&*vw, labelType);
  example* ec = VW::alloc_examples(1);
  lp->default_label(&ec->l);
  ec->interactions = &vw->interactions;
  if (labelType == lCOST_SENSITIVE)
  {
    COST_SENSITIVE::wclass zero = {0., 1, 0., 0.};
    ec->l.cs.costs.push_back(zero);
  }
  ec->example_counter = labelType;
  return ec;
}

example_ptr my_empty_example(vw_ptr vw, size_t labelType)
{
  example* ec = my_empty_example0(vw, labelType);
  return boost::shared_ptr<example>(ec, my_delete_example);
}

example_ptr my_read_example(vw_ptr all, size_t labelType, char* str)
{
  example* ec = my_empty_example0(all, labelType);
  VW::read_line(*all, ec, str);
  VW::setup_example(*all, ec);
  ec->example_counter = labelType;
  return boost::shared_ptr<example>(ec, my_delete_example);
}

example_ptr my_existing_example(vw_ptr all, size_t labelType, example_ptr existing_example)
{
  existing_example->example_counter = labelType;
  return existing_example;
  // return boost::shared_ptr<example>(existing_example);
}

multi_ex unwrap_example_list(py::list& ec)
{
  multi_ex ex_coll;
  for (ssize_t i = 0; i < py::len(ec); i++) { ex_coll.push_back(py::extract<example_ptr>(ec[i])().get()); }
  return ex_coll;
}

void my_finish_example(vw_ptr all, example_ptr ec) { as_singleline(all->l)->finish_example(*all, *ec); }

void my_finish_multi_ex(vw_ptr& all, py::list& ec)
{
  auto ex_col = unwrap_example_list(ec);
  as_multiline(all->l)->finish_example(*all, ex_col);
}

void my_learn(vw_ptr all, example_ptr ec)
{
  if (ec->test_only) { as_singleline(all->l)->predict(*ec); }
  else
  {
    all->learn(*ec.get());
  }
}

float my_predict(vw_ptr all, example_ptr ec)
{
  as_singleline(all->l)->predict(*ec);
  return ec->partial_prediction;
}

bool my_is_multiline(vw_ptr all) { return all->l->is_multiline; }

template <bool learn>
void predict_or_learn(vw_ptr& all, py::list& ec)
{
  multi_ex ex_coll = unwrap_example_list(ec);
  if (learn)
    all->learn(ex_coll);
  else
    as_multiline(all->l)->predict(ex_coll);
}

py::list my_parse(vw_ptr& all, char* str)
{
  v_array<example*> examples;
  examples.push_back(&VW::get_unused_example(all.get()));
  all->example_parser->text_reader(all.get(), str, strlen(str), examples);

  py::list example_collection;
  for (auto* ex : examples)
  {
    VW::setup_example(*all, ex);
    // Examples created from parsed text should not be deleted normally. Instead they need to be
    // returned to the pool using finish_example.
    example_collection.append(boost::shared_ptr<example>(ex, dont_delete_me));
  }
  return example_collection;
}

void my_learn_multi_ex(vw_ptr& all, py::list& ec) { predict_or_learn<true>(all, ec); }

void my_predict_multi_ex(vw_ptr& all, py::list& ec) { predict_or_learn<false>(all, ec); }

std::string varray_char_to_string(v_array<char>& a)
{
  std::string ret = "";
  for (auto c : a) ret += c;
  return ret;
}

std::string my_get_tag(example_ptr ec) { return varray_char_to_string(ec->tag); }

uint32_t ex_num_namespaces(example_ptr ec) { return (uint32_t)ec->indices.size(); }

unsigned char ex_namespace(example_ptr ec, uint32_t ns) { return ec->indices[ns]; }

uint32_t ex_num_features(example_ptr ec, unsigned char ns) { return (uint32_t)ec->feature_space[ns].size(); }

uint32_t ex_feature(example_ptr ec, unsigned char ns, uint32_t i)
{
  return (uint32_t)ec->feature_space[ns].indicies[i];
}

float ex_feature_weight(example_ptr ec, unsigned char ns, uint32_t i) { return ec->feature_space[ns].values[i]; }

float ex_sum_feat_sq(example_ptr ec, unsigned char ns) { return ec->feature_space[ns].sum_feat_sq; }

void ex_push_feature(example_ptr ec, unsigned char ns, uint32_t fid, float v)
{  // warning: assumes namespace exists!
  ec->feature_space[ns].push_back(v, fid);
  ec->num_features++;
  ec->reset_total_sum_feat_sq();
}

void ex_push_feature_list(example_ptr ec, vw_ptr vw, unsigned char ns, py::list& a)
{  // warning: assumes namespace exists!
  char ns_str[2] = {(char)ns, 0};
  uint64_t ns_hash = VW::hash_space(*vw, ns_str);
  size_t count = 0;
  for (ssize_t i = 0; i < len(a); i++)
  {
    feature f = {1., 0};
    py::object ai = a[i];
    py::extract<py::tuple> get_tup(ai);
    if (get_tup.check())
    {
      py::tuple fv = get_tup();
      if (len(fv) != 2)
      {
        std::cerr << "warning: malformed feature in list" << std::endl;
        continue;
      }  // TODO str(ai)
      py::extract<float> get_val(fv[1]);
      if (get_val.check())
        f.x = get_val();
      else
      {
        std::cerr << "warning: malformed feature in list" << std::endl;
        continue;
      }
      ai = fv[0];
    }

    if (f.x != 0.)
    {
      bool got = false;
      py::extract<std::string> get_str(ai);
      if (get_str.check())
      {
        f.weight_index = VW::hash_feature(*vw, get_str(), ns_hash);
        got = true;
      }
      else
      {
        py::extract<uint32_t> get_int(ai);
        if (get_int.check())
        {
          f.weight_index = get_int();
          got = true;
        }
        else
        {
          std::cerr << "warning: malformed feature in list" << std::endl;
          continue;
        }
      }
      if (got)
      {
        ec->feature_space[ns].push_back(f.x, f.weight_index);
        count++;
      }
    }
  }
  ec->num_features += count;
  ec->reset_total_sum_feat_sq();
}

void ex_push_namespace(example_ptr ec, unsigned char ns) { ec->indices.push_back(ns); }

void ex_ensure_namespace_exists(example_ptr ec, unsigned char ns)
{
  for (auto nss : ec->indices)
    if (ns == nss) return;
  ex_push_namespace(ec, ns);
}

void ex_push_dictionary(example_ptr ec, vw_ptr vw, py::dict& dict)
{
  const py::object objectKeys = py::object(py::handle<>(PyObject_GetIter(dict.keys().ptr())));
  const py::object objectVals = py::object(py::handle<>(PyObject_GetIter(dict.values().ptr())));
  unsigned long ulCount = boost::python::extract<unsigned long>(dict.attr("__len__")());
  for (size_t u = 0; u < ulCount; ++u)
  {
    py::object objectKey = py::object(py::handle<>(PyIter_Next(objectKeys.ptr())));
    py::object objectVal = py::object(py::handle<>(PyIter_Next(objectVals.ptr())));

    char chCheckKey = objectKey.ptr()->ob_type->tp_name[0];
    if (chCheckKey != 's') continue;
    chCheckKey = objectVal.ptr()->ob_type->tp_name[0];
    if (chCheckKey != 'l') continue;

    py::extract<std::string> ns_e(objectKey);
    if (ns_e().length() < 1) continue;
    py::extract<py::list> list_e(objectVal);
    py::list list = list_e();
    char ns = ns_e()[0];
    ex_ensure_namespace_exists(ec, ns);
    ex_push_feature_list(ec, vw, ns, list);
  }
}

bool ex_pop_feature(example_ptr ec, unsigned char ns)
{
  if (ec->feature_space[ns].size() == 0) return false;
  float val = ec->feature_space[ns].values.back();
  ec->feature_space[ns].values.pop_back();
  if (ec->feature_space[ns].indicies.size() > 0) ec->feature_space[ns].indicies.pop_back();
  if (ec->feature_space[ns].space_names.size() > 0) ec->feature_space[ns].space_names.pop_back();
  ec->num_features--;
  ec->feature_space[ns].sum_feat_sq -= val * val;
  ec->reset_total_sum_feat_sq();
  return true;
}

void ex_erase_namespace(example_ptr ec, unsigned char ns)
{
  ec->num_features -= ec->feature_space[ns].size();
  ec->reset_total_sum_feat_sq();
  ec->feature_space[ns].sum_feat_sq = 0.;
  ec->feature_space[ns].clear();
}

bool ex_pop_namespace(example_ptr ec)
{
  if (ec->indices.size() == 0) return false;
  unsigned char ns = ec->indices.back();
  ec->indices.pop_back();
  ex_erase_namespace(ec, ns);
  return true;
}

void my_setup_example(vw_ptr vw, example_ptr ec) { VW::setup_example(*vw, ec.get()); }

void unsetup_example(vw_ptr vwP, example_ptr ae)
{
  vw& all = *vwP;
  ae->partial_prediction = 0.;
  ae->num_features = 0;
  ae->reset_total_sum_feat_sq();
  ae->loss = 0.;

  if (all.ignore_some) { THROW("error: cannot unsetup example when some namespaces are ignored!"); }

  if (all.skip_gram_transformer != nullptr && !all.skip_gram_transformer->get_initial_ngram_definitions().empty())
  { THROW("error: cannot unsetup example when ngrams are in use!"); }

  if (all.add_constant)
  {
    ae->feature_space[constant_namespace].clear();
    int hit_constant = -1;
    size_t N = ae->indices.size();
    for (size_t i = 0; i < N; i++)
    {
      int j = (int)(N - 1 - i);
      if (ae->indices[j] == constant_namespace)
      {
        if (hit_constant >= 0) { THROW("error: hit constant namespace twice!"); }
        hit_constant = j;
        break;
      }
    }
    if (hit_constant >= 0)
    {
      for (size_t i = hit_constant; i < N - 1; i++) ae->indices[i] = ae->indices[i + 1];
      ae->indices.pop_back();
    }
  }

  uint32_t multiplier = all.wpp << all.weights.stride_shift();
  if (multiplier != 1)  // make room for per-feature information.
    for (auto ns : ae->indices)
      for (auto& idx : ae->feature_space[ns].indicies) idx /= multiplier;
}

void ex_set_label_string(example_ptr ec, vw_ptr vw, std::string label, size_t labelType)
{  // SPEEDUP: if it's already set properly, don't modify
  label_parser& old_lp = vw->example_parser->lbl_parser;
  vw->example_parser->lbl_parser = *get_label_parser(&*vw, labelType);
  VW::parse_example_label(*vw, *ec, label);
  vw->example_parser->lbl_parser = old_lp;
}

float ex_get_simplelabel_label(example_ptr ec) { return ec->l.simple.label; }
float ex_get_simplelabel_weight(example_ptr ec) { return ec->weight; }
float ex_get_simplelabel_initial(example_ptr ec)
{
  return ec->_reduction_features.template get<simple_label_reduction_features>().initial;
}
float ex_get_simplelabel_prediction(example_ptr ec) { return ec->pred.scalar; }
void ex_set_simplelabel_prediction(example_ptr ec, float fl) { ec->pred.scalar = fl; }
float ex_get_prob(example_ptr ec) { return ec->pred.prob; }

uint32_t ex_get_multiclass_label(example_ptr ec) { return ec->l.multi.label; }
float ex_get_multiclass_weight(example_ptr ec) { return ec->l.multi.weight; }
uint32_t ex_get_multiclass_prediction(example_ptr ec) { return ec->pred.multiclass; }

float ex_get_scalar(example_ptr ec) { return ec->pred.scalar; }

py::list ex_get_scalars(example_ptr ec)
{
  py::list values;
  const auto& scalars = ec->pred.scalars;

  for (float s : scalars) { values.append(s); }
  return values;
}

py::list ex_get_action_scores(example_ptr ec)
{
  py::list values;
  auto const& scores = ec->pred.a_s;
  std::vector<float> ordered_scores(scores.size());
  for (auto const& action_score : scores) { ordered_scores[action_score.action] = action_score.score; }

  for (auto action_score : ordered_scores) { values.append(action_score); }

  return values;
}

py::list ex_get_decision_scores(example_ptr ec)
{
  py::list values;
  for (auto const& scores : ec->pred.decision_scores)
  {
    py::list inner_list;
    for (auto action_score : scores) { inner_list.append(py::make_tuple(action_score.action, action_score.score)); }

    values.append(inner_list);
  }

  return values;
}

py::tuple ex_get_action_pdf_value(example_ptr ec)
{
  return py::make_tuple(ec->pred.pdf_value.action, ec->pred.pdf_value.pdf_value);
}

py::list ex_get_pdf(example_ptr ec)
{
  py::list values;
  for (auto const& segment : ec->pred.pdf)
  { values.append(py::make_tuple(segment.left, segment.right, segment.pdf_value)); }
  return values;
}

py::tuple ex_get_active_multiclass(example_ptr ec)
{
  py::list values;
  for (auto const& query_needed_class : ec->pred.active_multiclass.more_info_required_for_classes)
  { values.append(query_needed_class); }

  return py::make_tuple(ec->pred.active_multiclass.predicted_class, values);
}

py::list ex_get_multilabel_predictions(example_ptr ec)
{
  py::list values;
  MULTILABEL::labels labels = ec->pred.multilabels;

  for (uint32_t l : labels.label_v) { values.append(l); }
  return values;
}

uint32_t ex_get_costsensitive_prediction(example_ptr ec) { return ec->pred.multiclass; }
uint32_t ex_get_costsensitive_num_costs(example_ptr ec) { return (uint32_t)ec->l.cs.costs.size(); }
float ex_get_costsensitive_cost(example_ptr ec, uint32_t i) { return ec->l.cs.costs[i].x; }
uint32_t ex_get_costsensitive_class(example_ptr ec, uint32_t i) { return ec->l.cs.costs[i].class_index; }
float ex_get_costsensitive_partial_prediction(example_ptr ec, uint32_t i)
{
  return ec->l.cs.costs[i].partial_prediction;
}
float ex_get_costsensitive_wap_value(example_ptr ec, uint32_t i) { return ec->l.cs.costs[i].wap_value; }

uint32_t ex_get_cbandits_prediction(example_ptr ec) { return ec->pred.multiclass; }
uint32_t ex_get_cbandits_num_costs(example_ptr ec) { return (uint32_t)ec->l.cb.costs.size(); }
float ex_get_cbandits_cost(example_ptr ec, uint32_t i) { return ec->l.cb.costs[i].cost; }
uint32_t ex_get_cbandits_class(example_ptr ec, uint32_t i) { return ec->l.cb.costs[i].action; }
float ex_get_cbandits_probability(example_ptr ec, uint32_t i) { return ec->l.cb.costs[i].probability; }
float ex_get_cbandits_partial_prediction(example_ptr ec, uint32_t i) { return ec->l.cb.costs[i].partial_prediction; }

py::tuple examples_get_cb_label_from_adf(ex_list& examples)
{
  auto it = std::find_if(examples.begin(), examples.end(), [](example_ptr& ex) { return !(ex->l.cb.costs.empty()); });
  if (it != examples.end())
  {
    uint32_t labelled_action = static_cast<uint32_t>(std::distance(examples.begin(), it));
    return py::make_tuple(*it, labelled_action);
  }
  else
  {
    return py::make_tuple(py::object(), -1);
  }
}

// example_counter is being overriden by lableType!
size_t get_example_counter(example_ptr ec) { return ec->example_counter; }
uint64_t get_ft_offset(example_ptr ec) { return ec->ft_offset; }
size_t get_num_features(example_ptr ec) { return ec->get_num_features(); }
float get_partial_prediction(example_ptr ec) { return ec->partial_prediction; }
void set_partial_prediction(example_ptr ec, float value) { ec->partial_prediction = value; }
float get_updated_prediction(example_ptr ec) { return ec->updated_prediction; }
float get_loss(example_ptr ec) { return ec->loss; }
void set_loss(example_ptr ec, float fl) { ec->loss = fl; }
float get_total_sum_feat_sq(example_ptr ec) { return ec->get_total_sum_feat_sq(); }

double get_sum_loss(vw_ptr vw) { return vw->sd->sum_loss; }
double get_weighted_examples(vw_ptr vw) { return vw->sd->weighted_examples(); }

bool search_should_output(search_ptr sch) { return sch->output().good(); }
void search_output(search_ptr sch, std::string s) { sch->output() << s; }

/*
uint32_t search_predict_one_all(search_ptr sch, example_ptr ec, uint32_t one_ystar) {
  return sch->predict(ec.get(), one_ystar, NULL);
}

uint32_t search_predict_one_some(search_ptr sch, example_ptr ec, uint32_t one_ystar, std::vector<uint32_t>& yallowed) {
  v_array<uint32_t> yallowed_va;
  yallowed_va.begin       = yallowed.data();
  yallowed_va.end         = yallowed_va.begin + yallowed.size();
  yallowed_va.end_array   = yallowed_va.end;
  yallowed_va.erase_count = 0;
  return sch->predict(ec.get(), one_ystar, &yallowed_va);
}

uint32_t search_predict_many_all(search_ptr sch, example_ptr ec, std::vector<uint32_t>& ystar) {
  v_array<uint32_t> ystar_va;
  ystar_va.begin       = ystar.data();
  ystar_va.end         = ystar_va.begin + ystar.size();
  ystar_va.end_array   = ystar_va.end;
  ystar_va.erase_count = 0;
  return sch->predict(ec.get(), &ystar_va, NULL);
}

uint32_t search_predict_many_some(search_ptr sch, example_ptr ec, std::vector<uint32_t>& ystar, std::vector<uint32_t>&
yallowed) { v_array<uint32_t> ystar_va; ystar_va.begin       = ystar.data(); ystar_va.end         = ystar_va.begin +
ystar.size(); ystar_va.end_array   = ystar_va.end; ystar_va.erase_count = 0; v_array<uint32_t> yallowed_va;
  yallowed_va.begin       = yallowed.data();
  yallowed_va.end         = yallowed_va.begin + yallowed.size();
  yallowed_va.end_array   = yallowed_va.end;
  yallowed_va.erase_count = 0;
  return sch->predict(ec.get(), &ystar_va, &yallowed_va);
}
*/

void verify_search_set_properly(search_ptr sch)
{
  if (sch->task_name == nullptr) { THROW("set_structured_predict_hook: search task not initialized properly"); }

  if (std::strcmp(sch->task_name, "hook") != 0)
  { THROW("set_structured_predict_hook: trying to set hook when search task is not 'hook'!"); }
}

uint32_t search_get_num_actions(search_ptr sch)
{
  verify_search_set_properly(sch);
  HookTask::task_data* d = sch->get_task_data<HookTask::task_data>();
  return (uint32_t)d->num_actions;
}

void search_run_fn(Search::search& sch)
{
  try
  {
    HookTask::task_data* d = sch.get_task_data<HookTask::task_data>();
    py::object run = *static_cast<py::object*>(d->run_object.get());
    run.attr("__call__")();
  }
  catch (...)
  {
    // TODO: Properly translate and return Python exception. #2169
    PyErr_Print();
    PyErr_Clear();
    THROW("Exception in 'search_run_fn'");
  }
}

void search_setup_fn(Search::search& sch)
{
  try
  {
    HookTask::task_data* d = sch.get_task_data<HookTask::task_data>();
    py::object run = *static_cast<py::object*>(d->setup_object.get());
    run.attr("__call__")();
  }
  catch (...)
  {
    // TODO: Properly translate and return Python exception. #2169
    PyErr_Print();
    PyErr_Clear();
    THROW("Exception in 'search_setup_fn'");
  }
}

void search_takedown_fn(Search::search& sch)
{
  try
  {
    HookTask::task_data* d = sch.get_task_data<HookTask::task_data>();
    py::object run = *static_cast<py::object*>(d->takedown_object.get());
    run.attr("__call__")();
  }
  catch (...)
  {
    // TODO: Properly translate and return Python exception. #2169
    PyErr_Print();
    PyErr_Clear();
    THROW("Exception in 'search_takedown_fn'");
  }
}

void py_delete_run_object(void* pyobj)
{
  py::object* o = (py::object*)pyobj;
  delete o;
}

void set_force_oracle(search_ptr sch, bool useOracle)
{
  verify_search_set_properly(sch);
  sch->set_force_oracle(useOracle);
}

void set_structured_predict_hook(
    search_ptr sch, py::object run_object, py::object setup_object, py::object takedown_object)
{
  verify_search_set_properly(sch);
  HookTask::task_data* d = sch->get_task_data<HookTask::task_data>();
  d->run_object = nullptr;
  d->setup_object = nullptr;
  d->takedown_object = nullptr;
  sch->set_force_oracle(false);

  d->run_f = &search_run_fn;
  d->run_object = std::make_shared<py::object>(run_object);
  if (setup_object.ptr() != Py_None)
  {
    d->setup_object = std::make_shared<py::object>(setup_object);
    d->run_setup_f = &search_setup_fn;
  }
  if (takedown_object.ptr() != Py_None)
  {
    d->takedown_object = std::make_shared<py::object>(takedown_object);
    d->run_takedown_f = &search_takedown_fn;
  }
}

void my_set_test_only(example_ptr ec, bool val) { ec->test_only = val; }

bool po_exists(search_ptr sch, std::string arg)
{
  HookTask::task_data* d = sch->get_task_data<HookTask::task_data>();
  return d->arg->was_supplied(arg);
}

std::string po_get_string(search_ptr sch, std::string arg)
{
  HookTask::task_data* d = sch->get_task_data<HookTask::task_data>();
  return d->arg->get_typed_option<std::string>(arg).value();
}

int32_t po_get_int(search_ptr sch, std::string arg)
{
  HookTask::task_data* d = sch->get_task_data<HookTask::task_data>();
  try
  {
    return d->arg->get_typed_option<int>(arg).value();
  }
  catch (...)
  {
  }
  try
  {
    return (int32_t)d->arg->get_typed_option<size_t>(arg).value();
  }
  catch (...)
  {
  }
  try
  {
    return (int32_t)d->arg->get_typed_option<uint32_t>(arg).value();
  }
  catch (...)
  {
  }
  try
  {
    return (int32_t)d->arg->get_typed_option<uint64_t>(arg).value();
  }
  catch (...)
  {
  }
  try
  {
    return d->arg->get_typed_option<uint16_t>(arg).value();
  }
  catch (...)
  {
  }
  try
  {
    return d->arg->get_typed_option<int32_t>(arg).value();
  }
  catch (...)
  {
  }
  try
  {
    return (int32_t)d->arg->get_typed_option<int64_t>(arg).value();
  }
  catch (...)
  {
  }
  try
  {
    return (int32_t)d->arg->get_typed_option<int16_t>(arg).value();
  }
  catch (...)
  {
  }
  // we know this'll fail but do it anyway to get the exception
  return d->arg->get_typed_option<int>(arg).value();
}

PyObject* po_get(search_ptr sch, std::string arg)
{
  try
  {
    return py::incref(py::object(po_get_string(sch, arg)).ptr());
  }
  catch (...)
  {
  }
  try
  {
    return py::incref(py::object(po_get_int(sch, arg)).ptr());
  }
  catch (...)
  {
  }
  // return None
  return py::incref(py::object().ptr());
}

void my_set_input(predictor_ptr P, example_ptr ec) { P->set_input(*ec); }
void my_set_input_at(predictor_ptr P, size_t posn, example_ptr ec) { P->set_input_at(posn, *ec); }

void my_add_oracle(predictor_ptr P, action a) { P->add_oracle(a); }
void my_add_oracles(predictor_ptr P, py::list& a)
{
  for (ssize_t i = 0; i < len(a); i++) P->add_oracle(py::extract<action>(a[i]));
}
void my_add_allowed(predictor_ptr P, action a) { P->add_allowed(a); }
void my_add_alloweds(predictor_ptr P, py::list& a)
{
  for (ssize_t i = 0; i < len(a); i++) P->add_allowed(py::extract<action>(a[i]));
}
void my_add_condition(predictor_ptr P, ptag t, char c) { P->add_condition(t, c); }
void my_add_condition_range(predictor_ptr P, ptag hi, ptag count, char name0)
{
  P->add_condition_range(hi, count, name0);
}
void my_set_oracle(predictor_ptr P, action a) { P->set_oracle(a); }
void my_set_oracles(predictor_ptr P, py::list& a)
{
  if (len(a) > 0)
    P->set_oracle(py::extract<action>(a[0]));
  else
    P->erase_oracles();
  for (ssize_t i = 1; i < len(a); i++) P->add_oracle(py::extract<action>(a[i]));
}
void my_set_allowed(predictor_ptr P, action a) { P->set_allowed(a); }
void my_set_alloweds(predictor_ptr P, py::list& a)
{
  if (len(a) > 0)
    P->set_allowed(py::extract<action>(a[0]));
  else
    P->erase_alloweds();
  for (ssize_t i = 1; i < len(a); i++) P->add_allowed(py::extract<action>(a[i]));
}
void my_set_condition(predictor_ptr P, ptag t, char c) { P->set_condition(t, c); }
void my_set_condition_range(predictor_ptr P, ptag hi, ptag count, char name0)
{
  P->set_condition_range(hi, count, name0);
}
void my_set_learner_id(predictor_ptr P, size_t id) { P->set_learner_id(id); }
void my_set_tag(predictor_ptr P, ptag t) { P->set_tag(t); }

BOOST_PYTHON_MODULE(pylibvw)
{  // This will enable user-defined docstrings and python signatures,
  // while disabling the C++ signatures
  py::docstring_options local_docstring_options(true, true, false);

  // define the vw class
  py::class_<vw, vw_ptr, boost::noncopyable>(
      "vw", "the basic VW object that holds with weight vector, parser, etc.", py::no_init)
      .def("__init__", py::make_constructor(my_initialize))
      .def("__init__", py::make_constructor(my_initialize_with_log))
      .def("__init__", py::make_constructor(my_initialize_with_pyred))
      //      .def("__del__", &my_finish, "deconstruct the VW object by calling finish")
      .def("run_parser", &my_run_parser, "parse external data file")
      .def("get_learner_metrics", &get_learner_metrics,
          "get current learner stack metrics. returns empty dict if --extra_metrics was not supplied.")
      .def("finish", &my_finish, "stop VW by calling finish (and, eg, write weights to disk)")
      .def("save", &my_save, "save model to filename")
      .def("learn", &my_learn, "given a pyvw example, learn (and predict) on that example")
      .def("predict", &my_predict, "given a pyvw example, predict on that example")
      .def("hash_space", &VW::hash_space, "given a namespace (as a string), compute the hash of that namespace")
      .def("hash_feature", &VW::hash_feature,
          "given a feature string (arg2) and a hashed namespace (arg3), hash that feature")
      .def("_finish_example", &my_finish_example, "tell VW that you're done with a given example")
      .def("_finish_example_multi_ex", &my_finish_multi_ex, "tell VW that you're done with the given examples")
      .def("setup_example", &my_setup_example,
          "given an example that you've created by hand, prepare it for learning (eg, compute quadratic feature)")
      .def("unsetup_example", &unsetup_example,
          "reverse the process of setup, so that you can go back and modify this example")

      .def("num_weights", &VW::num_weights, "how many weights are we learning?")
      .def("get_weight", &VW::get_weight, "get the weight for a particular index")
      .def("set_weight", &VW::set_weight, "set the weight for a particular index")
      .def("get_stride", &VW::get_stride, "return the internal stride")

      .def("get_label_type", &my_get_label_type, "return parse label type")
      .def("get_prediction_type", &my_get_prediction_type, "return prediction type")
      .def("get_sum_loss", &get_sum_loss, "return the total cumulative loss suffered so far")
      .def("get_weighted_examples", &get_weighted_examples, "return the total weight of examples so far")

      .def("get_search_ptr", &get_search_ptr, "return a pointer to the search data structure")
      .def("get_options", &get_options, "get available vw options")
      .def("audit_example", &my_audit_example, "print example audit information")
      .def("get_id", &get_model_id, "return the model id")
      .def("get_arguments", &get_arguments, "return the arguments after resolving all dependencies")
      .def("get_enabled_reductions", &get_enabled_reductions, "return the list of names of the enabled reductions")

      .def("learn_multi", &my_learn_multi_ex, "given a list pyvw examples, learn (and predict) on those examples")
      .def("predict_multi", &my_predict_multi_ex, "given a list of pyvw examples, predict on that example")
      .def("_parse", &my_parse, "Parse a string into a collection of VW examples")
      .def("_is_multiline", &my_is_multiline, "true if the base reduction is multiline")

      .def_readonly("lDefault", lDEFAULT,
          "Default label type (whatever vw was initialized with) -- used as input to the example() initializer")
      .def_readonly("lBinary", lBINARY, "Binary label type -- used as input to the example() initializer")
      .def_readonly("lMulticlass", lMULTICLASS, "Multiclass label type -- used as input to the example() initializer")
      .def_readonly("lCostSensitive", lCOST_SENSITIVE,
          "Cost sensitive label type (for LDF!) -- used as input to the example() initializer")
      .def_readonly("lContextualBandit", lCONTEXTUAL_BANDIT,
          "Contextual bandit label type -- used as input to the example() initializer")
      .def_readonly("lConditionalContextualBandit", lCONDITIONAL_CONTEXTUAL_BANDIT,
          "Conditional Contextual bandit label type -- used as input to the example() initializer")
      .def_readonly("lSlates", lSLATES, "Slates label type -- used as input to the example() initializer")
      .def_readonly("lContinuous", lCONTINUOUS, "Continuous label type -- used as input to the example() initializer")

      .def_readonly("pSCALAR", pSCALAR, "Scalar prediction type")
      .def_readonly("pSCALARS", pSCALARS, "Multiple scalar-valued prediction type")
      .def_readonly("pACTION_SCORES", pACTION_SCORES, "Multiple action scores prediction type")
      .def_readonly("pACTION_PROBS", pACTION_PROBS, "Multiple action probabilities prediction type")
      .def_readonly("pMULTICLASS", pMULTICLASS, "Multiclass prediction type")
      .def_readonly("pMULTILABELS", pMULTILABELS, "Multilabel prediction type")
      .def_readonly("pPROB", pPROB, "Probability prediction type")
      .def_readonly("pMULTICLASSPROBS", pMULTICLASSPROBS, "Multiclass probabilities prediction type")
      .def_readonly("pDECISION_SCORES", pDECISION_SCORES, "Decision scores prediction type")
      .def_readonly("pACTION_PDF_VALUE", pACTION_PDF_VALUE, "Action pdf value prediction type")
      .def_readonly("pPDF", pPDF, "PDF prediction type")
      .def_readonly("pACTIVE_MULTICLASS", pACTIVE_MULTICLASS, "Active multiclass prediction type");

  // define the example class
  py::class_<example, example_ptr, boost::noncopyable>("example", py::no_init)
      .def("__init__", py::make_constructor(my_read_example),
          "Given a string as an argument parse that into a VW example (and run setup on it) -- default to multiclass "
          "label type")
      .def("__init__", py::make_constructor(my_empty_example),
          "Construct an empty (non setup) example; you must provide a label type (vw.lBinary, vw.lMulticlass, etc.)")
      .def("__init__", py::make_constructor(my_existing_example),
          "Create a new example object pointing to an existing object.")

      .def("set_test_only", &my_set_test_only, "Change the test-only bit on an example")

      .def("get_tag", &my_get_tag, "Returns the tag associated with this example")
      .def("get_topic_prediction", &VW::get_topic_prediction,
          "For LDA models, returns the topic prediction for the topic id given")
      .def("get_feature_number", &VW::get_feature_number, "Returns the total number of features for this example")

      .def("get_example_counter", &get_example_counter,
          "Returns the counter of total number of examples seen up to and including this one")
      .def("get_ft_offset", &get_ft_offset,
          "Returns the feature offset for this example (used, eg, by multiclass classification to bulk offset all "
          "features)")
      .def("get_partial_prediction", &get_partial_prediction,
          "Returns the partial prediction associated with this example")
      .def("get_updated_prediction", &get_updated_prediction,
          "Returns the partial prediction as if we had updated it after learning")
      .def("get_loss", &get_loss, "Returns the loss associated with this example")
      .def("set_loss", &set_loss, "Sets the loss associated with this example")
      .def("get_total_sum_feat_sq", &get_total_sum_feat_sq, "The total sum of feature-value squared for this example")

      .def("num_namespaces", &ex_num_namespaces, "The total number of namespaces associated with this example")
      .def("namespace", &ex_namespace,
          "Get the namespace id for namespace i (for i = 0.. num_namespaces); specifically returns the ord() of the "
          "corresponding character id")
      .def("sum_feat_sq", &ex_sum_feat_sq,
          "Get the sum of feature-values squared for a given namespace id (id=character-ord)")
      .def("num_features_in", &ex_num_features, "Get the number of features in a given namespace id (id=character-ord)")
      .def("feature", &ex_feature, "Get the feature id for the ith feature in a given namespace id (id=character-ord)")
      .def("feature_weight", &ex_feature_weight, "The the feature value (weight) per .feature(...)")

      .def("push_hashed_feature", &ex_push_feature, "Add a hashed feature to a given namespace (id=character-ord)")
      .def("push_feature_list", &ex_push_feature_list, "Add a (Python) list of features to a given namespace")
      .def("push_feature_dict", &ex_push_dictionary, "Add a (Python) dictionary of namespace/feature-list pairs")
      .def("pop_feature", &ex_pop_feature,
          "Remove the top feature from a given namespace; returns True iff the list was non-empty")
      .def("push_namespace", &ex_push_namespace, "Add a new namespace")
      .def("ensure_namespace_exists", &ex_ensure_namespace_exists, "Add a new namespace if it doesn't already exist")
      .def("pop_namespace", &ex_pop_namespace, "Remove the top namespace off; returns True iff the list was non-empty")
      .def("erase_namespace", &ex_erase_namespace, "Remove all the features from a given namespace")

      .def("set_label_string", &ex_set_label_string, "(Re)assign the label of this example to this string")
      .def("get_simplelabel_label", &ex_get_simplelabel_label,
          "Assuming a simple_label label type, return the corresponding label (class/regression target/etc.)")
      .def("get_simplelabel_weight", &ex_get_simplelabel_weight,
          "Assuming a simple_label label type, return the importance weight")
      .def("get_simplelabel_initial", &ex_get_simplelabel_initial,
          "Assuming a simple_label label type, return the initial (baseline) prediction")
      .def("get_simplelabel_prediction", &ex_get_simplelabel_prediction,
          "Assuming a simple_label label type, return the final prediction")
      .def("set_simplelabel_prediction", &ex_set_simplelabel_prediction,
          "Assuming a simple_label label type, set the final prediction")
      .def("get_multiclass_label", &ex_get_multiclass_label, "Assuming a multiclass label type, get the true label")
      .def("get_multiclass_weight", &ex_get_multiclass_weight,
          "Assuming a multiclass label type, get the importance weight")
      .def("get_multiclass_prediction", &ex_get_multiclass_prediction,
          "Assuming a multiclass label type, get the prediction")
      .def("get_prob", &ex_get_prob, "Get probability from example prediction")
      .def("get_scalar", &ex_get_scalar, "Get scalar value from example prediction")
      .def("get_scalars", &ex_get_scalars, "Get scalar values from example prediction")
      .def("get_action_scores", &ex_get_action_scores, "Get action scores from example prediction")
      .def("get_decision_scores", &ex_get_decision_scores, "Get decision scores from example prediction")
      .def("get_action_pdf_value", &ex_get_action_pdf_value, "Get action and pdf value from example prediction")
      .def("get_pdf", &ex_get_pdf, "Get pdf from example prediction")
      .def("get_active_multiclass", &ex_get_active_multiclass, "Get active multiclass from example prediction")
      .def("get_multilabel_predictions", &ex_get_multilabel_predictions,
          "Get multilabel predictions from example prediction")
      .def("get_costsensitive_prediction", &ex_get_costsensitive_prediction,
          "Assuming a cost_sensitive label type, get the prediction")
      .def("get_costsensitive_num_costs", &ex_get_costsensitive_num_costs,
          "Assuming a cost_sensitive label type, get the total number of label/cost pairs")
      .def("get_costsensitive_cost", &ex_get_costsensitive_cost,
          "Assuming a cost_sensitive label type, get the cost for a given pair (i=0.. get_costsensitive_num_costs)")
      .def("get_costsensitive_class", &ex_get_costsensitive_class,
          "Assuming a cost_sensitive label type, get the label for a given pair (i=0.. get_costsensitive_num_costs)")
      .def("get_costsensitive_partial_prediction", &ex_get_costsensitive_partial_prediction,
          "Assuming a cost_sensitive label type, get the partial prediction for a given pair (i=0.. "
          "get_costsensitive_num_costs)")
      .def("get_costsensitive_wap_value", &ex_get_costsensitive_wap_value,
          "Assuming a cost_sensitive label type, get the weighted-all-pairs recomputed cost for a given pair (i=0.. "
          "get_costsensitive_num_costs)")
      .def("get_cbandits_prediction", &ex_get_cbandits_prediction,
          "Assuming a contextual_bandits label type, get the prediction")
      .def("get_cbandits_num_costs", &ex_get_cbandits_num_costs,
          "Assuming a contextual_bandits label type, get the total number of label/cost pairs")
      .def("get_cbandits_cost", &ex_get_cbandits_cost,
          "Assuming a contextual_bandits label type, get the cost for a given pair (i=0.. get_cbandits_num_costs)")
      .def("get_cbandits_class", &ex_get_cbandits_class,
          "Assuming a contextual_bandits label type, get the label for a given pair (i=0.. get_cbandits_num_costs)")
      .def("get_cbandits_probability", &ex_get_cbandits_probability,
          "Assuming a contextual_bandits label type, get the bandits probability for a given pair (i=0.. "
          "get_cbandits_num_costs)")
      .def("get_cbandits_partial_prediction", &ex_get_cbandits_partial_prediction,
          "Assuming a contextual_bandits label type, get the partial prediction for a given pair (i=0.. "
          "get_cbandits_num_costs)");

<<<<<<< HEAD
  // equivalent to multi_ex, might be a bit more efficient
  py::class_<ex_list>("ex_list")
      .def(py::vector_indexing_suite<ex_list>())
      .def("get_example_with_label", &examples_get_cb_label_from_adf, "Assuming a contextual_bandits label type,");

  py::class_<Search::predictor, predictor_ptr>("predictor", py::no_init)
=======
  py::class_<Search::predictor, predictor_ptr, boost::noncopyable>("predictor", py::no_init)
>>>>>>> 92ba4491
      .def("set_input", &my_set_input, "set the input (an example) for this predictor (non-LDF mode only)")
      //.def("set_input_ldf", &my_set_input_ldf, "set the inputs (a list of examples) for this predictor (LDF mode
      // only)")
      .def(
          "set_input_length", &Search::predictor::set_input_length, "declare the length of an LDF-sequence of examples")
      .def("set_input_at", &my_set_input_at,
          "put a given example at position in the LDF sequence (call after set_input_length)")
      .def("add_oracle", &my_add_oracle, "add an action to the current list of oracle actions")
      .def("add_oracles", &my_add_oracles, "add a list of actions to the current list of oracle actions")
      .def("add_allowed", &my_add_allowed, "add an action to the current list of allowed actions")
      .def("add_alloweds", &my_add_alloweds, "add a list of actions to the current list of allowed actions")
      .def("add_condition", &my_add_condition, "add a (tag,char) pair to the list of variables on which to condition")
      .def("add_condition_range", &my_add_condition_range,
          "given (tag,len,char), add (tag,char), (tag-1,char+1), ..., (tag-len,char+len) to the list of conditionings")
      .def("set_oracle", &my_set_oracle, "set an action as the current list of oracle actions")
      .def("set_oracles", &my_set_oracles, "set a list of actions as the current list of oracle actions")
      .def("set_allowed", &my_set_allowed, "set an action as the current list of allowed actions")
      .def("set_alloweds", &my_set_alloweds, "set a list of actions as the current list of allowed actions")
      .def("set_condition", &my_set_condition, "set a (tag,char) pair as the list of variables on which to condition")
      .def("set_condition_range", &my_set_condition_range,
          "given (tag,len,char), set (tag,char), (tag-1,char+1), ..., (tag-len,char+len) as the list of conditionings")
      .def("set_learner_id", &my_set_learner_id, "select the learner with which to make this prediction")
      .def("set_tag", &my_set_tag, "change the tag of this prediction")
      .def("predict", &Search::predictor::predict, "make a prediction");

  py::class_<py_log_wrapper, py_log_wrapper_ptr>(
      "vw_log", "do not use, see pyvw.vw.init(enable_logging..)", py::init<py::object>());

  py::class_<py_cpp_callback, py_cpp_callback_ptr>("pycpp_callback", py::no_init)
      .def("call_base_learner", &py_cpp_callback::call_base_learner,
          "Callback used for custom python reductions. See ReductionInterface. (you don't want to call this yourself!")
      .def("call_multi_learner", &py_cpp_callback::call_multi_learner,
          "Callback used for custom python reductions. See ReductionInterface. (you don't want to call this yourself!");

  py::class_<Search::search, search_ptr>("search")
      .def("set_options", &Search::search::set_options, "Set global search options (auto conditioning, etc.)")
      //.def("set_num_learners", &Search::search::set_num_learners, "Set the total number of learners you want to
      // train")
      .def("get_history_length", &Search::search::get_history_length,
          "Get the value specified by --search_history_length")
      .def("loss", &Search::search::loss, "Declare a (possibly incremental) loss")
      .def("should_output", &search_should_output,
          "Check whether search wants us to output (only happens if you have -p running)")
      .def("predict_needs_example", &Search::search::predictNeedsExample,
          "Check whether a subsequent call to predict is actually going to use the example you pass---i.e., can you "
          "skip feature computation?")
      .def("output", &search_output, "Add a string to the coutput (should only do if should_output returns True)")
      .def("get_num_actions", &search_get_num_actions, "Return the total number of actions search was initialized with")
      .def("set_structured_predict_hook", &set_structured_predict_hook,
          "Set the hook (function pointer) that search should use for structured prediction (you don't want to call "
          "this yourself!")
      .def("set_force_oracle", &set_force_oracle, "For oracle decoding when .predict is run")
      .def("is_ldf", &Search::search::is_ldf, "check whether this search task is running in LDF mode")

      .def("po_exists", &po_exists,
          "For program (cmd line) options, check to see if a given option was specified; eg sch.po_exists(\"search\") "
          "should be True")
      .def("po_get", &po_get,
          "For program (cmd line) options, if an option was specified, get its value; eg sch.po_get(\"search\") should "
          "return the # of actions (returns either int or string)")
      .def("po_get_str", &po_get_string, "Same as po_get, but specialized for string return values.")
      .def("po_get_int", &po_get_int, "Same as po_get, but specialized for integer return values.")

      .def("get_predictor", &get_predictor,
          "Get a predictor object that can be used for making predictions; requires a tag argument to tag the "
          "prediction.")

      .def_readonly("AUTO_CONDITION_FEATURES", Search::AUTO_CONDITION_FEATURES,
          "Tell search to automatically add features based on conditioned-on variables")
      .def_readonly("AUTO_HAMMING_LOSS", Search::AUTO_HAMMING_LOSS,
          "Tell search to automatically compute hamming loss over predictions")
      .def_readonly("EXAMPLES_DONT_CHANGE", Search::EXAMPLES_DONT_CHANGE,
          "Tell search that on a single structured 'run', you don't change the examples you pass to predict")
      .def_readonly("IS_LDF", Search::IS_LDF, "Tell search that this is an LDF task");
}<|MERGE_RESOLUTION|>--- conflicted
+++ resolved
@@ -1208,16 +1208,12 @@
           "Assuming a contextual_bandits label type, get the partial prediction for a given pair (i=0.. "
           "get_cbandits_num_costs)");
 
-<<<<<<< HEAD
   // equivalent to multi_ex, might be a bit more efficient
   py::class_<ex_list>("ex_list")
       .def(py::vector_indexing_suite<ex_list>())
       .def("get_example_with_label", &examples_get_cb_label_from_adf, "Assuming a contextual_bandits label type,");
 
-  py::class_<Search::predictor, predictor_ptr>("predictor", py::no_init)
-=======
   py::class_<Search::predictor, predictor_ptr, boost::noncopyable>("predictor", py::no_init)
->>>>>>> 92ba4491
       .def("set_input", &my_set_input, "set the input (an example) for this predictor (non-LDF mode only)")
       //.def("set_input_ldf", &my_set_input_ldf, "set the inputs (a list of examples) for this predictor (LDF mode
       // only)")

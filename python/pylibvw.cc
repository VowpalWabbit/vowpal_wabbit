// Copyright (c) by respective owners including Yahoo!, Microsoft, and
// individual contributors. All rights reserved. Released under a BSD (revised)
// license as described in the file LICENSE.

#include "vw.h"

#include "multiclass.h"
#include "cost_sensitive.h"
#include "cb.h"
#include "search.h"
#include "search_hooktask.h"
#include "parse_example.h"
#include "gd.h"
#include "options_serializer_boost_po.h"
#include "future_compat.h"
#include "slates_label.h"

#include "red_python.h"
#include "reductions_fwd.h"

// see http://www.boost.org/doc/libs/1_56_0/doc/html/bbv2/installation.html
#define BOOST_PYTHON_USE_GCC_SYMBOL_VISIBILITY 1
#include <boost/make_shared.hpp>
#include <boost/python.hpp>
#include <boost/utility.hpp>
#include <boost/python/suite/indexing/vector_indexing_suite.hpp>

//Brings VW_DLL_PUBLIC to help control exports
#define VWDLL_EXPORTS
#include "../vowpalwabbit/vwdll.h"

namespace py = boost::python;

typedef boost::shared_ptr<vw> vw_ptr;
typedef boost::shared_ptr<example> example_ptr;
typedef boost::shared_ptr<Search::search> search_ptr;
typedef boost::shared_ptr<Search::predictor> predictor_ptr;

class PyCppBri ;
typedef boost::shared_ptr<PyCppBri> py_cpp_b_ptr;

const size_t lDEFAULT = 0;
const size_t lBINARY = 1;
const size_t lMULTICLASS = 2;
const size_t lCOST_SENSITIVE = 3;
const size_t lCONTEXTUAL_BANDIT = 4;
const size_t lMAX = 5;
const size_t lCONDITIONAL_CONTEXTUAL_BANDIT = 6;
const size_t lSLATES = 7;

const size_t pSCALAR = 0;
const size_t pSCALARS = 1;
const size_t pACTION_SCORES = 2;
const size_t pACTION_PROBS = 3;
const size_t pMULTICLASS = 4;
const size_t pMULTILABELS = 5;
const size_t pPROB = 6;
const size_t pMULTICLASSPROBS = 7;
const size_t pDECISION_SCORES = 8;


void dont_delete_me(void*arg) { }

class PyCppBri : public RED_PYTHON::ExternalBinding {
  private:
    py::object* run_object;
    void* base_learn;

  public:
      int random_num = 0;
      PyCppBri() {}

      void SetRandomNumber(int n)
      { random_num = n;
      }

      void ActualLearn(example* ec)
      { try
        {
          py::object run = *this->run_object;

          boost::shared_ptr<example> temp_ptr(ec, dont_delete_me);
          py::object temp = py::object(temp_ptr);

          run.attr("__call__")(temp);
        }
        catch (...)
        {
          // TODO: Properly translate and return Python exception. #2169
          PyErr_Print();
          PyErr_Clear();
          THROW("Exception in 'search_run_fn'");
        }
      }

      void SetLearner(void* learner){
        this->base_learn = learner;
      }

      void SetupPythonSide(py::object learn_object)
      { this->run_object = new py::object(learn_object);
      }

      void CallLearn(example* ec)
      { reinterpret_cast<VW::LEARNER::single_learner *>(this->base_learn)->learn(*ec);
      }
};

vw_ptr my_initialize(std::string args, bool with_reduction = false)
{ if (args.find_first_of("--no_stdin") == std::string::npos)
    args += " --no_stdin";
<<<<<<< HEAD
  
  vw* foo;
  if (with_reduction)
  { std::unique_ptr<RED_PYTHON::ExternalBinding> ext_binding = std::unique_ptr<RED_PYTHON::ExternalBinding>(new PyCppBri());
    foo = VW::initialize(args, nullptr, false, nullptr, nullptr, std::move(ext_binding));
  }
  else
  { foo = VW::initialize(args);
  }
  return boost::shared_ptr<vw>(foo, dont_delete_me);
=======
  vw*foo = VW::initialize(args);
  return boost::shared_ptr<vw>(foo);
>>>>>>> 5d4c23af
}

void my_run_parser(vw_ptr all)
{   VW::start_parser(*all);
    VW::LEARNER::generic_driver(*all);
    VW::end_parser(*all);
}

void my_finish(vw_ptr all)
{ VW::finish(*all, false);  // don't delete all because python will do that for us!
}

void my_save(vw_ptr all, std::string name)
{ VW::save_predictor(*all, name);
}

py_cpp_b_ptr get_python_cpp_bridge_ptr(vw_ptr all)
{ if (!all->ext_binding)
  {
    THROW("python-cpp bridge not initialized in vw");
  }
  else
  {
    PyCppBri* temp = reinterpret_cast<PyCppBri*>(all->ext_binding.get());
    return boost::shared_ptr<PyCppBri>(temp, dont_delete_me);
  }
}

search_ptr get_search_ptr(vw_ptr all)
{ return boost::shared_ptr<Search::search>((Search::search*)(all->searchstr), dont_delete_me);
}

void my_audit_example(vw_ptr all, example_ptr ec) { GD::print_audit_features(*all, *ec); }

const char* get_model_id(vw_ptr all) { return all->id.c_str(); }

std::string get_arguments(vw_ptr all)
{
  VW::config::options_serializer_boost_po serializer;
  for (auto const& option : all->options->get_all_options())
  {
    if (all->options->was_supplied(option->m_name))
      serializer.add(*option);
  }

  return serializer.str();
}

predictor_ptr get_predictor(search_ptr sch, ptag my_tag)
{ Search::predictor* P = new Search::predictor(*sch, my_tag);
  return boost::shared_ptr<Search::predictor>(P);
}

label_parser* get_label_parser(vw*all, size_t labelType)
{ switch (labelType)
  { case lDEFAULT:           return all ? &all->p->lp : NULL;
    case lBINARY:            return &simple_label;
    case lMULTICLASS:        return &MULTICLASS::mc_label;
    case lCOST_SENSITIVE:    return &COST_SENSITIVE::cs_label;
    case lCONTEXTUAL_BANDIT: return &CB::cb_label;
    case lCONDITIONAL_CONTEXTUAL_BANDIT: return &CCB::ccb_label_parser;
    case lSLATES: return &VW::slates::slates_label_parser;
    default: THROW("get_label_parser called on invalid label type");
  }
}

size_t my_get_label_type(vw*all)
{ label_parser* lp = &all->p->lp;
  if (lp->parse_label == simple_label.parse_label)
  { return lBINARY;
  }
  else if (lp->parse_label == MULTICLASS::mc_label.parse_label)
  { return lMULTICLASS;
  }
  else if (lp->parse_label == COST_SENSITIVE::cs_label.parse_label)
  { return lCOST_SENSITIVE;
  }
  else if (lp->parse_label == CB::cb_label.parse_label)
  { return lCONTEXTUAL_BANDIT;
  }
  else if (lp->parse_label == CCB::ccb_label_parser.parse_label)
  {
    return lCONDITIONAL_CONTEXTUAL_BANDIT;
  }
  else if (lp->parse_label == VW::slates::slates_label_parser.parse_label)
  {
    return lSLATES;
  }
  else
  {
    THROW("unsupported label parser used");
  }
}

size_t my_get_prediction_type(vw_ptr all)
{ switch (all->l->pred_type)
  { case prediction_type_t::scalar:          return pSCALAR;
    case prediction_type_t::scalars:         return pSCALARS;
    case prediction_type_t::action_scores:   return pACTION_SCORES;
    case prediction_type_t::action_probs:    return pACTION_PROBS;
    case prediction_type_t::multiclass:      return pMULTICLASS;
    case prediction_type_t::multilabels:     return pMULTILABELS;
    case prediction_type_t::prob:            return pPROB;
    case prediction_type_t::multiclassprobs: return pMULTICLASSPROBS;
    case prediction_type_t::decision_probs:  return pDECISION_SCORES;
    default: THROW("unsupported prediction type used");
  }
}

void my_delete_example(void*voidec)
{ example* ec = (example*) voidec;
  size_t labelType = ec->example_counter;
  label_parser* lp = get_label_parser(NULL, labelType);
  VW::dealloc_example(lp ? lp->delete_label : NULL, *ec);
  free(ec);
}

example* my_empty_example0(vw_ptr vw, size_t labelType)
{ label_parser* lp = get_label_parser(&*vw, labelType);
  example* ec = VW::alloc_examples(lp->label_size, 1);
  lp->default_label(&ec->l);
  ec->interactions = &vw->interactions;
  if (labelType == lCOST_SENSITIVE)
  { COST_SENSITIVE::wclass zero = { 0., 1, 0., 0. };
    ec->l.cs.costs.push_back(zero);
  }
  ec->example_counter = labelType;
  return ec;
}

example_ptr my_empty_example(vw_ptr vw, size_t labelType)
{ example* ec = my_empty_example0(vw, labelType);
  return boost::shared_ptr<example>(ec, my_delete_example);
}

example_ptr my_read_example(vw_ptr all, size_t labelType, char* str)
{ example*ec = my_empty_example0(all, labelType);
  VW::read_line(*all, ec, str);
  VW::setup_example(*all, ec);
  ec->example_counter = labelType;
  return boost::shared_ptr<example>(ec, my_delete_example);
}

example_ptr my_existing_example(vw_ptr all, size_t labelType, example_ptr existing_example)
{
  existing_example->example_counter = labelType;
  return existing_example;
  //return boost::shared_ptr<example>(existing_example);
}

multi_ex unwrap_example_list(py::list& ec)
{
  multi_ex ex_coll;
  for (ssize_t i = 0; i < py::len(ec); i++)
  {
    ex_coll.push_back(py::extract<example_ptr>(ec[i])().get());
  }
  return ex_coll;
}

void my_finish_example(vw_ptr all, example_ptr ec)
{
  as_singleline(all->l)->finish_example(*all, *ec);
}

void my_finish_multi_ex(vw_ptr& all, py::list& ec)
{
  auto ex_col = unwrap_example_list(ec);
  as_multiline(all->l)->finish_example(*all, ex_col);
}

void my_learn(vw_ptr all, example_ptr ec)
{ if (ec->test_only)
  { as_singleline(all->l)->predict(*ec);
  }
  else
  { all->learn(*ec.get());
  }
}

float my_predict(vw_ptr all, example_ptr ec)
{ as_singleline(all->l)->predict(*ec);
  return ec->partial_prediction;
}

bool my_is_multiline(vw_ptr all)
{
  return all->l->is_multiline;
}

template<bool learn>
void predict_or_learn(vw_ptr& all, py::list& ec)
{
  multi_ex ex_coll = unwrap_example_list(ec);
  if (learn) all->learn(ex_coll);
  else as_multiline(all->l)->predict(ex_coll);
}

py::list my_parse(vw_ptr& all, char* str)
{
  v_array<example*> examples = v_init<example*>();
  examples.push_back(&VW::get_unused_example(all.get()));
  all->p->text_reader(all.get(), str, strlen(str), examples);

  py::list example_collection;
  for (auto *ex : examples)
  {
    VW::setup_example(*all, ex);
    // Examples created from parsed text should not be deleted normally. Instead they need to be
    // returned to the pool using finish_example.
    example_collection.append(
        boost::shared_ptr<example>(ex, dont_delete_me));
  }
  examples.clear();
  examples.delete_v();
  return example_collection;
}

void my_learn_multi_ex(vw_ptr& all, py::list& ec)
{  predict_or_learn<true>(all, ec); }

void my_predict_multi_ex(vw_ptr& all, py::list& ec)
{ predict_or_learn<false>(all, ec); }

std::string varray_char_to_string(v_array<char> &a)
{ std::string ret = "";
  for (auto c : a)
    ret += c;
  return ret;
}

std::string my_get_tag(example_ptr ec)
{ return varray_char_to_string(ec->tag);
}

uint32_t ex_num_namespaces(example_ptr ec)
{ return (uint32_t)ec->indices.size();
}

unsigned char ex_namespace(example_ptr ec, uint32_t ns)
{ return ec->indices[ns];
}

uint32_t ex_num_features(example_ptr ec, unsigned char ns)
{ return (uint32_t)ec->feature_space[ns].size();
}

uint32_t ex_feature(example_ptr ec, unsigned char ns, uint32_t i)
{ return (uint32_t)ec->feature_space[ns].indicies[i];
}

float ex_feature_weight(example_ptr ec, unsigned char ns, uint32_t i)
{ return ec->feature_space[ns].values[i];
}

float ex_sum_feat_sq(example_ptr ec, unsigned char ns)
{ return ec->feature_space[ns].sum_feat_sq;
}

void ex_push_feature(example_ptr ec, unsigned char ns, uint32_t fid, float v)
{ // warning: assumes namespace exists!
  ec->feature_space[ns].push_back(v,fid);
  ec->num_features++;
  ec->total_sum_feat_sq += v * v;
}

void ex_push_feature_list(example_ptr ec, vw_ptr vw, unsigned char ns, py::list& a)
{ // warning: assumes namespace exists!
  char ns_str[2] = { (char)ns, 0 };
  uint64_t ns_hash = VW::hash_space(*vw, ns_str);
  size_t count = 0; float sum_sq = 0.;
  for (ssize_t i=0; i<len(a); i++)
  { feature f = { 1., 0 };
    py::object ai = a[i];
    py::extract<py::tuple> get_tup(ai);
    if (get_tup.check())
    { py::tuple fv = get_tup();
      if (len(fv) != 2) { std::cerr << "warning: malformed feature in list" << std::endl; continue; } // TODO str(ai)
      py::extract<float> get_val(fv[1]);
      if (get_val.check())
        f.x = get_val();
      else { std::cerr << "warning: malformed feature in list" << std::endl; continue; }
      ai = fv[0];
    }

    if (f.x != 0.)
    { bool got = false;
      py::extract<std::string> get_str(ai);
      if (get_str.check())
      { f.weight_index = VW::hash_feature(*vw, get_str(), ns_hash);
        got = true;
      }
      else
      { py::extract<uint32_t> get_int(ai);
        if (get_int.check()) { f.weight_index = get_int(); got = true; }
        else { std::cerr << "warning: malformed feature in list" << std::endl; continue; }
      }
      if (got)
      { ec->feature_space[ns].push_back(f.x, f.weight_index);
        count++;
        sum_sq += f.x*f.x;
      }
    }
  }
  ec->num_features += count;
  ec->total_sum_feat_sq += sum_sq;
}

void ex_push_namespace(example_ptr ec, unsigned char ns)
{ ec->indices.push_back(ns);
}

void ex_ensure_namespace_exists(example_ptr ec, unsigned char ns)
{ for (auto nss : ec->indices)
    if (ns == nss) return;
  ex_push_namespace(ec, ns);
}

void ex_push_dictionary(example_ptr ec, vw_ptr vw, py::dict& dict)
{ const py::object objectKeys = py::object(py::handle<>(PyObject_GetIter(dict.keys().ptr())));
  const py::object objectVals = py::object(py::handle<>(PyObject_GetIter(dict.values().ptr())));
  unsigned long ulCount = boost::python::extract<unsigned long>(dict.attr("__len__")());
  for (size_t u=0; u<ulCount; ++u)
  { py::object objectKey = py::object(py::handle<>(PyIter_Next(objectKeys.ptr())));
    py::object objectVal = py::object(py::handle<>(PyIter_Next(objectVals.ptr())));

    char chCheckKey = objectKey.ptr()->ob_type->tp_name[0];
    if (chCheckKey != 's') continue;
    chCheckKey = objectVal.ptr()->ob_type->tp_name[0];
    if (chCheckKey != 'l') continue;

    py::extract<std::string> ns_e(objectKey);
    if (ns_e().length() < 1) continue;
    py::extract<py::list> list_e(objectVal);
    py::list list = list_e();
    char ns = ns_e()[0];
    ex_ensure_namespace_exists(ec, ns);
    ex_push_feature_list(ec, vw, ns, list);
  }
}

bool ex_pop_feature(example_ptr ec, unsigned char ns)
{ if (ec->feature_space[ns].size() == 0) return false;
  float val = ec->feature_space[ns].values.pop();
  if (ec->feature_space[ns].indicies.size()> 0)
    ec->feature_space[ns].indicies.pop();
  if (ec->feature_space[ns].space_names.size()> 0)
    ec->feature_space[ns].space_names.pop_back();
  ec->num_features--;
  ec->feature_space[ns].sum_feat_sq -= val * val;
  ec->total_sum_feat_sq -= val * val;
  return true;
}

void ex_erase_namespace(example_ptr ec, unsigned char ns)
{ ec->num_features -= ec->feature_space[ns].size();
  ec->total_sum_feat_sq -= ec->feature_space[ns].sum_feat_sq;
  ec->feature_space[ns].sum_feat_sq = 0.;
  ec->feature_space[ns].clear();
}

bool ex_pop_namespace(example_ptr ec)
{ if (ec->indices.size() == 0) return false;
  unsigned char ns = ec->indices.pop();
  ex_erase_namespace(ec, ns);
  return true;
}

void my_setup_example(vw_ptr vw, example_ptr ec)
{ VW::setup_example(*vw, ec.get());
}

void unsetup_example(vw_ptr vwP, example_ptr ae)
{ vw&all = *vwP;
  ae->partial_prediction = 0.;
  ae->num_features = 0;
  ae->total_sum_feat_sq = 0;
  ae->loss = 0.;

  if (all.ignore_some)
  {
    THROW("error: cannot unsetup example when some namespaces are ignored!");
  }

  if(all.skip_gram_transformer != nullptr && !all.skip_gram_transformer->get_initial_ngram_definitions().empty())
  {
    THROW("error: cannot unsetup example when ngrams are in use!");
  }

  if (all.add_constant)
  { ae->feature_space[constant_namespace].clear();
    int hit_constant = -1;
    size_t N = ae->indices.size();
    for (size_t i=0; i<N; i++)
    { int j = (int)(N - 1 - i);
      if (ae->indices[j] == constant_namespace)
      {
        if (hit_constant >= 0)
        {
          THROW("error: hit constant namespace twice!");
        }
        hit_constant = j;
        break;
      }
    }
    if (hit_constant >= 0)
    { for (size_t i=hit_constant; i<N-1; i++)
        ae->indices[i] = ae->indices[i+1];
      ae->indices.pop();
    }
  }

  uint32_t multiplier = all.wpp << all.weights.stride_shift();
  if(multiplier != 1)   //make room for per-feature information.
    for (auto ns : ae->indices)
      for (auto& idx : ae->feature_space[ns].indicies)
        idx /= multiplier;
}


void ex_set_label_string(example_ptr ec, vw_ptr vw, std::string label, size_t labelType)
{ // SPEEDUP: if it's already set properly, don't modify
  label_parser& old_lp = vw->p->lp;
  vw->p->lp = *get_label_parser(&*vw, labelType);
  VW::parse_example_label(*vw, *ec, label);
  vw->p->lp = old_lp;
}

float ex_get_simplelabel_label(example_ptr ec) { return ec->l.simple.label; }
float ex_get_simplelabel_weight(example_ptr ec) { return ec->l.simple.weight; }
float ex_get_simplelabel_initial(example_ptr ec) { return ec->l.simple.initial; }
float ex_get_simplelabel_prediction(example_ptr ec) { return ec->pred.scalar; }
void  ex_set_simplelabel_prediction(example_ptr ec, float fl) { ec->pred.scalar = fl; }
float ex_get_prob(example_ptr ec) { return ec->pred.prob; }

uint32_t ex_get_multiclass_label(example_ptr ec) { return ec->l.multi.label; }
float ex_get_multiclass_weight(example_ptr ec) { return ec->l.multi.weight; }
uint32_t ex_get_multiclass_prediction(example_ptr ec) { return ec->pred.multiclass; }

float ex_get_scalar(example_ptr ec)
{ const auto value = ec->pred.scalar;
  return value;
}

py::list ex_get_scalars(example_ptr ec)
{ py::list values;
  const auto& scalars = ec->pred.scalars;

  for (float s : scalars)
  { values.append(s);
  }
  return values;
}

py::list ex_get_action_scores(example_ptr ec)
{
  py::list values;
  auto const& scores = ec->pred.a_s;
  std::vector<float> ordered_scores(scores.size());
  for (auto const& action_score: scores)
  {
    ordered_scores[action_score.action] = action_score.score;
  }

  for (auto action_score: ordered_scores)
  {
    values.append(action_score);
  }

  return values;
}

py::list ex_get_decision_scores(example_ptr ec)
{
  py::list values;
  for (auto const& scores : ec->pred.decision_scores)
  {
    py::list inner_list;
    for (auto action_score: scores)
    {
      inner_list.append(py::make_tuple(action_score.action, action_score.score));
    }

    values.append(inner_list);
  }

  return values;
}

py::list ex_get_multilabel_predictions(example_ptr ec)
{ py::list values;
  MULTILABEL::labels labels = ec->pred.multilabels;

  for (uint32_t l : labels.label_v)
  { values.append(l);
  }
  return values;
}

uint32_t ex_get_costsensitive_prediction(example_ptr ec) { return ec->pred.multiclass; }
uint32_t ex_get_costsensitive_num_costs(example_ptr ec) { return (uint32_t)ec->l.cs.costs.size(); }
float ex_get_costsensitive_cost(example_ptr ec, uint32_t i) { return ec->l.cs.costs[i].x; }
uint32_t ex_get_costsensitive_class(example_ptr ec, uint32_t i) { return ec->l.cs.costs[i].class_index; }
float ex_get_costsensitive_partial_prediction(example_ptr ec, uint32_t i) { return ec->l.cs.costs[i].partial_prediction; }
float ex_get_costsensitive_wap_value(example_ptr ec, uint32_t i) { return ec->l.cs.costs[i].wap_value; }

uint32_t ex_get_cbandits_prediction(example_ptr ec) { return ec->pred.multiclass; }
uint32_t ex_get_cbandits_num_costs(example_ptr ec) { return (uint32_t)ec->l.cb.costs.size(); }
float ex_get_cbandits_cost(example_ptr ec, uint32_t i) { return ec->l.cb.costs[i].cost; }
uint32_t ex_get_cbandits_class(example_ptr ec, uint32_t i) { return ec->l.cb.costs[i].action; }
float ex_get_cbandits_probability(example_ptr ec, uint32_t i) { return ec->l.cb.costs[i].probability; }
float ex_get_cbandits_partial_prediction(example_ptr ec, uint32_t i) { return ec->l.cb.costs[i].partial_prediction; }

// example_counter is being overriden by lableType!
size_t   get_example_counter(example_ptr ec) { return ec->example_counter; }
uint64_t get_ft_offset(example_ptr ec) { return ec->ft_offset; }
size_t   get_num_features(example_ptr ec) { return ec->num_features; }
float    get_partial_prediction(example_ptr ec) { return ec->partial_prediction; }
float    get_updated_prediction(example_ptr ec) { return ec->updated_prediction; }
float    get_loss(example_ptr ec) { return ec->loss; }
void     set_loss(example_ptr ec, float fl) { ec->loss = fl; }
float    get_total_sum_feat_sq(example_ptr ec) { return ec->total_sum_feat_sq; }

double get_sum_loss(vw_ptr vw) { return vw->sd->sum_loss; }
double get_weighted_examples(vw_ptr vw) { return vw->sd->weighted_examples(); }

bool search_should_output(search_ptr sch) { return sch->output().good(); }
void search_output(search_ptr sch, std::string s) { sch->output() << s; }

/*
uint32_t search_predict_one_all(search_ptr sch, example_ptr ec, uint32_t one_ystar) {
  return sch->predict(ec.get(), one_ystar, NULL);
}

uint32_t search_predict_one_some(search_ptr sch, example_ptr ec, uint32_t one_ystar, std::vector<uint32_t>& yallowed) {
  v_array<uint32_t> yallowed_va;
  yallowed_va.begin       = yallowed.data();
  yallowed_va.end         = yallowed_va.begin + yallowed.size();
  yallowed_va.end_array   = yallowed_va.end;
  yallowed_va.erase_count = 0;
  return sch->predict(ec.get(), one_ystar, &yallowed_va);
}

uint32_t search_predict_many_all(search_ptr sch, example_ptr ec, std::vector<uint32_t>& ystar) {
  v_array<uint32_t> ystar_va;
  ystar_va.begin       = ystar.data();
  ystar_va.end         = ystar_va.begin + ystar.size();
  ystar_va.end_array   = ystar_va.end;
  ystar_va.erase_count = 0;
  return sch->predict(ec.get(), &ystar_va, NULL);
}

uint32_t search_predict_many_some(search_ptr sch, example_ptr ec, std::vector<uint32_t>& ystar, std::vector<uint32_t>& yallowed) {
  v_array<uint32_t> ystar_va;
  ystar_va.begin       = ystar.data();
  ystar_va.end         = ystar_va.begin + ystar.size();
  ystar_va.end_array   = ystar_va.end;
  ystar_va.erase_count = 0;
  v_array<uint32_t> yallowed_va;
  yallowed_va.begin       = yallowed.data();
  yallowed_va.end         = yallowed_va.begin + yallowed.size();
  yallowed_va.end_array   = yallowed_va.end;
  yallowed_va.erase_count = 0;
  return sch->predict(ec.get(), &ystar_va, &yallowed_va);
}
*/

void verify_redpy_set_properly(py_cpp_b_ptr redpy)
{
  if (redpy->random_num == 0)
  {
    THROW("redpy: something is clearly wrong!");
  }
}

void verify_search_set_properly(search_ptr sch)
{
  if (sch->task_name == nullptr)
  {
    THROW("set_structured_predict_hook: search task not initialized properly");
  }

  if (std::strcmp(sch->task_name, "hook") != 0)
  {
    THROW("set_structured_predict_hook: trying to set hook when search task is not 'hook'!");
  }
}

uint32_t search_get_num_actions(search_ptr sch)
{ verify_search_set_properly(sch);
  HookTask::task_data* d = sch->get_task_data<HookTask::task_data>();
  return (uint32_t)d->num_actions;
}

void search_run_fn(Search::search& sch)
{
  try
  {
    HookTask::task_data* d = sch.get_task_data<HookTask::task_data>();
    py::object run = *(py::object*)d->run_object;
    run.attr("__call__")();
  }
  catch (...)
  {
    // TODO: Properly translate and return Python exception. #2169
    PyErr_Print();
    PyErr_Clear();
    THROW("Exception in 'search_run_fn'");
  }
}

void search_setup_fn(Search::search& sch)
{
  try
  {
    HookTask::task_data* d = sch.get_task_data<HookTask::task_data>();
    py::object run = *(py::object*)d->setup_object;
    run.attr("__call__")();
  }
  catch (...)
  {
    // TODO: Properly translate and return Python exception. #2169
    PyErr_Print();
    PyErr_Clear();
    THROW("Exception in 'search_setup_fn'");
  }
}

void search_takedown_fn(Search::search& sch)
{
  try
  {
    HookTask::task_data* d = sch.get_task_data<HookTask::task_data>();
    py::object run = *(py::object*)d->takedown_object;
    run.attr("__call__")();
  }
  catch (...)
  {
    // TODO: Properly translate and return Python exception. #2169
    PyErr_Print();
    PyErr_Clear();
    THROW("Exception in 'search_takedown_fn'");
  }
}

void py_delete_run_object(void* pyobj)
{ py::object* o = (py::object*)pyobj;
  delete o;
}

void set_force_oracle(search_ptr sch, bool useOracle)
{ verify_search_set_properly(sch);
  sch->set_force_oracle(useOracle);
}

void set_structured_predict_hook(search_ptr sch, py::object run_object, py::object setup_object, py::object takedown_object)
{ verify_search_set_properly(sch);
  HookTask::task_data* d = sch->get_task_data<HookTask::task_data>();
  d->run_f = &search_run_fn;
  delete (py::object*)d->run_object; d->run_object = NULL;
  delete (py::object*)d->setup_object; d->setup_object = NULL;
  delete (py::object*)d->takedown_object; d->takedown_object = NULL;
  sch->set_force_oracle(false);
  d->run_object = new py::object(run_object);
  if (setup_object.ptr() != Py_None)
  { d->setup_object = new py::object(setup_object);
    d->run_setup_f = &search_setup_fn;
  }
  if (takedown_object.ptr() != Py_None)
  { d->takedown_object = new py::object(takedown_object);
    d->run_takedown_f = &search_takedown_fn;
  }
  d->delete_run_object = &py_delete_run_object;
}

void my_set_test_only(example_ptr ec, bool val) { ec->test_only = val; }

bool po_exists(search_ptr sch, std::string arg)
{ HookTask::task_data* d = sch->get_task_data<HookTask::task_data>();
  return d->arg->was_supplied(arg);
}

std::string po_get_string(search_ptr sch, std::string arg)
{ HookTask::task_data* d = sch->get_task_data<HookTask::task_data>();
  return d->arg->get_typed_option<std::string>(arg).value();
}

int32_t po_get_int(search_ptr sch, std::string arg)
{ HookTask::task_data* d = sch->get_task_data<HookTask::task_data>();
  try { return d->arg->get_typed_option<int>(arg).value(); }
  catch (...) {}
  try { return (int32_t)d->arg->get_typed_option<size_t>(arg).value(); }
  catch (...) {}
  try { return (int32_t)d->arg->get_typed_option<uint32_t>(arg).value(); }
  catch (...) {}
  try { return (int32_t)d->arg->get_typed_option<uint64_t>(arg).value(); }
  catch (...) {}
  try { return d->arg->get_typed_option<uint16_t>(arg).value(); }
  catch (...) {}
  try { return d->arg->get_typed_option<int32_t>(arg).value(); }
  catch (...) {}
  try { return (int32_t)d->arg->get_typed_option<int64_t>(arg).value(); }
  catch (...) {}
  try { return (int32_t)d->arg->get_typed_option<int16_t>(arg).value(); }
  catch (...) {}
  // we know this'll fail but do it anyway to get the exception
  return d->arg->get_typed_option<int>(arg).value();
}

PyObject* po_get(search_ptr sch, std::string arg)
{ try
  { return py::incref(py::object(po_get_string(sch, arg)).ptr());
  }
  catch (...) {}
  try
  { return py::incref(py::object(po_get_int(sch, arg)).ptr());
  }
  catch (...) {}
  // return None
  return py::incref(py::object().ptr());
}

void my_set_input(predictor_ptr P, example_ptr ec) { P->set_input(*ec); }
void my_set_input_at(predictor_ptr P, size_t posn, example_ptr ec) { P->set_input_at(posn, *ec); }

void my_add_oracle(predictor_ptr P, action a) { P->add_oracle(a); }
void my_add_oracles(predictor_ptr P, py::list& a) { for (ssize_t i=0; i<len(a); i++) P->add_oracle(py::extract<action>(a[i])); }
void my_add_allowed(predictor_ptr P, action a) { P->add_allowed(a); }
void my_add_alloweds(predictor_ptr P, py::list& a) { for (ssize_t i=0; i<len(a); i++) P->add_allowed(py::extract<action>(a[i])); }
void my_add_condition(predictor_ptr P, ptag t, char c) { P->add_condition(t, c); }
void my_add_condition_range(predictor_ptr P, ptag hi, ptag count, char name0) { P->add_condition_range(hi, count, name0); }
void my_set_oracle(predictor_ptr P, action a) { P->set_oracle(a); }
void my_set_oracles(predictor_ptr P, py::list& a) { if (len(a) > 0) P->set_oracle(py::extract<action>(a[0])); else P->erase_oracles(); for (ssize_t i=1; i<len(a); i++) P->add_oracle(py::extract<action>(a[i])); }
void my_set_allowed(predictor_ptr P, action a) { P->set_allowed(a); }
void my_set_alloweds(predictor_ptr P, py::list& a) { if (len(a) > 0) P->set_allowed(py::extract<action>(a[0])); else P->erase_alloweds(); for (ssize_t i=1; i<len(a); i++) P->add_allowed(py::extract<action>(a[i])); }
void my_set_condition(predictor_ptr P, ptag t, char c) { P->set_condition(t, c); }
void my_set_condition_range(predictor_ptr P, ptag hi, ptag count, char name0) { P->set_condition_range(hi, count, name0); }
void my_set_learner_id(predictor_ptr P, size_t id) { P->set_learner_id(id); }
void my_set_tag(predictor_ptr P, ptag t) { P->set_tag(t); }

BOOST_PYTHON_MODULE(pylibvw)
{ // This will enable user-defined docstrings and python signatures,
  // while disabling the C++ signatures
  py::docstring_options local_docstring_options(true, true, false);

  // define the vw class
  py::class_<vw, vw_ptr, boost::noncopyable>("vw", "the basic VW object that holds with weight vector, parser, etc.", py::no_init)
  .def("__init__", py::make_constructor(my_initialize))
  //      .def("__del__", &my_finish, "deconstruct the VW object by calling finish")
  .def("run_parser", &my_run_parser, "parse external data file")
  .def("finish", &my_finish, "stop VW by calling finish (and, eg, write weights to disk)")
  .def("save", &my_save, "save model to filename")
  .def("learn", &my_learn, "given a pyvw example, learn (and predict) on that example")
  .def("predict", &my_predict, "given a pyvw example, predict on that example")
  .def("hash_space", &VW::hash_space, "given a namespace (as a string), compute the hash of that namespace")
  .def("hash_feature", &VW::hash_feature, "given a feature string (arg2) and a hashed namespace (arg3), hash that feature")
  .def("_finish_example", &my_finish_example, "tell VW that you're done with a given example")
  .def("_finish_example_multi_ex", &my_finish_multi_ex, "tell VW that you're done with the given examples")
  .def("setup_example", &my_setup_example, "given an example that you've created by hand, prepare it for learning (eg, compute quadratic feature)")
  .def("unsetup_example", &unsetup_example, "reverse the process of setup, so that you can go back and modify this example")

  .def("num_weights", &VW::num_weights, "how many weights are we learning?")
  .def("get_weight", &VW::get_weight, "get the weight for a particular index")
  .def("set_weight", &VW::set_weight, "set the weight for a particular index")
  .def("get_stride", &VW::get_stride, "return the internal stride")

  .def("get_label_type", &my_get_label_type, "return parse label type")
  .def("get_prediction_type", &my_get_prediction_type, "return prediction type")
  .def("get_sum_loss", &get_sum_loss, "return the total cumulative loss suffered so far")
  .def("get_weighted_examples", &get_weighted_examples, "return the total weight of examples so far")

  .def("get_search_ptr", &get_search_ptr, "return a pointer to the search data structure")
  .def("get_python_cpp_bridge_ptr", &get_python_cpp_bridge_ptr, "return a pointer to the RED_PYTHON::PythonCppBridge data structure")
  .def("audit_example", &my_audit_example, "print example audit information")
  .def("get_id", &get_model_id, "return the model id")
  .def("get_arguments", &get_arguments, "return the arguments after resolving all dependencies")

  .def("learn_multi", &my_learn_multi_ex, "given a list pyvw examples, learn (and predict) on those examples")
  .def("predict_multi", &my_predict_multi_ex, "given a list of pyvw examples, predict on that example")
  .def("_parse", &my_parse, "Parse a string into a collection of VW examples")
  .def("_is_multiline", &my_is_multiline, "true if the base reduction is multiline")

  .def_readonly("lDefault", lDEFAULT, "Default label type (whatever vw was initialized with) -- used as input to the example() initializer")
  .def_readonly("lBinary", lBINARY, "Binary label type -- used as input to the example() initializer")
  .def_readonly("lMulticlass", lMULTICLASS, "Multiclass label type -- used as input to the example() initializer")
  .def_readonly("lCostSensitive", lCOST_SENSITIVE, "Cost sensitive label type (for LDF!) -- used as input to the example() initializer")
  .def_readonly("lContextualBandit", lCONTEXTUAL_BANDIT, "Contextual bandit label type -- used as input to the example() initializer")
  .def_readonly("lConditionalContextualBandit", lCONDITIONAL_CONTEXTUAL_BANDIT, "Conditional Contextual bandit label type -- used as input to the example() initializer")
  .def_readonly("lSlates", lSLATES, "Slates label type -- used as input to the example() initializer")

  .def_readonly("pSCALAR", pSCALAR, "Scalar prediction type")
  .def_readonly("pSCALARS", pSCALARS, "Multiple scalar-valued prediction type")
  .def_readonly("pACTION_SCORES", pACTION_SCORES, "Multiple action scores prediction type")
  .def_readonly("pACTION_PROBS", pACTION_PROBS, "Multiple action probabilities prediction type")
  .def_readonly("pMULTICLASS", pMULTICLASS, "Multiclass prediction type")
  .def_readonly("pMULTILABELS", pMULTILABELS, "Multilabel prediction type")
  .def_readonly("pPROB", pPROB, "Probability prediction type")
  .def_readonly("pMULTICLASSPROBS", pMULTICLASSPROBS, "Multiclass probabilities prediction type")
  .def_readonly("pDECISION_SCORES", pDECISION_SCORES, "Decision scores prediction type")
;

  // define the example class
  py::class_<example, example_ptr, boost::noncopyable>("example", py::no_init)
  .def("__init__", py::make_constructor(my_read_example), "Given a string as an argument parse that into a VW example (and run setup on it) -- default to multiclass label type")
  .def("__init__", py::make_constructor(my_empty_example), "Construct an empty (non setup) example; you must provide a label type (vw.lBinary, vw.lMulticlass, etc.)")
  .def("__init__", py::make_constructor(my_existing_example), "Create a new example object pointing to an existing object.")

  .def("set_test_only", &my_set_test_only, "Change the test-only bit on an example")

  .def("get_tag", &my_get_tag, "Returns the tag associated with this example")
  .def("get_topic_prediction", &VW::get_topic_prediction, "For LDA models, returns the topic prediction for the topic id given")
  .def("get_feature_number", &VW::get_feature_number, "Returns the total number of features for this example")

  .def("get_example_counter", &get_example_counter, "Returns the counter of total number of examples seen up to and including this one")
  .def("get_ft_offset", &get_ft_offset, "Returns the feature offset for this example (used, eg, by multiclass classification to bulk offset all features)")
  .def("get_partial_prediction", &get_partial_prediction, "Returns the partial prediction associated with this example")
  .def("get_updated_prediction", &get_updated_prediction, "Returns the partial prediction as if we had updated it after learning")
  .def("get_loss", &get_loss, "Returns the loss associated with this example")
  .def("set_loss", &set_loss, "Sets the loss associated with this example")
  .def("get_total_sum_feat_sq", &get_total_sum_feat_sq, "The total sum of feature-value squared for this example")

  .def("num_namespaces", &ex_num_namespaces, "The total number of namespaces associated with this example")
  .def("namespace", &ex_namespace, "Get the namespace id for namespace i (for i = 0.. num_namespaces); specifically returns the ord() of the corresponding character id")
  .def("sum_feat_sq", &ex_sum_feat_sq, "Get the sum of feature-values squared for a given namespace id (id=character-ord)")
  .def("num_features_in", &ex_num_features, "Get the number of features in a given namespace id (id=character-ord)")
  .def("feature", &ex_feature, "Get the feature id for the ith feature in a given namespace id (id=character-ord)")
  .def("feature_weight", &ex_feature_weight, "The the feature value (weight) per .feature(...)")

  .def("push_hashed_feature", &ex_push_feature, "Add a hashed feature to a given namespace (id=character-ord)")
  .def("push_feature_list", &ex_push_feature_list, "Add a (Python) list of features to a given namespace")
  .def("push_feature_dict", &ex_push_dictionary, "Add a (Python) dictionary of namespace/feature-list pairs")
  .def("pop_feature", &ex_pop_feature, "Remove the top feature from a given namespace; returns True iff the list was non-empty")
  .def("push_namespace", &ex_push_namespace, "Add a new namespace")
  .def("ensure_namespace_exists", &ex_ensure_namespace_exists, "Add a new namespace if it doesn't already exist")
  .def("pop_namespace", &ex_pop_namespace, "Remove the top namespace off; returns True iff the list was non-empty")
  .def("erase_namespace", &ex_erase_namespace, "Remove all the features from a given namespace")

  .def("set_label_string", &ex_set_label_string, "(Re)assign the label of this example to this string")
  .def("get_simplelabel_label", &ex_get_simplelabel_label, "Assuming a simple_label label type, return the corresponding label (class/regression target/etc.)")
  .def("get_simplelabel_weight", &ex_get_simplelabel_weight, "Assuming a simple_label label type, return the importance weight")
  .def("get_simplelabel_initial", &ex_get_simplelabel_initial, "Assuming a simple_label label type, return the initial (baseline) prediction")
  .def("get_simplelabel_prediction", &ex_get_simplelabel_prediction, "Assuming a simple_label label type, return the final prediction")
  .def("set_simplelabel_prediction", &ex_set_simplelabel_prediction, "Assuming a simple_label label type, return the final prediction")
  .def("get_multiclass_label", &ex_get_multiclass_label, "Assuming a multiclass label type, get the true label")
  .def("get_multiclass_weight", &ex_get_multiclass_weight, "Assuming a multiclass label type, get the importance weight")
  .def("get_multiclass_prediction", &ex_get_multiclass_prediction, "Assuming a multiclass label type, get the prediction")
  .def("get_prob", &ex_get_prob, "Get probability from example prediction")
  .def("get_scalar", &ex_get_scalar, "Get scalar value from example prediction")
  .def("get_scalars", &ex_get_scalars, "Get scalar values from example prediction")
  .def("get_action_scores", &ex_get_action_scores, "Get action scores from example prediction")
  .def("get_decision_scores", &ex_get_decision_scores, "Get decision scores from example prediction")
  .def("get_multilabel_predictions", &ex_get_multilabel_predictions, "Get multilabel predictions from example prediction")
  .def("get_costsensitive_prediction", &ex_get_costsensitive_prediction, "Assuming a cost_sensitive label type, get the prediction")
  .def("get_costsensitive_num_costs", &ex_get_costsensitive_num_costs, "Assuming a cost_sensitive label type, get the total number of label/cost pairs")
  .def("get_costsensitive_cost", &ex_get_costsensitive_cost, "Assuming a cost_sensitive label type, get the cost for a given pair (i=0.. get_costsensitive_num_costs)")
  .def("get_costsensitive_class", &ex_get_costsensitive_class, "Assuming a cost_sensitive label type, get the label for a given pair (i=0.. get_costsensitive_num_costs)")
  .def("get_costsensitive_partial_prediction", &ex_get_costsensitive_partial_prediction, "Assuming a cost_sensitive label type, get the partial prediction for a given pair (i=0.. get_costsensitive_num_costs)")
  .def("get_costsensitive_wap_value", &ex_get_costsensitive_wap_value, "Assuming a cost_sensitive label type, get the weighted-all-pairs recomputed cost for a given pair (i=0.. get_costsensitive_num_costs)")
  .def("get_cbandits_prediction", &ex_get_cbandits_prediction, "Assuming a contextual_bandits label type, get the prediction")
  .def("get_cbandits_num_costs", &ex_get_cbandits_num_costs, "Assuming a contextual_bandits label type, get the total number of label/cost pairs")
  .def("get_cbandits_cost", &ex_get_cbandits_cost, "Assuming a contextual_bandits label type, get the cost for a given pair (i=0.. get_cbandits_num_costs)")
  .def("get_cbandits_class", &ex_get_cbandits_class, "Assuming a contextual_bandits label type, get the label for a given pair (i=0.. get_cbandits_num_costs)")
  .def("get_cbandits_probability", &ex_get_cbandits_probability, "Assuming a contextual_bandits label type, get the bandits probability for a given pair (i=0.. get_cbandits_num_costs)")
  .def("get_cbandits_partial_prediction", &ex_get_cbandits_partial_prediction, "Assuming a contextual_bandits label type, get the partial prediction for a given pair (i=0.. get_cbandits_num_costs)")
  ;

  py::class_<Search::predictor, predictor_ptr>("predictor", py::no_init)
  .def("set_input", &my_set_input, "set the input (an example) for this predictor (non-LDF mode only)")
  //.def("set_input_ldf", &my_set_input_ldf, "set the inputs (a list of examples) for this predictor (LDF mode only)")
  .def("set_input_length", &Search::predictor::set_input_length, "declare the length of an LDF-sequence of examples")
  .def("set_input_at", &my_set_input_at, "put a given example at position in the LDF sequence (call after set_input_length)")
  .def("add_oracle", &my_add_oracle, "add an action to the current list of oracle actions")
  .def("add_oracles", &my_add_oracles, "add a list of actions to the current list of oracle actions")
  .def("add_allowed", &my_add_allowed, "add an action to the current list of allowed actions")
  .def("add_alloweds", &my_add_alloweds, "add a list of actions to the current list of allowed actions")
  .def("add_condition", &my_add_condition, "add a (tag,char) pair to the list of variables on which to condition")
  .def("add_condition_range", &my_add_condition_range, "given (tag,len,char), add (tag,char), (tag-1,char+1), ..., (tag-len,char+len) to the list of conditionings")
  .def("set_oracle", &my_set_oracle, "set an action as the current list of oracle actions")
  .def("set_oracles", &my_set_oracles, "set a list of actions as the current list of oracle actions")
  .def("set_allowed", &my_set_allowed, "set an action as the current list of allowed actions")
  .def("set_alloweds", &my_set_alloweds, "set a list of actions as the current list of allowed actions")
  .def("set_condition", &my_set_condition, "set a (tag,char) pair as the list of variables on which to condition")
  .def("set_condition_range", &my_set_condition_range, "given (tag,len,char), set (tag,char), (tag-1,char+1), ..., (tag-len,char+len) as the list of conditionings")
  .def("set_learner_id", &my_set_learner_id, "select the learner with which to make this prediction")
  .def("set_tag", &my_set_tag, "change the tag of this prediction")
  .def("predict", &Search::predictor::predict, "make a prediction")
  ;

  py::class_<PyCppBri, py_cpp_b_ptr>("red_python_v2")
  .def("init_python_cpp_bridge", &PyCppBri::SetupPythonSide, "Set the hook (function pointer) (you don't want to call this yourself!")
  .def("call_base_learn", &PyCppBri::CallLearn, "Set the hook (function pointer) (you don't want to call this yourself!")
  ;

  py::class_<Search::search, search_ptr>("search")
  .def("set_options", &Search::search::set_options, "Set global search options (auto conditioning, etc.)")
  //.def("set_num_learners", &Search::search::set_num_learners, "Set the total number of learners you want to train")
  .def("get_history_length", &Search::search::get_history_length, "Get the value specified by --search_history_length")
  .def("loss", &Search::search::loss, "Declare a (possibly incremental) loss")
  .def("should_output", &search_should_output, "Check whether search wants us to output (only happens if you have -p running)")
  .def("predict_needs_example", &Search::search::predictNeedsExample, "Check whether a subsequent call to predict is actually going to use the example you pass---i.e., can you skip feature computation?")
  .def("output", &search_output, "Add a string to the coutput (should only do if should_output returns True)")
  .def("get_num_actions", &search_get_num_actions, "Return the total number of actions search was initialized with")
  .def("set_structured_predict_hook", &set_structured_predict_hook, "Set the hook (function pointer) that search should use for structured prediction (you don't want to call this yourself!")
  .def("set_force_oracle", &set_force_oracle, "For oracle decoding when .predict is run")
  .def("is_ldf", &Search::search::is_ldf, "check whether this search task is running in LDF mode")

  .def("po_exists", &po_exists, "For program (cmd line) options, check to see if a given option was specified; eg sch.po_exists(\"search\") should be True")
  .def("po_get", &po_get, "For program (cmd line) options, if an option was specified, get its value; eg sch.po_get(\"search\") should return the # of actions (returns either int or string)")
  .def("po_get_str", &po_get_string, "Same as po_get, but specialized for string return values.")
  .def("po_get_int", &po_get_int, "Same as po_get, but specialized for integer return values.")

  .def("get_predictor", &get_predictor, "Get a predictor object that can be used for making predictions; requires a tag argument to tag the prediction.")

  .def_readonly("AUTO_CONDITION_FEATURES", Search::AUTO_CONDITION_FEATURES, "Tell search to automatically add features based on conditioned-on variables")
  .def_readonly("AUTO_HAMMING_LOSS", Search::AUTO_HAMMING_LOSS, "Tell search to automatically compute hamming loss over predictions")
  .def_readonly("EXAMPLES_DONT_CHANGE", Search::EXAMPLES_DONT_CHANGE, "Tell search that on a single structured 'run', you don't change the examples you pass to predict")
  .def_readonly("IS_LDF", Search::IS_LDF, "Tell search that this is an LDF task")
  ;
}<|MERGE_RESOLUTION|>--- conflicted
+++ resolved
@@ -109,7 +109,6 @@
 vw_ptr my_initialize(std::string args, bool with_reduction = false)
 { if (args.find_first_of("--no_stdin") == std::string::npos)
     args += " --no_stdin";
-<<<<<<< HEAD
   
   vw* foo;
   if (with_reduction)
@@ -119,11 +118,7 @@
   else
   { foo = VW::initialize(args);
   }
-  return boost::shared_ptr<vw>(foo, dont_delete_me);
-=======
-  vw*foo = VW::initialize(args);
   return boost::shared_ptr<vw>(foo);
->>>>>>> 5d4c23af
 }
 
 void my_run_parser(vw_ptr all)

#include "../vowpalwabbit/vw.h"

#include "../vowpalwabbit/multiclass.h"
#include "../vowpalwabbit/cost_sensitive.h"
#include "../vowpalwabbit/cb.h"
#include "../vowpalwabbit/search.h"
#include "../vowpalwabbit/search_hooktask.h"
#include "../vowpalwabbit/parse_example.h"
#include "../vowpalwabbit/gd.h"
#include "../vowpalwabbit/options_serializer_boost_po.h"

// see http://www.boost.org/doc/libs/1_56_0/doc/html/bbv2/installation.html
#define BOOST_PYTHON_USE_GCC_SYMBOL_VISIBILITY 1
#include <boost/make_shared.hpp>
#include <boost/python.hpp>
#include <boost/utility.hpp>
#include <boost/python/suite/indexing/vector_indexing_suite.hpp>

//Brings VW_DLL_MEMBER to help control exports
#define VWDLL_EXPORTS
#include "../vowpalwabbit/vwdll.h"

namespace py = boost::python;

typedef boost::shared_ptr<vw> vw_ptr;
typedef boost::shared_ptr<example> example_ptr;
typedef boost::shared_ptr<Search::search> search_ptr;
typedef boost::shared_ptr<Search::predictor> predictor_ptr;

const size_t lDEFAULT = 0;
const size_t lBINARY = 1;
const size_t lMULTICLASS = 2;
const size_t lCOST_SENSITIVE = 3;
const size_t lCONTEXTUAL_BANDIT = 4;
const size_t lMAX = 5;
const size_t lCONDITIONAL_CONTEXTUAL_BANDIT = 6;

const size_t pSCALAR = 0;
const size_t pSCALARS = 1;
const size_t pACTION_SCORES = 2;
const size_t pACTION_PROBS = 3;
const size_t pMULTICLASS = 4;
const size_t pMULTILABELS = 5;
const size_t pPROB = 6;
const size_t pMULTICLASSPROBS = 7;
const size_t pDECISION_SCORES = 8;


void dont_delete_me(void*arg) { }

vw_ptr my_initialize(std::string args)
{ if (args.find_first_of("--no_stdin") == std::string::npos)
    args += " --no_stdin";
  vw*foo = VW::initialize(args);
  return boost::shared_ptr<vw>(foo, dont_delete_me);
}

void my_run_parser(vw_ptr all)
{   VW::start_parser(*all);
    LEARNER::generic_driver(*all);
    VW::end_parser(*all);
}

void my_finish(vw_ptr all)
{ VW::finish(*all, false);  // don't delete all because python will do that for us!
}

void my_save(vw_ptr all, std::string name)
{ VW::save_predictor(*all, name);
}

search_ptr get_search_ptr(vw_ptr all)
{ return boost::shared_ptr<Search::search>((Search::search*)(all->searchstr), dont_delete_me);
}

void my_audit_example(vw_ptr all, example_ptr ec) { GD::print_audit_features(*all, *ec); }

const char* get_model_id(vw_ptr all) { return all->id.c_str(); }

std::string get_arguments(vw_ptr all)
{
  VW::config::options_serializer_boost_po serializer;
  for (auto const& option : all->options->get_all_options())
  {
    if (all->options->was_supplied(option->m_name))
      serializer.add(*option);
  }

  return serializer.str();
}

predictor_ptr get_predictor(search_ptr sch, ptag my_tag)
{ Search::predictor* P = new Search::predictor(*sch, my_tag);
  return boost::shared_ptr<Search::predictor>(P);
}

label_parser* get_label_parser(vw*all, size_t labelType)
{ switch (labelType)
  { case lDEFAULT:           return all ? &all->p->lp : NULL;
    case lBINARY:            return &simple_label;
    case lMULTICLASS:        return &MULTICLASS::mc_label;
    case lCOST_SENSITIVE:    return &COST_SENSITIVE::cs_label;
    case lCONTEXTUAL_BANDIT: return &CB::cb_label;
    case lCONDITIONAL_CONTEXTUAL_BANDIT: return &CCB::ccb_label_parser;
    default: std::cerr << "get_label_parser called on invalid label type" << std::endl; throw std::exception();
  }
}

size_t my_get_label_type(vw*all)
{ label_parser* lp = &all->p->lp;
  if (lp->parse_label == simple_label.parse_label)
  { return lBINARY;
  }
  else if (lp->parse_label == MULTICLASS::mc_label.parse_label)
  { return lMULTICLASS;
  }
  else if (lp->parse_label == COST_SENSITIVE::cs_label.parse_label)
  { return lCOST_SENSITIVE;
  }
  else if (lp->parse_label == CB::cb_label.parse_label)
  { return lCONTEXTUAL_BANDIT;
  }
  else if (lp->parse_label == CCB::ccb_label_parser.parse_label)
  {
    return lCONDITIONAL_CONTEXTUAL_BANDIT;
  }
  else
  { std::cerr << "unsupported label parser used" << std::endl; throw std::exception();
  }
}

size_t my_get_prediction_type(vw_ptr all)
{ switch (all->l->pred_type)
  { case prediction_type::scalar:          return pSCALAR;
    case prediction_type::scalars:         return pSCALARS;
    case prediction_type::action_scores:   return pACTION_SCORES;
    case prediction_type::action_probs:    return pACTION_PROBS;
    case prediction_type::multiclass:      return pMULTICLASS;
    case prediction_type::multilabels:     return pMULTILABELS;
    case prediction_type::prob:            return pPROB;
    case prediction_type::multiclassprobs: return pMULTICLASSPROBS;
    case prediction_type::decision_probs:  return pDECISION_SCORES;
    default: std::cerr << "unsupported prediction type used" << std::endl; throw std::exception();
  }
}

void my_delete_example(void*voidec)
{ example* ec = (example*) voidec;
  size_t labelType = ec->example_counter;
  label_parser* lp = get_label_parser(NULL, labelType);
  VW::dealloc_example(lp ? lp->delete_label : NULL, *ec);
  free(ec);
}

example* my_empty_example0(vw_ptr vw, size_t labelType)
{ label_parser* lp = get_label_parser(&*vw, labelType);
  example* ec = VW::alloc_examples(lp->label_size, 1);
  lp->default_label(&ec->l);
  ec->interactions = &vw->interactions;
  if (labelType == lCOST_SENSITIVE)
  { COST_SENSITIVE::wclass zero = { 0., 1, 0., 0. };
    ec->l.cs.costs.push_back(zero);
  }
  ec->example_counter = labelType;
  return ec;
}

example_ptr my_empty_example(vw_ptr vw, size_t labelType)
{ example* ec = my_empty_example0(vw, labelType);
  return boost::shared_ptr<example>(ec, my_delete_example);
}

example_ptr my_read_example(vw_ptr all, size_t labelType, char* str)
{ example*ec = my_empty_example0(all, labelType);
  VW::read_line(*all, ec, str);
  VW::setup_example(*all, ec);
  ec->example_counter = labelType;
  return boost::shared_ptr<example>(ec, my_delete_example);
}

example_ptr my_existing_example(vw_ptr all, size_t labelType, example_ptr existing_example)
{
  existing_example->example_counter = labelType;
  return existing_example;
  //return boost::shared_ptr<example>(existing_example);
}

multi_ex unwrap_example_list(py::list& ec)
{
  multi_ex ex_coll;
  for (ssize_t i = 0; i < py::len(ec); i++)
  {
    ex_coll.push_back(py::extract<example_ptr>(ec[i])().get());
  }
  return ex_coll;
}

void my_finish_example(vw_ptr all, example_ptr ec)
{
  as_singleline(all->l)->finish_example(*all, *ec);
}

void my_finish_multi_ex(vw_ptr& all, py::list& ec)
{
  auto ex_col = unwrap_example_list(ec);
  as_multiline(all->l)->finish_example(*all, ex_col);
}

void my_learn(vw_ptr all, example_ptr ec)
{ if (ec->test_only)
  { as_singleline(all->l)->predict(*ec);
  }
  else
  { all->learn(*ec.get());
  }
}

float my_predict(vw_ptr all, example_ptr ec)
{ as_singleline(all->l)->predict(*ec);
  return ec->partial_prediction;
}

bool my_is_multiline(vw_ptr all)
{
  return all->l->is_multiline;
}

template<bool learn>
void predict_or_learn(vw_ptr& all, py::list& ec)
{
  multi_ex ex_coll = unwrap_example_list(ec);
  if (learn) all->learn(ex_coll);
  else as_multiline(all->l)->predict(ex_coll);
}

py::list my_parse(vw_ptr& all, char* str)
{
  v_array<example*> examples = v_init<example*>();
  examples.push_back(&VW::get_unused_example(all.get()));
  all->p->text_reader(all.get(), str, strlen(str), examples);

  py::list example_collection;
  for (auto *ex : examples)
  {
    VW::setup_example(*all, ex);
<<<<<<< HEAD
    example_ptr ex_ptr(ex, dont_delete_me);
    example_collection.append(ex_ptr);
=======
    example_collection.append(
        boost::shared_ptr<example>(ex, [all](example* example) { VW::finish_example(*all.get(), *example); }));
>>>>>>> f032eaf5
  }
  examples.clear();
  examples.delete_v();
  return example_collection;
}

void my_learn_multi_ex(vw_ptr& all, py::list& ec)
{  predict_or_learn<true>(all, ec); }

void my_predict_multi_ex(vw_ptr& all, py::list& ec)
{ predict_or_learn<false>(all, ec); }

std::string varray_char_to_string(v_array<char> &a)
{ std::string ret = "";
  for (auto c : a)
    ret += c;
  return ret;
}

std::string my_get_tag(example_ptr ec)
{ return varray_char_to_string(ec->tag);
}

uint32_t ex_num_namespaces(example_ptr ec)
{ return (uint32_t)ec->indices.size();
}

unsigned char ex_namespace(example_ptr ec, uint32_t ns)
{ return ec->indices[ns];
}

uint32_t ex_num_features(example_ptr ec, unsigned char ns)
{ return (uint32_t)ec->feature_space[ns].size();
}

uint32_t ex_feature(example_ptr ec, unsigned char ns, uint32_t i)
{ return (uint32_t)ec->feature_space[ns].indicies[i];
}

float ex_feature_weight(example_ptr ec, unsigned char ns, uint32_t i)
{ return ec->feature_space[ns].values[i];
}

float ex_sum_feat_sq(example_ptr ec, unsigned char ns)
{ return ec->feature_space[ns].sum_feat_sq;
}

void ex_push_feature(example_ptr ec, unsigned char ns, uint32_t fid, float v)
{ // warning: assumes namespace exists!
  ec->feature_space[ns].push_back(v,fid);
  ec->num_features++;
  ec->total_sum_feat_sq += v * v;
}

void ex_push_feature_list(example_ptr ec, vw_ptr vw, unsigned char ns, py::list& a)
{ // warning: assumes namespace exists!
  char ns_str[2] = { (char)ns, 0 };
  uint64_t ns_hash = VW::hash_space(*vw, ns_str);
  size_t count = 0; float sum_sq = 0.;
  for (ssize_t i=0; i<len(a); i++)
  { feature f = { 1., 0 };
    py::object ai = a[i];
    py::extract<py::tuple> get_tup(ai);
    if (get_tup.check())
    { py::tuple fv = get_tup();
      if (len(fv) != 2) { std::cerr << "warning: malformed feature in list" << std::endl; continue; } // TODO str(ai)
      py::extract<float> get_val(fv[1]);
      if (get_val.check())
        f.x = get_val();
      else { std::cerr << "warning: malformed feature in list" << std::endl; continue; }
      ai = fv[0];
    }

    if (f.x != 0.)
    { bool got = false;
      py::extract<std::string> get_str(ai);
      if (get_str.check())
      { f.weight_index = VW::hash_feature(*vw, get_str(), ns_hash);
        got = true;
      }
      else
      { py::extract<uint32_t> get_int(ai);
        if (get_int.check()) { f.weight_index = get_int(); got = true; }
        else { std::cerr << "warning: malformed feature in list" << std::endl; continue; }
      }
      if (got)
      { ec->feature_space[ns].push_back(f.x, f.weight_index);
        count++;
        sum_sq += f.x*f.x;
      }
    }
  }
  ec->num_features += count;
  ec->total_sum_feat_sq += sum_sq;
}

void ex_push_namespace(example_ptr ec, unsigned char ns)
{ ec->indices.push_back(ns);
}

void ex_ensure_namespace_exists(example_ptr ec, unsigned char ns)
{ for (auto nss : ec->indices)
    if (ns == nss) return;
  ex_push_namespace(ec, ns);
}

void ex_push_dictionary(example_ptr ec, vw_ptr vw, py::dict& dict)
{ const py::object objectKeys = py::object(py::handle<>(PyObject_GetIter(dict.keys().ptr())));
  const py::object objectVals = py::object(py::handle<>(PyObject_GetIter(dict.values().ptr())));
  unsigned long ulCount = boost::python::extract<unsigned long>(dict.attr("__len__")());
  for (size_t u=0; u<ulCount; ++u)
  { py::object objectKey = py::object(py::handle<>(PyIter_Next(objectKeys.ptr())));
    py::object objectVal = py::object(py::handle<>(PyIter_Next(objectVals.ptr())));

    char chCheckKey = objectKey.ptr()->ob_type->tp_name[0];
    if (chCheckKey != 's') continue;
    chCheckKey = objectVal.ptr()->ob_type->tp_name[0];
    if (chCheckKey != 'l') continue;

    py::extract<std::string> ns_e(objectKey);
    if (ns_e().length() < 1) continue;
    py::extract<py::list> list_e(objectVal);
    py::list list = list_e();
    char ns = ns_e()[0];
    ex_ensure_namespace_exists(ec, ns);
    ex_push_feature_list(ec, vw, ns, list);
  }
}

bool ex_pop_feature(example_ptr ec, unsigned char ns)
{ if (ec->feature_space[ns].size() == 0) return false;
  float val = ec->feature_space[ns].values.pop();
  if (ec->feature_space[ns].indicies.size()> 0)
    ec->feature_space[ns].indicies.pop();
  if (ec->feature_space[ns].space_names.size()> 0)
    ec->feature_space[ns].space_names.pop();
  ec->num_features--;
  ec->feature_space[ns].sum_feat_sq -= val * val;
  ec->total_sum_feat_sq -= val * val;
  return true;
}

void ex_erase_namespace(example_ptr ec, unsigned char ns)
{ ec->num_features -= ec->feature_space[ns].size();
  ec->total_sum_feat_sq -= ec->feature_space[ns].sum_feat_sq;
  ec->feature_space[ns].sum_feat_sq = 0.;
  ec->feature_space[ns].clear();
}

bool ex_pop_namespace(example_ptr ec)
{ if (ec->indices.size() == 0) return false;
  unsigned char ns = ec->indices.pop();
  ex_erase_namespace(ec, ns);
  return true;
}

void my_setup_example(vw_ptr vw, example_ptr ec)
{ VW::setup_example(*vw, ec.get());
}

void unsetup_example(vw_ptr vwP, example_ptr ae)
{ vw&all = *vwP;
  ae->partial_prediction = 0.;
  ae->num_features = 0;
  ae->total_sum_feat_sq = 0;
  ae->loss = 0.;

  if (all.ignore_some)
  { std::cerr << "error: cannot unsetup example when some namespaces are ignored!" << std::endl;
    throw std::exception();
  }

  if(all.ngram_strings.size() > 0)
  { std::cerr << "error: cannot unsetup example when ngrams are in use!" << std::endl;
    throw std::exception();
  }

  if (all.add_constant)
  { ae->feature_space[constant_namespace].clear();
    int hit_constant = -1;
    size_t N = ae->indices.size();
    for (size_t i=0; i<N; i++)
    { int j = (int)(N - 1 - i);
      if (ae->indices[j] == constant_namespace)
      { if (hit_constant >= 0) { std::cerr << "error: hit constant namespace twice!" << std::endl; throw std::exception(); }
        hit_constant = j;
        break;
      }
    }
    if (hit_constant >= 0)
    { for (size_t i=hit_constant; i<N-1; i++)
        ae->indices[i] = ae->indices[i+1];
      ae->indices.pop();
    }
  }

  uint32_t multiplier = all.wpp << all.weights.stride_shift();
  if(multiplier != 1)   //make room for per-feature information.
    for (auto ns : ae->indices)
      for (auto& idx : ae->feature_space[ns].indicies)
        idx /= multiplier;
}


void ex_set_label_string(example_ptr ec, vw_ptr vw, std::string label, size_t labelType)
{ // SPEEDUP: if it's already set properly, don't modify
  label_parser& old_lp = vw->p->lp;
  vw->p->lp = *get_label_parser(&*vw, labelType);
  VW::parse_example_label(*vw, *ec, label);
  vw->p->lp = old_lp;
}

float ex_get_simplelabel_label(example_ptr ec) { return ec->l.simple.label; }
float ex_get_simplelabel_weight(example_ptr ec) { return ec->l.simple.weight; }
float ex_get_simplelabel_initial(example_ptr ec) { return ec->l.simple.initial; }
float ex_get_simplelabel_prediction(example_ptr ec) { return ec->pred.scalar; }
float ex_get_prob(example_ptr ec) { return ec->pred.prob; }

uint32_t ex_get_multiclass_label(example_ptr ec) { return ec->l.multi.label; }
float ex_get_multiclass_weight(example_ptr ec) { return ec->l.multi.weight; }
uint32_t ex_get_multiclass_prediction(example_ptr ec) { return ec->pred.multiclass; }

py::list ex_get_scalars(example_ptr ec)
{ py::list values;
  v_array<float> scalars = ec->pred.scalars;

  for (float s : scalars)
  { values.append(s);
  }
  return values;
}

py::list ex_get_action_scores(example_ptr ec)
{
  py::list values;
  auto const& scores = ec->pred.a_s;
  std::vector<float> ordered_scores(scores.size());
  for (auto const& action_score: scores)
  {
    ordered_scores[action_score.action] = action_score.score;
  }

  for (auto action_score: ordered_scores)
  {
    values.append(action_score);
  }

  return values;
}

py::list ex_get_decision_scores(example_ptr ec)
{
  py::list values;
  for (auto const& scores : ec->pred.decision_scores)
  {
    py::list inner_list;
    for (auto action_score: scores)
    {
      inner_list.append(py::make_tuple(action_score.action, action_score.score));
    }

    values.append(inner_list);
  }

  return values;
}

py::list ex_get_multilabel_predictions(example_ptr ec)
{ py::list values;
  MULTILABEL::labels labels = ec->pred.multilabels;

  for (uint32_t l : labels.label_v)
  { values.append(l);
  }
  return values;
}

uint32_t ex_get_costsensitive_prediction(example_ptr ec) { return ec->pred.multiclass; }
uint32_t ex_get_costsensitive_num_costs(example_ptr ec) { return (uint32_t)ec->l.cs.costs.size(); }
float ex_get_costsensitive_cost(example_ptr ec, uint32_t i) { return ec->l.cs.costs[i].x; }
uint32_t ex_get_costsensitive_class(example_ptr ec, uint32_t i) { return ec->l.cs.costs[i].class_index; }
float ex_get_costsensitive_partial_prediction(example_ptr ec, uint32_t i) { return ec->l.cs.costs[i].partial_prediction; }
float ex_get_costsensitive_wap_value(example_ptr ec, uint32_t i) { return ec->l.cs.costs[i].wap_value; }

uint32_t ex_get_cbandits_prediction(example_ptr ec) { return ec->pred.multiclass; }
uint32_t ex_get_cbandits_num_costs(example_ptr ec) { return (uint32_t)ec->l.cb.costs.size(); }
float ex_get_cbandits_cost(example_ptr ec, uint32_t i) { return ec->l.cb.costs[i].cost; }
uint32_t ex_get_cbandits_class(example_ptr ec, uint32_t i) { return ec->l.cb.costs[i].action; }
float ex_get_cbandits_probability(example_ptr ec, uint32_t i) { return ec->l.cb.costs[i].probability; }
float ex_get_cbandits_partial_prediction(example_ptr ec, uint32_t i) { return ec->l.cb.costs[i].partial_prediction; }

// example_counter is being overriden by lableType!
size_t   get_example_counter(example_ptr ec) { return ec->example_counter; }
uint64_t get_ft_offset(example_ptr ec) { return ec->ft_offset; }
size_t   get_num_features(example_ptr ec) { return ec->num_features; }
float    get_partial_prediction(example_ptr ec) { return ec->partial_prediction; }
float    get_updated_prediction(example_ptr ec) { return ec->updated_prediction; }
float    get_loss(example_ptr ec) { return ec->loss; }
float    get_total_sum_feat_sq(example_ptr ec) { return ec->total_sum_feat_sq; }

double get_sum_loss(vw_ptr vw) { return vw->sd->sum_loss; }
double get_weighted_examples(vw_ptr vw) { return vw->sd->weighted_examples(); }

bool search_should_output(search_ptr sch) { return sch->output().good(); }
void search_output(search_ptr sch, std::string s) { sch->output() << s; }

/*
uint32_t search_predict_one_all(search_ptr sch, example_ptr ec, uint32_t one_ystar) {
  return sch->predict(ec.get(), one_ystar, NULL);
}

uint32_t search_predict_one_some(search_ptr sch, example_ptr ec, uint32_t one_ystar, std::vector<uint32_t>& yallowed) {
  v_array<uint32_t> yallowed_va;
  yallowed_va.begin       = yallowed.data();
  yallowed_va.end         = yallowed_va.begin + yallowed.size();
  yallowed_va.end_array   = yallowed_va.end;
  yallowed_va.erase_count = 0;
  return sch->predict(ec.get(), one_ystar, &yallowed_va);
}

uint32_t search_predict_many_all(search_ptr sch, example_ptr ec, std::vector<uint32_t>& ystar) {
  v_array<uint32_t> ystar_va;
  ystar_va.begin       = ystar.data();
  ystar_va.end         = ystar_va.begin + ystar.size();
  ystar_va.end_array   = ystar_va.end;
  ystar_va.erase_count = 0;
  return sch->predict(ec.get(), &ystar_va, NULL);
}

uint32_t search_predict_many_some(search_ptr sch, example_ptr ec, std::vector<uint32_t>& ystar, std::vector<uint32_t>& yallowed) {
  v_array<uint32_t> ystar_va;
  ystar_va.begin       = ystar.data();
  ystar_va.end         = ystar_va.begin + ystar.size();
  ystar_va.end_array   = ystar_va.end;
  ystar_va.erase_count = 0;
  v_array<uint32_t> yallowed_va;
  yallowed_va.begin       = yallowed.data();
  yallowed_va.end         = yallowed_va.begin + yallowed.size();
  yallowed_va.end_array   = yallowed_va.end;
  yallowed_va.erase_count = 0;
  return sch->predict(ec.get(), &ystar_va, &yallowed_va);
}
*/

void verify_search_set_properly(search_ptr sch)
{ if (sch->task_name == NULL)
  { std::cerr << "set_structured_predict_hook: search task not initialized properly" << std::endl;
    throw std::exception();
  }
  if (strcmp(sch->task_name, "hook") != 0)
  { std::cerr << "set_structured_predict_hook: trying to set hook when search task is not 'hook'!" << std::endl;
    throw std::exception();
  }
}

uint32_t search_get_num_actions(search_ptr sch)
{ verify_search_set_properly(sch);
  HookTask::task_data* d = sch->get_task_data<HookTask::task_data>();
  return (uint32_t)d->num_actions;
}

void search_run_fn(Search::search&sch)
{ try
  { HookTask::task_data* d = sch.get_task_data<HookTask::task_data>();
    py::object run = *(py::object*)d->run_object;
    run.attr("__call__")();
  }
  catch(...)
  { PyErr_Print();
    PyErr_Clear();
    throw std::exception();
  }
}

void search_setup_fn(Search::search&sch)
{ try
  { HookTask::task_data* d = sch.get_task_data<HookTask::task_data>();
    py::object run = *(py::object*)d->setup_object;
    run.attr("__call__")();
  }
  catch(...)
  { PyErr_Print();
    PyErr_Clear();
    throw std::exception();
  }
}

void search_takedown_fn(Search::search&sch)
{ try
  { HookTask::task_data* d = sch.get_task_data<HookTask::task_data>();
    py::object run = *(py::object*)d->takedown_object;
    run.attr("__call__")();
  }
  catch(...)
  { PyErr_Print();
    PyErr_Clear();
    throw std::exception();
  }
}

void py_delete_run_object(void* pyobj)
{ py::object* o = (py::object*)pyobj;
  delete o;
}

void set_force_oracle(search_ptr sch, bool useOracle)
{ verify_search_set_properly(sch);
  sch->set_force_oracle(useOracle);
}

void set_structured_predict_hook(search_ptr sch, py::object run_object, py::object setup_object, py::object takedown_object)
{ verify_search_set_properly(sch);
  HookTask::task_data* d = sch->get_task_data<HookTask::task_data>();
  d->run_f = &search_run_fn;
  delete (py::object*)d->run_object; d->run_object = NULL;
  delete (py::object*)d->setup_object; d->setup_object = NULL;
  delete (py::object*)d->takedown_object; d->takedown_object = NULL;
  sch->set_force_oracle(false);
  d->run_object = new py::object(run_object);
  if (setup_object.ptr() != Py_None)
  { d->setup_object = new py::object(setup_object);
    d->run_setup_f = &search_setup_fn;
  }
  if (takedown_object.ptr() != Py_None)
  { d->takedown_object = new py::object(takedown_object);
    d->run_takedown_f = &search_takedown_fn;
  }
  d->delete_run_object = &py_delete_run_object;
}

void my_set_test_only(example_ptr ec, bool val) { ec->test_only = val; }

bool po_exists(search_ptr sch, std::string arg)
{ HookTask::task_data* d = sch->get_task_data<HookTask::task_data>();
  return d->arg->was_supplied(arg);
}

std::string po_get_string(search_ptr sch, std::string arg)
{ HookTask::task_data* d = sch->get_task_data<HookTask::task_data>();
  return d->arg->get_typed_option<std::string>(arg).value();
}

int32_t po_get_int(search_ptr sch, std::string arg)
{ HookTask::task_data* d = sch->get_task_data<HookTask::task_data>();
  try { return d->arg->get_typed_option<int>(arg).value(); }
  catch (...) {}
  try { return (int32_t)d->arg->get_typed_option<size_t>(arg).value(); }
  catch (...) {}
  try { return (int32_t)d->arg->get_typed_option<uint32_t>(arg).value(); }
  catch (...) {}
  try { return (int32_t)d->arg->get_typed_option<uint64_t>(arg).value(); }
  catch (...) {}
  try { return d->arg->get_typed_option<uint16_t>(arg).value(); }
  catch (...) {}
  try { return d->arg->get_typed_option<int32_t>(arg).value(); }
  catch (...) {}
  try { return (int32_t)d->arg->get_typed_option<int64_t>(arg).value(); }
  catch (...) {}
  try { return (int32_t)d->arg->get_typed_option<int16_t>(arg).value(); }
  catch (...) {}
  // we know this'll fail but do it anyway to get the exception
  return d->arg->get_typed_option<int>(arg).value();
}

PyObject* po_get(search_ptr sch, std::string arg)
{ try
  { return py::incref(py::object(po_get_string(sch, arg)).ptr());
  }
  catch (...) {}
  try
  { return py::incref(py::object(po_get_int(sch, arg)).ptr());
  }
  catch (...) {}
  // return None
  return py::incref(py::object().ptr());
}

void my_set_input(predictor_ptr P, example_ptr ec) { P->set_input(*ec); }
void my_set_input_at(predictor_ptr P, size_t posn, example_ptr ec) { P->set_input_at(posn, *ec); }

void my_add_oracle(predictor_ptr P, action a) { P->add_oracle(a); }
void my_add_oracles(predictor_ptr P, py::list& a) { for (ssize_t i=0; i<len(a); i++) P->add_oracle(py::extract<action>(a[i])); }
void my_add_allowed(predictor_ptr P, action a) { P->add_allowed(a); }
void my_add_alloweds(predictor_ptr P, py::list& a) { for (ssize_t i=0; i<len(a); i++) P->add_allowed(py::extract<action>(a[i])); }
void my_add_condition(predictor_ptr P, ptag t, char c) { P->add_condition(t, c); }
void my_add_condition_range(predictor_ptr P, ptag hi, ptag count, char name0) { P->add_condition_range(hi, count, name0); }
void my_set_oracle(predictor_ptr P, action a) { P->set_oracle(a); }
void my_set_oracles(predictor_ptr P, py::list& a) { if (len(a) > 0) P->set_oracle(py::extract<action>(a[0])); else P->erase_oracles(); for (ssize_t i=1; i<len(a); i++) P->add_oracle(py::extract<action>(a[i])); }
void my_set_allowed(predictor_ptr P, action a) { P->set_allowed(a); }
void my_set_alloweds(predictor_ptr P, py::list& a) { if (len(a) > 0) P->set_allowed(py::extract<action>(a[0])); else P->erase_alloweds(); for (ssize_t i=1; i<len(a); i++) P->add_allowed(py::extract<action>(a[i])); }
void my_set_condition(predictor_ptr P, ptag t, char c) { P->set_condition(t, c); }
void my_set_condition_range(predictor_ptr P, ptag hi, ptag count, char name0) { P->set_condition_range(hi, count, name0); }
void my_set_learner_id(predictor_ptr P, size_t id) { P->set_learner_id(id); }
void my_set_tag(predictor_ptr P, ptag t) { P->set_tag(t); }

BOOST_PYTHON_MODULE(pylibvw)
{ // This will enable user-defined docstrings and python signatures,
  // while disabling the C++ signatures
  py::docstring_options local_docstring_options(true, true, false);

  // define the vw class
  py::class_<vw, vw_ptr, boost::noncopyable>("vw", "the basic VW object that holds with weight vector, parser, etc.", py::no_init)
  .def("__init__", py::make_constructor(my_initialize))
  //      .def("__del__", &my_finish, "deconstruct the VW object by calling finish")
  .def("run_parser", &my_run_parser, "parse external data file")
  .def("finish", &my_finish, "stop VW by calling finish (and, eg, write weights to disk)")
  .def("save", &my_save, "save model to filename")
  .def("learn", &my_learn, "given a pyvw example, learn (and predict) on that example")
  .def("predict", &my_predict, "given a pyvw example, predict on that example")
  .def("hash_space", &VW::hash_space, "given a namespace (as a string), compute the hash of that namespace")
  .def("hash_feature", &VW::hash_feature, "given a feature string (arg2) and a hashed namespace (arg3), hash that feature")
  .def("_finish_example", &my_finish_example, "tell VW that you're done with a given example")
  .def("_finish_example_multi_ex", &my_finish_multi_ex, "tell VW that you're done with the given examples")
  .def("setup_example", &my_setup_example, "given an example that you've created by hand, prepare it for learning (eg, compute quadratic feature)")
  .def("unsetup_example", &unsetup_example, "reverse the process of setup, so that you can go back and modify this example")

  .def("num_weights", &VW::num_weights, "how many weights are we learning?")
  .def("get_weight", &VW::get_weight, "get the weight for a particular index")
  .def("set_weight", &VW::set_weight, "set the weight for a particular index")
  .def("get_stride", &VW::get_stride, "return the internal stride")

  .def("get_label_type", &my_get_label_type, "return parse label type")
  .def("get_prediction_type", &my_get_prediction_type, "return prediction type")
  .def("get_sum_loss", &get_sum_loss, "return the total cumulative loss suffered so far")
  .def("get_weighted_examples", &get_weighted_examples, "return the total weight of examples so far")

  .def("get_search_ptr", &get_search_ptr, "return a pointer to the search data structure")
  .def("audit_example", &my_audit_example, "print example audit information")
  .def("get_id", &get_model_id, "return the model id")
  .def("get_arguments", &get_arguments, "return the arguments after resolving all dependencies")

  .def("learn_multi", &my_learn_multi_ex, "given a list pyvw examples, learn (and predict) on those examples")
  .def("predict_multi", &my_predict_multi_ex, "given a list of pyvw examples, predict on that example")
  .def("_parse", &my_parse, "Parse a string into a collection of VW examples")
  .def("_is_multiline", &my_is_multiline, "true if the base reduction is multiline")

  .def_readonly("lDefault", lDEFAULT, "Default label type (whatever vw was initialized with) -- used as input to the example() initializer")
  .def_readonly("lBinary", lBINARY, "Binary label type -- used as input to the example() initializer")
  .def_readonly("lMulticlass", lMULTICLASS, "Multiclass label type -- used as input to the example() initializer")
  .def_readonly("lCostSensitive", lCOST_SENSITIVE, "Cost sensitive label type (for LDF!) -- used as input to the example() initializer")
  .def_readonly("lContextualBandit", lCONTEXTUAL_BANDIT, "Contextual bandit label type -- used as input to the example() initializer")
  .def_readonly("lConditionalContextualBandit", lCONDITIONAL_CONTEXTUAL_BANDIT, "Conditional Contextual bandit label type -- used as input to the example() initializer")

  .def_readonly("pSCALAR", pSCALAR, "Scalar prediction type")
  .def_readonly("pSCALARS", pSCALARS, "Multiple scalar-valued prediction type")
  .def_readonly("pACTION_SCORES", pACTION_SCORES, "Multiple action scores prediction type")
  .def_readonly("pACTION_PROBS", pACTION_PROBS, "Multiple action probabilities prediction type")
  .def_readonly("pMULTICLASS", pMULTICLASS, "Multiclass prediction type")
  .def_readonly("pMULTILABELS", pMULTILABELS, "Multilabel prediction type")
  .def_readonly("pPROB", pPROB, "Probability prediction type")
  .def_readonly("pMULTICLASSPROBS", pMULTICLASSPROBS, "Multiclass probabilities prediction type")
  .def_readonly("pDECISION_SCORES", pDECISION_SCORES, "Decision scores prediction type")
;

  // define the example class
  py::class_<example, example_ptr, boost::noncopyable>("example", py::no_init)
  .def("__init__", py::make_constructor(my_read_example), "Given a string as an argument parse that into a VW example (and run setup on it) -- default to multiclass label type")
  .def("__init__", py::make_constructor(my_empty_example), "Construct an empty (non setup) example; you must provide a label type (vw.lBinary, vw.lMulticlass, etc.)")
  .def("__init__", py::make_constructor(my_existing_example), "Create a new example object pointing to an existing object.")

  .def("set_test_only", &my_set_test_only, "Change the test-only bit on an example")

  .def("get_tag", &my_get_tag, "Returns the tag associated with this example")
  .def("get_topic_prediction", &VW::get_topic_prediction, "For LDA models, returns the topic prediction for the topic id given")
  .def("get_feature_number", &VW::get_feature_number, "Returns the total number of features for this example")

  .def("get_example_counter", &get_example_counter, "Returns the counter of total number of examples seen up to and including this one")
  .def("get_ft_offset", &get_ft_offset, "Returns the feature offset for this example (used, eg, by multiclass classification to bulk offset all features)")
  .def("get_partial_prediction", &get_partial_prediction, "Returns the partial prediction associated with this example")
  .def("get_updated_prediction", &get_updated_prediction, "Returns the partial prediction as if we had updated it after learning")
  .def("get_loss", &get_loss, "Returns the loss associated with this example")
  .def("get_total_sum_feat_sq", &get_total_sum_feat_sq, "The total sum of feature-value squared for this example")

  .def("num_namespaces", &ex_num_namespaces, "The total number of namespaces associated with this example")
  .def("namespace", &ex_namespace, "Get the namespace id for namespace i (for i = 0.. num_namespaces); specifically returns the ord() of the corresponding character id")
  .def("sum_feat_sq", &ex_sum_feat_sq, "Get the sum of feature-values squared for a given namespace id (id=character-ord)")
  .def("num_features_in", &ex_num_features, "Get the number of features in a given namespace id (id=character-ord)")
  .def("feature", &ex_feature, "Get the feature id for the ith feature in a given namespace id (id=character-ord)")
  .def("feature_weight", &ex_feature_weight, "The the feature value (weight) per .feature(...)")

  .def("push_hashed_feature", &ex_push_feature, "Add a hashed feature to a given namespace (id=character-ord)")
  .def("push_feature_list", &ex_push_feature_list, "Add a (Python) list of features to a given namespace")
  .def("push_feature_dict", &ex_push_dictionary, "Add a (Python) dictionary of namespace/feature-list pairs")
  .def("pop_feature", &ex_pop_feature, "Remove the top feature from a given namespace; returns True iff the list was non-empty")
  .def("push_namespace", &ex_push_namespace, "Add a new namespace")
  .def("ensure_namespace_exists", &ex_ensure_namespace_exists, "Add a new namespace if it doesn't already exist")
  .def("pop_namespace", &ex_pop_namespace, "Remove the top namespace off; returns True iff the list was non-empty")
  .def("erase_namespace", &ex_erase_namespace, "Remove all the features from a given namespace")

  .def("set_label_string", &ex_set_label_string, "(Re)assign the label of this example to this string")
  .def("get_simplelabel_label", &ex_get_simplelabel_label, "Assuming a simple_label label type, return the corresponding label (class/regression target/etc.)")
  .def("get_simplelabel_weight", &ex_get_simplelabel_weight, "Assuming a simple_label label type, return the importance weight")
  .def("get_simplelabel_initial", &ex_get_simplelabel_initial, "Assuming a simple_label label type, return the initial (baseline) prediction")
  .def("get_simplelabel_prediction", &ex_get_simplelabel_prediction, "Assuming a simple_label label type, return the final prediction")
  .def("get_multiclass_label", &ex_get_multiclass_label, "Assuming a multiclass label type, get the true label")
  .def("get_multiclass_weight", &ex_get_multiclass_weight, "Assuming a multiclass label type, get the importance weight")
  .def("get_multiclass_prediction", &ex_get_multiclass_prediction, "Assuming a multiclass label type, get the prediction")
  .def("get_prob", &ex_get_prob, "Get probability from example prediction")
  .def("get_scalars", &ex_get_scalars, "Get scalar values from example prediction")
  .def("get_action_scores", &ex_get_action_scores, "Get action scores from example prediction")
  .def("get_decision_scores", &ex_get_decision_scores, "Get decision scores from example prediction")
  .def("get_multilabel_predictions", &ex_get_multilabel_predictions, "Get multilabel predictions from example prediction")
  .def("get_costsensitive_prediction", &ex_get_costsensitive_prediction, "Assuming a cost_sensitive label type, get the prediction")
  .def("get_costsensitive_num_costs", &ex_get_costsensitive_num_costs, "Assuming a cost_sensitive label type, get the total number of label/cost pairs")
  .def("get_costsensitive_cost", &ex_get_costsensitive_cost, "Assuming a cost_sensitive label type, get the cost for a given pair (i=0.. get_costsensitive_num_costs)")
  .def("get_costsensitive_class", &ex_get_costsensitive_class, "Assuming a cost_sensitive label type, get the label for a given pair (i=0.. get_costsensitive_num_costs)")
  .def("get_costsensitive_partial_prediction", &ex_get_costsensitive_partial_prediction, "Assuming a cost_sensitive label type, get the partial prediction for a given pair (i=0.. get_costsensitive_num_costs)")
  .def("get_costsensitive_wap_value", &ex_get_costsensitive_wap_value, "Assuming a cost_sensitive label type, get the weighted-all-pairs recomputed cost for a given pair (i=0.. get_costsensitive_num_costs)")
  .def("get_cbandits_prediction", &ex_get_cbandits_prediction, "Assuming a contextual_bandits label type, get the prediction")
  .def("get_cbandits_num_costs", &ex_get_cbandits_num_costs, "Assuming a contextual_bandits label type, get the total number of label/cost pairs")
  .def("get_cbandits_cost", &ex_get_cbandits_cost, "Assuming a contextual_bandits label type, get the cost for a given pair (i=0.. get_cbandits_num_costs)")
  .def("get_cbandits_class", &ex_get_cbandits_class, "Assuming a contextual_bandits label type, get the label for a given pair (i=0.. get_cbandits_num_costs)")
  .def("get_cbandits_probability", &ex_get_cbandits_probability, "Assuming a contextual_bandits label type, get the bandits probability for a given pair (i=0.. get_cbandits_num_costs)")
  .def("get_cbandits_partial_prediction", &ex_get_cbandits_partial_prediction, "Assuming a contextual_bandits label type, get the partial prediction for a given pair (i=0.. get_cbandits_num_costs)")
  ;

  py::class_<Search::predictor, predictor_ptr>("predictor", py::no_init)
  .def("set_input", &my_set_input, "set the input (an example) for this predictor (non-LDF mode only)")
  //.def("set_input_ldf", &my_set_input_ldf, "set the inputs (a list of examples) for this predictor (LDF mode only)")
  .def("set_input_length", &Search::predictor::set_input_length, "declare the length of an LDF-sequence of examples")
  .def("set_input_at", &my_set_input_at, "put a given example at position in the LDF sequence (call after set_input_length)")
  .def("add_oracle", &my_add_oracle, "add an action to the current list of oracle actions")
  .def("add_oracles", &my_add_oracles, "add a list of actions to the current list of oracle actions")
  .def("add_allowed", &my_add_allowed, "add an action to the current list of allowed actions")
  .def("add_alloweds", &my_add_alloweds, "add a list of actions to the current list of allowed actions")
  .def("add_condition", &my_add_condition, "add a (tag,char) pair to the list of variables on which to condition")
  .def("add_condition_range", &my_add_condition_range, "given (tag,len,char), add (tag,char), (tag-1,char+1), ..., (tag-len,char+len) to the list of conditionings")
  .def("set_oracle", &my_set_oracle, "set an action as the current list of oracle actions")
  .def("set_oracles", &my_set_oracles, "set a list of actions as the current list of oracle actions")
  .def("set_allowed", &my_set_allowed, "set an action as the current list of allowed actions")
  .def("set_alloweds", &my_set_alloweds, "set a list of actions as the current list of allowed actions")
  .def("set_condition", &my_set_condition, "set a (tag,char) pair as the list of variables on which to condition")
  .def("set_condition_range", &my_set_condition_range, "given (tag,len,char), set (tag,char), (tag-1,char+1), ..., (tag-len,char+len) as the list of conditionings")
  .def("set_learner_id", &my_set_learner_id, "select the learner with which to make this prediction")
  .def("set_tag", &my_set_tag, "change the tag of this prediction")
  .def("predict", &Search::predictor::predict, "make a prediction")
  ;

  py::class_<Search::search, search_ptr>("search")
  .def("set_options", &Search::search::set_options, "Set global search options (auto conditioning, etc.)")
  //.def("set_num_learners", &Search::search::set_num_learners, "Set the total number of learners you want to train")
  .def("get_history_length", &Search::search::get_history_length, "Get the value specified by --search_history_length")
  .def("loss", &Search::search::loss, "Declare a (possibly incremental) loss")
  .def("should_output", &search_should_output, "Check whether search wants us to output (only happens if you have -p running)")
  .def("predict_needs_example", &Search::search::predictNeedsExample, "Check whether a subsequent call to predict is actually going to use the example you pass---i.e., can you skip feature computation?")
  .def("output", &search_output, "Add a string to the coutput (should only do if should_output returns True)")
  .def("get_num_actions", &search_get_num_actions, "Return the total number of actions search was initialized with")
  .def("set_structured_predict_hook", &set_structured_predict_hook, "Set the hook (function pointer) that search should use for structured prediction (you don't want to call this yourself!")
  .def("set_force_oracle", &set_force_oracle, "For oracle decoding when .predict is run")
  .def("is_ldf", &Search::search::is_ldf, "check whether this search task is running in LDF mode")

  .def("po_exists", &po_exists, "For program (cmd line) options, check to see if a given option was specified; eg sch.po_exists(\"search\") should be True")
  .def("po_get", &po_get, "For program (cmd line) options, if an option was specified, get its value; eg sch.po_get(\"search\") should return the # of actions (returns either int or string)")
  .def("po_get_str", &po_get_string, "Same as po_get, but specialized for string return values.")
  .def("po_get_int", &po_get_int, "Same as po_get, but specialized for integer return values.")

  .def("get_predictor", &get_predictor, "Get a predictor object that can be used for making predictions; requires a tag argument to tag the prediction.")

  .def_readonly("AUTO_CONDITION_FEATURES", Search::AUTO_CONDITION_FEATURES, "Tell search to automatically add features based on conditioned-on variables")
  .def_readonly("AUTO_HAMMING_LOSS", Search::AUTO_HAMMING_LOSS, "Tell search to automatically compute hamming loss over predictions")
  .def_readonly("EXAMPLES_DONT_CHANGE", Search::EXAMPLES_DONT_CHANGE, "Tell search that on a single structured 'run', you don't change the examples you pass to predict")
  .def_readonly("IS_LDF", Search::IS_LDF, "Tell search that this is an LDF task")
  ;
}<|MERGE_RESOLUTION|>--- conflicted
+++ resolved
@@ -243,13 +243,8 @@
   for (auto *ex : examples)
   {
     VW::setup_example(*all, ex);
-<<<<<<< HEAD
-    example_ptr ex_ptr(ex, dont_delete_me);
-    example_collection.append(ex_ptr);
-=======
     example_collection.append(
         boost::shared_ptr<example>(ex, [all](example* example) { VW::finish_example(*all.get(), *example); }));
->>>>>>> f032eaf5
   }
   examples.clear();
   examples.delete_v();

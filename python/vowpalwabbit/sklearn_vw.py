# -*- coding: utf-8 -*-
# pylint: unused-argument, invalid-name, too-many-arguments, too-many-locals
"""Utilities to support integration of Vowpal Wabbit and scikit-learn"""

import numpy as np
import re
import io

from scipy.sparse import csr_matrix
from sklearn.exceptions import NotFittedError
from sklearn.base import BaseEstimator, RegressorMixin
from sklearn.datasets import dump_svmlight_file
from sklearn.utils import shuffle
from vowpalwabbit import pyvw
from vowpalwabbit.objects import LinearClassifierMixin, SparseCoefMixin

DEFAULT_NS = ''
CONSTANT_HASH = 116060
INVALID_CHARS = re.compile(r"[\|: \n]+")


class VW(BaseEstimator):
    """Vowpal Wabbit Scikit-learn Base Estimator wrapper

        Attributes
        ----------
        params : {dict}
                 dictionary of model parameter keys and values
        fit_ : {bool}
               this variable is only created after the model is fitted
    """

    params = dict()

    def __init__(self,
                 rank=None,
                 lrq=None,
                 lrqdropout=None,
                 probabilities=None,
                 random_seed=None,
                 ring_size=None,
                 convert_to_vw=None,
                 bfgs=None,
                 mem=None,
                 ftrl=None,
                 ftrl_alpha=None,
                 ftrl_beta=None,
                 learning_rate=None,
                 l=None,
                 power_t=None,
                 decay_learning_rate=None,
                 initial_t=None,
                 feature_mask=None,
                 initial_regressor=None,
                 i=None,
                 initial_weight=None,
                 random_weights=None,
                 input_feature_regularizer=None,
                 audit=None,
                 a=None,
                 progress=None,
                 P=None,
                 quiet=None,
                 data=None,
                 d=None,
                 cache=None,
                 c=None,
                 k=None,
                 passes=None,
                 no_stdin=None,
                 hash=None,
                 ignore=None,
                 keep=None,
                 redefine=None,
                 bit_precision=None,
                 b=None,
                 noconstant=None,
                 constant=None,
                 C=None,
                 ngram=None,
                 skips=None,
                 feature_limit=None,
                 affix=None,
                 spelling=None,
                 dictionary=None,
                 dictionary_path=None,
                 interactions=None,
                 permutations=None,
                 leave_duplicate_interactions=None,
                 quadratic=None,
                 q=None,
                 cubic=None,
                 testonly=None,
                 t=None,
                 min_prediction=None,
                 max_prediction=None,
                 sort_features=None,
                 loss_function=None,
                 link=None,
                 quantile_tau=None,
                 l1=None,
                 l2=None,
                 named_labels=None,
                 final_regressor=None,
                 f=None,
                 readable_model=None,
                 invert_hash=None,
                 save_resume=None,
                 output_feature_regularizer_binary=None,
                 output_feature_regularizer_text=None,
                 oaa=None,
                 ect=None,
                 csoaa=None,
                 wap=None,
                 nn=None,
                 dropout=None,
                 inpass=None,
                 meanfield=None,
                 multitask=None,
                 convert_labels=False):
        """VW model constructor, exposing all supported parameters to keep sklearn happy

        Parameters
        ----------
        probabilities
        random_seed (int): seed random number generator
        ring_size (int): size of example ring
        convert_to_vw (bool): flag to convert X input to vw format

        Update options
        bfgs: use L-BFGS optimization algorithm
        mem: set the rank of the inverse hessian approximation used by bfgs
        ftrl: use FTRL-Proximal optimization algorithm
        ftrl_alpha: ftrl alpha parameter
        ftrl_beta: ftrl beta parameter
        learning_rate,l (float): Set learning rate
        power_t (float): t power value
        decay_learning_rate (float): Set Decay factor for learning_rate between passes
        initial_t (float): initial t value
        feature_mask (str): Use existing regressor to determine which parameters may be updated.
                            If no initial_regressor given, also used for initial weights.

        Weight options
        initial_regressor,i (str): Initial regressor(s)
        initial_weight (float): Set all weights to an initial value of arg.
        random_weights (bool): make initial weights random
        input_feature_regularizer (str): Per feature regularization input file

        Diagnostic options
        audit,a (bool): print weights of features
        progress,P (str): Progress update frequency. int: additive, float: multiplicative
        quiet (bool): Don't output disgnostics and progress updates

        Input options
        data,d (str): path to data file for fitting external to sklearn
        cache,c (bool): use a cache. default is <data>.cache
        cache_file (str): path to cache file to use
        k (bool): auto delete cache file
        passes (int): Number of training passes
        convert_labels (bool): Convert labels of the form [0,1] to [-1,1]

        Feature options
        hash (str): how to hash the features. Available options: strings, all
        ignore (str): ignore namespaces beginning with character <arg>
        keep (str): keep namespaces beginning with character <arg>
        redefine (str): Redefine namespaces beginning with characters of string S as namespace N. <arg> shall be in
                        form 'N:=S' where := is operator. Empty N or S are treated as default namespace.
                        Use ':' as a wildcard in S.
        bit_precision,b (int): number of bits in the feature table
        noconstant (bool): Don't add a constant feature
        constant,C (float): Set initial value of constant
        ngram (str): Generate N grams. To generate N grams for a single namespace 'foo', arg should be fN.
        skips (str): Generate skips in N grams. This in conjunction with the ngram tag can be used to generate
                     generalized n-skip-k-gram. To generate n-skips for a single namespace 'foo', arg should be fN.
        feature_limit (str): limit to N features. To apply to a single namespace 'foo', arg should be fN
        affix (str): generate prefixes/suffixes of features; argument '+2a,-3b,+1' means generate 2-char prefixes for
                     namespace a, 3-char suffixes for b and 1 char prefixes for default namespace
        spelling (str): compute spelling features for a give namespace (use '_' for default namespace)
        dictionary (str): read a dictionary for additional features (arg either 'x:file' or just 'file')
        dictionary_path (str): look in this directory for dictionaries; defaults to current directory or env{PATH}
        interactions (str): Create feature interactions of any level between namespaces.
        permutations (bool): Use permutations instead of combinations for feature interactions of same namespace.
        leave_duplicate_interactions (bool): Don't remove interactions with duplicate combinations of namespaces. For
                                             ex. this is a duplicate: '-q ab -q ba' and a lot more in '-q ::'.
        quadratic,q (str): Create and use quadratic features, q:: corresponds to a wildcard for all printable characters
        cubic (str): Create and use cubic features

        Example options
        testonly,t (bool): Ignore label information and just test
        min_prediction (float): Smallest prediction to output
        max_prediction (float): Largest prediction to output
        sort_features (bool): turn this on to disregard order in which features have been defined. This will lead to
                              smaller cache sizes
        loss_function (str): default_value("squared"), "Specify the loss function to be used, uses squared by default.
                             Currently available ones are squared, classic, hinge, logistic and quantile.
        link (str): apply a link function to convert output: e.g. 'logistic'
        quantile_tau (float): default_value(0.5), "Parameter \\tau associated with Quantile loss. Defaults to 0.5
        l1 (float): l_1 lambda
        l2 (float): l_2 lambda
        named_labels (str): use names for labels (multiclass, etc.) rather than integers, argument specified all
                            possible labels, comma-sep, eg \"--named_labels Noun,Verb,Adj,Punc\"

        Output model
        final_regressor,f (str): Final regressor
        readable_model (str): Output human-readable final regressor with numeric features
        invert_hash (str): Output human-readable final regressor with feature names.  Computationally expensive.
        save_resume (bool): save extra state so learning can be resumed later with new data
        output_feature_regularizer_binary (str): Per feature regularization output file
        output_feature_regularizer_text (str): Per feature regularization output file, in text

        Multiclass options
        oaa (int): Use one-against-all multiclass learning with labels
        ect (int): Use error correcting tournament multiclass learning
        csoaa (int): Use cost sensitive one-against-all multiclass learning
        wap (int): Use weighted all pairs multiclass learning

        Contextual Bandit Optimization
        cb (int): Use contextual bandit learning with specified costs
        cbify (int): Convert multiclass on <k> classes into a contextual bandit problem

        Neural Network options
        nn (int): Use a sigmoidal feed-forward neural network with N hidden units
        dropout: Train or test sigmoidal feed-forward network using dropout
        inpass: Train or test sigmoidal feed-forward network with input pass-through
        multitask: Share hidden layer across all reduced tasks
        meanfield: Train or test sigmoidal feed-forward network using mean field

        Returns
        -------
        (BaseEstimator): Returns self
        """

        # clear estimator attributes
        for attr in ['fit_', 'passes_', 'convert_to_vw_', 'vw_']:
            if hasattr(self, attr):
                delattr(self, attr)
        del attr

        # reset params and quiet models by default
<<<<<<< HEAD
        self.params = {'quiet': True}
=======
        self.params = {'quiet':  True}
        self.convert_labels = convert_labels
>>>>>>> 8a24abac

        # assign all valid args to params dict
        args = dict(locals())
        for k, v in args.items():
            if k != 'self' and k != '__class__' and v is not None:
                self.params[k] = v

        ext_file_args = ['data', 'd']
        if any(x in self.params for x in ext_file_args):
            # fitting will be handled by vw directly
            self.fit_ = True
            self.passes_ = 1
        else:
            # store passes separately to be used in fit
            self.passes_ = self.params.pop('passes', 1)
            if self.params.get('bfgs'):
                raise RuntimeError(
                    'An external data file must be used to fit models using the bfgs option'
                )

        # pull out convert_to_vw from params
        self.convert_to_vw_ = self.params.pop('convert_to_vw', True)

        self.vw_ = None
        super(VW, self).__init__()

    def get_vw(self):
        """Factory to create a vw instance on demand

        Returns
        -------
        pyvw.vw instance
        """
        if self.vw_ is None:
            self.vw_ = pyvw.vw(**self.params)

        return self.vw_

    def fit(self, X, y=None, sample_weight=None):
        """Fit the model according to the given training data

        TODO: for first pass create and store example objects.
                for N-1 passes use example objects directly (simulate cache file...but in memory for faster processing)

        Parameters
        ----------
        X : {array-like, sparse matrix}, shape (n_samples, n_features or 1 if not convert_to_vw) or
            Training vector, where n_samples in the number of samples and
            n_features is the number of features.
            if not using convert_to_vw, X is expected to be a list of vw formatted feature vector strings with labels
        y : array-like, shape (n_samples,), optional if not convert_to_vw
            Target vector relative to X.
        sample_weight : array-like, shape (n_samples,)
                        sample weight vector relative to X.

        Returns
        -------
        return self so pipeline can call transform() after fit
        """
        if self.convert_to_vw_:
            X = tovw(x=X, y=y, sample_weight=sample_weight, convert_labels=self.convert_labels)

        model = self.get_vw()

        # add examples to model
        for n in range(self.passes_):
            if n >= 1:
                X_ = shuffle(X)
            else:
                X_ = X
            for idx, x in enumerate(X_):
                model.learn(x)
        self.fit_ = True
        return self

    def transform(self, X, y=None):
        """Transform does nothing by default besides closing the model. Transform is required for any estimator
         in a sklearn pipeline that isn't the final estimator

        Parameters
        ----------
        X : {array-like, sparse matrix}, shape (n_samples, n_features or 1 if not convert_to_vw) or
            Training vector, where n_samples in the number of samples and
            n_features is the number of features.
            if not using convert_to_vw, X is expected to be a list of vw formatted feature vector strings with labels
        y : array-like, shape (n_samples,), optional if not convert_to_vw
            Target vector relative to X.

        Returns
        -------
        return X to be passed into next estimator in pipeline
        """
        if not self.get_vw().finished:
            self.get_vw().finish()
        return X

    def predict(self, X):
        """Predict with Vowpal Wabbit model

        Parameters
        ----------
        X : {array-like, sparse matrix}, shape (n_samples, n_features or 1)
            Training vector, where n_samples in the number of samples and
            n_features is the number of features.
            if not using convert_to_vw, X is expected to be a list of vw formatted feature vector strings with labels

        Returns
        -------
        y : array-like, shape (n_samples, 1 or n_classes)
            Output vector relative to X.
        """

        # check_is_fitted
        if not hasattr(self, 'fit_'):
            msg = ("This %(name)s instance is not fitted yet. Call 'fit' with "
                   "appropriate arguments before using this method.")
            raise NotFittedError(msg % {'name': self.__class__.__name__})

        try:
            num_samples = X.shape[0] if X.ndim > 1 else len(X)
        except AttributeError:
            num_samples = len(X)

        if self.convert_to_vw_:
            X = tovw(X)

        model = self.get_vw()

        shape = [num_samples]
        if 'oaa' in self.params and 'probabilities' in self.params:
            shape.append(self.params['oaa'])
        y = np.empty(shape)

        # predict examples
        for idx, x in enumerate(X):
            y[idx] = model.predict(ec=x)

        return y

    def __str__(self):
        if self.params is not None:
            return str(self.params)

    def __repr__(self):
        return self.__str__()

    def __del__(self):
        if hasattr(self, 'vw_') and self.vw_ is not None:
            del self.vw_

    def get_params(self, deep=True):
        """This returns the set of vw and estimator parameters currently in use"""
        out = dict()
        # add in the vw params
        out.update(self.params)
        # add in the estimator params
        out['passes'] = self.passes_
        out['convert_to_vw'] = self.convert_to_vw_
        return out

    def set_params(self, **params):
        """This destroys and recreates the Vowpal Wabbit model with updated parameters
            any parameters not provided will remain as they were initialized to at construction

        Parameters
        ----------
        params : {dict}
                 dictionary of model parameter keys and values to update
        """

        self.params.update(params)

        # manage passes and convert_to_vw params different because they are estimator params, not vw params
        if 'passes' not in params:
            self.params['passes'] = self.passes_
        if 'convert_to_vw' not in params:
            self.params['convert_to_vw'] = self.convert_to_vw_

        self.__init__(**self.params)
        return self

    def get_coefs(self):
        """Returns coefficient weights as ordered sparse matrix

        Returns
        -------
        {sparse matrix} coefficient weights for model
        """

        model = self.get_vw()
        return csr_matrix(
            [model.get_weight(i) for i in range(model.num_weights())])

    def set_coefs(self, coefs):
        """Sets coefficients weights from ordered sparse matrix

        Parameters
        ----------
        coefs : {sparse matrix} coefficient weights for model
        """

        model = self.get_vw()
        for i in range(coefs.getnnz()):
            model.set_weight(int(coefs.indices[i]), 0, float(coefs.data[i]))

    def get_intercept(self):
        """ Returns intercept weight for model

        Returns
        -------
        {int} intercept value, 0 if noconstant
        """

        return self.get_vw().get_weight(CONSTANT_HASH)

    def save(self, filename):
        """Save model to file"""
        model = self.get_vw()
        model.save(filename)

    def load(self, filename):
        """Load model from file"""
        params = {}
        params.update(self.params)
        params["initial_regressor"] = filename
        self.set_params(**params)

        # Assume that the model is already fitted when loaded from file.
        self.fit_ = True


class ThresholdingLinearClassifierMixin(LinearClassifierMixin):
    """Mixin for linear classifiers.  A threshold is used to specify the positive
    class cutoff

    Handles prediction for sparse and dense X.
    """

    classes_ = np.array([-1., 1.])

    def __init__(self, **params):

        # assume 0 as positive score threshold
        self.pos_threshold = params.pop('pos_threshold', 0.0)

        super(ThresholdingLinearClassifierMixin, self).__init__(**params)

    def predict(self, X):
        """Predict class labels for samples in X.

        Parameters
        ----------
        X : {array-like, sparse matrix}, shape = [n_samples, n_features]
            Samples.

        Returns
        -------
        C : array, shape = [n_samples]
            Predicted class label per sample.
        """
        scores = self.decision_function(X)
        if len(scores.shape) == 1:
            indices = (scores >= self.pos_threshold).astype(np.int)
        else:
            indices = scores.argmax(axis=1)
        return self.classes_[indices]


class VWClassifier(SparseCoefMixin, ThresholdingLinearClassifierMixin, VW):
    """Vowpal Wabbit Classifier model
    Only supports binary classification currently. Use VW directly for multiclass classification
    note - don't try to apply link='logistic' on top of the existing functionality
    """
    def __init__(self, **params):

        # assume logistic loss functions
        if 'loss_function' not in params:
            params['loss_function'] = 'logistic'

        super(VWClassifier, self).__init__(**params)

    def predict(self, X):
        """Predict class labels for samples in X.

        Parameters
        ----------
        X : {array-like, sparse matrix}, shape = [n_samples, n_features]
            Samples.

        Returns
        -------
        C : array, shape = [n_samples]
            Predicted class label per sample.
        """

        return ThresholdingLinearClassifierMixin.predict(self, X=X)

    def decision_function(self, X):
        """Predict confidence scores for samples.
        The confidence score for a sample is the signed distance of that
        sample to the hyperplane.

        Parameters
        ----------
        X : {array-like, sparse matrix}, shape = (n_samples, n_features)
            Samples.

        Returns
        -------
        array, shape=(n_samples,) if n_classes == 2 else (n_samples, n_classes)
            Confidence scores per (sample, class) combination. In the binary
            case, confidence score for self.classes_[1] where >0 means this
            class would be predicted.
        """

        return VW.predict(self, X=X)


class VWRegressor(VW, RegressorMixin):
    """Vowpal Wabbit Regressor model """

    pass


def tovw(x, y=None, sample_weight=None, convert_labels=False):
    """Convert array or sparse matrix to Vowpal Wabbit format

    Parameters
    ----------
    x : {array-like, sparse matrix}, shape (n_samples, n_features)
        Training vector, where n_samples is the number of samples and
        n_features is the number of features.
    y : {array-like}, shape (n_samples,), optional
        Target vector relative to X.
    sample_weight : {array-like}, shape (n_samples,), optional
                    sample weight vector relative to X.
    convert_labels : {bool} convert labels of the form [0,1] to [-1,1]

    Returns
    -------
    out : {array-like}, shape (n_samples, 1)
          Training vectors in VW string format

    Examples
    --------
    >>> import pandas as pd
    >>> from sklearn.feature_extraction.text import HashingVectorizer
    >>> from vowpalwabbit.sklearn_vw import tovw
    >>> X = pd.Series(['cat', 'dog', 'cat', 'cat'], name='catdog')
    >>> y = pd.Series([-1, 1, -1, -1], name='label')
    >>> hv = HashingVectorizer()
    >>> hashed = hv.fit_transform(X)
    >>> tovw(x=hashed, y=y)
    """

    use_truth = y is not None
    use_weight = sample_weight is not None

    # convert to numpy array if needed
    if not isinstance(x, (np.ndarray, csr_matrix)):
        x = np.array(x)
    if not isinstance(y, np.ndarray):
        y = np.array(y)

    # convert labels of the form [0,1] to [-,1]
    if convert_labels:
        y = np.where(y < 1, -1, y)

    # make sure this is a 2d array
    if x.ndim == 1:
        x = x.reshape(1, -1)
    if y.ndim == 0:
        y = y.reshape(1)

    rows, cols = x.shape

    # check for invalid characters if array has string values
    if x.dtype.char == 'S':
        for row in rows:
            for col in cols:
                x[row, col] = INVALID_CHARS.sub('.', x[row, col])

    # convert input to svmlight format
    s = io.BytesIO()
    dump_svmlight_file(x, np.zeros(rows), s)

    # parse entries to construct VW format
    rows = s.getvalue().decode('ascii').split('\n')[:-1]
    out = []
    for idx, row in enumerate(rows):
        truth = y[idx] if use_truth else 1
        weight = sample_weight[idx] if use_weight else 1
        features = row.split('0 ', 1)[1]
        # only using a single namespace and no tags
        out.append(('{y} {w} |{ns} {x}'.format(y=truth,
                                               w=weight,
                                               ns=DEFAULT_NS,
                                               x=features)))

    s.close()

    return out<|MERGE_RESOLUTION|>--- conflicted
+++ resolved
@@ -237,12 +237,8 @@
         del attr
 
         # reset params and quiet models by default
-<<<<<<< HEAD
         self.params = {'quiet': True}
-=======
-        self.params = {'quiet':  True}
         self.convert_labels = convert_labels
->>>>>>> 8a24abac
 
         # assign all valid args to params dict
         args = dict(locals())
@@ -303,7 +299,10 @@
         return self so pipeline can call transform() after fit
         """
         if self.convert_to_vw_:
-            X = tovw(x=X, y=y, sample_weight=sample_weight, convert_labels=self.convert_labels)
+            X = tovw(x=X,
+                     y=y,
+                     sample_weight=sample_weight,
+                     convert_labels=self.convert_labels)
 
         model = self.get_vw()
 

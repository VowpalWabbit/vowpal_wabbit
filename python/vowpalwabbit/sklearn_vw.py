# -*- coding: utf-8 -*-
# pylint: unused-argument, invalid-name, too-many-arguments, too-many-locals
"""Utilities to support integration of Vowpal Wabbit and scikit-learn"""

import numpy as np
import re
import io

from scipy.sparse import csr_matrix
from sklearn.exceptions import NotFittedError
from sklearn.base import BaseEstimator, RegressorMixin
from sklearn.linear_model.base import LinearClassifierMixin, SparseCoefMixin
from sklearn.datasets import dump_svmlight_file
from sklearn.utils import shuffle
from vowpalwabbit import pyvw

DEFAULT_NS = ''
CONSTANT_HASH = 116060
INVALID_CHARS = re.compile(r"[\|: \n]+")


class VW(BaseEstimator):
    r"""
    Vowpal Wabbit Scikit-learn Base Estimator wrapper

    Attributes
    ==========

    params : dictionary
        dictionary of model parameter keys and values
    fit_ : bool
        this variable is only created after the model is fitted

    """

    params = dict()

    def __init__(self,
                 rank=None,
                 lrq=None,
                 lrqdropout=None,
                 probabilities=None,
                 random_seed=None,
                 ring_size=None,
                 convert_to_vw=None,
                 bfgs=None,
                 mem=None,
                 ftrl=None,
                 ftrl_alpha=None,
                 ftrl_beta=None,
                 learning_rate=None,
                 l=None,
                 power_t=None,
                 decay_learning_rate=None,
                 initial_t=None,
                 feature_mask=None,
                 initial_regressor=None,
                 i=None,
                 initial_weight=None,
                 random_weights=None,
                 input_feature_regularizer=None,
                 audit=None,
                 a=None,
                 progress=None,
                 P=None,
                 quiet=None,
                 data=None,
                 d=None,
                 cache=None,
                 c=None,
                 k=None,
                 passes=None,
                 no_stdin=None,
                 hash=None,
                 ignore=None,
                 keep=None,
                 redefine=None,
                 bit_precision=None,
                 b=None,
                 noconstant=None,
                 constant=None,
                 C=None,
                 ngram=None,
                 skips=None,
                 feature_limit=None,
                 affix=None,
                 spelling=None,
                 dictionary=None,
                 dictionary_path=None,
                 interactions=None,
                 permutations=None,
                 leave_duplicate_interactions=None,
                 quadratic=None,
                 q=None,
                 cubic=None,
                 testonly=None,
                 t=None,
                 min_prediction=None,
                 max_prediction=None,
                 sort_features=None,
                 loss_function=None,
                 link=None,
                 quantile_tau=None,
                 l1=None,
                 l2=None,
                 named_labels=None,
                 final_regressor=None,
                 f=None,
                 readable_model=None,
                 invert_hash=None,
                 save_resume=None,
                 output_feature_regularizer_binary=None,
                 output_feature_regularizer_text=None,
                 oaa=None,
                 ect=None,
                 csoaa=None,
                 wap=None,
                 nn=None,
                 dropout=None,
                 inpass=None,
                 meanfield=None,
<<<<<<< HEAD
                 multitask=None):
        r"""
        VW model constructor, exposing all supported parameters to keep sklearn happy
=======
                 multitask=None,
                 convert_labels=False):
        """VW model constructor, exposing all supported parameters to keep sklearn happy
>>>>>>> bb68aec7

        Parameters
        ==========

        probabilities : float
            Float number between 0 and 1
        random_seed : integer
            seed random number generator
        ring_size : integer
            size of example ring
        convert_to_vw : boolean
            flag to convert X input to vw format

        Update options

        bfgs : use L-BFGS optimization algorithm
        mem : set the rank of the inverse hessian approximation used by bfgs
        ftrl : use FTRL-Proximal optimization algorithm
        ftrl_alpha : ftrl alpha parameter
        ftrl_beta : ftrl beta parameter
        learning_rate,l : float
            Set learning rate
        power_t : float
            t power value
        decay_learning_rate : float
            Set Decay factor for learning_rate between passes
        initial_t : float
            initial t value
        feature_mask : str
            Use existing regressor to determine which parameters may be updated.
            If no initial_regressor given, also used for initial weights.

        Weight options

        initial_regressor,i : str
            Initial regressor(s)
        initial_weight : float
            Set all weights to an initial value of arg.
        random_weights : boolean
            make initial weights random
        input_feature_regularizer : str
            Per feature regularization input file

        Diagnostic options

        audit,a : boolean
            print weights of features
        progress,P : str/integer/float
            Progress update frequency. int: additive, float: multiplicative
        quiet : boolean
            Don't output disgnostics and progress updates

        Input options
<<<<<<< HEAD

        data,d : str
            path to data file for fitting external to sklearn
        cache,c : str
            use a cache. default is <data>.cache
        cache_file : str
            path to cache file to use
        k : boolean
            auto delete cache file
        passes : integer
            Number of training passes
=======
        data,d (str): path to data file for fitting external to sklearn
        cache,c (bool): use a cache. default is <data>.cache
        cache_file (str): path to cache file to use
        k (bool): auto delete cache file
        passes (int): Number of training passes
        convert_labels (bool): Convert labels of the form [0,1] to [-1,1]
>>>>>>> bb68aec7

        Feature options

        hash : str
            how to hash the features. Available options: strings, all
        ignore : str
            ignore namespaces beginning with character <arg>
        keep : str
            keep namespaces beginning with character <arg>
        redefine : str
            Redefine namespaces beginning with characters of string S as namespace N. <arg> shall be in
            form 'N:=S' where := is operator. Empty N or S are treated as default namespace.
            Use ':' as a wildcard in S.
        bit_precision,b : integer
            number of bits in the feature table
        noconstant : boolean
            Don't add a constant feature
        constant,C : float
            Set initial value of constant
        ngram : str
            Generate N grams. To generate N grams for a single namespace 'foo', arg should be fN.
        skips : str
            Generate skips in N grams. This in conjunction with the ngram tag can be used to generate
            generalized n-skip-k-gram. To generate n-skips for a single namespace 'foo', arg should be fN.
        feature_limit : str
            limit to N features. To apply to a single namespace 'foo', arg should be fN
        affix : str
            generate prefixes/suffixes of features; argument '+2a,-3b,+1' means generate 2-char prefixes for
            namespace a, 3-char suffixes for b and 1 char prefixes for default namespace
        spelling : str
            compute spelling features for a give namespace (use '_' for default namespace)
        dictionary : str
            read a dictionary for additional features (arg either 'x:file' or just 'file')
        dictionary_path : str
            look in this directory for dictionaries; defaults to current directory or env{PATH}
        interactions : str
            Create feature interactions of any level between namespaces.
        permutations : boolean
            Use permutations instead of combinations for feature interactions of same namespace.
        leave_duplicate_interactions : boolean
            Don't remove interactions with duplicate combinations of namespaces. For
            ex. this is a duplicate: '-q ab -q ba' and a lot more in '-q ::'.
        quadratic,q : str
            Create and use quadratic features, q:: corresponds to a wildcard for all printable characters
        cubic : str
            Create and use cubic features

        Example options

        testonly,t : boolean
            Ignore label information and just test
        min_prediction : float
            Smallest prediction to output
        max_prediction : float
            Largest prediction to output
        sort_features : boolean
            turn this on to disregard order in which features have been defined. This will lead to
            smaller cache sizes
        loss_function : str
            default_value("squared"), "Specify the loss function to be used, uses squared by default.
            Currently available ones are squared, classic, hinge, logistic and quantile.
        link : str
            apply a link function to convert output: e.g. 'logistic'
        quantile_tau : float
            Parameter \\tau associated with Quantile loss. Defaults to 0.5
        l1 : float
            l_1 lambda
        l2 : float
            l_2 lambda
        named_labels : str
            use names for labels (multiclass, etc.) rather than integers, argument specified all
            possible labels, comma-sep, eg \"--named_labels Noun,Verb,Adj,Punc\"

        Output model

        final_regressor,f : str
            Final regressor
        readable_model : str
            Output human-readable final regressor with numeric features
        invert_hash : str
            Output human-readable final regressor with feature names.  Computationally expensive.
        save_resume : boolean
            save extra state so learning can be resumed later with new data
        output_feature_regularizer_binary : str
            Per feature regularization output file
        output_feature_regularizer_text : str
            Per feature regularization output file, in text

        Multiclass options

        oaa : integer
            Use one-against-all multiclass learning with labels
        ect : integer
            Use error correcting tournament multiclass learning
        csoaa : integer
            Use cost sensitive one-against-all multiclass learning
        wap : integer
            Use weighted all pairs multiclass learning

        Contextual Bandit Optimization

        cb : integer
            Use contextual bandit learning with specified costs
        cbify : integer
            Convert multiclass on <k> classes into a contextual bandit problem

        Neural Network options

        nn : integer
            Use a sigmoidal feed-forward neural network with N hidden units
        dropout : Train or test sigmoidal feed-forward network using dropout
        inpass : Train or test sigmoidal feed-forward network with input pass-through
        multitask : Share hidden layer across all reduced tasks
        meanfield : Train or test sigmoidal feed-forward network using mean field

        Returns
        =======

        (BaseEstimator): Returns self

        """

        # clear estimator attributes
        for attr in ['fit_', 'passes_', 'convert_to_vw_', 'vw_']:
            if hasattr(self, attr):
                delattr(self, attr)
        del attr

        # reset params and quiet models by default
        self.params = {'quiet':  True}
        self.convert_labels = convert_labels

        # assign all valid args to params dict
        args = dict(locals())
        for k, v in args.items():
            if k != 'self' and k != '__class__' and v is not None:
                self.params[k] = v

        ext_file_args = ['data', 'd']
        if any(x in self.params for x in ext_file_args):
            # fitting will be handled by vw directly
            self.fit_ = True
            self.passes_ = 1
        else:
            # store passes separately to be used in fit
            self.passes_ = self.params.pop('passes', 1)
            if self.params.get('bfgs'):
                raise RuntimeError(
                    'An external data file must be used to fit models using the bfgs option'
                )

        # pull out convert_to_vw from params
        self.convert_to_vw_ = self.params.pop('convert_to_vw', True)

        self.vw_ = None
        super(VW, self).__init__()

    def get_vw(self):
        """Factory to create a vw instance on demand

        Returns
        =======

        pyvw.vw instance

        """
        if self.vw_ is None:
            self.vw_ = pyvw.vw(**self.params)

        return self.vw_

    def fit(self, X, y=None, sample_weight=None):
        """Fit the model according to the given training data

        TODO: for first pass create and store example objects.
                for N-1 passes use example objects directly (simulate cache file...but in memory for faster processing)

        Parameters
        ==========

        X : {array-like, sparse matrix}, shape (n_samples, n_features or 1 if not convert_to_vw) or
            Training vector, where n_samples in the number of samples and
            n_features is the number of features.
            if not using convert_to_vw, X is expected to be a list of vw formatted feature vector strings with labels
        y : array-like, shape (n_samples,), optional if not convert_to_vw
            Target vector relative to X.
        sample_weight : array-like, shape (n_samples,)
                        sample weight vector relative to X.

        Returns
        =======

        Return self so pipeline can call transform() after fit

        """
        if self.convert_to_vw_:
            X = tovw(x=X, y=y, sample_weight=sample_weight, convert_labels=self.convert_labels)

        model = self.get_vw()

        # add examples to model
        for n in range(self.passes_):
            if n >= 1:
                X_ = shuffle(X)
            else:
                X_ = X
            for idx, x in enumerate(X_):
                model.learn(x)
        self.fit_ = True
        return self

    def transform(self, X, y=None):
        """Transform does nothing by default besides closing the model. Transform is required for any estimator
         in a sklearn pipeline that isn't the final estimator

        Parameters
        ==========

        X : {array-like, sparse matrix}, shape (n_samples, n_features or 1 if not convert_to_vw) or
            Training vector, where n_samples in the number of samples and
            n_features is the number of features.
            if not using convert_to_vw, X is expected to be a list of vw formatted feature vector strings with labels
        y : array-like, shape (n_samples,), optional if not convert_to_vw
            Target vector relative to X.

        Returns
        =======

        Return X to be passed into next estimator in pipeline
        """
        if not self.get_vw().finished:
            self.get_vw().finish()
        return X

    def predict(self, X):
        """Predict with Vowpal Wabbit model

        Parameters
        ==========

        X : {array-like, sparse matrix}, shape (n_samples, n_features or 1)
            Training vector, where n_samples in the number of samples and
            n_features is the number of features.
            if not using convert_to_vw, X is expected to be a list of vw formatted feature vector strings with labels

        Returns
        =======

        y : array-like, shape (n_samples, 1 or n_classes)
            Output vector relative to X.
        """

        # check_is_fitted
        if not hasattr(self, 'fit_'):
            msg = ("This %(name)s instance is not fitted yet. Call 'fit' with "
                   "appropriate arguments before using this method.")
            raise NotFittedError(msg % {'name': self.__class__.__name__})

        try:
            num_samples = X.shape[0] if X.ndim > 1 else len(X)
        except AttributeError:
            num_samples = len(X)

        if self.convert_to_vw_:
            X = tovw(X)

        model = self.get_vw()

        shape = [num_samples]
        if 'oaa' in self.params and 'probabilities' in self.params:
            shape.append(self.params['oaa'])
        y = np.empty(shape)

        # predict examples
        for idx, x in enumerate(X):
            y[idx] = model.predict(ec=x)

        return y

    def __str__(self):
        if self.params is not None:
            return str(self.params)

    def __repr__(self):
        return self.__str__()

    def __del__(self):
        if hasattr(self, 'vw_') and self.vw_ is not None:
            del self.vw_

    def get_params(self, deep=True):
        """This returns the set of vw and estimator parameters currently in use"""
        out = dict()
        # add in the vw params
        out.update(self.params)
        # add in the estimator params
        out['passes'] = self.passes_
        out['convert_to_vw'] = self.convert_to_vw_
        return out

    def set_params(self, **params):
        """This destroys and recreates the Vowpal Wabbit model with updated parameters
            any parameters not provided will remain as they were initialized to at construction

        Parameters
        ===========

        params : dict
                 dictionary of model parameter keys and values to update
        """

        self.params.update(params)

        # manage passes and convert_to_vw params different because they are estimator params, not vw params
        if 'passes' not in params:
            self.params['passes'] = self.passes_
        if 'convert_to_vw' not in params:
            self.params['convert_to_vw'] = self.convert_to_vw_

        self.__init__(**self.params)
        return self

    def get_coefs(self):
        """Returns coefficient weights as ordered sparse matrix

        Returns
        =======

        sparse matrix : coefficient weights for model
        """

        model = self.get_vw()
        return csr_matrix(
            [model.get_weight(i) for i in range(model.num_weights())])

    def set_coefs(self, coefs):
        """Sets coefficients weights from ordered sparse matrix

        Parameters
        ==========

        coefs : sparse matrix
            coefficient weights for model
        """

        model = self.get_vw()
        for i in range(coefs.getnnz()):
            model.set_weight(int(coefs.indices[i]), 0, float(coefs.data[i]))

    def get_intercept(self):
        """ Returns intercept weight for model

        Returns
        =======

        intercept value : integer, 0 if noconstant
        """

        return self.get_vw().get_weight(CONSTANT_HASH)

    def save(self, filename):
        """Save model to file"""
        model = self.get_vw()
        model.save(filename)

    def load(self, filename):
        """Load model from file"""
        params = {}
        params.update(self.params)
        params["initial_regressor"] = filename
        self.set_params(**params)

        # Assume that the model is already fitted when loaded from file.
        self.fit_ = True


class ThresholdingLinearClassifierMixin(LinearClassifierMixin):
    r"""
    Mixin for linear classifiers.  A threshold is used to specify the positive
    class cutoff

    Handles prediction for sparse and dense X.
    """

    classes_ = np.array([-1., 1.])

    def __init__(self, **params):

        # assume 0 as positive score threshold
        self.pos_threshold = params.pop('pos_threshold', 0.0)

        super(ThresholdingLinearClassifierMixin, self).__init__(**params)

    def predict(self, X):
        r"""Predict class labels for samples in X.

        Parameters
        ==========

        X : {array-like, sparse matrix}, shape = [n_samples, n_features]
            Samples.

        Returns
        =======

        C : array, shape = [n_samples]
            Predicted class label per sample.
        """
        scores = self.decision_function(X)
        if len(scores.shape) == 1:
            indices = (scores >= self.pos_threshold).astype(np.int)
        else:
            indices = scores.argmax(axis=1)
        return self.classes_[indices]


class VWClassifier(SparseCoefMixin, ThresholdingLinearClassifierMixin, VW):
    """Vowpal Wabbit Classifier model
    Only supports binary classification currently. Use VW directly for multiclass classification
    note - don't try to apply link='logistic' on top of the existing functionality
    """
    def __init__(self, **params):

        # assume logistic loss functions
        if 'loss_function' not in params:
            params['loss_function'] = 'logistic'

        super(VWClassifier, self).__init__(**params)

    def predict(self, X):
        """Predict class labels for samples in X.

        Parameters
        ==========

        X : {array-like, sparse matrix}, shape = [n_samples, n_features]
            Samples.

        Returns
        =======

        C : array, shape = [n_samples]
            Predicted class label per sample.
        """

        return ThresholdingLinearClassifierMixin.predict(self, X=X)

    def decision_function(self, X):
        """Predict confidence scores for samples.
        The confidence score for a sample is the signed distance of that
        sample to the hyperplane.

        Parameters
        ==========

        X : {array-like, sparse matrix}, shape = (n_samples, n_features)
            Samples.

        Returns
        =======

        array, shape=(n_samples,) if n_classes == 2 else (n_samples, n_classes)
            Confidence scores per (sample, class) combination. In the binary
            case, confidence score for self.classes_[1] where >0 means this
            class would be predicted.
        """

        return VW.predict(self, X=X)


class VWRegressor(VW, RegressorMixin):
    """Vowpal Wabbit Regressor model """

    pass


def tovw(x, y=None, sample_weight=None, convert_labels=False):
    """Convert array or sparse matrix to Vowpal Wabbit format

    Parameters
    ==========

    x : {array-like, sparse matrix}, shape (n_samples, n_features)
        Training vector, where n_samples is the number of samples and
        n_features is the number of features.
    y : {array-like}, shape (n_samples,), optional
        Target vector relative to X.
    sample_weight : {array-like}, shape (n_samples,), optional
                    sample weight vector relative to X.
    convert_labels : {bool} convert labels of the form [0,1] to [-1,1]

    Returns
    =======

    out : {array-like}, shape (n_samples, 1)
          Training vectors in VW string format

    Examples
    ========

    >>> import pandas as pd
    >>> from sklearn.feature_extraction.text import HashingVectorizer
    >>> from vowpalwabbit.sklearn_vw import tovw
    >>> X = pd.Series(['cat', 'dog', 'cat', 'cat'], name='catdog')
    >>> y = pd.Series([-1, 1, -1, -1], name='label')
    >>> hv = HashingVectorizer()
    >>> hashed = hv.fit_transform(X)
    >>> tovw(x=hashed, y=y)
    """

    use_truth = y is not None
    use_weight = sample_weight is not None

    # convert to numpy array if needed
    if not isinstance(x, (np.ndarray, csr_matrix)):
        x = np.array(x)
    if not isinstance(y, np.ndarray):
        y = np.array(y)

    # convert labels of the form [0,1] to [-,1]
    if convert_labels:
        y = np.where(y < 1, -1, y)

    # make sure this is a 2d array
    if x.ndim == 1:
        x = x.reshape(1, -1)
    if y.ndim == 0:
        y = y.reshape(1)

    rows, cols = x.shape

    # check for invalid characters if array has string values
    if x.dtype.char == 'S':
        for row in rows:
            for col in cols:
                x[row, col] = INVALID_CHARS.sub('.', x[row, col])

    # convert input to svmlight format
    s = io.BytesIO()
    dump_svmlight_file(x, np.zeros(rows), s)

    # parse entries to construct VW format
    rows = s.getvalue().decode('ascii').split('\n')[:-1]
    out = []
    for idx, row in enumerate(rows):
        truth = y[idx] if use_truth else 1
        weight = sample_weight[idx] if use_weight else 1
        features = row.split('0 ', 1)[1]
        # only using a single namespace and no tags
        out.append(('{y} {w} |{ns} {x}'.format(y=truth,
                                               w=weight,
                                               ns=DEFAULT_NS,
                                               x=features)))

    s.close()

    return out<|MERGE_RESOLUTION|>--- conflicted
+++ resolved
@@ -20,11 +20,11 @@
 
 
 class VW(BaseEstimator):
-    r"""
+    """
     Vowpal Wabbit Scikit-learn Base Estimator wrapper
 
     Attributes
-    ==========
+    ----------
 
     params : dictionary
         dictionary of model parameter keys and values
@@ -119,18 +119,12 @@
                  dropout=None,
                  inpass=None,
                  meanfield=None,
-<<<<<<< HEAD
-                 multitask=None):
-        r"""
-        VW model constructor, exposing all supported parameters to keep sklearn happy
-=======
                  multitask=None,
                  convert_labels=False):
         """VW model constructor, exposing all supported parameters to keep sklearn happy
->>>>>>> bb68aec7
-
-        Parameters
-        ==========
+
+        Parameters
+        ----------
 
         probabilities : float
             Float number between 0 and 1
@@ -138,7 +132,7 @@
             seed random number generator
         ring_size : integer
             size of example ring
-        convert_to_vw : boolean
+        convert_to_vw : bool
             flag to convert X input to vw format
 
         Update options
@@ -166,22 +160,21 @@
             Initial regressor(s)
         initial_weight : float
             Set all weights to an initial value of arg.
-        random_weights : boolean
+        random_weights : bool
             make initial weights random
         input_feature_regularizer : str
             Per feature regularization input file
 
         Diagnostic options
 
-        audit,a : boolean
+        audit,a : bool
             print weights of features
         progress,P : str/integer/float
             Progress update frequency. int: additive, float: multiplicative
-        quiet : boolean
+        quiet : bool
             Don't output disgnostics and progress updates
 
         Input options
-<<<<<<< HEAD
 
         data,d : str
             path to data file for fitting external to sklearn
@@ -189,18 +182,12 @@
             use a cache. default is <data>.cache
         cache_file : str
             path to cache file to use
-        k : boolean
+        k : bool
             auto delete cache file
         passes : integer
             Number of training passes
-=======
-        data,d (str): path to data file for fitting external to sklearn
-        cache,c (bool): use a cache. default is <data>.cache
-        cache_file (str): path to cache file to use
-        k (bool): auto delete cache file
-        passes (int): Number of training passes
-        convert_labels (bool): Convert labels of the form [0,1] to [-1,1]
->>>>>>> bb68aec7
+        convert_labels : bool
+            Convert labels of the form [0,1] to [-1,1]
 
         Feature options
 
@@ -216,7 +203,7 @@
             Use ':' as a wildcard in S.
         bit_precision,b : integer
             number of bits in the feature table
-        noconstant : boolean
+        noconstant : bool
             Don't add a constant feature
         constant,C : float
             Set initial value of constant
@@ -238,9 +225,9 @@
             look in this directory for dictionaries; defaults to current directory or env{PATH}
         interactions : str
             Create feature interactions of any level between namespaces.
-        permutations : boolean
+        permutations : bool
             Use permutations instead of combinations for feature interactions of same namespace.
-        leave_duplicate_interactions : boolean
+        leave_duplicate_interactions : bool
             Don't remove interactions with duplicate combinations of namespaces. For
             ex. this is a duplicate: '-q ab -q ba' and a lot more in '-q ::'.
         quadratic,q : str
@@ -250,13 +237,13 @@
 
         Example options
 
-        testonly,t : boolean
+        testonly,t : bool
             Ignore label information and just test
         min_prediction : float
             Smallest prediction to output
         max_prediction : float
             Largest prediction to output
-        sort_features : boolean
+        sort_features : bool
             turn this on to disregard order in which features have been defined. This will lead to
             smaller cache sizes
         loss_function : str
@@ -282,7 +269,7 @@
             Output human-readable final regressor with numeric features
         invert_hash : str
             Output human-readable final regressor with feature names.  Computationally expensive.
-        save_resume : boolean
+        save_resume : bool
             save extra state so learning can be resumed later with new data
         output_feature_regularizer_binary : str
             Per feature regularization output file
@@ -317,7 +304,7 @@
         meanfield : Train or test sigmoidal feed-forward network using mean field
 
         Returns
-        =======
+        -------
 
         (BaseEstimator): Returns self
 
@@ -362,7 +349,7 @@
         """Factory to create a vw instance on demand
 
         Returns
-        =======
+        -------
 
         pyvw.vw instance
 
@@ -379,7 +366,7 @@
                 for N-1 passes use example objects directly (simulate cache file...but in memory for faster processing)
 
         Parameters
-        ==========
+        ----------
 
         X : {array-like, sparse matrix}, shape (n_samples, n_features or 1 if not convert_to_vw) or
             Training vector, where n_samples in the number of samples and
@@ -391,7 +378,7 @@
                         sample weight vector relative to X.
 
         Returns
-        =======
+        -------
 
         Return self so pipeline can call transform() after fit
 
@@ -417,7 +404,7 @@
          in a sklearn pipeline that isn't the final estimator
 
         Parameters
-        ==========
+        ----------
 
         X : {array-like, sparse matrix}, shape (n_samples, n_features or 1 if not convert_to_vw) or
             Training vector, where n_samples in the number of samples and
@@ -427,7 +414,7 @@
             Target vector relative to X.
 
         Returns
-        =======
+        -------
 
         Return X to be passed into next estimator in pipeline
         """
@@ -439,7 +426,7 @@
         """Predict with Vowpal Wabbit model
 
         Parameters
-        ==========
+        ----------
 
         X : {array-like, sparse matrix}, shape (n_samples, n_features or 1)
             Training vector, where n_samples in the number of samples and
@@ -447,7 +434,7 @@
             if not using convert_to_vw, X is expected to be a list of vw formatted feature vector strings with labels
 
         Returns
-        =======
+        -------
 
         y : array-like, shape (n_samples, 1 or n_classes)
             Output vector relative to X.
@@ -506,7 +493,7 @@
             any parameters not provided will remain as they were initialized to at construction
 
         Parameters
-        ===========
+        ----------
 
         params : dict
                  dictionary of model parameter keys and values to update
@@ -527,7 +514,7 @@
         """Returns coefficient weights as ordered sparse matrix
 
         Returns
-        =======
+        -------
 
         sparse matrix : coefficient weights for model
         """
@@ -540,7 +527,7 @@
         """Sets coefficients weights from ordered sparse matrix
 
         Parameters
-        ==========
+        ----------
 
         coefs : sparse matrix
             coefficient weights for model
@@ -554,7 +541,7 @@
         """ Returns intercept weight for model
 
         Returns
-        =======
+        -------
 
         intercept value : integer, 0 if noconstant
         """
@@ -578,7 +565,7 @@
 
 
 class ThresholdingLinearClassifierMixin(LinearClassifierMixin):
-    r"""
+    """
     Mixin for linear classifiers.  A threshold is used to specify the positive
     class cutoff
 
@@ -595,16 +582,16 @@
         super(ThresholdingLinearClassifierMixin, self).__init__(**params)
 
     def predict(self, X):
-        r"""Predict class labels for samples in X.
-
-        Parameters
-        ==========
+        """Predict class labels for samples in X.
+
+        Parameters
+        ----------
 
         X : {array-like, sparse matrix}, shape = [n_samples, n_features]
             Samples.
 
         Returns
-        =======
+        -------
 
         C : array, shape = [n_samples]
             Predicted class label per sample.
@@ -634,13 +621,13 @@
         """Predict class labels for samples in X.
 
         Parameters
-        ==========
+        ----------
 
         X : {array-like, sparse matrix}, shape = [n_samples, n_features]
             Samples.
 
         Returns
-        =======
+        -------
 
         C : array, shape = [n_samples]
             Predicted class label per sample.
@@ -654,13 +641,13 @@
         sample to the hyperplane.
 
         Parameters
-        ==========
+        ----------
 
         X : {array-like, sparse matrix}, shape = (n_samples, n_features)
             Samples.
 
         Returns
-        =======
+        -------
 
         array, shape=(n_samples,) if n_classes == 2 else (n_samples, n_classes)
             Confidence scores per (sample, class) combination. In the binary
@@ -681,7 +668,7 @@
     """Convert array or sparse matrix to Vowpal Wabbit format
 
     Parameters
-    ==========
+    ----------
 
     x : {array-like, sparse matrix}, shape (n_samples, n_features)
         Training vector, where n_samples is the number of samples and
@@ -693,13 +680,13 @@
     convert_labels : {bool} convert labels of the form [0,1] to [-1,1]
 
     Returns
-    =======
+    -------
 
     out : {array-like}, shape (n_samples, 1)
           Training vectors in VW string format
 
     Examples
-    ========
+    --------
 
     >>> import pandas as pd
     >>> from sklearn.feature_extraction.text import HashingVectorizer

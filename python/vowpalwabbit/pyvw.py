# -*- coding: utf-8 -*-
"""Python binding for pylibvw class"""

from __future__ import division
import pylibvw
import warnings
<<<<<<< HEAD
import pandas as pd
import numpy as np
=======
>>>>>>> d626fd3a


class SearchTask:
    """Search task class"""

    def __init__(self, vw, sch, num_actions):
        """
        Parameters
        ----------

        vw : vw object
        sch : search object
        num_actions : integer
            The number of actions with the object can be initialized with

        Returns
        -------

        self : SearchTask

        See Also
        --------

        pyvw.vw

        """

        self.vw = vw
        self.sch = sch
        self.bogus_example = [self.vw.example("1 | x")]

    def __del__(self):
        self.vw.finish_example(self.bogus_example)

    def _run(self, your_own_input_example):
        pass

    def _call_vw(
        self, my_example, isTest, useOracle=False
    ):  # run_fn, setup_fn, takedown_fn, isTest):
        self._output = None
        self.bogus_example[0].set_test_only(isTest)

        def run():
            self._output = self._run(my_example)

        setup = None
        takedown = None
        if callable(getattr(self, "_setup", None)):
            setup = lambda: self._setup(my_example)
        if callable(getattr(self, "_takedown", None)):
            takedown = lambda: self._takedown(my_example)
        self.sch.set_structured_predict_hook(run, setup, takedown)
        self.sch.set_force_oracle(useOracle)
        self.vw.learn(
            self.bogus_example
        )  # this will cause our ._run hook to get called

    def learn(self, data_iterator):
        """Train search task by providing an iterator of examples.

        Parameters
        ----------

        data_iterator: iterable objects
            Consists of examples to be learned

        Returns
        -------

        self : SearchTask

        """
        for my_example in data_iterator.__iter__():
            self._call_vw(my_example, isTest=False)

    def example(self, initStringOrDict=None, labelType=pylibvw.vw.lDefault):
        """Create an example initStringOrDict can specify example as VW
        formatted string, or a dictionary labelType can specify the desire
        label type

        Parameters
        ----------

        initStringOrDict : str/dict
            Example in either string or dictionary form
        labelType : integer
            - 0 : lDEFAULT
            - 1 : lBINARY
            - 2 : lMULTICLASS
            - 3 : lCOST_SENSITIVE
            - 4 : lCONTEXTUAL_BANDIT
            - 5 : lMAX
            - 6 : lCONDITIONAL_CONTEXTUAL_BANDIT
            The integer is used to map the corresponding labelType using the
            above available options

        Returns
        -------

        out : Example

        """
        if self.sch.predict_needs_example():
            return self.vw.example(initStringOrDict, labelType)
        else:
            return self.vw.example(None, labelType)

    def predict(self, my_example, useOracle=False):
        """Predict on the example

        Parameters
        ----------

        my_example : Example
            example used for prediction
        useOracle : bool

        Returns
        -------

        out : integer
            Prediction on the example
        """
        self._call_vw(my_example, isTest=True, useOracle=useOracle)
        return self._output


def get_prediction(ec, prediction_type):
    """Get specified type of prediction from example

    Parameters
    ----------

    ec : Example
    prediction_type : integer
        - 0: pSCALAR
        - 1: pSCALARS
        - 2: pACTION_SCORES
        - 3: pACTION_PROBS
        - 4: pMULTICLASS
        - 5: pMULTILABELS
        - 6: pPROB
        - 7: pMULTICLASSPROBS
        - 8: pDECISION_SCORES

    Examples
    --------

    >>> from vowpalwabbit import pyvw
    >>> import pylibvw
    >>> vw = pyvw.vw(quiet=True)
    >>> ex = vw.example('1 |a two features |b more features here')
    >>> pyvw.get_prediction(ex, pylibvw.vw.pSCALAR)
    0.0

    Returns
    -------

    out : integer/list
        Prediction according to parameter prediction_type
    """
    switch_prediction_type = {
        pylibvw.vw.pSCALAR: ec.get_simplelabel_prediction,
        pylibvw.vw.pSCALARS: ec.get_scalars,
        pylibvw.vw.pACTION_SCORES: ec.get_action_scores,
        pylibvw.vw.pACTION_PROBS: ec.get_action_scores,
        pylibvw.vw.pMULTICLASS: ec.get_multiclass_prediction,
        pylibvw.vw.pMULTILABELS: ec.get_multilabel_predictions,
        pylibvw.vw.pPROB: ec.get_prob,
        pylibvw.vw.pMULTICLASSPROBS: ec.get_scalars,
        pylibvw.vw.pDECISION_SCORES: ec.get_decision_scores,
    }
    return switch_prediction_type[prediction_type]()


class vw(pylibvw.vw):
    """The pyvw.vw object is a (trivial) wrapper around the pylibvw.vw
    object; you're probably best off using this directly and ignoring
    the pylibvw.vw structure entirely."""

    def __init__(self, arg_str=None, **kw):
        """Initialize the vw object.

        Parameters
        ----------

        arg_str : str
            The command line arguments to initialize VW with,
            for example "--audit". By default is None.

        **kw : Using key/value pairs for different options available

        Examples
        --------

        >>> from vowpalwabbit import vw
        >>> vw1 = pyvw.vw('--audit')
        >>> vw2 = pyvw.vw(audit=True, b=24, k=True, c=True, l2=0.001)
        >>> vw3 = pyvw.vw("--audit", b=26)
        >>> vw4 = pyvw.vw("-q", ["ab", "ac"])

        Returns
        -------

        self : vw
        """

        def format_input_pair(key, val):
            if type(val) is bool and not val:
                s = ""
            else:
                prefix = "-" if len(key) == 1 else "--"
                value = "" if type(val) is bool else " {}".format(val)
                s = "{p}{k}{v}".format(p=prefix, k=key, v=value)
            return s

        def format_input(key, val):
            if isinstance(val, list):
                # if a list is passed as a parameter value - create a key for
                # each list element
                return " ".join(
                    [format_input_pair(key, value) for value in val]
                )
            else:
                return format_input_pair(key, val)

        l = [format_input(k, v) for k, v in kw.items()]
        if arg_str is not None:
            l = [arg_str] + l

        pylibvw.vw.__init__(self, " ".join(l))

        # check to see if native parser needs to run
        ext_file_args = ["d", "data", "passes"]
        if any(x in kw for x in ext_file_args):
            pylibvw.vw.run_parser(self)

        self.finished = False

    def parse(self, str_ex, labelType=pylibvw.vw.lDefault):
        """Returns a collection of examples for a multiline example learner or
        a single example for a single example learner.

        Parameters
        ----------

        str_ex : str/list of str
            string representing examples. If the string is multiline then each
            line is considered as an example. In case of list, each string
            element is considered as an example
        labelType : integer
            - 0 : lDEFAULT
            - 1 : lBINARY
            - 2 : lMULTICLASS
            - 3 : lCOST_SENSITIVE
            - 4 : lCONTEXTUAL_BANDIT
            - 5 : lMAX
            - 6 : lCONDITIONAL_CONTEXTUAL_BANDIT
            The integer is used to map the corresponding labelType using the
            above available options

        Examples
        --------

        >>> from vowpalwabbit import pyvw
        >>> model = pyvw.vw(quiet=True)
        >>> ex = model.parse("0:0.1:0.75 | a:0.5 b:1 c:2")
        >>> len(ex)
        1
        >>> model = vw(quiet=True, cb_adf=True)
        >>> ex = model.parse(["| a:1 b:0.5", "0:0.1:0.75 | a:0.5 b:1 c:2"])
        >>> len(ex) # Shows the multiline example is parsed
        2

        Returns
        -------

        ec : list
            list of examples parsed
        """

        # check if already parsed
        if isinstance(str_ex, example) and getattr(str_ex, "setup_done", None):
            return str_ex

        elif isinstance(str_ex, list):
            if all([getattr(ex, "setup_done", None) for ex in str_ex]):
                return str_ex

        if not isinstance(str_ex, (list, str)):
            raise TypeError(
                "Unsupported type. List or string object must be passed."
            )

        if isinstance(str_ex, list):
            str_ex = "\n".join(str_ex)
        str_ex = str_ex.replace("\r", "")
        str_ex = str_ex.strip()
        ec = self._parse(str_ex)
        ec = [example(self, x, labelType) for x in ec]
        for ex in ec:
            ex.setup_done = True
        if not self._is_multiline():
            if len(ec) == 1:
                ec = ec[0]
            else:
                raise TypeError(
                    "expecting single line example, got multi_ex of len %i"
                    % len(ec)
                )
        return ec

    def finish_example(self, ex):
        """Should only be used in conjunction with the parse method

        Parameters
        ----------

        ex : Example
            example to be finished
        """

        if isinstance(ex, example):
            if self._is_multiline():
                raise ValueError(
                    "Learner is multiline but single example was passed to "
                    "finish_example. Use the list of examples instead?"
                )
            if not ex.finished:
                pylibvw.vw._finish_example(self, ex)
                ex.finished = True
        elif isinstance(ex, list):
            if not self._is_multiline():
                raise ValueError(
                    "Learner is singleline but multi example was passed to "
                    "finish_example. Use a single example instead?"
                )
            if all(x.finished == False for x in ex):
                pylibvw.vw._finish_example_multi_ex(self, ex)
                for x in ex:
                    x.finished = True

    def num_weights(self):
        """Get length of weight vector."""
        return pylibvw.vw.num_weights(self)

    def get_weight(self, index, offset=0):
        """Get the weight at a particular position in the (learned) weight
        vector.

        Parameters
        ----------

        index : integer
            position in the learned  weight vector
        offset : integer
            By default is 0

        Returns
        -------

        weight : float
            Weight at the given index

        """
        return pylibvw.vw.get_weight(self, index, offset)

    def learn(self, ec):
        """Perform an online update

        Parameters
        ----------

        ec : example/str/list
            examples on which the model gets updated
        """
        # If a string was given, parse it before passing to learner.
        new_example = False
        if isinstance(ec, str):
            ec = self.parse(ec)
            new_example = True

        elif isinstance(ec, list):
            if not self._is_multiline():
                raise TypeError("Expecting a mutiline Learner.")
            ec = self.parse(ec)
            new_example = True

        if isinstance(ec, example):
            if not getattr(ec, "setup_done", None):
                ec.setup_example()
            pylibvw.vw.learn(self, ec)

        elif isinstance(ec, list):
            pylibvw.vw.learn_multi(self, ec)

        else:
            raise TypeError(
                "expecting string or example object as ec argument for learn,"
                " got %s" % type(ec)
            )

        if new_example:
            self.finish_example(ec)

    def predict(self, ec, prediction_type=None):
        """Just make a prediction on the example

        Parameters
        ----------

        ec : Example/list/str
            examples to be predicted
        prediction_type : optional, by default is None
            if provided then the matching return type is
            used otherwise the the learner's prediction type will determine the
            output.

        Returns
        -------

        prediction : Prediction made on each examples
        """

        new_example = False
        if isinstance(ec, dict):
            ec = self.example(ec)
            ec.setup_done = True
            new_example = True

        # If a string was given, parse it before passing to learner.
        elif isinstance(ec, str):
            ec = self.parse(ec)
            new_example = True

        elif isinstance(ec, list):
            if not self._is_multiline():
                raise TypeError("Expecting a multiline Learner.")
            ec = self.parse(ec)
            new_example = True

        if not isinstance(ec, example) and not isinstance(ec, list):
            raise TypeError(
                "expecting string, example object, or list of example objects"
                " as ec argument for predict, got %s" % type(ec)
            )

        if isinstance(ec, example) and not getattr(ec, "setup_done", True):
            ec.setup_example()

        if isinstance(ec, example):
            pylibvw.vw.predict(self, ec)
        else:
            pylibvw.vw.predict_multi(self, ec)

        if prediction_type is None:
            prediction_type = pylibvw.vw.get_prediction_type(self)

        if isinstance(ec, example):
            prediction = get_prediction(ec, prediction_type)
        else:
            prediction = get_prediction(ec[0], prediction_type)

        if new_example:
            self.finish_example(ec)

        return prediction

    def save(self, filename):
        """save model to disk"""
        pylibvw.vw.save(self, filename)

    def finish(self):
        """stop VW by calling finish (and, eg, write weights to disk)"""
        if not self.finished:
            pylibvw.vw.finish(self)
            self.finished = True

    def example(self, stringOrDict=None, labelType=pylibvw.vw.lDefault):
        """Create an example initStringOrDict can specify example as VW
        formatted string, or a dictionary labelType can specify the desire
        label type

        Parameters
        ----------

        initStringOrDict : str/dict
            Example in either string or dictionary form
        labelType : integer
            - 0 : lDEFAULT
            - 1 : lBINARY
            - 2 : lMULTICLASS
            - 3 : lCOST_SENSITIVE
            - 4 : lCONTEXTUAL_BANDIT
            - 5 : lMAX
            - 6 : lCONDITIONAL_CONTEXTUAL_BANDIT
            The integer is used to map the corresponding labelType using the
            above available options

        Returns
        -------

        out : Example

        """
        return example(self, stringOrDict, labelType)

    def __del__(self):
        self.finish()

    def init_search_task(self, search_task, task_data=None):
        sch = self.get_search_ptr()

        def predict(
            examples,
            my_tag,
            oracle,
            condition=None,
            allowed=None,
            learner_id=0,
        ):
            """The basic (via-reduction) prediction mechanism

            Parameters
            ----------

            examples : Example/list
                can be a single example (interpreted as
                non-LDF mode) or a list of examples (interpreted as
                LDF mode).  it can also be a lambda function that
                returns a single example or list of examples, and in
                that list, each element can also be a lambda function
                that returns an example. this is done for lazy
                example construction (aka speed).

            my_tag : integer
                should be an integer id, specifying this prediction

            oracle : label/list
                can be a single label (or in LDF mode a single
                array index in 'examples') or a list of such labels if
                the oracle policy is indecisive; if it is None, then
                the oracle doesn't care

            condition : Optional, by default is None
                should be either: (1) a (tag,char) pair, indicating
                to condition on the given tag with identifier from the char;
                or (2) a (tag,len,char) triple, indicating to condition on
                tag, tag-1, tag-2, ..., tag-len with identifiers char,
                char+1, char+2, ..., char+len. or it can be a (heterogenous)
                list of such things.

            allowed : optional, by default id None
                can be None, in which case all actions are allowed;
                or it can be list of valid actions (in LDF mode, this should
                be None and you should encode the valid actions in 'examples')

            learner_id : integer
                specifies the underlying learner id

            Returns
            -------

            out : integer
                a single prediction.

            """
            P = sch.get_predictor(my_tag)
            if sch.is_ldf():
                # we need to know how many actions there are, even if we don't
                # know their identities
                while hasattr(examples, "__call__"):
                    examples = examples()
                if not isinstance(examples, list):
                    raise TypeError(
                        "expected example _list_ in LDF mode for SearchTask.predict()"
                    )
                P.set_input_length(len(examples))
                if sch.predict_needs_example():
                    for n in range(len(examples)):
                        ec = examples[n]
                        while hasattr(ec, "__call__"):
                            ec = ec()  # unfold the lambdas
                        if not isinstance(ec, example) and not isinstance(
                            ec, pylibvw.example
                        ):
                            raise TypeError(
                                "non-example in LDF example list in SearchTask.predict()"
                            )
                        if hasattr(ec, "setup_done") and not ec.setup_done:
                            ec.setup_example()
                        P.set_input_at(n, ec)
                else:
                    pass  # TODO: do we need to set the examples even though they're not used?
            else:
                if sch.predict_needs_example():
                    while hasattr(examples, "__call__"):
                        examples = examples()
                    if (
                        hasattr(examples, "setup_done")
                        and not examples.setup_done
                    ):
                        examples.setup_example()
                    P.set_input(examples)
                else:
                    pass  # TODO: do we need to set the examples even though they're not used?

            # if (isinstance(examples, list) and all([isinstance(ex, example) or
            #       isinstance(ex, pylibvw.example) for ex in examples])) or \
            #    isinstance(examples, example) or isinstance(examples, pylibvw.example):
            #     if isinstance(examples, list): # LDF
            #         P.set_input_length(len(examples))
            #         for n in range(len(examples)):
            #             P.set_input_at(n, examples[n])
            #     else: # non-LDF
            #         P.set_input(examples)
            if oracle is None:
                pass
            elif isinstance(oracle, list):
                assert 0 not in oracle, "multiclass labels are from 1..., "
                "please do not use zero or bad things will happen!"
                if len(oracle) > 0:
                    P.set_oracles(oracle)
            elif isinstance(oracle, int):
                assert oracle > 0, "multiclass labels are from 1...,"
                " please do not use zero or bad things will happen!"
                P.set_oracle(oracle)
            else:
                raise TypeError("expecting oracle to be a list or an integer")

            if condition is not None:
                if not isinstance(condition, list):
                    condition = [condition]
                for c in condition:
                    if not isinstance(c, tuple):
                        raise TypeError(
                            "item "
                            + str(c)
                            + " in condition list is malformed"
                        )
                    if (
                        len(c) == 2
                        and isinstance(c[0], int)
                        and isinstance(c[1], str)
                        and len(c[1]) == 1
                    ):
                        P.add_condition(max(0, c[0]), c[1])
                    elif (
                        len(c) == 3
                        and isinstance(c[0], int)
                        and isinstance(c[1], int)
                        and isinstance(c[2], str)
                        and len(c[2]) == 1
                    ):
                        P.add_condition_range(max(0, c[0]), max(0, c[1]), c[2])
                    else:
                        raise TypeError(
                            "item " + str(c) + " in condition list malformed"
                        )

            if allowed is None:
                pass
            elif isinstance(allowed, list):
                assert 0 not in allowed, "multiclass labels are from 1...,"
                "please do not use zero or bad things will happen!"
                P.set_alloweds(allowed)
            else:
                raise TypeError("allowed argument wrong type")

            if learner_id != 0:
                P.set_learner_id(learner_id)

            p = P.predict()
            return p

        sch.predict = predict
        num_actions = sch.get_num_actions()
        return (
            search_task(self, sch, num_actions)
            if task_data is None
            else search_task(self, sch, num_actions, task_data)
        )


class namespace_id:
    """The namespace_id class is simply a wrapper to convert between
    hash spaces referred to by character (eg 'x') versus their index
    in a particular example. Mostly used internally, you shouldn't
    really need to touch this."""

    def __init__(self, ex, id):
        """Given an example and an id, construct a namespace_id.

        Parameters
        ----------

        ex : Example
            example used to create a namespace id
        id : integer/str
            The id can either be an integer (in which case we take it to be an
            index into ex.indices[]) or a string (in which case we take
            the first character as the namespace id).

        Returns
        -------

        self : namespace_id
        """
        if isinstance(id, int):  # you've specified a namespace by index
            if id < 0 or id >= ex.num_namespaces():
                raise Exception("namespace " + str(id) + " out of bounds")
            self.id = id
            self.ord_ns = ex.namespace(id)
            self.ns = chr(self.ord_ns)
        elif isinstance(id, str):  # you've specified a namespace by string
            if len(id) == 0:
                id = " "
            self.id = None  # we don't know and we don't want to do the linear search required to find it
            self.ns = id[0]
            self.ord_ns = ord(self.ns)
        else:
            raise Exception(
                "ns_to_characterord failed because id type is unknown: "
                + str(type(id))
            )


class example_namespace:
    """The example_namespace class is a helper class that allows you
    to extract namespaces from examples and operate at a namespace
    level rather than an example level. Mainly this is done to enable
    indexing like ex['x'][0] to get the 0th feature in namespace 'x'
    in example ex."""

    def __init__(self, ex, ns, ns_hash=None):
        """Construct an example_namespace

        Parameters
        ----------

        ex : Example
            examples from which namespace is to be extracted
        ns : namespace_id
            Target namespace
        ns_hash : Optional, by default is None
            The hash of the namespace

        Returns
        -------

        self : example_namespace
        """
        if not isinstance(ns, namespace_id):
            raise TypeError("ns should an instance of namespace_id.")
        self.ex = ex
        self.ns = ns
        self.ns_hash = ns_hash

    def num_features_in(self):
        """Return the total number of features in this namespace."""
        return self.ex.num_features_in(self.ns)

    def __getitem__(self, i):
        """Get the feature/value pair for the ith feature in this
        namespace."""
        f = self.ex.feature(self.ns, i)
        v = self.ex.feature_weight(self.ns, i)
        return (f, v)

    def iter_features(self):
        """iterate over all feature/value pairs in this namespace."""
        for i in range(self.num_features_in()):
            yield self[i]

    def push_feature(self, feature, v=1.0):
        """Add an unhashed feature to the current namespace (fails if
        setup has already run on this example).

        Parameters
        ----------

        feature : integer/str
            Feature to be pushed to current namespace
        v : float
            Feature value, by default is 1.0

        """
        if self.ns_hash is None:
            self.ns_hash = self.ex.vw.hash_space(self.ns)
        self.ex.push_feature(self.ns, feature, v, self.ns_hash)

    def pop_feature(self):
        """Remove the top feature from the current namespace; returns True
        if a feature was removed, returns False if there were no
        features to pop."""
        return self.ex.pop_feature(self.ns)

    def push_features(self, ns, featureList):
        """Push a list of features to a given namespace.

        Parameters
        ----------

        ns : namespace
            namespace to which feature list is to be pushed
        featureList : list
            Each feature in the list can either be an integer (already hashed)
            or a string (to be hashed) and may be paired with a value or not
            (if not, the value is assumed to be 1.0).
        See example.push_features for examples.
        """
        self.ex.push_features(self.ns, featureList)


class abstract_label:
    """An abstract class for a VW label."""

    def __init__(self):
        pass

    def from_example(self, ex):
        """grab a label from a given VW example"""
        raise Exception("from_example not yet implemented")


class simple_label(abstract_label):
    """Class for simple VW label"""

    def __init__(self, label=0.0, weight=1.0, initial=0.0, prediction=0.0):
        if not isinstance(label, (example, float)):
            raise TypeError("Label should be float or an example.")
        abstract_label.__init__(self)
        if isinstance(label, example):
            self.from_example(label)
        else:
            self.label = label
            self.weight = weight
            self.initial = initial
            self.prediction = prediction

    def from_example(self, ex):
        self.label = ex.get_simplelabel_label()
        self.weight = ex.get_simplelabel_weight()
        self.initial = ex.get_simplelabel_initial()
        self.prediction = ex.get_simplelabel_prediction()

    def __str__(self):
        s = str(self.label)
        if self.weight != 1.0:
            s += ":" + str(self.weight)
        return s


class multiclass_label(abstract_label):
    """Class for multiclass VW label with prediction"""

    def __init__(self, label=1, weight=1.0, prediction=1):
        if not isinstance(label, (example, int)):
            raise TypeError("Label should be integer or an example.")
        abstract_label.__init__(self)
        if isinstance(label, example):
            self.from_example(label)
        else:
            self.label = label
            self.weight = weight
            self.prediction = prediction

    def from_example(self, ex):
        self.label = ex.get_multiclass_label()
        self.weight = ex.get_multiclass_weight()
        self.prediction = ex.get_multiclass_prediction()

    def __str__(self):
        s = str(self.label)
        if self.weight != 1.0:
            s += ":" + str(self.weight)
        return s


class multiclass_probabilities_label(abstract_label):
    """Class for multiclass VW label with probabilities"""

    def __init__(self, label, prediction=None):
        abstract_label.__init__(self)
        if isinstance(label, example):
            self.from_example(label)
        else:
            self.prediction = prediction

    def from_example(self, ex):
        self.prediction = get_prediction(ex, pylibvw.vw.pMULTICLASSPROBS)

    def __str__(self):
        s = []
        for label, prediction in enumerate(self.prediction):
            s.append("{l}:{p}".format(l=label + 1, p=prediction))
        return " ".join(s)


class cost_sensitive_label(abstract_label):
    """Class for cost sensative VW label"""

    def __init__(self, costs=[], prediction=0):
        abstract_label.__init__(self)
        if isinstance(costs, example):
            self.from_example(costs)
        else:
            self.costs = costs
            self.prediction = prediction

    def from_example(self, ex):
        class wclass:
            def __init__(
                self, label, cost=0.0, partial_prediction=0.0, wap_value=0.0
            ):
                self.label = label
                self.cost = cost
                self.partial_prediction = partial_prediction
                self.wap_value = wap_value

        self.prediction = ex.get_costsensitive_prediction()
        self.costs = []
        for i in range(ex.get_costsensitive_num_costs()):
            wc = wclass(
                ex.get_costsensitive_class(i),
                ex.get_costsensitive_cost(i),
                ex.get_costsensitive_partial_prediction(i),
                ex.get_costsensitive_wap_value(i),
            )
            self.costs.append(wc)

    def __str__(self):
        return " ".join(["{}:{}".format(c.label, c.cost) for c in self.costs])


class cbandits_label(abstract_label):
    """Class for contextual bandits VW label"""

    def __init__(self, costs=[], prediction=0):
        abstract_label.__init__(self)
        if isinstance(costs, example):
            self.from_example(costs)
        else:
            self.costs = costs
            self.prediction = prediction

    def from_example(self, ex):
        class wclass:
            def __init__(
                self,
                action=None,
                cost=0.0,
                partial_prediction=0.0,
                probability=0.0,
                **kwargs
            ):
                if kwargs.get("label", False):
                    action = kwargs["label"]
                    warnings.warn(
                        "label has been deprecated. Please use 'action' instead.",
                        DeprecationWarning,
                    )
                self.label = action
                self.action = action
                self.cost = cost
                self.partial_prediction = partial_prediction
                self.probability = probability

        self.prediction = ex.get_cbandits_prediction()
        self.costs = []
        for i in range(ex.get_cbandits_num_costs()):
            wc = wclass(
                ex.get_cbandits_class(i),
                ex.get_cbandits_cost(i),
                ex.get_cbandits_partial_prediction(i),
                ex.get_cbandits_probability(i),
            )
            self.costs.append(wc)

    def __str__(self):
        return " ".join(
            [
                "{}:{}:{}".format(c.action, c.cost, c.probability)
                for c in self.costs
            ]
        )


class example(pylibvw.example):
    """The example class is a (non-trivial) wrapper around
    pylibvw.example. Most of the wrapping is to make the interface
    easier to use (by making the types safer via namespace_id) and
    also with added python-specific functionality."""

    def __init__(
        self,
        vw,
        initStringOrDictOrRawExample=None,
        labelType=pylibvw.vw.lDefault,
    ):
        """Construct a new example from vw.

        Parameters
        ----------

        vw : vw
            vw model
        initStringOrDictOrRawExample : dict/string/None
            If initString is None, you get an "empty" example which you
            can construct by hand (see, eg, example.push_features).
            If initString is a string, then this string is parsed as
            it would be from a VW data file into an example (and
            "setup_example" is run). if it is a dict, then we add all
            features in that dictionary. finally, if it's a function,
            we (repeatedly) execute it fn() until it's not a function
            any more(for lazy feature computation). By default is None
        labelType : integer
            - 0 : lDEFAULT
            - 1 : lBINARY
            - 2 : lMULTICLASS
            - 3 : lCOST_SENSITIVE
            - 4 : lCONTEXTUAL_BANDIT
            - 5 : lMAX
            - 6 : lCONDITIONAL_CONTEXTUAL_BANDIT
            The integer is used to map the corresponding labelType using the
            above available options

        Returns
        -------

        self : Example

        See Also
        --------

        pyvw.vw

        """

        while hasattr(initStringOrDictOrRawExample, "__call__"):
            initStringOrDictOrRawExample = initStringOrDictOrRawExample()

        if initStringOrDictOrRawExample is None:
            pylibvw.example.__init__(self, vw, labelType)
            self.setup_done = False
        elif isinstance(initStringOrDictOrRawExample, str):
            pylibvw.example.__init__(
                self, vw, labelType, initStringOrDictOrRawExample
            )
            self.setup_done = True
        elif isinstance(initStringOrDictOrRawExample, pylibvw.example):
            pylibvw.example.__init__(
                self, vw, labelType, initStringOrDictOrRawExample
            )
        elif isinstance(initStringOrDictOrRawExample, dict):
            pylibvw.example.__init__(self, vw, labelType)
            self.vw = vw
            self.stride = vw.get_stride()
            self.finished = False
            self.push_feature_dict(vw, initStringOrDictOrRawExample)
            self.setup_done = False
        else:
            raise TypeError(
                "expecting string or dict as argument for example construction"
            )

        self.vw = vw
        self.stride = vw.get_stride()
        self.finished = False
        self.labelType = labelType

    def get_ns(self, id):
        """Construct a namespace_id

        Parameters
        ----------

        id : namespace_id/str/integer
            id used to create namespace

        Returns
        -------

        out : namespace_id
            namespace_id created using parameter passed(if id was namespace_id,
            just return it directly)
        """
        if isinstance(id, namespace_id):
            return id
        else:
            return namespace_id(self, id)

    def __getitem__(self, id):
        """Get an example_namespace object associated with the given
        namespace id."""
        return example_namespace(self, self.get_ns(id))

    def feature(self, ns, i):
        """Get the i-th hashed feature id in a given namespace

        Parameters
        ----------

        ns : namespace
            namespace used to get the feature
        i : integer
            to get i-th hashed feature id in a given ns. It must range from
            0 to self.num_features_in(ns)-1

        Returns
        -------

        f : integer
            i-th hashed feature-id in a given ns
        """
        ns = self.get_ns(ns)  # guaranteed to be a single character
        f = pylibvw.example.feature(self, ns.ord_ns, i)
        if self.setup_done:
            f = (f - self.get_ft_offset()) // self.stride
        return f

    def feature_weight(self, ns, i):
        """Get the value(weight) associated with a given feature id

        Parameters
        ----------

        ns : namespace
            namespace used to get the feature id
        i : integer
            to get the weight of i-th feature in the given ns. It must range
            from 0 to self.num_features_in(ns)-1

        Returns
        -------

        out : float
            weight(value) of the i-th feature of given ns
        """
        return pylibvw.example.feature_weight(self, self.get_ns(ns).ord_ns, i)

    def set_label_string(self, string):
        """Give this example a new label

        Parameters
        ----------

        string : str
            a new label to this example, formatted as a string (ala the VW data
            file format)
        """
        pylibvw.example.set_label_string(self, self.vw, string, self.labelType)

    def setup_example(self):
        """If this example hasn't already been setup (ie, quadratic
        features constructed, etc.), do so."""
        if self.setup_done:
            raise Exception(
                "Trying to setup_example on an example that is already setup"
            )
        self.vw.setup_example(self)
        self.setup_done = True

    def unsetup_example(self):
        """If this example has been setup, reverse that process so you can
         continue editing the examples."""
        if not self.setup_done:
            raise Exception(
                "Trying to unsetup_example that has not yet been setup"
            )
        self.vw.unsetup_example(self)
        self.setup_done = False

    def learn(self):
        """Learn on this example (and before learning, automatically
        call setup_example if the example hasn't yet been setup)."""
        if not self.setup_done:
            self.setup_example()
        self.vw.learn(self)

    def sum_feat_sq(self, ns):
        """Get the total sum feature-value squared for a given
        namespace

        Parameters
        ----------

        ns : namespace
            Get the total sum feature-value squared of this namespace

        Returns
        -------

        sum_sq : float
            Total sum feature-value squared of the given ns
        """
        return pylibvw.example.sum_feat_sq(self, self.get_ns(ns).ord_ns)

    def num_features_in(self, ns):
        """Get the total number of features in a given namespace

        Parameters
        ----------

        ns : namespace
            Get the total features of this namespace

        Returns
        -------

        num_features : integer
            Total number of features in the given ns
        """
        return pylibvw.example.num_features_in(self, self.get_ns(ns).ord_ns)

    def get_feature_id(self, ns, feature, ns_hash=None):
        """Get the hashed feature id for a given feature in a given
        namespace. feature can either be an integer (already a feature
        id) or a string, in which case it is hashed.

        Parameters
        ----------

        ns : namespace
            namespace used to get the feature
        feature : integer/string
            If integer the already a feature else will be hashed
        ns_hash : Optional, by default is None
            The hash of the namespace

        Returns
        -------

        out : integer
            Hashed feature id

        .. note::
        If --hash all is on, then get_feature_id(ns,"5") !=
        get_feature_id(ns, 5). If you've already hashed the namespace,
        you can optionally provide that value to avoid re-hashing it.
        """
        if isinstance(feature, int):
            return feature
        if isinstance(feature, str):
            if ns_hash is None:
                ns_hash = self.vw.hash_space(self.get_ns(ns).ns)
            return self.vw.hash_feature(feature, ns_hash)
        raise Exception(
            "cannot extract feature of type: " + str(type(feature))
        )

    def push_hashed_feature(self, ns, f, v=1.0):
        """Add a hashed feature to a given namespace.

        Parameters
        ----------

        ns : namespace
            namespace in which the feature is to be pushed
        f : integer
            feature
        v : float
            The value of the feature, be default is 1.0
        """
        if self.setup_done:
            self.unsetup_example()
        pylibvw.example.push_hashed_feature(self, self.get_ns(ns).ord_ns, f, v)

    def push_feature(self, ns, feature, v=1.0, ns_hash=None):
        """Add an unhashed feature to a given namespace

        Parameters
        ----------

        ns : namespace
            namespace in which the feature is to be pushed
        f : integer
            feature
        v : float
            The value of the feature, be default is 1.0
        ns_hash : Optional, by default is None
            The hash of the namespace
        """
        f = self.get_feature_id(ns, feature, ns_hash)
        self.push_hashed_feature(ns, f, v)

    def pop_feature(self, ns):
        """Remove the top feature from a given namespace

        Parameters
        ----------

        ns : namespace
            namespace from which feature is popped

        Returns
        -------

        out : bool
            True if feature was removed else False as no feature was there to
            pop
        """
        if self.setup_done:
            self.unsetup_example()
        return pylibvw.example.pop_feature(self, self.get_ns(ns).ord_ns)

    def push_namespace(self, ns):
        """Push a new namespace onto this example.
        You should only do this if you're sure that this example doesn't
        already have the given namespace

        Parameters
        ----------

        ns : namespace
            namespace which is to be pushed onto example

        """
        if self.setup_done:
            self.unsetup_example()
        pylibvw.example.push_namespace(self, self.get_ns(ns).ord_ns)

    def pop_namespace(self):
        """Remove the top namespace from an example

        Returns
        -------

        out : bool
            True if namespace was removed else False as no namespace was there
            to pop
        """
        if self.setup_done:
            self.unsetup_example()
        return pylibvw.example.pop_namespace(self)

    def ensure_namespace_exists(self, ns):
        """Check to see if a namespace already exists.

        Parameters
        ----------

        ns : namespace
            If namespace exists does, do nothing. If it doesn't, add it.
        """
        if self.setup_done:
            self.unsetup_example()
        return pylibvw.example.ensure_namespace_exists(
            self, self.get_ns(ns).ord_ns
        )

    def push_features(self, ns, featureList):
        """Push a list of features to a given namespace.

        Parameters
        ----------

        ns :  namespace
            namespace in which the features are pushed
        featureList : list
            Each feature in the list can either be an integer
            (already hashed) or a string (to be hashed) and may be
            paired with a value or not (if not, the value is assumed to be 1.0

        Examples
        --------

        >>> from vowpalwabbit import pyvw
        >>> vw = pyvw.vw(quiet=True)
        >>> ex = vw.example('1 |a two features |b more features here')
        >>> ex.push_features('x', ['a', 'b'])
        >>> ex.push_features('y', [('c', 1.), 'd'])
        >>> space_hash = vw.hash_space('x')
        >>> feat_hash  = vw.hash_feature('a', space_hash)
        >>> ex.push_features('x', [feat_hash]) #'x' should match the space_hash!
        >>> ex.num_features_in('x')
        3
        >>> ex.num_features_in('y')
        2
        """
        ns = self.get_ns(ns)
        self.ensure_namespace_exists(ns)
        self.push_feature_list(
            self.vw, ns.ord_ns, featureList
        )  # much faster just to do it in C++
        # ns_hash = self.vw.hash_space( ns.ns )
        # for feature in featureList:
        #     if isinstance(feature, int) or isinstance(feature, str):
        #         f = feature
        #         v = 1.
        #     elif isinstance(feature, tuple) and len(feature) == 2 and
        #       (isinstance(feature[0], int) or isinstance(feature[0], str))
        #    and (isinstance(feature[1], int) or isinstance(feature[1], float)):
        #         f = feature[0]
        #         v = feature[1]
        #     else:
        #         raise Exception('malformed feature to push of type: '
        #                        + str(type(feature)))
        #     self.push_feature(ns, f, v, ns_hash)

    def iter_features(self):
        """Iterate over all feature/value pairs in this example (all
        namespace included)."""
        for ns_id in range(
            self.num_namespaces()
        ):  # iterate over every namespace
            ns = self.get_ns(ns_id)
            for i in range(self.num_features_in(ns)):
                f = self.feature(ns, i)
                v = self.feature_weight(ns, i)
                yield f, v

    def get_label(self, label_class=simple_label):
        """Given a known label class (default is simple_label), get
        the corresponding label structure for this example.

        Parameters
        ----------

        label_class : label classes
            Get the label of the example of label_class type, by default is
            simple_label
        """
        return label_class(self)
<<<<<<< HEAD


def _get_col_or_value(x, df):
    """If x is of type _Col returns the column to which x refers to, else
    returns the string value of x.

    Parameters
    ----------
    x: object
        The value.
    df: pandas.DataFrame
        The dataframe from which to select the column (if x is of type _Col).
    """
    if isinstance(x, _Col):
        return x.get_col(df)
    else:
        return str(x)


class _Col:
    """_Col class. It refers to a column of a dataframe."""

    def __init__(self, colname, expected_type, min_value=None):
        """Initialize a _Col instance

        Parameters
        ----------
        colname: str/int/float
            The column name.
        expected_type: tuple
            The expected type of the column.
        min_value: int/float
            The minimum value to which the column must be superior or equal.
        """
        self.colname = colname
        self.expected_type = expected_type
        self.min_value = min_value

    def get_col(self, df):
        """Returns the column 'colname' from the dataframe 'df'.

        Parameters
        ----------
        df : pandas.DataFrame
            The dataframe from which to pull the column 'colname'.

        Raises
        ------
        KeyError
            If the column is not found in the dataframe.

        Returns
        -------
        out : pandas.Series
            The column 'colname' from the dataframe 'df'.
        """
        try:
            out = df[self.colname]
        except KeyError:
            raise KeyError(
                "column '{colname}' not found in dataframe".format(
                    colname=self.colname
                )
            )
        else:
            return out.fillna("").apply(str)

    def check_col_type(self, df):
        """Check if the type of the column is valid.

        Parameters
        ----------
        df : pandas.DataFrame
            The dataframe from which to check the column.

        Raises
        ------
        TypeError
            If the type of the column is not valid.
        """
        expected_type = list(self.expected_type)
        if str in expected_type:
            expected_type.append(object)
        if int in expected_type:
            expected_type.append(np.int64)

        col_type = df[self.colname].dtype
        if not (col_type in expected_type):
            raise TypeError(
                "column '{colname}' should be either of the following type(s): {type_name}.".format(
                    colname=self.colname,
                    type_name=str([x.__name__ for x in expected_type])[1:-1],
                )
            )

    def check_col_value(self, df):
        """Check if the value range of the column is valid.

        Parameters
        ----------
        df : pandas.DataFrame
            The dataframe from which to check the column.

        Raises
        ------
        ValueError
            If the values of the column are not valid.

        """
        if self.min_value is None:
            pass
        else:
            col_value = df[self.colname]
            if not (col_value >= self.min_value).all():
                raise ValueError(
                    "column '{colname}' must be >= {min_value}.".format(
                        colname=self.colname, min_value=self.min_value
                    )
                )


class AttributeDescriptor(object):
    """This descriptor class enforces type checking and value checking for the
    attributes of the (managed) classes SimpleLabel, MulticlassLabel, Feature, etc.

    If the attribute represents a column, no type or value checking are
    performed (since the dataframe and the subsequent column is not known yet)
    but the type and value requirements are passed to the _Col instance for
    future usage in the DFtoVW constructor.

    In the managed class, the optional presence of a column for an attribute is
    indicated using *_from_df attribute. The *_from_df attribute should be set
    before the actual attribute to take effect.
    """

    def __init__(self, attribute_name, expected_type, min_value=None):
        """Initialize an AttributeDescriptor instance

        Parameters
        ----------
        attribute_name: str
            The name of the attribute.
        expected_type: tuple
            The expected type of the attribute.
        min_value: str/int/float
            The minimum value of the attribute.

        Raises
        ------
        TypeError
            If one of the arguments passed is not of valid type.
        """
        if not isinstance(attribute_name, str):
            raise TypeError("Argument 'attribute_name' must be a string")
        self.attribute_name = attribute_name
        if not isinstance(expected_type, tuple):
            raise TypeError("Argument 'expected_type' must be a tuple")
        self.expected_type = expected_type
        self.min_value = min_value

    def __set__(self, instance, arg):
        """Implement set protocol to enforce type (and value range) checking
        for managed class such as SimpleLabel, MulticlassLabel, Feature, etc.

        Parameters
        ----------
        instance: object
            The managed instance.
        arg: str/int/float
            The argument to set (if the checks are passed).
        """
        # initialize empty set that register the column names (for _Col arg)
        if "columns" not in instance.__dict__:
            instance.__dict__["columns"] = set()

        # set instance attribute to None if arg is None
        if arg is None:
            instance.__dict__[self.attribute_name] = arg
        else:
            # get the *_from_df argument value if it exists in the instance
            try:
                from_df = getattr(
                    instance, "{}_from_df".format(self.attribute_name)
                )
            except AttributeError:
                from_df = False

            # If instance has *_from_df attribute, store in instance as _Col type
            if from_df:
                self.initialize_col_type(instance, arg)
            # else process to type and value range checking
            else:
                # validate type
                valid_type = isinstance(arg, self.expected_type)

                # validate value
                if self.min_value is not None and valid_type:
                    valid_value = arg >= self.min_value
                else:
                    valid_value = True

                # store in instance if type and value are valid
                if valid_type and valid_value:
                    instance.__dict__[self.attribute_name] = arg
                else:
                    self.generate_error(instance, valid_type, valid_value)

    def initialize_col_type(self, instance, colname):
        """Initialize the attribute as a _Col type

        Parameters
        ----------
        instance: object
            The managed instance.
        colname: str/int/float
            The colname used for the _Col instance.
        """

        instance.__dict__["columns"].add(colname)
        instance.__dict__[self.attribute_name] = _Col(
            colname=colname,
            expected_type=self.expected_type,
            min_value=self.min_value,
        )

    def generate_error(self, instance, valid_type, valid_value):
        """Generate message error for the attribute

        Parameters
        ----------
        instance: object
            The managed class.
        valid_type: bool
            True if the type if valid, False otherwise.
        valid_value: bool
            True if the value range if valid, False otherwise.

        Raises
        ------
        TypeError
            If the type is not valid.
        ValueRange
            If the value range is not valid.
        """
        class_name = type(instance).__name__

        if not valid_type:
            raise TypeError(
                "In '{class_name}', when {from_df_false}, argument '{attribute_name}' should be either of the following type(s): {type_name_msg}.".format(
                    class_name=class_name,
                    from_df_false=self.attribute_name + "_from_df=False",
                    attribute_name=self.attribute_name,
                    type_name_msg=str(
                        [x.__name__ for x in self.expected_type]
                    )[1:-1],
                )
            )

        if not valid_value:
            raise ValueError(
                "In '{class_name}', argument '{attribute_name}' must be >= {min_value}.".format(
                    class_name=class_name,
                    attribute_name=self.attribute_name,
                    min_value=self.min_value,
                )
            )


class SimpleLabel(object):
    """The simple label type for the constructor of DFtoVW."""

    name = AttributeDescriptor("name", expected_type=(int, float))

    def __init__(self, name, name_from_df=True):
        """Initialize a SimpleLabel instance.

        Parameters
        ----------
        name : str/int/float
            The name of the column. If name_from_df=False, it should be of type
            int or float.
        name_from_df: bool (default: True)
            True if the name refers to a column in the dataframe and False if
            the name is a constant.

        Returns
        -------
        self : SimpleLabel
        """
        self.name_from_df = name_from_df
        self.name = name

    def process(self, df):
        """Returns the SimpleLabel string representation.

        Parameters
        ----------
        df : pandas.DataFrame
            The dataframe from which to select the column.

        Returns
        -------
        str or pandas.Series
            The SimpleLabel string representation.
        """
        return _get_col_or_value(self.name, df)


class MulticlassLabel(object):
    """The multiclass label type for the constructor of DFtoVW."""

    name = AttributeDescriptor("name", expected_type=(int,), min_value=1)
    weight = AttributeDescriptor(
        "weight", expected_type=(int, float), min_value=0
    )

    def __init__(
        self, name, weight=None, name_from_df=True, weight_from_df=True
    ):
        """Initialize a MulticlassLabel instance.

        Parameters
        ----------
        name : str/int
            The name of the multi class. If name_from_df=False, it should be of
            type int.
        weight: str/int/float, optional
            The (importance) weight of the multi class. If name_from_df=False,
            it should be of type int or float.
        name_from_df: bool (default: True)
            True if the name refers to a column in the dataframe and False if
            the name is a constant.
        weight_from_df: bool (default: True)
            True if the weight refers to a column in the dataframe and False if
            the weight is a constant.

        Returns
        -------
        self : MulticlassLabel
        """
        self.name_from_df = name_from_df
        self.weight_from_df = weight_from_df
        self.name = name
        self.weight = weight

    def process(self, df):
        """Returns the MulticlassLabel string representation.

        Parameters
        ----------
        df : pandas.DataFrame
            The dataframe from which to select the column(s).

        Returns
        -------
        str or pandas.Series
            The MulticlassLabel string representation.
        """
        name_col = _get_col_or_value(self.name, df)
        if self.weight is not None:
            weight_col = _get_col_or_value(self.weight, df)
            out = name_col + " " + weight_col
        else:
            out = name_col
        return out


class Feature(object):
    """The feature type for the constructor of DFtoVW"""

    name = AttributeDescriptor("name", expected_type=(str, int, float))
    value = AttributeDescriptor("value", expected_type=(str, int, float))

    def __init__(
        self, value, name=None, value_from_df=True, name_from_df=False
    ):
        """
        Initialize a Feature instance.

        Parameters
        ----------
        value : str/float/int
            The value of the feature.
        name : str/float/int, optional
            The name of the feature.
        value_from_df: bool (default: True)
            True if the value refers to a column in the dataframe and False if
            the value is a constant.
        name_from_df: bool (default: False)
            True if the name refers to a column in the dataframe and False if
            the name is a constant.

        Returns
        -------
        self : Feature
        """
        self.value_from_df = value_from_df
        self.name_from_df = name_from_df
        self.value = value
        self.name = name

    def process(self, df):
        """Returns the Feature string representation.

        Parameters
        ----------
        df : pandas.DataFrame
            The dataframe from which to select the column(s).

        Returns
        -------
        out : str or pandas.Series
            The Feature string representation.
        """
        value_col = _get_col_or_value(self.value, df)
        if self.name is None:
            out = value_col
        else:
            name_col = _get_col_or_value(self.name, df)
            out = name_col + ":" + value_col
        return out


class _Tag(object):
    """A tag for the constructor of DFtoVW"""

    tag = AttributeDescriptor("tag", expected_type=(str, int, float))

    def __init__(self, tag, tag_from_df=True):
        """
        Initialize a Tag instance.

        Parameters
        ----------
        tag : str/float/int
            The value of the tag.
        tag_from_df: bool (default: True)
            True if the tag refers to a column in the dataframe and False if
            the tag is a constant.

        Returns
        -------
        self : _Tag
        """
        self.tag_from_df = tag_from_df
        self.tag = tag

    def process(self, df):
        """Returns the _Tag string representation.

        Parameters
        ----------
        df : pandas.DataFrame
            The dataframe from which to select the column.

        Returns
        -------
        out : str or pandas.Series
            The Tag string representation.
        """
        return _get_col_or_value(self.tag, df)


class Namespace(object):
    """The namespace type for the constructor of DFtoVW.
    The Namespace is a container for Feature object(s), and thus must
    be composed of a Feature object or a list of Feature objects.
    """

    expected_type = dict(
        name=(str, int, float), value=(int, float), features=(Feature,)
    )

    def __init__(self, features, name=None, value=None):
        """Initialize a Namespace instance.

        Parameters
        ----------
        features : Feature or list of Feature
            A (list of) Feature object(s) that form the namespace.
        name : str/int/float, optional
            The name of the namespace.
        value : int/float, optional
            A constant that specify the scaling factor for the features of this
            namespace.

        Examples
        --------
        >>> from pyvw import Namespace, Feature
        >>> ns_one_feature = Namespace(Feature("a"))
        >>> ns_multi_features = Namespace([Feature("a"), Feature("b")])
        >>> ns_one_feature_with_name = Namespace(Feature("a"), name="FirstNamespace")
        >>> ns_one_feature_with_name_and_value = Namespace(Feature("a"), name="FirstNamespace", value=2)

        Returns
        -------
        self : Namespace
        """

        if (value is not None) and (name is None):
            raise ValueError(
                "Namespace can't have a 'value' argument without a 'name' argument"
            )

        self.name = name
        self.value = value
        self.features = (
            list(features) if isinstance(features, (list, set)) else [features]
        )
        self.check_attributes_type()

    def check_attributes_type(self):
        """Check if attributes are of valid type.

        Raises
        ------
        TypeError
            If one of the attribute is not valid.
        """
        for attribute_name in ["name", "value"]:
            attribute_value = getattr(self, attribute_name)
            if attribute_value is not None and not isinstance(
                attribute_value, self.expected_type[attribute_name]
            ):
                raise TypeError(
                    "In Namespace, argument '{attribute_name}' should be either of the following type(s): {types}".format(
                        attribute_name=attribute_name,
                        types=repr(
                            [
                                x.__name__
                                for x in self.expected_type[attribute_name]
                            ]
                        )[1:-1],
                    )
                )

        valid_feature = all(
            [
                isinstance(feature, self.expected_type["features"])
                for feature in self.features
            ]
        )
        if not valid_feature:
            raise TypeError(
                "In Namespace, argument 'features' should be a Feature or a list of Feature."
            )

    def process(self):
        """Returns the Namespace string representation"""
        out = ["|"]
        if self.name is not None:
            out += str(self.name)
            if self.value is not None:
                out += [":", str(self.value)]

        return "".join(out)


class DFtoVW:
    """Convert a pandas DataFrame to a suitable VW format.
    Instances of this class are built with classes such as SimpleLabel,
    MulticlassLabel, Feature or Namespace.

    The class also provided a convenience constructor to initialize the class
    based on the target/features column names only.
    """

    def __init__(
        self,
        df,
        features=None,
        namespaces=None,
        label=None,
        tag=None,
        tag_from_df=True,
    ):
        """Initialize a DFtoVW instance.

        Parameters
        ----------
        df : pandas.DataFrame
            The dataframe to convert to VW input format.
        features: Feature/list of Feature
            One or more Feature object(s).
        namespaces : Namespace/list of Namespace
            One or more Namespace object(s), each of being composed of one or
            more Feature object(s).
        label : SimpleLabel
            The label.
        tag :  str/int/float
            The tag (used as identifiers for examples).
        tag_from_df: bool (default: True)
            True if the tag should refers to a column in the dataframe and
            False if the tag should be constant.

        Examples
        --------
        >>> from vowpalwabbit.pyvw import DFtoVW
        >>> from pandas as pd

        >>> df = pd.DataFrame({"y": [1], "a": [2], "b": [3], "c": [4]})
        >>> conv1 = DFtoVW(df=df,
                           label=SimpleLabel("y"),
                           features=Feature("a"))
        >>> conv1.convert_df()

        >>> conv2 = DFtoVW(df=df,
                           label=SimpleLabel("y"),
                           features=[Feature(col) for col in ["a", "b"]])
        >>> conv2.convert_df()

        >>> conv3 = DFtoVW(df=df,
                           label=SimpleLabel("y"),
                           namespaces=Namespace(
                                   name="DoubleIt", value=2,
                                   features=Feature(value="a", name="feat_a")))
        >>> conv3.convert_df()

        >>> conv4 = DFtoVW(df=df,
                           label=SimpleLabel("y"),
                           namespaces=[Namespace(name="NS1", features=[Feature(col) for col in ["a", "c"]]),
                                       Namespace(name="NS2", features=Feature("b"))])
        >>> conv4.convert_df()

        Returns
        -------
        self : DFtoVW
        """
        self.df = df
        self.n_rows = df.shape[0]
        self.label = label
        self.tag = _Tag(tag, tag_from_df) if tag else None

        if features is not None:
            self.check_features_type(features)

        self.set_namespaces_or_features(namespaces, features)

        self.check_label_type()
        self.check_namespaces_type()

        self.check_columns_existence_in_df()
        self.check_columns_type_and_values()

    @classmethod
    def from_colnames(cls, y, x, df, label_type="simple_label"):
        """Build DFtoVW instance using column names only.

        Parameters
        ----------
        y : str/list of str
            The column for the label.
        x : str/list of str
            The column(s) for the feature(s).
        df : pandas.DataFrame
            The dataframe used.
        label_type: str (default: 'simple_label')
            The type of the label.

        Raises
        ------
        TypeError
            If argument label is not of valid type.
        ValueError
            If argument label_type is not valid.

        Examples
        --------
        >>> from vowpalwabbit.pyvw import DFtoVW
        >>> from pandas as pd
        >>> df = pd.DataFrame({"y": [1], "x": [2]})
        >>> conv = DFtoVW.from_colnames(y="y", x="x", df=df)
        >>> conv.convert_df()

        >>> df2 = pd.DataFrame({"y": [1], "x1": [2], "x2": [3], "x3": [4]})
        >>> conv2 = DFtoVW.from_colnames(y="y", x=set(df2.columns) - set("y"), df=df2)
        >>> conv2.convert_df()

        Returns
        -------
        DFtoVW
            A initialized DFtoVW instance.
        """
        dict_label_type = {
            "simple_label": SimpleLabel,
            "multiclass": MulticlassLabel,
        }

        if isinstance(y, list):
            if len(y) == 1:
                y = y[0]
            else:
                raise ValueError(
                    "Argument 'y' should a list of one string (or a string)."
                )
        if not isinstance(y, str):
            raise TypeError(
                "Argument 'y' should be a string or a list of one string."
            )

        try:
            label = dict_label_type[label_type](y)
        except KeyError:
            raise ValueError(
                "'label_type' should be either of the following string: {label_types}".format(
                    label_types=repr(list(dict_label_type.keys()))[1:-1]
                )
            )

        x = list(x) if isinstance(x, (list, set)) else [x]
        if not all(isinstance(xi, str) for xi in x):
            raise TypeError(
                "Argument 'x' should be a string or a list of string."
            )

        namespaces = Namespace(
            features=[Feature(value=colname) for colname in x]
        )
        return cls(namespaces=namespaces, label=label, df=df)

    def check_features_type(self, features):
        """Check if the features argument is of type Feature.

        Parameters
        ----------
        features: (list of) Feature,
            The features argument to check.

        Raises
        ------
        TypeError
            If the features is not a Feature of a list of Feature.
        """
        if isinstance(features, list):
            valid_feature = all(
                [isinstance(feature, Feature) for feature in features]
            )
        else:
            valid_feature = isinstance(features, Feature)
        if not valid_feature:
            raise TypeError(
                "Argument 'features' should be a Feature or a list of Feature."
            )

    def set_namespaces_or_features(self, namespaces, features):
        """Set namespaces attributes

        Parameters
        ----------
        namespaces: Namespace / list of Namespace objects
            The namespaces argument.
        features: Feature / list of Feature objects
            The features argument.

        Raise
        -----
            ValueError:
                If argument 'features' or 'namespaces' are not valid.
        """
        if (features is None) and (namespaces is None):
            raise ValueError("Missing 'features' or 'namespace' argument")
        if (features is not None) and (namespaces is not None):
            raise ValueError(
                "Arguments supplied for both 'features' and 'namespaces', only one of the these arguments should be supplied."
            )

        if features is not None:
            namespaces = Namespace(features=features)

        namespaces = (
            list(namespaces)
            if isinstance(namespaces, (list, set))
            else [namespaces]
        )

        self.namespaces = namespaces

    def check_label_type(self):
        """Check label type.

        Raises
        ------
        TypeError
            If label is not of type SimpleLabel or MulticlassLabel.
        """
        available_labels = (SimpleLabel, MulticlassLabel)

        if self.label is None:
            pass
        else:
            if not isinstance(self.label, available_labels):
                raise TypeError(
                    "Argument 'label' should be either of the following type: {label_types}.".format(
                        label_types=repr(
                            [x.__name__ for x in available_labels]
                        )[1:-1]
                    )
                )

    def check_namespaces_type(self):
        """Check if namespaces arguments are of type Namespace.

        Raises
        ------
        TypeError
            If namespaces are not of type Namespace or list of Namespace.
        """
        wrong_type_namespaces = [
            not isinstance(namespace, Namespace)
            for namespace in self.namespaces
        ]
        if any(wrong_type_namespaces):
            raise TypeError(
                "Argument 'namespaces' should be a Namespace or a list of Namespace."
            )

    def check_columns_existence_in_df(self):
        """Check if the columns are in the dataframe."""
        absent_cols = {}
        df_colnames = set(self.df.columns)

        try:
            missing_cols = self.label.columns
        except AttributeError:
            pass
        else:
            if missing_cols is not None:
                type_label = type(self.label).__name__
                absent_cols[type_label] = list(missing_cols - df_colnames)

        try:
            missing_cols = self.tag.columns
        except AttributeError:
            pass
        else:
            if missing_cols is not None:
                absent_cols["tag"] = list(missing_cols - df_colnames)

        all_features = [
            feature
            for namespace in self.namespaces
            for feature in namespace.features
        ]
        missing_features_cols = []
        for feature in all_features:
            try:
                missing_cols = feature.columns
            except AttributeError:
                pass
            else:
                if missing_cols is not None:
                    missing_features_cols += list(missing_cols - df_colnames)

        absent_cols["Feature"] = sorted(list(set(missing_features_cols)))

        absent_cols = {
            key: value
            for (key, value) in absent_cols.items()
            if len(value) > 0
        }
        self.generate_missing_col_error(absent_cols)

    def generate_missing_col_error(self, absent_cols_dict):
        """Generate error if some columns are missing

        Raises
        ------
        ValueError
            If one or more columns are not in the dataframe.
        """
        if absent_cols_dict:
            msg_error = ""
            for attribute_name, missing_cols in absent_cols_dict.items():
                missing_cols = (
                    repr(missing_cols)[1:-1]
                    if isinstance(missing_cols, list)
                    else missing_cols
                )
                if len(msg_error) > 0:
                    msg_error += " "
                msg_error += "In '{attribute}': column(s) {colnames} not found in dataframe.".format(
                    attribute=attribute_name, colnames=missing_cols,
                )
            raise ValueError(msg_error)

    def check_columns_type_and_values(self):
        """Check columns type and values range"""
        for instance in [self.tag, self.label]:
            self.check_instance_columns(instance)

        for namespace in self.namespaces:
            for feature in namespace.features:
                self.check_instance_columns(feature)

    def check_instance_columns(self, instance):
        """Check the columns type and values of a given instance.
        The method iterate through the attributes and look for _Col type
        attribute. Once found, the method use the _Col methods to check the
        type and the value range of the column. Also, the instance type in
        which the errors occur are prepend to the error message to be more
        explicit about where the error occurs in the formula.

        Raises
        ------
        TypeError
            If a column is not of valid type.
        ValueError
            If a column values are not in the valid range.
        """
        if instance is None:
            pass
        else:
            class_name = type(instance).__name__
            for attribute_name in vars(instance):
                attribute_value = getattr(instance, attribute_name)
                if isinstance(attribute_value, _Col):
                    # Testing column type
                    try:
                        attribute_value.check_col_type(self.df)
                    except TypeError as type_error:
                        type_error_msg = "In argument '{attribute}' of '{class_name}', {error}".format(
                            class_name=class_name,
                            attribute=attribute_name,
                            error=str(type_error),
                        )
                        raise TypeError(type_error_msg)
                    # Testing column value range
                    try:
                        attribute_value.check_col_value(self.df)
                    except ValueError as value_error:
                        value_error_msg = "In argument '{attribute}' of '{class_name}', {error}".format(
                            class_name=class_name,
                            attribute=attribute_name,
                            error=str(value_error),
                        )
                        raise ValueError(value_error_msg)

    def convert_df(self):
        """Main method that converts the dataframe to the VW format.

        Returns
        -------
        list
            The list of parsed lines in VW format.
        """
        self.out = self.empty_col()

        if not all([x is None for x in [self.label, self.tag]]):
            self.out += self.process_label_and_tag()

        for (i, namespace) in enumerate(self.namespaces):
            to_add = namespace.process() + self.process_features(
                namespace.features
            )
            self.out += (
                (to_add + " ") if (i < len(self.namespaces) - 1) else to_add
            )

        return self.out.to_list()

    def empty_col(self):
        """Create an empty string column.

        Returns
        -------
        pandas.Series
            A column of empty string with as much rows as the input dataframe.
        """
        return pd.Series([""] * self.n_rows)

    def process_label_and_tag(self):
        """Process the label and tag into a unique column.

        Returns
        -------
        out : pandas.Series
            A column where each row is the processed label and tag.
        """
        out = self.empty_col()
        if self.label is not None:
            out += self.label.process(self.df) + " "
        if self.tag is not None:
            out += self.tag.process(self.df)
        return out

    def process_features(self, features):
        """Process the features (of a namespace) into a unique column.

        Parameters
        ----------
        features : list of Feature
            The list of Feature objects.

        Returns
        -------
        out : pandas.Series
            The column of the processed features.
        """
        out = self.empty_col()
        for feature in features:
            out += " " + feature.process(self.df)
        return out
=======
>>>>>>> d626fd3a
<|MERGE_RESOLUTION|>--- conflicted
+++ resolved
@@ -4,11 +4,6 @@
 from __future__ import division
 import pylibvw
 import warnings
-<<<<<<< HEAD
-import pandas as pd
-import numpy as np
-=======
->>>>>>> d626fd3a
 
 
 class SearchTask:
@@ -1434,1008 +1429,3 @@
             simple_label
         """
         return label_class(self)
-<<<<<<< HEAD
-
-
-def _get_col_or_value(x, df):
-    """If x is of type _Col returns the column to which x refers to, else
-    returns the string value of x.
-
-    Parameters
-    ----------
-    x: object
-        The value.
-    df: pandas.DataFrame
-        The dataframe from which to select the column (if x is of type _Col).
-    """
-    if isinstance(x, _Col):
-        return x.get_col(df)
-    else:
-        return str(x)
-
-
-class _Col:
-    """_Col class. It refers to a column of a dataframe."""
-
-    def __init__(self, colname, expected_type, min_value=None):
-        """Initialize a _Col instance
-
-        Parameters
-        ----------
-        colname: str/int/float
-            The column name.
-        expected_type: tuple
-            The expected type of the column.
-        min_value: int/float
-            The minimum value to which the column must be superior or equal.
-        """
-        self.colname = colname
-        self.expected_type = expected_type
-        self.min_value = min_value
-
-    def get_col(self, df):
-        """Returns the column 'colname' from the dataframe 'df'.
-
-        Parameters
-        ----------
-        df : pandas.DataFrame
-            The dataframe from which to pull the column 'colname'.
-
-        Raises
-        ------
-        KeyError
-            If the column is not found in the dataframe.
-
-        Returns
-        -------
-        out : pandas.Series
-            The column 'colname' from the dataframe 'df'.
-        """
-        try:
-            out = df[self.colname]
-        except KeyError:
-            raise KeyError(
-                "column '{colname}' not found in dataframe".format(
-                    colname=self.colname
-                )
-            )
-        else:
-            return out.fillna("").apply(str)
-
-    def check_col_type(self, df):
-        """Check if the type of the column is valid.
-
-        Parameters
-        ----------
-        df : pandas.DataFrame
-            The dataframe from which to check the column.
-
-        Raises
-        ------
-        TypeError
-            If the type of the column is not valid.
-        """
-        expected_type = list(self.expected_type)
-        if str in expected_type:
-            expected_type.append(object)
-        if int in expected_type:
-            expected_type.append(np.int64)
-
-        col_type = df[self.colname].dtype
-        if not (col_type in expected_type):
-            raise TypeError(
-                "column '{colname}' should be either of the following type(s): {type_name}.".format(
-                    colname=self.colname,
-                    type_name=str([x.__name__ for x in expected_type])[1:-1],
-                )
-            )
-
-    def check_col_value(self, df):
-        """Check if the value range of the column is valid.
-
-        Parameters
-        ----------
-        df : pandas.DataFrame
-            The dataframe from which to check the column.
-
-        Raises
-        ------
-        ValueError
-            If the values of the column are not valid.
-
-        """
-        if self.min_value is None:
-            pass
-        else:
-            col_value = df[self.colname]
-            if not (col_value >= self.min_value).all():
-                raise ValueError(
-                    "column '{colname}' must be >= {min_value}.".format(
-                        colname=self.colname, min_value=self.min_value
-                    )
-                )
-
-
-class AttributeDescriptor(object):
-    """This descriptor class enforces type checking and value checking for the
-    attributes of the (managed) classes SimpleLabel, MulticlassLabel, Feature, etc.
-
-    If the attribute represents a column, no type or value checking are
-    performed (since the dataframe and the subsequent column is not known yet)
-    but the type and value requirements are passed to the _Col instance for
-    future usage in the DFtoVW constructor.
-
-    In the managed class, the optional presence of a column for an attribute is
-    indicated using *_from_df attribute. The *_from_df attribute should be set
-    before the actual attribute to take effect.
-    """
-
-    def __init__(self, attribute_name, expected_type, min_value=None):
-        """Initialize an AttributeDescriptor instance
-
-        Parameters
-        ----------
-        attribute_name: str
-            The name of the attribute.
-        expected_type: tuple
-            The expected type of the attribute.
-        min_value: str/int/float
-            The minimum value of the attribute.
-
-        Raises
-        ------
-        TypeError
-            If one of the arguments passed is not of valid type.
-        """
-        if not isinstance(attribute_name, str):
-            raise TypeError("Argument 'attribute_name' must be a string")
-        self.attribute_name = attribute_name
-        if not isinstance(expected_type, tuple):
-            raise TypeError("Argument 'expected_type' must be a tuple")
-        self.expected_type = expected_type
-        self.min_value = min_value
-
-    def __set__(self, instance, arg):
-        """Implement set protocol to enforce type (and value range) checking
-        for managed class such as SimpleLabel, MulticlassLabel, Feature, etc.
-
-        Parameters
-        ----------
-        instance: object
-            The managed instance.
-        arg: str/int/float
-            The argument to set (if the checks are passed).
-        """
-        # initialize empty set that register the column names (for _Col arg)
-        if "columns" not in instance.__dict__:
-            instance.__dict__["columns"] = set()
-
-        # set instance attribute to None if arg is None
-        if arg is None:
-            instance.__dict__[self.attribute_name] = arg
-        else:
-            # get the *_from_df argument value if it exists in the instance
-            try:
-                from_df = getattr(
-                    instance, "{}_from_df".format(self.attribute_name)
-                )
-            except AttributeError:
-                from_df = False
-
-            # If instance has *_from_df attribute, store in instance as _Col type
-            if from_df:
-                self.initialize_col_type(instance, arg)
-            # else process to type and value range checking
-            else:
-                # validate type
-                valid_type = isinstance(arg, self.expected_type)
-
-                # validate value
-                if self.min_value is not None and valid_type:
-                    valid_value = arg >= self.min_value
-                else:
-                    valid_value = True
-
-                # store in instance if type and value are valid
-                if valid_type and valid_value:
-                    instance.__dict__[self.attribute_name] = arg
-                else:
-                    self.generate_error(instance, valid_type, valid_value)
-
-    def initialize_col_type(self, instance, colname):
-        """Initialize the attribute as a _Col type
-
-        Parameters
-        ----------
-        instance: object
-            The managed instance.
-        colname: str/int/float
-            The colname used for the _Col instance.
-        """
-
-        instance.__dict__["columns"].add(colname)
-        instance.__dict__[self.attribute_name] = _Col(
-            colname=colname,
-            expected_type=self.expected_type,
-            min_value=self.min_value,
-        )
-
-    def generate_error(self, instance, valid_type, valid_value):
-        """Generate message error for the attribute
-
-        Parameters
-        ----------
-        instance: object
-            The managed class.
-        valid_type: bool
-            True if the type if valid, False otherwise.
-        valid_value: bool
-            True if the value range if valid, False otherwise.
-
-        Raises
-        ------
-        TypeError
-            If the type is not valid.
-        ValueRange
-            If the value range is not valid.
-        """
-        class_name = type(instance).__name__
-
-        if not valid_type:
-            raise TypeError(
-                "In '{class_name}', when {from_df_false}, argument '{attribute_name}' should be either of the following type(s): {type_name_msg}.".format(
-                    class_name=class_name,
-                    from_df_false=self.attribute_name + "_from_df=False",
-                    attribute_name=self.attribute_name,
-                    type_name_msg=str(
-                        [x.__name__ for x in self.expected_type]
-                    )[1:-1],
-                )
-            )
-
-        if not valid_value:
-            raise ValueError(
-                "In '{class_name}', argument '{attribute_name}' must be >= {min_value}.".format(
-                    class_name=class_name,
-                    attribute_name=self.attribute_name,
-                    min_value=self.min_value,
-                )
-            )
-
-
-class SimpleLabel(object):
-    """The simple label type for the constructor of DFtoVW."""
-
-    name = AttributeDescriptor("name", expected_type=(int, float))
-
-    def __init__(self, name, name_from_df=True):
-        """Initialize a SimpleLabel instance.
-
-        Parameters
-        ----------
-        name : str/int/float
-            The name of the column. If name_from_df=False, it should be of type
-            int or float.
-        name_from_df: bool (default: True)
-            True if the name refers to a column in the dataframe and False if
-            the name is a constant.
-
-        Returns
-        -------
-        self : SimpleLabel
-        """
-        self.name_from_df = name_from_df
-        self.name = name
-
-    def process(self, df):
-        """Returns the SimpleLabel string representation.
-
-        Parameters
-        ----------
-        df : pandas.DataFrame
-            The dataframe from which to select the column.
-
-        Returns
-        -------
-        str or pandas.Series
-            The SimpleLabel string representation.
-        """
-        return _get_col_or_value(self.name, df)
-
-
-class MulticlassLabel(object):
-    """The multiclass label type for the constructor of DFtoVW."""
-
-    name = AttributeDescriptor("name", expected_type=(int,), min_value=1)
-    weight = AttributeDescriptor(
-        "weight", expected_type=(int, float), min_value=0
-    )
-
-    def __init__(
-        self, name, weight=None, name_from_df=True, weight_from_df=True
-    ):
-        """Initialize a MulticlassLabel instance.
-
-        Parameters
-        ----------
-        name : str/int
-            The name of the multi class. If name_from_df=False, it should be of
-            type int.
-        weight: str/int/float, optional
-            The (importance) weight of the multi class. If name_from_df=False,
-            it should be of type int or float.
-        name_from_df: bool (default: True)
-            True if the name refers to a column in the dataframe and False if
-            the name is a constant.
-        weight_from_df: bool (default: True)
-            True if the weight refers to a column in the dataframe and False if
-            the weight is a constant.
-
-        Returns
-        -------
-        self : MulticlassLabel
-        """
-        self.name_from_df = name_from_df
-        self.weight_from_df = weight_from_df
-        self.name = name
-        self.weight = weight
-
-    def process(self, df):
-        """Returns the MulticlassLabel string representation.
-
-        Parameters
-        ----------
-        df : pandas.DataFrame
-            The dataframe from which to select the column(s).
-
-        Returns
-        -------
-        str or pandas.Series
-            The MulticlassLabel string representation.
-        """
-        name_col = _get_col_or_value(self.name, df)
-        if self.weight is not None:
-            weight_col = _get_col_or_value(self.weight, df)
-            out = name_col + " " + weight_col
-        else:
-            out = name_col
-        return out
-
-
-class Feature(object):
-    """The feature type for the constructor of DFtoVW"""
-
-    name = AttributeDescriptor("name", expected_type=(str, int, float))
-    value = AttributeDescriptor("value", expected_type=(str, int, float))
-
-    def __init__(
-        self, value, name=None, value_from_df=True, name_from_df=False
-    ):
-        """
-        Initialize a Feature instance.
-
-        Parameters
-        ----------
-        value : str/float/int
-            The value of the feature.
-        name : str/float/int, optional
-            The name of the feature.
-        value_from_df: bool (default: True)
-            True if the value refers to a column in the dataframe and False if
-            the value is a constant.
-        name_from_df: bool (default: False)
-            True if the name refers to a column in the dataframe and False if
-            the name is a constant.
-
-        Returns
-        -------
-        self : Feature
-        """
-        self.value_from_df = value_from_df
-        self.name_from_df = name_from_df
-        self.value = value
-        self.name = name
-
-    def process(self, df):
-        """Returns the Feature string representation.
-
-        Parameters
-        ----------
-        df : pandas.DataFrame
-            The dataframe from which to select the column(s).
-
-        Returns
-        -------
-        out : str or pandas.Series
-            The Feature string representation.
-        """
-        value_col = _get_col_or_value(self.value, df)
-        if self.name is None:
-            out = value_col
-        else:
-            name_col = _get_col_or_value(self.name, df)
-            out = name_col + ":" + value_col
-        return out
-
-
-class _Tag(object):
-    """A tag for the constructor of DFtoVW"""
-
-    tag = AttributeDescriptor("tag", expected_type=(str, int, float))
-
-    def __init__(self, tag, tag_from_df=True):
-        """
-        Initialize a Tag instance.
-
-        Parameters
-        ----------
-        tag : str/float/int
-            The value of the tag.
-        tag_from_df: bool (default: True)
-            True if the tag refers to a column in the dataframe and False if
-            the tag is a constant.
-
-        Returns
-        -------
-        self : _Tag
-        """
-        self.tag_from_df = tag_from_df
-        self.tag = tag
-
-    def process(self, df):
-        """Returns the _Tag string representation.
-
-        Parameters
-        ----------
-        df : pandas.DataFrame
-            The dataframe from which to select the column.
-
-        Returns
-        -------
-        out : str or pandas.Series
-            The Tag string representation.
-        """
-        return _get_col_or_value(self.tag, df)
-
-
-class Namespace(object):
-    """The namespace type for the constructor of DFtoVW.
-    The Namespace is a container for Feature object(s), and thus must
-    be composed of a Feature object or a list of Feature objects.
-    """
-
-    expected_type = dict(
-        name=(str, int, float), value=(int, float), features=(Feature,)
-    )
-
-    def __init__(self, features, name=None, value=None):
-        """Initialize a Namespace instance.
-
-        Parameters
-        ----------
-        features : Feature or list of Feature
-            A (list of) Feature object(s) that form the namespace.
-        name : str/int/float, optional
-            The name of the namespace.
-        value : int/float, optional
-            A constant that specify the scaling factor for the features of this
-            namespace.
-
-        Examples
-        --------
-        >>> from pyvw import Namespace, Feature
-        >>> ns_one_feature = Namespace(Feature("a"))
-        >>> ns_multi_features = Namespace([Feature("a"), Feature("b")])
-        >>> ns_one_feature_with_name = Namespace(Feature("a"), name="FirstNamespace")
-        >>> ns_one_feature_with_name_and_value = Namespace(Feature("a"), name="FirstNamespace", value=2)
-
-        Returns
-        -------
-        self : Namespace
-        """
-
-        if (value is not None) and (name is None):
-            raise ValueError(
-                "Namespace can't have a 'value' argument without a 'name' argument"
-            )
-
-        self.name = name
-        self.value = value
-        self.features = (
-            list(features) if isinstance(features, (list, set)) else [features]
-        )
-        self.check_attributes_type()
-
-    def check_attributes_type(self):
-        """Check if attributes are of valid type.
-
-        Raises
-        ------
-        TypeError
-            If one of the attribute is not valid.
-        """
-        for attribute_name in ["name", "value"]:
-            attribute_value = getattr(self, attribute_name)
-            if attribute_value is not None and not isinstance(
-                attribute_value, self.expected_type[attribute_name]
-            ):
-                raise TypeError(
-                    "In Namespace, argument '{attribute_name}' should be either of the following type(s): {types}".format(
-                        attribute_name=attribute_name,
-                        types=repr(
-                            [
-                                x.__name__
-                                for x in self.expected_type[attribute_name]
-                            ]
-                        )[1:-1],
-                    )
-                )
-
-        valid_feature = all(
-            [
-                isinstance(feature, self.expected_type["features"])
-                for feature in self.features
-            ]
-        )
-        if not valid_feature:
-            raise TypeError(
-                "In Namespace, argument 'features' should be a Feature or a list of Feature."
-            )
-
-    def process(self):
-        """Returns the Namespace string representation"""
-        out = ["|"]
-        if self.name is not None:
-            out += str(self.name)
-            if self.value is not None:
-                out += [":", str(self.value)]
-
-        return "".join(out)
-
-
-class DFtoVW:
-    """Convert a pandas DataFrame to a suitable VW format.
-    Instances of this class are built with classes such as SimpleLabel,
-    MulticlassLabel, Feature or Namespace.
-
-    The class also provided a convenience constructor to initialize the class
-    based on the target/features column names only.
-    """
-
-    def __init__(
-        self,
-        df,
-        features=None,
-        namespaces=None,
-        label=None,
-        tag=None,
-        tag_from_df=True,
-    ):
-        """Initialize a DFtoVW instance.
-
-        Parameters
-        ----------
-        df : pandas.DataFrame
-            The dataframe to convert to VW input format.
-        features: Feature/list of Feature
-            One or more Feature object(s).
-        namespaces : Namespace/list of Namespace
-            One or more Namespace object(s), each of being composed of one or
-            more Feature object(s).
-        label : SimpleLabel
-            The label.
-        tag :  str/int/float
-            The tag (used as identifiers for examples).
-        tag_from_df: bool (default: True)
-            True if the tag should refers to a column in the dataframe and
-            False if the tag should be constant.
-
-        Examples
-        --------
-        >>> from vowpalwabbit.pyvw import DFtoVW
-        >>> from pandas as pd
-
-        >>> df = pd.DataFrame({"y": [1], "a": [2], "b": [3], "c": [4]})
-        >>> conv1 = DFtoVW(df=df,
-                           label=SimpleLabel("y"),
-                           features=Feature("a"))
-        >>> conv1.convert_df()
-
-        >>> conv2 = DFtoVW(df=df,
-                           label=SimpleLabel("y"),
-                           features=[Feature(col) for col in ["a", "b"]])
-        >>> conv2.convert_df()
-
-        >>> conv3 = DFtoVW(df=df,
-                           label=SimpleLabel("y"),
-                           namespaces=Namespace(
-                                   name="DoubleIt", value=2,
-                                   features=Feature(value="a", name="feat_a")))
-        >>> conv3.convert_df()
-
-        >>> conv4 = DFtoVW(df=df,
-                           label=SimpleLabel("y"),
-                           namespaces=[Namespace(name="NS1", features=[Feature(col) for col in ["a", "c"]]),
-                                       Namespace(name="NS2", features=Feature("b"))])
-        >>> conv4.convert_df()
-
-        Returns
-        -------
-        self : DFtoVW
-        """
-        self.df = df
-        self.n_rows = df.shape[0]
-        self.label = label
-        self.tag = _Tag(tag, tag_from_df) if tag else None
-
-        if features is not None:
-            self.check_features_type(features)
-
-        self.set_namespaces_or_features(namespaces, features)
-
-        self.check_label_type()
-        self.check_namespaces_type()
-
-        self.check_columns_existence_in_df()
-        self.check_columns_type_and_values()
-
-    @classmethod
-    def from_colnames(cls, y, x, df, label_type="simple_label"):
-        """Build DFtoVW instance using column names only.
-
-        Parameters
-        ----------
-        y : str/list of str
-            The column for the label.
-        x : str/list of str
-            The column(s) for the feature(s).
-        df : pandas.DataFrame
-            The dataframe used.
-        label_type: str (default: 'simple_label')
-            The type of the label.
-
-        Raises
-        ------
-        TypeError
-            If argument label is not of valid type.
-        ValueError
-            If argument label_type is not valid.
-
-        Examples
-        --------
-        >>> from vowpalwabbit.pyvw import DFtoVW
-        >>> from pandas as pd
-        >>> df = pd.DataFrame({"y": [1], "x": [2]})
-        >>> conv = DFtoVW.from_colnames(y="y", x="x", df=df)
-        >>> conv.convert_df()
-
-        >>> df2 = pd.DataFrame({"y": [1], "x1": [2], "x2": [3], "x3": [4]})
-        >>> conv2 = DFtoVW.from_colnames(y="y", x=set(df2.columns) - set("y"), df=df2)
-        >>> conv2.convert_df()
-
-        Returns
-        -------
-        DFtoVW
-            A initialized DFtoVW instance.
-        """
-        dict_label_type = {
-            "simple_label": SimpleLabel,
-            "multiclass": MulticlassLabel,
-        }
-
-        if isinstance(y, list):
-            if len(y) == 1:
-                y = y[0]
-            else:
-                raise ValueError(
-                    "Argument 'y' should a list of one string (or a string)."
-                )
-        if not isinstance(y, str):
-            raise TypeError(
-                "Argument 'y' should be a string or a list of one string."
-            )
-
-        try:
-            label = dict_label_type[label_type](y)
-        except KeyError:
-            raise ValueError(
-                "'label_type' should be either of the following string: {label_types}".format(
-                    label_types=repr(list(dict_label_type.keys()))[1:-1]
-                )
-            )
-
-        x = list(x) if isinstance(x, (list, set)) else [x]
-        if not all(isinstance(xi, str) for xi in x):
-            raise TypeError(
-                "Argument 'x' should be a string or a list of string."
-            )
-
-        namespaces = Namespace(
-            features=[Feature(value=colname) for colname in x]
-        )
-        return cls(namespaces=namespaces, label=label, df=df)
-
-    def check_features_type(self, features):
-        """Check if the features argument is of type Feature.
-
-        Parameters
-        ----------
-        features: (list of) Feature,
-            The features argument to check.
-
-        Raises
-        ------
-        TypeError
-            If the features is not a Feature of a list of Feature.
-        """
-        if isinstance(features, list):
-            valid_feature = all(
-                [isinstance(feature, Feature) for feature in features]
-            )
-        else:
-            valid_feature = isinstance(features, Feature)
-        if not valid_feature:
-            raise TypeError(
-                "Argument 'features' should be a Feature or a list of Feature."
-            )
-
-    def set_namespaces_or_features(self, namespaces, features):
-        """Set namespaces attributes
-
-        Parameters
-        ----------
-        namespaces: Namespace / list of Namespace objects
-            The namespaces argument.
-        features: Feature / list of Feature objects
-            The features argument.
-
-        Raise
-        -----
-            ValueError:
-                If argument 'features' or 'namespaces' are not valid.
-        """
-        if (features is None) and (namespaces is None):
-            raise ValueError("Missing 'features' or 'namespace' argument")
-        if (features is not None) and (namespaces is not None):
-            raise ValueError(
-                "Arguments supplied for both 'features' and 'namespaces', only one of the these arguments should be supplied."
-            )
-
-        if features is not None:
-            namespaces = Namespace(features=features)
-
-        namespaces = (
-            list(namespaces)
-            if isinstance(namespaces, (list, set))
-            else [namespaces]
-        )
-
-        self.namespaces = namespaces
-
-    def check_label_type(self):
-        """Check label type.
-
-        Raises
-        ------
-        TypeError
-            If label is not of type SimpleLabel or MulticlassLabel.
-        """
-        available_labels = (SimpleLabel, MulticlassLabel)
-
-        if self.label is None:
-            pass
-        else:
-            if not isinstance(self.label, available_labels):
-                raise TypeError(
-                    "Argument 'label' should be either of the following type: {label_types}.".format(
-                        label_types=repr(
-                            [x.__name__ for x in available_labels]
-                        )[1:-1]
-                    )
-                )
-
-    def check_namespaces_type(self):
-        """Check if namespaces arguments are of type Namespace.
-
-        Raises
-        ------
-        TypeError
-            If namespaces are not of type Namespace or list of Namespace.
-        """
-        wrong_type_namespaces = [
-            not isinstance(namespace, Namespace)
-            for namespace in self.namespaces
-        ]
-        if any(wrong_type_namespaces):
-            raise TypeError(
-                "Argument 'namespaces' should be a Namespace or a list of Namespace."
-            )
-
-    def check_columns_existence_in_df(self):
-        """Check if the columns are in the dataframe."""
-        absent_cols = {}
-        df_colnames = set(self.df.columns)
-
-        try:
-            missing_cols = self.label.columns
-        except AttributeError:
-            pass
-        else:
-            if missing_cols is not None:
-                type_label = type(self.label).__name__
-                absent_cols[type_label] = list(missing_cols - df_colnames)
-
-        try:
-            missing_cols = self.tag.columns
-        except AttributeError:
-            pass
-        else:
-            if missing_cols is not None:
-                absent_cols["tag"] = list(missing_cols - df_colnames)
-
-        all_features = [
-            feature
-            for namespace in self.namespaces
-            for feature in namespace.features
-        ]
-        missing_features_cols = []
-        for feature in all_features:
-            try:
-                missing_cols = feature.columns
-            except AttributeError:
-                pass
-            else:
-                if missing_cols is not None:
-                    missing_features_cols += list(missing_cols - df_colnames)
-
-        absent_cols["Feature"] = sorted(list(set(missing_features_cols)))
-
-        absent_cols = {
-            key: value
-            for (key, value) in absent_cols.items()
-            if len(value) > 0
-        }
-        self.generate_missing_col_error(absent_cols)
-
-    def generate_missing_col_error(self, absent_cols_dict):
-        """Generate error if some columns are missing
-
-        Raises
-        ------
-        ValueError
-            If one or more columns are not in the dataframe.
-        """
-        if absent_cols_dict:
-            msg_error = ""
-            for attribute_name, missing_cols in absent_cols_dict.items():
-                missing_cols = (
-                    repr(missing_cols)[1:-1]
-                    if isinstance(missing_cols, list)
-                    else missing_cols
-                )
-                if len(msg_error) > 0:
-                    msg_error += " "
-                msg_error += "In '{attribute}': column(s) {colnames} not found in dataframe.".format(
-                    attribute=attribute_name, colnames=missing_cols,
-                )
-            raise ValueError(msg_error)
-
-    def check_columns_type_and_values(self):
-        """Check columns type and values range"""
-        for instance in [self.tag, self.label]:
-            self.check_instance_columns(instance)
-
-        for namespace in self.namespaces:
-            for feature in namespace.features:
-                self.check_instance_columns(feature)
-
-    def check_instance_columns(self, instance):
-        """Check the columns type and values of a given instance.
-        The method iterate through the attributes and look for _Col type
-        attribute. Once found, the method use the _Col methods to check the
-        type and the value range of the column. Also, the instance type in
-        which the errors occur are prepend to the error message to be more
-        explicit about where the error occurs in the formula.
-
-        Raises
-        ------
-        TypeError
-            If a column is not of valid type.
-        ValueError
-            If a column values are not in the valid range.
-        """
-        if instance is None:
-            pass
-        else:
-            class_name = type(instance).__name__
-            for attribute_name in vars(instance):
-                attribute_value = getattr(instance, attribute_name)
-                if isinstance(attribute_value, _Col):
-                    # Testing column type
-                    try:
-                        attribute_value.check_col_type(self.df)
-                    except TypeError as type_error:
-                        type_error_msg = "In argument '{attribute}' of '{class_name}', {error}".format(
-                            class_name=class_name,
-                            attribute=attribute_name,
-                            error=str(type_error),
-                        )
-                        raise TypeError(type_error_msg)
-                    # Testing column value range
-                    try:
-                        attribute_value.check_col_value(self.df)
-                    except ValueError as value_error:
-                        value_error_msg = "In argument '{attribute}' of '{class_name}', {error}".format(
-                            class_name=class_name,
-                            attribute=attribute_name,
-                            error=str(value_error),
-                        )
-                        raise ValueError(value_error_msg)
-
-    def convert_df(self):
-        """Main method that converts the dataframe to the VW format.
-
-        Returns
-        -------
-        list
-            The list of parsed lines in VW format.
-        """
-        self.out = self.empty_col()
-
-        if not all([x is None for x in [self.label, self.tag]]):
-            self.out += self.process_label_and_tag()
-
-        for (i, namespace) in enumerate(self.namespaces):
-            to_add = namespace.process() + self.process_features(
-                namespace.features
-            )
-            self.out += (
-                (to_add + " ") if (i < len(self.namespaces) - 1) else to_add
-            )
-
-        return self.out.to_list()
-
-    def empty_col(self):
-        """Create an empty string column.
-
-        Returns
-        -------
-        pandas.Series
-            A column of empty string with as much rows as the input dataframe.
-        """
-        return pd.Series([""] * self.n_rows)
-
-    def process_label_and_tag(self):
-        """Process the label and tag into a unique column.
-
-        Returns
-        -------
-        out : pandas.Series
-            A column where each row is the processed label and tag.
-        """
-        out = self.empty_col()
-        if self.label is not None:
-            out += self.label.process(self.df) + " "
-        if self.tag is not None:
-            out += self.tag.process(self.df)
-        return out
-
-    def process_features(self, features):
-        """Process the features (of a namespace) into a unique column.
-
-        Parameters
-        ----------
-        features : list of Feature
-            The list of Feature objects.
-
-        Returns
-        -------
-        out : pandas.Series
-            The column of the processed features.
-        """
-        out = self.empty_col()
-        for feature in features:
-            out += " " + feature.process(self.df)
-        return out
-=======
->>>>>>> d626fd3a

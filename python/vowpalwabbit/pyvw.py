--- conflicted
+++ resolved
@@ -4,6 +4,7 @@
 from __future__ import division
 import pylibvw
 import warnings
+
 
 class SearchTask():
     """Search task class"""
@@ -597,13 +598,6 @@
     def from_example(self, ex):
         class wclass:
             def __init__(self,
-<<<<<<< HEAD
-                         label,
-                         cost=0.,
-                         partial_prediction=0.,
-                         probability=0.):
-                self.label = label
-=======
                          action=None,
                          cost=0.,
                          partial_prediction=0.,
@@ -611,10 +605,11 @@
                          **kwargs):
                 if kwargs.get('label', False):
                     action = kwargs['label']
-                    warnings.warn("label has been deprecated. Please use 'action' instead.", DeprecationWarning)
+                    warnings.warn(
+                        "label has been deprecated. Please use 'action' instead.",
+                        DeprecationWarning)
                 self.label = action
                 self.action = action
->>>>>>> 8a24abac
                 self.cost = cost
                 self.partial_prediction = partial_prediction
                 self.probability = probability
@@ -628,7 +623,10 @@
             self.costs.append(wc)
 
     def __str__(self):
-        return ' '.join(["{}:{}:{}".format(c.action, c.cost, c.probability) for c in self.costs])
+        return ' '.join([
+            "{}:{}:{}".format(c.action, c.cost, c.probability)
+            for c in self.costs
+        ])
 
 
 class example(pylibvw.example):

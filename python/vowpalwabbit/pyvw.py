# -*- coding: utf-8 -*-
"""Python binding for pylibvw class"""

from __future__ import division
<<<<<<< HEAD
import abc
=======
from typing import List, Optional, Union
>>>>>>> 1151b8d6
import pylibvw
import warnings

from enum import IntEnum


# From stack overflow: https://stackoverflow.com/a/52087847/2214524
class _DeprecatedClassMeta(type):
    def __new__(cls, name, bases, classdict, *args, **kwargs):
        alias = classdict.get("_DeprecatedClassMeta__alias")

        if alias is not None:

            def new(cls, *args, **kwargs):
                alias = getattr(cls, "_DeprecatedClassMeta__alias")

                if alias is not None:
                    warnings.warn(
                        "{} has been renamed to {}, the alias will be "
                        "removed in the future".format(cls.__name__, alias.__name__),
                        DeprecationWarning,
                        stacklevel=2,
                    )

                return alias(*args, **kwargs)

            classdict["__new__"] = new
            classdict["_DeprecatedClassMeta__alias"] = alias

        fixed_bases = []

        for b in bases:
            alias = getattr(b, "_DeprecatedClassMeta__alias", None)

            if alias is not None:
                warnings.warn(
                    "{} has been renamed to {}, the alias will be "
                    "removed in the future".format(b.__name__, alias.__name__),
                    DeprecationWarning,
                    stacklevel=2,
                )

            # Avoid duplicate base classes.
            b = alias or b
            if b not in fixed_bases:
                fixed_bases.append(b)

        fixed_bases = tuple(fixed_bases)

        return super().__new__(cls, name, fixed_bases, classdict, *args, **kwargs)

    def __instancecheck__(cls, instance):
        return any(
            cls.__subclasscheck__(c) for c in {type(instance), instance.__class__}
        )

    def __subclasscheck__(cls, subclass):
        if subclass is cls:
            return True
        else:
            return issubclass(subclass, getattr(cls, "_DeprecatedClassMeta__alias"))


class LabelType(IntEnum):
    DEFAULT = pylibvw.vw.lDefault
    BINARY = pylibvw.vw.lBinary
    SIMPLE = pylibvw.vw.lSimple
    MULTICLASS = pylibvw.vw.lMulticlass
    COST_SENSITIVE = pylibvw.vw.lCostSensitive
    CONTEXTUAL_BANDIT = pylibvw.vw.lContextualBandit
    MAX = pylibvw.vw.lMax  # DEPRECATED
    CONDITIONAL_CONTEXTUAL_BANDIT = pylibvw.vw.lConditionalContextualBandit
    SLATES = pylibvw.vw.lSlates
    CONTINUOUS = pylibvw.vw.lContinuous
    CONTEXTUAL_BANDIT_EVAL = pylibvw.vw.lContextualBanditEval
    MULTILABEL = pylibvw.vw.lMultilabel


class PredictionType(IntEnum):
    SCALAR = pylibvw.vw.pSCALAR
    SCALARS = pylibvw.vw.pSCALARS
    ACTION_SCORES = pylibvw.vw.pACTION_SCORES
    ACTION_PROBS = pylibvw.vw.pACTION_PROBS
    MULTICLASS = pylibvw.vw.pMULTICLASS
    MULTILABELS = pylibvw.vw.pMULTILABELS
    PROB = pylibvw.vw.pPROB
    MULTICLASSPROBS = pylibvw.vw.pMULTICLASSPROBS
    DECISION_SCORES = pylibvw.vw.pDECISION_SCORES
    ACTION_PDF_VALUE = pylibvw.vw.pACTION_PDF_VALUE
    PDF = pylibvw.vw.pPDF
    ACTIVE_MULTICLASS = pylibvw.vw.pACTIVE_MULTICLASS
    NOPRED = pylibvw.vw.pNOPRED


# baked in con py boost https://wiki.python.org/moin/boost.python/FAQ#The_constructors_of_some_classes_I_am_trying_to_wrap_are_private_because_instances_must_be_created_by_using_a_factory._Is_it_possible_to_wrap_such_classes.3F
class VWOption:
    def __init__(
        self,
        name,
        help_str,
        short_name,
        keep,
        necessary,
        allow_override,
        value,
        value_supplied,
        default_value,
        default_value_supplied,
    ):
        self._name = name
        self._help_str = help_str
        self._short_name = short_name
        self._keep = keep
        self._necessary = necessary
        self._allow_override = allow_override
        self._value = value
        self._value_supplied = value_supplied
        self._default_value = default_value
        self._default_value_supplied = default_value_supplied

    @property
    def name(self):
        return self._name

    @property
    def help_str(self):
        return self._help_str

    @property
    def short_name(self):
        return self._short_name

    @property
    def keep(self):
        return self._keep

    @property
    def necessary(self):
        return self._necessary

    @property
    def allow_override(self):
        return self._allow_override

    @property
    def value_supplied(self):
        return self._value_supplied

    @property
    def default_value(self):
        return self._default_value

    @property
    def default_value_supplied(self):
        return self._default_value_supplied

    @property
    def value(self):
        return self._value

    @value.setter
    def value(self, val):
        self._value_supplied = True
        self._value = val

    def is_flag(self):
        return type(self._default_value) == bool or (
            self.value_supplied and type(self.value) == bool
        )

    def __str__(self):
        if self.value_supplied:
            if self.is_flag():
                return "--{}".format(self.name)
            else:
                # missing list case
                if isinstance(self.value, list):
                    return "**NOT_IMPL**"
                else:
                    return "--{} {}".format(self.name, self.value)
        else:
            return ""


class Learner:
    def __init__(self, vw_cpp_bridge):
        self.vw_cpp_bridge = vw_cpp_bridge

    def learn(self, ec):
        self.vw_cpp_bridge.call_base_learner(ec, True)

    def predict(self, ec):
        self.vw_cpp_bridge.call_base_learner(ec, False)

    def multi_learn(self, examples, offset = 0, id = 0):
        self.vw_cpp_bridge.call_multi_learner(examples, True)

    def multi_predict(self, examples, offset = 0, id = 0):
        self.vw_cpp_bridge.call_multi_learner(examples, False)

class ModelIO:
    def __init__(self, vw_cpp_bridge):
        self.vw_cpp_bridge = vw_cpp_bridge

    # (char* data, size_t len, const char* read_message, bool read, std::stringstream& msg, bool text)
    def read_write(self):
        print("read and writing")

# compatible with Python 2 *and* 3
ABC = abc.ABCMeta('ABC', (object,), {'__slots__': ()})

def no_impl(method):
  method.no_impl = True
  return method

# End user (pyvw library consumer) will have to create a class that
# inherits from ReductionInterface and implements the custom _predict() and
# _learn(). Optionally the user can also implement _finish_example()
# if needed. See test_pyreduction.py for examples
"""ReductionInterface class"""
class ReductionInterface(ABC):
    @abc.abstractmethod
    def _predict(self, ec, learner):
        pass

    @abc.abstractmethod
    def _learn(self, ec, learner):
        pass

    # this method should be implemented only if needed
    @no_impl
    def _finish_example(self, ec):
        pass

    # this method should be implemented only if needed
    # read and text are booleans
    @no_impl
    def _save_load(self, read, text, modelIO):
        pass

    def _save_load_convenience(self, read, text, vwbridge):
        self._save_load(read, text, ModelIO(vwbridge))

    # private functions end user
    def _learn_convenience(self, ec, vwbridge):
        self._learn(ec, Learner(vwbridge))

    def _predict_convenience(self, ec, vwbridge):
        self._predict(ec, Learner(vwbridge))

    def _is_finish_example_implemented(self):
        return not hasattr(self._finish_example, 'no_impl')

    def _is_save_load_implemented(self):
        return not hasattr(self._save_load, 'no_impl')

class SearchTask:
    """Search task class"""

    def __init__(self, vw, sch, num_actions):
        """
        Parameters
        ----------

        vw : vw object
        sch : search object
        num_actions : integer
            The number of actions with the object can be initialized with

        Returns
        -------

        self : SearchTask

        See Also
        --------

        pyvw.vw

        """

        self.vw = vw
        self.sch = sch
        self.bogus_example = [self.vw.example("1 | x")]

    def __del__(self):
        self.vw.finish_example(self.bogus_example)

    def _run(self, your_own_input_example):
        pass

    def _call_vw(
        self, my_example, isTest, useOracle=False
    ):  # run_fn, setup_fn, takedown_fn, isTest):
        self._output = None
        self.bogus_example[0].set_test_only(isTest)

        def run():
            self._output = self._run(my_example)

        setup = None
        takedown = None
        if callable(getattr(self, "_setup", None)):
            setup = lambda: self._setup(my_example)
        if callable(getattr(self, "_takedown", None)):
            takedown = lambda: self._takedown(my_example)
        self.sch.set_structured_predict_hook(run, setup, takedown)
        self.sch.set_force_oracle(useOracle)
        self.vw.learn(
            self.bogus_example
        )  # this will cause our ._run hook to get called

    def learn(self, data_iterator):
        """Train search task by providing an iterator of examples.

        Parameters
        ----------

        data_iterator: iterable objects
            Consists of examples to be learned

        Returns
        -------

        self : SearchTask

        """
        for my_example in data_iterator.__iter__():
            self._call_vw(my_example, isTest=False)

    def example(
        self, initStringOrDict=None, labelType: Optional[Union[int, LabelType]] = None
    ):
        """Create an example initStringOrDict can specify example as VW
        formatted string, or a dictionary labelType can specify the desire
        label type

        Parameters
        ----------

        initStringOrDict : str/dict
            Example in either string or dictionary form
        labelType : The direct integer value of the :py:obj:`~vowpalwabbit.pyvw.LabelType` enum can be used or the enum directly. Supplying 0 or None means to use the default label type based on the setup VW learner.

        Returns
        -------

        out : Example

        """

        # None will implicitly be lDEFAULT which is 0.
        label_int = 0
        if isinstance(labelType, LabelType):
            label_int = labelType.value
        elif isinstance(labelType, int):
            label_int = labelType

        if self.sch.predict_needs_example():
            return self.vw.Example(initStringOrDict, label_int)
        else:
            return self.vw.Example(None, label_int)

    def predict(self, my_example, useOracle=False):
        """Predict on the example

        Parameters
        ----------

        my_example : Example
            example used for prediction
        useOracle : bool

        Returns
        -------

        out : integer
            Prediction on the example
        """
        self._call_vw(my_example, isTest=True, useOracle=useOracle)
        return self._output


def get_prediction(ec, prediction_type: Union[int, PredictionType]):
    """Get specified type of prediction from example

    Parameters
    ----------

    ec : Example
    prediction_type : either the integer value of the :py:obj:`~vowpalwabbit.pyvw.PredictionType` enum or the enum itself

    Examples
    --------

    >>> from vowpalwabbit import pyvw
    >>> vw = pyvw.Workspace(quiet=True)
    >>> ex = vw.example('1 |a two features |b more features here')
    >>> pyvw.get_prediction(ex, pyvw.PredictionType.SCALAR)
    0.0

    Returns
    -------

    out : integer/list
        Prediction according to parameter prediction_type
    """
    if isinstance(prediction_type, PredictionType):
        prediction_type = prediction_type.value

    switch_prediction_type = {
        pylibvw.vw.pSCALAR: ec.get_simplelabel_prediction,
        pylibvw.vw.pSCALARS: ec.get_scalars,
        pylibvw.vw.pACTION_SCORES: ec.get_action_scores,
        pylibvw.vw.pACTION_PROBS: ec.get_action_scores,
        pylibvw.vw.pMULTICLASS: ec.get_multiclass_prediction,
        pylibvw.vw.pMULTILABELS: ec.get_multilabel_predictions,
        pylibvw.vw.pPROB: ec.get_prob,
        pylibvw.vw.pMULTICLASSPROBS: ec.get_scalars,
        pylibvw.vw.pDECISION_SCORES: ec.get_decision_scores,
        pylibvw.vw.pACTION_PDF_VALUE: ec.get_action_pdf_value,
        pylibvw.vw.pPDF: ec.get_pdf,
        pylibvw.vw.pACTIVE_MULTICLASS: ec.get_active_multiclass,
        pylibvw.vw.pNOPRED: ec.get_nopred,
    }
    return switch_prediction_type[prediction_type]()


def get_all_vw_options():
    temp = Workspace("--dry_run")
    config = temp.get_config(filtered_enabled_reductions_only=False)
    temp.finish()
    return config


class _log_forward:
    def __init__(self):
        self.current_message = ""
        self.messages = []

    def log(self, msg):
        self.current_message += msg
        if "\n" in self.current_message:
            self.messages.append(self.current_message)
            self.current_message = ""


class Workspace(pylibvw.vw):
    """Workspace exposes most of the library functionality. It wraps the native code. The Workspace Python class should always be used instead of the binding glue class."""

    _log_wrapper = None
    parser_ran = False
    init = False
    finished = False
    _log_fwd = None

    def __init__(self, arg_str=None, python_reduction=None, enable_logging=False, **kw):
        """Initialize the vw object.

        Parameters
        ----------

        arg_str : str
            The command line arguments to initialize VW with,
            for example "--audit". By default is None.

        **kw : Using key/value pairs for different options available

        Examples
        --------

        >>> from vowpalwabbit import pyvw
        >>> vw1 = pyvw.Workspace('--audit')
        >>> vw2 = pyvw.Workspace(audit=True, b=24, k=True, c=True, l2=0.001)
        >>> vw3 = pyvw.Workspace("--audit", b=26)
        >>> vw4 = pyvw.Workspace(q=["ab", "ac"])

        Returns
        -------

        self : Workspace
        """

        def format_input_pair(key, val):
            if type(val) is bool and not val:
                s = ""
            else:
                prefix = "-" if len(key) == 1 else "--"
                value = "" if type(val) is bool else " {}".format(val)
                s = "{p}{k}{v}".format(p=prefix, k=key, v=value)
            return s

        def format_input(key, val):
            if isinstance(val, list):
                # if a list is passed as a parameter value - create a key for
                # each list element
                return " ".join([format_input_pair(key, value) for value in val])
            else:
                return format_input_pair(key, val)

        l = [format_input(k, v) for k, v in kw.items()]
        if arg_str is not None:
            l = [arg_str] + l

        if enable_logging:
<<<<<<< HEAD
            self.log_fwd = log_forward()
            self.log_wrapper = pylibvw.vw_log(self.log_fwd)
        else:
            self.log_wrapper = None

        if python_reduction is None:
            super(vw, self).__init__(" ".join(l), self.log_wrapper)
        else:
            if issubclass(python_reduction, ReductionInterface):
                self._py_reduction = python_reduction()
                super(vw, self).__init__(" ".join(l), self.log_wrapper, self._py_reduction)
                self._py_reduction.reduction_init(self)
            else:
                raise TypeError("The python_reduction argument must be a class that inherits from ReductionInterface")
=======
            self._log_fwd = _log_forward()
            self._log_wrapper = pylibvw.vw_log(self._log_fwd)

        if self._log_wrapper:
            super().__init__(" ".join(l), self._log_wrapper)
        else:
            super().__init__(" ".join(l))
>>>>>>> 1151b8d6
        self.init = True

        # check to see if native parser needs to run
        ext_file_args = ["d", "data", "passes"]
        if any(x in kw for x in ext_file_args):
            pylibvw.vw.run_parser(self)
            self.parser_ran = True
        elif arg_str:
            # space after -d to avoid matching with other substrings
            ext_file_cmd_str = ["-d ", "--data", "--passes"]
            if [cmd for cmd in ext_file_cmd_str if (cmd in arg_str)]:
                pylibvw.vw.run_parser(self)
                self.parser_ran = True

    def get_config(self, filtered_enabled_reductions_only=True):
        return self.get_options(VWOption, filtered_enabled_reductions_only)

    def __enter__(self):
        return self

    def __exit__(self, exc_type, exc_value, traceback):
        self.finish()

    def parse(self, str_ex, labelType: Optional[Union[int, LabelType]] = None):
        """Returns a collection of examples for a multiline example learner or
        a single example for a single example learner.

        Parameters
        ----------

        str_ex : str/list of str
            string representing examples. If the string is multiline then each
            line is considered as an example. In case of list, each string
            element is considered as an example
        labelType : The direct integer value of the :py:obj:`~vowpalwabbit.pyvw.LabelType` enum can be used or the enum directly. Supplying 0 or None means to use the default label type based on the setup VW learner.

        Examples
        --------

        >>> from vowpalwabbit import pyvw
        >>> model = pyvw.Workspace(quiet=True)
        >>> ex = model.parse("0:0.1:0.75 | a:0.5 b:1 c:2")
        >>> type(ex)
        <class 'vowpalwabbit.pyvw.Example'>
        >>> model = pyvw.Workspace(quiet=True, cb_adf=True)
        >>> ex = model.parse(["| a:1 b:0.5", "0:0.1:0.75 | a:0.5 b:1 c:2"])
        >>> type(ex)
        <class 'list'>
        >>> len(ex) # Shows the multiline example is parsed
        2

        Returns
        -------

        ec : list
            list of examples parsed
        """

        # check if already parsed
        if isinstance(str_ex, Example) and getattr(str_ex, "setup_done", None):
            return str_ex

        elif isinstance(str_ex, list):
            if all([getattr(ex, "setup_done", None) for ex in str_ex]):
                return str_ex

        if not isinstance(str_ex, (list, str)):
            raise TypeError("Unsupported type. List or string object must be passed.")

        if isinstance(str_ex, list):
            str_ex = "\n".join(str_ex)

        # None will implicitly be lDEFAULT which is 0.
        label_int = 0
        if isinstance(labelType, LabelType):
            label_int = labelType.value
        elif isinstance(labelType, int):
            label_int = labelType

        str_ex = str_ex.replace("\r", "")
        str_ex = str_ex.strip()
        ec = self._parse(str_ex)
        ec = [Example(self, x, label_int) for x in ec]
        for ex in ec:
            ex.setup_done = True
        if not self._is_multiline():
            if len(ec) == 1:
                ec = ec[0]
            else:
                raise TypeError(
                    "expecting single line example, got multi_ex of len %i" % len(ec)
                )
        return ec

    def finish_example(self, ex):
        """Should only be used in conjunction with the parse method

        Parameters
        ----------

        ex : Example
            example to be finished
        """

        if isinstance(ex, Example):
            if self._is_multiline():
                raise ValueError(
                    "Learner is multiline but single example was passed to "
                    "finish_example. Use the list of examples instead?"
                )
            if not ex.finished:
                pylibvw.vw._finish_example(self, ex)
                ex.finished = True
        elif isinstance(ex, list):
            if not self._is_multiline():
                raise ValueError(
                    "Learner is singleline but multi example was passed to "
                    "finish_example. Use a single example instead?"
                )
            if all(x.finished == False for x in ex):
                pylibvw.vw._finish_example_multi_ex(self, ex)
                for x in ex:
                    x.finished = True

    def num_weights(self):
        """Get length of weight vector."""
        return pylibvw.vw.num_weights(self)

    def get_weight(self, index, offset=0):
        """Get the weight at a particular position in the (learned) weight
        vector.

        Parameters
        ----------

        index : integer
            position in the learned  weight vector
        offset : integer
            By default is 0

        Returns
        -------

        weight : float
            Weight at the given index

        """
        return pylibvw.vw.get_weight(self, index, offset)

    def get_weight_from_name(self, feature_name, namespace_name=" "):
        """Get the weight based on the feature name and the namespace name.

        Parameters
        ----------
        feature_name : str
            The name of the feature
        namespace_name : str, by default is ""
            The name of the namespace where the feature lives

        Returns
        -------
        weight : float
            Weight for the given feature and namespace name
        """
        space_hash = self.hash_space(namespace_name)
        feat_hash = self.hash_feature(feature_name, space_hash)
        return self.get_weight(feat_hash)

    def get_label_type(self) -> LabelType:
        return LabelType(super().get_label_type())

    def get_prediction_type(self) -> PredictionType:
        return PredictionType(super().get_prediction_type())

    def learn(self, ec):
        """Perform an online update

        Parameters
        ----------

        ec : Example/str/list
            examples on which the model gets updated
        """
        # If a string was given, parse it before passing to learner.
        new_example = False
        if isinstance(ec, str):
            ec = self.parse(ec)
            new_example = True

        elif isinstance(ec, list):
            if not self._is_multiline():
                raise TypeError("Expecting a mutiline Learner.")
            ec = self.parse(ec)
            new_example = True

        if isinstance(ec, Example):
            if not getattr(ec, "setup_done", None):
                ec.setup_example()
            pylibvw.vw.learn(self, ec)

        elif isinstance(ec, list):
            pylibvw.vw.learn_multi(self, ec)

        else:
            raise TypeError(
                "expecting string or example object as ec argument for learn,"
                " got %s" % type(ec)
            )

        if new_example:
            self.finish_example(ec)

    def predict(self, ec, prediction_type: Optional[Union[int, PredictionType]] = None):
        """Just make a prediction on the example

        Parameters
        ----------

        ec : Example/list/str
            examples to be predicted
        prediction_type : optional, by default is None
            if provided then the matching return type is
            used otherwise the the learner's prediction type will determine the
            output.

        Returns
        -------

        prediction : Prediction made on each examples
        """

        new_example = False
        if isinstance(ec, dict):
            ec = self.example(ec)
            ec.setup_done = True
            new_example = True

        # If a string was given, parse it before passing to learner.
        elif isinstance(ec, str):
            ec = self.parse(ec)
            new_example = True

        elif isinstance(ec, list):
            if not self._is_multiline():
                raise TypeError("Expecting a multiline Learner.")
            ec = self.parse(ec)
            new_example = True

        if not isinstance(ec, Example) and not isinstance(ec, list):
            raise TypeError(
                "expecting string, example object, or list of example objects"
                " as ec argument for predict, got %s" % type(ec)
            )

        if isinstance(ec, Example) and not getattr(ec, "setup_done", True):
            ec.setup_example()

        if isinstance(ec, Example):
            pylibvw.vw.predict(self, ec)
        else:
            pylibvw.vw.predict_multi(self, ec)

        if prediction_type is None:
            prediction_type = self.get_prediction_type()

        if isinstance(ec, Example):
            prediction = get_prediction(ec, prediction_type)
        else:
            prediction = get_prediction(ec[0], prediction_type)

        if new_example:
            self.finish_example(ec)

        return prediction

    def save(self, filename):
        """save model to disk"""
        pylibvw.vw.save(self, filename)

    def finish(self):
        """stop VW by calling finish (and, eg, write weights to disk)"""
        if not self.finished and self.init:
            pylibvw.vw.finish(self)
            self.init = False
            self.finished = True

    def get_log(self) -> List[str]:
        """Get all log messages produced. One line per item in the list. To get the complete log including run results, this should be called after :func:`~vowpalwabbit.pyvw.vw.finish`

        Raises:
            Exception: Raises an exception if this function is called but the init function was called without setting enable_logging to True

        Returns: A list of strings, where each item is a line in the log
        """
        if self._log_fwd:
            return self._log_fwd.messages
        else:
            raise Exception("enable_logging set to false")

    def example(
        self, stringOrDict=None, labelType: Optional[Union[int, LabelType]] = None
    ):
        """Create an example initStringOrDict can specify example as VW
        formatted string, or a dictionary labelType can specify the desire
        label type

        Parameters
        ----------

        initStringOrDict : str/dict
            Example in either string or dictionary form
        labelType : The direct integer value of the :py:obj:`~vowpalwabbit.pyvw.LabelType` enum can be used or the enum directly. Supplying 0 or None means to use the default label type based on the setup VW learner.

        Returns
        -------

        out : Example

        """
        # None will implicitly be lDEFAULT which is 0.
        label_int = 0
        if isinstance(labelType, LabelType):
            label_int = labelType.value
        elif isinstance(labelType, int):
            label_int = labelType
        return Example(self, stringOrDict, label_int)

    def __del__(self):
        self.finish()

    def init_search_task(self, search_task, task_data=None):
        sch = self.get_search_ptr()

        def predict(
            examples,
            my_tag,
            oracle,
            condition=None,
            allowed=None,
            learner_id=0,
        ):
            """The basic (via-reduction) prediction mechanism

            Parameters
            ----------

            examples : Example/list
                can be a single example (interpreted as
                non-LDF mode) or a list of examples (interpreted as
                LDF mode).  it can also be a lambda function that
                returns a single example or list of examples, and in
                that list, each element can also be a lambda function
                that returns an example. this is done for lazy
                example construction (aka speed).

            my_tag : integer
                should be an integer id, specifying this prediction

            oracle : label/list
                can be a single label (or in LDF mode a single
                array index in 'examples') or a list of such labels if
                the oracle policy is indecisive; if it is None, then
                the oracle doesn't care

            condition : Optional, by default is None
                should be either: (1) a (tag,char) pair, indicating
                to condition on the given tag with identifier from the char;
                or (2) a (tag,len,char) triple, indicating to condition on
                tag, tag-1, tag-2, ..., tag-len with identifiers char,
                char+1, char+2, ..., char+len. or it can be a (heterogenous)
                list of such things.

            allowed : optional, by default id None
                can be None, in which case all actions are allowed;
                or it can be list of valid actions (in LDF mode, this should
                be None and you should encode the valid actions in 'examples')

            learner_id : integer
                specifies the underlying learner id

            Returns
            -------

            out : integer
                a single prediction.

            """
            P = sch.get_predictor(my_tag)
            if sch.is_ldf():
                # we need to know how many actions there are, even if we don't
                # know their identities
                while hasattr(examples, "__call__"):
                    examples = examples()
                if not isinstance(examples, list):
                    raise TypeError(
                        "expected example _list_ in LDF mode for SearchTask.predict()"
                    )
                P.set_input_length(len(examples))
                if sch.predict_needs_example():
                    for n in range(len(examples)):
                        ec = examples[n]
                        while hasattr(ec, "__call__"):
                            ec = ec()  # unfold the lambdas
                        if not isinstance(ec, Example) and not isinstance(
                            ec, pylibvw.example
                        ):
                            raise TypeError(
                                "non-example in LDF example list in SearchTask.predict()"
                            )
                        if hasattr(ec, "setup_done") and not ec.setup_done:
                            ec.setup_example()
                        P.set_input_at(n, ec)
                else:
                    pass  # TODO: do we need to set the examples even though they're not used?
            else:
                if sch.predict_needs_example():
                    while hasattr(examples, "__call__"):
                        examples = examples()
                    if hasattr(examples, "setup_done") and not examples.setup_done:
                        examples.setup_example()
                    P.set_input(examples)
                else:
                    pass  # TODO: do we need to set the examples even though they're not used?

            # if (isinstance(examples, list) and all([isinstance(ex, example) or
            #       isinstance(ex, pylibvw.example) for ex in examples])) or \
            #    isinstance(examples, example) or isinstance(examples, pylibvw.example):
            #     if isinstance(examples, list): # LDF
            #         P.set_input_length(len(examples))
            #         for n in range(len(examples)):
            #             P.set_input_at(n, examples[n])
            #     else: # non-LDF
            #         P.set_input(examples)
            if oracle is None:
                pass
            elif isinstance(oracle, list):
                assert 0 not in oracle, "multiclass labels are from 1..., "
                "please do not use zero or bad things will happen!"
                if len(oracle) > 0:
                    P.set_oracles(oracle)
            elif isinstance(oracle, int):
                assert oracle > 0, "multiclass labels are from 1...,"
                " please do not use zero or bad things will happen!"
                P.set_oracle(oracle)
            else:
                raise TypeError("expecting oracle to be a list or an integer")

            if condition is not None:
                if not isinstance(condition, list):
                    condition = [condition]
                for c in condition:
                    if not isinstance(c, tuple):
                        raise TypeError(
                            "item " + str(c) + " in condition list is malformed"
                        )
                    if (
                        len(c) == 2
                        and isinstance(c[0], int)
                        and isinstance(c[1], str)
                        and len(c[1]) == 1
                    ):
                        P.add_condition(max(0, c[0]), c[1])
                    elif (
                        len(c) == 3
                        and isinstance(c[0], int)
                        and isinstance(c[1], int)
                        and isinstance(c[2], str)
                        and len(c[2]) == 1
                    ):
                        P.add_condition_range(max(0, c[0]), max(0, c[1]), c[2])
                    else:
                        raise TypeError(
                            "item " + str(c) + " in condition list malformed"
                        )

            if allowed is None:
                pass
            elif isinstance(allowed, list):
                assert 0 not in allowed, "multiclass labels are from 1...,"
                "please do not use zero or bad things will happen!"
                P.set_alloweds(allowed)
            else:
                raise TypeError("allowed argument wrong type")

            if learner_id != 0:
                P.set_learner_id(learner_id)

            p = P.predict()
            return p

        sch.predict = predict
        num_actions = sch.get_num_actions()
        return (
            search_task(self, sch, num_actions)
            if task_data is None
            else search_task(self, sch, num_actions, task_data)
        )


class NamespaceId:
    """The NamespaceId class is simply a wrapper to convert between
    hash spaces referred to by character (eg 'x') versus their index
    in a particular example. Mostly used internally, you shouldn't
    really need to touch this."""

    def __init__(self, ex, id):
        """Given an example and an id, construct a NamespaceId.

        Parameters
        ----------

        ex : Example
            example used to create a namespace id
        id : integer/str
            The id can either be an integer (in which case we take it to be an
            index into ex.indices[]) or a string (in which case we take
            the first character as the namespace id).

        Returns
        -------

        self : NamespaceId
        """
        if isinstance(id, int):  # you've specified a namespace by index
            if id < 0 or id >= ex.num_namespaces():
                raise Exception("namespace " + str(id) + " out of bounds")
            self.id = id
            self.ord_ns = ex.namespace(id)
            self.ns = chr(self.ord_ns)
        elif isinstance(id, str):  # you've specified a namespace by string
            if len(id) == 0:
                id = " "
            self.id = None  # we don't know and we don't want to do the linear search required to find it
            self.ns = id[0]
            self.ord_ns = ord(self.ns)
        else:
            raise Exception(
                "ns_to_characterord failed because id type is unknown: " + str(type(id))
            )


class ExampleNamespace:
    """The ExampleNamespace class is a helper class that allows you
    to extract namespaces from examples and operate at a namespace
    level rather than an example level. Mainly this is done to enable
    indexing like ex['x'][0] to get the 0th feature in namespace 'x'
    in example ex."""

    def __init__(self, ex, ns, ns_hash=None):
        """Construct an ExampleNamespace

        Parameters
        ----------

        ex : Example
            examples from which namespace is to be extracted
        ns : NamespaceId
            Target namespace
        ns_hash : Optional, by default is None
            The hash of the namespace

        Returns
        -------

        self : ExampleNamespace
        """
        if not isinstance(ns, NamespaceId):
            raise TypeError("ns should an instance of NamespaceId.")
        self.ex = ex
        self.ns = ns
        self.ns_hash = ns_hash

    def num_features_in(self):
        """Return the total number of features in this namespace."""
        return self.ex.num_features_in(self.ns)

    def __getitem__(self, i):
        """Get the feature/value pair for the ith feature in this
        namespace."""
        f = self.ex.feature(self.ns, i)
        v = self.ex.feature_weight(self.ns, i)
        return (f, v)

    def iter_features(self):
        """iterate over all feature/value pairs in this namespace."""
        for i in range(self.num_features_in()):
            yield self[i]

    def push_feature(self, feature, v=1.0):
        """Add an unhashed feature to the current namespace (fails if
        setup has already run on this example).

        Parameters
        ----------

        feature : integer/str
            Feature to be pushed to current namespace
        v : float
            Feature value, by default is 1.0

        """
        if self.ns_hash is None:
            self.ns_hash = self.ex.vw.hash_space(self.ns)
        self.ex.push_feature(self.ns, feature, v, self.ns_hash)

    def pop_feature(self):
        """Remove the top feature from the current namespace; returns True
        if a feature was removed, returns False if there were no
        features to pop."""
        return self.ex.pop_feature(self.ns)

    def push_features(self, ns, featureList):
        """Push a list of features to a given namespace.

        Parameters
        ----------

        ns : namespace
            namespace to which feature list is to be pushed
        featureList : list
            Each feature in the list can either be an integer (already hashed)
            or a string (to be hashed) and may be paired with a value or not
            (if not, the value is assumed to be 1.0).
        See example.push_features for examples.
        """
        self.ex.push_features(self.ns, featureList)


class AbstractLabel:
    """An abstract class for a VW label."""

    def __init__(self):
        pass

    @staticmethod
    def from_example(ex: "Example"):
        """grab a label from a given VW example"""
        raise Exception("from_example not yet implemented")

    def __str__(self):
        raise Exception("__str__ not yet implemented")


class SimpleLabel(AbstractLabel):
    """Class for simple VW label"""

    def __init__(
        self,
        label: float = 0.0,
        weight: float = 1.0,
        initial: float = 0.0,
        prediction: float = 0.0,
    ):
        AbstractLabel.__init__(self)
        self.label = label
        self.weight = weight
        self.initial = initial
        self.prediction = prediction

    @staticmethod
    def from_example(ex: "Example"):
        label = ex.get_simplelabel_label()
        weight = ex.get_simplelabel_weight()
        initial = ex.get_simplelabel_initial()
        prediction = ex.get_simplelabel_prediction()
        return SimpleLabel(label, weight, initial, prediction)

    def __str__(self):
        s = str(self.label)
        if self.weight != 1.0:
            s += ":" + str(self.weight)
        return s


class MulticlassLabel(AbstractLabel):
    """Class for multiclass VW label with prediction"""

    def __init__(self, label: int = 1, weight: float = 1.0, prediction: int = 1):
        AbstractLabel.__init__(self)
        self.label = label
        self.weight = weight
        self.prediction = prediction

    @staticmethod
    def from_example(ex: "Example"):
        label = ex.get_multiclass_label()
        weight = ex.get_multiclass_weight()
        prediction = ex.get_multiclass_prediction()
        return MulticlassLabel(label, weight, prediction)

    def __str__(self):
        s = str(self.label)
        if self.weight != 1.0:
            s += ":" + str(self.weight)
        return s


class MulticlassProbabilitiesLabel(AbstractLabel):
    """Class for multiclass VW label with probabilities"""

    def __init__(self, prediction: Optional[float] = None):
        AbstractLabel.__init__(self)
        self.prediction = prediction

    @staticmethod
    def from_example(ex: "Example"):
        prediction = get_prediction(ex, PredictionType.MULTICLASSPROBS)
        return MulticlassProbabilitiesLabel(prediction)

    def __str__(self):
        s = []
        for label, prediction in enumerate(self.prediction):
            s.append("{l}:{p}".format(l=label + 1, p=prediction))
        return " ".join(s)


class CostSensitiveElement:
    def __init__(
        self,
        label: int,
        cost: float = 0.0,
        partial_prediction: float = 0.0,
        wap_value: float = 0.0,
    ):
        self.label = label
        self.cost = cost
        self.partial_prediction = partial_prediction
        self.wap_value = wap_value


class CostSensitiveLabel(AbstractLabel):
    """Class for cost sensative VW label"""

    def __init__(
        self,
        costs: List[CostSensitiveElement] = [],
        prediction: float = 0.0,
    ):
        AbstractLabel.__init__(self)
        self.costs = costs
        self.prediction = prediction

    @staticmethod
    def from_example(ex: "Example"):
        prediction = ex.get_costsensitive_prediction()
        costs = []
        for i in range(ex.get_costsensitive_num_costs()):
            cs = CostSensitiveElement(
                ex.get_costsensitive_class(i),
                ex.get_costsensitive_cost(i),
                ex.get_costsensitive_partial_prediction(i),
                ex.get_costsensitive_wap_value(i),
            )
            costs.append(cs)
        return CostSensitiveLabel(costs, prediction)

    def __str__(self):
        return " ".join(["{}:{}".format(c.label, c.cost) for c in self.costs])


class CBLabelElement:
    def __init__(
        self,
        action: Optional[int] = None,
        cost: float = 0.0,
        partial_prediction: float = 0.0,
        probability: float = 0.0,
        **kwargs
    ):
        if kwargs.get("label", False):
            action = kwargs["label"]
            warnings.warn(
                "label has been deprecated. Please use 'action' instead.",
                DeprecationWarning,
            )
        self.label = action
        self.action = action
        self.cost = cost
        self.partial_prediction = partial_prediction
        self.probability = probability


class CBLabel(AbstractLabel):
    """Class for contextual bandits VW label"""

    def __init__(
        self,
        costs: List[CBLabelElement] = [],
        prediction: float = 0.0,
    ):
        AbstractLabel.__init__(self)
        self.costs = costs
        self.prediction = prediction

    @staticmethod
    def from_example(ex: "Example"):
        prediction = ex.get_cbandits_prediction()
        costs = []
        for i in range(ex.get_cbandits_num_costs()):
            cb = CBLabelElement(
                ex.get_cbandits_class(i),
                ex.get_cbandits_cost(i),
                ex.get_cbandits_partial_prediction(i),
                ex.get_cbandits_probability(i),
            )
            costs.append(cb)
        return CBLabel(costs, prediction)

    def __str__(self):
        return " ".join(
            ["{}:{}:{}".format(c.action, c.cost, c.probability) for c in self.costs]
        )


class SlatesLabelType(IntEnum):
    UNSET = pylibvw.vw.tUNSET
    SHARED = pylibvw.vw.tSHARED
    ACTION = pylibvw.vw.tACTION
    SLOT = pylibvw.vw.tSLOT


class ActionScore:
    def __init__(self, action: int, score: float):
        self.action = action
        self.score = score


class SlatesLabel(AbstractLabel):
    """Class for slates VW label"""

    def __init__(
        self,
        type: SlatesLabelType = SlatesLabelType.UNSET,
        weight: float = 1.0,
        labeled: bool = False,
        cost: float = 0.0,
        slot_id: int = 0,
        probabilities: List[ActionScore] = [],
    ):
        abstract_label.__init__(self)
        self.type = type
        self.weight = weight
        self.labeled = labeled
        self.cost = cost
        self.slot_id = slot_id
        self.probabilities = probabilities

    @staticmethod
    def from_example(ex: "Example"):
        type = ex.get_slates_type()
        weight = ex.get_slates_weight()
        labeled = ex.get_slates_labeled()
        cost = ex.get_slates_cost()
        slot_id = ex.get_slates_slot_id()
        probabilities = []
        for i in range(ex.get_slates_num_probabilities()):
            probabilities.append(
                ActionScore(ex.get_slates_action(i), ex.get_slates_probability(i))
            )
        return SlatesLabel(type, weight, labeled, cost, slot_id, probabilities)

    def __str__(self):
        ret = "slates "
        if self.type == SlatesLabelType.SHARED:
            ret += "shared {}".format(round(self.cost, 2))
        elif self.type == SlatesLabelType.ACTION:
            ret += "action {}".format(self.slot_id)
        elif self.type == SlatesLabelType.SLOT:
            ret += "slot " + ",".join(
                [
                    "{}:{}".format(a_s.action, round(a_s.score, 2))
                    for a_s in self.probabilities
                ]
            )
        return ret


class CBContinuousLabelElement:
    def __init__(
        self, action: Optional[int] = None, cost: float = 0.0, pdf_value: float = 0.0
    ):
        self.action = action
        self.cost = cost
        self.pdf_value = pdf_value


class CBContinuousLabel(AbstractLabel):
    """Class for cb_continuous VW label"""

    def __init__(self, costs: List[CBContinuousLabelElement] = []):
        AbstractLabel.__init__(self)
        self.costs = costs

    @staticmethod
    def from_example(ex: "Example"):
        costs = []
        for i in range(ex.get_cb_continuous_num_costs()):
            elem = CBContinuousLabelElement(
                ex.get_cb_continuous_class(i),
                ex.get_cb_continuous_cost(i),
                ex.get_cb_continuous_pdf_value(i),
            )
            costs.append(elem)
        return CBContinuousLabel(costs)

    def __str__(self):
        return "ca " + " ".join(
            ["{}:{}:{}".format(c.action, c.cost, c.pdf_value) for c in self.costs]
        )


class Example(pylibvw.example):
    """The example class is a wrapper around
    pylibvw.example. pylibvw.example should not be used. Most of the wrapping is to make the interface
    easier to use (by making the types safer via NamespaceId) and
    also with added python-specific functionality."""

    def __init__(
        self,
        vw,
        initStringOrDictOrRawExample=None,
        labelType: Optional[Union[int, LabelType]] = None,
    ):
        """Construct a new example from vw.

        Parameters
        ----------

        vw : vw
            vw model
        initStringOrDictOrRawExample : dict/string/None
            If initString is None, you get an "empty" example which you
            can construct by hand (see, eg, example.push_features).
            If initString is a string, then this string is parsed as
            it would be from a VW data file into an example (and
            "setup_example" is run). if it is a dict, then we add all
            features in that dictionary. finally, if it's a function,
            we (repeatedly) execute it fn() until it's not a function
            any more(for lazy feature computation). By default is None
        labelType : The direct integer value of the :py:obj:`~vowpalwabbit.pyvw.LabelType` enum can be used or the enum directly. Supplying 0 or None means to use the default label type based on the setup VW learner.

        Returns
        -------

        self : Example

        See Also
        --------

        pyvw.vw

        """

        while hasattr(initStringOrDictOrRawExample, "__call__"):
            initStringOrDictOrRawExample = initStringOrDictOrRawExample()

        # None will implicitly be lDEFAULT which is 0.
        label_int = 0
        self.labelType: Optional[LabelType] = None
        if isinstance(labelType, LabelType):
            label_int = labelType.value
        elif isinstance(labelType, int):
            label_int = labelType
            if label_int != 0:
                self.labelType = LabelType(label_int)

        if initStringOrDictOrRawExample is None:
            pylibvw.example.__init__(self, vw, label_int)
            self.setup_done = False
        elif isinstance(initStringOrDictOrRawExample, str):
            pylibvw.example.__init__(self, vw, label_int, initStringOrDictOrRawExample)
            self.setup_done = True
        elif isinstance(initStringOrDictOrRawExample, pylibvw.example):
            pylibvw.example.__init__(self, vw, label_int, initStringOrDictOrRawExample)
        elif isinstance(initStringOrDictOrRawExample, dict):
            pylibvw.example.__init__(self, vw, label_int)
            self.vw = vw
            self.stride = vw.get_stride()
            self.finished = False
            self.push_feature_dict(vw, initStringOrDictOrRawExample)
            self.setup_done = False
        else:
            raise TypeError(
                "expecting string or dict as argument for example construction"
            )

        self.vw = vw
        self.stride = vw.get_stride()
        self.finished = False

    def get_ns(self, id):
        """Construct a NamespaceId

        Parameters
        ----------

        id : NamespaceId/str/integer
            id used to create namespace

        Returns
        -------

        out : NamespaceId
            NamespaceId created using parameter passed(if id was NamespaceId,
            just return it directly)
        """
        if isinstance(id, NamespaceId):
            return id
        else:
            return NamespaceId(self, id)

    def __getitem__(self, id):
        """Get an ExampleNamespace object associated with the given
        namespace id."""
        return ExampleNamespace(self, self.get_ns(id))

    def feature(self, ns, i):
        """Get the i-th hashed feature id in a given namespace

        Parameters
        ----------

        ns : namespace
            namespace used to get the feature
        i : integer
            to get i-th hashed feature id in a given ns. It must range from
            0 to self.num_features_in(ns)-1

        Returns
        -------

        f : integer
            i-th hashed feature-id in a given ns
        """
        ns = self.get_ns(ns)  # guaranteed to be a single character
        f = pylibvw.example.feature(self, ns.ord_ns, i)
        if self.setup_done:
            f = (f - self.get_ft_offset()) // self.stride
        return f

    def feature_weight(self, ns, i):
        """Get the value(weight) associated with a given feature id

        Parameters
        ----------

        ns : namespace
            namespace used to get the feature id
        i : integer
            to get the weight of i-th feature in the given ns. It must range
            from 0 to self.num_features_in(ns)-1

        Returns
        -------

        out : float
            weight(value) of the i-th feature of given ns
        """
        return pylibvw.example.feature_weight(self, self.get_ns(ns).ord_ns, i)

    def set_label_string(self, string):
        """Give this example a new label

        Parameters
        ----------

        string : str
            a new label to this example, formatted as a string (ala the VW data
            file format)
        """
        label_int = 0 if self.labelType is None else self.labelType.value
        pylibvw.example.set_label_string(self, self.vw, string, label_int)

    def setup_example(self):
        """If this example hasn't already been setup (ie, quadratic
        features constructed, etc.), do so."""
        if self.setup_done:
            raise Exception(
                "Trying to setup_example on an example that is already setup"
            )
        self.vw.setup_example(self)
        self.setup_done = True

    def unsetup_example(self):
        """If this example has been setup, reverse that process so you can
        continue editing the examples."""
        if not self.setup_done:
            raise Exception("Trying to unsetup_example that has not yet been setup")
        self.vw.unsetup_example(self)
        self.setup_done = False

    def learn(self):
        """Learn on this example (and before learning, automatically
        call setup_example if the example hasn't yet been setup)."""
        if not self.setup_done:
            self.setup_example()
        self.vw.learn(self)

    def sum_feat_sq(self, ns):
        """Get the total sum feature-value squared for a given
        namespace

        Parameters
        ----------

        ns : namespace
            Get the total sum feature-value squared of this namespace

        Returns
        -------

        sum_sq : float
            Total sum feature-value squared of the given ns
        """
        return pylibvw.example.sum_feat_sq(self, self.get_ns(ns).ord_ns)

    def num_features_in(self, ns):
        """Get the total number of features in a given namespace

        Parameters
        ----------

        ns : namespace
            Get the total features of this namespace

        Returns
        -------

        num_features : integer
            Total number of features in the given ns
        """
        return pylibvw.example.num_features_in(self, self.get_ns(ns).ord_ns)

    def get_feature_id(self, ns, feature, ns_hash=None):
        """Get the hashed feature id for a given feature in a given
        namespace. feature can either be an integer (already a feature
        id) or a string, in which case it is hashed.

        Parameters
        ----------

        ns : namespace
            namespace used to get the feature
        feature : integer/string
            If integer the already a feature else will be hashed
        ns_hash : Optional, by default is None
            The hash of the namespace

        Returns
        -------

        out : integer
            Hashed feature id

        .. note::
        If --hash all is on, then get_feature_id(ns,"5") !=
        get_feature_id(ns, 5). If you've already hashed the namespace,
        you can optionally provide that value to avoid re-hashing it.
        """
        if isinstance(feature, int):
            return feature
        if isinstance(feature, str):
            if ns_hash is None:
                ns_hash = self.vw.hash_space(self.get_ns(ns).ns)
            return self.vw.hash_feature(feature, ns_hash)
        raise Exception("cannot extract feature of type: " + str(type(feature)))

    def push_hashed_feature(self, ns, f, v=1.0):
        """Add a hashed feature to a given namespace.

        Parameters
        ----------

        ns : namespace
            namespace in which the feature is to be pushed
        f : integer
            feature
        v : float
            The value of the feature, be default is 1.0
        """
        if self.setup_done:
            self.unsetup_example()
        pylibvw.example.push_hashed_feature(self, self.get_ns(ns).ord_ns, f, v)

    def push_feature(self, ns, feature, v=1.0, ns_hash=None):
        """Add an unhashed feature to a given namespace

        Parameters
        ----------

        ns : namespace
            namespace in which the feature is to be pushed
        f : integer
            feature
        v : float
            The value of the feature, be default is 1.0
        ns_hash : Optional, by default is None
            The hash of the namespace
        """
        f = self.get_feature_id(ns, feature, ns_hash)
        self.push_hashed_feature(ns, f, v)

    def pop_feature(self, ns):
        """Remove the top feature from a given namespace

        Parameters
        ----------

        ns : namespace
            namespace from which feature is popped

        Returns
        -------

        out : bool
            True if feature was removed else False as no feature was there to
            pop
        """
        if self.setup_done:
            self.unsetup_example()
        return pylibvw.example.pop_feature(self, self.get_ns(ns).ord_ns)

    def push_namespace(self, ns):
        """Push a new namespace onto this example.
        You should only do this if you're sure that this example doesn't
        already have the given namespace

        Parameters
        ----------

        ns : namespace
            namespace which is to be pushed onto example

        """
        if self.setup_done:
            self.unsetup_example()
        pylibvw.example.push_namespace(self, self.get_ns(ns).ord_ns)

    def pop_namespace(self):
        """Remove the top namespace from an example

        Returns
        -------

        out : bool
            True if namespace was removed else False as no namespace was there
            to pop
        """
        if self.setup_done:
            self.unsetup_example()
        return pylibvw.example.pop_namespace(self)

    def ensure_namespace_exists(self, ns):
        """Check to see if a namespace already exists.

        Parameters
        ----------

        ns : namespace
            If namespace exists does, do nothing. If it doesn't, add it.
        """
        if self.setup_done:
            self.unsetup_example()
        return pylibvw.example.ensure_namespace_exists(self, self.get_ns(ns).ord_ns)

    def push_features(self, ns, featureList):
        """Push a list of features to a given namespace.

        Parameters
        ----------

        ns :  namespace
            namespace in which the features are pushed
        featureList : list
            Each feature in the list can either be an integer
            (already hashed) or a string (to be hashed) and may be
            paired with a value or not (if not, the value is assumed to be 1.0

        Examples
        --------

        >>> from vowpalwabbit import pyvw
        >>> vw = pyvw.Workspace(quiet=True)
        >>> ex = vw.example('1 |a two features |b more features here')
        >>> ex.push_features('x', ['a', 'b'])
        >>> ex.push_features('y', [('c', 1.), 'd'])
        >>> space_hash = vw.hash_space('x')
        >>> feat_hash  = vw.hash_feature('a', space_hash)
        >>> ex.push_features('x', [feat_hash]) #'x' should match the space_hash!
        >>> ex.num_features_in('x')
        3
        >>> ex.num_features_in('y')
        2
        """
        ns = self.get_ns(ns)
        self.ensure_namespace_exists(ns)
        self.push_feature_list(
            self.vw, ns.ord_ns, featureList
        )  # much faster just to do it in C++
        # ns_hash = self.vw.hash_space( ns.ns )
        # for feature in featureList:
        #     if isinstance(feature, int) or isinstance(feature, str):
        #         f = feature
        #         v = 1.
        #     elif isinstance(feature, tuple) and len(feature) == 2 and
        #       (isinstance(feature[0], int) or isinstance(feature[0], str))
        #    and (isinstance(feature[1], int) or isinstance(feature[1], float)):
        #         f = feature[0]
        #         v = feature[1]
        #     else:
        #         raise Exception('malformed feature to push of type: '
        #                        + str(type(feature)))
        #     self.push_feature(ns, f, v, ns_hash)

    def iter_features(self):
        """Iterate over all feature/value pairs in this example (all
        namespace included)."""
        for ns_id in range(self.num_namespaces()):  # iterate over every namespace
            ns = self.get_ns(ns_id)
            for i in range(self.num_features_in(ns)):
                f = self.feature(ns, i)
                v = self.feature_weight(ns, i)
                yield f, v

    def get_label(self, label_class=SimpleLabel):
        """Given a known label class (default is Simplelabel), get
        the corresponding label structure for this example.

        Parameters
        ----------

        label_class : label classes
            Get the label of the example of label_class type, by default is
            Simplelabel
        """
        return label_class.from_example(self)


############################ DEPREECATED CLASSES ############################


class abstract_label(metaclass=_DeprecatedClassMeta):
    """This has been renamed to :py:obj:`~vowpalwabbit.pyvw.AbstractLabel`. `abstract_label` is now deprecated."""

    _DeprecatedClassMeta__alias = AbstractLabel


class simple_label(metaclass=_DeprecatedClassMeta):
    """This has been renamed to :py:obj:`~vowpalwabbit.pyvw.SimpleLabel`. `simple_label` is now deprecated."""

    _DeprecatedClassMeta__alias = SimpleLabel


class multiclass_label(metaclass=_DeprecatedClassMeta):
    """This has been renamed to :py:obj:`~vowpalwabbit.pyvw.MulticlassLabel`. `multiclass_label` is now deprecated."""

    _DeprecatedClassMeta__alias = MulticlassLabel


class multiclass_probabilities_label(metaclass=_DeprecatedClassMeta):
    """This has been renamed to :py:obj:`~vowpalwabbit.pyvw.MulticlassProbabilitiesLabel`. `multiclass_probabilities_label` is now deprecated."""

    _DeprecatedClassMeta__alias = MulticlassProbabilitiesLabel


class cost_sensitive_label(metaclass=_DeprecatedClassMeta):
    """This has been renamed to :py:obj:`~vowpalwabbit.pyvw.CostSensitiveLabel`. `cost_sensitive_label` is now deprecated."""

    _DeprecatedClassMeta__alias = CostSensitiveLabel


class cbandits_label(metaclass=_DeprecatedClassMeta):
    """This has been renamed to :py:obj:`~vowpalwabbit.pyvw.CBLabel`. `cbandits_label` is now deprecated."""

    _DeprecatedClassMeta__alias = CBLabel


class namespace_id(metaclass=_DeprecatedClassMeta):
    """This has been renamed to :py:obj:`~vowpalwabbit.pyvw.NamespaceId`. `namespace_id` is now deprecated."""

    _DeprecatedClassMeta__alias = NamespaceId


class example_namespace(metaclass=_DeprecatedClassMeta):
    """This has been renamed to :py:obj:`~vowpalwabbit.pyvw.ExampleNamespace`. `example_namespace` is now deprecated."""

    _DeprecatedClassMeta__alias = ExampleNamespace


class vw(metaclass=_DeprecatedClassMeta):
    """This has been renamed to :py:obj:`~vowpalwabbit.pyvw.Workspace`. `vw` is now deprecated."""

    _DeprecatedClassMeta__alias = Workspace


class example(metaclass=_DeprecatedClassMeta):
    """This has been renamed to :py:obj:`~vowpalwabbit.pyvw.Example`. `example` is now deprecated."""

    _DeprecatedClassMeta__alias = Example<|MERGE_RESOLUTION|>--- conflicted
+++ resolved
@@ -2,11 +2,7 @@
 """Python binding for pylibvw class"""
 
 from __future__ import division
-<<<<<<< HEAD
-import abc
-=======
 from typing import List, Optional, Union
->>>>>>> 1151b8d6
 import pylibvw
 import warnings
 
@@ -512,14 +508,13 @@
             l = [arg_str] + l
 
         if enable_logging:
-<<<<<<< HEAD
-            self.log_fwd = log_forward()
-            self.log_wrapper = pylibvw.vw_log(self.log_fwd)
+            self._log_fwd = _log_forward()
+            self._log_wrapper = pylibvw.vw_log(self._log_fwd)
         else:
-            self.log_wrapper = None
+            self._log_wrapper = None
 
         if python_reduction is None:
-            super(vw, self).__init__(" ".join(l), self.log_wrapper)
+            super(vw, self).__init__(" ".join(l), self._log_wrapper)
         else:
             if issubclass(python_reduction, ReductionInterface):
                 self._py_reduction = python_reduction()
@@ -527,15 +522,7 @@
                 self._py_reduction.reduction_init(self)
             else:
                 raise TypeError("The python_reduction argument must be a class that inherits from ReductionInterface")
-=======
-            self._log_fwd = _log_forward()
-            self._log_wrapper = pylibvw.vw_log(self._log_fwd)
-
-        if self._log_wrapper:
-            super().__init__(" ".join(l), self._log_wrapper)
-        else:
-            super().__init__(" ".join(l))
->>>>>>> 1151b8d6
+
         self.init = True
 
         # check to see if native parser needs to run

# -*- coding: utf-8 -*-
"""Python binding for pylibvw class"""

from __future__ import division
<<<<<<< HEAD
from typing import Optional, Union
=======
from typing import List
>>>>>>> 1c5602d0
import pylibvw
import warnings

from enum import IntEnum


class LabelType(IntEnum):
    BINARY = 1
    SIMPLE = 1
    MULTICLASS = 2
    COST_SENSITIVE = 3
    CONTEXTUAL_BANDIT = 4
    MAX = 5
    CONDITIONAL_CONTEXTUAL_BANDIT = 6
    SLATES = 7
    CONTINUOUS = 8
    CONTEXTUAL_BANDIT_EVAL = 9
    MULTILABEL = 10


class PredictionType(IntEnum):
    SCALAR = 0
    SCALARS = 1
    ACTION_SCORES = 2
    ACTION_PROBS = 3
    MULTICLASS = 4
    MULTILABELS = 5
    PROB = 6
    MULTICLASSPROBS = 7
    DECISION_SCORES = 8
    ACTION_PDF_VALUE = 9
    PDF = 10
    ACTIVE_MULTICLASS = 11
    NOPRED = 12


# baked in con py boost https://wiki.python.org/moin/boost.python/FAQ#The_constructors_of_some_classes_I_am_trying_to_wrap_are_private_because_instances_must_be_created_by_using_a_factory._Is_it_possible_to_wrap_such_classes.3F
class VWOption:
    def __init__(
        self,
        name,
        help_str,
        short_name,
        keep,
        necessary,
        allow_override,
        value,
        value_supplied,
        default_value,
        default_value_supplied,
    ):
        self._name = name
        self._help_str = help_str
        self._short_name = short_name
        self._keep = keep
        self._necessary = necessary
        self._allow_override = allow_override
        self._value = value
        self._value_supplied = value_supplied
        self._default_value = default_value
        self._default_value_supplied = default_value_supplied

    @property
    def name(self):
        return self._name

    @property
    def help_str(self):
        return self._help_str

    @property
    def short_name(self):
        return self._short_name

    @property
    def keep(self):
        return self._keep

    @property
    def necessary(self):
        return self._necessary

    @property
    def allow_override(self):
        return self._allow_override

    @property
    def value_supplied(self):
        return self._value_supplied

    @property
    def default_value(self):
        return self._default_value

    @property
    def default_value_supplied(self):
        return self._default_value_supplied

    @property
    def value(self):
        return self._value

    @value.setter
    def value(self, val):
        self._value_supplied = True
        self._value = val

    def is_flag(self):
        return type(self._default_value) == bool or (
            self.value_supplied and type(self.value) == bool
        )

    def __str__(self):
        if self.value_supplied:
            if self.is_flag():
                return "--{}".format(self.name)
            else:
                # missing list case
                if isinstance(self.value, list):
                    return "**NOT_IMPL**"
                else:
                    return "--{} {}".format(self.name, self.value)
        else:
            return ""


class SearchTask:
    """Search task class"""

    def __init__(self, vw, sch, num_actions):
        """
        Parameters
        ----------

        vw : vw object
        sch : search object
        num_actions : integer
            The number of actions with the object can be initialized with

        Returns
        -------

        self : SearchTask

        See Also
        --------

        pyvw.vw

        """

        self.vw = vw
        self.sch = sch
        self.bogus_example = [self.vw.example("1 | x")]

    def __del__(self):
        self.vw.finish_example(self.bogus_example)

    def _run(self, your_own_input_example):
        pass

    def _call_vw(
        self, my_example, isTest, useOracle=False
    ):  # run_fn, setup_fn, takedown_fn, isTest):
        self._output = None
        self.bogus_example[0].set_test_only(isTest)

        def run():
            self._output = self._run(my_example)

        setup = None
        takedown = None
        if callable(getattr(self, "_setup", None)):
            setup = lambda: self._setup(my_example)
        if callable(getattr(self, "_takedown", None)):
            takedown = lambda: self._takedown(my_example)
        self.sch.set_structured_predict_hook(run, setup, takedown)
        self.sch.set_force_oracle(useOracle)
        self.vw.learn(
            self.bogus_example
        )  # this will cause our ._run hook to get called

    def learn(self, data_iterator):
        """Train search task by providing an iterator of examples.

        Parameters
        ----------

        data_iterator: iterable objects
            Consists of examples to be learned

        Returns
        -------

        self : SearchTask

        """
        for my_example in data_iterator.__iter__():
            self._call_vw(my_example, isTest=False)

    def example(
        self, initStringOrDict=None, labelType: Optional[Union[int, LabelType]] = None
    ):
        """Create an example initStringOrDict can specify example as VW
        formatted string, or a dictionary labelType can specify the desire
        label type

        Parameters
        ----------

        initStringOrDict : str/dict
            Example in either string or dictionary form
        labelType : The direct integer value of the :py:obj:`~vowpalwabbit.pyvw.LabelType` enum can be used or the enum directly. Supplying 0 or None means to use the default label type based on the setup VW learner.

        Returns
        -------

        out : Example

        """

        # None will implicitly be lDEFAULT which is 0.
        label_int = 0
        if isinstance(labelType, LabelType):
            label_int = labelType.value
        elif isinstance(labelType, int):
            label_int = labelType

        if self.sch.predict_needs_example():
            return self.vw.example(initStringOrDict, label_int)
        else:
            return self.vw.example(None, label_int)

    def predict(self, my_example, useOracle=False):
        """Predict on the example

        Parameters
        ----------

        my_example : Example
            example used for prediction
        useOracle : bool

        Returns
        -------

        out : integer
            Prediction on the example
        """
        self._call_vw(my_example, isTest=True, useOracle=useOracle)
        return self._output


def get_prediction(ec, prediction_type: Union[int, PredictionType]):
    """Get specified type of prediction from example

    Parameters
    ----------

    ec : Example
    prediction_type : either the integer value of the :py:obj:`~vowpalwabbit.pyvw.PredictionType` enum or the enum itself

    Examples
    --------

    >>> from vowpalwabbit import pyvw
    >>> vw = pyvw.vw(quiet=True)
    >>> ex = vw.example('1 |a two features |b more features here')
    >>> pyvw.get_prediction(ex, pyvw.PredictionType.SCALAR)
    0.0

    Returns
    -------

    out : integer/list
        Prediction according to parameter prediction_type
    """
    if isinstance(prediction_type, PredictionType):
        prediction_type = prediction_type.value

    switch_prediction_type = {
        pylibvw.vw.pSCALAR: ec.get_simplelabel_prediction,
        pylibvw.vw.pSCALARS: ec.get_scalars,
        pylibvw.vw.pACTION_SCORES: ec.get_action_scores,
        pylibvw.vw.pACTION_PROBS: ec.get_action_scores,
        pylibvw.vw.pMULTICLASS: ec.get_multiclass_prediction,
        pylibvw.vw.pMULTILABELS: ec.get_multilabel_predictions,
        pylibvw.vw.pPROB: ec.get_prob,
        pylibvw.vw.pMULTICLASSPROBS: ec.get_scalars,
        pylibvw.vw.pDECISION_SCORES: ec.get_decision_scores,
        pylibvw.vw.pACTION_PDF_VALUE: ec.get_action_pdf_value,
        pylibvw.vw.pPDF: ec.get_pdf,
        pylibvw.vw.pACTIVE_MULTICLASS: ec.get_active_multiclass,
        pylibvw.vw.pNOPRED: ec.get_nopred,
    }
    return switch_prediction_type[prediction_type]()


def get_all_vw_options():
    temp = vw("--dry_run")
    config = temp.get_config(filtered_enabled_reductions_only=False)
    temp.finish()
    return config


class _log_forward:
    def __init__(self):
        self.current_message = ""
        self.messages = []

    def log(self, msg):
        self.current_message += msg
        if "\n" in self.current_message:
            self.messages.append(self.current_message)
            self.current_message = ""


class vw(pylibvw.vw):
    """The pyvw.vw object is a (trivial) wrapper around the pylibvw.vw
    object; you're probably best off using this directly and ignoring
    the pylibvw.vw structure entirely."""

    _log_wrapper = None
    parser_ran = False
    init = False
    finished = False
    _log_fwd = None

    def __init__(self, arg_str=None, enable_logging=False, **kw):
        """Initialize the vw object.

        Parameters
        ----------

        arg_str : str
            The command line arguments to initialize VW with,
            for example "--audit". By default is None.

        **kw : Using key/value pairs for different options available

        Examples
        --------

        >>> from vowpalwabbit import pyvw
        >>> vw1 = pyvw.vw('--audit')
        >>> vw2 = pyvw.vw(audit=True, b=24, k=True, c=True, l2=0.001)
        >>> vw3 = pyvw.vw("--audit", b=26)
        >>> vw4 = pyvw.vw(q=["ab", "ac"])

        Returns
        -------

        self : vw
        """

        def format_input_pair(key, val):
            if type(val) is bool and not val:
                s = ""
            else:
                prefix = "-" if len(key) == 1 else "--"
                value = "" if type(val) is bool else " {}".format(val)
                s = "{p}{k}{v}".format(p=prefix, k=key, v=value)
            return s

        def format_input(key, val):
            if isinstance(val, list):
                # if a list is passed as a parameter value - create a key for
                # each list element
                return " ".join([format_input_pair(key, value) for value in val])
            else:
                return format_input_pair(key, val)

        l = [format_input(k, v) for k, v in kw.items()]
        if arg_str is not None:
            l = [arg_str] + l

        if enable_logging:
            self._log_fwd = _log_forward()
            self._log_wrapper = pylibvw.vw_log(self._log_fwd)

        if self._log_wrapper:
            super(vw, self).__init__(" ".join(l), self._log_wrapper)
        else:
            super(vw, self).__init__(" ".join(l))
        self.init = True

        # check to see if native parser needs to run
        ext_file_args = ["d", "data", "passes"]
        if any(x in kw for x in ext_file_args):
            pylibvw.vw.run_parser(self)
            self.parser_ran = True
        elif arg_str:
            # space after -d to avoid matching with other substrings
            ext_file_cmd_str = ["-d ", "--data", "--passes"]
            if [cmd for cmd in ext_file_cmd_str if (cmd in arg_str)]:
                pylibvw.vw.run_parser(self)
                self.parser_ran = True

    def get_config(self, filtered_enabled_reductions_only=True):
        return self.get_options(VWOption, filtered_enabled_reductions_only)

    def __enter__(self):
        return self

    def __exit__(self, exc_type, exc_value, traceback):
        self.finish()

    def parse(self, str_ex, labelType: Optional[Union[int, LabelType]] = None):
        """Returns a collection of examples for a multiline example learner or
        a single example for a single example learner.

        Parameters
        ----------

        str_ex : str/list of str
            string representing examples. If the string is multiline then each
            line is considered as an example. In case of list, each string
            element is considered as an example
        labelType : The direct integer value of the :py:obj:`~vowpalwabbit.pyvw.LabelType` enum can be used or the enum directly. Supplying 0 or None means to use the default label type based on the setup VW learner.

        Examples
        --------

        >>> from vowpalwabbit import pyvw
        >>> model = pyvw.vw(quiet=True)
        >>> ex = model.parse("0:0.1:0.75 | a:0.5 b:1 c:2")
        >>> type(ex)
        <class 'vowpalwabbit.pyvw.example'>
        >>> model = pyvw.vw(quiet=True, cb_adf=True)
        >>> ex = model.parse(["| a:1 b:0.5", "0:0.1:0.75 | a:0.5 b:1 c:2"])
        >>> type(ex)
        <class 'list'>
        >>> len(ex) # Shows the multiline example is parsed
        2

        Returns
        -------

        ec : list
            list of examples parsed
        """

        # check if already parsed
        if isinstance(str_ex, example) and getattr(str_ex, "setup_done", None):
            return str_ex

        elif isinstance(str_ex, list):
            if all([getattr(ex, "setup_done", None) for ex in str_ex]):
                return str_ex

        if not isinstance(str_ex, (list, str)):
            raise TypeError("Unsupported type. List or string object must be passed.")

        if isinstance(str_ex, list):
            str_ex = "\n".join(str_ex)

        # None will implicitly be lDEFAULT which is 0.
        label_int = 0
        if isinstance(labelType, LabelType):
            label_int = labelType.value
        elif isinstance(labelType, int):
            label_int = labelType

        str_ex = str_ex.replace("\r", "")
        str_ex = str_ex.strip()
        ec = self._parse(str_ex)
        ec = [example(self, x, label_int) for x in ec]
        for ex in ec:
            ex.setup_done = True
        if not self._is_multiline():
            if len(ec) == 1:
                ec = ec[0]
            else:
                raise TypeError(
                    "expecting single line example, got multi_ex of len %i" % len(ec)
                )
        return ec

    def finish_example(self, ex):
        """Should only be used in conjunction with the parse method

        Parameters
        ----------

        ex : Example
            example to be finished
        """

        if isinstance(ex, example):
            if self._is_multiline():
                raise ValueError(
                    "Learner is multiline but single example was passed to "
                    "finish_example. Use the list of examples instead?"
                )
            if not ex.finished:
                pylibvw.vw._finish_example(self, ex)
                ex.finished = True
        elif isinstance(ex, list):
            if not self._is_multiline():
                raise ValueError(
                    "Learner is singleline but multi example was passed to "
                    "finish_example. Use a single example instead?"
                )
            if all(x.finished == False for x in ex):
                pylibvw.vw._finish_example_multi_ex(self, ex)
                for x in ex:
                    x.finished = True

    def num_weights(self):
        """Get length of weight vector."""
        return pylibvw.vw.num_weights(self)

    def get_weight(self, index, offset=0):
        """Get the weight at a particular position in the (learned) weight
        vector.

        Parameters
        ----------

        index : integer
            position in the learned  weight vector
        offset : integer
            By default is 0

        Returns
        -------

        weight : float
            Weight at the given index

        """
        return pylibvw.vw.get_weight(self, index, offset)

    def get_weight_from_name(self, feature_name, namespace_name=" "):
        """Get the weight based on the feature name and the namespace name.

        Parameters
        ----------
        feature_name : str
            The name of the feature
        namespace_name : str, by default is ""
            The name of the namespace where the feature lives

        Returns
        -------
        weight : float
            Weight for the given feature and namespace name
        """
        space_hash = self.hash_space(namespace_name)
        feat_hash = self.hash_feature(feature_name, space_hash)
        return self.get_weight(feat_hash)

    def get_label_type(self) -> LabelType:
        return LabelType(super().get_label_type())

    def get_prediction_type(self) -> PredictionType:
        return PredictionType(super().get_prediction_type())

    def learn(self, ec):
        """Perform an online update

        Parameters
        ----------

        ec : example/str/list
            examples on which the model gets updated
        """
        # If a string was given, parse it before passing to learner.
        new_example = False
        if isinstance(ec, str):
            ec = self.parse(ec)
            new_example = True

        elif isinstance(ec, list):
            if not self._is_multiline():
                raise TypeError("Expecting a mutiline Learner.")
            ec = self.parse(ec)
            new_example = True

        if isinstance(ec, example):
            if not getattr(ec, "setup_done", None):
                ec.setup_example()
            pylibvw.vw.learn(self, ec)

        elif isinstance(ec, list):
            pylibvw.vw.learn_multi(self, ec)

        else:
            raise TypeError(
                "expecting string or example object as ec argument for learn,"
                " got %s" % type(ec)
            )

        if new_example:
            self.finish_example(ec)

    def predict(self, ec, prediction_type: Optional[Union[int, PredictionType]] = None):
        """Just make a prediction on the example

        Parameters
        ----------

        ec : Example/list/str
            examples to be predicted
        prediction_type : optional, by default is None
            if provided then the matching return type is
            used otherwise the the learner's prediction type will determine the
            output.

        Returns
        -------

        prediction : Prediction made on each examples
        """

        new_example = False
        if isinstance(ec, dict):
            ec = self.example(ec)
            ec.setup_done = True
            new_example = True

        # If a string was given, parse it before passing to learner.
        elif isinstance(ec, str):
            ec = self.parse(ec)
            new_example = True

        elif isinstance(ec, list):
            if not self._is_multiline():
                raise TypeError("Expecting a multiline Learner.")
            ec = self.parse(ec)
            new_example = True

        if not isinstance(ec, example) and not isinstance(ec, list):
            raise TypeError(
                "expecting string, example object, or list of example objects"
                " as ec argument for predict, got %s" % type(ec)
            )

        if isinstance(ec, example) and not getattr(ec, "setup_done", True):
            ec.setup_example()

        if isinstance(ec, example):
            pylibvw.vw.predict(self, ec)
        else:
            pylibvw.vw.predict_multi(self, ec)

        if prediction_type is None:
            prediction_type = self.get_prediction_type()

        if isinstance(ec, example):
            prediction = get_prediction(ec, prediction_type)
        else:
            prediction = get_prediction(ec[0], prediction_type)

        if new_example:
            self.finish_example(ec)

        return prediction

    def save(self, filename):
        """save model to disk"""
        pylibvw.vw.save(self, filename)

    def finish(self):
        """stop VW by calling finish (and, eg, write weights to disk)"""
        if not self.finished and self.init:
            pylibvw.vw.finish(self)
            self.init = False
            self.finished = True

<<<<<<< HEAD
    # returns the latest vw log
    # call after vw.finish() for complete log
    # useful for debugging
    def get_log(self):
        if self._log_fwd:
            return self._log_fwd.messages
=======
    def get_log(self) -> List[str]:
        """Get all log messages produced. One line per item in the list. To get the complete log including run results, this should be called after :func:`~vowpalwabbit.pyvw.vw.finish`

        Raises:
            Exception: Raises an exception if this function is called but the init function was called without setting enable_logging to True

        Returns: A list of strings, where each item is a line in the log
        """
        if self.log_fwd:
            return self.log_fwd.messages
>>>>>>> 1c5602d0
        else:
            raise Exception("enable_logging set to false")

    def example(
        self, stringOrDict=None, labelType: Optional[Union[int, LabelType]] = None
    ):
        """Create an example initStringOrDict can specify example as VW
        formatted string, or a dictionary labelType can specify the desire
        label type

        Parameters
        ----------

        initStringOrDict : str/dict
            Example in either string or dictionary form
        labelType : The direct integer value of the :py:obj:`~vowpalwabbit.pyvw.LabelType` enum can be used or the enum directly. Supplying 0 or None means to use the default label type based on the setup VW learner.

        Returns
        -------

        out : Example

        """
        # None will implicitly be lDEFAULT which is 0.
        label_int = 0
        if isinstance(labelType, LabelType):
            label_int = labelType.value
        elif isinstance(labelType, int):
            label_int = labelType
        return example(self, stringOrDict, label_int)

    def __del__(self):
        self.finish()

    def init_search_task(self, search_task, task_data=None):
        sch = self.get_search_ptr()

        def predict(
            examples, my_tag, oracle, condition=None, allowed=None, learner_id=0,
        ):
            """The basic (via-reduction) prediction mechanism

            Parameters
            ----------

            examples : Example/list
                can be a single example (interpreted as
                non-LDF mode) or a list of examples (interpreted as
                LDF mode).  it can also be a lambda function that
                returns a single example or list of examples, and in
                that list, each element can also be a lambda function
                that returns an example. this is done for lazy
                example construction (aka speed).

            my_tag : integer
                should be an integer id, specifying this prediction

            oracle : label/list
                can be a single label (or in LDF mode a single
                array index in 'examples') or a list of such labels if
                the oracle policy is indecisive; if it is None, then
                the oracle doesn't care

            condition : Optional, by default is None
                should be either: (1) a (tag,char) pair, indicating
                to condition on the given tag with identifier from the char;
                or (2) a (tag,len,char) triple, indicating to condition on
                tag, tag-1, tag-2, ..., tag-len with identifiers char,
                char+1, char+2, ..., char+len. or it can be a (heterogenous)
                list of such things.

            allowed : optional, by default id None
                can be None, in which case all actions are allowed;
                or it can be list of valid actions (in LDF mode, this should
                be None and you should encode the valid actions in 'examples')

            learner_id : integer
                specifies the underlying learner id

            Returns
            -------

            out : integer
                a single prediction.

            """
            P = sch.get_predictor(my_tag)
            if sch.is_ldf():
                # we need to know how many actions there are, even if we don't
                # know their identities
                while hasattr(examples, "__call__"):
                    examples = examples()
                if not isinstance(examples, list):
                    raise TypeError(
                        "expected example _list_ in LDF mode for SearchTask.predict()"
                    )
                P.set_input_length(len(examples))
                if sch.predict_needs_example():
                    for n in range(len(examples)):
                        ec = examples[n]
                        while hasattr(ec, "__call__"):
                            ec = ec()  # unfold the lambdas
                        if not isinstance(ec, example) and not isinstance(
                            ec, pylibvw.example
                        ):
                            raise TypeError(
                                "non-example in LDF example list in SearchTask.predict()"
                            )
                        if hasattr(ec, "setup_done") and not ec.setup_done:
                            ec.setup_example()
                        P.set_input_at(n, ec)
                else:
                    pass  # TODO: do we need to set the examples even though they're not used?
            else:
                if sch.predict_needs_example():
                    while hasattr(examples, "__call__"):
                        examples = examples()
                    if hasattr(examples, "setup_done") and not examples.setup_done:
                        examples.setup_example()
                    P.set_input(examples)
                else:
                    pass  # TODO: do we need to set the examples even though they're not used?

            # if (isinstance(examples, list) and all([isinstance(ex, example) or
            #       isinstance(ex, pylibvw.example) for ex in examples])) or \
            #    isinstance(examples, example) or isinstance(examples, pylibvw.example):
            #     if isinstance(examples, list): # LDF
            #         P.set_input_length(len(examples))
            #         for n in range(len(examples)):
            #             P.set_input_at(n, examples[n])
            #     else: # non-LDF
            #         P.set_input(examples)
            if oracle is None:
                pass
            elif isinstance(oracle, list):
                assert 0 not in oracle, "multiclass labels are from 1..., "
                "please do not use zero or bad things will happen!"
                if len(oracle) > 0:
                    P.set_oracles(oracle)
            elif isinstance(oracle, int):
                assert oracle > 0, "multiclass labels are from 1...,"
                " please do not use zero or bad things will happen!"
                P.set_oracle(oracle)
            else:
                raise TypeError("expecting oracle to be a list or an integer")

            if condition is not None:
                if not isinstance(condition, list):
                    condition = [condition]
                for c in condition:
                    if not isinstance(c, tuple):
                        raise TypeError(
                            "item " + str(c) + " in condition list is malformed"
                        )
                    if (
                        len(c) == 2
                        and isinstance(c[0], int)
                        and isinstance(c[1], str)
                        and len(c[1]) == 1
                    ):
                        P.add_condition(max(0, c[0]), c[1])
                    elif (
                        len(c) == 3
                        and isinstance(c[0], int)
                        and isinstance(c[1], int)
                        and isinstance(c[2], str)
                        and len(c[2]) == 1
                    ):
                        P.add_condition_range(max(0, c[0]), max(0, c[1]), c[2])
                    else:
                        raise TypeError(
                            "item " + str(c) + " in condition list malformed"
                        )

            if allowed is None:
                pass
            elif isinstance(allowed, list):
                assert 0 not in allowed, "multiclass labels are from 1...,"
                "please do not use zero or bad things will happen!"
                P.set_alloweds(allowed)
            else:
                raise TypeError("allowed argument wrong type")

            if learner_id != 0:
                P.set_learner_id(learner_id)

            p = P.predict()
            return p

        sch.predict = predict
        num_actions = sch.get_num_actions()
        return (
            search_task(self, sch, num_actions)
            if task_data is None
            else search_task(self, sch, num_actions, task_data)
        )


class namespace_id:
    """The namespace_id class is simply a wrapper to convert between
    hash spaces referred to by character (eg 'x') versus their index
    in a particular example. Mostly used internally, you shouldn't
    really need to touch this."""

    def __init__(self, ex, id):
        """Given an example and an id, construct a namespace_id.

        Parameters
        ----------

        ex : Example
            example used to create a namespace id
        id : integer/str
            The id can either be an integer (in which case we take it to be an
            index into ex.indices[]) or a string (in which case we take
            the first character as the namespace id).

        Returns
        -------

        self : namespace_id
        """
        if isinstance(id, int):  # you've specified a namespace by index
            if id < 0 or id >= ex.num_namespaces():
                raise Exception("namespace " + str(id) + " out of bounds")
            self.id = id
            self.ord_ns = ex.namespace(id)
            self.ns = chr(self.ord_ns)
        elif isinstance(id, str):  # you've specified a namespace by string
            if len(id) == 0:
                id = " "
            self.id = None  # we don't know and we don't want to do the linear search required to find it
            self.ns = id[0]
            self.ord_ns = ord(self.ns)
        else:
            raise Exception(
                "ns_to_characterord failed because id type is unknown: " + str(type(id))
            )


class example_namespace:
    """The example_namespace class is a helper class that allows you
    to extract namespaces from examples and operate at a namespace
    level rather than an example level. Mainly this is done to enable
    indexing like ex['x'][0] to get the 0th feature in namespace 'x'
    in example ex."""

    def __init__(self, ex, ns, ns_hash=None):
        """Construct an example_namespace

        Parameters
        ----------

        ex : Example
            examples from which namespace is to be extracted
        ns : namespace_id
            Target namespace
        ns_hash : Optional, by default is None
            The hash of the namespace

        Returns
        -------

        self : example_namespace
        """
        if not isinstance(ns, namespace_id):
            raise TypeError("ns should an instance of namespace_id.")
        self.ex = ex
        self.ns = ns
        self.ns_hash = ns_hash

    def num_features_in(self):
        """Return the total number of features in this namespace."""
        return self.ex.num_features_in(self.ns)

    def __getitem__(self, i):
        """Get the feature/value pair for the ith feature in this
        namespace."""
        f = self.ex.feature(self.ns, i)
        v = self.ex.feature_weight(self.ns, i)
        return (f, v)

    def iter_features(self):
        """iterate over all feature/value pairs in this namespace."""
        for i in range(self.num_features_in()):
            yield self[i]

    def push_feature(self, feature, v=1.0):
        """Add an unhashed feature to the current namespace (fails if
        setup has already run on this example).

        Parameters
        ----------

        feature : integer/str
            Feature to be pushed to current namespace
        v : float
            Feature value, by default is 1.0

        """
        if self.ns_hash is None:
            self.ns_hash = self.ex.vw.hash_space(self.ns)
        self.ex.push_feature(self.ns, feature, v, self.ns_hash)

    def pop_feature(self):
        """Remove the top feature from the current namespace; returns True
        if a feature was removed, returns False if there were no
        features to pop."""
        return self.ex.pop_feature(self.ns)

    def push_features(self, ns, featureList):
        """Push a list of features to a given namespace.

        Parameters
        ----------

        ns : namespace
            namespace to which feature list is to be pushed
        featureList : list
            Each feature in the list can either be an integer (already hashed)
            or a string (to be hashed) and may be paired with a value or not
            (if not, the value is assumed to be 1.0).
        See example.push_features for examples.
        """
        self.ex.push_features(self.ns, featureList)


class abstract_label:
    """An abstract class for a VW label."""

    def __init__(self):
        pass

    def from_example(self, ex):
        """grab a label from a given VW example"""
        raise Exception("from_example not yet implemented")


class simple_label(abstract_label):
    """Class for simple VW label"""

    def __init__(self, label=0.0, weight=1.0, initial=0.0, prediction=0.0):
        if not isinstance(label, (example, float)):
            raise TypeError("Label should be float or an example.")
        abstract_label.__init__(self)
        if isinstance(label, example):
            self.from_example(label)
        else:
            self.label = label
            self.weight = weight
            self.initial = initial
            self.prediction = prediction

    def from_example(self, ex):
        self.label = ex.get_simplelabel_label()
        self.weight = ex.get_simplelabel_weight()
        self.initial = ex.get_simplelabel_initial()
        self.prediction = ex.get_simplelabel_prediction()

    def __str__(self):
        s = str(self.label)
        if self.weight != 1.0:
            s += ":" + str(self.weight)
        return s


class multiclass_label(abstract_label):
    """Class for multiclass VW label with prediction"""

    def __init__(self, label=1, weight=1.0, prediction=1):
        if not isinstance(label, (example, int)):
            raise TypeError("Label should be integer or an example.")
        abstract_label.__init__(self)
        if isinstance(label, example):
            self.from_example(label)
        else:
            self.label = label
            self.weight = weight
            self.prediction = prediction

    def from_example(self, ex):
        self.label = ex.get_multiclass_label()
        self.weight = ex.get_multiclass_weight()
        self.prediction = ex.get_multiclass_prediction()

    def __str__(self):
        s = str(self.label)
        if self.weight != 1.0:
            s += ":" + str(self.weight)
        return s


class multiclass_probabilities_label(abstract_label):
    """Class for multiclass VW label with probabilities"""

    def __init__(self, label, prediction=None):
        abstract_label.__init__(self)
        if isinstance(label, example):
            self.from_example(label)
        else:
            self.prediction = prediction

    def from_example(self, ex):
        self.prediction = get_prediction(ex, PredictionType.MULTICLASSPROBS)

    def __str__(self):
        s = []
        for label, prediction in enumerate(self.prediction):
            s.append("{l}:{p}".format(l=label + 1, p=prediction))
        return " ".join(s)


class cost_sensitive_label(abstract_label):
    """Class for cost sensative VW label"""

    def __init__(self, costs=[], prediction=0):
        abstract_label.__init__(self)
        if isinstance(costs, example):
            self.from_example(costs)
        else:
            self.costs = costs
            self.prediction = prediction

    def from_example(self, ex):
        class wclass:
            def __init__(self, label, cost=0.0, partial_prediction=0.0, wap_value=0.0):
                self.label = label
                self.cost = cost
                self.partial_prediction = partial_prediction
                self.wap_value = wap_value

        self.prediction = ex.get_costsensitive_prediction()
        self.costs = []
        for i in range(ex.get_costsensitive_num_costs()):
            wc = wclass(
                ex.get_costsensitive_class(i),
                ex.get_costsensitive_cost(i),
                ex.get_costsensitive_partial_prediction(i),
                ex.get_costsensitive_wap_value(i),
            )
            self.costs.append(wc)

    def __str__(self):
        return " ".join(["{}:{}".format(c.label, c.cost) for c in self.costs])


class cbandits_label(abstract_label):
    """Class for contextual bandits VW label"""

    def __init__(self, costs=[], prediction=0):
        abstract_label.__init__(self)
        if isinstance(costs, example):
            self.from_example(costs)
        else:
            self.costs = costs
            self.prediction = prediction

    def from_example(self, ex):
        class wclass:
            def __init__(
                self,
                action=None,
                cost=0.0,
                partial_prediction=0.0,
                probability=0.0,
                **kwargs
            ):
                if kwargs.get("label", False):
                    action = kwargs["label"]
                    warnings.warn(
                        "label has been deprecated. Please use 'action' instead.",
                        DeprecationWarning,
                    )
                self.label = action
                self.action = action
                self.cost = cost
                self.partial_prediction = partial_prediction
                self.probability = probability

        self.prediction = ex.get_cbandits_prediction()
        self.costs = []
        for i in range(ex.get_cbandits_num_costs()):
            wc = wclass(
                ex.get_cbandits_class(i),
                ex.get_cbandits_cost(i),
                ex.get_cbandits_partial_prediction(i),
                ex.get_cbandits_probability(i),
            )
            self.costs.append(wc)

    def __str__(self):
        return " ".join(
            ["{}:{}:{}".format(c.action, c.cost, c.probability) for c in self.costs]
        )


class example(pylibvw.example):
    """The example class is a (non-trivial) wrapper around
    pylibvw.example. Most of the wrapping is to make the interface
    easier to use (by making the types safer via namespace_id) and
    also with added python-specific functionality."""

    def __init__(
        self,
        vw,
        initStringOrDictOrRawExample=None,
        labelType: Optional[Union[int, LabelType]] = None,
    ):
        """Construct a new example from vw.

        Parameters
        ----------

        vw : vw
            vw model
        initStringOrDictOrRawExample : dict/string/None
            If initString is None, you get an "empty" example which you
            can construct by hand (see, eg, example.push_features).
            If initString is a string, then this string is parsed as
            it would be from a VW data file into an example (and
            "setup_example" is run). if it is a dict, then we add all
            features in that dictionary. finally, if it's a function,
            we (repeatedly) execute it fn() until it's not a function
            any more(for lazy feature computation). By default is None
        labelType : The direct integer value of the :py:obj:`~vowpalwabbit.pyvw.LabelType` enum can be used or the enum directly. Supplying 0 or None means to use the default label type based on the setup VW learner.

        Returns
        -------

        self : Example

        See Also
        --------

        pyvw.vw

        """

        while hasattr(initStringOrDictOrRawExample, "__call__"):
            initStringOrDictOrRawExample = initStringOrDictOrRawExample()

        # None will implicitly be lDEFAULT which is 0.
        label_int = 0
        self.labelType: Optional[LabelType] = None
        if isinstance(labelType, LabelType):
            label_int = labelType.value
        elif isinstance(labelType, int):
            label_int = labelType
            if label_int != 0:
                self.labelType = LabelType(label_int)

        if initStringOrDictOrRawExample is None:
            pylibvw.example.__init__(self, vw, label_int)
            self.setup_done = False
        elif isinstance(initStringOrDictOrRawExample, str):
            pylibvw.example.__init__(self, vw, label_int, initStringOrDictOrRawExample)
            self.setup_done = True
        elif isinstance(initStringOrDictOrRawExample, pylibvw.example):
            pylibvw.example.__init__(self, vw, label_int, initStringOrDictOrRawExample)
        elif isinstance(initStringOrDictOrRawExample, dict):
            pylibvw.example.__init__(self, vw, label_int)
            self.vw = vw
            self.stride = vw.get_stride()
            self.finished = False
            self.push_feature_dict(vw, initStringOrDictOrRawExample)
            self.setup_done = False
        else:
            raise TypeError(
                "expecting string or dict as argument for example construction"
            )

        self.vw = vw
        self.stride = vw.get_stride()
        self.finished = False

    def get_ns(self, id):
        """Construct a namespace_id

        Parameters
        ----------

        id : namespace_id/str/integer
            id used to create namespace

        Returns
        -------

        out : namespace_id
            namespace_id created using parameter passed(if id was namespace_id,
            just return it directly)
        """
        if isinstance(id, namespace_id):
            return id
        else:
            return namespace_id(self, id)

    def __getitem__(self, id):
        """Get an example_namespace object associated with the given
        namespace id."""
        return example_namespace(self, self.get_ns(id))

    def feature(self, ns, i):
        """Get the i-th hashed feature id in a given namespace

        Parameters
        ----------

        ns : namespace
            namespace used to get the feature
        i : integer
            to get i-th hashed feature id in a given ns. It must range from
            0 to self.num_features_in(ns)-1

        Returns
        -------

        f : integer
            i-th hashed feature-id in a given ns
        """
        ns = self.get_ns(ns)  # guaranteed to be a single character
        f = pylibvw.example.feature(self, ns.ord_ns, i)
        if self.setup_done:
            f = (f - self.get_ft_offset()) // self.stride
        return f

    def feature_weight(self, ns, i):
        """Get the value(weight) associated with a given feature id

        Parameters
        ----------

        ns : namespace
            namespace used to get the feature id
        i : integer
            to get the weight of i-th feature in the given ns. It must range
            from 0 to self.num_features_in(ns)-1

        Returns
        -------

        out : float
            weight(value) of the i-th feature of given ns
        """
        return pylibvw.example.feature_weight(self, self.get_ns(ns).ord_ns, i)

    def set_label_string(self, string):
        """Give this example a new label

        Parameters
        ----------

        string : str
            a new label to this example, formatted as a string (ala the VW data
            file format)
        """
        label_int = 0 if self.labelType is None else self.labelType.value
        pylibvw.example.set_label_string(self, self.vw, string, label_int)

    def setup_example(self):
        """If this example hasn't already been setup (ie, quadratic
        features constructed, etc.), do so."""
        if self.setup_done:
            raise Exception(
                "Trying to setup_example on an example that is already setup"
            )
        self.vw.setup_example(self)
        self.setup_done = True

    def unsetup_example(self):
        """If this example has been setup, reverse that process so you can
        continue editing the examples."""
        if not self.setup_done:
            raise Exception("Trying to unsetup_example that has not yet been setup")
        self.vw.unsetup_example(self)
        self.setup_done = False

    def learn(self):
        """Learn on this example (and before learning, automatically
        call setup_example if the example hasn't yet been setup)."""
        if not self.setup_done:
            self.setup_example()
        self.vw.learn(self)

    def sum_feat_sq(self, ns):
        """Get the total sum feature-value squared for a given
        namespace

        Parameters
        ----------

        ns : namespace
            Get the total sum feature-value squared of this namespace

        Returns
        -------

        sum_sq : float
            Total sum feature-value squared of the given ns
        """
        return pylibvw.example.sum_feat_sq(self, self.get_ns(ns).ord_ns)

    def num_features_in(self, ns):
        """Get the total number of features in a given namespace

        Parameters
        ----------

        ns : namespace
            Get the total features of this namespace

        Returns
        -------

        num_features : integer
            Total number of features in the given ns
        """
        return pylibvw.example.num_features_in(self, self.get_ns(ns).ord_ns)

    def get_feature_id(self, ns, feature, ns_hash=None):
        """Get the hashed feature id for a given feature in a given
        namespace. feature can either be an integer (already a feature
        id) or a string, in which case it is hashed.

        Parameters
        ----------

        ns : namespace
            namespace used to get the feature
        feature : integer/string
            If integer the already a feature else will be hashed
        ns_hash : Optional, by default is None
            The hash of the namespace

        Returns
        -------

        out : integer
            Hashed feature id

        .. note::
        If --hash all is on, then get_feature_id(ns,"5") !=
        get_feature_id(ns, 5). If you've already hashed the namespace,
        you can optionally provide that value to avoid re-hashing it.
        """
        if isinstance(feature, int):
            return feature
        if isinstance(feature, str):
            if ns_hash is None:
                ns_hash = self.vw.hash_space(self.get_ns(ns).ns)
            return self.vw.hash_feature(feature, ns_hash)
        raise Exception("cannot extract feature of type: " + str(type(feature)))

    def push_hashed_feature(self, ns, f, v=1.0):
        """Add a hashed feature to a given namespace.

        Parameters
        ----------

        ns : namespace
            namespace in which the feature is to be pushed
        f : integer
            feature
        v : float
            The value of the feature, be default is 1.0
        """
        if self.setup_done:
            self.unsetup_example()
        pylibvw.example.push_hashed_feature(self, self.get_ns(ns).ord_ns, f, v)

    def push_feature(self, ns, feature, v=1.0, ns_hash=None):
        """Add an unhashed feature to a given namespace

        Parameters
        ----------

        ns : namespace
            namespace in which the feature is to be pushed
        f : integer
            feature
        v : float
            The value of the feature, be default is 1.0
        ns_hash : Optional, by default is None
            The hash of the namespace
        """
        f = self.get_feature_id(ns, feature, ns_hash)
        self.push_hashed_feature(ns, f, v)

    def pop_feature(self, ns):
        """Remove the top feature from a given namespace

        Parameters
        ----------

        ns : namespace
            namespace from which feature is popped

        Returns
        -------

        out : bool
            True if feature was removed else False as no feature was there to
            pop
        """
        if self.setup_done:
            self.unsetup_example()
        return pylibvw.example.pop_feature(self, self.get_ns(ns).ord_ns)

    def push_namespace(self, ns):
        """Push a new namespace onto this example.
        You should only do this if you're sure that this example doesn't
        already have the given namespace

        Parameters
        ----------

        ns : namespace
            namespace which is to be pushed onto example

        """
        if self.setup_done:
            self.unsetup_example()
        pylibvw.example.push_namespace(self, self.get_ns(ns).ord_ns)

    def pop_namespace(self):
        """Remove the top namespace from an example

        Returns
        -------

        out : bool
            True if namespace was removed else False as no namespace was there
            to pop
        """
        if self.setup_done:
            self.unsetup_example()
        return pylibvw.example.pop_namespace(self)

    def ensure_namespace_exists(self, ns):
        """Check to see if a namespace already exists.

        Parameters
        ----------

        ns : namespace
            If namespace exists does, do nothing. If it doesn't, add it.
        """
        if self.setup_done:
            self.unsetup_example()
        return pylibvw.example.ensure_namespace_exists(self, self.get_ns(ns).ord_ns)

    def push_features(self, ns, featureList):
        """Push a list of features to a given namespace.

        Parameters
        ----------

        ns :  namespace
            namespace in which the features are pushed
        featureList : list
            Each feature in the list can either be an integer
            (already hashed) or a string (to be hashed) and may be
            paired with a value or not (if not, the value is assumed to be 1.0

        Examples
        --------

        >>> from vowpalwabbit import pyvw
        >>> vw = pyvw.vw(quiet=True)
        >>> ex = vw.example('1 |a two features |b more features here')
        >>> ex.push_features('x', ['a', 'b'])
        >>> ex.push_features('y', [('c', 1.), 'd'])
        >>> space_hash = vw.hash_space('x')
        >>> feat_hash  = vw.hash_feature('a', space_hash)
        >>> ex.push_features('x', [feat_hash]) #'x' should match the space_hash!
        >>> ex.num_features_in('x')
        3
        >>> ex.num_features_in('y')
        2
        """
        ns = self.get_ns(ns)
        self.ensure_namespace_exists(ns)
        self.push_feature_list(
            self.vw, ns.ord_ns, featureList
        )  # much faster just to do it in C++
        # ns_hash = self.vw.hash_space( ns.ns )
        # for feature in featureList:
        #     if isinstance(feature, int) or isinstance(feature, str):
        #         f = feature
        #         v = 1.
        #     elif isinstance(feature, tuple) and len(feature) == 2 and
        #       (isinstance(feature[0], int) or isinstance(feature[0], str))
        #    and (isinstance(feature[1], int) or isinstance(feature[1], float)):
        #         f = feature[0]
        #         v = feature[1]
        #     else:
        #         raise Exception('malformed feature to push of type: '
        #                        + str(type(feature)))
        #     self.push_feature(ns, f, v, ns_hash)

    def iter_features(self):
        """Iterate over all feature/value pairs in this example (all
        namespace included)."""
        for ns_id in range(self.num_namespaces()):  # iterate over every namespace
            ns = self.get_ns(ns_id)
            for i in range(self.num_features_in(ns)):
                f = self.feature(ns, i)
                v = self.feature_weight(ns, i)
                yield f, v

    def get_label(self, label_class=simple_label):
        """Given a known label class (default is simple_label), get
        the corresponding label structure for this example.

        Parameters
        ----------

        label_class : label classes
            Get the label of the example of label_class type, by default is
            simple_label
        """
        return label_class(self)<|MERGE_RESOLUTION|>--- conflicted
+++ resolved
@@ -2,11 +2,7 @@
 """Python binding for pylibvw class"""
 
 from __future__ import division
-<<<<<<< HEAD
-from typing import Optional, Union
-=======
-from typing import List
->>>>>>> 1c5602d0
+from typing import List, Optional, Union
 import pylibvw
 import warnings
 
@@ -677,25 +673,16 @@
             self.init = False
             self.finished = True
 
-<<<<<<< HEAD
-    # returns the latest vw log
-    # call after vw.finish() for complete log
-    # useful for debugging
-    def get_log(self):
+    def get_log(self) -> List[str]:
+        """Get all log messages produced. One line per item in the list. To get the complete log including run results, this should be called after :func:`~vowpalwabbit.pyvw.vw.finish`
+
+        Raises:
+            Exception: Raises an exception if this function is called but the init function was called without setting enable_logging to True
+
+        Returns: A list of strings, where each item is a line in the log
+        """
         if self._log_fwd:
             return self._log_fwd.messages
-=======
-    def get_log(self) -> List[str]:
-        """Get all log messages produced. One line per item in the list. To get the complete log including run results, this should be called after :func:`~vowpalwabbit.pyvw.vw.finish`
-
-        Raises:
-            Exception: Raises an exception if this function is called but the init function was called without setting enable_logging to True
-
-        Returns: A list of strings, where each item is a line in the log
-        """
-        if self.log_fwd:
-            return self.log_fwd.messages
->>>>>>> 1c5602d0
         else:
             raise Exception("enable_logging set to false")
 

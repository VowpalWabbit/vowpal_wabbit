--- conflicted
+++ resolved
@@ -1434,7 +1434,6 @@
 
         Args:
             vw : Owning workspace of this example object
-<<<<<<< HEAD
             initStringOrDictOrRawExample: Content to initialize the example with.
 
                 - If None, created as an empty example
@@ -1451,18 +1450,6 @@
 
                 .. deprecated:: 9.0.0
                         Supplying an integer is no longer supported. Use the LabelType enum instead.
-=======
-            initStringOrDictOrRawExample (dict/string/None): If initString is None, you get an "empty" example which you
-                can construct by hand (see, eg, example.push_features).
-                If initString is a string, then this string is parsed as
-                it would be from a VW data file into an example (and
-                "setup_example" is run). if it is a dict, then we add all
-                features in that dictionary. Finally, if it's a function,
-                we (repeatedly) execute it fn() until it's not a function
-                any more(for lazy feature computation). Passing a function is deprecated. By default is None
-            labelType: :py:obj:`~vowpalwabbit.LabelType` value or corresponding integer value (integer is deprecated). Supplying 0 or None means to use the default label type based on the setup VW learner.
->>>>>>> 0c712080
-
         See Also:
             :py:class:`~vowpalwabbit.Workspace`
         """

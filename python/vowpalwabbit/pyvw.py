--- conflicted
+++ resolved
@@ -542,9 +542,6 @@
         """
         return pylibvw.vw.get_weight(self, index, offset)
 
-<<<<<<< HEAD
-    def learn(self, ec, vw_to_tensorboard=None):
-=======
     def get_weight_from_name(self, feature_name, namespace_name=" "):
         """Get the weight based on the feature name and the namespace name.
 
@@ -564,8 +561,7 @@
         feat_hash = self.hash_feature(feature_name, space_hash)
         return self.get_weight(feat_hash)
 
-    def learn(self, ec):
->>>>>>> b06f7678
+    def learn(self, ec, vw_to_tensorboard=None):
         """Perform an online update
 
         Parameters

# -*- coding: utf-8 -*-
"""Python binding for pylibvw class"""

from __future__ import division
from pylibvw import vw as pylibvw_vw, example as pylibvw_example
import warnings
import pandas as pd


class SearchTask:
    """Search task class"""

    def __init__(self, vw, sch, num_actions):
        """
        Parameters
        ----------

        vw : vw object
        sch : search object
        num_actions : integer
            The number of actions with the object can be initialized with

        Returns
        -------

        self : SearchTask

        See Also
        --------

        pyvw.vw

        """

        self.vw = vw
        self.sch = sch
        self.bogus_example = [self.vw.example("1 | x")]

    def __del__(self):
        self.vw.finish_example(self.bogus_example)

    def _run(self, your_own_input_example):
        pass

    def _call_vw(
        self, my_example, isTest, useOracle=False
    ):  # run_fn, setup_fn, takedown_fn, isTest):
        self._output = None
        self.bogus_example[0].set_test_only(isTest)

        def run():
            self._output = self._run(my_example)

        setup = None
        takedown = None
        if callable(getattr(self, "_setup", None)):
            setup = lambda: self._setup(my_example)
        if callable(getattr(self, "_takedown", None)):
            takedown = lambda: self._takedown(my_example)
        self.sch.set_structured_predict_hook(run, setup, takedown)
        self.sch.set_force_oracle(useOracle)
        self.vw.learn(
            self.bogus_example
        )  # this will cause our ._run hook to get called

    def learn(self, data_iterator):
        """Train search task by providing an iterator of examples.

        Parameters
        ----------

        data_iterator: iterable objects
            Consists of examples to be learned

        Returns
        -------

        self : SearchTask

        """
        for my_example in data_iterator.__iter__():
            self._call_vw(my_example, isTest=False)

    def example(self, initStringOrDict=None, labelType=pylibvw_vw.lDefault):
        """Create an example initStringOrDict can specify example as VW
        formatted string, or a dictionary labelType can specify the desire
        label type

        Parameters
        ----------

        initStringOrDict : str/dict
            Example in either string or dictionary form
        labelType : integer
            - 0 : lDEFAULT
            - 1 : lBINARY
            - 2 : lMULTICLASS
            - 3 : lCOST_SENSITIVE
            - 4 : lCONTEXTUAL_BANDIT
            - 5 : lMAX
            - 6 : lCONDITIONAL_CONTEXTUAL_BANDIT
            The integer is used to map the corresponding labelType using the
            above available options

        Returns
        -------

        out : Example

        """
        if self.sch.predict_needs_example():
            return self.vw.example(initStringOrDict, labelType)
        else:
            return self.vw.example(None, labelType)

    def predict(self, my_example, useOracle=False):
        """Predict on the example

        Parameters
        ----------

        my_example : Example
            example used for prediction
        useOracle : bool

        Returns
        -------

        out : integer
            Prediction on the example
        """
        self._call_vw(my_example, isTest=True, useOracle=useOracle)
        return self._output


def get_prediction(ec, prediction_type):
    """Get specified type of prediction from example

    Parameters
    ----------

    ec : Example
    prediction_type : integer
        - 0: pSCALAR
        - 1: pSCALARS
        - 2: pACTION_SCORES
        - 3: pACTION_PROBS
        - 4: pMULTICLASS
        - 5: pMULTILABELS
        - 6: pPROB
        - 7: pMULTICLASSPROBS
        - 8: pDECISION_SCORES

    Examples
    --------

    >>> from vowpalwabbit import pyvw
    >>> import pylibvw
    >>> vw = pyvw.vw(quiet=True)
    >>> ex = vw.example('1 |a two features |b more features here')
    >>> pyvw.get_prediction(ex, pylibvw.vw.pSCALAR)
    0.0

    Returns
    -------

    out : integer/list
        Prediction according to parameter prediction_type
    """
    switch_prediction_type = {
        pylibvw_vw.pSCALAR: ec.get_simplelabel_prediction,
        pylibvw_vw.pSCALARS: ec.get_scalars,
        pylibvw_vw.pACTION_SCORES: ec.get_action_scores,
        pylibvw_vw.pACTION_PROBS: ec.get_action_scores,
        pylibvw_vw.pMULTICLASS: ec.get_multiclass_prediction,
        pylibvw_vw.pMULTILABELS: ec.get_multilabel_predictions,
        pylibvw_vw.pPROB: ec.get_prob,
        pylibvw_vw.pMULTICLASSPROBS: ec.get_scalars,
        pylibvw_vw.pDECISION_SCORES: ec.get_decision_scores,
    }
    return switch_prediction_type[prediction_type]()


class vw(pylibvw_vw):
    """The pyvw.vw object is a (trivial) wrapper around the pylibvw.vw
    object; you're probably best off using this directly and ignoring
    the pylibvw.vw structure entirely."""

    def __init__(self, arg_str=None, **kw):
        """Initialize the vw object.

        Parameters
        ----------

        arg_str : str
            The command line arguments to initialize VW with,
            for example "--audit". By default is None.

        **kw : Using key/value pairs for different options available

        Examples
        --------

        >>> from vowpalwabbit import vw
        >>> vw1 = pyvw.vw('--audit')
        >>> vw2 = pyvw.vw(audit=True, b=24, k=True, c=True, l2=0.001)
        >>> vw3 = pyvw.vw("--audit", b=26)
        >>> vw4 = pyvw.vw("-q", ["ab", "ac"])

        Returns
        -------

        self : vw
        """

        def format_input_pair(key, val):
            if type(val) is bool and not val:
                s = ""
            else:
                prefix = "-" if len(key) == 1 else "--"
                value = "" if type(val) is bool else " {}".format(val)
                s = "{p}{k}{v}".format(p=prefix, k=key, v=value)
            return s

        def format_input(key, val):
            if isinstance(val, list):
                # if a list is passed as a parameter value - create a key for
                # each list element
                return " ".join([format_input_pair(key, value) for value in val])
            else:
                return format_input_pair(key, val)

        l = [format_input(k, v) for k, v in kw.items()]
        if arg_str is not None:
            l = [arg_str] + l

        pylibvw_vw.__init__(self, " ".join(l))

        # check to see if native parser needs to run
        ext_file_args = ["d", "data", "passes"]
        if any(x in kw for x in ext_file_args):
            pylibvw_vw.run_parser(self)

        self.finished = False

    def parse(self, str_ex, labelType=pylibvw_vw.lDefault):
        """Returns a collection of examples for a multiline example learner or
        a single example for a single example learner.

        Parameters
        ----------

        str_ex : str/list of str
            string representing examples. If the string is multiline then each
            line is considered as an example. In case of list, each string
            element is considered as an example
        labelType : integer
            - 0 : lDEFAULT
            - 1 : lBINARY
            - 2 : lMULTICLASS
            - 3 : lCOST_SENSITIVE
            - 4 : lCONTEXTUAL_BANDIT
            - 5 : lMAX
            - 6 : lCONDITIONAL_CONTEXTUAL_BANDIT
            The integer is used to map the corresponding labelType using the
            above available options

        Examples
        --------

        >>> from vowpalwabbit import pyvw
        >>> model = pyvw.vw(quiet=True)
        >>> ex = model.parse("0:0.1:0.75 | a:0.5 b:1 c:2")
        >>> len(ex)
        1
        >>> model = vw(quiet=True, cb_adf=True)
        >>> ex = model.parse(["| a:1 b:0.5", "0:0.1:0.75 | a:0.5 b:1 c:2"])
        >>> len(ex) # Shows the multiline example is parsed
        2

        Returns
        -------

        ec : list
            list of examples parsed
        """

        #check if already parsed
        if isinstance(str_ex, example) and getattr(str_ex, 'setup_done', None):
            return str_ex

        elif isinstance(str_ex, list):
            if all([getattr(ex, 'setup_done', None) for ex in str_ex]):
                return str_ex

        if not isinstance(str_ex, (list, str)):
<<<<<<< HEAD
            raise TypeError("Unsupported type. List or string object must be passed.")
=======
            raise TypeError(
                'Unsupported type. List or string object must be passed.')

>>>>>>> e0e7d850
        if isinstance(str_ex, list):
            str_ex = "\n".join(str_ex)
        str_ex = str_ex.replace("\r", "")
        str_ex = str_ex.strip()
        ec = self._parse(str_ex)
        ec = [example(self, x, labelType) for x in ec]
        for ex in ec:
            ex.setup_done = True
        if not self._is_multiline():
            if len(ec) == 1:
                ec = ec[0]
            else:
                raise TypeError(
                    "expecting single line example, got multi_ex of len %i" % len(ec)
                )
        return ec

    def finish_example(self, ex):
        """Should only be used in conjunction with the parse method

        Parameters
        ----------

        ex : Example
            example to be finished
        """

        if isinstance(ex, example):
            if self._is_multiline():
                raise ValueError(
                    "Learner is multiline but single example was passed to "
                    "finish_example. Use the list of examples instead?"
                )
            if not ex.finished:
                pylibvw_vw._finish_example(self, ex)
                ex.finished = True
        elif isinstance(ex, list):
            if not self._is_multiline():
                raise ValueError(
                    "Learner is singleline but multi example was passed to "
                    "finish_example. Use a single example instead?"
                )
            if all(x.finished == False for x in ex):
                pylibvw_vw._finish_example_multi_ex(self, ex)
                for x in ex:
                    x.finished = True

    def num_weights(self):
        """Get length of weight vector."""
        return pylibvw_vw.num_weights(self)

    def get_weight(self, index, offset=0):
        """Get the weight at a particular position in the (learned) weight
        vector.

        Parameters
        ----------

        index : integer
            position in the learned  weight vector
        offset : integer
            By default is 0

        Returns
        -------

        weight : float
            Weight at the given index

        """
        return pylibvw_vw.get_weight(self, index, offset)

    def learn(self, ec):
        """Perform an online update

        Parameters
        ----------

        ec : example/str/list
            examples on which the model gets updated
        """
        # If a string was given, parse it before passing to learner.
        new_example = False
        if isinstance(ec, str):
            ec = self.parse(ec)
            new_example = True

        elif isinstance(ec, list):
            if not self._is_multiline():
                raise TypeError("Expecting a mutiline Learner.")
            ec = self.parse(ec)
            new_example = True

        if isinstance(ec, example):
<<<<<<< HEAD
            if hasattr(ec, "setup_done") and not ec.setup_done:
                ec.setup_example()
            pylibvw_vw.learn(self, ec)
        elif isinstance(ec, list):
            pylibvw_vw.learn_multi(self, ec)
=======
            if not getattr(ec, 'setup_done', None):
                ec.setup_example()
            pylibvw.vw.learn(self, ec)

        elif isinstance(ec, list):
            pylibvw.vw.learn_multi(self, ec)

>>>>>>> e0e7d850
        else:
            raise TypeError(
                "expecting string or example object as ec argument for learn,"
                " got %s" % type(ec)
            )

        if new_example:
            self.finish_example(ec)

    def predict(self, ec, prediction_type=None):
        """Just make a prediction on the example

        Parameters
        ----------

        ec : Example/list/str
            examples to be predicted
        prediction_type : optional, by default is None
            if provided then the matching return type is
            used otherwise the the learner's prediction type will determine the
            output.

        Returns
        -------

        prediction : Prediction made on each examples
        """

        new_example = False
        if isinstance(ec, dict):
            ec = self.example(ec)
            ec.setup_done = True
            new_example = True

        # If a string was given, parse it before passing to learner.
        elif isinstance(ec, str):
            ec = self.parse(ec)
            new_example = True

        elif isinstance(ec, list):
            if not self._is_multiline():
                raise TypeError("Expecting a multiline Learner.")
            ec = self.parse(ec)
            new_example = True

        if not isinstance(ec, example) and not isinstance(ec, list):
            raise TypeError(
                "expecting string, example object, or list of example objects"
                " as ec argument for predict, got %s" % type(ec)
            )

        if isinstance(ec, example) and not getattr(ec, "setup_done", True):
            ec.setup_example()

        if isinstance(ec, example):
            pylibvw_vw.predict(self, ec)
        else:
            pylibvw_vw.predict_multi(self, ec)


        if prediction_type is None:
            prediction_type = pylibvw_vw.get_prediction_type(self)

        if isinstance(ec, example):
            prediction = get_prediction(ec, prediction_type)
        else:
            prediction = get_prediction(ec[0], prediction_type)

        if new_example:
            self.finish_example(ec)

        return prediction

    def save(self, filename):
        """save model to disk"""
        pylibvw_vw.save(self, filename)

    def finish(self):
        """stop VW by calling finish (and, eg, write weights to disk)"""
        if not self.finished:
            pylibvw_vw.finish(self)
            self.finished = True

    def example(self, stringOrDict=None, labelType=pylibvw_vw.lDefault):
        """Create an example initStringOrDict can specify example as VW
        formatted string, or a dictionary labelType can specify the desire
        label type

        Parameters
        ----------

        initStringOrDict : str/dict
            Example in either string or dictionary form
        labelType : integer
            - 0 : lDEFAULT
            - 1 : lBINARY
            - 2 : lMULTICLASS
            - 3 : lCOST_SENSITIVE
            - 4 : lCONTEXTUAL_BANDIT
            - 5 : lMAX
            - 6 : lCONDITIONAL_CONTEXTUAL_BANDIT
            The integer is used to map the corresponding labelType using the
            above available options

        Returns
        -------

        out : Example

        """
        return example(self, stringOrDict, labelType)

    def __del__(self):
        self.finish()

    def init_search_task(self, search_task, task_data=None):
        sch = self.get_search_ptr()

        def predict(
            examples, my_tag, oracle, condition=None, allowed=None, learner_id=0
        ):
            """The basic (via-reduction) prediction mechanism

            Parameters
            ----------

            examples : Example/list
                can be a single example (interpreted as
                non-LDF mode) or a list of examples (interpreted as
                LDF mode).  it can also be a lambda function that
                returns a single example or list of examples, and in
                that list, each element can also be a lambda function
                that returns an example. this is done for lazy
                example construction (aka speed).

            my_tag : integer
                should be an integer id, specifying this prediction

            oracle : label/list
                can be a single label (or in LDF mode a single
                array index in 'examples') or a list of such labels if
                the oracle policy is indecisive; if it is None, then
                the oracle doesn't care

            condition : Optional, by default is None
                should be either: (1) a (tag,char) pair, indicating
                to condition on the given tag with identifier from the char;
                or (2) a (tag,len,char) triple, indicating to condition on
                tag, tag-1, tag-2, ..., tag-len with identifiers char,
                char+1, char+2, ..., char+len. or it can be a (heterogenous)
                list of such things.

            allowed : optional, by default id None
                can be None, in which case all actions are allowed;
                or it can be list of valid actions (in LDF mode, this should
                be None and you should encode the valid actions in 'examples')

            learner_id : integer
                specifies the underlying learner id

            Returns
            -------

            out : integer
                a single prediction.

            """
            P = sch.get_predictor(my_tag)
            if sch.is_ldf():
                # we need to know how many actions there are, even if we don't
                # know their identities
                while hasattr(examples, "__call__"):
                    examples = examples()
                if not isinstance(examples, list):
                    raise TypeError(
                        "expected example _list_ in LDF mode for SearchTask.predict()"
                    )
                P.set_input_length(len(examples))
                if sch.predict_needs_example():
                    for n in range(len(examples)):
                        ec = examples[n]
                        while hasattr(ec, "__call__"):
                            ec = ec()  # unfold the lambdas
                        if not isinstance(ec, example) and not isinstance(
                            ec, pylibvw_example
                        ):
                            raise TypeError(
                                "non-example in LDF example list in SearchTask.predict()"
                            )
                        if hasattr(ec, "setup_done") and not ec.setup_done:
                            ec.setup_example()
                        P.set_input_at(n, ec)
                else:
                    pass  # TODO: do we need to set the examples even though they're not used?
            else:
                if sch.predict_needs_example():
                    while hasattr(examples, "__call__"):
                        examples = examples()
                    if hasattr(examples, "setup_done") and not examples.setup_done:
                        examples.setup_example()
                    P.set_input(examples)
                else:
                    pass  # TODO: do we need to set the examples even though they're not used?

            # if (isinstance(examples, list) and all([isinstance(ex, example) or
            #       isinstance(ex, pylibvw_example) for ex in examples])) or \
            #    isinstance(examples, example) or isinstance(examples, pylibvw_example):
            #     if isinstance(examples, list): # LDF
            #         P.set_input_length(len(examples))
            #         for n in range(len(examples)):
            #             P.set_input_at(n, examples[n])
            #     else: # non-LDF
            #         P.set_input(examples)
            if oracle is None:
                pass
            elif isinstance(oracle, list):
                assert 0 not in oracle, "multiclass labels are from 1..., "
                "please do not use zero or bad things will happen!"
                if len(oracle) > 0:
                    P.set_oracles(oracle)
            elif isinstance(oracle, int):
                assert oracle > 0, "multiclass labels are from 1...,"
                " please do not use zero or bad things will happen!"
                P.set_oracle(oracle)
            else:
                raise TypeError("expecting oracle to be a list or an integer")

            if condition is not None:
                if not isinstance(condition, list):
                    condition = [condition]
                for c in condition:
                    if not isinstance(c, tuple):
                        raise TypeError(
                            "item " + str(c) + " in condition list is malformed"
                        )
                    if (
                        len(c) == 2
                        and isinstance(c[0], int)
                        and isinstance(c[1], str)
                        and len(c[1]) == 1
                    ):
                        P.add_condition(max(0, c[0]), c[1])
                    elif (
                        len(c) == 3
                        and isinstance(c[0], int)
                        and isinstance(c[1], int)
                        and isinstance(c[2], str)
                        and len(c[2]) == 1
                    ):
                        P.add_condition_range(max(0, c[0]), max(0, c[1]), c[2])
                    else:
                        raise TypeError(
                            "item " + str(c) + " in condition list malformed"
                        )

            if allowed is None:
                pass
            elif isinstance(allowed, list):
                assert 0 not in allowed, "multiclass labels are from 1...,"
                "please do not use zero or bad things will happen!"
                P.set_alloweds(allowed)
            else:
                raise TypeError("allowed argument wrong type")

            if learner_id != 0:
                P.set_learner_id(learner_id)

            p = P.predict()
            return p

        sch.predict = predict
        num_actions = sch.get_num_actions()
        return (
            search_task(self, sch, num_actions)
            if task_data is None
            else search_task(self, sch, num_actions, task_data)
        )


class namespace_id:
    """The namespace_id class is simply a wrapper to convert between
    hash spaces referred to by character (eg 'x') versus their index
    in a particular example. Mostly used internally, you shouldn't
    really need to touch this."""

    def __init__(self, ex, id):
        """Given an example and an id, construct a namespace_id.

        Parameters
        ----------

        ex : Example
            example used to create a namespace id
        id : integer/str
            The id can either be an integer (in which case we take it to be an
            index into ex.indices[]) or a string (in which case we take
            the first character as the namespace id).

        Returns
        -------

        self : namespace_id
        """
        if isinstance(id, int):  # you've specified a namespace by index
            if id < 0 or id >= ex.num_namespaces():
                raise Exception("namespace " + str(id) + " out of bounds")
            self.id = id
            self.ord_ns = ex.namespace(id)
            self.ns = chr(self.ord_ns)
        elif isinstance(id, str):  # you've specified a namespace by string
            if len(id) == 0:
                id = " "
            self.id = None  # we don't know and we don't want to do the linear search required to find it
            self.ns = id[0]
            self.ord_ns = ord(self.ns)
        else:
            raise Exception(
                "ns_to_characterord failed because id type is unknown: " + str(type(id))
            )


class example_namespace:
    """The example_namespace class is a helper class that allows you
    to extract namespaces from examples and operate at a namespace
    level rather than an example level. Mainly this is done to enable
    indexing like ex['x'][0] to get the 0th feature in namespace 'x'
    in example ex."""

    def __init__(self, ex, ns, ns_hash=None):
        """Construct an example_namespace

        Parameters
        ----------

        ex : Example
            examples from which namespace is to be extracted
        ns : namespace_id
            Target namespace
        ns_hash : Optional, by default is None
            The hash of the namespace

        Returns
        -------

        self : example_namespace
        """
        if not isinstance(ns, namespace_id):
            raise TypeError("ns should an instance of namespace_id.")
        self.ex = ex
        self.ns = ns
        self.ns_hash = ns_hash

    def num_features_in(self):
        """Return the total number of features in this namespace."""
        return self.ex.num_features_in(self.ns)

    def __getitem__(self, i):
        """Get the feature/value pair for the ith feature in this
        namespace."""
        f = self.ex.feature(self.ns, i)
        v = self.ex.feature_weight(self.ns, i)
        return (f, v)

    def iter_features(self):
        """iterate over all feature/value pairs in this namespace."""
        for i in range(self.num_features_in()):
            yield self[i]

    def push_feature(self, feature, v=1.0):
        """Add an unhashed feature to the current namespace (fails if
        setup has already run on this example).

        Parameters
        ----------

        feature : integer/str
            Feature to be pushed to current namespace
        v : float
            Feature value, by default is 1.0

        """
        if self.ns_hash is None:
            self.ns_hash = self.ex.vw.hash_space(self.ns)
        self.ex.push_feature(self.ns, feature, v, self.ns_hash)

    def pop_feature(self):
        """Remove the top feature from the current namespace; returns True
        if a feature was removed, returns False if there were no
        features to pop."""
        return self.ex.pop_feature(self.ns)

    def push_features(self, ns, featureList):
        """Push a list of features to a given namespace.

        Parameters
        ----------

        ns : namespace
            namespace to which feature list is to be pushed
        featureList : list
            Each feature in the list can either be an integer (already hashed)
            or a string (to be hashed) and may be paired with a value or not
            (if not, the value is assumed to be 1.0).
        See example.push_features for examples.
        """
        self.ex.push_features(self.ns, featureList)


class abstract_label:
    """An abstract class for a VW label."""

    def __init__(self):
        pass

    def from_example(self, ex):
        """grab a label from a given VW example"""
        raise Exception("from_example not yet implemented")


class simple_label(abstract_label):
    """Class for simple VW label"""

    def __init__(self, label=0.0, weight=1.0, initial=0.0, prediction=0.0):
        if not isinstance(label, (example, float)):
            raise TypeError("Label should be float or an example.")
        abstract_label.__init__(self)
        if isinstance(label, example):
            self.from_example(label)
        else:
            self.label = label
            self.weight = weight
            self.initial = initial
            self.prediction = prediction

    def from_example(self, ex):
        self.label = ex.get_simplelabel_label()
        self.weight = ex.get_simplelabel_weight()
        self.initial = ex.get_simplelabel_initial()
        self.prediction = ex.get_simplelabel_prediction()

    def __str__(self):
        s = str(self.label)
        if self.weight != 1.0:
            s += ":" + str(self.weight)
        return s


class multiclass_label(abstract_label):
    """Class for multiclass VW label with prediction"""

    def __init__(self, label=1, weight=1.0, prediction=1):
        if not isinstance(label, (example, int)):
            raise TypeError("Label should be integer or an example.")
        abstract_label.__init__(self)
        if isinstance(label, example):
            self.from_example(label)
        else:
            self.label = label
            self.weight = weight
            self.prediction = prediction

    def from_example(self, ex):
        self.label = ex.get_multiclass_label()
        self.weight = ex.get_multiclass_weight()
        self.prediction = ex.get_multiclass_prediction()

    def __str__(self):
        s = str(self.label)
        if self.weight != 1.0:
            s += ":" + str(self.weight)
        return s


class multiclass_probabilities_label(abstract_label):
    """Class for multiclass VW label with probabilities"""

    def __init__(self, label, prediction=None):
        abstract_label.__init__(self)
        if isinstance(label, example):
            self.from_example(label)
        else:
            self.prediction = prediction

    def from_example(self, ex):
        self.prediction = get_prediction(ex, pylibvw_vw.pMULTICLASSPROBS)

    def __str__(self):
        s = []
        for label, prediction in enumerate(self.prediction):
            s.append("{l}:{p}".format(l=label + 1, p=prediction))
        return " ".join(s)


class cost_sensitive_label(abstract_label):
    """Class for cost sensative VW label"""

    def __init__(self, costs=[], prediction=0):
        abstract_label.__init__(self)
        if isinstance(costs, example):
            self.from_example(costs)
        else:
            self.costs = costs
            self.prediction = prediction

    def from_example(self, ex):
        class wclass:
            def __init__(self, label, cost=0.0, partial_prediction=0.0, wap_value=0.0):
                self.label = label
                self.cost = cost
                self.partial_prediction = partial_prediction
                self.wap_value = wap_value

        self.prediction = ex.get_costsensitive_prediction()
        self.costs = []
        for i in range(ex.get_costsensitive_num_costs()):
            wc = wclass(
                ex.get_costsensitive_class(i),
                ex.get_costsensitive_cost(i),
                ex.get_costsensitive_partial_prediction(i),
                ex.get_costsensitive_wap_value(i),
            )
            self.costs.append(wc)

    def __str__(self):
        return " ".join(["{}:{}".format(c.label, c.cost) for c in self.costs])


class cbandits_label(abstract_label):
    """Class for contextual bandits VW label"""

    def __init__(self, costs=[], prediction=0):
        abstract_label.__init__(self)
        if isinstance(costs, example):
            self.from_example(costs)
        else:
            self.costs = costs
            self.prediction = prediction

    def from_example(self, ex):
        class wclass:
            def __init__(
                self,
                action=None,
                cost=0.0,
                partial_prediction=0.0,
                probability=0.0,
                **kwargs
            ):
                if kwargs.get("label", False):
                    action = kwargs["label"]
                    warnings.warn(
                        "label has been deprecated. Please use 'action' instead.",
                        DeprecationWarning,
                    )
                self.label = action
                self.action = action
                self.cost = cost
                self.partial_prediction = partial_prediction
                self.probability = probability

        self.prediction = ex.get_cbandits_prediction()
        self.costs = []
        for i in range(ex.get_cbandits_num_costs()):
            wc = wclass(
                ex.get_cbandits_class(i),
                ex.get_cbandits_cost(i),
                ex.get_cbandits_partial_prediction(i),
                ex.get_cbandits_probability(i),
            )
            self.costs.append(wc)

    def __str__(self):
        return " ".join(
            ["{}:{}:{}".format(c.action, c.cost, c.probability) for c in self.costs]
        )


class example(pylibvw_example):
    """The example class is a (non-trivial) wrapper around
    pylibvw.example. Most of the wrapping is to make the interface
    easier to use (by making the types safer via namespace_id) and
    also with added python-specific functionality."""

    def __init__(
        self, vw, initStringOrDictOrRawExample=None, labelType=pylibvw_vw.lDefault
    ):
        """Construct a new example from vw.

        Parameters
        ----------

        vw : vw
            vw model
        initStringOrDictOrRawExample : dict/string/None
            If initString is None, you get an "empty" example which you
            can construct by hand (see, eg, example.push_features).
            If initString is a string, then this string is parsed as
            it would be from a VW data file into an example (and
            "setup_example" is run). if it is a dict, then we add all
            features in that dictionary. finally, if it's a function,
            we (repeatedly) execute it fn() until it's not a function
            any more(for lazy feature computation). By default is None
        labelType : integer
            - 0 : lDEFAULT
            - 1 : lBINARY
            - 2 : lMULTICLASS
            - 3 : lCOST_SENSITIVE
            - 4 : lCONTEXTUAL_BANDIT
            - 5 : lMAX
            - 6 : lCONDITIONAL_CONTEXTUAL_BANDIT
            The integer is used to map the corresponding labelType using the
            above available options

        Returns
        -------

        self : Example

        See Also
        --------

        pyvw.vw

        """

        while hasattr(initStringOrDictOrRawExample, "__call__"):
            initStringOrDictOrRawExample = initStringOrDictOrRawExample()

        if initStringOrDictOrRawExample is None:
            pylibvw_example.__init__(self, vw, labelType)
            self.setup_done = False
        elif isinstance(initStringOrDictOrRawExample, str):
            pylibvw_example.__init__(self, vw, labelType, initStringOrDictOrRawExample)
            self.setup_done = True
        elif isinstance(initStringOrDictOrRawExample, pylibvw_example):
            pylibvw_example.__init__(self, vw, labelType, initStringOrDictOrRawExample)
        elif isinstance(initStringOrDictOrRawExample, dict):
            pylibvw_example.__init__(self, vw, labelType)
            self.vw = vw
            self.stride = vw.get_stride()
            self.finished = False
            self.push_feature_dict(vw, initStringOrDictOrRawExample)
            self.setup_done = False
        else:
            raise TypeError(
                "expecting string or dict as argument for example construction"
            )

        self.vw = vw
        self.stride = vw.get_stride()
        self.finished = False
        self.labelType = labelType

    def get_ns(self, id):
        """Construct a namespace_id

        Parameters
        ----------

        id : namespace_id/str/integer
            id used to create namespace

        Returns
        -------

        out : namespace_id
            namespace_id created using parameter passed(if id was namespace_id,
            just return it directly)
        """
        if isinstance(id, namespace_id):
            return id
        else:
            return namespace_id(self, id)

    def __getitem__(self, id):
        """Get an example_namespace object associated with the given
        namespace id."""
        return example_namespace(self, self.get_ns(id))

    def feature(self, ns, i):
        """Get the i-th hashed feature id in a given namespace

        Parameters
        ----------

        ns : namespace
            namespace used to get the feature
        i : integer
            to get i-th hashed feature id in a given ns. It must range from
            0 to self.num_features_in(ns)-1

        Returns
        -------

        f : integer
            i-th hashed feature-id in a given ns
        """
        ns = self.get_ns(ns)  # guaranteed to be a single character
        f = pylibvw_example.feature(self, ns.ord_ns, i)
        if self.setup_done:
            f = (f - self.get_ft_offset()) // self.stride
        return f

    def feature_weight(self, ns, i):
        """Get the value(weight) associated with a given feature id

        Parameters
        ----------

        ns : namespace
            namespace used to get the feature id
        i : integer
            to get the weight of i-th feature in the given ns. It must range
            from 0 to self.num_features_in(ns)-1

        Returns
        -------

        out : float
            weight(value) of the i-th feature of given ns
        """
        return pylibvw_example.feature_weight(self, self.get_ns(ns).ord_ns, i)

    def set_label_string(self, string):
        """Give this example a new label

        Parameters
        ----------

        string : str
            a new label to this example, formatted as a string (ala the VW data
            file format)
        """
        pylibvw_example.set_label_string(self, self.vw, string, self.labelType)

    def setup_example(self):
        """If this example hasn't already been setup (ie, quadratic
        features constructed, etc.), do so."""
        if self.setup_done:
            raise Exception(
                "Trying to setup_example on an example that is already setup"
            )
        self.vw.setup_example(self)
        self.setup_done = True

    def unsetup_example(self):
        """If this example has been setup, reverse that process so you can
         continue editing the examples."""
        if not self.setup_done:
            raise Exception("Trying to unsetup_example that has not yet been setup")
        self.vw.unsetup_example(self)
        self.setup_done = False

    def learn(self):
        """Learn on this example (and before learning, automatically
        call setup_example if the example hasn't yet been setup)."""
        if not self.setup_done:
            self.setup_example()
        self.vw.learn(self)

    def sum_feat_sq(self, ns):
        """Get the total sum feature-value squared for a given
        namespace

        Parameters
        ----------

        ns : namespace
            Get the total sum feature-value squared of this namespace

        Returns
        -------

        sum_sq : float
            Total sum feature-value squared of the given ns
        """
        return pylibvw_example.sum_feat_sq(self, self.get_ns(ns).ord_ns)

    def num_features_in(self, ns):
        """Get the total number of features in a given namespace

        Parameters
        ----------

        ns : namespace
            Get the total features of this namespace

        Returns
        -------

        num_features : integer
            Total number of features in the given ns
        """
        return pylibvw_example.num_features_in(self, self.get_ns(ns).ord_ns)

    def get_feature_id(self, ns, feature, ns_hash=None):
        """Get the hashed feature id for a given feature in a given
        namespace. feature can either be an integer (already a feature
        id) or a string, in which case it is hashed.

        Parameters
        ----------

        ns : namespace
            namespace used to get the feature
        feature : integer/string
            If integer the already a feature else will be hashed
        ns_hash : Optional, by default is None
            The hash of the namespace

        Returns
        -------

        out : integer
            Hashed feature id

        .. note::
        If --hash all is on, then get_feature_id(ns,"5") !=
        get_feature_id(ns, 5). If you've already hashed the namespace,
        you can optionally provide that value to avoid re-hashing it.
        """
        if isinstance(feature, int):
            return feature
        if isinstance(feature, str):
            if ns_hash is None:
                ns_hash = self.vw.hash_space(self.get_ns(ns).ns)
            return self.vw.hash_feature(feature, ns_hash)
        raise Exception("cannot extract feature of type: " + str(type(feature)))

    def push_hashed_feature(self, ns, f, v=1.0):
        """Add a hashed feature to a given namespace.

        Parameters
        ----------

        ns : namespace
            namespace in which the feature is to be pushed
        f : integer
            feature
        v : float
            The value of the feature, be default is 1.0
        """
        if self.setup_done:
            self.unsetup_example()
        pylibvw_example.push_hashed_feature(self, self.get_ns(ns).ord_ns, f, v)

    def push_feature(self, ns, feature, v=1.0, ns_hash=None):
        """Add an unhashed feature to a given namespace

        Parameters
        ----------

        ns : namespace
            namespace in which the feature is to be pushed
        f : integer
            feature
        v : float
            The value of the feature, be default is 1.0
        ns_hash : Optional, by default is None
            The hash of the namespace
        """
        f = self.get_feature_id(ns, feature, ns_hash)
        self.push_hashed_feature(ns, f, v)

    def pop_feature(self, ns):
        """Remove the top feature from a given namespace

        Parameters
        ----------

        ns : namespace
            namespace from which feature is popped

        Returns
        -------

        out : bool
            True if feature was removed else False as no feature was there to
            pop
        """
        if self.setup_done:
            self.unsetup_example()
        return pylibvw_example.pop_feature(self, self.get_ns(ns).ord_ns)

    def push_namespace(self, ns):
        """Push a new namespace onto this example.
        You should only do this if you're sure that this example doesn't
        already have the given namespace

        Parameters
        ----------

        ns : namespace
            namespace which is to be pushed onto example

        """
        if self.setup_done:
            self.unsetup_example()
        pylibvw_example.push_namespace(self, self.get_ns(ns).ord_ns)

    def pop_namespace(self):
        """Remove the top namespace from an example

        Returns
        -------

        out : bool
            True if namespace was removed else False as no namespace was there
            to pop
        """
        if self.setup_done:
            self.unsetup_example()
        return pylibvw_example.pop_namespace(self)

    def ensure_namespace_exists(self, ns):
        """Check to see if a namespace already exists.

        Parameters
        ----------

        ns : namespace
            If namespace exists does, do nothing. If it doesn't, add it.
        """
        if self.setup_done:
            self.unsetup_example()
        return pylibvw_example.ensure_namespace_exists(self, self.get_ns(ns).ord_ns)

    def push_features(self, ns, featureList):
        """Push a list of features to a given namespace.

        Parameters
        ----------

        ns :  namespace
            namespace in which the features are pushed
        featureList : list
            Each feature in the list can either be an integer
            (already hashed) or a string (to be hashed) and may be
            paired with a value or not (if not, the value is assumed to be 1.0

        Examples
        --------

        >>> from vowpalwabbit import pyvw
        >>> vw = pyvw.vw(quiet=True)
        >>> ex = vw.example('1 |a two features |b more features here')
        >>> ex.push_features('x', ['a', 'b'])
        >>> ex.push_features('y', [('c', 1.), 'd'])
        >>> space_hash = vw.hash_space('x')
        >>> feat_hash  = vw.hash_feature('a', space_hash)
        >>> ex.push_features('x', [feat_hash]) #'x' should match the space_hash!
        >>> ex.num_features_in('x')
        3
        >>> ex.num_features_in('y')
        2
        """
        ns = self.get_ns(ns)
        self.ensure_namespace_exists(ns)
        self.push_feature_list(
            self.vw, ns.ord_ns, featureList
        )  # much faster just to do it in C++
        # ns_hash = self.vw.hash_space( ns.ns )
        # for feature in featureList:
        #     if isinstance(feature, int) or isinstance(feature, str):
        #         f = feature
        #         v = 1.
        #     elif isinstance(feature, tuple) and len(feature) == 2 and
        #       (isinstance(feature[0], int) or isinstance(feature[0], str))
        #    and (isinstance(feature[1], int) or isinstance(feature[1], float)):
        #         f = feature[0]
        #         v = feature[1]
        #     else:
        #         raise Exception('malformed feature to push of type: '
        #                        + str(type(feature)))
        #     self.push_feature(ns, f, v, ns_hash)

    def iter_features(self):
        """Iterate over all feature/value pairs in this example (all
        namespace included)."""
        for ns_id in range(self.num_namespaces()):  # iterate over every namespace
            ns = self.get_ns(ns_id)
            for i in range(self.num_features_in(ns)):
                f = self.feature(ns, i)
                v = self.feature_weight(ns, i)
                yield f, v

    def get_label(self, label_class=simple_label):
        """Given a known label class (default is simple_label), get
        the corresponding label structure for this example.

        Parameters
        ----------

        label_class : label classes
            Get the label of the example of label_class type, by default is
            simple_label
        """
        return label_class(self)


class Col:
    """Refer to a column of a dataframe.
    The methods of this class are used to:
        - check if the column is in a specified dataframe
        - extract the column from the specified dataframe
    """

    def __init__(self, colname):
        """Initialize a Col object.

        Parameters
        ----------

        colname : str
            The colname that refers to a column.

        Raises
        ------

        TypeError
            If attribute 'colname' is not a string.

        Returns
        -------

        self : Col
        """
        if isinstance(colname, str):
            self.colname = colname
        else:
            raise TypeError("'colname' must be a string")

    def col_exist(self, df):
        """Check if the column 'colname' is in a dataframe 'df'.

        Parameters
        ----------

        df : pandas.DataFrame
            The dataframe in which to look for the column.

        Returns
        -------

        bool
            True if the column is in the dataframe, False otherwise.
        """
        return self.colname in df

    def get_col(self, df):
        """Extract the column 'colname' from the dataframe 'df'.

        Parameters
        ----------

        df : pandas.DataFrame
            The dataframe from which to extract the column 'colname'.

        Raises
        ------

        KeyError
            If the column is not found in the dataframe.

        Returns
        -------

        out : pandas.Series
            The column extracted from the dataframe.
        """
        try:
            out = df[self.colname].fillna("").apply(str)
        except KeyError:
            raise KeyError(
                "Column '{}' not found in dataframe".format(self.colname)
            )
        else:
            return out


def _get_col_or_value(x, df):
    """Returns the column 'colname' from dataframe 'df' if x is a Col
    object else returns the value of x converted to string.

    Parameters
    ----------

    x : Col/str/int/float
        The Col object or a literal value (str/int/float).
    df : pandas.DataFrame
        The dataframe in which to extract the column.

    Returns
    -------

    out : str or pandas.Series
        A pandas.Series if x is of type 'Col' or a string otherwise.
    """
    try:
        out = x.get_col(df)
    except AttributeError:
        out = str(x)
    return out


def _get_all_cols(obj):
    """Returns the attributes of type Col of a given instance. Note that this
    method won't search for Col types in the attributes of the attributes
    (no recursive search).

    Returns
    -------

    out : list (of Col)
        The list of Col objects in the instance.
    """
    attr_values = list(vars(obj).values())
    out = [x for x in attr_values if isinstance(x, Col)]
    return out


def _check_type(obj, expected_type):
    """Check if the type of an object is valid.

    Parameters
    ----------

    obj : object
        The object to check.
    expected_type : type or tuple of types
        The type(s) to check against.

    Raises
    ------

    TypeError
        If the argument is not of a valid type.
    """
    expected_type_str = str([x.__name__ for x in expected_type])
    if obj is not None:
        if not isinstance(obj, expected_type):
            raise TypeError(
                "Parameter {} should be of type(s) {}".format(
                    obj, expected_type_str[1:-1]
                )
            )


class Col:
    """Refer to a column of a dataframe.
    The methods of this class are used to:
        - check if the column is in a specified dataframe
        - extract the column from the specified dataframe
    """

    def __init__(self, colname):
        """Initialize a Col object.

        Parameters
        ----------

        colname : str
            The colname that refers to a column.

        Raises
        ------

        TypeError
            If attribute 'colname' is not a string.

        Returns
        -------

        self : Col
        """
        if isinstance(colname, str):
            self.colname = colname
        else:
            raise TypeError("'colname' must be a string")

    def col_exist(self, df):
        """Check if the column 'colname' is in a dataframe 'df'.

        Parameters
        ----------

        df : pandas.DataFrame
            The dataframe in which to look for the column.

        Returns
        -------

        bool
            True if the column is in the dataframe, False otherwise.
        """
        return self.colname in df

    def get_col(self, df):
        """Extract the column 'colname' from the dataframe 'df'.

        Parameters
        ----------

        df : pandas.DataFrame
            The dataframe from which to extract the column 'colname'.

        Raises
        ------

        KeyError
            If the column is not found in the dataframe.

        Returns
        -------

        out : pandas.Series
            The column extracted from the dataframe.
        """
        try:
            out = df[self.colname].fillna("").apply(str)
        except KeyError:
            raise KeyError(
                "Column '{}' not found in dataframe".format(self.colname)
            )
        else:
            return out


def _get_col_or_value(x, df):
    """Returns the column 'colname' from dataframe 'df' if x is a Col
    object else returns the value of x converted to string.

    Parameters
    ----------

    x : Col/str/int/float
        The Col object or a literal value (str/int/float).
    df : pandas.DataFrame
        The dataframe in which to extract the column.

    Returns
    -------

    out : str or pandas.Series
        A pandas.Series if x is of type 'Col' or a string otherwise.
    """
    try:
        out = x.get_col(df)
    except AttributeError:
        out = str(x)
    return out


def _get_all_cols(obj):
    """Returns the attributes of type Col of a given instance. Note that this
    method won't search for Col types in the attributes of the attributes
    (no recursive search).

    Returns
    -------

    out : list (of Col)
        The list of Col objects in the instance.
    """
    attr_values = list(vars(obj).values())
    out = [x for x in attr_values if isinstance(x, Col)]
    return out


def _check_type(obj, expected_type):
    """Check if the type of an object is valid.

    Parameters
    ----------

    obj : object
        The object to check.
    expected_type : type or tuple of types
        The type(s) to check against.

    Raises
    ------

    TypeError
        If the argument is not of a valid type.
    """
    expected_type_str = str([x.__name__ for x in expected_type])
    if obj is not None:
        if not isinstance(obj, expected_type):
            raise TypeError(
                "Parameter {} should be of type(s) {}".format(
                    obj, expected_type_str[1:-1]
                )
            )


class SimpleLabel:
    """The SimpleLabel class is used to build a simple label for the
    constructor of DFtoVW.
    """

    expected_type = dict(name=(Col, str, int, float))

    def __init__(self, name):
        """Initialize a SimpleLabel instance.

        Parameters
        ----------

        name : Col/str/int/float
            A Col object specifying the column to extract from a dataframe or a
            constant value of type str/int/float.

        Returns
        -------

        self : SimpleLabel
        """
        _check_type(name, self.expected_type["name"])
        self.name = name

    def process(self, df):
        """Returns the SimpleLabel string representation.

        Parameters
        ----------

        df : pandas.DataFrame
            The dataframe from which to extract a column.

        Returns
        -------

        str or pandas.Series
            The SimpleLabel string representation.
        """
        return _get_col_or_value(self.name, df)


class Feature:
    """A feature for the constructor of DFtoVW"""

    expected_type = dict(
        name=(Col, str, float, int), value=(Col, str, float, int)
    )

    def __init__(self, value, name=None):
        """
        Initialize a Feature instance.

        Parameters
        ----------

        value : str/float/int or Col
            The value of the feature. Can be a literal or a Col object.
        name : str/float/int or Col, optional
            The name of the feature. Can be constant value or a Col object.

        Returns
        -------

        self : Feature
        """
        for (arg, name_arg) in zip([name, value], ["name", "value"]):
            _check_type(arg, self.expected_type[name_arg])
        self.name = name
        self.value = value

    def process(self, df):
        """Returns the Feature string representation.

        Parameters
        ----------

        df : pandas.DataFrame
            The dataframe from which to extract a column.

        Returns
        -------

        out : str or pandas.Series
            The Feature string representation.
        """
        value_col = _get_col_or_value(self.value, df)
        if self.name is None:
            out = value_col
        else:
            name_col = _get_col_or_value(self.name, df)
            out = name_col + ":" + value_col
        return out


class Namespace:
    """A namespace for the constructor of DFtoVW.
    The Namespace is a container for Feature object(s), and thus must
    be composed of a Feature object or a list of Feature objects.
    """

    expected_type = dict(
        name=(str, int, float), value=(int, float), features=(list, Feature),
    )

    def __init__(self, features, name=None, value=None):
        """Initialize a Namespace instance.

        Parameters
        ----------

        features : Feature or list of Feature
            A (list of) Feature object(s) that form the namespace.
        name : str/int/float, optional
            The name of the namespace.
        value : int/float, optional
            A constant that specify the scaling factor for the features of this
            namespace.

        Examples
        --------

        >>> from pyvw import Namespace, Feature
        >>> ns_one_feature = Namespace(Feature(Col("a")))
        >>> ns_multi_features = Namespace([Feature(Col("a")), Feature(Col("b"))])
        >>> ns_one_feature_with_name = Namespace(Feature(Col("a")),
                                                 name="FirstNamespace")

        Returns
        -------

        self : Namespace
        """
        for (arg, name_arg) in zip([name, value, features],
                                   ["name", "value", "features"]):
            _check_type(arg, self.expected_type[name_arg])

        self.features = (
            list(features) if isinstance(features, (list, set)) else [features]
        )
        if (value is not None) and (name is None):
            raise ValueError(
                "Namespace can't have a 'value' argument without a 'name' argument"
            )
        self.name = name
        if value is not None:
            value = str(value)
        self.value = value

    def process(self, df=None):
        """Returns the Namespace string representation"""
        out = ["|"]
        if self.name is not None:
            out += str(self.name)
            if self.value is not None:
                out += [":", str(self.value)]

        return "".join(out)


class DFtoVW:
    """Convert a pandas DataFrame to a suitable VW format.
    Instances of this class are built with classes such as SimpleLabel, Feature
    or Namespace (that can themselves be built on Col object(s)).
    The class also provided a convenience constructor to initialize the class
    based on the target/features column names only.
    """

    def __init__(self, df, namespaces, label=None, tag=None):
        """Initialize a DFtoVW instance.

        Parameters
        ----------

        df : pandas.DataFrame
            The dataframe to convert to VW input format.
        namespaces : list of Namespace/Namespace
            One or more Namespace object(s), each of being composed of one or
            more Feature object(s).
        label : SimpleLabel
            The label is the real numbers to be predicted for the examples.
        tag :  Col or str
            The tag that is used as identifiers for the examples.

        Examples
        --------

        >>> from vowpalwabbit.pyvw import DFtoVW
        >>> from pandas as pd
        >>> df = pd.DataFrame({"y": [1], "a": [2], "b": [3]})
        >>> conv1 = DFtoVW(df=df,
                           label=SimpleLabel(Col("y")),
                           namespaces=Namespace(Feature(name="feat_a", value=Col("a"))))
        >>> conv1.process_df()

        >>> conv2 = DFtoVW(df=df,
                           label=SimpleLabel(Col("y")),
                           namespaces=Namespace(
                                   name="DoubleIt", value=2,
                                   features=Feature(name="feat_a", value=Col("a"))))
        >>> conv2.process_df()

        >>> conv3 = DFtoVW(df=df,
                           label=SimpleLabel(Col("y")),
                           namespaces=[Namespace(name="NS1", features=Feature(Col("a"))),
                                       Namespace(name="NS2", features=Feature(Col("b")))])
        >>>conv3.process_df()

        Returns
        -------

        self : DFtoVW
        """
        self.df = df
        self.n_rows = df.shape[0]
        self.label = label
        self.tag = tag
        self.namespaces = (
            list(namespaces)
            if isinstance(namespaces, (list, set))
            else [namespaces]
        )
        self.check_label_type()
        self.check_namespaces_type()
        self.check_features_type()
        self.check_if_cols_exist()

    @classmethod
    def from_colnames(cls, y, x, df):
        """Build DFtoVW instance using column names only.


        Parameters
        ----------

        y : str/list
            The column for the label.
        x : str/list
            The column(s) for the feature(s).
        df : pandas.DataFrame
            The dataframe used.

        Raises
        ------

        TypeError
            If argument label is a list of multiple strings

        Examples
        --------

        >>> from vowpalwabbit.pyvw import DFtoVW
        >>> from pandas as pd
        >>> df = pd.DataFrame({"y": [1], "x": [2]})
        >>> conv = DFtoVW.from_colnames(y="y", x="x")
        >>> conv.process_df()

        Returns
        -------

        DFtoVW
            A initialized DFtoVW instance.
        """

        if isinstance(y, list):
            if len(y) == 1:
                y = y[0]
            else:
                raise ValueError(
                    "Parameter should a list of one string (or a string)"
                )
        if not isinstance(y, str):
            raise TypeError(
                "Argument 'y' should be a string or a list of one string"
            )

        label = SimpleLabel(Col(y))

        x = list(x) if isinstance(x, (list, set)) else [x]
        if not all(isinstance(xi, str) for xi in x):
            raise TypeError(
                "Argument 'x' should be a string or a list of string"
            )

        namespaces = Namespace(
            features=[Feature(value=Col(colname)) for colname in x]
        )
        return cls(namespaces=namespaces, label=label, df=df)

    def check_label_type(self):
        """Check label argument conformity.

        Raises
        ------

        TypeError
            If label is not of type SimpleLabel.
        """
        if not isinstance(self.label, SimpleLabel) and self.label is not None:
            raise TypeError("Argument 'label' must be of type 'SimpleLabel'")

    def check_namespaces_type(self):
        """Check if namespaces arguments are of type Namespace.

        Raises
        ------

        TypeError
            If namespaces are not of type Namespace.
        """
        wrong_type_namespaces = [
            not isinstance(namespace, Namespace)
            for namespace in self.namespaces
        ]
        if any(wrong_type_namespaces):
            raise TypeError(
                "Argument `namespaces` should be "
                "a Namespace object or a list of Namespace objects"
            )

    def check_features_type(self):
        """Check if 'features' attribute of namespaces are of type Feature.

        Raises
        ------

        TypeError
            If parameters any of the element in a 'Namespace' is not of type
            'Feature'.
        """
        for ns in self.namespaces:
            features = ns.features
            wrong_type_features = [
                not isinstance(feature, Feature) for feature in features
            ]
            if any(wrong_type_features):
                raise TypeError(
                    "Argument 'features' of Namespace should be "
                    "a Feature object or a list of Feature objects"
                )

    def check_if_cols_exist(self):
        """Check if the columns specified in the constructor are in the
        dataframe.

        Raises
        ------

        ValueError
            If one or more columns are not in the dataframe.
        """
        absent_cols = {}

        if self.label is not None:
            absent_cols["label"] = [
                x.colname
                for x in _get_all_cols(self.label)
                if not x.col_exist(self.df)
            ]

        if self.tag is not None:
            if isinstance(self.tag, Col) and not self.tag.col_exist(self.df):
                absent_cols["tag"] = repr(self.tag.colname)

        missing_features_cols = []
        for ns in self.namespaces:
            for feature in ns.features:
                missing_features_cols += [
                    x.colname
                    for x in _get_all_cols(feature)
                    if not x.col_exist(self.df)
                ]
        absent_cols["features"] = sorted(list(set(missing_features_cols)))

        absent_cols = {
            key: value for (key, value) in absent_cols.items() if len(value) > 0
        }
        msg_error = ""
        for arg_name, missing_cols in absent_cols.items():
            missing_cols = (
                repr(missing_cols)[1:-1]
                if isinstance(missing_cols, list)
                else missing_cols
            )
            if len(msg_error) > 0:
                msg_error += "\n"
            msg_error += "In argument '{}', column(s) {} not found in dataframe".format(
                arg_name, missing_cols
            )

        if absent_cols:
            raise ValueError(msg_error)

    def empty_col(self):
        """Create an empty string column.

        Returns
        -------

        pandas.Series
            A column of empty string with as much rows as the input dataframe.
        """
        return pd.Series([""] * self.n_rows)

    def process_label_and_tag(self):
        """Process the label and tag into a unique column.

        Returns
        -------

        out : pandas.Series
            A column where each row is the processed label and tag.
        """
        out = self.empty_col()
        if self.label is not None:
            out += self.label.process(self.df) + " "
        if self.tag is not None:
            out += _get_col_or_value(self.tag, self.df)
        return out

    def process_features(self, features):
        """Process the features (of a namespace) into a unique column.

        Parameters
        ----------

        features : list of Feature
            The list of Feature objects.

        Returns
        -------

        out : pandas.Series
            The column of the processed features.
        """
        out = self.empty_col()
        for feature in features:
            out += " " + feature.process(self.df)
        return out

    def process_df(self):
        """Main method that converts the pandas dataframe to the VW format.

        Returns
        -------

        list
            The list of parsed lines in VW format.
        """
        self.out = self.empty_col()

        if not all(x is None for x in [self.label, self.tag]):
            self.out += self.process_label_and_tag()

        for (num_ns, ns_obj) in enumerate(self.namespaces):
            to_add = ns_obj.process() + self.process_features(ns_obj.features)
            self.out += (
                (to_add + " ")
                if (num_ns < len(self.namespaces) - 1)
                else to_add
            )

        return self.out.to_list()
<|MERGE_RESOLUTION|>--- conflicted
+++ resolved
@@ -2,7 +2,7 @@
 """Python binding for pylibvw class"""
 
 from __future__ import division
-from pylibvw import vw as pylibvw_vw, example as pylibvw_example
+import pylibvw
 import warnings
 import pandas as pd
 
@@ -81,7 +81,7 @@
         for my_example in data_iterator.__iter__():
             self._call_vw(my_example, isTest=False)
 
-    def example(self, initStringOrDict=None, labelType=pylibvw_vw.lDefault):
+    def example(self, initStringOrDict=None, labelType=pylibvw.vw.lDefault):
         """Create an example initStringOrDict can specify example as VW
         formatted string, or a dictionary labelType can specify the desire
         label type
@@ -103,7 +103,7 @@
             above available options
 
         Returns
-        -------
+        -------pylibvw.vw
 
         out : Example
 
@@ -168,20 +168,20 @@
         Prediction according to parameter prediction_type
     """
     switch_prediction_type = {
-        pylibvw_vw.pSCALAR: ec.get_simplelabel_prediction,
-        pylibvw_vw.pSCALARS: ec.get_scalars,
-        pylibvw_vw.pACTION_SCORES: ec.get_action_scores,
-        pylibvw_vw.pACTION_PROBS: ec.get_action_scores,
-        pylibvw_vw.pMULTICLASS: ec.get_multiclass_prediction,
-        pylibvw_vw.pMULTILABELS: ec.get_multilabel_predictions,
-        pylibvw_vw.pPROB: ec.get_prob,
-        pylibvw_vw.pMULTICLASSPROBS: ec.get_scalars,
-        pylibvw_vw.pDECISION_SCORES: ec.get_decision_scores,
+        pylibvw.vw.pSCALAR: ec.get_simplelabel_prediction,
+        pylibvw.vw.pSCALARS: ec.get_scalars,
+        pylibvw.vw.pACTION_SCORES: ec.get_action_scores,
+        pylibvw.vw.pACTION_PROBS: ec.get_action_scores,
+        pylibvw.vw.pMULTICLASS: ec.get_multiclass_prediction,
+        pylibvw.vw.pMULTILABELS: ec.get_multilabel_predictions,
+        pylibvw.vw.pPROB: ec.get_prob,
+        pylibvw.vw.pMULTICLASSPROBS: ec.get_scalars,
+        pylibvw.vw.pDECISION_SCORES: ec.get_decision_scores,
     }
     return switch_prediction_type[prediction_type]()
 
 
-class vw(pylibvw_vw):
+class vw(pylibvw.vw):
     """The pyvw.vw object is a (trivial) wrapper around the pylibvw.vw
     object; you're probably best off using this directly and ignoring
     the pylibvw.vw structure entirely."""
@@ -234,16 +234,16 @@
         if arg_str is not None:
             l = [arg_str] + l
 
-        pylibvw_vw.__init__(self, " ".join(l))
+        pylibvw.vw.__init__(self, " ".join(l))
 
         # check to see if native parser needs to run
         ext_file_args = ["d", "data", "passes"]
         if any(x in kw for x in ext_file_args):
-            pylibvw_vw.run_parser(self)
+            pylibvw.vw.run_parser(self)
 
         self.finished = False
 
-    def parse(self, str_ex, labelType=pylibvw_vw.lDefault):
+    def parse(self, str_ex, labelType=pylibvw.vw.lDefault):
         """Returns a collection of examples for a multiline example learner or
         a single example for a single example learner.
 
@@ -294,13 +294,9 @@
                 return str_ex
 
         if not isinstance(str_ex, (list, str)):
-<<<<<<< HEAD
-            raise TypeError("Unsupported type. List or string object must be passed.")
-=======
             raise TypeError(
                 'Unsupported type. List or string object must be passed.')
 
->>>>>>> e0e7d850
         if isinstance(str_ex, list):
             str_ex = "\n".join(str_ex)
         str_ex = str_ex.replace("\r", "")
@@ -335,7 +331,7 @@
                     "finish_example. Use the list of examples instead?"
                 )
             if not ex.finished:
-                pylibvw_vw._finish_example(self, ex)
+                pylibvw.vw._finish_example(self, ex)
                 ex.finished = True
         elif isinstance(ex, list):
             if not self._is_multiline():
@@ -344,13 +340,13 @@
                     "finish_example. Use a single example instead?"
                 )
             if all(x.finished == False for x in ex):
-                pylibvw_vw._finish_example_multi_ex(self, ex)
+                pylibvw.vw._finish_example_multi_ex(self, ex)
                 for x in ex:
                     x.finished = True
 
     def num_weights(self):
         """Get length of weight vector."""
-        return pylibvw_vw.num_weights(self)
+        return pylibvw.vw.num_weights(self)
 
     def get_weight(self, index, offset=0):
         """Get the weight at a particular position in the (learned) weight
@@ -371,7 +367,7 @@
             Weight at the given index
 
         """
-        return pylibvw_vw.get_weight(self, index, offset)
+        return pylibvw.vw.get_weight(self, index, offset)
 
     def learn(self, ec):
         """Perform an online update
@@ -395,13 +391,6 @@
             new_example = True
 
         if isinstance(ec, example):
-<<<<<<< HEAD
-            if hasattr(ec, "setup_done") and not ec.setup_done:
-                ec.setup_example()
-            pylibvw_vw.learn(self, ec)
-        elif isinstance(ec, list):
-            pylibvw_vw.learn_multi(self, ec)
-=======
             if not getattr(ec, 'setup_done', None):
                 ec.setup_example()
             pylibvw.vw.learn(self, ec)
@@ -409,7 +398,6 @@
         elif isinstance(ec, list):
             pylibvw.vw.learn_multi(self, ec)
 
->>>>>>> e0e7d850
         else:
             raise TypeError(
                 "expecting string or example object as ec argument for learn,"
@@ -465,13 +453,13 @@
             ec.setup_example()
 
         if isinstance(ec, example):
-            pylibvw_vw.predict(self, ec)
+            pylibvw.vw.predict(self, ec)
         else:
-            pylibvw_vw.predict_multi(self, ec)
+            pylibvw.vw.predict_multi(self, ec)
 
 
         if prediction_type is None:
-            prediction_type = pylibvw_vw.get_prediction_type(self)
+            prediction_type = pylibvw.vw.get_prediction_type(self)
 
         if isinstance(ec, example):
             prediction = get_prediction(ec, prediction_type)
@@ -485,15 +473,15 @@
 
     def save(self, filename):
         """save model to disk"""
-        pylibvw_vw.save(self, filename)
+        pylibvw.vw.save(self, filename)
 
     def finish(self):
         """stop VW by calling finish (and, eg, write weights to disk)"""
         if not self.finished:
-            pylibvw_vw.finish(self)
+            pylibvw.vw.finish(self)
             self.finished = True
 
-    def example(self, stringOrDict=None, labelType=pylibvw_vw.lDefault):
+    def example(self, stringOrDict=None, labelType=pylibvw.vw.lDefault):
         """Create an example initStringOrDict can specify example as VW
         formatted string, or a dictionary labelType can specify the desire
         label type
@@ -594,7 +582,7 @@
                         while hasattr(ec, "__call__"):
                             ec = ec()  # unfold the lambdas
                         if not isinstance(ec, example) and not isinstance(
-                            ec, pylibvw_example
+                            ec, pylibvw.example
                         ):
                             raise TypeError(
                                 "non-example in LDF example list in SearchTask.predict()"
@@ -615,8 +603,8 @@
                     pass  # TODO: do we need to set the examples even though they're not used?
 
             # if (isinstance(examples, list) and all([isinstance(ex, example) or
-            #       isinstance(ex, pylibvw_example) for ex in examples])) or \
-            #    isinstance(examples, example) or isinstance(examples, pylibvw_example):
+            #       isinstance(ex, pylibvw.example) for ex in examples])) or \
+            #    isinstance(examples, example) or isinstance(examples, pylibvw.example):
             #     if isinstance(examples, list): # LDF
             #         P.set_input_length(len(examples))
             #         for n in range(len(examples)):
@@ -894,7 +882,7 @@
             self.prediction = prediction
 
     def from_example(self, ex):
-        self.prediction = get_prediction(ex, pylibvw_vw.pMULTICLASSPROBS)
+        self.prediction = get_prediction(ex, pylibvw.vw.pMULTICLASSPROBS)
 
     def __str__(self):
         s = []
@@ -987,14 +975,14 @@
         )
 
 
-class example(pylibvw_example):
+class example(pylibvw.example):
     """The example class is a (non-trivial) wrapper around
     pylibvw.example. Most of the wrapping is to make the interface
     easier to use (by making the types safer via namespace_id) and
     also with added python-specific functionality."""
 
     def __init__(
-        self, vw, initStringOrDictOrRawExample=None, labelType=pylibvw_vw.lDefault
+        self, vw, initStringOrDictOrRawExample=None, labelType=pylibvw.vw.lDefault
     ):
         """Construct a new example from vw.
 
@@ -1039,15 +1027,15 @@
             initStringOrDictOrRawExample = initStringOrDictOrRawExample()
 
         if initStringOrDictOrRawExample is None:
-            pylibvw_example.__init__(self, vw, labelType)
+            pylibvw.example.__init__(self, vw, labelType)
             self.setup_done = False
         elif isinstance(initStringOrDictOrRawExample, str):
-            pylibvw_example.__init__(self, vw, labelType, initStringOrDictOrRawExample)
+            pylibvw.example.__init__(self, vw, labelType, initStringOrDictOrRawExample)
             self.setup_done = True
-        elif isinstance(initStringOrDictOrRawExample, pylibvw_example):
-            pylibvw_example.__init__(self, vw, labelType, initStringOrDictOrRawExample)
+        elif isinstance(initStringOrDictOrRawExample, pylibvw.example):
+            pylibvw.example.__init__(self, vw, labelType, initStringOrDictOrRawExample)
         elif isinstance(initStringOrDictOrRawExample, dict):
-            pylibvw_example.__init__(self, vw, labelType)
+            pylibvw.example.__init__(self, vw, labelType)
             self.vw = vw
             self.stride = vw.get_stride()
             self.finished = False
@@ -1108,7 +1096,7 @@
             i-th hashed feature-id in a given ns
         """
         ns = self.get_ns(ns)  # guaranteed to be a single character
-        f = pylibvw_example.feature(self, ns.ord_ns, i)
+        f = pylibvw.example.feature(self, ns.ord_ns, i)
         if self.setup_done:
             f = (f - self.get_ft_offset()) // self.stride
         return f
@@ -1131,7 +1119,7 @@
         out : float
             weight(value) of the i-th feature of given ns
         """
-        return pylibvw_example.feature_weight(self, self.get_ns(ns).ord_ns, i)
+        return pylibvw.example.feature_weight(self, self.get_ns(ns).ord_ns, i)
 
     def set_label_string(self, string):
         """Give this example a new label
@@ -1143,7 +1131,7 @@
             a new label to this example, formatted as a string (ala the VW data
             file format)
         """
-        pylibvw_example.set_label_string(self, self.vw, string, self.labelType)
+        pylibvw.example.set_label_string(self, self.vw, string, self.labelType)
 
     def setup_example(self):
         """If this example hasn't already been setup (ie, quadratic
@@ -1186,7 +1174,7 @@
         sum_sq : float
             Total sum feature-value squared of the given ns
         """
-        return pylibvw_example.sum_feat_sq(self, self.get_ns(ns).ord_ns)
+        return pylibvw.example.sum_feat_sq(self, self.get_ns(ns).ord_ns)
 
     def num_features_in(self, ns):
         """Get the total number of features in a given namespace
@@ -1203,7 +1191,7 @@
         num_features : integer
             Total number of features in the given ns
         """
-        return pylibvw_example.num_features_in(self, self.get_ns(ns).ord_ns)
+        return pylibvw.example.num_features_in(self, self.get_ns(ns).ord_ns)
 
     def get_feature_id(self, ns, feature, ns_hash=None):
         """Get the hashed feature id for a given feature in a given
@@ -1254,7 +1242,7 @@
         """
         if self.setup_done:
             self.unsetup_example()
-        pylibvw_example.push_hashed_feature(self, self.get_ns(ns).ord_ns, f, v)
+        pylibvw.example.push_hashed_feature(self, self.get_ns(ns).ord_ns, f, v)
 
     def push_feature(self, ns, feature, v=1.0, ns_hash=None):
         """Add an unhashed feature to a given namespace
@@ -1292,7 +1280,7 @@
         """
         if self.setup_done:
             self.unsetup_example()
-        return pylibvw_example.pop_feature(self, self.get_ns(ns).ord_ns)
+        return pylibvw.example.pop_feature(self, self.get_ns(ns).ord_ns)
 
     def push_namespace(self, ns):
         """Push a new namespace onto this example.
@@ -1308,7 +1296,7 @@
         """
         if self.setup_done:
             self.unsetup_example()
-        pylibvw_example.push_namespace(self, self.get_ns(ns).ord_ns)
+        pylibvw.example.push_namespace(self, self.get_ns(ns).ord_ns)
 
     def pop_namespace(self):
         """Remove the top namespace from an example
@@ -1322,7 +1310,7 @@
         """
         if self.setup_done:
             self.unsetup_example()
-        return pylibvw_example.pop_namespace(self)
+        return pylibvw.example.pop_namespace(self)
 
     def ensure_namespace_exists(self, ns):
         """Check to see if a namespace already exists.
@@ -1335,7 +1323,7 @@
         """
         if self.setup_done:
             self.unsetup_example()
-        return pylibvw_example.ensure_namespace_exists(self, self.get_ns(ns).ord_ns)
+        return pylibvw.example.ensure_namespace_exists(self, self.get_ns(ns).ord_ns)
 
     def push_features(self, ns, featureList):
         """Push a list of features to a given namespace.
@@ -2169,4 +2157,4 @@
                 else to_add
             )
 
-        return self.out.to_list()
+        return self.out.to_list()
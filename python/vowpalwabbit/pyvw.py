--- conflicted
+++ resolved
@@ -240,7 +240,6 @@
 
     def parse(self, str_ex, labelType=pylibvw.vw.lDefault):
         """Returns a collection of examples for a multiline example learner or a single
-<<<<<<< HEAD
         example for a single example learner.
 
         Parameters
@@ -280,11 +279,7 @@
         ec : list
             list of examples parsed
         """
-        if not (isinstance(str_ex, list) or isinstance(str_ex, str)):
-=======
-        example for a single example learner."""
         if not isinstance(str_ex, (list, str)):
->>>>>>> 6a1ba0fb
             raise TypeError(
                 'Unsupported type. List or string object must be passed.')
         if isinstance(str_ex, list):

--- conflicted
+++ resolved
@@ -5,7 +5,6 @@
 from typing import List, Optional, Union
 import pylibvw
 import warnings
-import enum
 from typing import List, Tuple, Optional
 
 from enum import IntEnum
@@ -1213,18 +1212,18 @@
         )
 
 
-<<<<<<< HEAD
-class CCBLabelType(enum.Enum):
-=======
-class SlatesLabelType(IntEnum):
->>>>>>> 9019232f
+class CCBLabelType(IntEnum):
     UNSET = pylibvw.vw.tUNSET
     SHARED = pylibvw.vw.tSHARED
     ACTION = pylibvw.vw.tACTION
     SLOT = pylibvw.vw.tSLOT
 
-
-<<<<<<< HEAD
+class SlatesLabelType(IntEnum):
+    UNSET = pylibvw.vw.tUNSET
+    SHARED = pylibvw.vw.tSHARED
+    ACTION = pylibvw.vw.tACTION
+    SLOT = pylibvw.vw.tSLOT
+
 class CCBSlotOutcome:
     cost: float
     action_probs: List[Tuple[int, float]]
@@ -1288,7 +1287,7 @@
 
     def __str__(self):
         return f"ccb {self.type.name.lower()} {str(self.outcome or '')} {str(self.explicit_included_actions or '')}"
-=======
+
 class ActionScore:
     def __init__(self, action: int, score: float):
         self.action = action
@@ -1379,8 +1378,6 @@
         return "ca " + " ".join(
             ["{}:{}:{}".format(c.action, c.cost, c.pdf_value) for c in self.costs]
         )
->>>>>>> 9019232f
-
 
 class example(pylibvw.example):
     """The example class is a (non-trivial) wrapper around

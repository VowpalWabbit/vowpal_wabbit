--- conflicted
+++ resolved
@@ -60,12 +60,7 @@
         shell: bash
         run: |
           pip install -r requirements.txt
-<<<<<<< HEAD
-          pip install pytest
-          pip install vw_executor
-=======
-          pip install pytest twine
->>>>>>> bc9ddfdf
+          pip install pytest twine vw_executor
       - name: Install wheel
         shell: bash
         run: |

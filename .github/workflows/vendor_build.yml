name: Standalone

on:
  push:
    branches:
      - master
      - 'releases/**'
  pull_request:
    branches:
      - '*'
jobs:
  build_vendor_linux:
    name: core-cli.${{ matrix.os }}.amd64.${{ matrix.build_type }}.${{ matrix.compiler.cxx }}.standalone
    strategy:
      matrix:
        os: ["ubuntu-20.04", "ubuntu-18.04"]
        build_type: ["Debug", "Release"]
        compiler:
        - { cc: "gcc", cxx: "g++"}
        - { cc: "clang", cxx: "clang++"}
    runs-on: ${{matrix.os}}
    steps:
      - uses: actions/checkout@v2
        with:
          submodules: 'recursive'
      - name: Install requirements
        run: sudo apt-get install -y ninja-build libboost-test-dev
      - name: Configure
        env:
          CC: ${{matrix.compiler.cc}}
          CXX: ${{matrix.compiler.cxx}}
        run: >
          cmake -S . -B build -G Ninja
          -DCMAKE_BUILD_TYPE=${{matrix.build_type}}
          -DBUILD_FLATBUFFERS=Off
          -DRAPIDJSON_SYS_DEP=Off
          -DFMT_SYS_DEP=Off
          -DSPDLOG_SYS_DEP=Off
          -DVW_ZLIB_SYS_DEP=Off
          -DVW_BOOST_MATH_SYS_DEP=Off
          -DVW_INSTALL=Off
      - name: Build
        run: |
          cmake --build build
<<<<<<< HEAD
      - name: Test
        run: |
          python3 test/run_tests.py -f -j $(nproc) --clean_dirty -E 0.001
          ./build/test/unit_test/vw-unit-test.out
  build_vendor_windows:
    name: core-cli.${{ matrix.os }}.amd64.${{ matrix.build_type }}.msvc.standalone
    runs-on: windows-2019
    strategy:
      matrix:
        build_config: ["Debug", "Release"]
    env:
      CMAKE_BUILD_DIR: ${{ github.workspace }}/vw/build
      SOURCE_DIR: ${{ github.workspace }}/vw
      VCPKG_ROOT: ${{ github.workspace }}/vcpkg
      # 2020.11-1
      VCPKG_REF: ec6fe06e8da05a8157dc8581fa96b36b571c1bd5
    steps:
      - uses: actions/checkout@v2
        with:
          path: 'vw'
          submodules: true
      - uses: actions/checkout@v2
        with:
          path: 'vcpkg'
          repository: 'microsoft/vcpkg'
          ref: ${{ env.VCPKG_REF }}
      - name: Restore vcpkg and build artifacts
        uses: actions/cache@v2
        with:
          path: |
            ${{ env.VCPKG_ROOT }}/installed/
            ${{ env.VCPKG_ROOT }}
            !${{ env.VCPKG_ROOT }}/buildtrees
            !${{ env.VCPKG_ROOT }}/packages
            !${{ env.VCPKG_ROOT }}/downloads
          key: |
            ${{ env.VCPKG_REF }}-vcpkg-cache-invalidate-0
      - uses: ilammy/msvc-dev-cmd@v1
      - name: Bootstrap vcpkg
        run: ${{ env.VCPKG_ROOT }}/bootstrap-vcpkg.bat
      - name: Install vcpkg dependencies
        run: ${{ env.VCPKG_ROOT }}/vcpkg.exe --triplet x64-windows install boost-test
      - name: Configure
        run: >
          cmake -S "${{ env.SOURCE_DIR }}" -B "${{ env.CMAKE_BUILD_DIR }}"
          -G "Visual Studio 16 2019" -A "x64"
          -DCMAKE_TOOLCHAIN_FILE="${{ env.VCPKG_ROOT }}/scripts/buildsystems/vcpkg.cmake"
          -DUSE_LATEST_STD=On
          -DBUILD_FLATBUFFERS=Off
          -DRAPIDJSON_SYS_DEP=Off
          -DFMT_SYS_DEP=Off
          -DSPDLOG_SYS_DEP=Off
          -DVW_ZLIB_SYS_DEP=Off
          -DVW_BOOST_MATH_SYS_DEP=Off
          -DVW_INSTALL=Off
      - name: Build
        run: |
          cmake --build "${{ env.CMAKE_BUILD_DIR }}" --config ${{ matrix.build_config }}
      - name: Test
        run: |
          python3 test/run_tests.py -f -j $(nproc) --clean_dirty -E 0.001
          ./build/test/unit_test/vw-unit-test.out
  build_vendor_macos:
    runs-on: ${{matrix.os}}
    name: core-cli.${{ matrix.os }}.amd64.${{ matrix.build_type }}.AppleClang.standalone
    strategy:
      matrix:
        os: [macos-10.15, macos-11]
        build_type: [Debug, Release]
    steps:
      - uses: actions/checkout@v2
      - name: Install dependencies
        run: brew install cmake boost ninja
      - name: Configure
        run: >
          cmake -S . -B build -G Ninja
          -DCMAKE_BUILD_TYPE=${{matrix.build_type}}
          -DBUILD_FLATBUFFERS=Off
          -DRAPIDJSON_SYS_DEP=Off
          -DFMT_SYS_DEP=Off
          -DSPDLOG_SYS_DEP=Off
          -DVW_ZLIB_SYS_DEP=Off
          -DVW_BOOST_MATH_SYS_DEP=Off
          -DVW_INSTALL=Off
      - name: Build
        run: cmake --build build
=======
>>>>>>> 2656f191
      - name: Test
        run: |
          python3 test/run_tests.py -f --clean_dirty -E 0.001
          ./build/test/unit_test/vw-unit-test.out
  build_vendor_windows:
    name: core-cli.${{ matrix.os }}.amd64.${{ matrix.build_type }}.msvc.standalone
    runs-on: ${{matrix.os}}
    strategy:
      matrix:
        os: ["windows-2019"]
        build_type: ["Debug", "Release"]
    env:
      CMAKE_BUILD_DIR: ${{ github.workspace }}/vw/build
      SOURCE_DIR: ${{ github.workspace }}/vw
      VCPKG_ROOT: ${{ github.workspace }}/vcpkg
      # 2020.11-1
      VCPKG_REF: ec6fe06e8da05a8157dc8581fa96b36b571c1bd5
    steps:
      - uses: actions/checkout@v2
        with:
          path: 'vw'
          submodules: true
      - uses: actions/checkout@v2
        with:
          path: 'vcpkg'
          repository: 'microsoft/vcpkg'
          ref: ${{ env.VCPKG_REF }}
      - name: Restore vcpkg and build artifacts
        uses: actions/cache@v2
        with:
          path: |
            ${{ env.VCPKG_ROOT }}/installed/
            ${{ env.VCPKG_ROOT }}
            !${{ env.VCPKG_ROOT }}/buildtrees
            !${{ env.VCPKG_ROOT }}/packages
            !${{ env.VCPKG_ROOT }}/downloads
          key: |
            ${{ env.VCPKG_REF }}-vcpkg-cache-invalidate-0
      - uses: ilammy/msvc-dev-cmd@v1
      - name: Bootstrap vcpkg
        run: ${{ env.VCPKG_ROOT }}/bootstrap-vcpkg.bat
      - name: Install vcpkg dependencies
        run: ${{ env.VCPKG_ROOT }}/vcpkg.exe --triplet x64-windows install boost-test
      - name: Configure
        run: >
          cmake -S "${{ env.SOURCE_DIR }}" -B "${{ env.CMAKE_BUILD_DIR }}"
          -G "Visual Studio 16 2019" -A "x64"
          -DCMAKE_TOOLCHAIN_FILE="${{ env.VCPKG_ROOT }}/scripts/buildsystems/vcpkg.cmake"
          -DBUILD_FLATBUFFERS=Off
          -DRAPIDJSON_SYS_DEP=Off
          -DFMT_SYS_DEP=Off
          -DSPDLOG_SYS_DEP=Off
          -DVW_ZLIB_SYS_DEP=Off
          -DVW_BOOST_MATH_SYS_DEP=Off
          -DVW_INSTALL=Off
      - name: Build
        run: |
          cmake --build "${{ env.CMAKE_BUILD_DIR }}" --config ${{ matrix.build_type }}
      - name: Test
        run: |
          python3 test/run_tests.py -f --clean_dirty -E 0.001
          ./build/test/unit_test/vw-unit-test.out
  build_vendor_macos:
    runs-on: ${{matrix.os}}
    name: core-cli.${{ matrix.os }}.amd64.${{ matrix.build_type }}.AppleClang.standalone
    strategy:
      matrix:
        os: [macos-10.15, macos-11]
        build_type: [Debug, Release]
    steps:
      - uses: actions/checkout@v2
      - name: Install dependencies
        run: brew install cmake boost ninja
      - name: Configure
        run: >
          cmake -S . -B build -G Ninja
          -DCMAKE_BUILD_TYPE=${{matrix.build_type}}
          -DBUILD_FLATBUFFERS=Off
          -DRAPIDJSON_SYS_DEP=Off
          -DFMT_SYS_DEP=Off
          -DSPDLOG_SYS_DEP=Off
          -DVW_ZLIB_SYS_DEP=Off
          -DVW_BOOST_MATH_SYS_DEP=Off
          -DVW_INSTALL=Off
      - name: Build
        run: cmake --build build
      - name: Test
        run: |
          python3 test/run_tests.py -f --clean_dirty -E 0.001
          ./build/test/unit_test/vw-unit-test.out<|MERGE_RESOLUTION|>--- conflicted
+++ resolved
@@ -42,95 +42,6 @@
       - name: Build
         run: |
           cmake --build build
-<<<<<<< HEAD
-      - name: Test
-        run: |
-          python3 test/run_tests.py -f -j $(nproc) --clean_dirty -E 0.001
-          ./build/test/unit_test/vw-unit-test.out
-  build_vendor_windows:
-    name: core-cli.${{ matrix.os }}.amd64.${{ matrix.build_type }}.msvc.standalone
-    runs-on: windows-2019
-    strategy:
-      matrix:
-        build_config: ["Debug", "Release"]
-    env:
-      CMAKE_BUILD_DIR: ${{ github.workspace }}/vw/build
-      SOURCE_DIR: ${{ github.workspace }}/vw
-      VCPKG_ROOT: ${{ github.workspace }}/vcpkg
-      # 2020.11-1
-      VCPKG_REF: ec6fe06e8da05a8157dc8581fa96b36b571c1bd5
-    steps:
-      - uses: actions/checkout@v2
-        with:
-          path: 'vw'
-          submodules: true
-      - uses: actions/checkout@v2
-        with:
-          path: 'vcpkg'
-          repository: 'microsoft/vcpkg'
-          ref: ${{ env.VCPKG_REF }}
-      - name: Restore vcpkg and build artifacts
-        uses: actions/cache@v2
-        with:
-          path: |
-            ${{ env.VCPKG_ROOT }}/installed/
-            ${{ env.VCPKG_ROOT }}
-            !${{ env.VCPKG_ROOT }}/buildtrees
-            !${{ env.VCPKG_ROOT }}/packages
-            !${{ env.VCPKG_ROOT }}/downloads
-          key: |
-            ${{ env.VCPKG_REF }}-vcpkg-cache-invalidate-0
-      - uses: ilammy/msvc-dev-cmd@v1
-      - name: Bootstrap vcpkg
-        run: ${{ env.VCPKG_ROOT }}/bootstrap-vcpkg.bat
-      - name: Install vcpkg dependencies
-        run: ${{ env.VCPKG_ROOT }}/vcpkg.exe --triplet x64-windows install boost-test
-      - name: Configure
-        run: >
-          cmake -S "${{ env.SOURCE_DIR }}" -B "${{ env.CMAKE_BUILD_DIR }}"
-          -G "Visual Studio 16 2019" -A "x64"
-          -DCMAKE_TOOLCHAIN_FILE="${{ env.VCPKG_ROOT }}/scripts/buildsystems/vcpkg.cmake"
-          -DUSE_LATEST_STD=On
-          -DBUILD_FLATBUFFERS=Off
-          -DRAPIDJSON_SYS_DEP=Off
-          -DFMT_SYS_DEP=Off
-          -DSPDLOG_SYS_DEP=Off
-          -DVW_ZLIB_SYS_DEP=Off
-          -DVW_BOOST_MATH_SYS_DEP=Off
-          -DVW_INSTALL=Off
-      - name: Build
-        run: |
-          cmake --build "${{ env.CMAKE_BUILD_DIR }}" --config ${{ matrix.build_config }}
-      - name: Test
-        run: |
-          python3 test/run_tests.py -f -j $(nproc) --clean_dirty -E 0.001
-          ./build/test/unit_test/vw-unit-test.out
-  build_vendor_macos:
-    runs-on: ${{matrix.os}}
-    name: core-cli.${{ matrix.os }}.amd64.${{ matrix.build_type }}.AppleClang.standalone
-    strategy:
-      matrix:
-        os: [macos-10.15, macos-11]
-        build_type: [Debug, Release]
-    steps:
-      - uses: actions/checkout@v2
-      - name: Install dependencies
-        run: brew install cmake boost ninja
-      - name: Configure
-        run: >
-          cmake -S . -B build -G Ninja
-          -DCMAKE_BUILD_TYPE=${{matrix.build_type}}
-          -DBUILD_FLATBUFFERS=Off
-          -DRAPIDJSON_SYS_DEP=Off
-          -DFMT_SYS_DEP=Off
-          -DSPDLOG_SYS_DEP=Off
-          -DVW_ZLIB_SYS_DEP=Off
-          -DVW_BOOST_MATH_SYS_DEP=Off
-          -DVW_INSTALL=Off
-      - name: Build
-        run: cmake --build build
-=======
->>>>>>> 2656f191
       - name: Test
         run: |
           python3 test/run_tests.py -f --clean_dirty -E 0.001

include(CMakeParseArguments)
include(GNUInstallDirs)
include(DetectCXXStandard)
set(VW_CXX_STANDARD 11)
if(USE_LATEST_STD)
  DetectCXXStandard(VW_CXX_STANDARD)
endif()

option(VW_UNIT_TEST_WITH_VALGRIND_INTERNAL "Internal flag." OFF)
if(VW_UNIT_TEST_WITH_VALGRIND_INTERNAL)
  find_program(VALGRIND "valgrind" REQUIRED)
endif()

# Given a lib name writes to OUTPUT what the correspinding target name will be
function(vw_get_lib_target OUTPUT LIB_NAME)
  set(${OUTPUT} vw_${LIB_NAME} PARENT_SCOPE)
endfunction()

# Given a lib name writes to OUTPUT what the correspinding test target name will be
function(vw_get_test_target OUTPUT LIB_NAME)
  set(${OUTPUT} vw_${LIB_NAME}_test PARENT_SCOPE)
endfunction()

# Given a bin name writes to OUTPUT what the correspinding target name will be
function(vw_get_bin_target OUTPUT BIN_NAME)
  set(${OUTPUT} vw_${BIN_NAME}_bin PARENT_SCOPE)
endfunction()

function(internal_turn_into_build_interface_list LIST_TO_TRANSFORM)
    set(TEMP_LIST "")
    foreach(item IN LISTS ${LIST_TO_TRANSFORM})
        list(APPEND TEMP_LIST "$<BUILD_INTERFACE:${item}>")
    endforeach()
    set(${LIST_TO_TRANSFORM} "${TEMP_LIST}" PARENT_SCOPE)
endfunction()

function(internal_prefix_to_list LIST_TO_TRANSFORM PREFIX)
    set(TEMP_LIST "")
    foreach(item IN LISTS ${LIST_TO_TRANSFORM})
        list(APPEND TEMP_LIST "${PREFIX}${item}")
    endforeach()
    set(${LIST_TO_TRANSFORM} "${TEMP_LIST}" PARENT_SCOPE)
endfunction()


# All libs by default are static only.
# TYPE: STATIC_ONLY, SHARED_ONLY, HEADER_ONLY or STATIC_OR_SHARED
function(vw_add_library)
  cmake_parse_arguments(
    VW_LIB
    "ENABLE_INSTALL"
    "NAME;TYPE"
    "SOURCES;PUBLIC_DEPS;PRIVATE_DEPS"
    ${ARGN}
  )

  if((${VW_LIB_TYPE} STREQUAL "HEADER_ONLY") AND VW_LIB_PRIVATE_DEPS)
    message(FATAL_ERROR "Header only lib cannot have private dependencies")
  endif()

  if(NOT EXISTS ${CMAKE_CURRENT_LIST_DIR}/include)
    message(FATAL_ERROR "Library requires at least header dir")
  endif()

  if(NOT EXISTS ${CMAKE_CURRENT_LIST_DIR}/include/vw)
    message(FATAL_ERROR "Root header directory must be vw")
  endif()

  if(NOT EXISTS ${CMAKE_CURRENT_LIST_DIR}/include/vw/${VW_LIB_NAME})
    message(FATAL_ERROR "Second header directory must be ${VW_LIB_NAME}")
  endif()

  if(NOT VW_LIB_SOURCES)
    message(FATAL_ERROR "No sources specified")
  endif()

  # TODO this can be removed when we target a minimum of CMake 3.13
  # https://stackoverflow.com/questions/49996260/how-to-use-target-sources-command-with-interface-library
  foreach(SOURCE IN LISTS VW_LIB_SOURCES)
    if(IS_ABSOLUTE ${SOURCE})
      message(FATAL_ERROR "SOURCES must contain relative paths. Found ${SOURCE}")
    endif()
  endforeach()

  # TODO this can also be removed at 3.13
  internal_prefix_to_list(VW_LIB_SOURCES ${CMAKE_CURRENT_LIST_DIR}/)
  # We must transform after checking the list as IS_ABSOLUTE will not work with generator expression
  internal_turn_into_build_interface_list(VW_LIB_SOURCES)

  if(NOT VW_LIB_TYPE)
    message(FATAL_ERROR "TYPE must be defined as one of: STATIC_ONLY, SHARED_ONLY, STATIC_OR_SHARED, HEADER_ONLY")
  endif()

  if(${VW_LIB_TYPE} STREQUAL "SHARED_ONLY")
    set(CONCRETE_CMAKE_LIB_TYPE "SHARED")
  elseif(${VW_LIB_TYPE} STREQUAL "STATIC_ONLY")
    set(CONCRETE_CMAKE_LIB_TYPE "STATIC")
  elseif(${VW_LIB_TYPE} STREQUAL "HEADER_ONLY")
    set(CONCRETE_CMAKE_LIB_TYPE "INTERFACE")
  elseif(${VW_LIB_TYPE} STREQUAL "STATIC_OR_SHARED")
    set(CONCRETE_CMAKE_LIB_TYPE "")
  else()
    message(FATAL_ERROR "TYPE is an invalid value. Must be one of: STATIC_ONLY, SHARED_ONLY, STATIC_OR_SHARED, HEADER_ONLY")
  endif()

  # TODO: if shared is supported, define VWDLL_EXPORTS in build interface only
  # TODO: handle flags in a centralized way maybe?

  vw_get_lib_target(FULL_LIB_NAME ${VW_LIB_NAME})
  add_library(${FULL_LIB_NAME} ${CONCRETE_CMAKE_LIB_TYPE})
  add_library(VowpalWabbit::${VW_LIB_NAME} ALIAS ${FULL_LIB_NAME})

  # Append d suffix if we are on Windows and are building a sttic libraru
  if(WIN32)
    if((${VW_LIB_TYPE} STREQUAL "STATIC_ONLY") OR
      ((${VW_LIB_TYPE} STREQUAL "STATIC_OR_SHARED") AND NOT BUILD_SHARED_LIBS))
      set_target_properties(${FULL_LIB_NAME} PROPERTIES DEBUG_POSTFIX d)
    endif()
  endif()

  set(SOURCES_TYPE "PRIVATE")
  if(${VW_LIB_TYPE} STREQUAL "HEADER_ONLY")
    set(SOURCES_TYPE "INTERFACE")
  endif()
  target_sources(${FULL_LIB_NAME} ${SOURCES_TYPE} ${VW_LIB_SOURCES})

  set(PUBLIC_LINK_TYPE "PUBLIC")
  if(${VW_LIB_TYPE} STREQUAL "HEADER_ONLY")
    set(PUBLIC_LINK_TYPE "INTERFACE")
  endif()
  if(VW_LIB_PUBLIC_DEPS)
    target_link_libraries(${FULL_LIB_NAME} ${PUBLIC_LINK_TYPE}
                          ${VW_LIB_PUBLIC_DEPS})
  endif()
  if(VW_LIB_PRIVATE_DEPS)
    target_link_libraries(${FULL_LIB_NAME} PRIVATE ${VW_LIB_PRIVATE_DEPS})
  endif()

  target_include_directories(
    ${FULL_LIB_NAME} ${PUBLIC_LINK_TYPE}
    $<BUILD_INTERFACE:${CMAKE_CURRENT_LIST_DIR}/include>
    $<INSTALL_INTERFACE:${CMAKE_INSTALL_INCLUDEDIR}>)

  # Older CMake versions seem to not like properties on interface libraries.
  # When the miniumum is upgraded, try removing this.
  if(NOT (${VW_LIB_TYPE} STREQUAL "HEADER_ONLY"))
    set_property(TARGET ${FULL_LIB_NAME} PROPERTY CXX_STANDARD ${VW_CXX_STANDARD})
    set_property(TARGET ${FULL_LIB_NAME} PROPERTY CXX_STANDARD_REQUIRED ON)
    set_property(TARGET ${FULL_LIB_NAME} PROPERTY CMAKE_CXX_EXTENSIONS OFF)
    set_property(TARGET ${FULL_LIB_NAME} PROPERTY POSITION_INDEPENDENT_CODE ON)
  endif()

  if(VW_INSTALL AND VW_LIB_ENABLE_INSTALL)
    install(
      TARGETS ${FULL_LIB_NAME}
      EXPORT VowpalWabbitConfig
      ARCHIVE DESTINATION ${CMAKE_INSTALL_LIBDIR}
      LIBRARY DESTINATION ${CMAKE_INSTALL_LIBDIR}
      RUNTIME DESTINATION ${CMAKE_INSTALL_BINDIR})

    install(DIRECTORY ${CMAKE_CURRENT_LIST_DIR}/include/
            DESTINATION ${CMAKE_INSTALL_INCLUDEDIR})
  endif()
endfunction()

function(vw_add_executable)
  cmake_parse_arguments(VW_EXE
    "ENABLE_INSTALL"
    "NAME;OVERRIDE_BIN_NAME"
    "SOURCES;DEPS"
    ${ARGN}
  )

  if(EXISTS ${CMAKE_CURRENT_LIST_DIR}/include)
    message(FATAL_ERROR "Executable cannot have header dir")
  endif()

  if(NOT VW_EXE_SOURCES)
    message(FATAL_ERROR "No sources specified")
  endif()

  vw_get_bin_target(FULL_BIN_NAME ${VW_EXE_NAME})
  add_executable(${FULL_BIN_NAME})
  target_sources(${FULL_BIN_NAME} PRIVATE ${VW_EXE_SOURCES})

  if(VW_EXE_OVERRIDE_BIN_NAME)
    set_target_properties(${FULL_BIN_NAME} PROPERTIES OUTPUT_NAME ${VW_EXE_OVERRIDE_BIN_NAME})
  endif()

  if(VW_EXE_DEPS)
    target_link_libraries(${FULL_BIN_NAME} PRIVATE ${VW_EXE_DEPS})
  endif()

  set_property(TARGET ${FULL_BIN_NAME} PROPERTY CXX_STANDARD ${VW_CXX_STANDARD})
  set_property(TARGET ${FULL_BIN_NAME} PROPERTY CXX_STANDARD_REQUIRED ON)
  set_property(TARGET ${FULL_BIN_NAME} PROPERTY CMAKE_CXX_EXTENSIONS OFF)


  if(VW_INSTALL AND VW_EXE_ENABLE_INSTALL)
    install(
      TARGETS ${FULL_BIN_NAME}
      EXPORT VowpalWabbitConfig
      ARCHIVE DESTINATION ${CMAKE_INSTALL_LIBDIR}
      LIBRARY DESTINATION ${CMAKE_INSTALL_LIBDIR}
      RUNTIME DESTINATION ${CMAKE_INSTALL_BINDIR}
    )
  endif()
endfunction()

function(vw_add_test_executable)
  cmake_parse_arguments(VW_TEST
  ""
  "FOR_LIB"
  "SOURCES;EXTRA_DEPS;COMPILE_DEFS"
  ${ARGN})

  if(NOT TARGET VowpalWabbit::${VW_TEST_FOR_LIB})
    message(FATAL_ERROR "Target ${VW_TEST_FOR_LIB} does not exist")
  endif()

  if(NOT VW_TEST_SOURCES)
    message(FATAL_ERROR "No sources specified")
  endif()

  # Only add tests if this is the main cmake project.
  # This just makes sure that we don't add ourselves to the tests of a repo
  # using this one as a subdirectory.
  if(CMAKE_PROJECT_NAME STREQUAL PROJECT_NAME AND BUILD_TESTING)

    vw_get_test_target(FULL_TEST_NAME ${VW_TEST_FOR_LIB})
    add_executable(${FULL_TEST_NAME})
    target_sources(${FULL_TEST_NAME} PRIVATE ${VW_TEST_SOURCES})
    target_link_libraries(${FULL_TEST_NAME} PUBLIC
      VowpalWabbit::${VW_TEST_FOR_LIB}
      ${VW_TEST_EXTRA_DEPS}
      gtest_main
      gmock
    )
    target_compile_definitions(${FULL_TEST_NAME} PRIVATE ${VW_TEST_COMPILE_DEFS})
<<<<<<< HEAD
    set_property(TARGET ${FULL_TEST_NAME} PROPERTY CXX_STANDARD ${VW_CXX_STANDARD})
    set_property(TARGET ${FULL_TEST_NAME} PROPERTY CXX_STANDARD_REQUIRED ON)
    set_property(TARGET ${FULL_TEST_NAME} PROPERTY CMAKE_CXX_EXTENSIONS OFF)
    add_test(NAME ${FULL_TEST_NAME} COMMAND ${FULL_TEST_NAME})
=======
    if(VW_UNIT_TEST_WITH_VALGRIND_INTERNAL)
      add_test(NAME ${FULL_TEST_NAME} COMMAND ${VALGRIND} $<TARGET_FILE:${FULL_TEST_NAME}>)
    else()
      add_test(NAME ${FULL_TEST_NAME} COMMAND ${FULL_TEST_NAME})
    endif()
    set_tests_properties(${FULL_TEST_NAME} PROPERTIES LABELS "VWTestList")
>>>>>>> 0271d3d8
  endif()
endfunction()<|MERGE_RESOLUTION|>--- conflicted
+++ resolved
@@ -237,18 +237,14 @@
       gmock
     )
     target_compile_definitions(${FULL_TEST_NAME} PRIVATE ${VW_TEST_COMPILE_DEFS})
-<<<<<<< HEAD
     set_property(TARGET ${FULL_TEST_NAME} PROPERTY CXX_STANDARD ${VW_CXX_STANDARD})
     set_property(TARGET ${FULL_TEST_NAME} PROPERTY CXX_STANDARD_REQUIRED ON)
     set_property(TARGET ${FULL_TEST_NAME} PROPERTY CMAKE_CXX_EXTENSIONS OFF)
-    add_test(NAME ${FULL_TEST_NAME} COMMAND ${FULL_TEST_NAME})
-=======
     if(VW_UNIT_TEST_WITH_VALGRIND_INTERNAL)
       add_test(NAME ${FULL_TEST_NAME} COMMAND ${VALGRIND} $<TARGET_FILE:${FULL_TEST_NAME}>)
     else()
       add_test(NAME ${FULL_TEST_NAME} COMMAND ${FULL_TEST_NAME})
     endif()
     set_tests_properties(${FULL_TEST_NAME} PROPERTIES LABELS "VWTestList")
->>>>>>> 0271d3d8
   endif()
 endfunction()
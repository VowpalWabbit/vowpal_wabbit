--- conflicted
+++ resolved
@@ -86,11 +86,7 @@
 #CXX = g++
 
 # for valgrind / gdb debugging
-<<<<<<< HEAD
-FLAGS = -std=c++0x $(CFLAGS) $(LDFLAGS) $(ARCH) $(WARN_FLAGS) -D_FILE_OFFSET_BITS=64 $(BOOST_INCLUDE) $(JSON_INCLUDE) -g -O0  -fPIC
-=======
-#FLAGS = -std=c++11 $(CFLAGS) $(LDFLAGS) $(ARCH) $(WARN_FLAGS) -D_FILE_OFFSET_BITS=64 $(BOOST_INCLUDE) $(JSON_INCLUDE) -g -O0  -fPIC
->>>>>>> a80fe5e7
+FLAGS = -std=c++11 $(CFLAGS) $(LDFLAGS) $(ARCH) $(WARN_FLAGS) -D_FILE_OFFSET_BITS=64 $(BOOST_INCLUDE) $(JSON_INCLUDE) -g -O0  -fPIC
 
 # for valgrind profiling: run 'valgrind --tool=callgrind PROGRAM' then 'callgrind_annotate --tree=both --inclusive=yes'
 #FLAGS = -std=c++11 $(CFLAGS) $(LDFLAGS) -Wall $(ARCH) -ffast-math -D_FILE_OFFSET_BITS=64 $(BOOST_INCLUDE) $(JSON_INCLUDE)  -g -fomit-frame-pointer -ffast-math -fno-strict-aliasing  -fPIC

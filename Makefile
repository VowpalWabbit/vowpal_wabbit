--- conflicted
+++ resolved
@@ -9,11 +9,7 @@
 # for profiling -- note that it needs to be gcc
 ensure_cmake_gcov:
 	mkdir -p build
-<<<<<<< HEAD
-	cd build; cmake .. -DCMAKE_BUILD_TYPE=Debug -DCMAKE_EXE_LINKER_FLAGS="-lgcov" -DCMAKE_CXX_FLAGS="-fprofile-arcs -ftest-coverage -fno-strict-aliasing -pg"
-=======
 	cd build; cmake .. -DCMAKE_BUILD_TYPE=Debug -DVW_GCOV=On
->>>>>>> 9a963722
 
 ensure_cmake_profile:
 	mkdir -p build
@@ -33,11 +29,7 @@
 	cd build; make -j$(nproc) vw_spanning_tree_bin
 
 vw_build:
-<<<<<<< HEAD
 	cd build; make -j$(nproc) vw_cli_bin
-=======
-	cd build; make -j$(nproc) vw-bin
->>>>>>> 9a963722
 
 active_interactor_build:
 	cd build; make -j$(nproc) active_interactor

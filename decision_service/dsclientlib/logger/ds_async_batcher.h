--- conflicted
+++ resolved
@@ -5,11 +5,8 @@
 
 #include <memory>
 #include <string>
-<<<<<<< HEAD
 #include "../error_callback_fn.h"
-=======
 #include <thread>
->>>>>>> 43bc4450
 
 namespace decision_service {
   class error_callback_fn;

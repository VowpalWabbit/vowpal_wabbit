﻿<?xml version="1.0" encoding="utf-8"?>
<Project ToolsVersion="4.0" xmlns="http://schemas.microsoft.com/developer/msbuild/2003">
  <ItemGroup>
    <ClCompile Include="ds_driver.cc">
      <Filter>Source Files</Filter>
    </ClCompile>
    <ClCompile Include="ds_eventhub.cc">
      <Filter>Source Files</Filter>
    </ClCompile>
    <ClCompile Include="ds_logger.cc">
      <Filter>Source Files</Filter>
    </ClCompile>
    <ClCompile Include="ds_ranking_response.cc">
      <Filter>Source Files</Filter>
    </ClCompile>
    <ClCompile Include="main_log.cc">
      <Filter>Source Files</Filter>
    </ClCompile>
    <ClCompile Include="ds_utility.cc">
      <Filter>Source Files</Filter>
    </ClCompile>
    <ClCompile Include="ds_model_mgmt.cc" />
    <ClCompile Include="ds_restapi_data_transport.cc" />
    <ClCompile Include="ds_config_collection.cc" />
    <ClCompile Include="main.cc" />
    <ClCompile Include="ds_event.cc" />
  </ItemGroup>
  <ItemGroup>
    <ClInclude Include="ds_concurrent_queue.h">
      <Filter>Header Files</Filter>
    </ClInclude>
    <ClInclude Include="ds_logger.h">
      <Filter>Header Files</Filter>
    </ClInclude>
<<<<<<< HEAD
    <ClInclude Include="ds_driver.h">
      <Filter>Header Files</Filter>
    </ClInclude>
    <ClInclude Include="ds_event.h">
      <Filter>Header Files</Filter>
    </ClInclude>
    <ClInclude Include="ds_eventhub.h">
=======
    <ClInclude Include="ds_event.h">
>>>>>>> b48ef9bd
      <Filter>Header Files</Filter>
    </ClInclude>
    <ClInclude Include="ds_async_batcher.h">
      <Filter>Header Files</Filter>
    </ClInclude>
<<<<<<< HEAD
    <ClInclude Include="ds_ranking_response.h">
=======
    <ClInclude Include="ds_eventhub_client.h">
>>>>>>> b48ef9bd
      <Filter>Header Files</Filter>
    </ClInclude>
    <ClInclude Include="ds_model_mgmt.h" />
    <ClInclude Include="ds_object_factory.h" />
    <ClInclude Include="ds_restapi_data_transport.h" />
    <ClInclude Include="..\include\ds_config_collection.h">
      <Filter>Header Files</Filter>
    </ClInclude>
    <ClInclude Include="ds_config_collection.h" />
  </ItemGroup>
  <ItemGroup>
<<<<<<< HEAD
    <Filter Include="Header Files">
      <UniqueIdentifier>{267501d8-d8d4-4ad0-a28e-f6f4fa633f02}</UniqueIdentifier>
    </Filter>
    <Filter Include="Source Files">
      <UniqueIdentifier>{ec59f256-49ab-4c0f-a8f9-1ba815dfee9a}</UniqueIdentifier>
    </Filter>
=======
    <ClCompile Include="ds_configuration.cc">
      <Filter>Source Files</Filter>
    </ClCompile>
    <ClCompile Include="ds_driver.cc">
      <Filter>Source Files</Filter>
    </ClCompile>
    <ClCompile Include="ds_event.cc">
      <Filter>Source Files</Filter>
    </ClCompile>
    <ClCompile Include="ds_logger.cc">
      <Filter>Source Files</Filter>
    </ClCompile>
    <ClCompile Include="ds_ranking_response.cc">
      <Filter>Source Files</Filter>
    </ClCompile>
    <ClCompile Include="main.cc">
      <Filter>Source Files</Filter>
    </ClCompile>
    <ClCompile Include="ds_eventhub_client.cc">
      <Filter>Source Files</Filter>
    </ClCompile>
>>>>>>> b48ef9bd
  </ItemGroup>
</Project><|MERGE_RESOLUTION|>--- conflicted
+++ resolved
@@ -32,27 +32,19 @@
     <ClInclude Include="ds_logger.h">
       <Filter>Header Files</Filter>
     </ClInclude>
-<<<<<<< HEAD
     <ClInclude Include="ds_driver.h">
       <Filter>Header Files</Filter>
     </ClInclude>
     <ClInclude Include="ds_event.h">
       <Filter>Header Files</Filter>
     </ClInclude>
-    <ClInclude Include="ds_eventhub.h">
-=======
-    <ClInclude Include="ds_event.h">
->>>>>>> b48ef9bd
+    <ClInclude Include="ds_eventhub_client.h">
       <Filter>Header Files</Filter>
     </ClInclude>
     <ClInclude Include="ds_async_batcher.h">
       <Filter>Header Files</Filter>
     </ClInclude>
-<<<<<<< HEAD
     <ClInclude Include="ds_ranking_response.h">
-=======
-    <ClInclude Include="ds_eventhub_client.h">
->>>>>>> b48ef9bd
       <Filter>Header Files</Filter>
     </ClInclude>
     <ClInclude Include="ds_model_mgmt.h" />
@@ -64,35 +56,11 @@
     <ClInclude Include="ds_config_collection.h" />
   </ItemGroup>
   <ItemGroup>
-<<<<<<< HEAD
     <Filter Include="Header Files">
       <UniqueIdentifier>{267501d8-d8d4-4ad0-a28e-f6f4fa633f02}</UniqueIdentifier>
     </Filter>
     <Filter Include="Source Files">
       <UniqueIdentifier>{ec59f256-49ab-4c0f-a8f9-1ba815dfee9a}</UniqueIdentifier>
     </Filter>
-=======
-    <ClCompile Include="ds_configuration.cc">
-      <Filter>Source Files</Filter>
-    </ClCompile>
-    <ClCompile Include="ds_driver.cc">
-      <Filter>Source Files</Filter>
-    </ClCompile>
-    <ClCompile Include="ds_event.cc">
-      <Filter>Source Files</Filter>
-    </ClCompile>
-    <ClCompile Include="ds_logger.cc">
-      <Filter>Source Files</Filter>
-    </ClCompile>
-    <ClCompile Include="ds_ranking_response.cc">
-      <Filter>Source Files</Filter>
-    </ClCompile>
-    <ClCompile Include="main.cc">
-      <Filter>Source Files</Filter>
-    </ClCompile>
-    <ClCompile Include="ds_eventhub_client.cc">
-      <Filter>Source Files</Filter>
-    </ClCompile>
->>>>>>> b48ef9bd
   </ItemGroup>
 </Project>
--- conflicted
+++ resolved
@@ -3,7 +3,6 @@
 
 namespace decision_service {
 
-<<<<<<< HEAD
 	logger::logger(const utility::config_collection& c)
 		: _ranking_eventhub(
       c.get("eventhub_host", "localhost:8080"),
@@ -20,12 +19,6 @@
       c.get_int("batch_max_size",8*1024), 
       c.get_int("batch_timeout_ms",10000), 
       c.get_int("queue_max_size",1000*2))
-=======
-	logger::logger(const configuration& c)
-		: _ranking_client(c.eventhub_host(), c.shared_access_key_name(), c.shared_access_key(), c.eventhub_interaction_name()),
-		_outcome_client(c.eventhub_host(), c.shared_access_key_name(), c.shared_access_key(), c.eventhub_observation_name()),
-		_async_batcher(_ranking_client, c.batch_max_size(), c.batch_timeout_ms(), c.queue_max_size())
->>>>>>> b48ef9bd
 	{}
 
 	void logger::append_ranking(const std::string & item)

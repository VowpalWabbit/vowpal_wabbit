﻿<?xml version="1.0" encoding="utf-8"?>
<Project DefaultTargets="Build" ToolsVersion="14.0" xmlns="http://schemas.microsoft.com/developer/msbuild/2003">
  <ItemGroup Label="ProjectConfigurations">
    <ProjectConfiguration Include="Debug|Win32">
      <Configuration>Debug</Configuration>
      <Platform>Win32</Platform>
    </ProjectConfiguration>
    <ProjectConfiguration Include="Release|Win32">
      <Configuration>Release</Configuration>
      <Platform>Win32</Platform>
    </ProjectConfiguration>
    <ProjectConfiguration Include="Debug|x64">
      <Configuration>Debug</Configuration>
      <Platform>x64</Platform>
    </ProjectConfiguration>
    <ProjectConfiguration Include="Release|x64">
      <Configuration>Release</Configuration>
      <Platform>x64</Platform>
    </ProjectConfiguration>
  </ItemGroup>
  <ItemGroup>
<<<<<<< HEAD
    <ClCompile Include="ds_async_batch_test.cc" />
    <ClCompile Include="ds_concurrent_queue_test.cc" />
    <ClCompile Include="ds_event_test.cc" />
    <ClCompile Include="ds_model_mgmt_test.cc" />
    <ClCompile Include="main.cc" />
=======
    <ClCompile Include="ds_async_batcher_test.cc" />
    <ClCompile Include="ds_concurrent_queue_test.cc" />
    <ClCompile Include="ds_eventhub_client_test.cc" />
    <ClCompile Include="ds_event_test.cc" />
>>>>>>> b48ef9bd
  </ItemGroup>
  <PropertyGroup Label="Globals">
    <ProjectGuid>{E7FCAB4B-4D6D-4E53-ACA8-8FAA96DC08E8}</ProjectGuid>
    <RootNamespace>test</RootNamespace>
    <WindowsTargetPlatformVersion>8.1</WindowsTargetPlatformVersion>
  </PropertyGroup>
  <Import Project="$(VCTargetsPath)\Microsoft.Cpp.Default.props" />
  <PropertyGroup Condition="'$(Configuration)|$(Platform)'=='Debug|Win32'" Label="Configuration">
    <ConfigurationType>Application</ConfigurationType>
    <UseDebugLibraries>true</UseDebugLibraries>
    <PlatformToolset>v140</PlatformToolset>
    <CharacterSet>MultiByte</CharacterSet>
  </PropertyGroup>
  <PropertyGroup Condition="'$(Configuration)|$(Platform)'=='Release|Win32'" Label="Configuration">
    <ConfigurationType>Application</ConfigurationType>
    <UseDebugLibraries>false</UseDebugLibraries>
    <PlatformToolset>v140</PlatformToolset>
    <WholeProgramOptimization>true</WholeProgramOptimization>
    <CharacterSet>MultiByte</CharacterSet>
  </PropertyGroup>
  <PropertyGroup Condition="'$(Configuration)|$(Platform)'=='Debug|x64'" Label="Configuration">
    <ConfigurationType>Application</ConfigurationType>
    <UseDebugLibraries>true</UseDebugLibraries>
    <PlatformToolset>v140</PlatformToolset>
    <CharacterSet>MultiByte</CharacterSet>
  </PropertyGroup>
  <PropertyGroup Condition="'$(Configuration)|$(Platform)'=='Release|x64'" Label="Configuration">
    <ConfigurationType>Application</ConfigurationType>
    <UseDebugLibraries>false</UseDebugLibraries>
    <PlatformToolset>v140</PlatformToolset>
    <WholeProgramOptimization>true</WholeProgramOptimization>
    <CharacterSet>MultiByte</CharacterSet>
  </PropertyGroup>
  <Import Project="$(VCTargetsPath)\Microsoft.Cpp.props" />
  <ImportGroup Label="ExtensionSettings">
  </ImportGroup>
  <ImportGroup Label="Shared">
  </ImportGroup>
  <ImportGroup Label="PropertySheets" Condition="'$(Configuration)|$(Platform)'=='Debug|Win32'">
    <Import Project="$(UserRootDir)\Microsoft.Cpp.$(Platform).user.props" Condition="exists('$(UserRootDir)\Microsoft.Cpp.$(Platform).user.props')" Label="LocalAppDataPlatform" />
  </ImportGroup>
  <ImportGroup Label="PropertySheets" Condition="'$(Configuration)|$(Platform)'=='Release|Win32'">
    <Import Project="$(UserRootDir)\Microsoft.Cpp.$(Platform).user.props" Condition="exists('$(UserRootDir)\Microsoft.Cpp.$(Platform).user.props')" Label="LocalAppDataPlatform" />
  </ImportGroup>
  <ImportGroup Label="PropertySheets" Condition="'$(Configuration)|$(Platform)'=='Debug|x64'">
    <Import Project="$(UserRootDir)\Microsoft.Cpp.$(Platform).user.props" Condition="exists('$(UserRootDir)\Microsoft.Cpp.$(Platform).user.props')" Label="LocalAppDataPlatform" />
  </ImportGroup>
  <ImportGroup Label="PropertySheets" Condition="'$(Configuration)|$(Platform)'=='Release|x64'">
    <Import Project="$(UserRootDir)\Microsoft.Cpp.$(Platform).user.props" Condition="exists('$(UserRootDir)\Microsoft.Cpp.$(Platform).user.props')" Label="LocalAppDataPlatform" />
  </ImportGroup>
  <PropertyGroup Label="UserMacros" />
  <PropertyGroup />
  <ItemDefinitionGroup Condition="'$(Configuration)|$(Platform)'=='Debug|Win32'">
    <ClCompile>
      <WarningLevel>Level3</WarningLevel>
      <Optimization>Disabled</Optimization>
      <SDLCheck>true</SDLCheck>
    </ClCompile>
    <Link>
<<<<<<< HEAD
      <SubSystem>Console</SubSystem>
      <GenerateDebugInformation>true</GenerateDebugInformation>
=======
      <AdditionalLibraryDirectories>%(AdditionalLibraryDirectories)</AdditionalLibraryDirectories>
      <EntryPointSymbol>main</EntryPointSymbol>
>>>>>>> b48ef9bd
    </Link>
  </ItemDefinitionGroup>
  <ItemDefinitionGroup Condition="'$(Configuration)|$(Platform)'=='Debug|x64'">
    <ClCompile>
      <PrecompiledHeader>NotUsing</PrecompiledHeader>
      <WarningLevel>Level3</WarningLevel>
      <Optimization>Disabled</Optimization>
      <PreprocessorDefinitions>_DEBUG;_CONSOLE;%(PreprocessorDefinitions)</PreprocessorDefinitions>
      <SDLCheck>true</SDLCheck>
<<<<<<< HEAD
    </ClCompile>
    <Link>
      <SubSystem>Console</SubSystem>
      <GenerateDebugInformation>true</GenerateDebugInformation>
=======
      <RuntimeLibrary>MultiThreadedDebug</RuntimeLibrary>
      <AdditionalIncludeDirectories>%(AdditionalIncludeDirectories)</AdditionalIncludeDirectories>
    </ClCompile>
    <Link>
      <AdditionalLibraryDirectories>%(AdditionalLibraryDirectories)</AdditionalLibraryDirectories>
      <EntryPointSymbol>main</EntryPointSymbol>
>>>>>>> b48ef9bd
    </Link>
  </ItemDefinitionGroup>
  <ItemDefinitionGroup Condition="'$(Configuration)|$(Platform)'=='Release|Win32'">
    <ClCompile>
      <WarningLevel>Level3</WarningLevel>
      <PrecompiledHeader>Use</PrecompiledHeader>
      <Optimization>MaxSpeed</Optimization>
      <FunctionLevelLinking>true</FunctionLevelLinking>
      <IntrinsicFunctions>true</IntrinsicFunctions>
      <PreprocessorDefinitions>WIN32;NDEBUG;_CONSOLE;%(PreprocessorDefinitions)</PreprocessorDefinitions>
      <SDLCheck>true</SDLCheck>
    </ClCompile>
    <Link>
      <SubSystem>Console</SubSystem>
      <EnableCOMDATFolding>true</EnableCOMDATFolding>
      <OptimizeReferences>true</OptimizeReferences>
      <GenerateDebugInformation>true</GenerateDebugInformation>
    </Link>
  </ItemDefinitionGroup>
  <ItemDefinitionGroup Condition="'$(Configuration)|$(Platform)'=='Release|x64'">
    <ClCompile>
      <WarningLevel>Level3</WarningLevel>
      <PrecompiledHeader>Use</PrecompiledHeader>
      <Optimization>MaxSpeed</Optimization>
      <FunctionLevelLinking>true</FunctionLevelLinking>
      <IntrinsicFunctions>true</IntrinsicFunctions>
      <PreprocessorDefinitions>NDEBUG;_CONSOLE;%(PreprocessorDefinitions)</PreprocessorDefinitions>
      <SDLCheck>true</SDLCheck>
    </ClCompile>
    <Link>
      <SubSystem>Console</SubSystem>
      <EnableCOMDATFolding>true</EnableCOMDATFolding>
      <OptimizeReferences>true</OptimizeReferences>
      <GenerateDebugInformation>true</GenerateDebugInformation>
    </Link>
  </ItemDefinitionGroup>
  <Import Project="$(VCTargetsPath)\Microsoft.Cpp.targets" />
</Project><|MERGE_RESOLUTION|>--- conflicted
+++ resolved
@@ -19,18 +19,11 @@
     </ProjectConfiguration>
   </ItemGroup>
   <ItemGroup>
-<<<<<<< HEAD
-    <ClCompile Include="ds_async_batch_test.cc" />
-    <ClCompile Include="ds_concurrent_queue_test.cc" />
-    <ClCompile Include="ds_event_test.cc" />
-    <ClCompile Include="ds_model_mgmt_test.cc" />
-    <ClCompile Include="main.cc" />
-=======
     <ClCompile Include="ds_async_batcher_test.cc" />
     <ClCompile Include="ds_concurrent_queue_test.cc" />
     <ClCompile Include="ds_eventhub_client_test.cc" />
     <ClCompile Include="ds_event_test.cc" />
->>>>>>> b48ef9bd
+    <ClCompile Include="main.cc" />
   </ItemGroup>
   <PropertyGroup Label="Globals">
     <ProjectGuid>{E7FCAB4B-4D6D-4E53-ACA8-8FAA96DC08E8}</ProjectGuid>
@@ -90,13 +83,8 @@
       <SDLCheck>true</SDLCheck>
     </ClCompile>
     <Link>
-<<<<<<< HEAD
-      <SubSystem>Console</SubSystem>
-      <GenerateDebugInformation>true</GenerateDebugInformation>
-=======
       <AdditionalLibraryDirectories>%(AdditionalLibraryDirectories)</AdditionalLibraryDirectories>
       <EntryPointSymbol>main</EntryPointSymbol>
->>>>>>> b48ef9bd
     </Link>
   </ItemDefinitionGroup>
   <ItemDefinitionGroup Condition="'$(Configuration)|$(Platform)'=='Debug|x64'">
@@ -106,19 +94,12 @@
       <Optimization>Disabled</Optimization>
       <PreprocessorDefinitions>_DEBUG;_CONSOLE;%(PreprocessorDefinitions)</PreprocessorDefinitions>
       <SDLCheck>true</SDLCheck>
-<<<<<<< HEAD
-    </ClCompile>
-    <Link>
-      <SubSystem>Console</SubSystem>
-      <GenerateDebugInformation>true</GenerateDebugInformation>
-=======
       <RuntimeLibrary>MultiThreadedDebug</RuntimeLibrary>
       <AdditionalIncludeDirectories>%(AdditionalIncludeDirectories)</AdditionalIncludeDirectories>
     </ClCompile>
     <Link>
       <AdditionalLibraryDirectories>%(AdditionalLibraryDirectories)</AdditionalLibraryDirectories>
       <EntryPointSymbol>main</EntryPointSymbol>
->>>>>>> b48ef9bd
     </Link>
   </ItemDefinitionGroup>
   <ItemDefinitionGroup Condition="'$(Configuration)|$(Platform)'=='Release|Win32'">

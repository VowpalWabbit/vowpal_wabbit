﻿using Microsoft.VisualStudio.TestTools.UnitTesting;
using System;
using System.Collections.Generic;
using System.IO;
using System.Linq;
using System.Text;
using System.Threading.Tasks;
using VW;

namespace cs_unittest
{
    [TestClass]
    public class TestArgumentsClass
    {
        [TestMethod]
        public void TestArguments()
        {
            using (var vw = new VowpalWabbit(new VowpalWabbitSettings("--cb_explore_adf --epsilon 0.3 --interact ud") { Verbose = true }))
            {
<<<<<<< HEAD
                Assert.AreEqual("--cb_explore_adf --epsilon 0.3 --interact ud --cb_adf --csoaa_ldf multiline --csoaa_rank", vw.Arguments.CommandLine);

=======
                Assert.IsTrue(vw.Arguments.CommandLine.Contains("--cb_adf"));
                Assert.IsTrue(vw.Arguments.CommandLine.Contains("--rank_all"));
                Assert.IsTrue(vw.Arguments.CommandLine.Contains("--interact ud"));
                Assert.IsTrue(vw.Arguments.CommandLine.Contains("--csoaa_ldf multiline"));
                Assert.IsTrue(vw.Arguments.CommandLine.Contains("--csoaa_rank"));
>>>>>>> 1bbbfa7e
                vw.SaveModel("args.model");
            }

            using (var vw = new VowpalWabbit(new VowpalWabbitSettings { ModelStream = File.Open("args.model", FileMode.Open) }))
            {
<<<<<<< HEAD
                Assert.AreEqual("--no_stdin --max_prediction 1 --bit_precision 18 --cb_explore_adf --epsilon 0.300000 --cb_adf --cb_type ips --csoaa_ldf multiline --csoaa_rank --interact ud",
                    vw.Arguments.CommandLine);
=======
                Assert.IsTrue(vw.Arguments.CommandLine.Contains("--no_stdin"));
                Assert.IsTrue(vw.Arguments.CommandLine.Contains("--max_prediction 1"));
                Assert.IsTrue(vw.Arguments.CommandLine.Contains("--bit_precision 18"));
                Assert.IsTrue(vw.Arguments.CommandLine.Contains("--cb_adf"));
                Assert.IsTrue(vw.Arguments.CommandLine.Contains("--cb_type ips"));
                Assert.IsTrue(vw.Arguments.CommandLine.Contains("--rank_all"));
                Assert.IsTrue(vw.Arguments.CommandLine.Contains("--csoaa_ldf multiline"));
                Assert.IsTrue(vw.Arguments.CommandLine.Contains("--interact ud"));
                Assert.IsTrue(vw.Arguments.CommandLine.Contains("--csoaa_rank"));
>>>>>>> 1bbbfa7e
            }
        }
    }
}<|MERGE_RESOLUTION|>--- conflicted
+++ resolved
@@ -17,35 +17,33 @@
         {
             using (var vw = new VowpalWabbit(new VowpalWabbitSettings("--cb_explore_adf --epsilon 0.3 --interact ud") { Verbose = true }))
             {
-<<<<<<< HEAD
-                Assert.AreEqual("--cb_explore_adf --epsilon 0.3 --interact ud --cb_adf --csoaa_ldf multiline --csoaa_rank", vw.Arguments.CommandLine);
-
-=======
-                Assert.IsTrue(vw.Arguments.CommandLine.Contains("--cb_adf"));
-                Assert.IsTrue(vw.Arguments.CommandLine.Contains("--rank_all"));
+                // --cb_explore_adf --epsilon 0.3 --interact ud --cb_adf--csoaa_ldf multiline --csoaa_rank
+                Console.WriteLine(vw.Arguments.CommandLine);
+                Assert.IsTrue(vw.Arguments.CommandLine.Contains("--cb_explore_adf"));
+                Assert.IsTrue(vw.Arguments.CommandLine.Contains("--epsilon 0.3"));
                 Assert.IsTrue(vw.Arguments.CommandLine.Contains("--interact ud"));
                 Assert.IsTrue(vw.Arguments.CommandLine.Contains("--csoaa_ldf multiline"));
                 Assert.IsTrue(vw.Arguments.CommandLine.Contains("--csoaa_rank"));
->>>>>>> 1bbbfa7e
                 vw.SaveModel("args.model");
             }
 
             using (var vw = new VowpalWabbit(new VowpalWabbitSettings { ModelStream = File.Open("args.model", FileMode.Open) }))
             {
-<<<<<<< HEAD
-                Assert.AreEqual("--no_stdin --max_prediction 1 --bit_precision 18 --cb_explore_adf --epsilon 0.300000 --cb_adf --cb_type ips --csoaa_ldf multiline --csoaa_rank --interact ud",
-                    vw.Arguments.CommandLine);
-=======
+                Console.WriteLine(vw.Arguments.CommandLine);
+                // --no_stdin--max_prediction 1--bit_precision 18--cb_explore_adf--epsilon 0.300000--cb_adf--cb_type ips --csoaa_ldf multiline--csoaa_rank--interact ud
+
                 Assert.IsTrue(vw.Arguments.CommandLine.Contains("--no_stdin"));
                 Assert.IsTrue(vw.Arguments.CommandLine.Contains("--max_prediction 1"));
                 Assert.IsTrue(vw.Arguments.CommandLine.Contains("--bit_precision 18"));
-                Assert.IsTrue(vw.Arguments.CommandLine.Contains("--cb_adf"));
+                Assert.IsTrue(vw.Arguments.CommandLine.Contains("--cb_explore_adf"));
+                Assert.IsTrue(vw.Arguments.CommandLine.Contains("--epsilon 0.3"));
+                Assert.IsTrue(vw.Arguments.CommandLine.Contains("--interact ud"));
+                Assert.IsTrue(vw.Arguments.CommandLine.Contains("--csoaa_ldf multiline"));
+                Assert.IsTrue(vw.Arguments.CommandLine.Contains("--csoaa_rank"));
                 Assert.IsTrue(vw.Arguments.CommandLine.Contains("--cb_type ips"));
-                Assert.IsTrue(vw.Arguments.CommandLine.Contains("--rank_all"));
                 Assert.IsTrue(vw.Arguments.CommandLine.Contains("--csoaa_ldf multiline"));
                 Assert.IsTrue(vw.Arguments.CommandLine.Contains("--interact ud"));
                 Assert.IsTrue(vw.Arguments.CommandLine.Contains("--csoaa_rank"));
->>>>>>> 1bbbfa7e
             }
         }
     }

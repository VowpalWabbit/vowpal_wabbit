<<<<<<< HEAD
﻿<Project Sdk="Microsoft.NET.Sdk">

=======
<?xml version="1.0" encoding="utf-8"?>
<Project ToolsVersion="12.0" DefaultTargets="Build" xmlns="http://schemas.microsoft.com/developer/msbuild/2003">
  <Import Project="$(SolutionDir)packages\Antlr4.CodeGenerator.4.6.4\build\Antlr4.CodeGenerator.props" Condition="Exists('$(SolutionDir)packages\Antlr4.CodeGenerator.4.6.4\build\Antlr4.CodeGenerator.props')" />
>>>>>>> 19fda264
  <PropertyGroup>
    <ProjectGuid>{007B7DE0-1D9B-498D-ACFC-E9D33058F22E}</ProjectGuid>
    <OutputType>Library</OutputType>
    <AppDesignerFolder>Properties</AppDesignerFolder>
    <RootNamespace>cs_unittest</RootNamespace>
    <AssemblyName>cs_unittest</AssemblyName>
    <TargetFrameworks>netcoreapp3.1;net452</TargetFrameworks>
    <FileAlignment>512</FileAlignment>
    <DocumentationFile>$(OutputPath)\$(AssemblyName).XML</DocumentationFile>
    <SignAssembly>true</SignAssembly>
    <AssemblyOriginatorKeyFile>..\vw_key.snk</AssemblyOriginatorKeyFile>
    <Configurations>Debug;Release</Configurations>
    <Platforms>x64</Platforms>
    <TestProjectType>UnitTest</TestProjectType>
    <RunSettingsFilePath>$(SolutionDir)\.runsettings</RunSettingsFilePath>
    <TransformOnBuild>true</TransformOnBuild>
    <EnableDefaultCompileItems>false</EnableDefaultCompileItems>
  </PropertyGroup>
  <PropertyGroup Condition="'$(Configuration)' == 'Debug'">
    <DebugSymbols>true</DebugSymbols>
    <DefineConstants>DEBUG;TRACE</DefineConstants>
    <DebugType>full</DebugType>
  </PropertyGroup>
  <PropertyGroup Condition="'$(Configuration)' == 'Release'">
    <DefineConstants>TRACE</DefineConstants>
    <Optimize>true</Optimize>
    <DebugType>pdbonly</DebugType>
  </PropertyGroup>

  <ItemGroup Condition="'$(TargetFramework)' == 'net452'">
    <Reference Include="System.Runtime.Caching" />
  </ItemGroup>
  <ItemGroup>
    <ProjectReference Include="..\cs\cs.csproj" />
    <ProjectReference Include="..\cs_console\cs_console.csproj" />
    <ProjectReference Include="..\cs_json\cs_json.csproj" />
    <ProjectReference Include="..\cs_parallel\cs_parallel.csproj" />
    <ProjectReference Include="..\testcommon\cs_testcommon.csproj" />
    <ProjectReference Include="..\common\vw_common.csproj" />
  </ItemGroup>
  <ItemGroup Condition="'$(TargetFramework)' == 'net452'">
    <ProjectReference Include="..\cli\vw_clr.vcxproj" />
  </ItemGroup>
  <ItemGroup Condition="'$(TargetFramework)' == 'netcoreapp3.1'">
    <ProjectReference Include="..\cli\vw_netcore.vcxproj" />
  </ItemGroup>

  <ItemGroup>
    <PackageReference Include="Antlr4" Version="4.6.6">
      <PrivateAssets>all</PrivateAssets>
      <IncludeAssets>runtime; build; native; contentfiles; analyzers; buildtransitive</IncludeAssets>
    </PackageReference>
    <PackageReference Include="Antlr4.CodeGenerator" Version="4.6.6">
      <PrivateAssets>all</PrivateAssets>
      <IncludeAssets>runtime; build; native; contentfiles; analyzers; buildtransitive</IncludeAssets>
    </PackageReference>
    <PackageReference Include="Antlr4.Runtime" Version="4.6.6" />
    <PackageReference Include="Microsoft.ApplicationInsights" Version="2.12.1" />
    <PackageReference Include="Microsoft.NET.Test.Sdk" Version="16.2.0" />
    <PackageReference Include="MSTest.TestAdapter" Version="2.0.0" />
    <PackageReference Include="MSTest.TestFramework" Version="2.0.0" />
    <PackageReference Include="coverlet.collector" Version="1.0.1" />
    <PackageReference Include="Newtonsoft.Json" Version="12.0.1" />
  </ItemGroup>
  <ItemGroup Condition="'$(TargetFramework)' == 'netcoreapp3.1'">
    <PackageReference Include="System.Runtime.Caching" Version="4.7.0" />
  </ItemGroup>

  <ItemGroup>
    <Content Include="json\test_array.json">
      <CopyToOutputDirectory>PreserveNewest</CopyToOutputDirectory>
    </Content>
    <Content Include="json\test_newline.json">
      <CopyToOutputDirectory>PreserveNewest</CopyToOutputDirectory>
    </Content>
  </ItemGroup>

<!--  <ItemGroup>-->
<!--    <None Include="ApplicationInsights.config" />-->
<!--    <Antlr4 Include="VowpalWabbit.g4">-->
<!--      <Generator>MSBuild:Compile</Generator>-->
<!--      <Listener>True</Listener>-->
<!--      <Visitor>False</Visitor>-->
<!--    </Antlr4>-->
<!--  </ItemGroup>-->
  <ItemGroup>
    <Service Include="{508349B6-6B84-4DF5-91F0-309BEEBAD82D}" />
  </ItemGroup>
  <ItemGroup>
    <Compile Include="Properties\AssemblyInfo.cs" />
    <Compile Include="BaseData.cs" />
    <Compile Include="CbAdfData.cs" />
<<<<<<< HEAD
    <Compile Include="RunTests.cs" >
      <DesignTime>True</DesignTime>
      <AutoGen>True</AutoGen>
      <DependentUpon>RunTests.tt</DependentUpon>
    </Compile>
    <None Update="RunTests.tt">
      <LastGenOutput>RunTests.cs</LastGenOutput>
      <Generator>TextTemplatingFileGenerator</Generator>
    </None>
=======
    <Compile Include="RunTests.cs">
        <AutoGen>True</AutoGen>
        <DesignTime>True</DesignTime>
        <DependentUpon>RunTests.tt</DependentUpon>
    </Compile>
>>>>>>> 19fda264
    <Compile Include="RunTestsHelper.cs" />
    <Compile Include="Test1and2.cs" />
    <Compile Include="Test3.cs" />
    <Compile Include="TestAllReduce.cs" />
    <Compile Include="TestAntlr.cs" />
    <Compile Include="TestArguments.cs" />
    <Compile Include="TestBase.cs" />
    <Compile Include="TestCbAdf.cs" />
    <Compile Include="TestConfidence.cs" />
    <Compile Include="TestConfigInspector.cs" />
    <Compile Include="TestConsole.cs" />
    <Compile Include="TestDynamic.cs" />
    <Compile Include="TestErrorListener.cs" />
    <Compile Include="TestExampleCache.cs" />
    <Compile Include="TestExpansion.cs" />
    <Compile Include="TestFeatureExtraction.cs" />
    <Compile Include="TestJson.cs" />
    <Compile Include="TestJsonDict.cs" />
    <Compile Include="TestJsonDirect.cs" />
    <Compile Include="TestLabels.cs" />
    <Compile Include="TestLeak.cs" />
    <Compile Include="TestManagedHash.cs" />
    <Compile Include="TestMarshalling.cs" />
    <Compile Include="TestMarshallingOverflow.cs" />
    <Compile Include="TestMarshalNumeric.cs" >
      <DesignTime>True</DesignTime>
      <AutoGen>True</AutoGen>
      <DependentUpon>TestMarshalNumeric.tt</DependentUpon>
    </Compile>
    <None Update="TestMarshalNumeric.tt">
      <LastGenOutput>TestMarshalNumeric.cs</LastGenOutput>
      <Generator>TextTemplatingFileGenerator</Generator>
    </None>
    <Compile Include="TestModelLoading.cs" />
    <Compile Include="TestMultiClassPredictionFactory.cs" />
    <Compile Include="TestMultiworldTesting.cs" />
    <Compile Include="TestNull.cs" />
    <Compile Include="TestPooling.cs" />
    <Compile Include="TestRunner.cs" />
    <Compile Include="TestSerializer.cs" />
    <Compile Include="TestTelemetryProcessor.cs" />
    <Compile Include="TestTracing.cs" />
    <Compile Include="TestWiki.cs" />
    <Compile Include="TestWrapper.cs" />
    <Compile Include="TrainSet0002Dat.cs" />
    <Compile Include="TrainSetCs_testLdf.cs" />
    <Compile Include="VowpalWabbitExampleJsonValidator.cs" />
    <Compile Include="VowpalWabbitExampleValidator.cs" />
    <Compile Include="VowpalWabbitListenerToEvents.cs" />
    <Compile Include="VowpalWabbitStdErrPerformanceStatistics.cs" />
    <Compile Include="VWTestHelper.cs" />
  </ItemGroup>
<<<<<<< HEAD
  <Import Project="$(MSBuildExtensionsPath)\Microsoft\VisualStudio\v$(VisualStudioVersion)\TextTemplating\Microsoft.TextTemplating.targets" />
  <!-- Workaround to make T4 transformations work on build in .NET Core projects. -->
  <Target Name="T4DotNetCoreWorkaround" BeforeTargets="BeforeBuild" >
    <CallTarget Targets="TransformDuringBuild" />
=======
  <ItemGroup>
    <ProjectReference Include="..\cs\cs.csproj">
      <Project>{e4e962ae-7056-4eb0-a8c5-8dc824a4b068}</Project>
      <Name>cs</Name>
    </ProjectReference>
    <ProjectReference Include="..\cs_console\cs_console.csproj">
      <Project>{01a85382-c3e9-480a-86bf-fafe4ad107a7}</Project>
      <Name>cs_console</Name>
    </ProjectReference>
    <ProjectReference Include="..\cs_json\cs_json.csproj">
      <Project>{9e27fa94-ab34-4736-8427-fb7a2ba90d52}</Project>
      <Name>cs_json</Name>
    </ProjectReference>
    <ProjectReference Include="..\cs_parallel\cs_parallel.csproj">
      <Project>{08636f79-5577-4af2-8eed-ec8a5bc14ac4}</Project>
      <Name>cs_parallel</Name>
    </ProjectReference>
    <ProjectReference Include="..\testcommon\cs_testcommon.csproj">
      <Project>{6a9cbeab-427f-4d8d-9559-b76b42b0895c}</Project>
      <Name>cs_testcommon</Name>
    </ProjectReference>
    <ProjectReference Include="..\cli\vw_clr.vcxproj">
      <Project>{85e55ae0-3784-4968-9271-c81af560e1c1}</Project>
      <Name>vw_clr</Name>
    </ProjectReference>
    <ProjectReference Include="..\common\vw_common.csproj">
      <Project>{e621e022-c1f8-433f-905a-ab9a3de072b7}</Project>
      <Name>vw_common</Name>
    </ProjectReference>
  </ItemGroup>
  <ItemGroup>
    <Content Include="json\test_array.json">
      <CopyToOutputDirectory>PreserveNewest</CopyToOutputDirectory>
    </Content>
    <Content Include="json\test_newline.json">
      <CopyToOutputDirectory>PreserveNewest</CopyToOutputDirectory>
    </Content>
    <None Include="App.config" />
    <None Include="ApplicationInsights.config" />
    <None Include="packages.config">
      <SubType>Designer</SubType>
    </None>
    <Antlr4 Include="VowpalWabbit.g4">
      <Generator>MSBuild:Compile</Generator>
      <Listener>True</Listener>
      <Visitor>False</Visitor>
    </Antlr4>
    <None Include="..\vw_key.snk" />
  </ItemGroup>
  <ItemGroup>
    <Service Include="{508349B6-6B84-4DF5-91F0-309BEEBAD82D}" />
    <Service Include="{82A7F48D-3B50-4B1E-B82E-3ADA8210C358}" />
  </ItemGroup>
  <ItemGroup>
    <None Include="RunTests.tt">
      <Generator>TextTemplatingFileGenerator</Generator>
      <LastGenOutput>RunTests.cs</LastGenOutput>
    </None>
    <None Include="TestMarshalNumeric.tt">
      <Generator>TextTemplatingFileGenerator</Generator>
      <LastGenOutput>TestMarshalNumeric.cs</LastGenOutput>
    </None>
  </ItemGroup>
  <Choose>
    <When Condition="'$(VisualStudioVersion)' == '10.0' And '$(IsCodedUITest)' == 'True'">
      <ItemGroup>
        <Reference Include="Microsoft.VisualStudio.QualityTools.CodedUITestFramework, Version=10.0.0.0, Culture=neutral, PublicKeyToken=b03f5f7f11d50a3a, processorArchitecture=MSIL">
          <Private>False</Private>
        </Reference>
        <Reference Include="Microsoft.VisualStudio.TestTools.UITest.Common, Version=10.0.0.0, Culture=neutral, PublicKeyToken=b03f5f7f11d50a3a, processorArchitecture=MSIL">
          <Private>False</Private>
        </Reference>
        <Reference Include="Microsoft.VisualStudio.TestTools.UITest.Extension, Version=10.0.0.0, Culture=neutral, PublicKeyToken=b03f5f7f11d50a3a, processorArchitecture=MSIL">
          <Private>False</Private>
        </Reference>
        <Reference Include="Microsoft.VisualStudio.TestTools.UITesting, Version=10.0.0.0, Culture=neutral, PublicKeyToken=b03f5f7f11d50a3a, processorArchitecture=MSIL">
          <Private>False</Private>
        </Reference>
      </ItemGroup>
    </When>
  </Choose>
  <Import Project="$(VSToolsPath)\TeamTest\Microsoft.TestTools.targets" Condition="Exists('$(VSToolsPath)\TeamTest\Microsoft.TestTools.targets')" />
  <Import Project="$(MSBuildToolsPath)\Microsoft.CSharp.targets" />
  <Target Name="EnsureNuGetPackageBuildImports" BeforeTargets="PrepareForBuild">
    <PropertyGroup>
      <ErrorText>This project references NuGet package(s) that are missing on this computer. Enable NuGet Package Restore to download them.  For more information, see http://go.microsoft.com/fwlink/?LinkID=322105. The missing file is {0}.</ErrorText>
    </PropertyGroup>
    <Error Condition="!Exists('$(SolutionDir)packages\Clarius.TransformOnBuild.1.22.0\build\Clarius.TransformOnBuild.targets')" Text="$([System.String]::Format('$(ErrorText)', '$(SolutionDir)packages\Clarius.TransformOnBuild.1.22.0\build\Clarius.TransformOnBuild.targets'))" />
    <Error Condition="!Exists('$(SolutionDir)packages\Antlr4.CodeGenerator.4.6.4\build\Antlr4.CodeGenerator.props')" Text="$([System.String]::Format('$(ErrorText)', '$(SolutionDir)packages\Antlr4.CodeGenerator.4.6.4\build\Antlr4.CodeGenerator.props'))" />
    <Error Condition="!Exists('$(SolutionDir)packages\Antlr4.CodeGenerator.4.6.4\build\Antlr4.CodeGenerator.targets')" Text="$([System.String]::Format('$(ErrorText)', '$(SolutionDir)packages\Antlr4.CodeGenerator.4.6.4\build\Antlr4.CodeGenerator.targets'))" />
  </Target>
  <Import Project="$(SolutionDir)packages\Clarius.TransformOnBuild.1.22.0\build\Clarius.TransformOnBuild.targets" Condition="Exists('$(SolutionDir)packages\Clarius.TransformOnBuild.1.22.0\build\Clarius.TransformOnBuild.targets')" />
  <Import Project="$(SolutionDir)packages\Antlr4.CodeGenerator.4.6.4\build\Antlr4.CodeGenerator.targets" Condition="Exists('$(SolutionDir)packages\Antlr4.CodeGenerator.4.6.4\build\Antlr4.CodeGenerator.targets')" />
  <!-- making sure it's called during AppVeyor build -->
  <!--
  <Target Name="BeforeBuild">
  </Target>
	-->
  <!-- To modify your build process, add your task inside one of the targets below and uncomment it.
       Other similar extension points exist, see Microsoft.Common.targets.
  <Target Name="AfterBuild">
>>>>>>> 19fda264
  </Target>
  <PropertyGroup>
    <AssemblyTitle>cs_unittest</AssemblyTitle>
    <Description>cs_unittest</Description>
    <Company>Microsoft Corp</Company>
    <Product>cs_unittest</Product>
    <CurrentYear>$([System.DateTime]::Now.ToString(yyyy))</CurrentYear>
    <Copyright>Copyright (C) Microsoft Corp 2012-$(CurrentYear), Yahoo! Inc. 2007-2012, and many individual contributors. All rights reserved</Copyright>
    <InformationalVersion>$(VowpalWabbitAssemblyVersion)</InformationalVersion>
    <ProductVersion>$(VowpalWabbitAssemblyVersion)</ProductVersion>
    <AssemblyVersion>$(VowpalWabbitAssemblyVersion)</AssemblyVersion>
    <FileVersion>$(VowpalWabbitAssemblyVersion)</FileVersion>
  </PropertyGroup>
</Project><|MERGE_RESOLUTION|>--- conflicted
+++ resolved
@@ -1,11 +1,5 @@
-<<<<<<< HEAD
-﻿<Project Sdk="Microsoft.NET.Sdk">
+<Project Sdk="Microsoft.NET.Sdk">
 
-=======
-<?xml version="1.0" encoding="utf-8"?>
-<Project ToolsVersion="12.0" DefaultTargets="Build" xmlns="http://schemas.microsoft.com/developer/msbuild/2003">
-  <Import Project="$(SolutionDir)packages\Antlr4.CodeGenerator.4.6.4\build\Antlr4.CodeGenerator.props" Condition="Exists('$(SolutionDir)packages\Antlr4.CodeGenerator.4.6.4\build\Antlr4.CodeGenerator.props')" />
->>>>>>> 19fda264
   <PropertyGroup>
     <ProjectGuid>{007B7DE0-1D9B-498D-ACFC-E9D33058F22E}</ProjectGuid>
     <OutputType>Library</OutputType>
@@ -98,7 +92,6 @@
     <Compile Include="Properties\AssemblyInfo.cs" />
     <Compile Include="BaseData.cs" />
     <Compile Include="CbAdfData.cs" />
-<<<<<<< HEAD
     <Compile Include="RunTests.cs" >
       <DesignTime>True</DesignTime>
       <AutoGen>True</AutoGen>
@@ -108,13 +101,6 @@
       <LastGenOutput>RunTests.cs</LastGenOutput>
       <Generator>TextTemplatingFileGenerator</Generator>
     </None>
-=======
-    <Compile Include="RunTests.cs">
-        <AutoGen>True</AutoGen>
-        <DesignTime>True</DesignTime>
-        <DependentUpon>RunTests.tt</DependentUpon>
-    </Compile>
->>>>>>> 19fda264
     <Compile Include="RunTestsHelper.cs" />
     <Compile Include="Test1and2.cs" />
     <Compile Include="Test3.cs" />
@@ -167,114 +153,10 @@
     <Compile Include="VowpalWabbitStdErrPerformanceStatistics.cs" />
     <Compile Include="VWTestHelper.cs" />
   </ItemGroup>
-<<<<<<< HEAD
   <Import Project="$(MSBuildExtensionsPath)\Microsoft\VisualStudio\v$(VisualStudioVersion)\TextTemplating\Microsoft.TextTemplating.targets" />
   <!-- Workaround to make T4 transformations work on build in .NET Core projects. -->
   <Target Name="T4DotNetCoreWorkaround" BeforeTargets="BeforeBuild" >
     <CallTarget Targets="TransformDuringBuild" />
-=======
-  <ItemGroup>
-    <ProjectReference Include="..\cs\cs.csproj">
-      <Project>{e4e962ae-7056-4eb0-a8c5-8dc824a4b068}</Project>
-      <Name>cs</Name>
-    </ProjectReference>
-    <ProjectReference Include="..\cs_console\cs_console.csproj">
-      <Project>{01a85382-c3e9-480a-86bf-fafe4ad107a7}</Project>
-      <Name>cs_console</Name>
-    </ProjectReference>
-    <ProjectReference Include="..\cs_json\cs_json.csproj">
-      <Project>{9e27fa94-ab34-4736-8427-fb7a2ba90d52}</Project>
-      <Name>cs_json</Name>
-    </ProjectReference>
-    <ProjectReference Include="..\cs_parallel\cs_parallel.csproj">
-      <Project>{08636f79-5577-4af2-8eed-ec8a5bc14ac4}</Project>
-      <Name>cs_parallel</Name>
-    </ProjectReference>
-    <ProjectReference Include="..\testcommon\cs_testcommon.csproj">
-      <Project>{6a9cbeab-427f-4d8d-9559-b76b42b0895c}</Project>
-      <Name>cs_testcommon</Name>
-    </ProjectReference>
-    <ProjectReference Include="..\cli\vw_clr.vcxproj">
-      <Project>{85e55ae0-3784-4968-9271-c81af560e1c1}</Project>
-      <Name>vw_clr</Name>
-    </ProjectReference>
-    <ProjectReference Include="..\common\vw_common.csproj">
-      <Project>{e621e022-c1f8-433f-905a-ab9a3de072b7}</Project>
-      <Name>vw_common</Name>
-    </ProjectReference>
-  </ItemGroup>
-  <ItemGroup>
-    <Content Include="json\test_array.json">
-      <CopyToOutputDirectory>PreserveNewest</CopyToOutputDirectory>
-    </Content>
-    <Content Include="json\test_newline.json">
-      <CopyToOutputDirectory>PreserveNewest</CopyToOutputDirectory>
-    </Content>
-    <None Include="App.config" />
-    <None Include="ApplicationInsights.config" />
-    <None Include="packages.config">
-      <SubType>Designer</SubType>
-    </None>
-    <Antlr4 Include="VowpalWabbit.g4">
-      <Generator>MSBuild:Compile</Generator>
-      <Listener>True</Listener>
-      <Visitor>False</Visitor>
-    </Antlr4>
-    <None Include="..\vw_key.snk" />
-  </ItemGroup>
-  <ItemGroup>
-    <Service Include="{508349B6-6B84-4DF5-91F0-309BEEBAD82D}" />
-    <Service Include="{82A7F48D-3B50-4B1E-B82E-3ADA8210C358}" />
-  </ItemGroup>
-  <ItemGroup>
-    <None Include="RunTests.tt">
-      <Generator>TextTemplatingFileGenerator</Generator>
-      <LastGenOutput>RunTests.cs</LastGenOutput>
-    </None>
-    <None Include="TestMarshalNumeric.tt">
-      <Generator>TextTemplatingFileGenerator</Generator>
-      <LastGenOutput>TestMarshalNumeric.cs</LastGenOutput>
-    </None>
-  </ItemGroup>
-  <Choose>
-    <When Condition="'$(VisualStudioVersion)' == '10.0' And '$(IsCodedUITest)' == 'True'">
-      <ItemGroup>
-        <Reference Include="Microsoft.VisualStudio.QualityTools.CodedUITestFramework, Version=10.0.0.0, Culture=neutral, PublicKeyToken=b03f5f7f11d50a3a, processorArchitecture=MSIL">
-          <Private>False</Private>
-        </Reference>
-        <Reference Include="Microsoft.VisualStudio.TestTools.UITest.Common, Version=10.0.0.0, Culture=neutral, PublicKeyToken=b03f5f7f11d50a3a, processorArchitecture=MSIL">
-          <Private>False</Private>
-        </Reference>
-        <Reference Include="Microsoft.VisualStudio.TestTools.UITest.Extension, Version=10.0.0.0, Culture=neutral, PublicKeyToken=b03f5f7f11d50a3a, processorArchitecture=MSIL">
-          <Private>False</Private>
-        </Reference>
-        <Reference Include="Microsoft.VisualStudio.TestTools.UITesting, Version=10.0.0.0, Culture=neutral, PublicKeyToken=b03f5f7f11d50a3a, processorArchitecture=MSIL">
-          <Private>False</Private>
-        </Reference>
-      </ItemGroup>
-    </When>
-  </Choose>
-  <Import Project="$(VSToolsPath)\TeamTest\Microsoft.TestTools.targets" Condition="Exists('$(VSToolsPath)\TeamTest\Microsoft.TestTools.targets')" />
-  <Import Project="$(MSBuildToolsPath)\Microsoft.CSharp.targets" />
-  <Target Name="EnsureNuGetPackageBuildImports" BeforeTargets="PrepareForBuild">
-    <PropertyGroup>
-      <ErrorText>This project references NuGet package(s) that are missing on this computer. Enable NuGet Package Restore to download them.  For more information, see http://go.microsoft.com/fwlink/?LinkID=322105. The missing file is {0}.</ErrorText>
-    </PropertyGroup>
-    <Error Condition="!Exists('$(SolutionDir)packages\Clarius.TransformOnBuild.1.22.0\build\Clarius.TransformOnBuild.targets')" Text="$([System.String]::Format('$(ErrorText)', '$(SolutionDir)packages\Clarius.TransformOnBuild.1.22.0\build\Clarius.TransformOnBuild.targets'))" />
-    <Error Condition="!Exists('$(SolutionDir)packages\Antlr4.CodeGenerator.4.6.4\build\Antlr4.CodeGenerator.props')" Text="$([System.String]::Format('$(ErrorText)', '$(SolutionDir)packages\Antlr4.CodeGenerator.4.6.4\build\Antlr4.CodeGenerator.props'))" />
-    <Error Condition="!Exists('$(SolutionDir)packages\Antlr4.CodeGenerator.4.6.4\build\Antlr4.CodeGenerator.targets')" Text="$([System.String]::Format('$(ErrorText)', '$(SolutionDir)packages\Antlr4.CodeGenerator.4.6.4\build\Antlr4.CodeGenerator.targets'))" />
-  </Target>
-  <Import Project="$(SolutionDir)packages\Clarius.TransformOnBuild.1.22.0\build\Clarius.TransformOnBuild.targets" Condition="Exists('$(SolutionDir)packages\Clarius.TransformOnBuild.1.22.0\build\Clarius.TransformOnBuild.targets')" />
-  <Import Project="$(SolutionDir)packages\Antlr4.CodeGenerator.4.6.4\build\Antlr4.CodeGenerator.targets" Condition="Exists('$(SolutionDir)packages\Antlr4.CodeGenerator.4.6.4\build\Antlr4.CodeGenerator.targets')" />
-  <!-- making sure it's called during AppVeyor build -->
-  <!--
-  <Target Name="BeforeBuild">
-  </Target>
-	-->
-  <!-- To modify your build process, add your task inside one of the targets below and uncomment it.
-       Other similar extension points exist, see Microsoft.Common.targets.
-  <Target Name="AfterBuild">
->>>>>>> 19fda264
   </Target>
   <PropertyGroup>
     <AssemblyTitle>cs_unittest</AssemblyTitle>

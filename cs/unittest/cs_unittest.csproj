--- conflicted
+++ resolved
@@ -154,15 +154,9 @@
     <Compile Include="BaseData.cs" />
     <Compile Include="CbAdfData.cs" />
     <Compile Include="RunTests.cs">
-<<<<<<< HEAD
-      <AutoGen>True</AutoGen>
-      <DesignTime>True</DesignTime>
-      <DependentUpon>RunTests.tt</DependentUpon>
-=======
         <AutoGen>True</AutoGen>
         <DesignTime>True</DesignTime>
         <DependentUpon>RunTests.tt</DependentUpon>
->>>>>>> a505f4f2
     </Compile>
     <Compile Include="RunTestsHelper.cs" />
     <Compile Include="TestConfidence.cs" />

--- conflicted
+++ resolved
@@ -21,11 +21,7 @@
 	14, 16, 17, 31, 33, 34,53, 101, 102, 103, 105, 106, 111, 112, // float delta
 	71, // --examples to test parser
 	143, 144, 146, // native json parsing
-<<<<<<< HEAD
-	149, 152 // bash script
-=======
 	149, 152, 156 // bash script
->>>>>>> 2c28eb28
 	};
 
 var outputModels = new Dictionary<string, TestCase>();

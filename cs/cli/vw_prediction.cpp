--- conflicted
+++ resolved
@@ -20,15 +20,9 @@
   if (ex_pred_type != type)
   { auto sb = gcnew StringBuilder();
     sb->Append("Prediction type must be ");
-<<<<<<< HEAD
-    sb->Append(gcnew String(prediction_type_t::to_string(type)));
-    sb->Append(" but is ");
-    sb->Append(gcnew String(prediction_type_t::to_string(ex_pred_type)));
-=======
     sb->Append(gcnew String(to_string(type)));
     sb->Append(" but is ");
     sb->Append(gcnew String(to_string(ex_pred_type)));
->>>>>>> c1f834b4
 
     throw gcnew ArgumentException(sb->ToString());
   }
@@ -188,11 +182,7 @@
     default:
     { auto sb = gcnew StringBuilder();
       sb->Append("Unsupported prediction type: ");
-<<<<<<< HEAD
-      sb->Append(gcnew String(prediction_type_t::to_string(vw->l->pred_type)));
-=======
       sb->Append(gcnew String(to_string(vw->l->pred_type)));
->>>>>>> c1f834b4
       throw gcnew ArgumentException(sb->ToString());
     }
   }

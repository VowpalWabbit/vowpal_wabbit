// Copyright (c) by respective owners including Yahoo!, Microsoft, and
// individual contributors. All rights reserved. Released under a BSD (revised)
// license as described in the file LICENSE.

#pragma once

#include "vw.h"
#include "vw_clr.h"
#include "cb.h"
#include "best_constant.h"
#include "constant.h"
#include "multiclass.h"

namespace VW
{
namespace Labels
{
// The label classes are a replication of the parse_label function pointers provided by individual
// modules. Main reason for creation is thread-saftey. The C++ version use a shared v_array in parser
// and thus need to be synchronized.
// These label classes are thread-safe and even more efficient as they avoid marshalling.

using namespace System;
using namespace System::Collections::Generic;
using namespace System::Globalization;
using namespace System::Text;
using namespace CB;
using namespace MULTICLASS;
using namespace Newtonsoft::Json;

public interface class ILabel
{ void UpdateExample(vw* vw, example* ex);
  void ReadFromExample(example* ex);
};

public ref class ContextualBanditLabel sealed : ILabel
{
private:
  uint32_t m_action;
  float m_cost;
  float m_probability;

public:
  ContextualBanditLabel()
    : m_action(0), m_cost(0), m_probability(0)
  { }

  ContextualBanditLabel(uint32_t action, float cost, float probability)
    : m_action(action), m_cost(cost), m_probability(0)
  { Probability = probability;
  }

  [JsonProperty]
  property uint32_t Action
  { uint32_t get()
    { return m_action;
    }

    void set(uint32_t value)
    { m_action = value;
    }
  }

  [JsonProperty]
  property float Probability
  { float get()
    { return m_probability;
    }

    void set(float value)
    { if (value < 0 || value >1)
      {
        if (value > 1 && value - 1 < probability_tolerance)
          m_probability = 1.0f;
        else
          throw gcnew ArgumentOutOfRangeException("invalid probability: " + value);
      }
      else
        m_probability = value;
    }
  }

  [JsonProperty]
  property float Cost
  { float get()
    { return m_cost;
    }

    void set(float value)
    { m_cost = value;
    }
  }

  [JsonIgnore]
  property bool IsShared
  { bool get()
    { return m_cost == FLT_MAX && m_probability == -1.f;
    }
  }

  virtual void ReadFromExample(example* ex)
  {
    CB::label* ld = &ex->l.cb;
    if (ld->costs.size() > 0)
    { cb_class& f = ld->costs[0];

      m_action = f.action;
      m_cost = f.cost;
      m_probability = f.probability;
    }
  }

  virtual void UpdateExample(vw* vw, example* ex)
  {
    CB::label* ld = &ex->l.cb;
    cb_class f;

    f.partial_prediction = 0.;
    f.action = m_action;
    f.cost = m_cost;
    f.probability = m_probability;

    ld->costs.push_back(f);
  }

  virtual String^ ToString() override
  { auto sb = gcnew StringBuilder;

    sb->Append(m_action.ToString(CultureInfo::InvariantCulture));
    sb->Append(L':');
    sb->Append(m_cost.ToString(CultureInfo::InvariantCulture));
    sb->Append(L':');
    sb->Append(m_probability.ToString(CultureInfo::InvariantCulture));

    return sb->ToString();
  }
};

/// <summary>
/// In multi-line scenarios the first example can contain a set of shared features. This first example must be
/// marked using a 'shared' label.
/// </summary>
public ref class SharedLabel sealed : ILabel
{
private:
  uint32_t m_action;

  SharedLabel() : m_action((uint32_t)uniform_hash("shared", 6, 0))
  { }

public:
  static SharedLabel^ Instance = gcnew SharedLabel;

  virtual void UpdateExample(vw* vw, example* ex)
  {
    CB::label* ld = &ex->l.cb;
    cb_class f;

    f.partial_prediction = 0.;
    f.action = m_action;
    f.cost = FLT_MAX;
    f.probability = -1.f;

    ld->costs.push_back(f);
  }

  virtual String^ ToString() override
  { return "shared";
  }

  virtual void ReadFromExample(example* ex)
  {
  }
};

public ref class SimpleLabel sealed : ILabel
{
private:
  float m_label;

  Nullable<float> m_weight;

  Nullable<float> m_initial;

public:
  SimpleLabel() : m_label(0)
  { }

  [JsonProperty]
  property float Label
  { float get()
    { return m_label;
    }

    void set(float value)
    { m_label = value;
    }
  }

  [JsonProperty(NullValueHandling = NullValueHandling::Ignore)]
  property Nullable<float> Weight
  { Nullable<float> get()
    { return m_weight;
    }

    void set(Nullable<float> value)
    { m_weight = value;
    }
  }

  [JsonProperty(NullValueHandling = NullValueHandling::Ignore)]
  property Nullable<float> Initial
  { Nullable<float> get()
    { return m_initial;
    }

    void set(Nullable<float> value)
    { m_initial = value;
    }
  }

  virtual void ReadFromExample(example* ex)
<<<<<<< HEAD
  { label_data* ld = &ex->l.simple;
=======
  {
    label_data* ld = &ex->l.simple;
>>>>>>> 69a90c17

    m_label = ld->label;
    m_weight = ld->weight;
    m_initial = ld->initial;
  }

  virtual void UpdateExample(vw* vw, example* ex)
<<<<<<< HEAD
  { label_data* ld = &ex->l.simple;
=======
  {
    label_data* ld = &ex->l.simple;
>>>>>>> 69a90c17
    ld->label = m_label;

    if (m_weight.HasValue)
      ld->weight = m_weight.Value;

    if (m_initial.HasValue)
      ld->initial = m_initial.Value;

    count_label(vw->sd, ld->label);
  }

  virtual String^ ToString() override
  { auto sb = gcnew StringBuilder;

    sb->Append(m_label.ToString(CultureInfo::InvariantCulture));

    if (m_weight.HasValue)
    { sb->Append(L' ');
      sb->Append(m_weight.Value.ToString(CultureInfo::InvariantCulture));

      if (m_initial.HasValue)
      { sb->Append(L' ');
        sb->Append(m_initial.Value.ToString(CultureInfo::InvariantCulture));
      }
    }

    return sb->ToString();
  }
};

public ref class MulticlassLabel sealed : ILabel
{
public:
  ref class Label sealed
  {
  private:
    uint32_t m_class;
    Nullable<float> m_weight;

  public:
    property uint32_t Class
    { uint32_t get()
      { return m_class;
      }

      void set(uint32_t value)
      { m_class = value;
      }
    }

    [JsonProperty(NullValueHandling = NullValueHandling::Ignore)]
    property Nullable<float> Weight
    { Nullable<float> get()
      { return m_weight;
      }

      void set(Nullable<float> value)
      { m_weight = value;
      }
    }
  };

private:
  List<Label^>^ m_classes;

public:
  [JsonProperty]
  property List<Label^>^ Classes
  { List<Label^>^ get()
    { return m_classes;
    }

    void set(List<Label^>^ value)
    { m_classes = value;
    }
  }

  virtual void ReadFromExample(example* ex)
  { throw gcnew NotImplementedException("to be done...");
  }

  virtual void UpdateExample(vw* vw, example* ex)
  { throw gcnew NotImplementedException("to be done...");
  }

  virtual String^ ToString() override
  { auto sb = gcnew StringBuilder;

    for each (Label^ label in m_classes)
    { sb->Append(L' ');
      sb->Append(label->Class.ToString(CultureInfo::InvariantCulture));

      if (label->Weight.HasValue)
      { sb->Append(L' ');
        sb->Append(label->Weight.Value.ToString(CultureInfo::InvariantCulture));
      }
    }

    // strip first space
    if (sb->Length > 0)
      sb->Remove(0, 1);

    return sb->ToString();
  }
};

public ref class StringLabel sealed : ILabel
{
private:
  String^ m_label;

public:
  StringLabel()
  { }

  StringLabel(String^ label) : m_label(label)
  { }

  [JsonProperty]
  property String^ Label
  { String^ get()
    { return m_label;
    }

    void set(String^ value)
    { m_label = value;
    }
  }

  virtual void ReadFromExample(example* ex)
  { throw gcnew NotImplementedException("to be done...");
  }

  virtual void UpdateExample(vw* vw, example* ex)
  { auto bytes = System::Text::Encoding::UTF8->GetBytes(m_label);
    auto valueHandle = GCHandle::Alloc(bytes, GCHandleType::Pinned);

    try
    { VW::parse_example_label(*vw, *ex, reinterpret_cast<char*>(valueHandle.AddrOfPinnedObject().ToPointer()));
    }
    CATCHRETHROW
    finally
    { valueHandle.Free();
    }
  }

  virtual String^ ToString() override
  { return m_label;
  }
};
}
}<|MERGE_RESOLUTION|>--- conflicted
+++ resolved
@@ -220,12 +220,8 @@
   }
 
   virtual void ReadFromExample(example* ex)
-<<<<<<< HEAD
-  { label_data* ld = &ex->l.simple;
-=======
   {
     label_data* ld = &ex->l.simple;
->>>>>>> 69a90c17
 
     m_label = ld->label;
     m_weight = ld->weight;
@@ -233,12 +229,8 @@
   }
 
   virtual void UpdateExample(vw* vw, example* ex)
-<<<<<<< HEAD
-  { label_data* ld = &ex->l.simple;
-=======
   {
     label_data* ld = &ex->l.simple;
->>>>>>> 69a90c17
     ld->label = m_label;
 
     if (m_weight.HasValue)

// Copyright (c) by respective owners including Yahoo!, Microsoft, and
// individual contributors. All rights reserved. Released under a BSD (revised)
// license as described in the file LICENSE.

#include <cmath>
<<<<<<< HEAD
#include "vw_string_view.h"
=======
>>>>>>> ea01890d
#include <cctype>
#include "parse_example.h"
#include "hash.h"
#include "unique_sort.h"
#include "global_data.h"
#include "constant.h"
#include "vw_string_view.h"

size_t read_features(vw* all, char*& line, size_t& num_chars)
{
  line = nullptr;
  size_t num_chars_initial = readto(*(all->p->input), line, '\n');
  if (num_chars_initial < 1)
    return num_chars_initial;
  num_chars = num_chars_initial;
  if (line[0] == '\xef' && num_chars >= 3 && line[1] == '\xbb' && line[2] == '\xbf')
  {
    line += 3;
    num_chars -= 3;
  }
  if (num_chars > 0 && line[num_chars - 1] == '\n')
    num_chars--;
  if (num_chars > 0 && line[num_chars - 1] == '\r')
    num_chars--;
  return num_chars_initial;
}

int read_features_string(vw* all, v_array<example*>& examples)
{
  char* line;
  size_t num_chars;
  size_t num_chars_initial = read_features(all, line, num_chars);
  if (num_chars_initial < 1)
    return (int)num_chars_initial;

  VW::string_view example(line, num_chars);
  substring_to_example(all, examples[0], example);

  return (int)num_chars_initial;
}

template <bool audit>
class TC_parser
{
 public:
  VW::string_view _line;
  size_t _read_idx;
  float _cur_channel_v;
  bool _new_index;
  size_t _anon;
  uint64_t _channel_hash;
  VW::string_view _base;
  unsigned char _index;
  float _v;
  bool _redefine_some;
  std::array<unsigned char, NUM_NAMESPACES>* _redefine;
  parser* _p;
  example* _ae;
  std::array<uint64_t, NUM_NAMESPACES>* _affix_features;
  std::array<bool, NUM_NAMESPACES>* _spelling_features;
  v_array<char> _spelling;
  uint32_t _hash_seed;
  uint64_t _parse_mask;
  bool _chain_hash;

  std::array<std::vector<std::shared_ptr<feature_dict>>, NUM_NAMESPACES>* _namespace_dictionaries;

  ~TC_parser() {}

  inline void parserWarning(const char* message, VW::string_view var_msg, const char* message2)
  {
    // VW::string_view will output the entire view into the output stream.
    // That means if there is a null character somewhere in the range, it will terminate
    // the stringstream at that point! Minor hack to give us the behavior we actually want here (i think)..
    // the alternative is to do what the old code was doing.. str(_line).c_str()...
    // TODO: Find a sane way to handle nulls in the middle of a string (either VW::string_view or substring)
    auto tmp_view = _line.substr(0, _line.find('\0'));
    std::stringstream ss;
    ss << message << var_msg << message2 << "in Example #" << this->_p->end_parsed_examples.load() << ": \"" << tmp_view << "\""
       << std::endl;
    if (_p->strict_parse)
    {
      THROW_EX(VW::strict_parse_exception, ss.str());
    }
    else
    {
      std::cerr << ss.str();
    }
  }

  inline VW::string_view stringFeatureValue(VW::string_view sv)
  {
    size_t start_idx = sv.find_first_not_of(" \t\r\n");
    if (start_idx > 0 && start_idx != std::string::npos)
    {
      _read_idx += start_idx;
      sv.remove_prefix(start_idx);
    }

    size_t end_idx = sv.find_first_of(" \t\r\n");
    if (end_idx == std::string::npos)
    {
      end_idx = sv.size();
    }
    _read_idx += end_idx;
    return sv.substr(0, end_idx);
  }

  inline bool isFeatureValueFloat(float& float_feature_value)
  {
    if (_read_idx >= _line.size() || _line[_read_idx] == ' ' || _line[_read_idx] == '\t' || _line[_read_idx] == '|' ||
        _line[_read_idx] == '\r')
    {
      float_feature_value = 1.;
      return true;
    }

    else if (_line[_read_idx] == ':')
    {
      // featureValue --> ':' 'Float'
      ++_read_idx;
      size_t end_read = 0;
      VW::string_view sv = _line.substr(_read_idx);
      _v = float_feature_value = parseFloat(sv.begin(), end_read, sv.end());
      if (end_read == 0)
      {
        return false;
      }
      if (std::isnan(_v))
      {
        _v = float_feature_value = 0.f;
        parserWarning(
            "warning: invalid feature value:\"", _line.substr(_read_idx), "\" read as NaN. Replacing with 0.");
      }
      _read_idx += end_read;
      return true;
    }
    else
    {
      _v = float_feature_value = 0.f;
      // syntax error
      parserWarning("malformed example! '|', ':', space, or EOL expected after : \"", _line.substr(0, _read_idx), "\"");
      return true;
    }
  }

  inline VW::string_view read_name()
  {
    size_t name_start = _read_idx;
    while (!(_read_idx >= _line.size() || _line[_read_idx] == ' ' || _line[_read_idx] == ':' ||
        _line[_read_idx] == '\t' || _line[_read_idx] == '|' || _line[_read_idx] == '\r'))
      ++_read_idx;

    return _line.substr(name_start, _read_idx - name_start);
  }

  inline void maybeFeature()
  {
    if (_read_idx >= _line.size() || _line[_read_idx] == ' ' || _line[_read_idx] == '\t' ||
        _line[_read_idx] == '|' || _line[_read_idx] == '\r')
    {
      // maybeFeature --> ø
    }
    else
    {
      // maybeFeature --> 'String' FeatureValue
      VW::string_view feature_name = read_name();
      VW::string_view string_feature_value;

      float float_feature_value = 0.f;
      bool is_feature_float = isFeatureValueFloat(float_feature_value);

      if (_chain_hash && !is_feature_float)
      {
        string_feature_value = stringFeatureValue(_line.substr(_read_idx));
        _v = 1;
      }
      else
      {
        _v = _cur_channel_v * float_feature_value;
      }


      uint64_t word_hash;

      if (_chain_hash && !string_feature_value.empty())
      {
        word_hash = (_p->hasher(feature_name.begin(), feature_name.length(),
                         _p->hasher(string_feature_value.begin(), string_feature_value.length(), _channel_hash)) & _parse_mask);
      }
      else if (!feature_name.empty())
      {
        word_hash = (_p->hasher(feature_name.begin(), feature_name.length(), _channel_hash) & _parse_mask);
      }
      else
      {
        word_hash = _channel_hash + _anon++;
      }

      if (_v == 0)
        return;  // dont add 0 valued features to list of features
      features& fs = _ae->feature_space[_index];
      fs.push_back(_v, word_hash);

      if (audit)
      {
        if (_chain_hash && !string_feature_value.empty())
        {
          std::stringstream ss;
          ss << feature_name << "^" << string_feature_value;
          fs.space_names.push_back(audit_strings_ptr(new audit_strings(_base.to_string(), ss.str())));
        }
        else
        {
          fs.space_names.push_back(audit_strings_ptr(new audit_strings(_base.to_string(), feature_name.to_string())));
        }
      }

      if (((*_affix_features)[_index] > 0) && (!feature_name.empty()))
      {
        features& affix_fs = _ae->feature_space[affix_namespace];
        if (affix_fs.size() == 0)
          _ae->indices.push_back(affix_namespace);
        uint64_t affix = (*_affix_features)[_index];

        while (affix > 0)
        {
          bool is_prefix = affix & 0x1;
          uint64_t len = (affix >> 1) & 0x7;
          VW::string_view affix_name(feature_name);
          if (affix_name.size() > len)
          {
            if (is_prefix)
              affix_name.remove_suffix(affix_name.size() - len);
            else
              affix_name.remove_prefix(affix_name.size() - len);
          }

          word_hash = _p->hasher(affix_name.begin(), affix_name.length(), (uint64_t)_channel_hash) * (affix_constant + (affix & 0xF) * quadratic_constant);
          affix_fs.push_back(_v, word_hash);
          if (audit)
          {
            v_array<char> affix_v;
            if (_index != ' ')
              affix_v.push_back(_index);
            affix_v.push_back(is_prefix ? '+' : '-');
            affix_v.push_back('0' + (char)len);
            affix_v.push_back('=');
            push_many(affix_v, affix_name.begin(), affix_name.size());
            affix_v.push_back('\0');
            affix_fs.space_names.push_back(audit_strings_ptr(new audit_strings("affix", affix_v.begin())));
          }
          affix >>= 4;
        }
      }
      if ((*_spelling_features)[_index])
      {
        features& spell_fs = _ae->feature_space[spelling_namespace];
        if (spell_fs.size() == 0)
          _ae->indices.push_back(spelling_namespace);
        // v_array<char> spelling;
        _spelling.clear();
        for (char c : feature_name)
        {
          char d = 0;
          if ((c >= '0') && (c <= '9'))
            d = '0';
          else if ((c >= 'a') && (c <= 'z'))
            d = 'a';
          else if ((c >= 'A') && (c <= 'Z'))
            d = 'A';
          else if (c == '.')
            d = '.';
          else
            d = '#';
          // if ((spelling.size() == 0) || (spelling.last() != d))
          _spelling.push_back(d);
        }

        VW::string_view spelling_strview(_spelling.begin(), _spelling.size());
        uint64_t word_hash = hashstring(spelling_strview.begin(), spelling_strview.length(), (uint64_t)_channel_hash);
        spell_fs.push_back(_v, word_hash);
        if (audit)
        {
          v_array<char> spelling_v;
          if (_index != ' ')
          {
            spelling_v.push_back(_index);
            spelling_v.push_back('_');
          }
          push_many(spelling_v, spelling_strview.begin(), spelling_strview.size());
          spelling_v.push_back('\0');
          spell_fs.space_names.push_back(audit_strings_ptr(new audit_strings("spelling", spelling_v.begin())));
        }
      }
      if ((*_namespace_dictionaries)[_index].size() > 0)
      {
        // Heterogeneous lookup not yet implemented in std
        // http://www.open-std.org/jtc1/sc22/wg21/docs/papers/2018/p0919r0.html
        const std::string feature_name_str(feature_name);
        for (const auto& map : (*_namespace_dictionaries)[_index])
        {
          const auto& feats_it = map->find(feature_name_str);
          if ((feats_it != map->end()) && (feats_it->second->values.size() > 0))
          {
            const auto& feats = feats_it->second;
            features& dict_fs = _ae->feature_space[dictionary_namespace];
            if (dict_fs.size() == 0)
              _ae->indices.push_back(dictionary_namespace);
            push_many(dict_fs.values, feats->values.begin(), feats->values.size());
            push_many(dict_fs.indicies, feats->indicies.begin(), feats->indicies.size());
            dict_fs.sum_feat_sq += feats->sum_feat_sq;
            if (audit)
              for (const auto& id : feats->indicies)
              {
                std::stringstream ss;
                ss << _index << '_';
                ss << feature_name;
                ss << '=' << id;
                dict_fs.space_names.push_back(audit_strings_ptr(new audit_strings("dictionary", ss.str())));
              }
          }
        }
      }
    }
  }

  inline void nameSpaceInfoValue()
  {
    if (_read_idx >= _line.size() || _line[_read_idx] == ' ' || _line[_read_idx] == '\t' ||
        _line[_read_idx] == '|' || _line[_read_idx] == '\r')
    {
      // nameSpaceInfoValue -->  ø
    }
    else if (_line[_read_idx] == ':')
    {
      // nameSpaceInfoValue --> ':' 'Float'
      ++_read_idx;
      size_t end_read = 0;
      VW::string_view sv = _line.substr(_read_idx);
      _cur_channel_v = parseFloat(sv.begin(), end_read, sv.end());
      if (end_read + _read_idx >= _line.size())
      {
        parserWarning("malformed example! Float expected after : \"", _line.substr(0, _read_idx), "\"");
      }
      if (std::isnan(_cur_channel_v))
      {
        _cur_channel_v = 1.f;
        parserWarning(
            "warning: invalid namespace value:\"", _line.substr(_read_idx), "\" read as NaN. Replacing with 1.");
      }
      _read_idx += end_read;
    }
    else
    {
      // syntax error
      parserWarning("malformed example! '|',':', space, or EOL expected after : \"", _line.substr(0, _read_idx), "\"");
    }
  }

  inline void nameSpaceInfo()
  {
    if (_read_idx >= _line.size() || _line[_read_idx] == '|' || _line[_read_idx] == ' ' ||
        _line[_read_idx] == '\t' || _line[_read_idx] == ':' || _line[_read_idx] == '\r')
    {
      // syntax error
      parserWarning("malformed example! String expected after : \"", _line.substr(0, _read_idx), "\"");
    }
    else
    {
      // NameSpaceInfo --> 'String' NameSpaceInfoValue
      _index = (unsigned char)(_line[_read_idx]);
      if (_redefine_some)
        _index = (*_redefine)[_index];  // redefine _index
      if (_ae->feature_space[_index].size() == 0)
        _new_index = true;
      VW::string_view name = read_name();
      if (audit)
      {
        _base = name;
      }
      _channel_hash = _p->hasher(name.begin(), name.length(), this->_hash_seed);
      nameSpaceInfoValue();
    }
  }

  inline void listFeatures()
  {
    while ((_read_idx < _line.size()) && (_line[_read_idx] == ' ' || _line[_read_idx] == '\t'))
    {
      // listFeatures --> ' ' MaybeFeature ListFeatures
      ++_read_idx;
      maybeFeature();
    }
    if (!(_read_idx >= _line.size() || _line[_read_idx] == '|' || _line[_read_idx] == '\r'))
    {
      // syntax error
      parserWarning("malformed example! '|',space, or EOL expected after : \"", _line.substr(0, _read_idx), "\"");
    }
  }

  inline void nameSpace()
  {
    _cur_channel_v = 1.0;
    _index = 0;
    _new_index = false;
    _anon = 0;
    if (_read_idx >= _line.size() || _line[_read_idx] == ' ' || _line[_read_idx] == '\t' ||
        _line[_read_idx] == '|' || _line[_read_idx] == '\r')
    {
      // NameSpace --> ListFeatures
      _index = (unsigned char)' ';
      if (_ae->feature_space[_index].size() == 0)
        _new_index = true;
      if (audit)
      {
        // TODO: c++17 allows VW::string_view literals, eg: " "sv
        static const char* space = " ";
        _base = space;
      }
      _channel_hash = this->_hash_seed == 0 ? 0 : uniform_hash("", 0, this->_hash_seed);
      listFeatures();
    }
    else if (_line[_read_idx] != ':')
    {
      // NameSpace --> NameSpaceInfo ListFeatures
      nameSpaceInfo();
      listFeatures();
    }
    else
    {
      // syntax error
      parserWarning(
          "malformed example! '|',String,space, or EOL expected after : \"", _line.substr(0, _read_idx), "\"");
    }
    if (_new_index && _ae->feature_space[_index].size() > 0)
      _ae->indices.push_back(_index);
  }

  inline void listNameSpace()
  {
    while ((_read_idx < _line.size()) && (_line[_read_idx] == '|'))  // ListNameSpace --> '|' NameSpace ListNameSpace
    {
      ++_read_idx;
      nameSpace();
    }
    if (_read_idx < _line.size() && _line[_read_idx] != '\r')
    {
      // syntax error
      parserWarning("malformed example! '|' or EOL expected after : \"", _line.substr(0, _read_idx), "\"");
    }
  }

  TC_parser(VW::string_view line, vw& all, example* ae) : _line(line)
  {
    if (!_line.empty())
    {
      this->_read_idx = 0;
      this->_p = all.p;
      this->_redefine_some = all.redefine_some;
      this->_redefine = &all.redefine;
      this->_ae = ae;
      this->_affix_features = &all.affix_features;
      this->_spelling_features = &all.spelling_features;
      this->_namespace_dictionaries = &all.namespace_dictionaries;
      this->_hash_seed = all.hash_seed;
      this->_parse_mask = all.parse_mask;
      this->_chain_hash = all.chain_hash;
      listNameSpace();
    }
  }
};

void substring_to_example(vw* all, example* ae, VW::string_view example)
{
  all->p->lp.default_label(ae->l);

  size_t bar_idx = example.find('|');

  all->p->words.clear();
  if (bar_idx != 0)
  {
    VW::string_view label_space(example);
    if (bar_idx != VW::string_view::npos)
    {
      // a little bit iffy since bar_idx is based on example and we're working off label_space
      // but safe as long as this is the first manipulation after the copy
      label_space.remove_suffix(label_space.size() - bar_idx);
    }
    size_t tab_idx = label_space.find('\t');
    if (tab_idx != VW::string_view::npos)
    {
      label_space.remove_prefix(tab_idx + 1);
    }

    std::vector<VW::string_view> tokenized;
    tokenize(' ', label_space, all->p->words);
    if (all->p->words.size() > 0 &&
        (all->p->words.last().end() == label_space.end() ||
        all->p->words.last().front() == '\''))  // The last field is a tag, so record and strip it off
    {
      VW::string_view tag = all->p->words.pop();
      if (tag.front() == '\'')
        tag.remove_prefix(1);
      push_many(ae->tag, tag.begin(), tag.size());
    }
  }

  if (!all->p->words.empty())
    all->p->lp.parse_label(all->p, all->p->_shared_data, ae->l, all->p->words);

  if (bar_idx != VW::string_view::npos)
  {
    if (all->audit || all->hash_inv)
      TC_parser<true> parser_line(example.substr(bar_idx), *all, ae);
    else
      TC_parser<false> parser_line(example.substr(bar_idx), *all, ae);
  }
}

namespace VW
{
void read_line(vw& all, example* ex, VW::string_view line)
{
  while (line.size() > 0 && line.back() == '\n') line.remove_suffix(1);
  substring_to_example(&all, ex, line);
}

void read_line(vw& all, example* ex, char* line) { return read_line(all, ex, VW::string_view(line)); }

void read_lines(vw* all, char* line, size_t /*len*/, v_array<example*>& examples)
{
  std::vector<VW::string_view> lines;
  tokenize('\n', line, lines);
  for (size_t i = 0; i < lines.size(); i++)
  {
    // Check if a new empty example needs to be added.
    if (examples.size() < i + 1)
    {
      examples.push_back(&VW::get_unused_example(all));
    }
    read_line(*all, examples[i], lines[i]);
  }
}

}  // namespace VW<|MERGE_RESOLUTION|>--- conflicted
+++ resolved
@@ -3,10 +3,7 @@
 // license as described in the file LICENSE.
 
 #include <cmath>
-<<<<<<< HEAD
 #include "vw_string_view.h"
-=======
->>>>>>> ea01890d
 #include <cctype>
 #include "parse_example.h"
 #include "hash.h"

// Copyright (c) by respective owners including Yahoo!, Microsoft, and
// individual contributors. All rights reserved. Released under a BSD (revised)
// license as described in the file LICENSE.

#include <cmath>
<<<<<<< HEAD
#include <math.h>
#include "vw_string_view.h"
=======
#include <cmath>
>>>>>>> c1f834b4
#include <cctype>
#include "parse_example.h"
#include "hash.h"
#include "unique_sort.h"
#include "global_data.h"
#include "constant.h"
#include "vw_string_view.h"

size_t read_features(vw* all, char*& line, size_t& num_chars)
{
  line = nullptr;
  size_t num_chars_initial = readto(*(all->p->input), line, '\n');
  if (num_chars_initial < 1)
    return num_chars_initial;
  num_chars = num_chars_initial;
  if (line[0] == '\xef' && num_chars >= 3 && line[1] == '\xbb' && line[2] == '\xbf')
  {
    line += 3;
    num_chars -= 3;
  }
  if (num_chars > 0 && line[num_chars - 1] == '\n')
    num_chars--;
  if (num_chars > 0 && line[num_chars - 1] == '\r')
    num_chars--;
  return num_chars_initial;
}

int read_features_string(vw* all, v_array<example*>& examples)
{
  char* line;
  size_t num_chars;
  size_t num_chars_initial = read_features(all, line, num_chars);
  if (num_chars_initial < 1)
    return (int)num_chars_initial;

  VW::string_view example(line, num_chars);
  substring_to_example(all, examples[0], example);

  return (int)num_chars_initial;
}

template <bool audit>
class TC_parser
{
 public:
  VW::string_view _line;
  size_t _read_idx;
  float _cur_channel_v;
  bool _new_index;
  size_t _anon;
  uint64_t _channel_hash;
  VW::string_view _base;
  unsigned char _index;
  float _v;
  bool _redefine_some;
  std::array<unsigned char, NUM_NAMESPACES>* _redefine;
  parser* _p;
  example* _ae;
  std::array<uint64_t, NUM_NAMESPACES>* _affix_features;
  std::array<bool, NUM_NAMESPACES>* _spelling_features;
  v_array<char> _spelling;
  uint32_t _hash_seed;
  uint64_t _parse_mask;

  std::array<std::vector<std::shared_ptr<feature_dict>>, NUM_NAMESPACES>* _namespace_dictionaries;

  ~TC_parser() {}

  inline void parserWarning(const char* message, VW::string_view var_msg, const char* message2)
  {
    // VW::string_view will output the entire view into the output stream.
    // That means if there is a null character somewhere in the range, it will terminate
    // the stringstream at that point! Minor hack to give us the behavior we actually want here (i think)..
    // the alternative is to do what the old code was doing.. str(_line).c_str()...
    // TODO: Find a sane way to handle nulls in the middle of a string (either VW::string_view or substring)
    auto tmp_view = _line.substr(0, _line.find('\0'));
    std::stringstream ss;
    ss << message << var_msg << message2 << "in Example #" << this->_p->end_parsed_examples.load() << ": \"" << tmp_view << "\""
       << std::endl;
    if (_p->strict_parse)
    {
      THROW_EX(VW::strict_parse_exception, ss.str());
    }
    else
    {
      std::cerr << ss.str();
    }
  }

  inline float featureValue()
  {
    if (_read_idx >= _line.size() || _line[_read_idx] == ' ' || _line[_read_idx] == '\t' ||
        _line[_read_idx] == '|' || _line[_read_idx] == '\r')
      return 1.;
    else if (_line[_read_idx] == ':')
    {
      // featureValue --> ':' 'Float'
      ++_read_idx;
      size_t end_read = 0;
<<<<<<< HEAD
      _v = parse_float_string_view(_line.substr(_read_idx), end_read);
=======
      VW::string_view sv = _line.substr(_read_idx);
      _v = parseFloat(sv.begin(), end_read, sv.end());
>>>>>>> c1f834b4
      if (end_read == 0)
      {
        parserWarning("malformed example! Float expected after : \"", _line.substr(0, _read_idx), "\"");
      }
      if (std::isnan(_v))
      {
        _v = 0.f;
        parserWarning(
            "warning: invalid feature value:\"", _line.substr(_read_idx), "\" read as NaN. Replacing with 0.");
      }
      _read_idx += end_read;
      return _v;
    }
    else
    {
      // syntax error
      parserWarning(
          "malformed example! '|', ':', space, or EOL expected after : \"", _line.substr(0, _read_idx), "\"");
      return 0.f;
    }
  }

  inline VW::string_view read_name()
  {
    size_t name_start = _read_idx;
    while (!(_read_idx >= _line.size() || _line[_read_idx] == ' ' || _line[_read_idx] == ':' ||
        _line[_read_idx] == '\t' || _line[_read_idx] == '|' || _line[_read_idx] == '\r'))
      ++_read_idx;

    return _line.substr(name_start, _read_idx - name_start);
  }

  inline void maybeFeature()
  {
    if (_read_idx >= _line.size() || _line[_read_idx] == ' ' || _line[_read_idx] == '\t' ||
        _line[_read_idx] == '|' || _line[_read_idx] == '\r')
    {
      // maybeFeature --> ø
    }
    else
    {
      // maybeFeature --> 'String' FeatureValue
      VW::string_view feature_name = read_name();
      _v = _cur_channel_v * featureValue();
      uint64_t word_hash;
      if (!feature_name.empty())
        word_hash = (_p->hasher(feature_name.begin(), feature_name.length(), _channel_hash) & _parse_mask);
      else
        word_hash = _channel_hash + _anon++;
      if (_v == 0)
        return;  // dont add 0 valued features to list of features
      features& fs = _ae->feature_space[_index];
      fs.push_back(_v, word_hash);
      if (audit)
      {
        fs.space_names.push_back(audit_strings_ptr(new audit_strings(_base.to_string(), feature_name.to_string())));
      }
      if (((*_affix_features)[_index] > 0) && (!feature_name.empty()))
      {
        features& affix_fs = _ae->feature_space[affix_namespace];
        if (affix_fs.size() == 0)
          _ae->indices.push_back(affix_namespace);
        uint64_t affix = (*_affix_features)[_index];

        while (affix > 0)
        {
          bool is_prefix = affix & 0x1;
          uint64_t len = (affix >> 1) & 0x7;
          VW::string_view affix_name(feature_name);
          if (affix_name.size() > len)
          {
            if (is_prefix)
              affix_name.remove_suffix(affix_name.size() - len);
            else
              affix_name.remove_prefix(affix_name.size() - len);
          }

          word_hash =
              _p->hasher(affix_name.begin(), affix_name.length(), (uint64_t)_channel_hash) * (affix_constant + (affix & 0xF) * quadratic_constant);
          affix_fs.push_back(_v, word_hash);
          if (audit)
          {
<<<<<<< HEAD
            v_array<char> affix_v;
=======
            v_array<char> affix_v = v_init<char>();
>>>>>>> c1f834b4
            if (_index != ' ')
              affix_v.push_back(_index);
            affix_v.push_back(is_prefix ? '+' : '-');
            affix_v.push_back('0' + (char)len);
            affix_v.push_back('=');
            push_many(affix_v, affix_name.begin(), affix_name.size());
            affix_v.push_back('\0');
            affix_fs.space_names.push_back(audit_strings_ptr(new audit_strings("affix", affix_v.begin())));
          }
          affix >>= 4;
        }
      }
      if ((*_spelling_features)[_index])
      {
        features& spell_fs = _ae->feature_space[spelling_namespace];
        if (spell_fs.size() == 0)
          _ae->indices.push_back(spelling_namespace);
        // v_array<char> spelling;
        _spelling.clear();
        for (char c : feature_name)
        {
          char d = 0;
          if ((c >= '0') && (c <= '9'))
            d = '0';
          else if ((c >= 'a') && (c <= 'z'))
            d = 'a';
          else if ((c >= 'A') && (c <= 'Z'))
            d = 'A';
          else if (c == '.')
            d = '.';
          else
            d = '#';
          // if ((spelling.size() == 0) || (spelling.last() != d))
          _spelling.push_back(d);
        }

        VW::string_view spelling_strview(_spelling.begin(), _spelling.size());
        uint64_t word_hash = hashstring(spelling_strview.begin(), spelling_strview.length(), (uint64_t)_channel_hash);
        spell_fs.push_back(_v, word_hash);
        if (audit)
        {
<<<<<<< HEAD
          v_array<char> spelling_v;
=======
          v_array<char> spelling_v = v_init<char>();
>>>>>>> c1f834b4
          if (_index != ' ')
          {
            spelling_v.push_back(_index);
            spelling_v.push_back('_');
          }
          push_many(spelling_v, spelling_strview.begin(), spelling_strview.size());
          spelling_v.push_back('\0');
          spell_fs.space_names.push_back(audit_strings_ptr(new audit_strings("spelling", spelling_v.begin())));
        }
      }
      if ((*_namespace_dictionaries)[_index].size() > 0)
      {
        // Heterogeneous lookup not yet implemented in std
        // http://www.open-std.org/jtc1/sc22/wg21/docs/papers/2018/p0919r0.html
        const std::string feature_name_str(feature_name);
        for (const auto& map : (*_namespace_dictionaries)[_index])
        {
          const auto& feats_it = map->find(feature_name_str);
          if ((feats_it != map->end()) && (feats_it->second->values.size() > 0))
          {
            const auto& feats = feats_it->second;
            features& dict_fs = _ae->feature_space[dictionary_namespace];
            if (dict_fs.size() == 0)
              _ae->indices.push_back(dictionary_namespace);
            push_many(dict_fs.values, feats->values.begin(), feats->values.size());
            push_many(dict_fs.indicies, feats->indicies.begin(), feats->indicies.size());
            dict_fs.sum_feat_sq += feats->sum_feat_sq;
            if (audit)
              for (const auto& id : feats->indicies)
              {
<<<<<<< HEAD
                std::stringstream ss;
=======
		std::stringstream ss;
>>>>>>> c1f834b4
                ss << _index << '_';
                ss << feature_name;
                ss << '=' << id;
                dict_fs.space_names.push_back(audit_strings_ptr(new audit_strings("dictionary", ss.str())));
              }
          }
        }
      }
    }
  }

  inline void nameSpaceInfoValue()
  {
    if (_read_idx >= _line.size() || _line[_read_idx] == ' ' || _line[_read_idx] == '\t' ||
        _line[_read_idx] == '|' || _line[_read_idx] == '\r')
    {
      // nameSpaceInfoValue -->  ø
    }
    else if (_line[_read_idx] == ':')
    {
      // nameSpaceInfoValue --> ':' 'Float'
      ++_read_idx;
      size_t end_read = 0;
<<<<<<< HEAD
      _cur_channel_v = parse_float_string_view(_line.substr(_read_idx), end_read);
=======
      VW::string_view sv = _line.substr(_read_idx);
      _cur_channel_v = parseFloat(sv.begin(), end_read, sv.end());
>>>>>>> c1f834b4
      if (end_read + _read_idx >= _line.size())
      {
        parserWarning("malformed example! Float expected after : \"", _line.substr(0, _read_idx), "\"");
      }
      if (std::isnan(_cur_channel_v))
      {
        _cur_channel_v = 1.f;
        parserWarning(
            "warning: invalid namespace value:\"", _line.substr(_read_idx), "\" read as NaN. Replacing with 1.");
      }
      _read_idx += end_read;
    }
    else
    {
      // syntax error
      parserWarning(
          "malformed example! '|',':', space, or EOL expected after : \"", _line.substr(0, _read_idx), "\"");
    }
  }

  inline void nameSpaceInfo()
  {
    if (_read_idx >= _line.size() || _line[_read_idx] == '|' || _line[_read_idx] == ' ' ||
        _line[_read_idx] == '\t' || _line[_read_idx] == ':' || _line[_read_idx] == '\r')
    {
      // syntax error
      parserWarning("malformed example! String expected after : \"", _line.substr(0, _read_idx), "\"");
    }
    else
    {
      // NameSpaceInfo --> 'String' NameSpaceInfoValue
      _index = (unsigned char)(_line[_read_idx]);
      if (_redefine_some)
        _index = (*_redefine)[_index];  // redefine _index
      if (_ae->feature_space[_index].size() == 0)
        _new_index = true;
      VW::string_view name = read_name();
      if (audit)
      {
        _base = name;
      }
      _channel_hash = _p->hasher(name.begin(), name.length(), this->_hash_seed);
      nameSpaceInfoValue();
    }
  }

  inline void listFeatures()
  {
    while ((_read_idx < _line.size()) && (_line[_read_idx] == ' ' || _line[_read_idx] == '\t'))
    {
      // listFeatures --> ' ' MaybeFeature ListFeatures
      ++_read_idx;
      maybeFeature();
    }
    if (!(_read_idx >= _line.size() || _line[_read_idx] == '|' || _line[_read_idx] == '\r'))
    {
      // syntax error
      parserWarning("malformed example! '|',space, or EOL expected after : \"", _line.substr(0, _read_idx), "\"");
    }
  }

  inline void nameSpace()
  {
    _cur_channel_v = 1.0;
    _index = 0;
    _new_index = false;
    _anon = 0;
    if (_read_idx >= _line.size() || _line[_read_idx] == ' ' || _line[_read_idx] == '\t' ||
        _line[_read_idx] == '|' || _line[_read_idx] == '\r')
    {
      // NameSpace --> ListFeatures
      _index = (unsigned char)' ';
      if (_ae->feature_space[_index].size() == 0)
        _new_index = true;
      if (audit)
      {
        // TODO: c++17 allows VW::string_view literals, eg: " "sv
        static const char* space = " ";
        _base = space;
      }
      _channel_hash = this->_hash_seed == 0 ? 0 : uniform_hash("", 0, this->_hash_seed);
      listFeatures();
    }
    else if (_line[_read_idx] != ':')
    {
      // NameSpace --> NameSpaceInfo ListFeatures
      nameSpaceInfo();
      listFeatures();
    }
    else
    {
      // syntax error
      parserWarning(
          "malformed example! '|',String,space, or EOL expected after : \"", _line.substr(0, _read_idx), "\"");
    }
    if (_new_index && _ae->feature_space[_index].size() > 0)
      _ae->indices.push_back(_index);
  }

  inline void listNameSpace()
  {
    while (
        (_read_idx < _line.size()) && (_line[_read_idx] == '|'))  // ListNameSpace --> '|' NameSpace ListNameSpace
    {
      ++_read_idx;
      nameSpace();
    }
    if (_read_idx < _line.size() && _line[_read_idx] != '\r')
    {
      // syntax error
      parserWarning("malformed example! '|' or EOL expected after : \"", _line.substr(0, _read_idx), "\"");
    }
  }

  TC_parser(VW::string_view line, vw& all, example* ae) : _line(line)
  {
<<<<<<< HEAD
=======
    _spelling = v_init<char>();
>>>>>>> c1f834b4
    if (!_line.empty())
    {
      this->_read_idx = 0;
      this->_p = all.p;
      this->_redefine_some = all.redefine_some;
      this->_redefine = &all.redefine;
      this->_ae = ae;
      this->_affix_features = &all.affix_features;
      this->_spelling_features = &all.spelling_features;
      this->_namespace_dictionaries = &all.namespace_dictionaries;
      this->_hash_seed = all.hash_seed;
      this->_parse_mask = all.parse_mask;

      listNameSpace();
    }
  }
};

void substring_to_example(vw* all, example* ae, VW::string_view example)
{
<<<<<<< HEAD
  all->p->lp.default_label(ae->l);
=======
  all->p->lp.default_label(&ae->l);
>>>>>>> c1f834b4

  size_t bar_idx = example.find('|');

  all->p->words.clear();
  if (bar_idx != 0)
  {
    VW::string_view label_space(example);
    if (bar_idx != VW::string_view::npos)
    {
      // a little bit iffy since bar_idx is based on example and we're working off label_space
      // but safe as long as this is the first manipulation after the copy
      label_space.remove_suffix(label_space.size() - bar_idx);
    }
    size_t tab_idx = label_space.find('\t');
    if (tab_idx != VW::string_view::npos)
    {
      label_space.remove_prefix(tab_idx + 1);
    }

    std::vector<VW::string_view> tokenized;
    tokenize(' ', label_space, all->p->words);
    if (all->p->words.size() > 0 &&
        (all->p->words.last().end() == label_space.end() ||
        all->p->words.last().front() == '\''))  // The last field is a tag, so record and strip it off
    {
      VW::string_view tag = all->p->words.pop();
      if (tag.front() == '\'')
        tag.remove_prefix(1);
      push_many(ae->tag, tag.begin(), tag.size());
    }
  }

  if (!all->p->words.empty())
<<<<<<< HEAD
    all->p->lp.parse_label(all->p, all->p->_shared_data, ae->l, all->p->words);
=======
    all->p->lp.parse_label(all->p, all->p->_shared_data, &ae->l, all->p->words);
>>>>>>> c1f834b4

  if (bar_idx != VW::string_view::npos)
  {
    if (all->audit || all->hash_inv)
      TC_parser<true> parser_line(example.substr(bar_idx), *all, ae);
    else
      TC_parser<false> parser_line(example.substr(bar_idx), *all, ae);
  }
}

namespace VW
{
void read_line(vw& all, example* ex, VW::string_view line)
{
  while (line.size() > 0 && line.back() == '\n') line.remove_suffix(1);
  substring_to_example(&all, ex, line);
}

void read_line(vw& all, example* ex, char* line) { return read_line(all, ex, VW::string_view(line)); }

void read_lines(vw* all, char* line, size_t /*len*/, v_array<example*>& examples)
{
  std::vector<VW::string_view> lines;
  tokenize('\n', line, lines);
  for (size_t i = 0; i < lines.size(); i++)
  {
    // Check if a new empty example needs to be added.
    if (examples.size() < i + 1)
    {
      examples.push_back(&VW::get_unused_example(all));
    }
    read_line(*all, examples[i], lines[i]);
  }
}

}  // namespace VW<|MERGE_RESOLUTION|>--- conflicted
+++ resolved
@@ -3,12 +3,7 @@
 // license as described in the file LICENSE.
 
 #include <cmath>
-<<<<<<< HEAD
-#include <math.h>
 #include "vw_string_view.h"
-=======
-#include <cmath>
->>>>>>> c1f834b4
 #include <cctype>
 #include "parse_example.h"
 #include "hash.h"
@@ -108,12 +103,8 @@
       // featureValue --> ':' 'Float'
       ++_read_idx;
       size_t end_read = 0;
-<<<<<<< HEAD
-      _v = parse_float_string_view(_line.substr(_read_idx), end_read);
-=======
       VW::string_view sv = _line.substr(_read_idx);
       _v = parseFloat(sv.begin(), end_read, sv.end());
->>>>>>> c1f834b4
       if (end_read == 0)
       {
         parserWarning("malformed example! Float expected after : \"", _line.substr(0, _read_idx), "\"");
@@ -196,11 +187,7 @@
           affix_fs.push_back(_v, word_hash);
           if (audit)
           {
-<<<<<<< HEAD
             v_array<char> affix_v;
-=======
-            v_array<char> affix_v = v_init<char>();
->>>>>>> c1f834b4
             if (_index != ' ')
               affix_v.push_back(_index);
             affix_v.push_back(is_prefix ? '+' : '-');
@@ -242,11 +229,7 @@
         spell_fs.push_back(_v, word_hash);
         if (audit)
         {
-<<<<<<< HEAD
           v_array<char> spelling_v;
-=======
-          v_array<char> spelling_v = v_init<char>();
->>>>>>> c1f834b4
           if (_index != ' ')
           {
             spelling_v.push_back(_index);
@@ -277,11 +260,7 @@
             if (audit)
               for (const auto& id : feats->indicies)
               {
-<<<<<<< HEAD
                 std::stringstream ss;
-=======
-		std::stringstream ss;
->>>>>>> c1f834b4
                 ss << _index << '_';
                 ss << feature_name;
                 ss << '=' << id;
@@ -305,12 +284,8 @@
       // nameSpaceInfoValue --> ':' 'Float'
       ++_read_idx;
       size_t end_read = 0;
-<<<<<<< HEAD
-      _cur_channel_v = parse_float_string_view(_line.substr(_read_idx), end_read);
-=======
       VW::string_view sv = _line.substr(_read_idx);
       _cur_channel_v = parseFloat(sv.begin(), end_read, sv.end());
->>>>>>> c1f834b4
       if (end_read + _read_idx >= _line.size())
       {
         parserWarning("malformed example! Float expected after : \"", _line.substr(0, _read_idx), "\"");
@@ -427,10 +402,6 @@
 
   TC_parser(VW::string_view line, vw& all, example* ae) : _line(line)
   {
-<<<<<<< HEAD
-=======
-    _spelling = v_init<char>();
->>>>>>> c1f834b4
     if (!_line.empty())
     {
       this->_read_idx = 0;
@@ -451,11 +422,7 @@
 
 void substring_to_example(vw* all, example* ae, VW::string_view example)
 {
-<<<<<<< HEAD
   all->p->lp.default_label(ae->l);
-=======
-  all->p->lp.default_label(&ae->l);
->>>>>>> c1f834b4
 
   size_t bar_idx = example.find('|');
 
@@ -489,11 +456,7 @@
   }
 
   if (!all->p->words.empty())
-<<<<<<< HEAD
     all->p->lp.parse_label(all->p, all->p->_shared_data, ae->l, all->p->words);
-=======
-    all->p->lp.parse_label(all->p, all->p->_shared_data, &ae->l, all->p->words);
->>>>>>> c1f834b4
 
   if (bar_idx != VW::string_view::npos)
   {

// Copyright (c) by respective owners including Yahoo!, Microsoft, and
// individual contributors. All rights reserved. Released under a BSD (revised)
// license as described in the file LICENSE.

#include <cmath>
#include <math.h>
#include "vw_string_view.h"
#include <cctype>
#include "parse_example.h"
#include "hash.h"
#include "unique_sort.h"
#include "global_data.h"
#include "constant.h"

size_t read_features(vw* all, char*& line, size_t& num_chars)
{
  line = nullptr;
  size_t num_chars_initial = readto(*(all->p->input), line, '\n');
  if (num_chars_initial < 1)
    return num_chars_initial;
  num_chars = num_chars_initial;
  if (line[0] == '\xef' && num_chars >= 3 && line[1] == '\xbb' && line[2] == '\xbf')
  {
    line += 3;
    num_chars -= 3;
  }
  if (num_chars > 0 && line[num_chars - 1] == '\n')
    num_chars--;
  if (num_chars > 0 && line[num_chars - 1] == '\r')
    num_chars--;
  return num_chars_initial;
}

int read_features_string(vw* all, v_array<example*>& examples)
{
  char* line;
  size_t num_chars;
  size_t num_chars_initial = read_features(all, line, num_chars);
  if (num_chars_initial < 1)
    return (int)num_chars_initial;

  VW::string_view example(line, num_chars);
  substring_to_example(all, examples[0], example);

  return (int)num_chars_initial;
}

template <bool audit>
class TC_parser
{
 public:
  VW::string_view _line;
  size_t _read_idx;
  float _cur_channel_v;
  bool _new_index;
  size_t _anon;
  uint64_t _channel_hash;
  VW::string_view _base;
  unsigned char _index;
  float _v;
  bool _redefine_some;
  std::array<unsigned char, NUM_NAMESPACES>* _redefine;
  parser* _p;
  example* _ae;
  std::array<uint64_t, NUM_NAMESPACES>* _affix_features;
  std::array<bool, NUM_NAMESPACES>* _spelling_features;
  v_array<char> _spelling;
  uint32_t _hash_seed;
  uint64_t _parse_mask;

  std::array<std::vector<std::shared_ptr<feature_dict>>, NUM_NAMESPACES>* _namespace_dictionaries;

  ~TC_parser() {}

  inline void parserWarning(const char* message, VW::string_view var_msg, const char* message2)
  {
    // VW::string_view will output the entire view into the output stream.
    // That means if there is a null character somewhere in the range, it will terminate
    // the stringstream at that point! Minor hack to give us the behavior we actually want here (i think)..
    // the alternative is to do what the old code was doing.. str(_line).c_str()...
    // TODO: Find a sane way to handle nulls in the middle of a string (either VW::string_view or substring)
    auto tmp_view = _line.substr(0, _line.find('\0'));
    std::stringstream ss;
    ss << message << var_msg << message2 << "in Example #" << this->_p->end_parsed_examples.load() << ": \"" << tmp_view << "\""
       << std::endl;
    if (_p->strict_parse)
    {
      THROW_EX(VW::strict_parse_exception, ss.str());
    }
    else
    {
      std::cerr << ss.str();
    }
  }

  inline float featureValue()
  {
    if (_read_idx >= _line.size() || _line[_read_idx] == ' ' || _line[_read_idx] == '\t' ||
        _line[_read_idx] == '|' || _line[_read_idx] == '\r')
      return 1.;
    else if (_line[_read_idx] == ':')
    {
      // featureValue --> ':' 'Float'
      ++_read_idx;
      size_t end_read = 0;
      _v = parse_float_string_view(_line.substr(_read_idx), end_read);
      if (end_read == 0)
      {
        parserWarning("malformed example! Float expected after : \"", _line.substr(0, _read_idx), "\"");
      }
      if (std::isnan(_v))
      {
        _v = 0.f;
        parserWarning(
            "warning: invalid feature value:\"", _line.substr(_read_idx), "\" read as NaN. Replacing with 0.");
      }
      _read_idx += end_read;
      return _v;
    }
    else
    {
      // syntax error
      parserWarning(
          "malformed example! '|', ':', space, or EOL expected after : \"", _line.substr(0, _read_idx), "\"");
      return 0.f;
    }
  }

  inline VW::string_view read_name()
  {
    size_t name_start = _read_idx;
    while (!(_read_idx >= _line.size() || _line[_read_idx] == ' ' || _line[_read_idx] == ':' ||
        _line[_read_idx] == '\t' || _line[_read_idx] == '|' || _line[_read_idx] == '\r'))
      ++_read_idx;

    return _line.substr(name_start, _read_idx - name_start);
  }

  inline void maybeFeature()
  {
    if (_read_idx >= _line.size() || _line[_read_idx] == ' ' || _line[_read_idx] == '\t' ||
        _line[_read_idx] == '|' || _line[_read_idx] == '\r')
    {
      // maybeFeature --> ø
    }
    else
    {
      // maybeFeature --> 'String' FeatureValue
      VW::string_view feature_name = read_name();
      _v = _cur_channel_v * featureValue();
      uint64_t word_hash;
      if (!feature_name.empty())
        word_hash = (_p->hasher(feature_name.begin(), feature_name.length(), _channel_hash) & _parse_mask);
      else
        word_hash = _channel_hash + _anon++;
      if (_v == 0)
        return;  // dont add 0 valued features to list of features
      features& fs = _ae->feature_space[_index];
      fs.push_back(_v, word_hash);
      if (audit)
      {
<<<<<<< HEAD
        v_array<char> feature_v;
        push_many(feature_v, feature_name.begin, feature_name.end - feature_name.begin);
        feature_v.push_back('\0');
        fs.space_names.push_back(audit_strings_ptr(new audit_strings(base, feature_v.begin())));
=======
        fs.space_names.push_back(audit_strings_ptr(new audit_strings(_base.to_string(), feature_name.to_string())));
>>>>>>> 6e9d854d
      }
      if (((*_affix_features)[_index] > 0) && (!feature_name.empty()))
      {
        features& affix_fs = _ae->feature_space[affix_namespace];
        if (affix_fs.size() == 0)
          _ae->indices.push_back(affix_namespace);
        uint64_t affix = (*_affix_features)[_index];

        while (affix > 0)
        {
          bool is_prefix = affix & 0x1;
          uint64_t len = (affix >> 1) & 0x7;
          VW::string_view affix_name(feature_name);
          if (affix_name.size() > len)
          {
            if (is_prefix)
              affix_name.remove_suffix(affix_name.size() - len);
            else
              affix_name.remove_prefix(affix_name.size() - len);
          }

          word_hash =
              _p->hasher(affix_name.begin(), affix_name.length(), (uint64_t)_channel_hash) * (affix_constant + (affix & 0xF) * quadratic_constant);
          affix_fs.push_back(_v, word_hash);
          if (audit)
          {
<<<<<<< HEAD
            v_array<char> affix_v;
            if (index != ' ')
              affix_v.push_back(index);
=======
            v_array<char> affix_v = v_init<char>();
            if (_index != ' ')
              affix_v.push_back(_index);
>>>>>>> 6e9d854d
            affix_v.push_back(is_prefix ? '+' : '-');
            affix_v.push_back('0' + (char)len);
            affix_v.push_back('=');
            push_many(affix_v, affix_name.begin(), affix_name.size());
            affix_v.push_back('\0');
            affix_fs.space_names.push_back(audit_strings_ptr(new audit_strings("affix", affix_v.begin())));
          }
          affix >>= 4;
        }
      }
      if ((*_spelling_features)[_index])
      {
        features& spell_fs = _ae->feature_space[spelling_namespace];
        if (spell_fs.size() == 0)
          _ae->indices.push_back(spelling_namespace);
        // v_array<char> spelling;
        _spelling.clear();
        for (char c : feature_name)
        {
          char d = 0;
          if ((c >= '0') && (c <= '9'))
            d = '0';
          else if ((c >= 'a') && (c <= 'z'))
            d = 'a';
          else if ((c >= 'A') && (c <= 'Z'))
            d = 'A';
          else if (c == '.')
            d = '.';
          else
            d = '#';
          // if ((spelling.size() == 0) || (spelling.last() != d))
          _spelling.push_back(d);
        }

        VW::string_view spelling_strview(_spelling.begin(), _spelling.size());
        uint64_t word_hash = hashstring(spelling_strview.begin(), spelling_strview.length(), (uint64_t)_channel_hash);
        spell_fs.push_back(_v, word_hash);
        if (audit)
        {
<<<<<<< HEAD
          v_array<char> spelling_v;
          if (index != ' ')
=======
          v_array<char> spelling_v = v_init<char>();
          if (_index != ' ')
>>>>>>> 6e9d854d
          {
            spelling_v.push_back(_index);
            spelling_v.push_back('_');
          }
          push_many(spelling_v, spelling_strview.begin(), spelling_strview.size());
          spelling_v.push_back('\0');
          spell_fs.space_names.push_back(audit_strings_ptr(new audit_strings("spelling", spelling_v.begin())));
        }
      }
      if ((*_namespace_dictionaries)[_index].size() > 0)
      {
        // Heterogeneous lookup not yet implemented in std
        // http://www.open-std.org/jtc1/sc22/wg21/docs/papers/2018/p0919r0.html
        const std::string feature_name_str(feature_name);
        for (const auto& map : (*_namespace_dictionaries)[_index])
        {
          const auto& feats_it = map->find(feature_name_str);
          if ((feats_it != map->end()) && (feats_it->second->values.size() > 0))
          {
            const auto& feats = feats_it->second;
            features& dict_fs = _ae->feature_space[dictionary_namespace];
            if (dict_fs.size() == 0)
              _ae->indices.push_back(dictionary_namespace);
            push_many(dict_fs.values, feats->values.begin(), feats->values.size());
            push_many(dict_fs.indicies, feats->indicies.begin(), feats->indicies.size());
            dict_fs.sum_feat_sq += feats->sum_feat_sq;
            if (audit)
              for (const auto& id : feats->indicies)
              {
		std::stringstream ss;
                ss << _index << '_';
                ss << feature_name;
                ss << '=' << id;
                dict_fs.space_names.push_back(audit_strings_ptr(new audit_strings("dictionary", ss.str())));
              }
          }
        }
      }
    }
  }

  inline void nameSpaceInfoValue()
  {
    if (_read_idx >= _line.size() || _line[_read_idx] == ' ' || _line[_read_idx] == '\t' ||
        _line[_read_idx] == '|' || _line[_read_idx] == '\r')
    {
      // nameSpaceInfoValue -->  ø
    }
    else if (_line[_read_idx] == ':')
    {
      // nameSpaceInfoValue --> ':' 'Float'
      ++_read_idx;
      size_t end_read = 0;
      _cur_channel_v = parse_float_string_view(_line.substr(_read_idx), end_read);
      if (end_read + _read_idx >= _line.size())
      {
        parserWarning("malformed example! Float expected after : \"", _line.substr(0, _read_idx), "\"");
      }
      if (std::isnan(_cur_channel_v))
      {
        _cur_channel_v = 1.f;
        parserWarning(
            "warning: invalid namespace value:\"", _line.substr(_read_idx), "\" read as NaN. Replacing with 1.");
      }
      _read_idx += end_read;
    }
    else
    {
      // syntax error
      parserWarning(
          "malformed example! '|',':', space, or EOL expected after : \"", _line.substr(0, _read_idx), "\"");
    }
  }

  inline void nameSpaceInfo()
  {
    if (_read_idx >= _line.size() || _line[_read_idx] == '|' || _line[_read_idx] == ' ' ||
        _line[_read_idx] == '\t' || _line[_read_idx] == ':' || _line[_read_idx] == '\r')
    {
      // syntax error
      parserWarning("malformed example! String expected after : \"", _line.substr(0, _read_idx), "\"");
    }
    else
    {
      // NameSpaceInfo --> 'String' NameSpaceInfoValue
      _index = (unsigned char)(_line[_read_idx]);
      if (_redefine_some)
        _index = (*_redefine)[_index];  // redefine _index
      if (_ae->feature_space[_index].size() == 0)
        _new_index = true;
      VW::string_view name = read_name();
      if (audit)
      {
<<<<<<< HEAD
        v_array<char> base_v_array;
        push_many(base_v_array, name.begin, name.end - name.begin);
        base_v_array.push_back('\0');
        if (base != nullptr)
          free(base);
        base = base_v_array.begin();
=======
        _base = name;
>>>>>>> 6e9d854d
      }
      _channel_hash = _p->hasher(name.begin(), name.length(), this->_hash_seed);
      nameSpaceInfoValue();
    }
  }

  inline void listFeatures()
  {
    while ((_read_idx < _line.size()) && (_line[_read_idx] == ' ' || _line[_read_idx] == '\t'))
    {
      // listFeatures --> ' ' MaybeFeature ListFeatures
      ++_read_idx;
      maybeFeature();
    }
    if (!(_read_idx >= _line.size() || _line[_read_idx] == '|' || _line[_read_idx] == '\r'))
    {
      // syntax error
      parserWarning("malformed example! '|',space, or EOL expected after : \"", _line.substr(0, _read_idx), "\"");
    }
  }

  inline void nameSpace()
  {
    _cur_channel_v = 1.0;
    _index = 0;
    _new_index = false;
    _anon = 0;
    if (_read_idx >= _line.size() || _line[_read_idx] == ' ' || _line[_read_idx] == '\t' ||
        _line[_read_idx] == '|' || _line[_read_idx] == '\r')
    {
      // NameSpace --> ListFeatures
      _index = (unsigned char)' ';
      if (_ae->feature_space[_index].size() == 0)
        _new_index = true;
      if (audit)
      {
        // TODO: c++17 allows VW::string_view literals, eg: " "sv
        static const char* space = " ";
        _base = space;
      }
      _channel_hash = this->_hash_seed == 0 ? 0 : uniform_hash("", 0, this->_hash_seed);
      listFeatures();
    }
    else if (_line[_read_idx] != ':')
    {
      // NameSpace --> NameSpaceInfo ListFeatures
      nameSpaceInfo();
      listFeatures();
    }
    else
    {
      // syntax error
      parserWarning(
          "malformed example! '|',String,space, or EOL expected after : \"", _line.substr(0, _read_idx), "\"");
    }
    if (_new_index && _ae->feature_space[_index].size() > 0)
      _ae->indices.push_back(_index);
  }

  inline void listNameSpace()
  {
    while (
        (_read_idx < _line.size()) && (_line[_read_idx] == '|'))  // ListNameSpace --> '|' NameSpace ListNameSpace
    {
      ++_read_idx;
      nameSpace();
    }
    if (_read_idx < _line.size() && _line[_read_idx] != '\r')
    {
      // syntax error
      parserWarning("malformed example! '|' or EOL expected after : \"", _line.substr(0, _read_idx), "\"");
    }
  }

  TC_parser(VW::string_view line, vw& all, example* ae) : _line(line)
  {
<<<<<<< HEAD
    if (endLine != reading_head)
=======
    _spelling = v_init<char>();
    if (!_line.empty())
>>>>>>> 6e9d854d
    {
      this->_read_idx = 0;
      this->_p = all.p;
      this->_redefine_some = all.redefine_some;
      this->_redefine = &all.redefine;
      this->_ae = ae;
      this->_affix_features = &all.affix_features;
      this->_spelling_features = &all.spelling_features;
      this->_namespace_dictionaries = &all.namespace_dictionaries;
      this->_hash_seed = all.hash_seed;
      this->_parse_mask = all.parse_mask;

      listNameSpace();
    }
  }
};

void substring_to_example(vw* all, example* ae, VW::string_view example)
{
<<<<<<< HEAD
  all->p->lp.default_label(ae->l);
  char* bar_location = safe_index(example.begin, '|', example.end);
  char* tab_location = safe_index(example.begin, '\t', bar_location);
  substring label_space;
  if (tab_location != bar_location)
  {
    label_space.begin = tab_location + 1;
  }
  else
  {
    label_space.begin = example.begin;
  }
  label_space.end = bar_location;
=======
  all->p->lp.default_label(&ae->l);
>>>>>>> 6e9d854d

  size_t bar_idx = example.find('|');

  all->p->words.clear();
  if (bar_idx != 0)
  {
    VW::string_view label_space(example);
    if (bar_idx != VW::string_view::npos)
    {
      // a little bit iffy since bar_idx is based on example and we're working off label_space
      // but safe as long as this is the first manipulation after the copy
      label_space.remove_suffix(label_space.size() - bar_idx);
    }
    size_t tab_idx = label_space.find('\t');
    if (tab_idx != VW::string_view::npos)
    {
      label_space.remove_prefix(tab_idx + 1);
    }

    std::vector<VW::string_view> tokenized;
    tokenize(' ', label_space, all->p->words);
    if (all->p->words.size() > 0 &&
        (all->p->words.last().end() == label_space.end() ||
        all->p->words.last().front() == '\''))  // The last field is a tag, so record and strip it off
    {
      VW::string_view tag = all->p->words.pop();
      if (tag.front() == '\'')
        tag.remove_prefix(1);
      push_many(ae->tag, tag.begin(), tag.size());
    }
  }

  if (!all->p->words.empty())
<<<<<<< HEAD
    all->p->lp.parse_label(all->p, all->sd, ae->l, all->p->words);

  if (all->audit || all->hash_inv)
    TC_parser<true> parser_line(bar_location, example.end, *all, ae);
  else
    TC_parser<false> parser_line(bar_location, example.end, *all, ae);
}
=======
    all->p->lp.parse_label(all->p, all->p->_shared_data, &ae->l, all->p->words);
>>>>>>> 6e9d854d

  if (bar_idx != VW::string_view::npos)
  {
    if (all->audit || all->hash_inv)
      TC_parser<true> parser_line(example.substr(bar_idx), *all, ae);
    else
      TC_parser<false> parser_line(example.substr(bar_idx), *all, ae);
  }
}

namespace VW
{
void read_line(vw& all, example* ex, VW::string_view line)
{
  while (line.size() > 0 && line.back() == '\n') line.remove_suffix(1);
  substring_to_example(&all, ex, line);
}

void read_line(vw& all, example* ex, char* line) { return read_line(all, ex, VW::string_view(line)); }

void read_lines(vw* all, char* line, size_t /*len*/, v_array<example*>& examples)
{
  std::vector<VW::string_view> lines;
  tokenize('\n', line, lines);
  for (size_t i = 0; i < lines.size(); i++)
  {
    // Check if a new empty example needs to be added.
    if (examples.size() < i + 1)
    {
      examples.push_back(&VW::get_unused_example(all));
    }
    read_line(*all, examples[i], lines[i]);
  }
}

}  // namespace VW<|MERGE_RESOLUTION|>--- conflicted
+++ resolved
@@ -159,14 +159,7 @@
       fs.push_back(_v, word_hash);
       if (audit)
       {
-<<<<<<< HEAD
-        v_array<char> feature_v;
-        push_many(feature_v, feature_name.begin, feature_name.end - feature_name.begin);
-        feature_v.push_back('\0');
-        fs.space_names.push_back(audit_strings_ptr(new audit_strings(base, feature_v.begin())));
-=======
         fs.space_names.push_back(audit_strings_ptr(new audit_strings(_base.to_string(), feature_name.to_string())));
->>>>>>> 6e9d854d
       }
       if (((*_affix_features)[_index] > 0) && (!feature_name.empty()))
       {
@@ -193,15 +186,9 @@
           affix_fs.push_back(_v, word_hash);
           if (audit)
           {
-<<<<<<< HEAD
             v_array<char> affix_v;
-            if (index != ' ')
-              affix_v.push_back(index);
-=======
-            v_array<char> affix_v = v_init<char>();
             if (_index != ' ')
               affix_v.push_back(_index);
->>>>>>> 6e9d854d
             affix_v.push_back(is_prefix ? '+' : '-');
             affix_v.push_back('0' + (char)len);
             affix_v.push_back('=');
@@ -241,13 +228,8 @@
         spell_fs.push_back(_v, word_hash);
         if (audit)
         {
-<<<<<<< HEAD
           v_array<char> spelling_v;
-          if (index != ' ')
-=======
-          v_array<char> spelling_v = v_init<char>();
           if (_index != ' ')
->>>>>>> 6e9d854d
           {
             spelling_v.push_back(_index);
             spelling_v.push_back('_');
@@ -341,16 +323,7 @@
       VW::string_view name = read_name();
       if (audit)
       {
-<<<<<<< HEAD
-        v_array<char> base_v_array;
-        push_many(base_v_array, name.begin, name.end - name.begin);
-        base_v_array.push_back('\0');
-        if (base != nullptr)
-          free(base);
-        base = base_v_array.begin();
-=======
         _base = name;
->>>>>>> 6e9d854d
       }
       _channel_hash = _p->hasher(name.begin(), name.length(), this->_hash_seed);
       nameSpaceInfoValue();
@@ -427,12 +400,7 @@
 
   TC_parser(VW::string_view line, vw& all, example* ae) : _line(line)
   {
-<<<<<<< HEAD
-    if (endLine != reading_head)
-=======
-    _spelling = v_init<char>();
     if (!_line.empty())
->>>>>>> 6e9d854d
     {
       this->_read_idx = 0;
       this->_p = all.p;
@@ -452,23 +420,7 @@
 
 void substring_to_example(vw* all, example* ae, VW::string_view example)
 {
-<<<<<<< HEAD
   all->p->lp.default_label(ae->l);
-  char* bar_location = safe_index(example.begin, '|', example.end);
-  char* tab_location = safe_index(example.begin, '\t', bar_location);
-  substring label_space;
-  if (tab_location != bar_location)
-  {
-    label_space.begin = tab_location + 1;
-  }
-  else
-  {
-    label_space.begin = example.begin;
-  }
-  label_space.end = bar_location;
-=======
-  all->p->lp.default_label(&ae->l);
->>>>>>> 6e9d854d
 
   size_t bar_idx = example.find('|');
 
@@ -502,17 +454,7 @@
   }
 
   if (!all->p->words.empty())
-<<<<<<< HEAD
-    all->p->lp.parse_label(all->p, all->sd, ae->l, all->p->words);
-
-  if (all->audit || all->hash_inv)
-    TC_parser<true> parser_line(bar_location, example.end, *all, ae);
-  else
-    TC_parser<false> parser_line(bar_location, example.end, *all, ae);
-}
-=======
-    all->p->lp.parse_label(all->p, all->p->_shared_data, &ae->l, all->p->words);
->>>>>>> 6e9d854d
+    all->p->lp.parse_label(all->p, all->p->_shared_data, ae->l, all->p->words);
 
   if (bar_idx != VW::string_view::npos)
   {

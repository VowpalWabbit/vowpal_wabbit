// Copyright (c) by respective owners including Yahoo!, Microsoft, and
// individual contributors. All rights reserved. Released under a BSD (revised)
// license as described in the file LICENSE.

#include <cmath>
#include <cctype>
#include <future>
#include <thread>
#include <chrono>
#include "parse_example.h"
#include "parse_primitives.h"
#include "hash.h"
#include "unique_sort.h"
#include "global_data.h"
#include "constant.h"
#include "vw_string_view.h"
<<<<<<< HEAD
#include "io_to_queue.h"
=======
#include "future_compat.h"

#include "io/logger.h"

namespace logger = VW::io::logger;
>>>>>>> 183bc339

size_t read_features(vw *all, std::vector<char>& line, size_t&, v_array<example*>& examples)
{
<<<<<<< HEAD
  std::vector<char> *io_lines_next_item;

  {
    std::lock_guard<std::mutex> lck((*all).p->parser_mutex);
    
    io_lines_next_item = all->p->io_lines.pop();

    if(io_lines_next_item != nullptr) {
      (*all).p->ready_parsed_examples.push(examples[0]);
    } else {
      return 0;
    }

  }

  // only get here if io_lines_next_item != nullptr
  line = std::move(*io_lines_next_item);
  delete io_lines_next_item;

  return line.size();

}

 size_t strip_features_string(char*& line, size_t num_chars_init){

  if (num_chars_init < 1)
    return num_chars_init;

  size_t num_chars = num_chars_init;

=======
  line = nullptr;
  size_t num_chars_initial = all->example_parser->input->readto(line, '\n');
  if (num_chars_initial < 1) return num_chars_initial;
  num_chars = num_chars_initial;
>>>>>>> 183bc339
  if (line[0] == '\xef' && num_chars >= 3 && line[1] == '\xbb' && line[2] == '\xbf')
  {
    line += 3;
    num_chars -= 3;
  }
<<<<<<< HEAD
  if (num_chars > 0 && line[num_chars - 1] == '\n')
    num_chars--;
  if (num_chars > 0 && line[num_chars - 1] == '\r')
    num_chars--;

  return num_chars;

=======
  if (num_chars > 0 && line[num_chars - 1] == '\n') num_chars--;
  if (num_chars > 0 && line[num_chars - 1] == '\r') num_chars--;
  return num_chars_initial;
>>>>>>> 183bc339
}

int read_features_string(vw* all, v_array<example*>& examples, v_array<VW::string_view>& words, v_array<VW::string_view>& parse_name)
{
  // this needs to outlive the string_views pointing to it
  std::vector<char> line;
  size_t num_chars;
<<<<<<< HEAD
  size_t num_chars_initial;

  // a line is popped off of the io queue in read_features
  num_chars_initial = read_features(all, line, num_chars, examples);
=======
  size_t num_chars_initial = read_features(all, line, num_chars);
  if (num_chars_initial < 1)
  {
    examples[0]->is_newline = true;
    return (int)num_chars_initial;
  }
>>>>>>> 183bc339

  char *stripped_line = std::move(line.data());
  num_chars = strip_features_string(stripped_line, num_chars_initial);

  VW::string_view example(stripped_line, num_chars);
  substring_to_example(all, examples[0], example, words, parse_name);

  return (int)num_chars_initial;
}

template <bool audit>
class TC_parser
{
public:
  VW::string_view _line;
  size_t _read_idx;
  float _cur_channel_v;
  bool _new_index;
  size_t _anon;
  uint64_t _channel_hash;
  VW::string_view _base;
  unsigned char _index;
  float _v;
  bool _redefine_some;
  std::array<unsigned char, NUM_NAMESPACES>* _redefine;
  parser* _p;
  example* _ae;
  std::array<uint64_t, NUM_NAMESPACES>* _affix_features;
  std::array<bool, NUM_NAMESPACES>* _spelling_features;
  v_array<char> _spelling;
  uint32_t _hash_seed;
  uint64_t _parse_mask;
  std::array<std::vector<std::shared_ptr<feature_dict>>, NUM_NAMESPACES>* _namespace_dictionaries;

  ~TC_parser() {}

  // TODO: Currently this function is called by both warning and error conditions. We only log
  //      to warning here though.
  inline FORCE_INLINE void parserWarning(const char* message, VW::string_view var_msg, const char* message2)
  {
    // VW::string_view will output the entire view into the output stream.
    // That means if there is a null character somewhere in the range, it will terminate
    // the stringstream at that point! Minor hack to give us the behavior we actually want here (i think)..
    // the alternative is to do what the old code was doing.. str(_line).c_str()...
    // TODO: Find a sane way to handle nulls in the middle of a string (either VW::string_view or substring)
    auto tmp_view = _line.substr(0, _line.find('\0'));
    std::stringstream ss;
    ss << message << var_msg << message2 << "in Example #" << this->_p->end_parsed_examples.load() << ": \"" << tmp_view
       << "\"";

    if (_p->strict_parse)
    {
      // maintain newline behavior
      ss << std::endl;
      THROW_EX(VW::strict_parse_exception, ss.str());
    }
    else
    {
      logger::errlog_warn(ss.str());
    }
  }

  inline FORCE_INLINE VW::string_view stringFeatureValue(VW::string_view sv)
  {
    size_t start_idx = sv.find_first_not_of(" \t\r\n");
    if (start_idx > 0 && start_idx != std::string::npos)
    {
      _read_idx += start_idx;
      sv.remove_prefix(start_idx);
    }

    size_t end_idx = sv.find_first_of(" \t\r\n");
    if (end_idx == std::string::npos) { end_idx = sv.size(); }
    _read_idx += end_idx;
    return sv.substr(0, end_idx);
  }

  inline FORCE_INLINE bool isFeatureValueFloat(float& float_feature_value)
  {
    if (_read_idx >= _line.size() || _line[_read_idx] == ' ' || _line[_read_idx] == '\t' || _line[_read_idx] == '|' ||
        _line[_read_idx] == '\r')
    {
      float_feature_value = 1.;
      return true;
    }

    else if (_line[_read_idx] == ':')
    {
      // featureValue --> ':' 'Float'
      ++_read_idx;
      size_t end_read = 0;
      VW::string_view sv = _line.substr(_read_idx);
      _v = float_feature_value = parseFloat(sv.begin(), end_read, sv.end());
      if (end_read == 0) { return false; }
      if (std::isnan(_v))
      {
        _v = float_feature_value = 0.f;
        parserWarning(
            "warning: invalid feature value:\"", _line.substr(_read_idx), "\" read as NaN. Replacing with 0.");
      }
      _read_idx += end_read;
      return true;
    }
    else
    {
      _v = float_feature_value = 0.f;
      // syntax error
      parserWarning("malformed example! '|', ':', space, or EOL expected after : \"", _line.substr(0, _read_idx), "\"");
      return true;
    }
  }

  inline FORCE_INLINE VW::string_view read_name()
  {
    size_t name_start = _read_idx;
    while (!(_read_idx >= _line.size() || _line[_read_idx] == ' ' || _line[_read_idx] == ':' ||
        _line[_read_idx] == '\t' || _line[_read_idx] == '|' || _line[_read_idx] == '\r'))
      ++_read_idx;

    return _line.substr(name_start, _read_idx - name_start);
  }

  inline FORCE_INLINE void maybeFeature()
  {
    if (_read_idx >= _line.size() || _line[_read_idx] == ' ' || _line[_read_idx] == '\t' || _line[_read_idx] == '|' ||
        _line[_read_idx] == '\r')
    {
      // maybeFeature --> ø
    }
    else
    {
      // maybeFeature --> 'String' FeatureValue
      VW::string_view feature_name = read_name();
      VW::string_view string_feature_value;

      float float_feature_value = 0.f;
      bool is_feature_float = isFeatureValueFloat(float_feature_value);

      if (!is_feature_float)
      {
        string_feature_value = stringFeatureValue(_line.substr(_read_idx));
        _v = 1;
      }
      else
      {
        _v = _cur_channel_v * float_feature_value;
      }

      uint64_t word_hash;
      // Case where string:string or :string
      if (!string_feature_value.empty())
      {
        // chain hash is hash(feature_value, hash(feature_name, namespace_hash)) & parse_mask
        word_hash = (_p->hasher(string_feature_value.begin(), string_feature_value.length(),
                         _p->hasher(feature_name.begin(), feature_name.length(), _channel_hash)) &
            _parse_mask);
      }
      // Case where string:float
      else if (!feature_name.empty())
      {
        word_hash = (_p->hasher(feature_name.begin(), feature_name.length(), _channel_hash) & _parse_mask);
      }
      // Case where :float
      else
      {
        word_hash = _channel_hash + _anon++;
      }

      if (_v == 0) return;  // dont add 0 valued features to list of features
      features& fs = _ae->feature_space[_index];
      fs.push_back(_v, word_hash);

      if (audit)
      {
        if (!string_feature_value.empty())
        {
          std::stringstream ss;
          ss << feature_name << "^" << string_feature_value;
          fs.space_names.push_back(audit_strings_ptr(new audit_strings(_base.to_string(), ss.str())));
        }
        else
        {
          fs.space_names.push_back(audit_strings_ptr(new audit_strings(_base.to_string(), feature_name.to_string())));
        }
      }

      if (((*_affix_features)[_index] > 0) && (!feature_name.empty()))
      {
        features& affix_fs = _ae->feature_space[affix_namespace];
        if (affix_fs.size() == 0) _ae->indices.push_back(affix_namespace);
        uint64_t affix = (*_affix_features)[_index];

        while (affix > 0)
        {
          bool is_prefix = affix & 0x1;
          uint64_t len = (affix >> 1) & 0x7;
          VW::string_view affix_name(feature_name);
          if (affix_name.size() > len)
          {
            if (is_prefix)
              affix_name.remove_suffix(affix_name.size() - len);
            else
              affix_name.remove_prefix(affix_name.size() - len);
          }

          word_hash = _p->hasher(affix_name.begin(), affix_name.length(), (uint64_t)_channel_hash) *
              (affix_constant + (affix & 0xF) * quadratic_constant);
          affix_fs.push_back(_v, word_hash);
          if (audit)
          {
            v_array<char> affix_v = v_init<char>();
            if (_index != ' ') affix_v.push_back(_index);
            affix_v.push_back(is_prefix ? '+' : '-');
            affix_v.push_back('0' + (char)len);
            affix_v.push_back('=');
            affix_v.insert(affix_v.end(), affix_name.begin(), affix_name.end());
            affix_v.push_back('\0');
            affix_fs.space_names.push_back(audit_strings_ptr(new audit_strings("affix", affix_v.begin())));
          }
          affix >>= 4;
        }
      }
      if ((*_spelling_features)[_index])
      {
        features& spell_fs = _ae->feature_space[spelling_namespace];
        if (spell_fs.size() == 0) _ae->indices.push_back(spelling_namespace);
        // v_array<char> spelling;
        _spelling.clear();
        for (char c : feature_name)
        {
          char d = 0;
          if ((c >= '0') && (c <= '9'))
            d = '0';
          else if ((c >= 'a') && (c <= 'z'))
            d = 'a';
          else if ((c >= 'A') && (c <= 'Z'))
            d = 'A';
          else if (c == '.')
            d = '.';
          else
            d = '#';
          // if ((spelling.size() == 0) || (spelling.last() != d))
          _spelling.push_back(d);
        }

        VW::string_view spelling_strview(_spelling.begin(), _spelling.size());
        word_hash = hashstring(spelling_strview.begin(), spelling_strview.length(), (uint64_t)_channel_hash);
        spell_fs.push_back(_v, word_hash);
        if (audit)
        {
          v_array<char> spelling_v = v_init<char>();
          if (_index != ' ')
          {
            spelling_v.push_back(_index);
            spelling_v.push_back('_');
          }
          spelling_v.insert(spelling_v.end(), spelling_strview.begin(), spelling_strview.end());
          spelling_v.push_back('\0');
          spell_fs.space_names.push_back(audit_strings_ptr(new audit_strings("spelling", spelling_v.begin())));
        }
      }
      if ((*_namespace_dictionaries)[_index].size() > 0)
      {
        // Heterogeneous lookup not yet implemented in std
        // http://www.open-std.org/jtc1/sc22/wg21/docs/papers/2018/p0919r0.html
        const std::string feature_name_str(feature_name);
        for (const auto& map : (*_namespace_dictionaries)[_index])
        {
          const auto& feats_it = map->find(feature_name_str);
          if ((feats_it != map->end()) && (feats_it->second->values.size() > 0))
          {
            const auto& feats = feats_it->second;
            features& dict_fs = _ae->feature_space[dictionary_namespace];
            if (dict_fs.size() == 0) _ae->indices.push_back(dictionary_namespace);
            dict_fs.values.insert(dict_fs.values.end(), feats->values.begin(), feats->values.end());
            dict_fs.indicies.insert(dict_fs.indicies.end(), feats->indicies.begin(), feats->indicies.end());
            dict_fs.sum_feat_sq += feats->sum_feat_sq;
            if (audit)
              for (const auto& id : feats->indicies)
              {
                std::stringstream ss;
                ss << _index << '_';
                ss << feature_name;
                ss << '=' << id;
                dict_fs.space_names.push_back(audit_strings_ptr(new audit_strings("dictionary", ss.str())));
              }
          }
        }
      }
    }
  }

  inline FORCE_INLINE void nameSpaceInfoValue()
  {
    if (_read_idx >= _line.size() || _line[_read_idx] == ' ' || _line[_read_idx] == '\t' || _line[_read_idx] == '|' ||
        _line[_read_idx] == '\r')
    {
      // nameSpaceInfoValue -->  ø
    }
    else if (_line[_read_idx] == ':')
    {
      // nameSpaceInfoValue --> ':' 'Float'
      ++_read_idx;
      size_t end_read = 0;
      VW::string_view sv = _line.substr(_read_idx);
      _cur_channel_v = parseFloat(sv.begin(), end_read, sv.end());
      if (end_read + _read_idx >= _line.size())
      { parserWarning("malformed example! Float expected after : \"", _line.substr(0, _read_idx), "\""); }
      if (std::isnan(_cur_channel_v))
      {
        _cur_channel_v = 1.f;
        parserWarning(
            "warning: invalid namespace value:\"", _line.substr(_read_idx), "\" read as NaN. Replacing with 1.");
      }
      _read_idx += end_read;
    }
    else
    {
      // syntax error
      parserWarning("malformed example! '|',':', space, or EOL expected after : \"", _line.substr(0, _read_idx), "\"");
    }
  }

  inline FORCE_INLINE void nameSpaceInfo()
  {
    if (_read_idx >= _line.size() || _line[_read_idx] == '|' || _line[_read_idx] == ' ' || _line[_read_idx] == '\t' ||
        _line[_read_idx] == ':' || _line[_read_idx] == '\r')
    {
      // syntax error
      parserWarning("malformed example! String expected after : \"", _line.substr(0, _read_idx), "\"");
    }
    else
    {
      // NameSpaceInfo --> 'String' NameSpaceInfoValue
      _index = (unsigned char)(_line[_read_idx]);
      if (_redefine_some) _index = (*_redefine)[_index];  // redefine _index
      if (_ae->feature_space[_index].size() == 0) _new_index = true;
      VW::string_view name = read_name();
      if (audit) { _base = name; }
      _channel_hash = _p->hasher(name.begin(), name.length(), this->_hash_seed);
      nameSpaceInfoValue();
    }
  }

  inline FORCE_INLINE void listFeatures()
  {
   while ((_read_idx < _line.size()) && (_line[_read_idx] == ' ' || _line[_read_idx] == '\t'))
    {
      // listFeatures --> ' ' MaybeFeature ListFeatures
      ++_read_idx;
      maybeFeature();
    }
    if (!(_read_idx >= _line.size() || _line[_read_idx] == '|' || _line[_read_idx] == '\r'))
    {
      // syntax error
      //CAUSING ERRORS!!!
      parserWarning("malformed example! '|',space, or EOL expected after : \"", _line.substr(0, _read_idx), "\"");
    }
  }

  inline FORCE_INLINE void nameSpace()
  {
    _cur_channel_v = 1.0;
    _index = 0;
    _new_index = false;
    _anon = 0;
    if (_read_idx >= _line.size() || _line[_read_idx] == ' ' || _line[_read_idx] == '\t' || _line[_read_idx] == '|' ||
        _line[_read_idx] == '\r')
    {
      // NameSpace --> ListFeatures
      _index = (unsigned char)' ';
      if (_ae->feature_space[_index].size() == 0) _new_index = true;
      if (audit)
      {
        // TODO: c++17 allows VW::string_view literals, eg: " "sv
        static const char* space = " ";
        _base = space;
      }
      _channel_hash = this->_hash_seed == 0 ? 0 : uniform_hash("", 0, this->_hash_seed);
      listFeatures();
    }
    else if (_line[_read_idx] != ':')
    {
      // NameSpace --> NameSpaceInfo ListFeatures
      nameSpaceInfo();
      listFeatures();
    }
    else
    {
      // syntax error
      parserWarning(
          "malformed example! '|',String,space, or EOL expected after : \"", _line.substr(0, _read_idx), "\"");
    }
    if (_new_index && _ae->feature_space[_index].size() > 0) _ae->indices.push_back(_index);
  }

  inline FORCE_INLINE void listNameSpace()
  {
    while ((_read_idx < _line.size()) && (_line[_read_idx] == '|'))  // ListNameSpace --> '|' NameSpace ListNameSpace
    {
      ++_read_idx;
     nameSpace();
    }
    if (_read_idx < _line.size() && _line[_read_idx] != '\r')
    {
      // syntax error
      parserWarning("malformed example! '|' or EOL expected after : \"", _line.substr(0, _read_idx), "\"");
    }
  }

  TC_parser(VW::string_view line, vw& all, example* ae) : _line(line)
  {
    _spelling = v_init<char>();
    if (!_line.empty())
    {
      this->_read_idx = 0;
      this->_p = all.example_parser;
      this->_redefine_some = all.redefine_some;
      this->_redefine = &all.redefine;
      this->_ae = ae;
      this->_affix_features = &all.affix_features;
      this->_spelling_features = &all.spelling_features;
      this->_namespace_dictionaries = &all.namespace_dictionaries;
      this->_hash_seed = all.hash_seed;
      this->_parse_mask = all.parse_mask;
      listNameSpace();
    }
    else
    {
      ae->is_newline = true;
    }
  }
};

void substring_to_example(vw* all, example* ae, VW::string_view& example, v_array<VW::string_view>& words_localcpy, v_array<VW::string_view>& parse_name_localcpy)
{
<<<<<<< HEAD

  //words_localcpy.empty();
  //parse_name_localcpy.empty();

  for (int i=0; i < (int)all->p->parse_name.size(); i++) {

    //need this?
    parse_name_localcpy.push_back(all->p->parse_name[i]);

  }

  all->p->lp.default_label(&ae->l);

  size_t bar_idx = example.find('|');

  words_localcpy.clear();

  

=======
  if (example.empty()) { ae->is_newline = true; }

  all->example_parser->lbl_parser.default_label(&ae->l);

  size_t bar_idx = example.find('|');

  all->example_parser->words.clear();
>>>>>>> 183bc339
  if (bar_idx != 0)
  {
    VW::string_view label_space(example);
    if (bar_idx != VW::string_view::npos)
    {
      // a little bit iffy since bar_idx is based on example and we're working off label_space
      // but safe as long as this is the first manipulation after the copy
      label_space.remove_suffix(label_space.size() - bar_idx);
    }
    size_t tab_idx = label_space.find('\t');
    if (tab_idx != VW::string_view::npos) { label_space.remove_prefix(tab_idx + 1); }

<<<<<<< HEAD
    std::vector<VW::string_view> tokenized;
    tokenize(' ', label_space, words_localcpy);
    if (words_localcpy.size() > 0 &&
        (words_localcpy.last().end() == label_space.end() ||
        words_localcpy.last().front() == '\''))  // The last field is a tag, so record and strip it off
    {
      VW::string_view tag = words_localcpy.pop();
      if (tag.front() == '\'')
        tag.remove_prefix(1);
      push_many(ae->tag, tag.begin(), tag.size());
    }
  }

  if (!words_localcpy.empty())
    all->p->lp.parse_label(all->p, all->p->_shared_data, &ae->l, words_localcpy, parse_name_localcpy);
=======
    tokenize(' ', label_space, all->example_parser->words);
    if (all->example_parser->words.size() > 0 &&
        (all->example_parser->words.back().end() == label_space.end() ||
            all->example_parser->words.back().front() == '\''))  // The last field is a tag, so record and strip it off
    {
      VW::string_view tag = all->example_parser->words.back();
      all->example_parser->words.pop_back();
      if (tag.front() == '\'') { tag.remove_prefix(1); }
      ae->tag.insert(ae->tag.end(), tag.begin(), tag.end());
    }
  }

  if (!all->example_parser->words.empty())
    all->example_parser->lbl_parser.parse_label(all->example_parser, all->example_parser->_shared_data, &ae->l,
        all->example_parser->words, ae->_reduction_features);
>>>>>>> 183bc339

  if (bar_idx != VW::string_view::npos)
  {
    if (all->audit || all->hash_inv) 
      TC_parser<true> parser_line(example.substr(bar_idx), *all, ae);
    else
      TC_parser<false> parser_line(example.substr(bar_idx), *all, ae);
  }


}

namespace VW
{
void read_line(vw& all, example* ex, VW::string_view line)
{
  while (line.size() > 0 && line.back() == '\n') line.remove_suffix(1);

  v_array<VW::string_view> words = v_init<VW::string_view>();
  v_array<VW::string_view> parse_name = v_init<VW::string_view>();
  substring_to_example(&all, ex, line, words, parse_name);
}

void read_line(vw& all, example* ex, char* line) { return read_line(all, ex, VW::string_view(line)); }

void read_lines(vw* all, const char* line, size_t /*len*/, v_array<example*>& examples)
{
  std::vector<VW::string_view> lines;
  tokenize('\n', line, lines);
  for (size_t i = 0; i < lines.size(); i++)
  {
    // Check if a new empty example needs to be added.
    if (examples.size() < i + 1) { examples.push_back(&VW::get_unused_example(all)); }
    read_line(*all, examples[i], lines[i]);
  }
}

}  // namespace VW<|MERGE_RESOLUTION|>--- conflicted
+++ resolved
@@ -14,19 +14,15 @@
 #include "global_data.h"
 #include "constant.h"
 #include "vw_string_view.h"
-<<<<<<< HEAD
 #include "io_to_queue.h"
-=======
 #include "future_compat.h"
 
 #include "io/logger.h"
 
 namespace logger = VW::io::logger;
->>>>>>> 183bc339
 
 size_t read_features(vw *all, std::vector<char>& line, size_t&, v_array<example*>& examples)
 {
-<<<<<<< HEAD
   std::vector<char> *io_lines_next_item;
 
   {
@@ -50,37 +46,21 @@
 
 }
 
- size_t strip_features_string(char*& line, size_t num_chars_init){
-
-  if (num_chars_init < 1)
-    return num_chars_init;
+size_t strip_features_string(char*& line, size_t num_chars_init){
+
+  if (num_chars_init < 1) return num_chars_init;
 
   size_t num_chars = num_chars_init;
 
-=======
-  line = nullptr;
-  size_t num_chars_initial = all->example_parser->input->readto(line, '\n');
-  if (num_chars_initial < 1) return num_chars_initial;
-  num_chars = num_chars_initial;
->>>>>>> 183bc339
   if (line[0] == '\xef' && num_chars >= 3 && line[1] == '\xbb' && line[2] == '\xbf')
   {
     line += 3;
     num_chars -= 3;
   }
-<<<<<<< HEAD
-  if (num_chars > 0 && line[num_chars - 1] == '\n')
-    num_chars--;
-  if (num_chars > 0 && line[num_chars - 1] == '\r')
-    num_chars--;
-
-  return num_chars;
-
-=======
   if (num_chars > 0 && line[num_chars - 1] == '\n') num_chars--;
   if (num_chars > 0 && line[num_chars - 1] == '\r') num_chars--;
-  return num_chars_initial;
->>>>>>> 183bc339
+
+  return num_chars;
 }
 
 int read_features_string(vw* all, v_array<example*>& examples, v_array<VW::string_view>& words, v_array<VW::string_view>& parse_name)
@@ -88,22 +68,18 @@
   // this needs to outlive the string_views pointing to it
   std::vector<char> line;
   size_t num_chars;
-<<<<<<< HEAD
   size_t num_chars_initial;
 
   // a line is popped off of the io queue in read_features
   num_chars_initial = read_features(all, line, num_chars, examples);
-=======
-  size_t num_chars_initial = read_features(all, line, num_chars);
-  if (num_chars_initial < 1)
+
+  char *stripped_line = std::move(line.data());
+  num_chars = strip_features_string(stripped_line, num_chars_initial);
+  if (num_chars < 1)
   {
     examples[0]->is_newline = true;
     return (int)num_chars_initial;
   }
->>>>>>> 183bc339
-
-  char *stripped_line = std::move(line.data());
-  num_chars = strip_features_string(stripped_line, num_chars_initial);
 
   VW::string_view example(stripped_line, num_chars);
   substring_to_example(all, examples[0], example, words, parse_name);
@@ -537,11 +513,6 @@
 
 void substring_to_example(vw* all, example* ae, VW::string_view& example, v_array<VW::string_view>& words_localcpy, v_array<VW::string_view>& parse_name_localcpy)
 {
-<<<<<<< HEAD
-
-  //words_localcpy.empty();
-  //parse_name_localcpy.empty();
-
   for (int i=0; i < (int)all->p->parse_name.size(); i++) {
 
     //need this?
@@ -549,23 +520,14 @@
 
   }
 
-  all->p->lp.default_label(&ae->l);
+  if (example.empty()) { ae->is_newline = true; }
+
+  all->example_parser->lbl_parser.default_label(&ae->l);
 
   size_t bar_idx = example.find('|');
 
   words_localcpy.clear();
 
-  
-
-=======
-  if (example.empty()) { ae->is_newline = true; }
-
-  all->example_parser->lbl_parser.default_label(&ae->l);
-
-  size_t bar_idx = example.find('|');
-
-  all->example_parser->words.clear();
->>>>>>> 183bc339
   if (bar_idx != 0)
   {
     VW::string_view label_space(example);
@@ -578,39 +540,22 @@
     size_t tab_idx = label_space.find('\t');
     if (tab_idx != VW::string_view::npos) { label_space.remove_prefix(tab_idx + 1); }
 
-<<<<<<< HEAD
     std::vector<VW::string_view> tokenized;
     tokenize(' ', label_space, words_localcpy);
     if (words_localcpy.size() > 0 &&
         (words_localcpy.last().end() == label_space.end() ||
         words_localcpy.last().front() == '\''))  // The last field is a tag, so record and strip it off
     {
-      VW::string_view tag = words_localcpy.pop();
-      if (tag.front() == '\'')
-        tag.remove_prefix(1);
-      push_many(ae->tag, tag.begin(), tag.size());
+      VW::string_view tag = words_localcpy.back();
+      words_localcpy.pop_back();
+      if (tag.front() == '\'') tag.remove_prefix(1);
+      ae->tag.insert(ae->tag.end(), tag.begin(), tag.end());
     }
   }
 
   if (!words_localcpy.empty())
-    all->p->lp.parse_label(all->p, all->p->_shared_data, &ae->l, words_localcpy, parse_name_localcpy);
-=======
-    tokenize(' ', label_space, all->example_parser->words);
-    if (all->example_parser->words.size() > 0 &&
-        (all->example_parser->words.back().end() == label_space.end() ||
-            all->example_parser->words.back().front() == '\''))  // The last field is a tag, so record and strip it off
-    {
-      VW::string_view tag = all->example_parser->words.back();
-      all->example_parser->words.pop_back();
-      if (tag.front() == '\'') { tag.remove_prefix(1); }
-      ae->tag.insert(ae->tag.end(), tag.begin(), tag.end());
-    }
-  }
-
-  if (!all->example_parser->words.empty())
     all->example_parser->lbl_parser.parse_label(all->example_parser, all->example_parser->_shared_data, &ae->l,
-        all->example_parser->words, ae->_reduction_features);
->>>>>>> 183bc339
+        words_localcpy, parse_name_localcpy, ae->_reduction_features);
 
   if (bar_idx != VW::string_view::npos)
   {

--- conflicted
+++ resolved
@@ -20,11 +20,7 @@
 size_t read_features(io_buf& buf, char*& line, size_t& num_chars)
 {
   line = nullptr;
-<<<<<<< HEAD
-  size_t num_chars_initial = all->example_parser->input.readto(line, '\n');
-=======
   size_t num_chars_initial = buf.readto(line, '\n');
->>>>>>> 8ac223a1
   if (num_chars_initial < 1) return num_chars_initial;
   num_chars = num_chars_initial;
   if (line[0] == '\xef' && num_chars >= 3 && line[1] == '\xbb' && line[2] == '\xbf')

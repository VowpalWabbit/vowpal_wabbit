--- conflicted
+++ resolved
@@ -3,18 +3,14 @@
 // license as described in the file LICENSE.
 
 #include <cmath>
-<<<<<<< HEAD
-#include <math.h>
-#include "vw_string_view.h"
-=======
 #include <cmath>
->>>>>>> 1b46da1e
 #include <cctype>
 #include "parse_example.h"
 #include "hash.h"
 #include "unique_sort.h"
 #include "global_data.h"
 #include "constant.h"
+#include "vw_string_view.h"
 
 size_t read_features(vw* all, char*& line, size_t& num_chars)
 {

--- conflicted
+++ resolved
@@ -33,11 +33,7 @@
   return num_chars_initial;
 }
 
-<<<<<<< HEAD
-int read_features_string(VW::workspace* all, io_buf& buf, v_array<VW::example*>& examples)
-=======
-int read_features_string(VW::workspace* all, io_buf& buf, VW::v_array<example*>& examples)
->>>>>>> b59e129f
+int read_features_string(VW::workspace* all, io_buf& buf, VW::v_array<VW::example*>& examples)
 {
   char* line;
   size_t num_chars;

--- conflicted
+++ resolved
@@ -554,11 +554,7 @@
 
 void read_line(VW::workspace& all, example* ex, const char* line) { return read_line(all, ex, VW::string_view(line)); }
 
-<<<<<<< HEAD
-void read_lines(VW::workspace* all, const char* line, size_t /*len*/, v_array<example*>& examples)
-=======
 void read_lines(vw* all, const char* line, size_t len, v_array<example*>& examples)
->>>>>>> 151c5ff7
 {
   VW::string_view line_view = VW::string_view(line, len);
   std::vector<VW::string_view> lines;

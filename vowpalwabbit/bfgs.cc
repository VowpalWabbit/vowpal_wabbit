--- conflicted
+++ resolved
@@ -646,7 +646,6 @@
     { if(all.all_reduce != nullptr)
       { float t = (float)b.curvature;
         b.curvature = accumulate_scalar(all, t);  //Accumulate curvatures
-<<<<<<< HEAD
       }
       if (all.l2_lambda > 0.)
         b.curvature += regularizer_direction_magnitude(all, b, all.l2_lambda);
@@ -661,22 +660,6 @@
         b.step_size=0.0;
         status = LEARN_CONV;
       }
-=======
-      }
-      if (all.l2_lambda > 0.)
-        b.curvature += regularizer_direction_magnitude(all, b, all.l2_lambda);
-      float dd = (float)derivative_in_direction(all, b, b.mem, b.origin);
-      if (b.curvature == 0. && dd != 0.)
-      { fprintf(stdout, "%s", curv_message);
-        b.step_size=0.0;
-        status = LEARN_CURV;
-      }
-      else if ( dd == 0.)
-      { fprintf(stdout, "Derivative 0 detected.\n");
-        b.step_size=0.0;
-        status = LEARN_CONV;
-      }
->>>>>>> b57bccad
       else
         b.step_size = - dd/(float)b.curvature;
 
@@ -961,13 +944,9 @@
     else
       cerr << "**without** curvature calculation" << endl;
   }
-<<<<<<< HEAD
-  if (all.numpasses < 2)
-=======
 
   if (all.numpasses < 2)
   { free(&b);
->>>>>>> b57bccad
     THROW("you must make at least 2 passes to use BFGS");
   }
 

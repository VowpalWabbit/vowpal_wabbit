--- conflicted
+++ resolved
@@ -831,9 +831,9 @@
 void finish(bfgs& b)
 {
   b.predictions.delete_v();
-  delete[] b.mem;
-  delete[] b.rho;
-  delete[] b.alpha;
+  free(b.mem);
+  free(b.rho);
+  free(b.alpha);
 }
 
 void save_load_regularizer(vw& all, bfgs& b, io_buf& model_file, bool read, bool text)
@@ -903,17 +903,10 @@
       int m = b.m;
 
       b.mem_stride = (m==0) ? CG_EXTRA : 2*m;
-<<<<<<< HEAD
-      b.mem = new float[all->length()*(b.mem_stride)];
-      b.rho = new double[m];
-      b.alpha = new double[m];
-
-=======
       b.mem = calloc_or_throw<float>(all->length()*b.mem_stride);
       b.rho = calloc_or_throw<double>(m);
       b.alpha = calloc_or_throw<double>(m);
-      
->>>>>>> eca9ee48
+
       if (!all->quiet)
 	{
 	  fprintf(stderr, "m = %d\nAllocated %luM for weights and mem\n", m, (long unsigned int)all->length()*(sizeof(float)*(b.mem_stride)+(sizeof(weight) << all->reg.stride_shift)) >> 20);

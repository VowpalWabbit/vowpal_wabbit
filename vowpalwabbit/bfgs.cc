--- conflicted
+++ resolved
@@ -821,20 +821,12 @@
   example* ec = NULL;
   while ( true )
     {
-<<<<<<< HEAD
       if ((ec = get_example()) != NULL) //semiblocking operation.
         { 
           learn(ec);
           finish_example(ec);
         }
-=======
-      if ((ec = get_example()) != NULL)//semiblocking operation.
-	{
-	  learn(ec);
-	  finish_example(ec);
-	}
->>>>>>> ee19015d
-     else if (parser_done())
+      else if (parser_done())
 	{
 	  finish();
 	  return;

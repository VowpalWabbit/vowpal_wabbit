--- conflicted
+++ resolved
@@ -500,14 +500,10 @@
   data->max_predictors = data->k - 1;
   init_tree(*data.get());
 
-<<<<<<< HEAD
-  learner<log_multi, example>& l = init_multiclass_learner(data, as_singleline(setup_base(options, all)), learn,
-      predict, all.example_parser, data->max_predictors, all.get_setupfn_name(log_multi_setup));
+  learner<log_multi, example>& l = init_multiclass_learner(
+      data, as_singleline(setup_base(options, all)), learn, predict, all.example_parser, data->max_predictors, 
+      all.get_setupfn_name(log_multi_setup));
   all.label_type = label_type_t::mc;
-=======
-  learner<log_multi, example>& l = init_multiclass_learner(
-      data, as_singleline(setup_base(options, all)), learn, predict, all.example_parser, data->max_predictors);
->>>>>>> 58c3a894
   l.set_save_load(save_load_tree);
 
   return make_base(l);

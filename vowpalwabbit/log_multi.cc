--- conflicted
+++ resolved
@@ -499,12 +499,8 @@
   init_tree(*data.get());
 
   learner<log_multi, example>& l = init_multiclass_learner(data, as_singleline(setup_base(options, all)), learn,
-<<<<<<< HEAD
-      predict, all.example_parser, data->max_predictors, "log_multi");
-=======
       predict, all.example_parser, data->max_predictors, all.get_setupfn_name(log_multi_setup));
   all.example_parser->lbl_parser.label_type = label_type_t::multiclass;
->>>>>>> 4f7e199c
   l.set_save_load(save_load_tree);
 
   return make_base(l);

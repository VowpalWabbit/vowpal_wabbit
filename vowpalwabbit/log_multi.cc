--- conflicted
+++ resolved
@@ -494,15 +494,7 @@
   option_group_definition new_options("Logarithmic Time Multiclass Tree");
   new_options.add(make_option("log_multi", data->k).keep().necessary().help("Use online tree for multiclass"))
       .add(make_option("no_progress", data->progress).help("disable progressive validation"))
-<<<<<<< HEAD
       .add(make_option("swap_resistance", data->swap_resist).default_value(4).help("higher = more resistance to swap, default=4"));
-  options.add_and_parse(new_options);
-=======
-      .add(make_option("swap_resistance", data->swap_resist).default_value(4).help("disable progressive validation"))
-      .add(make_option("swap_resistance", data->swap_resist)
-               .default_value(4)
-               .help("higher = more resistance to swap, default=4"));
->>>>>>> 5c8c487f
 
   if (!options.add_parse_and_check_necessary(new_options)) return nullptr;
 

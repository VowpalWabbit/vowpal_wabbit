// Copyright (c) by respective owners including Yahoo!, Microsoft, and
// individual contributors. All rights reserved. Released under a BSD (revised)
// license as described in the file LICENSE.

#include <cfloat>
#include <cmath>
#include <cstdio>
#include <sstream>

#include "reductions.h"

using namespace VW::LEARNER;
using namespace VW::config;

class node_pred
{
public:
  double Ehk;
  float norm_Ehk;
  uint32_t nk;
  uint32_t label;
  uint32_t label_count;

  bool operator==(node_pred v) const { return (label == v.label); }

  bool operator>(node_pred v) const { return label > v.label; }

  bool operator<(node_pred v) const { return label < v.label; }

  node_pred() = default;
  node_pred(uint32_t l)
  {
    label = l;
    Ehk = 0.f;
    norm_Ehk = 0;
    nk = 0;
    label_count = 0;
  }
};

static_assert(std::is_trivial<node_pred>::value, "To be used in v_array node_pred must be trivial");

struct node
{
  // everyone has
  uint32_t parent;           // the parent node
  v_array<node_pred> preds;  // per-class state
  uint32_t
      min_count;  // the number of examples reaching this node (if it's a leaf) or the minimum reaching any grandchild.

  bool internal;  // internal or leaf

  // internal nodes have
  uint32_t base_predictor;  // id of the base predictor
  uint32_t left;            // left child
  uint32_t right;           // right child
  float norm_Eh;            // the average margin at the node
  double Eh;                // total margin at the node
  uint32_t n;               // total events at the node

  // leaf has
  uint32_t max_count;        // the number of samples of the most common label
  uint32_t max_count_label;  // the most common label
};

struct log_multi
{
  uint32_t k;

  v_array<node> nodes;

  size_t max_predictors;
  size_t predictors_used;

  bool progress;
  uint32_t swap_resist;

  uint32_t nbofswaps;

  ~log_multi()
  {
    // save_node_stats(b);
    for (auto& node : nodes) node.preds.delete_v();
    nodes.delete_v();
  }
};

inline void init_leaf(node& n)
{
  n.internal = false;
  n.preds.clear();
  n.base_predictor = 0;
  n.norm_Eh = 0;
  n.Eh = 0;
  n.n = 0;
  n.max_count = 0;
  n.max_count_label = 1;
  n.left = 0;
  n.right = 0;
}

inline node init_node()
{
  node node;

  node.parent = 0;
  node.min_count = 0;
  node.preds = v_init<node_pred>();
  init_leaf(node);

  return node;
}

void init_tree(log_multi& d)
{
  d.nodes.push_back(init_node());
  d.nbofswaps = 0;
}

inline uint32_t min_left_right(log_multi& b, const node& n)
{
  return std::min(b.nodes[n.left].min_count, b.nodes[n.right].min_count);
}

inline uint32_t find_switch_node(log_multi& b)
{
  uint32_t node = 0;
  while (b.nodes[node].internal)
    if (b.nodes[b.nodes[node].left].min_count < b.nodes[b.nodes[node].right].min_count)
      node = b.nodes[node].left;
    else
      node = b.nodes[node].right;
  return node;
}

inline void update_min_count(log_multi& b, uint32_t node)
{
  // Constant time min count update.
  while (node != 0)
  {
    uint32_t prev = node;
    node = b.nodes[node].parent;

    if (b.nodes[node].min_count == b.nodes[prev].min_count)
      break;
    else
      b.nodes[node].min_count = min_left_right(b, b.nodes[node]);
  }
}

void display_tree_dfs(log_multi& b, const node& node, uint32_t depth)
{
  for (uint32_t i = 0; i < depth; i++) std::cout << "\t";
  std::cout << node.min_count << " " << node.left << " " << node.right;
  std::cout << " label = " << node.max_count_label << " labels = ";
  for (size_t i = 0; i < node.preds.size(); i++)
    std::cout << node.preds[i].label << ":" << node.preds[i].label_count << "\t";
  std::cout << std::endl;

  if (node.internal)
  {
    std::cout << "Left";
    display_tree_dfs(b, b.nodes[node.left], depth + 1);

    std::cout << "Right";
    display_tree_dfs(b, b.nodes[node.right], depth + 1);
  }
}

bool children(log_multi& b, uint32_t& current, uint32_t& class_index, uint32_t label)
{
  class_index = (uint32_t)b.nodes[current].preds.unique_add_sorted(node_pred(label));
  b.nodes[current].preds[class_index].label_count++;

  if (b.nodes[current].preds[class_index].label_count > b.nodes[current].max_count)
  {
    b.nodes[current].max_count = b.nodes[current].preds[class_index].label_count;
    b.nodes[current].max_count_label = b.nodes[current].preds[class_index].label;
  }

  if (b.nodes[current].internal)
    return true;
  else if (b.nodes[current].preds.size() > 1 &&
      (b.predictors_used < b.max_predictors ||
          b.nodes[current].min_count - b.nodes[current].max_count > b.swap_resist * (b.nodes[0].min_count + 1)))
  {
    // need children and we can make them.
    uint32_t left_child;
    uint32_t right_child;
    if (b.predictors_used < b.max_predictors)
    {
      left_child = (uint32_t)b.nodes.size();
      b.nodes.push_back(init_node());
      right_child = (uint32_t)b.nodes.size();
      b.nodes.push_back(init_node());
      b.nodes[current].base_predictor = (uint32_t)b.predictors_used++;
    }
    else
    {
      uint32_t swap_child = find_switch_node(b);
      uint32_t swap_parent = b.nodes[swap_child].parent;
      uint32_t swap_grandparent = b.nodes[swap_parent].parent;
      if (b.nodes[swap_child].min_count != b.nodes[0].min_count)
        std::cout << "glargh " << b.nodes[swap_child].min_count << " != " << b.nodes[0].min_count << std::endl;
      b.nbofswaps++;

      uint32_t nonswap_child;
      if (swap_child == b.nodes[swap_parent].right)
        nonswap_child = b.nodes[swap_parent].left;
      else
        nonswap_child = b.nodes[swap_parent].right;

      if (swap_parent == b.nodes[swap_grandparent].left)
        b.nodes[swap_grandparent].left = nonswap_child;
      else
        b.nodes[swap_grandparent].right = nonswap_child;
      b.nodes[nonswap_child].parent = swap_grandparent;
      update_min_count(b, nonswap_child);

      init_leaf(b.nodes[swap_child]);
      left_child = swap_child;
      b.nodes[current].base_predictor = b.nodes[swap_parent].base_predictor;
      init_leaf(b.nodes[swap_parent]);
      right_child = swap_parent;
    }
    b.nodes[current].left = left_child;
    b.nodes[left_child].parent = current;
    b.nodes[current].right = right_child;
    b.nodes[right_child].parent = current;

    b.nodes[left_child].min_count = b.nodes[current].min_count / 2;
    b.nodes[right_child].min_count = b.nodes[current].min_count - b.nodes[left_child].min_count;
    update_min_count(b, left_child);

    b.nodes[left_child].max_count_label = b.nodes[current].max_count_label;
    b.nodes[right_child].max_count_label = b.nodes[current].max_count_label;

    b.nodes[current].internal = true;
  }
  return b.nodes[current].internal;
}

void train_node(
    log_multi& b, single_learner& base, example& ec, uint32_t& current, uint32_t& class_index, uint32_t /* depth */)
{
  if (b.nodes[current].norm_Eh > b.nodes[current].preds[class_index].norm_Ehk)
    ec.l.simple.label = -1.f;
  else
    ec.l.simple.label = 1.f;

  base.learn(ec, b.nodes[current].base_predictor);  // depth

  ec.l.simple.label = FLT_MAX;
  base.predict(ec, b.nodes[current].base_predictor);  // depth

  b.nodes[current].Eh += (double)ec.partial_prediction;
  b.nodes[current].preds[class_index].Ehk += (double)ec.partial_prediction;
  b.nodes[current].n++;
  b.nodes[current].preds[class_index].nk++;

  b.nodes[current].norm_Eh = (float)b.nodes[current].Eh / b.nodes[current].n;
  b.nodes[current].preds[class_index].norm_Ehk =
      (float)b.nodes[current].preds[class_index].Ehk / b.nodes[current].preds[class_index].nk;
}

void verify_min_dfs(log_multi& b, const node& node)
{
  if (node.internal)
  {
    if (node.min_count != min_left_right(b, node))
    {
      std::cout << "badness! " << std::endl;
      display_tree_dfs(b, b.nodes[0], 0);
    }
    verify_min_dfs(b, b.nodes[node.left]);
    verify_min_dfs(b, b.nodes[node.right]);
  }
}

size_t sum_count_dfs(log_multi& b, const node& node)
{
  if (node.internal)
    return sum_count_dfs(b, b.nodes[node.left]) + sum_count_dfs(b, b.nodes[node.right]);
  else
    return node.min_count;
}

inline uint32_t descend(node& n, float prediction)
{
  if (prediction < 0)
    return n.left;
  else
    return n.right;
}

void predict(log_multi& b, single_learner& base, example& ec)
{
  MULTICLASS::label_t mc = ec.l.multi;

  ec.l.simple = {FLT_MAX, 0.f, 0.f};
  uint32_t cn = 0;
  uint32_t depth = 0;
  while (b.nodes[cn].internal)
  {
    base.predict(ec, b.nodes[cn].base_predictor);  // depth
    cn = descend(b.nodes[cn], ec.pred.scalar);
    depth++;
  }
  ec.pred.multiclass = b.nodes[cn].max_count_label;
  ec.l.multi = mc;
}

void learn(log_multi& b, single_learner& base, example& ec)
{
  //    verify_min_dfs(b, b.nodes[0]);
  if (ec.l.multi.label == (uint32_t)-1 || b.progress) predict(b, base, ec);

  if (ec.l.multi.label != (uint32_t)-1)  // if training the tree
  {
    MULTICLASS::label_t mc = ec.l.multi;
    uint32_t start_pred = ec.pred.multiclass;

    uint32_t class_index = 0;
    ec.l.simple = {FLT_MAX, 0.f, 0.f};
    uint32_t cn = 0;
    uint32_t depth = 0;
    while (children(b, cn, class_index, mc.label))
    {
      train_node(b, base, ec, cn, class_index, depth);
      cn = descend(b.nodes[cn], ec.pred.scalar);
      depth++;
    }

    b.nodes[cn].min_count++;
    update_min_count(b, cn);
    ec.pred.multiclass = start_pred;
    ec.l.multi = mc;
  }
}

void save_node_stats(log_multi& d)
{
  FILE* fp;
  uint32_t i, j;
  uint32_t total;
  log_multi* b = &d;

  VW::file_open(&fp, "atxm_debug.csv", "wt");

  for (i = 0; i < b->nodes.size(); i++)
  {
    fprintf(fp, "Node: %4d, Internal: %1d, Eh: %7.4f, n: %6d, \n", (int)i, (int)b->nodes[i].internal,
        b->nodes[i].Eh / b->nodes[i].n, b->nodes[i].n);

    fprintf(fp, "Label:, ");
    for (j = 0; j < b->nodes[i].preds.size(); j++) { fprintf(fp, "%6d,", (int)b->nodes[i].preds[j].label); }
    fprintf(fp, "\n");

    fprintf(fp, "Ehk:, ");
    for (j = 0; j < b->nodes[i].preds.size(); j++)
    { fprintf(fp, "%7.4f,", b->nodes[i].preds[j].Ehk / b->nodes[i].preds[j].nk); }
    fprintf(fp, "\n");

    total = 0;

    fprintf(fp, "nk:, ");
    for (j = 0; j < b->nodes[i].preds.size(); j++)
    {
      fprintf(fp, "%6d,", (int)b->nodes[i].preds[j].nk);
      total += b->nodes[i].preds[j].nk;
    }
    fprintf(fp, "\n");

    fprintf(fp, "max(lab:cnt:tot):, %3d,%6d,%7d,\n", (int)b->nodes[i].max_count_label, (int)b->nodes[i].max_count,
        (int)total);
    fprintf(fp, "left: %4d, right: %4d", (int)b->nodes[i].left, (int)b->nodes[i].right);
    fprintf(fp, "\n\n");
  }

  fclose(fp);
}

void save_load_tree(log_multi& b, io_buf& model_file, bool read, bool text)
{
  if (model_file.num_files() > 0)
  {
    std::stringstream msg;
    msg << "k = " << b.k;
    bin_text_read_write_fixed(model_file, (char*)&b.max_predictors, sizeof(b.k), "", read, msg, text);

    msg << "nodes = " << b.nodes.size() << " ";
    uint32_t temp = (uint32_t)b.nodes.size();
    bin_text_read_write_fixed(model_file, (char*)&temp, sizeof(temp), "", read, msg, text);
    if (read)
      for (uint32_t j = 1; j < temp; j++) b.nodes.push_back(init_node());

    msg << "max predictors = " << b.max_predictors << " ";
    bin_text_read_write_fixed(model_file, (char*)&b.max_predictors, sizeof(b.max_predictors), "", read, msg, text);

    msg << "predictors_used = " << b.predictors_used << " ";
    bin_text_read_write_fixed(model_file, (char*)&b.predictors_used, sizeof(b.predictors_used), "", read, msg, text);

    msg << "progress = " << b.progress << " ";
    bin_text_read_write_fixed(model_file, (char*)&b.progress, sizeof(b.progress), "", read, msg, text);

    msg << "swap_resist = " << b.swap_resist << "\n";
    bin_text_read_write_fixed(model_file, (char*)&b.swap_resist, sizeof(b.swap_resist), "", read, msg, text);

    for (size_t j = 0; j < b.nodes.size(); j++)
    {
      // Need to read or write nodes.
      node& n = b.nodes[j];

      msg << " parent = " << n.parent;
      bin_text_read_write_fixed(model_file, (char*)&n.parent, sizeof(n.parent), "", read, msg, text);

      temp = (uint32_t)n.preds.size();

      msg << " preds = " << temp;
      bin_text_read_write_fixed(model_file, (char*)&temp, sizeof(temp), "", read, msg, text);
      if (read)
        for (uint32_t k = 0; k < temp; k++) n.preds.push_back(node_pred(1));

      msg << " min_count = " << n.min_count;
      bin_text_read_write_fixed(model_file, (char*)&n.min_count, sizeof(n.min_count), "", read, msg, text);

      msg << " internal = " << n.internal;
      bin_text_read_write_fixed(model_file, (char*)&n.internal, sizeof(n.internal), "", read, msg, text);

      if (n.internal)
      {
        msg << " base_predictor = " << n.base_predictor;
        bin_text_read_write_fixed(model_file, (char*)&n.base_predictor, sizeof(n.base_predictor), "", read, msg, text);

        msg << " left = " << n.left;
        bin_text_read_write_fixed(model_file, (char*)&n.left, sizeof(n.left), "", read, msg, text);

        msg << " right = " << n.right;
        bin_text_read_write_fixed(model_file, (char*)&n.right, sizeof(n.right), "", read, msg, text);

        msg << " norm_Eh = " << n.norm_Eh;
        bin_text_read_write_fixed(model_file, (char*)&n.norm_Eh, sizeof(n.norm_Eh), "", read, msg, text);

        msg << " Eh = " << n.Eh;
        bin_text_read_write_fixed(model_file, (char*)&n.Eh, sizeof(n.Eh), "", read, msg, text);

        msg << " n = " << n.n << "\n";
        bin_text_read_write_fixed(model_file, (char*)&n.n, sizeof(n.n), "", read, msg, text);
      }
      else
      {
        msg << " max_count = " << n.max_count;
        bin_text_read_write_fixed(model_file, (char*)&n.max_count, sizeof(n.max_count), "", read, msg, text);
        msg << " max_count_label = " << n.max_count_label << "\n";
        bin_text_read_write_fixed(
            model_file, (char*)&n.max_count_label, sizeof(n.max_count_label), "", read, msg, text);
      }

      for (size_t k = 0; k < n.preds.size(); k++)
      {
        node_pred& p = n.preds[k];

        msg << "  Ehk = " << p.Ehk;
        bin_text_read_write_fixed(model_file, (char*)&p.Ehk, sizeof(p.Ehk), "", read, msg, text);

        msg << " norm_Ehk = " << p.norm_Ehk;
        bin_text_read_write_fixed(model_file, (char*)&p.norm_Ehk, sizeof(p.norm_Ehk), "", read, msg, text);

        msg << " nk = " << p.nk;
        bin_text_read_write_fixed(model_file, (char*)&p.nk, sizeof(p.nk), "", read, msg, text);

        msg << " label = " << p.label;
        bin_text_read_write_fixed(model_file, (char*)&p.label, sizeof(p.label), "", read, msg, text);

        msg << " label_count = " << p.label_count << "\n";
        bin_text_read_write_fixed(model_file, (char*)&p.label_count, sizeof(p.label_count), "", read, msg, text);
      }
    }
  }
}

base_learner* log_multi_setup(options_i& options, vw& all)  // learner setup
{
  auto data = scoped_calloc_or_throw<log_multi>();
  option_group_definition new_options("Logarithmic Time Multiclass Tree");
  new_options.add(make_option("log_multi", data->k).keep().necessary().help("Use online tree for multiclass"))
      .add(make_option("no_progress", data->progress).help("disable progressive validation"))
      .add(make_option("swap_resistance", data->swap_resist)
               .default_value(4)
               .help("higher = more resistance to swap, default=4"));

  if (!options.add_parse_and_check_necessary(new_options)) return nullptr;

  data->progress = !data->progress;

  std::string loss_function = "quantile";
  float loss_parameter = 0.5;
  all.loss = getLossFunction(all, loss_function, loss_parameter);

  data->max_predictors = data->k - 1;
  init_tree(*data.get());

  learner<log_multi, example>& l = init_multiclass_learner(
<<<<<<< HEAD
      data, as_singleline(setup_base(options, all)), learn, predict, all.p, data->max_predictors);
  all.label_type = label_type_t::mc;
=======
      data, as_singleline(setup_base(options, all)), learn, predict, all.example_parser, data->max_predictors);
>>>>>>> d1ead9a0
  l.set_save_load(save_load_tree);

  return make_base(l);
}<|MERGE_RESOLUTION|>--- conflicted
+++ resolved
@@ -501,12 +501,8 @@
   init_tree(*data.get());
 
   learner<log_multi, example>& l = init_multiclass_learner(
-<<<<<<< HEAD
-      data, as_singleline(setup_base(options, all)), learn, predict, all.p, data->max_predictors);
+      data, as_singleline(setup_base(options, all)), learn, predict, all.example_parser, data->max_predictors);
   all.label_type = label_type_t::mc;
-=======
-      data, as_singleline(setup_base(options, all)), learn, predict, all.example_parser, data->max_predictors);
->>>>>>> d1ead9a0
   l.set_save_load(save_load_tree);
 
   return make_base(l);

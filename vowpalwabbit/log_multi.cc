// Copyright (c) by respective owners including Yahoo!, Microsoft, and
// individual contributors. All rights reserved. Released under a BSD (revised)
// license as described in the file LICENSE.

#include <cfloat>
#include <cmath>
#include <cstdio>
#include <sstream>

#include "reductions.h"

using namespace VW::LEARNER;
using namespace VW::config;

class node_pred
{
public:
  double Ehk;
  float norm_Ehk;
  uint32_t nk;
  uint32_t label;
  uint32_t label_count;

  bool operator==(node_pred v) const { return (label == v.label); }

  bool operator>(node_pred v) const { return label > v.label; }

  bool operator<(node_pred v) const { return label < v.label; }

  node_pred() = default;
  node_pred(uint32_t l)
  {
    label = l;
    Ehk = 0.f;
    norm_Ehk = 0;
    nk = 0;
    label_count = 0;
  }
};

static_assert(std::is_trivial<node_pred>::value, "To be used in v_array node_pred must be trivial");

struct node
{
  // everyone has
  uint32_t parent;           // the parent node
  v_array<node_pred> preds;  // per-class state
  uint32_t
      min_count;  // the number of examples reaching this node (if it's a leaf) or the minimum reaching any grandchild.

  bool internal;  // internal or leaf

  // internal nodes have
  uint32_t base_predictor;  // id of the base predictor
  uint32_t left;            // left child
  uint32_t right;           // right child
  float norm_Eh;            // the average margin at the node
  double Eh;                // total margin at the node
  uint32_t n;               // total events at the node

  // leaf has
  uint32_t max_count;        // the number of samples of the most common label
  uint32_t max_count_label;  // the most common label
};

struct log_multi
{
  uint32_t k;

  v_array<node> nodes;

  size_t max_predictors;
  size_t predictors_used;

  bool progress;
  uint32_t swap_resist;

  uint32_t nbofswaps;

  ~log_multi()
  {
    // save_node_stats(b);
    for (auto& node : nodes) node.preds.delete_v();
    nodes.delete_v();
  }
};

inline void init_leaf(node& n)
{
  n.internal = false;
  n.preds.clear();
  n.base_predictor = 0;
  n.norm_Eh = 0;
  n.Eh = 0;
  n.n = 0;
  n.max_count = 0;
  n.max_count_label = 1;
  n.left = 0;
  n.right = 0;
}

inline node init_node()
{
  node node;

  node.parent = 0;
  node.min_count = 0;
  node.preds = v_init<node_pred>();
  init_leaf(node);

  return node;
}

void init_tree(log_multi& d)
{
  d.nodes.push_back(init_node());
  d.nbofswaps = 0;
}

inline uint32_t min_left_right(log_multi& b, const node& n)
{
  return std::min(b.nodes[n.left].min_count, b.nodes[n.right].min_count);
}

inline uint32_t find_switch_node(log_multi& b)
{
  uint32_t node = 0;
  while (b.nodes[node].internal)
    if (b.nodes[b.nodes[node].left].min_count < b.nodes[b.nodes[node].right].min_count)
      node = b.nodes[node].left;
    else
      node = b.nodes[node].right;
  return node;
}

inline void update_min_count(log_multi& b, uint32_t node)
{
  // Constant time min count update.
  while (node != 0)
  {
    uint32_t prev = node;
    node = b.nodes[node].parent;

    if (b.nodes[node].min_count == b.nodes[prev].min_count)
      break;
    else
      b.nodes[node].min_count = min_left_right(b, b.nodes[node]);
  }
}

void display_tree_dfs(log_multi& b, const node& node, uint32_t depth)
{
  for (uint32_t i = 0; i < depth; i++) std::cout << "\t";
  std::cout << node.min_count << " " << node.left << " " << node.right;
  std::cout << " label = " << node.max_count_label << " labels = ";
  for (size_t i = 0; i < node.preds.size(); i++)
    std::cout << node.preds[i].label << ":" << node.preds[i].label_count << "\t";
  std::cout << std::endl;

  if (node.internal)
  {
    std::cout << "Left";
    display_tree_dfs(b, b.nodes[node.left], depth + 1);

    std::cout << "Right";
    display_tree_dfs(b, b.nodes[node.right], depth + 1);
  }
}

bool children(log_multi& b, uint32_t& current, uint32_t& class_index, uint32_t label)
{
  class_index = (uint32_t)b.nodes[current].preds.unique_add_sorted(node_pred(label));
  b.nodes[current].preds[class_index].label_count++;

  if (b.nodes[current].preds[class_index].label_count > b.nodes[current].max_count)
  {
    b.nodes[current].max_count = b.nodes[current].preds[class_index].label_count;
    b.nodes[current].max_count_label = b.nodes[current].preds[class_index].label;
  }

  if (b.nodes[current].internal)
    return true;
  else if (b.nodes[current].preds.size() > 1 &&
      (b.predictors_used < b.max_predictors ||
          b.nodes[current].min_count - b.nodes[current].max_count > b.swap_resist * (b.nodes[0].min_count + 1)))
  {
    // need children and we can make them.
    uint32_t left_child;
    uint32_t right_child;
    if (b.predictors_used < b.max_predictors)
    {
      left_child = (uint32_t)b.nodes.size();
      b.nodes.push_back(init_node());
      right_child = (uint32_t)b.nodes.size();
      b.nodes.push_back(init_node());
      b.nodes[current].base_predictor = (uint32_t)b.predictors_used++;
    }
    else
    {
      uint32_t swap_child = find_switch_node(b);
      uint32_t swap_parent = b.nodes[swap_child].parent;
      uint32_t swap_grandparent = b.nodes[swap_parent].parent;
      if (b.nodes[swap_child].min_count != b.nodes[0].min_count)
        std::cout << "glargh " << b.nodes[swap_child].min_count << " != " << b.nodes[0].min_count << std::endl;
      b.nbofswaps++;

      uint32_t nonswap_child;
      if (swap_child == b.nodes[swap_parent].right)
        nonswap_child = b.nodes[swap_parent].left;
      else
        nonswap_child = b.nodes[swap_parent].right;

      if (swap_parent == b.nodes[swap_grandparent].left)
        b.nodes[swap_grandparent].left = nonswap_child;
      else
        b.nodes[swap_grandparent].right = nonswap_child;
      b.nodes[nonswap_child].parent = swap_grandparent;
      update_min_count(b, nonswap_child);

      init_leaf(b.nodes[swap_child]);
      left_child = swap_child;
      b.nodes[current].base_predictor = b.nodes[swap_parent].base_predictor;
      init_leaf(b.nodes[swap_parent]);
      right_child = swap_parent;
    }
    b.nodes[current].left = left_child;
    b.nodes[left_child].parent = current;
    b.nodes[current].right = right_child;
    b.nodes[right_child].parent = current;

    b.nodes[left_child].min_count = b.nodes[current].min_count / 2;
    b.nodes[right_child].min_count = b.nodes[current].min_count - b.nodes[left_child].min_count;
    update_min_count(b, left_child);

    b.nodes[left_child].max_count_label = b.nodes[current].max_count_label;
    b.nodes[right_child].max_count_label = b.nodes[current].max_count_label;

    b.nodes[current].internal = true;
  }
  return b.nodes[current].internal;
}

void train_node(
    log_multi& b, single_learner& base, example& ec, uint32_t& current, uint32_t& class_index, uint32_t /* depth */)
{
  if (b.nodes[current].norm_Eh > b.nodes[current].preds[class_index].norm_Ehk)
    ec.l.simple.label = -1.f;
  else
    ec.l.simple.label = 1.f;

  base.learn(ec, b.nodes[current].base_predictor);  // depth

  ec.l.simple.label = FLT_MAX;
  base.predict(ec, b.nodes[current].base_predictor);  // depth

  b.nodes[current].Eh += (double)ec.partial_prediction;
  b.nodes[current].preds[class_index].Ehk += (double)ec.partial_prediction;
  b.nodes[current].n++;
  b.nodes[current].preds[class_index].nk++;

  b.nodes[current].norm_Eh = (float)b.nodes[current].Eh / b.nodes[current].n;
  b.nodes[current].preds[class_index].norm_Ehk =
      (float)b.nodes[current].preds[class_index].Ehk / b.nodes[current].preds[class_index].nk;
}

void verify_min_dfs(log_multi& b, const node& node)
{
  if (node.internal)
  {
    if (node.min_count != min_left_right(b, node))
    {
      std::cout << "badness! " << std::endl;
      display_tree_dfs(b, b.nodes[0], 0);
    }
    verify_min_dfs(b, b.nodes[node.left]);
    verify_min_dfs(b, b.nodes[node.right]);
  }
}

size_t sum_count_dfs(log_multi& b, const node& node)
{
  if (node.internal)
    return sum_count_dfs(b, b.nodes[node.left]) + sum_count_dfs(b, b.nodes[node.right]);
  else
    return node.min_count;
}

inline uint32_t descend(node& n, float prediction)
{
  if (prediction < 0)
    return n.left;
  else
    return n.right;
}

void predict(log_multi& b, single_learner& base, example& ec)
{
  MULTICLASS::label_t mc = ec.l.multi;

  ec.l.simple = {FLT_MAX, 0.f, 0.f};
  uint32_t cn = 0;
  uint32_t depth = 0;
  while (b.nodes[cn].internal)
  {
    base.predict(ec, b.nodes[cn].base_predictor);  // depth
    cn = descend(b.nodes[cn], ec.pred.scalar);
    depth++;
  }
  ec.pred.multiclass = b.nodes[cn].max_count_label;
  ec.l.multi = mc;
}

void learn(log_multi& b, single_learner& base, example& ec)
{
  //    verify_min_dfs(b, b.nodes[0]);
  if (ec.l.multi.label == (uint32_t)-1 || b.progress) predict(b, base, ec);

  if (ec.l.multi.label != (uint32_t)-1)  // if training the tree
  {
    MULTICLASS::label_t mc = ec.l.multi;
    uint32_t start_pred = ec.pred.multiclass;

    uint32_t class_index = 0;
    ec.l.simple = {FLT_MAX, 0.f, 0.f};
    uint32_t cn = 0;
    uint32_t depth = 0;
    while (children(b, cn, class_index, mc.label))
    {
      train_node(b, base, ec, cn, class_index, depth);
      cn = descend(b.nodes[cn], ec.pred.scalar);
      depth++;
    }

    b.nodes[cn].min_count++;
    update_min_count(b, cn);
    ec.pred.multiclass = start_pred;
    ec.l.multi = mc;
  }
}

void save_node_stats(log_multi& d)
{
  FILE* fp;
  uint32_t i, j;
  uint32_t total;
  log_multi* b = &d;

  VW::file_open(&fp, "atxm_debug.csv", "wt");

  for (i = 0; i < b->nodes.size(); i++)
  {
    fprintf(fp, "Node: %4d, Internal: %1d, Eh: %7.4f, n: %6d, \n", (int)i, (int)b->nodes[i].internal,
        b->nodes[i].Eh / b->nodes[i].n, b->nodes[i].n);

    fprintf(fp, "Label:, ");
    for (j = 0; j < b->nodes[i].preds.size(); j++) { fprintf(fp, "%6d,", (int)b->nodes[i].preds[j].label); }
    fprintf(fp, "\n");

    fprintf(fp, "Ehk:, ");
    for (j = 0; j < b->nodes[i].preds.size(); j++)
    { fprintf(fp, "%7.4f,", b->nodes[i].preds[j].Ehk / b->nodes[i].preds[j].nk); }
    fprintf(fp, "\n");

    total = 0;

    fprintf(fp, "nk:, ");
    for (j = 0; j < b->nodes[i].preds.size(); j++)
    {
      fprintf(fp, "%6d,", (int)b->nodes[i].preds[j].nk);
      total += b->nodes[i].preds[j].nk;
    }
    fprintf(fp, "\n");

    fprintf(fp, "max(lab:cnt:tot):, %3d,%6d,%7d,\n", (int)b->nodes[i].max_count_label, (int)b->nodes[i].max_count,
        (int)total);
    fprintf(fp, "left: %4d, right: %4d", (int)b->nodes[i].left, (int)b->nodes[i].right);
    fprintf(fp, "\n\n");
  }

  fclose(fp);
}

void save_load_tree(log_multi& b, io_buf& model_file, bool read, bool text)
{
  if (model_file.num_files() > 0)
  {
    std::stringstream msg;
    msg << "k = " << b.k;
    bin_text_read_write_fixed(model_file, (char*)&b.max_predictors, sizeof(b.k), "", read, msg, text);

    msg << "nodes = " << b.nodes.size() << " ";
    uint32_t temp = (uint32_t)b.nodes.size();
    bin_text_read_write_fixed(model_file, (char*)&temp, sizeof(temp), "", read, msg, text);
    if (read)
      for (uint32_t j = 1; j < temp; j++) b.nodes.push_back(init_node());

    msg << "max predictors = " << b.max_predictors << " ";
    bin_text_read_write_fixed(model_file, (char*)&b.max_predictors, sizeof(b.max_predictors), "", read, msg, text);

    msg << "predictors_used = " << b.predictors_used << " ";
    bin_text_read_write_fixed(model_file, (char*)&b.predictors_used, sizeof(b.predictors_used), "", read, msg, text);

    msg << "progress = " << b.progress << " ";
    bin_text_read_write_fixed(model_file, (char*)&b.progress, sizeof(b.progress), "", read, msg, text);

    msg << "swap_resist = " << b.swap_resist << "\n";
    bin_text_read_write_fixed(model_file, (char*)&b.swap_resist, sizeof(b.swap_resist), "", read, msg, text);

    for (size_t j = 0; j < b.nodes.size(); j++)
    {
      // Need to read or write nodes.
      node& n = b.nodes[j];

      msg << " parent = " << n.parent;
      bin_text_read_write_fixed(model_file, (char*)&n.parent, sizeof(n.parent), "", read, msg, text);

      temp = (uint32_t)n.preds.size();

      msg << " preds = " << temp;
      bin_text_read_write_fixed(model_file, (char*)&temp, sizeof(temp), "", read, msg, text);
      if (read)
        for (uint32_t k = 0; k < temp; k++) n.preds.push_back(node_pred(1));

      msg << " min_count = " << n.min_count;
      bin_text_read_write_fixed(model_file, (char*)&n.min_count, sizeof(n.min_count), "", read, msg, text);

      msg << " internal = " << n.internal;
      bin_text_read_write_fixed(model_file, (char*)&n.internal, sizeof(n.internal), "", read, msg, text);

      if (n.internal)
      {
        msg << " base_predictor = " << n.base_predictor;
        bin_text_read_write_fixed(model_file, (char*)&n.base_predictor, sizeof(n.base_predictor), "", read, msg, text);

        msg << " left = " << n.left;
        bin_text_read_write_fixed(model_file, (char*)&n.left, sizeof(n.left), "", read, msg, text);

        msg << " right = " << n.right;
        bin_text_read_write_fixed(model_file, (char*)&n.right, sizeof(n.right), "", read, msg, text);

        msg << " norm_Eh = " << n.norm_Eh;
        bin_text_read_write_fixed(model_file, (char*)&n.norm_Eh, sizeof(n.norm_Eh), "", read, msg, text);

        msg << " Eh = " << n.Eh;
        bin_text_read_write_fixed(model_file, (char*)&n.Eh, sizeof(n.Eh), "", read, msg, text);

        msg << " n = " << n.n << "\n";
        bin_text_read_write_fixed(model_file, (char*)&n.n, sizeof(n.n), "", read, msg, text);
      }
      else
      {
        msg << " max_count = " << n.max_count;
        bin_text_read_write_fixed(model_file, (char*)&n.max_count, sizeof(n.max_count), "", read, msg, text);
        msg << " max_count_label = " << n.max_count_label << "\n";
        bin_text_read_write_fixed(
            model_file, (char*)&n.max_count_label, sizeof(n.max_count_label), "", read, msg, text);
      }

      for (size_t k = 0; k < n.preds.size(); k++)
      {
        node_pred& p = n.preds[k];

        msg << "  Ehk = " << p.Ehk;
        bin_text_read_write_fixed(model_file, (char*)&p.Ehk, sizeof(p.Ehk), "", read, msg, text);

        msg << " norm_Ehk = " << p.norm_Ehk;
        bin_text_read_write_fixed(model_file, (char*)&p.norm_Ehk, sizeof(p.norm_Ehk), "", read, msg, text);

        msg << " nk = " << p.nk;
        bin_text_read_write_fixed(model_file, (char*)&p.nk, sizeof(p.nk), "", read, msg, text);

        msg << " label = " << p.label;
        bin_text_read_write_fixed(model_file, (char*)&p.label, sizeof(p.label), "", read, msg, text);

        msg << " label_count = " << p.label_count << "\n";
        bin_text_read_write_fixed(model_file, (char*)&p.label_count, sizeof(p.label_count), "", read, msg, text);
      }
    }
  }
}

base_learner* log_multi_setup(options_i& options, vw& all)  // learner setup
{
  auto data = scoped_calloc_or_throw<log_multi>();
  option_group_definition new_options("Logarithmic Time Multiclass Tree");
  new_options.add(make_option("log_multi", data->k).keep().necessary().help("Use online tree for multiclass"))
      .add(make_option("no_progress", data->progress).help("disable progressive validation"))
      .add(make_option("swap_resistance", data->swap_resist)
               .default_value(4)
               .help("higher = more resistance to swap, default=4"));

  if (!options.add_parse_and_check_necessary(new_options)) return nullptr;

  data->progress = !data->progress;

  std::string loss_function = "quantile";
  float loss_parameter = 0.5;
  all.loss = getLossFunction(all, loss_function, loss_parameter);

  data->max_predictors = data->k - 1;
  init_tree(*data.get());

<<<<<<< HEAD
  learner<log_multi, example>& l = init_multiclass_learner(data, as_singleline(setup_base(options, all)), learn,
      predict, all.example_parser, data->max_predictors, "log_multi");
=======
  learner<log_multi, example>& l = init_multiclass_learner(
      data, as_singleline(setup_base(options, all)), learn, predict, all.example_parser, data->max_predictors);
  all.label_type = label_type_t::mc;
>>>>>>> 1d8a056b
  l.set_save_load(save_load_tree);

  return make_base(l);
}<|MERGE_RESOLUTION|>--- conflicted
+++ resolved
@@ -500,14 +500,9 @@
   data->max_predictors = data->k - 1;
   init_tree(*data.get());
 
-<<<<<<< HEAD
   learner<log_multi, example>& l = init_multiclass_learner(data, as_singleline(setup_base(options, all)), learn,
       predict, all.example_parser, data->max_predictors, "log_multi");
-=======
-  learner<log_multi, example>& l = init_multiclass_learner(
-      data, as_singleline(setup_base(options, all)), learn, predict, all.example_parser, data->max_predictors);
   all.label_type = label_type_t::mc;
->>>>>>> 1d8a056b
   l.set_save_load(save_load_tree);
 
   return make_base(l);

--- conflicted
+++ resolved
@@ -62,11 +62,7 @@
   }
 }
 
-<<<<<<< HEAD
-void finish_example(VW::workspace& all, multi_oaa&, example& ec)
-=======
 void finish_example(vw& all, multi_oaa& o, example& ec)
->>>>>>> 151c5ff7
 {
   if (o.probabilities)
   {
@@ -90,13 +86,8 @@
 VW::LEARNER::base_learner* multilabel_oaa_setup(VW::setup_base_i& stack_builder)
 {
   options_i& options = *stack_builder.get_options();
-<<<<<<< HEAD
-  VW::workspace& all = *stack_builder.get_all_pointer();
-  auto data = scoped_calloc_or_throw<multi_oaa>();
-=======
   vw& all = *stack_builder.get_all_pointer();
   auto data = VW::make_unique<multi_oaa>();
->>>>>>> 151c5ff7
   option_group_definition new_options("Multilabel One Against All");
   new_options
       .add(make_option("multilabel_oaa", data->k).keep().necessary().help("One-against-all multilabel with <k> labels"))

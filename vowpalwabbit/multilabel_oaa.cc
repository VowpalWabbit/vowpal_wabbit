--- conflicted
+++ resolved
@@ -73,12 +73,6 @@
       predict_or_learn<true>, predict_or_learn<false>, data->k, prediction_type_t::multilabels);
   l.set_finish_example(finish_example);
   all.p->lp = MULTILABEL::multilabel;
-<<<<<<< HEAD
   l.label_type = label_type_t::multilabels;
-=======
-  all.label_type = label_type_t::multi;
-  all.delete_prediction = MULTILABEL::multilabel.delete_label;
-
->>>>>>> c1f834b4
   return make_base(l);
 }
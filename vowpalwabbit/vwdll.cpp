// Copyright (c) by respective owners including Yahoo!, Microsoft, and
// individual contributors. All rights reserved.  Released under a BSD
// license as described in the file LICENSE.

#include <memory>
#include <codecvt>
#include <locale>
#include <string>

#include "vwdll.h"
#include "parser.h"
#include "simple_label.h"
#include "parse_args.h"
#include "vw.h"
#include "memory.h"

// This interface now provides "wide" functions for compatibility with .NET interop
// The default functions assume a wide (16 bit char pointer) that is converted to a utf8-string and passed to
// a function which takes a narrow (8 bit char pointer) function. Both are exposed in the c/c++ API
// so that programs using 8 bit wide characters can use the direct call without conversion and
//  programs using 16 bit characters can use the default wide versions of the functions.
// "Ansi versions  (FcnA instead of Fcn) have only been written for functions which handle strings.

// a future optimization would be to write an inner version of hash feature which either hashed the
// wide string directly (and live with the different hash values) or incorporate the UTF-16 to UTF-8 conversion
// in the hashing to avoid allocating an intermediate string.

#if _MSC_VER >= 1900
// VS 2015 Bug: https://social.msdn.microsoft.com/Forums/en-US/8f40dcd8-c67f-4eba-9134-a19b9178e481/vs-2015-rc-linker-stdcodecvt-error?forum=vcgeneral
std::string utf16_to_utf8(std::u16string utf16_string)
{
  std::wstring_convert<std::codecvt_utf8_utf16<int16_t>, int16_t> convert;
  auto p = reinterpret_cast<const int16_t *>(utf16_string.data());
  return convert.to_bytes(p, p + utf16_string.size());
}

#else
std::string utf16_to_utf8(std::u16string utf16_string)
{
  std::wstring_convert<std::codecvt_utf8_utf16<char16_t>, char16_t> convert;
  return convert.to_bytes(utf16_string);
}
#endif

extern "C"
{ using namespace std;

#ifdef USE_CODECVT
  VW_DLL_PUBLIC VW_HANDLE VW_CALLING_CONV VW_Initialize(const char16_t * pstrArgs)
{ return VW_InitializeA(utf16_to_utf8(pstrArgs).c_str());
}

VW_DLL_PUBLIC VW_HANDLE VW_CALLING_CONV VW_InitializeEscaped(const char16_t* pstrArgs)
{
  return VW_InitializeEscapedA(utf16_to_utf8(pstrArgs).c_str());
}
#endif


VW_DLL_PUBLIC VW_HANDLE VW_CALLING_CONV VW_InitializeA(const char * pstrArgs)
{ string s(pstrArgs);
  vw* all = VW::initialize(s);
  return static_cast<VW_HANDLE>(all);
}

VW_DLL_PUBLIC VW_HANDLE VW_CALLING_CONV VW_InitializeEscapedA(const char* pstrArgs)
{
  std::string s(pstrArgs);
  auto all = VW::initialize_escaped(s);
  return static_cast<VW_HANDLE>(all);
}

VW_DLL_PUBLIC VW_HANDLE VW_CALLING_CONV VW_SeedWithModel(VW_HANDLE handle, const char * extraArgs)
{
  string s(extraArgs);
  vw* origmodel = static_cast<vw*>(handle);
  vw* newmodel = VW::seed_vw_model(origmodel, s);
  return static_cast<VW_HANDLE>(newmodel);
}

VW_DLL_PUBLIC void      VW_CALLING_CONV VW_Finish_Passes(VW_HANDLE handle)
{ vw * pointer = static_cast<vw*>(handle);
  if (pointer->numpasses > 1)
  {
    pointer->do_reset_source = true;
    VW::start_parser(*pointer);
    VW::LEARNER::generic_driver(*pointer);
    VW::end_parser(*pointer);
  }
}

VW_DLL_PUBLIC void      VW_CALLING_CONV VW_Finish(VW_HANDLE handle)
{ vw * pointer = static_cast<vw*>(handle);
  VW::finish(*pointer);
}

VW_DLL_PUBLIC VW_EXAMPLE VW_CALLING_CONV VW_ImportExample(VW_HANDLE handle, const char * label, VW_FEATURE_SPACE features, size_t len)
{ vw * pointer = static_cast<vw*>(handle);
  VW::primitive_feature_space * f = reinterpret_cast<VW::primitive_feature_space*>( features );
  return static_cast<VW_EXAMPLE>(VW::import_example(*pointer, label, f, len));
}

VW_DLL_PUBLIC VW_FEATURE_SPACE VW_CALLING_CONV VW_InitializeFeatureSpaces(size_t len)
{
  return static_cast<VW_FEATURE_SPACE>(new VW::primitive_feature_space[len]);
}

VW_DLL_PUBLIC VW_FEATURE_SPACE VW_CALLING_CONV VW_GetFeatureSpace(VW_FEATURE_SPACE first, size_t index)
{
  VW::primitive_feature_space* f = reinterpret_cast<VW::primitive_feature_space*>(first);
  return static_cast<VW_FEATURE_SPACE>(&f[index]);
}

VW_DLL_PUBLIC VW_FEATURE_SPACE VW_CALLING_CONV VW_ExportExample(VW_HANDLE handle, VW_EXAMPLE e, size_t * plen)
{ vw* pointer = static_cast<vw*>(handle);
  example* ex = static_cast<example*>(e);
  return static_cast<VW_FEATURE_SPACE>(VW::export_example(*pointer, ex, *plen));
}

VW_DLL_PUBLIC void VW_CALLING_CONV VW_ReleaseFeatureSpace(VW_FEATURE_SPACE features, size_t len)
{
  auto f = reinterpret_cast<VW::primitive_feature_space*>(features);
  for (size_t i = 0; i < len; i++)
    delete[] f[i].fs;
  delete[] f;
}

#ifdef USE_CODECVT
VW_DLL_PUBLIC VW_EXAMPLE VW_CALLING_CONV VW_ReadExample(VW_HANDLE handle, const char16_t * line)
{ return VW_ReadExampleA(handle, utf16_to_utf8(line).c_str());
}
#endif
VW_DLL_PUBLIC VW_EXAMPLE VW_CALLING_CONV VW_ReadExampleA(VW_HANDLE handle, const char * line)
{ vw * pointer = static_cast<vw*>(handle);
  // BUGBUG: I really dislike this const_cast. should VW really change the input string?
  return static_cast<VW_EXAMPLE>(VW::read_example(*pointer, const_cast<char*>(line)));
}

VW_DLL_PUBLIC void VW_CALLING_CONV VW_StartParser(VW_HANDLE handle)
{ vw * pointer = static_cast<vw*>(handle);
  VW::start_parser(*pointer);
}

VW_DLL_PUBLIC void VW_CALLING_CONV VW_EndParser(VW_HANDLE handle)
{ vw * pointer = static_cast<vw*>(handle);
  VW::end_parser(*pointer);
}

VW_DLL_PUBLIC VW_EXAMPLE VW_CALLING_CONV VW_GetExample(VW_HANDLE handle)
{ vw * pointer = static_cast<vw*>(handle);
  parser * parser_pointer = static_cast<parser *>(pointer->p);
  return static_cast<VW_EXAMPLE>(VW::get_example(parser_pointer));
}

VW_DLL_PUBLIC float VW_CALLING_CONV VW_GetLabel(VW_EXAMPLE e)
{ return VW::get_label(static_cast<example*>(e));
}

VW_DLL_PUBLIC float VW_CALLING_CONV VW_GetTopicPrediction(VW_EXAMPLE e, size_t i)
{ return VW::get_topic_prediction(static_cast<example*>(e), i);
}

VW_DLL_PUBLIC float VW_CALLING_CONV VW_GetImportance(VW_EXAMPLE e)
{ return VW::get_importance(static_cast<example*>(e));
}

VW_DLL_PUBLIC float VW_CALLING_CONV VW_GetInitial(VW_EXAMPLE e)
{ return VW::get_initial(static_cast<example*>(e));
}

VW_DLL_PUBLIC float VW_CALLING_CONV VW_GetPrediction(VW_EXAMPLE e)
{ return VW::get_prediction(static_cast<example*>(e));
}

VW_DLL_PUBLIC float VW_CALLING_CONV VW_GetCostSensitivePrediction(VW_EXAMPLE e)
{ return VW::get_cost_sensitive_prediction(static_cast<example*>(e));
}

VW_DLL_PUBLIC void* VW_CALLING_CONV VW_GetMultilabelPredictions(VW_EXAMPLE e, size_t* plen)
{ return VW::get_multilabel_predictions(static_cast<example*>(e), *plen);
}

VW_DLL_PUBLIC size_t VW_CALLING_CONV VW_GetTagLength(VW_EXAMPLE e)
{ return VW::get_tag_length(static_cast<example*>(e));
}

VW_DLL_PUBLIC const char* VW_CALLING_CONV VW_GetTag(VW_EXAMPLE e)
{ return VW::get_tag(static_cast<example*>(e));
}

VW_DLL_PUBLIC size_t VW_CALLING_CONV VW_GetFeatureNumber(VW_EXAMPLE e)
{ return VW::get_feature_number(static_cast<example*>(e));
}

VW_DLL_PUBLIC float VW_CALLING_CONV VW_GetConfidence(VW_EXAMPLE e)
{ return VW::get_confidence(static_cast<example*>(e));
}

VW_DLL_PUBLIC size_t VW_CALLING_CONV VW_SetFeatureSpace(VW_HANDLE handle, VW_FEATURE_SPACE feature_space, const char* name)
{ VW::primitive_feature_space* f = reinterpret_cast<VW::primitive_feature_space*>(feature_space);
  f->name = *name;
  return VW_HashSpaceA(handle, name);
}

VW_DLL_PUBLIC void VW_CALLING_CONV VW_InitFeatures(VW_FEATURE_SPACE feature_space, size_t features_count)
{
  VW::primitive_feature_space* fs = reinterpret_cast<VW::primitive_feature_space*>(feature_space);
  VW::init_features(*fs, features_count);
}

VW_DLL_PUBLIC VW_FEATURE VW_CALLING_CONV VW_GetFeature(VW_FEATURE_SPACE feature_space, size_t index)
{
  VW::primitive_feature_space* fs = reinterpret_cast<VW::primitive_feature_space*>(feature_space);
  return &(fs->fs[index]);
}

VW_DLL_PUBLIC void VW_CALLING_CONV VW_SetFeature(VW_FEATURE_SPACE feature_space, size_t index, size_t feature_hash, float value)
{
  VW::primitive_feature_space* fs = reinterpret_cast<VW::primitive_feature_space*>(feature_space);
  VW::set_feature(*fs, index, feature_hash, value);
}

VW_DLL_PUBLIC VW_FEATURE VW_CALLING_CONV VW_GetFeatures(VW_HANDLE handle, VW_EXAMPLE e, size_t* plen)
{ vw* pointer = static_cast<vw*>(handle);
  return VW::get_features(*pointer, static_cast<example*>(e), *plen);
}

VW_DLL_PUBLIC void VW_CALLING_CONV VW_ReturnFeatures(VW_FEATURE f)
{ VW::return_features(static_cast<feature*>(f));
}
VW_DLL_PUBLIC void VW_CALLING_CONV VW_FinishExample(VW_HANDLE handle, VW_EXAMPLE e)
{ vw * pointer = static_cast<vw*>(handle);
  VW::finish_example(*pointer, *(static_cast<example*>(e)));
}
#ifdef USE_CODECVT
VW_DLL_PUBLIC size_t VW_CALLING_CONV VW_HashSpace(VW_HANDLE handle, const char16_t * s)
{ return VW_HashSpaceA(handle, utf16_to_utf8(s).c_str());
}

VW_DLL_PUBLIC size_t VW_CALLING_CONV VW_HashSpaceStatic(const char16_t * s, const char16_t * h)
{ return VW_HashSpaceStaticA(utf16_to_utf8(s).c_str(), utf16_to_utf8(h).c_str());
}
#endif
VW_DLL_PUBLIC size_t VW_CALLING_CONV VW_HashSpaceA(VW_HANDLE handle, const char * s)
{ vw * pointer = static_cast<vw*>(handle);
  string str(s);
  return VW::hash_space(*pointer, str);
}

VW_DLL_PUBLIC size_t VW_CALLING_CONV VW_HashSpaceStaticA(const char * s, const char* h = "strings")
{ string str(s);
  string hash(h);
  return VW::hash_space_static(str, hash);
}

#ifdef USE_CODECVT
VW_DLL_PUBLIC size_t VW_CALLING_CONV VW_HashFeature(VW_HANDLE handle, const char16_t* s, size_t u)
{ return VW_HashFeatureA(handle, utf16_to_utf8(s).c_str(),u);
}

VW_DLL_PUBLIC size_t VW_CALLING_CONV VW_HashFeatureStatic(const char16_t * s, size_t u, const char16_t * h, unsigned int num_bits)
{ return VW_HashFeatureStaticA(utf16_to_utf8(s).c_str(), u, utf16_to_utf8(h).c_str(), num_bits);
}
#endif

VW_DLL_PUBLIC size_t VW_CALLING_CONV VW_HashFeatureA(VW_HANDLE handle, const char * s, size_t u)
{ vw * pointer = static_cast<vw*>(handle);
  string str(s);
  return VW::hash_feature(*pointer, str, u);
}

VW_DLL_PUBLIC size_t VW_CALLING_CONV VW_HashFeatureStaticA(const char * s, size_t u, const char * h = "strings", unsigned int num_bits = 18)
{ string str(s);
  string hash(h);
  return VW::hash_feature_static(str, u, hash, num_bits);
}

VW_DLL_PUBLIC void  VW_CALLING_CONV VW_AddLabel(VW_EXAMPLE e, float label, float weight, float base)
{ example* ex = static_cast<example*>(e);
  return VW::add_label(ex, label, weight, base);
}

VW_DLL_PUBLIC void VW_CALLING_CONV VW_AddStringLabel(VW_HANDLE handle, VW_EXAMPLE e, const char* label)
{ vw * pointer = static_cast<vw*>(handle);
  example* ex = static_cast<example*>(e);
  VW::parse_example_label(*pointer, *ex, label);
}

VW_DLL_PUBLIC float VW_CALLING_CONV VW_Learn(VW_HANDLE handle, VW_EXAMPLE e)
{ vw * pointer = static_cast<vw*>(handle);
  example * ex = static_cast<example*>(e);
  pointer->learn(*ex);
  return VW::get_prediction(ex);
}

VW_DLL_PUBLIC float VW_CALLING_CONV VW_GetActionScore(VW_EXAMPLE e, size_t i)
{ example * ex = static_cast<example*>(e);
  return VW::get_action_score(ex, i);
}

VW_DLL_PUBLIC size_t VW_CALLING_CONV VW_GetActionScoreLength(VW_EXAMPLE e)
{ example * ex = static_cast<example*>(e);
  return VW::get_action_score_length(ex);
}

VW_DLL_PUBLIC float VW_CALLING_CONV VW_Predict(VW_HANDLE handle, VW_EXAMPLE e)
{ vw * pointer = static_cast<vw*>(handle);
  example * ex = static_cast<example*>(e);
  VW::LEARNER::as_singleline(pointer->l)->predict(*ex);
  //BUG: The below method may return garbage as it assumes a certain structure for ex->ld
  //which may not be the actual one used (e.g., for cost-sensitive multi-class learning)
  return VW::get_prediction(ex);
}

VW_DLL_PUBLIC float VW_CALLING_CONV VW_PredictCostSensitive(VW_HANDLE handle, VW_EXAMPLE e)
{ vw * pointer = static_cast<vw*>(handle);
  example * ex = static_cast<example*>(e);
  VW::LEARNER::as_singleline(pointer->l)->predict(*ex);
  return VW::get_cost_sensitive_prediction(ex);
}

VW_DLL_PUBLIC float VW_CALLING_CONV VW_Get_Weight(VW_HANDLE handle, size_t index, size_t offset)
{ vw* pointer = static_cast<vw*>(handle);
  return VW::get_weight(*pointer, (uint32_t) index, (uint32_t) offset);
}

VW_DLL_PUBLIC void VW_CALLING_CONV VW_Set_Weight(VW_HANDLE handle, size_t index, size_t offset, float value)
{ vw* pointer = static_cast<vw*>(handle);
  return VW::set_weight(*pointer, (uint32_t) index, (uint32_t)offset, value);
}

VW_DLL_PUBLIC size_t VW_CALLING_CONV VW_Num_Weights(VW_HANDLE handle)
{ vw* pointer = static_cast<vw*>(handle);
  return VW::num_weights(*pointer);
}

VW_DLL_PUBLIC size_t VW_CALLING_CONV VW_Get_Stride(VW_HANDLE handle)
{ vw* pointer = static_cast<vw*>(handle);
  return VW::get_stride(*pointer);
}

VW_DLL_PUBLIC void VW_CALLING_CONV VW_SaveModel(VW_HANDLE handle)
{ vw* pointer = static_cast<vw*>(handle);

  string name = pointer->final_regressor_name;
  if (name.empty())
  { return;
  }

  return VW::save_predictor(*pointer, name);
}

<<<<<<< HEAD
VW_DLL_MEMBER VW_HANDLE VW_CALLING_CONV VW_InitializeWithModel(const char * pstrArgs, const char * modelData, size_t modelDataSize)
=======

class memory_io_buf : public io_buf
{
public:
    memory_io_buf() : readOffset(0) {
        files.push_back(-1); // this is a hack because buf will do nothing if files is empty
    }

    virtual ssize_t write_file(int file, const void* buf, size_t nbytes) {
        auto byteBuf = reinterpret_cast<const char*>(buf);
        data.insert(data.end(), &byteBuf[0], &byteBuf[nbytes]);
        return nbytes;
    }

    virtual ssize_t read_file(int f, void* buf, size_t nbytes) {
        nbytes = min(nbytes, data.size()-readOffset);
        copy(data.data()+readOffset, data.data()+readOffset+nbytes, reinterpret_cast<char *>(buf));
        readOffset += nbytes;
        return nbytes;
    }

    virtual bool close_file() {
       if (files.size() > 0) {
            files.pop();
            return true;
        }
        return false;
    }

    char* GetDataPointer() {
        return data.data();
    }

    size_t GetDataSize() const {
        return data.size();
    }

private:
    vector<char> data;
    size_t readOffset;
};

VW_DLL_PUBLIC VW_HANDLE VW_CALLING_CONV VW_InitializeWithModel(const char * pstrArgs, const char * modelData, size_t modelDataSize)
>>>>>>> b9736647
{
  auto vec_adapter = VW::io::create_vector_buffer(modelData, modelDataSize);
  io_buf buf;
  buf.add_file(vec_adapter.release());
  vw* all = VW::initialize(string(pstrArgs), &buf);
  return static_cast<VW_HANDLE>(all);
}

VW_DLL_PUBLIC VW_HANDLE VW_CALLING_CONV VW_InitializeWithModelEscaped(const char * pstrArgs, const char * modelData, size_t modelDataSize)
{
  auto vec_adapter = VW::io::create_vector_buffer(modelData, modelDataSize);
  io_buf buf;
  buf.add_file(vec_adapter.release());

  auto all = VW::initialize_escaped(std::string(pstrArgs), &buf);
  return static_cast<VW_HANDLE>(all);
}

<<<<<<< HEAD
VW_DLL_MEMBER void VW_CALLING_CONV VW_CopyModelData(VW_HANDLE handle, VW_IOBUF* outputBufferHandle, char** outputData, size_t* outputSize) {
  vw* pointer = static_cast<vw*>(handle);
  auto* buf = new io_buf;
  auto* vec_adapter = new VW::io::vector_adapter;
  buf->add_file(vec_adapter);
  VW::save_predictor(*pointer, *buf);

  *outputBufferHandle = buf;
  const auto& underlying_buffer = vec_adapter->data();
  *outputSize = underlying_buffer.size();
  *outputData = const_cast<char*>(underlying_buffer.data());
=======
VW_DLL_PUBLIC void VW_CALLING_CONV VW_CopyModelData(VW_HANDLE handle, VW_IOBUF* outputBufferHandle, char** outputData, size_t* outputSize) {
    vw* pointer = static_cast<vw*>(handle);

    memory_io_buf* buf = new(memory_io_buf);
    VW::save_predictor(*pointer, *buf);

    *outputBufferHandle = buf;
    *outputSize = buf->GetDataSize();
    *outputData = buf->GetDataPointer();
}

VW_DLL_PUBLIC void VW_CALLING_CONV VW_FreeIOBuf(VW_IOBUF bufferHandle) {
    delete static_cast<memory_io_buf*>(bufferHandle);
>>>>>>> b9736647
}

VW_DLL_MEMBER void VW_CALLING_CONV VW_FreeIOBuf(VW_IOBUF bufferHandle) { delete static_cast<io_buf*>(bufferHandle); }
}<|MERGE_RESOLUTION|>--- conflicted
+++ resolved
@@ -350,53 +350,7 @@
   return VW::save_predictor(*pointer, name);
 }
 
-<<<<<<< HEAD
-VW_DLL_MEMBER VW_HANDLE VW_CALLING_CONV VW_InitializeWithModel(const char * pstrArgs, const char * modelData, size_t modelDataSize)
-=======
-
-class memory_io_buf : public io_buf
-{
-public:
-    memory_io_buf() : readOffset(0) {
-        files.push_back(-1); // this is a hack because buf will do nothing if files is empty
-    }
-
-    virtual ssize_t write_file(int file, const void* buf, size_t nbytes) {
-        auto byteBuf = reinterpret_cast<const char*>(buf);
-        data.insert(data.end(), &byteBuf[0], &byteBuf[nbytes]);
-        return nbytes;
-    }
-
-    virtual ssize_t read_file(int f, void* buf, size_t nbytes) {
-        nbytes = min(nbytes, data.size()-readOffset);
-        copy(data.data()+readOffset, data.data()+readOffset+nbytes, reinterpret_cast<char *>(buf));
-        readOffset += nbytes;
-        return nbytes;
-    }
-
-    virtual bool close_file() {
-       if (files.size() > 0) {
-            files.pop();
-            return true;
-        }
-        return false;
-    }
-
-    char* GetDataPointer() {
-        return data.data();
-    }
-
-    size_t GetDataSize() const {
-        return data.size();
-    }
-
-private:
-    vector<char> data;
-    size_t readOffset;
-};
-
 VW_DLL_PUBLIC VW_HANDLE VW_CALLING_CONV VW_InitializeWithModel(const char * pstrArgs, const char * modelData, size_t modelDataSize)
->>>>>>> b9736647
 {
   auto vec_adapter = VW::io::create_vector_buffer(modelData, modelDataSize);
   io_buf buf;
@@ -415,8 +369,7 @@
   return static_cast<VW_HANDLE>(all);
 }
 
-<<<<<<< HEAD
-VW_DLL_MEMBER void VW_CALLING_CONV VW_CopyModelData(VW_HANDLE handle, VW_IOBUF* outputBufferHandle, char** outputData, size_t* outputSize) {
+VW_DLL_PUBLIC void VW_CALLING_CONV VW_CopyModelData(VW_HANDLE handle, VW_IOBUF* outputBufferHandle, char** outputData, size_t* outputSize) {
   vw* pointer = static_cast<vw*>(handle);
   auto* buf = new io_buf;
   auto* vec_adapter = new VW::io::vector_adapter;
@@ -427,22 +380,7 @@
   const auto& underlying_buffer = vec_adapter->data();
   *outputSize = underlying_buffer.size();
   *outputData = const_cast<char*>(underlying_buffer.data());
-=======
-VW_DLL_PUBLIC void VW_CALLING_CONV VW_CopyModelData(VW_HANDLE handle, VW_IOBUF* outputBufferHandle, char** outputData, size_t* outputSize) {
-    vw* pointer = static_cast<vw*>(handle);
-
-    memory_io_buf* buf = new(memory_io_buf);
-    VW::save_predictor(*pointer, *buf);
-
-    *outputBufferHandle = buf;
-    *outputSize = buf->GetDataSize();
-    *outputData = buf->GetDataPointer();
-}
-
-VW_DLL_PUBLIC void VW_CALLING_CONV VW_FreeIOBuf(VW_IOBUF bufferHandle) {
-    delete static_cast<memory_io_buf*>(bufferHandle);
->>>>>>> b9736647
-}
-
-VW_DLL_MEMBER void VW_CALLING_CONV VW_FreeIOBuf(VW_IOBUF bufferHandle) { delete static_cast<io_buf*>(bufferHandle); }
+}
+
+VW_DLL_PUBLIC void VW_CALLING_CONV VW_FreeIOBuf(VW_IOBUF bufferHandle) { delete static_cast<io_buf*>(bufferHandle); }
 }
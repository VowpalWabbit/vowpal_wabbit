--- conflicted
+++ resolved
@@ -279,12 +279,8 @@
   void broadcast(char* buffer, const size_t n);
 
  public:
-<<<<<<< HEAD
-  AllReduceSockets(std::string pspan_server, const int pport, const size_t punique_id, size_t ptotal, const size_t pnode)
-=======
   AllReduceSockets(
       std::string pspan_server, const int pport, const size_t punique_id, size_t ptotal, const size_t pnode)
->>>>>>> 7381b052
       : AllReduce(ptotal, pnode), span_server(pspan_server), port(pport), unique_id(punique_id)
   {
   }

/*
Copyright (c) by respective owners including Yahoo!, Microsoft, and
individual contributors. All rights reserved.  Released under a BSD
license as described in the file LICENSE.
 */
// This implements the allreduce function of MPI.

#pragma once
#include <string>
#ifdef _WIN32
#include <WinSock2.h>
#include <WS2tcpip.h>
typedef unsigned int uint32_t;
typedef unsigned short uint16_t;
typedef int socklen_t;
typedef SOCKET socket_t;
#define CLOSESOCK closesocket
#else
#include <sys/socket.h>
#include <sys/socket.h>
#include <netinet/in.h>
#include <netinet/tcp.h>
#include <netdb.h>
#include <stdlib.h>
#include <stdio.h>
#include <unistd.h>
#include <string.h>
typedef int socket_t;
#define CLOSESOCK close
#endif
#include "vw_exception.h"
<<<<<<< HEAD
#include "vw.h"

=======
#include <assert.h>
>>>>>>> f9c32087

using namespace std;

const size_t ar_buf_size = 1<<16;


struct node_socks {
  std::string current_master;
  socket_t parent;
  socket_t children[2];
  ~node_socks()
  {
    if(current_master != "") {
      if(parent != -1)
	CLOSESOCK(this->parent);
      if(children[0] != -1)
	CLOSESOCK(this->children[0]);
      if(children[1] != -1)
	CLOSESOCK(this->children[1]);
    }
  }
  node_socks ()
  {
    current_master = "";
  }
};

template <class T, void(*f)(T&, const T&)> void addbufs(T* buf1, const T* buf2, const size_t n) {
	for (size_t i = 0;i < n;i++)
		f(buf1[i], buf2[i]);
<<<<<<< HEAD
}

class AllReduce
{
public:
	const size_t total; //total number of nodes
	const size_t node; //node id number

	AllReduce(size_t ptotal, const size_t pnode)
		: total(ptotal), node(pnode)
	{
		assert(node >= 0 && node < total);
	}
};

struct Data {
	void* buffer;
	size_t length; 
};

namespace std
{
	// forward declare promise as C++/CLI doesn't allow usage in header files
	template<typename T>
	class promise;

	class condition_variable;

	class mutex;
}

class AllReduceSync
{
private:
	mutex* m_mutex;
	condition_variable* m_cv;

	// total number of threads we wait for
	size_t m_total;

	// number of threads reached the barrier
	uint32_t m_count;
	
	// current wait-barrier-run required to protect against spurious wakeups of m_cv->wait(...)
	bool m_run;

public:
	AllReduceSync(const size_t total);

	~AllReduceSync();

	void waitForSynchronization();

	void** buffers;
};

class AllReduceThreads : public AllReduce
{
private:
	AllReduceSync* m_sync;
	bool m_syncOwner;

public:
	AllReduceThreads(AllReduceThreads* root, const size_t ptotal, const size_t pnode);
=======
}

class AllReduce
{
public:
	const size_t total; //total number of nodes
	const size_t node; //node id number

	AllReduce(size_t ptotal, const size_t pnode)
		: total(ptotal), node(pnode)
	{
		assert(node >= 0 && node < total);
	}
};

struct Data {
	void* buffer;
	size_t length;
};

namespace std
{
	// forward declare promise as C++/CLI doesn't allow usage in header files
	template<typename T>
	class promise;

	class condition_variable;

	class mutex;
}

class AllReduceSync
{
private:
	mutex* m_mutex;
	condition_variable* m_cv;

	// total number of threads we wait for
	size_t m_total;

	// number of threads reached the barrier
	uint32_t m_count;

	// current wait-barrier-run required to protect against spurious wakeups of m_cv->wait(...)
	bool m_run;

public:
	AllReduceSync(const size_t total);

	~AllReduceSync();

	void waitForSynchronization();

	void** buffers;
};

class AllReduceThreads : public AllReduce
{
private:
	AllReduceSync* m_sync;
	bool m_syncOwner;

public:
	AllReduceThreads(AllReduceThreads* root, const size_t ptotal, const size_t pnode);

	AllReduceThreads(const size_t ptotal, const size_t pnode);

	~AllReduceThreads();

	template <class T, void(*f)(T&, const T&)> void all_reduce(T* buffer, const size_t n)
	{
		// register buffer
		T** buffers = (T**)m_sync->buffers;
		buffers[node] = buffer;
		m_sync->waitForSynchronization();

		size_t blockSize = n / total;
		size_t index;
		size_t end;

		if (blockSize == 0)
		{
			if (node < n)
			{
				index = node;
				end = node + 1;
			}
			else
			{
				// more threads than bytes --> don't do any work
				index = end = 0;
			}
		}
		else
		{
			index = node * blockSize;
			end = node == total - 1 ? n : (node + 1) * blockSize;
		}

		for (; index < end; index++)
		{
			// Perform transposed AllReduce to help data locallity
			T& first = buffers[0][index];

			for (size_t i = 1; i < total; i++)
				f(first, buffers[i][index]);

			// Broadcast back
			for (size_t i = 1; i < total; i++)
				buffers[i][index] = first;
		}

		m_sync->waitForSynchronization();
}
};

class AllReduceSockets : public AllReduce
{
private:
	node_socks socks;
	std::string span_server;
	size_t unique_id; //unique id for each node in the network, id == 0 means extra io.

	void all_reduce_init();

	template <class T> void pass_up(char* buffer, size_t left_read_pos, size_t right_read_pos, size_t& parent_sent_pos) {
  size_t my_bufsize = min(ar_buf_size, min(left_read_pos, right_read_pos) / sizeof(T) * sizeof(T) - parent_sent_pos);

		if (my_bufsize > 0) {
    //going to pass up this chunk of data to the parent
			int write_size = send(socks.parent, buffer + parent_sent_pos, (int)my_bufsize, 0);
			if (write_size < 0)
      THROW("Write to parent failed " << my_bufsize << " " << write_size << " " << parent_sent_pos << " " << left_read_pos << " " << right_read_pos);

    parent_sent_pos += write_size;
  }
}

	template <class T, void(*f)(T&, const T&)>void reduce(char* buffer, const size_t n) {

  fd_set fds;
  FD_ZERO(&fds);
		if (socks.children[0] != -1)
			FD_SET(socks.children[0], &fds);
		if (socks.children[1] != -1)
			FD_SET(socks.children[1], &fds);

		socket_t max_fd = max(socks.children[0], socks.children[1]) + 1;
		size_t child_read_pos[2] = { 0,0 }; //First unread float from left and right children
		int child_unprocessed[2] = { 0,0 }; //The number of bytes sent by the child but not yet added to the buffer
		char child_read_buf[2][ar_buf_size + sizeof(T) - 1];
  size_t parent_sent_pos = 0; //First unsent float to parent
  //parent_sent_pos <= left_read_pos
  //parent_sent_pos <= right_read_pos

		if (socks.children[0] == -1) {
    child_read_pos[0] = n;
  }
		if (socks.children[1] == -1) {
    child_read_pos[1] = n;
  }

  while (parent_sent_pos < n || child_read_pos[0] < n || child_read_pos[1] < n)
    {
			if (socks.parent != -1)
				pass_up<T>(buffer, child_read_pos[0], child_read_pos[1], parent_sent_pos);

			if (parent_sent_pos >= n && child_read_pos[0] >= n && child_read_pos[1] >= n) break;

			if (child_read_pos[0] < n || child_read_pos[1] < n) {
				if (max_fd > 0 && select((int)max_fd, &fds, nullptr, nullptr, nullptr) == -1)
	  THROWERRNO("select");

      for(int i = 0; i < 2; i++) {
        if(socks.children[i] != -1 && FD_ISSET(socks.children[i],&fds)) {
	    //there is data to be left from left child
						if (child_read_pos[i] == n)
							THROW("I think child has no data to send but he thinks he has " << FD_ISSET(socks.children[0], &fds) << " " << FD_ISSET(socks.children[1], &fds));
>>>>>>> f9c32087

	AllReduceThreads(const size_t ptotal, const size_t pnode);

<<<<<<< HEAD
	~AllReduceThreads();

	template <class T, void(*f)(T&, const T&)> void all_reduce(T* buffer, const size_t n)
	{
		// register buffer
		T** buffers = (T**)m_sync->buffers;
		buffers[node] = buffer;
		m_sync->waitForSynchronization();
		
		size_t blockSize = n / total;
		size_t index;
		size_t end;

		if (blockSize == 0)
		{
			if (node < n)
			{
				index = node;
				end = node + 1;
			}
			else
			{
				// more threads than bytes --> don't do any work
				index = end = 0;
			}
		}
		else
		{
			index = node * blockSize;
			end = node == total - 1 ? n : (node + 1) * blockSize;
		}

		for (; index < end; index++)
		{
			// Perform transposed AllReduce to help data locallity
			T& first = buffers[0][index];

			for (size_t i = 1; i < total; i++)
				f(first, buffers[i][index]);

			// Broadcast back
			for (size_t i = 1; i < total; i++)
				buffers[i][index] = first;
		}

		m_sync->waitForSynchronization();
	}
};

class AllReduceSockets : public AllReduce
{
private:
	node_socks socks;
	std::string span_server;
	size_t unique_id; //unique id for each node in the network, id == 0 means extra io.

	void all_reduce_init();

	template <class T> void pass_up(char* buffer, size_t left_read_pos, size_t right_read_pos, size_t& parent_sent_pos) {
		size_t my_bufsize = min(ar_buf_size, min(left_read_pos, right_read_pos) / sizeof(T) * sizeof(T) - parent_sent_pos);

		if (my_bufsize > 0) {
			//going to pass up this chunk of data to the parent
			int write_size = send(socks.parent, buffer + parent_sent_pos, (int)my_bufsize, 0);
			if (write_size < 0)
				THROW("Write to parent failed " << my_bufsize << " " << write_size << " " << parent_sent_pos << " " << left_read_pos << " " << right_read_pos);

			parent_sent_pos += write_size;
		}
	}

	template <class T, void(*f)(T&, const T&)>void reduce(char* buffer, const size_t n) {

		fd_set fds;
		FD_ZERO(&fds);
		if (socks.children[0] != -1)
			FD_SET(socks.children[0], &fds);
		if (socks.children[1] != -1)
			FD_SET(socks.children[1], &fds);

		socket_t max_fd = max(socks.children[0], socks.children[1]) + 1;
		size_t child_read_pos[2] = { 0,0 }; //First unread float from left and right children
		int child_unprocessed[2] = { 0,0 }; //The number of bytes sent by the child but not yet added to the buffer
		char child_read_buf[2][ar_buf_size + sizeof(T) - 1];
		size_t parent_sent_pos = 0; //First unsent float to parent
									//parent_sent_pos <= left_read_pos
									//parent_sent_pos <= right_read_pos

		if (socks.children[0] == -1) {
			child_read_pos[0] = n;
		}
		if (socks.children[1] == -1) {
			child_read_pos[1] = n;
		}

		while (parent_sent_pos < n || child_read_pos[0] < n || child_read_pos[1] < n)
		{
			if (socks.parent != -1)
				pass_up<T>(buffer, child_read_pos[0], child_read_pos[1], parent_sent_pos);

			if (parent_sent_pos >= n && child_read_pos[0] >= n && child_read_pos[1] >= n) break;

			if (child_read_pos[0] < n || child_read_pos[1] < n) {
				if (max_fd > 0 && select((int)max_fd, &fds, nullptr, nullptr, nullptr) == -1)
					THROWERRNO("select");

				for (int i = 0;i < 2;i++) {
					if (socks.children[i] != -1 && FD_ISSET(socks.children[i], &fds)) {
						//there is data to be left from left child
						if (child_read_pos[i] == n)
							THROW("I think child has no data to send but he thinks he has " << FD_ISSET(socks.children[0], &fds) << " " << FD_ISSET(socks.children[1], &fds));


						size_t count = min(ar_buf_size, n - child_read_pos[i]);
						int read_size = recv(socks.children[i], child_read_buf[i] + child_unprocessed[i], (int)count, 0);
						if (read_size == -1)
							THROWERRNO("recv from child");

						addbufs<T, f>((T*)buffer + child_read_pos[i] / sizeof(T), (T*)child_read_buf[i], (child_read_pos[i] + read_size) / sizeof(T) - child_read_pos[i] / sizeof(T));

						child_read_pos[i] += read_size;
						int old_unprocessed = child_unprocessed[i];
						child_unprocessed[i] = child_read_pos[i] % (int)sizeof(T);
						for (int j = 0;j < child_unprocessed[i];j++) {
							child_read_buf[i][j] = child_read_buf[i][((old_unprocessed + read_size) / (int)sizeof(T))*sizeof(T) + j];
						}

						if (child_read_pos[i] == n) //Done reading parent
							FD_CLR(socks.children[i], &fds);
					}
					else if (socks.children[i] != -1 && child_read_pos[i] != n)
						FD_SET(socks.children[i], &fds);
				}
			}
			if (socks.parent == -1 && child_read_pos[0] == n && child_read_pos[1] == n)
				parent_sent_pos = n;
		}
	}

	void pass_down(char* buffer, const size_t parent_read_pos, size_t& children_sent_pos);
	void broadcast(char* buffer, const size_t n);

public:
	AllReduceSockets(std::string pspan_server, const size_t punique_id, size_t ptotal, const size_t pnode)
		: AllReduce(ptotal, pnode), span_server(pspan_server), unique_id(punique_id)
	{
	}

=======
						size_t count = min(ar_buf_size, n - child_read_pos[i]);
						int read_size = recv(socks.children[i], child_read_buf[i] + child_unprocessed[i], (int)count, 0);
		if (read_size == -1)
		  THROWERRNO("recv from child");

						addbufs<T, f>((T*)buffer + child_read_pos[i] / sizeof(T), (T*)child_read_buf[i], (child_read_pos[i] + read_size) / sizeof(T) - child_read_pos[i] / sizeof(T));

	    child_read_pos[i] += read_size;
	    int old_unprocessed = child_unprocessed[i];
	    child_unprocessed[i] = child_read_pos[i] % (int)sizeof(T);
          for(int j = 0; j < child_unprocessed[i]; j++) {
            child_read_buf[i][j] = child_read_buf[i][((old_unprocessed + read_size)/(int)sizeof(T))*sizeof(T)+j];
	    }

						if (child_read_pos[i] == n) //Done reading parent
							FD_CLR(socks.children[i], &fds);
	  }
					else if (socks.children[i] != -1 && child_read_pos[i] != n)
						FD_SET(socks.children[i], &fds);
	}
      }
			if (socks.parent == -1 && child_read_pos[0] == n && child_read_pos[1] == n)
	parent_sent_pos = n;
		}
	}

	void pass_down(char* buffer, const size_t parent_read_pos, size_t& children_sent_pos);
	void broadcast(char* buffer, const size_t n);

public:
	AllReduceSockets(std::string pspan_server, const size_t punique_id, size_t ptotal, const size_t pnode)
		: AllReduce(ptotal, pnode), span_server(pspan_server), unique_id(punique_id)
	{
    }

>>>>>>> f9c32087
	template <class T, void(*f)(T&, const T&)> void all_reduce(T* buffer, const size_t n)
	{
		if (span_server != socks.current_master)
			all_reduce_init();
		reduce<T, f>((char*)buffer, n*sizeof(T));
		broadcast((char*)buffer, n*sizeof(T));
<<<<<<< HEAD
	}
};

template <class T, void (*f)(T&, const T&)> void all_reduce(vw& all, T* buffer, const size_t n)
{
	switch (all.all_reduce_type)
	{
	case AllReduceType::Socket:
		((AllReduceSockets*)all.all_reduce)->all_reduce<T, f>(buffer, n);
		break;

	case AllReduceType::Thread:
		((AllReduceThreads*)all.all_reduce)->all_reduce<T, f>(buffer, n);
		break;
	}
}
=======
}
};
>>>>>>> f9c32087
<|MERGE_RESOLUTION|>--- conflicted
+++ resolved
@@ -29,12 +29,7 @@
 #define CLOSESOCK close
 #endif
 #include "vw_exception.h"
-<<<<<<< HEAD
-#include "vw.h"
-
-=======
 #include <assert.h>
->>>>>>> f9c32087
 
 using namespace std;
 
@@ -65,72 +60,6 @@
 template <class T, void(*f)(T&, const T&)> void addbufs(T* buf1, const T* buf2, const size_t n) {
 	for (size_t i = 0;i < n;i++)
 		f(buf1[i], buf2[i]);
-<<<<<<< HEAD
-}
-
-class AllReduce
-{
-public:
-	const size_t total; //total number of nodes
-	const size_t node; //node id number
-
-	AllReduce(size_t ptotal, const size_t pnode)
-		: total(ptotal), node(pnode)
-	{
-		assert(node >= 0 && node < total);
-	}
-};
-
-struct Data {
-	void* buffer;
-	size_t length; 
-};
-
-namespace std
-{
-	// forward declare promise as C++/CLI doesn't allow usage in header files
-	template<typename T>
-	class promise;
-
-	class condition_variable;
-
-	class mutex;
-}
-
-class AllReduceSync
-{
-private:
-	mutex* m_mutex;
-	condition_variable* m_cv;
-
-	// total number of threads we wait for
-	size_t m_total;
-
-	// number of threads reached the barrier
-	uint32_t m_count;
-	
-	// current wait-barrier-run required to protect against spurious wakeups of m_cv->wait(...)
-	bool m_run;
-
-public:
-	AllReduceSync(const size_t total);
-
-	~AllReduceSync();
-
-	void waitForSynchronization();
-
-	void** buffers;
-};
-
-class AllReduceThreads : public AllReduce
-{
-private:
-	AllReduceSync* m_sync;
-	bool m_syncOwner;
-
-public:
-	AllReduceThreads(AllReduceThreads* root, const size_t ptotal, const size_t pnode);
-=======
 }
 
 class AllReduce
@@ -309,160 +238,8 @@
 	    //there is data to be left from left child
 						if (child_read_pos[i] == n)
 							THROW("I think child has no data to send but he thinks he has " << FD_ISSET(socks.children[0], &fds) << " " << FD_ISSET(socks.children[1], &fds));
->>>>>>> f9c32087
-
-	AllReduceThreads(const size_t ptotal, const size_t pnode);
-
-<<<<<<< HEAD
-	~AllReduceThreads();
-
-	template <class T, void(*f)(T&, const T&)> void all_reduce(T* buffer, const size_t n)
-	{
-		// register buffer
-		T** buffers = (T**)m_sync->buffers;
-		buffers[node] = buffer;
-		m_sync->waitForSynchronization();
-		
-		size_t blockSize = n / total;
-		size_t index;
-		size_t end;
-
-		if (blockSize == 0)
-		{
-			if (node < n)
-			{
-				index = node;
-				end = node + 1;
-			}
-			else
-			{
-				// more threads than bytes --> don't do any work
-				index = end = 0;
-			}
-		}
-		else
-		{
-			index = node * blockSize;
-			end = node == total - 1 ? n : (node + 1) * blockSize;
-		}
-
-		for (; index < end; index++)
-		{
-			// Perform transposed AllReduce to help data locallity
-			T& first = buffers[0][index];
-
-			for (size_t i = 1; i < total; i++)
-				f(first, buffers[i][index]);
-
-			// Broadcast back
-			for (size_t i = 1; i < total; i++)
-				buffers[i][index] = first;
-		}
-
-		m_sync->waitForSynchronization();
-	}
-};
-
-class AllReduceSockets : public AllReduce
-{
-private:
-	node_socks socks;
-	std::string span_server;
-	size_t unique_id; //unique id for each node in the network, id == 0 means extra io.
-
-	void all_reduce_init();
-
-	template <class T> void pass_up(char* buffer, size_t left_read_pos, size_t right_read_pos, size_t& parent_sent_pos) {
-		size_t my_bufsize = min(ar_buf_size, min(left_read_pos, right_read_pos) / sizeof(T) * sizeof(T) - parent_sent_pos);
-
-		if (my_bufsize > 0) {
-			//going to pass up this chunk of data to the parent
-			int write_size = send(socks.parent, buffer + parent_sent_pos, (int)my_bufsize, 0);
-			if (write_size < 0)
-				THROW("Write to parent failed " << my_bufsize << " " << write_size << " " << parent_sent_pos << " " << left_read_pos << " " << right_read_pos);
-
-			parent_sent_pos += write_size;
-		}
-	}
-
-	template <class T, void(*f)(T&, const T&)>void reduce(char* buffer, const size_t n) {
-
-		fd_set fds;
-		FD_ZERO(&fds);
-		if (socks.children[0] != -1)
-			FD_SET(socks.children[0], &fds);
-		if (socks.children[1] != -1)
-			FD_SET(socks.children[1], &fds);
-
-		socket_t max_fd = max(socks.children[0], socks.children[1]) + 1;
-		size_t child_read_pos[2] = { 0,0 }; //First unread float from left and right children
-		int child_unprocessed[2] = { 0,0 }; //The number of bytes sent by the child but not yet added to the buffer
-		char child_read_buf[2][ar_buf_size + sizeof(T) - 1];
-		size_t parent_sent_pos = 0; //First unsent float to parent
-									//parent_sent_pos <= left_read_pos
-									//parent_sent_pos <= right_read_pos
-
-		if (socks.children[0] == -1) {
-			child_read_pos[0] = n;
-		}
-		if (socks.children[1] == -1) {
-			child_read_pos[1] = n;
-		}
-
-		while (parent_sent_pos < n || child_read_pos[0] < n || child_read_pos[1] < n)
-		{
-			if (socks.parent != -1)
-				pass_up<T>(buffer, child_read_pos[0], child_read_pos[1], parent_sent_pos);
-
-			if (parent_sent_pos >= n && child_read_pos[0] >= n && child_read_pos[1] >= n) break;
-
-			if (child_read_pos[0] < n || child_read_pos[1] < n) {
-				if (max_fd > 0 && select((int)max_fd, &fds, nullptr, nullptr, nullptr) == -1)
-					THROWERRNO("select");
-
-				for (int i = 0;i < 2;i++) {
-					if (socks.children[i] != -1 && FD_ISSET(socks.children[i], &fds)) {
-						//there is data to be left from left child
-						if (child_read_pos[i] == n)
-							THROW("I think child has no data to send but he thinks he has " << FD_ISSET(socks.children[0], &fds) << " " << FD_ISSET(socks.children[1], &fds));
-
-
-						size_t count = min(ar_buf_size, n - child_read_pos[i]);
-						int read_size = recv(socks.children[i], child_read_buf[i] + child_unprocessed[i], (int)count, 0);
-						if (read_size == -1)
-							THROWERRNO("recv from child");
-
-						addbufs<T, f>((T*)buffer + child_read_pos[i] / sizeof(T), (T*)child_read_buf[i], (child_read_pos[i] + read_size) / sizeof(T) - child_read_pos[i] / sizeof(T));
-
-						child_read_pos[i] += read_size;
-						int old_unprocessed = child_unprocessed[i];
-						child_unprocessed[i] = child_read_pos[i] % (int)sizeof(T);
-						for (int j = 0;j < child_unprocessed[i];j++) {
-							child_read_buf[i][j] = child_read_buf[i][((old_unprocessed + read_size) / (int)sizeof(T))*sizeof(T) + j];
-						}
-
-						if (child_read_pos[i] == n) //Done reading parent
-							FD_CLR(socks.children[i], &fds);
-					}
-					else if (socks.children[i] != -1 && child_read_pos[i] != n)
-						FD_SET(socks.children[i], &fds);
-				}
-			}
-			if (socks.parent == -1 && child_read_pos[0] == n && child_read_pos[1] == n)
-				parent_sent_pos = n;
-		}
-	}
-
-	void pass_down(char* buffer, const size_t parent_read_pos, size_t& children_sent_pos);
-	void broadcast(char* buffer, const size_t n);
-
-public:
-	AllReduceSockets(std::string pspan_server, const size_t punique_id, size_t ptotal, const size_t pnode)
-		: AllReduce(ptotal, pnode), span_server(pspan_server), unique_id(punique_id)
-	{
-	}
-
-=======
+
+
 						size_t count = min(ar_buf_size, n - child_read_pos[i]);
 						int read_size = recv(socks.children[i], child_read_buf[i] + child_unprocessed[i], (int)count, 0);
 		if (read_size == -1)
@@ -498,31 +275,11 @@
 	{
     }
 
->>>>>>> f9c32087
 	template <class T, void(*f)(T&, const T&)> void all_reduce(T* buffer, const size_t n)
 	{
 		if (span_server != socks.current_master)
 			all_reduce_init();
 		reduce<T, f>((char*)buffer, n*sizeof(T));
 		broadcast((char*)buffer, n*sizeof(T));
-<<<<<<< HEAD
-	}
-};
-
-template <class T, void (*f)(T&, const T&)> void all_reduce(vw& all, T* buffer, const size_t n)
-{
-	switch (all.all_reduce_type)
-	{
-	case AllReduceType::Socket:
-		((AllReduceSockets*)all.all_reduce)->all_reduce<T, f>(buffer, n);
-		break;
-
-	case AllReduceType::Thread:
-		((AllReduceThreads*)all.all_reduce)->all_reduce<T, f>(buffer, n);
-		break;
-	}
-}
-=======
-}
-};
->>>>>>> f9c32087
+}
+};
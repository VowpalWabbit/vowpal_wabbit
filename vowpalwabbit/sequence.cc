/*
This is an implementation of the Searn algorithm, specialized to
sequence labeling.  It is based on:

  @article{daume09searn,
    author =       {Hal {Daum\'e III} and John Langford and Daniel Marcu},
    title =        {Search-based Structured Prediction},
    year =         {2009},
    booktitle =    {Machine Learning Journal (MLJ)},
    abstract =     {
      We present Searn, an algorithm for integrating search and
      learning to solve complex structured prediction problems such
      as those that occur in natural language, speech, computational
      biology, and vision.  Searn is a meta-algorithm that transforms
      these complex problems into simple classification problems to which
      any binary classifier may be applied.  Unlike current algorithms for
      structured learning that require decomposition of both the loss
      function and the feature functions over the predicted structure,
      Searn is able to learn prediction functions for any loss
      function and any class of features.  Moreover, Searn comes
      with a strong, natural theoretical guarantee: good performance on the
      derived classification problems implies good performance on the
      structured prediction problem.
    },
    keywords = {sp nlp ml},
    url = {http://pub.hal3.name/#daume09searn}
  }

It was initially implemented by Hal Daume III, while visiting Yahoo!
Email questions/comments to me@hal3.name.
*/

#include <iostream>
#include <float.h>
#include <stdio.h>
#include <math.h>
// #include <sys/timeb.h>
#include "gd.h"
#include "io.h"
#include "sequence.h"
#include "parser.h"
#include "constant.h"
#include "oaa.h"
#include "csoaa.h"
#include "searn.h"

namespace Sequence {

  typedef uint32_t* history;  // histories have the most recent prediction at the END

  struct history_item {
    history  predictions;
    uint32_t predictions_hash;
    float    loss;
    size_t   original_label;
    bool     same;
    bool     alive;  // false if this isn't a valid transition
    // the following are for beam search
    float    pred_score;
    history  total_predictions;
  };

  bool PRINT_DEBUG_INFO             = 0;
  bool PRINT_UPDATE_EVERY_EXAMPLE   = 0 | PRINT_DEBUG_INFO;
  bool OPTIMIZE_SHARED_HISTORIES    = 1;
  bool DEBUG_FORCE_BEAM_ONE         = 0;

#define PRINT_LEN 21

  // struct timeb t_start_global;

  //non-reentrant
  size_t sequence_rollout           = 256;
  size_t sequence_passes_per_policy = 1;
  float  sequence_beta              = 0.5;
  size_t sequence_k                 = 2;
  size_t sequence_gamma             = 1.;
  bool   sequence_allow_current_policy = false;
  size_t sequence_beam              = 1;

  bool   all_transitions_allowed    = true;
  bool** valid_transition           = NULL;

  size_t current_policy             = 0;
  size_t read_example_last_pass     = 0;
  size_t total_number_of_policies   = 1;

  size_t constant_pow_length = 0;

  size_t total_predictions_made     = 0;
  size_t total_examples_generated   = 0;

  history       current_history     = NULL;
  uint32_t      current_history_hash = 0;

  SearnUtil::history_info hinfo;

  v_array<example*> ec_seq    = v_array<example*>();
  size_t*       pred_seq      = NULL;
  int*          policy_seq    = NULL;
  history*      all_histories = NULL;
  history_item* hcache        = NULL;
  v_array<OAA::mc_label*> true_labels = v_array<OAA::mc_label*>();
  history_item* beam = NULL;
  history_item* beam_backup = NULL;

  CSOAA::label testall_costs = { v_array<CSOAA::wclass>() };
  v_array<CSOAA::wclass> loss_vector  = v_array<CSOAA::wclass>();
  v_array<CSOAA::label> transition_prediction_costs = v_array<CSOAA::label>();

  using namespace std;

  /********************************************************************************************
   *** GENERIC HELPER FUNCTIONS
   ********************************************************************************************/

  void* calloc_or_die(size_t nmemb, size_t size)
  {
    void* data = calloc(nmemb, size);
    if (data == NULL) {
      cerr << "internal error: memory allocation failed; dying!" << endl;
      exit(-1);
    }
    return data;
  }

  void read_transition_file(const char* filename)
  {
    FILE *f = fopen(filename, "r");
    if (f == NULL) {
      cerr << "warning: could not read file " << filename << "; assuming all transitions are valid" << endl;
      return;
    }
    int rd;
    int n = fscanf(f, "%d", &rd);
    if (n == 0) {
      cerr << "warning: could not read transitions final; assuming all valid" << endl;
      all_transitions_allowed = true;
      fclose(f);
      return;
    }
    if (rd < (int)sequence_k) {
      cerr << "warning: number of classes in transition file (" << rd << ") is too small (need " << sequence_k << "); assuming all valid" << endl;
      all_transitions_allowed = true;
      fclose(f);
      return;
    }
    int file_k = rd;
    if (rd > (int)sequence_k) {
      cerr << "warning: number of classes in transition file (" << rd << ") is too big; reading a subset" << endl;
    }

    all_transitions_allowed = false;
    if (valid_transition == NULL) {
      valid_transition = (bool**)calloc_or_die(sizeof(bool*), sequence_k+1);
      for (size_t i=0; i<=sequence_k; i++)   // this is FROM, identified by line number; k+1 total lines for INITIAL transition
        valid_transition[i] = (bool*)calloc_or_die(sizeof(bool), sequence_k);
    }

    for (size_t i=0; i<=sequence_k; i++)
      for (size_t j=0; j<sequence_k; j++)
        valid_transition[i][j] = true;
  
    transition_prediction_costs.erase();
    for (int i=0; i<=file_k; i++)  {   // this is FROM, identified by line number; k+1 total lines for INITIAL transition
      v_array<CSOAA::wclass> this_costs = v_array<CSOAA::wclass>();
      for (int j=0; j<file_k; j++) {   // this is TO, identified by col number; k total columns
        n = fscanf(f, "%d", &rd);
        if (n == 0) {
          cerr << "warning: could not read transitions; assuming all remaining are valid after " << i << "," << (j+1) << endl;
          return;
        }
        if ((i <= (int)sequence_k) && (j < (int)sequence_k)) {
          valid_transition[i][j] = (rd > 0);
          if (valid_transition[i][j]) {
            CSOAA::wclass feat = { FLT_MAX, j+1, 0. };
            push(this_costs, feat);
          }
        }
      }
      if (i <= (int)sequence_k) {
        CSOAA::label label = { this_costs };
        push(transition_prediction_costs, label);
      }
    }
    fclose(f);
  }



  void allocate_required_memory(vw& all)
  {
    loss_vector.erase();

    if (pred_seq == NULL)
      pred_seq = (size_t*)calloc_or_die(all.p->ring_size, sizeof(size_t));

    if (policy_seq == NULL)
      policy_seq = (int*)calloc_or_die(all.p->ring_size, sizeof(int));

    if (all_histories == NULL) {
      all_histories = (history*)calloc_or_die(sequence_k * sequence_beam, sizeof(history));
      for (size_t i=0; i<sequence_k * sequence_beam; i++)
        all_histories[i] = (history)calloc_or_die(hinfo.length, sizeof(size_t));
    }

    if (hcache == NULL) {
      hcache = (history_item*)calloc_or_die(sequence_k * sequence_beam, sizeof(history_item));
      for (size_t i=0; i<sequence_k * sequence_beam; i++)
        hcache[i].total_predictions = (history)calloc_or_die(all.p->ring_size, sizeof(size_t));
    }

    if (current_history == NULL)
      current_history = (history)calloc_or_die(hinfo.length, sizeof(uint32_t));

    for (size_t i = 1; i <= all.sd->k; i++)
      {
        CSOAA::wclass cost = {FLT_MAX, i, 0.};
        push(testall_costs.costs, cost);
      }
  }

  void clear_seq(vw&all)
  {
    if (ec_seq.index() > 0) 
      for (example** ecc=ec_seq.begin; ecc!=ec_seq.end; ecc++) {
        free_example(all, *ecc);
      }
    ec_seq.erase();
  }


  void print_beam(size_t last_time)
  {
    if (beam == NULL) return;
    size_t sz = sequence_beam + sequence_k;
    clog << "........................................................................................................" << endl;
    for (size_t k=0; k<sz; k++) {
      if (k < sequence_beam) clog << "*"; else clog << " ";
      clog << " " << k << "\tsc=" << beam[k].pred_score << "\t(l=" << beam[k].loss << ")\t" << (beam[k].alive ? "alive" : "dead") << "\t" << (beam[k].same ? "same" : "diff") << "\t<";

      for (size_t t=0; t<hinfo.length; t++) {
        clog << " " << beam[k].predictions[t];
      }

      clog << " >\t|";

      for (size_t t=0; t<last_time; t++) {
        clog << " " << beam[k].total_predictions[t];
      }

      clog << " |" << endl;
    }
  }
    
  void print_hcache()
  {
    clog << "********************************************************************************************************" << endl;
    size_t sz = sequence_k * sequence_beam;
    size_t total_length = max(hinfo.features, hinfo.length);
    for (size_t k=0; k<sz; k++) {
      clog << "k=" <<k << "\tol=" << hcache[k].original_label << "\t(l=" << hcache[k].loss << ")\t" << (hcache[k].alive ? "alive" : "dead") << "\t" << (hcache[k].same ? "same" : "diff") << "\t<";

      for (size_t t=0; t<total_length; t++) {
        clog << " " << hcache[k].predictions[t];
      }

      clog << " >" << endl;
    }
  }
    

  void initialize_beam(vw&all)
  {
    if (beam != NULL) return;
    size_t sz = sequence_beam + sequence_k;
    beam = (history_item*)calloc_or_die(sz, sizeof(history_item));
    for (size_t k=0; k<sz; k++) {
      beam[k].predictions       = (history)calloc_or_die(hinfo.length, sizeof(uint32_t));
      beam[k].total_predictions = (history)calloc_or_die(all.p->ring_size, sizeof(uint32_t));
    }
    beam_backup = (history_item*)calloc_or_die(sequence_beam, sizeof(history_item));
    for (size_t k=0; k<sequence_beam; k++) {
      beam_backup[k].predictions       = (history)calloc_or_die(hinfo.length, sizeof(uint32_t));
      beam_backup[k].total_predictions = (history)calloc_or_die(all.p->ring_size, sizeof(uint32_t));
    }
  }

  void free_beam()
  {
    size_t sz = sequence_beam + sequence_k;
    if (beam != NULL) {
      for (size_t k=0; k<sz; k++) {
        free(beam[k].predictions);
        free(beam[k].total_predictions);
      }
      free(beam);
      beam = NULL;

      for (size_t k=0; k<sequence_beam; k++) {
        free(beam_backup[k].predictions);
        free(beam_backup[k].total_predictions);
      }
      free(beam_backup);
      beam = NULL;
    }
  }

  void free_required_memory(vw&all)
  {
    clear_seq(all);
    if (ec_seq.begin != NULL)
      free(ec_seq.begin);

    if (DEBUG_FORCE_BEAM_ONE || sequence_beam > 1)
      for (size_t i=0; i<sequence_k * sequence_beam; i++)
        free(hcache[i].total_predictions);

    free(pred_seq);        pred_seq        = NULL;
    free(policy_seq);      policy_seq      = NULL;
    free(hcache);          hcache          = NULL;
    free(current_history); current_history = NULL;

    for (size_t i=0; i<sequence_k * sequence_beam; i++)
      free(all_histories[i]);

    if (!all_transitions_allowed) {
      for (size_t i=0; i<sequence_k+1; i++)
        free(valid_transition[i]);
      free(valid_transition);
      valid_transition = NULL;
    }

    free(all_histories);   all_histories   = NULL;

    true_labels.erase();
    free(true_labels.begin);

    if (testall_costs.costs.begin != NULL)
      free(testall_costs.costs.begin);

    free_beam();
  }


  /********************************************************************************************
   *** OUTPUTTING FUNCTIONS
   ********************************************************************************************/

  void global_print_label(vw&all, example *ec, size_t label)
  {
    for (size_t i=0; i<all.final_prediction_sink.index(); i++) {
      int f = all.final_prediction_sink[i];
      all.print(f, label, 0., ec->tag);
    }
  }


  void print_history(history h)
  {
    clog << "[ ";
    for (size_t t=0; t<hinfo.length; t++)
      clog << h[t] << " ";
    clog << "]" << endl;
  }

  size_t read_example_this_loop  = 0;
  size_t read_example_last_id    = 0;
  size_t passes_since_new_policy = 0;

  /*
    void show_big_number(uintmax_t *out, char *out_c, uintmax_t in)
    {
    if (in < 1000) {
    *out = in;
    *out_c = ' ';
    } else if (in < 1000000) {
    *out = in/1000;
    *out_c = 'k';
    } else if (in < 1000000000) {
    *out = in/1000000;
    *out_c = 'm';
    } else if (in < 1000000000000) {
    *out = in/1000000000;
    *out_c = 'g';
    } else if (in < 1000000000000000) {
    *out = in/1000000000000;
    *out_c = 'p';
    } else if (in < 1000000000000000000) {
    *out = in/1000000000000000;
    *out_c = 'e';
    } else {
    *out = (uintmax_t)in;
    *out_c = ' ';
    }
    }
  */

  void print_update(vw& all, long unsigned int seq_num_features)
  {
    if (!(all.sd->weighted_examples > all.sd->dump_interval && !all.quiet && !all.bfgs)) {
      if (!PRINT_UPDATE_EVERY_EXAMPLE) return;
    }

    char true_label[PRINT_LEN];
    char pred_label[PRINT_LEN];
    for (size_t i=0; i<PRINT_LEN-1; i++) {
      true_label[i] = ' ';
      pred_label[i] = ' ';
    }
    true_label[PRINT_LEN-1] = 0;
    pred_label[PRINT_LEN-1] = 0;

    int num_len = (int)ceil(log10f((float)sequence_k)+1);
    int pos = 0;
    int i = 0;
    int numspr = 0; int strlen;
    while (pos < PRINT_LEN-num_len-1) {
      if (true_labels.begin+i == true_labels.end) { break; }

      strlen = num_len - (int)ceil(log10f((float)true_labels[i]->label+1));
      numspr = sprintf(true_label+pos+strlen, "%d", true_labels[i]->label);
      true_label[pos+numspr+strlen] = ' ';

      strlen = num_len - (int)ceil(log10f((float)pred_seq[i]+1));
      numspr = sprintf(pred_label+pos+strlen, "%d", (int)pred_seq[i]);
      pred_label[pos+numspr+strlen] = ' ';

      pos += num_len + 1;
      i++;
    }

    /*long unsigned int pred_made, ex_gen;
      char pred_made_c, ex_gen_c;
      show_big_number(&pred_made, &pred_made_c, total_predictions_made);
      show_big_number(&ex_gen   , &ex_gen_c   , total_examples_generated); */

    //  timeb t_end_global;
    //  ftime(&t_end_global);
    //  int net_time = (int) (t_end_all.time - t_start_all.time);
    fprintf(stderr, "%-10.6f %-10.6f %8ld %15f   [%s] [%s] %8lu %5d %5d %15lu %15lu\n",
            all.sd->sum_loss/all.sd->weighted_examples,
            all.sd->sum_loss_since_last_dump / (all.sd->weighted_examples - all.sd->old_weighted_examples),
            (long int)all.sd->example_number,
            all.sd->weighted_examples,
            true_label,
            pred_label,
            seq_num_features,
            (int)read_example_last_pass,
            (int)current_policy,
            (long unsigned int)total_predictions_made,
            (long unsigned int)total_examples_generated);
    //          net_time);
     
    all.sd->sum_loss_since_last_dump = 0.0;
    all.sd->old_weighted_examples = all.sd->weighted_examples;
    all.sd->dump_interval *= 2;
  }

  void simple_print_example_features(vw&all, example *ec)
  {
    for (size_t* i = ec->indices.begin; i != ec->indices.end; i++) 
      {
        feature* end = ec->atomics[*i].end;
        for (feature* f = ec->atomics[*i].begin; f!= end; f++) {
          cerr << "\t" << f->weight_index << ":" << f->x << ":" << all.reg.weight_vectors[f->weight_index & all.weight_mask];
        }
      }
    cerr << endl;
  }

  void simple_print_costs(CSOAA::label *c)
  {
    for (CSOAA::wclass *f = c->costs.begin; f != c->costs.end; f++) {
      clog << "\t" << f->weight_index << ":" << f->x << "::" << f->partial_prediction;
    }
    clog << endl;
  }

  /********************************************************************************************
   *** HISTORY MANIPULATION
   ********************************************************************************************/

  inline void append_history(history h, uint32_t p)
  {
    for (size_t i=1; i<hinfo.length; i++)
      h[i-1] = h[i];
    if (hinfo.length > 0)
      h[hinfo.length-1] = (size_t)p;
  }

  void append_history_item(history_item hi, uint32_t p)
  {
    if (hinfo.length > 0) {
      int old_val = hi.predictions[0];
      hi.predictions_hash -= old_val * constant_pow_length;
      hi.predictions_hash += p;
      hi.predictions_hash *= quadratic_constant;
      append_history(hi.predictions, p);
    }

    hi.same = 0;
  }

  void assign_append_history_item(history_item to, history_item from, uint32_t p)
  {
    memcpy(to.predictions, from.predictions, hinfo.length * sizeof(size_t));
    to.predictions_hash = from.predictions_hash;
    append_history_item(to, p);
  }    

  inline size_t last_prediction(history h)
  {
    return h[hinfo.length-1];
  }

#define order_on(a,b) { if (a < b) return -1; else if (a > b) return 1; }

  int order_history_item_by_score(const void* a, const void* b)  // put dead items at end, same items at end, otherwise top scoring items first
  {
    history_item *ha = (history_item*)a;
    history_item *hb = (history_item*)b;
    order_on(hb->alive, ha->alive);
    order_on(ha->same , hb->same);
    order_on(ha->pred_score, hb->pred_score);
    return 0;
  }

  int order_history_item(const void* a, const void* b)  // put dead items at end, put higher-scoring items earlier
  {
    history_item *ha = (history_item*)a;
    history_item *hb = (history_item*)b;
    order_on(hb->alive, ha->alive);
    order_on(ha->predictions_hash, hb->predictions_hash);
    if (hinfo.length > 0)
      for (size_t j=0; j<hinfo.length; j++) {
        size_t i = hinfo.length - 1 - j;
        order_on(ha->predictions[i], hb->predictions[i]);
      }
    return 0;
  }

  int order_history_item_total(const void* a, const void* b)  // put dead items at end, put higher-scoring items earlier
  {
    history_item *ha = (history_item*)a;
    history_item *hb = (history_item*)b;
    order_on(hb->alive, ha->alive);
    order_on(ha->predictions_hash, hb->predictions_hash);
    if (hinfo.length > 0)
      for (size_t j=0; j<hinfo.length; j++) {
        size_t i = hinfo.length - 1 - j;
        order_on(ha->predictions[i], hb->predictions[i]);
      }
    order_on(ha->total_predictions, hb->total_predictions);
    return 0;
  }

  inline int cache_item_same_as_before(size_t i)
  {
    return (i > 0) && (order_history_item(&hcache[i], &hcache[i-1]) == 0);
  }


  void sort_and_mark_equality(history_item* list, size_t len)
  {
    qsort(list, len, sizeof(history_item), order_history_item);
    hcache[0].same = 0;
    for (size_t i=1; i<len; i++) {
      int order = order_history_item(&list[i], &list[i-1]);
      list[i].same = (order == 0);
    }
  }

  int hcache_all_equal_or_dead()
  {
    if (!hcache[0].alive) return 1;
    for (size_t i=1; i<sequence_k * sequence_beam; i++) {
      if (!hcache[i].alive) return 1;
      if (!hcache[i].same)  return 0;
    }
    return 1;
  }


  inline void clear_history(history h)  // TODO: memset this
  {
    for (size_t t=0; t<hinfo.length; t++)
      h[t] = 0;
  }

  inline void copy_history(history to, history from) // TODO: memcpy this
  {
    for (size_t t=0; t<hinfo.length; t++)
      to[t] = from[t];
  }

  void copy_history_item(vw&all,history_item *to, history_item from, bool copy_pred, bool copy_total)
  {
    if (copy_pred) memcpy((*to).predictions, from.predictions, hinfo.length * sizeof(uint32_t));
    (*to).predictions_hash = from.predictions_hash;
    (*to).loss = from.loss;
    (*to).original_label = from.original_label;
    (*to).same = from.same;
    (*to).alive = from.alive;
    (*to).pred_score = from.pred_score;
    if (copy_total) memcpy((*to).total_predictions, from.total_predictions, all.p->ring_size * sizeof(size_t));
  }

  /********************************************************************************************
   *** EXAMPLE MANIPULATION
   ********************************************************************************************/


  void (*base_learner)(void*,example*) = NULL;
  void (*base_finish)(void*) = NULL;


  void generate_training_example(vw&all, example *ec, history h, v_array<CSOAA::wclass>costs)
  {
    CSOAA::label ld = { costs };

    SearnUtil::add_history_to_example(all, &hinfo, ec, h);
    SearnUtil::add_policy_offset(all, ec, sequence_k, total_number_of_policies, current_policy);

    if (PRINT_DEBUG_INFO) {clog << "before train: costs = ["; for (CSOAA::wclass*c=costs.begin; c!=costs.end; c++) clog << " " << c->weight_index << ":" << c->x; clog << " ]\t"; simple_print_example_features(all,ec);}
    ec->ld = (void*)&ld;
    total_examples_generated++;
    base_learner(&all, ec);
    if (PRINT_DEBUG_INFO) {clog << " after train: costs = ["; for (CSOAA::wclass*c=costs.begin; c!=costs.end; c++) clog << " " << c->weight_index << ":" << c->x << "::" << c->partial_prediction; clog << " ]\t"; simple_print_example_features(all,ec);}

    SearnUtil::remove_history_from_example(all, &hinfo, ec);
    SearnUtil::remove_policy_offset(all, ec, sequence_k, total_number_of_policies, current_policy);
  }

  size_t predict(vw&all, example *ec, history h, int policy, size_t truth)
  {
    size_t yhat;
    if (policy == -1) { // this is the optimal policy!
      yhat = truth;
      if (DEBUG_FORCE_BEAM_ONE || sequence_beam > 1) {
        //CSOAA::label *label = all_transitions_allowed ? &testall_costs : &transition_prediction_costs[last_prediction(h)];
        CSOAA::label *label = true ? &testall_costs : &transition_prediction_costs[last_prediction(h)];
        ec->ld = (void*)label;
        for (CSOAA::wclass *f = label->costs.begin; f != label->costs.end; f++)
          f->partial_prediction = (f->weight_index == truth) ? 0. : 1.;
      }
    } else {
      SearnUtil::add_history_to_example(all, &hinfo, ec, h);
      SearnUtil::add_policy_offset(all, ec, sequence_k, total_number_of_policies, policy);

      if (PRINT_DEBUG_INFO) {
        clog << "all_costs="; simple_print_costs(&testall_costs);;
        if (! all_transitions_allowed) {
          clog << "tpr_costs="; simple_print_costs(&transition_prediction_costs[last_prediction(h)]);
        }
        clog << "  (last prediction=" << last_prediction(h) << ")" << endl;
      }
      //ec->ld = all_transitions_allowed ? (void*)&testall_costs : (void*)&transition_prediction_costs[last_prediction(h)];
      ec->ld = true ? (void*)&testall_costs : (void*)&transition_prediction_costs[last_prediction(h)];

      if (PRINT_DEBUG_INFO) {clog << "before test: "; simple_print_example_features(all, ec);clog << "costs = "; simple_print_costs((CSOAA::label*)ec->ld); }
      total_predictions_made++;
      base_learner(&all, ec);
      yhat = (size_t)(*(OAA::prediction_t*)&(ec->final_prediction));
      if (PRINT_DEBUG_INFO) {clog << " after test: " << yhat << ", pp=" << ec->partial_prediction << endl;clog << "costs = "; simple_print_costs((CSOAA::label*)ec->ld); }

      SearnUtil::remove_history_from_example(all, &hinfo, ec);
      SearnUtil::remove_policy_offset(all, ec, sequence_k, total_number_of_policies, policy);
    }
    if ((yhat <= 0) || (yhat > sequence_k)) {
      clog << "internal error (bug): predict is returning an invalid class [" << yhat << "] -- replacing with 1" << endl;
      return 1;
    }
    return yhat;
  }

  bool warned_about_class_overage = false;

  void take_beam_step(v_array<CSOAA::wclass> costs, size_t t, size_t k, size_t *idx)
  {
    for (CSOAA::wclass *wc = costs.begin; wc != costs.end; wc++) {
      size_t yhat = wc->weight_index;
    
      memcpy(beam[*idx].total_predictions, beam_backup[k].total_predictions, t * sizeof(size_t));
      assign_append_history_item(beam[*idx], beam_backup[k], yhat);
      beam[*idx].loss = beam_backup[k].loss;
      beam[*idx].original_label = beam_backup[k].original_label;
      beam[*idx].same = false;
      beam[*idx].alive = true;
      beam[*idx].pred_score = beam_backup[k].pred_score + wc->partial_prediction;
      beam[*idx].total_predictions[t] = yhat;
      (*idx)++;
    }
  }

  void finalize_beam(size_t *idx)
  {
    if (*idx <= 1) return;
    // now, sort so that we can find cases for merging
    sort_and_mark_equality(beam, *idx);

    // we only need to keep the top sequence_beam *alive* AND not(same) items
    // we can do this by re-sorting on score
    qsort(beam, *idx, sizeof(history_item), order_history_item_by_score);

    // just go through the remaining items and kill them
    (*idx) = sequence_beam;
    while (true) { // initially, *idx > 1
      if (beam[*idx-1].alive) break;
      (*idx) --;
      if (*idx == 0) break;
    }
  }

  void clear_beam(vw&all,history_item* b, size_t sz)
  {
    for (size_t k=0; k<sz; k++) {
      clear_history(b[k].predictions);
      b[k].predictions_hash = 0;
      b[k].loss = 0.;
      b[k].original_label = 0;
      b[k].same = false;
      b[k].alive = false;
      b[k].pred_score = 0.;
      memset(b[k].total_predictions, 0, all.p->ring_size * sizeof(size_t));
    }
  }

  void run_test_beam(vw&all)
  {
    size_t n = ec_seq.index();
    OAA::mc_label* old_label;
    size_t sz = sequence_beam + sequence_k;

    clear_beam(all, beam, sz);

    // create initial "old" beam
    clear_beam(all, beam_backup, sequence_beam);
    beam_backup[0].alive = true;

    for (size_t t=0; t<n; t++) {
      old_label = (OAA::mc_label*)ec_seq[t]->ld;

      size_t idx = 0;
      for (size_t k=0; k<sequence_beam; k++) {
        if (! beam_backup[k].alive) break;  // the rest are guaranteed to be dead
        predict(all, ec_seq[t], beam_backup[k].predictions, policy_seq[t], -1);
        take_beam_step(((CSOAA::label*)ec_seq[t]->ld)->costs, t, k, &idx);
        ec_seq[t]->ld = old_label;
        finalize_beam(&idx);
      }

      // copy top k to beam_backup
      if (t < n-1) {
        for (size_t k=0; k<idx; k++)
          copy_history_item(all, &beam_backup[k], beam[k], true, true);
        for (size_t k=idx; k<sz; k++)
          beam[k].alive = false;
      }
      //clog << "test @ t=" << t << endl;
      //print_beam(t+1);
    }

    // the top scoring output should be in beam[0]
    for (size_t t=0; t<n; t++)
      pred_seq[t] = beam[0].total_predictions[t];
  }

  void run_test(vw&all)
  {
    OAA::mc_label* old_label;

    if (PRINT_DEBUG_INFO) {clog << "-------------------------------------------------------------------" << endl;}

    clear_history(current_history); current_history_hash = 0;
    for (size_t t=0; t<ec_seq.index(); t++) {
      old_label = (OAA::mc_label*)ec_seq[t]->ld;
      pred_seq[t] = predict(all, ec_seq[t], current_history, policy_seq[t], -1);
      append_history(current_history, pred_seq[t]);
      ec_seq[t]->ld = old_label;
    }
  }


  void run_test_common_init()
  {
    for (size_t t=0; t<ec_seq.index(); t++)
      policy_seq[t] = (current_policy == 0) ? 0 : SearnUtil::random_policy(t, sequence_beta, sequence_allow_current_policy, current_policy, false);
    if (PRINT_DEBUG_INFO) {
      clog << "test policies:";
      for (size_t t=0; t<ec_seq.index(); t++) clog << " " << policy_seq[t];
      clog << endl;
    }
  }

  void run_test_common_final(vw&all, bool do_printing)
  {
    size_t seq_num_features = 0;
    for (size_t t=0; t<ec_seq.index(); t++) {
      if (do_printing) global_print_label(all, ec_seq[t], pred_seq[t]);
      seq_num_features += ec_seq[t]->num_features;
    }
    if (do_printing) print_update(all, seq_num_features);
  }

  // some edit
  void run_train_common_init(vw&all)
  {
    size_t n = ec_seq.index();
    size_t seq_num_features = 0;
    true_labels.erase();
    for (size_t t=0; t<n; t++) {
      push(true_labels, (OAA::mc_label*)ec_seq[t]->ld);

      seq_num_features             += ec_seq[t]->num_features;
      all.sd->total_features    += ec_seq[t]->num_features;
      all.sd->weighted_examples += true_labels[t]->weight;

      if (pred_seq[t] != true_labels[t]->label) { // incorrect prediction
        all.sd->sum_loss += true_labels[t]->weight;
        all.sd->sum_loss_since_last_dump += true_labels[t]->weight;
      }

      // global_print_label(ec_seq[t], pred_seq[t]);

      // allow us to use the optimal policy for the future
      if (SearnUtil::random_policy(t, sequence_beta, sequence_allow_current_policy, current_policy, true) == -1)
        policy_seq[t] = -1;
    }
    if (PRINT_DEBUG_INFO) {
      clog << "train policies:";
      for (size_t t=0; t<ec_seq.index(); t++) clog << " " << policy_seq[t];
      clog << endl;
    }
    all.sd->example_number++;
    print_update(all, seq_num_features);
  }

  void run_train_common_final()
  {
    for (size_t i=0; i<ec_seq.index(); i++)
      ec_seq[i]->ld = (void*)true_labels[i];
  }


  void run_train(vw&all)
  {
    size_t n = ec_seq.index();
    bool all_policies_optimal = true;
    for (size_t t=0; t<n; t++) {
      if (policy_seq[t] >= 0) all_policies_optimal = false;
      if (t == 0) {
        if (policy_seq[0] == -1)
          pred_seq[0] = true_labels[0]->label;
      } else {
        pred_seq[t] = -1;
      }
    }

    // start learning
    if (PRINT_DEBUG_INFO) {clog << "===================================================================" << endl;}
    clear_history(current_history); current_history_hash = 0;

    size_t last_new = -1;
    int prediction_matches_history = 0;

    for (size_t t=0; t<n; t++) {
      // we're making examples at position t
      for (size_t i=0; i<sequence_k; i++) {
        copy_history(all_histories[i], current_history);
        // NOTE: have to keep all_histories and hcache[i].predictions
        // seperate to avoid copy by value versus copy by pointer issues
        hcache[i].predictions = all_histories[i];
        hcache[i].predictions_hash = current_history_hash;
        hcache[i].loss = true_labels[t]->weight * (float)((i+1) != true_labels[t]->label);
        hcache[i].same = 0;
        //hcache[i].alive = all_transitions_allowed || valid_transition[last_prediction(current_history)][i] || (i+1==pred_seq[t]);
        hcache[i].alive = true || valid_transition[last_prediction(current_history)][i] || (i+1==pred_seq[t]);
        hcache[i].original_label = i;
        hcache[i].pred_score = 0.;
        //hcache[i].total_predictions = NULL;
        append_history_item(hcache[i], i+1);
      }

      size_t end_pos = (n < t+1+sequence_rollout) ? n : (t+1+sequence_rollout);

      // so we can break early, figure out when the position AFTER the LAST non-optimal policy
      // this is the position AFTER which we can stop
      if (all_policies_optimal)
        end_pos = t+1;
      else
        while (end_pos >= t+1) {
          if (policy_seq[end_pos-1] >= 0)
            break;
          end_pos--;
        }

      bool entered_rollout = false;
      float gamma = 1;
      for (size_t t2=t+1; t2<end_pos; t2++) {
        gamma *= sequence_gamma;
        if (OPTIMIZE_SHARED_HISTORIES) {
          sort_and_mark_equality(hcache, sequence_k);
          if (hcache_all_equal_or_dead())
            break;
        }
        entered_rollout = true;
        for (size_t i=0; i < sequence_k; i++) {
          if (!hcache[i].alive) { break; }  // we hit the dead rollouts!

          prediction_matches_history = 0;
          if (OPTIMIZE_SHARED_HISTORIES && hcache[i].same) {
            // copy from the previous cache
            if (last_new < 0) {
              cerr << "internal error (bug): sequence histories match, but no new items; skipping" << endl;
              goto NOT_REALLY_NEW;
            }

            prediction_matches_history  = (t2 == t+1) && (last_prediction(hcache[i].predictions) == pred_seq[t]);

            hcache[i].predictions       = hcache[last_new].predictions;
            hcache[i].predictions_hash  = hcache[last_new].predictions_hash;
            hcache[i].loss             += gamma * true_labels[t2]->weight * (float)(last_prediction(hcache[last_new].predictions) != true_labels[t2]->label);
          } else {
          NOT_REALLY_NEW:
            // compute new
            last_new = i;

            prediction_matches_history = (t2 == t+1) && (last_prediction(hcache[i].predictions) == pred_seq[t]);

            /*
              clog << "predict @ " << t2 << " via " << t << " with hcache[" << i << "] := ";
              clog << "\tol=" << hcache[i].original_label << "\t(l=" << hcache[i].loss << ")\t" << (hcache[i].alive ? "alive" : "dead") << "\t" << (hcache[i].same ? "same" : "diff") << "\t<";
              for (size_t ttt=0; ttt<total_length; ttt++) { clog << " " << hcache[i].predictions[ttt]; }
              clog << " >" << endl;
            */

            size_t yhat = predict(all, ec_seq[t2], hcache[i].predictions, policy_seq[t2], true_labels[t2]->label);
            append_history_item(hcache[i], yhat);
            hcache[i].loss += gamma * true_labels[t2]->weight * (float)(yhat != true_labels[t2]->label);
          }
          hcache[i].same = 0;

          if (prediction_matches_history) { // this is what we would have predicted
            pred_seq[t+1] = last_prediction(hcache[i].predictions);
            if ((pred_seq[t+1] <= 0) || (pred_seq[t+1] > sequence_k)) {
              cerr << "internal error (bug): last_prediction is returning an invalid prediction; replacing with 1" << endl;
              pred_seq[t+1] = 1;
            }
          }
        }
      }

      if (entered_rollout && ((pred_seq[t+1] <= 0) || (pred_seq[t+1] > sequence_k))) {
        cerr << "internal error (bug): did not find actual predicted path at " << t << "; defaulting to 1" << endl;
        pred_seq[t] = 1;
      }

      // generate the training example
      float min_loss = hcache[0].loss;
      for (size_t i=1; i < sequence_k; i++)
        if (hcache[i].alive && (hcache[i].loss < min_loss))
          min_loss = hcache[i].loss;

      loss_vector.erase();
      for (size_t i=0; i<sequence_k; i++) {
        if (hcache[i].alive) {
          size_t lab  = hcache[i].original_label;
          size_t cost = hcache[i].loss - min_loss;
          CSOAA::wclass temp  = { cost, lab+1, 0. };
          push(loss_vector, temp);
        }
      }
      generate_training_example(all, ec_seq[t], current_history, loss_vector);

      // update state
      append_history(current_history, pred_seq[t]);

      if ((!entered_rollout) && (t < n-1)) {
        pred_seq[t+1] = predict(all, ec_seq[t+1], current_history, policy_seq[t+1], true_labels[t+1]->label);
      }
    }
  }

  void run_train_beam(vw&all)
  {
    run_train(all);
    return;
    size_t n = ec_seq.index();
    size_t sz = sequence_k + sequence_beam;
    OAA::mc_label* old_label;

    clear_beam(all, beam, sz);

    // create initial "old" beam
    clear_beam(all, beam_backup, sequence_beam);
    beam_backup[0].alive = true;

    for (size_t t=0; t<n; t++) {
      // we're making examples at position t

      // we're going to have sequence_k many roll-outs for the TOP
      // sequence_beam items in the beam.  initialize the cache.
      for (size_t k=0; k<sequence_beam; k++) {
        if (!beam_backup[k].alive)
          for (size_t i=0; i<sequence_k; i++)
            hcache[i * sequence_beam + k].alive = false;
        else 
          for (size_t i=0; i<sequence_k; i++) {
            size_t id = i * sequence_beam + k;
            hcache[id].predictions = all_histories[id];
            copy_history_item(all, &hcache[id], beam_backup[k], true, false);
            hcache[id].loss = true_labels[t]->weight * (float)((i+1) != true_labels[t]->label);
            hcache[id].original_label = i;
            hcache[id].alive = true;
            hcache[id].same = false;
            append_history_item(hcache[id], i+1);
          }
      }

      // it's possible that we can already kill some of these; do so
      sort_and_mark_equality(hcache, sequence_beam*sequence_k);

      //clog << "initialize hcache:" << endl;
      //print_hcache();

      size_t end_pos = (n < t+1+sequence_rollout) ? n : (t+1+sequence_rollout);
      float gamma = 1.;
      for (size_t t2=t+1; t2<end_pos; t2++) {
        old_label = (OAA::mc_label*)ec_seq[t2]->ld;
        gamma *= sequence_gamma;

        // TODO: optimize shared history

        // for each HYPOTHESIS, we want to do a single-step BEAM rollout ... we can do all of them at once
        for (size_t i=0; i<sequence_k; i++) {
          // set it up like this is our only example
          //clog << "t=" << t << " t2=" << t2 << " i=" << i << endl;
          //        for (size_t k=0; k<sequence_beam; k++) {
          //          size_t id = i * sequence_beam + k;
          //          copy_history_item(&beam[k], hcache[id], true, false);
          //clog << "copy beam[" << k << "] <- hcache[" << id << "]" << endl;
          //        }
          //clog << "before step:" << endl; print_beam(t2+1);
          // make step
          clear_beam(all, beam, sz);
          size_t idx = 0;
          for (size_t k=0; k<sequence_beam; k++) {
            size_t id = i * sequence_beam + k;
            //if (! beam[k].alive) break;
            predict(all, ec_seq[t2], hcache[id].predictions, policy_seq[t2], true_labels[t2]->label);
            //simple_print_costs((CSOAA::label*)ec_seq[t2]->ld);
            take_beam_step(((CSOAA::label*)ec_seq[t2]->ld)->costs, t2, k, &idx);
            ec_seq[t2]->ld = old_label;
            finalize_beam(&idx);
            //clog << "after step " << k << ":" << endl; print_beam(t2+1);
          }
          //clog << "after finalize:" << endl; print_beam(t2+1);
          // now, the top K elements of beam contain our next positions, which we just move back into hcache
          for (size_t k=0; k<sequence_beam; k++) {
            size_t id = k * sequence_k + i;
            copy_history_item(all, &hcache[id], beam[k], true, false);
            //clog << "copy hcache[" << id << "] <- beam[" << k << "]" << endl;
            //hcache[id].loss += gamma * true_labels[t2]->weight * (float)(last_prediction(hcache[id].predictions) != true_labels[t2]->label);
          }
          //clog << "new hcache:" << endl; print_hcache();
        }
      }

      // generate the training examples
      float min_loss = hcache[0].loss;
      for (size_t id=1; id < sequence_k * sequence_beam; id++)  // TODO: should this be only over beam?
        if (hcache[id].alive && (hcache[id].loss < min_loss))
          min_loss = hcache[id].loss;
      min_loss = 0;

      for (size_t k=0; k<sequence_beam; k++) {
        // restore the beam
        copy_history_item(all, &beam[k], beam_backup[k], true, true);

        // create the example
        loss_vector.erase();
        for (size_t i=0; i<sequence_k; i++) {
          size_t id = k * sequence_k + i;
          if (hcache[id].alive) {
            size_t lab  = hcache[id].original_label % sequence_k;
            size_t cost = hcache[id].loss - min_loss;
            CSOAA::wclass temp  = { cost, lab+1, 0. };
            push(loss_vector, temp);
          }
        }
        //clog << "generate_training_example based on beam[" << k << "].predictions = <";
        //for (size_t tt=0; tt<hinfo.length; tt++) { clog << " " << beam[k].predictions[tt]; }
        //clog << " >" << endl;
        generate_training_example(all, ec_seq[t], beam[k].predictions, loss_vector);
      }

      // take a step
      //clog << "before final step for iteration:" << endl;
      //print_beam(t+1);
      size_t idx = sequence_beam;
      for (size_t k=0; k<sequence_beam; k++) {
        if (! beam[k].alive) break;
        predict(all, ec_seq[t], beam[k].predictions, policy_seq[t], true_labels[t]->label);
        take_beam_step(((CSOAA::label*)ec_seq[t]->ld)->costs, t, k, &idx);
      }
      //clog << "before finalize step for iteration idx=" << idx << ":" << endl;
      //print_beam(t+1);
      finalize_beam(&idx);
      //clog << "final step for iteration:" << endl;
      //print_beam(t+1);
    }
<<<<<<< HEAD
=======

    yhat = predict(all, ec, current_history, policy, -1);
    global_print_label(all, ec, yhat);

    ec->ld = old_label;

    append_history(current_history, yhat);

    vw_finish_example(all, ec);
    ec = safe_get_example(all, 0);
  }
  if (ec != NULL) {
    vw_finish_example(all, ec);
    CSOAA_LDF::global_print_newline(all);
>>>>>>> c93ff267
  }

  void do_actual_learning(vw&all)
  {
    if (ec_seq.index() <= 0) return; // nothing to do

    bool any_train = false;
    bool any_test  = false;

    for (example **ec = ec_seq.begin; ec != ec_seq.end; ec++)
      if (CSOAA_LDF::example_is_test(*ec)) { any_test = true; }
      else { any_train = true; }

<<<<<<< HEAD
    if (any_train && any_test)
      cerr << "warning: mix of train and test data in sequence prediction at " << ec_seq[0]->example_counter << "; treating as test" << endl;
=======
  // skip initial newlines
  while (CSOAA_LDF::example_is_newline(cur_ec)) {
    CSOAA_LDF::global_print_newline(all);
    vw_finish_example(all, cur_ec);
    cur_ec = safe_get_example(all, 1);
    if (cur_ec == NULL)
      return;
  }
>>>>>>> c93ff267

    run_test_common_init();
    if (sequence_beam > 1 || DEBUG_FORCE_BEAM_ONE) run_test_beam(all);
    else                                           run_test(all);
    run_test_common_final(all, any_test);

    if (! any_test && all.training) {
      run_train_common_init(all);
      if (sequence_beam > 1 || DEBUG_FORCE_BEAM_ONE) run_train_beam(all);
      else                                           run_train(all);
      run_train_common_final();
    }
<<<<<<< HEAD
=======

    ec_seq[n] = cur_ec;
    n++;
    cur_ec = safe_get_example(all, 0);
  }

  if (skip_this_one) {
    for (size_t i=0; i<n; i++)
      vw_finish_example(all, ec_seq[n]);
    if (cur_ec != NULL)
      vw_finish_example(all, cur_ec);
    return;
>>>>>>> c93ff267
  }
 


  /********************************************************************************************
   *** MAIN ALGORITHM
   ********************************************************************************************/


  void finish(void*in)
  {
    vw*all = (vw*)in;
    free_required_memory(*all);
    base_finish(in);
  }

  void learn(void*in, example *ec) {
    vw*all = (vw*)in;
    if (ec_seq.index() >= all->p->ring_size - 2) { // give some wiggle room
      cerr << "warning: length of sequence at " << ec->example_counter << " exceeds ring size; breaking apart" << endl;
      do_actual_learning(*all);
      clear_seq(*all);
    }

    if (CSOAA_LDF::example_is_newline(ec)) {
      do_actual_learning(*all);
      clear_seq(*all);
      CSOAA_LDF::global_print_newline(*all);
      free_example(*all, ec);
    } else {
      read_example_this_loop++;
      read_example_last_id = ec->example_counter;
      if (ec->pass != read_example_last_pass) {
        read_example_last_pass = ec->pass;
        passes_since_new_policy++;
        if (passes_since_new_policy >= sequence_passes_per_policy) {
          passes_since_new_policy = 0;
          current_policy++;
          if (current_policy > total_number_of_policies) {
            cerr << "internal error (bug): too many policies; not advancing" << endl;
            current_policy = total_number_of_policies;
          }
        }
      }
      if (((OAA::mc_label*)ec->ld)->label > sequence_k) {
        if (!warned_about_class_overage) {
          cerr << "warning: specified " << sequence_k << " classes, but found class " << ((OAA::mc_label*)ec->ld)->label << "; replacing with " << sequence_k << endl;
          warned_about_class_overage = true;
        }
        ((OAA::mc_label*)ec->ld)->label = sequence_k;
      }

      push(ec_seq, ec);
    }
  }

  void drive(void* in)
  {
    vw* all = (vw*)in;
    const char * header_fmt = "%-10s %-10s %8s %15s %24s %22s %8s %5s %5s %15s %15s\n";

    fprintf(stderr, header_fmt, "average", "since", "sequence", "example",   "current label", "current predicted",  "current",  "cur", "cur", "predic.", "examples");
    fprintf(stderr, header_fmt,    "loss",  "last",  "counter",  "weight", "sequence prefix",   "sequence prefix", "features", "pass", "pol",    "made",   "gener.");
    cerr.precision(5);

    allocate_required_memory(*all);

    example* ec = NULL;
    read_example_this_loop = 0;
    while (true) {
      if ((ec = get_example(all->p)) != NULL) { // semiblocking operation
        learn(all, ec);
      } else if (parser_done(all->p)) {
        do_actual_learning(*all);
        finish(all);
        return;
      }
    }
  }

  void parse_flags(vw&all, std::vector<std::string>&opts, po::variables_map& vm)
  {
    po::options_description desc("Sequence options");
    desc.add_options()
      ("sequence_history", po::value<size_t>(), "Prediction history length for sequences")
      ("sequence_bigrams", "enable bigrams on prediction history")
      ("sequence_features", po::value<size_t>(), "create history predictions x features")
      ("sequence_bigram_features", "enable history bigrams for sequence_features")
      ("sequence_rollout", po::value<size_t>(), "maximum rollout length")
      ("sequence_passes_per_policy", po::value<size_t>(), "maximum number of datapasses per policy")
      ("sequence_beta", po::value<float>(), "interpolation rate for policies")
      ("sequence_gamma", po::value<float>(), "discount rate for policies")
      ("sequence_max_length", po::value<size_t>(), "maximum length of sequences (default 256)")
      ("sequence_transition_file", po::value<string>(), "read valid transitions from file (default all valid)")
      ("sequence_allow_current_policy", "allow sequence labeling to use the current policy")
      ("sequence_beam", po::value<size_t>(), "set the beam size for sequence prediction (default: 1 == greedy)");

    po::parsed_options parsed = po::command_line_parser(opts).
      style(po::command_line_style::default_style ^ po::command_line_style::allow_guessing).
      options(desc).allow_unregistered().run();
    opts = po::collect_unrecognized(parsed.options, po::include_positional);
    po::store(parsed, vm);
    po::notify(vm);

    all.driver = drive;
    base_learner = all.learn;
    all.learn = learn;
    base_finish = all.finish;
    all.finish = finish;
    *(all.lp)=OAA::mc_label_parser;

    all.sequence = true;

    sequence_k = vm["sequence"].as<size_t>();

    if (vm.count("sequence_bigrams"))
      hinfo.bigrams = true;
    if (vm.count("sequence_bigram_features"))
      hinfo.bigram_features = true;
    if (vm.count("sequence_allow_current_policy"))
      sequence_allow_current_policy = true;

    if (vm.count("sequence_history"))
      hinfo.length = vm["sequence_history"].as<size_t>();
    if (vm.count("sequence_features"))
      hinfo.features = vm["sequence_features"].as<size_t>();
    if (vm.count("sequence_rollout"))
      sequence_rollout = vm["sequence_rollout"].as<size_t>();
    if (vm.count("sequence_passes_per_policy"))
      sequence_passes_per_policy = vm["sequence_passes_per_policy"].as<size_t>();
    if (vm.count("sequence_beta"))
      sequence_beta = vm["sequence_beta"].as<float>();
    if (vm.count("sequence_gamma"))
      sequence_beta = vm["sequence_gamma"].as<float>();

    if (sequence_beta <= 0) {
      sequence_beta = 0.5;
      cerr << "warning: sequence_beta set to a value <= 0; resetting to 0.5" << endl;
    }

    if (vm.count("sequence_transition_file")) {
      all_transitions_allowed = false;
      read_transition_file(vm["sequence_transition_file"].as<string>().c_str());
    } else
      all_transitions_allowed = true;

    if (vm.count("sequence_beam")) {
      sequence_beam = vm["sequence_beam"].as<size_t>();
      if (sequence_beam < 1) {
        cerr << "cannot have --sequence_beam < 1; resetting to 1" << endl;
        sequence_beam = 1;
      }
      if (DEBUG_FORCE_BEAM_ONE || sequence_beam > 1)
        initialize_beam(all);
    }

    if (!all_transitions_allowed && (hinfo.length == 0)) {
      cerr << "cannot have --sequence_transition_file and zero history length, setting history length to 1" << endl;
      hinfo.length = 1;
    }

    constant_pow_length = 1;
    for (size_t i=0; i < hinfo.length; i++)
      constant_pow_length *= quadratic_constant;

<<<<<<< HEAD
    total_number_of_policies = (int)ceil(((float)all.numpasses) / ((float)sequence_passes_per_policy));
  }

=======
  for (size_t i=0; i<n; i++)
    vw_finish_example(all, ec_seq[i]);

  if (cur_ec != NULL)
    vw_finish_example(all, cur_ec);
}
>>>>>>> c93ff267

}

/*
TODO: position-based history features?
*/<|MERGE_RESOLUTION|>--- conflicted
+++ resolved
@@ -224,7 +224,7 @@
   {
     if (ec_seq.index() > 0) 
       for (example** ecc=ec_seq.begin; ecc!=ec_seq.end; ecc++) {
-        free_example(all, *ecc);
+        vw_finish_example(all, *ecc);
       }
     ec_seq.erase();
   }
@@ -1110,23 +1110,6 @@
       //clog << "final step for iteration:" << endl;
       //print_beam(t+1);
     }
-<<<<<<< HEAD
-=======
-
-    yhat = predict(all, ec, current_history, policy, -1);
-    global_print_label(all, ec, yhat);
-
-    ec->ld = old_label;
-
-    append_history(current_history, yhat);
-
-    vw_finish_example(all, ec);
-    ec = safe_get_example(all, 0);
-  }
-  if (ec != NULL) {
-    vw_finish_example(all, ec);
-    CSOAA_LDF::global_print_newline(all);
->>>>>>> c93ff267
   }
 
   void do_actual_learning(vw&all)
@@ -1140,19 +1123,8 @@
       if (CSOAA_LDF::example_is_test(*ec)) { any_test = true; }
       else { any_train = true; }
 
-<<<<<<< HEAD
     if (any_train && any_test)
       cerr << "warning: mix of train and test data in sequence prediction at " << ec_seq[0]->example_counter << "; treating as test" << endl;
-=======
-  // skip initial newlines
-  while (CSOAA_LDF::example_is_newline(cur_ec)) {
-    CSOAA_LDF::global_print_newline(all);
-    vw_finish_example(all, cur_ec);
-    cur_ec = safe_get_example(all, 1);
-    if (cur_ec == NULL)
-      return;
-  }
->>>>>>> c93ff267
 
     run_test_common_init();
     if (sequence_beam > 1 || DEBUG_FORCE_BEAM_ONE) run_test_beam(all);
@@ -1165,21 +1137,6 @@
       else                                           run_train(all);
       run_train_common_final();
     }
-<<<<<<< HEAD
-=======
-
-    ec_seq[n] = cur_ec;
-    n++;
-    cur_ec = safe_get_example(all, 0);
-  }
-
-  if (skip_this_one) {
-    for (size_t i=0; i<n; i++)
-      vw_finish_example(all, ec_seq[n]);
-    if (cur_ec != NULL)
-      vw_finish_example(all, cur_ec);
-    return;
->>>>>>> c93ff267
   }
  
 
@@ -1208,7 +1165,7 @@
       do_actual_learning(*all);
       clear_seq(*all);
       CSOAA_LDF::global_print_newline(*all);
-      free_example(*all, ec);
+      vw_finish_example(*all, ec);
     } else {
       read_example_this_loop++;
       read_example_last_id = ec->example_counter;
@@ -1345,19 +1302,8 @@
     for (size_t i=0; i < hinfo.length; i++)
       constant_pow_length *= quadratic_constant;
 
-<<<<<<< HEAD
     total_number_of_policies = (int)ceil(((float)all.numpasses) / ((float)sequence_passes_per_policy));
   }
-
-=======
-  for (size_t i=0; i<n; i++)
-    vw_finish_example(all, ec_seq[i]);
-
-  if (cur_ec != NULL)
-    vw_finish_example(all, cur_ec);
-}
->>>>>>> c93ff267
-
 }
 
 /*

// Copyright (c) by respective owners including Yahoo!, Microsoft, and
// individual contributors. All rights reserved. Released under a BSD (revised)
// license as described in the file LICENSE.

#include <cfloat>
#include "gd.h"
#include "vw.h"
#include "example.h"
#include "vw_string_view_fmt.h"
#include "parse_primitives.h"

#include "io/logger.h"
// needed for printing ranges of objects (eg: all elements of a vector)
#include <fmt/ranges.h>

namespace logger = VW::io::logger;

namespace MULTILABEL
{
char* bufread_label(labels& ld, char* c, io_buf& cache)
{
  size_t num = *(size_t*)c;
  ld.label_v.clear();
  c += sizeof(size_t);
  size_t total = sizeof(uint32_t) * num;
  if (cache.buf_read(c, (int)total) < total)
  {
    logger::log_error("error in demarshal of cost data");
    return c;
  }
  for (size_t i = 0; i < num; i++)
  {
    uint32_t temp = *(uint32_t*)c;
    c += sizeof(uint32_t);
    ld.label_v.push_back(temp);
  }

  return c;
}

size_t read_cached_label(shared_data*, MULTILABEL::labels& ld, io_buf& cache)
{
  ld.label_v.clear();
  char* c;
  size_t total = sizeof(size_t);
  if (cache.buf_read(c, (int)total) < total) return 0;
  bufread_label(ld, c, cache);

  return total;
}

float weight(MULTILABEL::labels&) { return 1.; }

char* bufcache_label(labels& ld, char* c)
{
  *(size_t*)c = ld.label_v.size();
  c += sizeof(size_t);
  for (unsigned int i = 0; i < ld.label_v.size(); i++)
  {
    *(uint32_t*)c = ld.label_v[i];
    c += sizeof(uint32_t);
  }
  return c;
}

void cache_label(MULTILABEL::labels& ld, io_buf& cache)
{
  char* c;
  cache.buf_write(c, sizeof(size_t) + sizeof(uint32_t) * ld.label_v.size());
  bufcache_label(ld, c);
}

void default_label(MULTILABEL::labels& ld) { ld.label_v.clear(); }

bool test_label(MULTILABEL::labels& ld) { return ld.label_v.size() == 0; }

void delete_label(MULTILABEL::labels& ld) { ld.label_v.delete_v(); }

void copy_label(MULTILABEL::labels& dst, MULTILABEL::labels& src) { dst.label_v = src.label_v; }

void parse_label(
    parser* p, shared_data*, MULTILABEL::labels& ld, std::vector<VW::string_view>& words, reduction_features&)
{
  switch (words.size())
  {
    case 0:
      break;
    case 1:
      tokenize(',', words[0], p->parse_name);

      for (const auto& parse_name : p->parse_name)
      {
        uint32_t n = int_of_string(parse_name);
        ld.label_v.push_back(n);
      }
      break;
    default:
      logger::errlog_error("example with an odd label, what is {}", fmt::join(words, " "));
  }
}

// clang-format off
label_parser multilabel = {
  // default_label
  [](polylabel* v) { default_label(v->multilabels); },
  // parse_label
  [](parser* p, shared_data* sd, polylabel* v, std::vector<VW::string_view>& words, reduction_features& red_features) {
    parse_label(p, sd, v->multilabels, words, red_features);
  },
  // cache_label
  [](polylabel* v, io_buf& cache) { cache_label(v->multilabels, cache); },
  // read_cached_label
  [](shared_data* sd, polylabel* v, io_buf& cache) { return read_cached_label(sd, v->multilabels, cache); },
  // delete_label
  [](polylabel* v) { if (v) delete_label(v->multilabels); },
   // get_weight
  [](polylabel* v) { return weight(v->multilabels); },
  // copy_label
  [](polylabel* dst, polylabel* src) {
    if (dst && src) {
      copy_label(dst->multilabels, src->multilabels);
    }
  },
  // test_label
  [](polylabel* v) { return test_label(v->multilabels); },
  // post parse processing
  nullptr,
  label_type_t::multilabel
};
// clang-format on

void print_update(vw& all, bool is_test, example& ec)
{
  if (all.sd->weighted_examples() >= all.sd->dump_interval && !all.logger.quiet && !all.bfgs)
  {
    std::stringstream label_string;
    if (is_test)
      label_string << " unknown";
    else
<<<<<<< HEAD
      for (uint32_t i : ec.l.multilabels.label_v) label_string << " " << i;
=======
      for (uint32_t i : ec.l.multilabels.label_v) { label_string << " " << i; }
>>>>>>> 8e7943be

    std::stringstream pred_string;
    for (uint32_t i : ec.pred.multilabels.label_v) pred_string << " " << i;

    all.sd->print_update(*all.trace_message, all.holdout_set_off, all.current_pass, label_string.str(),
        pred_string.str(), ec.num_features, all.progress_add, all.progress_arg);
  }
}

void output_example(vw& all, example& ec)
{
  auto& ld = ec.l.multilabels;

  float loss = 0.;
  if (!test_label(ld))
  {
    // need to compute exact loss
    const labels& preds = ec.pred.multilabels;
    const labels& given = ec.l.multilabels;

    uint32_t preds_index = 0;
    uint32_t given_index = 0;

    while (preds_index < preds.label_v.size() && given_index < given.label_v.size())
    {
      if (preds.label_v[preds_index] < given.label_v[given_index])
      {
        preds_index++;
        loss++;
      }
      else if (preds.label_v[preds_index] > given.label_v[given_index])
      {
        given_index++;
        loss++;
      }
      else
      {
        preds_index++;
        given_index++;
      }
    }
    loss += given.label_v.size() - given_index;
    loss += preds.label_v.size() - preds_index;
  }

  all.sd->update(ec.test_only, !test_label(ld), loss, 1.f, ec.num_features);

  for (auto& sink : all.final_prediction_sink)
  {
    if (sink != nullptr)
    {
      std::stringstream ss;

      for (size_t i = 0; i < ec.pred.multilabels.label_v.size(); i++)
      {
        if (i > 0) ss << ',';
        ss << ec.pred.multilabels.label_v[i];
      }
      ss << ' ';
      all.print_text_by_ref(sink.get(), ss.str(), ec.tag);
    }
  }

  print_update(all, test_label(ld), ec);
}
}  // namespace MULTILABEL<|MERGE_RESOLUTION|>--- conflicted
+++ resolved
@@ -137,14 +137,10 @@
     if (is_test)
       label_string << " unknown";
     else
-<<<<<<< HEAD
-      for (uint32_t i : ec.l.multilabels.label_v) label_string << " " << i;
-=======
       for (uint32_t i : ec.l.multilabels.label_v) { label_string << " " << i; }
->>>>>>> 8e7943be
 
     std::stringstream pred_string;
-    for (uint32_t i : ec.pred.multilabels.label_v) pred_string << " " << i;
+    for (uint32_t i : ec.pred.multilabels.label_v) { pred_string << " " << i; }
 
     all.sd->print_update(*all.trace_message, all.holdout_set_off, all.current_pass, label_string.str(),
         pred_string.str(), ec.num_features, all.progress_add, all.progress_arg);

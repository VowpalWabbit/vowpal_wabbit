--- conflicted
+++ resolved
@@ -95,10 +95,6 @@
   }
 }
 
-<<<<<<< HEAD
-label_parser multilabel = {default_label, parse_label, cache_label, read_cached_label, delete_label, weight, copy_label,
-    test_label, sizeof(labels), nullptr};
-=======
 // clang-format off
 label_parser multilabel = {
   // default_label
@@ -123,10 +119,11 @@
   },
   // test_label
   [](polylabel* v) { return test_label(v->multilabels); },
+  // post parse processing
+  nullptr,
   label_type_t::multilabel
 };
 // clang-format on
->>>>>>> 4f7e199c
 
 void print_update(vw& all, bool is_test, example& ec)
 {

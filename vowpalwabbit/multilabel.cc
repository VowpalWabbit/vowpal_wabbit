--- conflicted
+++ resolved
@@ -94,11 +94,7 @@
   // }
 }
 
-<<<<<<< HEAD
-void parse_label(parser* p, shared_data*, new_polylabel& v, v_array<substring>& words)
-=======
-void parse_label(parser* p, shared_data*, void* v, v_array<VW::string_view>& words)
->>>>>>> 6e9d854d
+void parse_label(parser* p, shared_data*, new_polylabel& v, v_array<VW::string_view>& words)
 {
   auto& ld = v.multilabels();
 
@@ -112,14 +108,8 @@
 
       for (const auto & parse_name : p->parse_name)
       {
-<<<<<<< HEAD
-        *(p->parse_name[i].end) = '\0';
-        uint32_t n = atoi(p->parse_name[i].begin);
+        uint32_t n = int_of_string(parse_name);
         ld.label_v.push_back(n);
-=======
-        uint32_t n = int_of_string(parse_name);
-        ld->label_v.push_back(n);
->>>>>>> 6e9d854d
       }
       break;
     default:

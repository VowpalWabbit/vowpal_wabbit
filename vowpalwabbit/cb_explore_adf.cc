#include "reductions.h"
#include "cb_adf.h"
#include "rand48.h"
#include "bs.h"
#include "gen_cs_example.h"
#include "cb_explore.h"
#include "explore.h"
#include <vector>


using namespace LEARNER;
using namespace ACTION_SCORE;
using namespace std;
using namespace CB_ALGS;
using namespace exploration;
//All exploration algorithms return a vector of id, probability tuples, sorted in order of scores. The probabilities are the probability with which each action should be replaced to the top of the list.

//tau first
#define EXPLORE_FIRST 0
//epsilon greedy
#define EPS_GREEDY 1
// bagging explorer
#define BAG_EXPLORE 2
//softmax
#define SOFTMAX 3
//cover
#define COVER 4

namespace CB_EXPLORE_ADF
{

struct cb_explore_adf
{
  v_array<action_score> action_probs;

  vector<uint32_t>* top_actions;

  size_t explore_type;

  size_t tau;
  float epsilon;
  size_t bag_size;
  size_t cover_size;
  float psi;
  bool nounif;
  float lambda;
  uint64_t offset;
  bool greedify;

  size_t counter;

  bool need_to_clear;
  vw* all;
  LEARNER::multi_learner* cs_ldf_learner;

  GEN_CS::cb_to_cs_adf gen_cs;
  COST_SENSITIVE::label cs_labels;
  v_array<CB::label> cb_labels;

  CB::label action_label;
  CB::label empty_label;

  COST_SENSITIVE::label cs_labels_2;

  v_array<COST_SENSITIVE::label> prepped_cs_labels;
};

template<class T> void swap(T& ele1, T& ele2)
{
  T temp = ele2;
  ele2 = ele1;
  ele1 = temp;
}
<<<<<<< HEAD
template<bool is_learn>
void multiline_learn_or_predict(base_learner& base, v_array<example*>& examples, uint64_t offset, uint32_t id = 0)
{
  for (example* ec : examples)
  {
    //cout << "example weight in m_l: " << ec->weight << endl;
    uint64_t old_offset = ec->ft_offset;
    ec->ft_offset = offset;
    if (is_learn)
      base.learn(*ec, id);
    else
      base.predict(*ec, id);
    ec->ft_offset = old_offset;
  }
}
=======
>>>>>>> a80fe5e7

example* test_adf_sequence(multi_ex& ec_seq)
{
  uint32_t count = 0;
  example* ret = nullptr;
  for (size_t k = 0; k < ec_seq.size(); k++)
  {
    example *ec = ec_seq[k];

    if (ec->l.cb.costs.size() > 1)
      THROW("cb_adf: badly formatted example, only one cost can be known.");

    if (ec->l.cb.costs.size() == 1 && ec->l.cb.costs[0].cost != FLT_MAX)
    {
      ret = ec;
      count += 1;
    }

    if (CB::ec_is_example_header(*ec))
      if (k != 0)
        THROW("warning: example headers at position " << k << ": can only have in initial position!");
  }
  if (count == 0 || count == 1)
    return ret;
  else
    THROW("cb_adf: badly formatted example, only one line can have a cost");
}

template <bool is_learn>
void predict_or_learn_first(cb_explore_adf& data, multi_learner& base, multi_ex& examples)
{
  //Explore tau times, then act according to optimal.
  if (is_learn && data.gen_cs.known_cost.probability < 1 && test_adf_sequence(examples) != nullptr)
    multiline_learn_or_predict<true>(base, examples, data.offset);
  else
    multiline_learn_or_predict<true>(base, examples, data.offset);

  v_array<action_score>& preds = examples[0]->pred.a_s;
  uint32_t num_actions = (uint32_t)preds.size();

  if (data.tau)
  {
    float prob = 1.f / (float)num_actions;
    for (size_t i = 0; i < num_actions; i++)
      preds[i].score = prob;
    data.tau--;
  }
  else
  {
    for (size_t i = 1; i < num_actions; i++)
      preds[i].score = 0.;
    preds[0].score = 1.0;
  }

  enforce_minimum_probability(data.epsilon, true, begin_scores(preds), end_scores(preds));
}

template <bool is_learn>
void predict_or_learn_greedy(cb_explore_adf& data, multi_learner& base, multi_ex& examples)
{
  //cout << "in p_or_l_g" << endl;
  //Explore uniform random an epsilon fraction of the time.
  if (is_learn && test_adf_sequence(examples) != nullptr)
    multiline_learn_or_predict<true>(base, examples, data.offset);
  else
    multiline_learn_or_predict<false>(base, examples, data.offset);

  action_scores& preds = examples[0]->pred.a_s;

  // generate distribution over actions
  generate_epsilon_greedy(data.epsilon, 0, begin_scores(preds), end_scores(preds));
}

template <bool is_learn>
void predict_or_learn_bag(cb_explore_adf& data, multi_learner& base, multi_ex& examples)
{
  //Randomize over predictions from a base set of predictors
  v_array<action_score>& preds = examples[0]->pred.a_s;
  uint32_t num_actions = (uint32_t)examples.size();
  if (CB::ec_is_example_header(*examples[0]))
    num_actions--;
  if (num_actions == 0)
  {
    preds.clear();
    return;
  }

  data.action_probs.resize(num_actions);
  data.action_probs.clear();
  for (uint32_t i = 0; i < num_actions; i++)
    data.action_probs.push_back({ i,0. });
  vector<uint32_t>& top_actions = *data.top_actions;
  top_actions.resize(num_actions);
  std::fill(top_actions.begin(), top_actions.end(), 0);
  bool test_sequence = test_adf_sequence(examples) == nullptr;
  for (uint32_t i = 0; i < data.bag_size; i++)
  {
    // avoid updates to the random num generator
    // for greedify, always update first policy once
    uint32_t count = is_learn
                     ? ((data.greedify && i == 0) ? 1 : BS::weight_gen(*data.all))
                     : 0;


    if (is_learn && count > 0 && !test_sequence)
      multiline_learn_or_predict<true>(base, examples, data.offset, i);
    else
      multiline_learn_or_predict<false>(base, examples, data.offset, i);

    assert(preds.size() == num_actions);
    top_actions[preds[0].action]++;
    if (is_learn && !test_sequence)
      for (uint32_t j = 1; j < count; j++)
        multiline_learn_or_predict<true>(base, examples, data.offset, i);
  }

  // generate distribution over actions
  generate_bag(begin(top_actions), end(top_actions), begin_scores(data.action_probs), end_scores(data.action_probs));

  enforce_minimum_probability(data.epsilon, true, begin_scores(data.action_probs), end_scores(data.action_probs));
  qsort((void*) data.action_probs.begin(), data.action_probs.size(), sizeof(action_score), reverse_order);

  for (size_t i = 0; i < num_actions; i++)
    preds[i] = data.action_probs[i];
}

template <bool is_learn>
void predict_or_learn_cover(cb_explore_adf& data, multi_learner& base, multi_ex& examples)
{
  //Randomize over predictions from a base set of predictors
  //Use cost sensitive oracle to cover actions to form distribution.
  if (is_learn)
  {
    GEN_CS::gen_cs_example<false>(data.gen_cs, examples, data.cs_labels);
    multiline_learn_or_predict<true>(base, examples, data.offset);
  }
  else
  {
    GEN_CS::gen_cs_example_ips(examples, data.cs_labels);
    multiline_learn_or_predict<false>(base, examples, data.offset);
  }

  v_array<action_score>& preds = examples[0]->pred.a_s;
  uint32_t num_actions = (uint32_t)preds.size();

  float additive_probability = 1.f / (float)data.cover_size;
  float min_prob = min(1.f / num_actions, 1.f / (float)sqrt(data.counter * num_actions));
  v_array<action_score>& probs = data.action_probs;
  probs.clear();
  for(uint32_t i = 0; i < num_actions; i++)
    probs.push_back({i,0.});

  probs[preds[0].action].score += additive_probability;

  uint32_t shared = CB::ec_is_example_header(*examples[0]) ? 1 : 0;

  float norm = min_prob * num_actions + (additive_probability - min_prob);
  for (size_t i = 1; i < data.cover_size; i++)
  {
    //Create costs of each action based on online cover
    if (is_learn)
    {
      data.cs_labels_2.costs.clear();
      if (shared > 0)
        data.cs_labels_2.costs.push_back(data.cs_labels.costs[0]);
      for (uint32_t j = 0; j < num_actions; j++)
      {
        float pseudo_cost = data.cs_labels.costs[j+shared].x - data.psi * min_prob / (max(probs[j].score, min_prob) / norm);
        data.cs_labels_2.costs.push_back({pseudo_cost,j,0.,0.});
      }
      GEN_CS::call_cs_ldf<true>(*(data.cs_ldf_learner), examples, data.cb_labels, data.cs_labels_2, data.prepped_cs_labels, data.offset, i+1);
    }
    else
      GEN_CS::call_cs_ldf<false>(*(data.cs_ldf_learner), examples, data.cb_labels, data.cs_labels, data.prepped_cs_labels, data.offset, i+1);

    uint32_t action = preds[0].action;
    if (probs[action].score < min_prob)
      norm += max(0, additive_probability - (min_prob - probs[action].score));
    else
      norm += additive_probability;
    probs[action].score += additive_probability;
  }

  enforce_minimum_probability(min_prob * num_actions, !data.nounif, begin_scores(probs), end_scores(probs));

  qsort((void*) probs.begin(), probs.size(), sizeof(action_score), reverse_order);
  for (size_t i = 0; i < num_actions; i++)
    preds[i] = probs[i];

  ++data.counter;
}

template <bool is_learn>
void predict_or_learn_softmax(cb_explore_adf& data, multi_learner& base, multi_ex& examples)
{
  if (is_learn && test_adf_sequence(examples) != nullptr)
    multiline_learn_or_predict<true>(base, examples, data.offset);
  else
    multiline_learn_or_predict<false>(base, examples, data.offset);

  v_array<action_score>& preds = examples[0]->pred.a_s;
  generate_softmax(data.lambda, begin_scores(preds), end_scores(preds), begin_scores(preds), end_scores(preds));

  enforce_minimum_probability(data.epsilon, true, begin_scores(preds), end_scores(preds));
}

void finish(cb_explore_adf& data)
{
  delete data.top_actions;
  data.action_probs.delete_v();
  data.cs_labels.costs.delete_v();
  data.cs_labels_2.costs.delete_v();
  data.cb_labels.delete_v();
  for(size_t i = 0; i < data.prepped_cs_labels.size(); i++)
    data.prepped_cs_labels[i].costs.delete_v();
  data.prepped_cs_labels.delete_v();
  data.gen_cs.pred_scores.costs.delete_v();
}


//Semantics: Currently we compute the IPS loss no matter what flags
//are specified. We print the first action and probability, based on
//ordering by scores in the final output.

void output_example(vw& all, cb_explore_adf& c, multi_ex& ec_seq)
{
  if (ec_seq.size() <= 0) return;

  size_t num_features = 0;

  float loss = 0.;

  auto& ec = *ec_seq[0];
  ACTION_SCORE::action_scores preds = ec.pred.a_s;

  for (size_t i = 0; i < ec_seq.size(); i++)
    if (!CB::ec_is_example_header(*ec_seq[i]))
      num_features += ec_seq[i]->num_features;

  bool labeled_example= true;
  if (c.gen_cs.known_cost.probability > 0)
  {
    for (uint32_t i = 0; i < preds.size(); i++)
    {
      float l = get_unbiased_cost(&c.gen_cs.known_cost, preds[i].action);
      loss += l*preds[i].score;
    }
  }
  else
    labeled_example = false;

  bool holdout_example = labeled_example;
  for (size_t i = 0; i < ec_seq.size(); i++)
    holdout_example &= ec_seq[i]->test_only;

  all.sd->update(holdout_example, labeled_example, loss, ec.weight, num_features);

  for (int sink : all.final_prediction_sink)
    print_action_score(sink, ec.pred.a_s, ec.tag);

  if (all.raw_prediction > 0)
  {
    string outputString;
    stringstream outputStringStream(outputString);
    v_array<CB::cb_class> costs = ec.l.cb.costs;

    for (size_t i = 0; i < costs.size(); i++)
    {
      if (i > 0) outputStringStream << ' ';
      outputStringStream << costs[i].action << ':' << costs[i].partial_prediction;
    }
    all.print_text(all.raw_prediction, outputStringStream.str(), ec.tag);
  }

  CB::print_update(all, !labeled_example, ec, &ec_seq, true);
}

void output_example_seq(vw& all, cb_explore_adf& data, multi_ex& ec_seq)
{
  if (ec_seq.size() > 0)
  {
    output_example(all, data, ec_seq);
    if (all.raw_prediction > 0)
      all.print_text(all.raw_prediction, "", ec_seq[0]->tag);
  }
}

void finish_multiline_example(vw& all, cb_explore_adf& data, multi_ex& ec_seq)
{
  if (ec_seq.size() > 0)
  {
    output_example_seq(all, data, ec_seq);
    CB_ADF::global_print_newline(all);
  }
  VW::clear_seq_and_finish_examples(all, ec_seq);
}

template <bool is_learn>
void do_actual_learning(cb_explore_adf& data, multi_learner& base, multi_ex& ec_seq)
{
  example* label_example=test_adf_sequence(ec_seq);
  data.gen_cs.known_cost = CB_ADF::get_observed_cost(ec_seq);

  if (label_example == nullptr || !is_learn)
  {
    if (label_example != nullptr)//extract label
    {
      data.action_label = label_example->l.cb;
      label_example->l.cb = data.empty_label;
    }
    switch (data.explore_type)
    {
    case EXPLORE_FIRST:
      predict_or_learn_first<false>(data, base, ec_seq);
      break;
    case EPS_GREEDY:
      predict_or_learn_greedy<false>(data, base, ec_seq);
      break;
    case SOFTMAX:
      predict_or_learn_softmax<false>(data, base, ec_seq);
      break;
    case BAG_EXPLORE:
      predict_or_learn_bag<false>(data, base, ec_seq);
      break;
    case COVER:
      predict_or_learn_cover<false>(data, base, ec_seq);
      break;
    default:
      THROW("Unknown explorer type specified for contextual bandit learning: " << data.explore_type);
    }
    if (label_example != nullptr)	//restore label
      label_example->l.cb = data.action_label;
  }
  else
  {
    /*	v_array<float> temp_probs;
    temp_probs = v_init<float>();
    do_actual_learning<false>(data,base);
    for (size_t i = 0; i < data.ec_seq[0]->pred.a_s.size(); i++)
    temp_probs.push_back(data.ec_seq[0]->pred.a_s[i].score);*/

    switch (data.explore_type)
    {
    case EXPLORE_FIRST:
      predict_or_learn_first<is_learn>(data, base, ec_seq);
      break;
    case EPS_GREEDY:
      predict_or_learn_greedy<is_learn>(data, base, ec_seq);
      break;
    case SOFTMAX:
      predict_or_learn_softmax<is_learn>(data, base, ec_seq);
      break;
    case BAG_EXPLORE:
      predict_or_learn_bag<is_learn>(data, base, ec_seq);
      break;
    case COVER:
      predict_or_learn_cover<is_learn>(data, base, ec_seq);
      break;
    default:
      THROW("Unknown explorer type specified for contextual bandit learning: " << data.explore_type);
    }

    /*	for (size_t i = 0; i < temp_probs.size(); i++)
      if (temp_probs[i] != data.ec_seq[0]->pred.a_s[i].score)
        cout << "problem! " << temp_probs[i] << " != " << data.ec_seq[0]->pred.a_s[i].score << " for " << data.ec_seq[0]->pred.a_s[i].action << endl;
        temp_probs.delete_v();*/
  }
}
}

using namespace CB_EXPLORE_ADF;

base_learner* cb_explore_adf_setup(arguments& arg)
{
  auto data = scoped_calloc_or_throw<cb_explore_adf>();
  if (arg.new_options("Contextual Bandit Exploration with Action Dependent Features")
      .critical("cb_explore_adf", "Online explore-exploit for a contextual bandit problem with multiline action dependent features")
      .keep("first", data->tau, "tau-first exploration")
      .keep("epsilon", data->epsilon, "epsilon-greedy exploration")
      .keep("bag", data->bag_size, "bagging-based exploration")
      .keep("cover", data->cover_size ,"Online cover based exploration")
      .keep("psi", data->psi, 1.0f, "disagreement parameter for cover")
      .keep(data->nounif, "nounif", "do not explore uniformly on zero-probability actions in cover")
      .keep("softmax", "softmax exploration")
      .keep(data->greedify, "greedify", "always update first policy once in bagging")
      .keep("lambda", data->lambda, -1.0f, "parameter for softmax").missing())
    return nullptr;

  data->all = arg.all;
  if (data->lambda > 0)//Lambda should always be negative because we are using a cost basis.
    data->lambda = -data->lambda;
  if (count(arg.args.begin(), arg.args.end(), "--cb_adf") == 0)
    arg.args.push_back("--cb_adf");

  arg.all->delete_prediction = delete_action_scores;

  size_t problem_multiplier = 1;

  if (arg.vm.count("cover"))
  {
    data->explore_type = COVER;
    problem_multiplier = data->cover_size+1;
  }
  else if (arg.vm.count("bag"))
  {
    data->explore_type = BAG_EXPLORE;
    problem_multiplier = data->bag_size;
    data->top_actions = new vector<uint32_t>;
  }
  else if (arg.vm.count("first"))
    data->explore_type = EXPLORE_FIRST;
  else if (arg.vm["softmax"].as<bool>())
    data->explore_type = SOFTMAX;
  else
    {
      if (!arg.vm.count("epsilon")) data->epsilon = 0.05f;
      data->explore_type = EPS_GREEDY;
    }

  multi_learner* base = as_multiline(setup_base(arg));
  arg.all->p->lp = CB::cb_label;
  arg.all->label_type = label_type::cb;

  //Extract from lower level reductions.
  data->gen_cs.scorer = arg.all->scorer;
  data->cs_ldf_learner = as_multiline(arg.all->cost_sensitive);
  data->gen_cs.cb_type = CB_TYPE_IPS;
  if (arg.vm.count("cb_type"))
  {
    std::string type_string;
    type_string = arg.vm["cb_type"].as<std::string>();

    if (type_string.compare("dr") == 0)
      data->gen_cs.cb_type = CB_TYPE_DR;
    else if (type_string.compare("ips") == 0)
      data->gen_cs.cb_type = CB_TYPE_IPS;
    else if (type_string.compare("mtr") == 0)
      if (arg.vm.count("cover"))
      {
        arg.trace_message << "warning: cover and mtr are not simultaneously supported yet, defaulting to ips" << endl;
        data->gen_cs.cb_type = CB_TYPE_IPS;
      }
      else
        data->gen_cs.cb_type = CB_TYPE_MTR;
    else
      arg.trace_message << "warning: cb_type must be in {'ips','dr'}; resetting to ips." << std::endl;
  }

  learner<cb_explore_adf,multi_ex>& l = init_learner(data, base,
    CB_EXPLORE_ADF::do_actual_learning<true>,
    CB_EXPLORE_ADF::do_actual_learning<false>,
    problem_multiplier,
    prediction_type::action_probs);

  l.set_finish_example(CB_EXPLORE_ADF::finish_multiline_example);
  l.set_finish(CB_EXPLORE_ADF::finish);
  return make_base(l);
}<|MERGE_RESOLUTION|>--- conflicted
+++ resolved
@@ -71,24 +71,6 @@
   ele2 = ele1;
   ele1 = temp;
 }
-<<<<<<< HEAD
-template<bool is_learn>
-void multiline_learn_or_predict(base_learner& base, v_array<example*>& examples, uint64_t offset, uint32_t id = 0)
-{
-  for (example* ec : examples)
-  {
-    //cout << "example weight in m_l: " << ec->weight << endl;
-    uint64_t old_offset = ec->ft_offset;
-    ec->ft_offset = offset;
-    if (is_learn)
-      base.learn(*ec, id);
-    else
-      base.predict(*ec, id);
-    ec->ft_offset = old_offset;
-  }
-}
-=======
->>>>>>> a80fe5e7
 
 example* test_adf_sequence(multi_ex& ec_seq)
 {

--- conflicted
+++ resolved
@@ -36,11 +36,8 @@
 struct cb_explore_adf
 {
   v_array<action_score> action_probs;
-<<<<<<< HEAD
   vector<float> scores;
-  vector<uint32_t> top_actions;
-=======
->>>>>>> 0547002d
+  vector<float> top_actions;
 
   size_t explore_type;
 
@@ -57,6 +54,9 @@
   bool regcbopt; // use optimistic variant of RegCB
   float c0; // mellowness parameter for RegCB
 
+  float min_cb_cost;
+  float max_cb_cost;
+
   size_t counter;
 
   bool need_to_clear;
@@ -175,8 +175,8 @@
     examples[shared + as.action]->pred.scalar = as.score;
   }
 
-  const float cmin = data.all->sd->min_cb_cost;
-  const float cmax = data.all->sd->max_cb_cost;
+  const float cmin = data.min_cb_cost;
+  const float cmax = data.max_cb_cost;
 
   for (size_t a = 0; a < num_actions; ++a)
   {
@@ -273,9 +273,7 @@
 
   uint32_t num_actions = (uint32_t)preds.size();
   if (data.randomtie)
-  {
     fill_tied(data, preds);
-  }
 
   const float prob = data.epsilon / num_actions;
   for (size_t i = 0; i < num_actions; i++)
@@ -314,7 +312,7 @@
   uint32_t num_actions = (uint32_t)preds.size();
   ++data.counter;
 
-  const float max_range = data.all->sd->max_cb_cost - data.all->sd->min_cb_cost;
+  const float max_range = data.max_cb_cost - data.min_cb_cost;
   // threshold on empirical loss difference
   const float delta =
       data.c0 * log((float)(num_actions * data.counter)) * pow(max_range, 2);
@@ -403,13 +401,9 @@
 
   data.scores.clear();
   for (uint32_t i = 0; i < num_actions; i++)
-<<<<<<< HEAD
     data.scores.push_back(0.f);
-  vector<uint32_t>& top_actions = data.top_actions;
+  vector<float>& top_actions = data.top_actions;
   top_actions.assign(num_actions, 0);
-=======
-    data.action_probs.push_back({ i,0. });
->>>>>>> 0547002d
   bool test_sequence = test_adf_sequence(examples) == nullptr;
   for (uint32_t i = 0; i < data.bag_size; i++)
   {
@@ -426,37 +420,28 @@
       multiline_learn_or_predict<false>(base, examples, data.offset, i);
 
     assert(preds.size() == num_actions);
-<<<<<<< HEAD
-    top_actions[preds[0].action]++;
     for (auto e : preds)
       data.scores[e.action] += e.score;
-=======
+
     if (data.randomtie)
     {
       fill_tied(data, preds);
       for (uint32_t a : data.tied_actions)
-        data.action_probs[a].score += 1.f / data.tied_actions.size();
+        top_actions[a] += 1.f / data.tied_actions.size();
     }
     else
-      data.action_probs[preds[0].action].score += 1.f;
->>>>>>> 0547002d
+      top_actions[preds[0].action] += 1.f;
     if (is_learn && !test_sequence)
       for (uint32_t j = 1; j < count; j++)
         multiline_learn_or_predict<true>(base, examples, data.offset, i);
   }
 
-<<<<<<< HEAD
   data.action_probs.clear();
   for (uint32_t i=0; i < data.scores.size(); i++)
     data.action_probs.push_back({i, 0.});
 
   // generate distribution over actions
   generate_bag(begin(data.top_actions), end(data.top_actions), begin_scores(data.action_probs), end_scores(data.action_probs));
-=======
-  // divide late to improve numerical stability
-  for (auto& as : data.action_probs)
-    as.score /= data.bag_size;
->>>>>>> 0547002d
 
   enforce_minimum_probability(data.epsilon, true, begin_scores(data.action_probs), end_scores(data.action_probs));
 
@@ -529,6 +514,8 @@
     else
       GEN_CS::call_cs_ldf<false>(*(data.cs_ldf_learner), examples, data.cb_labels, data.cs_labels, data.prepped_cs_labels, data.offset, i+1);
 
+    for (uint32_t i = 0; i < num_actions; i++)
+      data.scores[i] += preds[i].score;
     if (data.randomtie)
     {
       fill_tied(data, preds);
@@ -543,21 +530,14 @@
       }
     }
     else
-<<<<<<< HEAD
-      norm += additive_probability;
-    probs[action].score += additive_probability;
-    for (uint32_t i = 0; i < num_actions; i++)
-      data.scores[i] += preds[i].score;
-=======
-    {
-      uint32_t action = preds[0].action;
-      if (probs[action].score < min_prob)
-        norm += max(0, additive_probability - (min_prob - probs[action].score));
-      else
-        norm += additive_probability;
-      probs[action].score += additive_probability;
-    }
->>>>>>> 0547002d
+      {
+        uint32_t action = preds[0].action;
+        if (probs[action].score < min_prob)
+          norm += max(0, additive_probability - (min_prob - probs[action].score));
+        else
+          norm += additive_probability;
+        probs[action].score += additive_probability;
+      }
   }
 
   enforce_minimum_probability(min_prob * num_actions, !data.nounif, begin_scores(probs), end_scores(probs));
@@ -585,11 +565,8 @@
 
 void finish(cb_explore_adf& data)
 {
-<<<<<<< HEAD
-  data.top_actions.~vector<uint32_t>();
+  data.top_actions.~vector<float>();
   data.scores.~vector<float>();
-=======
->>>>>>> 0547002d
   data.action_probs.delete_v();
   data.cs_labels.costs.delete_v();
   data.cs_labels_2.costs.delete_v();
@@ -775,10 +752,11 @@
       .keep(data->regcbopt, "regcbopt", "RegCB optimistic exploration")
       .keep("mellowness", data->c0, 0.1f, "RegCB mellowness parameter c_0. Default 0.1")
       .keep(data->greedify, "greedify", "always update first policy once in bagging")
+      .keep("cb_min_cost", data->min_cb_cost, 0.f, "lower bound on cost")
+      .keep("cb_max_cost", data->max_cb_cost, 1.f, "upper bound on cost")
       .keep(data->randomtie, "randomtie", "explore uniformly over random ties")
       .keep("lambda", data->lambda, -1.0f, "parameter for softmax").missing())
     return nullptr;
-  cout << "called cea options" << endl;
 
   data->all = arg.all;
   if (data->lambda > 0)//Lambda should always be negative because we are using a cost basis.

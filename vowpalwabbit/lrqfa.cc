// Copyright (c) by respective owners including Yahoo!, Microsoft, and
// individual contributors. All rights reserved. Released under a BSD (revised)
// license as described in the file LICENSE.

#include <string>
#include <cfloat>
#include "reductions.h"
#include "rand48.h"
#include "parse_args.h"  // for spoof_hex_encoded_namespaces

using namespace VW::LEARNER;
using namespace VW::config;

struct LRQFAstate
{
  vw* all;
  std::string field_name;
  int k;
  int field_id[256];
  std::unordered_map<uint64_t, size_t> orig_size;
};

inline float cheesyrand(uint64_t x)
{
  uint64_t seed = x;

  return merand48(seed);
}

constexpr inline bool example_is_test(example& ec) { return ec.l.simple.label == FLT_MAX; }

template <bool is_learn>
void predict_or_learn(LRQFAstate& lrq, single_learner& base, example& ec)
{
  vw& all = *lrq.all;

  lrq.orig_size.clear();
  for (auto it = ec.feature_space.begin(); it != ec.feature_space.end(); ++it)
  {
    lrq.orig_size[it.hash()] = (*it).size();
  }

  size_t which = ec.example_counter;
  float first_prediction = 0;
  float first_loss = 0;
  unsigned int maxiter = (is_learn && !example_is_test(ec)) ? 2 : 1;
  unsigned int k = lrq.k;
  float sqrtk = static_cast<float>(std::sqrt(k));

  uint32_t stride_shift = lrq.all->weights.stride_shift();
  uint64_t weight_mask = lrq.all->weights.mask();
  for (unsigned int iter = 0; iter < maxiter; ++iter, ++which)
  {
    // Add left LRQ features, holding right LRQ features fixed
    //     and vice versa

    for (std::string::const_iterator i1 = lrq.field_name.begin(); i1 != lrq.field_name.end(); ++i1)
    {
      for (std::string::const_iterator i2 = i1 + 1; i2 != lrq.field_name.end(); ++i2)
      {
        unsigned char left = (which % 2) ? *i1 : *i2;
        unsigned char right = ((which + 1) % 2) ? *i1 : *i2;
        unsigned int lfd_id = lrq.field_id[left];
        unsigned int rfd_id = lrq.field_id[right];
        auto left_range = ec.feature_space.namespace_index_range(left);
        for (auto left_it = left_range.begin(); left_it != left_range.end(); ++left_it)
        {
          for (unsigned int lfn = 0; lfn < lrq.orig_size[left_it.hash()]; ++lfn)
          {
            features& fs = *left_it;
            float lfx = fs.values[lfn];
            uint64_t lindex = fs.indicies[lfn];
            for (unsigned int n = 1; n <= k; ++n)
            {
              uint64_t lwindex = (lindex +
                  (static_cast<uint64_t>(rfd_id * k + n) << stride_shift));  // a feature has k weights in each field
              float* lw = &all.weights[lwindex & weight_mask];
              // perturb away from saddle point at (0, 0)
              if (is_learn)
              {
                if (!example_is_test(ec) && *lw == 0) { *lw = cheesyrand(lwindex) * 0.5f / sqrtk; }
              }

              auto right_range = ec.feature_space.namespace_index_range(right);
              for (auto right_it = right_range.begin(); right_it != right_range.end(); ++right_it)
              {
<<<<<<< HEAD
                for (unsigned int rfn = 0; rfn < lrq.orig_size[right_it.hash()]; ++rfn)
                {
                  features& rfs = *right_it;
                  //                    feature* rf = ec.atomics[right].begin + rfn;
                  // NB: ec.ft_offset added by base learner
                  float rfx = rfs.values[rfn];
                  uint64_t rindex = rfs.indicies[rfn];
                  uint64_t rwindex = (rindex + (static_cast<uint64_t>(lfd_id * k + n) << stride_shift));

                  rfs.push_back(*lw * lfx * rfx, rwindex);
                  if (all.audit || all.hash_inv)
                  {
                    std::stringstream new_feature_buffer;
                    new_feature_buffer << right << '^' << rfs.space_names[rfn].get()->second << '^' << n;
=======
                std::stringstream new_feature_buffer;
                new_feature_buffer << right << '^' << rfs.space_names[rfn].second << '^' << n;
>>>>>>> a1b88525
#ifdef _WIN32
                    char* new_space = _strdup("lrqfa");
                    char* new_feature = _strdup(new_feature_buffer.str().c_str());
#else
                    char* new_space = strdup("lrqfa");
                    char* new_feature = strdup(new_feature_buffer.str().c_str());
#endif
<<<<<<< HEAD
                    rfs.space_names.push_back(audit_strings_ptr(new audit_strings(new_space, new_feature)));
                  }
                }
=======
                rfs.space_names.push_back(audit_strings(new_space, new_feature));
>>>>>>> a1b88525
              }
            }
          }
        }
      }
    }

    if (is_learn)
      base.learn(ec);
    else
      base.predict(ec);

    // Restore example
    if (iter == 0)
    {
      first_prediction = ec.pred.scalar;
      first_loss = ec.loss;
    }
    else
    {
      ec.pred.scalar = first_prediction;
      ec.loss = first_loss;
    }

    for (char i : lrq.field_name)
    {
      namespace_index right = i;
      auto right_range = ec.feature_space.namespace_index_range(right);
      for (auto right_it = right_range.begin(); right_it != right_range.end(); ++right_it)
      {
        (*right_it).truncate_to(lrq.orig_size[right_it.hash()]);
      }
    }
  }
}

VW::LEARNER::base_learner* lrqfa_setup(options_i& options, vw& all)
{
  std::string lrqfa;
  option_group_definition new_options("Low Rank Quadratics FA");
  new_options.add(
      make_option("lrqfa", lrqfa).keep().necessary().help("use low rank quadratic features with field aware weights"));

  if (!options.add_parse_and_check_necessary(new_options)) return nullptr;

  auto lrq = scoped_calloc_or_throw<LRQFAstate>();
  lrq->all = &all;

  std::string lrqopt = spoof_hex_encoded_namespaces(lrqfa);
  size_t last_index = lrqopt.find_last_not_of("0123456789");
  new (&lrq->field_name) std::string(lrqopt.substr(0, last_index + 1));  // make sure there is no duplicates
  lrq->k = atoi(lrqopt.substr(last_index + 1).c_str());

  int fd_id = 0;
  for (char i : lrq->field_name) lrq->field_id[static_cast<int>(i)] = fd_id++;

  all.wpp = all.wpp * static_cast<uint64_t>(1 + lrq->k);
  auto base = setup_base(options, all);
  learner<LRQFAstate, example>& l =
      init_learner(lrq, as_singleline(base), predict_or_learn<true>, predict_or_learn<false>,
          1 + lrq->field_name.size() * lrq->k, all.get_setupfn_name(lrqfa_setup), base->learn_returns_prediction);

  return make_base(l);
}<|MERGE_RESOLUTION|>--- conflicted
+++ resolved
@@ -84,7 +84,6 @@
               auto right_range = ec.feature_space.namespace_index_range(right);
               for (auto right_it = right_range.begin(); right_it != right_range.end(); ++right_it)
               {
-<<<<<<< HEAD
                 for (unsigned int rfn = 0; rfn < lrq.orig_size[right_it.hash()]; ++rfn)
                 {
                   features& rfs = *right_it;
@@ -98,11 +97,8 @@
                   if (all.audit || all.hash_inv)
                   {
                     std::stringstream new_feature_buffer;
-                    new_feature_buffer << right << '^' << rfs.space_names[rfn].get()->second << '^' << n;
-=======
-                std::stringstream new_feature_buffer;
-                new_feature_buffer << right << '^' << rfs.space_names[rfn].second << '^' << n;
->>>>>>> a1b88525
+                    new_feature_buffer << right << '^' << rfs.space_names[rfn].second << '^' << n;
+
 #ifdef _WIN32
                     char* new_space = _strdup("lrqfa");
                     char* new_feature = _strdup(new_feature_buffer.str().c_str());
@@ -110,13 +106,9 @@
                     char* new_space = strdup("lrqfa");
                     char* new_feature = strdup(new_feature_buffer.str().c_str());
 #endif
-<<<<<<< HEAD
-                    rfs.space_names.push_back(audit_strings_ptr(new audit_strings(new_space, new_feature)));
+                    rfs.space_names.push_back(audit_strings(new_space, new_feature));
                   }
                 }
-=======
-                rfs.space_names.push_back(audit_strings(new_space, new_feature));
->>>>>>> a1b88525
               }
             }
           }

--- conflicted
+++ resolved
@@ -14,15 +14,9 @@
 
 struct LRQFAstate
 {
-<<<<<<< HEAD
-  VW::workspace* all;
-  std::string field_name;
-  int k;
-=======
-  vw* all = nullptr;
+  VW::workspace* all = nullptr;
   std::string field_name = "";
   int k = 0;
->>>>>>> 2cdf7795
   int field_id[256];
   size_t orig_size[256];
 

--- conflicted
+++ resolved
@@ -2,104 +2,23 @@
 namespace VW { namespace actions_pdf
 {
 
-struct action_pdf_value  
+struct action_pdf_value
 {
   float action;     // continuous action
   float pdf_value;  // pdf value
 };
 
-<<<<<<< HEAD
 struct pdf_segment
-=======
-
-struct pdf_segment 
->>>>>>> f37ed5c1
 {
   float left;       // starting point
   float right;      // ending point
   float pdf_value;  // height
 };
 
-<<<<<<< HEAD
 typedef v_array<pdf_segment> pdf;
 
 void delete_prob_dist(void* v);
 
-=======
-typedef v_array<pdf_segment> pdf; 
-
-// TODO: below check
-
-void print_prob_dist(int f, v_array<pdf_segment>& a_s, v_array<char>&);
-
-void delete_prob_dist(void* v);
-
-float get_pdf_value(pdf& prob_dist, float chosen_action);
-
-//TODO: PLEASE CHECK BELOW
-
-class prob_iterator : public virtual std::iterator<std::random_access_iterator_tag,  // iterator_cateogry
-                           float,                                                     // value_type
-                           long,                                                      // difference_type
-                           float*,                                                    // pointer
-                           float                                                      // reference
-                           >
-{
-  pdf_segment* _p;
-
- public:
-  prob_iterator(pdf_segment* p) : _p(p) {}
-
-  prob_iterator& operator++()
-  {
-    ++_p;
-    return *this;
-  }
-
-  prob_iterator operator+(size_t n) { return prob_iterator(_p + n); }
-
-  bool operator==(const prob_iterator& other) const { return _p == other._p; }
-
-  bool operator!=(const prob_iterator& other) const { return _p != other._p; }
-
-  bool operator<(const prob_iterator& other) const { return _p < other._p; }
-
-  size_t operator-(const prob_iterator& other) const { return _p - other._p; }
-
-  float& operator*() { return _p->pdf_value; }
-};
-
-inline prob_iterator begin_probs(pdf& p_d) { return prob_iterator(p_d.begin()); }
-
-inline prob_iterator end_probs(pdf& p_d) { return prob_iterator(p_d.end()); }
-
-inline int cmp(float a, float b)
-{
-  if (a == b)
-    return 0;
-  if (a > b)
-    return 1;
-  return -1;
-}
-
-inline int prob_comp(const void* p1, const void* p2)
-{
-  pdf_segment* s1 = (pdf_segment*)p1;
-  pdf_segment* s2 = (pdf_segment*)p2;
-  // Most sorting algos do not guarantee the output order of elements that compare equal.
-  // Tie-breaking on the index ensures that the result is deterministic across platforms.
-  // However, this forces a strict ordering, rather than a weak ordering, which carries a performance cost.
-  if (s2->pdf_value == s1->pdf_value)
-    return cmp(s1->pdf_value, s2->pdf_value);
-  else if (s2->pdf_value >= s1->pdf_value)
-    return -1;
-  else
-    return 1;
-}
-
-inline int reverse_order(const void* p1, const void* p2) { return prob_comp(p2, p1); }
-
->>>>>>> f37ed5c1
 std::string to_string(const action_pdf_value& seg, bool print_newline = false);
 std::string to_string(const v_array<pdf_segment>& pdf, bool print_newline = false);
-}}  // namespace VW::actions+}}  // namespace VW::actions_pdf
--- conflicted
+++ resolved
@@ -1,27 +1,20 @@
 #pragma once
 namespace VW { namespace actions_pdf
 {
-<<<<<<< HEAD
-struct action_pdf_value
+
+struct pdf_segment  // todo: remove
 {
-  float action;      //continuous action
-  float pdf_value;   //probability density value
+  float action;  // starting point
+  float value;   // height
 };
 
-struct pdf_segment
+struct action_pdf_value  
 {
-  float begin;
-  float end;
-  float pdf_value;
-=======
-struct pdf_segment // todo: remove
-{
-  float action;  //starting point
-  float value; // height
->>>>>>> 41ee512f
+  float action;  // continuous action
+  float pdf_value;   // pdf value
 };
 
-typedef v_array<pdf_segment> pdf; // todo: remove
+typedef v_array<pdf_segment> pdf;  // todo: remove
 
 
 struct pdf_segment_new // todo: rename
@@ -73,7 +66,7 @@
 
   size_t operator-(const prob_iterator& other) const { return _p - other._p; }
 
-  float& operator*() { return _p->pdf_value; }
+  float& operator*() { return _p->value; }
 };
 
 inline prob_iterator begin_probs(pdf& p_d) { return prob_iterator(p_d.begin()); }
@@ -96,9 +89,9 @@
   // Most sorting algos do not guarantee the output order of elements that compare equal.
   // Tie-breaking on the index ensures that the result is deterministic across platforms.
   // However, this forces a strict ordering, rather than a weak ordering, which carries a performance cost.
-  if (s2->pdf_value == s1->pdf_value)
-    return cmp(s1->pdf_value, s2->pdf_value);
-  else if (s2->pdf_value >= s1->pdf_value)
+  if (s2->value == s1->value)
+    return cmp(s1->value, s2->value);
+  else if (s2->value >= s1->value)
     return -1;
   else
     return 1;
@@ -107,5 +100,5 @@
 inline int reverse_order(const void* p1, const void* p2) { return prob_comp(p2, p1); }
 
 std::string to_string(const action_pdf_value& seg, bool print_newline = false);
-std::string to_string(const v_array<pdf_segment>& pdf, bool print_newline = false);
+std::string to_string(const v_array<pdf_segment_new>& pdf, bool print_newline = false);
 }}  // namespace VW::actions
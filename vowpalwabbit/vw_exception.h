/*
Copyright (c) by respective owners including Yahoo!, Microsoft, and
individual contributors. All rights reserved.  Released under a BSD (revised)
license as described in the file LICENSE.
*/

#pragma once

#ifndef VW_NOEXCEPT

#include <stdexcept>
#include <sstream>

#ifndef _NOEXCEPT
// _NOEXCEPT is required on Mac OS
// making sure other platforms don't barf
#define _NOEXCEPT throw()
#endif

#include <string.h>

#ifdef _WIN32
#define __FILENAME__ (strrchr(__FILE__, '\\') ? strrchr(__FILE__, '\\') + 1 : __FILE__)
#else
#define __FILENAME__ (strrchr(__FILE__, '/') ? strrchr(__FILE__, '/') + 1 : __FILE__)
#endif

namespace VW
{
class vw_exception : public std::exception
{
 private:
  // source file exception was thrown
  const char* file;

  std::string message;

  // line number exception was thrown
  int lineNumber;

 public:
  vw_exception(const char* file, int lineNumber, std::string message);
  vw_exception(const vw_exception& ex);
  vw_exception& operator=(const vw_exception& other);

  ~vw_exception() _NOEXCEPT;

  virtual const char* what() const _NOEXCEPT;
  const char* Filename() const;
  int LineNumber() const;
};

class vw_argument_disagreement_exception : public vw_exception
{
 public:
  vw_argument_disagreement_exception(const char* file, int lineNumber, std::string message)
      : vw_exception(file, lineNumber, message)
  {
  }

  vw_argument_disagreement_exception(const vw_argument_disagreement_exception& ex) : vw_exception(ex) {}

  vw_argument_disagreement_exception& operator=(const vw_argument_disagreement_exception& other)
  {
    // check for self-assignment
    if (&other == this)
      return *this;
    vw_exception::operator=(other);
    return *this;
  }

  ~vw_argument_disagreement_exception() _NOEXCEPT {}
};

class vw_argument_invalid_value_exception : public vw_exception
{
 public:
  vw_argument_invalid_value_exception(const char* file, int lineNumber, std::string message)
      : vw_exception(file, lineNumber, message)
  {
  }

  vw_argument_invalid_value_exception(const vw_argument_invalid_value_exception& ex) : vw_exception(ex) {}

  vw_argument_invalid_value_exception& operator=(const vw_argument_invalid_value_exception& other)
  {
    // check for self-assignment
    if (&other == this)
      return *this;
    vw_exception::operator=(other);
    return *this;
  }

  ~vw_argument_invalid_value_exception() _NOEXCEPT {}
};

class vw_unrecognised_option_exception : public vw_exception
{
 public:
  vw_unrecognised_option_exception(const char* file, int lineNumber, std::string message)
      : vw_exception(file, lineNumber, message)
  {
  }

  vw_unrecognised_option_exception(const vw_unrecognised_option_exception& ex) : vw_exception(ex) {}

  vw_unrecognised_option_exception& operator=(const vw_unrecognised_option_exception& other)
  {
    // check for self-assignment
    if (&other == this)
      return *this;
    vw_exception::operator=(other);
    return *this;
  }

  ~vw_unrecognised_option_exception() _NOEXCEPT {}
};

class strict_parse_exception : public vw_exception
{
 public:
  strict_parse_exception(const char* file, int lineNumber, std::string message)
      : vw_exception(file, lineNumber, message)
  {
  }

  strict_parse_exception(const strict_parse_exception& ex) : vw_exception(ex) {}

  strict_parse_exception& operator=(const strict_parse_exception& other)
  {
    // check for self-assignment
    if (&other == this)
      return *this;
    vw_exception::operator=(other);
    return *this;
  }

  ~strict_parse_exception() _NOEXCEPT {}
};

#ifdef _WIN32
void vw_trace(const char* filename, int linenumber, const char* fmt, ...);

// useful when hunting down release mode bugs
#define VW_TRACE(fmt, ...) VW::vw_trace(__FILE__, __LINE__, fmt, __VA_ARGS__)

struct StopWatchData;

class StopWatch
{
  StopWatchData* data;

 public:
  StopWatch();
  ~StopWatch();

  double MilliSeconds() const;
};

// Equivalent to System::Diagnostics::Debugger::Launch();
bool launchDebugger();

#define THROWERRNO(args)                                         \
  {                                                              \
    std::stringstream __msg;                                     \
    __msg << args;                                               \
    char __errmsg[256];                                          \
    if (strerror_s(__errmsg, sizeof __errmsg, errno) != 0)       \
      __msg << ", errno = unknown";                              \
    else                                                         \
      __msg << ", errno = " << __errmsg;                         \
    throw VW::vw_exception(__FILENAME__, __LINE__, __msg.str()); \
  }
#else
#define THROWERRNO(args)                                         \
  {                                                              \
    std::stringstream __msg;                                     \
    __msg << args;                                               \
    char __errmsg[256];                                          \
    if (strerror_r(errno, __errmsg, sizeof __errmsg) != 0)       \
      __msg << "errno = unknown";                                \
    else                                                         \
      __msg << "errno = " << __errmsg;                           \
    throw VW::vw_exception(__FILENAME__, __LINE__, __msg.str()); \
  }
#endif

// ease error handling and also log filename and line number
#define THROW(args)                                              \
  {                                                              \
    std::stringstream __msg;                                     \
    __msg << args;                                               \
    throw VW::vw_exception(__FILENAME__, __LINE__, __msg.str()); \
  }

#define THROW_EX(ex, args)                         \
  {                                                \
    std::stringstream __msg;                       \
    __msg << args;                                 \
    throw ex(__FILENAME__, __LINE__, __msg.str()); \
  }
}  // namespace VW

#define VW_ASSERT(condition, args) \
  if (!(condition))                \
  {                                \
    THROW(args);                   \
  }

<<<<<<< HEAD
#endif

#define EXPAND( x ) x
#define GET_MACRO(_1, _2, NAME, ...) NAME
#define THROW_OR_RETURN(...) EXPAND(GET_MACRO(__VA_ARGS__, THROW_OR_RETURN_NORMAL, THROW_OR_RETURN_VOID)(__VA_ARGS__))

#ifdef VW_NOEXCEPT

#define THROW_OR_RETURN_NORMAL(args, retval) \
  do                                         \
  {                                          \
    return retval;                           \
  } while (0)

#define THROW_OR_RETURN_VOID(args) \
  do                               \
  {                                \
    return;                        \
  } while (0)

#else  // VW_NOEXCEPT defined

#define THROW_OR_RETURN_NORMAL(args, retval)                 \
  do                                                         \
  {                                                          \
    std::stringstream __msgA;                                 \
    __msgA << args;                                           \
    throw VW::vw_exception(__FILE__, __LINE__, __msgA.str()); \
  } while (0)

#define THROW_OR_RETURN_VOID(args)                           \
  do                                                         \
  {                                                          \
    std::stringstream __msgB;                                 \
    __msgB << args;                                           \
    throw VW::vw_exception(__FILE__, __LINE__, __msgB.str()); \
  } while (0)

#endif
#define _UNUSED(x) ((void)(x))
=======
#define _UNUSED(x) ((void)(x))

#define DBG(x) do { std::cerr << "(" << __FILENAME__ << ":" << __LINE__ << "," << __func__ <<") " << #x << ": " << x << std::endl; } while (0)
>>>>>>> b7ccfea0
<|MERGE_RESOLUTION|>--- conflicted
+++ resolved
@@ -207,7 +207,6 @@
     THROW(args);                   \
   }
 
-<<<<<<< HEAD
 #endif
 
 #define EXPAND( x ) x
@@ -248,8 +247,5 @@
 
 #endif
 #define _UNUSED(x) ((void)(x))
-=======
-#define _UNUSED(x) ((void)(x))
-
-#define DBG(x) do { std::cerr << "(" << __FILENAME__ << ":" << __LINE__ << "," << __func__ <<") " << #x << ": " << x << std::endl; } while (0)
->>>>>>> b7ccfea0
+
+#define DBG(x) do { std::cerr << "(" << __FILENAME__ << ":" << __LINE__ << "," << __func__ <<") " << #x << ": " << x << std::endl; } while (0)
--- conflicted
+++ resolved
@@ -242,75 +242,6 @@
   return alloc;
 }
 
-<<<<<<< HEAD
-int save_load_flat_example(io_buf& model_file, bool read, flat_example*& fec)
-{
-  size_t brw = 1;
-  if (read)
-  {
-    fec = &calloc_or_throw<flat_example>();
-    brw = model_file.bin_read_fixed(reinterpret_cast<char*>(fec), sizeof(flat_example));
-
-    if (brw > 0)
-    {
-      if (fec->tag_len > 0)
-      {
-        fec->tag = calloc_or_throw<char>(fec->tag_len);
-        brw = model_file.bin_read_fixed(fec->tag, fec->tag_len * sizeof(char));
-        if (!brw) return 2;
-      }
-      if (fec->fs.size() > 0)
-      {
-        features& fs = fec->fs;
-        size_t len = fs.size();
-        fs.values.clear();
-        fs.values.resize_but_with_stl_behavior(len);
-        brw = model_file.bin_read_fixed(reinterpret_cast<char*>(fs.values.begin()), len * sizeof(feature_value));
-        if (!brw) return 3;
-
-        len = fs.indices.size();
-        fs.indices.clear();
-        fs.indices.resize_but_with_stl_behavior(len);
-        brw = model_file.bin_read_fixed(reinterpret_cast<char*>(fs.indices.begin()), len * sizeof(feature_index));
-        if (!brw) return 3;
-      }
-    }
-    else
-      return 1;
-  }
-  else
-  {
-    brw = model_file.bin_write_fixed(reinterpret_cast<char*>(fec), sizeof(flat_example));
-
-    if (brw > 0)
-    {
-      if (fec->tag_len > 0)
-      {
-        brw = model_file.bin_write_fixed(fec->tag, static_cast<uint32_t>(fec->tag_len) * sizeof(char));
-        if (!brw)
-        {
-          // bin_write_fixed wrote 0 bytes. TODO errlog_error?
-          return 2;
-        }
-      }
-      if (fec->fs.size() > 0)
-      {
-        brw = model_file.bin_write_fixed(reinterpret_cast<char*>(fec->fs.values.begin()),
-            static_cast<uint32_t>(fec->fs.size()) * sizeof(feature_value));
-        if (!brw) return 3;
-        brw = model_file.bin_write_fixed(reinterpret_cast<char*>(fec->fs.indices.begin()),
-            static_cast<uint32_t>(fec->fs.indices.size()) * sizeof(feature_index));
-        if (!brw) return 3;
-      }
-    }
-    else
-      return 1;
-  }
-  return 0;
-}
-
-=======
->>>>>>> dd0c335c
 void save_load_svm_model(svm_params& params, io_buf& model_file, bool read, bool text)
 {
   svm_model* model = params.model;

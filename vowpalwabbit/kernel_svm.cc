--- conflicted
+++ resolved
@@ -113,11 +113,7 @@
   float loss_sum;
 
   vw* all;  // flatten, parallel
-<<<<<<< HEAD
   rand_state* m_random_state;
-};
-=======
->>>>>>> de084eee
 
   ~svm_params()
   {

// Copyright (c) by respective owners including Yahoo!, Microsoft, and
// individual contributors. All rights reserved. Released under a BSD (revised)
// license as described in the file LICENSE.
#include <cmath>
#include <fstream>
#include <sstream>
#include <cfloat>
#include <cstring>
#include <cstdio>
#include <cassert>
#include <memory>

#include "parse_example.h"
#include "constant.h"
#include "gd.h"
#include "cache.h"
#include "accumulate.h"
#include "learner.h"
#include "vw.h"
#include <map>
#include "memory.h"
#include "vw_allreduce.h"
#include "rand48.h"
#include "reductions.h"

#include "io/logger.h"

namespace logger = VW::io::logger;

#define SVM_KER_LIN 0
#define SVM_KER_RBF 1
#define SVM_KER_POLY 2

using namespace VW::LEARNER;
using namespace VW::config;

using std::endl;

struct svm_params;

static size_t num_kernel_evals = 0;
static size_t num_cache_evals = 0;

struct svm_example
{
  v_array<float> krow;
  flat_example ex;

  ~svm_example();
  void init_svm_example(flat_example* fec);
  int compute_kernels(svm_params& params);
  int clear_kernels();
};

struct svm_model
{
  size_t num_support;
  v_array<svm_example*> support_vec;
  v_array<float> alpha;
  v_array<float> delta;
};

void free_svm_model(svm_model* model)
{
  for (size_t i = 0; i < model->num_support; i++)
  {
    model->support_vec[i]->~svm_example();
    // Warning C6001 is triggered by the following:
    // example is allocated using (a) '&calloc_or_throw<svm_example>()' and freed using (b)
    // 'free(model->support_vec[i])'
    //
    // When the call to allocation is replaced by (a) 'new svm_example()' and deallocated using (b) 'operator delete
    // (model->support_vect[i])', the warning goes away. Disable SDL warning.
    //    #pragma warning(disable:6001)
    free(model->support_vec[i]);
    //  #pragma warning(default:6001)

    model->support_vec[i] = nullptr;
  }

  model->~svm_model();
  free(model);
}

struct svm_params
{
  size_t current_pass = 0;
  bool active = false;
  bool active_pool_greedy = false;
  bool para_active = false;
  double active_c = 0.0;

  size_t pool_size = 0;
  size_t pool_pos = 0;
  size_t subsample = 0;  // NOTE: Eliminating subsample to only support 1/pool_size
  size_t reprocess = 0;

  svm_model* model = nullptr;
  size_t maxcache = 0;
  // size_t curcache;

  svm_example** pool = nullptr;
  float lambda = 0.f;

  void* kernel_params = nullptr;
  size_t kernel_type = 0;

  size_t local_begin = 0;
  size_t local_end = 0;
  size_t current_t = 0;

  float loss_sum = 0.f;

<<<<<<< HEAD
  VW::workspace* all;  // flatten, parallel
=======
  vw* all = nullptr;  // flatten, parallel
>>>>>>> 2cdf7795
  std::shared_ptr<rand_state> _random_state;

  ~svm_params()
  {
    free(pool);
    if (all)
    {
      *(all->trace_message) << "Num support = " << model->num_support << endl;
      *(all->trace_message) << "Number of kernel evaluations = " << num_kernel_evals << " "
                            << "Number of cache queries = " << num_cache_evals << endl;
      *(all->trace_message) << "Total loss = " << loss_sum << endl;
    }
    if (model) { free_svm_model(model); }
    if (all) { *(all->trace_message) << "Done freeing model" << endl; }

    free(kernel_params);
    if (all)
    {
      *(all->trace_message) << "Done freeing kernel params" << endl;
      *(all->trace_message) << "Done with finish " << endl;
    }
  }
};

void svm_example::init_svm_example(flat_example* fec)
{
  ex = std::move(*fec);
  free(fec);
}

svm_example::~svm_example()
{
  // free flatten example contents
  // flat_example* fec = &calloc_or_throw<flat_example>();
  //*fec = ex;
  // free_flatten_example(fec);  // free contents of flat example and frees fec.
  if (ex.tag_len > 0) free(ex.tag);
}

float kernel_function(const flat_example* fec1, const flat_example* fec2, void* params, size_t kernel_type);

int svm_example::compute_kernels(svm_params& params)
{
  int alloc = 0;
  svm_model* model = params.model;
  size_t n = model->num_support;

  if (krow.size() < n)
  {
    // computing new kernel values and caching them
    // if(params->curcache + n > params->maxcache)
    // trim_cache(params);
    num_kernel_evals += krow.size();
    for (size_t i = krow.size(); i < n; i++)
    {
      svm_example* sec = model->support_vec[i];
      float kv = kernel_function(&ex, &(sec->ex), params.kernel_params, params.kernel_type);
      krow.push_back(kv);
      alloc += 1;
    }
  }
  else
    num_cache_evals += n;
  return alloc;
}

int svm_example::clear_kernels()
{
  int rowsize = static_cast<int>(krow.size());
  krow.clear();
  return -rowsize;
}

static int make_hot_sv(svm_params& params, size_t svi)
{
  svm_model* model = params.model;
  size_t n = model->num_support;
  if (svi >= model->num_support)
    *params.all->trace_message << "Internal error at " << __FILE__ << ":" << __LINE__ << endl;
  // rotate params fields
  svm_example* svi_e = model->support_vec[svi];
  int alloc = svi_e->compute_kernels(params);
  float svi_alpha = model->alpha[svi];
  float svi_delta = model->delta[svi];
  for (size_t i = svi; i > 0; --i)
  {
    model->support_vec[i] = model->support_vec[i - 1];
    model->alpha[i] = model->alpha[i - 1];
    model->delta[i] = model->delta[i - 1];
  }
  model->support_vec[0] = svi_e;
  model->alpha[0] = svi_alpha;
  model->delta[0] = svi_delta;
  // rotate cache
  for (size_t j = 0; j < n; j++)
  {
    svm_example* e = model->support_vec[j];
    size_t rowsize = e->krow.size();
    if (svi < rowsize)
    {
      float kv = e->krow[svi];
      for (size_t i = svi; i > 0; --i) e->krow[i] = e->krow[i - 1];
      e->krow[0] = kv;
    }
    else
    {
      float kv = svi_e->krow[j];
      e->krow.push_back(0);
      alloc += 1;
      for (size_t i = e->krow.size() - 1; i > 0; --i) e->krow[i] = e->krow[i - 1];
      e->krow[0] = kv;
    }
  }
  return alloc;
}

static int trim_cache(svm_params& params)
{
  int sz = static_cast<int>(params.maxcache);
  svm_model* model = params.model;
  size_t n = model->num_support;
  int alloc = 0;
  for (size_t i = 0; i < n; i++)
  {
    svm_example* e = model->support_vec[i];
    sz -= static_cast<int>(e->krow.size());
    if (sz < 0) alloc += e->clear_kernels();
  }
  return alloc;
}

int save_load_flat_example(io_buf& model_file, bool read, flat_example*& fec)
{
  size_t brw = 1;
  if (read)
  {
    fec = &calloc_or_throw<flat_example>();
    brw = model_file.bin_read_fixed(reinterpret_cast<char*>(fec), sizeof(flat_example));

    if (brw > 0)
    {
      if (fec->tag_len > 0)
      {
        fec->tag = calloc_or_throw<char>(fec->tag_len);
        brw = model_file.bin_read_fixed(fec->tag, fec->tag_len * sizeof(char));
        if (!brw) return 2;
      }
      if (fec->fs.size() > 0)
      {
        features& fs = fec->fs;
        size_t len = fs.size();
        fs.values.clear();
        fs.values.resize_but_with_stl_behavior(len);
        brw = model_file.bin_read_fixed(reinterpret_cast<char*>(fs.values.begin()), len * sizeof(feature_value));
        if (!brw) return 3;

        len = fs.indicies.size();
        fs.indicies.clear();
        fs.indicies.resize_but_with_stl_behavior(len);
        brw = model_file.bin_read_fixed(reinterpret_cast<char*>(fs.indicies.begin()), len * sizeof(feature_index));
        if (!brw) return 3;
      }
    }
    else
      return 1;
  }
  else
  {
    brw = model_file.bin_write_fixed(reinterpret_cast<char*>(fec), sizeof(flat_example));

    if (brw > 0)
    {
      if (fec->tag_len > 0)
      {
        brw = model_file.bin_write_fixed(fec->tag, static_cast<uint32_t>(fec->tag_len) * sizeof(char));
        if (!brw)
        {
	  // I'm assuming this is an error condition?
          logger::errlog_error("{0} {1}", fec->tag_len, fec->tag);
          return 2;
        }
      }
      if (fec->fs.size() > 0)
      {
        brw = model_file.bin_write_fixed(reinterpret_cast<char*>(fec->fs.values.begin()),
            static_cast<uint32_t>(fec->fs.size()) * sizeof(feature_value));
        if (!brw) return 3;
        brw = model_file.bin_write_fixed(reinterpret_cast<char*>(fec->fs.indicies.begin()),
            static_cast<uint32_t>(fec->fs.indicies.size()) * sizeof(feature_index));
        if (!brw) return 3;
      }
    }
    else
      return 1;
  }
  return 0;
}

void save_load_svm_model(svm_params& params, io_buf& model_file, bool read, bool text)
{
  svm_model* model = params.model;
  // TODO: check about initialization

  // params.all->opts_n_args.trace_message<<"Save load svm "<<read<<" "<<text<< endl;
  if (model_file.num_files() == 0) return;
  std::stringstream msg;
  bin_text_read_write_fixed(
      model_file, reinterpret_cast<char*>(&(model->num_support)), sizeof(model->num_support), read, msg, text);
  // params.all->opts_n_args.trace_message<<"Read num support "<<model->num_support<< endl;

  flat_example* fec = nullptr;
  if (read) { model->support_vec.reserve(model->num_support); }

  for (uint32_t i = 0; i < model->num_support; i++)
  {
    if (read)
    {
      save_load_flat_example(model_file, read, fec);
      svm_example* tmp = &calloc_or_throw<svm_example>();
      tmp->init_svm_example(fec);
      model->support_vec.push_back(tmp);
    }
    else
    {
      fec = &(model->support_vec[i]->ex);
      save_load_flat_example(model_file, read, fec);
    }
  }

  if (read) { model->alpha.resize_but_with_stl_behavior(model->num_support); }
  bin_text_read_write_fixed(model_file, reinterpret_cast<char*>(model->alpha.data()),
      static_cast<uint32_t>(model->num_support) * sizeof(float), read, msg, text);
  if (read) { model->delta.resize_but_with_stl_behavior(model->num_support); }
  bin_text_read_write_fixed(model_file, reinterpret_cast<char*>(model->delta.data()),
      static_cast<uint32_t>(model->num_support) * sizeof(float), read, msg, text);
}

void save_load(svm_params& params, io_buf& model_file, bool read, bool text)
{
  if (text)
  {
    *params.all->trace_message << "Not supporting readable model for kernel svm currently" << endl;
    return;
  }

  save_load_svm_model(params, model_file, read, text);
}

float linear_kernel(const flat_example* fec1, const flat_example* fec2)
{
  float dotprod = 0;

  features& fs_1 = const_cast<features&>(fec1->fs);
  features& fs_2 = const_cast<features&>(fec2->fs);
  if (fs_2.indicies.size() == 0) return 0.f;

  int numint = 0;
  for (size_t idx1 = 0, idx2 = 0; idx1 < fs_1.size() && idx2 < fs_2.size(); idx1++)
  {
    uint64_t ec1pos = fs_1.indicies[idx1];
    uint64_t ec2pos = fs_2.indicies[idx2];
    // params.all->opts_n_args.trace_message<<ec1pos<<" "<<ec2pos<<" "<<idx1<<" "<<idx2<<" "<<f->x<<" "<<ec2f->x<< endl;
    if (ec1pos < ec2pos) continue;

    while (ec1pos > ec2pos && ++idx2 < fs_2.size()) ec2pos = fs_2.indicies[idx2];

    if (ec1pos == ec2pos)
    {
      // params.all->opts_n_args.trace_message<<ec1pos<<" "<<ec2pos<<" "<<idx1<<" "<<idx2<<" "<<f->x<<"
      // "<<ec2f->x<< endl;
      numint++;
      dotprod += fs_1.values[idx1] * fs_2.values[idx2];
      ++idx2;
    }
  }
  // params.all->opts_n_args.trace_message<< endl;
  // params.all->opts_n_args.trace_message<<"numint = "<<numint<<" dotprod = "<<dotprod<< endl;
  return dotprod;
}

float poly_kernel(const flat_example* fec1, const flat_example* fec2, int power)
{
  float dotprod = linear_kernel(fec1, fec2);
  return static_cast<float>(std::pow(1 + dotprod, power));
}

float rbf_kernel(const flat_example* fec1, const flat_example* fec2, float bandwidth)
{
  float dotprod = linear_kernel(fec1, fec2);
  return expf(-(fec1->total_sum_feat_sq + fec2->total_sum_feat_sq - 2 * dotprod) * bandwidth);
}

float kernel_function(const flat_example* fec1, const flat_example* fec2, void* params, size_t kernel_type)
{
  switch (kernel_type)
  {
    case SVM_KER_RBF:
      return rbf_kernel(fec1, fec2, *(static_cast<float*>(params)));
    case SVM_KER_POLY:
      return poly_kernel(fec1, fec2, *(static_cast<int*>(params)));
    case SVM_KER_LIN:
      return linear_kernel(fec1, fec2);
  }
  return 0;
}

float dense_dot(float* v1, const v_array<float>& v2, size_t n)
{
  float dot_prod = 0.;
  for (size_t i = 0; i < n; i++) dot_prod += v1[i] * v2[i];
  return dot_prod;
}

void predict(svm_params& params, svm_example** ec_arr, float* scores, size_t n)
{
  svm_model* model = params.model;
  for (size_t i = 0; i < n; i++)
  {
    ec_arr[i]->compute_kernels(params);
    // std::cout<<"size of krow = "<<ec_arr[i]->krow.size()<< endl;
    if (ec_arr[i]->krow.size() > 0)
      scores[i] = dense_dot(ec_arr[i]->krow.begin(), model->alpha, model->num_support) / params.lambda;
    else
      scores[i] = 0;
  }
}

void predict(svm_params& params, base_learner&, example& ec)
{
  flat_example* fec = flatten_sort_example(*(params.all), &ec);
  if (fec)
  {
    svm_example* sec = &calloc_or_throw<svm_example>();
    sec->init_svm_example(fec);
    float score;
    predict(params, &sec, &score, 1);
    ec.pred.scalar = score;
    sec->~svm_example();
    free(sec);
  }
}

size_t suboptimality(svm_model* model, double* subopt)
{
  size_t max_pos = 0;
  double max_val = 0;
  for (size_t i = 0; i < model->num_support; i++)
  {
    float tmp = model->alpha[i] * model->support_vec[i]->ex.l.simple.label;
    const auto& simple_red_features =
        model->support_vec[i]->ex._reduction_features.template get<simple_label_reduction_features>();
    if ((tmp < simple_red_features.weight && model->delta[i] < 0) || (tmp > 0 && model->delta[i] > 0))
      subopt[i] = fabs(model->delta[i]);
    else
      subopt[i] = 0;

    if (subopt[i] > max_val)
    {
      max_val = subopt[i];
      max_pos = i;
    }
  }
  return max_pos;
}

int remove(svm_params& params, size_t svi)
{
  svm_model* model = params.model;
  if (svi >= model->num_support)
    *params.all->trace_message << "Internal error at " << __FILE__ << ":" << __LINE__ << endl;
  // shift params fields
  svm_example* svi_e = model->support_vec[svi];
  for (size_t i = svi; i < model->num_support - 1; ++i)
  {
    model->support_vec[i] = model->support_vec[i + 1];
    model->alpha[i] = model->alpha[i + 1];
    model->delta[i] = model->delta[i + 1];
  }
  svi_e->~svm_example();
  free(svi_e);
  model->support_vec.pop_back();
  model->alpha.pop_back();
  model->delta.pop_back();
  model->num_support--;
  // shift cache
  int alloc = 0;
  for (size_t j = 0; j < model->num_support; j++)
  {
    svm_example* e = model->support_vec[j];
    size_t rowsize = e->krow.size();
    if (svi < rowsize)
    {
      for (size_t i = svi; i < rowsize - 1; i++) e->krow[i] = e->krow[i + 1];
      e->krow.pop_back();
      alloc -= 1;
    }
  }
  return alloc;
}

int add(svm_params& params, svm_example* fec)
{
  svm_model* model = params.model;
  model->num_support++;
  model->support_vec.push_back(fec);
  model->alpha.push_back(0.);
  model->delta.push_back(0.);
  return static_cast<int>(model->support_vec.size() - 1);
}

bool update(svm_params& params, size_t pos)
{
  // params.all->opts_n_args.trace_message<<"Update\n";
  svm_model* model = params.model;
  bool overshoot = false;
  // params.all->opts_n_args.trace_message<<"Updating model "<<pos<<" "<<model->num_support<<" ";
  svm_example* fec = model->support_vec[pos];
  label_data& ld = fec->ex.l.simple;
  fec->compute_kernels(params);
  float* inprods = fec->krow.begin();
  float alphaKi = dense_dot(inprods, model->alpha, model->num_support);
  model->delta[pos] = alphaKi * ld.label / params.lambda - 1;
  float alpha_old = model->alpha[pos];
  alphaKi -= model->alpha[pos] * inprods[pos];
  model->alpha[pos] = 0.;

  float proj = alphaKi * ld.label;
  float ai = (params.lambda - proj) / inprods[pos];

  const auto& simple_red_features = fec->ex._reduction_features.template get<simple_label_reduction_features>();
  if (ai > simple_red_features.weight)
    ai = simple_red_features.weight;
  else if (ai < 0)
    ai = 0;

  ai *= ld.label;
  float diff = ai - alpha_old;

  if (std::fabs(diff) > 1.0e-06) overshoot = true;

  if (std::fabs(diff) > 1.)
  {
    // params.all->opts_n_args.trace_message<<"Here\n";
    diff = static_cast<float>(diff > 0) - (diff < 0);
    ai = alpha_old + diff;
  }

  for (size_t i = 0; i < model->num_support; i++)
  {
    label_data& ldi = model->support_vec[i]->ex.l.simple;
    model->delta[i] += diff * inprods[i] * ldi.label / params.lambda;
  }

  if (std::fabs(ai) <= 1.0e-10)
    remove(params, pos);
  else
    model->alpha[pos] = ai;

  return overshoot;
}

void copy_char(char& c1, const char& c2) noexcept
{
  if (c2 != '\0') c1 = c2;
}

void add_size_t(size_t& t1, const size_t& t2) noexcept { t1 += t2; }

void add_double(double& t1, const double& t2) noexcept { t1 += t2; }

void sync_queries(VW::workspace& all, svm_params& params, bool* train_pool)
{
  io_buf* b = new io_buf();

  char* queries;
  flat_example* fec = nullptr;

  for (size_t i = 0; i < params.pool_pos; i++)
  {
    if (!train_pool[i]) continue;

    fec = &(params.pool[i]->ex);
    save_load_flat_example(*b, false, fec);
    delete params.pool[i];
  }

  size_t* sizes = calloc_or_throw<size_t>(all.all_reduce->total);
  sizes[all.all_reduce->node] = b->unflushed_bytes_count();
  // params.all->opts_n_args.trace_message<<"Sizes = "<<sizes[all.node]<<" ";
  all_reduce<size_t, add_size_t>(all, sizes, all.all_reduce->total);

  size_t prev_sum = 0, total_sum = 0;
  for (size_t i = 0; i < all.all_reduce->total; i++)
  {
    if (i <= (all.all_reduce->node - 1)) prev_sum += sizes[i];
    total_sum += sizes[i];
  }

  // params.all->opts_n_args.trace_message<<total_sum<<" "<<prev_sum<< endl;
  if (total_sum > 0)
  {
    queries = calloc_or_throw<char>(total_sum);
    size_t bytes_copied = b->copy_to(queries + prev_sum, total_sum - prev_sum);
    if (bytes_copied < b->unflushed_bytes_count()) THROW("kernel_svm: Failed to alloc enough space.");

    all_reduce<char, copy_char>(all, queries, total_sum);
    b->replace_buffer(queries, total_sum);

    size_t num_read = 0;
    params.pool_pos = 0;

    for (size_t i = 0; i < params.pool_size; i++)
    {
      if (!save_load_flat_example(*b, true, fec))
      {
        params.pool[i] = &calloc_or_throw<svm_example>();
        params.pool[i]->init_svm_example(fec);
        train_pool[i] = true;
        params.pool_pos++;
      }
      else
        break;

      num_read += b->unflushed_bytes_count();
      if (num_read == prev_sum) params.local_begin = i + 1;
      if (num_read == prev_sum + sizes[all.all_reduce->node]) params.local_end = i;
    }
  }
  if (fec) free(fec);
  free(sizes);
  delete b;
}

void train(svm_params& params)
{
  // params.all->opts_n_args.trace_message<<"In train "<<params.all->training<< endl;

  bool* train_pool = calloc_or_throw<bool>(params.pool_size);
  for (size_t i = 0; i < params.pool_size; i++) train_pool[i] = false;

  float* scores = calloc_or_throw<float>(params.pool_pos);
  predict(params, params.pool, scores, params.pool_pos);

  if (params.active)
  {
    if (params.active_pool_greedy)
    {
      std::multimap<double, size_t> scoremap;
      for (size_t i = 0; i < params.pool_pos; i++)
        scoremap.insert(std::pair<const double, const size_t>(std::fabs(scores[i]), i));

      std::multimap<double, size_t>::iterator iter = scoremap.begin();
      // params.all->opts_n_args.trace_message<<params.pool_size<<" "<<"Scoremap: ";
      // for(;iter != scoremap.end();iter++)
      // params.all->opts_n_args.trace_message<<iter->first<<" "<<iter->second<<"
      // "<<((label_data*)params.pool[iter->second]->ld)->label<<"\t"; params.all->opts_n_args.trace_message<< endl;
      iter = scoremap.begin();

      for (size_t train_size = 1; iter != scoremap.end() && train_size <= params.subsample; train_size++)
      {
        // params.all->opts_n_args.trace_message<<train_size<<" "<<iter->second<<" "<<iter->first<< endl;
        train_pool[iter->second] = 1;
        iter++;
      }
    }
    else
    {
      for (size_t i = 0; i < params.pool_pos; i++)
      {
        float queryp = 2.0f /
            (1.0f +
                expf(static_cast<float>(params.active_c * std::fabs(scores[i])) *
                    static_cast<float>(pow(params.pool[i]->ex.example_counter, 0.5f))));
        if (params._random_state->get_and_update_random() < queryp)
        {
          svm_example* fec = params.pool[i];
          auto& simple_red_features = fec->ex._reduction_features.template get<simple_label_reduction_features>();
          simple_red_features.weight *= 1 / queryp;
          train_pool[i] = 1;
        }
      }
    }
    // free(scores);
  }

  if (params.para_active)
  {
    for (size_t i = 0; i < params.pool_pos; i++)
      if (!train_pool[i]) delete params.pool[i];
    sync_queries(*(params.all), params, train_pool);
  }

  if (params.all->training)
  {
    svm_model* model = params.model;

    for (size_t i = 0; i < params.pool_pos; i++)
    {
      // params.all->opts_n_args.trace_message<<"process: "<<i<<" "<<train_pool[i]<< endl;
      int model_pos = -1;
      if (params.active)
      {
        if (train_pool[i])
        {
          // params.all->opts_n_args.trace_message<<"i = "<<i<<"train_pool[i] = "<<train_pool[i]<<"
          // "<<params.pool[i]->example_counter<< endl;
          model_pos = add(params, params.pool[i]);
        }
      }
      else
        model_pos = add(params, params.pool[i]);

      if (model_pos >= 0)
      {
        bool overshoot = update(params, model_pos);

        double* subopt = calloc_or_throw<double>(model->num_support);
        for (size_t j = 0; j < params.reprocess; j++)
        {
          if (model->num_support == 0) break;
          int randi = 1;
          if (params._random_state->get_and_update_random() < 0.5) randi = 0;
          if (randi)
          {
            size_t max_pos = suboptimality(model, subopt);
            if (subopt[max_pos] > 0)
            {
              if (!overshoot && max_pos == static_cast<size_t>(model_pos) && max_pos > 0 && j == 0)
                *params.all->trace_message << "Shouldn't reprocess right after process!!!" << endl;
              if (max_pos * model->num_support <= params.maxcache) make_hot_sv(params, max_pos);
              update(params, max_pos);
            }
          }
          else
          {
            size_t rand_pos =
                static_cast<size_t>(floorf(params._random_state->get_and_update_random() * model->num_support));
            update(params, rand_pos);
          }
        }
        free(subopt);
      }
    }
  }
  else
    for (size_t i = 0; i < params.pool_pos; i++) delete params.pool[i];

  free(scores);
  free(train_pool);
}

void learn(svm_params& params, base_learner&, example& ec)
{
  flat_example* fec = flatten_sort_example(*(params.all), &ec);
  if (fec)
  {
    svm_example* sec = &calloc_or_throw<svm_example>();
    sec->init_svm_example(fec);
    float score = 0;
    predict(params, &sec, &score, 1);
    ec.pred.scalar = score;
    ec.loss = std::max(0.f, 1.f - score * ec.l.simple.label);
    params.loss_sum += ec.loss;
    if (params.all->training && ec.example_counter % 100 == 0) trim_cache(params);
    if (params.all->training && ec.example_counter % 1000 == 0 && ec.example_counter >= 2)
    {
      *params.all->trace_message << "Number of support vectors = " << params.model->num_support << endl;
      *params.all->trace_message << "Number of kernel evaluations = " << num_kernel_evals << " "
                                 << "Number of cache queries = " << num_cache_evals << " loss sum = " << params.loss_sum
                                 << " " << params.model->alpha[params.model->num_support - 1] << " "
                                 << params.model->alpha[params.model->num_support - 2] << endl;
    }
    params.pool[params.pool_pos] = sec;
    params.pool_pos++;

    if (params.pool_pos == params.pool_size)
    {
      train(params);
      params.pool_pos = 0;
    }
  }
}

VW::LEARNER::base_learner* kernel_svm_setup(VW::setup_base_i& stack_builder)
{
  options_i& options = *stack_builder.get_options();
  VW::workspace& all = *stack_builder.get_all_pointer();

  auto params = VW::make_unique<svm_params>();
  std::string kernel_type;
  float bandwidth = 1.f;
  int degree = 2;

  bool ksvm = false;

  option_group_definition new_options("Kernel SVM");
  new_options.add(make_option("ksvm", ksvm).keep().necessary().help("kernel svm"))
      .add(make_option("reprocess", params->reprocess).default_value(1).help("number of reprocess steps for LASVM"))
      .add(make_option("pool_greedy", params->active_pool_greedy).help("use greedy selection on mini pools"))
      .add(make_option("para_active", params->para_active).help("do parallel active learning"))
      .add(make_option("pool_size", params->pool_size).default_value(1).help("size of pools for active learning"))
      .add(make_option("subsample", params->subsample)
               .default_value(1)
               .help("number of items to subsample from the pool"))
      .add(make_option("kernel", kernel_type)
               .keep()
               .default_value("linear")
               .help("type of kernel (rbf or linear (default))"))
      .add(make_option("bandwidth", bandwidth).keep().default_value(1.f).help("bandwidth of rbf kernel"))
      .add(make_option("degree", degree).keep().default_value(2).help("degree of poly kernel"));

  if (!options.add_parse_and_check_necessary(new_options)) { return nullptr; }

  std::string loss_function = "hinge";
  float loss_parameter = 0.0;
  all.loss = getLossFunction(all, loss_function, loss_parameter);

  params->model = &calloc_or_throw<svm_model>();
  new (params->model) svm_model();
  params->model->num_support = 0;
  params->maxcache = 1024 * 1024 * 1024;
  params->loss_sum = 0.;
  params->all = &all;
  params->_random_state = all.get_random_state();

  // This param comes from the active reduction.
  // During options refactor: this changes the semantics a bit - now this will only be true if --active was supplied and
  // NOT --simulation
  if (all.active) params->active = true;
  if (params->active) params->active_c = 1.;

  params->pool = calloc_or_throw<svm_example*>(params->pool_size);
  params->pool_pos = 0;

  if (!options.was_supplied("subsample") && params->para_active)
    params->subsample = static_cast<size_t>(ceil(params->pool_size / all.all_reduce->total));

  params->lambda = all.l2_lambda;
  if (params->lambda == 0.) params->lambda = 1.;
  *params->all->trace_message << "Lambda = " << params->lambda << endl;
  *params->all->trace_message << "Kernel = " << kernel_type << endl;

  if (kernel_type.compare("rbf") == 0)
  {
    params->kernel_type = SVM_KER_RBF;
    *params->all->trace_message << "bandwidth = " << bandwidth << endl;
    params->kernel_params = &calloc_or_throw<double>();
    *(static_cast<float*>(params->kernel_params)) = bandwidth;
  }
  else if (kernel_type.compare("poly") == 0)
  {
    params->kernel_type = SVM_KER_POLY;
    *params->all->trace_message << "degree = " << degree << endl;
    params->kernel_params = &calloc_or_throw<int>();
    *(static_cast<int*>(params->kernel_params)) = degree;
  }
  else
    params->kernel_type = SVM_KER_LIN;

  params->all->weights.stride_shift(0);

  auto* l = make_base_learner(std::move(params), learn, predict, stack_builder.get_setupfn_name(kernel_svm_setup),
      prediction_type_t::scalar, label_type_t::simple)
                .set_save_load(save_load)
                .build();

  return make_base(*l);
}<|MERGE_RESOLUTION|>--- conflicted
+++ resolved
@@ -111,11 +111,7 @@
 
   float loss_sum = 0.f;
 
-<<<<<<< HEAD
-  VW::workspace* all;  // flatten, parallel
-=======
-  vw* all = nullptr;  // flatten, parallel
->>>>>>> 2cdf7795
+  VW::workspace* all = nullptr;  // flatten, parallel
   std::shared_ptr<rand_state> _random_state;
 
   ~svm_params()

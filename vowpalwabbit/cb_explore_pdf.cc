// Copyright (c) by respective owners including Yahoo!, Microsoft, and
// individual contributors. All rights reserved. Released under a BSD (revised)
// license as described in the file LICENSE.

#include "cb_explore_pdf.h"
#include "debug_log.h"
#include "parse_args.h"
#include "learner.h"

// Aliases
using std::endl;
using VW::config::make_option;
using VW::config::option_group_definition;
using VW::config::options_i;
using VW::LEARNER::single_learner;

// Enable/Disable indented debug statements
#undef VW_DEBUG_LOG
#define VW_DEBUG_LOG vw_dbg::cb_explore_pdf

namespace VW
{
namespace continuous_action
{
int cb_explore_pdf::learn(example& ec, experimental::api_status*)
{
  _base->learn(ec);
  return VW::experimental::error_code::success;
}

// Free function to tie function pointers to reduction class methods
void learn(cb_explore_pdf& reduction, single_learner&, example& ec)
{
  experimental::api_status status;
  reduction.learn(ec, &status);

  if (status.get_error_code() != VW::experimental::error_code::success)
  { VW_DBG(ec) << status.get_error_msg() << endl; }
}

// Setup reduction in stack
LEARNER::base_learner* cb_explore_pdf_setup(config::options_i& options, vw& all)
{
  option_group_definition new_options("Continuous actions - cb_explore_pdf");
  bool invoked = false;
  float epsilon;
  float min;
  float max;
  bool first_only = false;
  new_options
      .add(make_option("cb_explore_pdf", invoked)
               .keep()
               .necessary()
               .help("Sample a pdf and pick a continuous valued action"))
      .add(make_option("epsilon", epsilon)
               .keep()
               .allow_override()
               .default_value(0.05f)
               .help("epsilon-greedy exploration"))
      .add(make_option("min_value", min).keep().default_value(0.0f).help("min value for continuous range"))
      .add(make_option("max_value", max).keep().default_value(1.0f).help("max value for continuous range"))
      .add(make_option("first_only", first_only)
               .keep()
               .help("Use user provided first action or user provided pdf or uniform random"));

  // If reduction was not invoked, don't add anything
  // to the reduction stack;
  if (!options.add_parse_and_check_necessary(new_options)) return nullptr;

  if (!options.was_supplied("min_value") || !options.was_supplied("max_value"))
    THROW("error: min and max values must be supplied with cb_explore_pdf");

  LEARNER::base_learner* p_base = setup_base(options, all);
  auto p_reduction = VW::make_unique<cb_explore_pdf>();
  p_reduction->init(as_singleline(p_base));
  p_reduction->epsilon = epsilon;
  p_reduction->min_value = min;
  p_reduction->max_value = max;
  p_reduction->first_only = first_only;

<<<<<<< HEAD
  LEARNER::learner<cb_explore_pdf, example>& l = init_learner(p_reduction, as_singleline(p_base), learn, predict, 1,
      prediction_type_t::pdf, all.get_setupfn_name(cb_explore_pdf_setup));

  return make_base(l);
=======
  auto* l = make_reduction_learner(std::move(p_reduction), as_singleline(p_base), predict_or_learn<true>,
      predict_or_learn<false>, all.get_setupfn_name(cb_explore_pdf_setup))
                .set_prediction_type(prediction_type_t::pdf)
                .set_label_type(label_type_t::cb)
                .build();
  return make_base(*l);
>>>>>>> 3df4973e
}
}  // namespace continuous_action
}  // namespace VW<|MERGE_RESOLUTION|>--- conflicted
+++ resolved
@@ -78,19 +78,12 @@
   p_reduction->max_value = max;
   p_reduction->first_only = first_only;
 
-<<<<<<< HEAD
-  LEARNER::learner<cb_explore_pdf, example>& l = init_learner(p_reduction, as_singleline(p_base), learn, predict, 1,
-      prediction_type_t::pdf, all.get_setupfn_name(cb_explore_pdf_setup));
-
-  return make_base(l);
-=======
-  auto* l = make_reduction_learner(std::move(p_reduction), as_singleline(p_base), predict_or_learn<true>,
-      predict_or_learn<false>, all.get_setupfn_name(cb_explore_pdf_setup))
+  auto* l = make_reduction_learner(
+      std::move(p_reduction), as_singleline(p_base), learn, predict, all.get_setupfn_name(cb_explore_pdf_setup))
                 .set_prediction_type(prediction_type_t::pdf)
                 .set_label_type(label_type_t::cb)
                 .build();
   return make_base(*l);
->>>>>>> 3df4973e
 }
 }  // namespace continuous_action
 }  // namespace VW
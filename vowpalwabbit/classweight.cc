--- conflicted
+++ resolved
@@ -71,37 +71,19 @@
 
 LEARNER::base_learner* classweight_setup(arguments& arg)
 {
-<<<<<<< HEAD
-  string classweight;
+  vector<string> classweight_array;
+  auto cweights = scoped_calloc_or_throw<classweights>();
   if (arg.new_options("importance weight classes")
-      .critical("classweight", classweight, "importance weight multiplier for class").missing())
+      .critical_vector<string>("classweight", po::value<vector<string> >(&classweight_array), "importance weight multiplier for class", false).missing())
     return nullptr;
 
-  auto cweights = scoped_calloc_or_throw<classweights>();
-  cweights->load_string(classweight);
+  for (auto& s : classweight_array)
+    cweights->load_string(s);
+
   if (!arg.all->quiet)
     arg.trace_message << "parsed " << cweights->weights.size() << " class weights" << endl;
 
   LEARNER::base_learner* base = setup_base(arg);
-=======
-  if (missing_option<vector<string> >(all, "classweight", "importance weight multiplier for class"))
-    return nullptr;
-
-  vector<string> classweight_array = all.vm["classweight"].as< vector<string> >();
-
-  classweights& cweights = calloc_or_throw<classweights>();
-  new (&(cweights.weights)) std::unordered_map<uint32_t,float>();
-
-  for (auto& s : classweight_array) {
-    *all.file_options << " --classweight " << s;
-    cweights.load_string(s);
-  }
-
-  if (!all.quiet)
-    all.trace_message << "parsed " << cweights.weights.size() << " class weights" << endl;
-
-  LEARNER::base_learner* base = setup_base(all);
->>>>>>> 810f2497
 
   LEARNER::learner<classweights>* ret;
   if (base->pred_type == prediction_type::scalar)

--- conflicted
+++ resolved
@@ -108,11 +108,7 @@
     pred_ptr = predict_or_learn<false, VW::prediction_type_t::scalar>;
     pred_type = VW::prediction_type_t::scalar;
   }
-<<<<<<< HEAD
-  else if (base->get_output_prediction_type() == prediction_type_t::multiclass)
-=======
-  else if (base->pred_type == VW::prediction_type_t::multiclass)
->>>>>>> 51fa5518
+  else if (base->get_output_prediction_type() == VW::prediction_type_t::multiclass)
   {
     name_addition = "-multi";
     learn_ptr = predict_or_learn<true, VW::prediction_type_t::multiclass>;

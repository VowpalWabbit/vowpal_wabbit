// Copyright (c) by respective owners including Yahoo!, Microsoft, and
// individual contributors. All rights reserved. Released under a BSD (revised)
// license as described in the file LICENSE.

#include <unordered_map>
#include "reductions.h"

using namespace VW::config;

namespace CLASSWEIGHTS
{
struct classweights
{
  std::unordered_map<uint32_t, float> weights;

  void load_string(std::string const& source)
  {
    std::stringstream ss(source);
    std::string item;
    while (std::getline(ss, item, ','))
    {
      std::stringstream inner_ss(item);
      std::string klass;
      std::string weight;
      std::getline(inner_ss, klass, ':');
      std::getline(inner_ss, weight, ':');

      if (!klass.size() || !weight.size()) { THROW("error: while parsing --classweight " << item); }

      int klass_int = std::stoi(klass);
      float weight_double = std::stof(weight);

      weights[klass_int] = weight_double;
    }
  }

  float get_class_weight(uint32_t klass)
  {
    auto got = weights.find(klass);
    if (got == weights.end())
      return 1.0f;
    else
      return got->second;
  }
};

template <VW::prediction_type_t pred_type>
void update_example_weight(classweights& cweights, example& ec)
{
  switch (pred_type)
  {
    case VW::prediction_type_t::scalar:
      ec.weight *= cweights.get_class_weight(static_cast<uint32_t>(ec.l.simple.label));
      break;
    case VW::prediction_type_t::multiclass:
      ec.weight *= cweights.get_class_weight(ec.l.multi.label);
      break;
    default:
      // suppress the warning
      break;
  }
}

template <bool is_learn, VW::prediction_type_t pred_type>
void predict_or_learn(classweights& cweights, VW::LEARNER::single_learner& base, example& ec)
{
  if (is_learn)
  {
    update_example_weight<pred_type>(cweights, ec);
    base.learn(ec);
  }
  else
  {
    base.predict(ec);
  }
}
}  // namespace CLASSWEIGHTS

using namespace CLASSWEIGHTS;

VW::LEARNER::base_learner* classweight_setup(VW::setup_base_i& stack_builder)
{
  options_i& options = *stack_builder.get_options();
  vw& all = *stack_builder.get_all_pointer();
  std::vector<std::string> classweight_array;
  auto cweights = VW::make_unique<classweights>();
  option_group_definition new_options("importance weight classes");
  new_options.add(
      make_option("classweight", classweight_array).necessary().help("importance weight multiplier for class"));

  if (!options.add_parse_and_check_necessary(new_options)) return nullptr;

  for (auto& s : classweight_array) cweights->load_string(s);

  if (!all.logger.quiet) *(all.trace_message) << "parsed " << cweights->weights.size() << " class weights" << std::endl;

  VW::LEARNER::single_learner* base = as_singleline(stack_builder.setup_base_learner());

<<<<<<< HEAD
  VW::LEARNER::learner<classweights, example>* ret;
  if (base->pred_type == VW::prediction_type_t::scalar)
    ret = &VW::LEARNER::init_learner<classweights>(cweights, base,
        &predict_or_learn<true, VW::prediction_type_t::scalar>, &predict_or_learn<false, VW::prediction_type_t::scalar>,
        stack_builder.get_setupfn_name(classweight_setup) + "-scalar");
  else if (base->pred_type == VW::prediction_type_t::multiclass)
    ret = &VW::LEARNER::init_learner<classweights>(cweights, base,
        &predict_or_learn<true, VW::prediction_type_t::multiclass>,
        &predict_or_learn<false, VW::prediction_type_t::multiclass>,
        stack_builder.get_setupfn_name(classweight_setup) + "-multi");
=======
  std::string name_addition;
  void (*learn_ptr)(classweights&, VW::LEARNER::single_learner&, example&);
  void (*pred_ptr)(classweights&, VW::LEARNER::single_learner&, example&);
  prediction_type_t pred_type;

  if (base->pred_type == prediction_type_t::scalar)
  {
    name_addition = "-scalar";
    learn_ptr = predict_or_learn<true, prediction_type_t::scalar>;
    pred_ptr = predict_or_learn<false, prediction_type_t::scalar>;
    pred_type = prediction_type_t::scalar;
  }
  else if (base->pred_type == prediction_type_t::multiclass)
  {
    name_addition = "-multi";
    learn_ptr = predict_or_learn<true, prediction_type_t::multiclass>;
    pred_ptr = predict_or_learn<false, prediction_type_t::multiclass>;
    pred_type = prediction_type_t::multiclass;
  }
>>>>>>> 4c3bc622
  else
  {
    THROW("--classweight not implemented for this type of prediction");
  }

  auto* l = make_reduction_learner(
      std::move(cweights), base, learn_ptr, pred_ptr, stack_builder.get_setupfn_name(classweight_setup) + name_addition)
                .set_prediction_type(pred_type)
                .build();

  return make_base(*l);
}<|MERGE_RESOLUTION|>--- conflicted
+++ resolved
@@ -96,38 +96,25 @@
 
   VW::LEARNER::single_learner* base = as_singleline(stack_builder.setup_base_learner());
 
-<<<<<<< HEAD
-  VW::LEARNER::learner<classweights, example>* ret;
-  if (base->pred_type == VW::prediction_type_t::scalar)
-    ret = &VW::LEARNER::init_learner<classweights>(cweights, base,
-        &predict_or_learn<true, VW::prediction_type_t::scalar>, &predict_or_learn<false, VW::prediction_type_t::scalar>,
-        stack_builder.get_setupfn_name(classweight_setup) + "-scalar");
-  else if (base->pred_type == VW::prediction_type_t::multiclass)
-    ret = &VW::LEARNER::init_learner<classweights>(cweights, base,
-        &predict_or_learn<true, VW::prediction_type_t::multiclass>,
-        &predict_or_learn<false, VW::prediction_type_t::multiclass>,
-        stack_builder.get_setupfn_name(classweight_setup) + "-multi");
-=======
   std::string name_addition;
   void (*learn_ptr)(classweights&, VW::LEARNER::single_learner&, example&);
   void (*pred_ptr)(classweights&, VW::LEARNER::single_learner&, example&);
-  prediction_type_t pred_type;
+  VW::prediction_type_t pred_type;
 
-  if (base->pred_type == prediction_type_t::scalar)
+  if (base->pred_type == VW::prediction_type_t::scalar)
   {
     name_addition = "-scalar";
     learn_ptr = predict_or_learn<true, prediction_type_t::scalar>;
     pred_ptr = predict_or_learn<false, prediction_type_t::scalar>;
-    pred_type = prediction_type_t::scalar;
+    pred_type = VW::prediction_type_t::scalar;
   }
   else if (base->pred_type == prediction_type_t::multiclass)
   {
     name_addition = "-multi";
     learn_ptr = predict_or_learn<true, prediction_type_t::multiclass>;
     pred_ptr = predict_or_learn<false, prediction_type_t::multiclass>;
-    pred_type = prediction_type_t::multiclass;
+    pred_type = VW::prediction_type_t::multiclass;
   }
->>>>>>> 4c3bc622
   else
   {
     THROW("--classweight not implemented for this type of prediction");

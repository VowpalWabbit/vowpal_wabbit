// Copyright (c) by respective owners including Yahoo!, Microsoft, and
// individual contributors. All rights reserved. Released under a BSD (revised)
// license as described in the file LICENSE.

#include <unordered_map>
#include "reductions.h"

using namespace VW::config;

namespace CLASSWEIGHTS
{
struct classweights
{
  std::unordered_map<uint32_t, float> weights;

  void load_string(std::string const& source)
  {
    std::stringstream ss(source);
    std::string item;
    while (std::getline(ss, item, ','))
    {
      std::stringstream inner_ss(item);
      std::string klass;
      std::string weight;
      std::getline(inner_ss, klass, ':');
      std::getline(inner_ss, weight, ':');

      if (!klass.size() || !weight.size())
      {
        THROW("error: while parsing --classweight " << item);
      }

      int klass_int = std::stoi(klass);
      float weight_double = std::stof(weight);

      weights[klass_int] = weight_double;
    }
  }

  float get_class_weight(uint32_t klass)
  {
    auto got = weights.find(klass);
    if (got == weights.end())
      return 1.0f;
    else
      return got->second;
  }
};

template <bool is_learn, prediction_type_t pred_type>
static void predict_or_learn(classweights& cweights, VW::LEARNER::single_learner& base, example& ec)
{
  switch (pred_type)
  {
    case prediction_type_t::scalar:
      ec.weight *= cweights.get_class_weight((uint32_t)ec.l.simple().label);
      break;
    case prediction_type_t::multiclass:
      ec.weight *= cweights.get_class_weight(ec.l.multi().label);
      break;
    default:
      // suppress the warning
      break;
  }

  if (is_learn)
    base.learn(ec);
  else
    base.predict(ec);
}
}  // namespace CLASSWEIGHTS

using namespace CLASSWEIGHTS;

VW::LEARNER::base_learner* classweight_setup(options_i& options, vw& all)
{
  std::vector<std::string> classweight_array;
  auto cweights = scoped_calloc_or_throw<classweights>();
  option_group_definition new_options("importance weight classes");
  new_options.add(make_option("classweight", classweight_array).help("importance weight multiplier for class"));
  options.add_and_parse(new_options);

  if (!options.was_supplied("classweight"))
    return nullptr;

  for (auto& s : classweight_array) cweights->load_string(s);

  if (!all.logger.quiet)
    all.trace_message << "parsed " << cweights->weights.size() << " class weights" << std::endl;

  VW::LEARNER::single_learner* base = as_singleline(setup_base(options, all));

  VW::LEARNER::learner<classweights, example>* ret;
  if (base->pred_type == prediction_type_t::scalar)
<<<<<<< HEAD
  {
    ret = &LEARNER::init_learner<classweights>(cweights, base, predict_or_learn<true, prediction_type_t::scalar>,
=======
    ret = &VW::LEARNER::init_learner<classweights>(cweights, base, predict_or_learn<true, prediction_type_t::scalar>,
>>>>>>> ea01890d
        predict_or_learn<false, prediction_type_t::scalar>);
    ret->label_type = label_type_t::simple;
  }
  else if (base->pred_type == prediction_type_t::multiclass)
<<<<<<< HEAD
  {
    ret = &LEARNER::init_learner<classweights>(cweights, base, predict_or_learn<true, prediction_type_t::multiclass>,
=======
    ret = &VW::LEARNER::init_learner<classweights>(cweights, base, predict_or_learn<true, prediction_type_t::multiclass>,
>>>>>>> ea01890d
        predict_or_learn<false, prediction_type_t::multiclass>);
    ret->label_type = label_type_t::multi;
  }
  else
  {
    THROW("--classweight not implemented for this type of prediction");
  }

  return make_base(*ret);
}<|MERGE_RESOLUTION|>--- conflicted
+++ resolved
@@ -92,22 +92,12 @@
 
   VW::LEARNER::learner<classweights, example>* ret;
   if (base->pred_type == prediction_type_t::scalar)
-<<<<<<< HEAD
-  {
-    ret = &LEARNER::init_learner<classweights>(cweights, base, predict_or_learn<true, prediction_type_t::scalar>,
-=======
     ret = &VW::LEARNER::init_learner<classweights>(cweights, base, predict_or_learn<true, prediction_type_t::scalar>,
->>>>>>> ea01890d
         predict_or_learn<false, prediction_type_t::scalar>);
     ret->label_type = label_type_t::simple;
   }
   else if (base->pred_type == prediction_type_t::multiclass)
-<<<<<<< HEAD
-  {
-    ret = &LEARNER::init_learner<classweights>(cweights, base, predict_or_learn<true, prediction_type_t::multiclass>,
-=======
     ret = &VW::LEARNER::init_learner<classweights>(cweights, base, predict_or_learn<true, prediction_type_t::multiclass>,
->>>>>>> ea01890d
         predict_or_learn<false, prediction_type_t::multiclass>);
     ret->label_type = label_type_t::multi;
   }

--- conflicted
+++ resolved
@@ -99,14 +99,9 @@
     ret = &VW::LEARNER::init_learner<classweights>(cweights, base, &predict_or_learn<true, prediction_type_t::scalar>,
         &predict_or_learn<false, prediction_type_t::scalar>, "classweight-scalar", true);
   else if (base->pred_type == prediction_type_t::multiclass)
-<<<<<<< HEAD
-    ret = &VW::LEARNER::init_learner<classweights>(cweights, base,
-        predict_or_learn<true, prediction_type_t::multiclass>, predict_or_learn<false, prediction_type_t::multiclass>);
-=======
     ret =
         &VW::LEARNER::init_learner<classweights>(cweights, base, &predict_or_learn<true, prediction_type_t::multiclass>,
             &predict_or_learn<false, prediction_type_t::multiclass>, "classweight-multi", true);
->>>>>>> 8726a09b
   else
     THROW("--classweight not implemented for this type of prediction");
   return make_base(*ret);

--- conflicted
+++ resolved
@@ -5,13 +5,9 @@
   vw_slim_predict.cc
   ../../feature_group.cc
   ../../example_predict.cc
-<<<<<<< HEAD
   ../../learner_no_throw.cc
-  ../../api_status.cc)
-=======
-  ../../interactions.cc
-  )
->>>>>>> 3df4973e
+  ../../api_status.cc
+  ../../interactions.cc)
 
 set(VW_SLIM_HEADERS
   ../include/example_predict_builder.h

--- conflicted
+++ resolved
@@ -12,8 +12,8 @@
 #include "explore.h"
 #include "gd_predict.h"
 #include "model_parser.h"
+#include "interactions.h"
 #include "opts.h"
-<<<<<<< HEAD
 #include "cats_tree.h"
 #include "learner_no_throw.h"
 #include "binary.h"
@@ -68,9 +68,6 @@
     VW::continuous_action::cats::cats& reduction, VW::LEARNER::single_learner&, example& ec)
 {
 }
-=======
-#include "interactions.h"
->>>>>>> 3df4973e
 
 namespace vw_slim
 {
@@ -276,7 +273,9 @@
 struct predict_info
 {
   std::unique_ptr<W> _weights;
-  namespace_interactions _interactions;
+  std::vector<std::vector<namespace_index>> _interactions;
+  INTERACTIONS::interactions_generator _generate_interactions;
+  bool _contains_wildcard;
   std::array<bool, NUM_NAMESPACES> _ignore_linear;
 };
 
@@ -289,13 +288,6 @@
   std::string _id;
   std::string _version;
   std::string _command_line_arguments;
-<<<<<<< HEAD
-=======
-  std::vector<std::vector<namespace_index>> _interactions;
-  INTERACTIONS::interactions_generator _generate_interactions;
-  bool _contains_wildcard;
-  std::array<bool, NUM_NAMESPACES> _ignore_linear;
->>>>>>> 3df4973e
   bool _no_constant;
   int _cats;
   float _bandwidth;
@@ -382,53 +374,27 @@
     if (find_opt_int(_command_line_arguments, "--hash_seed", hash_seed) && hash_seed)
       return E_VW_PREDICT_ERR_HASH_SEED_NOT_SUPPORTED;
 
-<<<<<<< HEAD
     find_opt_uint64_t(_command_line_arguments, "--random_seed", random_seed);
 
     _predict_info->_interactions.clear();
-    find_opt(_command_line_arguments, "-q", _predict_info->_interactions.interactions);
-    find_opt(_command_line_arguments, "--quadratic", _predict_info->_interactions.interactions);
-    find_opt(_command_line_arguments, "--cubic", _predict_info->_interactions.interactions);
-    find_opt(_command_line_arguments, "--interactions", _predict_info->_interactions.interactions);
-
-    if (_predict_info->_interactions.interactions.size() == 1 &&
-        _predict_info->_interactions.interactions[0].size() == 2 &&
-        _predict_info->_interactions.interactions[0][0] == ':' &&
-        _predict_info->_interactions.interactions[0][1] == ':')
-    {
-      _predict_info->_interactions.interactions.clear();
-      _predict_info->_interactions.quadratics_wildcard_expansion = true;
-    }
-    else
-    {
-      // VW performs the following transformation as a side-effect of looking for duplicates.
-      // This affects how interaction hashes are generated.
-      std::vector<std::vector<namespace_index>> vec_sorted;
-      for (auto& interaction : _predict_info->_interactions.interactions)
-=======
-    _interactions.clear();
-    find_opt(_command_line_arguments, "-q", _interactions);
-    find_opt(_command_line_arguments, "--quadratic", _interactions);
-    find_opt(_command_line_arguments, "--cubic", _interactions);
-    find_opt(_command_line_arguments, "--interactions", _interactions);
+    find_opt(_command_line_arguments, "-q", _predict_info->_interactions);
+    find_opt(_command_line_arguments, "--quadratic", _predict_info->_interactions);
+    find_opt(_command_line_arguments, "--cubic", _predict_info->_interactions);
+    find_opt(_command_line_arguments, "--interactions", _predict_info->_interactions);
 
     // VW performs the following transformation as a side-effect of looking for duplicates.
     // This affects how interaction hashes are generated.
     std::vector<std::vector<namespace_index>> vec_sorted;
-    for (auto& interaction : _interactions) { std::sort(std::begin(interaction), std::end(interaction)); }
-
-    for (const auto& inter : _interactions)
+    for (auto& interaction : _predict_info->_interactions)
+    { std::sort(std::begin(interaction), std::end(interaction)); }
+
+    for (const auto& inter : _predict_info->_interactions)
     {
       if (INTERACTIONS::contains_wildcard(inter))
->>>>>>> 3df4973e
       {
-        _contains_wildcard = true;
+        _predict_info->_contains_wildcard = true;
         break;
       }
-<<<<<<< HEAD
-      _predict_info->_interactions.interactions = vec_sorted;
-=======
->>>>>>> 3df4973e
     }
 
     // TODO: take --cb_type dr into account
@@ -469,10 +435,7 @@
       find_opt_float(_command_line_arguments, "--bandwidth", _bandwidth);
       find_opt_float(_command_line_arguments, "--min_value", _min_value);
       find_opt_float(_command_line_arguments, "--max_value", _max_value);
-      if (!find_opt_float(_command_line_arguments, "--epsilon", _epsilon))
-      {
-        _epsilon = 0.05f;
-      }
+      if (!find_opt_float(_command_line_arguments, "--epsilon", _epsilon)) { _epsilon = 0.05f; }
 
       pmf_to_pdf = VW::make_unique<VW::pmf_to_pdf::reduction>();
       pmf_to_pdf->init(_cats, _bandwidth, _min_value, _max_value, /* first_only*/ false, /*bandwidth supplied*/ true);
@@ -607,7 +570,8 @@
               .set_prediction_type(prediction_type_t::action_pdf_value)
               .build();
 
-      auto* sample_pdf_learner_base = VW::LEARNER::as_singleline_no_throw(VW::LEARNER::make_base(*sample_pdf_learner), success);
+      auto* sample_pdf_learner_base =
+          VW::LEARNER::as_singleline_no_throw(VW::LEARNER::make_base(*sample_pdf_learner), success);
       if (!success) { return E_VW_PREDICT_ERR_INVALID_MODEL; }
       auto cats = VW::make_unique<VW::continuous_action::cats::cats>(
           sample_pdf_learner_base, _cats, _bandwidth, _min_value, _max_value, /*bandwidth was supplied*/ true);
@@ -665,10 +629,21 @@
       ns_copy_guard->feature_push_back(1.f, (constant << _stride_shift) + ex.ft_offset);
     }
 
-<<<<<<< HEAD
-    score = GD::inline_predict<W>(*_predict_info->_weights, false, _predict_info->_ignore_linear,
-        _predict_info->_interactions, /* permutations */ false, ex);
-
+    if (_contains_wildcard)
+    {
+      // permutations is not supported by slim so we can just use combinations!
+      _predict_info->_generate_interactions.update_interactions_if_new_namespace_seen<
+          INTERACTIONS::generate_namespace_combinations_with_repetition, false>(
+          _predict_info->_interactions, ex.indices);
+      score = GD::inline_predict<W>(*_predict_info->_weights, false, _predict_info->_ignore_linear,
+          _predict_info->_generate_interactions.generated_interactions,
+          /* permutations */ false, ex);
+    }
+    else
+    {
+      score = GD::inline_predict<W>(*_predict_info->_weights, false, _predict_info->_ignore_linear,
+          _predict_info->_interactions, /* permutations */ false, ex);
+    }
     return S_VW_PREDICT_OK;
   }
 
@@ -680,8 +655,6 @@
 
     if (!_no_constant)
     {
-      ex->indices.push_back(constant_namespace);
-      ex->feature_space[constant_namespace].push_back(1, constant);
       ns_copy_guard = std::unique_ptr<namespace_copy_guard>(new namespace_copy_guard(*ex, constant_namespace));
       ns_copy_guard->feature_push_back(1.f, (constant << _stride_shift) + ex->ft_offset);
     }
@@ -694,20 +667,6 @@
     action = ex->pred.pdf_value.action;
     pdf_value = ex->pred.pdf_value.pdf_value;
 
-=======
-    if (_contains_wildcard)
-    {
-      // permutations is not supported by slim so we can just use combinations!
-      _generate_interactions.update_interactions_if_new_namespace_seen<
-          INTERACTIONS::generate_namespace_combinations_with_repetition, false>(_interactions, ex.indices);
-      score = GD::inline_predict<W>(*_weights, false, _ignore_linear, _generate_interactions.generated_interactions,
-          /* permutations */ false, ex);
-    }
-    else
-    {
-      score = GD::inline_predict<W>(*_weights, false, _ignore_linear, _interactions, /* permutations */ false, ex);
-    }
->>>>>>> 3df4973e
     return S_VW_PREDICT_OK;
   }
 

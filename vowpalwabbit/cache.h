--- conflicted
+++ resolved
@@ -24,8 +24,8 @@
 void output_byte(io_buf& cache, unsigned char s);
 void cache_index(io_buf& cache, unsigned char index, const features& fs, char*& c);
 void cache_features(io_buf& cache, const features& fs, uint64_t mask, char*& c);
-size_t read_cached_index(io_buf& input, unsigned char& index, char*& c);
-size_t read_cached_features(io_buf& input, features& ours, bool& sorted, char*& c);
+size_t read_cached_index(io_buf& input, unsigned char& index, char*& c, VW::io::logger& logger);
+size_t read_cached_features(io_buf& input, features& ours, bool& sorted, char*& c, VW::io::logger& logger);
 
 namespace VW
 {
@@ -33,10 +33,5 @@
 // What is written by write_example_to_cache can be read by read_example_from_cache
 void write_example_to_cache(io_buf& output, example* ae, label_parser& lbl_parser, uint64_t parse_mask,
     VW::details::cache_temp_buffer& temp_buffer);
-<<<<<<< HEAD
-int read_example_from_cache(
-    io_buf& input, example* ae, label_parser& lbl_parser, bool sorted_cache, VW::io::logger& logger);
-=======
 int read_example_from_cache(VW::workspace* all, io_buf& buf, v_array<example*>& examples);
->>>>>>> dd0c335c
 }  // namespace VW
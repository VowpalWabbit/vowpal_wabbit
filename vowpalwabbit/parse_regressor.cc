// Copyright (c) by respective owners including Yahoo!, Microsoft, and
// individual contributors. All rights reserved. Released under a BSD (revised)
// license as described in the file LICENSE.
#include <fstream>
#include <iostream>

#include "crossplat_compat.h"

#ifndef _WIN32
#  include <unistd.h>
#endif

#include <cstdlib>
#include <cstdint>
#include <cmath>
#include <cstdarg>

#include <fstream>
#include <iostream>
#include <algorithm>
#include <numeric>

#include "crossplat_compat.h"
#include "rand48.h"
#include "global_data.h"
#include "vw_exception.h"
#include "vw_validate.h"
#include "vw_versions.h"
#include "options_serializer_boost_po.h"
#include "shared_data.h"

void initialize_weights_as_random_positive(weight* weights, uint64_t index) { weights[0] = 0.1f * merand48(index); }
void initialize_weights_as_random(weight* weights, uint64_t index) { weights[0] = merand48(index) - 0.5f; }

void initialize_weights_as_polar_normal(weight* weights, uint64_t index) { weights[0] = merand48_boxmuller(index); }

// re-scaling to re-picking values outside the truncating boundary.
// note:- boundary is twice the standard deviation.
template <class T>
void truncate(vw& all, T& weights)
{
  static double sd = calculate_sd(all, weights);
  std::for_each(weights.begin(), weights.end(), [](float& v) {
    if (std::fabs(v) > sd * 2) { v = static_cast<float>(std::remainder(static_cast<double>(v), sd * 2)); }
  });
}

template <class T>
double calculate_sd(vw& /* all */, T& weights)
{
  static int my_size = 0;
  std::for_each(weights.begin(), weights.end(), [](float /* v */) { my_size += 1; });
  double sum = std::accumulate(weights.begin(), weights.end(), 0.0);
  double mean = sum / my_size;
  std::vector<double> diff(my_size);
  std::transform(weights.begin(), weights.end(), diff.begin(), [mean](double x) { return x - mean; });
  double sq_sum = inner_product(diff.begin(), diff.end(), diff.begin(), 0.0);
  return std::sqrt(sq_sum / my_size);
}
template <class T>
void initialize_regressor(vw& all, T& weights)
{
  // Regressor is already initialized.
  if (weights.not_null()) return;

  size_t length = (static_cast<size_t>(1)) << all.num_bits;
  try
  {
    uint32_t ss = weights.stride_shift();
    weights.~T();  // dealloc so that we can realloc, now with a known size
    new (&weights) T(length, ss);
  }
  catch (const VW::vw_exception&)
  {
    THROW(" Failed to allocate weight array with " << all.num_bits << " bits: try decreasing -b <bits>");
  }
  if (weights.mask() == 0)
  { THROW(" Failed to allocate weight array with " << all.num_bits << " bits: try decreasing -b <bits>"); }
  else if (all.initial_weight != 0.)
  {
    auto initial_weight = all.initial_weight;
    auto initial_value_weight_initializer = [initial_weight](
                                                weight* weights, uint64_t /*index*/) { weights[0] = initial_weight; };
    weights.set_default(initial_value_weight_initializer);
  }
  else if (all.random_positive_weights)
  {
    weights.set_default(&initialize_weights_as_random_positive);
  }
  else if (all.random_weights)
  {
    weights.set_default(&initialize_weights_as_random);
  }
  else if (all.normal_weights)
  {
    weights.set_default(&initialize_weights_as_polar_normal);
  }
  else if (all.tnormal_weights)
  {
    weights.set_default(&initialize_weights_as_polar_normal);
    truncate(all, weights);
  }
}

void initialize_regressor(vw& all)
{
  if (all.weights.sparse)
    initialize_regressor(all, all.weights.sparse_weights);
  else
    initialize_regressor(all, all.weights.dense_weights);
}

constexpr size_t default_buf_size = 512;

// file_options will be written to when reading
void save_load_header(
    vw& all, io_buf& model_file, bool read, bool text, std::string& file_options, VW::config::options_i& options)
{
  if (model_file.num_files() > 0)
  {
    std::vector<char> buff2(default_buf_size);

    size_t bytes_read_write = 0;

    size_t v_length = static_cast<uint32_t>(VW::version.to_string().length()) + 1;
    std::stringstream msg;
    msg << "Version " << VW::version.to_string() << "\n";
    memcpy(buff2.data(), VW::version.to_string().c_str(), std::min(v_length, buff2.size()));
    if (read)
    {
      v_length = buff2.size();
      buff2[std::min(v_length, default_buf_size) - 1] = '\0';
    }
    bytes_read_write += bin_text_read_write(model_file, buff2.data(), v_length, "", read, msg, text);
    all.model_file_ver = buff2.data();  // stored in all to check save_resume fix in gd
    VW::validate_version(all);

    if (all.model_file_ver >= VERSION_FILE_WITH_HEADER_CHAINED_HASH) model_file.verify_hash(true);

    if (all.model_file_ver >= VERSION_FILE_WITH_HEADER_ID)
    {
      v_length = all.id.length() + 1;

      msg << "Id " << all.id << "\n";
      memcpy(buff2.data(), all.id.c_str(), std::min(v_length, default_buf_size));
      if (read) { v_length = default_buf_size; }
      bytes_read_write += bin_text_read_write(model_file, buff2.data(), v_length, "", read, msg, text);
      all.id = buff2.data();

      if (read && !options.was_supplied("id") && !all.id.empty())
      {
        file_options += " --id";
        file_options += " " + all.id;
      }
    }

    char model = 'm';

    bytes_read_write +=
        bin_text_read_write_fixed_validated(model_file, &model, 1, "file is not a model file", read, msg, text);

    msg << "Min label:" << all.sd->min_label << "\n";
    bytes_read_write += bin_text_read_write_fixed_validated(
        model_file, reinterpret_cast<char*>(&all.sd->min_label), sizeof(all.sd->min_label), "", read, msg, text);

    msg << "Max label:" << all.sd->max_label << "\n";
    bytes_read_write += bin_text_read_write_fixed_validated(
        model_file, reinterpret_cast<char*>(&all.sd->max_label), sizeof(all.sd->max_label), "", read, msg, text);

    msg << "bits:" << all.num_bits << "\n";
    uint32_t local_num_bits = all.num_bits;
    bytes_read_write += bin_text_read_write_fixed_validated(
        model_file, reinterpret_cast<char*>(&local_num_bits), sizeof(local_num_bits), "", read, msg, text);

    if (read && !options.was_supplied("bit_precision"))
    {
      file_options += " --bit_precision";
      std::stringstream temp;
      temp << local_num_bits;
      file_options += " " + temp.str();
    }

    VW::validate_default_bits(all, local_num_bits);

    all.default_bits = false;
    all.num_bits = local_num_bits;

    VW::validate_num_bits(all);

    if (all.model_file_ver < VERSION_FILE_WITH_INTERACTIONS_IN_FO)
    {
      if (!read) THROW("cannot write legacy format");

      // -q, --cubic and --interactions are not saved in vw::file_options
      uint32_t pair_len = 0;
      msg << pair_len << " pairs: ";
      bytes_read_write += bin_text_read_write_fixed_validated(
          model_file, reinterpret_cast<char*>(&pair_len), sizeof(pair_len), "", read, msg, text);

      // TODO: validate pairs?
      for (size_t i = 0; i < pair_len; i++)
      {
        char pair[3] = {0, 0, 0};

        // Only the read path is implemented since this is for old version read support.
        bytes_read_write += bin_text_read_write_fixed_validated(model_file, pair, 2, "", read, msg, text);
        std::vector<namespace_index> temp(pair, *(&pair + 1));
        if (std::count(all.interactions.begin(), all.interactions.end(), temp) == 0)
        { all.interactions.emplace_back(temp.begin(), temp.end()); }
      }

      msg << "\n";
      bytes_read_write += bin_text_read_write_fixed_validated(model_file, nullptr, 0, "", read, msg, text);

      uint32_t triple_len = 0;

      msg << triple_len << " triples: ";
      bytes_read_write += bin_text_read_write_fixed_validated(
          model_file, reinterpret_cast<char*>(&triple_len), sizeof(triple_len), "", read, msg, text);

      // TODO: validate triples?
      for (size_t i = 0; i < triple_len; i++)
      {
        char triple[4] = {0, 0, 0, 0};

        // Only the read path is implemented since this is for old version read support.
        bytes_read_write += bin_text_read_write_fixed_validated(model_file, triple, 3, "", read, msg, text);

        std::vector<namespace_index> temp(triple, *(&triple + 1));
        if (count(all.interactions.begin(), all.interactions.end(), temp) == 0)
        { all.interactions.emplace_back(temp.begin(), temp.end()); }
      }

<<<<<<< HEAD
          // Only the read path is implemented since this is for old version read support.
          bytes_read_write += bin_text_read_write_fixed_validated(model_file, pair, 2, "", read, msg, text);

          std::vector<INTERACTIONS::interaction_term> temp = {pair[0] == ':'
                  ? INTERACTIONS::interaction_term::make_wildcard(INTERACTIONS::interaction_term_type::ns_char)
                  : INTERACTIONS::interaction_term(pair[0]),
              pair[1] == ':'
                  ? INTERACTIONS::interaction_term::make_wildcard(INTERACTIONS::interaction_term_type::ns_char)
                  : INTERACTIONS::interaction_term(pair[1])

          };
          if (std::count(all.interactions.begin(), all.interactions.end(), temp) == 0)
          { all.interactions.push_back(temp); }
        }
=======
      msg << "\n";
      bytes_read_write += bin_text_read_write_fixed_validated(model_file, nullptr, 0, "", read, msg, text);
>>>>>>> 4f1596cc

      if (all.model_file_ver >=
          VERSION_FILE_WITH_INTERACTIONS)  // && < VERSION_FILE_WITH_INTERACTIONS_IN_FO (previous if)
      {
        if (!read) THROW("cannot write legacy format");

        // the only version that saves interacions among pairs and triples
        uint32_t len = 0;

        msg << len << " interactions: ";
        bytes_read_write += bin_text_read_write_fixed_validated(
            model_file, reinterpret_cast<char*>(&len), sizeof(len), "", read, msg, text);

        for (size_t i = 0; i < len; i++)
        {
          // Only the read path is implemented since this is for old version read support.
          uint32_t inter_len = 0;
          bytes_read_write += bin_text_read_write_fixed_validated(
              model_file, reinterpret_cast<char*>(&inter_len), sizeof(inter_len), "", read, msg, text);

          auto size = bin_text_read_write_fixed_validated(model_file, buff2.data(), inter_len, "", read, msg, text);
          bytes_read_write += size;
          if (size != inter_len) { THROW("Failed to read interaction from model file."); }

<<<<<<< HEAD
          std::vector<INTERACTIONS::interaction_term> temp = {triple[0] == ':'
                  ? INTERACTIONS::interaction_term::make_wildcard(INTERACTIONS::interaction_term_type::ns_char)
                  : INTERACTIONS::interaction_term(triple[0]),
              triple[1] == ':'
                  ? INTERACTIONS::interaction_term::make_wildcard(INTERACTIONS::interaction_term_type::ns_char)
                  : INTERACTIONS::interaction_term(triple[1]),
              triple[2] == ':'
                  ? INTERACTIONS::interaction_term::make_wildcard(INTERACTIONS::interaction_term_type::ns_char)
                  : INTERACTIONS::interaction_term(triple[2])};
          if (count(all.interactions.begin(), all.interactions.end(), temp) == 0) { all.interactions.push_back(temp); }
=======
          std::vector<namespace_index> temp(buff2.data(), buff2.data() + size);
          if (count(all.interactions.begin(), all.interactions.end(), temp) == 0)
          { all.interactions.emplace_back(buff2.data(), buff2.data() + inter_len); }
>>>>>>> 4f1596cc
        }

        msg << "\n";
        bytes_read_write += bin_text_read_write_fixed_validated(model_file, nullptr, 0, "", read, msg, text);
<<<<<<< HEAD

        if (all.model_file_ver >=
            VERSION_FILE_WITH_INTERACTIONS)  // && < VERSION_FILE_WITH_INTERACTIONS_IN_FO (previous if)
        {
          if (!read) THROW("cannot write legacy format");

          // the only version that saves interactions among pairs and triples
          uint32_t len = 0;

          msg << len << " interactions: ";
          bytes_read_write += bin_text_read_write_fixed_validated(
              model_file, reinterpret_cast<char*>(&len), sizeof(len), "", read, msg, text);

          for (size_t i = 0; i < len; i++)
          {
            // Only the read path is implemented since this is for old version read support.
            uint32_t inter_len = 0;
            bytes_read_write += bin_text_read_write_fixed_validated(
                model_file, reinterpret_cast<char*>(&inter_len), sizeof(inter_len), "", read, msg, text);

            auto size = bin_text_read_write_fixed_validated(model_file, buff2, inter_len, "", read, msg, text);
            bytes_read_write += size;
            if (size != inter_len) { THROW("Failed to read interaction from model file."); }

            std::vector<INTERACTIONS::interaction_term> temp;
            for (auto buff2_i = std::size_t{0}; buff2_i < size; buff2_i++) { temp.emplace_back(buff2[buff2_i]); }
            if (count(all.interactions.begin(), all.interactions.end(), temp) == 0)
            { all.interactions.push_back(temp); }
          }

          msg << "\n";
          bytes_read_write += bin_text_read_write_fixed_validated(model_file, nullptr, 0, "", read, msg, text);
        }
      }

      if (all.model_file_ver <= VERSION_FILE_WITH_RANK_IN_HEADER)
      {
        // to fix compatibility that was broken in 7.9
        uint32_t rank = 0;
        msg << "rank:" << rank << "\n";
        bytes_read_write += bin_text_read_write_fixed_validated(
            model_file, reinterpret_cast<char*>(&rank), sizeof(rank), "", read, msg, text);
        if (rank != 0)
        {
          if (!options.was_supplied("rank"))
          {
            file_options += " --rank";
            std::stringstream temp;
            temp << rank;
            file_options += " " + temp.str();
          }
          else
            *(all.trace_message) << "WARNING: this model file contains 'rank: " << rank
                                 << "' value but it will be ignored as another value specified via the command line."
                                 << std::endl;
        }
=======
>>>>>>> 4f1596cc
      }
    }

    if (all.model_file_ver <= VERSION_FILE_WITH_RANK_IN_HEADER)
    {
      // to fix compatibility that was broken in 7.9
      uint32_t rank = 0;
      msg << "rank:" << rank << "\n";
      bytes_read_write += bin_text_read_write_fixed_validated(
          model_file, reinterpret_cast<char*>(&rank), sizeof(rank), "", read, msg, text);
      if (rank != 0)
      {
        if (!options.was_supplied("rank"))
        {
          file_options += " --rank";
          std::stringstream temp;
          temp << rank;
          file_options += " " + temp.str();
        }
        else
        {
          *(all.trace_message) << "WARNING: this model file contains 'rank: " << rank
                               << "' value but it will be ignored as another value specified via the command line."
                               << std::endl;
        }
      }
    }

    msg << "lda:" << all.lda << "\n";
    bytes_read_write += bin_text_read_write_fixed_validated(
        model_file, reinterpret_cast<char*>(&all.lda), sizeof(all.lda), "", read, msg, text);

    // TODO: validate ngram_len?
    auto* g_transformer = all.skip_gram_transformer.get();
    uint32_t ngram_len =
        (g_transformer != nullptr) ? static_cast<uint32_t>(g_transformer->get_initial_ngram_definitions().size()) : 0;
    msg << ngram_len << " ngram:";
    bytes_read_write += bin_text_read_write_fixed_validated(
        model_file, reinterpret_cast<char*>(&ngram_len), sizeof(ngram_len), "", read, msg, text);

    std::vector<std::string> temp_vec;
    const auto& ngram_strings = g_transformer != nullptr ? g_transformer->get_initial_ngram_definitions() : temp_vec;
    for (size_t i = 0; i < ngram_len; i++)
    {
      // have '\0' at the end for sure
      char ngram[4] = {0, 0, 0, 0};
      if (!read)
      {
        msg << ngram_strings[i] << " ";
        memcpy(ngram, ngram_strings[i].c_str(), std::min(static_cast<size_t>(3), ngram_strings[i].size()));
      }
      bytes_read_write += bin_text_read_write_fixed_validated(model_file, ngram, 3, "", read, msg, text);
      if (read)
      {
        std::string temp(ngram);
        file_options += " --ngram";
        file_options += " " + temp;
      }
    }

    msg << "\n";
    bytes_read_write += bin_text_read_write_fixed_validated(model_file, nullptr, 0, "", read, msg, text);

    // TODO: validate skips?
    uint32_t skip_len =
        (g_transformer != nullptr) ? static_cast<uint32_t>(g_transformer->get_initial_skip_definitions().size()) : 0;
    msg << skip_len << " skip:";
    bytes_read_write += bin_text_read_write_fixed_validated(
        model_file, reinterpret_cast<char*>(&skip_len), sizeof(skip_len), "", read, msg, text);

    const auto& skip_strings = g_transformer != nullptr ? g_transformer->get_initial_skip_definitions() : temp_vec;
    for (size_t i = 0; i < skip_len; i++)
    {
      char skip[4] = {0, 0, 0, 0};
      if (!read)
      {
        msg << skip_strings[i] << " ";
        memcpy(skip, skip_strings[i].c_str(), std::min(static_cast<size_t>(3), skip_strings[i].size()));
      }

      bytes_read_write += bin_text_read_write_fixed_validated(model_file, skip, 3, "", read, msg, text);
      if (read)
      {
        std::string temp(skip);
        file_options += " --skips";
        file_options += " " + temp;
      }
    }

    msg << "\n";
    bytes_read_write += bin_text_read_write_fixed_validated(model_file, nullptr, 0, "", read, msg, text);

    if (read)
    {
      uint32_t len;
      size_t ret = model_file.bin_read_fixed(reinterpret_cast<char*>(&len), sizeof(len), "");
      if (len > 104857600 /*sanity check: 100 Mb*/ || ret < sizeof(uint32_t)) THROW("bad model format!");
      if (buff2.size() < len) { buff2.resize(len); }
      bytes_read_write += model_file.bin_read_fixed(buff2.data(), len, "") + ret;

      // Write out file options to caller.
      if (len > 0)
      {
        // There is a potential bug here if len is read out to be zero (e.g. corrupted file). If we naively
        // append buff2 into file_options it might contain old information and thus be invalid. Before, what
        // probably happened is boost::program_options did the right thing, but now we have to construct the
        // input to it where we do not know whether a particular option key can have multiple values or not.
        //
        // In some cases we end up with a std::string like: "--bit_precision 18 <something_not_an_int>", which will
        // cause a "bad program options value" exception, rather than the true "file is corrupted" issue. Only
        // pushing the contents of buff2 into file_options when it is valid will prevent this false error.
        file_options = file_options + " " + buff2.data();
      }
    }
    else
    {
      VW::config::options_serializer_boost_po serializer;
      for (auto const& option : options.get_all_options())
      {
        if (option->m_keep && options.was_supplied(option->m_name)) { serializer.add(*option); }
      }

      auto serialized_keep_options = serializer.str();

      // We need to save our current PRG state
      if (all.get_random_state()->get_current_state() != 0)
      {
        serialized_keep_options += " --random_seed";
        serialized_keep_options += " " + std::to_string(all.get_random_state()->get_current_state());
      }

      msg << "options:" << serialized_keep_options << "\n";

      const auto len = serialized_keep_options.length();
      if (len > buff2.size()) { buff2.resize(len + 1); }
      memcpy(buff2.data(), serialized_keep_options.c_str(), len + 1);
      *(buff2.data() + len) = 0;
      bytes_read_write += bin_text_read_write(model_file, buff2.data(), len + 1,  // len+1 to write a \0
          "", read, msg, text);
    }

    // Read/write checksum if required by version
    if (all.model_file_ver >= VERSION_FILE_WITH_HEADER_HASH)
    {
      uint32_t check_sum = (all.model_file_ver >= VERSION_FILE_WITH_HEADER_CHAINED_HASH)
          ? model_file.hash()
          : static_cast<uint32_t>(uniform_hash(model_file.buffer_start(), bytes_read_write, 0));

      uint32_t check_sum_saved = check_sum;

      msg << "Checksum: " << check_sum << "\n";
      bin_text_read_write(model_file, reinterpret_cast<char*>(&check_sum), sizeof(check_sum), "", read, msg, text);

      if (check_sum_saved != check_sum) { THROW("Checksum is inconsistent, file is possibly corrupted."); }
    }

    if (all.model_file_ver >= VERSION_FILE_WITH_HEADER_CHAINED_HASH) { model_file.verify_hash(false); }
  }
}

void dump_regressor(vw& all, io_buf& buf, bool as_text)
{
  if (buf.num_output_files() == 0) { THROW("Cannot dump regressor with an io buffer that has no output files."); }
  std::string unused;
  save_load_header(all, buf, false, as_text, unused, *all.options);
  if (all.l != nullptr) all.l->save_load(buf, false, as_text);

  buf.flush();  // close_file() should do this for me ...
  buf.close_file();
}

void dump_regressor(vw& all, std::string reg_name, bool as_text)
{
  if (reg_name == std::string("")) return;
  std::string start_name = reg_name + std::string(".writing");
  io_buf io_temp;
  io_temp.add_file(VW::io::open_file_writer(start_name));

  dump_regressor(all, io_temp, as_text);

  remove(reg_name.c_str());

  if (0 != rename(start_name.c_str(), reg_name.c_str()))
    THROW("WARN: dump_regressor(vw& all, std::string reg_name, bool as_text): cannot rename: "
        << start_name.c_str() << " to " << reg_name.c_str());
}

void save_predictor(vw& all, std::string reg_name, size_t current_pass)
{
  std::stringstream filename;
  filename << reg_name;
  if (all.save_per_pass) filename << "." << current_pass;
  dump_regressor(all, filename.str(), false);
}

void finalize_regressor(vw& all, std::string reg_name)
{
  if (!all.early_terminate)
  {
    if (all.per_feature_regularizer_output.length() > 0)
      dump_regressor(all, all.per_feature_regularizer_output, false);
    else
      dump_regressor(all, reg_name, false);
    if (all.per_feature_regularizer_text.length() > 0)
      dump_regressor(all, all.per_feature_regularizer_text, true);
    else
    {
      dump_regressor(all, all.text_regressor_name, true);
      all.print_invert = true;
      dump_regressor(all, all.inv_hash_regressor_name, true);
      all.print_invert = false;
    }
  }
}

void read_regressor_file(vw& all, std::vector<std::string> all_intial, io_buf& io_temp)
{
  if (all_intial.size() > 0)
  {
    io_temp.add_file(VW::io::open_file_reader(all_intial[0]));

    if (!all.logger.quiet)
    {
      // *(all.trace_message) << "initial_regressor = " << regs[0] << std::endl;
      if (all_intial.size() > 1)
      {
        *(all.trace_message) << "warning: ignoring remaining " << (all_intial.size() - 1) << " initial regressors"
                             << std::endl;
      }
    }
  }
}

void parse_mask_regressor_args(vw& all, std::string feature_mask, std::vector<std::string> initial_regressors)
{
  // TODO does this extra check need to be used? I think it is duplicated but there may be some logic I am missing.
  std::string file_options;
  if (!feature_mask.empty())
  {
    if (initial_regressors.size() > 0)
    {
      if (feature_mask == initial_regressors[0])  //-i and -mask are from same file, just generate mask
      { return; }
    }

    // all other cases, including from different file, or -i does not exist, need to read in the mask file
    io_buf io_temp_mask;
    io_temp_mask.add_file(VW::io::open_file_reader(feature_mask));

    save_load_header(all, io_temp_mask, true, false, file_options, *all.options);
    all.l->save_load(io_temp_mask, true, false);
    io_temp_mask.close_file();

    // Deal with the over-written header from initial regressor
    if (initial_regressors.size() > 0)
    {
      // Load original header again.
      io_buf io_temp;
      io_temp.add_file(VW::io::open_file_reader(initial_regressors[0]));

      save_load_header(all, io_temp, true, false, file_options, *all.options);
      io_temp.close_file();

      // Re-zero the weights, in case weights of initial regressor use different indices
      all.weights.set_zero(0);
    }
    else
    {
      // If no initial regressor, just clear out the options loaded from the header.
      // TODO clear file options
      // all.opts_n_args.file_options.str("");
    }
  }
}

namespace VW
{
void save_predictor(vw& all, std::string reg_name) { dump_regressor(all, reg_name, false); }

void save_predictor(vw& all, io_buf& buf) { dump_regressor(all, buf, false); }
}  // namespace VW<|MERGE_RESOLUTION|>--- conflicted
+++ resolved
@@ -202,36 +202,6 @@
       {
         char pair[3] = {0, 0, 0};
 
-        // Only the read path is implemented since this is for old version read support.
-        bytes_read_write += bin_text_read_write_fixed_validated(model_file, pair, 2, "", read, msg, text);
-        std::vector<namespace_index> temp(pair, *(&pair + 1));
-        if (std::count(all.interactions.begin(), all.interactions.end(), temp) == 0)
-        { all.interactions.emplace_back(temp.begin(), temp.end()); }
-      }
-
-      msg << "\n";
-      bytes_read_write += bin_text_read_write_fixed_validated(model_file, nullptr, 0, "", read, msg, text);
-
-      uint32_t triple_len = 0;
-
-      msg << triple_len << " triples: ";
-      bytes_read_write += bin_text_read_write_fixed_validated(
-          model_file, reinterpret_cast<char*>(&triple_len), sizeof(triple_len), "", read, msg, text);
-
-      // TODO: validate triples?
-      for (size_t i = 0; i < triple_len; i++)
-      {
-        char triple[4] = {0, 0, 0, 0};
-
-        // Only the read path is implemented since this is for old version read support.
-        bytes_read_write += bin_text_read_write_fixed_validated(model_file, triple, 3, "", read, msg, text);
-
-        std::vector<namespace_index> temp(triple, *(&triple + 1));
-        if (count(all.interactions.begin(), all.interactions.end(), temp) == 0)
-        { all.interactions.emplace_back(temp.begin(), temp.end()); }
-      }
-
-<<<<<<< HEAD
           // Only the read path is implemented since this is for old version read support.
           bytes_read_write += bin_text_read_write_fixed_validated(model_file, pair, 2, "", read, msg, text);
 
@@ -246,36 +216,25 @@
           if (std::count(all.interactions.begin(), all.interactions.end(), temp) == 0)
           { all.interactions.push_back(temp); }
         }
-=======
+
       msg << "\n";
       bytes_read_write += bin_text_read_write_fixed_validated(model_file, nullptr, 0, "", read, msg, text);
->>>>>>> 4f1596cc
-
-      if (all.model_file_ver >=
-          VERSION_FILE_WITH_INTERACTIONS)  // && < VERSION_FILE_WITH_INTERACTIONS_IN_FO (previous if)
-      {
-        if (!read) THROW("cannot write legacy format");
-
-        // the only version that saves interacions among pairs and triples
-        uint32_t len = 0;
-
-        msg << len << " interactions: ";
-        bytes_read_write += bin_text_read_write_fixed_validated(
-            model_file, reinterpret_cast<char*>(&len), sizeof(len), "", read, msg, text);
-
-        for (size_t i = 0; i < len; i++)
-        {
-          // Only the read path is implemented since this is for old version read support.
-          uint32_t inter_len = 0;
-          bytes_read_write += bin_text_read_write_fixed_validated(
-              model_file, reinterpret_cast<char*>(&inter_len), sizeof(inter_len), "", read, msg, text);
-
-          auto size = bin_text_read_write_fixed_validated(model_file, buff2.data(), inter_len, "", read, msg, text);
-          bytes_read_write += size;
-          if (size != inter_len) { THROW("Failed to read interaction from model file."); }
-
-<<<<<<< HEAD
-          std::vector<INTERACTIONS::interaction_term> temp = {triple[0] == ':'
+
+      uint32_t triple_len = 0;
+
+      msg << triple_len << " triples: ";
+      bytes_read_write += bin_text_read_write_fixed_validated(
+          model_file, reinterpret_cast<char*>(&triple_len), sizeof(triple_len), "", read, msg, text);
+
+      // TODO: validate triples?
+      for (size_t i = 0; i < triple_len; i++)
+      {
+        char triple[4] = {0, 0, 0, 0};
+
+        // Only the read path is implemented since this is for old version read support.
+        bytes_read_write += bin_text_read_write_fixed_validated(model_file, triple, 3, "", read, msg, text);
+
+        std::vector<INTERACTIONS::interaction_term> temp = {triple[0] == ':'
                   ? INTERACTIONS::interaction_term::make_wildcard(INTERACTIONS::interaction_term_type::ns_char)
                   : INTERACTIONS::interaction_term(triple[0]),
               triple[1] == ':'
@@ -285,74 +244,42 @@
                   ? INTERACTIONS::interaction_term::make_wildcard(INTERACTIONS::interaction_term_type::ns_char)
                   : INTERACTIONS::interaction_term(triple[2])};
           if (count(all.interactions.begin(), all.interactions.end(), temp) == 0) { all.interactions.push_back(temp); }
-=======
-          std::vector<namespace_index> temp(buff2.data(), buff2.data() + size);
+      }
+
+      msg << "\n";
+      bytes_read_write += bin_text_read_write_fixed_validated(model_file, nullptr, 0, "", read, msg, text);
+
+      if (all.model_file_ver >=
+          VERSION_FILE_WITH_INTERACTIONS)  // && < VERSION_FILE_WITH_INTERACTIONS_IN_FO (previous if)
+      {
+        if (!read) THROW("cannot write legacy format");
+
+        // the only version that saves interactions among pairs and triples
+        uint32_t len = 0;
+
+        msg << len << " interactions: ";
+        bytes_read_write += bin_text_read_write_fixed_validated(
+            model_file, reinterpret_cast<char*>(&len), sizeof(len), "", read, msg, text);
+
+        for (size_t i = 0; i < len; i++)
+        {
+          // Only the read path is implemented since this is for old version read support.
+          uint32_t inter_len = 0;
+          bytes_read_write += bin_text_read_write_fixed_validated(
+              model_file, reinterpret_cast<char*>(&inter_len), sizeof(inter_len), "", read, msg, text);
+
+          auto size = bin_text_read_write_fixed_validated(model_file, buff2.data(), inter_len, "", read, msg, text);
+          bytes_read_write += size;
+          if (size != inter_len) { THROW("Failed to read interaction from model file."); }
+
+          std::vector<INTERACTIONS::interaction_term> temp;
+          for (auto buff2_i = std::size_t{0}; buff2_i < size; buff2_i++) { temp.emplace_back(buff2[buff2_i]); }
           if (count(all.interactions.begin(), all.interactions.end(), temp) == 0)
-          { all.interactions.emplace_back(buff2.data(), buff2.data() + inter_len); }
->>>>>>> 4f1596cc
+          { all.interactions.push_back(temp); }
         }
 
         msg << "\n";
         bytes_read_write += bin_text_read_write_fixed_validated(model_file, nullptr, 0, "", read, msg, text);
-<<<<<<< HEAD
-
-        if (all.model_file_ver >=
-            VERSION_FILE_WITH_INTERACTIONS)  // && < VERSION_FILE_WITH_INTERACTIONS_IN_FO (previous if)
-        {
-          if (!read) THROW("cannot write legacy format");
-
-          // the only version that saves interactions among pairs and triples
-          uint32_t len = 0;
-
-          msg << len << " interactions: ";
-          bytes_read_write += bin_text_read_write_fixed_validated(
-              model_file, reinterpret_cast<char*>(&len), sizeof(len), "", read, msg, text);
-
-          for (size_t i = 0; i < len; i++)
-          {
-            // Only the read path is implemented since this is for old version read support.
-            uint32_t inter_len = 0;
-            bytes_read_write += bin_text_read_write_fixed_validated(
-                model_file, reinterpret_cast<char*>(&inter_len), sizeof(inter_len), "", read, msg, text);
-
-            auto size = bin_text_read_write_fixed_validated(model_file, buff2, inter_len, "", read, msg, text);
-            bytes_read_write += size;
-            if (size != inter_len) { THROW("Failed to read interaction from model file."); }
-
-            std::vector<INTERACTIONS::interaction_term> temp;
-            for (auto buff2_i = std::size_t{0}; buff2_i < size; buff2_i++) { temp.emplace_back(buff2[buff2_i]); }
-            if (count(all.interactions.begin(), all.interactions.end(), temp) == 0)
-            { all.interactions.push_back(temp); }
-          }
-
-          msg << "\n";
-          bytes_read_write += bin_text_read_write_fixed_validated(model_file, nullptr, 0, "", read, msg, text);
-        }
-      }
-
-      if (all.model_file_ver <= VERSION_FILE_WITH_RANK_IN_HEADER)
-      {
-        // to fix compatibility that was broken in 7.9
-        uint32_t rank = 0;
-        msg << "rank:" << rank << "\n";
-        bytes_read_write += bin_text_read_write_fixed_validated(
-            model_file, reinterpret_cast<char*>(&rank), sizeof(rank), "", read, msg, text);
-        if (rank != 0)
-        {
-          if (!options.was_supplied("rank"))
-          {
-            file_options += " --rank";
-            std::stringstream temp;
-            temp << rank;
-            file_options += " " + temp.str();
-          }
-          else
-            *(all.trace_message) << "WARNING: this model file contains 'rank: " << rank
-                                 << "' value but it will be ignored as another value specified via the command line."
-                                 << std::endl;
-        }
-=======
->>>>>>> 4f1596cc
       }
     }
 
@@ -373,11 +300,9 @@
           file_options += " " + temp.str();
         }
         else
-        {
           *(all.trace_message) << "WARNING: this model file contains 'rank: " << rank
                                << "' value but it will be ignored as another value specified via the command line."
                                << std::endl;
-        }
       }
     }
 

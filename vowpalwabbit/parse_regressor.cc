// Copyright (c) by respective owners including Yahoo!, Microsoft, and
// individual contributors. All rights reserved. Released under a BSD (revised)
// license as described in the file LICENSE.
#include <fstream>
#include <iostream>

#include "crossplat_compat.h"

#ifndef _WIN32
#  include <unistd.h>
#endif

#include <cstdlib>
#include <cstdint>
#include <cmath>
#include <cstdarg>

#include <fstream>
#include <iostream>
#include <algorithm>
#include <numeric>
#include <utility>

#include "crossplat_compat.h"
#include "rand48.h"
#include "global_data.h"
#include "vw_exception.h"
#include "vw_validate.h"
#include "vw_versions.h"
#include "options_serializer_boost_po.h"
#include "shared_data.h"

void initialize_weights_as_random_positive(weight* weights, uint64_t index) { weights[0] = 0.1f * merand48(index); }
void initialize_weights_as_random(weight* weights, uint64_t index) { weights[0] = merand48(index) - 0.5f; }

void initialize_weights_as_polar_normal(weight* weights, uint64_t index) { weights[0] = merand48_boxmuller(index); }

// re-scaling to re-picking values outside the truncating boundary.
// note:- boundary is twice the standard deviation.
template <class T>
void truncate(VW::workspace& all, T& weights)
{
  static double sd = calculate_sd(all, weights);
  std::for_each(weights.begin(), weights.end(), [](float& v) {
    if (std::fabs(v) > sd * 2) { v = static_cast<float>(std::remainder(static_cast<double>(v), sd * 2)); }
  });
}

template <class T>
double calculate_sd(VW::workspace& /* all */, T& weights)
{
  static int my_size = 0;
  std::for_each(weights.begin(), weights.end(), [](float /* v */) { my_size += 1; });
  double sum = std::accumulate(weights.begin(), weights.end(), 0.0);
  double mean = sum / my_size;
  std::vector<double> diff(my_size);
  std::transform(weights.begin(), weights.end(), diff.begin(), [mean](double x) { return x - mean; });
  double sq_sum = inner_product(diff.begin(), diff.end(), diff.begin(), 0.0);
  return std::sqrt(sq_sum / my_size);
}
template <class T>
void initialize_regressor(VW::workspace& all, T& weights)
{
  // Regressor is already initialized.
  if (weights.not_null()) return;

  size_t length = (static_cast<size_t>(1)) << all.num_bits;
  try
  {
    uint32_t ss = weights.stride_shift();
    weights.~T();  // dealloc so that we can realloc, now with a known size
    new (&weights) T(length, ss);
  }
  catch (const VW::vw_exception&)
  {
    THROW(" Failed to allocate weight array with " << all.num_bits << " bits: try decreasing -b <bits>");
  }
  if (weights.mask() == 0)
  { THROW(" Failed to allocate weight array with " << all.num_bits << " bits: try decreasing -b <bits>"); }
  else if (all.initial_weight != 0.)
  {
    auto initial_weight = all.initial_weight;
    auto initial_value_weight_initializer = [initial_weight](
                                                weight* weights, uint64_t /*index*/) { weights[0] = initial_weight; };
    weights.set_default(initial_value_weight_initializer);
  }
  else if (all.random_positive_weights)
  {
    weights.set_default(&initialize_weights_as_random_positive);
  }
  else if (all.random_weights)
  {
    weights.set_default(&initialize_weights_as_random);
  }
  else if (all.normal_weights)
  {
    weights.set_default(&initialize_weights_as_polar_normal);
  }
  else if (all.tnormal_weights)
  {
    weights.set_default(&initialize_weights_as_polar_normal);
    truncate(all, weights);
  }
}

void initialize_regressor(VW::workspace& all)
{
  if (all.weights.sparse)
    initialize_regressor(all, all.weights.sparse_weights);
  else
    initialize_regressor(all, all.weights.dense_weights);
}

constexpr size_t default_buf_size = 512;

// file_options will be written to when reading
void save_load_header(
    VW::workspace& all, io_buf& model_file, bool read, bool text, std::string& file_options, VW::config::options_i& options)
{
  if (model_file.num_files() > 0)
  {
    std::vector<char> buff2(default_buf_size);

    size_t bytes_read_write = 0;

    size_t v_length = static_cast<uint32_t>(VW::version.to_string().length()) + 1;
    std::stringstream msg;
    msg << "Version " << VW::version.to_string() << "\n";
    memcpy(buff2.data(), VW::version.to_string().c_str(), std::min(v_length, buff2.size()));
    if (read)
    {
      v_length = buff2.size();
      buff2[std::min(v_length, default_buf_size) - 1] = '\0';
    }
    bytes_read_write += bin_text_read_write(model_file, buff2.data(), v_length, read, msg, text);
    all.model_file_ver = VW::version_struct{buff2.data()};  // stored in all to check save_resume fix in gd
    VW::validate_version(all);

    if (all.model_file_ver >= VW::version_definitions::VERSION_FILE_WITH_HEADER_CHAINED_HASH)
      model_file.verify_hash(true);

    if (all.model_file_ver >= VW::version_definitions::VERSION_FILE_WITH_HEADER_ID)
    {
      v_length = all.id.length() + 1;

      msg << "Id " << all.id << "\n";
      memcpy(buff2.data(), all.id.c_str(), std::min(v_length, default_buf_size));
      if (read) { v_length = default_buf_size; }
      bytes_read_write += bin_text_read_write(model_file, buff2.data(), v_length, read, msg, text);
      all.id = buff2.data();

      if (read && !options.was_supplied("id") && !all.id.empty())
      {
        file_options += " --id";
        file_options += " " + all.id;
      }
    }

    char model = 'm';
    bytes_read_write += bin_text_read_write_fixed_validated(model_file, &model, 1, read, msg, text);
    if (model != 'm') { THROW("file is not a model file") }

    msg << "Min label:" << all.sd->min_label << "\n";
    bytes_read_write += bin_text_read_write_fixed_validated(
        model_file, reinterpret_cast<char*>(&all.sd->min_label), sizeof(all.sd->min_label), read, msg, text);

    msg << "Max label:" << all.sd->max_label << "\n";
    bytes_read_write += bin_text_read_write_fixed_validated(
        model_file, reinterpret_cast<char*>(&all.sd->max_label), sizeof(all.sd->max_label), read, msg, text);

    msg << "bits:" << all.num_bits << "\n";
    uint32_t local_num_bits = all.num_bits;
    bytes_read_write += bin_text_read_write_fixed_validated(
        model_file, reinterpret_cast<char*>(&local_num_bits), sizeof(local_num_bits), read, msg, text);

    if (read && !options.was_supplied("bit_precision"))
    {
      file_options += " --bit_precision";
      std::stringstream temp;
      temp << local_num_bits;
      file_options += " " + temp.str();
    }

    VW::validate_default_bits(all, local_num_bits);

    all.default_bits = false;
    all.num_bits = local_num_bits;

    VW::validate_num_bits(all);

    if (all.model_file_ver < VW::version_definitions::VERSION_FILE_WITH_INTERACTIONS_IN_FO)
    {
      if (!read) THROW("cannot write legacy format");

      // -q, --cubic and --interactions are not saved in vw::file_options
      uint32_t pair_len = 0;
      msg << pair_len << " pairs: ";
      bytes_read_write += bin_text_read_write_fixed_validated(
          model_file, reinterpret_cast<char*>(&pair_len), sizeof(pair_len), read, msg, text);

      // TODO: validate pairs?
      for (size_t i = 0; i < pair_len; i++)
      {
        char pair[3] = {0, 0, 0};

        // Only the read path is implemented since this is for old version read support.
        bytes_read_write += bin_text_read_write_fixed_validated(model_file, pair, 2, read, msg, text);
        std::vector<namespace_index> temp(pair, *(&pair + 1));
        if (std::count(all.interactions.begin(), all.interactions.end(), temp) == 0)
        { all.interactions.emplace_back(temp.begin(), temp.end()); }
      }

      msg << "\n";
      bytes_read_write += bin_text_read_write_fixed_validated(model_file, nullptr, 0, read, msg, text);

      uint32_t triple_len = 0;

      msg << triple_len << " triples: ";
      bytes_read_write += bin_text_read_write_fixed_validated(
          model_file, reinterpret_cast<char*>(&triple_len), sizeof(triple_len), read, msg, text);

      // TODO: validate triples?
      for (size_t i = 0; i < triple_len; i++)
      {
        char triple[4] = {0, 0, 0, 0};

        // Only the read path is implemented since this is for old version read support.
        bytes_read_write += bin_text_read_write_fixed_validated(model_file, triple, 3, read, msg, text);

        std::vector<namespace_index> temp(triple, *(&triple + 1));
        if (count(all.interactions.begin(), all.interactions.end(), temp) == 0)
        { all.interactions.emplace_back(temp.begin(), temp.end()); }
      }

      msg << "\n";
      bytes_read_write += bin_text_read_write_fixed_validated(model_file, nullptr, 0, read, msg, text);

      if (all.model_file_ver >=
          VW::version_definitions::VERSION_FILE_WITH_INTERACTIONS)  // && < VERSION_FILE_WITH_INTERACTIONS_IN_FO
                                                                    // (previous if)
      {
        if (!read) THROW("cannot write legacy format");

        // the only version that saves interacions among pairs and triples
        uint32_t len = 0;

        msg << len << " interactions: ";
        bytes_read_write += bin_text_read_write_fixed_validated(
            model_file, reinterpret_cast<char*>(&len), sizeof(len), read, msg, text);

        for (size_t i = 0; i < len; i++)
        {
          // Only the read path is implemented since this is for old version read support.
          uint32_t inter_len = 0;
          bytes_read_write += bin_text_read_write_fixed_validated(
              model_file, reinterpret_cast<char*>(&inter_len), sizeof(inter_len), read, msg, text);

          auto size = bin_text_read_write_fixed_validated(model_file, buff2.data(), inter_len, read, msg, text);
          bytes_read_write += size;
          if (size != inter_len) { THROW("Failed to read interaction from model file."); }

          std::vector<namespace_index> temp(buff2.data(), buff2.data() + size);
          if (count(all.interactions.begin(), all.interactions.end(), temp) == 0)
          { all.interactions.emplace_back(buff2.data(), buff2.data() + inter_len); }
        }

        msg << "\n";
        bytes_read_write += bin_text_read_write_fixed_validated(model_file, nullptr, 0, read, msg, text);
      }
    }

    if (all.model_file_ver <= VW::version_definitions::VERSION_FILE_WITH_RANK_IN_HEADER)
    {
      // to fix compatibility that was broken in 7.9
      uint32_t rank = 0;
      msg << "rank:" << rank << "\n";
      bytes_read_write += bin_text_read_write_fixed_validated(
          model_file, reinterpret_cast<char*>(&rank), sizeof(rank), read, msg, text);
      if (rank != 0)
      {
        if (!options.was_supplied("rank"))
        {
          file_options += " --rank";
          std::stringstream temp;
          temp << rank;
          file_options += " " + temp.str();
        }
        else
        {
          *(all.trace_message) << "WARNING: this model file contains 'rank: " << rank
                               << "' value but it will be ignored as another value specified via the command line."
                               << std::endl;
        }
      }
    }

    msg << "lda:" << all.lda << "\n";
    bytes_read_write += bin_text_read_write_fixed_validated(
        model_file, reinterpret_cast<char*>(&all.lda), sizeof(all.lda), read, msg, text);

    // TODO: validate ngram_len?
    auto* g_transformer = all.skip_gram_transformer.get();
    uint32_t ngram_len =
        (g_transformer != nullptr) ? static_cast<uint32_t>(g_transformer->get_initial_ngram_definitions().size()) : 0;
    msg << ngram_len << " ngram:";
    bytes_read_write += bin_text_read_write_fixed_validated(
        model_file, reinterpret_cast<char*>(&ngram_len), sizeof(ngram_len), read, msg, text);

    std::vector<std::string> temp_vec;
    const auto& ngram_strings = g_transformer != nullptr ? g_transformer->get_initial_ngram_definitions() : temp_vec;
    for (size_t i = 0; i < ngram_len; i++)
    {
      // have '\0' at the end for sure
      char ngram[4] = {0, 0, 0, 0};
      if (!read)
      {
        msg << ngram_strings[i] << " ";
        memcpy(ngram, ngram_strings[i].c_str(), std::min(static_cast<size_t>(3), ngram_strings[i].size()));
      }
      bytes_read_write += bin_text_read_write_fixed_validated(model_file, ngram, 3, read, msg, text);
      if (read)
      {
        std::string temp(ngram);
        file_options += " --ngram";
        file_options += " " + temp;
      }
    }

    msg << "\n";
    bytes_read_write += bin_text_read_write_fixed_validated(model_file, nullptr, 0, read, msg, text);

    // TODO: validate skips?
    uint32_t skip_len =
        (g_transformer != nullptr) ? static_cast<uint32_t>(g_transformer->get_initial_skip_definitions().size()) : 0;
    msg << skip_len << " skip:";
    bytes_read_write += bin_text_read_write_fixed_validated(
        model_file, reinterpret_cast<char*>(&skip_len), sizeof(skip_len), read, msg, text);

    const auto& skip_strings = g_transformer != nullptr ? g_transformer->get_initial_skip_definitions() : temp_vec;
    for (size_t i = 0; i < skip_len; i++)
    {
      char skip[4] = {0, 0, 0, 0};
      if (!read)
      {
        msg << skip_strings[i] << " ";
        memcpy(skip, skip_strings[i].c_str(), std::min(static_cast<size_t>(3), skip_strings[i].size()));
      }

      bytes_read_write += bin_text_read_write_fixed_validated(model_file, skip, 3, read, msg, text);
      if (read)
      {
        std::string temp(skip);
        file_options += " --skips";
        file_options += " " + temp;
      }
    }

    msg << "\n";
    bytes_read_write += bin_text_read_write_fixed_validated(model_file, nullptr, 0, read, msg, text);

    if (read)
    {
      uint32_t len;
      size_t ret = model_file.bin_read_fixed(reinterpret_cast<char*>(&len), sizeof(len));
      if (len > 104857600 /*sanity check: 100 Mb*/ || ret < sizeof(uint32_t)) THROW("bad model format!");
      if (buff2.size() < len) { buff2.resize(len); }
      bytes_read_write += model_file.bin_read_fixed(buff2.data(), len) + ret;

      // Write out file options to caller.
      if (len > 0)
      {
        // There is a potential bug here if len is read out to be zero (e.g. corrupted file). If we naively
        // append buff2 into file_options it might contain old information and thus be invalid. Before, what
        // probably happened is boost::program_options did the right thing, but now we have to construct the
        // input to it where we do not know whether a particular option key can have multiple values or not.
        //
        // In some cases we end up with a std::string like: "--bit_precision 18 <something_not_an_int>", which will
        // cause a "bad program options value" exception, rather than the true "file is corrupted" issue. Only
        // pushing the contents of buff2 into file_options when it is valid will prevent this false error.
        file_options = file_options + " " + buff2.data();
      }
    }
    else
    {
      VW::config::options_serializer_boost_po serializer;
      for (auto const& option : options.get_all_options())
      {
        if (option->m_keep && options.was_supplied(option->m_name)) { serializer.add(*option); }
      }

      auto serialized_keep_options = serializer.str();

      // We need to save our current PRG state
      if (all.get_random_state()->get_current_state() != 0)
      {
        serialized_keep_options += " --random_seed";
        serialized_keep_options += " " + std::to_string(all.get_random_state()->get_current_state());
      }

      msg << "options:" << serialized_keep_options << "\n";

      const auto len = serialized_keep_options.length();
      if (len > buff2.size()) { buff2.resize(len + 1); }
      memcpy(buff2.data(), serialized_keep_options.c_str(), len + 1);
      *(buff2.data() + len) = 0;
      bytes_read_write += bin_text_read_write(model_file, buff2.data(), len + 1,  // len+1 to write a \0
          read, msg, text);
    }

    // Read/write checksum if required by version
    if (all.model_file_ver >= VW::version_definitions::VERSION_FILE_WITH_HEADER_HASH)
    {
      uint32_t check_sum = (all.model_file_ver >= VW::version_definitions::VERSION_FILE_WITH_HEADER_CHAINED_HASH)
          ? model_file.hash()
          : static_cast<uint32_t>(uniform_hash(model_file.buffer_start(), bytes_read_write, 0));

      uint32_t check_sum_saved = check_sum;

      msg << "Checksum: " << check_sum << "\n";
      bin_text_read_write(model_file, reinterpret_cast<char*>(&check_sum), sizeof(check_sum), read, msg, text);

      if (check_sum_saved != check_sum) { THROW("Checksum is inconsistent, file is possibly corrupted."); }
    }

    if (all.model_file_ver >= VW::version_definitions::VERSION_FILE_WITH_HEADER_CHAINED_HASH)
    { model_file.verify_hash(false); }
  }
}

void dump_regressor(VW::workspace& all, io_buf& buf, bool as_text)
{
  if (buf.num_output_files() == 0) { THROW("Cannot dump regressor with an io buffer that has no output files."); }
  std::string unused;
  save_load_header(all, buf, false, as_text, unused, *all.options);
  if (all.l != nullptr) all.l->save_load(buf, false, as_text);

  buf.flush();  // close_file() should do this for me ...
  buf.close_file();
}

<<<<<<< HEAD
void dump_regressor(VW::workspace& all, std::string reg_name, bool as_text)
=======
void dump_regressor(vw& all, const std::string& reg_name, bool as_text)
>>>>>>> 2cdf7795
{
  if (reg_name == std::string("")) return;
  std::string start_name = reg_name + std::string(".writing");
  io_buf io_temp;
  io_temp.add_file(VW::io::open_file_writer(start_name));

  dump_regressor(all, io_temp, as_text);

  remove(reg_name.c_str());

  if (0 != rename(start_name.c_str(), reg_name.c_str()))
    THROW("WARN: dump_regressor(vw& all, std::string reg_name, bool as_text): cannot rename: "
        << start_name.c_str() << " to " << reg_name.c_str());
}

<<<<<<< HEAD
void save_predictor(VW::workspace& all, std::string reg_name, size_t current_pass)
=======
void save_predictor(vw& all, const std::string& reg_name, size_t current_pass)
>>>>>>> 2cdf7795
{
  std::stringstream filename;
  filename << reg_name;
  if (all.save_per_pass) filename << "." << current_pass;
  dump_regressor(all, filename.str(), false);
}

<<<<<<< HEAD
void finalize_regressor(VW::workspace& all, std::string reg_name)
=======
void finalize_regressor(vw& all, const std::string& reg_name)
>>>>>>> 2cdf7795
{
  if (!all.early_terminate)
  {
    if (all.per_feature_regularizer_output.length() > 0)
      dump_regressor(all, all.per_feature_regularizer_output, false);
    else
      dump_regressor(all, reg_name, false);
    if (all.per_feature_regularizer_text.length() > 0)
      dump_regressor(all, all.per_feature_regularizer_text, true);
    else
    {
      dump_regressor(all, all.text_regressor_name, true);
      all.print_invert = true;
      dump_regressor(all, all.inv_hash_regressor_name, true);
      all.print_invert = false;
    }
  }
}

<<<<<<< HEAD
void read_regressor_file(VW::workspace& all, std::vector<std::string> all_intial, io_buf& io_temp)
=======
void read_regressor_file(vw& all, const std::vector<std::string>& all_intial, io_buf& io_temp)
>>>>>>> 2cdf7795
{
  if (all_intial.size() > 0)
  {
    io_temp.add_file(VW::io::open_file_reader(all_intial[0]));

    if (!all.logger.quiet)
    {
      // *(all.trace_message) << "initial_regressor = " << regs[0] << std::endl;
      if (all_intial.size() > 1)
      {
        *(all.trace_message) << "warning: ignoring remaining " << (all_intial.size() - 1) << " initial regressors"
                             << std::endl;
      }
    }
  }
}

<<<<<<< HEAD
void parse_mask_regressor_args(VW::workspace& all, std::string feature_mask, std::vector<std::string> initial_regressors)
=======
void parse_mask_regressor_args(vw& all, const std::string& feature_mask, std::vector<std::string> initial_regressors)
>>>>>>> 2cdf7795
{
  // TODO does this extra check need to be used? I think it is duplicated but there may be some logic I am missing.
  std::string file_options;
  if (!feature_mask.empty())
  {
    if (initial_regressors.size() > 0)
    {
      if (feature_mask == initial_regressors[0])  //-i and -mask are from same file, just generate mask
      { return; }
    }

    // all other cases, including from different file, or -i does not exist, need to read in the mask file
    io_buf io_temp_mask;
    io_temp_mask.add_file(VW::io::open_file_reader(feature_mask));

    save_load_header(all, io_temp_mask, true, false, file_options, *all.options);
    all.l->save_load(io_temp_mask, true, false);
    io_temp_mask.close_file();

    // Deal with the over-written header from initial regressor
    if (initial_regressors.size() > 0)
    {
      // Load original header again.
      io_buf io_temp;
      io_temp.add_file(VW::io::open_file_reader(initial_regressors[0]));

      save_load_header(all, io_temp, true, false, file_options, *all.options);
      io_temp.close_file();

      // Re-zero the weights, in case weights of initial regressor use different indices
      all.weights.set_zero(0);
    }
    else
    {
      // If no initial regressor, just clear out the options loaded from the header.
      // TODO clear file options
      // all.opts_n_args.file_options.str("");
    }
  }
}

namespace VW
{
<<<<<<< HEAD
void save_predictor(VW::workspace& all, std::string reg_name) { dump_regressor(all, reg_name, false); }
=======
void save_predictor(vw& all, const std::string& reg_name) { dump_regressor(all, reg_name, false); }
>>>>>>> 2cdf7795

void save_predictor(VW::workspace& all, io_buf& buf) { dump_regressor(all, buf, false); }
}  // namespace VW<|MERGE_RESOLUTION|>--- conflicted
+++ resolved
@@ -438,11 +438,7 @@
   buf.close_file();
 }
 
-<<<<<<< HEAD
-void dump_regressor(VW::workspace& all, std::string reg_name, bool as_text)
-=======
-void dump_regressor(vw& all, const std::string& reg_name, bool as_text)
->>>>>>> 2cdf7795
+void dump_regressor(VW::workspace& all, const std::string& reg_name, bool as_text)
 {
   if (reg_name == std::string("")) return;
   std::string start_name = reg_name + std::string(".writing");
@@ -454,15 +450,11 @@
   remove(reg_name.c_str());
 
   if (0 != rename(start_name.c_str(), reg_name.c_str()))
-    THROW("WARN: dump_regressor(vw& all, std::string reg_name, bool as_text): cannot rename: "
+    THROW("WARN: dump_regressor(VW::workspace& all, std::string reg_name, bool as_text): cannot rename: "
         << start_name.c_str() << " to " << reg_name.c_str());
 }
 
-<<<<<<< HEAD
-void save_predictor(VW::workspace& all, std::string reg_name, size_t current_pass)
-=======
-void save_predictor(vw& all, const std::string& reg_name, size_t current_pass)
->>>>>>> 2cdf7795
+void save_predictor(VW::workspace& all, const std::string& reg_name, size_t current_pass)
 {
   std::stringstream filename;
   filename << reg_name;
@@ -470,11 +462,7 @@
   dump_regressor(all, filename.str(), false);
 }
 
-<<<<<<< HEAD
-void finalize_regressor(VW::workspace& all, std::string reg_name)
-=======
-void finalize_regressor(vw& all, const std::string& reg_name)
->>>>>>> 2cdf7795
+void finalize_regressor(VW::workspace& all, const std::string& reg_name)
 {
   if (!all.early_terminate)
   {
@@ -494,11 +482,7 @@
   }
 }
 
-<<<<<<< HEAD
-void read_regressor_file(VW::workspace& all, std::vector<std::string> all_intial, io_buf& io_temp)
-=======
-void read_regressor_file(vw& all, const std::vector<std::string>& all_intial, io_buf& io_temp)
->>>>>>> 2cdf7795
+void read_regressor_file(VW::workspace& all, const std::vector<std::string>& all_intial, io_buf& io_temp)
 {
   if (all_intial.size() > 0)
   {
@@ -516,11 +500,7 @@
   }
 }
 
-<<<<<<< HEAD
-void parse_mask_regressor_args(VW::workspace& all, std::string feature_mask, std::vector<std::string> initial_regressors)
-=======
-void parse_mask_regressor_args(vw& all, const std::string& feature_mask, std::vector<std::string> initial_regressors)
->>>>>>> 2cdf7795
+void parse_mask_regressor_args(VW::workspace& all, const std::string& feature_mask, std::vector<std::string> initial_regressors)
 {
   // TODO does this extra check need to be used? I think it is duplicated but there may be some logic I am missing.
   std::string file_options;
@@ -564,11 +544,7 @@
 
 namespace VW
 {
-<<<<<<< HEAD
-void save_predictor(VW::workspace& all, std::string reg_name) { dump_regressor(all, reg_name, false); }
-=======
-void save_predictor(vw& all, const std::string& reg_name) { dump_regressor(all, reg_name, false); }
->>>>>>> 2cdf7795
+void save_predictor(VW::workspace& all, const std::string& reg_name) { dump_regressor(all, reg_name, false); }
 
 void save_predictor(VW::workspace& all, io_buf& buf) { dump_regressor(all, buf, false); }
 }  // namespace VW
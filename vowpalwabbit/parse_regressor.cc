--- conflicted
+++ resolved
@@ -36,7 +36,7 @@
     { THROW(" Failed to allocate weight array with " << all.num_bits << " bits: try decreasing -b <bits>"); }
   else if (all.initial_weight != 0.)
       for (size_t j = 0; j < length << all.reg.stride_shift; j+= ( ((size_t)1) << all.reg.stride_shift))
-	all.reg.weight_vector[j] = all.initial_weight;
+	all.reg.weight_vector[j] = all.initial_weight;      
   else if (all.random_positive_weights)
 	for (size_t j = 0; j < length; j++)
 	  all.reg.weight_vector[j << all.reg.stride_shift] = (float)(0.1 * frand48());
@@ -64,73 +64,33 @@
         {
 	v_length = buf_size;
         }
-<<<<<<< HEAD
-        bin_text_read_write_validate_eof(model_file, buff2, v_length,
-			  "", read,
-=======
         bytes_read_write += bin_text_read_write_validate_eof(model_file, buff2, v_length,
-			  "", read, 
->>>>>>> e8d1ae5a
-			  buff, text_len, text);
-      all.model_file_ver = buff2; //stord in all to check save_resume fix in gd
+            "", read,
+            buff, text_len, text);
+        all.model_file_ver = buff2; //stord in all to check save_resume fix in gd
 
         VW::validate_version(all);
 
-<<<<<<< HEAD
-      char model = 'm';
-        bin_text_read_write_fixed_validate_eof(model_file, &model, 1,
-				"file is not a model file", read,
-				"", 0, text);
-
-        text_len = sprintf_s(buff, buf_size, "Min label:%f\n", all.sd->min_label);
-        bin_text_read_write_fixed_validate_eof(model_file, (char*)&all.sd->min_label, sizeof(all.sd->min_label),
-				"", read,
-				buff, text_len, text);
-
-		if (read && find(all.args.begin(), all.args.end(), "--min_prediction") == all.args.end())
-		{
-			all.args.push_back("--min_prediction");
-			all.args.push_back(boost::lexical_cast<std::string>(all.sd->min_label));
-		}
-
-        text_len = sprintf_s(buff, buf_size, "Max label:%f\n", all.sd->max_label);
-        bin_text_read_write_fixed_validate_eof(model_file, (char*)&all.sd->max_label, sizeof(all.sd->max_label),
-				"", read,
-				buff, text_len, text);
-
-        VW::validate_min_max_label(all);
-
-		if (read && find(all.args.begin(), all.args.end(), "--max_prediction") == all.args.end())
-		{
-			all.args.push_back("--max_prediction");
-			all.args.push_back(boost::lexical_cast<std::string>(all.sd->max_label));
-		}
-
-        text_len = sprintf_s(buff, buf_size, "bits:%d\n", (int)all.num_bits);
-      uint32_t local_num_bits = all.num_bits;
-        bin_text_read_write_fixed_validate_eof(model_file, (char *)&local_num_bits, sizeof(local_num_bits),
-				"", read,
-=======
         if (all.model_file_ver >= VERSION_FILE_WITH_HEADER_CHAINED_HASH)
         {
             model_file.verify_hash = true;
         }
       
-      char model = 'm';
+        char model = 'm';
         bytes_read_write += bin_text_read_write_fixed_validate_eof(model_file, &model, 1,
-				"file is not a model file", read, 
-				"", 0, text);
-      
+            "file is not a model file", read,
+            "", 0, text);
+
         text_len = sprintf_s(buff, buf_size, "Min label:%f\n", all.sd->min_label);
         bytes_read_write += bin_text_read_write_fixed_validate_eof(model_file, (char*)&all.sd->min_label, sizeof(all.sd->min_label),
-				"", read, 
-				buff, text_len, text);
-      
+            "", read,
+            buff, text_len, text);
+
         text_len = sprintf_s(buff, buf_size, "Max label:%f\n", all.sd->max_label);
         bytes_read_write += bin_text_read_write_fixed_validate_eof(model_file, (char*)&all.sd->max_label, sizeof(all.sd->max_label),
-				"", read, 
-				buff, text_len, text);
-      
+            "", read,
+            buff, text_len, text);
+
         VW::validate_min_max_label(all);
 
         if (read && find(all.args.begin(), all.args.end(), "--max_prediction") == all.args.end())
@@ -140,140 +100,103 @@
         }
 
         text_len = sprintf_s(buff, buf_size, "bits:%d\n", (int)all.num_bits);
-      uint32_t local_num_bits = all.num_bits;
+        uint32_t local_num_bits = all.num_bits;
         bytes_read_write += bin_text_read_write_fixed_validate_eof(model_file, (char *)&local_num_bits, sizeof(local_num_bits),
-				"", read, 
->>>>>>> e8d1ae5a
-				buff, text_len, text);
-
-		if (read && find(all.args.begin(), all.args.end(), "--bit_precision") == all.args.end())
-		{
-			all.args.push_back("--bit_precision");
-			all.args.push_back(boost::lexical_cast<std::string>(local_num_bits));
-		}
+            "", read,
+            buff, text_len, text);
+
+        if (read && find(all.args.begin(), all.args.end(), "--bit_precision") == all.args.end())
+        {
+            all.args.push_back("--bit_precision");
+            all.args.push_back(boost::lexical_cast<std::string>(local_num_bits));
+        }
 
         VW::validate_default_bits(all, local_num_bits);
 
-      all.default_bits = false;
-      all.num_bits = local_num_bits;
-<<<<<<< HEAD
-
-=======
-      
->>>>>>> e8d1ae5a
+        all.default_bits = false;
+        all.num_bits = local_num_bits;
+
         VW::validate_num_bits(all);
 
-      if (all.model_file_ver < VERSION_FILE_WITH_INTERACTIONS_IN_FO)
+        if (all.model_file_ver < VERSION_FILE_WITH_INTERACTIONS_IN_FO)
     { // -q, --cubic and --interactions are saved in vw::file_options
-          uint32_t pair_len = (uint32_t)all.pairs.size();
+            uint32_t pair_len = (uint32_t)all.pairs.size();
             text_len = sprintf_s(buff, buf_size, "%d pairs: ", (int)pair_len);
-<<<<<<< HEAD
-            bin_text_read_write_fixed_validate_eof(model_file, (char *)&pair_len, sizeof(pair_len),
-=======
             bytes_read_write += bin_text_read_write_fixed_validate_eof(model_file, (char *)&pair_len, sizeof(pair_len),
->>>>>>> e8d1ae5a
-                                    "", read,
-                                    buff, text_len, text);
+                "", read,
+                buff, text_len, text);
 
             // TODO: validate pairs?
-          for (size_t i = 0; i < pair_len; i++)
-          {
-              char pair[3] = { 0, 0, 0 };
-              if (!read)
-              {
-                  memcpy(pair, all.pairs[i].c_str(), 2);
+            for (size_t i = 0; i < pair_len; i++)
+            {
+                char pair[3] = { 0, 0, 0 };
+                if (!read)
+                {
+                    memcpy(pair, all.pairs[i].c_str(), 2);
                     text_len = sprintf_s(buff, buf_size, "%s ", all.pairs[i].c_str());
-              }
-
-<<<<<<< HEAD
-                bin_text_read_write_fixed_validate_eof(model_file, pair, 2,
-=======
+                }
+
                 bytes_read_write += bin_text_read_write_fixed_validate_eof(model_file, pair, 2,
->>>>>>> e8d1ae5a
-                                        "", read,
-                                        buff, text_len, text);
-              if (read)
-              {
-                  string temp(pair);
-                  if (count(all.pairs.begin(), all.pairs.end(), temp) == 0)
-                      all.pairs.push_back(temp);
-              }
-          }
-
-<<<<<<< HEAD
-            bin_text_read_write_fixed_validate_eof(model_file, buff, 0,
-=======
+                    "", read,
+                    buff, text_len, text);
+                if (read)
+                {
+                    string temp(pair);
+                    if (count(all.pairs.begin(), all.pairs.end(), temp) == 0)
+                        all.pairs.push_back(temp);
+                }
+            }
+
             bytes_read_write += bin_text_read_write_fixed_validate_eof(model_file, buff, 0,
->>>>>>> e8d1ae5a
-                                    "", read,
+                "", read,
                                     "\n", 1, text);
 
           uint32_t triple_len = (uint32_t)all.triples.size();
             text_len = sprintf_s(buff, buf_size, "%d triples: ", (int)triple_len);
-<<<<<<< HEAD
-            bin_text_read_write_fixed_validate_eof(model_file, (char *)&triple_len, sizeof(triple_len),
-=======
             bytes_read_write += bin_text_read_write_fixed_validate_eof(model_file, (char *)&triple_len, sizeof(triple_len),
->>>>>>> e8d1ae5a
-                                    "", read,
-                                    buff, text_len, text);
+                "", read,
+                buff, text_len, text);
 
             // TODO: validate triples?
-          for (size_t i = 0; i < triple_len; i++)
-          {
-              char triple[4] = { 0, 0, 0, 0 };
-              if (!read)
-              {
+            for (size_t i = 0; i < triple_len; i++)
+            {
+                char triple[4] = { 0, 0, 0, 0 };
+                if (!read)
+                {
                     text_len = sprintf_s(buff, buf_size, "%s ", all.triples[i].c_str());
-                  memcpy(triple, all.triples[i].c_str(), 3);
-              }
-<<<<<<< HEAD
-                bin_text_read_write_fixed_validate_eof(model_file, triple, 3,
-=======
+                    memcpy(triple, all.triples[i].c_str(), 3);
+                }
                 bytes_read_write += bin_text_read_write_fixed_validate_eof(model_file, triple, 3,
->>>>>>> e8d1ae5a
-                                        "", read,
-                                        buff, text_len, text);
-              if (read)
-              {
-                  string temp(triple);
-                  if (count(all.triples.begin(), all.triples.end(), temp) == 0)
-                      all.triples.push_back(temp);
-              }
-          }
-<<<<<<< HEAD
-            bin_text_read_write_fixed_validate_eof(model_file, buff, 0,
-=======
+                    "", read,
+                    buff, text_len, text);
+                if (read)
+                {
+                    string temp(triple);
+                    if (count(all.triples.begin(), all.triples.end(), temp) == 0)
+                        all.triples.push_back(temp);
+                }
+            }
             bytes_read_write += bin_text_read_write_fixed_validate_eof(model_file, buff, 0,
->>>>>>> e8d1ae5a
-                                    "", read,
-                                    "\n", 1, text);
+                "", read,
+                "\n", 1, text);
 
           if (all.model_file_ver >= VERSION_FILE_WITH_INTERACTIONS) // && < VERSION_FILE_WITH_INTERACTIONS_IN_FO (previous if)
           { // the only version that saves interacions among pairs and triples
               uint32_t len = (uint32_t)all.interactions.size();
                 text_len = sprintf_s(buff, buf_size, "%d interactions: ", (int)len);
-<<<<<<< HEAD
-                bin_text_read_write_fixed_validate_eof(model_file, (char *)&len, sizeof(len),
-=======
                 bytes_read_write += bin_text_read_write_fixed_validate_eof(model_file, (char *)&len, sizeof(len),
->>>>>>> e8d1ae5a
-                                        "", read,
-                                        buff, text_len, text);
-
-              for (size_t i = 0; i < len; i++)
-              {
-                  uint32_t inter_len = 0;
-                  if (!read)
-                  {
-                      inter_len = (uint32_t)all.interactions[i].size();
+                    "", read,
+                    buff, text_len, text);
+
+                for (size_t i = 0; i < len; i++)
+                {
+                    uint32_t inter_len = 0;
+                    if (!read)
+                    {
+                        inter_len = (uint32_t)all.interactions[i].size();
                         text_len = sprintf_s(buff, buf_size, "len: %d ", inter_len);
-                  }
-<<<<<<< HEAD
-                    bin_text_read_write_fixed_validate_eof(model_file, (char *)&inter_len, sizeof(inter_len),
-=======
+                    }
                     bytes_read_write += bin_text_read_write_fixed_validate_eof(model_file, (char *)&inter_len, sizeof(inter_len),
->>>>>>> e8d1ae5a
                                             "", read,
                                             buff, text_len, text);
                   if (read)
@@ -286,21 +209,13 @@
                   else
                         text_len = sprintf_s(buff, buf_size, "interaction: %.*s ", inter_len, all.interactions[i].begin);
 
-<<<<<<< HEAD
-                    bin_text_read_write_fixed_validate_eof(model_file, (char*)all.interactions[i].begin, inter_len,
-=======
                     bytes_read_write += bin_text_read_write_fixed_validate_eof(model_file, (char*)all.interactions[i].begin, inter_len,
->>>>>>> e8d1ae5a
                                             "", read,
                                             buff, text_len, text);
 
               }
 
-<<<<<<< HEAD
-                bin_text_read_write_fixed_validate_eof(model_file, buff, 0,
-=======
                 bytes_read_write += bin_text_read_write_fixed_validate_eof(model_file, buff, 0,
->>>>>>> e8d1ae5a
                                         "", read,
                                         "\n", 1, text);
             }
@@ -318,12 +233,9 @@
       { // to fix compatibility that was broken in 7.9
           uint32_t rank = 0;
             text_len = sprintf_s(buff, buf_size, "rank:%d\n", (int)rank);
-<<<<<<< HEAD
-            bin_text_read_write_fixed_validate_eof(model_file, (char*)&rank, sizeof(rank),
-=======
             bytes_read_write += bin_text_read_write_fixed_validate_eof(model_file, (char*)&rank, sizeof(rank),
->>>>>>> e8d1ae5a
                                     "", read,
+
                 buff, text_len, text);
           if (rank != 0)
           {
@@ -334,148 +246,103 @@
                 all.args.push_back(buff);
                 }
                 else
-                cerr << "WARNING: this model file contains 'rank: " << rank << "' value but it will be ignored as another value specified via the command line." << endl;
-          }
-
-      }
+                    cerr << "WARNING: this model file contains 'rank: " << rank << "' value but it will be ignored as another value specified via the command line." << endl;
+            }
+
+        }
 
         text_len = sprintf_s(buff, buf_size, "lda:%d\n", (int)all.lda);
-<<<<<<< HEAD
-        bin_text_read_write_fixed_validate_eof(model_file, (char*)&all.lda, sizeof(all.lda),
-				"", read,
-=======
         bytes_read_write += bin_text_read_write_fixed_validate_eof(model_file, (char*)&all.lda, sizeof(all.lda),
-				"", read, 
->>>>>>> e8d1ae5a
-			buff, text_len, text);
+            "", read,
+            buff, text_len, text);
 
         // TODO: validate ngram_len?
-      uint32_t ngram_len = (uint32_t)all.ngram_strings.size();
+        uint32_t ngram_len = (uint32_t)all.ngram_strings.size();
         text_len = sprintf_s(buff, buf_size, "%d ngram: ", (int)ngram_len);
-<<<<<<< HEAD
-        bin_text_read_write_fixed_validate_eof(model_file, (char *)&ngram_len, sizeof(ngram_len),
-				"", read,
-=======
         bytes_read_write += bin_text_read_write_fixed_validate_eof(model_file, (char *)&ngram_len, sizeof(ngram_len),
-				"", read, 
->>>>>>> e8d1ae5a
-			buff, text_len, text);
-      for (size_t i = 0; i < ngram_len; i++)
-	{
-			// have '\0' at the end for sure
-			char ngram[4] = { 0, 0, 0, 0 };
-	  if (!read) {
+            "", read,
+            buff, text_len, text);
+        for (size_t i = 0; i < ngram_len; i++)
+        {
+            // have '\0' at the end for sure
+            char ngram[4] = { 0, 0, 0, 0 };
+            if (!read) {
                 text_len = sprintf_s(buff, buf_size, "%s ", all.ngram_strings[i].c_str());
-	    memcpy(ngram, all.ngram_strings[i].c_str(), min(3, all.ngram_strings[i].size()));
-	  }
-<<<<<<< HEAD
-            bin_text_read_write_fixed_validate_eof(model_file, ngram, 3,
-=======
+                memcpy(ngram, all.ngram_strings[i].c_str(), min(3, all.ngram_strings[i].size()));
+            }
             bytes_read_write += bin_text_read_write_fixed_validate_eof(model_file, ngram, 3,
->>>>>>> e8d1ae5a
-				    "", read,
-				buff, text_len, text);
-	  if (read)
-	    {
-				string temp(ngram);
-	      all.ngram_strings.push_back(temp);
-
-				all.args.push_back("--ngram");
-				all.args.push_back(boost::lexical_cast<std::string>(temp));
-	    }
-	}
-<<<<<<< HEAD
-
-        bin_text_read_write_fixed_validate_eof(model_file, buff, 0,
-				"", read,
-			"\n", 1, text);
+                "", read,
+                buff, text_len, text);
+            if (read)
+            {
+                string temp(ngram);
+                all.ngram_strings.push_back(temp);
+
+                all.args.push_back("--ngram");
+                all.args.push_back(boost::lexical_cast<std::string>(temp));
+            }
+        }
+
+        bytes_read_write += bin_text_read_write_fixed_validate_eof(model_file, buff, 0,
+            "", read,
+            "\n", 1, text);
 
         // TODO: validate skips?
-      uint32_t skip_len = (uint32_t)all.skip_strings.size();
-        text_len = sprintf_s(buff, buf_size, "%d skip: ", (int)skip_len);
-        bin_text_read_write_fixed_validate_eof(model_file, (char *)&skip_len, sizeof(skip_len),
-				"", read,
-=======
-      
-        bytes_read_write += bin_text_read_write_fixed_validate_eof(model_file, buff, 0,
-				"", read, 
-			"\n", 1, text);
-      
-        // TODO: validate skips?
-      uint32_t skip_len = (uint32_t)all.skip_strings.size();
+        uint32_t skip_len = (uint32_t)all.skip_strings.size();
         text_len = sprintf_s(buff, buf_size, "%d skip: ", (int)skip_len);
         bytes_read_write += bin_text_read_write_fixed_validate_eof(model_file, (char *)&skip_len, sizeof(skip_len),
-				"", read, 
->>>>>>> e8d1ae5a
-			buff, text_len, text);
-
-      for (size_t i = 0; i < skip_len; i++)
-	{
-			char skip[4] = { 0, 0, 0, 0 };
-	  if (!read) {
+            "", read,
+            buff, text_len, text);
+
+        for (size_t i = 0; i < skip_len; i++)
+        {
+            char skip[4] = { 0, 0, 0, 0 };
+            if (!read) {
                 text_len = sprintf_s(buff, buf_size, "%s ", all.skip_strings[i].c_str());
-	    memcpy(skip, all.skip_strings[i].c_str(), min(3, all.skip_strings[i].size()));
-	  }
-
-<<<<<<< HEAD
-            bin_text_read_write_fixed_validate_eof(model_file, skip, 3,
-=======
+                memcpy(skip, all.skip_strings[i].c_str(), min(3, all.skip_strings[i].size()));
+            }
+
             bytes_read_write += bin_text_read_write_fixed_validate_eof(model_file, skip, 3,
->>>>>>> e8d1ae5a
-				    "", read,
-				buff, text_len, text);
-	  if (read)
-	    {
-				string temp(skip);
-	      all.skip_strings.push_back(temp);
-
-				all.args.push_back("--skips");
-				all.args.push_back(boost::lexical_cast<std::string>(temp));
-	    }
-	}
-<<<<<<< HEAD
-        bin_text_read_write_fixed_validate_eof(model_file, buff, 0,
-				"", read,
-=======
+                "", read,
+                buff, text_len, text);
+            if (read)
+            {
+                string temp(skip);
+                all.skip_strings.push_back(temp);
+
+                all.args.push_back("--skips");
+                all.args.push_back(boost::lexical_cast<std::string>(temp));
+            }
+        }
         bytes_read_write += bin_text_read_write_fixed_validate_eof(model_file, buff, 0,
-				"", read, 
->>>>>>> e8d1ae5a
-			"\n", 1, text);
+            "", read,
+            "\n", 1, text);
 
         text_len = sprintf_s(buff, buf_size, "options:%s\n", all.file_options->str().c_str());
-		uint32_t len = (uint32_t)all.file_options->str().length() + 1;
+        uint32_t len = (uint32_t)all.file_options->str().length() + 1;
         memcpy(buff2, all.file_options->str().c_str(), min(len, buf_size));
-
-      if (read)
-        {
-	len = buf_size;
-        }
-<<<<<<< HEAD
-
-        bin_text_read_write_validate_eof(model_file, buff2, len,
-=======
+        
+        if (read)
+        {
+            len = buf_size;
+        }
         
         bytes_read_write += bin_text_read_write_validate_eof(model_file, buff2, len,
->>>>>>> e8d1ae5a
-			  "", read,
-			  buff, text_len, text);
-
-      if (read)
-        {
-	all.file_options->str(buff2);
-    }
+            "", read,
+            buff, text_len, text);
+        
+        if (read)
+        {
+            all.file_options->str(buff2);
+        }
 
         // Read/write checksum if required by version
         if (all.model_file_ver >= VERSION_FILE_WITH_HEADER_HASH)
         {
-<<<<<<< HEAD
-            uint32_t check_sum = uniform_hash(model_file.space.begin, model_file.space.size(), 0);
-=======
             uint32_t check_sum = (all.model_file_ver >= VERSION_FILE_WITH_HEADER_CHAINED_HASH) ? 
                 model_file.hash :
                 uniform_hash(model_file.space.begin, bytes_read_write, 0);
 
->>>>>>> e8d1ae5a
             uint32_t check_sum_saved = check_sum;
 
             text_len = sprintf_s(buff, buf_size, "Checksum: %d\n", check_sum);
@@ -485,11 +352,6 @@
 
             if (check_sum_saved != check_sum)
             {
-<<<<<<< HEAD
-                THROW("Checksum is inconsistent, model is possibly corrupted.");
-            }
-        }
-=======
                 THROW("Checksum is inconsistent, file is possibly corrupted.");
             }
         }
@@ -498,7 +360,6 @@
         {
             model_file.verify_hash = false;
         }
->>>>>>> e8d1ae5a
     }
 
 }
@@ -517,7 +378,7 @@
   io_buf io_temp;
 
   io_temp.open_file(start_name.c_str(), all.stdin_off, io_buf::WRITE);
-
+  
   dump_regressor(all, io_temp, as_text);
 
   io_temp.flush(); // close_file() should do this for me ...
@@ -578,7 +439,7 @@
 {
   po::variables_map& vm = all.vm;
   if (vm.count("feature_mask")) {
-    size_t length = ((size_t)1) << all.num_bits;
+    size_t length = ((size_t)1) << all.num_bits;  
     string mask_filename = vm["feature_mask"].as<string>();
     if (vm.count("initial_regressor")) {
       vector<string> init_filename = vm["initial_regressor"].as< vector<string> >();
@@ -586,7 +447,7 @@
         return;
       }
     }
-
+    
     //all other cases, including from different file, or -i does not exist, need to read in the mask file
     io_buf io_temp_mask;
     io_temp_mask.open_file(mask_filename.c_str(), false, io_buf::READ);

// Copyright (c) by respective owners including Yahoo!, Microsoft, and
// individual contributors. All rights reserved. Released under a BSD (revised)
// license as described in the file LICENSE.
#include <fstream>
#include <iostream>

#include "crossplat_compat.h"

#ifndef _WIN32
#  include <unistd.h>
#endif

#include <cstdlib>
#include <cstdint>
#include <cmath>
#include <cstdarg>

#include <fstream>
#include <iostream>
#include <algorithm>
#include <numeric>

#include "crossplat_compat.h"
#include "rand48.h"
#include "global_data.h"
#include "vw_exception.h"
#include "vw_validate.h"
#include "vw_versions.h"
#include "options_serializer_boost_po.h"
#include "shared_data.h"

void initialize_weights_as_random_positive(weight* weights, uint64_t index) { weights[0] = 0.1f * merand48(index); }
void initialize_weights_as_random(weight* weights, uint64_t index) { weights[0] = merand48(index) - 0.5f; }

void initialize_weights_as_polar_normal(weight* weights, uint64_t index) { weights[0] = merand48_boxmuller(index); }

// re-scaling to re-picking values outside the truncating boundary.
// note:- boundary is twice the standard deviation.
template <class T>
void truncate(vw& all, T& weights)
{
  static double sd = calculate_sd(all, weights);
  std::for_each(weights.begin(), weights.end(), [](float& v) {
    if (std::fabs(v) > sd * 2) { v = (float)std::remainder(static_cast<double>(v), sd * 2); }
  });
}

template <class T>
double calculate_sd(vw& /* all */, T& weights)
{
  static int my_size = 0;
  std::for_each(weights.begin(), weights.end(), [](float /* v */) { my_size += 1; });
  double sum = std::accumulate(weights.begin(), weights.end(), 0.0);
  double mean = sum / my_size;
  std::vector<double> diff(my_size);
  std::transform(weights.begin(), weights.end(), diff.begin(), [mean](double x) { return x - mean; });
  double sq_sum = inner_product(diff.begin(), diff.end(), diff.begin(), 0.0);
  return std::sqrt(sq_sum / my_size);
}
template <class T>
void initialize_regressor(vw& all, T& weights)
{
  // Regressor is already initialized.
  if (weights.not_null()) return;

  size_t length = ((size_t)1) << all.num_bits;
  try
  {
    uint32_t ss = weights.stride_shift();
    weights.~T();  // dealloc so that we can realloc, now with a known size
    new (&weights) T(length, ss);
  }
  catch (const VW::vw_exception&)
  {
    THROW(" Failed to allocate weight array with " << all.num_bits << " bits: try decreasing -b <bits>");
  }
  if (weights.mask() == 0)
  { THROW(" Failed to allocate weight array with " << all.num_bits << " bits: try decreasing -b <bits>"); }
  else if (all.initial_weight != 0.)
  {
    auto initial_weight = all.initial_weight;
    auto initial_value_weight_initializer = [initial_weight](
                                                weight* weights, uint64_t /*index*/) { weights[0] = initial_weight; };
    weights.set_default(initial_value_weight_initializer);
  }
  else if (all.random_positive_weights)
  {
    weights.set_default(&initialize_weights_as_random_positive);
  }
  else if (all.random_weights)
  {
    weights.set_default(&initialize_weights_as_random);
  }
  else if (all.normal_weights)
  {
    weights.set_default(&initialize_weights_as_polar_normal);
  }
  else if (all.tnormal_weights)
  {
    weights.set_default(&initialize_weights_as_polar_normal);
    truncate(all, weights);
  }
}

void initialize_regressor(vw& all)
{
  if (all.weights.sparse)
    initialize_regressor(all, all.weights.sparse_weights);
  else
    initialize_regressor(all, all.weights.dense_weights);
}

constexpr size_t default_buf_size = 512;

bool resize_buf_if_needed(char*& __dest, size_t& __dest_size, const size_t __n)
{
  char* new_dest;
  if (__dest_size < __n)
  {
    if ((new_dest = (char*)realloc(__dest, __n)) == NULL)
      THROW("Can't realloc enough memory.")
    else
    {
      __dest = new_dest;
      __dest_size = __n;
      return true;
    }
  }
  return false;
}

inline void safe_memcpy(char*& __dest, size_t& __dest_size, const void* __src, size_t __n)
{
  resize_buf_if_needed(__dest, __dest_size, __n);
  memcpy(__dest, __src, __n);
}

// file_options will be written to when reading
void save_load_header(
    vw& all, io_buf& model_file, bool read, bool text, std::string& file_options, VW::config::options_i& options)
{
  char* buff2 = (char*)malloc(default_buf_size);
  size_t buf2_size = default_buf_size;

  try
  {
    if (model_file.num_files() > 0)
    {
      size_t bytes_read_write = 0;

      size_t v_length = (uint32_t)VW::version.to_string().length() + 1;
      std::stringstream msg;
      msg << "Version " << VW::version.to_string() << "\n";
      memcpy(buff2, VW::version.to_string().c_str(), std::min(v_length, buf2_size));
      if (read)
      {
        v_length = buf2_size;
        buff2[std::min(v_length, default_buf_size) - 1] = '\0';
      }
      bytes_read_write += bin_text_read_write(model_file, buff2, v_length, "", read, msg, text);
      all.model_file_ver = buff2;  // stored in all to check save_resume fix in gd
      VW::validate_version(all);

      if (all.model_file_ver >= VERSION_FILE_WITH_HEADER_CHAINED_HASH) model_file.verify_hash(true);

      if (all.model_file_ver >= VERSION_FILE_WITH_HEADER_ID)
      {
        v_length = all.id.length() + 1;

        msg << "Id " << all.id << "\n";
        memcpy(buff2, all.id.c_str(), std::min(v_length, default_buf_size));
        if (read) v_length = default_buf_size;
        bytes_read_write += bin_text_read_write(model_file, buff2, v_length, "", read, msg, text);
        all.id = buff2;

        if (read && !options.was_supplied("id") && !all.id.empty())
        {
          file_options += " --id";
          file_options += " " + all.id;
        }
      }

      char model = 'm';

      bytes_read_write +=
          bin_text_read_write_fixed_validated(model_file, &model, 1, "file is not a model file", read, msg, text);

      msg << "Min label:" << all.sd->min_label << "\n";
      bytes_read_write += bin_text_read_write_fixed_validated(
          model_file, (char*)&all.sd->min_label, sizeof(all.sd->min_label), "", read, msg, text);

      msg << "Max label:" << all.sd->max_label << "\n";
      bytes_read_write += bin_text_read_write_fixed_validated(
          model_file, (char*)&all.sd->max_label, sizeof(all.sd->max_label), "", read, msg, text);

      msg << "bits:" << all.num_bits << "\n";
      uint32_t local_num_bits = all.num_bits;
      bytes_read_write += bin_text_read_write_fixed_validated(
          model_file, (char*)&local_num_bits, sizeof(local_num_bits), "", read, msg, text);

      if (read && !options.was_supplied("bit_precision"))
      {
        file_options += " --bit_precision";
        std::stringstream temp;
        temp << local_num_bits;
        file_options += " " + temp.str();
      }

      VW::validate_default_bits(all, local_num_bits);

      all.default_bits = false;
      all.num_bits = local_num_bits;

      VW::validate_num_bits(all);

      if (all.model_file_ver < VERSION_FILE_WITH_INTERACTIONS_IN_FO)
      {
        if (!read) THROW("cannot write legacy format");

        // -q, --cubic and --interactions are not saved in vw::file_options
        uint32_t pair_len = 0;
        msg << pair_len << " pairs: ";
        bytes_read_write +=
            bin_text_read_write_fixed_validated(model_file, (char*)&pair_len, sizeof(pair_len), "", read, msg, text);

        // TODO: validate pairs?
        for (size_t i = 0; i < pair_len; i++)
        {
          char pair[3] = {0, 0, 0};

<<<<<<< HEAD
          if (!read)
          {
            memcpy(pair, all.pairs[i].data(), 2);
            // Copies data to stringstream regardless of existence of null characters.
            // This might result in unintuitive behavior i.e. copy data after nulls as well.
            msg.write(reinterpret_cast<char*>(all.pairs[i].data()), sizeof(all.pairs[i]));
            msg << " ";
          }

=======
          // Only the read path is implemented since this is for old version read support.
>>>>>>> 183bc339
          bytes_read_write += bin_text_read_write_fixed_validated(model_file, pair, 2, "", read, msg, text);
          std::vector<namespace_index> temp(pair, *(&pair + 1));
          if (std::count(all.interactions.interactions.begin(), all.interactions.interactions.end(), temp) == 0)
          { all.interactions.interactions.emplace_back(temp.begin(), temp.end()); }
        }

        msg << "\n";
        bytes_read_write += bin_text_read_write_fixed_validated(model_file, nullptr, 0, "", read, msg, text);

        uint32_t triple_len = 0;

        msg << triple_len << " triples: ";
        bytes_read_write += bin_text_read_write_fixed_validated(
            model_file, (char*)&triple_len, sizeof(triple_len), "", read, msg, text);

        // TODO: validate triples?
        for (size_t i = 0; i < triple_len; i++)
        {
          char triple[4] = {0, 0, 0, 0};

<<<<<<< HEAD
          if (!read)
          {
            // Copies data to stringstream regardless of existence of null characters.
            // This might result in unintuitive behavior i.e. copy data after nulls as well.
            msg.write(reinterpret_cast<char*>(all.triples[i].data()), sizeof(all.triples[i]));
            msg << " ";
            memcpy(triple, all.triples[i].data(), 3);
          }
=======
          // Only the read path is implemented since this is for old version read support.
>>>>>>> 183bc339
          bytes_read_write += bin_text_read_write_fixed_validated(model_file, triple, 3, "", read, msg, text);

          std::vector<namespace_index> temp(triple, *(&triple + 1));
          if (count(all.interactions.interactions.begin(), all.interactions.interactions.end(), temp) == 0)
          { all.interactions.interactions.emplace_back(temp.begin(), temp.end()); }
        }

        msg << "\n";
        bytes_read_write += bin_text_read_write_fixed_validated(model_file, nullptr, 0, "", read, msg, text);

        if (all.model_file_ver >=
            VERSION_FILE_WITH_INTERACTIONS)  // && < VERSION_FILE_WITH_INTERACTIONS_IN_FO (previous if)
        {
          if (!read) THROW("cannot write legacy format");

          // the only version that saves interacions among pairs and triples
          uint32_t len = 0;

          msg << len << " interactions: ";
          bytes_read_write +=
              bin_text_read_write_fixed_validated(model_file, (char*)&len, sizeof(len), "", read, msg, text);

          for (size_t i = 0; i < len; i++)
          {
            // Only the read path is implemented since this is for old version read support.
            uint32_t inter_len = 0;
            bytes_read_write += bin_text_read_write_fixed_validated(
                model_file, (char*)&inter_len, sizeof(inter_len), "", read, msg, text);

            auto size = bin_text_read_write_fixed_validated(model_file, buff2, inter_len, "", read, msg, text);
            bytes_read_write += size;
            if (size != inter_len) { THROW("Failed to read interaction from model file."); }

            std::vector<namespace_index> temp(buff2, buff2 + size);
            if (count(all.interactions.interactions.begin(), all.interactions.interactions.end(), temp) == 0)
            { all.interactions.interactions.emplace_back(buff2, buff2 + inter_len); }
          }

          msg << "\n";
          bytes_read_write += bin_text_read_write_fixed_validated(model_file, nullptr, 0, "", read, msg, text);
        }
      }

      if (all.model_file_ver <= VERSION_FILE_WITH_RANK_IN_HEADER)
      {
        // to fix compatibility that was broken in 7.9
        uint32_t rank = 0;
        msg << "rank:" << rank << "\n";
        bytes_read_write +=
            bin_text_read_write_fixed_validated(model_file, (char*)&rank, sizeof(rank), "", read, msg, text);
        if (rank != 0)
        {
          if (!options.was_supplied("rank"))
          {
            file_options += " --rank";
            std::stringstream temp;
            temp << rank;
            file_options += " " + temp.str();
          }
          else
            *(all.trace_message) << "WARNING: this model file contains 'rank: " << rank
                                 << "' value but it will be ignored as another value specified via the command line."
                                 << std::endl;
        }
      }

      msg << "lda:" << all.lda << "\n";
      bytes_read_write +=
          bin_text_read_write_fixed_validated(model_file, (char*)&all.lda, sizeof(all.lda), "", read, msg, text);

      // TODO: validate ngram_len?
      auto* g_transformer = all.skip_gram_transformer.get();
      uint32_t ngram_len =
          (g_transformer != nullptr) ? static_cast<uint32_t>(g_transformer->get_initial_ngram_definitions().size()) : 0;
      msg << ngram_len << " ngram:";
      bytes_read_write +=
          bin_text_read_write_fixed_validated(model_file, (char*)&ngram_len, sizeof(ngram_len), "", read, msg, text);

      std::vector<std::string> temp_vec;
      const auto& ngram_strings = g_transformer != nullptr ? g_transformer->get_initial_ngram_definitions() : temp_vec;
      for (size_t i = 0; i < ngram_len; i++)
      {
        // have '\0' at the end for sure
        char ngram[4] = {0, 0, 0, 0};
        if (!read)
        {
          msg << ngram_strings[i] << " ";
          memcpy(ngram, ngram_strings[i].c_str(), std::min(static_cast<size_t>(3), ngram_strings[i].size()));
        }
        bytes_read_write += bin_text_read_write_fixed_validated(model_file, ngram, 3, "", read, msg, text);
        if (read)
        {
          std::string temp(ngram);
          file_options += " --ngram";
          file_options += " " + temp;
        }
      }

      msg << "\n";
      bytes_read_write += bin_text_read_write_fixed_validated(model_file, nullptr, 0, "", read, msg, text);

      // TODO: validate skips?
      uint32_t skip_len =
          (g_transformer != nullptr) ? static_cast<uint32_t>(g_transformer->get_initial_skip_definitions().size()) : 0;
      msg << skip_len << " skip:";
      bytes_read_write +=
          bin_text_read_write_fixed_validated(model_file, (char*)&skip_len, sizeof(skip_len), "", read, msg, text);

      const auto& skip_strings = g_transformer != nullptr ? g_transformer->get_initial_skip_definitions() : temp_vec;
      for (size_t i = 0; i < skip_len; i++)
      {
        char skip[4] = {0, 0, 0, 0};
        if (!read)
        {
          msg << skip_strings[i] << " ";
          memcpy(skip, skip_strings[i].c_str(), std::min(static_cast<size_t>(3), skip_strings[i].size()));
        }

        bytes_read_write += bin_text_read_write_fixed_validated(model_file, skip, 3, "", read, msg, text);
        if (read)
        {
          std::string temp(skip);
          file_options += " --skips";
          file_options += " " + temp;
        }
      }

      msg << "\n";
      bytes_read_write += bin_text_read_write_fixed_validated(model_file, nullptr, 0, "", read, msg, text);

      if (read)
      {
        uint32_t len;
        size_t ret = model_file.bin_read_fixed((char*)&len, sizeof(len), "");
        if (len > 104857600 /*sanity check: 100 Mb*/ || ret < sizeof(uint32_t)) THROW("bad model format!");
        resize_buf_if_needed(buff2, buf2_size, len);
        bytes_read_write += model_file.bin_read_fixed(buff2, len, "") + ret;

        // Write out file options to caller.
        if (len > 0)
        {
          // There is a potential bug here if len is read out to be zero (e.g. corrupted file). If we naively
          // append buff2 into file_options it might contain old information and thus be invalid. Before, what
          // probably happened is boost::program_options did the right thing, but now we have to construct the
          // input to it where we do not know whether a particular option key can have multiple values or not.
          //
          // In some cases we end up with a std::string like: "--bit_precision 18 <something_not_an_int>", which will
          // cause a "bad program options value" exception, rather than the true "file is corrupted" issue. Only
          // pushing the contents of buff2 into file_options when it is valid will prevent this false error.
          file_options = file_options + " " + buff2;
        }
      }
      else
      {
        VW::config::options_serializer_boost_po serializer;
        for (auto const& option : options.get_all_options())
        {
          if (option->m_keep && options.was_supplied(option->m_name)) { serializer.add(*option); }
        }

        auto serialized_keep_options = serializer.str();

        // We need to save our current PRG state
        if (all.save_resume && all.get_random_state()->get_current_state() != 0)
        {
          serialized_keep_options += " --random_seed";
          serialized_keep_options += " " + std::to_string(all.get_random_state()->get_current_state());
        }

        msg << "options:" << serialized_keep_options << "\n";

        uint32_t len = (uint32_t)serialized_keep_options.length();
        if (len > 0) safe_memcpy(buff2, buf2_size, serialized_keep_options.c_str(), len + 1);
        *(buff2 + len) = 0;
        bytes_read_write += bin_text_read_write(model_file, buff2, len + 1,  // len+1 to write a \0
            "", read, msg, text);
      }

      // Read/write checksum if required by version
      if (all.model_file_ver >= VERSION_FILE_WITH_HEADER_HASH)
      {
        uint32_t check_sum = (all.model_file_ver >= VERSION_FILE_WITH_HEADER_CHAINED_HASH)
            ? model_file.hash()
            : (uint32_t)uniform_hash(model_file.buffer_start(), bytes_read_write, 0);

        uint32_t check_sum_saved = check_sum;

        msg << "Checksum: " << check_sum << "\n";
        bin_text_read_write(model_file, (char*)&check_sum, sizeof(check_sum), "", read, msg, text);

        if (check_sum_saved != check_sum) THROW("Checksum is inconsistent, file is possibly corrupted.");
      }

      if (all.model_file_ver >= VERSION_FILE_WITH_HEADER_CHAINED_HASH) { model_file.verify_hash(false); }
    }
  }
  catch (...)
  {
    free(buff2);
    throw;
  }

  free(buff2);
}

void dump_regressor(vw& all, io_buf& buf, bool as_text)
{
  if (buf.num_output_files() == 0) { THROW("Cannot dump regressor with an io buffer that has no output files."); }
  std::string unused;
  save_load_header(all, buf, false, as_text, unused, *all.options);
  if (all.l != nullptr) all.l->save_load(buf, false, as_text);

  buf.flush();  // close_file() should do this for me ...
  buf.close_file();
}

void dump_regressor(vw& all, std::string reg_name, bool as_text)
{
  if (reg_name == std::string("")) return;
  std::string start_name = reg_name + std::string(".writing");
  io_buf io_temp;
  io_temp.add_file(VW::io::open_file_writer(start_name));

  dump_regressor(all, io_temp, as_text);

  remove(reg_name.c_str());

  if (0 != rename(start_name.c_str(), reg_name.c_str()))
    THROW("WARN: dump_regressor(vw& all, std::string reg_name, bool as_text): cannot rename: "
        << start_name.c_str() << " to " << reg_name.c_str());
}

void save_predictor(vw& all, std::string reg_name, size_t current_pass)
{
  std::stringstream filename;
  filename << reg_name;
  if (all.save_per_pass) filename << "." << current_pass;
  dump_regressor(all, filename.str(), false);
}

void finalize_regressor(vw& all, std::string reg_name)
{
  if (!all.early_terminate)
  {
    if (all.per_feature_regularizer_output.length() > 0)
      dump_regressor(all, all.per_feature_regularizer_output, false);
    else
      dump_regressor(all, reg_name, false);
    if (all.per_feature_regularizer_text.length() > 0)
      dump_regressor(all, all.per_feature_regularizer_text, true);
    else
    {
      dump_regressor(all, all.text_regressor_name, true);
      all.print_invert = true;
      dump_regressor(all, all.inv_hash_regressor_name, true);
      all.print_invert = false;
    }
  }
}

void read_regressor_file(vw& all, std::vector<std::string> all_intial, io_buf& io_temp)
{
  if (all_intial.size() > 0)
  {
    io_temp.add_file(VW::io::open_file_reader(all_intial[0]));

    if (!all.logger.quiet)
    {
      // *(all.trace_message) << "initial_regressor = " << regs[0] << std::endl;
      if (all_intial.size() > 1)
      {
        *(all.trace_message) << "warning: ignoring remaining " << (all_intial.size() - 1) << " initial regressors"
                             << std::endl;
      }
    }
  }
}

void parse_mask_regressor_args(vw& all, std::string feature_mask, std::vector<std::string> initial_regressors)
{
  // TODO does this extra check need to be used? I think it is duplicated but there may be some logic I am missing.
  std::string file_options;
  if (!feature_mask.empty())
  {
    if (initial_regressors.size() > 0)
    {
      if (feature_mask == initial_regressors[0])  //-i and -mask are from same file, just generate mask
      { return; }
    }

    // all other cases, including from different file, or -i does not exist, need to read in the mask file
    io_buf io_temp_mask;
    io_temp_mask.add_file(VW::io::open_file_reader(feature_mask));

    save_load_header(all, io_temp_mask, true, false, file_options, *all.options);
    all.l->save_load(io_temp_mask, true, false);
    io_temp_mask.close_file();

    // Deal with the over-written header from initial regressor
    if (initial_regressors.size() > 0)
    {
      // Load original header again.
      io_buf io_temp;
      io_temp.add_file(VW::io::open_file_reader(initial_regressors[0]));

      save_load_header(all, io_temp, true, false, file_options, *all.options);
      io_temp.close_file();

      // Re-zero the weights, in case weights of initial regressor use different indices
      all.weights.set_zero(0);
    }
    else
    {
      // If no initial regressor, just clear out the options loaded from the header.
      // TODO clear file options
      // all.opts_n_args.file_options.str("");
    }
  }
}

namespace VW
{
void save_predictor(vw& all, std::string reg_name) { dump_regressor(all, reg_name, false); }

void save_predictor(vw& all, io_buf& buf) { dump_regressor(all, buf, false); }
}  // namespace VW<|MERGE_RESOLUTION|>--- conflicted
+++ resolved
@@ -228,19 +228,7 @@
         {
           char pair[3] = {0, 0, 0};
 
-<<<<<<< HEAD
-          if (!read)
-          {
-            memcpy(pair, all.pairs[i].data(), 2);
-            // Copies data to stringstream regardless of existence of null characters.
-            // This might result in unintuitive behavior i.e. copy data after nulls as well.
-            msg.write(reinterpret_cast<char*>(all.pairs[i].data()), sizeof(all.pairs[i]));
-            msg << " ";
-          }
-
-=======
           // Only the read path is implemented since this is for old version read support.
->>>>>>> 183bc339
           bytes_read_write += bin_text_read_write_fixed_validated(model_file, pair, 2, "", read, msg, text);
           std::vector<namespace_index> temp(pair, *(&pair + 1));
           if (std::count(all.interactions.interactions.begin(), all.interactions.interactions.end(), temp) == 0)
@@ -261,18 +249,7 @@
         {
           char triple[4] = {0, 0, 0, 0};
 
-<<<<<<< HEAD
-          if (!read)
-          {
-            // Copies data to stringstream regardless of existence of null characters.
-            // This might result in unintuitive behavior i.e. copy data after nulls as well.
-            msg.write(reinterpret_cast<char*>(all.triples[i].data()), sizeof(all.triples[i]));
-            msg << " ";
-            memcpy(triple, all.triples[i].data(), 3);
-          }
-=======
           // Only the read path is implemented since this is for old version read support.
->>>>>>> 183bc339
           bytes_read_write += bin_text_read_write_fixed_validated(model_file, triple, 3, "", read, msg, text);
 
           std::vector<namespace_index> temp(triple, *(&triple + 1));

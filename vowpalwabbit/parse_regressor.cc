--- conflicted
+++ resolved
@@ -582,14 +582,9 @@
 {
   if (all_intial.size() > 0)
   {
-<<<<<<< HEAD
     io_temp.add_file(VW::io::open_file(all_intial[0], file_mode::read).release());
 
-    if (!all.quiet)
-=======
-    io_temp.open_file(all_intial[0].c_str(), all.stdin_off, io_buf::READ);
     if (!all.logger.quiet)
->>>>>>> ea01890d
     {
       // all.trace_message << "initial_regressor = " << regs[0] << std::endl;
       if (all_intial.size() > 1)

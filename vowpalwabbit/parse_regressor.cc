/*
Copyright (c) by respective owners including Yahoo!, Microsoft, and
individual contributors. All rights reserved.  Released under a BSD (revised)
license as described in the file LICENSE.
 */
#include <fstream>
#include <iostream>
using namespace std;

#include "crossplat_compat.h"

#ifndef _WIN32
#include <unistd.h>
#endif

#include <stdlib.h>
#include <stdint.h>
#include <math.h>
#include <algorithm>
#include <stdarg.h>
#include <numeric>
#include "rand48.h"
#include "global_data.h"
#include "vw_exception.h"
#include "vw_validate.h"
#include "vw_versions.h"

#include "options_serializer_boost_po.h"

template <class T> class set_initial_wrapper
{
public:
  static void func(weight& w, float& initial, uint64_t /* index */) { w = initial; }
};

template <class T> class random_positive_wrapper
{
public:
  static void func(weight& w, uint64_t index) { w = (float)(0.1 * merand48(index)); }
};

template <class T> class random_weights_wrapper
{
public:
  static void func(weight& w, uint64_t index) { w = (float)(merand48(index) - 0.5); }
};
// box-muller polar implementation
template <class T> class polar_normal_weights_wrapper
{
public:
  static void func(weight& w, uint64_t index)
  {
    static float x1 = 0.0;
    static float x2 = 0.0;
    static float temp  = 0.0;
    do
    {
      x1 = 2.0f * merand48(index) - 1.0f;
      x2 = 2.0f * merand48(index) - 1.0f;
      temp = x1 * x1 + x2 * x2;
    }
    while ( (temp >= 1.0) || (temp == 0.0) );
    temp = sqrtf( (-2.0f * logf( temp ) ) / temp );
    w = x1 * temp;
  }
};
// re-scaling to re-picking values outside the truncating boundary.
// note:- boundary is twice the standard deviation.
template<class T> void truncate(vw& all,T& weights)
{
  static double sd = calculate_sd(all,weights);
  for_each(weights.begin(), weights.end(), [](float& v)
  {
    if( abs(v) > sd*2 )
    {
      v = (float)std::remainder(v,sd*2);
    }
  });
}

template<class T> double calculate_sd(vw& /* all */,T& weights)
{
  static int my_size = 0;
  for_each(weights.begin(), weights.end(), [](float /* v */) {my_size += 1;});
  double sum = accumulate(weights.begin(), weights.end(), 0.0);
  double mean = sum / my_size;
  vector<double> diff(my_size);
  transform(weights.begin(), weights.end(), diff.begin(), [mean](double x) { return x - mean; });
  double sq_sum = inner_product(diff.begin(), diff.end(), diff.begin(), 0.0);
  return sqrt(sq_sum / my_size);
}
template<class T> void initialize_regressor(vw& all, T& weights)
{
  // Regressor is already initialized.

  if (weights.not_null())
    return;
  size_t length = ((size_t)1) << all.num_bits;
  try
  {
    uint32_t ss = weights.stride_shift();
    weights.~T();//dealloc so that we can realloc, now with a known size
    new(&weights) T(length, ss);
  }
  catch (const VW::vw_exception&)
  {
    THROW(" Failed to allocate weight array with " << all.num_bits << " bits: try decreasing -b <bits>");
  }
  if (weights.mask() == 0)
  { THROW(" Failed to allocate weight array with " << all.num_bits << " bits: try decreasing -b <bits>"); }
  else if (all.initial_weight != 0.)
    weights.template set_default<float,set_initial_wrapper<T> >(all.initial_weight);
  else if (all.random_positive_weights)
    weights.template set_default<random_positive_wrapper<T> >();
  else if (all.random_weights)
    weights.template set_default<random_weights_wrapper<T> >();
  else if (all.normal_weights)
  {
    weights.template set_default<polar_normal_weights_wrapper<T> >();
  }
  else if (all.tnormal_weights)
  {
    weights.template set_default<polar_normal_weights_wrapper<T> >();
    truncate(all,weights);
  }
}

void initialize_regressor(vw& all)
{
  if (all.weights.sparse)
    initialize_regressor(all, all.weights.sparse_weights);
  else
    initialize_regressor(all, all.weights.dense_weights);
}

const size_t default_buf_size = 512;

bool resize_buf_if_needed(char *& __dest, size_t& __dest_size, const size_t __n)
{
  char* new_dest;
  if (__dest_size < __n)
  {
    if ((new_dest = (char*)realloc(__dest, __n)) == NULL)
      THROW("Can't realloc enough memory.")
      else
      {
        __dest = new_dest;
        __dest_size = __n;
        return true;
      }
  }
  return false;
}

int32_t safe_sprintf_s(char *& buf, size_t& buf_size, const char * fmt, ...)
{
  va_list args;
  va_start(args,fmt);
  int32_t len = vsprintf_s(buf, buf_size, fmt, args);
  va_end(args);
  if (len < 0) THROW("Encoding error.");
  if (resize_buf_if_needed(buf, buf_size, len+1))
  {
    va_start(args,fmt);
    vsprintf_s(buf, buf_size, fmt, args);
    va_end(args);
  }


  return len;
}

inline void safe_memcpy(char *& __dest, size_t& __dest_size, const void *__src, size_t __n)
{
  resize_buf_if_needed(__dest, __dest_size, __n);
  memcpy(__dest, __src, __n);
}

// file_options will be written to when reading
void save_load_header(vw& all, io_buf& model_file, bool read, bool text, std::string& file_options, VW::config::options_i& options)
{
  char* buff2 = (char*) malloc(default_buf_size);
  size_t buf2_size = default_buf_size;

  try
  {
    if (model_file.files.size() > 0)
    {
      size_t bytes_read_write = 0;

      uint32_t v_length = (uint32_t)version.to_string().length() + 1;
      stringstream msg;
      msg << "Version " << version.to_string() << "\n";
      memcpy(buff2, version.to_string().c_str(), min(v_length, buf2_size));
      if (read)
      {
        v_length = (uint32_t)buf2_size;
        buff2[min(v_length, default_buf_size) - 1] = '\0';
      }
      bytes_read_write += bin_text_read_write(model_file, buff2, v_length,
                                              "", read, msg, text);
      all.model_file_ver = buff2; //stored in all to check save_resume fix in gd
      VW::validate_version(all);

      if (all.model_file_ver >= VERSION_FILE_WITH_HEADER_CHAINED_HASH)
        model_file.verify_hash(true);

      if (all.model_file_ver >= VERSION_FILE_WITH_HEADER_ID)
      {
        v_length = (uint32_t)all.id.length() + 1;

        msg << "Id " << all.id << "\n";
        memcpy(buff2, all.id.c_str(), min(v_length, default_buf_size));
        if (read)
          v_length = default_buf_size;
        bytes_read_write += bin_text_read_write(model_file, buff2, v_length,
                                                "", read, msg, text);
        all.id = buff2;

        if (read && !options.was_supplied("id") && !all.id.empty())
        {
          file_options += " --id";
          file_options += " " + all.id;
        }
      }

      char model = 'm';

      bytes_read_write += bin_text_read_write_fixed_validated(model_file, &model, 1,
                          "file is not a model file", read,
                          msg, text);

      msg << "Min label:" << all.sd->min_label << "\n";
      bytes_read_write += bin_text_read_write_fixed_validated(model_file, (char*)&all.sd->min_label, sizeof(all.sd->min_label),
                          "", read, msg, text);


      msg << "Max label:" << all.sd->max_label << "\n";
      bytes_read_write += bin_text_read_write_fixed_validated(model_file, (char*)&all.sd->max_label, sizeof(all.sd->max_label),
                          "", read, msg, text);

      msg << "bits:" << all.num_bits << "\n";
      uint32_t local_num_bits = all.num_bits;
      bytes_read_write += bin_text_read_write_fixed_validated(model_file, (char *)&local_num_bits, sizeof(local_num_bits),
                          "", read, msg, text);

      if (read && !options.was_supplied("bit_precision"))
      {
        file_options += " --bit_precision";
        std::stringstream temp;
        temp << local_num_bits;
        file_options += " " + temp.str();
      }

      VW::validate_default_bits(all, local_num_bits);

      all.default_bits = false;
      all.num_bits = local_num_bits;

      VW::validate_num_bits(all);

      if (all.model_file_ver < VERSION_FILE_WITH_INTERACTIONS_IN_FO)
      {
        // -q, --cubic and --interactions are not saved in vw::file_options
        uint32_t pair_len = (uint32_t)all.pairs.size();

        msg << pair_len << " pairs: ";
        bytes_read_write += bin_text_read_write_fixed_validated(model_file, (char *)&pair_len, sizeof(pair_len),
                            "", read, msg, text);

        // TODO: validate pairs?
        for (size_t i = 0; i < pair_len; i++)
        {
          char pair[3] = { 0, 0, 0 };

          if (!read)
          {
            memcpy(pair, all.pairs[i].c_str(), 2);
            msg << all.pairs[i] << " ";
          }

          bytes_read_write += bin_text_read_write_fixed_validated(model_file, pair, 2,
                              "", read, msg, text);
          if (read)
          {
            string temp(pair);
            if (count(all.pairs.begin(), all.pairs.end(), temp) == 0)
              all.pairs.push_back(temp);
          }
        }


        msg << "\n";
        bytes_read_write += bin_text_read_write_fixed_validated(model_file, nullptr, 0,
                            "", read, msg, text);

        uint32_t triple_len = (uint32_t)all.triples.size();

        msg << triple_len << " triples: ";
        bytes_read_write += bin_text_read_write_fixed_validated(model_file, (char *)&triple_len, sizeof(triple_len),
                            "", read, msg, text);

        // TODO: validate triples?
        for (size_t i = 0; i < triple_len; i++)
        {
          char triple[4] = { 0, 0, 0, 0 };

          if (!read)
          {
            msg << all.triples[i] << " ";
            memcpy(triple, all.triples[i].c_str(), 3);
          }
          bytes_read_write += bin_text_read_write_fixed_validated(model_file, triple, 3,
                              "", read, msg, text);
          if (read)
          {
            string temp(triple);
            if (count(all.triples.begin(), all.triples.end(), temp) == 0)
              all.triples.push_back(temp);
          }
        }

        msg << "\n";
        bytes_read_write += bin_text_read_write_fixed_validated(model_file, nullptr, 0,
                            "", read, msg, text);

        if (all.model_file_ver >= VERSION_FILE_WITH_INTERACTIONS) // && < VERSION_FILE_WITH_INTERACTIONS_IN_FO (previous if)
        {
          // the only version that saves interacions among pairs and triples
          uint32_t len = (uint32_t)all.interactions.size();

          msg << len << " interactions: ";
          bytes_read_write += bin_text_read_write_fixed_validated(model_file, (char *)&len, sizeof(len),
                              "", read, msg, text);

          for (size_t i = 0; i < len; i++)
          {
            uint32_t inter_len = 0;
            if (!read)
            {
              inter_len = (uint32_t)all.interactions[i].size();
              msg << "len: " << inter_len << " ";
            }
            bytes_read_write += bin_text_read_write_fixed_validated(model_file, (char *)&inter_len, sizeof(inter_len),
                                "", read, msg, text);
            if (!read)
            {
              memcpy(buff2, all.interactions[i].c_str(), inter_len);

              msg << "interaction: ";
              msg.write(all.interactions[i].c_str(), inter_len);
            }

            bytes_read_write += bin_text_read_write_fixed_validated(model_file, buff2, inter_len,
                                "", read, msg, text);

            if (read)
            {
              string temp(buff2, inter_len);
              all.interactions.push_back(temp);
            }
          }

          msg << "\n";
          bytes_read_write += bin_text_read_write_fixed_validated(model_file, nullptr, 0,
                              "", read, msg, text);
        }
        else // < VERSION_FILE_WITH_INTERACTIONS
        {
          //pairs and triples may be restored but not reflected in interactions
          all.interactions.insert(std::end(all.interactions), std::begin(all.pairs), std::end(all.pairs));
          all.interactions.insert(std::end(all.interactions), std::begin(all.triples), std::end(all.triples));
        }
      }

      if (all.model_file_ver <= VERSION_FILE_WITH_RANK_IN_HEADER)
      {
        // to fix compatibility that was broken in 7.9
        uint32_t rank = 0;
        msg << "rank:" << rank << "\n";
        bytes_read_write += bin_text_read_write_fixed_validated(model_file, (char*)&rank, sizeof(rank),
                            "", read, msg, text);
        if (rank != 0)
        {
          if (!options.was_supplied("rank"))
          {
            file_options += " --rank";
            std::stringstream temp;
            temp << rank;
            file_options += " " + temp.str();
          }
          else
            all.trace_message << "WARNING: this model file contains 'rank: " << rank << "' value but it will be ignored as another value specified via the command line." << endl;
        }
      }

      msg << "lda:" << all.lda <<"\n";
      bytes_read_write += bin_text_read_write_fixed_validated(model_file, (char*)&all.lda, sizeof(all.lda),
                          "", read, msg, text);

      // TODO: validate ngram_len?
      uint32_t ngram_len = (uint32_t)all.ngram_strings.size();
      msg << ngram_len << " ngram:";
      bytes_read_write += bin_text_read_write_fixed_validated(model_file, (char *)&ngram_len, sizeof(ngram_len),
                          "", read, msg, text);
      for (size_t i = 0; i < ngram_len; i++)
      {
        // have '\0' at the end for sure
        char ngram[4] = { 0, 0, 0, 0 };
        if (!read)
        {
          msg << all.ngram_strings[i] << " ";
          memcpy(ngram, all.ngram_strings[i].c_str(), min(3, all.ngram_strings[i].size()));
        }
        bytes_read_write += bin_text_read_write_fixed_validated(model_file, ngram, 3,
                            "", read, msg, text);
        if (read)
        {
          std::string temp(ngram);
          all.ngram_strings.push_back(temp);

          file_options += " --ngram";
          file_options += " " + temp;
        }
      }

      msg <<"\n";
      bytes_read_write += bin_text_read_write_fixed_validated(model_file, nullptr, 0,
                          "", read, msg, text);

      // TODO: validate skips?
      uint32_t skip_len = (uint32_t)all.skip_strings.size();
      msg << skip_len << " skip:";
      bytes_read_write += bin_text_read_write_fixed_validated(model_file, (char *)&skip_len, sizeof(skip_len),
                          "", read, msg, text);

      for (size_t i = 0; i < skip_len; i++)
      {
        char skip[4] = { 0, 0, 0, 0 };
        if (!read)
        {
          msg << all.skip_strings[i] << " ";
          memcpy(skip, all.skip_strings[i].c_str(), min(3, all.skip_strings[i].size()));
        }

        bytes_read_write += bin_text_read_write_fixed_validated(model_file, skip, 3,
                            "", read, msg, text);
        if (read)
        {
          std::string temp(skip);
          all.skip_strings.push_back(temp);

          file_options += " --skips";
          file_options += " " + temp;
        }
      }
      msg << "\n";
      bytes_read_write += bin_text_read_write_fixed_validated(model_file, nullptr, 0,
                          "", read, msg, text);

      if (read)
      {
        uint32_t len;
        size_t ret = model_file.bin_read_fixed((char*)&len, sizeof(len), "");
        if (len > 104857600 /*sanity check: 100 Mb*/ || ret < sizeof(uint32_t))
          THROW("bad model format!");
        resize_buf_if_needed(buff2, buf2_size, len);
<<<<<<< HEAD
        bytes_read_write += bin_read_fixed(model_file, buff2, len, "") + ret;

        // Write out file options to caller.
        if (len > 0)
        {
          // There is a potential bug here if len is read out to be zero (e.g. corrupted file). If we naively
          // append buff2 into file_options it might contain old information and thus be invalid. Before, what
          // probably happened is boost::program_options did the right thing, but now we have to construct the
          // input to it where we do not know whether a particular option key can have multiple values or not.
          //
          // In some cases we end up with a string like: "--bit_precision 18 <something_not_an_int>", which will
          // cause a "bad program options value" exception, rather than the true "file is corrupted" issue. Only
          // pushing the contents of buff2 into file_options when it is valid will prevent this false error.
          file_options = file_options + " " + buff2;
        }
=======
        bytes_read_write += model_file.bin_read_fixed(buff2, len, "") + ret;
        all.opts_n_args.file_options->str(buff2);
>>>>>>> 6b7b1605
      }
      else
      {
        VW::config::options_serializer_boost_po serializer;
        for(auto const& option : options.get_all_options())
        {
          if(option->m_keep && options.was_supplied(option->m_name))
          {
            serializer.add(*option);
          }
        }

        auto serialized_keep_options = serializer.str();

        // We need to save our current PRG state
        if (all.save_resume && all.random_state != 0)
        {
          serialized_keep_options += " --random_seed";
          serialized_keep_options += " " + std::to_string(all.random_state);
        }

        msg << "options:"<< serialized_keep_options << "\n";

        uint32_t len = (uint32_t)serialized_keep_options.length();
        if (len > 0)
          safe_memcpy(buff2, buf2_size, serialized_keep_options.c_str(), len + 1);
        *(buff2 + len) = 0;
        bytes_read_write += bin_text_read_write(model_file, buff2, len + 1, //len+1 to write a \0
                                                "", read, msg, text);
      }

      // Read/write checksum if required by version
      if (all.model_file_ver >= VERSION_FILE_WITH_HEADER_HASH)
      {
        uint32_t check_sum = (all.model_file_ver >= VERSION_FILE_WITH_HEADER_CHAINED_HASH) ?
                             model_file.hash() :
                             (uint32_t)uniform_hash(model_file.space.begin(), bytes_read_write, 0);

        uint32_t check_sum_saved = check_sum;

        msg << "Checksum: "<< check_sum << "\n";
        bin_text_read_write(model_file, (char*)&check_sum, sizeof(check_sum),
                            "", read, msg, text);

        if (check_sum_saved != check_sum)
          THROW("Checksum is inconsistent, file is possibly corrupted.");
      }

      if (all.model_file_ver >= VERSION_FILE_WITH_HEADER_CHAINED_HASH)
      {
        model_file.verify_hash(false);
      }
    }
  }
  catch (...)
  {
    free(buff2);
    throw;
  }

  free(buff2);
}

void dump_regressor(vw& all, io_buf& buf, bool as_text)
{
  std::string unused;
  save_load_header(all, buf, false, as_text, unused, *all.options);
  if (all.l != nullptr)
    all.l->save_load(buf, false, as_text);

  buf.flush(); // close_file() should do this for me ...
  buf.close_file();
}

void dump_regressor(vw& all, string reg_name, bool as_text)
{
  if (reg_name == string(""))
    return;
  string start_name = reg_name+string(".writing");
  io_buf io_temp;

  io_temp.open_file(start_name.c_str(), all.stdin_off, io_buf::WRITE);

  dump_regressor(all, io_temp, as_text);

  remove(reg_name.c_str());

  if (0 != rename(start_name.c_str(), reg_name.c_str()))
    THROW("WARN: dump_regressor(vw& all, string reg_name, bool as_text): cannot rename: " << start_name.c_str() << " to " << reg_name.c_str());
}

void save_predictor(vw& all, string reg_name, size_t current_pass)
{
  stringstream filename;
  filename << reg_name;
  if (all.save_per_pass)
    filename << "." << current_pass;
  dump_regressor(all, filename.str(), false);
}

void finalize_regressor(vw& all, string reg_name)
{
  if (!all.early_terminate)
  {
    if (all.per_feature_regularizer_output.length() > 0)
      dump_regressor(all, all.per_feature_regularizer_output, false);
    else
      dump_regressor(all, reg_name, false);
    if (all.per_feature_regularizer_text.length() > 0)
      dump_regressor(all, all.per_feature_regularizer_text, true);
    else
    {
      dump_regressor(all, all.text_regressor_name, true);
      all.print_invert = true;
      dump_regressor(all, all.inv_hash_regressor_name, true);
      all.print_invert = false;
    }
  }
}

void read_regressor_file(vw& all, std::vector<std::string> all_intial, io_buf& io_temp)
{
  if (all_intial.size() > 0)
  {
    io_temp.open_file(all_intial[0].c_str(), all.stdin_off, io_buf::READ);
    if (!all.quiet)
    {
      //all.trace_message << "initial_regressor = " << regs[0] << endl;
      if (all_intial.size() > 1)
      {
        all.trace_message << "warning: ignoring remaining " << (all_intial.size() - 1) << " initial regressors" << endl;
      }
    }
  }
}

void parse_mask_regressor_args(vw& all, std::string feature_mask, std::vector<std::string> initial_regressors)
{
  // TODO does this extra check need to be used? I think it is duplicated but there may be some logic I am missing.
  std::string file_options;
  if (!feature_mask.empty())
  {
    if (initial_regressors.size() > 0)
    {
      if(feature_mask == initial_regressors[0])   //-i and -mask are from same file, just generate mask
      {
        return;
      }
    }

    //all other cases, including from different file, or -i does not exist, need to read in the mask file
    io_buf io_temp_mask;
    io_temp_mask.open_file(feature_mask.c_str(), false, io_buf::READ);
    save_load_header(all, io_temp_mask, true, false, file_options, *all.options);
    all.l->save_load(io_temp_mask, true, false);
    io_temp_mask.close_file();

    // Deal with the over-written header from initial regressor
    if (initial_regressors.size() > 0)
    {

      // Load original header again.
      io_buf io_temp;
      io_temp.open_file(initial_regressors[0].c_str(), false, io_buf::READ);
      save_load_header(all, io_temp, true, false, file_options, *all.options);
      io_temp.close_file();

      // Re-zero the weights, in case weights of initial regressor use different indices
      all.weights.set_zero(0);
    }
    else
    {
      // If no initial regressor, just clear out the options loaded from the header.
      // TODO clear file options
      //all.opts_n_args.file_options.str("");
    }
  }
}

namespace VW
{
void save_predictor(vw& all, string reg_name)
{
  dump_regressor(all, reg_name, false);
}

void save_predictor(vw& all, io_buf& buf)
{
  dump_regressor(all, buf, false);
}
}<|MERGE_RESOLUTION|>--- conflicted
+++ resolved
@@ -465,8 +465,7 @@
         if (len > 104857600 /*sanity check: 100 Mb*/ || ret < sizeof(uint32_t))
           THROW("bad model format!");
         resize_buf_if_needed(buff2, buf2_size, len);
-<<<<<<< HEAD
-        bytes_read_write += bin_read_fixed(model_file, buff2, len, "") + ret;
+        bytes_read_write += model_file.bin_read_fixed(buff2, len, "") + ret;
 
         // Write out file options to caller.
         if (len > 0)
@@ -481,10 +480,6 @@
           // pushing the contents of buff2 into file_options when it is valid will prevent this false error.
           file_options = file_options + " " + buff2;
         }
-=======
-        bytes_read_write += model_file.bin_read_fixed(buff2, len, "") + ret;
-        all.opts_n_args.file_options->str(buff2);
->>>>>>> 6b7b1605
       }
       else
       {

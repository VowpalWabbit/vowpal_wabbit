/*
Copyright (c) by respective owners including Yahoo!, Microsoft, and
individual contributors. All rights reserved.  Released under a BSD (revised)
license as described in the file LICENSE.
 */
#include <fstream>
#include <iostream>
using namespace std;

#include "crossplat_compat.h"

#ifndef _WIN32
#include <unistd.h>
#endif

#include <stdlib.h>
#include <stdint.h>
#include <math.h>
#include <algorithm>
#include <stdarg.h>
#include <numeric>
#include "rand48.h"
#include "global_data.h"
#include "vw_exception.h"
#include "vw_validate.h"
#include "vw_versions.h"

template <class T> class set_initial_wrapper
{
public:
  static void func(weight& w, float& initial, uint64_t index) { w = initial; }
};

template <class T> class random_positive_wrapper
{
public:
  static void func(weight& w, uint64_t index) { w = (float)(0.1 * merand48(index)); }
};

template <class T> class random_weights_wrapper
{
public:
  static void func(weight& w, uint64_t index) { w = (float)(merand48(index) - 0.5); }
};
// box-muller polar implementation
template <class T> class polar_normal_weights_wrapper
{
public:
  static void func(weight& w, uint64_t index)
  {
    static float x1 = 0.0;
    static float x2 = 0.0;
    static float temp  = 0.0;
    do
    {
      x1 = 2.0f * merand48(index) - 1.0f;
      x2 = 2.0f * merand48(index) - 1.0f;
      temp = x1 * x1 + x2 * x2;
    }
    while ( (temp >= 1.0) || (temp == 0.0) );
    temp = sqrtf( (-2.0f * logf( temp ) ) / temp );
    w = x1 * temp;
  }
};
// re-scaling to re-picking values outside the truncating boundary.
// note:- boundary is twice the standard deviation.
template<class T> void truncate(vw& all,T& weights)
{
  static double sd = calculate_sd(all,weights);
  for_each(weights.begin(), weights.end(), [](float& v)
  {
    if( abs(v) > sd*2 )
    {
      v = (float)std::remainder(v,sd*2);
    }
  });
}

template<class T> double calculate_sd(vw& all,T& weights)
{
  static int my_size = 0;
  for_each(weights.begin(), weights.end(), [](float v) {my_size += 1;});
  double sum = accumulate(weights.begin(), weights.end(), 0.0);
  double mean = sum / my_size;
  vector<double> diff(my_size);
  transform(weights.begin(), weights.end(), diff.begin(), [mean](double x) { return x - mean; });
  double sq_sum = inner_product(diff.begin(), diff.end(), diff.begin(), 0.0);
  return sqrt(sq_sum / my_size);
}
template<class T> void initialize_regressor(vw& all, T& weights)
{
  // Regressor is already initialized.

  if (weights.not_null())
    return;
  size_t length = ((size_t)1) << all.num_bits;
  try
  {
    uint32_t ss = weights.stride_shift();
    weights.~T();//dealloc so that we can realloc, now with a known size
    new(&weights) T(length, ss);
  }
<<<<<<< HEAD
  catch (const VW::vw_exception& anExc)
=======
  catch (const VW::vw_exception&)
>>>>>>> 7bdcd6f3
  {
    THROW(" Failed to allocate weight array with " << all.num_bits << " bits: try decreasing -b <bits>");
  }
  if (weights.mask() == 0)
  { THROW(" Failed to allocate weight array with " << all.num_bits << " bits: try decreasing -b <bits>"); }
  else if (all.initial_weight != 0.)
    weights.template set_default<float,set_initial_wrapper<T> >(all.initial_weight);
  else if (all.random_positive_weights)
    weights.template set_default<random_positive_wrapper<T> >();
  else if (all.random_weights)
    weights.template set_default<random_weights_wrapper<T> >();
  else if (all.normal_weights)
  {
    weights.template set_default<polar_normal_weights_wrapper<T> >();
  }
  else if (all.tnormal_weights)
  {
    weights.template set_default<polar_normal_weights_wrapper<T> >();
    truncate(all,weights);
  }
}

void initialize_regressor(vw& all)
{
  if (all.weights.sparse)
    initialize_regressor(all, all.weights.sparse_weights);
  else
    initialize_regressor(all, all.weights.dense_weights);
}

const size_t default_buf_size = 512;

bool resize_buf_if_needed(char *& __dest, size_t& __dest_size, const size_t __n)
{
  char* new_dest;
  if (__dest_size < __n)
  {
    if ((new_dest = (char*)realloc(__dest, __n)) == NULL)
      THROW("Can't realloc enough memory.")
      else
      {
        __dest = new_dest;
        __dest_size = __n;
        return true;
      }
  }
  return false;
}

int32_t safe_sprintf_s(char *& buf, size_t& buf_size, const char * fmt, ...)
{
  va_list args;
  va_start(args,fmt);
  int32_t len = vsprintf_s(buf, buf_size, fmt, args);
  va_end(args);
  if (len < 0) THROW("Encoding error.");
  if (resize_buf_if_needed(buf, buf_size, len+1))
  {
    va_start(args,fmt);
    vsprintf_s(buf, buf_size, fmt, args);
    va_end(args);
  }


  return len;
}

inline void safe_memcpy(char *& __dest, size_t& __dest_size, const void *__src, size_t __n)
{
  resize_buf_if_needed(__dest, __dest_size, __n);
  memcpy(__dest, __src, __n);
}

void save_load_header(vw& all, io_buf& model_file, bool read, bool text)
{
  char* buff2 = (char*) malloc(default_buf_size);
  size_t buf2_size = default_buf_size;

  try
  {
    if (model_file.files.size() > 0)
    {
      size_t bytes_read_write = 0;

      uint32_t v_length = (uint32_t)version.to_string().length() + 1;
      stringstream msg;
      msg << "Version " << version.to_string() << "\n";
      memcpy(buff2, version.to_string().c_str(), min(v_length, buf2_size));
      if (read)
      {
        v_length = (uint32_t)buf2_size;
        buff2[min(v_length, default_buf_size) - 1] = '\0';
      }
      bytes_read_write += bin_text_read_write(model_file, buff2, v_length,
                                              "", read, msg, text);
      all.model_file_ver = buff2; //stored in all to check save_resume fix in gd
      VW::validate_version(all);

      if (all.model_file_ver >= VERSION_FILE_WITH_HEADER_CHAINED_HASH)
        model_file.verify_hash = true;

      if (all.model_file_ver >= VERSION_FILE_WITH_HEADER_ID)
      {
        v_length = (uint32_t)all.id.length() + 1;

        msg << "Id " << all.id << "\n";
        memcpy(buff2, all.id.c_str(), min(v_length, default_buf_size));
        if (read)
          v_length = default_buf_size;
        bytes_read_write += bin_text_read_write(model_file, buff2, v_length,
                                                "", read, msg, text);
        all.id = buff2;

        if (read && find(all.opts_n_args.args.begin(), all.opts_n_args.args.end(), "--id") == all.opts_n_args.args.end() && !all.id.empty())
        {
          all.opts_n_args.args.push_back("--id");
          all.opts_n_args.args.push_back(all.id);
        }
      }

      char model = 'm';

      bytes_read_write += bin_text_read_write_fixed_validated(model_file, &model, 1,
                          "file is not a model file", read,
                          msg, text);

      msg << "Min label:" << all.sd->min_label << "\n";
      bytes_read_write += bin_text_read_write_fixed_validated(model_file, (char*)&all.sd->min_label, sizeof(all.sd->min_label),
                          "", read, msg, text);


      msg << "Max label:" << all.sd->max_label << "\n";
      bytes_read_write += bin_text_read_write_fixed_validated(model_file, (char*)&all.sd->max_label, sizeof(all.sd->max_label),
                          "", read, msg, text);

      msg << "bits:" << all.num_bits << "\n";
      uint32_t local_num_bits = all.num_bits;
      bytes_read_write += bin_text_read_write_fixed_validated(model_file, (char *)&local_num_bits, sizeof(local_num_bits),
                          "", read, msg, text);

      if (read && find(all.opts_n_args.args.begin(), all.opts_n_args.args.end(), "--bit_precision") == all.opts_n_args.args.end())
      {
        all.opts_n_args.args.push_back("--bit_precision");
        all.opts_n_args.args.push_back(boost::lexical_cast<std::string>(local_num_bits));
      }

      VW::validate_default_bits(all, local_num_bits);

      all.default_bits = false;
      all.num_bits = local_num_bits;

      VW::validate_num_bits(all);

      if (all.model_file_ver < VERSION_FILE_WITH_INTERACTIONS_IN_FO)
      {
        // -q, --cubic and --interactions are not saved in vw::file_options
        uint32_t pair_len = (uint32_t)all.pairs.size();

        msg << pair_len << " pairs: ";
        bytes_read_write += bin_text_read_write_fixed_validated(model_file, (char *)&pair_len, sizeof(pair_len),
                            "", read, msg, text);

        // TODO: validate pairs?
        for (size_t i = 0; i < pair_len; i++)
        {
          char pair[3] = { 0, 0, 0 };

          if (!read)
          {
            memcpy(pair, all.pairs[i].c_str(), 2);
            msg << all.pairs[i] << " ";
          }

          bytes_read_write += bin_text_read_write_fixed_validated(model_file, pair, 2,
                              "", read, msg, text);
          if (read)
          {
            string temp(pair);
            if (count(all.pairs.begin(), all.pairs.end(), temp) == 0)
              all.pairs.push_back(temp);
          }
        }


        msg << "\n";
        bytes_read_write += bin_text_read_write_fixed_validated(model_file, nullptr, 0,
                            "", read, msg, text);

        uint32_t triple_len = (uint32_t)all.triples.size();

        msg << triple_len << " triples: ";
        bytes_read_write += bin_text_read_write_fixed_validated(model_file, (char *)&triple_len, sizeof(triple_len),
                            "", read, msg, text);

        // TODO: validate triples?
        for (size_t i = 0; i < triple_len; i++)
        {
          char triple[4] = { 0, 0, 0, 0 };

          if (!read)
          {
            msg << all.triples[i] << " ";
            memcpy(triple, all.triples[i].c_str(), 3);
          }
          bytes_read_write += bin_text_read_write_fixed_validated(model_file, triple, 3,
                              "", read, msg, text);
          if (read)
          {
            string temp(triple);
            if (count(all.triples.begin(), all.triples.end(), temp) == 0)
              all.triples.push_back(temp);
          }
        }

        msg << "\n";
        bytes_read_write += bin_text_read_write_fixed_validated(model_file, nullptr, 0,
                            "", read, msg, text);

        if (all.model_file_ver >= VERSION_FILE_WITH_INTERACTIONS) // && < VERSION_FILE_WITH_INTERACTIONS_IN_FO (previous if)
        {
          // the only version that saves interacions among pairs and triples
          uint32_t len = (uint32_t)all.interactions.size();

          msg << len << " interactions: ";
          bytes_read_write += bin_text_read_write_fixed_validated(model_file, (char *)&len, sizeof(len),
                              "", read, msg, text);

          for (size_t i = 0; i < len; i++)
          {
            uint32_t inter_len = 0;
            if (!read)
            {
              inter_len = (uint32_t)all.interactions[i].size();
              msg << "len: " << inter_len << " ";
            }
            bytes_read_write += bin_text_read_write_fixed_validated(model_file, (char *)&inter_len, sizeof(inter_len),
                                "", read, msg, text);
            if (!read)
            {
              memcpy(buff2, all.interactions[i].c_str(), inter_len);

              msg << "interaction: ";
              msg.write(all.interactions[i].c_str(), inter_len);
            }

            bytes_read_write += bin_text_read_write_fixed_validated(model_file, buff2, inter_len,
                                "", read, msg, text);

            if (read)
            {
              string temp(buff2, inter_len);
              all.interactions.push_back(temp);
            }
          }

          msg << "\n";
          bytes_read_write += bin_text_read_write_fixed_validated(model_file, nullptr, 0,
                              "", read, msg, text);
        }
        else // < VERSION_FILE_WITH_INTERACTIONS
        {
          //pairs and triples may be restored but not reflected in interactions
          all.interactions.insert(std::end(all.interactions), std::begin(all.pairs), std::end(all.pairs));
          all.interactions.insert(std::end(all.interactions), std::begin(all.triples), std::end(all.triples));
        }
      }

      if (all.model_file_ver <= VERSION_FILE_WITH_RANK_IN_HEADER)
      {
        // to fix compatibility that was broken in 7.9
        uint32_t rank = 0;
        msg << "rank:" << rank << "\n";
        bytes_read_write += bin_text_read_write_fixed_validated(model_file, (char*)&rank, sizeof(rank),
                            "", read, msg, text);
        if (rank != 0)
        {
          if (std::find(all.opts_n_args.args.begin(), all.opts_n_args.args.end(), "--rank") == all.opts_n_args.args.end())
          {
            all.opts_n_args.args.push_back("--rank");
            stringstream temp;
            temp << rank;
            all.opts_n_args.args.push_back(temp.str());
          }
          else
            all.opts_n_args.trace_message << "WARNING: this model file contains 'rank: " << rank << "' value but it will be ignored as another value specified via the command line." << endl;
        }
      }

      msg << "lda:" << all.lda <<"\n";
      bytes_read_write += bin_text_read_write_fixed_validated(model_file, (char*)&all.lda, sizeof(all.lda),
                          "", read, msg, text);

      // TODO: validate ngram_len?
      uint32_t ngram_len = (uint32_t)all.ngram_strings.size();
      msg << ngram_len << " ngram:";
      bytes_read_write += bin_text_read_write_fixed_validated(model_file, (char *)&ngram_len, sizeof(ngram_len),
                          "", read, msg, text);
      for (size_t i = 0; i < ngram_len; i++)
      {
        // have '\0' at the end for sure
        char ngram[4] = { 0, 0, 0, 0 };
        if (!read)
        {
          msg << all.ngram_strings[i] << " ";
          memcpy(ngram, all.ngram_strings[i].c_str(), min(3, all.ngram_strings[i].size()));
        }
        bytes_read_write += bin_text_read_write_fixed_validated(model_file, ngram, 3,
                            "", read, msg, text);
        if (read)
        {
          string temp(ngram);
          all.ngram_strings.push_back(temp);

          all.opts_n_args.args.push_back("--ngram");
          all.opts_n_args.args.push_back(boost::lexical_cast<std::string>(temp));
        }
      }

      msg <<"\n";
      bytes_read_write += bin_text_read_write_fixed_validated(model_file, nullptr, 0,
                          "", read, msg, text);

      // TODO: validate skips?
      uint32_t skip_len = (uint32_t)all.skip_strings.size();
      msg << skip_len << " skip:";
      bytes_read_write += bin_text_read_write_fixed_validated(model_file, (char *)&skip_len, sizeof(skip_len),
                          "", read, msg, text);

      for (size_t i = 0; i < skip_len; i++)
      {
        char skip[4] = { 0, 0, 0, 0 };
        if (!read)
        {
          msg << all.skip_strings[i] << " ";
          memcpy(skip, all.skip_strings[i].c_str(), min(3, all.skip_strings[i].size()));
        }

        bytes_read_write += bin_text_read_write_fixed_validated(model_file, skip, 3,
                            "", read, msg, text);
        if (read)
        {
          string temp(skip);
          all.skip_strings.push_back(temp);

          all.opts_n_args.args.push_back("--skips");
          all.opts_n_args.args.push_back(boost::lexical_cast<std::string>(temp));
        }
      }
      msg << "\n";
      bytes_read_write += bin_text_read_write_fixed_validated(model_file, nullptr, 0,
                          "", read, msg, text);

      if (read)
      {
        uint32_t len;
        size_t ret = bin_read_fixed(model_file, (char*)&len, sizeof(len), "");
        if (len > 104857600 /*sanity check: 100 Mb*/ || ret < sizeof(uint32_t))
          THROW("bad model format!");
        resize_buf_if_needed(buff2, buf2_size, len);
        bytes_read_write += bin_read_fixed(model_file, buff2, len, "") + ret;
        all.opts_n_args.file_options->str(buff2);
      }
      else
      {
        msg << "options:"<< all.opts_n_args.file_options->str() << "\n";

        uint32_t len = (uint32_t)all.opts_n_args.file_options->str().length();
        if (len > 0)
          safe_memcpy(buff2, buf2_size, all.opts_n_args.file_options->str().c_str(), len + 1);
        *(buff2 + len) = 0;
        bytes_read_write += bin_text_read_write(model_file, buff2, len + 1, //len+1 to write a \0
                                                "", read, msg, text);
      }


      // Read/write checksum if required by version
      if (all.model_file_ver >= VERSION_FILE_WITH_HEADER_HASH)
      {
        uint32_t check_sum = (all.model_file_ver >= VERSION_FILE_WITH_HEADER_CHAINED_HASH) ?
                             model_file.hash :
                             (uint32_t)uniform_hash(model_file.space.begin(), bytes_read_write, 0);

        uint32_t check_sum_saved = check_sum;

        msg << "Checksum: "<< check_sum << "\n";
        bin_text_read_write(model_file, (char*)&check_sum, sizeof(check_sum),
                            "", read, msg, text);

        if (check_sum_saved != check_sum)
          THROW("Checksum is inconsistent, file is possibly corrupted.");
      }

      if (all.model_file_ver >= VERSION_FILE_WITH_HEADER_CHAINED_HASH)
      {
        model_file.verify_hash = false;

        // reset the hash so that the io_buf can be re-used for loading
        // as it is done for Reload()
        model_file.hash = 0;
      }
    }
  }
  catch (...)
  {
    free(buff2);
    throw;
  }

  free(buff2);
}

void dump_regressor(vw& all, io_buf& buf, bool as_text)
{
  save_load_header(all, buf, false, as_text);
  if (all.l != nullptr)
    all.l->save_load(buf, false, as_text);

  buf.flush(); // close_file() should do this for me ...
  buf.close_file();
}

void dump_regressor(vw& all, string reg_name, bool as_text)
{
  if (reg_name == string(""))
    return;
  string start_name = reg_name+string(".writing");
  io_buf io_temp;

  io_temp.open_file(start_name.c_str(), all.stdin_off, io_buf::WRITE);

  dump_regressor(all, io_temp, as_text);

  remove(reg_name.c_str());

  if (0 != rename(start_name.c_str(), reg_name.c_str()))
    THROW("WARN: dump_regressor(vw& all, string reg_name, bool as_text): cannot rename: " << start_name.c_str() << " to " << reg_name.c_str());
}

void save_predictor(vw& all, string reg_name, size_t current_pass)
{
  stringstream filename;
  filename << reg_name;
  if (all.save_per_pass)
    filename << "." << current_pass;
  dump_regressor(all, filename.str(), false);
}

void finalize_regressor(vw& all, string reg_name)
{
  if (!all.early_terminate)
  {
    if (all.per_feature_regularizer_output.length() > 0)
      dump_regressor(all, all.per_feature_regularizer_output, false);
    else
      dump_regressor(all, reg_name, false);
    if (all.per_feature_regularizer_text.length() > 0)
      dump_regressor(all, all.per_feature_regularizer_text, true);
    else
    {
      dump_regressor(all, all.text_regressor_name, true);
      all.print_invert = true;
      dump_regressor(all, all.inv_hash_regressor_name, true);
      all.print_invert = false;
    }
  }
}

void parse_regressor_args(vw& all, io_buf& io_temp)
{
  po::variables_map& vm = all.opts_n_args.vm;
  vector<string> regs;
  if (vm.count("initial_regressor") || vm.count("i"))
    regs = vm["initial_regressor"].as< vector<string> >();

  if (vm.count("input_feature_regularizer"))
    regs.push_back(vm["input_feature_regularizer"].as<string>());

  if (regs.size() > 0)
  {
    io_temp.open_file(regs[0].c_str(), all.stdin_off, io_buf::READ);
    if (!all.quiet)
    {
      //all.trace_message << "initial_regressor = " << regs[0] << endl;
      if (regs.size() > 1)
      {
        all.opts_n_args.trace_message << "warning: ignoring remaining " << (regs.size() - 1) << " initial regressors" << endl;
      }
    }
  }
}

void parse_mask_regressor_args(vw& all)
{
  po::variables_map& vm = all.opts_n_args.vm;
  if (vm.count("feature_mask"))
  {
    string mask_filename = vm["feature_mask"].as<string>();
    if (vm.count("initial_regressor"))
    {
      vector<string> init_filename = vm["initial_regressor"].as< vector<string> >();
      if(mask_filename == init_filename[0])   //-i and -mask are from same file, just generate mask
      {
        return;
      }
    }

    //all other cases, including from different file, or -i does not exist, need to read in the mask file
    io_buf io_temp_mask;
    io_temp_mask.open_file(mask_filename.c_str(), false, io_buf::READ);
    save_load_header(all, io_temp_mask, true, false);
    all.l->save_load(io_temp_mask, true, false);
    io_temp_mask.close_file();

    // Deal with the over-written header from initial regressor
    if (vm.count("initial_regressor"))
    {
      vector<string> init_filename = vm["initial_regressor"].as< vector<string> >();

      // Load original header again.
      io_buf io_temp;
      io_temp.open_file(init_filename[0].c_str(), false, io_buf::READ);
      save_load_header(all, io_temp, true, false);
      io_temp.close_file();

      // Re-zero the weights, in case weights of initial regressor use different indices
      all.weights.set_zero(0);
    }
    else
    {
      // If no initial regressor, just clear out the options loaded from the header.
      all.opts_n_args.file_options->str("");
    }
  }
}

namespace VW
{
void save_predictor(vw& all, string reg_name)
{
  dump_regressor(all, reg_name, false);
}

void save_predictor(vw& all, io_buf& buf)
{
  dump_regressor(all, buf, false);
}
}<|MERGE_RESOLUTION|>--- conflicted
+++ resolved
@@ -100,11 +100,7 @@
     weights.~T();//dealloc so that we can realloc, now with a known size
     new(&weights) T(length, ss);
   }
-<<<<<<< HEAD
-  catch (const VW::vw_exception& anExc)
-=======
   catch (const VW::vw_exception&)
->>>>>>> 7bdcd6f3
   {
     THROW(" Failed to allocate weight array with " << all.num_bits << " bits: try decreasing -b <bits>");
   }

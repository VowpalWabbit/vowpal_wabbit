// Copyright (c) by respective owners including Yahoo!, Microsoft, and
// individual contributors. All rights reserved. Released under a BSD (revised)
// license as described in the file LICENSE.
#include <fstream>
#include <iostream>

#include "crossplat_compat.h"

#ifndef _WIN32
#  include <unistd.h>
#endif

#include <cstdlib>
#include <cstdint>
#include <cmath>
#include <cstdarg>

#include <fstream>
#include <iostream>
#include <algorithm>
#include <numeric>

#include "crossplat_compat.h"
#include "rand48.h"
#include "global_data.h"
#include "vw_exception.h"
#include "vw_validate.h"
#include "vw_versions.h"
#include "options_serializer_boost_po.h"
#include "shared_data.h"

void initialize_weights_as_random_positive(weight* weights, uint64_t index) { weights[0] = 0.1f * merand48(index); }
void initialize_weights_as_random(weight* weights, uint64_t index) { weights[0] = merand48(index) - 0.5f; }

void initialize_weights_as_polar_normal(weight* weights, uint64_t index) { weights[0] = merand48_boxmuller(index); }

// re-scaling to re-picking values outside the truncating boundary.
// note:- boundary is twice the standard deviation.
template <class T>
void truncate(vw& all, T& weights)
{
  static double sd = calculate_sd(all, weights);
  std::for_each(weights.begin(), weights.end(), [](float& v) {
    if (std::fabs(v) > sd * 2) { v = static_cast<float>(std::remainder(static_cast<double>(v), sd * 2)); }
  });
}

template <class T>
double calculate_sd(vw& /* all */, T& weights)
{
  static int my_size = 0;
  std::for_each(weights.begin(), weights.end(), [](float /* v */) { my_size += 1; });
  double sum = std::accumulate(weights.begin(), weights.end(), 0.0);
  double mean = sum / my_size;
  std::vector<double> diff(my_size);
  std::transform(weights.begin(), weights.end(), diff.begin(), [mean](double x) { return x - mean; });
  double sq_sum = inner_product(diff.begin(), diff.end(), diff.begin(), 0.0);
  return std::sqrt(sq_sum / my_size);
}
template <class T>
void initialize_regressor(vw& all, T& weights)
{
  // Regressor is already initialized.
  if (weights.not_null()) return;

  size_t length = (static_cast<size_t>(1)) << all.num_bits;
  try
  {
    uint32_t ss = weights.stride_shift();
    weights.~T();  // dealloc so that we can realloc, now with a known size
    new (&weights) T(length, ss);
  }
  catch (const VW::vw_exception&)
  {
    THROW(" Failed to allocate weight array with " << all.num_bits << " bits: try decreasing -b <bits>");
  }
  if (weights.mask() == 0)
  { THROW(" Failed to allocate weight array with " << all.num_bits << " bits: try decreasing -b <bits>"); }
  else if (all.initial_weight != 0.)
  {
    auto initial_weight = all.initial_weight;
    auto initial_value_weight_initializer = [initial_weight](
                                                weight* weights, uint64_t /*index*/) { weights[0] = initial_weight; };
    weights.set_default(initial_value_weight_initializer);
  }
  else if (all.random_positive_weights)
  {
    weights.set_default(&initialize_weights_as_random_positive);
  }
  else if (all.random_weights)
  {
    weights.set_default(&initialize_weights_as_random);
  }
  else if (all.normal_weights)
  {
    weights.set_default(&initialize_weights_as_polar_normal);
  }
  else if (all.tnormal_weights)
  {
    weights.set_default(&initialize_weights_as_polar_normal);
    truncate(all, weights);
  }
}

void initialize_regressor(vw& all)
{
  if (all.weights.sparse)
    initialize_regressor(all, all.weights.sparse_weights);
  else
    initialize_regressor(all, all.weights.dense_weights);
}

constexpr size_t default_buf_size = 512;

// file_options will be written to when reading
void save_load_header(
    vw& all, io_buf& model_file, bool read, bool text, std::string& file_options, VW::config::options_i& options)
{
  if (model_file.num_files() > 0)
  {
    std::vector<char> buff2(default_buf_size);

    size_t bytes_read_write = 0;

    size_t v_length = static_cast<uint32_t>(VW::version.to_string().length()) + 1;
    std::stringstream msg;
    msg << "Version " << VW::version.to_string() << "\n";
    memcpy(buff2.data(), VW::version.to_string().c_str(), std::min(v_length, buff2.size()));
    if (read)
    {
      v_length = buff2.size();
      buff2[std::min(v_length, default_buf_size) - 1] = '\0';
    }
<<<<<<< HEAD
    bytes_read_write += bin_text_read_write(model_file, buff2.data(), v_length, "", read, msg, text);
    all.model_file_ver = VW::version_struct{buff2.data()};  // stored in all to check save_resume fix in gd
=======
    bytes_read_write += bin_text_read_write(model_file, buff2.data(), v_length, read, msg, text);
    all.model_file_ver = buff2.data();  // stored in all to check save_resume fix in gd
>>>>>>> f0bd0f74
    VW::validate_version(all);

    if (all.model_file_ver >= VW::version_definitions::VERSION_FILE_WITH_HEADER_CHAINED_HASH)
      model_file.verify_hash(true);

    if (all.model_file_ver >= VW::version_definitions::VERSION_FILE_WITH_HEADER_ID)
    {
      v_length = all.id.length() + 1;

      msg << "Id " << all.id << "\n";
      memcpy(buff2.data(), all.id.c_str(), std::min(v_length, default_buf_size));
      if (read) { v_length = default_buf_size; }
      bytes_read_write += bin_text_read_write(model_file, buff2.data(), v_length, read, msg, text);
      all.id = buff2.data();

      if (read && !options.was_supplied("id") && !all.id.empty())
      {
        file_options += " --id";
        file_options += " " + all.id;
      }
    }

    char model = 'm';
    bytes_read_write += bin_text_read_write_fixed_validated(model_file, &model, 1, read, msg, text);
    if (model != 'm') { THROW("file is not a model file") }

    msg << "Min label:" << all.sd->min_label << "\n";
    bytes_read_write += bin_text_read_write_fixed_validated(
        model_file, reinterpret_cast<char*>(&all.sd->min_label), sizeof(all.sd->min_label), read, msg, text);

    msg << "Max label:" << all.sd->max_label << "\n";
    bytes_read_write += bin_text_read_write_fixed_validated(
        model_file, reinterpret_cast<char*>(&all.sd->max_label), sizeof(all.sd->max_label), read, msg, text);

    msg << "bits:" << all.num_bits << "\n";
    uint32_t local_num_bits = all.num_bits;
    bytes_read_write += bin_text_read_write_fixed_validated(
        model_file, reinterpret_cast<char*>(&local_num_bits), sizeof(local_num_bits), read, msg, text);

    if (read && !options.was_supplied("bit_precision"))
    {
      file_options += " --bit_precision";
      std::stringstream temp;
      temp << local_num_bits;
      file_options += " " + temp.str();
    }

    VW::validate_default_bits(all, local_num_bits);

    all.default_bits = false;
    all.num_bits = local_num_bits;

    VW::validate_num_bits(all);

    if (all.model_file_ver < VW::version_definitions::VERSION_FILE_WITH_INTERACTIONS_IN_FO)
    {
      if (!read) THROW("cannot write legacy format");

      // -q, --cubic and --interactions are not saved in vw::file_options
      uint32_t pair_len = 0;
      msg << pair_len << " pairs: ";
      bytes_read_write += bin_text_read_write_fixed_validated(
          model_file, reinterpret_cast<char*>(&pair_len), sizeof(pair_len), read, msg, text);

      // TODO: validate pairs?
      for (size_t i = 0; i < pair_len; i++)
      {
        char pair[3] = {0, 0, 0};

        // Only the read path is implemented since this is for old version read support.
        bytes_read_write += bin_text_read_write_fixed_validated(model_file, pair, 2, read, msg, text);
        std::vector<namespace_index> temp(pair, *(&pair + 1));
        if (std::count(all.interactions.begin(), all.interactions.end(), temp) == 0)
        { all.interactions.emplace_back(temp.begin(), temp.end()); }
      }

      msg << "\n";
      bytes_read_write += bin_text_read_write_fixed_validated(model_file, nullptr, 0, read, msg, text);

      uint32_t triple_len = 0;

      msg << triple_len << " triples: ";
      bytes_read_write += bin_text_read_write_fixed_validated(
          model_file, reinterpret_cast<char*>(&triple_len), sizeof(triple_len), read, msg, text);

      // TODO: validate triples?
      for (size_t i = 0; i < triple_len; i++)
      {
        char triple[4] = {0, 0, 0, 0};

        // Only the read path is implemented since this is for old version read support.
        bytes_read_write += bin_text_read_write_fixed_validated(model_file, triple, 3, read, msg, text);

        std::vector<namespace_index> temp(triple, *(&triple + 1));
        if (count(all.interactions.begin(), all.interactions.end(), temp) == 0)
        { all.interactions.emplace_back(temp.begin(), temp.end()); }
      }

      msg << "\n";
      bytes_read_write += bin_text_read_write_fixed_validated(model_file, nullptr, 0, read, msg, text);

      if (all.model_file_ver >=
          VW::version_definitions::VERSION_FILE_WITH_INTERACTIONS)  // && < VERSION_FILE_WITH_INTERACTIONS_IN_FO
                                                                    // (previous if)
      {
        if (!read) THROW("cannot write legacy format");

        // the only version that saves interacions among pairs and triples
        uint32_t len = 0;

        msg << len << " interactions: ";
        bytes_read_write += bin_text_read_write_fixed_validated(
            model_file, reinterpret_cast<char*>(&len), sizeof(len), read, msg, text);

        for (size_t i = 0; i < len; i++)
        {
          // Only the read path is implemented since this is for old version read support.
          uint32_t inter_len = 0;
          bytes_read_write += bin_text_read_write_fixed_validated(
              model_file, reinterpret_cast<char*>(&inter_len), sizeof(inter_len), read, msg, text);

          auto size = bin_text_read_write_fixed_validated(model_file, buff2.data(), inter_len, read, msg, text);
          bytes_read_write += size;
          if (size != inter_len) { THROW("Failed to read interaction from model file."); }

          std::vector<namespace_index> temp(buff2.data(), buff2.data() + size);
          if (count(all.interactions.begin(), all.interactions.end(), temp) == 0)
          { all.interactions.emplace_back(buff2.data(), buff2.data() + inter_len); }
        }

        msg << "\n";
        bytes_read_write += bin_text_read_write_fixed_validated(model_file, nullptr, 0, read, msg, text);
      }
    }

    if (all.model_file_ver <= VW::version_definitions::VERSION_FILE_WITH_RANK_IN_HEADER)
    {
      // to fix compatibility that was broken in 7.9
      uint32_t rank = 0;
      msg << "rank:" << rank << "\n";
      bytes_read_write += bin_text_read_write_fixed_validated(
          model_file, reinterpret_cast<char*>(&rank), sizeof(rank), read, msg, text);
      if (rank != 0)
      {
        if (!options.was_supplied("rank"))
        {
          file_options += " --rank";
          std::stringstream temp;
          temp << rank;
          file_options += " " + temp.str();
        }
        else
        {
          *(all.trace_message) << "WARNING: this model file contains 'rank: " << rank
                               << "' value but it will be ignored as another value specified via the command line."
                               << std::endl;
        }
      }
    }

    msg << "lda:" << all.lda << "\n";
    bytes_read_write += bin_text_read_write_fixed_validated(
        model_file, reinterpret_cast<char*>(&all.lda), sizeof(all.lda), read, msg, text);

    // TODO: validate ngram_len?
    auto* g_transformer = all.skip_gram_transformer.get();
    uint32_t ngram_len =
        (g_transformer != nullptr) ? static_cast<uint32_t>(g_transformer->get_initial_ngram_definitions().size()) : 0;
    msg << ngram_len << " ngram:";
    bytes_read_write += bin_text_read_write_fixed_validated(
        model_file, reinterpret_cast<char*>(&ngram_len), sizeof(ngram_len), read, msg, text);

    std::vector<std::string> temp_vec;
    const auto& ngram_strings = g_transformer != nullptr ? g_transformer->get_initial_ngram_definitions() : temp_vec;
    for (size_t i = 0; i < ngram_len; i++)
    {
      // have '\0' at the end for sure
      char ngram[4] = {0, 0, 0, 0};
      if (!read)
      {
        msg << ngram_strings[i] << " ";
        memcpy(ngram, ngram_strings[i].c_str(), std::min(static_cast<size_t>(3), ngram_strings[i].size()));
      }
      bytes_read_write += bin_text_read_write_fixed_validated(model_file, ngram, 3, read, msg, text);
      if (read)
      {
        std::string temp(ngram);
        file_options += " --ngram";
        file_options += " " + temp;
      }
    }

    msg << "\n";
    bytes_read_write += bin_text_read_write_fixed_validated(model_file, nullptr, 0, read, msg, text);

    // TODO: validate skips?
    uint32_t skip_len =
        (g_transformer != nullptr) ? static_cast<uint32_t>(g_transformer->get_initial_skip_definitions().size()) : 0;
    msg << skip_len << " skip:";
    bytes_read_write += bin_text_read_write_fixed_validated(
        model_file, reinterpret_cast<char*>(&skip_len), sizeof(skip_len), read, msg, text);

    const auto& skip_strings = g_transformer != nullptr ? g_transformer->get_initial_skip_definitions() : temp_vec;
    for (size_t i = 0; i < skip_len; i++)
    {
      char skip[4] = {0, 0, 0, 0};
      if (!read)
      {
        msg << skip_strings[i] << " ";
        memcpy(skip, skip_strings[i].c_str(), std::min(static_cast<size_t>(3), skip_strings[i].size()));
      }

      bytes_read_write += bin_text_read_write_fixed_validated(model_file, skip, 3, read, msg, text);
      if (read)
      {
        std::string temp(skip);
        file_options += " --skips";
        file_options += " " + temp;
      }
    }

    msg << "\n";
    bytes_read_write += bin_text_read_write_fixed_validated(model_file, nullptr, 0, read, msg, text);

    if (read)
    {
      uint32_t len;
      size_t ret = model_file.bin_read_fixed(reinterpret_cast<char*>(&len), sizeof(len));
      if (len > 104857600 /*sanity check: 100 Mb*/ || ret < sizeof(uint32_t)) THROW("bad model format!");
      if (buff2.size() < len) { buff2.resize(len); }
      bytes_read_write += model_file.bin_read_fixed(buff2.data(), len) + ret;

      // Write out file options to caller.
      if (len > 0)
      {
        // There is a potential bug here if len is read out to be zero (e.g. corrupted file). If we naively
        // append buff2 into file_options it might contain old information and thus be invalid. Before, what
        // probably happened is boost::program_options did the right thing, but now we have to construct the
        // input to it where we do not know whether a particular option key can have multiple values or not.
        //
        // In some cases we end up with a std::string like: "--bit_precision 18 <something_not_an_int>", which will
        // cause a "bad program options value" exception, rather than the true "file is corrupted" issue. Only
        // pushing the contents of buff2 into file_options when it is valid will prevent this false error.
        file_options = file_options + " " + buff2.data();
      }
    }
    else
    {
      VW::config::options_serializer_boost_po serializer;
      for (auto const& option : options.get_all_options())
      {
        if (option->m_keep && options.was_supplied(option->m_name)) { serializer.add(*option); }
      }

      auto serialized_keep_options = serializer.str();

      // We need to save our current PRG state
      if (all.get_random_state()->get_current_state() != 0)
      {
        serialized_keep_options += " --random_seed";
        serialized_keep_options += " " + std::to_string(all.get_random_state()->get_current_state());
      }

      msg << "options:" << serialized_keep_options << "\n";

      const auto len = serialized_keep_options.length();
      if (len > buff2.size()) { buff2.resize(len + 1); }
      memcpy(buff2.data(), serialized_keep_options.c_str(), len + 1);
      *(buff2.data() + len) = 0;
      bytes_read_write += bin_text_read_write(model_file, buff2.data(), len + 1,  // len+1 to write a \0
          read, msg, text);
    }

    // Read/write checksum if required by version
    if (all.model_file_ver >= VW::version_definitions::VERSION_FILE_WITH_HEADER_HASH)
    {
      uint32_t check_sum = (all.model_file_ver >= VW::version_definitions::VERSION_FILE_WITH_HEADER_CHAINED_HASH)
          ? model_file.hash()
          : static_cast<uint32_t>(uniform_hash(model_file.buffer_start(), bytes_read_write, 0));

      uint32_t check_sum_saved = check_sum;

      msg << "Checksum: " << check_sum << "\n";
      bin_text_read_write(model_file, reinterpret_cast<char*>(&check_sum), sizeof(check_sum), read, msg, text);

      if (check_sum_saved != check_sum) { THROW("Checksum is inconsistent, file is possibly corrupted."); }
    }

    if (all.model_file_ver >= VW::version_definitions::VERSION_FILE_WITH_HEADER_CHAINED_HASH)
    { model_file.verify_hash(false); }
  }
}

void dump_regressor(vw& all, io_buf& buf, bool as_text)
{
  if (buf.num_output_files() == 0) { THROW("Cannot dump regressor with an io buffer that has no output files."); }
  std::string unused;
  save_load_header(all, buf, false, as_text, unused, *all.options);
  if (all.l != nullptr) all.l->save_load(buf, false, as_text);

  buf.flush();  // close_file() should do this for me ...
  buf.close_file();
}

void dump_regressor(vw& all, std::string reg_name, bool as_text)
{
  if (reg_name == std::string("")) return;
  std::string start_name = reg_name + std::string(".writing");
  io_buf io_temp;
  io_temp.add_file(VW::io::open_file_writer(start_name));

  dump_regressor(all, io_temp, as_text);

  remove(reg_name.c_str());

  if (0 != rename(start_name.c_str(), reg_name.c_str()))
    THROW("WARN: dump_regressor(vw& all, std::string reg_name, bool as_text): cannot rename: "
        << start_name.c_str() << " to " << reg_name.c_str());
}

void save_predictor(vw& all, std::string reg_name, size_t current_pass)
{
  std::stringstream filename;
  filename << reg_name;
  if (all.save_per_pass) filename << "." << current_pass;
  dump_regressor(all, filename.str(), false);
}

void finalize_regressor(vw& all, std::string reg_name)
{
  if (!all.early_terminate)
  {
    if (all.per_feature_regularizer_output.length() > 0)
      dump_regressor(all, all.per_feature_regularizer_output, false);
    else
      dump_regressor(all, reg_name, false);
    if (all.per_feature_regularizer_text.length() > 0)
      dump_regressor(all, all.per_feature_regularizer_text, true);
    else
    {
      dump_regressor(all, all.text_regressor_name, true);
      all.print_invert = true;
      dump_regressor(all, all.inv_hash_regressor_name, true);
      all.print_invert = false;
    }
  }
}

void read_regressor_file(vw& all, std::vector<std::string> all_intial, io_buf& io_temp)
{
  if (all_intial.size() > 0)
  {
    io_temp.add_file(VW::io::open_file_reader(all_intial[0]));

    if (!all.logger.quiet)
    {
      // *(all.trace_message) << "initial_regressor = " << regs[0] << std::endl;
      if (all_intial.size() > 1)
      {
        *(all.trace_message) << "warning: ignoring remaining " << (all_intial.size() - 1) << " initial regressors"
                             << std::endl;
      }
    }
  }
}

void parse_mask_regressor_args(vw& all, std::string feature_mask, std::vector<std::string> initial_regressors)
{
  // TODO does this extra check need to be used? I think it is duplicated but there may be some logic I am missing.
  std::string file_options;
  if (!feature_mask.empty())
  {
    if (initial_regressors.size() > 0)
    {
      if (feature_mask == initial_regressors[0])  //-i and -mask are from same file, just generate mask
      { return; }
    }

    // all other cases, including from different file, or -i does not exist, need to read in the mask file
    io_buf io_temp_mask;
    io_temp_mask.add_file(VW::io::open_file_reader(feature_mask));

    save_load_header(all, io_temp_mask, true, false, file_options, *all.options);
    all.l->save_load(io_temp_mask, true, false);
    io_temp_mask.close_file();

    // Deal with the over-written header from initial regressor
    if (initial_regressors.size() > 0)
    {
      // Load original header again.
      io_buf io_temp;
      io_temp.add_file(VW::io::open_file_reader(initial_regressors[0]));

      save_load_header(all, io_temp, true, false, file_options, *all.options);
      io_temp.close_file();

      // Re-zero the weights, in case weights of initial regressor use different indices
      all.weights.set_zero(0);
    }
    else
    {
      // If no initial regressor, just clear out the options loaded from the header.
      // TODO clear file options
      // all.opts_n_args.file_options.str("");
    }
  }
}

namespace VW
{
void save_predictor(vw& all, std::string reg_name) { dump_regressor(all, reg_name, false); }

void save_predictor(vw& all, io_buf& buf) { dump_regressor(all, buf, false); }
}  // namespace VW<|MERGE_RESOLUTION|>--- conflicted
+++ resolved
@@ -131,13 +131,8 @@
       v_length = buff2.size();
       buff2[std::min(v_length, default_buf_size) - 1] = '\0';
     }
-<<<<<<< HEAD
-    bytes_read_write += bin_text_read_write(model_file, buff2.data(), v_length, "", read, msg, text);
-    all.model_file_ver = VW::version_struct{buff2.data()};  // stored in all to check save_resume fix in gd
-=======
     bytes_read_write += bin_text_read_write(model_file, buff2.data(), v_length, read, msg, text);
-    all.model_file_ver = buff2.data();  // stored in all to check save_resume fix in gd
->>>>>>> f0bd0f74
+    all.model_file_ver = VW::version_struct{buff2.data()};   // stored in all to check save_resume fix in gd
     VW::validate_version(all);
 
     if (all.model_file_ver >= VW::version_definitions::VERSION_FILE_WITH_HEADER_CHAINED_HASH)

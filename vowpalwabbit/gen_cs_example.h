--- conflicted
+++ resolved
@@ -38,14 +38,12 @@
   //for DR
   COST_SENSITIVE::label pred_scores;
   CB::cb_class known_cost;
-<<<<<<< HEAD
-  LEARNER::base_learner* scorer;
-
+
+  LEARNER::single_learner* scorer;
+	
 	//for scaling the weights of MTR
 	uint32_t num_actions;
-=======
-  LEARNER::single_learner* scorer;
->>>>>>> a80fe5e7
+
 };
 
 CB::cb_class* get_observed_cost(CB::label& ld);

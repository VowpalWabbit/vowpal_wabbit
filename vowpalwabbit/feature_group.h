// Copyright (c) by respective owners including Yahoo!, Microsoft, and
// individual contributors. All rights reserved. Released under a BSD (revised)
// license as described in the file LICENSE.

#pragma once

#include "v_array.h"
#include "future_compat.h"
#include "generic_range.h"

#include <iterator>
#include <utility>
#include <memory>
#include <string>
#include <algorithm>
#include <cstddef>
#include <numeric>
#include <vector>
#include <type_traits>

using feature_value = float;
using feature_index = uint64_t;
using audit_strings = std::pair<std::string, std::string>;
using namespace_index = unsigned char;

// First: character based feature group, second: hash of extent
using extent_term = std::pair<namespace_index, uint64_t>;

struct features;
struct features_value_index_audit_range;

// sparse feature definition for the library interface
struct feature
{
  float x;
  uint64_t weight_index;

  feature() = default;
  feature(float _x, uint64_t _index) : x(_x), weight_index(_index) {}

  feature(const feature&) = default;
  feature& operator=(const feature&) = default;
  feature(feature&&) = default;
  feature& operator=(feature&&) = default;
};

static_assert(std::is_trivial<feature>::value, "To be used in v_array feature must be trivial");

namespace VW
{
struct namespace_extent
{
  namespace_extent() = default;

  namespace_extent(size_t begin_index, size_t end_index, uint64_t hash)
      : begin_index(begin_index), end_index(end_index), hash(hash)
  {
  }

  namespace_extent(size_t begin_index, uint64_t hash) : begin_index(begin_index), hash(hash) {}

  size_t begin_index = 0;
  size_t end_index = 0;
  uint64_t hash = 0;

  friend bool operator==(const namespace_extent& lhs, const namespace_extent& rhs)
  {
    return lhs.hash == rhs.hash && lhs.begin_index == rhs.begin_index && lhs.end_index == rhs.end_index;
  }
  friend bool operator!=(const namespace_extent& lhs, const namespace_extent& rhs) { return !(lhs == rhs); }
};
namespace details
{
std::vector<std::pair<bool, uint64_t>> flatten_namespace_extents(
    const std::vector<namespace_extent>& extents, size_t overall_feature_space_size);

std::vector<namespace_extent> unflatten_namespace_extents(const std::vector<std::pair<bool, uint64_t>>& extents);
}  // namespace details
}  // namespace VW

template <typename feature_value_type_t, typename feature_index_type_t, typename audit_type_t>
class audit_features_iterator final
{
private:
  feature_value_type_t* _begin_values;
  feature_index_type_t* _begin_indices;
  audit_type_t* _begin_audit;

public:
  using iterator_category = std::random_access_iterator_tag;
  using difference_type = std::ptrdiff_t;
  using value_type = audit_features_iterator<feature_value_type_t, feature_index_type_t, audit_type_t>;
  using pointer = value_type*;
  using reference = value_type&;
  using const_reference = const value_type&;

  audit_features_iterator() : _begin_values(nullptr), _begin_indices(nullptr), _begin_audit(nullptr) {}

  audit_features_iterator(
      feature_value_type_t* begin_values, feature_index_type_t* begin_indices, audit_type_t* begin_audit)
      : _begin_values(begin_values), _begin_indices(begin_indices), _begin_audit(begin_audit)
  {
  }

  audit_features_iterator(const audit_features_iterator&) = default;
  audit_features_iterator& operator=(const audit_features_iterator&) = default;
  audit_features_iterator(audit_features_iterator&&) noexcept = default;
  audit_features_iterator& operator=(audit_features_iterator&&) noexcept = default;

  inline feature_value_type_t& value() { return *_begin_values; }
  inline const feature_value_type_t& value() const { return *_begin_values; }

  inline feature_index_type_t& index() { return *_begin_indices; }
  inline const feature_index_type_t& index() const { return *_begin_indices; }

  inline audit_type_t* audit() { return _begin_audit; }
  inline const audit_type_t* audit() const { return _begin_audit; }

  inline reference operator*() { return *this; }
  inline const_reference operator*() const { return *this; }

  // Required for forward_iterator
  audit_features_iterator& operator++()
  {
    _begin_values++;
    _begin_indices++;
    if (_begin_audit != nullptr) { _begin_audit++; }
    return *this;
  }

  audit_features_iterator& operator+=(difference_type diff)
  {
    _begin_values += diff;
    _begin_indices += diff;
    if (_begin_audit != nullptr) { _begin_audit += diff; }
    return *this;
  }

  audit_features_iterator& operator-=(difference_type diff)
  {
    _begin_values -= diff;
    _begin_indices -= diff;
    if (_begin_audit != nullptr) { _begin_audit += diff; }
    return *this;
  }

  friend audit_features_iterator<feature_value_type_t, feature_index_type_t, audit_type_t> operator+(
      const audit_features_iterator& lhs, difference_type rhs)
  {
    return {lhs._begin_values + rhs, lhs._begin_indices + rhs,
        lhs._begin_audit != nullptr ? lhs._begin_audit + rhs : nullptr};
  }

  friend audit_features_iterator<feature_value_type_t, feature_index_type_t, audit_type_t> operator+(
      difference_type lhs, const audit_features_iterator& rhs)
  {
    return {rhs._begin_values + lhs, rhs._begin_indices + lhs,
        rhs._begin_audit != nullptr ? rhs._begin_audit + lhs : nullptr};
  }

  friend difference_type operator-(const audit_features_iterator& lhs, const audit_features_iterator& rhs)
  {
    return lhs._begin_values - rhs._begin_values;
  }

  friend audit_features_iterator<feature_value_type_t, feature_index_type_t, audit_type_t> operator-(
      const audit_features_iterator& lhs, difference_type rhs)
  {
    return {lhs._begin_values - rhs, lhs._begin_indices - rhs,
        lhs._begin_audit != nullptr ? lhs._begin_audit - rhs : nullptr};
  }

  // For all of the comparison operations only _begin_values is used, since the other values are incremented in sequence
  // (or ignored in the case of _begin_audit if it is nullptr)
  friend bool operator<(const audit_features_iterator& lhs, const audit_features_iterator& rhs)
  {
    return lhs._begin_values < rhs._begin_values;
  }

  friend bool operator>(const audit_features_iterator& lhs, const audit_features_iterator& rhs)
  {
    return lhs._begin_values > rhs._begin_values;
  }

  friend bool operator<=(const audit_features_iterator& lhs, const audit_features_iterator& rhs)
  {
    return !(lhs > rhs);
  }
  friend bool operator>=(const audit_features_iterator& lhs, const audit_features_iterator& rhs)
  {
    return !(lhs < rhs);
  }

  friend bool operator==(const audit_features_iterator& lhs, const audit_features_iterator& rhs)
  {
    return lhs._begin_values == rhs._begin_values;
  }

  friend bool operator!=(const audit_features_iterator& lhs, const audit_features_iterator& rhs)
  {
    return !(lhs == rhs);
  }

  friend void swap(audit_features_iterator& lhs, audit_features_iterator& rhs)
  {
    std::swap(lhs._begin_values, rhs._begin_values);
    std::swap(lhs._begin_indices, rhs._begin_indices);
    std::swap(lhs._begin_audit, rhs._begin_audit);
  }
  friend struct features;
};

template <typename features_t, typename audit_features_iterator_t, typename extent_it>
class ns_extent_iterator final
{
public:
  ns_extent_iterator(features_t* feature_group, uint64_t hash, extent_it index_current)
      : _feature_group(feature_group), _hash(hash), _index_current(index_current)
  {
    // Seek to the first valid position.
    while (_index_current != _feature_group->namespace_extents.end() && _index_current->hash != _hash)
    { ++_index_current; }
  }

private:
  features_t* _feature_group;
  uint64_t _hash;
  extent_it _index_current;

public:
  using iterator_category = std::forward_iterator_tag;
  using difference_type = std::ptrdiff_t;
  using value_type = std::pair<audit_features_iterator_t, audit_features_iterator_t>;
  using pointer = value_type*;
  using reference = value_type&;
  using const_reference = const value_type&;
  std::pair<audit_features_iterator_t, audit_features_iterator_t> operator*()
  {
    return std::make_pair(_feature_group->audit_begin() + _index_current->begin_index,
        _feature_group->audit_begin() + _index_current->end_index);
  }
  std::pair<audit_features_iterator_t, audit_features_iterator_t> operator*() const
  {
    return std::make_pair(_feature_group->audit_begin() + _index_current->begin_index,
        _feature_group->audit_begin() + _index_current->end_index);
  }

  // Required for forward_iterator
  ns_extent_iterator& operator++()
  {
<<<<<<< HEAD
    // 1. get to end of current segment.
    while (_index_current != _feature_group->namespace_extents.end() && _index_current->hash == _hash)
    { ++_index_current; }

    // 2. skip over any non-equal segments
=======
    ++_index_current;
>>>>>>> c6d0d076
    while (_index_current != _feature_group->namespace_extents.end() && _index_current->hash != _hash)
    { ++_index_current; }

    return *this;
  }

  friend bool operator==(const ns_extent_iterator& lhs, const ns_extent_iterator& rhs)
  {
    return lhs._feature_group == rhs._feature_group && lhs._index_current == rhs._index_current;
  }

  friend bool operator!=(const ns_extent_iterator& lhs, const ns_extent_iterator& rhs) { return !(lhs == rhs); }
  friend struct features;
};

template <typename feature_value_type_t, typename feature_index_type_t>
class features_iterator final
{
private:
  feature_value_type_t* _begin_values;
  feature_index_type_t* _begin_indices;

public:
  using iterator_category = std::random_access_iterator_tag;
  using difference_type = std::ptrdiff_t;
  using value_type = features_iterator<feature_value_type_t, feature_index_type_t>;
  using pointer = value_type*;
  using reference = value_type&;
  using const_reference = const value_type&;

  features_iterator() : _begin_values(nullptr), _begin_indices(nullptr) {}

  features_iterator(feature_value_type_t* begin_values, feature_index_type_t* begin_indices)
      : _begin_values(begin_values), _begin_indices(begin_indices)
  {
  }

  features_iterator(const features_iterator&) = default;
  features_iterator& operator=(const features_iterator&) = default;
  features_iterator(features_iterator&&) noexcept = default;
  features_iterator& operator=(features_iterator&&) noexcept = default;

  inline feature_value_type_t& value() { return *_begin_values; }
  inline const feature_value_type_t& value() const { return *_begin_values; }

  inline feature_index_type_t& index() { return *_begin_indices; }
  inline const feature_index_type_t& index() const { return *_begin_indices; }

  inline reference operator*() { return *this; }
  inline const_reference operator*() const { return *this; }

  features_iterator& operator++()
  {
    _begin_values++;
    _begin_indices++;
    return *this;
  }

  features_iterator& operator+=(difference_type diff)
  {
    _begin_values += diff;
    _begin_indices += diff;
    return *this;
  }

  features_iterator& operator-=(difference_type diff)
  {
    _begin_values -= diff;
    _begin_indices -= diff;
    return *this;
  }

  friend features_iterator<feature_value_type_t, feature_index_type_t> operator+(
      const features_iterator& lhs, difference_type rhs)
  {
    return {lhs._begin_values + rhs, lhs._begin_indices + rhs};
  }

  friend features_iterator<feature_value_type_t, feature_index_type_t> operator+(
      difference_type lhs, const features_iterator& rhs)
  {
    return {rhs._begin_values + lhs, rhs._begin_indices + lhs};
  }

  friend difference_type operator-(const features_iterator& lhs, const features_iterator& rhs)
  {
    return lhs._begin_values - rhs._begin_values;
  }

  friend features_iterator<feature_value_type_t, feature_index_type_t> operator-(
      const features_iterator& lhs, difference_type rhs)
  {
    return {lhs._begin_values - rhs, lhs._begin_indices - rhs};
  }

  // For all of the comparison operations only _begin_values is used, since _begin_indices is incremented along with it
  friend bool operator<(const features_iterator& lhs, const features_iterator& rhs)
  {
    return lhs._begin_values < rhs._begin_values;
  }

  friend bool operator>(const features_iterator& lhs, const features_iterator& rhs)
  {
    return lhs._begin_values > rhs._begin_values;
  }

  friend bool operator<=(const features_iterator& lhs, const features_iterator& rhs) { return !(lhs > rhs); }
  friend bool operator>=(const features_iterator& lhs, const features_iterator& rhs) { return !(lhs < rhs); }

  friend bool operator==(const features_iterator& lhs, const features_iterator& rhs)
  {
    return lhs._begin_values == rhs._begin_values;
  }

  friend bool operator!=(const features_iterator& lhs, const features_iterator& rhs) { return !(lhs == rhs); }

  friend void swap(features_iterator& lhs, features_iterator& rhs)
  {
    std::swap(lhs._begin_values, rhs._begin_values);
    std::swap(lhs._begin_indices, rhs._begin_indices);
  }
  friend struct features;
};

/// the core definition of a set of features.
struct features
{
  using iterator = features_iterator<feature_value, feature_index>;
  using const_iterator = features_iterator<const feature_value, const feature_index>;
  using audit_iterator = audit_features_iterator<feature_value, feature_index, audit_strings>;
  using const_audit_iterator = audit_features_iterator<const feature_value, const feature_index, const audit_strings>;
  using extent_iterator = ns_extent_iterator<features, audit_iterator, std::vector<VW::namespace_extent>::iterator>;
  using const_extent_iterator =
      ns_extent_iterator<const features, const_audit_iterator, std::vector<VW::namespace_extent>::const_iterator>;

  v_array<feature_value> values;           // Always needed.
  v_array<feature_index> indicies;         // Optional for sparse data.
  std::vector<audit_strings> space_names;  // Optional for audit mode.

  // Each extent represents a range [begin, end) of values which exist in a
  // given namespace. These extents must not overlap and the indices must not go
  // outside the range of the values container.
  std::vector<VW::namespace_extent> namespace_extents;

  float sum_feat_sq = 0.f;

  features() = default;
  ~features() = default;
  features(const features&) = default;
  features& operator=(const features&) = default;

  // custom move operators required since we need to leave the old value in
  // a null state to prevent freeing of shallow copied v_arrays
  features(features&& other) = default;
  features& operator=(features&& other) = default;

  inline size_t size() const { return values.size(); }

  inline bool empty() const { return values.empty(); }
  inline bool nonempty() const { return !empty(); }

  // default iterator for values & features
  inline iterator begin() { return {values.begin(), indicies.begin()}; }
  inline const_iterator begin() const { return {values.begin(), indicies.begin()}; }
  inline iterator end() { return {values.end(), indicies.end()}; }
  inline const_iterator end() const { return {values.end(), indicies.end()}; }

  inline const_iterator cbegin() const { return {values.cbegin(), indicies.cbegin()}; }
  inline const_iterator cend() const { return {values.cend(), indicies.cend()}; }

  inline VW::generic_range<audit_iterator> audit_range() { return {audit_begin(), audit_end()}; }
  inline VW::generic_range<const_audit_iterator> audit_range() const { return {audit_cbegin(), audit_cend()}; }

  inline audit_iterator audit_begin() { return {values.begin(), indicies.begin(), space_names.data()}; }
  inline const_audit_iterator audit_begin() const { return {values.begin(), indicies.begin(), space_names.data()}; }
  inline audit_iterator audit_end() { return {values.end(), indicies.end(), space_names.data() + space_names.size()}; }
  inline const_audit_iterator audit_end() const
  {
    return {values.end(), indicies.end(), space_names.data() + space_names.size()};
  }

  inline const_audit_iterator audit_cbegin() const { return {values.begin(), indicies.begin(), space_names.data()}; }
  inline const_audit_iterator audit_cend() const
  {
    return {values.end(), indicies.end(), space_names.data() + space_names.size()};
  }

  extent_iterator hash_extents_begin(uint64_t hash) { return {this, hash, namespace_extents.begin()}; }
  const_extent_iterator hash_extents_begin(uint64_t hash) const { return {this, hash, namespace_extents.begin()}; }
  extent_iterator hash_extents_end(uint64_t hash) { return {this, hash, namespace_extents.end()}; }
  const_extent_iterator hash_extents_end(uint64_t hash) const { return {this, hash, namespace_extents.end()}; }

  template <typename FuncT>
  void foreach_feature_for_hash(uint64_t hash, const FuncT& func) const
  {
    for (auto it = hash_extents_begin(hash); it != hash_extents_end(hash); ++it)
    {
      auto this_range = *it;
      for (auto inner_begin = this_range.first; inner_begin != this_range.second; ++inner_begin) { func(inner_begin); }
    }
  }

  void clear();
  // These 3 overloads can be used if the sum_feat_sq of the removed section is known to avoid recalculating.
  void truncate_to(const audit_iterator& pos, float sum_feat_sq_of_removed_section);
  void truncate_to(const iterator& pos, float sum_feat_sq_of_removed_section);
  void truncate_to(size_t i, float sum_feat_sq_of_removed_section);
  void truncate_to(const audit_iterator& pos);
  void truncate_to(const iterator& pos);
  void truncate_to(size_t i);
  void concat(const features& other);
  void push_back(feature_value v, feature_index i);
  void push_back(feature_value v, feature_index i, uint64_t ns_hash);
  bool sort(uint64_t parse_mask);

  void start_ns_extent(uint64_t hash);
  void end_ns_extent();

  bool validate_extents()
  {
    // For an extent to be complete it must not have an end index of 0 and it must be > 0 in width.
    const auto all_extents_complete = std::all_of(namespace_extents.begin(), namespace_extents.end(),
        [](const VW::namespace_extent& obj) { return obj.begin_index < obj.end_index; });
    return all_extents_complete;
  }
};

namespace VW
{
struct namespaced_features
{
  features feats;
  uint64_t hash;
  namespace_index index;

  namespaced_features(uint64_t hash, namespace_index index) : hash(hash), index(index) {}

  template <typename FeaturesT>
  namespaced_features(FeaturesT&& inner_features, uint64_t hash, namespace_index index)
      : feats(std::forward<FeaturesT>(inner_features)), hash(hash), index(index)
  {
  }
};
}  // namespace VW<|MERGE_RESOLUTION|>--- conflicted
+++ resolved
@@ -248,15 +248,7 @@
   // Required for forward_iterator
   ns_extent_iterator& operator++()
   {
-<<<<<<< HEAD
-    // 1. get to end of current segment.
-    while (_index_current != _feature_group->namespace_extents.end() && _index_current->hash == _hash)
-    { ++_index_current; }
-
-    // 2. skip over any non-equal segments
-=======
     ++_index_current;
->>>>>>> c6d0d076
     while (_index_current != _feature_group->namespace_extents.end() && _index_current->hash != _hash)
     { ++_index_current; }
 

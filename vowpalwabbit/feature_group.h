// Copyright (c) by respective owners including Yahoo!, Microsoft, and
// individual contributors. All rights reserved. Released under a BSD (revised)
// license as described in the file LICENSE.

#pragma once

#include "v_array.h"
#include "future_compat.h"

#include <utility>
#include <memory>
#include <string>
#include <algorithm>
#include <cstddef>
#include <vector>
#include <type_traits>

<<<<<<< HEAD
#ifndef _WIN32
#include <sys/types.h>
#else
#define ssize_t int64_t
#endif

typedef float feature_value;
typedef uint64_t feature_index;
typedef std::pair<std::string, std::string> audit_strings;
typedef std::shared_ptr<audit_strings> audit_strings_ptr;

struct feature  // sparse feature definition for the library interface
=======
using feature_value = float;
using feature_index = uint64_t;
using audit_strings = std::pair<std::string, std::string>;
using audit_strings_ptr = std::shared_ptr<audit_strings>;

struct features;
struct features_value_index_audit_range;

// sparse feature definition for the library interface
struct feature
>>>>>>> bb07c037
{
  float x;
  uint64_t weight_index;

  feature() = default;
  feature(float _x, uint64_t _index) : x(_x), weight_index(_index) {}

  feature(const feature&) = default;
  feature& operator=(const feature&) = default;
  feature(feature&&) noexcept = default;
  feature& operator=(feature&&) noexcept = default;
};

static_assert(std::is_trivial<feature>::value, "To be used in v_array feature must be trivial");

/// iterator over feature values only
class features_value_iterator
{
 protected:
  feature_value* _begin;

 public:
  explicit features_value_iterator(feature_value* begin) : _begin(begin) {}

  features_value_iterator(const features_value_iterator&) = default;
  features_value_iterator& operator=(const features_value_iterator&) = default;
  features_value_iterator(features_value_iterator&&) = default;
  features_value_iterator& operator=(features_value_iterator&&) = default;

  inline features_value_iterator& operator++()
  {
    _begin++;
    return *this;
  }

  /// \return reference to the current value
  inline feature_value& value() { return *_begin; }

  inline features_value_iterator operator+(std::ptrdiff_t index) { return features_value_iterator(_begin + index); }

  inline features_value_iterator& operator+=(std::ptrdiff_t index)
  {
    _begin += index;
    return *this;
  }

  inline features_value_iterator& operator-=(std::ptrdiff_t index)
  {
    _begin -= index;
    return *this;
  }

  inline features_value_iterator& operator*() { return *this; }

  bool operator==(const features_value_iterator& rhs) { return _begin == rhs._begin; }
  bool operator!=(const features_value_iterator& rhs) { return _begin != rhs._begin; }

  friend void swap(features_value_iterator& lhs, features_value_iterator& rhs) { std::swap(lhs._begin, rhs._begin); }
  friend struct features;
};

/// iterator over values and indicies
class features_value_index_iterator : public features_value_iterator
{
 protected:
  feature_index* _begin_index;

 public:
  features_value_index_iterator(feature_value* begin, feature_index* begin_index)
      : features_value_iterator(begin), _begin_index(begin_index)
  {
  }

  features_value_index_iterator(const features_value_index_iterator&) = default;
  features_value_index_iterator& operator=(const features_value_index_iterator&) = default;
  features_value_index_iterator(features_value_index_iterator&&) = default;
  features_value_index_iterator& operator=(features_value_index_iterator&&) = default;

  inline features_value_index_iterator& operator++()
  {
    features_value_iterator::operator++();
    _begin_index++;
    return *this;
  }

  inline feature_index& index() { return *_begin_index; }

  inline features_value_index_iterator& operator+=(std::ptrdiff_t index)
  {
    features_value_iterator::operator+=(index);
    _begin_index += index;
    return *this;
  }

  inline features_value_index_iterator operator+(std::ptrdiff_t index)
  {
    return {_begin + index, _begin_index + index};
  }

  inline features_value_index_iterator& operator-=(std::ptrdiff_t index)
  {
    features_value_iterator::operator-=(index);
    _begin_index -= index;
    return *this;
  }

  inline features_value_index_iterator& operator*() { return *this; }

  friend void swap(features_value_index_iterator& lhs, features_value_index_iterator& rhs)
  {
    swap(static_cast<features_value_iterator&>(lhs), static_cast<features_value_iterator&>(rhs));
    std::swap(lhs._begin_index, rhs._begin_index);
  }
};

/// iterator over values, indicies and audit space names
class features_value_index_audit_iterator : public features_value_index_iterator
{
 protected:
  audit_strings_ptr* _begin_audit;

 public:
  features_value_index_audit_iterator(feature_value* begin, feature_index* begin_index, audit_strings_ptr* begin_audit)
      : features_value_index_iterator(begin, begin_index), _begin_audit(begin_audit)
  {
  }

  features_value_index_audit_iterator(const features_value_index_audit_iterator&) = default;
  features_value_index_audit_iterator& operator=(const features_value_index_audit_iterator&) = default;
  features_value_index_audit_iterator(features_value_index_audit_iterator&&) = default;
  features_value_index_audit_iterator& operator=(features_value_index_audit_iterator&&) = default;

  // prefix increment
  inline features_value_index_audit_iterator& operator++()
  {
    features_value_index_iterator::operator++();
    if (_begin_audit != nullptr)
    {
      _begin_audit++;
    }
    return *this;
  }

  inline audit_strings_ptr* audit() { return _begin_audit; }

  inline features_value_index_audit_iterator& operator+=(std::ptrdiff_t index)
  {
    features_value_index_iterator::operator+=(index);
    if (_begin_audit != nullptr)
    {
      _begin_audit += index;
    }
    return *this;
  }

  inline features_value_index_audit_iterator operator+(std::ptrdiff_t index)
  {
    return {_begin + index, _begin_index + index, _begin_audit + index};
  }

  inline features_value_index_audit_iterator& operator-=(std::ptrdiff_t index)
  {
    features_value_index_iterator::operator-=(index);
    _begin_audit += index;
    return *this;
  }

  inline features_value_index_audit_iterator& operator*() { return *this; }

  friend void swap(features_value_index_audit_iterator& lhs, features_value_index_audit_iterator& rhs)
  {
    swap(static_cast<features_value_index_iterator&>(lhs), static_cast<features_value_index_iterator&>(rhs));
    std::swap(lhs._begin_audit, rhs._begin_audit);
  }
};

/// the core definition of a set of features.
struct features
{
  using iterator = features_value_index_iterator;
  using iterator_value = features_value_iterator;
  using iterator_all = features_value_index_audit_iterator;

  v_array<feature_value> values;           // Always needed.
  v_array<feature_index> indicies;         // Optional for sparse data.
  std::vector<audit_strings_ptr> space_names;  // Optional for audit mode.

  float sum_feat_sq;
  bool audit;

  /// defines a "range" usable by C++ 11 for loops
  class features_value_index_audit_range
  {
   private:
    features* _outer;

   public:
    features_value_index_audit_range(features* outer) : _outer(outer) {}

    inline features_value_index_audit_iterator begin()
    {
      return {_outer->values.begin(), _outer->indicies.begin(), _outer->space_names.data()};
    }
    inline features_value_index_audit_iterator end()
    {
      return {_outer->values.end(), _outer->indicies.end(), _outer->space_names.data() + _outer->space_names.size() };
    }
  };

<<<<<<< HEAD
  features()
  {
    values = v_init<feature_value>();
    indicies = v_init<feature_index>();
    space_names = v_init<audit_strings_ptr>();
    sum_feat_sq = 0.f;
    audit = false;
  }

  ~features() {
     values.delete_v();
     indicies.delete_v();
     space_names.delete_v();
   }
   features(const features&) = delete;
   features & operator=( const features& ) = delete;


   // custom move operators required since we need to leave the old value in
   // a null state to prevent freeing of shallow copied v_arrays
   features(features&& other) :
   values(std::move(other.values)),
   indicies(std::move(other.indicies)),
   space_names(std::move(other.space_names)),
   sum_feat_sq(other.sum_feat_sq)
   {
     // We need to null out all the v_arrays to prevent double freeing during moves
     auto & v = other.values;
     v._begin = nullptr;
     v._end = nullptr;
     v.end_array = nullptr;
     auto & i = other.indicies;
     i._begin = nullptr;
     i._end = nullptr;
     i.end_array = nullptr;
     auto & s = other.space_names;
     s._begin = nullptr;
     s._end = nullptr;
     s.end_array = nullptr;
     other.sum_feat_sq = 0;
   }
   features & operator=(features&& other)
   {
     values = std::move(other.values);
     indicies = std::move(other.indicies);
     space_names = std::move(other.space_names);
     sum_feat_sq = other.sum_feat_sq;
     // We need to null out all the v_arrays to prevent double freeing during moves
     auto & v = other.values;
     v._begin = nullptr;
     v._end = nullptr;
     v.end_array = nullptr;
     auto & i = other.indicies;
     i._begin = nullptr;
     i._end = nullptr;
     i.end_array = nullptr;
     auto & s = other.space_names;
     s._begin = nullptr;
     s._end = nullptr;
     s.end_array = nullptr;
     other.sum_feat_sq = 0;
     return *this;
   }
=======
  features();
  ~features();
  features(const features&) = delete;
  features& operator=(const features&) = delete;

  // custom move operators required since we need to leave the old value in
  // a null state to prevent freeing of shallow copied v_arrays
  features(features&& other) noexcept;
  features& operator=(features&& other) noexcept;
>>>>>>> bb07c037

  inline size_t size() const { return values.size(); }

  inline bool nonempty() const { return !values.empty(); }

  VW_DEPRECATED("Freeing space names is handled directly by truncation or removal.")
  void free_space_names(size_t i);

  inline features_value_index_audit_range values_indices_audit() { return features_value_index_audit_range{this}; }
  // default iterator for values & features
  inline iterator begin() { return {values.begin(), indicies.begin()}; }
  inline iterator end() { return {values.end(), indicies.end()}; }

  void clear();
  void truncate_to(const features_value_iterator& pos);
  void truncate_to(size_t i);
  void push_back(feature_value v, feature_index i);
  bool sort(uint64_t parse_mask);
  void deep_copy_from(const features& src);
};<|MERGE_RESOLUTION|>--- conflicted
+++ resolved
@@ -15,20 +15,6 @@
 #include <vector>
 #include <type_traits>
 
-<<<<<<< HEAD
-#ifndef _WIN32
-#include <sys/types.h>
-#else
-#define ssize_t int64_t
-#endif
-
-typedef float feature_value;
-typedef uint64_t feature_index;
-typedef std::pair<std::string, std::string> audit_strings;
-typedef std::shared_ptr<audit_strings> audit_strings_ptr;
-
-struct feature  // sparse feature definition for the library interface
-=======
 using feature_value = float;
 using feature_index = uint64_t;
 using audit_strings = std::pair<std::string, std::string>;
@@ -39,7 +25,6 @@
 
 // sparse feature definition for the library interface
 struct feature
->>>>>>> bb07c037
 {
   float x;
   uint64_t weight_index;
@@ -249,71 +234,6 @@
     }
   };
 
-<<<<<<< HEAD
-  features()
-  {
-    values = v_init<feature_value>();
-    indicies = v_init<feature_index>();
-    space_names = v_init<audit_strings_ptr>();
-    sum_feat_sq = 0.f;
-    audit = false;
-  }
-
-  ~features() {
-     values.delete_v();
-     indicies.delete_v();
-     space_names.delete_v();
-   }
-   features(const features&) = delete;
-   features & operator=( const features& ) = delete;
-
-
-   // custom move operators required since we need to leave the old value in
-   // a null state to prevent freeing of shallow copied v_arrays
-   features(features&& other) :
-   values(std::move(other.values)),
-   indicies(std::move(other.indicies)),
-   space_names(std::move(other.space_names)),
-   sum_feat_sq(other.sum_feat_sq)
-   {
-     // We need to null out all the v_arrays to prevent double freeing during moves
-     auto & v = other.values;
-     v._begin = nullptr;
-     v._end = nullptr;
-     v.end_array = nullptr;
-     auto & i = other.indicies;
-     i._begin = nullptr;
-     i._end = nullptr;
-     i.end_array = nullptr;
-     auto & s = other.space_names;
-     s._begin = nullptr;
-     s._end = nullptr;
-     s.end_array = nullptr;
-     other.sum_feat_sq = 0;
-   }
-   features & operator=(features&& other)
-   {
-     values = std::move(other.values);
-     indicies = std::move(other.indicies);
-     space_names = std::move(other.space_names);
-     sum_feat_sq = other.sum_feat_sq;
-     // We need to null out all the v_arrays to prevent double freeing during moves
-     auto & v = other.values;
-     v._begin = nullptr;
-     v._end = nullptr;
-     v.end_array = nullptr;
-     auto & i = other.indicies;
-     i._begin = nullptr;
-     i._end = nullptr;
-     i.end_array = nullptr;
-     auto & s = other.space_names;
-     s._begin = nullptr;
-     s._end = nullptr;
-     s.end_array = nullptr;
-     other.sum_feat_sq = 0;
-     return *this;
-   }
-=======
   features();
   ~features();
   features(const features&) = delete;
@@ -323,7 +243,6 @@
   // a null state to prevent freeing of shallow copied v_arrays
   features(features&& other) noexcept;
   features& operator=(features&& other) noexcept;
->>>>>>> bb07c037
 
   inline size_t size() const { return values.size(); }
 

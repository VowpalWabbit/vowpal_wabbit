// Copyright (c) by respective owners including Yahoo!, Microsoft, and
// individual contributors. All rights reserved. Released under a BSD (revised)
// license as described in the file LICENSE.

#pragma once

#include "v_array.h"
#include "future_compat.h"
#include "generic_range.h"

#include <utility>
#include <memory>
#include <string>
#include <algorithm>
#include <cstddef>
#include <numeric>
#include <vector>
#include <type_traits>

using feature_value = float;
using feature_index = uint64_t;
using audit_strings = std::pair<std::string, std::string>;
using namespace_index = unsigned char;

struct features;
struct features_value_index_audit_range;

// sparse feature definition for the library interface
struct feature
{
  float x;
  uint64_t weight_index;

  feature() = default;
  feature(float _x, uint64_t _index) : x(_x), weight_index(_index) {}

  feature(const feature&) = default;
  feature& operator=(const feature&) = default;
  feature(feature&&) = default;
  feature& operator=(feature&&) = default;
};

static_assert(std::is_trivial<feature>::value, "To be used in v_array feature must be trivial");

namespace VW
{
struct namespace_extent
{
  namespace_extent() = default;

  namespace_extent(size_t begin_index, size_t end_index, uint64_t hash)
      : begin_index(begin_index), end_index(end_index), hash(hash)
  {
  }

  namespace_extent(size_t begin_index, uint64_t hash) : begin_index(begin_index), hash(hash) {}

  size_t begin_index = 0;
  size_t end_index = 0;
  uint64_t hash = 0;

  friend bool operator==(const namespace_extent& lhs, const namespace_extent& rhs)
  {
    return lhs.hash == rhs.hash && lhs.begin_index == rhs.begin_index && lhs.end_index == rhs.end_index;
  }
  friend bool operator!=(const namespace_extent& lhs, const namespace_extent& rhs) { return !(lhs == rhs); }
};
namespace details
{
std::vector<std::pair<bool, uint64_t>> flatten_namespace_extents(
    const std::vector<namespace_extent>& extents, size_t overall_feature_space_size);

std::vector<namespace_extent> unflatten_namespace_extents(const std::vector<std::pair<bool, uint64_t>>& extents);
}  // namespace details
}  // namespace VW

template <typename feature_value_type_t, typename feature_index_type_t, typename audit_type_t>
class audit_features_iterator final
{
private:
  feature_value_type_t* _begin_values;
  feature_index_type_t* _begin_indices;
  audit_type_t* _begin_audit;

public:
  using iterator_category = std::random_access_iterator_tag;
  using difference_type = std::ptrdiff_t;
  using value_type = audit_features_iterator<feature_value_type_t, feature_index_type_t, audit_type_t>;
  using pointer = value_type*;
  using reference = value_type&;
  using const_reference = const value_type&;

  audit_features_iterator() : _begin_values(nullptr), _begin_indices(nullptr), _begin_audit(nullptr) {}

  audit_features_iterator(
      feature_value_type_t* begin_values, feature_index_type_t* begin_indices, audit_type_t* begin_audit)
      : _begin_values(begin_values), _begin_indices(begin_indices), _begin_audit(begin_audit)
  {
  }

  audit_features_iterator(const audit_features_iterator&) = default;
  audit_features_iterator& operator=(const audit_features_iterator&) = default;
  audit_features_iterator(audit_features_iterator&&) = default;
  audit_features_iterator& operator=(audit_features_iterator&&) = default;

  inline feature_value_type_t& value() { return *_begin_values; }
  inline const feature_value_type_t& value() const { return *_begin_values; }

  inline feature_index_type_t& index() { return *_begin_indices; }
  inline const feature_index_type_t& index() const { return *_begin_indices; }

  inline audit_type_t* audit() { return _begin_audit; }
  inline const audit_type_t* audit() const { return _begin_audit; }

  inline reference operator*() { return *this; }
  inline const_reference operator*() const { return *this; }

  // Required for forward_iterator
  audit_features_iterator& operator++()
  {
    _begin_values++;
    _begin_indices++;
    if (_begin_audit != nullptr) { _begin_audit++; }
    return *this;
  }

  audit_features_iterator& operator+=(difference_type diff)
  {
    _begin_values += diff;
    _begin_indices += diff;
    if (_begin_audit != nullptr) { _begin_audit += diff; }
    return *this;
  }

  audit_features_iterator& operator-=(difference_type diff)
  {
    _begin_values -= diff;
    _begin_indices -= diff;
    if (_begin_audit != nullptr) { _begin_audit += diff; }
    return *this;
  }

  friend audit_features_iterator<feature_value_type_t, feature_index_type_t, audit_type_t> operator+(
      const audit_features_iterator& lhs, difference_type rhs)
  {
    return {lhs._begin_values + rhs, lhs._begin_indices + rhs,
        lhs._begin_audit != nullptr ? lhs._begin_audit + rhs : nullptr};
  }

  friend audit_features_iterator<feature_value_type_t, feature_index_type_t, audit_type_t> operator+(
      difference_type lhs, const audit_features_iterator& rhs)
  {
    return {rhs._begin_values + lhs, rhs._begin_indices + lhs,
        rhs._begin_audit != nullptr ? rhs._begin_audit + lhs : nullptr};
  }

  friend difference_type operator-(const audit_features_iterator& lhs, const audit_features_iterator& rhs)
  {
    return lhs._begin_values - rhs._begin_values;
  }

  friend audit_features_iterator<feature_value_type_t, feature_index_type_t, audit_type_t> operator-(
      const audit_features_iterator& lhs, difference_type rhs)
  {
    return {lhs._begin_values - rhs, lhs._begin_indices - rhs,
        lhs._begin_audit != nullptr ? lhs._begin_audit - rhs : nullptr};
  }

  // For all of the comparison operations only _begin_values is used, since the other values are incremented in sequence
  // (or ignored in the case of _begin_audit if it is nullptr)
  friend bool operator<(const audit_features_iterator& lhs, const audit_features_iterator& rhs)
  {
    return lhs._begin_values < rhs._begin_values;
  }

  friend bool operator>(const audit_features_iterator& lhs, const audit_features_iterator& rhs)
  {
    return lhs._begin_values > rhs._begin_values;
  }

  friend bool operator<=(const audit_features_iterator& lhs, const audit_features_iterator& rhs)
  {
    return !(lhs > rhs);
  }
  friend bool operator>=(const audit_features_iterator& lhs, const audit_features_iterator& rhs)
  {
    return !(lhs < rhs);
  }

  friend bool operator==(const audit_features_iterator& lhs, const audit_features_iterator& rhs)
  {
    return lhs._begin_values == rhs._begin_values;
  }

  friend bool operator!=(const audit_features_iterator& lhs, const audit_features_iterator& rhs)
  {
    return !(lhs == rhs);
  }

  friend void swap(audit_features_iterator& lhs, audit_features_iterator& rhs)
  {
    std::swap(lhs._begin_values, rhs._begin_values);
    std::swap(lhs._begin_indices, rhs._begin_indices);
    std::swap(lhs._begin_audit, rhs._begin_audit);
  }
  friend struct features;
};

template <typename features_t, typename audit_features_iterator_t, typename extent_it>
class ns_extent_iterator final
{
public:
  ns_extent_iterator(features_t* feature_group, uint64_t hash, extent_it index_current)
      : _feature_group(feature_group), _hash(hash), _index_current(index_current)
  {
  }

private:
  features_t* _feature_group;
  uint64_t _hash;
  extent_it _index_current;

public:
  std::pair<audit_features_iterator_t, audit_features_iterator_t> operator*()
  {
    return std::make_pair(_feature_group->audit_begin() + _index_current->begin_index,
        _feature_group->audit_begin() + _index_current->end_index);
  }
  std::pair<audit_features_iterator_t, audit_features_iterator_t> operator*() const
  {
    return std::make_pair(_feature_group->audit_begin() + _index_current->begin_index,
        _feature_group->audit_begin() + _index_current->end_index);
  }

  // Required for forward_iterator
  ns_extent_iterator& operator++()
  {
    while (_index_current != _feature_group->namespace_extents.end() && _index_current->hash != _hash)
    { ++_index_current; }

    return *this;
  }

  friend bool operator==(const ns_extent_iterator& lhs, const ns_extent_iterator& rhs)
  {
    return lhs._feature_group == rhs._feature_group && lhs._index_current == rhs._index_current;
  }

  friend bool operator!=(const ns_extent_iterator& lhs, const ns_extent_iterator& rhs) { return !(lhs == rhs); }
  friend struct features;
};

template <typename feature_value_type_t, typename feature_index_type_t>
class features_iterator final
{
private:
  feature_value_type_t* _begin_values;
  feature_index_type_t* _begin_indices;

public:
  using iterator_category = std::random_access_iterator_tag;
  using difference_type = std::ptrdiff_t;
  using value_type = features_iterator<feature_value_type_t, feature_index_type_t>;
  using pointer = value_type*;
  using reference = value_type&;
  using const_reference = const value_type&;

  features_iterator() : _begin_values(nullptr), _begin_indices(nullptr) {}

  features_iterator(feature_value_type_t* begin_values, feature_index_type_t* begin_indices)
      : _begin_values(begin_values), _begin_indices(begin_indices)
  {
  }

  features_iterator(const features_iterator&) = default;
  features_iterator& operator=(const features_iterator&) = default;
  features_iterator(features_iterator&&) = default;
  features_iterator& operator=(features_iterator&&) = default;

  inline feature_value_type_t& value() { return *_begin_values; }
  inline const feature_value_type_t& value() const { return *_begin_values; }

  inline feature_index_type_t& index() { return *_begin_indices; }
  inline const feature_index_type_t& index() const { return *_begin_indices; }

  inline reference operator*() { return *this; }
  inline const_reference operator*() const { return *this; }

  features_iterator& operator++()
  {
    _begin_values++;
    _begin_indices++;
    return *this;
  }

  features_iterator& operator+=(difference_type diff)
  {
    _begin_values += diff;
    _begin_indices += diff;
    return *this;
  }

  features_iterator& operator-=(difference_type diff)
  {
    _begin_values -= diff;
    _begin_indices -= diff;
    return *this;
  }

  friend features_iterator<feature_value_type_t, feature_index_type_t> operator+(
      const features_iterator& lhs, difference_type rhs)
  {
    return {lhs._begin_values + rhs, lhs._begin_indices + rhs};
  }

  friend features_iterator<feature_value_type_t, feature_index_type_t> operator+(
      difference_type lhs, const features_iterator& rhs)
  {
    return {rhs._begin_values + lhs, rhs._begin_indices + lhs};
  }

  friend difference_type operator-(const features_iterator& lhs, const features_iterator& rhs)
  {
    return lhs._begin_values - rhs._begin_values;
  }

  friend features_iterator<feature_value_type_t, feature_index_type_t> operator-(
      const features_iterator& lhs, difference_type rhs)
  {
    return {lhs._begin_values - rhs, lhs._begin_indices - rhs};
  }

  // For all of the comparison operations only _begin_values is used, since _begin_indices is incremented along with it
  friend bool operator<(const features_iterator& lhs, const features_iterator& rhs)
  {
    return lhs._begin_values < rhs._begin_values;
  }

  friend bool operator>(const features_iterator& lhs, const features_iterator& rhs)
  {
    return lhs._begin_values > rhs._begin_values;
  }

  friend bool operator<=(const features_iterator& lhs, const features_iterator& rhs) { return !(lhs > rhs); }
  friend bool operator>=(const features_iterator& lhs, const features_iterator& rhs) { return !(lhs < rhs); }

  friend bool operator==(const features_iterator& lhs, const features_iterator& rhs)
  {
    return lhs._begin_values == rhs._begin_values;
  }

  friend bool operator!=(const features_iterator& lhs, const features_iterator& rhs) { return !(lhs == rhs); }

  friend void swap(features_iterator& lhs, features_iterator& rhs)
  {
    std::swap(lhs._begin_values, rhs._begin_values);
    std::swap(lhs._begin_indices, rhs._begin_indices);
  }
  friend struct features;
};

/// the core definition of a set of features.
struct features
{
  using iterator = features_iterator<feature_value, feature_index>;
  using const_iterator = features_iterator<const feature_value, const feature_index>;
  using audit_iterator = audit_features_iterator<feature_value, feature_index, audit_strings>;
  using const_audit_iterator = audit_features_iterator<const feature_value, const feature_index, const audit_strings>;
  using extent_iterator = ns_extent_iterator<features, audit_iterator, std::vector<VW::namespace_extent>::iterator>;
  using const_extent_iterator =
      ns_extent_iterator<const features, const_audit_iterator, std::vector<VW::namespace_extent>::const_iterator>;

  v_array<feature_value> values;           // Always needed.
  v_array<feature_index> indicies;         // Optional for sparse data.
  std::vector<audit_strings> space_names;  // Optional for audit mode.

  // Each extent represents a range [begin, end) of values which exist in a
  // given namespace. These extents must not overlap and the indices must not go
  // outside the range of the values container.
  std::vector<VW::namespace_extent> namespace_extents;

  float sum_feat_sq = 0.f;

  features() = default;
  ~features() = default;
  features(const features&) = default;
  features& operator=(const features&) = default;

  // custom move operators required since we need to leave the old value in
  // a null state to prevent freeing of shallow copied v_arrays
  features(features&& other) = default;
  features& operator=(features&& other) = default;

  inline size_t size() const { return values.size(); }

  inline bool empty() const { return values.empty(); }
  inline bool nonempty() const { return !empty(); }

  // default iterator for values & features
  inline iterator begin() { return {values.begin(), indicies.begin()}; }
  inline const_iterator begin() const { return {values.begin(), indicies.begin()}; }
  inline iterator end() { return {values.end(), indicies.end()}; }
  inline const_iterator end() const { return {values.end(), indicies.end()}; }

  inline const_iterator cbegin() const { return {values.cbegin(), indicies.cbegin()}; }
  inline const_iterator cend() const { return {values.cend(), indicies.cend()}; }

  inline VW::generic_range<audit_iterator> audit_range() { return {audit_begin(), audit_end()}; }
  inline VW::generic_range<const_audit_iterator> audit_range() const { return {audit_cbegin(), audit_cend()}; }

  inline audit_iterator audit_begin() { return {values.begin(), indicies.begin(), space_names.data()}; }
  inline const_audit_iterator audit_begin() const { return {values.begin(), indicies.begin(), space_names.data()}; }
  inline audit_iterator audit_end() { return {values.end(), indicies.end(), space_names.data() + space_names.size()}; }
  inline const_audit_iterator audit_end() const
  {
    return {values.end(), indicies.end(), space_names.data() + space_names.size()};
  }

  inline const_audit_iterator audit_cbegin() const { return {values.begin(), indicies.begin(), space_names.data()}; }
  inline const_audit_iterator audit_cend() const
  {
    return {values.end(), indicies.end(), space_names.data() + space_names.size()};
  }

  extent_iterator hash_extents_begin(uint64_t hash) { return {this, hash, namespace_extents.begin()}; }
  const_extent_iterator hash_extents_begin(uint64_t hash) const { return {this, hash, namespace_extents.begin()}; }
  extent_iterator hash_extents_end(uint64_t hash) { return {this, hash, namespace_extents.end()}; }
  const_extent_iterator hash_extents_end(uint64_t hash) const { return {this, hash, namespace_extents.end()}; }

  void clear();
  // These 3 overloads can be used if the sum_feat_sq of the removed section is known to avoid recalculating.
  void truncate_to(const audit_iterator& pos, float sum_feat_sq_of_removed_section);
  void truncate_to(const iterator& pos, float sum_feat_sq_of_removed_section);
  void truncate_to(size_t i, float sum_feat_sq_of_removed_section);
  void truncate_to(const audit_iterator& pos);
  void truncate_to(const iterator& pos);
  void truncate_to(size_t i);
  void concat(const features& other);
  void push_back(feature_value v, feature_index i);
  void push_back(feature_value v, feature_index i, uint64_t ns_hash);
  bool sort(uint64_t parse_mask);
<<<<<<< HEAD

  void start_ns_extent(uint64_t hash);
  void end_ns_extent();

  bool validate_extents()
  {
    // For an extent to be complete it must not have an end index of 0 and it must be > 0 in width.
    const auto all_extents_complete = std::all_of(namespace_extents.begin(), namespace_extents.end(),
        [](const VW::namespace_extent& obj) { return obj.begin_index < obj.end_index; });
    return all_extents_complete;
  }

  VW_DEPRECATED("deep_copy_from is deprecated. Use the copy constructor directly. This will be removed in VW 9.0.")
  void deep_copy_from(const features& src);
=======
>>>>>>> fcf2feec
};

namespace VW
{
struct namespaced_features
{
  features feats;
  uint64_t hash;
  namespace_index index;

  namespaced_features(uint64_t hash, namespace_index index) : hash(hash), index(index) {}

  template <typename FeaturesT>
  namespaced_features(FeaturesT&& inner_features, uint64_t hash, namespace_index index)
      : feats(std::forward<FeaturesT>(inner_features)), hash(hash), index(index)
  {
  }
};
}  // namespace VW<|MERGE_RESOLUTION|>--- conflicted
+++ resolved
@@ -439,7 +439,6 @@
   void push_back(feature_value v, feature_index i);
   void push_back(feature_value v, feature_index i, uint64_t ns_hash);
   bool sort(uint64_t parse_mask);
-<<<<<<< HEAD
 
   void start_ns_extent(uint64_t hash);
   void end_ns_extent();
@@ -451,11 +450,6 @@
         [](const VW::namespace_extent& obj) { return obj.begin_index < obj.end_index; });
     return all_extents_complete;
   }
-
-  VW_DEPRECATED("deep_copy_from is deprecated. Use the copy constructor directly. This will be removed in VW 9.0.")
-  void deep_copy_from(const features& src);
-=======
->>>>>>> fcf2feec
 };
 
 namespace VW

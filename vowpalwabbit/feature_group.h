// Copyright (c) by respective owners including Yahoo!, Microsoft, and
// individual contributors. All rights reserved. Released under a BSD (revised)
// license as described in the file LICENSE.

#pragma once

#include "v_array.h"
#include "future_compat.h"

#include <utility>
#include <memory>
#include <string>
#include <algorithm>
#include <cstddef>
#include <vector>
#include <type_traits>

using feature_value = float;
using feature_index = uint64_t;
using audit_strings = std::pair<std::string, std::string>;
using audit_strings_ptr = std::shared_ptr<audit_strings>;

struct features;
struct features_value_index_audit_range;

// sparse feature definition for the library interface
struct feature
{
  float x;
  uint64_t weight_index;

  feature() = default;
  feature(float _x, uint64_t _index) : x(_x), weight_index(_index) {}

  feature(const feature&) = default;
  feature& operator=(const feature&) = default;
  feature(feature&&) = default;
  feature& operator=(feature&&) = default;
};

static_assert(std::is_trivial<feature>::value, "To be used in v_array feature must be trivial");

template <typename feature_value_type_t, typename feature_index_type_t, typename audit_type_t>
class audit_features_iterator final
{
private:
  feature_value_type_t* _begin_values;
  feature_index_type_t* _begin_indices;
  audit_type_t* _begin_audit;

public:
  using iterator_category = std::random_access_iterator_tag;
  using difference_type = std::ptrdiff_t;
  using value_type = audit_features_iterator<feature_value_type_t, feature_index_type_t, audit_type_t>;
  using pointer = value_type*;
  using reference = value_type&;

  audit_features_iterator(
      feature_value_type_t* begin_values, feature_index_type_t* begin_indices, audit_type_t* begin_audit)
      : _begin_values(begin_values), _begin_indices(begin_indices), _begin_audit(begin_audit)
  {
  }

  audit_features_iterator(const audit_features_iterator&) = default;
  audit_features_iterator& operator=(const audit_features_iterator&) = default;
  audit_features_iterator(audit_features_iterator&&) = default;
  audit_features_iterator& operator=(audit_features_iterator&&) = default;

  inline feature_value_type_t& value() { return *_begin_values; }
  inline const feature_value_type_t& value() const { return *_begin_values; }

  inline feature_index_type_t& index() { return *_begin_indices; }
  inline const feature_index_type_t& index() const { return *_begin_indices; }

  inline audit_type_t* audit() { return _begin_audit; }
  inline const audit_type_t* audit() const { return _begin_audit; }

  inline reference operator*() { return *this; }
  inline const reference operator*() const { return *this; }

  // Required for forward_iterator
  audit_features_iterator& operator++()
  {
    _begin_values++;
    _begin_indices++;
    if (_begin_audit != nullptr) { _begin_audit++; }
    return *this;
  }

  audit_features_iterator& operator+=(difference_type diff)
  {
    _begin_values += diff;
    _begin_indices += diff;
    if (_begin_audit != nullptr) { _begin_audit += diff; }
    return *this;
  }

  audit_features_iterator& operator-=(difference_type diff)
  {
    _begin_values -= diff;
    _begin_indices -= diff;
    if (_begin_audit != nullptr) { _begin_audit += diff; }
    return *this;
  }

  friend audit_features_iterator<feature_value_type_t, feature_index_type_t, audit_type_t> operator+(
      const audit_features_iterator& lhs, difference_type rhs)
  {
    return {lhs._begin_values + rhs, lhs._begin_indices + rhs,
        lhs._begin_audit != nullptr ? lhs._begin_audit + rhs : nullptr};
  }

  friend audit_features_iterator<feature_value_type_t, feature_index_type_t, audit_type_t> operator+(
      difference_type lhs, const audit_features_iterator& rhs)
  {
    return {rhs._begin_values + lhs, rhs._begin_indices + lhs,
        rhs._begin_audit != nullptr ? rhs._begin_audit + lhs : nullptr};
  }

  friend difference_type operator-(const audit_features_iterator& lhs, const audit_features_iterator& rhs)
  {
    return lhs._begin_values - rhs._begin_values;
  }

  friend audit_features_iterator<feature_value_type_t, feature_index_type_t, audit_type_t> operator-(
      const audit_features_iterator& lhs, difference_type rhs)
  {
    return {lhs._begin_values - rhs, lhs._begin_indices - rhs,
        lhs._begin_audit != nullptr ? lhs._begin_audit - rhs : nullptr};
  }

  // For all of the comparison operations only _begin_values is used, since the other values are incremented in sequence
  // (or ignored in the case of _begin_audit if it is nullptr)
  friend bool operator<(const audit_features_iterator& lhs, const audit_features_iterator& rhs)
  {
    return lhs._begin_values < rhs._begin_values;
  }

  friend bool operator>(const audit_features_iterator& lhs, const audit_features_iterator& rhs)
  {
    return lhs._begin_values > rhs._begin_values;
  }

  friend bool operator<=(const audit_features_iterator& lhs, const audit_features_iterator& rhs)
  {
    return !(lhs > rhs);
  }
  friend bool operator>=(const audit_features_iterator& lhs, const audit_features_iterator& rhs)
  {
    return !(lhs < rhs);
  }

  friend bool operator==(const audit_features_iterator& lhs, const audit_features_iterator& rhs)
  {
    return lhs._begin_values == rhs._begin_values;
  }

  friend bool operator!=(const audit_features_iterator& lhs, const audit_features_iterator& rhs)
  {
    return !(lhs == rhs);
  }

  friend void swap(audit_features_iterator& lhs, audit_features_iterator& rhs)
  {
    std::swap(lhs._begin_values, rhs._begin_values);
    std::swap(lhs._begin_indices, rhs._begin_indices);
    std::swap(lhs._begin_audit, rhs._begin_audit);
  }
  friend struct features;
};

template <typename feature_value_type_t, typename feature_index_type_t>
class features_iterator final
{
private:
  feature_value_type_t* _begin_values;
  feature_index_type_t* _begin_indices;

public:
  using iterator_category = std::random_access_iterator_tag;
  using difference_type = std::ptrdiff_t;
  using value_type = features_iterator<feature_value_type_t, feature_index_type_t>;
  using pointer = value_type*;
  using reference = value_type&;

  features_iterator(feature_value_type_t* begin_values, feature_index_type_t* begin_indices)
      : _begin_values(begin_values), _begin_indices(begin_indices)
  {
  }

  features_iterator(const features_iterator&) = default;
  features_iterator& operator=(const features_iterator&) = default;
  features_iterator(features_iterator&&) = default;
  features_iterator& operator=(features_iterator&&) = default;

  inline feature_value_type_t& value() { return *_begin_values; }
  inline const feature_value_type_t& value() const { return *_begin_values; }

  inline feature_index_type_t& index() { return *_begin_indices; }
  inline const feature_index_type_t& index() const { return *_begin_indices; }

  inline reference operator*() { return *this; }
  inline const reference operator*() const { return *this; }

  features_iterator& operator++()
  {
    _begin_values++;
    _begin_indices++;
    return *this;
  }

  features_iterator& operator+=(difference_type diff)
  {
    _begin_values += diff;
    _begin_indices += diff;
    return *this;
  }

  features_iterator& operator-=(difference_type diff)
  {
    _begin_values -= diff;
    _begin_indices -= diff;
    return *this;
  }

  friend features_iterator<feature_value_type_t, feature_index_type_t> operator+(
      const features_iterator& lhs, difference_type rhs)
  {
    return {lhs._begin_values + rhs, lhs._begin_indices + rhs};
  }

  friend features_iterator<feature_value_type_t, feature_index_type_t> operator+(
      difference_type lhs, const features_iterator& rhs)
  {
    return {rhs._begin_values + lhs, rhs._begin_indices + lhs};
  }

  friend difference_type operator-(const features_iterator& lhs, const features_iterator& rhs)
  {
    return lhs._begin_values - rhs._begin_values;
  }

  friend features_iterator<feature_value_type_t, feature_index_type_t> operator-(
      const features_iterator& lhs, difference_type rhs)
  {
    return {lhs._begin_values - rhs, lhs._begin_indices - rhs};
  }

  // For all of the comparison operations only _begin_values is used, since _begin_indices is incremented along with it
  friend bool operator<(const features_iterator& lhs, const features_iterator& rhs)
  {
    return lhs._begin_values < rhs._begin_values;
  }

  friend bool operator>(const features_iterator& lhs, const features_iterator& rhs)
  {
    return lhs._begin_values > rhs._begin_values;
  }

  friend bool operator<=(const features_iterator& lhs, const features_iterator& rhs) { return !(lhs > rhs); }
  friend bool operator>=(const features_iterator& lhs, const features_iterator& rhs) { return !(lhs < rhs); }

  friend bool operator==(const features_iterator& lhs, const features_iterator& rhs)
  {
    return lhs._begin_values == rhs._begin_values;
  }

  friend bool operator!=(const features_iterator& lhs, const features_iterator& rhs) { return !(lhs == rhs); }

  friend void swap(features_iterator& lhs, features_iterator& rhs)
  {
    std::swap(lhs._begin_values, rhs._begin_values);
    std::swap(lhs._begin_indices, rhs._begin_indices);
  }
  friend struct features;
};

/// the core definition of a set of features.
struct features
{
  using iterator = features_iterator<feature_value, feature_index>;
  using const_iterator = features_iterator<const feature_value, const feature_index>;
  using audit_iterator = audit_features_iterator<feature_value, feature_index, audit_strings_ptr>;
  using const_audit_iterator =
      audit_features_iterator<const feature_value, const feature_index, const audit_strings_ptr>;

  v_array<feature_value> values;               // Always needed.
  v_array<feature_index> indicies;             // Optional for sparse data.
  std::vector<audit_strings_ptr> space_names;  // Optional for audit mode.

  float sum_feat_sq = 0.f;

  class features_audit_range
  {
  private:
    features* _outer;

  public:
    explicit features_audit_range(features* outer) : _outer(outer) {}

    inline audit_iterator begin() { return _outer->audit_begin(); }
    inline const_audit_iterator begin() const { return _outer->audit_cbegin(); }
    inline audit_iterator end() { return _outer->audit_end(); }
    inline const_audit_iterator end() const { return _outer->audit_cend(); }

    inline const_audit_iterator cbegin() const { return _outer->audit_cbegin(); }
    inline const_audit_iterator cend() const { return _outer->audit_cend(); }
  };

  class const_features_audit_range
  {
  private:
    const features* _outer;

  public:
    explicit const_features_audit_range(const features* outer) : _outer(outer) {}

    inline const_audit_iterator cbegin() const { return _outer->audit_cbegin(); }
    inline const_audit_iterator cend() const { return _outer->audit_cend(); }
  };

  features() = default;
  ~features() = default;
  features(const features&) = delete;
  features& operator=(const features&) = delete;

  // custom move operators required since we need to leave the old value in
  // a null state to prevent freeing of shallow copied v_arrays
  features(features&& other) = default;
  features& operator=(features&& other) = default;

  inline size_t size() const { return values.size(); }

  inline bool empty() const { return values.empty(); }
<<<<<<< HEAD
  inline bool nonempty() const { return !values.empty(); }
=======
  inline bool nonempty() const { return !empty(); }
>>>>>>> 549ebcde

  VW_DEPRECATED("Freeing space names is handled directly by truncation or removal.")
  void free_space_names(size_t i);

  // default iterator for values & features
  inline iterator begin() { return {values.begin(), indicies.begin()}; }
  inline const_iterator begin() const { return {values.begin(), indicies.begin()}; }
  inline iterator end() { return {values.end(), indicies.end()}; }
  inline const_iterator end() const { return {values.end(), indicies.end()}; }

  inline const_iterator cbegin() const { return {values.cbegin(), indicies.cbegin()}; }
  inline const_iterator cend() const { return {values.cend(), indicies.cend()}; }

  inline features_audit_range audit_range() { return features_audit_range{this}; }
  inline const_features_audit_range audit_range() const { return const_features_audit_range{this}; }

  inline audit_iterator audit_begin() { return {values.begin(), indicies.begin(), space_names.data()}; }
  inline const_audit_iterator audit_begin() const { return {values.begin(), indicies.begin(), space_names.data()}; }
  inline audit_iterator audit_end() { return {values.end(), indicies.end(), space_names.data() + space_names.size()}; }
  inline const_audit_iterator audit_end() const
  {
    return {values.end(), indicies.end(), space_names.data() + space_names.size()};
  }

  inline const_audit_iterator audit_cbegin() const { return {values.begin(), indicies.begin(), space_names.data()}; }
  inline const_audit_iterator audit_cend() const
  {
    return {values.end(), indicies.end(), space_names.data() + space_names.size()};
  }

  void clear();
  void truncate_to(const audit_iterator& pos);
  void truncate_to(const iterator& pos);
  void truncate_to(size_t i);
  void push_back(feature_value v, feature_index i);
  bool sort(uint64_t parse_mask);
  void deep_copy_from(const features& src);
};<|MERGE_RESOLUTION|>--- conflicted
+++ resolved
@@ -332,11 +332,7 @@
   inline size_t size() const { return values.size(); }
 
   inline bool empty() const { return values.empty(); }
-<<<<<<< HEAD
-  inline bool nonempty() const { return !values.empty(); }
-=======
   inline bool nonempty() const { return !empty(); }
->>>>>>> 549ebcde
 
   VW_DEPRECATED("Freeing space names is handled directly by truncation or removal.")
   void free_space_names(size_t i);

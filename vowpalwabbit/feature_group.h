--- conflicted
+++ resolved
@@ -4,7 +4,6 @@
 
 #pragma once
 
-<<<<<<< HEAD
 #include "v_array.h"
 #include "future_compat.h"
 #include "generic_range.h"
@@ -14,8 +13,6 @@
 #include <utility>
 #include <memory>
 #include <string>
-=======
->>>>>>> 4c163fd0
 #include <algorithm>
 #include <cstddef>
 #include <iterator>

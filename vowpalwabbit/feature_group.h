// Copyright (c) by respective owners including Yahoo!, Microsoft, and
// individual contributors. All rights reserved. Released under a BSD (revised)
// license as described in the file LICENSE.

#pragma once

#include <memory>
#include <string>
#include <cstddef>
#include "v_array.h"

#ifndef _WIN32
#include <sys/types.h>
#else
#define ssize_t int64_t
#endif

typedef float feature_value;
typedef uint64_t feature_index;
typedef std::pair<std::string, std::string> audit_strings;
typedef std::shared_ptr<audit_strings> audit_strings_ptr;

struct feature  // sparse feature definition for the library interface
{
  float x;
  uint64_t weight_index;
  feature(float _x, uint64_t _index) : x(_x), weight_index(_index) {}
  feature() : x(0.f), weight_index(0) {}
};

struct feature_slice  // a helper struct for functions using the set {v,i,space_name}
{
  feature_value x;
  feature_index weight_index;
  audit_strings space_name;
};

template <class T>
inline int order_features(const void* first, const void* second)
{
  if (((T*)first)->weight_index != ((T*)second)->weight_index)
    return (int)(((T*)first)->weight_index - ((T*)second)->weight_index);
  else if (((T*)first)->x > ((T*)second)->x)
    return 1;
  else
    return -1;
}

struct features;

/// iterator over feature values only
class features_value_iterator
{
 protected:
  feature_value* _begin;

 public:
  features_value_iterator(feature_value* begin) : _begin(begin) {}

  features_value_iterator(const features_value_iterator& other) : _begin(other._begin) {}

  features_value_iterator& operator++()
  {
    _begin++;
    return *this;
  }

  /// \return reference to the current value
  inline feature_value& value() { return *_begin; }

  /// creates a new iterator advanced by \p index
  /// \remark template<typename T> used to avoid warnings or tons of overloads for int, size_t, ...
  template <typename T>
  features_value_iterator operator+(T index)
  {
    return features_value_iterator(_begin + index);
  }

  template <typename T>
  features_value_iterator& operator+=(T index)
  {
    _begin += index;
    return *this;
  }

  template <typename T>
  features_value_iterator& operator-=(T index)
  {
    _begin -= index;
    return *this;
  }

  features_value_iterator& operator=(const features_value_iterator& other)
  {
    _begin = other._begin;
    return *this;
  }

  features_value_iterator& operator*() { return *this; }

  bool operator==(const features_value_iterator& rhs) { return _begin == rhs._begin; }
  bool operator!=(const features_value_iterator& rhs) { return _begin != rhs._begin; }

  friend void swap(features_value_iterator& lhs, features_value_iterator& rhs) { std::swap(lhs._begin, rhs._begin); }

  friend struct features;
};

/// iterator over values and indicies
class features_value_index_iterator : public features_value_iterator
{
 protected:
  feature_index* _begin_index;

 public:
  features_value_index_iterator(feature_value* begin, feature_index* begin_index)
      : features_value_iterator(begin), _begin_index(begin_index)
  {
  }

  features_value_index_iterator(const features_value_index_iterator& other)
      : features_value_iterator(other), _begin_index(other._begin_index)
  {
  }

  features_value_index_iterator& operator++()
  {
    features_value_iterator::operator++();
    _begin_index++;
    return *this;
  }

  inline feature_index& index() { return *_begin_index; }

  template <typename T>
  features_value_index_iterator& operator+=(T index)
  {
    features_value_iterator::operator+=(index);
    _begin_index += index;
    return *this;
  }

  template <typename T>
  features_value_index_iterator operator+(T index)
  {
    return features_value_index_iterator(_begin + index, _begin_index + index);
  }

  template <typename T>
  features_value_index_iterator& operator-=(T index)
  {
    features_value_iterator::operator-=(index);
    _begin_index -= index;
    return *this;
  }

  features_value_index_iterator& operator=(const features_value_index_iterator& other)
  {
    features_value_iterator::operator=(other);
    _begin_index = other._begin_index;
    return *this;
  }

  features_value_index_iterator& operator*() { return *this; }

  friend void swap(features_value_index_iterator& lhs, features_value_index_iterator& rhs)
  {
    swap(static_cast<features_value_iterator&>(lhs), static_cast<features_value_iterator&>(rhs));
    std::swap(lhs._begin_index, rhs._begin_index);
  }
};

/// iterator over values, indicies and audit space names
class features_value_index_audit_iterator : public features_value_index_iterator
{
 protected:
  audit_strings_ptr* _begin_audit;

 public:
  features_value_index_audit_iterator(feature_value* begin, feature_index* begin_index, audit_strings_ptr* begin_audit)
      : features_value_index_iterator(begin, begin_index), _begin_audit(begin_audit)
  {
  }

  features_value_index_audit_iterator(const features_value_index_audit_iterator& other)
      : features_value_index_iterator(other), _begin_audit(other._begin_audit)
  {
  }

  // prefix increment
  features_value_index_audit_iterator& operator++()
  {
    features_value_index_iterator::operator++();
    _begin_audit++;
    return *this;
  }

  inline audit_strings_ptr& audit() { return *_begin_audit; }

  template <typename T>
  features_value_index_audit_iterator& operator+=(T index)
  {
    features_value_index_iterator::operator+=(index);
    _begin_audit += index;
    return *this;
  }

  template <typename T>
  features_value_index_audit_iterator operator+(T index)
  {
    return features_value_index_audit_iterator(_begin + index, _begin_index + index, _begin_audit + index);
  }

  template <typename T>
  features_value_index_audit_iterator& operator-=(T index)
  {
    features_value_index_iterator::operator-=(index);
    _begin_audit += index;
    return *this;
  }

  features_value_index_audit_iterator& operator=(const features_value_index_audit_iterator& other)
  {
    features_value_index_iterator::operator=(other);
    _begin_audit = other._begin_audit;
    return *this;
  }

  features_value_index_audit_iterator& operator*() { return *this; }

  friend void swap(features_value_index_audit_iterator& lhs, features_value_index_audit_iterator& rhs)
  {
    swap(static_cast<features_value_index_iterator&>(lhs), static_cast<features_value_index_iterator&>(rhs));
    std::swap(lhs._begin_audit, rhs._begin_audit);
  }
};

/// the core definition of a set of features.
struct features
{
  v_array<feature_value> values;           // Always needed.
  v_array<feature_index> indicies;         // Optional for sparse data.
  v_array<audit_strings_ptr> space_names;  // Optional for audit mode.

  float sum_feat_sq;

  typedef features_value_index_iterator iterator;
  typedef features_value_iterator iterator_value;
  typedef features_value_index_audit_iterator iterator_all;

  /// defines a "range" usable by C++ 11 for loops
  class features_value_index_audit_range
  {
   private:
    features* _outer;

   public:
    features_value_index_audit_range(features* outer) : _outer(outer) {}

    iterator_all begin()
    {
      return iterator_all(_outer->values.begin(), _outer->indicies.begin(), _outer->space_names.begin());
    }
    iterator_all end() { return iterator_all(_outer->values.end(), _outer->indicies.end(), _outer->space_names.end()); }
  };

  features()
  {
    sum_feat_sq = 0.f;
  }

  ~features() { 
     values.delete_v();
     indicies.delete_v();
     space_names.delete_v();
   }
   features(const features&) = delete;
   features & operator=( const features& ) = delete;
   
   
   // custom move operators required since we need to leave the old value in
   // a null state to prevent freeing of shallow copied v_arrays
   features(features&& other) :
   values(std::move(other.values)),
   indicies(std::move(other.indicies)),
   space_names(std::move(other.space_names)),
   sum_feat_sq(other.sum_feat_sq)
   {
     // We need to null out all the v_arrays to prevent double freeing during moves
     auto & v = other.values;
     v._begin = nullptr;
     v._end = nullptr;
     v.end_array = nullptr;
     auto & i = other.indicies;
     i._begin = nullptr;
     i._end = nullptr;
     i.end_array = nullptr;
     auto & s = other.space_names;
     s._begin = nullptr;
     s._end = nullptr;
     s.end_array = nullptr;
     other.sum_feat_sq = 0;
   }
   features & operator=(features&& other)
   {
     values = std::move(other.values);
     indicies = std::move(other.indicies);
     space_names = std::move(other.space_names);
     sum_feat_sq = other.sum_feat_sq;
     // We need to null out all the v_arrays to prevent double freeing during moves
     auto & v = other.values;
     v._begin = nullptr;
     v._end = nullptr;
     v.end_array = nullptr;
     auto & i = other.indicies;
     i._begin = nullptr;
     i._end = nullptr;
     i.end_array = nullptr;
     auto & s = other.space_names;
     s._begin = nullptr;
     s._end = nullptr;
     s.end_array = nullptr;
     other.sum_feat_sq = 0;
     return *this;
   }

  inline size_t size() const { return values.size(); }

  inline bool nonempty() const { return !values.empty(); }

  void free_space_names(size_t i)
  {
    for (; i < space_names.size(); i++) space_names[i].~audit_strings_ptr();
  }

  features_value_index_audit_range values_indices_audit() { return {this}; }

  // default iterator for values & features
  iterator begin() { return iterator(values.begin(), indicies.begin()); }

  iterator end() { return iterator(values.end(), indicies.end()); }

  void clear()
  {
    sum_feat_sq = 0.f;
    values.clear();
    indicies.clear();
    space_names.clear();
  }

  void truncate_to(const features_value_iterator& pos)
  {
    ssize_t i = pos._begin - values.begin();
    values.end() = pos._begin;
    if (indicies.end() != indicies.begin())
      indicies.end() = indicies.begin() + i;
    if (space_names.begin() != space_names.end())
    {
      free_space_names((size_t)i);
      space_names.end() = space_names.begin() + i;
    }
  }

  void truncate_to(size_t i)
  {
    values.end() = values.begin() + i;
    if (indicies.end() != indicies.begin())
      indicies.end() = indicies.begin() + i;
    if (space_names.begin() != space_names.end())
    {
      free_space_names(i);
      space_names.end() = space_names.begin() + i;
    }
  }

<<<<<<< HEAD
  void delete_v()
  {
    values.~v_array();
    indicies.~v_array();
    space_names.~v_array();
  }

=======
>>>>>>> 6e9d854d
  void push_back(feature_value v, feature_index i)
  {
    values.push_back(v);
    indicies.push_back(i);
    sum_feat_sq += v * v;
  }

  bool sort(uint64_t parse_mask)
  {
    if (indicies.empty())
      return false;

    if (!space_names.empty())
    {
      v_array<feature_slice> slice;
      for (size_t i = 0; i < indicies.size(); i++)
      {
        feature_slice temp = {values[i], indicies[i] & parse_mask, *space_names[i].get()};
        slice.push_back(temp);
      }
      qsort(slice.begin(), slice.size(), sizeof(feature_slice), order_features<feature_slice>);
      for (size_t i = 0; i < slice.size(); i++)
      {
        values[i] = slice[i].x;
        indicies[i] = slice[i].weight_index;
        *space_names[i].get() = slice[i].space_name;
      }
    }
    else
    {
      v_array<feature> slice;
      for (size_t i = 0; i < indicies.size(); i++)
      {
        feature temp = {values[i], indicies[i] & parse_mask};
        slice.push_back(temp);
      }
      qsort(slice.begin(), slice.size(), sizeof(feature), order_features<feature>);
      for (size_t i = 0; i < slice.size(); i++)
      {
        values[i] = slice[i].x;
        indicies[i] = slice[i].weight_index;
      }
    }
    return true;
  }

  void deep_copy_from(const features& src)
  {
    copy_array(values, src.values);
    copy_array(indicies, src.indicies);
    copy_array_no_memcpy(space_names, src.space_names);
    sum_feat_sq = src.sum_feat_sq;
  }
};<|MERGE_RESOLUTION|>--- conflicted
+++ resolved
@@ -373,16 +373,6 @@
     }
   }
 
-<<<<<<< HEAD
-  void delete_v()
-  {
-    values.~v_array();
-    indicies.~v_array();
-    space_names.~v_array();
-  }
-
-=======
->>>>>>> 6e9d854d
   void push_back(feature_value v, feature_index i)
   {
     values.push_back(v);

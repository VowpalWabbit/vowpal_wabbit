// Copyright (c) by respective owners including Yahoo!, Microsoft, and
// individual contributors. All rights reserved. Released under a BSD (revised)
// license as described in the file LICENSE.

#include "feature_group.h"

#include "v_array.h"

#include <vector>
#include <algorithm>
#include <utility>
#include <numeric>

struct feature_slice  // a helper struct for functions using the set {v,i,space_name}
{
  feature_value x;
  feature_index weight_index;
  audit_strings space_name;
};

void features::free_space_names(size_t i) { space_names.erase(space_names.begin() + i, space_names.end()); }

void features::clear()
{
  sum_feat_sq = 0.f;
  values.clear();
  indicies.clear();
  space_names.clear();
  namespace_extents.clear();
}

void features::truncate_to(const audit_iterator& pos, float sum_feat_sq_of_removed_section)
{
  truncate_to(std::distance(audit_begin(), pos), sum_feat_sq_of_removed_section);
}

void features::truncate_to(const iterator& pos, float sum_feat_sq_of_removed_section)
{
  truncate_to(std::distance(begin(), pos), sum_feat_sq_of_removed_section);
}

void features::truncate_to(size_t i, float sum_feat_sq_of_removed_section)
{
  assert(i <= size());
  if (i == size()) { return; }
  sum_feat_sq -= sum_feat_sq_of_removed_section;

  values.resize_but_with_stl_behavior(i);
  if (indicies.end() != indicies.begin()) { indicies.resize_but_with_stl_behavior(i); }

  if (space_names.size() > i) { space_names.erase(space_names.begin() + i, space_names.end()); }

  while (!namespace_extents.empty() && namespace_extents.back().begin_index >= i) { namespace_extents.pop_back(); }

  // Check if the truncation cuts an extent in the middle.
  if (!namespace_extents.empty())
  {
    if (namespace_extents.back().end_index > i) { namespace_extents.back().end_index = i; }
  }
}

void features::truncate_to(const audit_iterator& pos) { truncate_to(std::distance(audit_begin(), pos)); }
void features::truncate_to(const iterator& pos) { truncate_to(std::distance(begin(), pos)); }
void features::truncate_to(size_t i)
{
  assert(i <= size());
  float sum_ft_squares_of_removed_chunk = 0.f;
  for (auto idx = i; idx < values.size(); ++idx) { sum_ft_squares_of_removed_chunk += values[idx] * values[i]; }
  truncate_to(i, sum_ft_squares_of_removed_chunk);
}

void features::truncate_to(const audit_iterator& pos) { truncate_to(std::distance(audit_begin(), pos)); }
void features::truncate_to(const iterator& pos) { truncate_to(std::distance(begin(), pos)); }
void features::truncate_to(size_t i)
{
<<<<<<< HEAD
  assert(values.size() == indicies.size());
  assert(other.values.size() == other.indicies.size());

  if (other.empty()) { return; }
=======
  assert(i <= size());
  float sum_ft_squares_of_removed_chunk = 0.f;
  for (auto idx = i; idx < values.size(); ++idx) { sum_ft_squares_of_removed_chunk += values[idx] * values[i]; }
  truncate_to(i, sum_ft_squares_of_removed_chunk);
}
>>>>>>> 5df54b53

void features::concat(const features& other)
{
  assert(values.size() == indicies.size());
  assert(other.values.size() == other.indicies.size());
  // Conditions to check:
  //  - !empty() && audit && other.audit -> push val, idx, audit
  //  - !empty() && audit && !other.audit -> fail
  //  - !empty() && !audit && other.audit -> fail
  //  - !empty() && !audit && !other.audit -> push val, idx
  //  - empty() && other.audit -> push val, idx, audit
  //  - empty() && !other.audit -> push val, idx

<<<<<<< HEAD
  if (!empty() && (space_names.empty() != other.space_names.empty()))
  { THROW_OR_RETURN_VOID("Cannot merge two feature groups if one has audit info and the other does not."); }

  const auto extent_offset = indicies.size();
  values.insert(values.end(), other.values.begin(), other.values.end());
  indicies.insert(indicies.end(), other.indicies.begin(), other.indicies.end());
  sum_feat_sq += other.sum_feat_sq;
=======
  // Cannot merge two feature groups if one has audit info and the other does not.
  assert(!(!empty() && (space_names.empty() != other.space_names.empty())));
  sum_feat_sq += other.sum_feat_sq;

  for (size_t i = 0; i < other.size(); ++i)
  {
    values.push_back(other.values[i]);
    indicies.push_back(other.indicies[i]);
  }
>>>>>>> 5df54b53

  if (!other.space_names.empty())
  { space_names.insert(space_names.end(), other.space_names.begin(), other.space_names.end()); }

  for (const auto& ns_extent : other.namespace_extents)
  {
    namespace_extents.emplace_back(
        ns_extent.begin_index + extent_offset, ns_extent.end_index + extent_offset, ns_extent.hash);
  }
}

void features::push_back(feature_value v, feature_index i)
{
  values.push_back(v);
  indicies.push_back(i);
  sum_feat_sq += v * v;
}

// https://stackoverflow.com/questions/17074324/how-can-i-sort-two-vectors-in-the-same-way-with-criteria-that-uses-only-one-of
template <typename IndexVec, typename ValVec, typename Compare>
std::vector<std::size_t> sort_permutation(const IndexVec& index_vec, const ValVec& value_vec, const Compare& compare)
{
  assert(index_vec.size() == value_vec.size());
  std::vector<std::size_t> dest_index_vec(index_vec.size());
  std::iota(dest_index_vec.begin(), dest_index_vec.end(), 0);
  std::sort(dest_index_vec.begin(), dest_index_vec.end(),
      [&](std::size_t i, std::size_t j) { return compare(index_vec[i], index_vec[j], value_vec[i], value_vec[j]); });
  return dest_index_vec;
}

template <typename VecT>
void apply_permutation_in_place(VecT& vec, const std::vector<std::size_t>& dest_index_vec)
{
  std::vector<bool> done(vec.size());
  for (std::size_t i = 0; i < vec.size(); ++i)
  {
    if (done[i]) { continue; }
    done[i] = true;
    std::size_t prev_j = i;
    std::size_t j = dest_index_vec[i];
    while (i != j)
    {
      std::swap(vec[prev_j], vec[j]);
      done[j] = true;
      prev_j = j;
      j = dest_index_vec[j];
    }
  }
}

void push_many(std::vector<std::pair<bool, uint64_t>>& vec, size_t num, bool is_valid, uint64_t hash)
{
  for (auto i = std::size_t{0}; i < num; ++i) { vec.emplace_back(is_valid, hash); }
}

namespace VW
{
namespace details
{
std::vector<std::pair<bool, uint64_t>> flatten_namespace_extents(
    const std::vector<namespace_extent>& extents, size_t overall_feature_space_size)
{
  assert(extents.empty() || (overall_feature_space_size >= extents.back().end_index));
  std::vector<std::pair<bool, uint64_t>> flattened;
  flattened.reserve(overall_feature_space_size);
  auto last_end = std::size_t{0};
  for (const auto& extent : extents)
  {
    if (extent.begin_index > last_end) { push_many(flattened, extent.begin_index - last_end, false, 0); }
    push_many(flattened, extent.end_index - extent.begin_index, true, extent.hash);
    last_end = extent.end_index;
  }
  if (overall_feature_space_size > last_end) { push_many(flattened, overall_feature_space_size - last_end, false, 0); }
  return flattened;
}

std::vector<namespace_extent> unflatten_namespace_extents(const std::vector<std::pair<bool, uint64_t>>& extents)
{
  if (extents.empty()) { return {}; }
  std::vector<namespace_extent> results;
  auto eq = [](const std::pair<bool, uint64_t>& left, const std::pair<bool, uint64_t>& right) {
    return left.first == right.first && left.second == right.second;
  };
  auto last_start = std::size_t{0};
  auto current = extents[0];
  for (auto i = std::size_t{1}; i < extents.size(); ++i)
  {
    if (!eq(current, extents[i]))
    {
      // Check if it was a valid sequence, or an empty segment.
      if (current.first) { results.emplace_back(last_start, i, current.second); }
      last_start = i;
      current = extents[i];
    }
  }

  if (current.first) { results.emplace_back(last_start, extents.size(), current.second); }
  return results;
}
}  // namespace details
}  // namespace VW

bool features::sort(uint64_t parse_mask)
{
  if (indicies.empty()) { return false; }
  // Compared indices are masked even though the saved values are not necessarilly masked.
  const auto comparator = [parse_mask](feature_value value_first, feature_value value_second, feature_index index_first,
                              feature_index index_second) {
    auto masked_index_first = index_first & parse_mask;
    auto masked_index_second = index_second & parse_mask;
    return (masked_index_first < masked_index_second) ||
        ((masked_index_first == masked_index_second) && (value_first < value_second));
  };
  auto dest_index_vec = sort_permutation(values, indicies, comparator);
  apply_permutation_in_place(values, dest_index_vec);
  apply_permutation_in_place(indicies, dest_index_vec);
  if (!space_names.empty()) { apply_permutation_in_place(space_names, dest_index_vec); }

  auto flat_extents = VW::details::flatten_namespace_extents(namespace_extents, indicies.size());
  apply_permutation_in_place(flat_extents, dest_index_vec);
  namespace_extents = VW::details::unflatten_namespace_extents(flat_extents);
  return true;
}

void features::start_ns_extent(uint64_t hash)
{
  // Either the list should be empty or the last one should have a valid end index.
  assert(namespace_extents.empty() || (!namespace_extents.empty() && namespace_extents.back().end_index != 0));
  namespace_extents.emplace_back(indicies.size(), hash);
}

void features::end_ns_extent()
{
  // There should have been an extent started.
  assert(!namespace_extents.empty());
  // If the last extent has already been ended this is an error.
  assert(namespace_extents.back().end_index == 0);

  const auto end_index = indicies.size();
  namespace_extents.back().end_index = end_index;

  // If the size of the extent is empty then just remove it.
  if (namespace_extents.back().begin_index == namespace_extents.back().end_index) { namespace_extents.pop_back(); }

  // If the most recent extent is actually the same as the previous one, merge them.
  if (namespace_extents.size() > 1)
  {
    auto& prev = namespace_extents[namespace_extents.size() - 2];
    if (prev.hash == namespace_extents.back().hash)
    {
      prev.end_index = end_index;
      namespace_extents.pop_back();
    }
  }
}

void features::deep_copy_from(const features& src)
{
  values = src.values;
  indicies = src.indicies;
  space_names = src.space_names;
  sum_feat_sq = src.sum_feat_sq;
  namespace_extents = src.namespace_extents;
}<|MERGE_RESOLUTION|>--- conflicted
+++ resolved
@@ -73,18 +73,11 @@
 void features::truncate_to(const iterator& pos) { truncate_to(std::distance(begin(), pos)); }
 void features::truncate_to(size_t i)
 {
-<<<<<<< HEAD
-  assert(values.size() == indicies.size());
-  assert(other.values.size() == other.indicies.size());
-
-  if (other.empty()) { return; }
-=======
   assert(i <= size());
   float sum_ft_squares_of_removed_chunk = 0.f;
   for (auto idx = i; idx < values.size(); ++idx) { sum_ft_squares_of_removed_chunk += values[idx] * values[i]; }
   truncate_to(i, sum_ft_squares_of_removed_chunk);
 }
->>>>>>> 5df54b53
 
 void features::concat(const features& other)
 {
@@ -98,25 +91,16 @@
   //  - empty() && other.audit -> push val, idx, audit
   //  - empty() && !other.audit -> push val, idx
 
-<<<<<<< HEAD
-  if (!empty() && (space_names.empty() != other.space_names.empty()))
-  { THROW_OR_RETURN_VOID("Cannot merge two feature groups if one has audit info and the other does not."); }
-
-  const auto extent_offset = indicies.size();
-  values.insert(values.end(), other.values.begin(), other.values.end());
-  indicies.insert(indicies.end(), other.indicies.begin(), other.indicies.end());
-  sum_feat_sq += other.sum_feat_sq;
-=======
   // Cannot merge two feature groups if one has audit info and the other does not.
   assert(!(!empty() && (space_names.empty() != other.space_names.empty())));
   sum_feat_sq += other.sum_feat_sq;
 
+  const auto extent_offset = indicies.size();
   for (size_t i = 0; i < other.size(); ++i)
   {
     values.push_back(other.values[i]);
     indicies.push_back(other.indicies[i]);
   }
->>>>>>> 5df54b53
 
   if (!other.space_names.empty())
   { space_names.insert(space_names.end(), other.space_names.begin(), other.space_names.end()); }

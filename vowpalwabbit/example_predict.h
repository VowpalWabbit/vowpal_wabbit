--- conflicted
+++ resolved
@@ -41,14 +41,9 @@
   iterator end();
 
   v_array<namespace_index> indices;
-<<<<<<< HEAD
-  features feature_space[256];  // Groups of feature values.
-  uint64_t ft_offset;           // An offset for all feature values.
-  uint32_t stack_depth;
-=======
   std::array<features, NUM_NAMESPACES> feature_space;  // Groups of feature values.
   uint64_t ft_offset;                                  // An offset for all feature values.
->>>>>>> 004c1749
+  uint32_t stack_depth;                                // Used for debugging reductions.  Keeps track of current reduction level
 
   // Interactions are specified by this vector of vectors of unsigned characters, where each vector is an interaction
   // and each char is a namespace.

--- conflicted
+++ resolved
@@ -37,27 +37,14 @@
 
  private:
   template <bool is_learn>
-<<<<<<< HEAD
-  void predict_or_learn_impl(LEARNER::multi_learner& base, multi_ex& examples);
+  void predict_or_learn_impl(VW::LEARNER::multi_learner& base, multi_ex& examples);
   void update_example_prediction(multi_ex& examples);
-=======
-  void predict_or_learn_impl(VW::LEARNER::multi_learner& base, multi_ex& examples);
->>>>>>> 5d4c23af
 };
 
 cb_explore_adf_greedy::cb_explore_adf_greedy(float epsilon, bool first_only)
     : _epsilon(epsilon), _first_only(first_only)
 {
 }
-
-<<<<<<< HEAD
-=======
-template <bool is_learn>
-void cb_explore_adf_greedy::predict_or_learn_impl(VW::LEARNER::multi_learner& base, multi_ex& examples)
-{
-  // Explore uniform random an epsilon fraction of the time.
-  VW::LEARNER::multiline_learn_or_predict<is_learn>(base, examples, examples[0]->ft_offset);
->>>>>>> 5d4c23af
 
 void cb_explore_adf_greedy::update_example_prediction(multi_ex& examples)
 {
@@ -77,10 +64,9 @@
     preds[0].score += 1.f - _epsilon;
 }
 
-<<<<<<< HEAD
 
 template <bool is_learn>
-void cb_explore_adf_greedy::predict_or_learn_impl(LEARNER::multi_learner& base, multi_ex& examples)
+void cb_explore_adf_greedy::predict_or_learn_impl(VW::LEARNER::multi_learner& base, multi_ex& examples)
 {
   // Explore uniform random an epsilon fraction of the time.
   if(is_learn)
@@ -91,10 +77,7 @@
   update_example_prediction(examples);
 }
 
-LEARNER::base_learner* setup(VW::config::options_i& options, vw& all)
-=======
 VW::LEARNER::base_learner* setup(VW::config::options_i& options, vw& all)
->>>>>>> 5d4c23af
 {
   using config::make_option;
   bool cb_explore_adf_option = false;
@@ -136,31 +119,20 @@
   if (!options.was_supplied("epsilon"))
     epsilon = 0.05f;
 
-<<<<<<< HEAD
-  LEARNER::multi_learner* base = as_multiline(setup_base(options, all));
+  VW::LEARNER::multi_learner* base = as_multiline(setup_base(options, all));
   all.example_parser->lbl_parser = CB::cb_label;
-  all.label_type = label_type::cb;
-=======
-  VW::LEARNER::multi_learner* base = as_multiline(setup_base(options, all));
-  all.p->lp = CB::cb_label;
-  all.label_type = label_type_t::cb;
->>>>>>> 5d4c23af
+  all.label_type = label_type_t::cb;>>>>>>> master
 
   using explore_type = cb_explore_adf_base<cb_explore_adf_greedy>;
   auto data = scoped_calloc_or_throw<explore_type>(epsilon, first_only);
 
-<<<<<<< HEAD
-  LEARNER::learner<explore_type, multi_ex>& l = LEARNER::init_learner(data, base, explore_type::learn,
-      explore_type::predict, problem_multiplier, prediction_type::action_probs, "cb_explore_adf-greedy");
-=======
   if (epsilon < 0.0 || epsilon > 1.0)
   {
     THROW("The value of epsilon must be in [0,1]");
   }
 
   VW::LEARNER::learner<explore_type, multi_ex>& l = VW::LEARNER::init_learner(
-      data, base, explore_type::learn, explore_type::predict, problem_multiplier, prediction_type_t::action_probs);
->>>>>>> 5d4c23af
+      data, base, explore_type::learn, explore_type::predict, problem_multiplier, prediction_type_t::action_probs, "cb_explore_adf-greedy");
 
   l.set_finish_example(explore_type::finish_multiline_example);
   return make_base(l);

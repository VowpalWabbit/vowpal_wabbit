// Copyright (c) by respective owners including Yahoo!, Microsoft, and
// individual contributors. All rights reserved. Released under a BSD (revised)
// license as described in the file LICENSE.

#include "cb_explore_adf_greedy.h"
#include "reductions.h"
#include "cb_adf.h"
#include "rand48.h"
#include "bs.h"
#include "gen_cs_example.h"
#include "cb_explore.h"
#include "explore.h"
#include <vector>
#include <algorithm>
#include <cmath>
#include <functional>

namespace VW
{
namespace cb_explore_adf
{
namespace greedy
{
struct cb_explore_adf_greedy
{
 private:
  float _epsilon;
  bool _first_only;

 public:
  cb_explore_adf_greedy(float epsilon, bool first_only);
  ~cb_explore_adf_greedy() = default;

  // Should be called through cb_explore_adf_base for pre/post-processing
  void predict(VW::LEARNER::multi_learner& base, multi_ex& examples) { predict_or_learn_impl<false>(base, examples); }
  void learn(VW::LEARNER::multi_learner& base, multi_ex& examples) { predict_or_learn_impl<true>(base, examples); }

 private:
  template <bool is_learn>
  void predict_or_learn_impl(VW::LEARNER::multi_learner& base, multi_ex& examples);
};

cb_explore_adf_greedy::cb_explore_adf_greedy(float epsilon, bool first_only)
    : _epsilon(epsilon), _first_only(first_only)
{
}

template <bool is_learn>
void cb_explore_adf_greedy::predict_or_learn_impl(VW::LEARNER::multi_learner& base, multi_ex& examples)
{
  // Explore uniform random an epsilon fraction of the time.
  VW::LEARNER::multiline_learn_or_predict<is_learn>(base, examples, examples[0]->ft_offset);

  ACTION_SCORE::action_scores& preds = examples[0]->pred.a_s;

  uint32_t num_actions = (uint32_t)preds.size();

  size_t tied_actions = fill_tied(preds);

  const float prob = _epsilon / num_actions;
  for (size_t i = 0; i < num_actions; i++) preds[i].score = prob;
  if (!_first_only)
  {
    for (size_t i = 0; i < tied_actions; ++i) preds[i].score += (1.f - _epsilon) / tied_actions;
  }
  else
    preds[0].score += 1.f - _epsilon;
}

VW::LEARNER::base_learner* setup(VW::config::options_i& options, vw& all)
{
  using config::make_option;
  bool cb_explore_adf_option = false;
  float epsilon = 0.;
  bool first_only = false;

  config::option_group_definition new_options("Contextual Bandit Exploration with Action Dependent Features");
  new_options
      .add(make_option("cb_explore_adf", cb_explore_adf_option)
               .keep()
               .help("Online explore-exploit for a contextual bandit problem with multiline action dependent features"))
      .add(make_option("epsilon", epsilon).keep().allow_override().help("epsilon-greedy exploration"))
      .add(make_option("first_only", first_only).keep().help("Only explore the first action in a tie-breaking event"));
  options.add_and_parse(new_options);

<<<<<<< HEAD
  // NOTE: epsilon-greedy is the default explore type. This basically runs if none of the other explore strategies are
  // used
  bool use_greedy = !(options.was_supplied("first") || options.was_supplied("bag") || options.was_supplied("cover") ||
		      options.was_supplied("regcb") || options.was_supplied("regcbopt") || options.was_supplied("softmax") || options.was_supplied("squarecb"));
=======
  // NOTE: epsilon-greedy is the default explore type.
  // This basically runs if none of the other explore strategies are used
  bool use_greedy = !(options.was_supplied("first")
                   || options.was_supplied("bag")
                   || options.was_supplied("cover")
                   || options.was_supplied("regcb")
                   || options.was_supplied("regcbopt")
                   || options.was_supplied("rnd")
                   || options.was_supplied("softmax"));
>>>>>>> 502beb23

  if (!cb_explore_adf_option || !use_greedy)
    return nullptr;

  // Ensure serialization of cb_adf in all cases.
  if (!options.was_supplied("cb_adf"))
  {
    options.insert("cb_adf", "");
  }

  all.delete_prediction = ACTION_SCORE::delete_action_scores;

  size_t problem_multiplier = 1;

  if (!options.was_supplied("epsilon"))
    epsilon = 0.05f;

  VW::LEARNER::multi_learner* base = as_multiline(setup_base(options, all));
  all.p->lp = CB::cb_label;
  all.label_type = label_type_t::cb;

  using explore_type = cb_explore_adf_base<cb_explore_adf_greedy>;
  auto data = scoped_calloc_or_throw<explore_type>(epsilon, first_only);

  if (epsilon < 0.0 || epsilon > 1.0)
  {
    THROW("The value of epsilon must be in [0,1]");
  }

  VW::LEARNER::learner<explore_type, multi_ex>& l = VW::LEARNER::init_learner(
      data, base, explore_type::learn, explore_type::predict, problem_multiplier, prediction_type_t::action_probs);

  l.set_finish_example(explore_type::finish_multiline_example);
  return make_base(l);
}

}  // namespace greedy
}  // namespace cb_explore_adf
}  // namespace VW<|MERGE_RESOLUTION|>--- conflicted
+++ resolved
@@ -83,12 +83,6 @@
       .add(make_option("first_only", first_only).keep().help("Only explore the first action in a tie-breaking event"));
   options.add_and_parse(new_options);
 
-<<<<<<< HEAD
-  // NOTE: epsilon-greedy is the default explore type. This basically runs if none of the other explore strategies are
-  // used
-  bool use_greedy = !(options.was_supplied("first") || options.was_supplied("bag") || options.was_supplied("cover") ||
-		      options.was_supplied("regcb") || options.was_supplied("regcbopt") || options.was_supplied("softmax") || options.was_supplied("squarecb"));
-=======
   // NOTE: epsilon-greedy is the default explore type.
   // This basically runs if none of the other explore strategies are used
   bool use_greedy = !(options.was_supplied("first")
@@ -96,9 +90,9 @@
                    || options.was_supplied("cover")
                    || options.was_supplied("regcb")
                    || options.was_supplied("regcbopt")
+                   || options.was_supplied("squarecb")
                    || options.was_supplied("rnd")
                    || options.was_supplied("softmax"));
->>>>>>> 502beb23
 
   if (!cb_explore_adf_option || !use_greedy)
     return nullptr;

--- conflicted
+++ resolved
@@ -114,13 +114,8 @@
 {
   //this implements the inverse propensity score method, where cost are importance weighted by the probability of the chosen action
   //generate cost-sensitive example
-<<<<<<< HEAD
-  cs_ld.costs.erase();
+  cs_ld.costs.clear();
   if (ld.costs.size() == 1 || ld.costs.size() == 0)   //this is a typical example where we can perform all actions
-=======
-  cs_ld.costs.clear();
-  if (ld.costs.size() == 1 && !is_test_label(ld))   //this is a typical example where we can perform all actions
->>>>>>> 24233e23
   {
     //in this case generate cost-sensitive example with all actions
     for (uint32_t i = 1; i <= c.num_actions; i++)

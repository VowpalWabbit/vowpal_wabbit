--- conflicted
+++ resolved
@@ -116,16 +116,9 @@
   //this implements the inverse propensity score method, where cost are importance weighted by the probability of the chosen action
   //generate cost-sensitive example
   cs_ld.costs.clear();
-<<<<<<< HEAD
-  if (ld.costs.size() == 1 || ld.costs.size() == 0)   //this is a typical example where we can perform all actions
-  {
-		//std::cout<<"---typical----"<<std::endl;
-    //in this case generate cost-sensitive example with all actions
-    for (uint32_t i = 1; i <= c.num_actions; i++)
-=======
+
   if (ld.costs.size() == 0 || (ld.costs.size() == 1 && ld.costs[0].cost != FLT_MAX))
     //this is a typical example where we can perform all actions
->>>>>>> c4bb9bcd
     {
       //in this case generate cost-sensitive example with all actions
       for (uint32_t i = 1; i <= c.num_actions; i++)

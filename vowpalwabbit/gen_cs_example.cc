/*
  Copyright (c) by respective owners including Yahoo!, Microsoft, and
  individual contributors. All rights reserved.  Released under a BSD (revised)
  license as described in the file LICENSE.
*/
#include <float.h>

#include "vw.h"
#include "reductions.h"
#include "vw_exception.h"
#include "gen_cs_example.h"

namespace GEN_CS
{
using namespace LEARNER;
using namespace CB_ALGS;
using namespace CB;

inline bool observed_cost(cb_class* cl)
{
  //cost observed for this action if it has non zero probability and cost != FLT_MAX
  return (cl != nullptr && cl->cost != FLT_MAX && cl->probability > .0);
}

cb_class* get_observed_cost(CB::label& ld)
{
  for (auto& cl : ld.costs)
    if (observed_cost(&cl))
      return &cl;
  return nullptr;
}

float safe_probability(float prob)
{
  if (prob <= 0.)
  {
    std::cout << "Probability " << prob << " is not possible, replacing with 1e-3.  Fix your dataset. " << std::endl;
    return 1e-3f;
  }
  else
    return prob;
}

//Multiline version
void gen_cs_example_ips(multi_ex& examples, COST_SENSITIVE::label& cs_labels)
{
  cs_labels.costs.clear();
  bool shared = CB::ec_is_example_header(*examples[0]);
  for (uint32_t i = 0; i < examples.size(); i++)
  {
    CB::label ld = examples[i]->l.cb;

    COST_SENSITIVE::wclass wc = {0.,i,0.,0.};
    if (shared && i > 0)
      wc.class_index = (uint32_t)i-1;
    if (ld.costs.size() == 1 && ld.costs[0].cost != FLT_MAX)
      wc.x = ld.costs[0].cost / safe_probability(ld.costs[0].probability);
    cs_labels.costs.push_back(wc);
  }

  if (shared)//take care of shared examples
  {
    cs_labels.costs[0].class_index = 0;
    cs_labels.costs[0].x = -FLT_MAX;
  }
}

//Multiline version
void gen_cs_example_dm(multi_ex& examples, COST_SENSITIVE::label& cs_labels)
{
  cs_labels.costs.clear();
  bool shared = CB::ec_is_example_header(*examples[0]);
  for (uint32_t i = 0; i < examples.size(); i++)
  {
    CB::label ld = examples[i]->l.cb;

    COST_SENSITIVE::wclass wc = {0.,i,0.,0.};
    if (shared && i > 0)
      wc.class_index = (uint32_t)i-1;
    if (ld.costs.size() == 1 && ld.costs[0].cost != FLT_MAX)
      wc.x = ld.costs[0].cost;
    cs_labels.costs.push_back(wc);
  }

  if (shared)//take care of shared examples
  {
    cs_labels.costs[0].class_index = 0;
    cs_labels.costs[0].x = -FLT_MAX;
  }
}

//Multiline version
void gen_cs_test_example(multi_ex& examples, COST_SENSITIVE::label& cs_labels)
{
  cs_labels.costs.clear();
  bool shared = CB::ec_is_example_header(*examples[0]);
  for (uint32_t i = 0; i < examples.size(); i++)
  {
    COST_SENSITIVE::wclass wc = {FLT_MAX,i,0.,0.};
    if (shared && i > 0)
      wc.class_index = (uint32_t)i-1;
    cs_labels.costs.push_back(wc);
  }

  if (shared)//take care of shared examples
  {
    cs_labels.costs[0].class_index = 0;
    cs_labels.costs[0].x = -FLT_MAX;
  }
}

//single line version
void gen_cs_example_ips(cb_to_cs& c, CB::label& ld, COST_SENSITIVE::label& cs_ld)
{
  //this implements the inverse propensity score method, where cost are importance weighted by the probability of the chosen action
  //generate cost-sensitive example
  cs_ld.costs.clear();
<<<<<<< HEAD
  if (ld.costs.size() == 1 && !is_test_label(ld))   //this is a typical example where we can perform all actions
=======
  if (ld.costs.size() == 1 || ld.costs.size() == 0)   //this is a typical example where we can perform all actions
>>>>>>> b3e42dfd
  {
    //in this case generate cost-sensitive example with all actions
    for (uint32_t i = 1; i <= c.num_actions; i++)
    {
      COST_SENSITIVE::wclass wc = {0.,i,0.,0.};
      if (c.known_cost != nullptr && i == c.known_cost->action)
      {
        wc.x = c.known_cost->cost / safe_probability(c.known_cost->probability); //use importance weighted cost for observed action, 0 otherwise
        //ips can be thought as the doubly robust method with a fixed regressor that predicts 0 costs for everything
        //update the loss of this regressor
        c.nb_ex_regressors++;
        c.avg_loss_regressors += (1.0f / c.nb_ex_regressors)*((c.known_cost->cost)*(c.known_cost->cost) - c.avg_loss_regressors);
        c.last_pred_reg = 0;
        c.last_correct_cost = c.known_cost->cost;
      }

      cs_ld.costs.push_back(wc);
    }
  }
  else   //this is an example where we can only perform a subset of the actions
  {
    //in this case generate cost-sensitive example with only allowed actions
    for (auto& cl : ld.costs)
    {
      COST_SENSITIVE::wclass wc = {0., cl.action, 0., 0.};
      if (c.known_cost != nullptr && cl.action == c.known_cost->action)
      {
        wc.x = c.known_cost->cost / safe_probability(c.known_cost->probability); //use importance weighted cost for observed action, 0 otherwise

        //ips can be thought as the doubly robust method with a fixed regressor that predicts 0 costs for everything
        //update the loss of this regressor
        c.nb_ex_regressors++;
        c.avg_loss_regressors += (1.0f / c.nb_ex_regressors)*((c.known_cost->cost)*(c.known_cost->cost) - c.avg_loss_regressors);
        c.last_pred_reg = 0;
        c.last_correct_cost = c.known_cost->cost;
      }

      cs_ld.costs.push_back(wc);
    }
  }
}

void gen_cs_example_mtr(cb_to_cs_adf& c, multi_ex& ec_seq, COST_SENSITIVE::label& cs_labels)
{
  bool shared = CB::ec_is_example_header(*(ec_seq[0]));
  c.action_sum += ec_seq.size()-2; //-1 for shared -1 for end example
  if (!shared)
    c.action_sum += 1;
  c.event_sum++;

  c.mtr_ec_seq.clear();
  cs_labels.costs.clear();
  for (size_t i = 0; i < ec_seq.size(); i++)
  {
    CB::label ld = ec_seq[i]->l.cb;

    COST_SENSITIVE::wclass wc = {0, 0};

    bool keep_example = false;
    if (shared && i == 0)
    {
      wc.x = -FLT_MAX;
      keep_example = true;
    }
    else if (ld.costs.size() == 1 && ld.costs[0].cost != FLT_MAX)
    {
      wc.x = ld.costs[0].cost;
      c.mtr_example = (uint32_t)i;
      keep_example = true;
    }
    if (keep_example)
    {
      c.mtr_ec_seq.push_back(ec_seq[i]);
      cs_labels.costs.push_back(wc);
    }
  }
}
}<|MERGE_RESOLUTION|>--- conflicted
+++ resolved
@@ -115,11 +115,7 @@
   //this implements the inverse propensity score method, where cost are importance weighted by the probability of the chosen action
   //generate cost-sensitive example
   cs_ld.costs.clear();
-<<<<<<< HEAD
-  if (ld.costs.size() == 1 && !is_test_label(ld))   //this is a typical example where we can perform all actions
-=======
   if (ld.costs.size() == 1 || ld.costs.size() == 0)   //this is a typical example where we can perform all actions
->>>>>>> b3e42dfd
   {
     //in this case generate cost-sensitive example with all actions
     for (uint32_t i = 1; i <= c.num_actions; i++)

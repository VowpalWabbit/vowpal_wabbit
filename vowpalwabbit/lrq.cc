// Copyright (c) by respective owners including Yahoo!, Microsoft, and
// individual contributors. All rights reserved. Released under a BSD (revised)
// license as described in the file LICENSE.
#include <cstring>
#include <cfloat>
#include "reductions.h"
#include "rand48.h"
#include "vw_exception.h"
#include "parse_args.h"  // for spoof_hex_encoded_namespaces

using namespace VW::LEARNER;
using namespace VW::config;

struct LRQstate
{
  vw* all;  // feature creation, audit, hash_inv
  bool lrindices[256];
  size_t orig_size[256];
  std::set<std::string> lrpairs;
  bool dropout;
  uint64_t seed;
  uint64_t initial_seed;
};

bool valid_int(const char* s)
{
  char* endptr;

  int v = strtoul(s, &endptr, 0);
  (void)v;

  return (*s != '\0' && *endptr == '\0');
}

inline bool cheesyrbit(uint64_t& seed) { return merand48(seed) > 0.5; }

inline float cheesyrand(uint64_t x)
{
  uint64_t seed = x;

  return merand48(seed);
}

constexpr inline bool example_is_test(example& ec) { return ec.l.simple.label == FLT_MAX; }

void reset_seed(LRQstate& lrq)
{
  if (lrq.all->bfgs) lrq.seed = lrq.initial_seed;
}

template <bool is_learn>
void predict_or_learn(LRQstate& lrq, single_learner& base, example& ec)
{
  vw& all = *lrq.all;

  // Remember original features

  memset(lrq.orig_size, 0, sizeof(lrq.orig_size));
  for (namespace_index i : ec.indices)
  {
    if (lrq.lrindices[i]) lrq.orig_size[i] = ec.feature_space[i].size();
  }

  size_t which = ec.example_counter;
  float first_prediction = 0;
  float first_loss = 0;
  float first_uncertainty = 0;
  unsigned int maxiter = (is_learn && !example_is_test(ec)) ? 2 : 1;

  bool do_dropout = lrq.dropout && is_learn && !example_is_test(ec);
  float scale = (!lrq.dropout || do_dropout) ? 1.f : 0.5f;

  uint32_t stride_shift = lrq.all->weights.stride_shift();
  for (unsigned int iter = 0; iter < maxiter; ++iter, ++which)
  {
    // Add left LRQ features, holding right LRQ features fixed
    //     and vice versa
    // TODO: what happens with --lrq ab2 --lrq ac2
    //       i.e. namespace occurs multiple times (?)

    for (std::string const& i : lrq.lrpairs)
    {
      unsigned char left = i[which % 2];
      unsigned char right = i[(which + 1) % 2];
      unsigned int k = atoi(i.c_str() + 2);

      features& left_fs = ec.feature_space[left];
      for (unsigned int lfn = 0; lfn < lrq.orig_size[left]; ++lfn)
      {
        float lfx = left_fs.values[lfn];
        uint64_t lindex = left_fs.indicies[lfn] + ec.ft_offset;
        for (unsigned int n = 1; n <= k; ++n)
        {
          if (!do_dropout || cheesyrbit(lrq.seed))
          {
            uint64_t lwindex = (lindex + ((uint64_t)n << stride_shift));
            weight* lw = &lrq.all->weights[lwindex];

            // perturb away from saddle point at (0, 0)
            if (is_learn)
            {
              if (!example_is_test(ec) && *lw == 0)
              {
                *lw = cheesyrand(lwindex);  // not sure if lw needs a weight mask?
              }
            }

            features& right_fs = ec.feature_space[right];
            for (unsigned int rfn = 0; rfn < lrq.orig_size[right]; ++rfn)
            {
              // NB: ec.ft_offset added by base learner
              float rfx = right_fs.values[rfn];
              uint64_t rindex = right_fs.indicies[rfn];
              uint64_t rwindex = (rindex + ((uint64_t)n << stride_shift));

              right_fs.push_back(scale * *lw * lfx * rfx, rwindex);

              if (all.audit || all.hash_inv)
              {
                std::stringstream new_feature_buffer;
                new_feature_buffer << right << '^' << right_fs.space_names[rfn].get()->second << '^' << n;

#ifdef _WIN32
                char* new_space = _strdup("lrq");
                char* new_feature = _strdup(new_feature_buffer.str().c_str());
#else
                char* new_space = strdup("lrq");
                char* new_feature = strdup(new_feature_buffer.str().c_str());
#endif
                right_fs.space_names.push_back(audit_strings_ptr(new audit_strings(new_space, new_feature)));
              }
            }
          }
        }
      }
    }

    if (is_learn)
      base.learn(ec);
    else
      base.predict(ec);

    // Restore example
    if (iter == 0)
    {
      first_prediction = ec.pred.scalar;
      first_loss = ec.loss;
      first_uncertainty = ec.confidence;
    }
    else
    {
      ec.pred.scalar = first_prediction;
      ec.loss = first_loss;
      ec.confidence = first_uncertainty;
    }

    for (std::string const& i : lrq.lrpairs)
    {
      unsigned char right = i[(which + 1) % 2];
      ec.feature_space[right].truncate_to(lrq.orig_size[right]);
    }
  }  // end for(max_iter)
}

base_learner* lrq_setup(options_i& options, vw& all)
{
  auto lrq = scoped_calloc_or_throw<LRQstate>();
  std::vector<std::string> lrq_names;
  option_group_definition new_options("Low Rank Quadratics");
  new_options.add(make_option("lrq", lrq_names).keep().necessary().help("use low rank quadratic features"))
      .add(make_option("lrqdropout", lrq->dropout).keep().help("use dropout training for low rank quadratic features"));

  if (!options.add_parse_and_check_necessary(new_options)) return nullptr;

  uint32_t maxk = 0;
  lrq->all = &all;

  for (auto& lrq_name : lrq_names) lrq_name = spoof_hex_encoded_namespaces(lrq_name);

  new (&lrq->lrpairs) std::set<std::string>(lrq_names.begin(), lrq_names.end());

  lrq->initial_seed = lrq->seed = all.random_seed | 8675309;

  if (!all.logger.quiet)
  {
    *(all.trace_message) << "creating low rank quadratic features for pairs: ";
    if (lrq->dropout) *(all.trace_message) << "(using dropout) ";
  }

  for (std::string const& i : lrq->lrpairs)
  {
    if (!all.logger.quiet)
    {
      if ((i.length() < 3) || !valid_int(i.c_str() + 2))
        THROW("error, low-rank quadratic features must involve two sets and a rank.");

      *(all.trace_message) << i << " ";
    }
    // TODO: colon-syntax

    unsigned int k = atoi(i.c_str() + 2);

    lrq->lrindices[(int)i[0]] = true;
    lrq->lrindices[(int)i[1]] = true;

    maxk = std::max(k, k);
  }

  if (!all.logger.quiet) *(all.trace_message) << std::endl;

  all.wpp = all.wpp * (uint64_t)(1 + maxk);
<<<<<<< HEAD
  auto base = setup_base(options, all);
  learner<LRQstate, example>& l = init_learner(lrq, as_singleline(base), predict_or_learn<true>,
      predict_or_learn<false>, 1 + maxk, "lrq", base->learn_returns_prediction);
=======
  learner<LRQstate, example>& l = init_learner(lrq, as_singleline(setup_base(options, all)), predict_or_learn<true>,
      predict_or_learn<false>, 1 + maxk, all.get_setupfn_name(lrq_setup));
>>>>>>> 4f7e199c
  l.set_end_pass(reset_seed);

  // TODO: leaks memory ?
  return make_base(l);
}<|MERGE_RESOLUTION|>--- conflicted
+++ resolved
@@ -209,14 +209,9 @@
   if (!all.logger.quiet) *(all.trace_message) << std::endl;
 
   all.wpp = all.wpp * (uint64_t)(1 + maxk);
-<<<<<<< HEAD
   auto base = setup_base(options, all);
   learner<LRQstate, example>& l = init_learner(lrq, as_singleline(base), predict_or_learn<true>,
-      predict_or_learn<false>, 1 + maxk, "lrq", base->learn_returns_prediction);
-=======
-  learner<LRQstate, example>& l = init_learner(lrq, as_singleline(setup_base(options, all)), predict_or_learn<true>,
-      predict_or_learn<false>, 1 + maxk, all.get_setupfn_name(lrq_setup));
->>>>>>> 4f7e199c
+      predict_or_learn<false>, 1 + maxk, all.get_setupfn_name(lrq_setup), base->learn_returns_prediction);
   l.set_end_pass(reset_seed);
 
   // TODO: leaks memory ?

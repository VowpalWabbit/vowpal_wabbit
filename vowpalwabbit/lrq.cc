#include <string.h>
#include <float.h>
#include "reductions.h"
#include "rand48.h"

using namespace LEARNER;

struct LRQstate {
  vw* all; // feature creation, audit, hash_inv
  bool lrindices[256];
  size_t orig_size[256];
  std::set<std::string> lrpairs;
  bool dropout;
  uint64_t seed;
  uint64_t initial_seed;
};

bool valid_int (const char* s)
{
  char* endptr;
  
  int v = strtoul (s, &endptr, 0);
  (void) v;
  
  return (*s != '\0' && *endptr == '\0');
}

inline bool
cheesyrbit (uint64_t& seed)
{
  return merand48 (seed) > 0.5;
}

inline float
cheesyrand (uint32_t x)
{
  uint64_t seed = x;
  
  return merand48 (seed);
}

inline bool
example_is_test (example& ec)
{
  return ec.l.simple.label == FLT_MAX;
}

void
reset_seed (LRQstate& lrq)
{
  if (lrq.all->bfgs)
    lrq.seed = lrq.initial_seed;
}

template <bool is_learn>
void predict_or_learn(LRQstate& lrq, base_learner& base, example& ec)
{
  vw& all = *lrq.all;
  
  // Remember original features
  
  memset (lrq.orig_size, 0, sizeof (lrq.orig_size));
  for (unsigned char* i = ec.indices.begin; i != ec.indices.end; ++i)
    {
      if (lrq.lrindices[*i])
	lrq.orig_size[*i] = ec.atomics[*i].size ();
    }
  
  size_t which = ec.example_counter;
  float first_prediction = 0;
  float first_loss = 0;
  unsigned int maxiter = (is_learn && ! example_is_test (ec)) ? 2 : 1;
  
  bool do_dropout = lrq.dropout && is_learn && ! example_is_test (ec);
  float scale = (! lrq.dropout || do_dropout) ? 1.f : 0.5f;
  
  for (unsigned int iter = 0; iter < maxiter; ++iter, ++which)
    {
      // Add left LRQ features, holding right LRQ features fixed
      //     and vice versa
      // TODO: what happens with --lrq ab2 --lrq ac2
      //       i.e. namespace occurs multiple times (?)
      
      for (set<string>::iterator i = lrq.lrpairs.begin ();
           i != lrq.lrpairs.end ();
           ++i)
          {
            unsigned char left = (*i)[which%2];
            unsigned char right = (*i)[(which+1)%2];
            unsigned int k = atoi (i->c_str () + 2);

            for (unsigned int lfn = 0; lfn < lrq.orig_size[left]; ++lfn)
              {
                feature* lf = ec.atomics[left].begin + lfn;
                float lfx = lf->x;
                size_t lindex = lf->weight_index + ec.ft_offset;
    
                for (unsigned int n = 1; n <= k; ++n)
                  {
                    if (! do_dropout || cheesyrbit (lrq.seed))
                      {
                        uint32_t lwindex = (uint32_t)(lindex + (n << all.reg.stride_shift));

                        float* lw = &all.reg.weight_vector[lwindex & all.reg.weight_mask];

                        // perturb away from saddle point at (0, 0)
                        if (is_learn && ! example_is_test (ec) && *lw == 0)
                          *lw = cheesyrand (lwindex);
        
                        for (unsigned int rfn = 0; 
                             rfn < lrq.orig_size[right]; 
                             ++rfn)
                          {
                            feature* rf = ec.atomics[right].begin + rfn;
                            audit_data* ra = ec.audit_features[right].begin + rfn;

                            // NB: ec.ft_offset added by base learner
                            float rfx = rf->x;
                            size_t rindex = rf->weight_index;
                            uint32_t rwindex = (uint32_t)(rindex + (n << all.reg.stride_shift));
        
                            feature lrq; 
                            lrq.x = scale * *lw * lfx * rfx;
                            lrq.weight_index = rwindex; 

                            ec.atomics[right].push_back (lrq);

                            if (all.audit || all.hash_inv)
                              {
                                std::stringstream new_feature_buffer;

                                new_feature_buffer << right << '^' 
                                                   << ra->feature << '^'
                                                   << n;

#ifdef _WIN32
								char* new_space = _strdup("lrq");
								char* new_feature =	_strdup(new_feature_buffer.str().c_str());
#else
								char* new_space = strdup("lrq");
								char* new_feature = strdup(new_feature_buffer.str().c_str());
#endif

                                audit_data ad = { new_space, new_feature, lrq.weight_index, lrq.x, true };
                                ec.audit_features[right].push_back (ad);
                              }
                          }
                      }
                  }
              }
          }

	if (is_learn)
	  base.learn(ec);
	else
	  base.predict(ec);

        // Restore example
        if (iter == 0)
          {
            first_prediction = ec.pred.scalar;
            first_loss = ec.loss;
          }
        else
          {
            ec.pred.scalar = first_prediction;
            ec.loss = first_loss;
          }

        for (set<string>::iterator i = lrq.lrpairs.begin ();
             i != lrq.lrpairs.end ();
             ++i)
          {
            unsigned char right = (*i)[(which+1)%2];

            ec.atomics[right].end = 
              ec.atomics[right].begin + lrq.orig_size[right];

            if (all.audit || all.hash_inv)
              {
                for (audit_data* a = ec.audit_features[right].begin + lrq.orig_size[right];
                     a < ec.audit_features[right].end;
                     ++a)
                  {
                    free (a->space);
                    free (a->feature);
                  }

                ec.audit_features[right].end = 
                  ec.audit_features[right].begin + lrq.orig_size[right];
              }
          }
      }
  }

  base_learner* lrq_setup(vw& all)
  {//parse and set arguments
<<<<<<< HEAD
    if (missing_option<vector<string> >(all, "lrq", "use low rank quadratic features"))
      return NULL;
=======
    if (missing_option<vector<string>>(all, "lrq", "use low rank quadratic features"))
      return nullptr;
>>>>>>> 98602d46
    new_options(all, "Lrq options")
      ("lrqdropout", "use dropout training for low rank quadratic features");
    add_options(all);

    if(!all.vm.count("lrq"))
      return nullptr;

    LRQstate& lrq = calloc_or_die<LRQstate>();
    size_t maxk = 0;
    lrq.all = &all;
    new(&lrq.lrpairs) 
      std::set<std::string> (all.vm["lrq"].as<vector<string> > ().begin (),
                             all.vm["lrq"].as<vector<string> > ().end ());
    
    size_t random_seed = 0;
    if (all.vm.count("random_seed")) random_seed = all.vm["random_seed"].as<size_t> ();
    
    lrq.initial_seed = lrq.seed = random_seed | 8675309;
    if (all.vm.count("lrqdropout")) 
      {
        lrq.dropout = true;
        *all.file_options << " --lrqdropout ";
      }
    else
      lrq.dropout = false;
    
    for (set<string>::iterator i = lrq.lrpairs.begin (); 
         i != lrq.lrpairs.end (); 
         ++i)
      *all.file_options << " --lrq " << *i;
    
    if (! all.quiet)
      {
        cerr << "creating low rank quadratic features for pairs: ";
        if (lrq.dropout)
          cerr << "(using dropout) ";
      }

    for (set<string>::iterator i = lrq.lrpairs.begin (); 
         i != lrq.lrpairs.end (); 
         ++i)
      {
        if(!all.quiet){
          if (( i->length() < 3 ) || ! valid_int (i->c_str () + 2)) {
            cerr << endl << "error, low-rank quadratic features must involve two sets and a rank.\n";
            throw exception();
          }
          cerr << *i << " ";
        }
        // TODO: colon-syntax
        
        unsigned int k = atoi (i->c_str () + 2);

        lrq.lrindices[(int) (*i)[0]] = 1;
        lrq.lrindices[(int) (*i)[1]] = 1;

        maxk = max (maxk, k);
      }

    if(!all.quiet)
      cerr<<endl;
        
	all.wpp = all.wpp * (uint32_t)(1 + maxk);
    learner<LRQstate>& l = init_learner(&lrq, setup_base(all), predict_or_learn<true>, 
					predict_or_learn<false>, 1 + maxk);
    l.set_end_pass(reset_seed);

    // TODO: leaks memory ?
    return make_base(l);
  }<|MERGE_RESOLUTION|>--- conflicted
+++ resolved
@@ -195,13 +195,9 @@
 
   base_learner* lrq_setup(vw& all)
   {//parse and set arguments
-<<<<<<< HEAD
-    if (missing_option<vector<string> >(all, "lrq", "use low rank quadratic features"))
-      return NULL;
-=======
     if (missing_option<vector<string>>(all, "lrq", "use low rank quadratic features"))
       return nullptr;
->>>>>>> 98602d46
+
     new_options(all, "Lrq options")
       ("lrqdropout", "use dropout training for low rank quadratic features");
     add_options(all);

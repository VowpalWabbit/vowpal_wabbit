// Copyright (c) by respective owners including Yahoo!, Microsoft, and
// individual contributors. All rights reserved. Released under a BSD (revised)
// license as described in the file LICENSE.
#include <cstring>
#include <cfloat>
#include "reductions.h"
#include "rand48.h"
#include "vw_exception.h"
#include "parse_args.h"  // for spoof_hex_encoded_namespaces
#include "text_utils.h"

using namespace VW::LEARNER;
using namespace VW::config;

struct LRQstate
{
<<<<<<< HEAD
  VW::workspace* all;  // feature creation, audit, hash_inv
=======
  vw* all = nullptr;  // feature creation, audit, hash_inv
>>>>>>> 2cdf7795
  bool lrindices[256];
  size_t orig_size[256];
  std::set<std::string> lrpairs;
  bool dropout = false;
  uint64_t seed = 0;
  uint64_t initial_seed = 0;

  LRQstate()
  {
    std::fill(lrindices, lrindices + 256, false);
    std::fill(orig_size, orig_size + 256, 0);
  }
};

bool valid_int(const char* s)
{
  char* endptr;

  int v = strtoul(s, &endptr, 0);
  (void)v;

  return (*s != '\0' && *endptr == '\0');
}

inline bool cheesyrbit(uint64_t& seed) { return merand48(seed) > 0.5; }

inline float cheesyrand(uint64_t x)
{
  uint64_t seed = x;

  return merand48(seed);
}

constexpr inline bool example_is_test(example& ec) { return ec.l.simple.label == FLT_MAX; }

void reset_seed(LRQstate& lrq)
{
  if (lrq.all->bfgs) lrq.seed = lrq.initial_seed;
}

template <bool is_learn>
void predict_or_learn(LRQstate& lrq, single_learner& base, example& ec)
{
  VW::workspace& all = *lrq.all;

  // Remember original features

  memset(lrq.orig_size, 0, sizeof(lrq.orig_size));
  for (namespace_index i : ec.indices)
  {
    if (lrq.lrindices[i]) lrq.orig_size[i] = ec.feature_space[i].size();
  }

  size_t which = ec.example_counter;
  float first_prediction = 0;
  float first_loss = 0;
  float first_uncertainty = 0;
  unsigned int maxiter = (is_learn && !example_is_test(ec)) ? 2 : 1;

  bool do_dropout = lrq.dropout && is_learn && !example_is_test(ec);
  float scale = (!lrq.dropout || do_dropout) ? 1.f : 0.5f;

  uint32_t stride_shift = lrq.all->weights.stride_shift();
  for (unsigned int iter = 0; iter < maxiter; ++iter, ++which)
  {
    // Add left LRQ features, holding right LRQ features fixed
    //     and vice versa
    // TODO: what happens with --lrq ab2 --lrq ac2
    //       i.e. namespace occurs multiple times (?)

    for (std::string const& i : lrq.lrpairs)
    {
      unsigned char left = i[which % 2];
      unsigned char right = i[(which + 1) % 2];
      unsigned int k = atoi(i.c_str() + 2);

      features& left_fs = ec.feature_space[left];
      for (unsigned int lfn = 0; lfn < lrq.orig_size[left]; ++lfn)
      {
        float lfx = left_fs.values[lfn];
        uint64_t lindex = left_fs.indicies[lfn] + ec.ft_offset;
        for (unsigned int n = 1; n <= k; ++n)
        {
          if (!do_dropout || cheesyrbit(lrq.seed))
          {
            uint64_t lwindex = (lindex + (static_cast<uint64_t>(n) << stride_shift));
            weight* lw = &lrq.all->weights[lwindex];

            // perturb away from saddle point at (0, 0)
            if (is_learn)
            {
              if (!example_is_test(ec) && *lw == 0)
              {
                *lw = cheesyrand(lwindex);  // not sure if lw needs a weight mask?
              }
            }

            features& right_fs = ec.feature_space[right];
            for (unsigned int rfn = 0; rfn < lrq.orig_size[right]; ++rfn)
            {
              // NB: ec.ft_offset added by base learner
              float rfx = right_fs.values[rfn];
              uint64_t rindex = right_fs.indicies[rfn];
              uint64_t rwindex = (rindex + (static_cast<uint64_t>(n) << stride_shift));

              right_fs.push_back(scale * *lw * lfx * rfx, rwindex);

              if (all.audit || all.hash_inv)
              {
                std::stringstream new_feature_buffer;
                new_feature_buffer << right << '^' << right_fs.space_names[rfn].second << '^' << n;

#ifdef _WIN32
                char* new_space = _strdup("lrq");
                char* new_feature = _strdup(new_feature_buffer.str().c_str());
#else
                char* new_space = strdup("lrq");
                char* new_feature = strdup(new_feature_buffer.str().c_str());
#endif
                right_fs.space_names.push_back(audit_strings(new_space, new_feature));
              }
            }
          }
        }
      }
    }

    if (is_learn)
      base.learn(ec);
    else
      base.predict(ec);

    // Restore example
    if (iter == 0)
    {
      first_prediction = ec.pred.scalar;
      first_loss = ec.loss;
      first_uncertainty = ec.confidence;
    }
    else
    {
      ec.pred.scalar = first_prediction;
      ec.loss = first_loss;
      ec.confidence = first_uncertainty;
    }

    for (std::string const& i : lrq.lrpairs)
    {
      unsigned char right = i[(which + 1) % 2];
      ec.feature_space[right].truncate_to(lrq.orig_size[right]);
    }
  }  // end for(max_iter)
}

base_learner* lrq_setup(VW::setup_base_i& stack_builder)
{
  options_i& options = *stack_builder.get_options();
<<<<<<< HEAD
  VW::workspace& all = *stack_builder.get_all_pointer();
  auto lrq = scoped_calloc_or_throw<LRQstate>();
=======
  vw& all = *stack_builder.get_all_pointer();
  auto lrq = VW::make_unique<LRQstate>();
>>>>>>> 2cdf7795
  std::vector<std::string> lrq_names;
  option_group_definition new_options("Low Rank Quadratics");
  new_options.add(make_option("lrq", lrq_names).keep().necessary().help("use low rank quadratic features"))
      .add(make_option("lrqdropout", lrq->dropout).keep().help("use dropout training for low rank quadratic features"));

  if (!options.add_parse_and_check_necessary(new_options)) return nullptr;

  uint32_t maxk = 0;
  lrq->all = &all;

  for (auto& lrq_name : lrq_names) lrq_name = VW::decode_inline_hex(lrq_name);

  new (&lrq->lrpairs) std::set<std::string>(lrq_names.begin(), lrq_names.end());

  lrq->initial_seed = lrq->seed = all.random_seed | 8675309;

  if (!all.logger.quiet)
  {
    *(all.trace_message) << "creating low rank quadratic features for pairs: ";
    if (lrq->dropout) *(all.trace_message) << "(using dropout) ";
  }

  for (std::string const& i : lrq->lrpairs)
  {
    if (!all.logger.quiet)
    {
      if ((i.length() < 3) || !valid_int(i.c_str() + 2))
        THROW("error, low-rank quadratic features must involve two sets and a rank.");

      *(all.trace_message) << i << " ";
    }
    // TODO: colon-syntax

    unsigned int k = atoi(i.c_str() + 2);

    lrq->lrindices[static_cast<int>(i[0])] = true;
    lrq->lrindices[static_cast<int>(i[1])] = true;

    maxk = std::max(maxk, k);
  }

  if (!all.logger.quiet) *(all.trace_message) << std::endl;

  all.wpp = all.wpp * static_cast<uint64_t>(1 + maxk);
  auto base = stack_builder.setup_base_learner();

  auto* l = make_reduction_learner(std::move(lrq), as_singleline(base), predict_or_learn<true>, predict_or_learn<false>,
      stack_builder.get_setupfn_name(lrq_setup))
                .set_params_per_weight(1 + maxk)
                .set_learn_returns_prediction(base->learn_returns_prediction)
                .set_end_pass(reset_seed)
                .build();

  // TODO: leaks memory ?
  return make_base(*l);
}<|MERGE_RESOLUTION|>--- conflicted
+++ resolved
@@ -14,11 +14,7 @@
 
 struct LRQstate
 {
-<<<<<<< HEAD
-  VW::workspace* all;  // feature creation, audit, hash_inv
-=======
-  vw* all = nullptr;  // feature creation, audit, hash_inv
->>>>>>> 2cdf7795
+  VW::workspace* all = nullptr;  // feature creation, audit, hash_inv
   bool lrindices[256];
   size_t orig_size[256];
   std::set<std::string> lrpairs;
@@ -176,13 +172,8 @@
 base_learner* lrq_setup(VW::setup_base_i& stack_builder)
 {
   options_i& options = *stack_builder.get_options();
-<<<<<<< HEAD
   VW::workspace& all = *stack_builder.get_all_pointer();
-  auto lrq = scoped_calloc_or_throw<LRQstate>();
-=======
-  vw& all = *stack_builder.get_all_pointer();
   auto lrq = VW::make_unique<LRQstate>();
->>>>>>> 2cdf7795
   std::vector<std::string> lrq_names;
   option_group_definition new_options("Low Rank Quadratics");
   new_options.add(make_option("lrq", lrq_names).keep().necessary().help("use low rank quadratic features"))

--- conflicted
+++ resolved
@@ -665,11 +665,7 @@
   return *ex;
 }
 
-<<<<<<< HEAD
-void setup_examples(VW::workspace& all, v_array<VW::example*>& examples)
-=======
-void setup_examples(VW::workspace& all, VW::v_array<example*>& examples)
->>>>>>> b59e129f
+void setup_examples(VW::workspace& all, VW::v_array<VW::example*>& examples)
 {
   for (VW::example* ae : examples) setup_example(all, ae);
 }
@@ -893,11 +889,7 @@
 }
 }  // namespace VW
 
-<<<<<<< HEAD
-void thread_dispatch(VW::workspace& all, const v_array<VW::example*>& examples)
-=======
-void thread_dispatch(VW::workspace& all, const VW::v_array<example*>& examples)
->>>>>>> b59e129f
+void thread_dispatch(VW::workspace& all, const VW::v_array<VW::example*>& examples)
 {
   for (auto example : examples) { all.example_parser->ready_parsed_examples.push(example); }
 }

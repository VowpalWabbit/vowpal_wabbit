// Copyright (c) by respective owners including Yahoo!, Microsoft, and
// individual contributors. All rights reserved. Released under a BSD (revised)
// license as described in the file LICENSE.
#include <sys/types.h>

#ifndef _WIN32
#  include <sys/mman.h>
#  include <sys/wait.h>
#  include <unistd.h>
#  include <netinet/tcp.h>
#endif

#include <csignal>

#include <fstream>

#include "text_utils.h"
#include "crossplat_compat.h"

#ifdef _WIN32
#  define NOMINMAX
#  include <winsock2.h>
#  include <Windows.h>
#  include <io.h>
typedef int socklen_t;
// windows doesn't define SOL_TCP and use an enum for the later, so can't check for its presence with a macro.
#  define SOL_TCP IPPROTO_TCP

int daemon(int /*a*/, int /*b*/) { exit(0); }

// Starting with v142 the fix in the else block no longer works due to mismatching linkage. Going forward we should just
// use the actual isocpp version.
// use VW_getpid instead of getpid to avoid name collisions with process.h
#  if _MSC_VER >= 1920
#    define VW_getpid _getpid
#  else
int VW_getpid() { return (int)::GetCurrentProcessId(); }
#  endif

#else
#  include <netdb.h>
#  define VW_getpid getpid
#endif

#if defined(__FreeBSD__) || defined(__APPLE__)
#  include <netinet/in.h>
#endif

#include <cerrno>
#include <cstdio>
#include <cassert>

#include "parse_primitives.h"
#include "parse_example.h"
#include "cache.h"
#include "unique_sort.h"
#include "constant.h"
#include "vw.h"
#include "interactions.h"
#include "vw_exception.h"
#include "parse_example_json.h"
#include "parse_dispatch_loop.h"
#include "parse_args.h"
#include "io/io_adapter.h"
#ifdef BUILD_FLATBUFFERS
#  include "parser/flatbuffer/parse_example_flatbuffer.h"
#endif

#ifdef BUILD_EXTERNAL_PARSER
#  include "parse_example_external.h"
#endif

// OSX doesn't expects you to use IPPROTO_TCP instead of SOL_TCP
#if !defined(SOL_TCP) && defined(IPPROTO_TCP)
#  define SOL_TCP IPPROTO_TCP
#endif

using std::endl;

// This should not? matter in a library mode.
bool got_sigterm;

void handle_sigterm(int) { got_sigterm = true; }

bool is_test_only(uint32_t counter, uint32_t period, uint32_t after, bool holdout_off,
    uint32_t target_modulus)  // target should be 0 in the normal case, or period-1 in the case that emptylines separate
                              // examples
{
  if (holdout_off) return false;
  if (after == 0)  // hold out by period
    return (counter % period == target_modulus);
  else  // hold out by position
    return (counter > after);
}

uint32_t cache_numbits(VW::io::reader& cache_reader)
{
  size_t version_buffer_length;
  if (static_cast<size_t>(cache_reader.read(reinterpret_cast<char*>(&version_buffer_length),
          sizeof(version_buffer_length))) < sizeof(version_buffer_length))
  { THROW("failed to read: version_buffer_length"); }

  if (version_buffer_length > 61) THROW("cache version too long, cache file is probably invalid");
  if (version_buffer_length == 0) THROW("cache version too short, cache file is probably invalid");

  std::vector<char> version_buffer(version_buffer_length);
  if (static_cast<size_t>(cache_reader.read(version_buffer.data(), version_buffer_length)) < version_buffer_length)
  { THROW("failed to read: version buffer"); }
  VW::version_struct cache_version(version_buffer.data());
  if (cache_version != VW::version)
  {
    auto msg = fmt::format(
        "Cache file version does not match current VW version. Cache files must be produced by the version consuming "
        "them. Cache version: {} VW version: {}",
        cache_version.to_string(), VW::version.to_string());
    THROW(msg);
  }

  char marker;
  if (static_cast<size_t>(cache_reader.read(&marker, sizeof(marker))) < sizeof(marker)) { THROW("failed to read"); }

  if (marker != 'c') THROW("data file is not a cache file");

  uint32_t cache_numbits;
  if (static_cast<size_t>(cache_reader.read(reinterpret_cast<char*>(&cache_numbits), sizeof(cache_numbits))) <
      sizeof(cache_numbits))
  { THROW("failed to read"); }

  return cache_numbits;
}

void set_cache_reader(VW::workspace& all) { all.example_parser->reader = read_cached_features; }

void set_string_reader(VW::workspace& all)
{
  all.example_parser->reader = read_features_string;
  all.print_by_ref = print_result_by_ref;
}

bool is_currently_json_reader(const VW::workspace& all)
{
  return all.example_parser->reader == &read_features_json<true> ||
      all.example_parser->reader == &read_features_json<false>;
}

bool is_currently_dsjson_reader(const VW::workspace& all)
{
  return is_currently_json_reader(all) && all.example_parser->decision_service_json;
}

void set_json_reader(VW::workspace& all, bool dsjson = false)
{
  // TODO: change to class with virtual method
  // --invert_hash requires the audit parser version to save the extra information.
  if (all.audit || all.hash_inv)
  {
    all.example_parser->reader = &read_features_json<true>;
    all.example_parser->text_reader = &line_to_examples_json<true>;
    all.example_parser->audit = true;
  }
  else
  {
    all.example_parser->reader = &read_features_json<false>;
    all.example_parser->text_reader = &line_to_examples_json<false>;
    all.example_parser->audit = false;
  }

  all.example_parser->decision_service_json = dsjson;

  if (dsjson && all.options->was_supplied("extra_metrics"))
  { all.example_parser->metrics = VW::make_unique<dsjson_metrics>(); }
}

void set_daemon_reader(VW::workspace& all, bool json = false, bool dsjson = false)
{
  if (all.example_parser->input.isbinary())
  {
    all.example_parser->reader = read_cached_features;
    all.print_by_ref = binary_print_result_by_ref;
  }
  else if (json || dsjson)
  {
    set_json_reader(all, dsjson);
  }
  else
  {
    set_string_reader(all);
  }
}

void reset_source(VW::workspace& all, size_t numbits)
{
  io_buf& input = all.example_parser->input;

  // If in write cache mode then close all of the input files then open the written cache as the new input.
  if (all.example_parser->write_cache)
  {
    all.example_parser->output.flush();
    // Turn off write_cache as we are now reading it instead of writing!
    all.example_parser->write_cache = false;
    all.example_parser->output.close_file();

    // This deletes the file from disk.
    remove(all.example_parser->finalname.c_str());

    // Rename the cache file to the final name.
    if (0 != rename(all.example_parser->currentname.c_str(), all.example_parser->finalname.c_str()))
      THROW("WARN: reset_source(vw& all, size_t numbits) cannot rename: " << all.example_parser->currentname << " to "
                                                                          << all.example_parser->finalname);
    input.close_files();
    // Now open the written cache as the new input file.
    input.add_file(VW::io::open_file_reader(all.example_parser->finalname));
    set_cache_reader(all);
  }

  if (all.example_parser->resettable == true)
  {
    if (all.daemon)
    {
      // wait for all predictions to be sent back to client
      {
        std::unique_lock<std::mutex> lock(all.example_parser->output_lock);
        all.example_parser->output_done.wait(lock, [&] {
          return all.example_parser->num_finished_examples == all.example_parser->num_setup_examples &&
              all.example_parser->ready_parsed_examples.size() == 0;
        });
      }

      all.final_prediction_sink.clear();
      all.example_parser->input.close_files();

      sockaddr_in client_address;
      socklen_t size = sizeof(client_address);
      int f =
          static_cast<int>(accept(all.example_parser->bound_sock, reinterpret_cast<sockaddr*>(&client_address), &size));
      if (f < 0) THROW("accept: " << VW::strerror_to_string(errno));

      // Disable Nagle delay algorithm due to daemon mode's interactive workload
      int one = 1;
      setsockopt(f, SOL_TCP, TCP_NODELAY, reinterpret_cast<char*>(&one), sizeof(one));

      // note: breaking cluster parallel online learning by dropping support for id

      auto socket = VW::io::wrap_socket_descriptor(f);
      all.final_prediction_sink.push_back(socket->get_writer());
      all.example_parser->input.add_file(socket->get_reader());

      set_daemon_reader(all, is_currently_json_reader(all), is_currently_dsjson_reader(all));
    }
    else
    {
      if (!input.is_resettable()) { THROW("Cannot reset source as it is a non-resettable input type.") }
      input.reset();
      for (auto& file : input.get_input_files())
      {
        if (cache_numbits(*file) < numbits) { THROW("argh, a bug in caching of some sort!") }
      }
    }
  }
}

void make_write_cache(VW::workspace& all, std::string& newname, bool quiet)
{
  io_buf& output = all.example_parser->output;
  if (output.num_files() != 0)
  {
    *(all.trace_message) << "Warning: you tried to make two write caches.  Only the first one will be made." << endl;
    return;
  }

  all.example_parser->currentname = newname + std::string(".writing");
  try
  {
    output.add_file(VW::io::open_file_writer(all.example_parser->currentname));
  }
  catch (const std::exception&)
  {
    *(all.trace_message) << "can't create cache file !" << all.example_parser->currentname << endl;
    return;
  }

  size_t v_length = static_cast<uint64_t>(VW::version.to_string().length()) + 1;

  output.bin_write_fixed(reinterpret_cast<const char*>(&v_length), sizeof(v_length));
  output.bin_write_fixed(VW::version.to_string().c_str(), v_length);
  output.bin_write_fixed("c", 1);
  output.bin_write_fixed(reinterpret_cast<const char*>(&all.num_bits), sizeof(all.num_bits));
  output.flush();

  all.example_parser->finalname = newname;
  all.example_parser->write_cache = true;
  if (!quiet) *(all.trace_message) << "creating cache_file = " << newname << endl;
}

void parse_cache(VW::workspace& all, std::vector<std::string> cache_files, bool kill_cache, bool quiet)
{
  all.example_parser->write_cache = false;

  for (auto& file : cache_files)
  {
    bool cache_file_opened = false;
    if (!kill_cache) try
      {
        all.example_parser->input.add_file(VW::io::open_file_reader(file));
        cache_file_opened = true;
      }
      catch (const std::exception&)
      {
        cache_file_opened = false;
      }
    if (cache_file_opened == false)
      make_write_cache(all, file, quiet);
    else
    {
      uint64_t c = cache_numbits(*all.example_parser->input.get_input_files().back());
      if (c < all.num_bits)
      {
        if (!quiet)
          *(all.trace_message) << "WARNING: cache file is ignored as it's made with less bit precision than required!"
                               << endl;
        all.example_parser->input.close_file();
        make_write_cache(all, file, quiet);
      }
      else
      {
        if (!quiet) *(all.trace_message) << "using cache_file = " << file.c_str() << endl;
        set_cache_reader(all);
        if (c == all.num_bits)
          all.example_parser->sorted_cache = true;
        else
          all.example_parser->sorted_cache = false;
        all.example_parser->resettable = true;
      }
    }
  }

  all.parse_mask = (static_cast<uint64_t>(1) << all.num_bits) - 1;
  if (cache_files.size() == 0)
  {
    if (!quiet) *(all.trace_message) << "using no cache" << endl;
  }
}

// For macs
#ifndef MAP_ANONYMOUS
#  define MAP_ANONYMOUS MAP_ANON
#endif

void enable_sources(VW::workspace& all, bool quiet, size_t passes, input_options& input_options)
{
  parse_cache(all, input_options.cache_files, input_options.kill_cache, quiet);

  // default text reader
  all.example_parser->text_reader = VW::read_lines;

  if (!all.no_daemon && (all.daemon || all.active))
  {
#ifdef _WIN32
    WSAData wsaData;
    int lastError = WSAStartup(MAKEWORD(2, 2), &wsaData);
    if (lastError != 0) THROWERRNO("WSAStartup() returned error:" << lastError);
#endif
    all.example_parser->bound_sock = static_cast<int>(socket(PF_INET, SOCK_STREAM, 0));
    if (all.example_parser->bound_sock < 0)
    {
      std::stringstream msg;
      msg << "socket: " << VW::strerror_to_string(errno);
      *(all.trace_message) << msg.str() << endl;
      THROW(msg.str().c_str());
    }

    int on = 1;
    if (setsockopt(all.example_parser->bound_sock, SOL_SOCKET, SO_REUSEADDR, reinterpret_cast<char*>(&on), sizeof(on)) <
        0)
      *(all.trace_message) << "setsockopt SO_REUSEADDR: " << VW::strerror_to_string(errno) << endl;

    // Enable TCP Keep Alive to prevent socket leaks
    int enableTKA = 1;
    if (setsockopt(all.example_parser->bound_sock, SOL_SOCKET, SO_KEEPALIVE, reinterpret_cast<char*>(&enableTKA),
            sizeof(enableTKA)) < 0)
      *(all.trace_message) << "setsockopt SO_KEEPALIVE: " << VW::strerror_to_string(errno) << endl;

    sockaddr_in address;
    address.sin_family = AF_INET;
    address.sin_addr.s_addr = htonl(INADDR_ANY);
    short unsigned int port = 26542;
    if (all.options->was_supplied("port")) port = static_cast<uint16_t>(input_options.port);
    address.sin_port = htons(port);

    // attempt to bind to socket
    if (::bind(all.example_parser->bound_sock, reinterpret_cast<sockaddr*>(&address), sizeof(address)) < 0)
      THROWERRNO("bind");

    // listen on socket
    if (listen(all.example_parser->bound_sock, 1) < 0) THROWERRNO("listen");

    // write port file
    if (all.options->was_supplied("port_file"))
    {
      socklen_t address_size = sizeof(address);
      if (getsockname(all.example_parser->bound_sock, reinterpret_cast<sockaddr*>(&address), &address_size) < 0)
      { *(all.trace_message) << "getsockname: " << VW::strerror_to_string(errno) << endl; }
      std::ofstream port_file;
      port_file.open(input_options.port_file.c_str());
      if (!port_file.is_open()) THROW("error writing port file: " << input_options.port_file);

      port_file << ntohs(address.sin_port) << endl;
      port_file.close();
    }

    // background process (if foreground is not set)
    if (!input_options.foreground)
    {
      // FIXME switch to posix_spawn
      if (!all.active && daemon(1, 1)) THROWERRNO("daemon");
    }

    // write pid file
    if (all.options->was_supplied("pid_file"))
    {
      std::ofstream pid_file;
      pid_file.open(input_options.pid_file.c_str());
      if (!pid_file.is_open()) { THROW("error writing pid file"); }
      pid_file << VW::get_pid() << endl;
      pid_file.close();
    }

    if (all.daemon && !all.active)
    {
#ifdef _WIN32
      THROW("not supported on windows");
#else
      fclose(stdin);
      // weights will be shared across processes, accessible to children
      all.weights.share(all.length());

      // learning state to be shared across children
      shared_data* sd = static_cast<shared_data*>(
          mmap(nullptr, sizeof(shared_data), PROT_READ | PROT_WRITE, MAP_SHARED | MAP_ANONYMOUS, -1, 0));
      new (sd) shared_data(*all.sd);
      free(all.sd);
      all.sd = sd;
      all.example_parser->_shared_data = sd;

      // create children
      size_t num_children = all.num_children;
      v_array<int> children;
      children.resize_but_with_stl_behavior(num_children);
      for (size_t i = 0; i < num_children; i++)
      {
        // fork() returns pid if parent, 0 if child
        // store fork value and run child process if child
        if ((children[i] = fork()) == 0)
        {
          all.logger.quiet |= (i > 0);
          goto child;
        }
      }

      // install signal handler so we can kill children when killed
      {
        struct sigaction sa;
        // specifically don't set SA_RESTART in sa.sa_flags, so that
        // waitid will be interrupted by SIGTERM with handler installed
        memset(&sa, 0, sizeof(sa));
        sa.sa_handler = handle_sigterm;
        sigaction(SIGTERM, &sa, nullptr);
      }

      while (true)
      {
        // wait for child to change state; if finished, then respawn
        int status;
        pid_t pid = wait(&status);
        if (got_sigterm)
        {
          for (size_t i = 0; i < num_children; i++) kill(children[i], SIGTERM);
          VW::finish(all);
          exit(0);
        }
        if (pid < 0) continue;
        for (size_t i = 0; i < num_children; i++)
          if (pid == children[i])
          {
            if ((children[i] = fork()) == 0)
            {
              all.logger.quiet |= (i > 0);
              goto child;
            }
            break;
          }
      }

#endif
    }

#ifndef _WIN32
  child:
#endif
    sockaddr_in client_address;
    socklen_t size = sizeof(client_address);
    if (!all.logger.quiet) *(all.trace_message) << "calling accept" << endl;
    auto f_a =
        static_cast<int>(accept(all.example_parser->bound_sock, reinterpret_cast<sockaddr*>(&client_address), &size));
    if (f_a < 0) THROWERRNO("accept");

    // Disable Nagle delay algorithm due to daemon mode's interactive workload
    int one = 1;
    setsockopt(f_a, SOL_TCP, TCP_NODELAY, reinterpret_cast<char*>(&one), sizeof(one));

    auto socket = VW::io::wrap_socket_descriptor(f_a);

    all.final_prediction_sink.push_back(socket->get_writer());

    all.example_parser->input.add_file(socket->get_reader());
    if (!all.logger.quiet) *(all.trace_message) << "reading data from port " << port << endl;

    if (all.active) { set_string_reader(all); }
    else
    {
      all.example_parser->sorted_cache = true;
      set_daemon_reader(all, input_options.json, input_options.dsjson);
      all.example_parser->sorted_cache = true;
    }
    all.example_parser->resettable = all.example_parser->write_cache || all.daemon;
  }
  else
  {
    if (all.example_parser->input.num_files() != 0)
    {
      if (!quiet) *(all.trace_message) << "ignoring text input in favor of cache input" << endl;
    }
    else
    {
      std::string filename_to_read = all.data_filename;
      std::string input_name = filename_to_read;
      auto should_use_compressed = input_options.compressed || VW::ends_with(filename_to_read, ".gz");

      try
      {
        std::unique_ptr<VW::io::reader> adapter;
        if (!filename_to_read.empty())
        {
          adapter = should_use_compressed ? VW::io::open_compressed_file_reader(filename_to_read)
                                          : VW::io::open_file_reader(filename_to_read);
        }
        else if (!all.stdin_off)
        {
          input_name = "stdin";
          // Should try and use stdin
          if (should_use_compressed) { adapter = VW::io::open_compressed_stdin(); }
          else
          {
            adapter = VW::io::open_stdin();
          }
        }
        else
        {
          // Stdin is off and no file was passed.
          input_name = "none";
        }

        if (!quiet) { *(all.trace_message) << "Reading datafile = " << input_name << endl; }

        if (adapter) { all.example_parser->input.add_file(std::move(adapter)); }
      }
      catch (std::exception const&)
      {
        // when trying to fix this exception, consider that an empty filename_to_read is valid if all.stdin_off is false
        if (!filename_to_read.empty())
        { *(all.trace_message) << "can't open '" << filename_to_read << "', sailing on!" << endl; }
        else
        {
          throw;
        }
      }

      if (input_options.json || input_options.dsjson)
      {
        if (!input_options.chain_hash_json)
        {
          *(all.trace_message)
              << "WARNING: Old string feature value behavior is deprecated in JSON/DSJSON and will be removed in a "
                 "future version. Use `--chain_hash` to use new behavior and silence this warning."
              << endl;
        }
        set_json_reader(all, input_options.dsjson);
      }
#ifdef BUILD_FLATBUFFERS
      else if (input_options.flatbuffer)
      {
        all.flat_converter = VW::make_unique<VW::parsers::flatbuffer::parser>();
        all.example_parser->reader = VW::parsers::flatbuffer::flatbuffer_to_examples;
      }
#endif

#ifdef BUILD_EXTERNAL_PARSER
      else if (input_options.ext_opts && input_options.ext_opts->is_enabled())
      {
        all.external_parser = VW::external::parser::get_external_parser(&all, input_options);
        all.example_parser->reader = VW::external::parse_examples;
      }
#endif
      else
      {
        set_string_reader(all);
      }

      all.example_parser->resettable = all.example_parser->write_cache;
      all.chain_hash_json = input_options.chain_hash_json;
    }
  }

  if (passes > 1 && !all.example_parser->resettable)
    THROW("need a cache file for multiple passes : try using --cache_file");

  if (!quiet && !all.daemon) *(all.trace_message) << "num sources = " << all.example_parser->input.num_files() << endl;
}

void lock_done(parser& p)
{
  p.done = true;
  // in case get_example() is waiting for a fresh example, wake so it can realize there are no more.
  p.ready_parsed_examples.set_done();
}

void set_done(VW::workspace& all)
{
  all.early_terminate = true;
  lock_done(*all.example_parser);
}

void end_pass_example(VW::workspace& all, example* ae)
{
  all.example_parser->lbl_parser.default_label(ae->l);
  ae->end_pass = true;
  all.example_parser->in_pass_counter = 0;
}

void feature_limit(VW::workspace& all, example* ex)
{
  for (namespace_index index : ex->indices)
    if (all.limit[index] < ex->feature_space[index].size())
    {
      features& fs = ex->feature_space[index];
      fs.sort(all.parse_mask);
      unique_features(fs, all.limit[index]);
    }
}

namespace VW
{
example& get_unused_example(VW::workspace* all)
{
  parser* p = all->example_parser;
  auto* ex = p->example_pool.get_object();
  ex->example_counter = static_cast<size_t>(p->num_examples_taken_from_pool.fetch_add(1, std::memory_order_relaxed));
  return *ex;
}

void setup_examples(VW::workspace& all, v_array<example*>& examples)
{
  for (example* ae : examples) setup_example(all, ae);
}

void setup_example(VW::workspace& all, example* ae)
{
  if (all.example_parser->sort_features && ae->sorted == false) unique_sort_features(all.parse_mask, ae);

  if (all.example_parser->write_cache)
  {
    VW::write_example_to_cache(all.example_parser->output, ae, all.example_parser->lbl_parser, all.parse_mask,
        all.example_parser->_cache_temp_buffer);
  }

  // Require all extents to be complete in an example.
#ifndef NDEBUG
  for (auto& fg : *ae) { assert(fg.validate_extents()); }
#endif

  ae->partial_prediction = 0.;
  ae->num_features = 0;
  ae->reset_total_sum_feat_sq();
  ae->loss = 0.;
  ae->_debug_current_reduction_depth = 0;
  ae->use_permutations = all.permutations;

  all.example_parser->num_setup_examples++;
  if (!all.example_parser->emptylines_separate_examples) all.example_parser->in_pass_counter++;

  // Determine if this example is part of the holdout set.
  ae->test_only = is_test_only(all.example_parser->in_pass_counter, all.holdout_period, all.holdout_after,
      all.holdout_set_off, all.example_parser->emptylines_separate_examples ? (all.holdout_period - 1) : 0);
  // If this example has a test only label then it is true regardless.
  ae->test_only |= all.example_parser->lbl_parser.test_label(ae->l);

  if (all.example_parser->emptylines_separate_examples &&
      (example_is_newline(*ae) &&
          (all.example_parser->lbl_parser.label_type != label_type_t::ccb || CCB::ec_is_example_unset(*ae))))
    all.example_parser->in_pass_counter++;

  ae->weight = all.example_parser->lbl_parser.get_weight(ae->l, ae->_reduction_features);

  if (all.ignore_some)
  {
    for (unsigned char* i = ae->indices.begin(); i != ae->indices.end(); i++)
    {
      if (all.ignore[*i])
      {
        // Delete namespace
        ae->feature_space[*i].clear();
        i = ae->indices.erase(i);
        // Offset the increment for this iteration so that is processes this index again which is actually the next
        // item.
        i--;
      }
    }
  }

  if (all.skip_gram_transformer != nullptr) { all.skip_gram_transformer->generate_grams(ae); }

  if (all.add_constant)  // add constant feature
    VW::add_constant_feature(all, ae);

  if (!all.limit_strings.empty()) feature_limit(all, ae);

  uint64_t multiplier = static_cast<uint64_t>(all.wpp) << all.weights.stride_shift();

  if (multiplier != 1)  // make room for per-feature information.
    for (features& fs : *ae)
      for (auto& j : fs.indicies) j *= multiplier;
  ae->num_features = 0;
  for (const features& fs : *ae)
  {
    ae->num_features += fs.size();
  }

  // Set the interactions for this example to the global set.
  ae->interactions = &all.interactions;
  ae->extent_interactions = &all.extent_interactions;
}
}  // namespace VW

namespace VW
{
example* new_unused_example(VW::workspace& all)
{
  example* ec = &get_unused_example(&all);
  all.example_parser->lbl_parser.default_label(ec->l);
  return ec;
}
<<<<<<< HEAD
example* read_example(VW::workspace& all, const char* example_line)
=======

example* read_example(vw& all, const char* example_line)
>>>>>>> 151c5ff7
{
  example* ret = &get_unused_example(&all);

  VW::read_line(all, ret, example_line);
  setup_example(all, ret);

  return ret;
}

example* read_example(VW::workspace& all, const std::string& example_line)
{
  return read_example(all, example_line.c_str());
}

void add_constant_feature(VW::workspace& vw, example* ec)
{
  ec->indices.push_back(constant_namespace);
  ec->feature_space[constant_namespace].push_back(1, constant, constant_namespace);
  ec->num_features++;
  if (vw.audit || vw.hash_inv)
    ec->feature_space[constant_namespace].space_names.push_back(audit_strings("", "Constant"));
}

void add_label(example* ec, float label, float weight, float base)
{
  ec->l.simple.label = label;
  auto& simple_red_features = ec->_reduction_features.template get<simple_label_reduction_features>();
  simple_red_features.initial = base;
  ec->weight = weight;
}

example* import_example(VW::workspace& all, const std::string& label, primitive_feature_space* features, size_t len)
{
  example* ret = &get_unused_example(&all);
  all.example_parser->lbl_parser.default_label(ret->l);

  if (label.length() > 0) parse_example_label(all, *ret, label);

  for (size_t i = 0; i < len; i++)
  {
    unsigned char index = features[i].name;
    ret->indices.push_back(index);
    for (size_t j = 0; j < features[i].len; j++)
      ret->feature_space[index].push_back(features[i].fs[j].x, features[i].fs[j].weight_index);
  }

  setup_example(all, ret);
  return ret;
}

primitive_feature_space* export_example(VW::workspace& all, example* ec, size_t& len)
{
  len = ec->indices.size();
  primitive_feature_space* fs_ptr = new primitive_feature_space[len];

  size_t fs_count = 0;

  for (size_t idx = 0; idx < len; ++idx)
  {
    namespace_index i = ec->indices[idx];
    fs_ptr[fs_count].name = i;
    fs_ptr[fs_count].len = ec->feature_space[i].size();
    fs_ptr[fs_count].fs = new feature[fs_ptr[fs_count].len];

    uint32_t stride_shift = all.weights.stride_shift();

    auto& f = ec->feature_space[i];
    for (size_t f_count = 0; f_count < fs_ptr[fs_count].len; f_count++)
    {
      feature t = {f.values[f_count], f.indicies[f_count]};
      t.weight_index >>= stride_shift;
      fs_ptr[fs_count].fs[f_count] = t;
    }
    fs_count++;
  }
  return fs_ptr;
}

void releaseFeatureSpace(primitive_feature_space* features, size_t len)
{
  for (size_t i = 0; i < len; i++) delete[] features[i].fs;
  delete (features);
}

void parse_example_label(VW::workspace& all, example& ec, const std::string& label)
{
  std::vector<VW::string_view> words;
  tokenize(' ', label, words);
  all.example_parser->lbl_parser.parse_label(
      ec.l, ec._reduction_features, all.example_parser->parser_memory_to_reuse, all.sd->ldict.get(), words);
}

void empty_example(VW::workspace& /*all*/, example& ec)
{
  for (features& fs : ec) fs.clear();

  ec.indices.clear();
  ec.tag.clear();
  ec.sorted = false;
  ec.end_pass = false;
  ec.is_newline = false;
  ec._reduction_features.clear();
  ec.num_features_from_interactions = 0;
}

<<<<<<< HEAD
void clean_example(VW::workspace& all, example& ec, bool rewind)
=======
void clean_example(vw& all, example& ec)
>>>>>>> 151c5ff7
{
  empty_example(all, ec);
  all.example_parser->example_pool.return_object(&ec);
}

void finish_example(VW::workspace& all, example& ec)
{
  // only return examples to the pool that are from the pool and not externally allocated
  if (!is_ring_example(all, &ec)) return;

  clean_example(all, ec);

  {
    std::lock_guard<std::mutex> lock(all.example_parser->output_lock);
    ++all.example_parser->num_finished_examples;
    all.example_parser->output_done.notify_one();
  }
}
}  // namespace VW

void thread_dispatch(VW::workspace& all, const v_array<example*>& examples)
{
  for (auto example : examples) { all.example_parser->ready_parsed_examples.push(example); }
}

void main_parse_loop(VW::workspace* all) { parse_dispatch(*all, thread_dispatch); }

namespace VW
{
example* get_example(parser* p) { return p->ready_parsed_examples.pop(); }

float get_topic_prediction(example* ec, size_t i) { return ec->pred.scalars[i]; }

float get_label(example* ec) { return ec->l.simple.label; }

float get_importance(example* ec) { return ec->weight; }

float get_initial(example* ec)
{
  const auto& simple_red_features = ec->_reduction_features.template get<simple_label_reduction_features>();
  return simple_red_features.initial;
}

float get_prediction(example* ec) { return ec->pred.scalar; }

float get_cost_sensitive_prediction(example* ec) { return static_cast<float>(ec->pred.multiclass); }

v_array<float>& get_cost_sensitive_prediction_confidence_scores(example* ec) { return ec->pred.scalars; }

uint32_t* get_multilabel_predictions(example* ec, size_t& len)
{
  MULTILABEL::labels labels = ec->pred.multilabels;
  len = labels.label_v.size();
  return labels.label_v.begin();
}

float get_action_score(example* ec, size_t i)
{
  ACTION_SCORE::action_scores scores = ec->pred.a_s;

  if (i < scores.size()) { return scores[i].score; }
  else
  {
    return 0.0;
  }
}

size_t get_action_score_length(example* ec) { return ec->pred.a_s.size(); }

size_t get_tag_length(example* ec) { return ec->tag.size(); }

const char* get_tag(example* ec) { return ec->tag.begin(); }

size_t get_feature_number(example* ec) { return ec->get_num_features(); }

float get_confidence(example* ec) { return ec->confidence; }
}  // namespace VW

namespace VW
{
void start_parser(VW::workspace& all) { all.parse_thread = std::thread(main_parse_loop, &all); }
}  // namespace VW

void free_parser(VW::workspace& all)
{
  // It is possible to exit early when the queue is not yet empty.

  while (all.example_parser->ready_parsed_examples.size() > 0)
  {
    auto* current = all.example_parser->ready_parsed_examples.pop();
    // this function also handles examples that were not from the pool.
    VW::finish_example(all, *current);
  }

  // There should be no examples in flight at this point.
  assert(all.example_parser->ready_parsed_examples.size() == 0);
}

namespace VW
{
void end_parser(VW::workspace& all) { all.parse_thread.join(); }

<<<<<<< HEAD
bool is_ring_example(VW::workspace& all, example* ae) { return all.example_parser->example_pool.is_from_pool(ae); }
=======
bool is_ring_example(const vw& all, const example* ae) { return all.example_parser->example_pool.is_from_pool(ae); }
>>>>>>> 151c5ff7
}  // namespace VW<|MERGE_RESOLUTION|>--- conflicted
+++ resolved
@@ -749,12 +749,8 @@
   all.example_parser->lbl_parser.default_label(ec->l);
   return ec;
 }
-<<<<<<< HEAD
-example* read_example(VW::workspace& all, const char* example_line)
-=======
 
 example* read_example(vw& all, const char* example_line)
->>>>>>> 151c5ff7
 {
   example* ret = &get_unused_example(&all);
 
@@ -860,11 +856,7 @@
   ec.num_features_from_interactions = 0;
 }
 
-<<<<<<< HEAD
-void clean_example(VW::workspace& all, example& ec, bool rewind)
-=======
 void clean_example(vw& all, example& ec)
->>>>>>> 151c5ff7
 {
   empty_example(all, ec);
   all.example_parser->example_pool.return_object(&ec);
@@ -967,9 +959,5 @@
 {
 void end_parser(VW::workspace& all) { all.parse_thread.join(); }
 
-<<<<<<< HEAD
-bool is_ring_example(VW::workspace& all, example* ae) { return all.example_parser->example_pool.is_from_pool(ae); }
-=======
 bool is_ring_example(const vw& all, const example* ae) { return all.example_parser->example_pool.is_from_pool(ae); }
->>>>>>> 151c5ff7
 }  // namespace VW
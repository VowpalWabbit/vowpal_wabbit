--- conflicted
+++ resolved
@@ -376,11 +376,7 @@
       {
         f = all.p->input->open_file(caches[i].c_str(), all.stdin_off, io_buf::READ);
       }
-<<<<<<< HEAD
-      catch (const exception& e) { f = -1; }
-=======
       catch (const exception& ) { f = -1; }
->>>>>>> 7bdcd6f3
     if (f == -1)
       make_write_cache(all, caches[i], quiet);
     else

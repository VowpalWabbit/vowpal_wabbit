// Copyright (c) by respective owners including Yahoo!, Microsoft, and
// individual contributors. All rights reserved. Released under a BSD (revised)
// license as described in the file LICENSE.
#include <sys/types.h>

#ifndef _WIN32
#  include <sys/mman.h>
#  include <sys/wait.h>
#  include <unistd.h>
#  include <netinet/tcp.h>
#endif

#include <csignal>

#include <fstream>

#ifdef _WIN32
#  define NOMINMAX
#  include <winsock2.h>
#  include <Windows.h>
#  include <io.h>
typedef int socklen_t;
// windows doesn't define SOL_TCP and use an enum for the later, so can't check for its presence with a macro.
#  define SOL_TCP IPPROTO_TCP

int daemon(int /*a*/, int /*b*/) { exit(0); }

// Starting with v142 the fix in the else block no longer works due to mismatching linkage. Going forward we should just
// use the actual isocpp version.
// use VW_getpid instead of getpid to avoid name collisions with process.h
#  if _MSC_VER >= 1920
#    define VW_getpid _getpid
#  else
int VW_getpid() { return (int)::GetCurrentProcessId(); }
#  endif

#else
#  include <netdb.h>
#  define VW_getpid getpid
#endif

#if defined(__FreeBSD__) || defined(__APPLE__)
#  include <netinet/in.h>
#endif

#include <cerrno>
#include <cstdio>
#include <cassert>

#include "parse_primitives.h"
#include "parse_example.h"
#include "cache.h"
#include "unique_sort.h"
#include "constant.h"
#include "vw.h"
#include "interactions.h"
#include "vw_exception.h"
#include "parse_example_json.h"
#include "parse_dispatch_loop.h"
#include "parse_args.h"
#include "io/io_adapter.h"
#ifdef BUILD_FLATBUFFERS
#  include "parser/flatbuffer/parse_example_flatbuffer.h"
#endif

#ifdef BUILD_EXTERNAL_PARSER
#  include "parse_example_external.h"
#endif

// OSX doesn't expects you to use IPPROTO_TCP instead of SOL_TCP
#if !defined(SOL_TCP) && defined(IPPROTO_TCP)
#  define SOL_TCP IPPROTO_TCP
#endif

using std::endl;

// This should not? matter in a library mode.
bool got_sigterm;

void handle_sigterm(int) { got_sigterm = true; }

bool is_test_only(uint32_t counter, uint32_t period, uint32_t after, bool holdout_off,
    uint32_t target_modulus)  // target should be 0 in the normal case, or period-1 in the case that emptylines separate
                              // examples
{
  if (holdout_off) return false;
  if (after == 0)  // hold out by period
    return (counter % period == target_modulus);
  else  // hold out by position
    return (counter > after);
}

void set_compressed(parser* /*par*/) {}

uint32_t cache_numbits(io_buf* buf, VW::io::reader* filepointer)
{
  size_t v_length;
  buf->read_file(filepointer, reinterpret_cast<char*>(&v_length), sizeof(v_length));
  if (v_length > 61) THROW("cache version too long, cache file is probably invalid");

  if (v_length == 0) THROW("cache version too short, cache file is probably invalid");

  std::vector<char> t(v_length);
  buf->read_file(filepointer, t.data(), v_length);
  VW::version_struct v_tmp(t.data());
  if (v_tmp != VW::version) { return 0; }

  char temp;
  if (buf->read_file(filepointer, &temp, 1) < 1) THROW("failed to read");

  if (temp != 'c') THROW("data file is not a cache file");

  uint32_t cache_numbits;
  if (buf->read_file(filepointer, &cache_numbits, sizeof(cache_numbits)) < static_cast<int>(sizeof(cache_numbits)))
  { return true; }

  return cache_numbits;
}

void set_cache_reader(vw& all) { all.example_parser->reader = read_cached_features; }

void set_string_reader(vw& all)
{
  all.example_parser->reader = read_features_string;
  VW_WARNING_STATE_PUSH
  VW_WARNING_DISABLE_DEPRECATED_USAGE
  all.print = print_result;
  VW_WARNING_STATE_POP
  all.print_by_ref = print_result_by_ref;
}

bool is_currently_json_reader(const vw& all)
{
  return all.example_parser->reader == &read_features_json<true> ||
      all.example_parser->reader == &read_features_json<false>;
}

bool is_currently_dsjson_reader(const vw& all)
{
  return is_currently_json_reader(all) && all.example_parser->decision_service_json;
}

void set_json_reader(vw& all, bool dsjson = false)
{
  // TODO: change to class with virtual method
  // --invert_hash requires the audit parser version to save the extra information.
  if (all.audit || all.hash_inv)
  {
    all.example_parser->reader = &read_features_json<true>;
    all.example_parser->text_reader = &line_to_examples_json<true>;
    all.example_parser->audit = true;
  }
  else
  {
    all.example_parser->reader = &read_features_json<false>;
    all.example_parser->text_reader = &line_to_examples_json<false>;
    all.example_parser->audit = false;
  }

  all.example_parser->decision_service_json = dsjson;

  if (dsjson && all.options->was_supplied("extra_metrics"))
  { all.example_parser->metrics = VW::make_unique<dsjson_metrics>(); }
}

void set_daemon_reader(vw& all, bool json = false, bool dsjson = false)
{
  if (all.example_parser->input->isbinary())
  {
    all.example_parser->reader = read_cached_features;
    VW_WARNING_STATE_PUSH
    VW_WARNING_DISABLE_DEPRECATED_USAGE
    all.print = binary_print_result;
    VW_WARNING_STATE_POP
    all.print_by_ref = binary_print_result_by_ref;
  }
  else if (json || dsjson)
  {
    set_json_reader(all, dsjson);
  }
  else
  {
    set_string_reader(all);
  }
}

void reset_source(vw& all, size_t numbits)
{
  io_buf* input = all.example_parser->input.get();
  input->current = 0;

  // If in write cache mode then close all of the input files then open the written cache as the new input.
  if (all.example_parser->write_cache)
  {
    all.example_parser->output->flush();
    // Turn off write_cache as we are now reading it instead of writing!
    all.example_parser->write_cache = false;
    all.example_parser->output->close_file();

    // This deletes the file from disk.
    remove(all.example_parser->finalname.c_str());

    // Rename the cache file to the final name.
    if (0 != rename(all.example_parser->currentname.c_str(), all.example_parser->finalname.c_str()))
      THROW("WARN: reset_source(vw& all, size_t numbits) cannot rename: " << all.example_parser->currentname << " to "
                                                                          << all.example_parser->finalname);
    input->close_files();
    // Now open the written cache as the new input file.
    input->add_file(VW::io::open_file_reader(all.example_parser->finalname));
    set_cache_reader(all);
  }

  if (all.example_parser->resettable == true)
  {
    if (all.daemon)
    {
      // wait for all predictions to be sent back to client
      {
        std::unique_lock<std::mutex> lock(all.example_parser->output_lock);
        all.example_parser->output_done.wait(lock, [&] {
          return all.example_parser->finished_examples == all.example_parser->end_parsed_examples &&
              all.example_parser->ready_parsed_examples.size() == 0;
        });
      }

      all.final_prediction_sink.clear();
      all.example_parser->input->close_files();

      sockaddr_in client_address;
      socklen_t size = sizeof(client_address);
      int f =
          static_cast<int>(accept(all.example_parser->bound_sock, reinterpret_cast<sockaddr*>(&client_address), &size));
      if (f < 0) THROW("accept: " << VW::strerror_to_string(errno));

      // Disable Nagle delay algorithm due to daemon mode's interactive workload
      int one = 1;
      setsockopt(f, SOL_TCP, TCP_NODELAY, reinterpret_cast<char*>(&one), sizeof(one));

      // note: breaking cluster parallel online learning by dropping support for id

      auto socket = VW::io::wrap_socket_descriptor(f);
      all.final_prediction_sink.push_back(socket->get_writer());
      all.example_parser->input->add_file(socket->get_reader());

      set_daemon_reader(all, is_currently_json_reader(all), is_currently_dsjson_reader(all));
    }
    else
    {
      for (auto& file : input->get_input_files())
      {
        input->reset_file(file.get());
        if (cache_numbits(input, file.get()) < numbits) THROW("argh, a bug in caching of some sort!");
      }
    }
  }
}

void finalize_source(parser*) {}

void make_write_cache(vw& all, std::string& newname, bool quiet)
{
  io_buf* output = all.example_parser->output.get();
  if (output->num_files() != 0)
  {
    *(all.trace_message) << "Warning: you tried to make two write caches.  Only the first one will be made." << endl;
    return;
  }

  all.example_parser->currentname = newname + std::string(".writing");
  try
  {
    output->add_file(VW::io::open_file_writer(all.example_parser->currentname));
  }
  catch (const std::exception&)
  {
    *(all.trace_message) << "can't create cache file !" << all.example_parser->currentname << endl;
    return;
  }

  size_t v_length = static_cast<uint64_t>(VW::version.to_string().length()) + 1;

  output->bin_write_fixed(reinterpret_cast<const char*>(&v_length), sizeof(v_length));
  output->bin_write_fixed(VW::version.to_string().c_str(), v_length);
  output->bin_write_fixed("c", 1);
  output->bin_write_fixed(reinterpret_cast<const char*>(&all.num_bits), sizeof(all.num_bits));
  output->flush();

  all.example_parser->finalname = newname;
  all.example_parser->write_cache = true;
  if (!quiet) *(all.trace_message) << "creating cache_file = " << newname << endl;
}

void parse_cache(vw& all, std::vector<std::string> cache_files, bool kill_cache, bool quiet)
{
  all.example_parser->write_cache = false;

  for (auto& file : cache_files)
  {
    bool cache_file_opened = false;
    if (!kill_cache) try
      {
        all.example_parser->input->add_file(VW::io::open_file_reader(file));
        cache_file_opened = true;
      }
      catch (const std::exception&)
      {
        cache_file_opened = false;
      }
    if (cache_file_opened == false)
      make_write_cache(all, file, quiet);
    else
    {
      uint64_t c =
          cache_numbits(all.example_parser->input.get(), all.example_parser->input->get_input_files().back().get());
      if (c < all.num_bits)
      {
        if (!quiet)
          *(all.trace_message) << "WARNING: cache file is ignored as it's made with less bit precision than required!"
                               << endl;
        all.example_parser->input->close_file();
        make_write_cache(all, file, quiet);
      }
      else
      {
        if (!quiet) *(all.trace_message) << "using cache_file = " << file.c_str() << endl;
        set_cache_reader(all);
        if (c == all.num_bits)
          all.example_parser->sorted_cache = true;
        else
          all.example_parser->sorted_cache = false;
        all.example_parser->resettable = true;
      }
    }
  }

  all.parse_mask = (static_cast<uint64_t>(1) << all.num_bits) - 1;
  if (cache_files.size() == 0)
  {
    if (!quiet) *(all.trace_message) << "using no cache" << endl;
  }
}

// For macs
#ifndef MAP_ANONYMOUS
#  define MAP_ANONYMOUS MAP_ANON
#endif

void enable_sources(vw& all, bool quiet, size_t passes, input_options& input_options)
{
  all.example_parser->input->current = 0;
  parse_cache(all, input_options.cache_files, input_options.kill_cache, quiet);

  // default text reader
  all.example_parser->text_reader = VW::read_lines;

  if (!all.no_daemon && (all.daemon || all.active))
  {
#ifdef _WIN32
    WSAData wsaData;
    int lastError = WSAStartup(MAKEWORD(2, 2), &wsaData);
    if (lastError != 0) THROWERRNO("WSAStartup() returned error:" << lastError);
#endif
    all.example_parser->bound_sock = static_cast<int>(socket(PF_INET, SOCK_STREAM, 0));
    if (all.example_parser->bound_sock < 0)
    {
      std::stringstream msg;
      msg << "socket: " << VW::strerror_to_string(errno);
      *(all.trace_message) << msg.str() << endl;
      THROW(msg.str().c_str());
    }

    int on = 1;
    if (setsockopt(all.example_parser->bound_sock, SOL_SOCKET, SO_REUSEADDR, reinterpret_cast<char*>(&on), sizeof(on)) <
        0)
      *(all.trace_message) << "setsockopt SO_REUSEADDR: " << VW::strerror_to_string(errno) << endl;

    // Enable TCP Keep Alive to prevent socket leaks
    int enableTKA = 1;
    if (setsockopt(all.example_parser->bound_sock, SOL_SOCKET, SO_KEEPALIVE, reinterpret_cast<char*>(&enableTKA),
            sizeof(enableTKA)) < 0)
      *(all.trace_message) << "setsockopt SO_KEEPALIVE: " << VW::strerror_to_string(errno) << endl;

    sockaddr_in address;
    address.sin_family = AF_INET;
    address.sin_addr.s_addr = htonl(INADDR_ANY);
    short unsigned int port = 26542;
    if (all.options->was_supplied("port")) port = static_cast<uint16_t>(input_options.port);
    address.sin_port = htons(port);

    // attempt to bind to socket
    if (::bind(all.example_parser->bound_sock, reinterpret_cast<sockaddr*>(&address), sizeof(address)) < 0)
      THROWERRNO("bind");

    // listen on socket
    if (listen(all.example_parser->bound_sock, 1) < 0) THROWERRNO("listen");

    // write port file
    if (all.options->was_supplied("port_file"))
    {
      socklen_t address_size = sizeof(address);
      if (getsockname(all.example_parser->bound_sock, reinterpret_cast<sockaddr*>(&address), &address_size) < 0)
      { *(all.trace_message) << "getsockname: " << VW::strerror_to_string(errno) << endl; }
      std::ofstream port_file;
      port_file.open(input_options.port_file.c_str());
      if (!port_file.is_open()) THROW("error writing port file: " << input_options.port_file);

      port_file << ntohs(address.sin_port) << endl;
      port_file.close();
    }

    // background process (if foreground is not set)
    if (!input_options.foreground)
    {
      // FIXME switch to posix_spawn
      if (!all.active && daemon(1, 1)) THROWERRNO("daemon");
    }

    // write pid file
    if (all.options->was_supplied("pid_file"))
    {
      std::ofstream pid_file;
      pid_file.open(input_options.pid_file.c_str());
      if (!pid_file.is_open()) THROW("error writing pid file");

#ifdef _WIN32
#  pragma warning(push)  // This next line is inappropriately triggering the Windows-side warning about getpid()
#  pragma warning( \
      disable : 4996)  // In newer toolchains, we are properly calling _getpid(), via the #define above (line 33).
#endif

      pid_file << VW_getpid() << endl;
      pid_file.close();

#ifdef _WIN32
#  pragma warning(pop)
#endif
    }

    if (all.daemon && !all.active)
    {
#ifdef _WIN32
      THROW("not supported on windows");
#else
      fclose(stdin);
      // weights will be shared across processes, accessible to children
      all.weights.share(all.length());

      // learning state to be shared across children
      shared_data* sd = static_cast<shared_data*>(
          mmap(nullptr, sizeof(shared_data), PROT_READ | PROT_WRITE, MAP_SHARED | MAP_ANONYMOUS, -1, 0));
      memcpy(sd, all.sd, sizeof(shared_data));
      free(all.sd);
      all.sd = sd;
      all.example_parser->_shared_data = sd;

      // create children
      size_t num_children = all.num_children;
      v_array<int> children;
      children.resize_but_with_stl_behavior(num_children);
      for (size_t i = 0; i < num_children; i++)
      {
        // fork() returns pid if parent, 0 if child
        // store fork value and run child process if child
        if ((children[i] = fork()) == 0)
        {
          all.logger.quiet |= (i > 0);
          goto child;
        }
      }

      // install signal handler so we can kill children when killed
      {
        struct sigaction sa;
        // specifically don't set SA_RESTART in sa.sa_flags, so that
        // waitid will be interrupted by SIGTERM with handler installed
        memset(&sa, 0, sizeof(sa));
        sa.sa_handler = handle_sigterm;
        sigaction(SIGTERM, &sa, nullptr);
      }

      while (true)
      {
        // wait for child to change state; if finished, then respawn
        int status;
        pid_t pid = wait(&status);
        if (got_sigterm)
        {
          for (size_t i = 0; i < num_children; i++) kill(children[i], SIGTERM);
          VW::finish(all);
          exit(0);
        }
        if (pid < 0) continue;
        for (size_t i = 0; i < num_children; i++)
          if (pid == children[i])
          {
            if ((children[i] = fork()) == 0)
            {
              all.logger.quiet |= (i > 0);
              goto child;
            }
            break;
          }
      }

#endif
    }

#ifndef _WIN32
  child:
#endif
    sockaddr_in client_address;
    socklen_t size = sizeof(client_address);
    if (!all.logger.quiet) *(all.trace_message) << "calling accept" << endl;
    auto f_a =
        static_cast<int>(accept(all.example_parser->bound_sock, reinterpret_cast<sockaddr*>(&client_address), &size));
    if (f_a < 0) THROWERRNO("accept");

    // Disable Nagle delay algorithm due to daemon mode's interactive workload
    int one = 1;
    setsockopt(f_a, SOL_TCP, TCP_NODELAY, reinterpret_cast<char*>(&one), sizeof(one));

    auto socket = VW::io::wrap_socket_descriptor(f_a);

    all.final_prediction_sink.push_back(socket->get_writer());

    all.example_parser->input->add_file(socket->get_reader());
    if (!all.logger.quiet) *(all.trace_message) << "reading data from port " << port << endl;

    if (all.active) { set_string_reader(all); }
    else
    {
      all.example_parser->sorted_cache = true;
      set_daemon_reader(all, input_options.json, input_options.dsjson);
      all.example_parser->sorted_cache = true;
    }
    all.example_parser->resettable = all.example_parser->write_cache || all.daemon;
  }
  else
  {
    if (all.example_parser->input->num_files() != 0)
    {
      if (!quiet) *(all.trace_message) << "ignoring text input in favor of cache input" << endl;
    }
    else
    {
      std::string temp = all.data_filename;
      if (!quiet) *(all.trace_message) << "Reading datafile = " << temp << endl;

      auto should_use_compressed = input_options.compressed || ends_with(all.data_filename, ".gz");

      try
      {
        std::unique_ptr<VW::io::reader> adapter;
        if (temp != "")
        {
          adapter = should_use_compressed ? VW::io::open_compressed_file_reader(temp) : VW::io::open_file_reader(temp);
        }
        else if (!all.stdin_off)
        {
          // Should try and use stdin
          if (should_use_compressed) { adapter = VW::io::open_compressed_stdin(); }
          else
          {
            adapter = VW::io::open_stdin();
          }
        }

        if (adapter) { all.example_parser->input->add_file(std::move(adapter)); }
      }
      catch (std::exception const&)
      {
        // when trying to fix this exception, consider that an empty temp is valid if all.stdin_off is false
        if (!temp.empty()) { *(all.trace_message) << "can't open '" << temp << "', sailing on!" << endl; }
        else
        {
          throw;
        }
      }

      if (input_options.json || input_options.dsjson)
      {
        if (!input_options.chain_hash_json)
        {
          *(all.trace_message)
              << "WARNING: Old string feature value behavior is deprecated in JSON/DSJSON and will be removed in a "
                 "future version. Use `--chain_hash` to use new behavior and silence this warning."
              << endl;
        }
        set_json_reader(all, input_options.dsjson);
      }
#ifdef BUILD_FLATBUFFERS
      else if (input_options.flatbuffer)
      {
        all.flat_converter = VW::make_unique<VW::parsers::flatbuffer::parser>();
        all.example_parser->reader = VW::parsers::flatbuffer::flatbuffer_to_examples;
      }
#endif

#ifdef BUILD_EXTERNAL_PARSER
      else if (input_options.ext_opts && input_options.ext_opts->is_enabled())
      {
        all.external_parser = VW::external::parser::get_external_parser(&all, input_options);
        all.example_parser->reader = VW::external::parse_examples;
      }
#endif
      else
      {
        set_string_reader(all);
      }

      all.example_parser->resettable = all.example_parser->write_cache;
      all.chain_hash_json = input_options.chain_hash_json;
    }
  }

  if (passes > 1 && !all.example_parser->resettable)
    THROW("need a cache file for multiple passes : try using --cache_file");

  if (!quiet && !all.daemon) *(all.trace_message) << "num sources = " << all.example_parser->input->num_files() << endl;
}

void lock_done(parser& p)
{
  p.done = true;
  // in case get_example() is waiting for a fresh example, wake so it can realize there are no more.
  p.ready_parsed_examples.set_done();
}

void set_done(vw& all)
{
  all.early_terminate = true;
  lock_done(*all.example_parser);
}

void end_pass_example(vw& all, example* ae)
{
  all.example_parser->lbl_parser.default_label(&ae->l);
  ae->end_pass = true;
  all.example_parser->in_pass_counter = 0;
}

void feature_limit(const vw& all, example* ex)
{
  for (auto it = ex->feature_space.begin(); it != ex->feature_space.end(); ++it)
  {
    if (all.limit[it.index()] < (*it).size())
    {
      features& fs = *it;
      fs.sort(all.parse_mask);
      unique_features(fs, all.limit[it.index()]);
    }
  }
}

namespace VW
{
example& get_unused_example(vw* all)
{
  parser* p = all->example_parser;
  auto ex = p->example_pool.get_object();
  p->begin_parsed_examples++;
  VW_WARNING_STATE_PUSH
  VW_WARNING_DISABLE_DEPRECATED_USAGE
  ex->in_use = true;
  VW_WARNING_STATE_POP
  return *ex;
}

void setup_examples(vw& all, v_array<example*>& examples)
{
  for (example* ae : examples) setup_example(all, ae);
}

void setup_example(vw& all, example* ae)
{
  if (all.example_parser->sort_features && ae->sorted == false) unique_sort_features(all.parse_mask, ae);

  if (all.example_parser->write_cache)
  { VW::write_example_to_cache(*all.example_parser->output, ae, all.example_parser->lbl_parser, all.parse_mask); }

  ae->partial_prediction = 0.;
  ae->num_features = 0;
  ae->reset_total_sum_feat_sq();
  ae->loss = 0.;
  ae->_debug_current_reduction_depth = 0;
  ae->use_permutations = all.permutations;

  ae->example_counter = static_cast<size_t>(all.example_parser->end_parsed_examples.load());
  if (!all.example_parser->emptylines_separate_examples) all.example_parser->in_pass_counter++;

  // Determine if this example is part of the holdout set.
  ae->test_only = is_test_only(all.example_parser->in_pass_counter, all.holdout_period, all.holdout_after,
      all.holdout_set_off, all.example_parser->emptylines_separate_examples ? (all.holdout_period - 1) : 0);
  // If this example has a test only label then it is true regardless.
  ae->test_only |= all.example_parser->lbl_parser.test_label(&ae->l);

  if (all.example_parser->emptylines_separate_examples &&
      (example_is_newline(*ae) &&
          (all.example_parser->lbl_parser.label_type != label_type_t::ccb || CCB::ec_is_example_unset(*ae))))
    all.example_parser->in_pass_counter++;

  ae->weight = all.example_parser->lbl_parser.get_weight(&ae->l, ae->_reduction_features);

  if (all.ignore_some)
  {
    std::vector<uint64_t> hashes_to_remove;
    for (auto it = ae->feature_space.begin(); it != ae->feature_space.end(); ++it)
    {
      if (all.ignore[it.index()]) { hashes_to_remove.push_back(it.hash()); }
    }
    for (auto hash : hashes_to_remove) { ae->feature_space.remove_feature_group(hash); }
  }

  if (all.skip_gram_transformer != nullptr) { all.skip_gram_transformer->generate_grams(ae); }

  if (all.add_constant)  // add constant feature
    VW::add_constant_feature(all, ae);

  if (!all.limit_strings.empty()) feature_limit(all, ae);

  uint64_t multiplier = static_cast<uint64_t>(all.wpp) << all.weights.stride_shift();

  if (multiplier != 1)  // make room for per-feature information.
    for (features& fs : *ae)
      for (auto& j : fs.indicies) j *= multiplier;
  ae->num_features = 0;
  for (const features& fs : *ae) { ae->num_features += fs.size(); }

  // Set the interactions for this example to the global set.
  ae->interactions = &all.interactions;
}
}  // namespace VW

namespace VW
{
example* new_unused_example(vw& all)
{
  example* ec = &get_unused_example(&all);
  all.example_parser->lbl_parser.default_label(&ec->l);
  all.example_parser->begin_parsed_examples++;
  ec->example_counter = static_cast<size_t>(all.example_parser->begin_parsed_examples.load());
  return ec;
}
example* read_example(vw& all, const char* example_line)
{
  example* ret = &get_unused_example(&all);

  VW::read_line(all, ret, example_line);
  setup_example(all, ret);
  all.example_parser->end_parsed_examples++;

  return ret;
}

example* read_example(vw& all, const std::string& example_line) { return read_example(all, example_line.c_str()); }

void add_constant_feature(vw& vw, example* ec)
{
  auto& fs = ec->feature_space.get_or_create_feature_group(constant_namespace, constant_namespace);
  fs.push_back(1, constant);
  ec->num_features++;
<<<<<<< HEAD
  if (vw.audit || vw.hash_inv) { fs.space_names.push_back(audit_strings_ptr(new audit_strings("", "Constant"))); }
=======
  if (vw.audit || vw.hash_inv)
    ec->feature_space[constant_namespace].space_names.push_back(audit_strings("", "Constant"));
>>>>>>> a1b88525
}

void add_label(example* ec, float label, float weight, float base)
{
  ec->l.simple.label = label;
  auto& simple_red_features = ec->_reduction_features.template get<simple_label_reduction_features>();
  simple_red_features.initial = base;
  ec->weight = weight;
}

example* import_example(vw& all, const std::string& label, primitive_feature_space* features, size_t len)
{
  example* ret = &get_unused_example(&all);
  all.example_parser->lbl_parser.default_label(&ret->l);

  if (label.length() > 0) parse_example_label(all, *ret, label);

  for (size_t i = 0; i < len; i++)
  {
    unsigned char index = features[i].name;
    auto& fs = ret->feature_space.get_or_create_feature_group(index, index);
    for (size_t j = 0; j < features[i].len; j++) { fs.push_back(features[i].fs[j].x, features[i].fs[j].weight_index); }
  }

  setup_example(all, ret);
  all.example_parser->end_parsed_examples++;
  return ret;
}

primitive_feature_space* export_example(vw& all, example* ec, size_t& len)
{
  std::set<namespace_index> indices(ec->feature_space.index_begin(), ec->feature_space.index_end());
  len = indices.size();
  primitive_feature_space* fs_ptr = new primitive_feature_space[len];

  size_t index_counter = 0;

  for (auto index : indices)
  {
    size_t number_of_features = 0;
    for (auto& fs : ec->feature_space.namespace_index_range(index)) { number_of_features += fs.size(); }
    fs_ptr[index_counter].name = index;
    fs_ptr[index_counter].len = number_of_features;
    fs_ptr[index_counter].fs = new feature[number_of_features];

    uint32_t stride_shift = all.weights.stride_shift();

    size_t feature_counter = 0;
    for(auto& fs : ec->feature_space.namespace_index_range(index))
    {
      for (auto it = fs.begin(); it != fs.end(); ++it)
      {
        feature t = {it.value(), it.index()};
        t.weight_index >>= stride_shift;
        fs_ptr[index_counter].fs[feature_counter] = t;
        feature_counter++;
      }
    }
    index_counter++;
  }

  return fs_ptr;
}

void releaseFeatureSpace(primitive_feature_space* features, size_t len)
{
  for (size_t i = 0; i < len; i++) delete[] features[i].fs;
  delete (features);
}

void parse_example_label(vw& all, example& ec, std::string label)
{
  std::vector<VW::string_view> words;
  tokenize(' ', label, words);
  all.example_parser->lbl_parser.parse_label(
      all.example_parser, all.example_parser->_shared_data, &ec.l, words, ec._reduction_features);
}

void empty_example(vw& /*all*/, example& ec)
{
  for (features& fs : ec) fs.clear();

  ec.feature_space.clear();
  ec.tag.clear();
  ec.sorted = false;
  ec.end_pass = false;
  ec.is_newline = false;
  ec._reduction_features.clear();
  ec.num_features_from_interactions = 0;
}

void clean_example(vw& all, example& ec, bool rewind)
{
  if (rewind)
  {
    assert(all.example_parser->begin_parsed_examples.load() > 0);
    all.example_parser->begin_parsed_examples--;
  }

  empty_example(all, ec);
  VW_WARNING_STATE_PUSH
  VW_WARNING_DISABLE_DEPRECATED_USAGE
  ec.in_use = false;
  VW_WARNING_STATE_POP
  all.example_parser->example_pool.return_object(&ec);
}

void finish_example(vw& all, example& ec)
{
  // only return examples to the pool that are from the pool and not externally allocated
  if (!is_ring_example(all, &ec)) return;

  clean_example(all, ec, false);

  {
    std::lock_guard<std::mutex> lock(all.example_parser->output_lock);
    ++all.example_parser->finished_examples;
    all.example_parser->output_done.notify_one();
  }
}
}  // namespace VW

void thread_dispatch(vw& all, const v_array<example*>& examples)
{
  all.example_parser->end_parsed_examples += examples.size();
  for (auto example : examples) { all.example_parser->ready_parsed_examples.push(example); }
}

void main_parse_loop(vw* all) { parse_dispatch(*all, thread_dispatch); }

namespace VW
{
example* get_example(parser* p) { return p->ready_parsed_examples.pop(); }

float get_topic_prediction(example* ec, size_t i) { return ec->pred.scalars[i]; }

float get_label(example* ec) { return ec->l.simple.label; }

float get_importance(example* ec) { return ec->weight; }

float get_initial(example* ec)
{
  const auto& simple_red_features = ec->_reduction_features.template get<simple_label_reduction_features>();
  return simple_red_features.initial;
}

float get_prediction(example* ec) { return ec->pred.scalar; }

float get_cost_sensitive_prediction(example* ec) { return static_cast<float>(ec->pred.multiclass); }

v_array<float>& get_cost_sensitive_prediction_confidence_scores(example* ec) { return ec->pred.scalars; }

uint32_t* get_multilabel_predictions(example* ec, size_t& len)
{
  MULTILABEL::labels labels = ec->pred.multilabels;
  len = labels.label_v.size();
  return labels.label_v.begin();
}

float get_action_score(example* ec, size_t i)
{
  ACTION_SCORE::action_scores scores = ec->pred.a_s;

  if (i < scores.size()) { return scores[i].score; }
  else
  {
    return 0.0;
  }
}

size_t get_action_score_length(example* ec) { return ec->pred.a_s.size(); }

size_t get_tag_length(example* ec) { return ec->tag.size(); }

const char* get_tag(example* ec) { return ec->tag.begin(); }

size_t get_feature_number(example* ec) { return ec->get_num_features(); }

float get_confidence(example* ec) { return ec->confidence; }
}  // namespace VW

void adjust_used_index(vw&)
{ /* no longer used */
}

namespace VW
{
void start_parser(vw& all) { all.parse_thread = std::thread(main_parse_loop, &all); }
}  // namespace VW

void free_parser(vw& all)
{
  // It is possible to exit early when the queue is not yet empty.

  while (all.example_parser->ready_parsed_examples.size() > 0)
  {
    auto* current = all.example_parser->ready_parsed_examples.pop();
    // this function also handles examples that were not from the pool.
    VW::finish_example(all, *current);
  }

  // There should be no examples in flight at this point.
  assert(all.example_parser->ready_parsed_examples.size() == 0);
}

namespace VW
{
void end_parser(vw& all) { all.parse_thread.join(); }

bool is_ring_example(vw& all, example* ae) { return all.example_parser->example_pool.is_from_pool(ae); }
}  // namespace VW<|MERGE_RESOLUTION|>--- conflicted
+++ resolved
@@ -759,12 +759,7 @@
   auto& fs = ec->feature_space.get_or_create_feature_group(constant_namespace, constant_namespace);
   fs.push_back(1, constant);
   ec->num_features++;
-<<<<<<< HEAD
-  if (vw.audit || vw.hash_inv) { fs.space_names.push_back(audit_strings_ptr(new audit_strings("", "Constant"))); }
-=======
-  if (vw.audit || vw.hash_inv)
-    ec->feature_space[constant_namespace].space_names.push_back(audit_strings("", "Constant"));
->>>>>>> a1b88525
+  if (vw.audit || vw.hash_inv) { fs.space_names.push_back(audit_strings("", "Constant")); }
 }
 
 void add_label(example* ec, float label, float weight, float base)

--- conflicted
+++ resolved
@@ -911,7 +911,6 @@
 void start_parser(vw& all) { all.parse_thread = std::thread(main_parse_loop, &all); }
 }  // namespace VW
 
-<<<<<<< HEAD
 // a copy of dealloc_example except that this does not call the example destructor
 // Work to remove this is currently in progress
 void cleanup_example(void(*delete_label)(polylabel*), example& ec, void(*delete_prediction)(void*))
@@ -932,8 +931,6 @@
   ec.indices.delete_v();
 }
 
-=======
->>>>>>> 69a90c17
 void free_parser(vw& all)
 {
   // It is possible to exit early when the queue is not yet empty.

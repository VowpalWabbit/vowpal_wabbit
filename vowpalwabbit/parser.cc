// Copyright (c) by respective owners including Yahoo!, Microsoft, and
// individual contributors. All rights reserved. Released under a BSD (revised)
// license as described in the file LICENSE.
#include <sys/types.h>

#ifndef _WIN32
#  include <sys/mman.h>
#  include <sys/wait.h>
#  include <unistd.h>
#  include <netinet/tcp.h>
#endif

#include <csignal>

#include <fstream>

#include "text_utils.h"

#ifdef _WIN32
#  define NOMINMAX
#  include <winsock2.h>
#  include <Windows.h>
#  include <io.h>
typedef int socklen_t;
// windows doesn't define SOL_TCP and use an enum for the later, so can't check for its presence with a macro.
#  define SOL_TCP IPPROTO_TCP

int daemon(int /*a*/, int /*b*/) { exit(0); }

// Starting with v142 the fix in the else block no longer works due to mismatching linkage. Going forward we should just
// use the actual isocpp version.
// use VW_getpid instead of getpid to avoid name collisions with process.h
#  if _MSC_VER >= 1920
#    define VW_getpid _getpid
#  else
int VW_getpid() { return (int)::GetCurrentProcessId(); }
#  endif

#else
#  include <netdb.h>
#  define VW_getpid getpid
#endif

#if defined(__FreeBSD__) || defined(__APPLE__)
#  include <netinet/in.h>
#endif

#include <cerrno>
#include <cstdio>
#include <cassert>

#include "parse_primitives.h"
#include "parse_example.h"
#include "cache.h"
#include "unique_sort.h"
#include "constant.h"
#include "vw.h"
#include "interactions.h"
#include "vw_exception.h"
#include "parse_example_json.h"
#include "parse_dispatch_loop.h"
#include "parse_args.h"
#include "io/io_adapter.h"
#ifdef BUILD_FLATBUFFERS
#  include "parser/flatbuffer/parse_example_flatbuffer.h"
#endif

#ifdef BUILD_EXTERNAL_PARSER
#  include "parse_example_external.h"
#endif

// OSX doesn't expects you to use IPPROTO_TCP instead of SOL_TCP
#if !defined(SOL_TCP) && defined(IPPROTO_TCP)
#  define SOL_TCP IPPROTO_TCP
#endif

using std::endl;

// This should not? matter in a library mode.
bool got_sigterm;

void handle_sigterm(int) { got_sigterm = true; }

bool is_test_only(uint32_t counter, uint32_t period, uint32_t after, bool holdout_off,
    uint32_t target_modulus)  // target should be 0 in the normal case, or period-1 in the case that emptylines separate
                              // examples
{
  if (holdout_off) return false;
  if (after == 0)  // hold out by period
    return (counter % period == target_modulus);
  else  // hold out by position
    return (counter > after);
}

uint32_t cache_numbits(VW::io::reader* filepointer)
{
  size_t v_length;
  io_buf::read_file(filepointer, reinterpret_cast<char*>(&v_length), sizeof(v_length));
  if (v_length > 61) THROW("cache version too long, cache file is probably invalid");

  if (v_length == 0) THROW("cache version too short, cache file is probably invalid");

  std::vector<char> t(v_length);
  io_buf::read_file(filepointer, t.data(), v_length);
  VW::version_struct v_tmp(t.data());
  if (v_tmp != VW::version)
  {
    return 0;
  }

  char temp;
  if (io_buf::read_file(filepointer, &temp, 1) < 1) THROW("failed to read");

  if (temp != 'c') THROW("data file is not a cache file");

  uint32_t cache_numbits;
  if (io_buf::read_file(filepointer, &cache_numbits, sizeof(cache_numbits)) < static_cast<int>(sizeof(cache_numbits)))
  { return true; }

  return cache_numbits;
}

void set_cache_reader(VW::workspace& all) { all.example_parser->reader = read_cached_features; }

void set_string_reader(VW::workspace& all)
{
  all.example_parser->reader = read_features_string;
  all.print_by_ref = print_result_by_ref;
}

bool is_currently_json_reader(const VW::workspace& all)
{
  return all.example_parser->reader == &read_features_json<true> ||
      all.example_parser->reader == &read_features_json<false>;
}

bool is_currently_dsjson_reader(const VW::workspace& all)
{
  return is_currently_json_reader(all) && all.example_parser->decision_service_json;
}

void set_json_reader(VW::workspace& all, bool dsjson = false)
{
  // TODO: change to class with virtual method
  // --invert_hash requires the audit parser version to save the extra information.
  if (all.audit || all.hash_inv)
  {
    all.example_parser->reader = &read_features_json<true>;
    all.example_parser->text_reader = &line_to_examples_json<true>;
    all.example_parser->audit = true;
  }
  else
  {
    all.example_parser->reader = &read_features_json<false>;
    all.example_parser->text_reader = &line_to_examples_json<false>;
    all.example_parser->audit = false;
  }

  all.example_parser->decision_service_json = dsjson;

  if (dsjson && all.options->was_supplied("extra_metrics"))
  { all.example_parser->metrics = VW::make_unique<dsjson_metrics>(); }
}

void set_daemon_reader(VW::workspace& all, bool json = false, bool dsjson = false)
{
  if (all.example_parser->input.isbinary())
  {
    all.example_parser->reader = read_cached_features;
    all.print_by_ref = binary_print_result_by_ref;
  }
  else if (json || dsjson)
  {
    set_json_reader(all, dsjson);
  }
  else
  {
    set_string_reader(all);
  }
}

void reset_source(VW::workspace& all, size_t numbits)
{
  io_buf& input = all.example_parser->input;

  // If in write cache mode then close all of the input files then open the written cache as the new input.
  if (all.example_parser->write_cache)
  {
    all.example_parser->output.flush();
    // Turn off write_cache as we are now reading it instead of writing!
    all.example_parser->write_cache = false;
    all.example_parser->output.close_file();

    // This deletes the file from disk.
    remove(all.example_parser->finalname.c_str());

    // Rename the cache file to the final name.
    if (0 != rename(all.example_parser->currentname.c_str(), all.example_parser->finalname.c_str()))
      THROW("WARN: reset_source(vw& all, size_t numbits) cannot rename: " << all.example_parser->currentname << " to "
                                                                          << all.example_parser->finalname);
    input.close_files();
    // Now open the written cache as the new input file.
    input.add_file(VW::io::open_file_reader(all.example_parser->finalname));
    set_cache_reader(all);
  }

  if (all.example_parser->resettable == true)
  {
    if (all.daemon)
    {
      // wait for all predictions to be sent back to client
      {
        std::unique_lock<std::mutex> lock(all.example_parser->output_lock);
        all.example_parser->output_done.wait(lock, [&] {
          return all.example_parser->finished_examples == all.example_parser->end_parsed_examples &&
              all.example_parser->ready_parsed_examples.size() == 0;
        });
      }

      all.final_prediction_sink.clear();
      all.example_parser->input.close_files();

      sockaddr_in client_address;
      socklen_t size = sizeof(client_address);
      int f =
          static_cast<int>(accept(all.example_parser->bound_sock, reinterpret_cast<sockaddr*>(&client_address), &size));
      if (f < 0) THROW("accept: " << VW::strerror_to_string(errno));

      // Disable Nagle delay algorithm due to daemon mode's interactive workload
      int one = 1;
      setsockopt(f, SOL_TCP, TCP_NODELAY, reinterpret_cast<char*>(&one), sizeof(one));

      // note: breaking cluster parallel online learning by dropping support for id

      auto socket = VW::io::wrap_socket_descriptor(f);
      all.final_prediction_sink.push_back(socket->get_writer());
      all.example_parser->input.add_file(socket->get_reader());

      set_daemon_reader(all, is_currently_json_reader(all), is_currently_dsjson_reader(all));
    }
    else
    {
      if (!input.is_resettable()) { THROW("Cannot reset source as it is a non-resettable input type.") }
      input.reset();
      for (auto& file : input.get_input_files())
      {
        if (cache_numbits(file.get()) < numbits) { THROW("argh, a bug in caching of some sort!") }
      }
    }
  }
}

void make_write_cache(VW::workspace& all, std::string& newname, bool quiet)
{
  io_buf& output = all.example_parser->output;
  if (output.num_files() != 0)
  {
    *(all.trace_message) << "Warning: you tried to make two write caches.  Only the first one will be made." << endl;
    return;
  }

  all.example_parser->currentname = newname + std::string(".writing");
  try
  {
    output.add_file(VW::io::open_file_writer(all.example_parser->currentname));
  }
  catch (const std::exception&)
  {
    *(all.trace_message) << "can't create cache file !" << all.example_parser->currentname << endl;
    return;
  }

  size_t v_length = static_cast<uint64_t>(VW::version.to_string().length()) + 1;

  output.bin_write_fixed(reinterpret_cast<const char*>(&v_length), sizeof(v_length));
  output.bin_write_fixed(VW::version.to_string().c_str(), v_length);
  output.bin_write_fixed("c", 1);
  output.bin_write_fixed(reinterpret_cast<const char*>(&all.num_bits), sizeof(all.num_bits));
  output.flush();

  all.example_parser->finalname = newname;
  all.example_parser->write_cache = true;
  if (!quiet) *(all.trace_message) << "creating cache_file = " << newname << endl;
}

void parse_cache(VW::workspace& all, std::vector<std::string> cache_files, bool kill_cache, bool quiet)
{
  all.example_parser->write_cache = false;

  for (auto& file : cache_files)
  {
    bool cache_file_opened = false;
    if (!kill_cache) try
      {
        all.example_parser->input.add_file(VW::io::open_file_reader(file));
        cache_file_opened = true;
      }
      catch (const std::exception&)
      {
        cache_file_opened = false;
      }
    if (cache_file_opened == false)
      make_write_cache(all, file, quiet);
    else
    {
      uint64_t c = cache_numbits(all.example_parser->input.get_input_files().back().get());
      if (c < all.num_bits)
      {
        if (!quiet)
          *(all.trace_message) << "WARNING: cache file is ignored as it's made with less bit precision than required!"
                               << endl;
        all.example_parser->input.close_file();
        make_write_cache(all, file, quiet);
      }
      else
      {
        if (!quiet) *(all.trace_message) << "using cache_file = " << file.c_str() << endl;
        set_cache_reader(all);
        if (c == all.num_bits)
          all.example_parser->sorted_cache = true;
        else
          all.example_parser->sorted_cache = false;
        all.example_parser->resettable = true;
      }
    }
  }

  all.parse_mask = (static_cast<uint64_t>(1) << all.num_bits) - 1;
  if (cache_files.size() == 0)
  {
    if (!quiet) *(all.trace_message) << "using no cache" << endl;
  }
}

// For macs
#ifndef MAP_ANONYMOUS
#  define MAP_ANONYMOUS MAP_ANON
#endif

void enable_sources(VW::workspace& all, bool quiet, size_t passes, input_options& input_options)
{
  parse_cache(all, input_options.cache_files, input_options.kill_cache, quiet);

  // default text reader
  all.example_parser->text_reader = VW::read_lines;

  if (!all.no_daemon && (all.daemon || all.active))
  {
#ifdef _WIN32
    WSAData wsaData;
    int lastError = WSAStartup(MAKEWORD(2, 2), &wsaData);
    if (lastError != 0) THROWERRNO("WSAStartup() returned error:" << lastError);
#endif
    all.example_parser->bound_sock = static_cast<int>(socket(PF_INET, SOCK_STREAM, 0));
    if (all.example_parser->bound_sock < 0)
    {
      std::stringstream msg;
      msg << "socket: " << VW::strerror_to_string(errno);
      *(all.trace_message) << msg.str() << endl;
      THROW(msg.str().c_str());
    }

    int on = 1;
    if (setsockopt(all.example_parser->bound_sock, SOL_SOCKET, SO_REUSEADDR, reinterpret_cast<char*>(&on), sizeof(on)) <
        0)
      *(all.trace_message) << "setsockopt SO_REUSEADDR: " << VW::strerror_to_string(errno) << endl;

    // Enable TCP Keep Alive to prevent socket leaks
    int enableTKA = 1;
    if (setsockopt(all.example_parser->bound_sock, SOL_SOCKET, SO_KEEPALIVE, reinterpret_cast<char*>(&enableTKA),
            sizeof(enableTKA)) < 0)
      *(all.trace_message) << "setsockopt SO_KEEPALIVE: " << VW::strerror_to_string(errno) << endl;

    sockaddr_in address;
    address.sin_family = AF_INET;
    address.sin_addr.s_addr = htonl(INADDR_ANY);
    short unsigned int port = 26542;
    if (all.options->was_supplied("port")) port = static_cast<uint16_t>(input_options.port);
    address.sin_port = htons(port);

    // attempt to bind to socket
    if (::bind(all.example_parser->bound_sock, reinterpret_cast<sockaddr*>(&address), sizeof(address)) < 0)
      THROWERRNO("bind");

    // listen on socket
    if (listen(all.example_parser->bound_sock, 1) < 0) THROWERRNO("listen");

    // write port file
    if (all.options->was_supplied("port_file"))
    {
      socklen_t address_size = sizeof(address);
      if (getsockname(all.example_parser->bound_sock, reinterpret_cast<sockaddr*>(&address), &address_size) < 0)
      { *(all.trace_message) << "getsockname: " << VW::strerror_to_string(errno) << endl; }
      std::ofstream port_file;
      port_file.open(input_options.port_file.c_str());
      if (!port_file.is_open()) THROW("error writing port file: " << input_options.port_file);

      port_file << ntohs(address.sin_port) << endl;
      port_file.close();
    }

    // background process (if foreground is not set)
    if (!input_options.foreground)
    {
      // FIXME switch to posix_spawn
      if (!all.active && daemon(1, 1)) THROWERRNO("daemon");
    }

    // write pid file
    if (all.options->was_supplied("pid_file"))
    {
      std::ofstream pid_file;
      pid_file.open(input_options.pid_file.c_str());
      if (!pid_file.is_open()) THROW("error writing pid file");

#ifdef _WIN32
#  pragma warning(push)  // This next line is inappropriately triggering the Windows-side warning about getpid()
#  pragma warning( \
      disable : 4996)  // In newer toolchains, we are properly calling _getpid(), via the #define above (line 33).
#endif

      pid_file << VW_getpid() << endl;
      pid_file.close();

#ifdef _WIN32
#  pragma warning(pop)
#endif
    }

    if (all.daemon && !all.active)
    {
#ifdef _WIN32
      THROW("not supported on windows");
#else
      fclose(stdin);
      // weights will be shared across processes, accessible to children
      all.weights.share(all.length());

      // learning state to be shared across children
      shared_data* sd = static_cast<shared_data*>(
          mmap(nullptr, sizeof(shared_data), PROT_READ | PROT_WRITE, MAP_SHARED | MAP_ANONYMOUS, -1, 0));
      new (sd) shared_data(*all.sd);
      free(all.sd);
      all.sd = sd;
      all.example_parser->_shared_data = sd;

      // create children
      size_t num_children = all.num_children;
      v_array<int> children;
      children.resize_but_with_stl_behavior(num_children);
      for (size_t i = 0; i < num_children; i++)
      {
        // fork() returns pid if parent, 0 if child
        // store fork value and run child process if child
        if ((children[i] = fork()) == 0)
        {
          all.logger.quiet |= (i > 0);
          goto child;
        }
      }

      // install signal handler so we can kill children when killed
      {
        struct sigaction sa;
        // specifically don't set SA_RESTART in sa.sa_flags, so that
        // waitid will be interrupted by SIGTERM with handler installed
        memset(&sa, 0, sizeof(sa));
        sa.sa_handler = handle_sigterm;
        sigaction(SIGTERM, &sa, nullptr);
      }

      while (true)
      {
        // wait for child to change state; if finished, then respawn
        int status;
        pid_t pid = wait(&status);
        if (got_sigterm)
        {
          for (size_t i = 0; i < num_children; i++) kill(children[i], SIGTERM);
          VW::finish(all);
          exit(0);
        }
        if (pid < 0) continue;
        for (size_t i = 0; i < num_children; i++)
          if (pid == children[i])
          {
            if ((children[i] = fork()) == 0)
            {
              all.logger.quiet |= (i > 0);
              goto child;
            }
            break;
          }
      }

#endif
    }

#ifndef _WIN32
  child:
#endif
    sockaddr_in client_address;
    socklen_t size = sizeof(client_address);
    if (!all.logger.quiet) *(all.trace_message) << "calling accept" << endl;
    auto f_a =
        static_cast<int>(accept(all.example_parser->bound_sock, reinterpret_cast<sockaddr*>(&client_address), &size));
    if (f_a < 0) THROWERRNO("accept");

    // Disable Nagle delay algorithm due to daemon mode's interactive workload
    int one = 1;
    setsockopt(f_a, SOL_TCP, TCP_NODELAY, reinterpret_cast<char*>(&one), sizeof(one));

    auto socket = VW::io::wrap_socket_descriptor(f_a);

    all.final_prediction_sink.push_back(socket->get_writer());

    all.example_parser->input.add_file(socket->get_reader());
    if (!all.logger.quiet) *(all.trace_message) << "reading data from port " << port << endl;

    if (all.active) { set_string_reader(all); }
    else
    {
      all.example_parser->sorted_cache = true;
      set_daemon_reader(all, input_options.json, input_options.dsjson);
      all.example_parser->sorted_cache = true;
    }
    all.example_parser->resettable = all.example_parser->write_cache || all.daemon;
  }
  else
  {
    if (all.example_parser->input.num_files() != 0)
    {
      if (!quiet) *(all.trace_message) << "ignoring text input in favor of cache input" << endl;
    }
    else
    {
      std::string temp = all.data_filename;
      if (!quiet) *(all.trace_message) << "Reading datafile = " << temp << endl;

      auto should_use_compressed = input_options.compressed || VW::ends_with(all.data_filename, ".gz");

      try
      {
        std::unique_ptr<VW::io::reader> adapter;
        if (temp != "")
        {
          adapter = should_use_compressed ? VW::io::open_compressed_file_reader(temp) : VW::io::open_file_reader(temp);
        }
        else if (!all.stdin_off)
        {
          // Should try and use stdin
          if (should_use_compressed) { adapter = VW::io::open_compressed_stdin(); }
          else
          {
            adapter = VW::io::open_stdin();
          }
        }

        if (adapter) { all.example_parser->input.add_file(std::move(adapter)); }
      }
      catch (std::exception const&)
      {
        // when trying to fix this exception, consider that an empty temp is valid if all.stdin_off is false
        if (!temp.empty()) { *(all.trace_message) << "can't open '" << temp << "', sailing on!" << endl; }
        else
        {
          throw;
        }
      }

      if (input_options.json || input_options.dsjson)
      {
        if (!input_options.chain_hash_json)
        {
          *(all.trace_message)
              << "WARNING: Old string feature value behavior is deprecated in JSON/DSJSON and will be removed in a "
                 "future version. Use `--chain_hash` to use new behavior and silence this warning."
              << endl;
        }
        set_json_reader(all, input_options.dsjson);
      }
#ifdef BUILD_FLATBUFFERS
      else if (input_options.flatbuffer)
      {
        all.flat_converter = VW::make_unique<VW::parsers::flatbuffer::parser>();
        all.example_parser->reader = VW::parsers::flatbuffer::flatbuffer_to_examples;
      }
#endif

#ifdef BUILD_EXTERNAL_PARSER
      else if (input_options.ext_opts && input_options.ext_opts->is_enabled())
      {
        all.external_parser = VW::external::parser::get_external_parser(&all, input_options);
        all.example_parser->reader = VW::external::parse_examples;
      }
#endif
      else
      {
        set_string_reader(all);
      }

      all.example_parser->resettable = all.example_parser->write_cache;
      all.chain_hash_json = input_options.chain_hash_json;
    }
  }

  if (passes > 1 && !all.example_parser->resettable)
    THROW("need a cache file for multiple passes : try using --cache_file");

  if (!quiet && !all.daemon) *(all.trace_message) << "num sources = " << all.example_parser->input.num_files() << endl;
}

void lock_done(parser& p)
{
  p.done = true;
  // in case get_example() is waiting for a fresh example, wake so it can realize there are no more.
  p.ready_parsed_examples.set_done();
}

void set_done(VW::workspace& all)
{
  all.early_terminate = true;
  lock_done(*all.example_parser);
}

void end_pass_example(VW::workspace& all, example* ae)
{
  all.example_parser->lbl_parser.default_label(&ae->l);
  ae->end_pass = true;
  all.example_parser->in_pass_counter = 0;
}

void feature_limit(VW::workspace& all, example* ex)
{
  for (namespace_index index : ex->indices)
    if (all.limit[index] < ex->feature_space[index].size())
    {
      features& fs = ex->feature_space[index];
      fs.sort(all.parse_mask);
      unique_features(fs, all.limit[index]);
    }
}

namespace VW
{
example& get_unused_example(VW::workspace* all)
{
  parser* p = all->example_parser;
  auto ex = p->example_pool.get_object();
  p->begin_parsed_examples++;
  return *ex;
}

void setup_examples(VW::workspace& all, v_array<example*>& examples)
{
  for (example* ae : examples) setup_example(all, ae);
}

void setup_example(VW::workspace& all, example* ae)
{
  if (all.example_parser->sort_features && ae->sorted == false) unique_sort_features(all.parse_mask, ae);

  if (all.example_parser->write_cache)
  { VW::write_example_to_cache(all.example_parser->output, ae, all.example_parser->lbl_parser, all.parse_mask); }

  // Require all extents to be complete in an example.
#ifndef NDEBUG
  for (auto& fg : *ae) { assert(fg.validate_extents()); }
#endif

  ae->partial_prediction = 0.;
  ae->num_features = 0;
  ae->reset_total_sum_feat_sq();
  ae->loss = 0.;
  ae->_debug_current_reduction_depth = 0;
  ae->use_permutations = all.permutations;

  ae->example_counter = static_cast<size_t>(all.example_parser->end_parsed_examples.load());
  if (!all.example_parser->emptylines_separate_examples) all.example_parser->in_pass_counter++;

  // Determine if this example is part of the holdout set.
  ae->test_only = is_test_only(all.example_parser->in_pass_counter, all.holdout_period, all.holdout_after,
      all.holdout_set_off, all.example_parser->emptylines_separate_examples ? (all.holdout_period - 1) : 0);
  // If this example has a test only label then it is true regardless.
  ae->test_only |= all.example_parser->lbl_parser.test_label(&ae->l);

  if (all.example_parser->emptylines_separate_examples &&
      (example_is_newline(*ae) &&
          (all.example_parser->lbl_parser.label_type != label_type_t::ccb || CCB::ec_is_example_unset(*ae))))
    all.example_parser->in_pass_counter++;

  ae->weight = all.example_parser->lbl_parser.get_weight(&ae->l, ae->_reduction_features);

  if (all.ignore_some)
  {
    for (unsigned char* i = ae->indices.begin(); i != ae->indices.end(); i++)
    {
      if (all.ignore[*i])
      {
        // Delete namespace
        ae->feature_space[*i].clear();
        i = ae->indices.erase(i);
        // Offset the increment for this iteration so that is processes this index again which is actually the next
        // item.
        i--;
      }
    }
  }

  if (all.skip_gram_transformer != nullptr) { all.skip_gram_transformer->generate_grams(ae); }

  if (all.add_constant)  // add constant feature
    VW::add_constant_feature(all, ae);

  if (!all.limit_strings.empty()) feature_limit(all, ae);

  uint64_t multiplier = static_cast<uint64_t>(all.wpp) << all.weights.stride_shift();

  if (multiplier != 1)  // make room for per-feature information.
    for (features& fs : *ae)
      for (auto& j : fs.indicies) j *= multiplier;
  ae->num_features = 0;
  for (const features& fs : *ae)
  {
    ae->num_features += fs.size();
  }

  // Set the interactions for this example to the global set.
  ae->interactions = &all.interactions;
}
}  // namespace VW

namespace VW
{
example* new_unused_example(VW::workspace& all)
{
  example* ec = &get_unused_example(&all);
  all.example_parser->lbl_parser.default_label(&ec->l);
  all.example_parser->begin_parsed_examples++;
  ec->example_counter = static_cast<size_t>(all.example_parser->begin_parsed_examples.load());
  return ec;
}
example* read_example(VW::workspace& all, const char* example_line)
{
  example* ret = &get_unused_example(&all);

  VW::read_line(all, ret, example_line);
  setup_example(all, ret);
  all.example_parser->end_parsed_examples++;

  return ret;
}

example* read_example(VW::workspace& all, const std::string& example_line) { return read_example(all, example_line.c_str()); }

void add_constant_feature(VW::workspace& vw, example* ec)
{
  ec->indices.push_back(constant_namespace);
  ec->feature_space[constant_namespace].push_back(1, constant, constant_namespace);
  ec->num_features++;
  if (vw.audit || vw.hash_inv)
    ec->feature_space[constant_namespace].space_names.push_back(audit_strings("", "Constant"));
}

void add_label(example* ec, float label, float weight, float base)
{
  ec->l.simple.label = label;
  auto& simple_red_features = ec->_reduction_features.template get<simple_label_reduction_features>();
  simple_red_features.initial = base;
  ec->weight = weight;
}

example* import_example(VW::workspace& all, const std::string& label, primitive_feature_space* features, size_t len)
{
  example* ret = &get_unused_example(&all);
  all.example_parser->lbl_parser.default_label(&ret->l);

  if (label.length() > 0) parse_example_label(all, *ret, label);

  for (size_t i = 0; i < len; i++)
  {
    unsigned char index = features[i].name;
    ret->indices.push_back(index);
    for (size_t j = 0; j < features[i].len; j++)
      ret->feature_space[index].push_back(features[i].fs[j].x, features[i].fs[j].weight_index);
  }

  setup_example(all, ret);
  all.example_parser->end_parsed_examples++;
  return ret;
}

primitive_feature_space* export_example(VW::workspace& all, example* ec, size_t& len)
{
  len = ec->indices.size();
  primitive_feature_space* fs_ptr = new primitive_feature_space[len];

  size_t fs_count = 0;

  for (size_t idx = 0; idx < len; ++idx)
  {
    namespace_index i = ec->indices[idx];
    fs_ptr[fs_count].name = i;
    fs_ptr[fs_count].len = ec->feature_space[i].size();
    fs_ptr[fs_count].fs = new feature[fs_ptr[fs_count].len];

    uint32_t stride_shift = all.weights.stride_shift();

    auto& f = ec->feature_space[i];
    for (size_t f_count = 0; f_count < fs_ptr[fs_count].len; f_count++)
    {
      feature t = {f.values[f_count], f.indicies[f_count]};
      t.weight_index >>= stride_shift;
      fs_ptr[fs_count].fs[f_count] = t;
    }
    fs_count++;
  }
  return fs_ptr;
}

void releaseFeatureSpace(primitive_feature_space* features, size_t len)
{
  for (size_t i = 0; i < len; i++) delete[] features[i].fs;
  delete (features);
}

<<<<<<< HEAD
void parse_example_label(VW::workspace& all, example& ec, std::string label)
=======
void parse_example_label(vw& all, example& ec, const std::string& label)
>>>>>>> 2cdf7795
{
  std::vector<VW::string_view> words;
  tokenize(' ', label, words);
  all.example_parser->lbl_parser.parse_label(
      all.example_parser, all.example_parser->_shared_data, &ec.l, words, ec._reduction_features);
}

void empty_example(VW::workspace& /*all*/, example& ec)
{
  for (features& fs : ec) fs.clear();

  ec.indices.clear();
  ec.tag.clear();
  ec.sorted = false;
  ec.end_pass = false;
  ec.is_newline = false;
  ec._reduction_features.clear();
  ec.num_features_from_interactions = 0;
}

void clean_example(VW::workspace& all, example& ec, bool rewind)
{
  if (rewind)
  {
    assert(all.example_parser->begin_parsed_examples.load() > 0);
    all.example_parser->begin_parsed_examples--;
  }

  empty_example(all, ec);
  all.example_parser->example_pool.return_object(&ec);
}

void finish_example(VW::workspace& all, example& ec)
{
  // only return examples to the pool that are from the pool and not externally allocated
  if (!is_ring_example(all, &ec)) return;

  clean_example(all, ec, false);

  {
    std::lock_guard<std::mutex> lock(all.example_parser->output_lock);
    ++all.example_parser->finished_examples;
    all.example_parser->output_done.notify_one();
  }
}
}  // namespace VW

void thread_dispatch(VW::workspace& all, const v_array<example*>& examples)
{
  all.example_parser->end_parsed_examples += examples.size();
  for (auto example : examples) { all.example_parser->ready_parsed_examples.push(example); }
}

void main_parse_loop(VW::workspace* all) { parse_dispatch(*all, thread_dispatch); }

namespace VW
{
example* get_example(parser* p) { return p->ready_parsed_examples.pop(); }

float get_topic_prediction(example* ec, size_t i) { return ec->pred.scalars[i]; }

float get_label(example* ec) { return ec->l.simple.label; }

float get_importance(example* ec) { return ec->weight; }

float get_initial(example* ec)
{
  const auto& simple_red_features = ec->_reduction_features.template get<simple_label_reduction_features>();
  return simple_red_features.initial;
}

float get_prediction(example* ec) { return ec->pred.scalar; }

float get_cost_sensitive_prediction(example* ec) { return static_cast<float>(ec->pred.multiclass); }

v_array<float>& get_cost_sensitive_prediction_confidence_scores(example* ec) { return ec->pred.scalars; }

uint32_t* get_multilabel_predictions(example* ec, size_t& len)
{
  MULTILABEL::labels labels = ec->pred.multilabels;
  len = labels.label_v.size();
  return labels.label_v.begin();
}

float get_action_score(example* ec, size_t i)
{
  ACTION_SCORE::action_scores scores = ec->pred.a_s;

  if (i < scores.size()) { return scores[i].score; }
  else
  {
    return 0.0;
  }
}

size_t get_action_score_length(example* ec) { return ec->pred.a_s.size(); }

size_t get_tag_length(example* ec) { return ec->tag.size(); }

const char* get_tag(example* ec) { return ec->tag.begin(); }

size_t get_feature_number(example* ec) { return ec->get_num_features(); }

float get_confidence(example* ec) { return ec->confidence; }
}  // namespace VW

namespace VW
{
void start_parser(VW::workspace& all) { all.parse_thread = std::thread(main_parse_loop, &all); }
}  // namespace VW

void free_parser(VW::workspace& all)
{
  // It is possible to exit early when the queue is not yet empty.

  while (all.example_parser->ready_parsed_examples.size() > 0)
  {
    auto* current = all.example_parser->ready_parsed_examples.pop();
    // this function also handles examples that were not from the pool.
    VW::finish_example(all, *current);
  }

  // There should be no examples in flight at this point.
  assert(all.example_parser->ready_parsed_examples.size() == 0);
}

namespace VW
{
void end_parser(VW::workspace& all) { all.parse_thread.join(); }

bool is_ring_example(VW::workspace& all, example* ae) { return all.example_parser->example_pool.is_from_pool(ae); }
}  // namespace VW<|MERGE_RESOLUTION|>--- conflicted
+++ resolved
@@ -824,11 +824,7 @@
   delete (features);
 }
 
-<<<<<<< HEAD
-void parse_example_label(VW::workspace& all, example& ec, std::string label)
-=======
-void parse_example_label(vw& all, example& ec, const std::string& label)
->>>>>>> 2cdf7795
+void parse_example_label(VW::workspace& all, example& ec, const std::string& label)
 {
   std::vector<VW::string_view> words;
   tokenize(' ', label, words);

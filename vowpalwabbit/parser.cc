// Copyright (c) by respective owners including Yahoo!, Microsoft, and
// individual contributors. All rights reserved. Released under a BSD (revised)
// license as described in the file LICENSE.
#include <sys/types.h>

#ifndef _WIN32
#include <sys/mman.h>
#include <sys/wait.h>
#include <unistd.h>
#include <netinet/tcp.h>
#endif

#include <csignal>

#include <fstream>

#ifdef _WIN32
#define NOMINMAX
#include <winsock2.h>
#include <Windows.h>
#include <io.h>
typedef int socklen_t;

int daemon(int /*a*/, int /*b*/)
{
  exit(0);
  return 0;
}

// Starting with v142 the fix in the else block no longer works due to mismatching linkage. Going forward we should just
// use the actual isocpp version.
#if _MSC_VER >= 1920
#define getpid _getpid
#else
int getpid() { return (int)::GetCurrentProcessId(); }
#endif

#else
#include <netdb.h>
#endif

#ifdef __FreeBSD__
#include <netinet/in.h>
#endif

#include <cerrno>
#include <cstdio>
#include <cassert>

#include "parse_example.h"
#include "cache.h"
#include "unique_sort.h"
#include "constant.h"
#include "vw.h"
#include "interactions.h"
#include "vw_exception.h"
#include "parse_example_json.h"
#include "parse_dispatch_loop.h"
#include "parse_args.h"

using std::endl;

// This should not? matter in a library mode.
bool got_sigterm;

void handle_sigterm(int) { got_sigterm = true; }

bool is_test_only(uint32_t counter, uint32_t period, uint32_t after, bool holdout_off,
    uint32_t target_modulus)  // target should be 0 in the normal case, or period-1 in the case that emptylines separate
                              // examples
{
  if (holdout_off)
    return false;
  if (after == 0)  // hold out by period
    return (counter % period == target_modulus);
  else  // hold out by position
    return (counter > after);
}

void set_compressed(parser* par)
{
  finalize_source(par);
  delete par->input;
  par->input = new comp_io_buf;
  delete par->output;
  par->output = new comp_io_buf;
}

uint32_t cache_numbits(io_buf* buf, int filepointer)
{
  size_t v_length;
  buf->read_file(filepointer, (char*)&v_length, sizeof(v_length));
  if (v_length > 61)
    THROW("cache version too long, cache file is probably invalid");

  if (v_length == 0)
    THROW("cache version too short, cache file is probably invalid");

  std::vector<char> t(v_length);
  buf->read_file(filepointer, t.data(), v_length);
  VW::version_struct v_tmp(t.data());
  if (v_tmp != VW::version)
  {
    //      cout << "cache has possibly incompatible version, rebuilding" << endl;
    return 0;
  }

  char temp;
  if (buf->read_file(filepointer, &temp, 1) < 1)
    THROW("failed to read");

  if (temp != 'c')
    THROW("data file is not a cache file");

  uint32_t cache_numbits;
  if (buf->read_file(filepointer, &cache_numbits, sizeof(cache_numbits)) < (int)sizeof(cache_numbits))
  {
    return true;
  }

  return cache_numbits;
}

void reset_source(vw& all, size_t numbits)
{
  io_buf* input = all.p->input;
  input->current = 0;
  if (all.p->write_cache)
  {
    all.p->output->flush();
    all.p->write_cache = false;
    all.p->output->close_file();
    remove(all.p->output->finalname.begin());

    if (0 != rename(all.p->output->currentname.begin(), all.p->output->finalname.begin()))
      THROW("WARN: reset_source(vw& all, size_t numbits) cannot rename: " << all.p->output->currentname << " to "
                                                                          << all.p->output->finalname);

    while (input->num_files() > 0)
      if (input->compressed())
        input->close_file();
      else
      {
        int fd = input->files.pop();
        const auto& fps = all.final_prediction_sink;

        // If the current popped file is not in the list of final predictions sinks, close it.
        if (std::find(fps.cbegin(), fps.cend(), fd) == fps.cend())
          io_buf::close_file_or_socket(fd);
      }
    input->open_file(all.p->output->finalname.begin(), all.stdin_off, io_buf::READ);  // pushing is merged into
                                                                                      // open_file
    all.p->reader = read_cached_features;
  }
  if (all.p->resettable == true)
  {
    if (all.daemon)
    {
      // wait for all predictions to be sent back to client
      {
        std::unique_lock<std::mutex> lock(all.p->output_lock);
        all.p->output_done.wait(lock, [&] { return all.p->ready_parsed_examples.size() == 0; });
      }

      // close socket, erase final prediction sink and socket
      io_buf::close_file_or_socket(all.p->input->files[0]);
      all.final_prediction_sink.clear();
      all.p->input->files.clear();

      sockaddr_in client_address;
      socklen_t size = sizeof(client_address);
      int f = (int)accept(all.p->bound_sock, (sockaddr*)&client_address, &size);
      if (f < 0)
        THROW("accept: " << strerror(errno));

      // note: breaking cluster parallel online learning by dropping support for id

      all.final_prediction_sink.push_back((size_t)f);
      all.p->input->files.push_back(f);

      if (isbinary(*(all.p->input)))
      {
        all.p->reader = read_cached_features;
        all.print = binary_print_result;
      }
      else
      {
        all.p->reader = read_features_string;
        all.print = print_result;
      }
    }
    else
    {
      for (size_t i = 0; i < input->files.size(); i++)
      {
        input->reset_file(input->files[i]);
        if (cache_numbits(input, input->files[i]) < numbits)
          THROW("argh, a bug in caching of some sort!");
      }
    }
  }
}

void finalize_source(parser* p)
{
#ifdef _WIN32
  int f = _fileno(stdin);
#else
  int f = fileno(stdin);
#endif
  while (!p->input->files.empty() && p->input->files.last() == f) p->input->files.pop();
  p->input->close_files();

  delete p->input;
  p->input = nullptr;
  p->output->close_files();
  delete p->output;
  p->output = nullptr;
}

void make_write_cache(vw& all, std::string& newname, bool quiet)
{
  io_buf* output = all.p->output;
  if (output->files.size() != 0)
  {
    all.trace_message << "Warning: you tried to make two write caches.  Only the first one will be made." << endl;
    return;
  }

  std::string temp = newname + std::string(".writing");
  push_many(output->currentname, temp.c_str(), temp.length() + 1);

  int f = output->open_file(temp.c_str(), all.stdin_off, io_buf::WRITE);
  if (f == -1)
  {
    all.trace_message << "can't create cache file !" << endl;
    return;
  }

  size_t v_length = (uint64_t)VW::version.to_string().length() + 1;

  output->write_file(f, &v_length, sizeof(v_length));
  output->write_file(f, VW::version.to_string().c_str(), v_length);
  output->write_file(f, "c", 1);
  output->write_file(f, &all.num_bits, sizeof(all.num_bits));

  push_many(output->finalname, newname.c_str(), newname.length() + 1);
  all.p->write_cache = true;
  if (!quiet)
    all.trace_message << "creating cache_file = " << newname << endl;
}

void parse_cache(vw& all, std::vector<std::string> cache_files, bool kill_cache, bool quiet)
{
  all.p->write_cache = false;

  for (auto& file : cache_files)
  {
    int f = -1;
    if (!kill_cache)
      try
      {
        f = all.p->input->open_file(file.c_str(), all.stdin_off, io_buf::READ);
      }
      catch (const std::exception&)
      {
        f = -1;
      }
    if (f == -1)
      make_write_cache(all, file, quiet);
    else
    {
      uint64_t c = cache_numbits(all.p->input, f);
      if (c < all.num_bits)
      {
        if (!quiet)
          all.trace_message << "WARNING: cache file is ignored as it's made with less bit precision than required!"
                            << endl;
        all.p->input->close_file();
        make_write_cache(all, file, quiet);
      }
      else
      {
        if (!quiet)
          all.trace_message << "using cache_file = " << file.c_str() << endl;
        all.p->reader = read_cached_features;
        if (c == all.num_bits)
          all.p->sorted_cache = true;
        else
          all.p->sorted_cache = false;
        all.p->resettable = true;
      }
    }
  }

  all.parse_mask = ((uint64_t)1 << all.num_bits) - 1;
  if (cache_files.size() == 0)
  {
    if (!quiet)
      all.trace_message << "using no cache" << endl;
    all.p->output->space.~v_array();
  }
}

// For macs
#ifndef MAP_ANONYMOUS
#define MAP_ANONYMOUS MAP_ANON
#endif

void enable_sources(vw& all, bool quiet, size_t passes, input_options& input_options)
{
  all.p->input->current = 0;
  parse_cache(all, input_options.cache_files, input_options.kill_cache, quiet);

  // default text reader
  all.p->text_reader = VW::read_lines;

  if (all.daemon || all.active)
  {
#ifdef _WIN32
    WSAData wsaData;
    int lastError = WSAStartup(MAKEWORD(2, 2), &wsaData);
    if (lastError != 0)
      THROWERRNO("WSAStartup() returned error:" << lastError);
#endif
    all.p->bound_sock = (int)socket(PF_INET, SOCK_STREAM, 0);
    if (all.p->bound_sock < 0)
    {
      std::stringstream msg;
      msg << "socket: " << strerror(errno);
      all.trace_message << msg.str() << endl;
      THROW(msg.str().c_str());
    }

    int on = 1;
    if (setsockopt(all.p->bound_sock, SOL_SOCKET, SO_REUSEADDR, (char*)&on, sizeof(on)) < 0)
      all.trace_message << "setsockopt SO_REUSEADDR: " << strerror(errno) << endl;

    // Enable TCP Keep Alive to prevent socket leaks
    int enableTKA = 1;
    if (setsockopt(all.p->bound_sock, SOL_SOCKET, SO_KEEPALIVE, (char*)&enableTKA, sizeof(enableTKA)) < 0)
      all.trace_message << "setsockopt SO_KEEPALIVE: " << strerror(errno) << endl;

    sockaddr_in address;
    address.sin_family = AF_INET;
    address.sin_addr.s_addr = htonl(INADDR_ANY);
    short unsigned int port = 26542;
    if (all.options->was_supplied("port"))
      port = (uint16_t)input_options.port;
    address.sin_port = htons(port);

    // attempt to bind to socket
    if (::bind(all.p->bound_sock, (sockaddr*)&address, sizeof(address)) < 0)
      THROWERRNO("bind");

    // listen on socket
    if (listen(all.p->bound_sock, 1) < 0)
      THROWERRNO("listen");

    // write port file
    if (all.options->was_supplied("port_file"))
    {
      socklen_t address_size = sizeof(address);
      if (getsockname(all.p->bound_sock, (sockaddr*)&address, &address_size) < 0)
      {
        all.trace_message << "getsockname: " << strerror(errno) << endl;
      }
      std::ofstream port_file;
      port_file.open(input_options.port_file.c_str());
      if (!port_file.is_open())
        THROW("error writing port file: " << input_options.port_file);

      port_file << ntohs(address.sin_port) << endl;
      port_file.close();
    }

    // background process (if foreground is not set)
    if (!input_options.foreground)
    {
      // FIXME switch to posix_spawn
      if (!all.active && daemon(1, 1))
        THROWERRNO("daemon");
    }

    // write pid file
    if (all.options->was_supplied("pid_file"))
    {
      std::ofstream pid_file;
      pid_file.open(input_options.pid_file.c_str());
      if (!pid_file.is_open())
        THROW("error writing pid file");

      pid_file << getpid() << endl;
      pid_file.close();
    }

    if (all.daemon && !all.active)
    {
#ifdef _WIN32
      THROW("not supported on windows");
#else
      fclose(stdin);
      // weights will be shared across processes, accessible to children
      all.weights.share(all.length());

      // learning state to be shared across children
      shared_data* sd =
          (shared_data*)mmap(0, sizeof(shared_data), PROT_READ | PROT_WRITE, MAP_SHARED | MAP_ANONYMOUS, -1, 0);
      memcpy(sd, all.sd, sizeof(shared_data));
      free(all.sd);
      all.sd = sd;
      all.p->_shared_data = sd;

      // create children
      size_t num_children = all.num_children;
      v_array<int> children = v_init<int>();
      children.resize(num_children);
      for (size_t i = 0; i < num_children; i++)
      {
        // fork() returns pid if parent, 0 if child
        // store fork value and run child process if child
        if ((children[i] = fork()) == 0)
        {
          all.quiet |= (i > 0);
          goto child;
        }
      }

      // install signal handler so we can kill children when killed
      {
        struct sigaction sa;
        // specifically don't set SA_RESTART in sa.sa_flags, so that
        // waitid will be interrupted by SIGTERM with handler installed
        memset(&sa, 0, sizeof(sa));
        sa.sa_handler = handle_sigterm;
        sigaction(SIGTERM, &sa, nullptr);
      }

      while (true)
      {
        // wait for child to change state; if finished, then respawn
        int status;
        pid_t pid = wait(&status);
        if (got_sigterm)
        {
          for (size_t i = 0; i < num_children; i++) kill(children[i], SIGTERM);
          VW::finish(all);
          exit(0);
        }
        if (pid < 0)
          continue;
        for (size_t i = 0; i < num_children; i++)
          if (pid == children[i])
          {
            if ((children[i] = fork()) == 0)
            {
              all.quiet |= (i > 0);
              goto child;
            }
            break;
          }
      }

#endif
    }

#ifndef _WIN32
  child:
#endif
    sockaddr_in client_address;
    socklen_t size = sizeof(client_address);
    all.p->max_fd = 0;
    if (!all.quiet)
      all.trace_message << "calling accept" << endl;
    int f = (int)accept(all.p->bound_sock, (sockaddr*)&client_address, &size);
    if (f < 0)
      THROWERRNO("accept");

    all.p->label_sock = f;
    all.print = print_result;

    all.final_prediction_sink.push_back((size_t)f);

    all.p->input->files.push_back(f);
    all.p->max_fd = std::max(f, all.p->max_fd);
    if (!all.quiet)
      all.trace_message << "reading data from port " << port << endl;

    all.p->max_fd++;
    if (all.active)
      all.p->reader = read_features_string;
    else
    {
      if (isbinary(*(all.p->input)))
      {
        all.p->reader = read_cached_features;
        all.print = binary_print_result;
      }
      else
      {
        all.p->reader = read_features_string;
      }
      all.p->sorted_cache = true;
    }
    all.p->resettable = all.p->write_cache || all.daemon;
  }
  else
  {
    if (!all.p->input->files.empty())
    {
      if (!quiet)
        all.trace_message << "ignoring text input in favor of cache input" << endl;
    }
    else
    {
      std::string temp = all.data_filename;
      if (!quiet)
        all.trace_message << "Reading datafile = " << temp << endl;
      try
      {
        all.p->input->open_file(temp.c_str(), all.stdin_off, io_buf::READ);
      }
      catch (std::exception const&)
      {
        // when trying to fix this exception, consider that an empty temp is valid if all.stdin_off is false
        if (!temp.empty())
        {
          all.trace_message << "can't open '" << temp << "', sailing on!" << endl;
        }
        else
        {
          throw;
        }
      }

      if (input_options.json || input_options.dsjson)
      {
        // TODO: change to class with virtual method
        // --invert_hash requires the audit parser version to save the extra information.
        if (all.audit || all.hash_inv)
        {
          all.p->reader = &read_features_json<true>;
          all.p->text_reader = &line_to_examples_json<true>;
          all.p->audit = true;
        }
        else
        {
          all.p->reader = &read_features_json<false>;
          all.p->text_reader = &line_to_examples_json<false>;
          all.p->audit = false;
        }

        all.p->decision_service_json = input_options.dsjson;
      }
      else
      {
        all.p->reader = read_features_string;
        all.p->text_reader = VW::read_lines;
      }

      all.p->resettable = all.p->write_cache;
    }
  }

  if (passes > 1 && !all.p->resettable)
    THROW("need a cache file for multiple passes : try using --cache_file");

  all.p->input->count = all.p->input->files.size();
  if (!quiet && !all.daemon)
    all.trace_message << "num sources = " << all.p->input->files.size() << endl;
}

void lock_done(parser& p)
{
  p.done = true;
  // in case get_example() is waiting for a fresh example, wake so it can realize there are no more.
  p.ready_parsed_examples.set_done();
}

void set_done(vw& all)
{
  all.early_terminate = true;
  lock_done(*all.p);
}

void addgrams(vw& all, size_t ngram, size_t skip_gram, features& fs, size_t initial_length, v_array<size_t>& gram_mask,
    size_t skips)
{
  if (ngram == 0 && gram_mask.last() < initial_length)
  {
    size_t last = initial_length - gram_mask.last();
    for (size_t i = 0; i < last; i++)
    {
      uint64_t new_index = fs.indicies[i];
      for (size_t n = 1; n < gram_mask.size(); n++)
        new_index = new_index * quadratic_constant + fs.indicies[i + gram_mask[n]];

      fs.push_back(1., new_index);
      if (fs.space_names.size() > 0)
      {
        std::string feature_name(fs.space_names[i].get()->second);
        for (size_t n = 1; n < gram_mask.size(); n++)
        {
          feature_name += std::string("^");
          feature_name += std::string(fs.space_names[i + gram_mask[n]].get()->second);
        }
        fs.space_names.push_back(audit_strings_ptr(new audit_strings(fs.space_names[i].get()->first, feature_name)));
      }
    }
  }
  if (ngram > 0)
  {
    gram_mask.push_back(gram_mask.last() + 1 + skips);
    addgrams(all, ngram - 1, skip_gram, fs, initial_length, gram_mask, 0);
    gram_mask.pop();
  }
  if (skip_gram > 0 && ngram > 0)
    addgrams(all, ngram, skip_gram - 1, fs, initial_length, gram_mask, skips + 1);
}

/**
 * This function adds k-skip-n-grams to the feature vector.
 * Definition of k-skip-n-grams:
 * Consider a feature vector - a, b, c, d, e, f
 * 2-skip-2-grams would be - ab, ac, ad, bc, bd, be, cd, ce, cf, de, df, ef
 * 1-skip-3-grams would be - abc, abd, acd, ace, bcd, bce, bde, bdf, cde, cdf, cef, def
 * Note that for a n-gram, (n-1)-grams, (n-2)-grams... 2-grams are also appended
 * The k-skip-n-grams are appended to the feature vector.
 * Hash is evaluated using the principle h(a, b) = h(a)*X + h(b), where X is a random no.
 * 32 random nos. are maintained in an array and are used in the hashing.
 */
void generateGrams(vw& all, example*& ex)
{
  for (namespace_index index : ex->indices)
  {
    size_t length = ex->feature_space[index].size();
    for (size_t n = 1; n < all.ngram[index]; n++)
    {
      all.p->gram_mask.clear();
      all.p->gram_mask.push_back((size_t)0);
      addgrams(all, n, all.skips[index], ex->feature_space[index], length, all.p->gram_mask, 0);
    }
  }
}

void end_pass_example(vw& all, example* ae)
{
  all.p->lp.default_label(ae->l);
  ae->end_pass = true;
  all.p->in_pass_counter = 0;
}

void feature_limit(vw& all, example* ex)
{
  for (namespace_index index : ex->indices)
    if (all.limit[index] < ex->feature_space[index].size())
    {
      features& fs = ex->feature_space[index];
      fs.sort(all.parse_mask);
      unique_features(fs, all.limit[index]);
    }
}

namespace VW
{
example& get_unused_example(vw* all)
{
  parser* p = all->p;
  auto ex = p->example_pool.get_object();
  ex->in_use = true;
  p->begin_parsed_examples++;
  return *ex;
}

void setup_examples(vw& all, v_array<example*>& examples)
{
  for (example* ae : examples) setup_example(all, ae);
}

void setup_example(vw& all, example* ae)
{
  if (all.p->sort_features && ae->sorted == false)
    unique_sort_features(all.parse_mask, ae);

  if (all.p->write_cache)
  {
    all.p->lp.cache_label(ae->l, *(all.p->output));
    cache_features(*(all.p->output), ae, all.parse_mask);
  }

  ae->partial_prediction = 0.;
  ae->num_features = 0;
  ae->total_sum_feat_sq = 0;
  ae->loss = 0.;

  ae->example_counter = (size_t)(all.p->end_parsed_examples.load());
  if (!all.p->emptylines_separate_examples)
    all.p->in_pass_counter++;

  // Determine if this example is part of the holdout set.
  ae->test_only = is_test_only(all.p->in_pass_counter, all.holdout_period, all.holdout_after, all.holdout_set_off,
      all.p->emptylines_separate_examples ? (all.holdout_period - 1) : 0);
<<<<<<< HEAD
  ae->test_only |= all.p->lp.test_label(ae->l);
=======
  // If this example has a test only label then it is true regardless.
  ae->test_only |= all.p->lp.test_label(&ae->l);
>>>>>>> 6e9d854d

  if (all.p->emptylines_separate_examples && example_is_newline(*ae))
    all.p->in_pass_counter++;

  ae->weight = all.p->lp.get_weight(ae->l);

  if (all.ignore_some)
    for (unsigned char* i = ae->indices.begin(); i != ae->indices.end(); i++)
      if (all.ignore[*i])
      {
        // delete namespace
        ae->feature_space[*i].clear();
        memmove(i, i + 1, (ae->indices.end() - (i + 1)) * sizeof(*i));
        ae->indices.end()--;
        i--;
      }

  if (!all.ngram_strings.empty())
    generateGrams(all, ae);

  if (all.add_constant)  // add constant feature
    VW::add_constant_feature(all, ae);

  if (!all.limit_strings.empty())
    feature_limit(all, ae);

  uint64_t multiplier = (uint64_t)all.wpp << all.weights.stride_shift();

  if (multiplier != 1)  // make room for per-feature information.
    for (features& fs : *ae)
      for (auto& j : fs.indicies) j *= multiplier;
  ae->num_features = 0;
  ae->total_sum_feat_sq = 0;
  for (const features& fs : *ae)
  {
    ae->num_features += fs.size();
    ae->total_sum_feat_sq += fs.sum_feat_sq;
  }

  // Set the interactions for this example to the global set.
  ae->interactions = &all.interactions;

  size_t new_features_cnt;
  float new_features_sum_feat_sq;
  INTERACTIONS::eval_count_of_generated_ft(all, *ae, new_features_cnt, new_features_sum_feat_sq);
  ae->num_features += new_features_cnt;
  ae->total_sum_feat_sq += new_features_sum_feat_sq;
}
}  // namespace VW

namespace VW
{
example* new_unused_example(vw& all)
{
  example* ec = &get_unused_example(&all);
  all.p->lp.default_label(ec->l);
  all.p->begin_parsed_examples++;
  ec->example_counter = (size_t)all.p->begin_parsed_examples.load();
  return ec;
}
example* read_example(vw& all, char* example_line)
{
  example* ret = &get_unused_example(&all);

  VW::read_line(all, ret, example_line);
  setup_example(all, ret);
  all.p->end_parsed_examples++;

  return ret;
}

example* read_example(vw& all, std::string example_line) { return read_example(all, (char*)example_line.c_str()); }

void add_constant_feature(vw& vw, example* ec)
{
  ec->indices.push_back(constant_namespace);
  ec->feature_space[constant_namespace].push_back(1, constant);
  ec->total_sum_feat_sq++;
  ec->num_features++;
  if (vw.audit || vw.hash_inv)
    ec->feature_space[constant_namespace].space_names.push_back(audit_strings_ptr(new audit_strings("", "Constant")));
}

void add_label(example* ec, float label, float weight, float base)
{
  ec->l.simple().label = label;
  ec->l.simple().initial = base;
  ec->weight = weight;
}

example* import_example(vw& all, const std::string& label, primitive_feature_space* features, size_t len)
{
  example* ret = &get_unused_example(&all);
  all.p->lp.default_label(ret->l);

  if (label.length() > 0)
    parse_example_label(all, *ret, label);

  for (size_t i = 0; i < len; i++)
  {
    unsigned char index = features[i].name;
    ret->indices.push_back(index);
    for (size_t j = 0; j < features[i].len; j++)
      ret->feature_space[index].push_back(features[i].fs[j].x, features[i].fs[j].weight_index);
  }

  setup_example(all, ret);
  all.p->end_parsed_examples++;
  return ret;
}

primitive_feature_space* export_example(vw& all, example* ec, size_t& len)
{
  len = ec->indices.size();
  primitive_feature_space* fs_ptr = new primitive_feature_space[len];

  int fs_count = 0;

  for (size_t idx = 0; idx < len; ++idx)
  {
    namespace_index i = ec->indices[idx];
    fs_ptr[fs_count].name = i;
    fs_ptr[fs_count].len = ec->feature_space[i].size();
    fs_ptr[fs_count].fs = new feature[fs_ptr[fs_count].len];

    uint32_t stride_shift = all.weights.stride_shift();
    int f_count = 0;
    for (features::iterator& f : ec->feature_space[i])
    {
      feature t = {f.value(), f.index()};
      t.weight_index >>= stride_shift;
      fs_ptr[fs_count].fs[f_count] = t;
      f_count++;
    }
    fs_count++;
  }
  return fs_ptr;
}

void releaseFeatureSpace(primitive_feature_space* features, size_t len)
{
  for (size_t i = 0; i < len; i++) delete[] features[i].fs;
  delete (features);
}

void parse_example_label(vw& all, example& ec, std::string label)
{
<<<<<<< HEAD
  v_array<substring> words;
  char* cstr = (char*)label.c_str();
  substring str = {cstr, cstr + label.length()};
  tokenize(' ', str, words);
  all.p->lp.parse_label(all.p, all.sd, ec.l, words);
=======
  v_array<VW::string_view> words = v_init<VW::string_view>();

  tokenize(' ', label, words);
  all.p->lp.parse_label(all.p, all.p->_shared_data, &ec.l, words);
  words.clear();
  words.delete_v();
>>>>>>> 6e9d854d
}

void empty_example(vw& /*all*/, example& ec)
{
  for (features& fs : ec) fs.clear();

  ec.l.reset();
  ec.pred.reset();

  ec.indices.clear();
  ec.tag.clear();
  ec.sorted = false;
  ec.end_pass = false;
}

void clean_example(vw& all, example& ec, bool rewind)
{
  if (rewind)
  {
    assert(all.p->begin_parsed_examples.load() > 0);
    all.p->begin_parsed_examples--;
  }

  empty_example(all, ec);
  assert(ec.in_use);
  ec.in_use = false;
  all.p->example_pool.return_object(&ec);
}

void finish_example(vw& all, example& ec)
{
  // only return examples to the pool that are from the pool and not externally allocated
  if (!is_ring_example(all, &ec))
    return;

  clean_example(all, ec, false);

  {
    std::lock_guard<std::mutex> lock(all.p->output_lock);
    all.p->output_done.notify_one();
  }
}
}  // namespace VW

void thread_dispatch(vw& all, const v_array<example*>& examples)
{
  all.p->end_parsed_examples += examples.size();
  for (auto example : examples)
  {
    all.p->ready_parsed_examples.push(example);
  }
}

void main_parse_loop(vw* all) { parse_dispatch(*all, thread_dispatch); }

namespace VW
{
example* get_example(parser* p) { return p->ready_parsed_examples.pop(); }

float get_topic_prediction(example* ec, size_t i) { return ec->pred.scalars()[i]; }

float get_label(example* ec) { return ec->l.simple().label; }

float get_importance(example* ec) { return ec->weight; }

float get_initial(example* ec) { return ec->l.simple().initial; }

float get_prediction(example* ec) { return ec->pred.scalar(); }

float get_cost_sensitive_prediction(example* ec) { return (float)ec->pred.multiclass(); }

v_array<float>& get_cost_sensitive_prediction_confidence_scores(example* ec) { return ec->pred.scalars(); }

uint32_t* get_multilabel_predictions(example* ec, size_t& len)
{
  MULTILABEL::labels labels = ec->pred.multilabels();
  len = labels.label_v.size();
  return labels.label_v.begin();
}

float get_action_score(example* ec, size_t i)
{
  ACTION_SCORE::action_scores scores = ec->pred.action_scores();

  if (i < scores.size())
  {
    return scores[i].score;
  }
  else
  {
    return 0.0;
  }
}

size_t get_action_score_length(example* ec) { return ec->pred.action_scores().size(); }

size_t get_tag_length(example* ec) { return ec->tag.size(); }

const char* get_tag(example* ec) { return ec->tag.begin(); }

size_t get_feature_number(example* ec) { return ec->num_features; }

float get_confidence(example* ec) { return ec->confidence; }
}  // namespace VW

example* example_initializer::operator()(example* ex)
{
  new (&ex->l) new_polylabel();
  new (&ex->pred) new_polyprediction();
  ex->in_use = false;
  ex->passthrough = nullptr;
<<<<<<< HEAD
  ex->tag.clear();
  ex->indices.clear();
  memset(&ex->feature_space, 0, sizeof(ex->feature_space));
=======
  ex->tag = v_init<char>();
  ex->indices = v_init<namespace_index>();
  memset(ex->feature_space.data(), 0, ex->feature_space.size() * sizeof(ex->feature_space[0]));
>>>>>>> 6e9d854d
  return ex;
}

void adjust_used_index(vw&)
{ /* no longer used */
}

namespace VW
{
void start_parser(vw& all) { all.parse_thread = std::thread(main_parse_loop, &all); }
}  // namespace VW
<<<<<<< HEAD
=======
void free_parser(vw& all)
{
  all.p->words.delete_v();

  if (!all.ngram_strings.empty())
    all.p->gram_mask.delete_v();
>>>>>>> 6e9d854d

void free_parser(vw& all)
{  
}

namespace VW
{
void end_parser(vw& all) { all.parse_thread.join(); }

bool is_ring_example(vw& all, example* ae) { return all.p->example_pool.is_from_pool(ae); }
}  // namespace VW<|MERGE_RESOLUTION|>--- conflicted
+++ resolved
@@ -700,12 +700,8 @@
   // Determine if this example is part of the holdout set.
   ae->test_only = is_test_only(all.p->in_pass_counter, all.holdout_period, all.holdout_after, all.holdout_set_off,
       all.p->emptylines_separate_examples ? (all.holdout_period - 1) : 0);
-<<<<<<< HEAD
+  // If this example has a test only label then it is true regardless.
   ae->test_only |= all.p->lp.test_label(ae->l);
-=======
-  // If this example has a test only label then it is true regardless.
-  ae->test_only |= all.p->lp.test_label(&ae->l);
->>>>>>> 6e9d854d
 
   if (all.p->emptylines_separate_examples && example_is_newline(*ae))
     all.p->in_pass_counter++;
@@ -853,20 +849,12 @@
 
 void parse_example_label(vw& all, example& ec, std::string label)
 {
-<<<<<<< HEAD
-  v_array<substring> words;
-  char* cstr = (char*)label.c_str();
-  substring str = {cstr, cstr + label.length()};
-  tokenize(' ', str, words);
-  all.p->lp.parse_label(all.p, all.sd, ec.l, words);
-=======
-  v_array<VW::string_view> words = v_init<VW::string_view>();
+  v_array<VW::string_view> words;
 
   tokenize(' ', label, words);
-  all.p->lp.parse_label(all.p, all.p->_shared_data, &ec.l, words);
+  all.p->lp.parse_label(all.p, all.p->_shared_data, ec.l, words);
   words.clear();
   words.delete_v();
->>>>>>> 6e9d854d
 }
 
 void empty_example(vw& /*all*/, example& ec)
@@ -978,15 +966,7 @@
   new (&ex->pred) new_polyprediction();
   ex->in_use = false;
   ex->passthrough = nullptr;
-<<<<<<< HEAD
-  ex->tag.clear();
-  ex->indices.clear();
-  memset(&ex->feature_space, 0, sizeof(ex->feature_space));
-=======
-  ex->tag = v_init<char>();
-  ex->indices = v_init<namespace_index>();
   memset(ex->feature_space.data(), 0, ex->feature_space.size() * sizeof(ex->feature_space[0]));
->>>>>>> 6e9d854d
   return ex;
 }
 
@@ -998,18 +978,8 @@
 {
 void start_parser(vw& all) { all.parse_thread = std::thread(main_parse_loop, &all); }
 }  // namespace VW
-<<<<<<< HEAD
-=======
 void free_parser(vw& all)
 {
-  all.p->words.delete_v();
-
-  if (!all.ngram_strings.empty())
-    all.p->gram_mask.delete_v();
->>>>>>> 6e9d854d
-
-void free_parser(vw& all)
-{  
 }
 
 namespace VW

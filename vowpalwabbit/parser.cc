--- conflicted
+++ resolved
@@ -694,17 +694,11 @@
   if (!all.example_parser->emptylines_separate_examples)
     all.example_parser->in_pass_counter++;
 
-<<<<<<< HEAD
+  // Determine if this example is part of the holdout set.
   ae->test_only = is_test_only(all.example_parser->in_pass_counter, all.holdout_period, all.holdout_after, all.holdout_set_off,
       all.example_parser->emptylines_separate_examples ? (all.holdout_period - 1) : 0);
+  // If this example has a test only label then it is true regardless.
   ae->test_only |= all.example_parser->lbl_parser.test_label(&ae->l);
-=======
-  // Determine if this example is part of the holdout set.
-  ae->test_only = is_test_only(all.p->in_pass_counter, all.holdout_period, all.holdout_after, all.holdout_set_off,
-      all.p->emptylines_separate_examples ? (all.holdout_period - 1) : 0);
-  // If this example has a test only label then it is true regardless.
-  ae->test_only |= all.p->lp.test_label(&ae->l);
->>>>>>> 7e7133d7
 
   if (all.example_parser->emptylines_separate_examples && example_is_newline(*ae))
     all.example_parser->in_pass_counter++;

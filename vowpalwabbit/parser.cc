--- conflicted
+++ resolved
@@ -144,12 +144,8 @@
   return cache_numbits;
 }
 
-<<<<<<< HEAD
 void set_cache_reader(vw& all) {
   all.example_parser->active_example_parser = VW::make_cache_parser(all); }
-=======
-void set_cache_reader(VW::workspace& all) { all.example_parser->reader = read_cached_features; }
->>>>>>> 52cfba67
 
 void set_string_reader(VW::workspace& all)
 {

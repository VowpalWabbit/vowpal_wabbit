/*
Copyright (c) by respective owners including Yahoo!, Microsoft, and
individual contributors. All rights reserved.  Released under a BSD (revised)
license as described in the file LICENSE.
 */
#include <sys/types.h>

#ifndef _WIN32
#include <sys/mman.h>
#include <sys/wait.h>
#include <unistd.h>
#include <netinet/tcp.h>
#endif

#include <signal.h>

#include <fstream>

#ifdef _WIN32
#include <winsock2.h>
#define NOMINMAX
#include <Windows.h>
#include <io.h>
typedef int socklen_t;

int daemon(int /*a*/, int /*b*/)
{
  exit(0);
  return 0;
}

// Starting with v142 the fix in the else block no longer works due to mismatching linkage. Going forward we should just
// use the actual isocpp version.
#if _MSC_VER >= 1920
#define getpid _getpid
#else
int getpid() { return (int)::GetCurrentProcessId(); }
#endif

#else
#include <netdb.h>
#endif

#ifdef __FreeBSD__
#include <netinet/in.h>
#endif

#include <errno.h>
#include <stdio.h>
#include <assert.h>

#include "parse_example.h"
#include "cache.h"
#include "unique_sort.h"
#include "constant.h"
#include "vw.h"
#include "interactions.h"
#include "vw_exception.h"
#include "parse_example_json.h"
#include "parse_dispatch_loop.h"
#include "parse_args.h"


// This should not? matter in a library mode.
bool got_sigterm;

void handle_sigterm(int) { got_sigterm = true; }

bool is_test_only(uint32_t counter, uint32_t period, uint32_t after, bool holdout_off,
    uint32_t target_modulus)  // target should be 0 in the normal case, or period-1 in the case that emptylines separate
                              // examples
{
  if (holdout_off)
    return false;
  if (after == 0)  // hold out by period
    return (counter % period == target_modulus);
  else  // hold out by position
    return (counter > after);
}

void set_compressed(parser* par)
{
  finalize_source(par);
  delete par->input;
  par->input = new comp_io_buf;
  delete par->output;
  par->output = new comp_io_buf;
}

uint32_t cache_numbits(io_buf* buf, int filepointer)
{
  size_t v_length;
  buf->read_file(filepointer, (char*)&v_length, sizeof(v_length));
  if (v_length > 61)
    THROW("cache version too long, cache file is probably invalid");

  if (v_length == 0)
    THROW("cache version too short, cache file is probably invalid");

  std::vector<char> t(v_length);
  buf->read_file(filepointer, t.data(), v_length);
  VW::version_struct v_tmp(t.data());
  if (v_tmp != VW::version)
  {
<<<<<<< HEAD
    size_t v_length;
    buf->read_file(filepointer, (char*)&v_length, sizeof(v_length));
    if (v_length > 61)
      THROW("cache version too long, cache file is probably invalid");

    if (v_length == 0)
      THROW("cache version too short, cache file is probably invalid");

    std::vector<char> t(v_length);
    buf->read_file(filepointer, t.data(), v_length);
    VW::version_struct v_tmp(t.data());
    if (v_tmp != VW::version)
    {
      //     std::cout << "cache has possibly incompatible version, rebuilding" << std::endl;
      return 0;
    }
=======
    //      cout << "cache has possibly incompatible version, rebuilding" << endl;
    return 0;
  }
>>>>>>> a4ff3d55

  char temp;
  if (buf->read_file(filepointer, &temp, 1) < 1)
    THROW("failed to read");

  if (temp != 'c')
    THROW("data file is not a cache file");

  uint32_t cache_numbits;
  if (buf->read_file(filepointer, &cache_numbits, sizeof(cache_numbits)) < (int)sizeof(cache_numbits))
  {
    return true;
  }

  return cache_numbits;
}

void reset_source(vw& all, size_t numbits)
{
  io_buf* input = all.p->input;
  input->current = 0;
  if (all.p->write_cache)
  {
    all.p->output->flush();
    all.p->write_cache = false;
    all.p->output->close_file();
    remove(all.p->output->finalname.begin());

    if (0 != rename(all.p->output->currentname.begin(), all.p->output->finalname.begin()))
      THROW("WARN: reset_source(vw& all, size_t numbits) cannot rename: " << all.p->output->currentname << " to "
                                                                          << all.p->output->finalname);

    while (input->num_files() > 0)
      if (input->compressed())
        input->close_file();
      else
      {
        int fd = input->files.pop();
        const auto& fps = all.final_prediction_sink;

        // If the current popped file is not in the list of final predictions sinks, close it.
        if (std::find(fps.cbegin(), fps.cend(), fd) == fps.cend())
          io_buf::close_file_or_socket(fd);
      }
    input->open_file(all.p->output->finalname.begin(), all.stdin_off, io_buf::READ);  // pushing is merged into
                                                                                      // open_file
    all.p->reader = read_cached_features;
  }
  if (all.p->resettable == true)
  {
    if (all.daemon)
    {
      // wait for all predictions to be sent back to client
      {
        std::unique_lock<std::mutex> lock(all.p->output_lock);
        all.p->output_done.wait(lock, [&] { return all.p->ready_parsed_examples.size() == 0; });
      }

      // close socket, erase final prediction sink and socket
      io_buf::close_file_or_socket(all.p->input->files[0]);
      all.final_prediction_sink.clear();
      all.p->input->files.clear();

      sockaddr_in client_address;
      socklen_t size = sizeof(client_address);
      int f = (int)accept(all.p->bound_sock, (sockaddr*)&client_address, &size);
      if (f < 0)
        THROW("accept: " << strerror(errno));

      // note: breaking cluster parallel online learning by dropping support for id

      all.final_prediction_sink.push_back((size_t)f);
      all.p->input->files.push_back(f);

      if (isbinary(*(all.p->input)))
      {
        all.p->reader = read_cached_features;
        all.print = binary_print_result;
      }
      else
      {
        all.p->reader = read_features_string;
        all.print = print_result;
      }
    }
    else
    {
      for (size_t i = 0; i < input->files.size(); i++)
      {
        input->reset_file(input->files[i]);
        if (cache_numbits(input, input->files[i]) < numbits)
          THROW("argh, a bug in caching of some sort!");
      }
    }
  }
}

void finalize_source(parser* p)
{
#ifdef _WIN32
  int f = _fileno(stdin);
#else
  int f = fileno(stdin);
#endif
  while (!p->input->files.empty() && p->input->files.last() == f) p->input->files.pop();
  p->input->close_files();

  delete p->input;
  p->input = nullptr;
  p->output->close_files();
  delete p->output;
  p->output = nullptr;
}

void make_write_cache(vw& all, std::string& newname, bool quiet)
{
  io_buf* output = all.p->output;
  if (output->files.size() != 0)
  {
    all.trace_message << "Warning: you tried to make two write caches.  Only the first one will be made." << std::endl;
    return;
  }

  std::string temp = newname + std::string(".writing");
  push_many(output->currentname, temp.c_str(), temp.length() + 1);

  int f = output->open_file(temp.c_str(), all.stdin_off, io_buf::WRITE);
  if (f == -1)
  {
    all.trace_message << "can't create cache file !" << std::endl;
    return;
  }

  size_t v_length = (uint64_t)VW::version.to_string().length() + 1;

  output->write_file(f, &v_length, sizeof(v_length));
  output->write_file(f, VW::version.to_string().c_str(), v_length);
  output->write_file(f, "c", 1);
  output->write_file(f, &all.num_bits, sizeof(all.num_bits));

  push_many(output->finalname, newname.c_str(), newname.length() + 1);
  all.p->write_cache = true;
  if (!quiet)
    all.trace_message << "creating cache_file = " << newname << std::endl;
}

void parse_cache(vw& all, std::vector<std::string> cache_files, bool kill_cache, bool quiet)
{
  all.p->write_cache = false;

  for (auto& file : cache_files)
  {
    int f = -1;
    if (!kill_cache)
      try
      {
        f = all.p->input->open_file(file.c_str(), all.stdin_off, io_buf::READ);
      }
      catch (const std::exception&)
      {
        f = -1;
      }
    if (f == -1)
      make_write_cache(all, file, quiet);
    else
    {
      uint64_t c = cache_numbits(all.p->input, f);
      if (c < all.num_bits)
      {
        if (!quiet)
          all.trace_message << "WARNING: cache file is ignored as it's made with less bit precision than required!"
                            << std::endl;
        all.p->input->close_file();
        make_write_cache(all, file, quiet);
      }
      else
      {
        if (!quiet)
          all.trace_message << "using cache_file = " << file.c_str() << std::endl;
        all.p->reader = read_cached_features;
        if (c == all.num_bits)
          all.p->sorted_cache = true;
        else
          all.p->sorted_cache = false;
        all.p->resettable = true;
      }
    }
  }

  all.parse_mask = ((uint64_t)1 << all.num_bits) - 1;
  if (cache_files.size() == 0)
  {
    if (!quiet)
      all.trace_message << "using no cache" << std::endl;
    all.p->output->space.delete_v();
  }
}

// For macs
#ifndef MAP_ANONYMOUS
#define MAP_ANONYMOUS MAP_ANON
#endif

void enable_sources(vw& all, bool quiet, size_t passes, input_options& input_options)
{
  all.p->input->current = 0;
  parse_cache(all, input_options.cache_files, input_options.kill_cache, quiet);

  if (all.daemon || all.active)
  {
#ifdef _WIN32
    WSAData wsaData;
    int lastError = WSAStartup(MAKEWORD(2, 2), &wsaData);
    if (lastError != 0)
      THROWERRNO("WSAStartup() returned error:" << lastError);
#endif
    all.p->bound_sock = (int)socket(PF_INET, SOCK_STREAM, 0);
    if (all.p->bound_sock < 0)
    {
      std::stringstream msg;
      msg << "socket: " << strerror(errno);
      all.trace_message << msg.str() << std::endl;
      THROW(msg.str().c_str());
    }

    int on = 1;
    if (setsockopt(all.p->bound_sock, SOL_SOCKET, SO_REUSEADDR, (char*)&on, sizeof(on)) < 0)
      all.trace_message << "setsockopt SO_REUSEADDR: " << strerror(errno) << std::endl;

    // Enable TCP Keep Alive to prevent socket leaks
    int enableTKA = 1;
    if (setsockopt(all.p->bound_sock, SOL_SOCKET, SO_KEEPALIVE, (char*)&enableTKA, sizeof(enableTKA)) < 0)
      all.trace_message << "setsockopt SO_KEEPALIVE: " << strerror(errno) << std::endl;

    sockaddr_in address;
    address.sin_family = AF_INET;
    address.sin_addr.s_addr = htonl(INADDR_ANY);
    short unsigned int port = 26542;
    if (all.options->was_supplied("port"))
      port = (uint16_t)input_options.port;
    address.sin_port = htons(port);

    // attempt to bind to socket
    if (::bind(all.p->bound_sock, (sockaddr*)&address, sizeof(address)) < 0)
      THROWERRNO("bind");

    // listen on socket
    if (listen(all.p->bound_sock, 1) < 0)
      THROWERRNO("listen");

    // write port file
    if (all.options->was_supplied("port_file"))
    {
      socklen_t address_size = sizeof(address);
      if (getsockname(all.p->bound_sock, (sockaddr*)&address, &address_size) < 0)
      {
        all.trace_message << "getsockname: " << strerror(errno) << std::endl;
      }
      std::ofstream port_file;
      port_file.open(input_options.port_file.c_str());
      if (!port_file.is_open())
        THROW("error writing port file: " << input_options.port_file);

      port_file << ntohs(address.sin_port) << std::endl;
      port_file.close();
    }

    // background process (if foreground is not set)
    if (!input_options.foreground)
    {
      // FIXME switch to posix_spawn
      if (!all.active && daemon(1, 1))
        THROWERRNO("daemon");
    }

    // write pid file
    if (all.options->was_supplied("pid_file"))
    {
      std::ofstream pid_file;
      pid_file.open(input_options.pid_file.c_str());
      if (!pid_file.is_open())
        THROW("error writing pid file");

      pid_file << getpid() << std::endl;
      pid_file.close();
    }

    if (all.daemon && !all.active)
    {
#ifdef _WIN32
      THROW("not supported on windows");
#else
      fclose(stdin);
      // weights will be shared across processes, accessible to children
      all.weights.share(all.length());

      // learning state to be shared across children
      shared_data* sd =
          (shared_data*)mmap(0, sizeof(shared_data), PROT_READ | PROT_WRITE, MAP_SHARED | MAP_ANONYMOUS, -1, 0);
      memcpy(sd, all.sd, sizeof(shared_data));
      free(all.sd);
      all.sd = sd;

      // create children
      size_t num_children = all.num_children;
      v_array<int> children = v_init<int>();
      children.resize(num_children);
      for (size_t i = 0; i < num_children; i++)
      {
        // fork() returns pid if parent, 0 if child
        // store fork value and run child process if child
        if ((children[i] = fork()) == 0)
        {
          all.quiet |= (i > 0);
          goto child;
        }
      }

      // install signal handler so we can kill children when killed
      {
        struct sigaction sa;
        // specifically don't set SA_RESTART in sa.sa_flags, so that
        // waitid will be interrupted by SIGTERM with handler installed
        memset(&sa, 0, sizeof(sa));
        sa.sa_handler = handle_sigterm;
        sigaction(SIGTERM, &sa, nullptr);
      }

      while (true)
      {
        // wait for child to change state; if finished, then respawn
        int status;
        pid_t pid = wait(&status);
        if (got_sigterm)
        {
          for (size_t i = 0; i < num_children; i++) kill(children[i], SIGTERM);
          VW::finish(all);
          exit(0);
        }
        if (pid < 0)
          continue;
        for (size_t i = 0; i < num_children; i++)
          if (pid == children[i])
          {
            if ((children[i] = fork()) == 0)
            {
              all.quiet |= (i > 0);
              goto child;
            }
            break;
          }
      }

#endif
    }

#ifndef _WIN32
  child:
#endif
    sockaddr_in client_address;
    socklen_t size = sizeof(client_address);
    all.p->max_fd = 0;
    if (!all.quiet)
      all.trace_message << "calling accept" << std::endl;
    int f = (int)accept(all.p->bound_sock, (sockaddr*)&client_address, &size);
    if (f < 0)
      THROWERRNO("accept");

    all.p->label_sock = f;
    all.print = print_result;

    all.final_prediction_sink.push_back((size_t)f);

    all.p->input->files.push_back(f);
    all.p->max_fd = std::max(f, all.p->max_fd);
    if (!all.quiet)
      all.trace_message << "reading data from port " << port << std::endl;

    all.p->max_fd++;
    if (all.active)
      all.p->reader = read_features_string;
    else
    {
      if (isbinary(*(all.p->input)))
      {
        all.p->reader = read_cached_features;
        all.print = binary_print_result;
      }
      else
      {
        all.p->reader = read_features_string;
      }
      all.p->sorted_cache = true;
    }
    all.p->resettable = all.p->write_cache || all.daemon;
  }
  else
  {
    if (all.p->input->files.size() > 0)
    {
      if (!quiet)
        all.trace_message << "ignoring text input in favor of cache input" << std::endl;
    }
    else
    {
      std::string temp = all.data_filename;
      if (!quiet)
        all.trace_message << "Reading datafile = " << temp << std::endl;
      try
      {
        all.p->input->open_file(temp.c_str(), all.stdin_off, io_buf::READ);
      }
      catch (std::exception const& ex)
      {
        // when trying to fix this exception, consider that an empty temp is valid if all.stdin_off is false
        if (temp.size() != 0)
        {
          all.trace_message << "can't open '" << temp << "', sailing on!" << std::endl;
        }
        else
        {
          throw ex;
        }
      }

      if (input_options.json || input_options.dsjson)
      {

        // TODO: change to class with virtual method
        // --invert_hash requires the audit parser version to save the extra information.
        if (all.audit || all.hash_inv)
        {
          all.p->reader = &read_features_json<true>;
          all.p->text_reader = &line_to_examples_json<true>;
          all.p->audit = true;
        }
        else
        {
          all.p->reader = &read_features_json<false>;
          all.p->text_reader = &line_to_examples_json<false>;
          all.p->audit = false;
        }

        all.p->decision_service_json = input_options.dsjson;
      }
      else
      {
        all.p->reader = read_features_string;
        all.p->text_reader = VW::read_lines;
      }

      all.p->resettable = all.p->write_cache;
    }
  }

  if (passes > 1 && !all.p->resettable)
    THROW("need a cache file for multiple passes : try using --cache_file");

  all.p->input->count = all.p->input->files.size();
  if (!quiet && !all.daemon)
    all.trace_message << "num sources = " << all.p->input->files.size() << std::endl;
}

void lock_done(parser& p)
{
  p.done = true;
  // in case get_example() is waiting for a fresh example, wake so it can realize there are no more.
  p.ready_parsed_examples.set_done();
}

void set_done(vw& all)
{
  all.early_terminate = true;
  lock_done(*all.p);
}

void addgrams(vw& all, size_t ngram, size_t skip_gram, features& fs, size_t initial_length, v_array<size_t>& gram_mask,
    size_t skips)
{
  if (ngram == 0 && gram_mask.last() < initial_length)
  {
    size_t last = initial_length - gram_mask.last();
    for (size_t i = 0; i < last; i++)
    {
      uint64_t new_index = fs.indicies[i];
      for (size_t n = 1; n < gram_mask.size(); n++)
        new_index = new_index * quadratic_constant + fs.indicies[i + gram_mask[n]];

      fs.push_back(1., new_index);
      if (fs.space_names.size() > 0)
      {
        std::string feature_name(fs.space_names[i].get()->second);
        for (size_t n = 1; n < gram_mask.size(); n++)
        {
          feature_name += std::string("^");
          feature_name += std::string(fs.space_names[i + gram_mask[n]].get()->second);
        }
        fs.space_names.push_back(audit_strings_ptr(new audit_strings(fs.space_names[i].get()->first, feature_name)));
      }
    }
  }
  if (ngram > 0)
  {
    gram_mask.push_back(gram_mask.last() + 1 + skips);
    addgrams(all, ngram - 1, skip_gram, fs, initial_length, gram_mask, 0);
    gram_mask.pop();
  }
  if (skip_gram > 0 && ngram > 0)
    addgrams(all, ngram, skip_gram - 1, fs, initial_length, gram_mask, skips + 1);
}

/**
 * This function adds k-skip-n-grams to the feature vector.
 * Definition of k-skip-n-grams:
 * Consider a feature vector - a, b, c, d, e, f
 * 2-skip-2-grams would be - ab, ac, ad, bc, bd, be, cd, ce, cf, de, df, ef
 * 1-skip-3-grams would be - abc, abd, acd, ace, bcd, bce, bde, bdf, cde, cdf, cef, def
 * Note that for a n-gram, (n-1)-grams, (n-2)-grams... 2-grams are also appended
 * The k-skip-n-grams are appended to the feature vector.
 * Hash is evaluated using the principle h(a, b) = h(a)*X + h(b), where X is a random no.
 * 32 random nos. are maintained in an array and are used in the hashing.
 */
void generateGrams(vw& all, example*& ex)
{
  for (namespace_index index : ex->indices)
  {
    size_t length = ex->feature_space[index].size();
    for (size_t n = 1; n < all.ngram[index]; n++)
    {
      all.p->gram_mask.clear();
      all.p->gram_mask.push_back((size_t)0);
      addgrams(all, n, all.skips[index], ex->feature_space[index], length, all.p->gram_mask, 0);
    }
  }
}

void end_pass_example(vw& all, example* ae)
{
  all.p->lp.default_label(&ae->l);
  ae->end_pass = true;
  all.p->in_pass_counter = 0;
}

void feature_limit(vw& all, example* ex)
{
  for (namespace_index index : ex->indices)
    if (all.limit[index] < ex->feature_space[index].size())
    {
      features& fs = ex->feature_space[index];
      fs.sort(all.parse_mask);
      unique_features(fs, all.limit[index]);
    }
}

namespace VW
{
example& get_unused_example(vw* all)
{
  parser* p = all->p;
  auto ex = p->example_pool.get_object();
  ex->in_use = true;
  p->begin_parsed_examples++;
  return *ex;
}

void setup_examples(vw& all, v_array<example*>& examples)
{
  for (example* ae : examples) setup_example(all, ae);
}

void setup_example(vw& all, example* ae)
{
  if (all.p->sort_features && ae->sorted == false)
    unique_sort_features(all.parse_mask, ae);

  if (all.p->write_cache)
  {
    all.p->lp.cache_label(&ae->l, *(all.p->output));
    cache_features(*(all.p->output), ae, all.parse_mask);
  }

  ae->partial_prediction = 0.;
  ae->num_features = 0;
  ae->total_sum_feat_sq = 0;
  ae->loss = 0.;

  ae->example_counter = (size_t)(all.p->end_parsed_examples);
  if (!all.p->emptylines_separate_examples)
    all.p->in_pass_counter++;

  ae->test_only = is_test_only(all.p->in_pass_counter, all.holdout_period, all.holdout_after, all.holdout_set_off,
      all.p->emptylines_separate_examples ? (all.holdout_period - 1) : 0);
  ae->test_only |= all.p->lp.test_label(&ae->l);

  if (all.p->emptylines_separate_examples && example_is_newline(*ae))
    all.p->in_pass_counter++;

  ae->weight = all.p->lp.get_weight(&ae->l);

  if (all.ignore_some)
    for (unsigned char* i = ae->indices.begin(); i != ae->indices.end(); i++)
      if (all.ignore[*i])
      {
        // delete namespace
        ae->feature_space[*i].clear();
        memmove(i, i + 1, (ae->indices.end() - (i + 1)) * sizeof(*i));
        ae->indices.end()--;
        i--;
      }

  if (all.ngram_strings.size() > 0)
    generateGrams(all, ae);

  if (all.add_constant)  // add constant feature
    VW::add_constant_feature(all, ae);

  if (all.limit_strings.size() > 0)
    feature_limit(all, ae);

  uint64_t multiplier = (uint64_t)all.wpp << all.weights.stride_shift();

  if (multiplier != 1)  // make room for per-feature information.
    for (features& fs : *ae)
      for (auto& j : fs.indicies) j *= multiplier;
  ae->num_features = 0;
  ae->total_sum_feat_sq = 0;
  for (features& fs : *ae)
  {
    ae->num_features += fs.size();
    ae->total_sum_feat_sq += fs.sum_feat_sq;
  }

  // Set the interactions for this example to the global set.
  ae->interactions = &all.interactions;

  size_t new_features_cnt;
  float new_features_sum_feat_sq;
  INTERACTIONS::eval_count_of_generated_ft(all, *ae, new_features_cnt, new_features_sum_feat_sq);
  ae->num_features += new_features_cnt;
  ae->total_sum_feat_sq += new_features_sum_feat_sq;
}
}  // namespace VW

namespace VW
{
example* new_unused_example(vw& all)
{
  example* ec = &get_unused_example(&all);
  all.p->lp.default_label(&ec->l);
  all.p->begin_parsed_examples++;
  ec->example_counter = (size_t)all.p->begin_parsed_examples;
  return ec;
}
example* read_example(vw& all, char* example_line)
{
  example* ret = &get_unused_example(&all);

  VW::read_line(all, ret, example_line);
  setup_example(all, ret);
  all.p->end_parsed_examples++;

  return ret;
}

example* read_example(vw& all, std::string example_line) { return read_example(all, (char*)example_line.c_str()); }

void add_constant_feature(vw& vw, example* ec)
{
  ec->indices.push_back(constant_namespace);
  ec->feature_space[constant_namespace].push_back(1, constant);
  ec->total_sum_feat_sq++;
  ec->num_features++;
  if (vw.audit || vw.hash_inv)
    ec->feature_space[constant_namespace].space_names.push_back(audit_strings_ptr(new audit_strings("", "Constant")));
}

void add_label(example* ec, float label, float weight, float base)
{
  ec->l.simple.label = label;
  ec->l.simple.initial = base;
  ec->weight = weight;
}

example* import_example(vw& all, std::string label, primitive_feature_space* features, size_t len)
{
  example* ret = &get_unused_example(&all);
  all.p->lp.default_label(&ret->l);

  if (label.length() > 0)
    parse_example_label(all, *ret, label);

  for (size_t i = 0; i < len; i++)
  {
    unsigned char index = features[i].name;
    ret->indices.push_back(index);
    for (size_t j = 0; j < features[i].len; j++)
      ret->feature_space[index].push_back(features[i].fs[j].x, features[i].fs[j].weight_index);
  }

  setup_example(all, ret);
  all.p->end_parsed_examples++;
  return ret;
}

primitive_feature_space* export_example(vw& all, example* ec, size_t& len)
{
  len = ec->indices.size();
  primitive_feature_space* fs_ptr = new primitive_feature_space[len];

  int fs_count = 0;

  for (size_t idx = 0; idx < len; ++idx)
  {
    namespace_index i = ec->indices[idx];
    fs_ptr[fs_count].name = i;
    fs_ptr[fs_count].len = ec->feature_space[i].size();
    fs_ptr[fs_count].fs = new feature[fs_ptr[fs_count].len];

    uint32_t stride_shift = all.weights.stride_shift();
    int f_count = 0;
    for (features::iterator& f : ec->feature_space[i])
    {
      feature t = {f.value(), f.index()};
      t.weight_index >>= stride_shift;
      fs_ptr[fs_count].fs[f_count] = t;
      f_count++;
    }
    fs_count++;
  }
  return fs_ptr;
}

void releaseFeatureSpace(primitive_feature_space* features, size_t len)
{
  for (size_t i = 0; i < len; i++) delete[] features[i].fs;
  delete (features);
}

void parse_example_label(vw& all, example& ec, std::string label)
{
  v_array<substring> words = v_init<substring>();
  char* cstr = (char*)label.c_str();
  substring str = {cstr, cstr + label.length()};
  tokenize(' ', str, words);
  all.p->lp.parse_label(all.p, all.sd, &ec.l, words);
  words.clear();
  words.delete_v();
}

void empty_example(vw& /*all*/, example& ec)
{
  for (features& fs : ec) fs.clear();

  ec.indices.clear();
  ec.tag.clear();
  ec.sorted = false;
  ec.end_pass = false;
}

void clean_example(vw& all, example& ec, bool rewind)
{
  if (rewind)
  {
    assert(all.p->begin_parsed_examples > 0);
    all.p->begin_parsed_examples--;
  }

  empty_example(all, ec);
  assert(ec.in_use);
  ec.in_use = false;
  all.p->example_pool.return_object(&ec);
}

void finish_example(vw& all, example& ec)
{
  // only return examples to the pool that are from the pool and not externally allocated
  if (!is_ring_example(all, &ec))
    return;

  clean_example(all, ec, false);

  {
    std::lock_guard<std::mutex> lock(all.p->output_lock);
    all.p->output_done.notify_one();
  }
}
}  // namespace VW

void thread_dispatch(vw& all, v_array<example*> examples)
{
  all.p->end_parsed_examples += examples.size();
  for (auto example : examples)
  {
    all.p->ready_parsed_examples.push(example);
  }
}

void main_parse_loop(vw* all) { parse_dispatch(*all, thread_dispatch); }

namespace VW
{
example* get_example(parser* p) { return p->ready_parsed_examples.pop(); }

float get_topic_prediction(example* ec, size_t i) { return ec->pred.scalars[i]; }

float get_label(example* ec) { return ec->l.simple.label; }

float get_importance(example* ec) { return ec->weight; }

float get_initial(example* ec) { return ec->l.simple.initial; }

float get_prediction(example* ec) { return ec->pred.scalar; }

float get_cost_sensitive_prediction(example* ec) { return (float)ec->pred.multiclass; }

v_array<float>& get_cost_sensitive_prediction_confidence_scores(example* ec) { return ec->pred.scalars; }

uint32_t* get_multilabel_predictions(example* ec, size_t& len)
{
  MULTILABEL::labels labels = ec->pred.multilabels;
  len = labels.label_v.size();
  return labels.label_v.begin();
}

float get_action_score(example* ec, size_t i)
{
  ACTION_SCORE::action_scores scores = ec->pred.a_s;

  if (i < scores.size())
  {
    return scores[i].score;
  }
  else
  {
    return 0.0;
  }
}

size_t get_action_score_length(example* ec) { return ec->pred.a_s.size(); }

size_t get_tag_length(example* ec) { return ec->tag.size(); }

const char* get_tag(example* ec) { return ec->tag.begin(); }

size_t get_feature_number(example* ec) { return ec->num_features; }

float get_confidence(example* ec) { return ec->confidence; }
}  // namespace VW

example* example_initializer::operator()(example* ex)
{
  memset(&ex->l, 0, sizeof(polylabel));
  ex->in_use = false;
  ex->passthrough = nullptr;
  ex->tag = v_init<char>();
  ex->indices = v_init<namespace_index>();
  memset(&ex->feature_space, 0, sizeof(ex->feature_space));
  return ex;
}

void adjust_used_index(vw&) { /* no longer used */ }

namespace VW
{
void start_parser(vw& all) { all.parse_thread = std::thread(main_parse_loop, &all); }
}  // namespace VW
void free_parser(vw& all)
{
  all.p->words.delete_v();
  all.p->name.delete_v();

  if (all.ngram_strings.size() > 0)
    all.p->gram_mask.delete_v();

  io_buf* output = all.p->output;
  if (output != nullptr)
  {
    output->finalname.delete_v();
    output->currentname.delete_v();
  }

  while (!all.p->example_pool.empty())
  {
    example* temp = all.p->example_pool.get_object();
    VW::dealloc_example(all.p->lp.delete_label, *temp, all.delete_prediction);
  }

  while (all.p->ready_parsed_examples.size() != 0)
  {
    example* temp = all.p->ready_parsed_examples.pop();
    VW::dealloc_example(all.p->lp.delete_label, *temp, all.delete_prediction);
  }
  all.p->counts.delete_v();
}

namespace VW
{
void end_parser(vw& all) { all.parse_thread.join(); }

bool is_ring_example(vw& all, example* ae) { return all.p->example_pool.is_from_pool(ae); }
}  // namespace VW<|MERGE_RESOLUTION|>--- conflicted
+++ resolved
@@ -102,28 +102,9 @@
   VW::version_struct v_tmp(t.data());
   if (v_tmp != VW::version)
   {
-<<<<<<< HEAD
-    size_t v_length;
-    buf->read_file(filepointer, (char*)&v_length, sizeof(v_length));
-    if (v_length > 61)
-      THROW("cache version too long, cache file is probably invalid");
-
-    if (v_length == 0)
-      THROW("cache version too short, cache file is probably invalid");
-
-    std::vector<char> t(v_length);
-    buf->read_file(filepointer, t.data(), v_length);
-    VW::version_struct v_tmp(t.data());
-    if (v_tmp != VW::version)
-    {
-      //     std::cout << "cache has possibly incompatible version, rebuilding" << std::endl;
-      return 0;
-    }
-=======
     //      cout << "cache has possibly incompatible version, rebuilding" << endl;
     return 0;
   }
->>>>>>> a4ff3d55
 
   char temp;
   if (buf->read_file(filepointer, &temp, 1) < 1)

/*
Copyright (c) by respective owners including Yahoo!, Microsoft, and
individual contributors. All rights reserved.  Released under a BSD (revised)
license as described in the file LICENSE.
 */
#include <sys/types.h>

#ifndef _WIN32
#include <sys/mman.h>
#include <sys/wait.h>
#include <unistd.h>
#include <netinet/tcp.h>
#endif

#include <signal.h>

#include <fstream>

#ifdef _WIN32
#include <winsock2.h>
#include <Windows.h>
#include <io.h>
typedef int socklen_t;

int daemon(int a, int b)
{
	exit(0);
	return 0;
}
int getpid()
{
	return (int) ::GetCurrentProcessId();
}
#else
#include <netdb.h>
#endif
#include <boost/program_options.hpp>

#ifdef __FreeBSD__
#include <netinet/in.h>
#endif

#include <errno.h>
#include <stdio.h>
#include <assert.h>
namespace po = boost::program_options;

#include "parser.h"
#include "global_data.h"
#include "parse_example.h"
#include "cache.h"
#include "gd.h"
#include "comp_io.h"
#include "unique_sort.h"
#include "constant.h"
#include "example.h"
#include "vw.h"

using namespace std;

//nonreentrant
example* examples;//A Ring of examples.

#ifndef _WIN32
typedef pthread_mutex_t MUTEX;
typedef pthread_cond_t CV;
#else
#include <Windows.h>
typedef CRITICAL_SECTION MUTEX;
typedef CONDITION_VARIABLE CV;
#endif

void initialize_mutex(MUTEX * pm)
{
#ifndef _WIN32
  pthread_mutex_init(pm, NULL);
#else
	::InitializeCriticalSection(pm);
#endif
}

void delete_mutex(MUTEX * pm)
{
#ifndef _WIN32
	// no operation necessary here
#else
	::DeleteCriticalSection(pm);
#endif
}

void initialize_condition_variable(CV * pcv)
{
#ifndef _WIN32
  pthread_cond_init(pcv, NULL);
#else
	::InitializeConditionVariable(pcv);
#endif
}

void mutex_lock(MUTEX * pm)
{
#ifndef _WIN32
	pthread_mutex_lock(pm);
#else
	::EnterCriticalSection(pm);
#endif
}

void mutex_unlock(MUTEX * pm)
{
#ifndef _WIN32
	pthread_mutex_unlock(pm);
#else
	::LeaveCriticalSection(pm);
#endif
}

void condition_variable_wait(CV * pcv, MUTEX * pm)
{
#ifndef _WIN32
	pthread_cond_wait(pcv, pm);
#else
	::SleepConditionVariableCS(pcv, pm, INFINITE);
#endif
}

void condition_variable_signal(CV * pcv)
{
#ifndef _WIN32
	pthread_cond_signal(pcv);
#else
	::WakeConditionVariable(pcv);
#endif
}

void condition_variable_signal_all(CV * pcv)
{
#ifndef _WIN32
	pthread_cond_broadcast(pcv);
#else
	::WakeAllConditionVariable(pcv);
#endif
}

MUTEX examples_lock;
CV example_available;
CV example_unused;
MUTEX output_lock;
CV output_done;

uint64_t used_index = 0; // The index of the example currently used by thread i.
bool done=false;
v_array<size_t> gram_mask;

bool got_sigterm = false;

void handle_sigterm (int)
{
  got_sigterm = true;
}

parser* new_parser()
{
  parser* ret = (parser*) calloc(1,sizeof(parser));
  ret->input = new io_buf;
  ret->output = new io_buf;
  ret->local_example_number = 0;
  ret->ring_size = 1 << 8;

  return ret;
}

void set_compressed(parser* par){
  finalize_source(par);
  par->input = new comp_io_buf;
  par->output = new comp_io_buf;
}

size_t cache_numbits(io_buf* buf, int filepointer)
{
  v_array<char> t;

  size_t v_length;
  buf->read_file(filepointer, (char*)&v_length, sizeof(v_length));
  if(v_length>29){
    cerr << "cache version too long, cache file is probably invalid" << endl;
    exit(1);
  }
  t.erase();
  if (t.size() < v_length)
    t.resize(v_length);
  
  buf->read_file(filepointer,t.begin,v_length);
  version_struct v_tmp(t.begin);
  if ( v_tmp != version )
    {
      cout << "cache has possibly incompatible version, rebuilding" << endl;
      t.delete_v();
      return 0;
    }
<<<<<<< HEAD
  free(t.begin);

  char temp;
  if (buf->read_file(filepointer, &temp, 1) < 1) 
    {
      cout << "failed to read" << endl;
      exit(0);
    }
  if (temp != 'c')
    {
      cout << "data file is not a cache file" << endl;
      exit (0);
    }

=======
  t.delete_v();
  
>>>>>>> 98dab7f6
  const int total = sizeof(size_t);
  char* p[total];
  if (buf->read_file(filepointer, p, total) < total) 
    {
      return true;
    }

  size_t cache_numbits = *(size_t *)p;
  return cache_numbits;
}

bool member(v_array<size_t> ids, size_t id)
{
  for (size_t i = 0; i < ids.size(); i++)
    if (ids[i] == id)
      return true;
  return false;
}

void reset_source(vw& all, size_t numbits)
{
  io_buf* input = all.p->input;
  input->current = 0;
  if (all.p->write_cache)
    {
      all.p->output->flush();
      all.p->write_cache = false;
      all.p->output->close_file();
	  remove(all.p->output->finalname.begin);
      rename(all.p->output->currentname.begin, all.p->output->finalname.begin);
      while(input->files.size() > 0)
	{
	  int fd = input->files.pop();
	  if (!member(all.final_prediction_sink, (size_t) fd))
	    close(fd);
	}
      input->open_file(all.p->output->finalname.begin, all.stdin_off, io_buf::READ); //pushing is merged into open_file
      all.p->reader = read_cached_features;
    }
  if ( all.p->resettable == true )
    {
      if (all.daemon)
	{
	  // wait for all predictions to be sent back to client
	  mutex_lock(&output_lock);
	  while (all.p->local_example_number != all.p->parsed_examples)
	    condition_variable_wait(&output_done, &output_lock);
	  mutex_unlock(&output_lock);
	  
	  // close socket, erase final prediction sink and socket
	  close(all.p->input->files[0]);
	  all.final_prediction_sink.erase();
	  all.p->input->files.erase();
	  
	  sockaddr_in client_address;
	  socklen_t size = sizeof(client_address);
	  int f = accept(all.p->bound_sock,(sockaddr*)&client_address,&size);
	  if (f < 0)
	    {
	      cerr << "bad client socket!" << endl;
	      exit (1);
	    }
	  
	  // note: breaking cluster parallel online learning by dropping support for id
	  
	  all.final_prediction_sink.push_back((size_t) f);
	  all.p->input->files.push_back(f);

	  if (isbinary(*(all.p->input))) {
	    all.p->reader = read_cached_features;
	    all.print = binary_print_result;
	  } else {
	    all.p->reader = read_features;
	    all.print = print_result;
	  }
	}
      else {
	for (size_t i = 0; i < input->files.size();i++)
	  {
	    input->reset_file(input->files[i]);
	    if (cache_numbits(input, input->files[i]) < numbits) {
	      cerr << "argh, a bug in caching of some sort!  Exiting\n" ;
	      exit(1);
	    }
	  }
      }
    }
}

void finalize_source(parser* p)
{
  while (!p->input->files.empty() && p->input->files.last() == fileno(stdin))
    p->input->files.pop();
  p->input->close_files();

  delete p->input;
  p->output->close_files();
  delete p->output;
}

void make_write_cache(vw& all, string &newname, bool quiet)
{
  io_buf* output = all.p->output;
  if (output->files.size() != 0){
    cerr << "Warning: you tried to make two write caches.  Only the first one will be made." << endl;
    return;
  }

  string temp = newname+string(".writing");
  push_many(output->currentname,temp.c_str(),temp.length()+1);
  
  int f = output->open_file(temp.c_str(), all.stdin_off, io_buf::WRITE);
  if (f == -1) {
    cerr << "can't create cache file !" << endl;
    return;
  }

  size_t v_length = version.to_string().length()+1;

  output->write_file(f, &v_length, sizeof(size_t));
  output->write_file(f,version.to_string().c_str(),v_length);
<<<<<<< HEAD
  output->write_file(f,"c",1);
  output->write_file(f, &numbits, sizeof(size_t));
=======
  
  output->write_file(f, &all.num_bits, sizeof(size_t));
>>>>>>> 98dab7f6
  
  push_many(output->finalname,newname.c_str(),newname.length()+1);
  all.p->write_cache = true;
  if (!quiet)
    cerr << "creating cache_file = " << newname << endl;
}

void parse_cache(vw& all, po::variables_map &vm, string source,
		 bool quiet)
{
  vector<string> caches;
  if (vm.count("cache_file"))
    caches = vm["cache_file"].as< vector<string> >();
  if (vm.count("cache"))
    caches.push_back(source+string(".cache"));

  all.p->write_cache = false;

  for (size_t i = 0; i < caches.size(); i++)
    {
      int f = -1;
      if (!vm.count("kill_cache"))
        f = all.p->input->open_file(caches[i].c_str(), all.stdin_off, io_buf::READ);
      if (f == -1)
	make_write_cache(all, caches[i], quiet);
      else {
	size_t c = cache_numbits(all.p->input, f);
	if (all.default_bits)
	  all.num_bits = c;
	if (c < all.num_bits) {
          all.p->input->close_file();          
	  make_write_cache(all, caches[i], quiet);
	}
	else {
	  if (!quiet)
	    cerr << "using cache_file = " << caches[i].c_str() << endl;
	  all.p->reader = read_cached_features;
	  if (c == all.num_bits)
	    all.p->sorted_cache = true;
	  else
	    all.p->sorted_cache = false;
	  all.p->resettable = true;
	}
      }
    }
  
  all.parse_mask = (1 << all.num_bits) - 1;
  if (caches.size() == 0)
    {
      if (!quiet)
	cerr << "using no cache" << endl;
      all.p->output->space.delete_v();
    }
}

//For macs
#ifndef MAP_ANONYMOUS
# define MAP_ANONYMOUS MAP_ANON
#endif


void parse_source_args(vw& all, po::variables_map& vm, bool quiet, size_t passes)
{
  all.p->input->current = 0;
  parse_cache(all, vm, all.data_filename, quiet);

  string hash_function("strings");
  if(vm.count("hash")) 
    hash_function = vm["hash"].as<string>();
  
  if (all.daemon)
    {
      all.p->bound_sock = socket(PF_INET, SOCK_STREAM, 0);
      if (all.p->bound_sock < 0) {
	cerr << "can't open socket!" << endl;
	exit(1);
      }

      int on = 1;
      if (setsockopt(all.p->bound_sock, SOL_SOCKET, SO_REUSEADDR, (char*)&on, sizeof(on)) < 0) 
	perror("setsockopt SO_REUSEADDR");

      sockaddr_in address;
      address.sin_family = AF_INET;
      address.sin_addr.s_addr = htonl(INADDR_ANY);
      short unsigned int port = 26542;
      if (vm.count("port"))
	port = vm["port"].as<size_t>();
      address.sin_port = htons(port);

      // attempt to bind to socket
      if ( ::bind(all.p->bound_sock,(sockaddr*)&address, sizeof(address)) < 0 )
	{
	  cerr << "failure to bind!" << endl;
	  exit(1);
	}
      int source_count = 1;
      
      // listen on socket
      listen(all.p->bound_sock, source_count);

      // background process
      if (daemon(1,1))
	{
	  cerr << "failure to background!" << endl;
	  exit(1);
	}
      // write pid file
      if (vm.count("pid_file"))
	{
	  ofstream pid_file;
	  pid_file.open(vm["pid_file"].as<string>().c_str());
	  if (!pid_file.is_open())
	    {
	      cerr << "error writing pid file" << endl;
	      exit(1);
	    }
	  pid_file << getpid() << endl;
	  pid_file.close();
	}

      if (all.daemon)
	{
#ifdef _WIN32
		exit(1);
#else
	  // weights will be shared across processes, accessible to children
	  float* shared_weights = 
	    (float*)mmap(0,all.stride * all.length() * sizeof(float), 
			 PROT_READ|PROT_WRITE, MAP_SHARED|MAP_ANONYMOUS, -1, 0);

	  size_t float_count = all.stride * all.length();
	  weight* dest = shared_weights;
	  memcpy(dest, all.reg.weight_vectors, float_count*sizeof(float));
	  free(all.reg.weight_vectors);
	  all.reg.weight_vectors = dest;
	  
	  // learning state to be shared across children
	  shared_data* sd = (shared_data *)mmap(0,sizeof(shared_data),
			 PROT_READ|PROT_WRITE, MAP_SHARED|MAP_ANONYMOUS, -1, 0);
	  memcpy(sd, all.sd, sizeof(shared_data));
	  free(all.sd);
	  all.sd = sd;

	  // create children
	  size_t num_children = all.num_children;
	  v_array<int> children;
	  children.resize(num_children);
	  for (size_t i = 0; i < num_children; i++)
	    {
	      // fork() returns pid if parent, 0 if child
	      // store fork value and run child process if child
	      if ((children[i] = fork()) == 0)
		goto child;
	    }

	  // install signal handler so we can kill children when killed
	  {
	    struct sigaction sa;
	    // specifically don't set SA_RESTART in sa.sa_flags, so that
	    // waitid will be interrupted by SIGTERM with handler installed
	    memset(&sa, 0, sizeof(sa));
	    sa.sa_handler = handle_sigterm;
	    sigaction(SIGTERM, &sa, NULL);
	  }

	  while (true)
	    {
	      // wait for child to change state; if finished, then respawn
	      int status;
	      pid_t pid = wait(&status);
	      if (got_sigterm)
		{
		  for (size_t i = 0; i < num_children; i++)
		    kill(children[i], SIGTERM);
		  exit(0);
		}
	      if (pid < 0)
		continue;
	      for (size_t i = 0; i < num_children; i++)
		if (pid == children[i])
		  {
		    if ((children[i]=fork()) == 0)
		      goto child;
		    break;
		  }
	    }

#endif
	}

#ifndef _WIN32
	child:
#endif
      sockaddr_in client_address;
      socklen_t size = sizeof(client_address);
      all.p->max_fd = 0;
      if (!all.quiet)
	cerr << "calling accept" << endl;
      int f = accept(all.p->bound_sock,(sockaddr*)&client_address,&size);
      if (f < 0)
	{
	  cerr << "bad client socket!" << endl;
	  exit (1);
	}
      
      all.p->label_sock = f;
      all.print = print_result;
      
      all.final_prediction_sink.push_back((size_t) f);
      
      all.p->input->files.push_back(f);
      all.p->max_fd = max(f, all.p->max_fd);
      if (!all.quiet)
	cerr << "reading data from port " << port << endl;

      all.p->max_fd++;
      if(all.active)
	{
	  all.p->reader = read_features;
	  all.p->hasher = getHasher(hash_function);
	}
      else {
	if (isbinary(*(all.p->input))) {
	  all.p->reader = read_cached_features;
	  all.print = binary_print_result;
	} else {
	  all.p->reader = read_features;
	  
	}
	all.p->hasher = getHasher(hash_function);
	all.p->sorted_cache = true;
      }

      all.p->resettable = all.p->write_cache || all.daemon;
    }
  
  else  // was: else if (vm.count("data"))
    {
      string hash_function("strings");
      if(vm.count("hash")) 
	hash_function = vm["hash"].as<string>();

      if (all.p->input->files.size() > 0)
	{
	  if (!quiet)
	    cerr << "ignoring text input in favor of cache input" << endl;
	}
      else
	{
	  string temp = all.data_filename;
	  if (!quiet)
	    cerr << "Reading from " << temp << endl;
	  int f = all.p->input->open_file(temp.c_str(), all.stdin_off, io_buf::READ);
	  if (f == -1)
	    {
	      cerr << "can't open " << temp << ", bailing!" << endl;
	      exit(0);
	    }
	  all.p->reader = read_features;
	  all.p->hasher = getHasher(hash_function);
	  all.p->resettable = all.p->write_cache;
	}
    }

  if (passes > 1 && !all.p->resettable)
    {
      cerr << all.program_name << ": need a cache file for multiple passes: try using --cache_file" << endl;  
      exit(1);
    }
  all.p->input->count = all.p->input->files.size();
  if (!quiet)
    cerr << "num sources = " << all.p->input->files.size() << endl;
}

bool parser_done(parser* p)
{
  if (done)
    {
      if (used_index != p->parsed_examples)
	return false;
      return true;
    }
  return false;
}

void addgrams(vw& all, size_t ngram, size_t skip_gram, v_array<feature>& atomics, v_array<audit_data>& audits,
	      size_t initial_length, v_array<size_t> &gram_mask, size_t skips)
{
  if (ngram == 0 && gram_mask.last() < initial_length)
    {
      size_t last = initial_length - gram_mask.last();
      for(size_t i = 0; i < last; i++)
	{
	  size_t new_index = atomics[i].weight_index;
	  for (size_t n = 1; n < gram_mask.size(); n++)
	    new_index = new_index*quadratic_constant + atomics[i+gram_mask[n]].weight_index;
	  feature f = {1.,(uint32_t)(new_index & all.parse_mask)};
	  atomics.push_back(f);
	  if (all.audit && audits.size() >= initial_length)
	    {
	      string feature_name(audits[i].feature);
	      for (size_t n = 1; n < gram_mask.size(); n++)
		{
		  feature_name += string("^");
		  feature_name += string(audits[i+gram_mask[n]].feature);
		}
	      string feature_space = string(audits[i].space);
	      
	      audit_data a_feature = {NULL,NULL,new_index & all.parse_mask, 1., true};
	      a_feature.space = (char*)malloc(feature_space.length()+1);
	      strcpy(a_feature.space, feature_space.c_str());
	      a_feature.feature = (char*)malloc(feature_name.length()+1);
	      strcpy(a_feature.feature, feature_name.c_str());
	      audits.push_back(a_feature);
	    }
	}
    }
  if (ngram > 0)
    {
      gram_mask.push_back(gram_mask.last()+1+skips);
      addgrams(all, ngram-1, skip_gram, atomics, audits, initial_length, gram_mask, 0);
      gram_mask.pop();
    }
  if (skip_gram > 0 && ngram > 0)
    addgrams(all, ngram, skip_gram-1, atomics, audits, initial_length, gram_mask, skips+1);
}

/**
 * This function adds k-skip-n-grams to the feature vector.
 * Definition of k-skip-n-grams:
 * Consider a feature vector - a, b, c, d, e, f
 * 2-skip-2-grams would be - ab, ac, ad, bc, bd, be, cd, ce, cf, de, df, ef
 * 1-skip-3-grams would be - abc, abd, acd, ace, bcd, bce, bde, bdf, cde, cdf, cef, def
 * Note that for a n-gram, (n-1)-grams, (n-2)-grams... 2-grams are also appended
 * The k-skip-n-grams are appended to the feature vector.
 * Hash is evaluated using the principle h(a, b) = h(a)*X + h(b), where X is a random no.
 * 32 random nos. are maintained in an array and are used in the hashing.
 */
void generateGrams(vw& all, size_t ngram, size_t skip_gram, example * &ex) {
  for(size_t *index = ex->indices.begin; index < ex->indices.end; index++)
    {
      size_t length = ex->atomics[*index].size();
      for (size_t n = 1; n < ngram; n++)
	{
	  gram_mask.erase();
	  gram_mask.push_back((size_t)0);
	  addgrams(all, n, skip_gram, ex->atomics[*index], 
		   ex->audit_features[*index], 
		   length, gram_mask, 0);
	}
    }
}

example* get_unused_example(vw& all)
{
  while (true)
    {
      mutex_lock(&examples_lock);
      if (examples[all.p->parsed_examples % all.p->ring_size].in_use == false)
	{
	  examples[all.p->parsed_examples % all.p->ring_size].in_use = true;
	  mutex_unlock(&examples_lock);
	  return examples + (all.p->parsed_examples % all.p->ring_size);
	}
      else 
	condition_variable_wait(&example_unused, &examples_lock);
      mutex_unlock(&examples_lock);
    }
}

bool parse_atomic_example(vw& all, example *ae)
{
  if (all.p->reader(&all, ae) <= 0)
    return false;

  if(all.p->sort_features && ae->sorted == false)
    unique_sort_features(all.audit, ae);

  if (all.p->write_cache) 
    {
      all.p->lp->cache_label(ae->ld,*(all.p->output));
      cache_features(*(all.p->output), ae);
    }

  if(all.ngram > 1)
    generateGrams(all, all.ngram, all.skips, ae);
    
  return true;
}

void setup_example(vw& all, example* ae)
{
  ae->pass = all.passes_complete;
  ae->partial_prediction = 0.;
  ae->num_features = 0;
  ae->total_sum_feat_sq = 0;
  ae->done = false;
  ae->example_counter = (size_t)(all.p->parsed_examples + 1);
  ae->global_weight = all.p->lp->get_weight(ae->ld);
  all.sd->t += ae->global_weight;
  ae->example_t = (float)all.sd->t;

  if (all.ignore_some)
    {
      for (size_t* i = ae->indices.begin; i != ae->indices.end; i++)
	if (all.ignore[*i])
	  {//delete namespace
	    ae->atomics[*i].erase();
	    memmove(i,i+1,(ae->indices.end - (i+1))*sizeof(size_t));
	    ae->indices.end--;
	    i--;
	  }
    }

  if (all.add_constant) {
    //add constant feature
    ae->indices.push_back(constant_namespace);
    feature temp = {1,(uint32_t) (constant & all.parse_mask)};
    ae->atomics[constant_namespace].push_back(temp);
    ae->total_sum_feat_sq++;
  }
  
  if(all.stride != 1) //make room for per-feature information.
    {
      size_t stride = all.stride;
      for (size_t* i = ae->indices.begin; i != ae->indices.end; i++)
	for(feature* j = ae->atomics[*i].begin; j != ae->atomics[*i].end; j++)
	  j->weight_index = j->weight_index*stride;
      if (all.audit)
	for (size_t* i = ae->indices.begin; i != ae->indices.end; i++)
	  for(audit_data* j = ae->audit_features[*i].begin; j != ae->audit_features[*i].end; j++)
	    j->weight_index = j->weight_index*stride;
    }
  
  for (size_t* i = ae->indices.begin; i != ae->indices.end; i++) 
    {
      ae->num_features += ae->atomics[*i].end - ae->atomics[*i].begin;
      ae->total_sum_feat_sq += ae->sum_feat_sq[*i];
    }

  if (all.rank == 0) {
    for (vector<string>::iterator i = all.pairs.begin(); i != all.pairs.end();i++)
      {
	ae->num_features 
	  += (ae->atomics[(int)(*i)[0]].end - ae->atomics[(int)(*i)[0]].begin)
	  *(ae->atomics[(int)(*i)[1]].end - ae->atomics[(int)(*i)[1]].begin);
	ae->total_sum_feat_sq += ae->sum_feat_sq[(int)(*i)[0]]*ae->sum_feat_sq[(int)(*i)[1]];
      }

    for (vector<string>::iterator i = all.triples.begin(); i != all.triples.end();i++)
      {
	ae->num_features 
	  += (ae->atomics[(int)(*i)[0]].end - ae->atomics[(int)(*i)[0]].begin)
            *(ae->atomics[(int)(*i)[1]].end - ae->atomics[(int)(*i)[1]].begin)
            *(ae->atomics[(int)(*i)[2]].end - ae->atomics[(int)(*i)[2]].begin);
	ae->total_sum_feat_sq += ae->sum_feat_sq[(int)(*i)[0]] * ae->sum_feat_sq[(int)(*i)[1]] * ae->sum_feat_sq[(int)(*i)[2]];
      }

  } else {
    for (vector<string>::iterator i = all.pairs.begin(); i != all.pairs.end();i++)
      {
	ae->num_features
	  += (ae->atomics[(int)(*i)[0]].end - ae->atomics[(int)(*i)[0]].begin) * all.rank;
	ae->num_features
	  += (ae->atomics[(int)(*i)[1]].end - ae->atomics[(int)(*i)[1]].begin) * all.rank;
      }
    for (vector<string>::iterator i = all.triples.begin(); i != all.triples.end();i++)
      {
	ae->num_features
	  += (ae->atomics[(int)(*i)[0]].end - ae->atomics[(int)(*i)[0]].begin) * all.rank;
	ae->num_features
	  += (ae->atomics[(int)(*i)[1]].end - ae->atomics[(int)(*i)[1]].begin) * all.rank;
	ae->num_features
	  += (ae->atomics[(int)(*i)[2]].end - ae->atomics[(int)(*i)[2]].begin) * all.rank;
      }
  }
}

namespace VW{
  example* new_unused_example(vw& all) { 
    example* ec = get_unused_example(all);
    all.p->parsed_examples++;
    ec->example_counter = all.p->parsed_examples;
    return ec;
  }
  example* read_example(vw& all, char* example_line)
  {
    example* ret = get_unused_example(all);

    read_line(all, ret, example_line);
    setup_example(all, ret);
    all.p->parsed_examples++;

    return ret;
  }

  void add_constant_feature(vw& vw, example*ec) {
    size_t cns = constant_namespace;
    ec->indices.push_back(cns);
    feature temp = {1,(uint32_t) (constant & vw.parse_mask)};
    ec->atomics[cns].push_back(temp);
    ec->total_sum_feat_sq++;
    ec->num_features++;
  }


  example* import_example(vw& all, vector<feature_space> vf)
  {
    example* ret = get_unused_example(all);
    all.p->lp->default_label(ret->ld);
    for (size_t i = 0; i < vf.size();i++)
      {
	size_t index = vf[i].first;
	ret->indices.push_back(index);
	for (size_t j = 0; j < vf[i].second.size(); j++)
	  {	    
	    ret->sum_feat_sq[index] += vf[i].second[j].x * vf[i].second[j].x;
	    ret->atomics[index].push_back(vf[i].second[j]);
	  }
      }
    setup_example(all, ret);
    all.p->parsed_examples++;
    return ret;
  }

  example* import_example(vw& all, primitive_feature_space* features, size_t len)
  {
    example* ret = get_unused_example(all);
    all.p->lp->default_label(ret->ld);
    for (size_t i = 0; i < len;i++)
      {
	size_t index = features[i].name;
	ret->indices.push_back(index);
	for (size_t j = 0; j < features[i].len; j++)
	  {	    
	    ret->sum_feat_sq[index] += features[i].fs[j].x * features[i].fs[j].x;
	    ret->atomics[index].push_back(features[i].fs[j]);
	  }
      }
    setup_example(all, ret);
    return ret;
  }

  void parse_example_label(vw& all, example&ec, string label) {
    v_array<substring> words;
    char* cstr = (char*)label.c_str();
    substring str = { cstr, cstr+label.length() };
    words.push_back(str);
    all.p->lp->parse_label(all.p, all.sd, ec.ld, words);
    words.erase();
    words.delete_v();
  }
  
  void finish_example(vw& all, example* ec)
  {
    mutex_lock(&output_lock);
    all.p->local_example_number++;
    condition_variable_signal(&output_done);
    mutex_unlock(&output_lock);
    
    if (all.audit)
      for (size_t* i = ec->indices.begin; i != ec->indices.end; i++) 
	{
	  for (audit_data* temp 
		 = ec->audit_features[*i].begin; 
	       temp != ec->audit_features[*i].end; temp++)
	    {
	      if (temp->alloced)
		{
		  free(temp->space);
		  free(temp->feature);
		  temp->alloced=false;
		}
	    }
	  ec->audit_features[*i].erase();
	}
    
    for (size_t* i = ec->indices.begin; i != ec->indices.end; i++) 
      {  
	ec->atomics[*i].erase();
	ec->sum_feat_sq[*i]=0;
      }
    
    ec->indices.erase();
    ec->tag.erase();
    ec->sorted = false;
    
    mutex_lock(&examples_lock);
    assert(ec->in_use);
    ec->in_use = false;
    condition_variable_signal(&example_unused);
    if (done)
      condition_variable_signal_all(&example_available);
    mutex_unlock(&examples_lock);
  }
}

#ifdef _WIN32
DWORD WINAPI main_parse_loop(LPVOID in)
#else
void *main_parse_loop(void *in)
#endif
{
  vw* all = (vw*) in;
  
  size_t example_number = 0;  // for variable-size batch learning algorithms
  while(!done)
    {
      example* ae=get_unused_example(*all);

      if (example_number != all->pass_length && parse_atomic_example(*all, ae)) {	
	setup_example(*all, ae);
	example_number++;
	mutex_lock(&examples_lock);
	all->p->parsed_examples++;
	condition_variable_signal_all(&example_available);
	mutex_unlock(&examples_lock);
      }
      else
	{
	  reset_source(*all, all->num_bits);
	  all->passes_complete++;
	  if (all->passes_complete == all->numpasses && example_number == all->pass_length)
	    {
	      all->passes_complete = 0;
	      all->pass_length = all->pass_length*2+1;
	    }
	  example_number = 0;
	  if (all->passes_complete >= all->numpasses)
	    {
	      mutex_lock(&examples_lock);
	      done = true;
	      mutex_unlock(&examples_lock);
	    }
	  mutex_lock(&examples_lock);
	  ae->in_use = false;
	  condition_variable_signal_all(&example_available);
	  mutex_unlock(&examples_lock);
	}
    }  

  return NULL;
}

example* get_example(parser* p)
{
  mutex_lock(&examples_lock);
  if (p->parsed_examples != used_index) {
    size_t ring_index = used_index++ % p->ring_size;
    if (!(examples+ring_index)->in_use)
      cout << used_index << " " << p->parsed_examples << " " << ring_index << endl;
    assert((examples+ring_index)->in_use);
    mutex_unlock(&examples_lock);
    
    return examples + ring_index;
  }
  else {
    if (!done)
      {
	condition_variable_wait(&example_available, &examples_lock);
	mutex_unlock(&examples_lock);
	return get_example(p);
      }
    else {
      mutex_unlock(&examples_lock);
      return NULL;
    }
  }
}

#ifndef _WIN32
pthread_t parse_thread;
#else
HANDLE parse_thread;
#endif

void initialize_examples(vw& all)
{
  used_index = 0;
  all.p->parsed_examples = 0;
  done = false;

  examples = (example*)calloc(all.p->ring_size, sizeof(example));

  for (size_t i = 0; i < all.p->ring_size; i++)
    {
      examples[i].ld = calloc(1,all.p->lp->label_size);
      examples[i].in_use = false;
    }
}

void initialize_parser_datastructures(vw& all)
{
  initialize_examples(all);
  initialize_mutex(&examples_lock);
  initialize_condition_variable(&example_available);
  initialize_condition_variable(&example_unused);
  initialize_mutex(&output_lock);
  initialize_condition_variable(&output_done);
}

void start_parser(vw& all)
{
  initialize_parser_datastructures(all);
  #ifndef _WIN32
  pthread_create(&parse_thread, NULL, main_parse_loop, &all);
  #else
  parse_thread = ::CreateThread(NULL, 0, static_cast<LPTHREAD_START_ROUTINE>(main_parse_loop), &all, NULL, NULL);
  #endif
}

void free_parser(vw& all)
{
  all.p->channels.delete_v();
  all.p->words.delete_v();
  all.p->name.delete_v();

  if(all.ngram > 1)
    gram_mask.delete_v();
  
  for (size_t i = 0; i < all.p->ring_size; i++) 
    {
      dealloc_example(all.p->lp->delete_label, examples[i]);
    }
  free(examples);
  
  io_buf* output = all.p->output;
  if (output != NULL)
    {
      output->finalname.delete_v();
      output->currentname.delete_v();
    }

  all.p->counts.delete_v();
}

void release_parser_datastructures(vw& all)
{
  delete_mutex(&examples_lock);
  delete_mutex(&output_lock);
}

void end_parser(vw& all)
{
  #ifndef _WIN32
  pthread_join(parse_thread, NULL);
  #else
  ::WaitForSingleObject(parse_thread, INFINITE);
  ::CloseHandle(parse_thread);
  #endif
  release_parser_datastructures(all);
}<|MERGE_RESOLUTION|>--- conflicted
+++ resolved
@@ -198,8 +198,6 @@
       t.delete_v();
       return 0;
     }
-<<<<<<< HEAD
-  free(t.begin);
 
   char temp;
   if (buf->read_file(filepointer, &temp, 1) < 1) 
@@ -213,10 +211,8 @@
       exit (0);
     }
 
-=======
   t.delete_v();
   
->>>>>>> 98dab7f6
   const int total = sizeof(size_t);
   char* p[total];
   if (buf->read_file(filepointer, p, total) < total) 
@@ -338,13 +334,8 @@
 
   output->write_file(f, &v_length, sizeof(size_t));
   output->write_file(f,version.to_string().c_str(),v_length);
-<<<<<<< HEAD
   output->write_file(f,"c",1);
-  output->write_file(f, &numbits, sizeof(size_t));
-=======
-  
   output->write_file(f, &all.num_bits, sizeof(size_t));
->>>>>>> 98dab7f6
   
   push_many(output->finalname,newname.c_str(),newname.length()+1);
   all.p->write_cache = true;

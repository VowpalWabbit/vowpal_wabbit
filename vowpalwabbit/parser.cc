// Copyright (c) by respective owners including Yahoo!, Microsoft, and
// individual contributors. All rights reserved. Released under a BSD (revised)
// license as described in the file LICENSE.
#include <sys/types.h>

#ifndef _WIN32
#include <sys/mman.h>
#include <sys/wait.h>
#include <unistd.h>
#include <netinet/tcp.h>
#endif

#include <csignal>

#include <fstream>

#ifdef _WIN32
#define NOMINMAX
#include <winsock2.h>
#include <Windows.h>
#include <io.h>
typedef int socklen_t;
//windows doesn't define SOL_TCP and use an enum for the later, so can't check for its presence with a macro.
#define SOL_TCP IPPROTO_TCP

int daemon(int /*a*/, int /*b*/)
{
  exit(0);
  return 0;
}

// Starting with v142 the fix in the else block no longer works due to mismatching linkage. Going forward we should just
// use the actual isocpp version.
#if _MSC_VER >= 1920
#define getpid _getpid
#else
int getpid() { return (int)::GetCurrentProcessId(); }
#endif

#else
#include <netdb.h>
#endif

#if defined(__FreeBSD__) || defined(__APPLE__)
#include <netinet/in.h>
#endif

#include <cerrno>
#include <cstdio>
#include <cassert>

#include "parse_example.h"
#include "cache.h"
#include "unique_sort.h"
#include "constant.h"
#include "vw.h"
#include "interactions.h"
#include "vw_exception.h"
#include "parse_example_json.h"
#include "parse_dispatch_loop.h"
#include "parse_args.h"
#include "io/io_adapter.h"

// OSX doesn't expects you to use IPPROTO_TCP instead of SOL_TCP
#if !defined(SOL_TCP) && defined(IPPROTO_TCP)
#define SOL_TCP IPPROTO_TCP
#endif

using std::endl;

// This should not? matter in a library mode.
bool got_sigterm;

void handle_sigterm(int) { got_sigterm = true; }

bool is_test_only(uint32_t counter, uint32_t period, uint32_t after, bool holdout_off,
    uint32_t target_modulus)  // target should be 0 in the normal case, or period-1 in the case that emptylines separate
                              // examples
{
  if (holdout_off)
    return false;
  if (after == 0)  // hold out by period
    return (counter % period == target_modulus);
  else  // hold out by position
    return (counter > after);
}

void set_compressed(parser* /*par*/) {}

uint32_t cache_numbits(io_buf* buf, VW::io::reader* filepointer)
{
  size_t v_length;
  buf->read_file(filepointer, (char*)&v_length, sizeof(v_length));
  if (v_length > 61)
    THROW("cache version too long, cache file is probably invalid");

  if (v_length == 0)
    THROW("cache version too short, cache file is probably invalid");

  std::vector<char> t(v_length);
  buf->read_file(filepointer, t.data(), v_length);
  VW::version_struct v_tmp(t.data());
  if (v_tmp != VW::version)
  {
    //      cout << "cache has possibly incompatible version, rebuilding" << endl;
    return 0;
  }

  char temp;
  if (buf->read_file(filepointer, &temp, 1) < 1)
    THROW("failed to read");

  if (temp != 'c')
    THROW("data file is not a cache file");

  uint32_t cache_numbits;
  if (buf->read_file(filepointer, &cache_numbits, sizeof(cache_numbits)) < (int)sizeof(cache_numbits))
  {
    return true;
  }

  return cache_numbits;
}

void reset_source(vw& all, size_t numbits)
{
  io_buf* input = all.p->input;
  input->current = 0;

  // If in write cache mode then close all of the input files then open the written cache as the new input.
  if (all.p->write_cache)
  {
    all.p->output->flush();
    // Turn off write_cache as we are now reading it instead of writing!
    all.p->write_cache = false;
    all.p->output->close_file();

    // This deletes the file from disk.
    remove(all.p->finalname.c_str());

    // Rename the cache file to the final name.
    if (0 != rename(all.p->currentname.c_str(), all.p->finalname.c_str()))
      THROW("WARN: reset_source(vw& all, size_t numbits) cannot rename: " << all.p->currentname << " to "
                                                                          << all.p->finalname);
    input->close_files();
    // Now open the written cache as the new input file.
    input->add_file(VW::io::open_file_reader(all.p->finalname));    all.p->reader = read_cached_features;
    all.p->reader = read_cached_features;
  }

  if (all.p->resettable == true)
  {
    if (all.rc.daemon)
    {
      // wait for all predictions to be sent back to client
      {
        std::unique_lock<std::mutex> lock(all.p->output_lock);
        all.p->output_done.wait(lock, [&] { return all.p->finished_examples == all.p->end_parsed_examples && all.p->ready_parsed_examples.size() == 0; });
      }

      all.final_prediction_sink.clear();
      all.p->input->close_files();

      sockaddr_in client_address;
      socklen_t size = sizeof(client_address);
      int f = (int)accept(all.p->bound_sock, (sockaddr*)&client_address, &size);
      if (f < 0)
        THROW("accept: " << VW::strerror_to_string(errno));

      // Disable Nagle delay algorithm due to daemon mode's interactive workload
      int one = 1;
      setsockopt(f, SOL_TCP, TCP_NODELAY, reinterpret_cast<char*>(&one), sizeof(one));

      // note: breaking cluster parallel online learning by dropping support for id

      auto socket = VW::io::wrap_socket_descriptor(f);
      all.final_prediction_sink.push_back(socket->get_writer());
      all.p->input->add_file(socket->get_reader());

      if (all.p->input->isbinary())
      {
        all.p->reader = read_cached_features;
VW_WARNING_STATE_PUSH
VW_WARNING_DISABLE_DEPRECATED_USAGE
        all.print = binary_print_result;
VW_WARNING_STATE_POP
        all.print_by_ref = binary_print_result_by_ref;
      }
      else
      {
        all.p->reader = read_features_string;
VW_WARNING_STATE_PUSH
VW_WARNING_DISABLE_DEPRECATED_USAGE
        all.print = print_result;
VW_WARNING_STATE_POP
        all.print_by_ref = print_result_by_ref;
      }
    }
    else
    {
      for (auto& file : input->input_files)
      {
        input->reset_file(file.get());
        if (cache_numbits(input, file.get()) < numbits)
          THROW("argh, a bug in caching of some sort!");
      }
    }
  }
}

void finalize_source(parser*) {}

void make_write_cache(vw& all, std::string& newname, bool quiet)
{
  io_buf* output = all.p->output;
  if (output->num_files() != 0)
  {
    all.oc.trace_message << "Warning: you tried to make two write caches.  Only the first one will be made." << endl;
    return;
  }

  all.p->currentname = newname + std::string(".writing");
  try
  {
    output->add_file(VW::io::open_file_writer(all.p->currentname));
  }
  catch (const std::exception&)
  {
    all.oc.trace_message << "can't create cache file !" << all.p->currentname << endl;
    return;
  }

  size_t v_length = (uint64_t)VW::version.to_string().length() + 1;

  output->bin_write_fixed(reinterpret_cast<const char*>(&v_length), sizeof(v_length));
  output->bin_write_fixed(VW::version.to_string().c_str(), v_length);
  output->bin_write_fixed("c", 1);
  output->bin_write_fixed(reinterpret_cast<const char*>(&all.fc.num_bits), sizeof(all.fc.num_bits));
  output->flush();

  all.p->finalname = newname;
  all.p->write_cache = true;
  if (!quiet)
    all.oc.trace_message << "creating cache_file = " << newname << endl;
}

void parse_cache(vw& all, std::vector<std::string> cache_files, bool kill_cache, bool quiet)
{
  all.p->write_cache = false;

  for (auto& file : cache_files)
  {
    bool cache_file_opened = false;
    if (!kill_cache)
      try
      {
        all.p->input->add_file(VW::io::open_file_reader(file));
        cache_file_opened = true;
      }
      catch (const std::exception&)
      {
        cache_file_opened = false;
      }
    if (cache_file_opened == false)
      make_write_cache(all, file, quiet);
    else
    {
      uint64_t c = cache_numbits(all.p->input, all.p->input->input_files.back().get());
      if (c < all.fc.num_bits)
      {
        if (!quiet)
          all.oc.trace_message << "WARNING: cache file is ignored as it's made with less bit precision than required!"
                            << endl;
        all.p->input->close_file();
        make_write_cache(all, file, quiet);
      }
      else
      {
        if (!quiet)
          all.oc.trace_message << "using cache_file = " << file.c_str() << endl;
        all.p->reader = read_cached_features;
        if (c == all.fc.num_bits)
          all.p->sorted_cache = true;
        else
          all.p->sorted_cache = false;
        all.p->resettable = true;
      }
    }
  }

  all.gs.parse_mask = ((uint64_t)1 << all.fc.num_bits) - 1;
  if (cache_files.size() == 0)
  {
    if (!quiet)
      all.oc.trace_message << "using no cache" << endl;
  }
}

// For macs
#ifndef MAP_ANONYMOUS
#define MAP_ANONYMOUS MAP_ANON
#endif

void enable_sources(vw& all, bool quiet, size_t passes, input_options& input_options)
{
  all.p->input->current = 0;
  parse_cache(all, input_options.cache_files, input_options.kill_cache, quiet);

  // default text reader
  all.p->text_reader = VW::read_lines;

  if (!all.rc.no_daemon && (all.rc.daemon || all.active))
  {
#ifdef _WIN32
    WSAData wsaData;
    int lastError = WSAStartup(MAKEWORD(2, 2), &wsaData);
    if (lastError != 0)
      THROWERRNO("WSAStartup() returned error:" << lastError);
#endif
    all.p->bound_sock = (int)socket(PF_INET, SOCK_STREAM, 0);
    if (all.p->bound_sock < 0)
    {
      std::stringstream msg;
<<<<<<< HEAD
      msg << "socket: " << strerror(errno);
      all.oc.trace_message << msg.str() << endl;
=======
      msg << "socket: " << VW::strerror_to_string(errno);
      all.trace_message << msg.str() << endl;
>>>>>>> 866a3ff0
      THROW(msg.str().c_str());
    }

    int on = 1;
    if (setsockopt(all.p->bound_sock, SOL_SOCKET, SO_REUSEADDR, (char*)&on, sizeof(on)) < 0)
<<<<<<< HEAD
      all.oc.trace_message << "setsockopt SO_REUSEADDR: " << strerror(errno) << endl;
=======
      all.trace_message << "setsockopt SO_REUSEADDR: " << VW::strerror_to_string(errno) << endl;
>>>>>>> 866a3ff0

    // Enable TCP Keep Alive to prevent socket leaks
    int enableTKA = 1;
    if (setsockopt(all.p->bound_sock, SOL_SOCKET, SO_KEEPALIVE, (char*)&enableTKA, sizeof(enableTKA)) < 0)
<<<<<<< HEAD
      all.oc.trace_message << "setsockopt SO_KEEPALIVE: " << strerror(errno) << endl;
=======
      all.trace_message << "setsockopt SO_KEEPALIVE: " << VW::strerror_to_string(errno) << endl;
>>>>>>> 866a3ff0

    sockaddr_in address;
    address.sin_family = AF_INET;
    address.sin_addr.s_addr = htonl(INADDR_ANY);
    short unsigned int port = 26542;
    if (all.options->was_supplied("port"))
      port = (uint16_t)input_options.port;
    address.sin_port = htons(port);

    // attempt to bind to socket
    if (::bind(all.p->bound_sock, (sockaddr*)&address, sizeof(address)) < 0)
      THROWERRNO("bind");

    // listen on socket
    if (listen(all.p->bound_sock, 1) < 0)
      THROWERRNO("listen");

    // write port file
    if (all.options->was_supplied("port_file"))
    {
      socklen_t address_size = sizeof(address);
      if (getsockname(all.p->bound_sock, (sockaddr*)&address, &address_size) < 0)
      {
<<<<<<< HEAD
        all.oc.trace_message << "getsockname: " << strerror(errno) << endl;
=======
        all.trace_message << "getsockname: " << VW::strerror_to_string(errno) << endl;
>>>>>>> 866a3ff0
      }
      std::ofstream port_file;
      port_file.open(input_options.port_file.c_str());
      if (!port_file.is_open())
        THROW("error writing port file: " << input_options.port_file);

      port_file << ntohs(address.sin_port) << endl;
      port_file.close();
    }

    // background process (if foreground is not set)
    if (!input_options.foreground)
    {
      // FIXME switch to posix_spawn
      if (!all.active && daemon(1, 1))
        THROWERRNO("daemon");
    }

    // write pid file
    if (all.options->was_supplied("pid_file"))
    {
      std::ofstream pid_file;
      pid_file.open(input_options.pid_file.c_str());
      if (!pid_file.is_open())
        THROW("error writing pid file");

#ifdef _WIN32
#pragma warning(push)          // This next line is inappropriately triggering the Windows-side warning about getpid()
#pragma warning(disable: 4996) // In newer toolchains, we are properly calling _getpid(), via the #define above (line 33).
#endif

      pid_file << getpid() << endl;
      pid_file.close();

#ifdef _WIN32
#pragma warning(pop)
#endif
    }

    if (all.rc.daemon && !all.active)
    {
#ifdef _WIN32
      THROW("not supported on windows");
#else
      fclose(stdin);
      // weights will be shared across processes, accessible to children
      all.weights.share(all.length());

      // learning state to be shared across children
      shared_data* sd =
          (shared_data*)mmap(0, sizeof(shared_data), PROT_READ | PROT_WRITE, MAP_SHARED | MAP_ANONYMOUS, -1, 0);
      memcpy(sd, all.sd, sizeof(shared_data));
      free(all.sd);
      all.sd = sd;
      all.p->_shared_data = sd;

      // create children
      size_t num_children = all.rc.num_children;
      v_array<int> children = v_init<int>();
      children.resize(num_children);
      for (size_t i = 0; i < num_children; i++)
      {
        // fork() returns pid if parent, 0 if child
        // store fork value and run child process if child
        if ((children[i] = fork()) == 0)
        {
          all.logger.quiet |= (i > 0);
          goto child;
        }
      }

      // install signal handler so we can kill children when killed
      {
        struct sigaction sa;
        // specifically don't set SA_RESTART in sa.sa_flags, so that
        // waitid will be interrupted by SIGTERM with handler installed
        memset(&sa, 0, sizeof(sa));
        sa.sa_handler = handle_sigterm;
        sigaction(SIGTERM, &sa, nullptr);
      }

      while (true)
      {
        // wait for child to change state; if finished, then respawn
        int status;
        pid_t pid = wait(&status);
        if (got_sigterm)
        {
          for (size_t i = 0; i < num_children; i++) kill(children[i], SIGTERM);
          VW::finish(all);
          exit(0);
        }
        if (pid < 0)
          continue;
        for (size_t i = 0; i < num_children; i++)
          if (pid == children[i])
          {
            if ((children[i] = fork()) == 0)
            {
              all.logger.quiet |= (i > 0);
              goto child;
            }
            break;
          }
      }

#endif
    }

#ifndef _WIN32
  child:
#endif
    sockaddr_in client_address;
    socklen_t size = sizeof(client_address);
    if (!all.logger.quiet)
      all.oc.trace_message << "calling accept" << endl;
    auto f_a = (int)accept(all.p->bound_sock, (sockaddr*)&client_address, &size);
    if (f_a < 0)
      THROWERRNO("accept");

    // Disable Nagle delay algorithm due to daemon mode's interactive workload
    int one = 1;
    setsockopt(f_a, SOL_TCP, TCP_NODELAY, reinterpret_cast<char*>(&one), sizeof(one));

VW_WARNING_STATE_PUSH
VW_WARNING_DISABLE_DEPRECATED_USAGE
    all.print = print_result;
VW_WARNING_STATE_POP
    all.print_by_ref = print_result_by_ref;

    auto socket = VW::io::wrap_socket_descriptor(f_a);

    all.final_prediction_sink.push_back(socket->get_writer());

    all.p->input->add_file(socket->get_reader());
    if (!all.logger.quiet)
      all.oc.trace_message << "reading data from port " << port << endl;

    if (all.active)
      all.p->reader = read_features_string;
    else
    {
      if (all.p->input->isbinary())
      {
        all.p->reader = read_cached_features;
VW_WARNING_STATE_PUSH
VW_WARNING_DISABLE_DEPRECATED_USAGE
        all.print = binary_print_result;
VW_WARNING_STATE_POP
        all.print_by_ref = binary_print_result_by_ref;
      }
      else
      {
        all.p->reader = read_features_string;
      }
      all.p->sorted_cache = true;
    }
    all.p->resettable = all.p->write_cache || all.rc.daemon;
  }
  else
  {
    if (all.p->input->num_files() != 0)
    {
      if (!quiet)
        all.oc.trace_message << "ignoring text input in favor of cache input" << endl;
    }
    else
    {
      std::string temp = all.ic.data_filename;
      if (!quiet)
        all.oc.trace_message << "Reading datafile = " << temp << endl;

      auto should_use_compressed = input_options.compressed || ends_with(all.ic.data_filename, ".gz");

      try
      {
        std::unique_ptr<VW::io::reader> adapter;
        if (temp != "")
        {
          adapter = should_use_compressed ? VW::io::open_compressed_file_reader(temp)
                                          : VW::io::open_file_reader(temp);
        }
        else if (!all.ic.stdin_off)
        {
          // Should try and use stdin
          if (should_use_compressed)
          {
            adapter = VW::io::open_compressed_stdin();
          }
          else
          {
            adapter = VW::io::open_stdin();
          }
        }

        if (adapter)
        {
          all.p->input->add_file(std::move(adapter));
        }
      }
      catch (std::exception const&)
      {
        // when trying to fix this exception, consider that an empty temp is valid if all.stdin_off is false
        if (!temp.empty())
        {
          all.oc.trace_message << "can't open '" << temp << "', sailing on!" << endl;
        }
        else
        {
          throw;
        }
      }

      if (input_options.json || input_options.dsjson)
      {
        // TODO: change to class with virtual method
        // --invert_hash requires the audit parser version to save the extra information.
        if (all.oc.audit || all.oc.hash_inv)
        {
          all.p->reader = &read_features_json<true>;
          all.p->text_reader = &line_to_examples_json<true>;
          all.p->audit = true;
        }
        else
        {
          all.p->reader = &read_features_json<false>;
          all.p->text_reader = &line_to_examples_json<false>;
          all.p->audit = false;
        }

        all.p->decision_service_json = input_options.dsjson;
      }
      else
      {
        all.p->reader = read_features_string;
        all.p->text_reader = VW::read_lines;
      }

      all.p->resettable = all.p->write_cache;
      all.fc.chain_hash = input_options.chain_hash;
    }
  }

  if (passes > 1 && !all.p->resettable)
    THROW("need a cache file for multiple passes : try using --cache_file");

  if (!quiet && !all.rc.daemon)
    all.oc.trace_message << "num sources = " << all.p->input->num_files() << endl;
}

void lock_done(parser& p)
{
  p.done = true;
  // in case get_example() is waiting for a fresh example, wake so it can realize there are no more.
  p.ready_parsed_examples.set_done();
}

void set_done(vw& all)
{
  all.gs.early_terminate = true;
  lock_done(*all.p);
}

void addgrams(vw& all, size_t ngram, size_t skip_gram, features& fs, size_t initial_length, v_array<size_t>& gram_mask,
    size_t skips)
{
  if (ngram == 0 && gram_mask.last() < initial_length)
  {
    size_t last = initial_length - gram_mask.last();
    for (size_t i = 0; i < last; i++)
    {
      uint64_t new_index = fs.indicies[i];
      for (size_t n = 1; n < gram_mask.size(); n++)
        new_index = new_index * quadratic_constant + fs.indicies[i + gram_mask[n]];

      fs.push_back(1., new_index);
      if (fs.space_names.size() > 0)
      {
        std::string feature_name(fs.space_names[i].get()->second);
        for (size_t n = 1; n < gram_mask.size(); n++)
        {
          feature_name += std::string("^");
          feature_name += std::string(fs.space_names[i + gram_mask[n]].get()->second);
        }
        fs.space_names.push_back(audit_strings_ptr(new audit_strings(fs.space_names[i].get()->first, feature_name)));
      }
    }
  }
  if (ngram > 0)
  {
    gram_mask.push_back(gram_mask.last() + 1 + skips);
    addgrams(all, ngram - 1, skip_gram, fs, initial_length, gram_mask, 0);
    gram_mask.pop();
  }
  if (skip_gram > 0 && ngram > 0)
    addgrams(all, ngram, skip_gram - 1, fs, initial_length, gram_mask, skips + 1);
}

/**
 * This function adds k-skip-n-grams to the feature vector.
 * Definition of k-skip-n-grams:
 * Consider a feature vector - a, b, c, d, e, f
 * 2-skip-2-grams would be - ab, ac, ad, bc, bd, be, cd, ce, cf, de, df, ef
 * 1-skip-3-grams would be - abc, abd, acd, ace, bcd, bce, bde, bdf, cde, cdf, cef, def
 * Note that for a n-gram, (n-1)-grams, (n-2)-grams... 2-grams are also appended
 * The k-skip-n-grams are appended to the feature vector.
 * Hash is evaluated using the principle h(a, b) = h(a)*X + h(b), where X is a random no.
 * 32 random nos. are maintained in an array and are used in the hashing.
 */
void generateGrams(vw& all, example*& ex)
{
  for (namespace_index index : ex->indices)
  {
    size_t length = ex->feature_space[index].size();
    for (size_t n = 1; n < all.gs.ngram[index]; n++)
    {
      all.p->gram_mask.clear();
      all.p->gram_mask.push_back((size_t)0);
      addgrams(all, n, all.gs.skips[index], ex->feature_space[index], length, all.p->gram_mask, 0);
    }
  }
}

void end_pass_example(vw& all, example* ae)
{
  all.p->lp.default_label(&ae->l);
  ae->end_pass = true;
  all.p->in_pass_counter = 0;
}

void feature_limit(vw& all, example* ex)
{
  for (namespace_index index : ex->indices)
    if (all.gs.limit[index] < ex->feature_space[index].size())
    {
      features& fs = ex->feature_space[index];
      fs.sort(all.gs.parse_mask);
      unique_features(fs, all.gs.limit[index]);
    }
}

namespace VW
{
example& get_unused_example(vw* all)
{
  parser* p = all->p;
  auto ex = p->example_pool.get_object();
  p->begin_parsed_examples++;
VW_WARNING_STATE_PUSH
VW_WARNING_DISABLE_DEPRECATED_USAGE
  ex->in_use = true;
VW_WARNING_STATE_POP
  return *ex;
}

void setup_examples(vw& all, v_array<example*>& examples)
{
  for (example* ae : examples) setup_example(all, ae);
}

void setup_example(vw& all, example* ae)
{
  if (all.p->sort_features && ae->sorted == false)
    unique_sort_features(all.gs.parse_mask, ae);

  if (all.p->write_cache)
  {
    all.p->lp.cache_label(&ae->l, *(all.p->output));
    cache_features(*(all.p->output), ae, all.gs.parse_mask);
  }

  ae->partial_prediction = 0.;
  ae->num_features = 0;
  ae->total_sum_feat_sq = 0;
  ae->loss = 0.;

  ae->example_counter = (size_t)(all.p->end_parsed_examples.load());
  if (!all.p->emptylines_separate_examples)
    all.p->in_pass_counter++;

  // Determine if this example is part of the holdout set.
  ae->test_only =
      is_test_only(all.p->in_pass_counter, all.example_config.holdout_period, all.example_config.holdout_after,
      all.example_config.holdout_set_off,
      all.p->emptylines_separate_examples ? (all.example_config.holdout_period - 1) : 0);
  // If this example has a test only label then it is true regardless.
  ae->test_only |= all.p->lp.test_label(&ae->l);

  if (all.p->emptylines_separate_examples && example_is_newline(*ae))
    all.p->in_pass_counter++;

  ae->weight = all.p->lp.get_weight(&ae->l);

  if (all.gs.ignore_some)
    for (unsigned char* i = ae->indices.begin(); i != ae->indices.end(); i++)
      if (all.fc.ignore[*i])
      {
        // delete namespace
        ae->feature_space[*i].clear();
        memmove(i, i + 1, (ae->indices.end() - (i + 1)) * sizeof(*i));
        ae->indices.end()--;
        i--;
      }

  if (!all.fc.ngram_strings.empty())
    generateGrams(all, ae);

  if (all.gs.add_constant)  // add constant feature
    VW::add_constant_feature(all, ae);

  if (!all.fc.limit_strings.empty())
    feature_limit(all, ae);

  uint64_t multiplier = (uint64_t)all.gs.wpp << all.weights.stride_shift();

  if (multiplier != 1)  // make room for per-feature information.
    for (features& fs : *ae)
      for (auto& j : fs.indicies) j *= multiplier;
  ae->num_features = 0;
  ae->total_sum_feat_sq = 0;
  for (const features& fs : *ae)
  {
    ae->num_features += fs.size();
    ae->total_sum_feat_sq += fs.sum_feat_sq;
  }

  // Set the interactions for this example to the global set.
  ae->interactions = &all.gs.interactions;

  size_t new_features_cnt;
  float new_features_sum_feat_sq;
  INTERACTIONS::eval_count_of_generated_ft(all, *ae, new_features_cnt, new_features_sum_feat_sq);
  ae->num_features += new_features_cnt;
  ae->total_sum_feat_sq += new_features_sum_feat_sq;
}
}  // namespace VW

namespace VW
{
example* new_unused_example(vw& all)
{
  example* ec = &get_unused_example(&all);
  all.p->lp.default_label(&ec->l);
  all.p->begin_parsed_examples++;
  ec->example_counter = (size_t)all.p->begin_parsed_examples.load();
  return ec;
}
example* read_example(vw& all, char* example_line)
{
  example* ret = &get_unused_example(&all);

  VW::read_line(all, ret, example_line);
  setup_example(all, ret);
  all.p->end_parsed_examples++;

  return ret;
}

example* read_example(vw& all, std::string example_line) { return read_example(all, (char*)example_line.c_str()); }

void add_constant_feature(vw& vw, example* ec)
{
  ec->indices.push_back(constant_namespace);
  ec->feature_space[constant_namespace].push_back(1, constant);
  ec->total_sum_feat_sq++;
  ec->num_features++;
  if (vw.oc.audit || vw.oc.hash_inv)
    ec->feature_space[constant_namespace].space_names.push_back(audit_strings_ptr(new audit_strings("", "Constant")));
}

void add_label(example* ec, float label, float weight, float base)
{
  ec->l.simple.label = label;
  ec->l.simple.initial = base;
  ec->weight = weight;
}

example* import_example(vw& all, const std::string& label, primitive_feature_space* features, size_t len)
{
  example* ret = &get_unused_example(&all);
  all.p->lp.default_label(&ret->l);

  if (label.length() > 0)
    parse_example_label(all, *ret, label);

  for (size_t i = 0; i < len; i++)
  {
    unsigned char index = features[i].name;
    ret->indices.push_back(index);
    for (size_t j = 0; j < features[i].len; j++)
      ret->feature_space[index].push_back(features[i].fs[j].x, features[i].fs[j].weight_index);
  }

  setup_example(all, ret);
  all.p->end_parsed_examples++;
  return ret;
}

primitive_feature_space* export_example(vw& all, example* ec, size_t& len)
{
  len = ec->indices.size();
  primitive_feature_space* fs_ptr = new primitive_feature_space[len];

  int fs_count = 0;

  for (size_t idx = 0; idx < len; ++idx)
  {
    namespace_index i = ec->indices[idx];
    fs_ptr[fs_count].name = i;
    fs_ptr[fs_count].len = ec->feature_space[i].size();
    fs_ptr[fs_count].fs = new feature[fs_ptr[fs_count].len];

    uint32_t stride_shift = all.weights.stride_shift();
    int f_count = 0;
    for (features::iterator& f : ec->feature_space[i])
    {
      feature t = {f.value(), f.index()};
      t.weight_index >>= stride_shift;
      fs_ptr[fs_count].fs[f_count] = t;
      f_count++;
    }
    fs_count++;
  }
  return fs_ptr;
}

void releaseFeatureSpace(primitive_feature_space* features, size_t len)
{
  for (size_t i = 0; i < len; i++) delete[] features[i].fs;
  delete (features);
}

void parse_example_label(vw& all, example& ec, std::string label)
{
  std::vector<VW::string_view> words;
  tokenize(' ', label, words);
  all.p->lp.parse_label(all.p, all.p->_shared_data, &ec.l, words);
}

void empty_example(vw& /*all*/, example& ec)
{
  for (features& fs : ec) fs.clear();

  ec.indices.clear();
  ec.tag.clear();
  ec.sorted = false;
  ec.end_pass = false;
}

void clean_example(vw& all, example& ec, bool rewind)
{
  if (rewind)
  {
    assert(all.p->begin_parsed_examples.load() > 0);
    all.p->begin_parsed_examples--;
  }

  empty_example(all, ec);
VW_WARNING_STATE_PUSH
VW_WARNING_DISABLE_DEPRECATED_USAGE
  ec.in_use = false;
VW_WARNING_STATE_POP
  all.p->example_pool.return_object(&ec);
}

void finish_example(vw& all, example& ec)
{
  // only return examples to the pool that are from the pool and not externally allocated
  if (!is_ring_example(all, &ec))
    return;

  clean_example(all, ec, false);

  {
    std::lock_guard<std::mutex> lock(all.p->output_lock);
    ++all.p->finished_examples;
    all.p->output_done.notify_one();
  }
}
}  // namespace VW

void thread_dispatch(vw& all, const v_array<example*>& examples)
{
  all.p->end_parsed_examples += examples.size();
  for (auto example : examples)
  {
    all.p->ready_parsed_examples.push(example);
  }
}

void main_parse_loop(vw* all) { parse_dispatch(*all, thread_dispatch); }

namespace VW
{
example* get_example(parser* p) { return p->ready_parsed_examples.pop(); }

float get_topic_prediction(example* ec, size_t i) { return ec->pred.scalars[i]; }

float get_label(example* ec) { return ec->l.simple.label; }

float get_importance(example* ec) { return ec->weight; }

float get_initial(example* ec) { return ec->l.simple.initial; }

float get_prediction(example* ec) { return ec->pred.scalar; }

float get_cost_sensitive_prediction(example* ec) { return (float)ec->pred.multiclass; }

v_array<float>& get_cost_sensitive_prediction_confidence_scores(example* ec) { return ec->pred.scalars; }

uint32_t* get_multilabel_predictions(example* ec, size_t& len)
{
  MULTILABEL::labels labels = ec->pred.multilabels;
  len = labels.label_v.size();
  return labels.label_v.begin();
}

float get_action_score(example* ec, size_t i)
{
  ACTION_SCORE::action_scores scores = ec->pred.a_s;

  if (i < scores.size())
  {
    return scores[i].score;
  }
  else
  {
    return 0.0;
  }
}

size_t get_action_score_length(example* ec) { return ec->pred.a_s.size(); }

size_t get_tag_length(example* ec) { return ec->tag.size(); }

const char* get_tag(example* ec) { return ec->tag.begin(); }

size_t get_feature_number(example* ec) { return ec->num_features; }

float get_confidence(example* ec) { return ec->confidence; }
}  // namespace VW


void adjust_used_index(vw&)
{ /* no longer used */
}

namespace VW
{
void start_parser(vw& all) { all.parse_thread = std::thread(main_parse_loop, &all); }
}  // namespace VW

void free_parser(vw& all)
{
  // It is possible to exit early when the queue is not yet empty.

  while(all.p->ready_parsed_examples.size() > 0)
  {
    auto* current  = all.p->ready_parsed_examples.pop();
    // this function also handles examples that were not from the pool.
    VW::finish_example(all, *current);
  }

  // There should be no examples in flight at this point.
  assert(all.p->ready_parsed_examples.size() == 0);

  std::vector<example*> drain_pool;
  drain_pool.reserve(all.p->example_pool.size());
  while (!all.p->example_pool.empty())
  {
    example* temp = all.p->example_pool.get_object();
    temp->delete_unions(all.p->lp.delete_label, all.delete_prediction);
    drain_pool.push_back(temp);
  }
  for(auto* example_ptr : drain_pool)
  {
    all.p->example_pool.return_object(example_ptr);
  }

}

namespace VW
{
void end_parser(vw& all) { all.parse_thread.join(); }

bool is_ring_example(vw& all, example* ae) { return all.p->example_pool.is_from_pool(ae); }
}  // namespace VW<|MERGE_RESOLUTION|>--- conflicted
+++ resolved
@@ -321,32 +321,19 @@
     if (all.p->bound_sock < 0)
     {
       std::stringstream msg;
-<<<<<<< HEAD
-      msg << "socket: " << strerror(errno);
+      msg << "socket: " << VW::strerror_to_string(errno);
       all.oc.trace_message << msg.str() << endl;
-=======
-      msg << "socket: " << VW::strerror_to_string(errno);
-      all.trace_message << msg.str() << endl;
->>>>>>> 866a3ff0
       THROW(msg.str().c_str());
     }
 
     int on = 1;
     if (setsockopt(all.p->bound_sock, SOL_SOCKET, SO_REUSEADDR, (char*)&on, sizeof(on)) < 0)
-<<<<<<< HEAD
-      all.oc.trace_message << "setsockopt SO_REUSEADDR: " << strerror(errno) << endl;
-=======
-      all.trace_message << "setsockopt SO_REUSEADDR: " << VW::strerror_to_string(errno) << endl;
->>>>>>> 866a3ff0
+      all.oc.trace_message << "setsockopt SO_REUSEADDR: " << VW::strerror_to_string(errno) << endl;
 
     // Enable TCP Keep Alive to prevent socket leaks
     int enableTKA = 1;
     if (setsockopt(all.p->bound_sock, SOL_SOCKET, SO_KEEPALIVE, (char*)&enableTKA, sizeof(enableTKA)) < 0)
-<<<<<<< HEAD
-      all.oc.trace_message << "setsockopt SO_KEEPALIVE: " << strerror(errno) << endl;
-=======
-      all.trace_message << "setsockopt SO_KEEPALIVE: " << VW::strerror_to_string(errno) << endl;
->>>>>>> 866a3ff0
+      all.oc.trace_message << "setsockopt SO_KEEPALIVE: " << VW::strerror_to_string(errno) << endl;
 
     sockaddr_in address;
     address.sin_family = AF_INET;
@@ -370,11 +357,7 @@
       socklen_t address_size = sizeof(address);
       if (getsockname(all.p->bound_sock, (sockaddr*)&address, &address_size) < 0)
       {
-<<<<<<< HEAD
-        all.oc.trace_message << "getsockname: " << strerror(errno) << endl;
-=======
-        all.trace_message << "getsockname: " << VW::strerror_to_string(errno) << endl;
->>>>>>> 866a3ff0
+        all.oc.trace_message << "getsockname: " << VW::strerror_to_string(errno) << endl;
       }
       std::ofstream port_file;
       port_file.open(input_options.port_file.c_str());

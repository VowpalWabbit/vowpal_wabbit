--- conflicted
+++ resolved
@@ -992,13 +992,7 @@
   return ex;
 }
 
-<<<<<<< HEAD
-void adjust_used_index(vw& /*all*/) { /* no longer used */ }
-=======
-void adjust_used_index(vw&)
-{ /* no longer used */
-}
->>>>>>> e63abfb6
+void adjust_used_index(vw&) { /* no longer used */ }
 
 namespace VW
 {

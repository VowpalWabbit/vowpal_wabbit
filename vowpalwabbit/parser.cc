/*
Copyright (c) by respective owners including Yahoo!, Microsoft, and
individual contributors. All rights reserved.  Released under a BSD (revised)
license as described in the file LICENSE.
 */
#include <sys/types.h>

#ifndef _WIN32
#include <sys/mman.h>
#include <sys/wait.h>
#include <unistd.h>
#include <netinet/tcp.h>
#endif

#include <signal.h>

#include <fstream>

#ifdef _WIN32
#include <winsock2.h>
#include <Windows.h>
#include <io.h>
typedef int socklen_t;

int daemon(int a, int b)
{
  exit(0);
  return 0;
}
int getpid()
{
  return (int) ::GetCurrentProcessId();
}
#else
#include <netdb.h>
#endif

#ifdef __FreeBSD__
#include <netinet/in.h>
#endif

#include <errno.h>
#include <stdio.h>
#include <assert.h>

#include "parse_example.h"
#include "cache.h"
#include "unique_sort.h"
#include "constant.h"
#include "vw.h"
#include "interactions.h"
#include "vw_exception.h"
#include "parse_example_json.h"
#include "parse_dispatch_loop.h"
#include "parse_args.h"

using namespace std;

void initialize_mutex(MUTEX * pm)
{
#ifndef _WIN32
  pthread_mutex_init(pm, nullptr);
#else
  ::InitializeCriticalSection(pm);
#endif
}

#ifndef _WIN32
void delete_mutex(MUTEX *) { /* no operation necessary here*/ }
#else
void delete_mutex(MUTEX * pm)
{
  ::DeleteCriticalSection(pm);
}
#endif

void initialize_condition_variable(CV * pcv)
{
#ifndef _WIN32
  pthread_cond_init(pcv, nullptr);
#else
  ::InitializeConditionVariable(pcv);
#endif
}

void mutex_lock(MUTEX * pm)
{
#ifndef _WIN32
  pthread_mutex_lock(pm);
#else
  ::EnterCriticalSection(pm);
#endif
}

void mutex_unlock(MUTEX * pm)
{
#ifndef _WIN32
  pthread_mutex_unlock(pm);
#else
  ::LeaveCriticalSection(pm);
#endif
}

void condition_variable_wait(CV * pcv, MUTEX * pm)
{
#ifndef _WIN32
  pthread_cond_wait(pcv, pm);
#else
  ::SleepConditionVariableCS(pcv, pm, INFINITE);
#endif
}

void condition_variable_signal(CV * pcv)
{
#ifndef _WIN32
  pthread_cond_signal(pcv);
#else
  ::WakeConditionVariable(pcv);
#endif
}

void condition_variable_signal_all(CV * pcv)
{
#ifndef _WIN32
  pthread_cond_broadcast(pcv);
#else
  ::WakeAllConditionVariable(pcv);
#endif
}

//This should not? matter in a library mode.
bool got_sigterm;

void handle_sigterm (int)
{
  got_sigterm = true;
}

bool is_test_only(uint32_t counter, uint32_t period, uint32_t after, bool holdout_off, uint32_t target_modulus)  // target should be 0 in the normal case, or period-1 in the case that emptylines separate examples
{
  if(holdout_off) return false;
  if (after == 0) // hold out by period
    return (counter % period == target_modulus);
  else // hold out by position
    return (counter >= after);
}

parser* new_parser()
{
  parser& ret = calloc_or_throw<parser>();
  ret.input = new io_buf;
  ret.output = new io_buf;
  ret.local_example_number = 0;
  ret.in_pass_counter = 0;
  ret.ring_size = 1 << 8;
  ret.done = false;
  ret.used_index = 0;
  ret.jsonp = nullptr;

  return &ret;
}

void set_compressed(parser* par)
{
  finalize_source(par);
  par->input = new comp_io_buf;
  par->output = new comp_io_buf;
}

uint32_t cache_numbits(io_buf* buf, int filepointer)
{
  v_array<char> t = v_init<char>();

  try
  {
    size_t v_length;
    buf->read_file(filepointer, (char*)&v_length, sizeof(v_length));
    if (v_length > 61)
      THROW("cache version too long, cache file is probably invalid");

    if (v_length == 0)
      THROW("cache version too short, cache file is probably invalid");

    t.clear();
    if (t.size() < v_length)
      t.resize(v_length);

    buf->read_file(filepointer,t.begin(),v_length);
    version_struct v_tmp(t.begin());
    if ( v_tmp != version )
    {
      //      cout << "cache has possibly incompatible version, rebuilding" << endl;
      t.delete_v();
      return 0;
    }

    char temp;
    if (buf->read_file(filepointer, &temp, 1) < 1)
      THROW("failed to read");

    if (temp != 'c')
      THROW("data file is not a cache file");
  }
  catch(...)
  {
    t.delete_v();
  }

  t.delete_v();

  uint32_t cache_numbits;
  if (buf->read_file(filepointer, &cache_numbits, sizeof(cache_numbits)) < (int)sizeof(cache_numbits))
  {
    return true;
  }

  return cache_numbits;
}

bool member(v_array<int> ids, int id)
{
  for (size_t i = 0; i < ids.size(); i++)
    if (ids[i] == id)
      return true;
  return false;
}

void reset_source(vw& all, size_t numbits)
{
  io_buf* input = all.p->input;
  input->current = 0;
  if (all.p->write_cache)
  {
    all.p->output->flush();
    all.p->write_cache = false;
    all.p->output->close_file();
    remove(all.p->output->finalname.begin());

    if (0 != rename(all.p->output->currentname.begin(), all.p->output->finalname.begin()))
      THROW("WARN: reset_source(vw& all, size_t numbits) cannot rename: " << all.p->output->currentname << " to " << all.p->output->finalname);

    while(input->num_files() > 0)
      if (input->compressed())
        input->close_file();
      else
      {
        int fd = input->files.pop();
        if (!member(all.final_prediction_sink, (size_t) fd))
          io_buf::close_file_or_socket(fd);
      }
    input->open_file(all.p->output->finalname.begin(), all.stdin_off, io_buf::READ); //pushing is merged into open_file
    all.p->reader = read_cached_features;
  }
  if ( all.p->resettable == true )
  {
    if (all.daemon)
    {
      // wait for all predictions to be sent back to client
      mutex_lock(&all.p->output_lock);
      while (all.p->local_example_number != all.p->end_parsed_examples)
        condition_variable_wait(&all.p->output_done, &all.p->output_lock);
      mutex_unlock(&all.p->output_lock);

      // close socket, erase final prediction sink and socket
      io_buf::close_file_or_socket(all.p->input->files[0]);
      all.final_prediction_sink.clear();
      all.p->input->files.clear();

      sockaddr_in client_address;
      socklen_t size = sizeof(client_address);
      int f = (int)accept(all.p->bound_sock,(sockaddr*)&client_address,&size);
      if (f < 0)
        THROW("accept: " << strerror(errno));

      // note: breaking cluster parallel online learning by dropping support for id

      all.final_prediction_sink.push_back((size_t) f);
      all.p->input->files.push_back(f);

      if (isbinary(*(all.p->input)))
      {
        all.p->reader = read_cached_features;
        all.print = binary_print_result;
      }
      else
      {
        all.p->reader = read_features_string;
        all.print = print_result;
      }
    }
    else
    {
      for (size_t i = 0; i < input->files.size(); i++)
      {
        input->reset_file(input->files[i]);
        if (cache_numbits(input, input->files[i]) < numbits)
          THROW("argh, a bug in caching of some sort!");
      }
    }
  }
}

void finalize_source(parser* p)
{
#ifdef _WIN32
  int f = _fileno(stdin);
#else
  int f = fileno(stdin);
#endif
  while (!p->input->files.empty() && p->input->files.last() == f)
    p->input->files.pop();
  p->input->close_files();

  delete p->input;
  p->output->close_files();
  delete p->output;
  if (p->jsonp)
  {
    if (p->audit)
      delete (json_parser<true>*)p->jsonp;
    else
      delete (json_parser<false>*)p->jsonp;
    p->jsonp = nullptr;
  }
}

void make_write_cache(vw& all, string &newname, bool quiet)
{
  io_buf* output = all.p->output;
  if (output->files.size() != 0)
  {
    all.trace_message << "Warning: you tried to make two write caches.  Only the first one will be made." << endl;
    return;
  }

  string temp = newname+string(".writing");
  push_many(output->currentname,temp.c_str(),temp.length()+1);

  int f = output->open_file(temp.c_str(), all.stdin_off, io_buf::WRITE);
  if (f == -1)
  {
    all.trace_message << "can't create cache file !" << endl;
    return;
  }

  size_t v_length = (uint64_t)version.to_string().length()+1;

  output->write_file(f, &v_length, sizeof(v_length));
  output->write_file(f,version.to_string().c_str(),v_length);
  output->write_file(f,"c",1);
  output->write_file(f, &all.num_bits, sizeof(all.num_bits));

  push_many(output->finalname,newname.c_str(),newname.length()+1);
  all.p->write_cache = true;
  if (!quiet)
    all.trace_message << "creating cache_file = " << newname << endl;
}

void parse_cache(vw& all, std::vector<std::string> cache_files, bool kill_cache, bool quiet)
{
  all.p->write_cache = false;

  for (auto& file : cache_files)
  {
    int f = -1;
    if (!kill_cache)
      try
      {
        f = all.p->input->open_file(file.c_str(), all.stdin_off, io_buf::READ);
      }
      catch (const exception& ) { f = -1; }
    if (f == -1)
      make_write_cache(all, file, quiet);
    else
    {
      uint64_t c = cache_numbits(all.p->input, f);
      if (c < all.num_bits)
      {
        if (!quiet)
          all.trace_message << "WARNING: cache file is ignored as it's made with less bit precision than required!" << endl;
        all.p->input->close_file();
        make_write_cache(all, file, quiet);
      }
      else
      {
        if (!quiet)
          all.trace_message << "using cache_file = " << file.c_str() << endl;
        all.p->reader = read_cached_features;
        if (c == all.num_bits)
          all.p->sorted_cache = true;
        else
          all.p->sorted_cache = false;
        all.p->resettable = true;
      }
    }
  }

  all.parse_mask = ((uint64_t)1 << all.num_bits) - 1;
  if (cache_files.size() == 0)
  {
    if (!quiet)
      all.trace_message << "using no cache" << endl;
    all.p->output->space.delete_v();
  }
}

//For macs
#ifndef MAP_ANONYMOUS
# define MAP_ANONYMOUS MAP_ANON
#endif

void enable_sources(vw& all, bool quiet, size_t passes, input_options& input_options)
{
  all.p->input->current = 0;
  parse_cache(all, input_options.cache_files, input_options.kill_cache, quiet);

  if (all.daemon || all.active)
  {
#ifdef _WIN32
    WSAData wsaData;
    int lastError = WSAStartup(MAKEWORD(2, 2), &wsaData);
    if (lastError != 0)
      THROWERRNO("WSAStartup() returned error:" << lastError);
#endif
    all.p->bound_sock = (int)socket(PF_INET, SOCK_STREAM, 0);
    if (all.p->bound_sock < 0)
    {
      stringstream msg;
      msg << "socket: " << strerror(errno);
      all.trace_message << msg.str() << endl;
      THROW(msg.str().c_str());
    }

    int on = 1;
    if (setsockopt(all.p->bound_sock, SOL_SOCKET, SO_REUSEADDR, (char*)&on, sizeof(on)) < 0)
      all.trace_message << "setsockopt SO_REUSEADDR: " << strerror(errno) << endl;

    // Enable TCP Keep Alive to prevent socket leaks
    int enableTKA = 1;
    if (setsockopt(all.p->bound_sock, SOL_SOCKET, SO_KEEPALIVE, (char*)&enableTKA, sizeof(enableTKA)) < 0)
      all.trace_message << "setsockopt SO_KEEPALIVE: " << strerror(errno) << endl;

    sockaddr_in address;
    address.sin_family = AF_INET;
    address.sin_addr.s_addr = htonl(INADDR_ANY);
    short unsigned int port = 26542;
    if (all.options->was_supplied("port"))
      port = (uint16_t)input_options.port;
    address.sin_port = htons(port);

    // attempt to bind to socket
    if ( ::bind(all.p->bound_sock,(sockaddr*)&address, sizeof(address)) < 0 )
      THROWERRNO("bind");

    // listen on socket
    if (listen(all.p->bound_sock, 1) < 0)
      THROWERRNO("listen");

    // write port file
    if (all.options->was_supplied("port_file"))
    {
      socklen_t address_size = sizeof(address);
      if (getsockname(all.p->bound_sock, (sockaddr*)&address, &address_size) < 0)
      {
        all.trace_message << "getsockname: " << strerror(errno) << endl;
      }
      ofstream port_file;
      port_file.open(input_options.port_file.c_str());
      if (!port_file.is_open())
        THROW("error writing port file: " << input_options.port_file);

      port_file << ntohs(address.sin_port) << endl;
      port_file.close();
    }

    // background process (if foreground is not set)
    if (!input_options.foreground)
    {
      if (!all.active && daemon(1,1))
        THROWERRNO("daemon");
    }

    // write pid file
    if (all.options->was_supplied("pid_file"))
    {
      ofstream pid_file;
      pid_file.open(input_options.pid_file.c_str());
      if (!pid_file.is_open())
        THROW("error writing pid file");

      pid_file << getpid() << endl;
      pid_file.close();
    }

    if (all.daemon && !all.active)
    {
#ifdef _WIN32
      THROW("not supported on windows");
#else
      fclose(stdin);
      // weights will be shared across processes, accessible to children
      all.weights.share(all.length());

      // learning state to be shared across children
      shared_data* sd = (shared_data *)mmap(0,sizeof(shared_data),
                                            PROT_READ|PROT_WRITE, MAP_SHARED|MAP_ANONYMOUS, -1, 0);
      memcpy(sd, all.sd, sizeof(shared_data));
      free(all.sd);
      all.sd = sd;

      // create children
      size_t num_children = all.num_children;
      v_array<int> children = v_init<int>();
      children.resize(num_children);
      for (size_t i = 0; i < num_children; i++)
      {
        // fork() returns pid if parent, 0 if child
        // store fork value and run child process if child
        if ((children[i] = fork()) == 0)
        {
          all.quiet |= (i > 0);
          goto child;
        }
      }

      // install signal handler so we can kill children when killed
      {
        struct sigaction sa;
        // specifically don't set SA_RESTART in sa.sa_flags, so that
        // waitid will be interrupted by SIGTERM with handler installed
        memset(&sa, 0, sizeof(sa));
        sa.sa_handler = handle_sigterm;
        sigaction(SIGTERM, &sa, nullptr);
      }

      while (true)
      {
        // wait for child to change state; if finished, then respawn
        int status;
        pid_t pid = wait(&status);
        if (got_sigterm)
        {
          for (size_t i = 0; i < num_children; i++)
            kill(children[i], SIGTERM);
          VW::finish(all);
          exit(0);
        }
        if (pid < 0)
          continue;
        for (size_t i = 0; i < num_children; i++)
          if (pid == children[i])
          {
            if ((children[i]=fork()) == 0)
            {
              all.quiet |= (i > 0);
              goto child;
            }
            break;
          }
      }

#endif
    }

#ifndef _WIN32
child:
#endif
    sockaddr_in client_address;
    socklen_t size = sizeof(client_address);
    all.p->max_fd = 0;
    if (!all.quiet)
      all.trace_message << "calling accept" << endl;
    int f = (int)accept(all.p->bound_sock,(sockaddr*)&client_address,&size);
    if (f < 0)
      THROWERRNO("accept");

    all.p->label_sock = f;
    all.print = print_result;

    all.final_prediction_sink.push_back((size_t) f);

    all.p->input->files.push_back(f);
    all.p->max_fd = max(f, all.p->max_fd);
    if (!all.quiet)
      all.trace_message << "reading data from port " << port << endl;

    all.p->max_fd++;
    if(all.active)
      all.p->reader = read_features_string;
    else
    {
      if (isbinary(*(all.p->input)))
      {
        all.p->reader = read_cached_features;
        all.print = binary_print_result;
      }
      else
      {
        all.p->reader = read_features_string;
      }
      all.p->sorted_cache = true;
    }
    all.p->resettable = all.p->write_cache || all.daemon;
  }
  else
  {
    if (all.p->input->files.size() > 0)
    {
      if (!quiet)
        all.trace_message << "ignoring text input in favor of cache input" << endl;
    }
    else
    {
      string temp = all.data_filename;
      if (!quiet)
        all.trace_message << "Reading datafile = " << temp << endl;
      try
      {
        all.p->input->open_file(temp.c_str(), all.stdin_off, io_buf::READ);
      }
      catch (exception const& ex)
      {
        // when trying to fix this exception, consider that an empty temp is valid if all.stdin_off is false
        if (temp.size() != 0)
        {
          all.trace_message << "can't open '" << temp << "', sailing on!" << endl;
        }
        else
        {
          throw ex;
        }
      }

      if (input_options.json || input_options.dsjson)
      {
        // TODO: change to class with virtual method
<<<<<<< HEAD
=======
        // --invert_hash requires the audit parser version to save the extra information.
>>>>>>> 6dbb7e5f
        if (all.audit || all.hash_inv)
        {
          all.p->reader = &read_features_json<true>;
          all.p->audit = true;
          all.p->jsonp = new json_parser<true>;
        }
        else
        {
          all.p->reader = &read_features_json<false>;
          all.p->audit = false;
          all.p->jsonp = new json_parser<false>;
        }

        all.p->decision_service_json = input_options.dsjson;
      }
      else
        all.p->reader = read_features_string;

      all.p->resettable = all.p->write_cache;
    }
  }

  if (passes > 1 && !all.p->resettable)
    THROW("need a cache file for multiple passes : try using --cache_file");

  all.p->input->count = all.p->input->files.size();
  if (!quiet && !all.daemon)
    all.trace_message << "num sources = " << all.p->input->files.size() << endl;
}

void lock_done(parser& p)
{
  mutex_lock(&p.examples_lock);
  p.done = true;
  //in case get_example() is waiting for a fresh example, wake so it can realize there are no more.
  condition_variable_signal_all(&p.example_available);
  mutex_unlock(&p.examples_lock);
}

void set_done(vw& all)
{
  all.early_terminate = true;
  lock_done(*all.p);
}

void addgrams(vw& all, size_t ngram, size_t skip_gram, features& fs,
              size_t initial_length, v_array<size_t> &gram_mask, size_t skips)
{
  if (ngram == 0 && gram_mask.last() < initial_length)
  {
    size_t last = initial_length - gram_mask.last();
    for(size_t i = 0; i < last; i++)
    {
      uint64_t new_index = fs.indicies[i];
      for (size_t n = 1; n < gram_mask.size(); n++)
        new_index = new_index*quadratic_constant + fs.indicies[i+gram_mask[n]];

      fs.push_back(1.,new_index);
      if (fs.space_names.size() > 0)
      {
        string feature_name(fs.space_names[i].get()->second);
        for (size_t n = 1; n < gram_mask.size(); n++)
        {
          feature_name += string("^");
          feature_name += string(fs.space_names[i+gram_mask[n]].get()->second);
        }
        fs.space_names.push_back(audit_strings_ptr(new audit_strings(fs.space_names[i].get()->first, feature_name)));
      }
    }
  }
  if (ngram > 0)
  {
    gram_mask.push_back(gram_mask.last()+1+skips);
    addgrams(all, ngram-1, skip_gram, fs, initial_length, gram_mask, 0);
    gram_mask.pop();
  }
  if (skip_gram > 0 && ngram > 0)
    addgrams(all, ngram, skip_gram-1, fs, initial_length, gram_mask, skips+1);
}

/**
 * This function adds k-skip-n-grams to the feature vector.
 * Definition of k-skip-n-grams:
 * Consider a feature vector - a, b, c, d, e, f
 * 2-skip-2-grams would be - ab, ac, ad, bc, bd, be, cd, ce, cf, de, df, ef
 * 1-skip-3-grams would be - abc, abd, acd, ace, bcd, bce, bde, bdf, cde, cdf, cef, def
 * Note that for a n-gram, (n-1)-grams, (n-2)-grams... 2-grams are also appended
 * The k-skip-n-grams are appended to the feature vector.
 * Hash is evaluated using the principle h(a, b) = h(a)*X + h(b), where X is a random no.
 * 32 random nos. are maintained in an array and are used in the hashing.
 */
void generateGrams(vw& all, example* &ex)
{
  for(namespace_index index : ex->indices)
  {
    size_t length = ex->feature_space[index].size();
    for (size_t n = 1; n < all.ngram[index]; n++)
    {
      all.p->gram_mask.clear();
      all.p->gram_mask.push_back((size_t)0);
      addgrams(all, n, all.skips[index], ex->feature_space[index],
               length, all.p->gram_mask, 0);
    }
  }
}

void end_pass_example(vw& all, example* ae)
{
  all.p->lp.default_label(&ae->l);
  ae->end_pass = true;
  all.p->in_pass_counter = 0;
}

void feature_limit(vw& all, example* ex)
{
  for(namespace_index index : ex->indices)
    if (all.limit[index] < ex->feature_space[index].size())
    {
      features& fs = ex->feature_space[index];
      fs.sort(all.parse_mask);
      unique_features(fs, all.limit[index]);
    }
}

namespace VW
{
example& get_unused_example(vw* all)
{
  parser* p = all->p;
  while (true)
  {
    mutex_lock(&p->examples_lock);
    if (p->examples[p->begin_parsed_examples % p->ring_size].in_use == false)
    {
      example& ret = p->examples[p->begin_parsed_examples++ % p->ring_size];
      ret.in_use = true;
      mutex_unlock(&p->examples_lock);
      return ret;
    }
    else
      condition_variable_wait(&p->example_unused, &p->examples_lock);
    mutex_unlock(&p->examples_lock);
  }
}

void setup_examples(vw& all, v_array<example*>& examples)
{
  for (example* ae : examples)
    setup_example(all, ae);
}

void setup_example(vw& all, example* ae)
{
  if (all.p->sort_features && ae->sorted == false)
    unique_sort_features(all.parse_mask, ae);

  if (all.p->write_cache)
  {
    all.p->lp.cache_label(&ae->l, *(all.p->output));
    cache_features(*(all.p->output), ae, all.parse_mask);
  }

  ae->partial_prediction = 0.;
  ae->num_features = 0;
  ae->total_sum_feat_sq = 0;
  ae->loss = 0.;

  ae->example_counter = (size_t)(all.p->end_parsed_examples);
  if (!all.p->emptylines_separate_examples)
    all.p->in_pass_counter++;

  ae->test_only = is_test_only(all.p->in_pass_counter, all.holdout_period, all.holdout_after, all.holdout_set_off, all.p->emptylines_separate_examples ? (all.holdout_period-1) : 0);
  ae->test_only |= all.p->lp.test_label(&ae->l);

  if (all.p->emptylines_separate_examples && example_is_newline(*ae))
    all.p->in_pass_counter++;

  ae->weight = all.p->lp.get_weight(&ae->l);

  if (all.ignore_some)
    for (unsigned char* i = ae->indices.begin(); i != ae->indices.end(); i++)
      if (all.ignore[*i])
      {
        //delete namespace
        ae->feature_space[*i].clear();
        memmove(i, i + 1, (ae->indices.end() - (i + 1))*sizeof(*i));
        ae->indices.end()--;
        i--;
      }

  if(all.ngram_strings.size() > 0)
    generateGrams(all, ae);

  if (all.add_constant)//add constant feature
    VW::add_constant_feature(all,ae);

  if(all.limit_strings.size() > 0)
    feature_limit(all,ae);

  uint64_t multiplier = (uint64_t)all.wpp << all.weights.stride_shift();

  if(multiplier != 1) //make room for per-feature information.
    for (features& fs : *ae)
      for (auto& j : fs.indicies)
        j *= multiplier;
  ae->num_features = 0;
  ae->total_sum_feat_sq = 0;
  for (features& fs : *ae)
  {
    ae->num_features += fs.size();
    ae->total_sum_feat_sq += fs.sum_feat_sq;
  }

  size_t new_features_cnt;
  float new_features_sum_feat_sq;
  INTERACTIONS::eval_count_of_generated_ft(all, *ae, new_features_cnt, new_features_sum_feat_sq);
  ae->num_features += new_features_cnt;
  ae->total_sum_feat_sq += new_features_sum_feat_sq;
}
}

namespace VW
{
example* new_unused_example(vw& all)
{
  example* ec = &get_unused_example(&all);
  all.p->lp.default_label(&ec->l);
  all.p->begin_parsed_examples++;
  ec->example_counter = (size_t)all.p->begin_parsed_examples;
  return ec;
}
example* read_example(vw& all, char* example_line)
{
  example* ret = &get_unused_example(&all);

  VW::read_line(all, ret, example_line);
  setup_example(all, ret);
  all.p->end_parsed_examples++;

  return ret;
}

example* read_example(vw& all, string example_line) { return read_example(all, (char*)example_line.c_str()); }

void add_constant_feature(vw& vw, example*ec)
{
  ec->indices.push_back(constant_namespace);
  ec->feature_space[constant_namespace].push_back(1,constant);
  ec->total_sum_feat_sq++;
  ec->num_features++;
  if (vw.audit || vw.hash_inv) ec->feature_space[constant_namespace].space_names.push_back(audit_strings_ptr(new audit_strings("","Constant")));
}

void add_label(example* ec, float label, float weight, float base)
{
  ec->l.simple.label = label;
  ec->l.simple.initial = base;
  ec->weight = weight;
}

example* import_example(vw& all, string label, primitive_feature_space* features, size_t len)
{
  example* ret = &get_unused_example(&all);
  all.p->lp.default_label(&ret->l);

  if (label.length() > 0)
    parse_example_label(all, *ret, label);

  for (size_t i = 0; i < len; i++)
  {
    unsigned char index = features[i].name;
    ret->indices.push_back(index);
    for (size_t j = 0; j < features[i].len; j++)
      ret->feature_space[index].push_back(features[i].fs[j].x, features[i].fs[j].weight_index);
  }

  setup_example(all, ret);
  all.p->end_parsed_examples++;
  return ret;
}

primitive_feature_space* export_example(vw& all, example* ec, size_t& len)
{
  len = ec->indices.size();
  primitive_feature_space* fs_ptr = new primitive_feature_space[len];

  int fs_count = 0;

  for (size_t idx=0; idx < len; ++idx)
  {
    namespace_index i = ec->indices[idx];
    fs_ptr[fs_count].name = i;
    fs_ptr[fs_count].len = ec->feature_space[i].size();
    fs_ptr[fs_count].fs = new feature[fs_ptr[fs_count].len];

    uint32_t stride_shift = all.weights.stride_shift();
    int f_count = 0;
    for (features::iterator& f : ec->feature_space[i])
    {
      feature t = {f.value(), f.index()};
      t.weight_index >>= stride_shift;
      fs_ptr[fs_count].fs[f_count] = t;
      f_count++;
    }
    fs_count++;
  }
  return fs_ptr;
}

void releaseFeatureSpace(primitive_feature_space* features, size_t len)
{
  for (size_t i = 0; i < len; i++)
    delete[] features[i].fs;
  delete (features);
}

void parse_example_label(vw& all, example&ec, string label)
{
  v_array<substring> words = v_init<substring>();
  char* cstr = (char*)label.c_str();
  substring str = { cstr, cstr+label.length() };
  tokenize(' ', str, words);
  all.p->lp.parse_label(all.p, all.sd, &ec.l, words);
  words.clear();
  words.delete_v();
}

void empty_example(vw& all, example& ec)
{
  for (features& fs : ec)
    fs.clear();

  ec.indices.clear();
  ec.tag.clear();
  ec.sorted = false;
  ec.end_pass = false;
}

void clean_example(vw& all, example& ec, bool rewind)
{
  if (rewind) {
    assert(all.p->begin_parsed_examples > 0);
    all.p->begin_parsed_examples--;
  }

  empty_example(all, ec);

  mutex_lock(&all.p->examples_lock);
  assert(ec.in_use);
  ec.in_use = false;
  condition_variable_signal(&all.p->example_unused);
  if (all.p->done)
    condition_variable_signal_all(&all.p->example_available);
  mutex_unlock(&all.p->examples_lock);
}

void finish_example(vw& all, multi_ex& ec_seq)
{
  for(auto ec : ec_seq)
    finish_example(all, *ec);
  ec_seq.clear();
}

void finish_example(vw& all, example& ec)
{
  // only return examples to the pool that are from the pool and not externally allocated
  if (!is_ring_example(all, &ec))
    return;

  mutex_lock(&all.p->output_lock);
  all.p->local_example_number++;
  condition_variable_signal(&all.p->output_done);
  mutex_unlock(&all.p->output_lock);

  clean_example(all, ec, false);
}
}

void thread_dispatch(vw& all, v_array<example*> examples)
{
  mutex_lock(&all.p->examples_lock);
  all.p->end_parsed_examples+=examples.size();
  condition_variable_signal_all(&all.p->example_available);
  mutex_unlock(&all.p->examples_lock);
}

#ifdef _WIN32
DWORD WINAPI main_parse_loop(LPVOID in)
#else
void *main_parse_loop(void *in)
#endif
{
  vw* all = (vw*)in;
  parse_dispatch(*all, thread_dispatch);
  return 0L;
}

namespace VW
{
example* get_example(parser* p)
{
  mutex_lock(&p->examples_lock);
  if (p->end_parsed_examples != p->used_index)
  {
    size_t ring_index = p->used_index++ % p->ring_size;
    if (!(p->examples+ring_index)->in_use)
      cout << "error: example should be in_use " << p->used_index << " " << p->end_parsed_examples << " " << ring_index << endl;
    assert((p->examples+ring_index)->in_use);
    mutex_unlock(&p->examples_lock);
    return p->examples + ring_index;
  }
  else
  {
    if (!p->done)
    {
      condition_variable_wait(&p->example_available, &p->examples_lock);
      mutex_unlock(&p->examples_lock);
      return get_example(p);
    }
    else
    {
      mutex_unlock(&p->examples_lock);
      return nullptr;
    }
  }
}

float get_topic_prediction(example* ec, size_t i)
{ return ec->pred.scalars[i]; }

float get_label(example* ec)
{ return ec->l.simple.label; }

float get_importance(example* ec)
{ return ec->weight; }

float get_initial(example* ec)
{ return ec->l.simple.initial; }

float get_prediction(example* ec)
{ return ec->pred.scalar; }

float get_cost_sensitive_prediction(example* ec)
{ return (float)ec->pred.multiclass; }

v_array<float>& get_cost_sensitive_prediction_confidence_scores(example* ec)
{
  return ec->pred.scalars;
}

uint32_t* get_multilabel_predictions(example* ec, size_t& len)
{
  MULTILABEL::labels labels = ec->pred.multilabels;
  len = labels.label_v.size();
  return labels.label_v.begin();
}

float get_action_score(example* ec, size_t i)
{
  ACTION_SCORE::action_scores scores = ec->pred.a_s;

  if(i < scores.size()) {
    return scores[i].score;
  } else {
    return 0.0;
  }
}

size_t get_action_score_length(example* ec)
{ return ec->pred.a_s.size(); }

size_t get_tag_length(example* ec)
{
  return ec->tag.size();
}

const char* get_tag(example* ec)
{
  return ec->tag.begin();
}

size_t get_feature_number(example* ec)
{
  return ec->num_features;
}

float get_confidence(example* ec)
{
  return ec->confidence;
}
}

void initialize_examples(vw& all)
{
  all.p->used_index = 0;
  all.p->begin_parsed_examples = 0;
  all.p->end_parsed_examples = 0;
  all.p->done = false;

  all.p->examples = calloc_or_throw<example>(all.p->ring_size);

  for (size_t i = 0; i < all.p->ring_size; i++)
  {
    memset(&all.p->examples[i].l, 0, sizeof(polylabel));
    all.p->examples[i].in_use = false;
  }
}

void adjust_used_index(vw& all)
{
  all.p->used_index=all.p->begin_parsed_examples;
}

void initialize_parser_datastructures(vw& all)
{
  initialize_examples(all);
  initialize_mutex(&all.p->examples_lock);
  initialize_condition_variable(&all.p->example_available);
  initialize_condition_variable(&all.p->example_unused);
  initialize_mutex(&all.p->output_lock);
  initialize_condition_variable(&all.p->output_done);
}

namespace VW
{
void start_parser(vw& all)
{
#ifndef _WIN32
  pthread_create(&all.parse_thread, nullptr, main_parse_loop, &all);
#else
  all.parse_thread = ::CreateThread(nullptr, 0, static_cast<LPTHREAD_START_ROUTINE>(main_parse_loop), &all, 0L, nullptr);
#endif
}
}
void free_parser(vw& all)
{
  all.p->channels.delete_v();
  all.p->words.delete_v();
  all.p->name.delete_v();

  if(all.ngram_strings.size() > 0)
    all.p->gram_mask.delete_v();

  if (all.p->examples != nullptr)
  {
    for (size_t i = 0; i < all.p->ring_size; i++)
      VW::dealloc_example(all.p->lp.delete_label, all.p->examples[i], all.delete_prediction);

    free(all.p->examples);
  }

  io_buf* output = all.p->output;
  if (output != nullptr)
  {
    output->finalname.delete_v();
    output->currentname.delete_v();
  }

  all.p->counts.delete_v();
}

void release_parser_datastructures(vw& all)
{
  delete_mutex(&all.p->examples_lock);
  delete_mutex(&all.p->output_lock);
}

namespace VW
{
void end_parser(vw& all)
{
#ifndef _WIN32
  pthread_join(all.parse_thread, nullptr);
#else
  ::WaitForSingleObject(all.parse_thread, INFINITE);
  ::CloseHandle(all.parse_thread);
#endif
  release_parser_datastructures(all);
}

bool is_ring_example(vw& all, example* ae)
{
  return all.p->examples <= ae && ae < all.p->examples + all.p->ring_size;
}
}<|MERGE_RESOLUTION|>--- conflicted
+++ resolved
@@ -634,10 +634,7 @@
       if (input_options.json || input_options.dsjson)
       {
         // TODO: change to class with virtual method
-<<<<<<< HEAD
-=======
         // --invert_hash requires the audit parser version to save the extra information.
->>>>>>> 6dbb7e5f
         if (all.audit || all.hash_inv)
         {
           all.p->reader = &read_features_json<true>;

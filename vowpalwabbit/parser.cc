--- conflicted
+++ resolved
@@ -550,7 +550,6 @@
         }
       }
 
-<<<<<<< HEAD
       if (input_options.json || input_options.dsjson)
       {
         if (!input_options.chain_hash_json)
@@ -562,9 +561,6 @@
         }
         set_json_reader(all, input_options.dsjson);
       }
-=======
-      if (input_options.json || input_options.dsjson) { set_json_reader(all, input_options.dsjson); }
->>>>>>> 2f282de1
       else
       {
         set_string_reader(all);

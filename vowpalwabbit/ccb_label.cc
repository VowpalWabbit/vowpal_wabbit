#include "conditional_contextual_bandit.h"
#include "reductions.h"
#include "example.h"
#include "global_data.h"
#include "cache.h"
#include "vw.h"
#include "interactions.h"
#include "label_dictionary.h"
#include "cb_adf.h"
#include "cb_algs.h"
#include "constant.h"

#include <numeric>
#include <algorithm>
#include <unordered_set>
#include <cmath>
#include <boost/utility/string_view.hpp>

using namespace LEARNER;
using namespace VW;
using namespace VW::config;

namespace CCB
{
size_t read_cached_label(shared_data*, void* v, io_buf& cache)
{
  CCB::label* ld = static_cast<CCB::label*>(v);

  if (ld->outcome)
  {
    ld->outcome->probabilities.clear();
  }
  ld->explicit_included_actions.clear();

  size_t read_count = 0;
  char* read_ptr;

  size_t next_read_size = sizeof(ld->type);
  if (cache.buf_read(read_ptr, next_read_size) < next_read_size)
    return 0;
  ld->type = *(CCB::example_type*)read_ptr;
  read_count += sizeof(ld->type);

  bool is_outcome_present;
  next_read_size = sizeof(bool);
  if (cache.buf_read(read_ptr, next_read_size) < next_read_size)
    return 0;
  is_outcome_present = *(bool*)read_ptr;
  read_count += sizeof(is_outcome_present);

  if (is_outcome_present)
  {
    ld->outcome = new CCB::conditional_contextual_bandit_outcome();
    ld->outcome->probabilities = v_init<ACTION_SCORE::action_score>();

    next_read_size = sizeof(ld->outcome->cost);
    if (cache.buf_read(read_ptr, next_read_size) < next_read_size)
      return 0;
    ld->outcome->cost = *(float*)read_ptr;
    read_count += sizeof(ld->outcome->cost);

    uint32_t size_probs;
    next_read_size = sizeof(size_probs);
    if (cache.buf_read(read_ptr, next_read_size) < next_read_size)
      return 0;
    size_probs = *(uint32_t*)read_ptr;
    read_count += sizeof(size_probs);

    for (uint32_t i = 0; i < size_probs; i++)
    {
      ACTION_SCORE::action_score a_s;
      next_read_size = sizeof(a_s);
      if (cache.buf_read(read_ptr, next_read_size) < next_read_size)
        return 0;
      a_s = *(ACTION_SCORE::action_score*)read_ptr;
      read_count += sizeof(a_s);

      ld->outcome->probabilities.push_back(a_s);
    }
  }

  uint32_t size_includes;
  next_read_size = sizeof(size_includes);
  if (cache.buf_read(read_ptr, next_read_size) < next_read_size)
    return 0;
  size_includes = *(uint32_t*)read_ptr;
  read_count += sizeof(size_includes);

  for (uint32_t i = 0; i < size_includes; i++)
  {
    uint32_t include;
    next_read_size = sizeof(include);
    if (cache.buf_read(read_ptr, next_read_size) < next_read_size)
      return 0;
    include = *(uint32_t*)read_ptr;
    read_count += sizeof(include);
    ld->explicit_included_actions.push_back(include);
  }

  next_read_size = sizeof(ld->weight);
  if (cache.buf_read(read_ptr, next_read_size) < next_read_size)
    return 0;
  ld->weight = *(float*)read_ptr;
  return read_count;
}

float ccb_weight(void* v) {
  CCB::label* ld = (CCB::label*)v;
  return ld->weight;
}

void cache_label(void* v, io_buf& cache)
{
  char* c;
  CCB::label* ld = static_cast<CCB::label*>(v);
  size_t size = sizeof(uint8_t)  // type
      + sizeof(bool)             // outcome exists?
      + (ld->outcome == nullptr ? 0
                                : sizeof(ld->outcome->cost)                                    // cost
                    + sizeof(uint32_t)                                                         // probabilities size
                    + sizeof(ACTION_SCORE::action_score) * ld->outcome->probabilities.size())  // probabilities
      + sizeof(uint32_t)  // explicit_included_actions size
      + sizeof(uint32_t) * ld->explicit_included_actions.size()
      + sizeof(ld->weight);

  cache.buf_write(c, size);

  *(uint8_t*)c = static_cast<uint8_t>(ld->type);
  c += sizeof(ld->type);

  *(bool*)c = ld->outcome != nullptr;
  c += sizeof(bool);

  if (ld->outcome != nullptr)
  {
    *(float*)c = ld->outcome->cost;
    c += sizeof(ld->outcome->cost);

    *(uint32_t*)c = convert(ld->outcome->probabilities.size());
    c += sizeof(uint32_t);

    for (const auto& score : ld->outcome->probabilities)
    {
      *(ACTION_SCORE::action_score*)c = score;
      c += sizeof(ACTION_SCORE::action_score);
    }
  }

  *(uint32_t*)c = convert(ld->explicit_included_actions.size());
  c += sizeof(uint32_t);

  for (const auto& included_action : ld->explicit_included_actions)
  {
    *(uint32_t*)c = included_action;
    c += sizeof(included_action);
  }

  *(float*)c = ld->weight;
  c += sizeof(ld->weight);
}

void default_label(void* v)
{
  CCB::label* ld = static_cast<CCB::label*>(v);
  ld->outcome = nullptr;
  ld->explicit_included_actions = v_init<uint32_t>();
  ld->type = example_type::unset;
  ld->weight = 1.0;
}

bool test_label(void* v)
{
  CCB::label* ld = static_cast<CCB::label*>(v);
  return ld->outcome == nullptr;
}

void delete_label(void* v)
{
  CCB::label* ld = static_cast<CCB::label*>(v);
  if (ld->outcome)
  {
    ld->outcome->probabilities.delete_v();
    delete ld->outcome;
    ld->outcome = nullptr;
  }
  ld->explicit_included_actions.delete_v();
}

void copy_label(void* dst, void* src)
{
  CCB::label* ldDst = static_cast<CCB::label*>(dst);
  CCB::label* ldSrc = static_cast<CCB::label*>(src);

  if (ldSrc->outcome)
  {
    ldDst->outcome = new CCB::conditional_contextual_bandit_outcome();
    ldDst->outcome->probabilities = v_init<ACTION_SCORE::action_score>();

    ldDst->outcome->cost = ldSrc->outcome->cost;
    copy_array(ldDst->outcome->probabilities, ldSrc->outcome->probabilities);
  }

  copy_array(ldDst->explicit_included_actions, ldSrc->explicit_included_actions);
  ldDst->type = ldSrc->type;
  ldDst->weight = ldSrc->weight;
}

ACTION_SCORE::action_score convert_to_score(const boost::string_view& action_id_str, const boost::string_view& probability_str)
{
  auto action_id = static_cast<uint32_t>(int_of_string(action_id_str));
  auto probability = float_of_string(probability_str);
  if (std::isnan(probability))
    THROW("error NaN probability: " << probability_str);

  if (probability > 1.0)
  {
    std::cerr << "invalid probability > 1 specified for an outcome, resetting to 1.\n";
    probability = 1.0;
  }
  if (probability < 0.0)
  {
    std::cerr << "invalid probability < 0 specified for an outcome, resetting to 0.\n";
    probability = .0;
  }

  return {action_id, probability};
}

//<action>:<cost>:<probability>,<action>:<probability>,<action>:<probability>,…
<<<<<<< HEAD
CCB::conditional_contexual_bandit_outcome* parse_outcome(boost::string_view& outcome)
=======
CCB::conditional_contextual_bandit_outcome* parse_outcome(substring& outcome)
>>>>>>> d5ac7bad
{
  auto& ccb_outcome = *(new CCB::conditional_contextual_bandit_outcome());

  auto split_commas = v_init<boost::string_view>();
  tokenize(',', outcome, split_commas);

  auto split_colons = v_init<boost::string_view>();
  tokenize(':', split_commas[0], split_colons);

  if (split_colons.size() != 3)
    THROW("Malformed ccb label");

  ccb_outcome.probabilities = v_init<ACTION_SCORE::action_score>();
  ccb_outcome.probabilities.push_back(convert_to_score(split_colons[0], split_colons[2]));

  ccb_outcome.cost = float_of_string(split_colons[1]);
  if (std::isnan(ccb_outcome.cost))
    THROW("error NaN cost: " << split_colons[1]);

  split_colons.clear();

  for (size_t i = 1; i < split_commas.size(); i++)
  {
    tokenize(':', split_commas[i], split_colons);
    if (split_colons.size() != 2)
      THROW("Must be action probability pairs");
    ccb_outcome.probabilities.push_back(convert_to_score(split_colons[0], split_colons[1]));
  }

  split_colons.delete_v();
  split_commas.delete_v();

  return &ccb_outcome;
}

void parse_explicit_inclusions(CCB::label* ld, v_array<boost::string_view>& split_inclusions)
{
  for (const auto& inclusion : split_inclusions)
  {
    ld->explicit_included_actions.push_back(int_of_string(inclusion));
  }
}

void parse_label(parser* p, shared_data*, void* v, v_array<boost::string_view>& words)
{
  CCB::label* ld = static_cast<CCB::label*>(v);
  ld->weight = 1.0;

  if (words.size() < 2)
    THROW("ccb labels may not be empty");
  if (!(words[0] == "ccb"))
  {
    THROW("ccb labels require the first word to be ccb");
  }

  auto type = words[1];
  if (type == "shared")
  {
    if (words.size() > 2)
      THROW("shared labels may not have a cost");
    ld->type = CCB::example_type::shared;
  }
  else if (type == "action")
  {
    if (words.size() > 2)
      THROW("action labels may not have a cost");
    ld->type = CCB::example_type::action;
  }
  else if (type == "slot")
  {
    if (words.size() > 4)
      THROW("ccb slot label can only have a type cost and exclude list");
    ld->type = CCB::example_type::slot;

    // Skip the first two words "ccb <type>"
    for (size_t i = 2; i < words.size(); i++)
    {
      auto is_outcome = std::find(words[i].begin, words[i].end, ':');
      if (is_outcome != words[i].end)
      {
        if (ld->outcome != nullptr)
        {
          THROW("There may be only 1 outcome associated with a slot.")
        }

        ld->outcome = parse_outcome(words[i]);
      }
      else
      {
        tokenize(',', words[i], p->parse_name);
        parse_explicit_inclusions(ld, p->parse_name);
      }
    }

    // If a full distribution has been given, check if it sums to 1, otherwise throw.
    if (ld->outcome && ld->outcome->probabilities.size() > 1)
    {
      float total_pred = std::accumulate(ld->outcome->probabilities.begin(), ld->outcome->probabilities.end(), 0.f,
          [](float result_so_far, ACTION_SCORE::action_score action_pred) {
            return result_so_far + action_pred.score;
          });

      // TODO do a proper comparison here.
      if (total_pred > 1.1f || total_pred < 0.9f)
      {
        THROW("When providing all predicition probabilties they must add up to 1.f");
      }
    }
  }
  else
  {
    THROW("unknown label type: " << type);
  }
}

// Export the definition of this label parser.
label_parser ccb_label_parser = {default_label, parse_label, cache_label, read_cached_label, delete_label, ccb_weight,
    copy_label, test_label, sizeof(CCB::label)};
}  // namespace CCB<|MERGE_RESOLUTION|>--- conflicted
+++ resolved
@@ -227,11 +227,7 @@
 }
 
 //<action>:<cost>:<probability>,<action>:<probability>,<action>:<probability>,…
-<<<<<<< HEAD
-CCB::conditional_contexual_bandit_outcome* parse_outcome(boost::string_view& outcome)
-=======
-CCB::conditional_contextual_bandit_outcome* parse_outcome(substring& outcome)
->>>>>>> d5ac7bad
+CCB::conditional_contextual_bandit_outcome* parse_outcome(boost::string_view& outcome)
 {
   auto& ccb_outcome = *(new CCB::conditional_contextual_bandit_outcome());
 
@@ -309,8 +305,8 @@
     // Skip the first two words "ccb <type>"
     for (size_t i = 2; i < words.size(); i++)
     {
-      auto is_outcome = std::find(words[i].begin, words[i].end, ':');
-      if (is_outcome != words[i].end)
+      auto is_outcome = words[i].find(':');
+      if (is_outcome != boost::string_view::npos)
       {
         if (ld->outcome != nullptr)
         {

// Copyright (c) by respective owners including Yahoo!, Microsoft, and
// individual contributors. All rights reserved. Released under a BSD (revised)
// license as described in the file LICENSE.

#include "conditional_contextual_bandit.h"
#include "reductions.h"
#include "example.h"
#include "global_data.h"
#include "cache.h"
#include "vw.h"
#include "interactions.h"
#include "label_dictionary.h"
#include "cb_adf.h"
#include "cb_algs.h"
#include "constant.h"
<<<<<<< HEAD
#include "example.h"
=======
#include "vw_math.h"
>>>>>>> 69a90c17

#include <numeric>
#include <algorithm>
#include <unordered_set>
#include <cmath>
#include "vw_string_view.h"

using namespace VW::LEARNER;
using namespace VW;
using namespace VW::config;

namespace CCB
{
void default_label(polylabel* v);

<<<<<<< HEAD
size_t read_cached_label(shared_data*, label& ld, io_buf& cache)
{
  // Since read_cached_features doesn't default the label we must do it here.
  default_label(ld);

  if (ld.outcome)
  {
    ld.outcome->probabilities.clear();
  }
  ld.explicit_included_actions.clear();
=======
size_t read_cached_label(shared_data* /*sd*/, void* v, io_buf& cache)
{
  // Since read_cached_features doesn't default the label we must do it here.
  default_label(v);
  auto* ld = static_cast<CCB::label*>(v);

  if (ld->outcome != nullptr) { ld->outcome->probabilities.clear(); }
  ld->explicit_included_actions.clear();
>>>>>>> 69a90c17

  size_t read_count = 0;
  char* read_ptr;

<<<<<<< HEAD
  size_t next_read_size = sizeof(ld.type);
  if (cache.buf_read(read_ptr, next_read_size) < next_read_size)
    return 0;
  ld.type = *(CCB::example_type*)read_ptr;
  read_count += sizeof(ld.type);
=======
  size_t next_read_size = sizeof(ld->type);
  if (cache.buf_read(read_ptr, next_read_size) < next_read_size) { return 0; }
  ld->type = *(CCB::example_type*)read_ptr;
  read_count += sizeof(ld->type);
>>>>>>> 69a90c17

  bool is_outcome_present;
  next_read_size = sizeof(bool);
  if (cache.buf_read(read_ptr, next_read_size) < next_read_size) { return 0; }
  is_outcome_present = *(bool*)read_ptr;
  read_count += sizeof(is_outcome_present);

  if (is_outcome_present)
  {
    ld.outcome = new CCB::conditional_contextual_bandit_outcome();
    ld.outcome->probabilities = v_init<ACTION_SCORE::action_score>();

<<<<<<< HEAD
    next_read_size = sizeof(ld.outcome->cost);
    if (cache.buf_read(read_ptr, next_read_size) < next_read_size)
      return 0;
    ld.outcome->cost = *(float*)read_ptr;
    read_count += sizeof(ld.outcome->cost);
=======
    next_read_size = sizeof(ld->outcome->cost);
    if (cache.buf_read(read_ptr, next_read_size) < next_read_size) { return 0; }
    ld->outcome->cost = *(float*)read_ptr;
    read_count += sizeof(ld->outcome->cost);
>>>>>>> 69a90c17

    uint32_t size_probs;
    next_read_size = sizeof(size_probs);
    if (cache.buf_read(read_ptr, next_read_size) < next_read_size) { return 0; }
    size_probs = *(uint32_t*)read_ptr;
    read_count += sizeof(size_probs);

    for (uint32_t i = 0; i < size_probs; i++)
    {
      ACTION_SCORE::action_score a_s;
      next_read_size = sizeof(a_s);
      if (cache.buf_read(read_ptr, next_read_size) < next_read_size) { return 0; }
      a_s = *(ACTION_SCORE::action_score*)read_ptr;
      read_count += sizeof(a_s);

      ld.outcome->probabilities.push_back(a_s);
    }
  }

  uint32_t size_includes;
  next_read_size = sizeof(size_includes);
  if (cache.buf_read(read_ptr, next_read_size) < next_read_size) { return 0; }
  size_includes = *(uint32_t*)read_ptr;
  read_count += sizeof(size_includes);

  for (uint32_t i = 0; i < size_includes; i++)
  {
    uint32_t include;
    next_read_size = sizeof(include);
    if (cache.buf_read(read_ptr, next_read_size) < next_read_size) { return 0; }
    include = *(uint32_t*)read_ptr;
    read_count += sizeof(include);
    ld.explicit_included_actions.push_back(include);
  }

<<<<<<< HEAD
  next_read_size = sizeof(ld.weight);
  if (cache.buf_read(read_ptr, next_read_size) < next_read_size)
    return 0;
  ld.weight = *(float*)read_ptr;
=======
  next_read_size = sizeof(ld->weight);
  if (cache.buf_read(read_ptr, next_read_size) < next_read_size) { return 0; }
  ld->weight = *(float*)read_ptr;
>>>>>>> 69a90c17
  return read_count;
}

size_t read_cached_label(shared_data* sd, polylabel* v, io_buf& cache)
{
<<<<<<< HEAD
  return read_cached_label(sd, v, cache);
=======
  auto* ld = (CCB::label*)v;
  return ld->weight;
>>>>>>> 69a90c17
}

float ccb_weight(polylabel* v)
{
  auto& ld = v->conditional_contextual_bandit;
  return ld.weight;
}

void cache_label(label& ld, io_buf& cache)
{
  char* c;
<<<<<<< HEAD
=======
  auto* ld = static_cast<CCB::label*>(v);
>>>>>>> 69a90c17
  size_t size = sizeof(uint8_t)  // type
      + sizeof(bool)             // outcome exists?
      + (ld.outcome == nullptr ? 0
                                : sizeof(ld.outcome->cost)                                    // cost
                    + sizeof(uint32_t)                                                         // probabilities size
                    + sizeof(ACTION_SCORE::action_score) * ld.outcome->probabilities.size())  // probabilities
      + sizeof(uint32_t)  // explicit_included_actions size
      + sizeof(uint32_t) * ld.explicit_included_actions.size() + sizeof(ld.weight);

  cache.buf_write(c, size);

  *(uint8_t*)c = static_cast<uint8_t>(ld.type);
  c += sizeof(ld.type);

  *(bool*)c = ld.outcome != nullptr;
  c += sizeof(bool);

  if (ld.outcome != nullptr)
  {
    *(float*)c = ld.outcome->cost;
    c += sizeof(ld.outcome->cost);

    *(uint32_t*)c = convert(ld.outcome->probabilities.size());
    c += sizeof(uint32_t);

    for (const auto& score : ld.outcome->probabilities)
    {
      *(ACTION_SCORE::action_score*)c = score;
      c += sizeof(ACTION_SCORE::action_score);
    }
  }

  *(uint32_t*)c = convert(ld.explicit_included_actions.size());
  c += sizeof(uint32_t);

  for (const auto& included_action : ld.explicit_included_actions)
  {
    *(uint32_t*)c = included_action;
    c += sizeof(included_action);
  }

  *(float*)c = ld.weight;
  c += sizeof(ld.weight);
}

void cache_label(polylabel* v, io_buf& cache)
{
<<<<<<< HEAD
  cache_label(v->conditional_contextual_bandit, cache);
}
=======
  auto* ld = static_cast<CCB::label*>(v);
>>>>>>> 69a90c17

void default_label(label& ld)
{
  // This is tested against nullptr, so unfortunately as things are this must be deleted when not used.
<<<<<<< HEAD
  if (ld.outcome)
=======
  if (ld->outcome != nullptr)
>>>>>>> 69a90c17
  {
    ld.outcome->probabilities.delete_v();
    delete ld.outcome;
    ld.outcome = nullptr;
  }

  ld.explicit_included_actions.clear();
  ld.type = example_type::unset;
  ld.weight = 1.0;
}

void default_label(polylabel* v)
{
  default_label(v->conditional_contextual_bandit);
}

bool test_label(polylabel* v)
{
<<<<<<< HEAD
  auto& ld = v->conditional_contextual_bandit;
  return ld.outcome == nullptr;
=======
  auto* ld = static_cast<CCB::label*>(v);
  return ld->outcome == nullptr;
>>>>>>> 69a90c17
}

void delete_label(label& ld)
{
<<<<<<< HEAD
  if (ld.outcome)
=======
  auto* ld = static_cast<CCB::label*>(v);
  if (ld->outcome != nullptr)
>>>>>>> 69a90c17
  {
    ld.outcome->probabilities.delete_v();
    delete ld.outcome;
    ld.outcome = nullptr;
  }
  ld.explicit_included_actions.delete_v();
}

void delete_label(polylabel* v)
{
<<<<<<< HEAD
  delete_label(v->conditional_contextual_bandit);
}

void copy_label(label& ldDst, label& ldSrc)
{
  if (ldSrc.outcome)
=======
  auto* ldDst = static_cast<CCB::label*>(dst);
  auto* ldSrc = static_cast<CCB::label*>(src);

  if (ldSrc->outcome != nullptr)
>>>>>>> 69a90c17
  {
    ldDst.outcome = new CCB::conditional_contextual_bandit_outcome();
    ldDst.outcome->probabilities = v_init<ACTION_SCORE::action_score>();

    ldDst.outcome->cost = ldSrc.outcome->cost;
    copy_array(ldDst.outcome->probabilities, ldSrc.outcome->probabilities);
  }

  copy_array(ldDst.explicit_included_actions, ldSrc.explicit_included_actions);
  ldDst.type = ldSrc.type;
  ldDst.weight = ldSrc.weight;
}

void copy_label(polylabel* dst, polylabel* src)
{
  copy_label(dst->conditional_contextual_bandit, src->conditional_contextual_bandit);
}

ACTION_SCORE::action_score convert_to_score(
    const VW::string_view& action_id_str, const VW::string_view& probability_str)
{
  auto action_id = static_cast<uint32_t>(int_of_string(action_id_str));
  auto probability = float_of_string(probability_str);
  if (std::isnan(probability)) THROW("error NaN probability: " << probability_str);

  if (probability > 1.0)
  {
    std::cerr << "invalid probability > 1 specified for an outcome, resetting to 1.\n";
    probability = 1.0;
  }
  if (probability < 0.0)
  {
    std::cerr << "invalid probability < 0 specified for an outcome, resetting to 0.\n";
    probability = .0;
  }

  return {action_id, probability};
}

//<action>:<cost>:<probability>,<action>:<probability>,<action>:<probability>,…
CCB::conditional_contextual_bandit_outcome* parse_outcome(VW::string_view& outcome)
{
  auto& ccb_outcome = *(new CCB::conditional_contextual_bandit_outcome());

  std::vector<VW::string_view> split_commas;
  tokenize(',', outcome, split_commas);

  std::vector<VW::string_view> split_colons;
  tokenize(':', split_commas[0], split_colons);

  if (split_colons.size() != 3) THROW("Malformed ccb label");

  ccb_outcome.probabilities = v_init<ACTION_SCORE::action_score>();
  ccb_outcome.probabilities.push_back(convert_to_score(split_colons[0], split_colons[2]));

  ccb_outcome.cost = float_of_string(split_colons[1]);
  if (std::isnan(ccb_outcome.cost)) THROW("error NaN cost: " << split_colons[1]);

  split_colons.clear();

  for (size_t i = 1; i < split_commas.size(); i++)
  {
    tokenize(':', split_commas[i], split_colons);
    if (split_colons.size() != 2) THROW("Must be action probability pairs");
    ccb_outcome.probabilities.push_back(convert_to_score(split_colons[0], split_colons[1]));
  }

  return &ccb_outcome;
}

<<<<<<< HEAD
void parse_explicit_inclusions(CCB::label& ld, v_array<VW::string_view>& split_inclusions)
{
  for (const auto& inclusion : split_inclusions)
  {
    ld.explicit_included_actions.push_back(int_of_string(inclusion));
  }
}

void parse_label(parser* p, shared_data*, label& ld, v_array<VW::string_view>& words)
{
  ld.weight = 1.0;
=======
void parse_explicit_inclusions(CCB::label* ld, std::vector<VW::string_view>& split_inclusions)
{
  for (const auto& inclusion : split_inclusions) { ld->explicit_included_actions.push_back(int_of_string(inclusion)); }
}

void parse_label(parser* p, shared_data* /*sd*/, void* v, std::vector<VW::string_view>& words)
{
  auto* ld = static_cast<CCB::label*>(v);
  ld->weight = 1.0;
>>>>>>> 69a90c17

  if (words.size() < 2) THROW("ccb labels may not be empty");
  if (!(words[0] == CCB_LABEL)) { THROW("ccb labels require the first word to be ccb"); }

  auto type = words[1];
  if (type == SHARED_TYPE)
  {
<<<<<<< HEAD
    if (words.size() > 2)
      THROW("shared labels may not have a cost");
    ld.type = CCB::example_type::shared;
=======
    if (words.size() > 2) THROW("shared labels may not have a cost");
    ld->type = CCB::example_type::shared;
>>>>>>> 69a90c17
  }
  else if (type == ACTION_TYPE)
  {
<<<<<<< HEAD
    if (words.size() > 2)
      THROW("action labels may not have a cost");
    ld.type = CCB::example_type::action;
=======
    if (words.size() > 2) THROW("action labels may not have a cost");
    ld->type = CCB::example_type::action;
>>>>>>> 69a90c17
  }
  else if (type == SLOT_TYPE)
  {
<<<<<<< HEAD
    if (words.size() > 4)
      THROW("ccb slot label can only have a type cost and exclude list");
    ld.type = CCB::example_type::slot;
=======
    if (words.size() > 4) THROW("ccb slot label can only have a type cost and exclude list");
    ld->type = CCB::example_type::slot;
>>>>>>> 69a90c17

    // Skip the first two words "ccb <type>"
    for (size_t i = 2; i < words.size(); i++)
    {
      auto is_outcome = words[i].find(':');
      if (is_outcome != VW::string_view::npos)
      {
<<<<<<< HEAD
        if (ld.outcome != nullptr)
        {
          THROW("There may be only 1 outcome associated with a slot.")
        }
=======
        if (ld->outcome != nullptr) { THROW("There may be only 1 outcome associated with a slot.") }
>>>>>>> 69a90c17

        ld.outcome = parse_outcome(words[i]);
      }
      else
      {
        tokenize(',', words[i], p->parse_name);
        parse_explicit_inclusions(ld, p->parse_name);
      }
    }

    // If a full distribution has been given, check if it sums to 1, otherwise throw.
<<<<<<< HEAD
    if (ld.outcome && ld.outcome->probabilities.size() > 1)
=======
    if ((ld->outcome != nullptr) && ld->outcome->probabilities.size() > 1)
>>>>>>> 69a90c17
    {
      float total_pred = std::accumulate(ld.outcome->probabilities.begin(), ld.outcome->probabilities.end(), 0.f,
          [](float result_so_far, ACTION_SCORE::action_score action_pred) {
            return result_so_far + action_pred.score;
          });

      // TODO do a proper comparison here.
      if (!VW::math::are_same(total_pred, 1.f))
      {
        THROW("When providing all prediction probabilities they must add up to 1.f, instead summed to " << total_pred);
      }
    }
  }
  else
  {
    THROW("unknown label type: " << type);
  }
}


void parse_label(parser* p, shared_data* sd, polylabel* v, v_array<VW::string_view>& words)
{
  parse_label(p, sd, v->conditional_contextual_bandit, words);
}

// Export the definition of this label parser.
label_parser ccb_label_parser = {default_label, parse_label, cache_label, read_cached_label, delete_label, ccb_weight,
    copy_label, test_label, sizeof(CCB::label)};
}  // namespace CCB<|MERGE_RESOLUTION|>--- conflicted
+++ resolved
@@ -13,11 +13,8 @@
 #include "cb_adf.h"
 #include "cb_algs.h"
 #include "constant.h"
-<<<<<<< HEAD
 #include "example.h"
-=======
 #include "vw_math.h"
->>>>>>> 69a90c17
 
 #include <numeric>
 #include <algorithm>
@@ -33,7 +30,6 @@
 {
 void default_label(polylabel* v);
 
-<<<<<<< HEAD
 size_t read_cached_label(shared_data*, label& ld, io_buf& cache)
 {
   // Since read_cached_features doesn't default the label we must do it here.
@@ -44,32 +40,15 @@
     ld.outcome->probabilities.clear();
   }
   ld.explicit_included_actions.clear();
-=======
-size_t read_cached_label(shared_data* /*sd*/, void* v, io_buf& cache)
-{
-  // Since read_cached_features doesn't default the label we must do it here.
-  default_label(v);
-  auto* ld = static_cast<CCB::label*>(v);
-
-  if (ld->outcome != nullptr) { ld->outcome->probabilities.clear(); }
-  ld->explicit_included_actions.clear();
->>>>>>> 69a90c17
 
   size_t read_count = 0;
   char* read_ptr;
 
-<<<<<<< HEAD
   size_t next_read_size = sizeof(ld.type);
   if (cache.buf_read(read_ptr, next_read_size) < next_read_size)
     return 0;
   ld.type = *(CCB::example_type*)read_ptr;
   read_count += sizeof(ld.type);
-=======
-  size_t next_read_size = sizeof(ld->type);
-  if (cache.buf_read(read_ptr, next_read_size) < next_read_size) { return 0; }
-  ld->type = *(CCB::example_type*)read_ptr;
-  read_count += sizeof(ld->type);
->>>>>>> 69a90c17
 
   bool is_outcome_present;
   next_read_size = sizeof(bool);
@@ -82,18 +61,11 @@
     ld.outcome = new CCB::conditional_contextual_bandit_outcome();
     ld.outcome->probabilities = v_init<ACTION_SCORE::action_score>();
 
-<<<<<<< HEAD
     next_read_size = sizeof(ld.outcome->cost);
     if (cache.buf_read(read_ptr, next_read_size) < next_read_size)
       return 0;
     ld.outcome->cost = *(float*)read_ptr;
     read_count += sizeof(ld.outcome->cost);
-=======
-    next_read_size = sizeof(ld->outcome->cost);
-    if (cache.buf_read(read_ptr, next_read_size) < next_read_size) { return 0; }
-    ld->outcome->cost = *(float*)read_ptr;
-    read_count += sizeof(ld->outcome->cost);
->>>>>>> 69a90c17
 
     uint32_t size_probs;
     next_read_size = sizeof(size_probs);
@@ -129,27 +101,16 @@
     ld.explicit_included_actions.push_back(include);
   }
 
-<<<<<<< HEAD
   next_read_size = sizeof(ld.weight);
   if (cache.buf_read(read_ptr, next_read_size) < next_read_size)
     return 0;
   ld.weight = *(float*)read_ptr;
-=======
-  next_read_size = sizeof(ld->weight);
-  if (cache.buf_read(read_ptr, next_read_size) < next_read_size) { return 0; }
-  ld->weight = *(float*)read_ptr;
->>>>>>> 69a90c17
   return read_count;
 }
 
 size_t read_cached_label(shared_data* sd, polylabel* v, io_buf& cache)
 {
-<<<<<<< HEAD
   return read_cached_label(sd, v, cache);
-=======
-  auto* ld = (CCB::label*)v;
-  return ld->weight;
->>>>>>> 69a90c17
 }
 
 float ccb_weight(polylabel* v)
@@ -161,10 +122,6 @@
 void cache_label(label& ld, io_buf& cache)
 {
   char* c;
-<<<<<<< HEAD
-=======
-  auto* ld = static_cast<CCB::label*>(v);
->>>>>>> 69a90c17
   size_t size = sizeof(uint8_t)  // type
       + sizeof(bool)             // outcome exists?
       + (ld.outcome == nullptr ? 0
@@ -212,21 +169,13 @@
 
 void cache_label(polylabel* v, io_buf& cache)
 {
-<<<<<<< HEAD
   cache_label(v->conditional_contextual_bandit, cache);
 }
-=======
-  auto* ld = static_cast<CCB::label*>(v);
->>>>>>> 69a90c17
 
 void default_label(label& ld)
 {
   // This is tested against nullptr, so unfortunately as things are this must be deleted when not used.
-<<<<<<< HEAD
-  if (ld.outcome)
-=======
   if (ld->outcome != nullptr)
->>>>>>> 69a90c17
   {
     ld.outcome->probabilities.delete_v();
     delete ld.outcome;
@@ -245,23 +194,13 @@
 
 bool test_label(polylabel* v)
 {
-<<<<<<< HEAD
   auto& ld = v->conditional_contextual_bandit;
   return ld.outcome == nullptr;
-=======
-  auto* ld = static_cast<CCB::label*>(v);
-  return ld->outcome == nullptr;
->>>>>>> 69a90c17
 }
 
 void delete_label(label& ld)
 {
-<<<<<<< HEAD
   if (ld.outcome)
-=======
-  auto* ld = static_cast<CCB::label*>(v);
-  if (ld->outcome != nullptr)
->>>>>>> 69a90c17
   {
     ld.outcome->probabilities.delete_v();
     delete ld.outcome;
@@ -272,19 +211,12 @@
 
 void delete_label(polylabel* v)
 {
-<<<<<<< HEAD
   delete_label(v->conditional_contextual_bandit);
 }
 
 void copy_label(label& ldDst, label& ldSrc)
 {
   if (ldSrc.outcome)
-=======
-  auto* ldDst = static_cast<CCB::label*>(dst);
-  auto* ldSrc = static_cast<CCB::label*>(src);
-
-  if (ldSrc->outcome != nullptr)
->>>>>>> 69a90c17
   {
     ldDst.outcome = new CCB::conditional_contextual_bandit_outcome();
     ldDst.outcome->probabilities = v_init<ACTION_SCORE::action_score>();
@@ -355,7 +287,6 @@
   return &ccb_outcome;
 }
 
-<<<<<<< HEAD
 void parse_explicit_inclusions(CCB::label& ld, v_array<VW::string_view>& split_inclusions)
 {
   for (const auto& inclusion : split_inclusions)
@@ -367,17 +298,6 @@
 void parse_label(parser* p, shared_data*, label& ld, v_array<VW::string_view>& words)
 {
   ld.weight = 1.0;
-=======
-void parse_explicit_inclusions(CCB::label* ld, std::vector<VW::string_view>& split_inclusions)
-{
-  for (const auto& inclusion : split_inclusions) { ld->explicit_included_actions.push_back(int_of_string(inclusion)); }
-}
-
-void parse_label(parser* p, shared_data* /*sd*/, void* v, std::vector<VW::string_view>& words)
-{
-  auto* ld = static_cast<CCB::label*>(v);
-  ld->weight = 1.0;
->>>>>>> 69a90c17
 
   if (words.size() < 2) THROW("ccb labels may not be empty");
   if (!(words[0] == CCB_LABEL)) { THROW("ccb labels require the first word to be ccb"); }
@@ -385,36 +305,21 @@
   auto type = words[1];
   if (type == SHARED_TYPE)
   {
-<<<<<<< HEAD
     if (words.size() > 2)
       THROW("shared labels may not have a cost");
     ld.type = CCB::example_type::shared;
-=======
-    if (words.size() > 2) THROW("shared labels may not have a cost");
-    ld->type = CCB::example_type::shared;
->>>>>>> 69a90c17
   }
   else if (type == ACTION_TYPE)
   {
-<<<<<<< HEAD
     if (words.size() > 2)
       THROW("action labels may not have a cost");
     ld.type = CCB::example_type::action;
-=======
-    if (words.size() > 2) THROW("action labels may not have a cost");
-    ld->type = CCB::example_type::action;
->>>>>>> 69a90c17
   }
   else if (type == SLOT_TYPE)
   {
-<<<<<<< HEAD
     if (words.size() > 4)
       THROW("ccb slot label can only have a type cost and exclude list");
     ld.type = CCB::example_type::slot;
-=======
-    if (words.size() > 4) THROW("ccb slot label can only have a type cost and exclude list");
-    ld->type = CCB::example_type::slot;
->>>>>>> 69a90c17
 
     // Skip the first two words "ccb <type>"
     for (size_t i = 2; i < words.size(); i++)
@@ -422,14 +327,10 @@
       auto is_outcome = words[i].find(':');
       if (is_outcome != VW::string_view::npos)
       {
-<<<<<<< HEAD
         if (ld.outcome != nullptr)
         {
           THROW("There may be only 1 outcome associated with a slot.")
         }
-=======
-        if (ld->outcome != nullptr) { THROW("There may be only 1 outcome associated with a slot.") }
->>>>>>> 69a90c17
 
         ld.outcome = parse_outcome(words[i]);
       }
@@ -441,11 +342,7 @@
     }
 
     // If a full distribution has been given, check if it sums to 1, otherwise throw.
-<<<<<<< HEAD
-    if (ld.outcome && ld.outcome->probabilities.size() > 1)
-=======
     if ((ld->outcome != nullptr) && ld->outcome->probabilities.size() > 1)
->>>>>>> 69a90c17
     {
       float total_pred = std::accumulate(ld.outcome->probabilities.begin(), ld.outcome->probabilities.end(), 0.f,
           [](float result_so_far, ACTION_SCORE::action_score action_pred) {

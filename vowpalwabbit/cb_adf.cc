--- conflicted
+++ resolved
@@ -349,15 +349,10 @@
   if (arg.new_options("Contextual Bandit with Action Dependent Features")
       .critical("cb_adf", "Do Contextual Bandit learning with multiline action dependent features.")
       .keep(ld->rank_all, "rank_all", "Return actions sorted by score order")
-<<<<<<< HEAD
       (ld->no_predict, "no_predict", "Do not do a prediction when training")
-      .keep("cb_type", type_string, (string)"ips", "contextual bandit method to use in {ips,dm,dr, mtr}")
+      .keep("cb_type", type_string, (string)"ips", "contextual bandit method to use in {ips,dm,dr,mtr}")
 			("cbify", ld->gen_cs.num_actions, 1U, "number of actions")
 			.missing())
-=======
-       (ld->no_predict, "no_predict", "Do not do a prediction when training")
-      .keep("cb_type", type_string, (string)"ips", "contextual bandit method to use in {ips,dm,dr, mtr}").missing())
->>>>>>> b0b16a5b
     return nullptr;
 
   ld->all = arg.all;

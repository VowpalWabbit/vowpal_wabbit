--- conflicted
+++ resolved
@@ -325,16 +325,9 @@
 {
   char temp[1];
   temp[0] = '\n';
-<<<<<<< HEAD
   for (auto sink : all.final_prediction_sink)
   {
     ssize_t t = sink->write(temp, 1);
-=======
-  for (auto f : final_prediction_sink)
-  {
-    ssize_t t;
-    t = io_buf::write_file_or_socket(f, temp, 1);
->>>>>>> e02c8af5
     if (t != 1)
       std::cerr << "write error: " << strerror(errno) << std::endl;
   }
@@ -371,13 +364,8 @@
 
   bool labeled_example = c.update_statistics(ec, ec_seq);
 
-<<<<<<< HEAD
-  uint32_t action = ec.pred.a_s[0].action;
-  for (auto sink : all.final_prediction_sink) all.print(sink, (float)action, 0, ec.tag);
-=======
   uint32_t action = ec.pred.action_probs()[0].action;
-  for (int sink : all.final_prediction_sink) all.print_by_ref(sink, (float)action, 0, ec.tag);
->>>>>>> e02c8af5
+  for (auto sink : all.final_prediction_sink) all.print_by_ref(sink, (float)action, 0, ec.tag);
 
   if (all.raw_prediction)
   {
@@ -406,11 +394,7 @@
 
   bool labeled_example = c.update_statistics(ec, ec_seq);
 
-<<<<<<< HEAD
-  for (auto sink : all.final_prediction_sink) print_action_score(sink, ec.pred.a_s, ec.tag);
-=======
-  for (int sink : all.final_prediction_sink) print_action_score(sink, ec.pred.action_probs(), ec.tag);
->>>>>>> e02c8af5
+  for (auto sink : all.final_prediction_sink) print_action_score(sink, ec.pred.action_probs(), ec.tag);
 
   if (all.raw_prediction)
   {
@@ -438,13 +422,8 @@
     {
       output_example(all, data, **(ec_seq.begin()), &(ec_seq));
 
-<<<<<<< HEAD
       if (all.raw_prediction)
-        all.print_text(all.raw_prediction, "", ec_seq[0]->tag);
-=======
-      if (all.raw_prediction > 0)
         all.print_text_by_ref(all.raw_prediction, "", ec_seq[0]->tag);
->>>>>>> e02c8af5
     }
   }
 }

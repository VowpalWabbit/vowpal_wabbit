/*
  Copyright (c) by respective owners including Yahoo!, Microsoft, and
  individual contributors. All rights reserved.  Released under a BSD (revised)
  license as described in the file LICENSE.
*/
#include <float.h>
#include <errno.h>

#include "reductions.h"
#include "v_hashmap.h"
#include "label_dictionary.h"
#include "vw.h"
#include "cb_algs.h"
#include "vw_exception.h"

using namespace std;
using namespace LEARNER;
using namespace CB;

// doubly robust
#define CB_TYPE_DR 0
// direct method
#define CB_TYPE_DM 1
// inverse propensity scoring
#define CB_TYPE_IPS 2

struct cb_adf {
  v_array<example*> ec_seq;

  size_t cb_type;
  bool need_to_clear;
  vw* all;
  LEARNER::base_learner* scorer;
  CB::cb_class known_cost;

  // contextual bandit
  v_array<CB::label> cb_labels;

  // cost sensitive
  v_array<COST_SENSITIVE::label> cs_labels;
  
  COST_SENSITIVE::label pred_scores;

  base_learner* base;

  bool rank_all;
};

namespace CB_ADF {

  bool has_shared_example(v_array<example*> examples) {
    if (examples[0]->l.cb.costs.size() > 0 && examples[0]->l.cb.costs[0].probability == -1.f)
      return true;
    return false;
  }

  void gen_cs_example_ips(v_array<example*> examples, v_array<COST_SENSITIVE::label>& cs_labels)
  {
<<<<<<< HEAD
	  if (cs_labels.size() < examples.size()) {
		  cs_labels.resize(examples.size(), true);
		  cs_labels.end = cs_labels.end_array;
	  }
	  for (size_t i = 0; i < examples.size(); i++)
	  {
		  CB::label ld = examples[i]->l.cb;

		  COST_SENSITIVE::wclass wc;
		  wc.class_index = 0;
		  if (ld.costs.size() == 1 && ld.costs[0].cost != FLT_MAX)
			  wc.x = ld.costs[0].cost / ld.costs[0].probability;
		  else
			  wc.x = 0.f;
		  cs_labels[i].costs.erase();
		  cs_labels[i].costs.push_back(wc);
	  }
=======
    if (cs_labels.size() < examples.size()) {
      cs_labels.resize(examples.size(), true);
      cs_labels.end = cs_labels.end_array;
    }
    for (size_t i = 0; i < examples.size(); i++)
      {
	CB::label ld = examples[i]->l.cb;

	COST_SENSITIVE::wclass wc;
	wc.class_index = 0;
		  if (ld.costs.size() == 1 && ld.costs[0].cost != FLT_MAX)
	  wc.x = ld.costs[0].cost / ld.costs[0].probability;
	else 
	  wc.x = 0.f;
	cs_labels[i].costs.erase();
	cs_labels[i].costs.push_back(wc);
      }
>>>>>>> 8934528f
	  cs_labels[examples.size() - 1].costs[0].x = FLT_MAX; //trigger end of multiline example.

	  if (has_shared_example(examples))//take care of shared examples
	  {
		  cs_labels[0].costs[0].class_index = 0;
		  cs_labels[0].costs[0].x = -FLT_MAX;
	  }
  }
  
  template <bool is_learn>
  void gen_cs_example_dr(cb_adf& c, v_array<example*> examples, v_array<COST_SENSITIVE::label>& cs_labels)
  {
<<<<<<< HEAD
	  //size_t mysize = examples.size();
	  if (cs_labels.size() < examples.size()) {
		  cs_labels.resize(examples.size(), true);
		  cs_labels.end = cs_labels.end_array;
	  }

	  c.pred_scores.costs.erase();
	  bool shared = has_shared_example(examples);

	  int startK = 0;
	  if (shared) startK = 1;

	  for (size_t i = 0; i < examples.size(); i++)
	  {
		  if (example_is_newline(*examples[i])) continue;

		  COST_SENSITIVE::wclass wc;
		  wc.class_index = 0;

		  if (c.known_cost.action + startK == i) {
			  int known_index = c.known_cost.action;
			  c.known_cost.action = 0;
			  //get cost prediction for this label
			  // num_actions should be 1 effectively.
			  // my get_cost_pred function will use 1 for 'index-1+base'			
			  wc.x = CB_ALGS::get_cost_pred<is_learn>(c.scorer, &(c.known_cost), *(examples[i]), 0, 2);
			  c.known_cost.action = known_index;
		  }
		  else {
			  wc.x = CB_ALGS::get_cost_pred<is_learn>(c.scorer, nullptr, *(examples[i]), 0, 2);
		  }

		  if (shared)
			  wc.class_index = i - 1;
		  else
			  wc.class_index = i;
		  c.pred_scores.costs.push_back(wc); // done
		  wc.class_index = 0;

		  //add correction if we observed cost for this action and regressor is wrong
		  if (c.known_cost.probability != -1 && c.known_cost.action + startK == i)
		  {
			  wc.x += (c.known_cost.cost - wc.x) / c.known_cost.probability;
		  }

		  //cout<<"Action "<<c.known_cost.action<<" Cost "<<c.known_cost.cost<<" Probability "<<c.known_cost.probability<<endl;

		  //cout<<"Prediction = "<<wc.x<<" ";
		  cs_labels[i].costs.erase();
		  cs_labels[i].costs.push_back(wc);
=======
    //size_t mysize = examples.size();
    if (cs_labels.size() < examples.size()) {
      cs_labels.resize(examples.size(), true);
      cs_labels.end = cs_labels.end_array;		
    }

    c.pred_scores.costs.erase();
	  bool shared = has_shared_example(examples);

    int startK = 0;
	  if (shared) startK = 1;

    for (size_t i = 0; i < examples.size(); i++)
      {
		  if (example_is_newline(*examples[i])) continue;

	COST_SENSITIVE::wclass wc;
	wc.class_index = 0;	
	
		  if (c.known_cost.action + startK == i) {
	  int known_index = c.known_cost.action;
	  c.known_cost.action = 0;
	  //get cost prediction for this label
	  // num_actions should be 1 effectively.
	  // my get_cost_pred function will use 1 for 'index-1+base'			
	  wc.x = CB_ALGS::get_cost_pred<is_learn>(c.scorer, &(c.known_cost), *(examples[i]), 0, 2);
	  c.known_cost.action = known_index;
	}
	else {
	  wc.x = CB_ALGS::get_cost_pred<is_learn>(c.scorer, nullptr, *(examples[i]), 0, 2);
	}

		  if (shared)
			  wc.class_index = i - 1;
	else
	  wc.class_index = i;
	c.pred_scores.costs.push_back(wc); // done
	wc.class_index = 0;

	//add correction if we observed cost for this action and regressor is wrong
	if (c.known_cost.probability != -1 && c.known_cost.action + startK == i)
	  {			
	    wc.x += (c.known_cost.cost - wc.x) / c.known_cost.probability;
>>>>>>> 8934528f
	  }
	  COST_SENSITIVE::wclass wc;
	  wc.class_index = 0;
	  wc.x = FLT_MAX;
	  cs_labels[examples.size() - 1].costs.erase();
	  cs_labels[examples.size() - 1].costs.push_back(wc); //trigger end of multiline example.

<<<<<<< HEAD
	  if (shared)//take care of shared examples
	  {
		  cs_labels[0].costs[0].class_index = 0;
		  cs_labels[0].costs[0].x = -FLT_MAX;
	  }
=======
	//cout<<"Action "<<c.known_cost.action<<" Cost "<<c.known_cost.cost<<" Probability "<<c.known_cost.probability<<endl;
	
	//cout<<"Prediction = "<<wc.x<<" ";
	cs_labels[i].costs.erase();
	cs_labels[i].costs.push_back(wc);
      }
    COST_SENSITIVE::wclass wc;
    wc.class_index = 0;
    wc.x = FLT_MAX;
	  cs_labels[examples.size() - 1].costs.erase();
	  cs_labels[examples.size() - 1].costs.push_back(wc); //trigger end of multiline example.

    if (shared)//take care of shared examples
      {
	cs_labels[0].costs[0].class_index = 0;
	cs_labels[0].costs[0].x = -FLT_MAX;
      }
>>>>>>> 8934528f

	  //cout<<endl;

  }

  void get_observed_cost(cb_adf& mydata, v_array<example*>& examples)
  {
    CB::label ld;
    int index = -1;

    for (example **ec = examples.begin; ec != examples.end; ec++)
      {
	if ((**ec).l.cb.costs.size() == 1 &&
	    (**ec).l.cb.costs[0].cost != FLT_MAX &&
	    (**ec).l.cb.costs[0].probability > 0)
	  {
	    ld = (**ec).l.cb;
	    index = ec - examples.begin;
	  }
      }

  
    // handle -1 case.
  if (index == -1) {
      mydata.known_cost.probability = -1;
      return;
      //std::cerr << "None of the examples has known cost. Exiting." << endl;
      //throw exception();
    }

    bool shared = false;
    if (has_shared_example(examples))
      shared = true;
  
    for (CB::cb_class *cl = ld.costs.begin; cl != ld.costs.end; cl++)
      {
	mydata.known_cost = ld.costs[0];
	mydata.known_cost.action = index;
      
	// take care of shared example
	if(shared)
	  mydata.known_cost.action--;	
      }
  }

  template<bool is_learn>
  void call_predict_or_learn(cb_adf& mydata, base_learner& base, v_array<example*>& examples)
  {
	  // m2: still save, store, and restore
	  // starting with 3 for loops
	  // first of all, clear the container mydata.array.
	  mydata.cb_labels.erase();

	  // 1st: save cb_label (into mydata) and store cs_label for each example, which will be passed into base.learn.
	  size_t index = 0;
	  for (example **ec = examples.begin; ec != examples.end; ec++)
	  {
		  mydata.cb_labels.push_back((**ec).l.cb);
		  (**ec).l.cs = mydata.cs_labels[index++];
	  }
  
    // 2nd: predict for each ex
    // // call base.predict for each vw exmaple in the sequence
    for (example **ec = examples.begin; ec != examples.end; ec++) {
      //cout<<"Number of features = "<<(**ec).num_features<<" label = "<<(**ec).l.cs.costs[0].x<<" "<<example_is_newline(**ec)<<endl;
      if (is_learn)
	base.learn(**ec);
      else
	base.predict(**ec);
    }

    //cout<<"Prediction size = "<<(**examples.begin).pred.multilabels.label_v.size()<<endl;

	// 3rd: restore cb_label for each example
	// (**ec).l.cb = mydata.array.element.
	size_t i = 0;
	for (example **ec = examples.begin; ec != examples.end; ec++)
		(**ec).l.cb = mydata.cb_labels[i++];
  }

  template<uint32_t reduction_type>
  void learn(cb_adf& mydata, base_learner& base, v_array<example*>& examples)
  {
	  switch (reduction_type)
	  {
	  case CB_TYPE_IPS:
<<<<<<< HEAD
		  gen_cs_example_ips(examples, mydata.cs_labels);
		  break;
	  case CB_TYPE_DR:
		  gen_cs_example_dr<true>(mydata, examples, mydata.cs_labels);
=======
      gen_cs_example_ips(examples, mydata.cs_labels);
		  break;
	  case CB_TYPE_DR:
      gen_cs_example_dr<true>(mydata, examples, mydata.cs_labels);
>>>>>>> 8934528f
		  break;
	  default:
		  THROW("Unknown cb_type specified for contextual bandit learning: " << reduction_type);
	  }
	
    call_predict_or_learn<true>(mydata,base,examples);
  }

  bool test_adf_sequence(cb_adf& data)
  {
    uint32_t count = 0;
    for (size_t k=0; k<data.ec_seq.size(); k++) {
      example *ec = data.ec_seq[k];
    
      if (ec->l.cb.costs.size() > 1)
	THROW("cb_adf: badly formatted example, only one cost can be known.");
    
      if (ec->l.cb.costs.size() == 1 && ec->l.cb.costs[0].cost != FLT_MAX)      
	count += 1;
      
      if (CB::ec_is_example_header(*ec))
	THROW("warning: example headers at position " << k << ": can only have in initial position!");
    }
    if (count == 0)
      return true;
    else if (count == 1)
      return false;
    else
      THROW("cb_adf: badly formatted example, only one line can have a cost");
  }

  template <bool is_learn>
  void do_actual_learning(cb_adf& data, base_learner& base)
  {
    bool isTest = test_adf_sequence(data);
    get_observed_cost(data, data.ec_seq);
  
    if (isTest || !is_learn)
      {
	gen_cs_example_ips(data.ec_seq, data.cs_labels);//create test labels.
	call_predict_or_learn<false>(data, base, data.ec_seq);
      }
    else
      {
		  switch (data.cb_type)
<<<<<<< HEAD
		  {
		  case CB_TYPE_IPS:
			  learn<CB_TYPE_IPS>(data, base, data.ec_seq);
			  break;
		  case CB_TYPE_DR:
			  learn<CB_TYPE_DR>(data, base, data.ec_seq);
			  break;
		  default:
			  THROW("Unknown cb_type specified for contextual bandit learning: " << data.cb_type);
		  }
=======
	  {
		  case CB_TYPE_IPS:
	    learn<CB_TYPE_IPS>(data, base, data.ec_seq);
			  break;
		  case CB_TYPE_DR:
	    learn<CB_TYPE_DR>(data, base, data.ec_seq);
			  break;
		  default:
			  THROW("Unknown cb_type specified for contextual bandit learning: " << data.cb_type);
	  }
>>>>>>> 8934528f
      }
  }

  void global_print_newline(vw& all)
  {
    char temp[1];
    temp[0] = '\n';
    for (size_t i=0; i<all.final_prediction_sink.size(); i++) {
      int f = all.final_prediction_sink[i];
      ssize_t t;
      t = io_buf::write_file_or_socket(f, temp, 1);
      if (t != 1)
	cerr << "write error: " << strerror(errno) << endl;
    }
  }

  // how to 

  void output_example(vw& all, cb_adf& c, example& ec, v_array<example*>* ec_seq)
  {
    v_array<CB::cb_class> costs = ec.l.cb.costs;
    
    if (example_is_newline(ec)) return;
    // the shared example
<<<<<<< HEAD
	if (CB::ec_is_example_header(ec)) return;
=======
    if (CB::ec_is_example_header(ec)) return;
>>>>>>> 8934528f

    all.sd->total_features += ec.num_features;

    float loss = 0.;

    if (!CB::example_is_test(ec)) {
      loss = get_unbiased_cost(&(c.known_cost), c.pred_scores, ec.pred.multiclass);
      all.sd->sum_loss += loss;
      all.sd->sum_loss_since_last_dump += loss;
    }
  
    for (int* sink = all.final_prediction_sink.begin; sink != all.final_prediction_sink.end; sink++)
      all.print(*sink, (float)ec.pred.multiclass, 0, ec.tag);

    if (all.raw_prediction > 0) {
      string outputString;
      stringstream outputStringStream(outputString);
      for (size_t i = 0; i < costs.size(); i++) {
	if (i > 0) outputStringStream << ' ';
	outputStringStream << costs[i].action << ':' << costs[i].partial_prediction;
      }
      //outputStringStream << endl;
      all.print_text(all.raw_prediction, outputStringStream.str(), ec.tag);
    }
    
    CB::print_update(all, CB::example_is_test(ec), ec, ec_seq, false);
  }

  void output_rank_example(vw& all, cb_adf& c, example& head_ec, v_array<example*>* ec_seq)
  {
    label& ld = head_ec.l.cb;
    v_array<CB::cb_class> costs = ld.costs;
  
    if (example_is_newline(head_ec)) return;
  
    all.sd->total_features += head_ec.num_features;
  
    float loss = 0.;
    v_array<uint32_t> preds = head_ec.pred.multilabels.label_v;
    bool is_test = false;
    //cout<<"Preds size = "<<preds.size()<<endl;
    
    if (c.known_cost.probability > 0) {
      //c.pred_scores.costs.erase();
      loss = get_unbiased_cost(&(c.known_cost), c.pred_scores, preds[0]);
      all.sd->sum_loss += loss;
      all.sd->sum_loss_since_last_dump += loss;
    }
    else
      is_test = true;
      
  
    //for (int i = 0; i < preds.size();i++)
    for (int* sink = all.final_prediction_sink.begin; sink != all.final_prediction_sink.end; sink++)
      MULTILABEL::print_multilabel(*sink, head_ec.pred.multilabels, head_ec.tag);
  
    if (all.raw_prediction > 0) {
      string outputString;
      stringstream outputStringStream(outputString);
      for (size_t i = 0; i < costs.size(); i++) {
	if (i > 0) outputStringStream << ' ';
	outputStringStream << costs[i].action << ':' << costs[i].partial_prediction;
      }
      all.print_text(all.raw_prediction, outputStringStream.str(), head_ec.tag);
    }
  
    CB::print_update(all, is_test, head_ec, ec_seq, true);
  }

  void output_example_seq(vw& all, cb_adf& data)
  {
    if (data.ec_seq.size() > 0) {
      all.sd->weighted_examples += 1;
      all.sd->example_number++;
      
      //bool hit_loss = false;

      if (data.rank_all)
	output_rank_example(all, data, **(data.ec_seq.begin), &(data.ec_seq));
      else
	{
	  for (example** ecc=data.ec_seq.begin; ecc!=data.ec_seq.end; ecc++)
	    output_example(all, data, **ecc, &(data.ec_seq));
	
	  if (all.raw_prediction > 0)
	    all.print_text(all.raw_prediction, "", data.ec_seq[0]->tag);
	}
    }
  }

  void clear_seq_and_finish_examples(vw& all, cb_adf& data)
  {
    if (data.ec_seq.size() > 0) 
      for (example** ecc=data.ec_seq.begin; ecc!=data.ec_seq.end; ecc++)
	if ((*ecc)->in_use)
	  VW::finish_example(all, *ecc);
    data.ec_seq.erase();
  }

  void finish_multiline_example(vw& all, cb_adf& data, example& ec)
  {
    if (data.need_to_clear) {
      if (data.ec_seq.size() > 0) {
	output_example_seq(all, data);
	global_print_newline(all);
      }        
      clear_seq_and_finish_examples(all, data);
      data.need_to_clear = false;
    }
  }

  void end_examples(cb_adf& data)
  {
    if (data.need_to_clear)
      data.ec_seq.erase();
  }


  void finish(cb_adf& data)
  {
    data.ec_seq.delete_v();
    data.cb_labels.delete_v();
    for(size_t i = 0; i < data.cs_labels.size(); i++)
      data.cs_labels[i].costs.delete_v();
    data.cs_labels.delete_v();
    data.pred_scores.costs.delete_v();
  }

  template <bool is_learn>
  void predict_or_learn(cb_adf& data, base_learner& base, example &ec) {
    vw* all = data.all;
    data.base = &base;
    bool is_test_ec = CB::example_is_test(ec);
    bool need_to_break = VW::is_ring_example(*all, &ec) && (data.ec_seq.size() >= all->p->ring_size - 2);

    if ((example_is_newline(ec) && is_test_ec) || need_to_break) {
      data.ec_seq.push_back(&ec);
      do_actual_learning<is_learn>(data, base);
      // using flag to clear, because ec_seq is used in finish_example
<<<<<<< HEAD
	  data.need_to_clear = true;
=======
      data.need_to_clear = true;
>>>>>>> 8934528f
    } else {
      if (data.need_to_clear) {  // should only happen if we're NOT driving
	data.ec_seq.erase();
	data.need_to_clear = false;
      }
      data.ec_seq.push_back(&ec);
    }
  }
}

base_learner* cb_adf_setup(vw& all)
{
  if (missing_option(all, true, "cb_adf", "Do Contextual Bandit learning with multiline action dependent features."))
    return nullptr;
  new_options(all, "ADF Options")		
    ("rank_all", "Return actions sorted by score order")
    ("cb_type", po::value<string>(), "contextual bandit method to use in {ips,dm,dr}");
  add_options(all);		

  cb_adf& ld = calloc_or_die<cb_adf>();

  ld.all = &all;

  // number of weight vectors needed
  size_t problem_multiplier = 1;//default for IPS
  if (all.vm.count("cb_type"))
    {
      std::string type_string;

      type_string = all.vm["cb_type"].as<std::string>();
      *all.file_options << " --cb_type " << type_string;

      if (type_string.compare("dr") == 0) {
	ld.cb_type = CB_TYPE_DR;
	problem_multiplier = 2;
      }
      else if (type_string.compare("ips") == 0)
	{
	  ld.cb_type = CB_TYPE_IPS;
	  problem_multiplier = 1;
	}
      else {
	std::cerr << "warning: cb_type must be in {'ips','dr'}; resetting to ips." << std::endl;
	ld.cb_type = CB_TYPE_IPS;
      }
    }
  else {
    //by default use ips
    ld.cb_type = CB_TYPE_IPS;
    *all.file_options << " --cb_type ips";
  }

  if (all.vm.count("rank_all"))
    {
      ld.rank_all = true;
      all.multilabel_prediction = true;
      *all.file_options << " --rank_all";
    }

  // Push necessary flags.
  if ( (count(all.args.begin(), all.args.end(), "--csoaa_ldf") == 0 && count(all.args.begin(), all.args.end(), "--wap_ldf") == 0)
       || all.vm.count("rank_all"))
    {
      if (count(all.args.begin(), all.args.end(), "--csoaa_ldf") == 0)
	all.args.push_back("--csoaa_ldf");
      if (count(all.args.begin(), all.args.end(), "multiline") == 0)
	all.args.push_back("multiline");
      if (ld.rank_all && count(all.args.begin(), all.args.end(), "--csoaa_rank") == 0)
	all.args.push_back("--csoaa_rank");
    }	
	
  base_learner* base = setup_base(all);
  all.p->lp = CB::cb_label;

  learner<cb_adf>& l = init_learner(&ld, base, CB_ADF::predict_or_learn<true>, CB_ADF::predict_or_learn<false>, problem_multiplier);
  l.set_finish_example(CB_ADF::finish_multiline_example);

  l.increment = base->increment; 
  ld.scorer = all.scorer;

  l.set_finish(CB_ADF::finish);
  l.set_end_examples(CB_ADF::end_examples);
  return make_base(l);
}<|MERGE_RESOLUTION|>--- conflicted
+++ resolved
@@ -56,25 +56,6 @@
 
   void gen_cs_example_ips(v_array<example*> examples, v_array<COST_SENSITIVE::label>& cs_labels)
   {
-<<<<<<< HEAD
-	  if (cs_labels.size() < examples.size()) {
-		  cs_labels.resize(examples.size(), true);
-		  cs_labels.end = cs_labels.end_array;
-	  }
-	  for (size_t i = 0; i < examples.size(); i++)
-	  {
-		  CB::label ld = examples[i]->l.cb;
-
-		  COST_SENSITIVE::wclass wc;
-		  wc.class_index = 0;
-		  if (ld.costs.size() == 1 && ld.costs[0].cost != FLT_MAX)
-			  wc.x = ld.costs[0].cost / ld.costs[0].probability;
-		  else
-			  wc.x = 0.f;
-		  cs_labels[i].costs.erase();
-		  cs_labels[i].costs.push_back(wc);
-	  }
-=======
     if (cs_labels.size() < examples.size()) {
       cs_labels.resize(examples.size(), true);
       cs_labels.end = cs_labels.end_array;
@@ -92,71 +73,18 @@
 	cs_labels[i].costs.erase();
 	cs_labels[i].costs.push_back(wc);
       }
->>>>>>> 8934528f
 	  cs_labels[examples.size() - 1].costs[0].x = FLT_MAX; //trigger end of multiline example.
 
-	  if (has_shared_example(examples))//take care of shared examples
-	  {
-		  cs_labels[0].costs[0].class_index = 0;
-		  cs_labels[0].costs[0].x = -FLT_MAX;
-	  }
+    if (has_shared_example(examples))//take care of shared examples
+      {
+	cs_labels[0].costs[0].class_index = 0;
+	cs_labels[0].costs[0].x = -FLT_MAX;
+      }
   }
   
   template <bool is_learn>
   void gen_cs_example_dr(cb_adf& c, v_array<example*> examples, v_array<COST_SENSITIVE::label>& cs_labels)
   {
-<<<<<<< HEAD
-	  //size_t mysize = examples.size();
-	  if (cs_labels.size() < examples.size()) {
-		  cs_labels.resize(examples.size(), true);
-		  cs_labels.end = cs_labels.end_array;
-	  }
-
-	  c.pred_scores.costs.erase();
-	  bool shared = has_shared_example(examples);
-
-	  int startK = 0;
-	  if (shared) startK = 1;
-
-	  for (size_t i = 0; i < examples.size(); i++)
-	  {
-		  if (example_is_newline(*examples[i])) continue;
-
-		  COST_SENSITIVE::wclass wc;
-		  wc.class_index = 0;
-
-		  if (c.known_cost.action + startK == i) {
-			  int known_index = c.known_cost.action;
-			  c.known_cost.action = 0;
-			  //get cost prediction for this label
-			  // num_actions should be 1 effectively.
-			  // my get_cost_pred function will use 1 for 'index-1+base'			
-			  wc.x = CB_ALGS::get_cost_pred<is_learn>(c.scorer, &(c.known_cost), *(examples[i]), 0, 2);
-			  c.known_cost.action = known_index;
-		  }
-		  else {
-			  wc.x = CB_ALGS::get_cost_pred<is_learn>(c.scorer, nullptr, *(examples[i]), 0, 2);
-		  }
-
-		  if (shared)
-			  wc.class_index = i - 1;
-		  else
-			  wc.class_index = i;
-		  c.pred_scores.costs.push_back(wc); // done
-		  wc.class_index = 0;
-
-		  //add correction if we observed cost for this action and regressor is wrong
-		  if (c.known_cost.probability != -1 && c.known_cost.action + startK == i)
-		  {
-			  wc.x += (c.known_cost.cost - wc.x) / c.known_cost.probability;
-		  }
-
-		  //cout<<"Action "<<c.known_cost.action<<" Cost "<<c.known_cost.cost<<" Probability "<<c.known_cost.probability<<endl;
-
-		  //cout<<"Prediction = "<<wc.x<<" ";
-		  cs_labels[i].costs.erase();
-		  cs_labels[i].costs.push_back(wc);
-=======
     //size_t mysize = examples.size();
     if (cs_labels.size() < examples.size()) {
       cs_labels.resize(examples.size(), true);
@@ -200,21 +128,8 @@
 	if (c.known_cost.probability != -1 && c.known_cost.action + startK == i)
 	  {			
 	    wc.x += (c.known_cost.cost - wc.x) / c.known_cost.probability;
->>>>>>> 8934528f
 	  }
-	  COST_SENSITIVE::wclass wc;
-	  wc.class_index = 0;
-	  wc.x = FLT_MAX;
-	  cs_labels[examples.size() - 1].costs.erase();
-	  cs_labels[examples.size() - 1].costs.push_back(wc); //trigger end of multiline example.
-
-<<<<<<< HEAD
-	  if (shared)//take care of shared examples
-	  {
-		  cs_labels[0].costs[0].class_index = 0;
-		  cs_labels[0].costs[0].x = -FLT_MAX;
-	  }
-=======
+
 	//cout<<"Action "<<c.known_cost.action<<" Cost "<<c.known_cost.cost<<" Probability "<<c.known_cost.probability<<endl;
 	
 	//cout<<"Prediction = "<<wc.x<<" ";
@@ -232,9 +147,8 @@
 	cs_labels[0].costs[0].class_index = 0;
 	cs_labels[0].costs[0].x = -FLT_MAX;
       }
->>>>>>> 8934528f
-
-	  //cout<<endl;
+
+    //cout<<endl;
 
   }
 
@@ -281,18 +195,18 @@
   template<bool is_learn>
   void call_predict_or_learn(cb_adf& mydata, base_learner& base, v_array<example*>& examples)
   {
-	  // m2: still save, store, and restore
-	  // starting with 3 for loops
-	  // first of all, clear the container mydata.array.
-	  mydata.cb_labels.erase();
-
-	  // 1st: save cb_label (into mydata) and store cs_label for each example, which will be passed into base.learn.
-	  size_t index = 0;
-	  for (example **ec = examples.begin; ec != examples.end; ec++)
-	  {
-		  mydata.cb_labels.push_back((**ec).l.cb);
-		  (**ec).l.cs = mydata.cs_labels[index++];
-	  }
+    // m2: still save, store, and restore
+    // starting with 3 for loops
+    // first of all, clear the container mydata.array.
+    mydata.cb_labels.erase();
+  
+    // 1st: save cb_label (into mydata) and store cs_label for each example, which will be passed into base.learn.
+    size_t index = 0;
+    for (example **ec = examples.begin; ec != examples.end; ec++)
+      {
+	mydata.cb_labels.push_back((**ec).l.cb);
+	(**ec).l.cs = mydata.cs_labels[index++]; 
+      }
   
     // 2nd: predict for each ex
     // // call base.predict for each vw exmaple in the sequence
@@ -305,12 +219,12 @@
     }
 
     //cout<<"Prediction size = "<<(**examples.begin).pred.multilabels.label_v.size()<<endl;
-
-	// 3rd: restore cb_label for each example
-	// (**ec).l.cb = mydata.array.element.
-	size_t i = 0;
-	for (example **ec = examples.begin; ec != examples.end; ec++)
-		(**ec).l.cb = mydata.cb_labels[i++];
+  
+    // 3rd: restore cb_label for each example
+    // (**ec).l.cb = mydata.array.element.
+    size_t i = 0;
+    for (example **ec = examples.begin; ec != examples.end; ec++)
+      (**ec).l.cb = mydata.cb_labels[i++];
   }
 
   template<uint32_t reduction_type>
@@ -319,17 +233,10 @@
 	  switch (reduction_type)
 	  {
 	  case CB_TYPE_IPS:
-<<<<<<< HEAD
-		  gen_cs_example_ips(examples, mydata.cs_labels);
-		  break;
-	  case CB_TYPE_DR:
-		  gen_cs_example_dr<true>(mydata, examples, mydata.cs_labels);
-=======
       gen_cs_example_ips(examples, mydata.cs_labels);
 		  break;
 	  case CB_TYPE_DR:
       gen_cs_example_dr<true>(mydata, examples, mydata.cs_labels);
->>>>>>> 8934528f
 		  break;
 	  default:
 		  THROW("Unknown cb_type specified for contextual bandit learning: " << reduction_type);
@@ -375,18 +282,6 @@
     else
       {
 		  switch (data.cb_type)
-<<<<<<< HEAD
-		  {
-		  case CB_TYPE_IPS:
-			  learn<CB_TYPE_IPS>(data, base, data.ec_seq);
-			  break;
-		  case CB_TYPE_DR:
-			  learn<CB_TYPE_DR>(data, base, data.ec_seq);
-			  break;
-		  default:
-			  THROW("Unknown cb_type specified for contextual bandit learning: " << data.cb_type);
-		  }
-=======
 	  {
 		  case CB_TYPE_IPS:
 	    learn<CB_TYPE_IPS>(data, base, data.ec_seq);
@@ -397,7 +292,6 @@
 		  default:
 			  THROW("Unknown cb_type specified for contextual bandit learning: " << data.cb_type);
 	  }
->>>>>>> 8934528f
       }
   }
 
@@ -422,11 +316,7 @@
     
     if (example_is_newline(ec)) return;
     // the shared example
-<<<<<<< HEAD
-	if (CB::ec_is_example_header(ec)) return;
-=======
     if (CB::ec_is_example_header(ec)) return;
->>>>>>> 8934528f
 
     all.sd->total_features += ec.num_features;
 
@@ -566,11 +456,7 @@
       data.ec_seq.push_back(&ec);
       do_actual_learning<is_learn>(data, base);
       // using flag to clear, because ec_seq is used in finish_example
-<<<<<<< HEAD
-	  data.need_to_clear = true;
-=======
       data.need_to_clear = true;
->>>>>>> 8934528f
     } else {
       if (data.need_to_clear) {  // should only happen if we're NOT driving
 	data.ec_seq.erase();

// Copyright (c) by respective owners including Yahoo!, Microsoft, and
// individual contributors. All rights reserved. Released under a BSD (revised)
// license as described in the file LICENSE.

#include <cfloat>
#include <cerrno>
#include <algorithm>

#include "reductions.h"
#include "label_dictionary.h"
#include "vw.h"
#include "cb_algs.h"
#include "vw_exception.h"
#include "gen_cs_example.h"
#include "vw_versions.h"
#include "explore.h"

using namespace LEARNER;
using namespace CB;
using namespace ACTION_SCORE;
using namespace GEN_CS;
using namespace CB_ALGS;
using namespace VW::config;
using namespace exploration;

namespace CB_ADF
{
struct cb_adf
{
 private:
  shared_data* _sd;
  // model_file_ver is only used to conditionally run save_load(). In the setup function
  // model_file_ver is not always set.
  VW::version_struct* _model_file_ver;

  cb_to_cs_adf _gen_cs;
  v_array<CB::label> _cb_labels;
  COST_SENSITIVE::label _cs_labels;
  v_array<COST_SENSITIVE::label> _prepped_cs_labels;

  action_scores _a_s;              // temporary storage for mtr and sm
  action_scores _a_s_mtr_cs;       // temporary storage for mtr cost sensitive example
  action_scores _prob_s;           // temporary storage for sm; stores softmax values
  v_array<uint32_t> _backup_nf;    // temporary storage for sm; backup for numFeatures in examples
  v_array<float> _backup_weights;  // temporary storage for sm; backup for weights in examples

  uint64_t _offset;
  const bool _no_predict;
  const bool _rank_all;
  const float _clip_p;

 public:
  template <bool is_learn>
  void do_actual_learning(LEARNER::multi_learner& base, multi_ex& ec_seq);
  bool update_statistics(example& ec, multi_ex* ec_seq);

  cb_adf(
      shared_data* sd, size_t cb_type, VW::version_struct* model_file_ver, bool rank_all, float clip_p, bool no_predict)
      : _sd(sd), _model_file_ver(model_file_ver), _no_predict(no_predict), _rank_all(rank_all), _clip_p(clip_p)
  {
    _gen_cs.cb_type = cb_type;
  }

  void set_scorer(LEARNER::single_learner* scorer) { _gen_cs.scorer = scorer; }

  bool get_rank_all() const { return _rank_all; }

  const cb_to_cs_adf& get_gen_cs() const { return _gen_cs; }

  const VW::version_struct* get_model_file_ver() const { return _model_file_ver; }

 private:
  void learn_IPS(multi_learner& base, multi_ex& examples);
  void learn_DR(multi_learner& base, multi_ex& examples);
  void learn_DM(multi_learner& base, multi_ex& examples);
  void learn_SM(multi_learner& base, multi_ex& examples);

  template <bool predict>
  void learn_MTR(multi_learner& base, multi_ex& examples);
};

CB::cb_class get_observed_cost(multi_ex& examples)
{
<<<<<<< HEAD
  CB::label* ld;
=======
  CB::label* ld = nullptr;
>>>>>>> c1f834b4
  int index = -1;
  CB::cb_class known_cost;

  size_t i = 0;
  for (example*& ec : examples)
  {
    if (ec->l.cb().costs.size() == 1 && ec->l.cb().costs[0].cost != FLT_MAX && ec->l.cb().costs[0].probability > 0)
    {
<<<<<<< HEAD
      ld = &ec->l.cb();
=======
      ld = &ec->l.cb;
>>>>>>> c1f834b4
      index = (int)i;
    }
    ++i;
  }

  // handle -1 case.
  if (index == -1)
  {
    known_cost.probability = -1;
    return known_cost;
    // std::cerr << "None of the examples has known cost. Exiting." << std::endl;
    // throw exception();
  }

  known_cost = ld->costs[0];
  known_cost.action = index;
  return known_cost;
}

void cb_adf::learn_IPS(multi_learner& base, multi_ex& examples)
{
  gen_cs_example_ips(examples, _cs_labels, _clip_p);
  call_cs_ldf<true>(base, examples, _cb_labels, _cs_labels, _prepped_cs_labels, _offset);
}

void cb_adf::learn_SM(multi_learner& base, multi_ex& examples)
{
  gen_cs_test_example(examples, _cs_labels);  // create test labels.
  call_cs_ldf<false>(base, examples, _cb_labels, _cs_labels, _prepped_cs_labels, _offset);

  // Can probably do this more efficiently than 6 loops over the examples...
  //[1: initialize temporary storage;
  // 2: find chosen action;
  // 3: create cs_labels (gen_cs_example_sm);
  // 4: get probability of chosen action;
  // 5: backup example wts;
  // 6: restore example wts]
  _a_s.clear();
  _prob_s.clear();
  // TODO: Check that predicted scores are always stored with the first example
  for (uint32_t i = 0; i < examples[0]->pred.action_scores().size(); i++)
  {
    _a_s.push_back({examples[0]->pred.action_scores()[i].action, examples[0]->pred.action_scores()[i].score});
    _prob_s.push_back({examples[0]->pred.action_scores()[i].action, 0.0});
  }

  float sign_offset = 1.0;  // To account for negative rewards/costs
  uint32_t chosen_action = 0;
  float example_weight = 1.0;

  for (uint32_t i = 0; i < examples.size(); i++)
  {
    CB::label ld = examples[i]->l.cb();
    if (ld.costs.size() == 1 && ld.costs[0].cost != FLT_MAX)
    {
      chosen_action = i;
      example_weight = ld.costs[0].cost / safe_probability(ld.costs[0].probability);

      // Importance weights of examples cannot be negative.
      // So we use a trick: set |w| as weight, and use sign(w) as an offset in the regression target.
      if (ld.costs[0].cost < 0.0)
      {
        sign_offset = -1.0;
        example_weight = -example_weight;
      }
      break;
    }
  }

  gen_cs_example_sm(examples, chosen_action, sign_offset, _a_s, _cs_labels);

  // Lambda is -1 in the call to generate_softmax because in vw, lower score is better; for softmax higher score is
  // better.
  generate_softmax(-1.0, begin_scores(_a_s), end_scores(_a_s), begin_scores(_prob_s), end_scores(_prob_s));

  // TODO: Check Marco's example that causes VW to report prob > 1.

  for (auto const& action_score : _prob_s)  // Scale example_wt by prob of chosen action
  {
    if (action_score.action == chosen_action)
    {
      example_weight *= action_score.score;
      break;
    }
  }

  _backup_weights.clear();
  _backup_nf.clear();
  for (auto const& action_score : _prob_s)
  {
    uint32_t current_action = action_score.action;
    _backup_weights.push_back(examples[current_action]->weight);
    _backup_nf.push_back((uint32_t)examples[current_action]->num_features);

    if (current_action == chosen_action)
      examples[current_action]->weight = example_weight * (1.0f - action_score.score);
    else
      examples[current_action]->weight = example_weight * action_score.score;

    if (examples[current_action]->weight <= 1e-15)
      examples[current_action]->weight = 0;
  }

  // Do actual training
  call_cs_ldf<true>(base, examples, _cb_labels, _cs_labels, _prepped_cs_labels, _offset);

  // Restore example weights and numFeatures
  for (size_t i = 0; i < _prob_s.size(); i++)
  {
    uint32_t current_action = _prob_s[i].action;
    examples[current_action]->weight = _backup_weights[i];
    examples[current_action]->num_features = _backup_nf[i];
  }
}

void cb_adf::learn_DR(multi_learner& base, multi_ex& examples)
{
  gen_cs_example_dr<true>(_gen_cs, examples, _cs_labels, _clip_p);
  call_cs_ldf<true>(base, examples, _cb_labels, _cs_labels, _prepped_cs_labels, _offset);
}

void cb_adf::learn_DM(multi_learner& base, multi_ex& examples)
{
  gen_cs_example_dm(examples, _cs_labels);
  call_cs_ldf<true>(base, examples, _cb_labels, _cs_labels, _prepped_cs_labels, _offset);
}

template <bool predict>
void cb_adf::learn_MTR(multi_learner& base, multi_ex& examples)
{
  // uint32_t action = 0;
  if (predict)  // first get the prediction to return
  {
    gen_cs_example_ips(examples, _cs_labels);
    call_cs_ldf<false>(base, examples, _cb_labels, _cs_labels, _prepped_cs_labels, _offset);
    std::swap(examples[0]->pred.action_scores(), _a_s);
  }
  // second train on _one_ action (which requires up to 3 examples).
  // We must go through the cost sensitive classifier layer to get
  // proper feature handling.
  gen_cs_example_mtr(_gen_cs, examples, _cs_labels);
  uint32_t nf = (uint32_t)examples[_gen_cs.mtr_example]->num_features;
  float old_weight = examples[_gen_cs.mtr_example]->weight;
  const float clipped_p = std::max(examples[_gen_cs.mtr_example]->l.cb().costs[0].probability, _clip_p);
  examples[_gen_cs.mtr_example]->weight *= 1.f / clipped_p * ((float)_gen_cs.event_sum / (float)_gen_cs.action_sum);

  std::swap(_gen_cs.mtr_ec_seq[0]->pred.action_scores(), _a_s_mtr_cs);
  // TODO!!! cb_labels are not getting properly restored (empty costs are dropped)
  GEN_CS::call_cs_ldf<true>(base, _gen_cs.mtr_ec_seq, _cb_labels, _cs_labels, _prepped_cs_labels, _offset);
  examples[_gen_cs.mtr_example]->num_features = nf;
  examples[_gen_cs.mtr_example]->weight = old_weight;
  std::swap(_gen_cs.mtr_ec_seq[0]->pred.action_scores(), _a_s_mtr_cs);
  std::swap(examples[0]->pred.action_scores(), _a_s);
}

// Validates a multiline example collection as a valid sequence for action dependent features format.
example* test_adf_sequence(multi_ex& ec_seq)
{
  if (ec_seq.empty())
    THROW("cb_adf: At least one action must be provided for an example to be valid.");

  uint32_t count = 0;
  example* ret = nullptr;
  for (auto* ec : ec_seq)
  {
    // Check if there is more than one cost for this example.
    if (ec->l.cb().costs.size() > 1)
      THROW("cb_adf: badly formatted example, only one cost can be known.");

    // Check whether the cost was initialized to a value.
    if (ec->l.cb().costs.size() == 1 && ec->l.cb().costs[0].cost != FLT_MAX)
    {
      ret = ec;
      count += 1;
      if (count > 1)
        THROW("cb_adf: badly formatted example, only one line can have a cost");
    }
  }

  return ret;
}

template <bool is_learn>
void cb_adf::do_actual_learning(multi_learner& base, multi_ex& ec_seq)
{
  _offset = ec_seq[0]->ft_offset;
  _gen_cs.known_cost = get_observed_cost(ec_seq);  // need to set for test case
  if (is_learn && test_adf_sequence(ec_seq) != nullptr)
  {
    /*	v_array<float> temp_scores;
    temp_scores = v_init<float>();
    do_actual_learning<false>(data,base);
    for (size_t i = 0; i < data.ec_seq[0]->pred.action_scores().size(); i++)
    temp_scores.push_back(data.ec_seq[0]->pred.action_scores()[i].score);*/
    switch (_gen_cs.cb_type)
    {
      case CB_TYPE_IPS:
        learn_IPS(base, ec_seq);
        break;
      case CB_TYPE_DR:
        learn_DR(base, ec_seq);
        break;
      case CB_TYPE_DM:
        learn_DM(base, ec_seq);
        break;
      case CB_TYPE_MTR:
        if (_no_predict)
          learn_MTR<false>(base, ec_seq);
        else
          learn_MTR<true>(base, ec_seq);
        break;
      case CB_TYPE_SM:
        learn_SM(base, ec_seq);
        break;
      default:
        THROW("Unknown cb_type specified for contextual bandit learning: " << _gen_cs.cb_type);
    }

    /*      for (size_t i = 0; i < temp_scores.size(); i++)
    if (temp_scores[i] != data.ec_seq[0]->pred.action_scores()[i].score)
     std::cout << "problem! " << temp_scores[i] << " != " << data.ec_seq[0]->pred.action_scores()[i].score << " for " <<
    data.ec_seq[0]->pred.action_scores()[i].action << std::endl; temp_scores.delete_v();*/
  }
  else
  {
    gen_cs_test_example(ec_seq, _cs_labels);  // create test labels.
    call_cs_ldf<false>(base, ec_seq, _cb_labels, _cs_labels, _prepped_cs_labels, _offset);
  }
}

void global_print_newline(const v_array<int>& final_prediction_sink)
{
  char temp[1];
  temp[0] = '\n';
  for (auto f : final_prediction_sink)
  {
    ssize_t t;
    t = io_buf::write_file_or_socket(f, temp, 1);
    if (t != 1)
      std::cerr << "write error: " << strerror(errno) << std::endl;
  }
}

// how to

bool cb_adf::update_statistics(example& ec, multi_ex* ec_seq)
{
  size_t num_features = 0;

  uint32_t action = ec.pred.action_scores()[0].action;
  for (const auto& example : *ec_seq) num_features += example->num_features;

  float loss = 0.;

  bool labeled_example = true;
  if (_gen_cs.known_cost.probability > 0)
    loss = get_cost_estimate(&(_gen_cs.known_cost), _gen_cs.pred_scores, action);
  else
    labeled_example = false;

  bool holdout_example = labeled_example;
  for (auto const& i : *ec_seq) holdout_example &= i->test_only;

  _sd->update(holdout_example, labeled_example, loss, ec.weight, num_features);
  return labeled_example;
}

void output_example(vw& all, cb_adf& c, example& ec, multi_ex* ec_seq)
{
  if (example_is_newline_not_header(ec))
    return;

  bool labeled_example = c.update_statistics(ec, ec_seq);

<<<<<<< HEAD
  uint32_t action = ec.pred.action_scores()[0].action;
  for (int sink : all.final_prediction_sink) all.print_by_ref(sink, (float)action, 0, ec.tag);
=======
  uint32_t action = ec.pred.a_s[0].action;
  for (int sink : all.final_prediction_sink)
    all.print_by_ref(sink, (float)action, 0, ec.tag);
>>>>>>> c1f834b4

  if (all.raw_prediction > 0)
  {
    std::string outputString;
    std::stringstream outputStringStream(outputString);
<<<<<<< HEAD
    v_array<CB::cb_class>& costs = ec.l.cb().costs;
=======
    const auto& costs = ec.l.cb.costs;
>>>>>>> c1f834b4

    for (size_t i = 0; i < costs.size(); i++)
    {
      if (i > 0)
        outputStringStream << ' ';
      outputStringStream << costs[i].action << ':' << costs[i].partial_prediction;
    }
    all.print_text_by_ref(all.raw_prediction, outputStringStream.str(), ec.tag);
  }

  CB::print_update(all, !labeled_example, ec, ec_seq, true);
}

void output_rank_example(vw& all, cb_adf& c, example& ec, multi_ex* ec_seq)
{
<<<<<<< HEAD
  label& ld = ec.l.cb();
  v_array<CB::cb_class>& costs = ld.costs;
=======
  const auto& costs = ec.l.cb.costs;
>>>>>>> c1f834b4

  if (example_is_newline_not_header(ec))
    return;

  bool labeled_example = c.update_statistics(ec, ec_seq);

  for (int sink : all.final_prediction_sink) print_action_score(sink, ec.pred.action_scores(), ec.tag);

  if (all.raw_prediction > 0)
  {
    std::string outputString;
    std::stringstream outputStringStream(outputString);
    for (size_t i = 0; i < costs.size(); i++)
    {
      if (i > 0)
        outputStringStream << ' ';
      outputStringStream << costs[i].action << ':' << costs[i].partial_prediction;
    }
    all.print_text_by_ref(all.raw_prediction, outputStringStream.str(), ec.tag);
  }

  CB::print_update(all, !labeled_example, ec, ec_seq, true);
}

void output_example_seq(vw& all, cb_adf& data, multi_ex& ec_seq)
{
  if (!ec_seq.empty())
  {
    if (data.get_rank_all())
      output_rank_example(all, data, **(ec_seq.begin()), &(ec_seq));
    else
    {
      output_example(all, data, **(ec_seq.begin()), &(ec_seq));

      if (all.raw_prediction > 0)
        all.print_text_by_ref(all.raw_prediction, "", ec_seq[0]->tag);
    }
  }
}

void finish_multiline_example(vw& all, cb_adf& data, multi_ex& ec_seq)
{
  if (!ec_seq.empty())
  {
    output_example_seq(all, data, ec_seq);
    global_print_newline(all.final_prediction_sink);
  }
  VW::finish_example(all, ec_seq);
}

void save_load(cb_adf& c, io_buf& model_file, bool read, bool text)
{
  if (c.get_model_file_ver() != nullptr && *c.get_model_file_ver() < VERSION_FILE_WITH_CB_ADF_SAVE)
    return;
  std::stringstream msg;
  msg << "event_sum " << c.get_gen_cs().event_sum << "\n";
  bin_text_read_write_fixed(
      model_file, (char*)&c.get_gen_cs().event_sum, sizeof(c.get_gen_cs().event_sum), "", read, msg, text);

  msg << "action_sum " << c.get_gen_cs().action_sum << "\n";
  bin_text_read_write_fixed(
      model_file, (char*)&c.get_gen_cs().action_sum, sizeof(c.get_gen_cs().action_sum), "", read, msg, text);
}

void learn(cb_adf& c, multi_learner& base, multi_ex& ec_seq) { c.do_actual_learning<true>(base, ec_seq); }

void predict(cb_adf& c, multi_learner& base, multi_ex& ec_seq) { c.do_actual_learning<false>(base, ec_seq); }

}  // namespace CB_ADF
using namespace CB_ADF;
base_learner* cb_adf_setup(options_i& options, vw& all)
{
  bool cb_adf_option = false;
  std::string type_string = "mtr";

  size_t cb_type;
  bool rank_all;
  float clip_p;
  bool no_predict;

  option_group_definition new_options("Contextual Bandit with Action Dependent Features");
  new_options
      .add(make_option("cb_adf", cb_adf_option)
               .keep()
               .help("Do Contextual Bandit learning with multiline action dependent features."))
      .add(make_option("rank_all", rank_all).keep().help("Return actions sorted by score order"))
      .add(make_option("no_predict", no_predict).help("Do not do a prediction when training"))
      .add(make_option("clip_p", clip_p)
               .keep()
               .default_value(0.f)
               .help("Clipping probability in importance weight. Default: 0.f (no clipping)."))
      .add(make_option("cb_type", type_string)
               .keep()
               .help("contextual bandit method to use in {ips, dm, dr, mtr, sm}. Default: mtr"));
  options.add_and_parse(new_options);

  if (!cb_adf_option)
    return nullptr;

  // Ensure serialization of this option in all cases.
  if (!options.was_supplied("cb_type"))
  {
    options.insert("cb_type", type_string);
    options.add_and_parse(new_options);
  }

  // number of weight vectors needed
  size_t problem_multiplier = 1;  // default for IPS
  bool check_baseline_enabled = false;

  if (type_string == "dr")
  {
    cb_type = CB_TYPE_DR;
    problem_multiplier = 2;
    // only use baseline when manually enabled for loss estimation
    check_baseline_enabled = true;
  }
  else if (type_string == "ips")
    cb_type = CB_TYPE_IPS;
  else if (type_string == "mtr")
    cb_type = CB_TYPE_MTR;
  else if (type_string == "dm")
    cb_type = CB_TYPE_DM;
  else if (type_string == "sm")
    cb_type = CB_TYPE_SM;
  else
  {
    all.trace_message << "warning: cb_type must be in {'ips','dr','mtr','dm','sm'}; resetting to mtr." << std::endl;
    cb_type = CB_TYPE_MTR;
  }

  if (clip_p > 0.f && cb_type == CB_TYPE_SM)
    all.trace_message << "warning: clipping probability not yet implemented for cb_type sm; p will not be clipped."
                      << std::endl;

  // Push necessary flags.
  if ((!options.was_supplied("csoaa_ldf") && !options.was_supplied("wap_ldf")) || rank_all ||
      !options.was_supplied("csoaa_rank"))
  {
    if (!options.was_supplied("csoaa_ldf"))
    {
      options.insert("csoaa_ldf", "multiline");
    }

    if (!options.was_supplied("csoaa_rank"))
    {
      options.insert("csoaa_rank", "");
    }
  }

  if (options.was_supplied("baseline") && check_baseline_enabled)
  {
    options.insert("check_enabled", "");
  }

  auto ld = scoped_calloc_or_throw<cb_adf>(all.sd, cb_type, &all.model_file_ver, rank_all, clip_p, no_predict);

  auto base = as_multiline(setup_base(options, all));
  all.p->lp = CB::cb_label;
<<<<<<< HEAD
=======
  all.label_type = label_type_t::cb;
>>>>>>> c1f834b4

  cb_adf* bare = ld.get();
  learner<cb_adf, multi_ex>& l =
      init_learner(ld, base, learn, predict, problem_multiplier, prediction_type_t::action_scores);
  l.set_finish_example(CB_ADF::finish_multiline_example);

  bare->set_scorer(all.scorer);

  l.set_save_load(CB_ADF::save_load);
  l.label_type = label_type_t::cb;
  return make_base(l);
}<|MERGE_RESOLUTION|>--- conflicted
+++ resolved
@@ -81,11 +81,7 @@
 
 CB::cb_class get_observed_cost(multi_ex& examples)
 {
-<<<<<<< HEAD
-  CB::label* ld;
-=======
   CB::label* ld = nullptr;
->>>>>>> c1f834b4
   int index = -1;
   CB::cb_class known_cost;
 
@@ -94,11 +90,7 @@
   {
     if (ec->l.cb().costs.size() == 1 && ec->l.cb().costs[0].cost != FLT_MAX && ec->l.cb().costs[0].probability > 0)
     {
-<<<<<<< HEAD
       ld = &ec->l.cb();
-=======
-      ld = &ec->l.cb;
->>>>>>> c1f834b4
       index = (int)i;
     }
     ++i;
@@ -373,24 +365,14 @@
 
   bool labeled_example = c.update_statistics(ec, ec_seq);
 
-<<<<<<< HEAD
   uint32_t action = ec.pred.action_scores()[0].action;
   for (int sink : all.final_prediction_sink) all.print_by_ref(sink, (float)action, 0, ec.tag);
-=======
-  uint32_t action = ec.pred.a_s[0].action;
-  for (int sink : all.final_prediction_sink)
-    all.print_by_ref(sink, (float)action, 0, ec.tag);
->>>>>>> c1f834b4
 
   if (all.raw_prediction > 0)
   {
     std::string outputString;
     std::stringstream outputStringStream(outputString);
-<<<<<<< HEAD
-    v_array<CB::cb_class>& costs = ec.l.cb().costs;
-=======
-    const auto& costs = ec.l.cb.costs;
->>>>>>> c1f834b4
+    const auto& costs = ec.l.cb().costs;
 
     for (size_t i = 0; i < costs.size(); i++)
     {
@@ -406,12 +388,7 @@
 
 void output_rank_example(vw& all, cb_adf& c, example& ec, multi_ex* ec_seq)
 {
-<<<<<<< HEAD
-  label& ld = ec.l.cb();
-  v_array<CB::cb_class>& costs = ld.costs;
-=======
-  const auto& costs = ec.l.cb.costs;
->>>>>>> c1f834b4
+  const auto& costs = ec.l.cb().costs;
 
   if (example_is_newline_not_header(ec))
     return;
@@ -571,10 +548,7 @@
 
   auto base = as_multiline(setup_base(options, all));
   all.p->lp = CB::cb_label;
-<<<<<<< HEAD
-=======
   all.label_type = label_type_t::cb;
->>>>>>> c1f834b4
 
   cb_adf* bare = ld.get();
   learner<cb_adf, multi_ex>& l =

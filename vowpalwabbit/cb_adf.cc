--- conflicted
+++ resolved
@@ -464,11 +464,7 @@
                .help("Do Contextual Bandit learning with multiline action dependent features."))
       .add(make_option("rank_all", ld->rank_all).keep().help("Return actions sorted by score order"))
       .add(make_option("no_predict", ld->no_predict).help("Do not do a prediction when training"))
-<<<<<<< HEAD
-      .add(make_option("cb_type", type_string).keep().help("contextual bandit method to use in {ips,dm,dr, mtr, sm}"));
-=======
-      .add(make_option("cb_type", type_string).keep().help("contextual bandit method to use in {ips,dm,dr,mtr}. Default: mtr"));
->>>>>>> 04cb225a
+      .add(make_option("cb_type", type_string).keep().help("contextual bandit method to use in {ips, dm, dr, mtr, sm}. Default: mtr"));
   options.add_and_parse(new_options);
 
   if (!cb_adf_option)
@@ -504,13 +500,8 @@
     ld->gen_cs.cb_type = CB_TYPE_SM;
   else
   {
-<<<<<<< HEAD
     all.trace_message << "warning: cb_type must be in {'ips','dr','mtr','dm','sm'}; resetting to ips." << std::endl;
-    ld->gen_cs.cb_type = CB_TYPE_IPS;
-=======
-    all.trace_message << "warning: cb_type must be in {'ips','dr','mtr','dm'}; resetting to mtr." << std::endl;
     ld->gen_cs.cb_type = CB_TYPE_MTR;
->>>>>>> 04cb225a
   }
 
   all.delete_prediction = ACTION_SCORE::delete_action_scores;

// Copyright (c) by respective owners including Yahoo!, Microsoft, and
// individual contributors. All rights reserved. Released under a BSD (revised)
// license as described in the file LICENSE.
#include <cstdint>
#include <algorithm>

#include "example.h"
#include "gd.h"
#include "simple_label_parser.h"
#include "interactions.h"

float calculate_total_sum_features_squared(bool permutations, example& ec)
{
  float sum_features_squared = 0.f;
  for (const features& fs : ec) { sum_features_squared += fs.sum_feat_sq; }

<<<<<<< HEAD
  size_t ignored_interacted_feature_count = 0;
  float calculated_sum_features_squared = 0.f;
  INTERACTIONS::eval_count_of_generated_ft(permutations, *ec.interactions, *ec.extent_interactions, ec.feature_space,
      ignored_interacted_feature_count, calculated_sum_features_squared);
=======
  float calculated_sum_features_squared = INTERACTIONS::eval_sum_ft_squared_of_generated_ft(
      permutations, *ec.interactions, *ec.extent_interactions, ec.feature_space);
>>>>>>> c6d0d076
  sum_features_squared += calculated_sum_features_squared;
  return sum_features_squared;
}

example::~example()
{
  if (passthrough)
  {
    delete passthrough;
    passthrough = nullptr;
  }
}

float collision_cleanup(features& fs)
{
  uint64_t last_index = static_cast<uint64_t>(-1);
  float sum_sq = 0.f;
  features::iterator pos = fs.begin();
  for (features::iterator& f : fs)
  {
    if (last_index == f.index())
      pos.value() += f.value();
    else
    {
      sum_sq += pos.value() * pos.value();
      ++pos;
      pos.value() = f.value();
      pos.index() = f.index();
      last_index = f.index();
    }
  }

  sum_sq += pos.value() * pos.value();
  ++pos;
  // Don't change the sum_feat_sq as we will do it manually directly after.
  fs.truncate_to(pos, 0);
  fs.sum_feat_sq = sum_sq;

  return sum_sq;
}

namespace VW
{
void copy_example_label(example* dst, example* src, void (*)(polylabel*, polylabel*))
{
  dst->l = src->l;
  dst->_reduction_features = src->_reduction_features;
}

void copy_example_label(example* dst, const example* src) { dst->l = src->l; }

void copy_example_metadata(example* dst, const example* src)
{
  dst->tag = src->tag;
  dst->example_counter = src->example_counter;

  dst->ft_offset = src->ft_offset;

  dst->partial_prediction = src->partial_prediction;
  if (src->passthrough == nullptr)
    dst->passthrough = nullptr;
  else
  {
    dst->passthrough = new features(*src->passthrough);
  }
  dst->loss = src->loss;
  dst->weight = src->weight;
  dst->confidence = src->confidence;
  dst->test_only = src->test_only;
  dst->end_pass = src->end_pass;
  dst->is_newline = src->is_newline;
  dst->sorted = src->sorted;
}

void copy_example_data(example* dst, const example* src)
{
  copy_example_metadata(dst, src);

  // copy feature data
  dst->indices = src->indices;
  for (namespace_index c : src->indices) dst->feature_space[c] = src->feature_space[c];
  dst->num_features = src->num_features;
  dst->total_sum_feat_sq = src->total_sum_feat_sq;
  dst->total_sum_feat_sq_calculated = src->total_sum_feat_sq_calculated;
  dst->use_permutations = src->use_permutations;
  dst->interactions = src->interactions;
  dst->extent_interactions = src->extent_interactions;
  dst->_debug_current_reduction_depth = src->_debug_current_reduction_depth;
}

void copy_example_data_with_label(example* dst, const example* src)
{
  copy_example_data(dst, src);
  copy_example_label(dst, src);
}

void move_feature_namespace(example* dst, example* src, namespace_index c)
{
  if (std::find(src->indices.begin(), src->indices.end(), c) == src->indices.end()) return;  // index not present in src
  if (std::find(dst->indices.begin(), dst->indices.end(), c) == dst->indices.end()) dst->indices.push_back(c);

  auto& fdst = dst->feature_space[c];
  auto& fsrc = src->feature_space[c];

  src->num_features -= fsrc.size();
  src->reset_total_sum_feat_sq();
  std::swap(fdst, fsrc);
  dst->num_features += fdst.size();
  dst->reset_total_sum_feat_sq();
}

}  // namespace VW

struct features_and_source
{
  v_array<feature> feature_map;  // map to store sparse feature vectors
  uint32_t stride_shift;
  uint64_t mask;
};

void vec_store(features_and_source& p, float fx, uint64_t fi)
{
  p.feature_map.push_back(feature(fx, (fi >> p.stride_shift) & p.mask));
}

namespace VW
{
feature* get_features(vw& all, example* ec, size_t& feature_map_len)
{
  features_and_source fs;
  fs.stride_shift = all.weights.stride_shift();
  fs.mask = all.weights.mask() >> all.weights.stride_shift();
  GD::foreach_feature<features_and_source, uint64_t, vec_store>(all, *ec, fs);

  feature_map_len = fs.feature_map.size();
  return fs.feature_map.begin();
}

void return_features(feature* f) { free_it(f); }
}  // namespace VW

struct full_features_and_source
{
  features fs;
  uint32_t stride_shift;
  uint64_t mask;
};

void vec_ffs_store(full_features_and_source& p, float fx, uint64_t fi)
{
  p.fs.push_back(fx, (fi >> p.stride_shift) & p.mask);
}

flat_example* flatten_example(vw& all, example* ec)
{
  flat_example& fec = calloc_or_throw<flat_example>();
  fec.l = ec->l;
  fec._reduction_features = ec->_reduction_features;

  fec.tag_len = ec->tag.size();
  if (fec.tag_len > 0)
  {
    fec.tag = calloc_or_throw<char>(fec.tag_len + 1);
    memcpy(fec.tag, ec->tag.begin(), fec.tag_len);
  }

  fec.example_counter = ec->example_counter;
  fec.ft_offset = ec->ft_offset;
  fec.num_features = ec->num_features;

  full_features_and_source ffs;
  ffs.stride_shift = all.weights.stride_shift();
  if (all.weights.not_null())  // TODO:temporary fix. all.weights is not initialized at this point in some cases.
    ffs.mask = all.weights.mask() >> all.weights.stride_shift();
  else
    ffs.mask = static_cast<uint64_t>(LONG_MAX) >> all.weights.stride_shift();
  GD::foreach_feature<full_features_and_source, uint64_t, vec_ffs_store>(all, *ec, ffs);

  std::swap(fec.fs, ffs.fs);

  return &fec;
}

flat_example* flatten_sort_example(vw& all, example* ec)
{
  flat_example* fec = flatten_example(all, ec);
  fec->fs.sort(all.parse_mask);
  fec->total_sum_feat_sq = collision_cleanup(fec->fs);
  return fec;
}

void free_flatten_example(flat_example* fec)
{
  // note: The label memory should be freed by by freeing the original example.
  if (fec)
  {
    fec->fs.~features();
    if (fec->tag_len > 0) free(fec->tag);
    free(fec);
  }
}

std::string cb_label_to_string(const example& ec)
{
  std::stringstream strstream;
  strstream << "[l.cb={";
  auto& costs = ec.l.cb.costs;
  for (auto c = costs.cbegin(); c != costs.cend(); ++c)
  {
    strstream << "{c=" << c->cost << ",a=" << c->action << ",p=" << c->probability << ",pp=" << c->partial_prediction
              << "}";
  }
  strstream << "}]";
  return strstream.str();
}

std::string simple_label_to_string(const example& ec)
{
  std::stringstream strstream;
  strstream << "[l=" << ec.l.simple.label << ",w=" << ec.weight << "]";
  return strstream.str();
}

std::string scalar_pred_to_string(const example& ec)
{
  std::stringstream strstream;
  strstream << "[p=" << ec.pred.scalar << ", pp=" << ec.partial_prediction << "]";
  return strstream.str();
}

std::string a_s_pred_to_string(const example& ec)
{
  std::stringstream strstream;
  strstream << "ec.pred.a_s[";
  for (uint32_t i = 0; i < ec.pred.a_s.size(); i++)
  { strstream << "(" << i << " = " << ec.pred.a_s[i].action << ", " << ec.pred.a_s[i].score << ")"; }
  strstream << "]";
  return strstream.str();
}

std::string multiclass_pred_to_string(const example& ec)
{
  std::stringstream strstream;
  strstream << "ec.pred.multiclass = " << ec.pred.multiclass;
  return strstream.str();
}

std::string prob_dist_pred_to_string(const example& ec)
{
  std::stringstream strstream;
  strstream << "ec.pred.prob_dist[";
  for (uint32_t i = 0; i < ec.pred.pdf.size(); i++)
  {
    strstream << "(" << i << " = " << ec.pred.pdf[i].left << "-" << ec.pred.pdf[i].right << ", "
              << ec.pred.pdf[i].pdf_value << ")";
  }
  strstream << "]";
  return strstream.str();
}

namespace VW
{
example* alloc_examples(size_t count)
{
  example* ec = calloc_or_throw<example>(count);
  if (ec == nullptr) { return nullptr; }
  for (size_t i = 0; i < count; i++) { new (ec + i) example; }
  return ec;
}

void dealloc_examples(example* example_ptr, size_t count)
{
  for (size_t i = 0; i < count; i++) { (example_ptr + i)->~example(); }
  free(example_ptr);
}

void finish_example(vw&, example&);
void clean_example(vw&, example&);

void finish_example(vw& all, multi_ex& ec_seq)
{
  for (example* ecc : ec_seq) VW::finish_example(all, *ecc);
}

void return_multiple_example(vw& all, v_array<example*>& examples)
{
  for (auto ec : examples) { clean_example(all, *ec); }
  examples.clear();
}

}  // namespace VW

std::string debug_depth_indent_string(const example& ec)
{
  return debug_depth_indent_string(ec._debug_current_reduction_depth);
}
std::string debug_depth_indent_string(const multi_ex& ec) { return debug_depth_indent_string(*ec[0]); }<|MERGE_RESOLUTION|>--- conflicted
+++ resolved
@@ -13,16 +13,8 @@
 {
   float sum_features_squared = 0.f;
   for (const features& fs : ec) { sum_features_squared += fs.sum_feat_sq; }
-
-<<<<<<< HEAD
-  size_t ignored_interacted_feature_count = 0;
-  float calculated_sum_features_squared = 0.f;
-  INTERACTIONS::eval_count_of_generated_ft(permutations, *ec.interactions, *ec.extent_interactions, ec.feature_space,
-      ignored_interacted_feature_count, calculated_sum_features_squared);
-=======
   float calculated_sum_features_squared = INTERACTIONS::eval_sum_ft_squared_of_generated_ft(
       permutations, *ec.interactions, *ec.extent_interactions, ec.feature_space);
->>>>>>> c6d0d076
   sum_features_squared += calculated_sum_features_squared;
   return sum_features_squared;
 }

--- conflicted
+++ resolved
@@ -357,7 +357,6 @@
 std::string simple_label_to_string(const example& ec)
 {
   std::stringstream strstream;
-<<<<<<< HEAD
   strstream << "[l=" << ec.l.simple.label << ",w=" << ec.weight << "]";
   return strstream.str();
 }
@@ -383,22 +382,6 @@
 
 std::string depth_indent_string(const multi_ex& ec) { return depth_indent_string(*ec[0]); }
 
-=======
-  strstream << "[l=" << ec.l.simple.label << ",w=" << ec.l.simple.weight << "]";
-  return strstream.str();
-}
-
-std::string depth_indent_string(const example& ec) { return depth_indent_string(ec._current_reduction_depth); }
-
-std::string depth_indent_string(int32_t stack_depth)
-{
-  std::stringstream strstream;
-  for (auto i = 0; i < stack_depth - 1; i++) { strstream << "| "; }
-  strstream << "+ ";
-  return strstream.str();
-}
-
->>>>>>> 27937db3
 std::string scalar_pred_to_string(const example& ec)
 {
   std::stringstream strstream;
@@ -411,14 +394,7 @@
   std::stringstream strstream;
   strstream << "ec.pred.a_s[";
   for (uint32_t i = 0; i < ec.pred.a_s.size(); i++)
-<<<<<<< HEAD
-  {
-    strstream << "(" << i << " = " << ec.pred.a_s[i].action << ", " << ec.pred.a_s[i].score << ")";
-  }
-  strstream << "]";
-=======
   { strstream << "(" << i << " = " << ec.pred.a_s[i].action << ", " << ec.pred.a_s[i].score << ")"; } strstream << "]";
->>>>>>> 27937db3
   return strstream.str();
 }
 
@@ -429,8 +405,6 @@
   return strstream.str();
 }
 
-<<<<<<< HEAD
-=======
 std::string prob_dist_pred_to_string(const example& ec)
 {
   std::stringstream strstream;
@@ -444,7 +418,6 @@
   return strstream.str();
 }
 
->>>>>>> 27937db3
 namespace VW
 {
 example* alloc_examples(size_t, size_t count = 1)
@@ -455,8 +428,6 @@
   for (size_t i = 0; i < count; i++)
   {
     ec[i].ft_offset = 0;
-    //  std::cerr << "  alloc_example.indices.begin()=" << ec->indices.begin() << " end=" << ec->indices.end() << " //
-    //  ld = " << ec->ld << "\t|| me = " << ec << std::endl;
   }
   return ec;
 }

// Copyright (c) by respective owners including Yahoo!, Microsoft, and
// individual contributors. All rights reserved. Released under a BSD (revised)
// license as described in the file LICENSE.

#pragma once
#include "learner.h"
#include "vw.h"
#include "parse_args.h"
#include "rand48.h"
#include <memory>
#include <vector>

namespace ExpReplay
{
template <label_parser& lp>
struct expreplay
{
  vw* all;
  std::shared_ptr<rand_state> _random_state;
  size_t N;                  // how big is the buffer?
  std::vector<example> buf;  // the deep copies of examples (N of them)

  std::vector<bool> filled;  // which of buf[] is filled
  size_t replay_count;  // each time er.learn() is called, how many times do we call base.learn()? default=1 (in which
                        // case we're just permuting)
<<<<<<< HEAD
  LEARNER::single_learner* base;
=======
  VW::LEARNER::single_learner* base;

  ~expreplay()
  {
    for (size_t n = 0; n < N; n++)
    {
      lp.delete_label(&buf[n].l);
      VW::dealloc_example(NULL, buf[n], NULL);  // TODO: need to free label
    }
    free(buf);
    free(filled);
  }
>>>>>>> ea01890d
};

template <bool is_learn, label_parser& lp>
void predict_or_learn(expreplay<lp>& er, VW::LEARNER::single_learner& base, example& ec)
{  // regardless of what happens, we must predict
  base.predict(ec);
  // if we're not learning, that's all that has to happen
  if (!is_learn || lp.get_weight(ec.l) == 0.)
    return;

  for (size_t replay = 1; replay < er.replay_count; replay++)
  {
    size_t n = (size_t)(er._random_state->get_and_update_random() * (float)er.N);
    if (er.filled[n])
      base.learn(er.buf[n]);
  }

  size_t n = (size_t)(er._random_state->get_and_update_random() * (float)er.N);
  if (er.filled[n])
    base.learn(er.buf[n]);

  er.filled[n] = true;
  VW::copy_example_data(er.all->audit, &er.buf[n], &ec);  // don't copy the label

  // By copying these, we don't need to know the type and it can be generic.
  er.buf[n].l = ec.l;
  // Technically we don't need to copy here, but this allows us to set the type of pred correctly.
  er.buf[n].pred = ec.pred;
}

template <label_parser& lp>
void multipredict(expreplay<lp>&, VW::LEARNER::single_learner& base, example& ec, size_t count, size_t step,
    polyprediction* pred, bool finalize_predictions)
{
  base.multipredict(ec, count, step, pred, finalize_predictions);
}

template <label_parser& lp>
void end_pass(expreplay<lp>& er)
{  // we need to go through and learn on everyone who remains
  // also need to clean up remaining examples
  for (size_t n = 0; n < er.N; n++)
    if (er.filled[n])
    {  // TODO: if er.replay_count > 1 do we need to play these more?
      er.base->learn(er.buf[n]);
      er.filled[n] = false;
    }
}

// TODO Only lp dependency is on weight - which should be able to be removed once weight is an example concept.
template <char er_level, label_parser& lp>
VW::LEARNER::base_learner* expreplay_setup(VW::config::options_i& options, vw& all)
{
  std::string replay_string = "replay_";
  replay_string += er_level;
  std::string replay_count_string = replay_string;
  replay_count_string += "_count";

  auto er = scoped_calloc_or_throw<expreplay<lp>>();
  VW::config::option_group_definition new_options("Experience Replay");
  new_options
      .add(VW::config::make_option(replay_string, er->N)
               .keep()
               .help("use experience replay at a specified level [b=classification/regression, m=multiclass, c=cost "
                     "sensitive] with specified buffer size"))
      .add(VW::config::make_option(replay_count_string, er->replay_count)
               .default_value(1)
               .help("how many times (in expectation) should each example be played (default: 1 = permuting)"));
  options.add_and_parse(new_options);

  if (!options.was_supplied(replay_string) || er->N == 0)
    return nullptr;

  er->all = &all;
  er->_random_state = all.get_random_state();
  er->buf.resize(er->N);
  for (auto& ex : er->buf)
  {
    ex.interactions = &all.interactions;
  }

  er->filled.resize(er->N, false);

  if (!all.logger.quiet)
    std::cerr << "experience replay level=" << er_level << ", buffer=" << er->N << ", replay count=" << er->replay_count
              << std::endl;

<<<<<<< HEAD
  // er is a unique ptr and after calling init_learner it is reset. So that we can reference base after init_learner we need to store it here.
  auto base = LEARNER::as_singleline(setup_base(options, all));
  er->base = base;
  LEARNER::learner<expreplay<lp>, example>* l =
=======
  er->base = VW::LEARNER::as_singleline(setup_base(options, all));
  VW::LEARNER::learner<expreplay<lp>, example>* l =
>>>>>>> ea01890d
      &init_learner(er, er->base, predict_or_learn<true, lp>, predict_or_learn<false, lp>);
  l->set_end_pass(end_pass<lp>);
  l->label_type = base->label_type;
  return make_base(*l);
}
}  // namespace ExpReplay<|MERGE_RESOLUTION|>--- conflicted
+++ resolved
@@ -23,9 +23,7 @@
   std::vector<bool> filled;  // which of buf[] is filled
   size_t replay_count;  // each time er.learn() is called, how many times do we call base.learn()? default=1 (in which
                         // case we're just permuting)
-<<<<<<< HEAD
-  LEARNER::single_learner* base;
-=======
+
   VW::LEARNER::single_learner* base;
 
   ~expreplay()
@@ -38,7 +36,6 @@
     free(buf);
     free(filled);
   }
->>>>>>> ea01890d
 };
 
 template <bool is_learn, label_parser& lp>
@@ -126,15 +123,8 @@
     std::cerr << "experience replay level=" << er_level << ", buffer=" << er->N << ", replay count=" << er->replay_count
               << std::endl;
 
-<<<<<<< HEAD
-  // er is a unique ptr and after calling init_learner it is reset. So that we can reference base after init_learner we need to store it here.
-  auto base = LEARNER::as_singleline(setup_base(options, all));
-  er->base = base;
-  LEARNER::learner<expreplay<lp>, example>* l =
-=======
   er->base = VW::LEARNER::as_singleline(setup_base(options, all));
   VW::LEARNER::learner<expreplay<lp>, example>* l =
->>>>>>> ea01890d
       &init_learner(er, er->base, predict_or_learn<true, lp>, predict_or_learn<false, lp>);
   l->set_end_pass(end_pass<lp>);
   l->label_type = base->label_type;

--- conflicted
+++ resolved
@@ -35,20 +35,11 @@
   }
 };
 
-<<<<<<< HEAD
 template <label_parser& lp>
 void learn(expreplay<lp>& er, LEARNER::single_learner& base, example& ec)
-{  
+{
   // Cannot learn if the example weight is 0.
   if (lp.get_weight(&ec.l) == 0.)
-=======
-template <bool is_learn, label_parser& lp>
-void predict_or_learn(expreplay<lp>& er, VW::LEARNER::single_learner& base, example& ec)
-{  // regardless of what happens, we must predict
-  base.predict(ec);
-  // if we're not learning, that's all that has to happen
-  if (!is_learn || lp.get_weight(&ec.l) == 0.)
->>>>>>> 5d4c23af
     return;
 
   for (size_t replay = 1; replay < er.replay_count; replay++)
@@ -71,17 +62,13 @@
 }
 
 template <label_parser& lp>
-<<<<<<< HEAD
 void predict(expreplay<lp>&, LEARNER::single_learner& base, example& ec)
-{  
+{
   base.predict(ec);
 }
 
 template <label_parser& lp>
 void multipredict(expreplay<lp>&, LEARNER::single_learner& base, example& ec, size_t count, size_t step,
-=======
-void multipredict(expreplay<lp>&, VW::LEARNER::single_learner& base, example& ec, size_t count, size_t step,
->>>>>>> 5d4c23af
     polyprediction* pred, bool finalize_predictions)
 {
   base.multipredict(ec, count, step, pred, finalize_predictions);
@@ -136,15 +123,9 @@
     std::cerr << "experience replay level=" << er_level << ", buffer=" << er->N << ", replay count=" << er->replay_count
               << std::endl;
 
-<<<<<<< HEAD
-  er->base = LEARNER::as_singleline(setup_base(options, all));
-  LEARNER::learner<expreplay<lp>, example>* l =
-      &init_learner(er, er->base, learn<lp>, predict<lp>, replay_string);
-=======
   er->base = VW::LEARNER::as_singleline(setup_base(options, all));
   VW::LEARNER::learner<expreplay<lp>, example>* l =
-      &init_learner(er, er->base, predict_or_learn<true, lp>, predict_or_learn<false, lp>);
->>>>>>> 5d4c23af
+      &init_learner(er, er->base, learn<lp>, predict<lp>, replay_string);
   l->set_end_pass(end_pass<lp>);
 
   return make_base(*l);

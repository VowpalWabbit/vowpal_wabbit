// Copyright (c) by respective owners including Yahoo!, Microsoft, and
// individual contributors. All rights reserved. Released under a BSD (revised)
// license as described in the file LICENSE.

#pragma once
#include "learner.h"
#include "vw.h"
#include "parse_args.h"
#include "rand48.h"
#include <memory>

namespace ExpReplay
{
template <label_parser& lp>
struct expreplay
{
  vw* all;
  std::shared_ptr<rand_state> _random_state;
  size_t N;             // how big is the buffer?
  example* buf;         // the deep copies of examples (N of them)
  bool* filled;         // which of buf[] is filled
  size_t replay_count;  // each time er.learn() is called, how many times do we call base.learn()? default=1 (in which
                        // case we're just permuting)
  VW::LEARNER::single_learner* base;

  ~expreplay()
  {
    for (size_t n = 0; n < N; n++)
    {
      lp.delete_label(&buf[n].l);
      VW::dealloc_example(NULL, buf[n], NULL);  // TODO: need to free label
    }
    free(buf);
    free(filled);
  }
};

template <bool is_learn, label_parser& lp>
void predict_or_learn(expreplay<lp>& er, VW::LEARNER::single_learner& base, example& ec)
{  // regardless of what happens, we must predict
  base.predict(ec);
  // if we're not learning, that's all that has to happen
  if (!is_learn) return;
  if (lp.get_weight(&ec.l) == 0.) return;

  for (size_t replay = 1; replay < er.replay_count; replay++)
  {
    size_t n = (size_t)(er._random_state->get_and_update_random() * (float)er.N);
    if (er.filled[n])
      base.learn(er.buf[n]);
  }

  size_t n = (size_t)(er._random_state->get_and_update_random() * (float)er.N);
  if (er.filled[n])
    base.learn(er.buf[n]);

  er.filled[n] = true;
  VW::copy_example_data(er.all->audit, &er.buf[n], &ec);  // don't copy the label
  if (lp.copy_label)
    lp.copy_label(&er.buf[n].l, &ec.l);
  else
    er.buf[n].l = ec.l;
}

template <label_parser& lp>
void multipredict(expreplay<lp>&, VW::LEARNER::single_learner& base, example& ec, size_t count, size_t step,
    polyprediction* pred, bool finalize_predictions)
{
  base.multipredict(ec, count, step, pred, finalize_predictions);
}

template <label_parser& lp>
void end_pass(expreplay<lp>& er)
{  // we need to go through and learn on everyone who remains
  // also need to clean up remaining examples
  for (size_t n = 0; n < er.N; n++)
    if (er.filled[n])
    {  // TODO: if er.replay_count > 1 do we need to play these more?
      er.base->learn(er.buf[n]);
      er.filled[n] = false;
    }
}

template <char er_level, label_parser& lp>
VW::LEARNER::base_learner* expreplay_setup(VW::config::options_i& options, vw& all)
{
  std::string replay_string = "replay_";
  replay_string += er_level;
  std::string replay_count_string = replay_string;
  replay_count_string += "_count";

  auto er = scoped_calloc_or_throw<expreplay<lp>>();
  VW::config::option_group_definition new_options("Experience Replay");
  new_options
      .add(VW::config::make_option(replay_string, er->N)
               .keep()
               .help("use experience replay at a specified level [b=classification/regression, m=multiclass, c=cost "
                     "sensitive] with specified buffer size"))
      .add(VW::config::make_option(replay_count_string, er->replay_count)
               .default_value(1)
               .help("how many times (in expectation) should each example be played (default: 1 = permuting)"));
  options.add_and_parse(new_options);

  if (!options.was_supplied(replay_string) || er->N == 0)
    return nullptr;

  er->all = &all;
  er->_random_state = all.get_random_state();
  er->buf = VW::alloc_examples(1, er->N);
  er->buf->interactions = &all.interactions;
<<<<<<< HEAD
VW_WARNING_STATE_PUSH
VW_WARNING_DISABLE_CPP_17_LANG_EXT
  if VW_STD17_CONSTEXPR (er_level == 'c')
=======
  VW_WARNING_STATE_PUSH
  VW_WARNING_DISABLE_CPP_17_LANG_EXT
  if constexpr (er_level == 'c')
>>>>>>> 318c037c
    for (size_t n = 0; n < er->N; n++) er->buf[n].l.cs.costs = v_init<COST_SENSITIVE::wclass>();
  VW_WARNING_STATE_POP
  er->filled = calloc_or_throw<bool>(er->N);

  if (!all.logger.quiet)
    std::cerr << "experience replay level=" << er_level << ", buffer=" << er->N << ", replay count=" << er->replay_count
              << std::endl;

  er->base = VW::LEARNER::as_singleline(setup_base(options, all));
  VW::LEARNER::learner<expreplay<lp>, example>* l =
      &init_learner(er, er->base, predict_or_learn<true, lp>, predict_or_learn<false, lp>);
  l->set_end_pass(end_pass<lp>);

  return make_base(*l);
}
}  // namespace ExpReplay<|MERGE_RESOLUTION|>--- conflicted
+++ resolved
@@ -108,15 +108,9 @@
   er->_random_state = all.get_random_state();
   er->buf = VW::alloc_examples(1, er->N);
   er->buf->interactions = &all.interactions;
-<<<<<<< HEAD
-VW_WARNING_STATE_PUSH
-VW_WARNING_DISABLE_CPP_17_LANG_EXT
-  if VW_STD17_CONSTEXPR (er_level == 'c')
-=======
   VW_WARNING_STATE_PUSH
   VW_WARNING_DISABLE_CPP_17_LANG_EXT
-  if constexpr (er_level == 'c')
->>>>>>> 318c037c
+  if VW_STD17_CONSTEXPR (er_level == 'c')
     for (size_t n = 0; n < er->N; n++) er->buf[n].l.cs.costs = v_init<COST_SENSITIVE::wclass>();
   VW_WARNING_STATE_POP
   er->filled = calloc_or_throw<bool>(er->N);

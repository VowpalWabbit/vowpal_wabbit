#ifndef ECT_H
#define ECT_H

#include "oaa.h"

namespace ECT
{
<<<<<<< HEAD
  void parse_flags(vw&, std::vector<std::string>&, size_t s, size_t e, void (*base_l)(vw&, example*), void (*base_f)(vw&));
  void learn(vw& all, example* ec);
  void finish(vw&);  
=======
  void parse_flags(vw&, size_t s, size_t e);
>>>>>>> e9cee58c
}

#endif<|MERGE_RESOLUTION|>--- conflicted
+++ resolved
@@ -2,16 +2,11 @@
 #define ECT_H
 
 #include "oaa.h"
+#include "parse_args.h"
 
 namespace ECT
 {
-<<<<<<< HEAD
-  void parse_flags(vw&, std::vector<std::string>&, size_t s, size_t e, void (*base_l)(vw&, example*), void (*base_f)(vw&));
-  void learn(vw& all, example* ec);
-  void finish(vw&);  
-=======
-  void parse_flags(vw&, size_t s, size_t e);
->>>>>>> e9cee58c
+  void parse_flags(vw&, std::vector<std::string>&, po::variables_map&, size_t s);
 }
 
 #endif
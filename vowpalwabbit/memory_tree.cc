#include <algorithm>
#include <cmath>
#include <cstdio>
#include <float.h>
#include <time.h>
#include <sstream>
#include <ctime>

#include "reductions.h"
#include "rand48.h"
#include "vw.h"
#include "v_array.h"

using namespace std;
using namespace LEARNER;
using namespace VW::config;

namespace memory_tree_ns
{
///////////////////////Helper//////////////////////////////
//////////////////////////////////////////////////////////
template <typename T>
void remove_at_index(v_array<T>& array, uint32_t index)
{
  if (index >= array.size())
  {
    cout << "ERROR: index is larger than the size" << endl;
    return;
  }
  if (index == array.size() - 1)
  {
    array.pop();
    return;
  }
  for (size_t i = index + 1; i < array.size(); i++)
  {
    array[i - 1] = array[i];
  }
  array.pop();
  return;
}

void copy_example_data(example* dst, example* src, bool oas = false)  // copy example data.
{
  if (oas == false)
  {
    dst->l = src->l;
    dst->l.multi.label = src->l.multi.label;
  }
  else
  {
    dst->l.multilabels.label_v.delete_v();
    copy_array(dst->l.multilabels.label_v, src->l.multilabels.label_v);
  }
  VW::copy_example_data(false, dst, src);
}

inline void free_example(example* ec)
{
  VW::dealloc_example(nullptr, *ec);
  free(ec);
}

////Implement kronecker_product between two examples:
// kronecker_prod at feature level:

void diag_kronecker_prod_fs_test(
    features& f1, features& f2, features& prod_f, float& total_sum_feat_sq, float norm_sq1, float norm_sq2)
{
  prod_f.delete_v();
  if (f2.indicies.size() == 0)
    return;

  float denominator = pow(norm_sq1 * norm_sq2, 0.5f);
  size_t idx1 = 0;
  size_t idx2 = 0;

  while (idx1 < f1.size() && idx2 < f2.size())
  {
    uint64_t ec1pos = f1.indicies[idx1];
    uint64_t ec2pos = f2.indicies[idx2];

    if (ec1pos < ec2pos)
      idx1++;
    else if (ec1pos > ec2pos)
      idx2++;
    else
    {
      prod_f.push_back(f1.values[idx1] * f2.values[idx2] / denominator, ec1pos);
      total_sum_feat_sq += f1.values[idx1] * f2.values[idx2] / denominator;  // make this out of loop
      idx1++;
      idx2++;
    }
  }
}

int cmpfunc(const void* a, const void* b) { return *(char*)a - *(char*)b; }

void diag_kronecker_product_test(example& ec1, example& ec2, example& ec, bool oas = false)
{
  // copy_example_data(&ec, &ec1, oas); //no_feat false, oas: true
  VW::dealloc_example(nullptr, ec, nullptr);  // clear ec
  copy_example_data(&ec, &ec1, oas);

  ec.total_sum_feat_sq = 0.0;  // sort namespaces.  pass indices array into sort...template (leave this to the end)

  qsort(ec1.indices.begin(), ec1.indices.size(), sizeof(namespace_index), cmpfunc);
  qsort(ec2.indices.begin(), ec2.indices.size(), sizeof(namespace_index), cmpfunc);

  size_t idx1 = 0;
  size_t idx2 = 0;
  while (idx1 < ec1.indices.size() && idx2 < ec2.indices.size())
  // for (size_t idx1 = 0, idx2 = 0; idx1 < ec1.indices.size() && idx2 < ec2.indices.size(); idx1++)
  {
    namespace_index c1 = ec1.indices[idx1];
    namespace_index c2 = ec2.indices[idx2];
    if (c1 < c2)
      idx1++;
    else if (c1 > c2)
      idx2++;
    else
    {
      diag_kronecker_prod_fs_test(ec1.feature_space[c1], ec2.feature_space[c2], ec.feature_space[c1],
          ec.total_sum_feat_sq, ec1.total_sum_feat_sq, ec2.total_sum_feat_sq);
      idx1++;
      idx2++;
    }
  }
}

////////////////////////////end of helper/////////////////////////
//////////////////////////////////////////////////////////////////

////////////////////////Implementation of memory_tree///////////////////
///////////////////////////////////////////////////////////////////////

// construct node for tree.
struct node
{
  uint64_t parent;  // parent index
  int internal;
  // bool internal; //an internal or leaf
  uint32_t depth;        // depth.
  uint64_t base_router;  // use to index router.
  uint64_t left;         // left child.
  uint64_t right;        // right child.

  double nl;  // number of examples routed to left.
  double nr;  // number of examples routed to right.

  v_array<uint32_t> examples_index;

  node()  // construct:
  {
    parent = 0;
    internal = 0;  // 0:not used, 1:internal, -1:leaf
    // internal = false;
    depth = 0;
    base_router = 0;
    left = 0;
    right = 0;
    nl = 0.001;  // initilze to 1, as we need to do nl/nr.
    nr = 0.001;
    examples_index = v_init<uint32_t>();
  }
};

// memory_tree
struct memory_tree
{
  vw* all;

  v_array<node> nodes;         // array of nodes.
  v_array<example*> examples;  // array of example points

  size_t max_leaf_examples;
  size_t max_nodes;
  size_t leaf_example_multiplier;
  size_t max_routers;
  size_t max_num_labels;
  float alpha;  // for cpt type of update.
  uint64_t routers_used;
  int iter;
  uint32_t dream_repeats;  // number of dream operations per example.

  uint32_t total_num_queries;

  size_t max_depth;
  size_t max_ex_in_leaf;

  float construct_time;  // recording the time for constructing the memory tree
  float test_time;       // recording the test time

  uint32_t num_mistakes;
  bool learn_at_leaf;  // indicator for turning on learning the scorer function at the leaf level

  bool test_mode;

  size_t current_pass;  // for tracking # of passes over the dataset
  size_t final_pass;

  int top_K;  // commands:
  bool oas;   // indicator for multi-label classification (oas = 1)
  int dream_at_update;

  bool online;  // indicator for running CMT in online fashion

  float F1_score;
  float hamming_loss;

  example* kprod_ec;

  memory_tree()
  {
    nodes = v_init<node>();
    examples = v_init<example*>();
    alpha = 0.5;
    routers_used = 0;
    iter = 0;
    num_mistakes = 0;
    test_mode = false;
    max_depth = 0;
    max_ex_in_leaf = 0;
    construct_time = 0;
    test_time = 0;
    top_K = 1;
  }
};

float linear_kernel(const flat_example* fec1, const flat_example* fec2)
{
  float dotprod = 0;

  features& fs_1 = (features&)fec1->fs;
  features& fs_2 = (features&)fec2->fs;
  if (fs_2.indicies.size() == 0)
    return 0.f;

  for (size_t idx1 = 0, idx2 = 0; idx1 < fs_1.size() && idx2 < fs_2.size(); idx1++)
  {
    uint64_t ec1pos = fs_1.indicies[idx1];
    uint64_t ec2pos = fs_2.indicies[idx2];
    if (ec1pos < ec2pos)
      continue;

    while (ec1pos > ec2pos && ++idx2 < fs_2.size()) ec2pos = fs_2.indicies[idx2];

    if (ec1pos == ec2pos)
    {
      dotprod += fs_1.values[idx1] * fs_2.values[idx2];
      ++idx2;
    }
  }
  return dotprod;
}

float normalized_linear_prod(memory_tree& b, example* ec1, example* ec2)
{
  flat_example* fec1 = flatten_sort_example(*b.all, ec1);
  flat_example* fec2 = flatten_sort_example(*b.all, ec2);
  float norm_sqrt = pow(fec1->total_sum_feat_sq * fec2->total_sum_feat_sq, 0.5f);
  float linear_prod = linear_kernel(fec1, fec2);
  // fec1->fs.delete_v();
  // fec2->fs.delete_v();
  free_flatten_example(fec1);
  free_flatten_example(fec2);
  return linear_prod / norm_sqrt;
}

void init_tree(memory_tree& b)
{
  // srand48(4000);
  // simple initilization: initilize the root only
  b.iter = 0;
  b.num_mistakes = 0;
  b.routers_used = 0;
  b.test_mode = false;
  b.max_depth = 0;
  b.max_ex_in_leaf = 0;
  b.construct_time = 0;
  b.test_time = 0;
  b.top_K = 1;
  b.hamming_loss = 0.f;
  b.F1_score = 0.f;

  b.nodes.push_back(node());
  b.nodes[0].internal = -1;  // mark the root as leaf
  b.nodes[0].base_router = (b.routers_used++);

  b.kprod_ec = &calloc_or_throw<example>();  // allocate space for kronecker product example

  b.total_num_queries = 0;
  b.max_routers = b.max_nodes;
  cout << "tree initiazliation is done...." << endl
       << "max nodes " << b.max_nodes << endl
       << "tree size: " << b.nodes.size() << endl
       << "max number of unique labels: " << b.max_num_labels << endl
       << "learn at leaf: " << b.learn_at_leaf << endl
       << "num of dream operations per example: " << b.dream_repeats << endl
       << "current_pass: " << b.current_pass << endl
       << "oas: " << b.oas << endl;
}

// rout based on the prediction
inline uint64_t insert_descent(node& n, const float prediction)
{
  // prediction <0 go left, otherwise go right
  if (prediction < 0)
  {
    n.nl++;  // increment the number of examples routed to the left.
    return n.left;
  }
  else
  {          // otherwise go right.
    n.nr++;  // increment the number of examples routed to the right.
    return n.right;
  }
}

// return the id of the example and the leaf id (stored in cn)
inline int random_sample_example_pop(memory_tree& b, uint64_t& cn)
{
  cn = 0;  // always start from the root:
  while (b.nodes[cn].internal == 1)
  {
    float pred = 0.;              // deal with some edge cases:
    if (b.nodes[cn].nl < 1)       // no examples routed to left ever:
      pred = 1.f;                 // go right.
    else if (b.nodes[cn].nr < 1)  // no examples routed to right ever:
      pred = -1.f;                // go left.
    else if ((b.nodes[cn].nl >= 1) && (b.nodes[cn].nr >= 1))
      pred = merand48(b.all->random_state) < (b.nodes[cn].nl * 1. / (b.nodes[cn].nr + b.nodes[cn].nl)) ? -1.f : 1.f;
    else
    {
      cout << cn << " " << b.nodes[cn].nl << " " << b.nodes[cn].nr << endl;
      cout << "Error:  nl = 0, and nr = 0, exit...";
      exit(0);
    }

    if (pred < 0)
    {
      b.nodes[cn].nl--;
      cn = b.nodes[cn].left;
    }
    else
    {
      b.nodes[cn].nr--;
      cn = b.nodes[cn].right;
    }
  }

  if (b.nodes[cn].examples_index.size() >= 1)
  {
    int loc_at_leaf = int(merand48(b.all->random_state) * b.nodes[cn].examples_index.size());
    uint32_t ec_id = b.nodes[cn].examples_index[loc_at_leaf];
    remove_at_index(b.nodes[cn].examples_index, loc_at_leaf);
    return ec_id;
  }
  else
    return -1;
}

// train the node with id cn, using the statistics stored in the node to
// formulate a binary classificaiton example.
float train_node(memory_tree& b, single_learner& base, example& ec, const uint64_t cn)
{
  // predict, learn and predict
  // note: here we first train the router and then predict.
  MULTICLASS::label_t mc;
  uint32_t save_multi_pred = 0;
  MULTILABEL::labels multilabels;
  MULTILABEL::labels preds;
  if (b.oas == false)
  {
    mc = ec.l.multi;
    save_multi_pred = ec.pred.multiclass;
  }
  else
  {
    multilabels = ec.l.multilabels;
    preds = ec.pred.multilabels;
  }

  ec.l.simple = {1.f, 1.f, 0.};
  base.predict(ec, b.nodes[cn].base_router);
  float prediction = ec.pred.scalar;
  // float imp_weight = 1.f; //no importance weight.

  float weighted_value =
      (float)((1. - b.alpha) * log(b.nodes[cn].nl / (b.nodes[cn].nr + 1e-1)) / log(2.) + b.alpha * prediction);
  float route_label = weighted_value < 0.f ? -1.f : 1.f;

  // ec.l.simple = {route_label, imp_weight, 0.f};
  float ec_input_weight = ec.weight;
  ec.weight = 1.f;
  ec.l.simple = {route_label, 1., 0.f};
  base.learn(ec, b.nodes[cn].base_router);  // update the router according to the new example.

  base.predict(ec, b.nodes[cn].base_router);
  float save_binary_scalar = ec.pred.scalar;

  if (b.oas == false)
  {
    ec.l.multi = mc;
    ec.pred.multiclass = save_multi_pred;
  }
  else
  {
    ec.pred.multilabels = preds;
    ec.l.multilabels = multilabels;
  }
  ec.weight = ec_input_weight;

  return save_binary_scalar;
}

// turn a leaf into an internal node, and create two children
// when the number of examples is too big
void split_leaf(memory_tree& b, single_learner& base, const uint64_t cn)
{
  // create two children
  b.nodes[cn].internal = 1;  // swith to internal node.
  uint32_t left_child = (uint32_t)b.nodes.size();
  b.nodes.push_back(node());
  b.nodes[left_child].internal = -1;  // left leaf
  b.nodes[left_child].base_router = (b.routers_used++);
  uint32_t right_child = (uint32_t)b.nodes.size();
  b.nodes.push_back(node());
  b.nodes[right_child].internal = -1;  // right leaf
  b.nodes[right_child].base_router = (b.routers_used++);

  if (b.nodes[cn].depth + 1 > b.max_depth)
  {
    b.max_depth = b.nodes[cn].depth + 1;
    cout << "depth " << b.max_depth << endl;
  }

  b.nodes[cn].left = left_child;
  b.nodes[cn].right = right_child;
  b.nodes[left_child].parent = cn;
  b.nodes[right_child].parent = cn;
  b.nodes[left_child].depth = b.nodes[cn].depth + 1;
  b.nodes[right_child].depth = b.nodes[cn].depth + 1;

  if (b.nodes[left_child].depth > b.max_depth)
    b.max_depth = b.nodes[left_child].depth;

  // rout the examples stored in the node to the left and right
  for (size_t ec_id = 0; ec_id < b.nodes[cn].examples_index.size(); ec_id++)  // scan all examples stored in the cn
  {
    uint32_t ec_pos = b.nodes[cn].examples_index[ec_id];
    MULTICLASS::label_t mc;
    uint32_t save_multi_pred = 0;
    MULTILABEL::labels multilabels;
    MULTILABEL::labels preds;
    if (b.oas == false)
    {
      mc = b.examples[ec_pos]->l.multi;
      save_multi_pred = b.examples[ec_pos]->pred.multiclass;
    }
    else
    {
      multilabels = b.examples[ec_pos]->l.multilabels;
      preds = b.examples[ec_pos]->pred.multilabels;
    }

    b.examples[ec_pos]->l.simple = {1.f, 1.f, 0.f};
    base.predict(*b.examples[ec_pos], b.nodes[cn].base_router);  // re-predict
    float scalar = b.examples[ec_pos]->pred.scalar;              // this is spliting the leaf.
    if (scalar < 0)
    {
      b.nodes[left_child].examples_index.push_back(ec_pos);
      float leaf_pred = train_node(b, base, *b.examples[ec_pos], left_child);
      insert_descent(b.nodes[left_child], leaf_pred);  // fake descent, only for update nl and nr
    }
    else
    {
      b.nodes[right_child].examples_index.push_back(ec_pos);
      float leaf_pred = train_node(b, base, *b.examples[ec_pos], right_child);
      insert_descent(b.nodes[right_child], leaf_pred);  // fake descent. for update nr and nl
    }

    if (b.oas == false)
    {
      b.examples[ec_pos]->l.multi = mc;
      b.examples[ec_pos]->pred.multiclass = save_multi_pred;
    }
    else
    {
      b.examples[ec_pos]->pred.multilabels = preds;
      b.examples[ec_pos]->l.multilabels = multilabels;
    }
  }
  b.nodes[cn].examples_index.delete_v();                                                  // empty the cn's example list
  b.nodes[cn].nl = (std::max)(double(b.nodes[left_child].examples_index.size()), 0.001);  // avoid to set nl to zero
  b.nodes[cn].nr = (std::max)(double(b.nodes[right_child].examples_index.size()), 0.001);  // avoid to set nr to zero

  if ((std::max)(b.nodes[cn].nl, b.nodes[cn].nr) > b.max_ex_in_leaf)
  {
    b.max_ex_in_leaf = (size_t)(std::max)(b.nodes[cn].nl, b.nodes[cn].nr);
    // cout<<b.max_ex_in_leaf<<endl;
  }
}

int compare_label(const void* a, const void* b) { return *(uint32_t*)a - *(uint32_t*)b; }

inline uint32_t over_lap(v_array<uint32_t>& array_1, v_array<uint32_t>& array_2)
{
  uint32_t num_overlap = 0;

  qsort(array_1.begin(), array_1.size(), sizeof(uint32_t), compare_label);
  qsort(array_2.begin(), array_2.size(), sizeof(uint32_t), compare_label);

  uint32_t idx1 = 0;
  uint32_t idx2 = 0;
  while (idx1 < array_1.size() && idx2 < array_2.size())
  {
    uint32_t c1 = array_1[idx1];
    uint32_t c2 = array_2[idx2];
    if (c1 < c2)
      idx1++;
    else if (c1 > c2)
      idx2++;
    else
    {
      num_overlap++;
      idx1++;
      idx2++;
    }
  }
  return num_overlap;
}

// template<typename T>
inline uint32_t hamming_loss(v_array<uint32_t>& array_1, v_array<uint32_t>& array_2)
{
  uint32_t overlap = over_lap(array_1, array_2);
  return (uint32_t)(array_1.size() + array_2.size() - 2 * overlap);
}

void collect_labels_from_leaf(memory_tree& b, const uint64_t cn, v_array<uint32_t>& leaf_labs)
{
  if (b.nodes[cn].internal != -1)
    cout << "something is wrong, it should be a leaf node" << endl;

  leaf_labs.clear();
  for (size_t i = 0; i < b.nodes[cn].examples_index.size(); i++)
  {  // scan through each memory in the leaf
    uint32_t loc = b.nodes[cn].examples_index[i];
    for (uint32_t lab : b.examples[loc]->l.multilabels.label_v)
    {  // scan through each label:
      if (v_array_contains(leaf_labs, lab) == false)
        leaf_labs.push_back(lab);
    }
  }
}

inline void train_one_against_some_at_leaf(memory_tree& b, single_learner& base, const uint64_t cn, example& ec)
{
  v_array<uint32_t> leaf_labs = v_init<uint32_t>();
  collect_labels_from_leaf(b, cn, leaf_labs);  // unique labels from the leaf.
  MULTILABEL::labels multilabels = ec.l.multilabels;
  MULTILABEL::labels preds = ec.pred.multilabels;
  ec.l.simple = {FLT_MAX, 1.f, 0.f};
  for (size_t i = 0; i < leaf_labs.size(); i++)
  {
    ec.l.simple.label = -1.f;
    if (v_array_contains(multilabels.label_v, leaf_labs[i]))
      ec.l.simple.label = 1.f;
    base.learn(ec, b.max_routers + 1 + leaf_labs[i]);
  }
  ec.pred.multilabels = preds;
  ec.l.multilabels = multilabels;
}

inline uint32_t compute_hamming_loss_via_oas(
    memory_tree& b, single_learner& base, const uint64_t cn, example& ec, v_array<uint32_t>& selected_labs)
{
  selected_labs.delete_v();
  v_array<uint32_t> leaf_labs = v_init<uint32_t>();
  collect_labels_from_leaf(b, cn, leaf_labs);  // unique labels stored in the leaf.
  MULTILABEL::labels multilabels = ec.l.multilabels;
  MULTILABEL::labels preds = ec.pred.multilabels;
  ec.l.simple = {FLT_MAX, 1.f, 0.f};
  for (size_t i = 0; i < leaf_labs.size(); i++)
  {
    base.predict(ec, b.max_routers + 1 + leaf_labs[i]);
    float score = ec.pred.scalar;
    if (score > 0)
      selected_labs.push_back(leaf_labs[i]);
  }
  ec.pred.multilabels = preds;
  ec.l.multilabels = multilabels;

  return hamming_loss(ec.l.multilabels.label_v, selected_labs);
}

// pick up the "closest" example in the leaf using the score function.
int64_t pick_nearest(memory_tree& b, single_learner& base, const uint64_t cn, example& ec)
{
  if (b.nodes[cn].examples_index.size() > 0)
  {
    float max_score = -FLT_MAX;
    int64_t max_pos = -1;
    for (size_t i = 0; i < b.nodes[cn].examples_index.size(); i++)
    {
      float score = 0.f;
      uint32_t loc = b.nodes[cn].examples_index[i];

      // do not use reward to update memory tree during the very first pass
      //(which is for unsupervised training for memory tree)
      if (b.learn_at_leaf == true && b.current_pass >= 1)
      {
        float tmp_s = normalized_linear_prod(b, &ec, b.examples[loc]);
        diag_kronecker_product_test(ec, *b.examples[loc], *b.kprod_ec, b.oas);
        b.kprod_ec->l.simple = {FLT_MAX, 0., tmp_s};
        base.predict(*b.kprod_ec, b.max_routers);
        score = b.kprod_ec->partial_prediction;
      }
      else
        score = normalized_linear_prod(b, &ec, b.examples[loc]);

      if (score > max_score)
      {
        max_score = score;
        max_pos = (int64_t)loc;
      }
    }
    return max_pos;
  }
  else
    return -1;
}

// for any two examples, use number of overlap labels to indicate the similarity between these two examples.
float get_overlap_from_two_examples(example& ec1, example& ec2)
{
  return (float)over_lap(ec1.l.multilabels.label_v, ec2.l.multilabels.label_v);
}

// we use F1 score as the reward signal
float F1_score_for_two_examples(example& ec1, example& ec2)
{
  float num_overlaps = get_overlap_from_two_examples(ec1, ec2);
  float v1 = (float)(num_overlaps / (1e-7 + ec1.l.multilabels.label_v.size() * 1.));
  float v2 = (float)(num_overlaps / (1e-7 + ec2.l.multilabels.label_v.size() * 1.));
  if (num_overlaps == 0.f)
    return 0.f;
  else
    // return v2; //only precision
    return 2.f * (v1 * v2 / (v1 + v2));
}

void predict(memory_tree& b, single_learner& base, example& ec)
{
  MULTICLASS::label_t mc;
  uint32_t save_multi_pred = 0;
  MULTILABEL::labels multilabels;
  MULTILABEL::labels preds;
  if (b.oas == false)
  {
    mc = ec.l.multi;
    save_multi_pred = ec.pred.multiclass;
  }
  else
  {
    multilabels = ec.l.multilabels;
    preds = ec.pred.multilabels;
  }

  uint64_t cn = 0;
  ec.l.simple = {-1.f, 1.f, 0.};
  while (b.nodes[cn].internal == 1)
  {  // if it's internal{
    base.predict(ec, b.nodes[cn].base_router);
    uint64_t newcn = ec.pred.scalar < 0 ? b.nodes[cn].left : b.nodes[cn].right;  // do not need to increment nl and nr.
    cn = newcn;
  }

  if (b.oas == false)
  {
    ec.l.multi = mc;
    ec.pred.multiclass = save_multi_pred;
  }
  else
  {
    ec.pred.multilabels = preds;
    ec.l.multilabels = multilabels;
  }

  int64_t closest_ec = 0;
  if (b.oas == false)
  {
    closest_ec = pick_nearest(b, base, cn, ec);
    if (closest_ec != -1)
      ec.pred.multiclass = b.examples[closest_ec]->l.multi.label;
    else
      ec.pred.multiclass = 0;

    if (ec.l.multi.label != ec.pred.multiclass)
    {
      ec.loss = ec.weight;
      b.num_mistakes++;
    }
  }
  else
  {
    float reward = 0.f;
    closest_ec = pick_nearest(b, base, cn, ec);
    if (closest_ec != -1)
    {
      reward = F1_score_for_two_examples(ec, *b.examples[closest_ec]);
      b.F1_score += reward;
    }
    v_array<uint32_t> selected_labs = v_init<uint32_t>();
    ec.loss = (float)compute_hamming_loss_via_oas(b, base, cn, ec, selected_labs);
    b.hamming_loss += ec.loss;
  }
}

float return_reward_from_node(memory_tree& b, single_learner& base, uint64_t cn, example& ec, float weight = 1.f)
{
  // example& ec = *b.examples[ec_array_index];
  MULTICLASS::label_t mc;
  uint32_t save_multi_pred = 0;
  MULTILABEL::labels multilabels;
  MULTILABEL::labels preds;
  if (b.oas == false)
  {
    mc = ec.l.multi;
    save_multi_pred = ec.pred.multiclass;
  }
  else
  {
    multilabels = ec.l.multilabels;
    preds = ec.pred.multilabels;
  }
  ec.l.simple = {FLT_MAX, 1., 0.0};
  while (b.nodes[cn].internal != -1)
  {
    base.predict(ec, b.nodes[cn].base_router);
    float prediction = ec.pred.scalar;
    cn = prediction < 0 ? b.nodes[cn].left : b.nodes[cn].right;
  }

  if (b.oas == false)
  {
    ec.l.multi = mc;
    ec.pred.multiclass = save_multi_pred;
  }
  else
  {
    ec.pred.multilabels = preds;
    ec.l.multilabels = multilabels;
  }

  // get to leaf now:
  int64_t closest_ec = 0;
  float reward = 0.f;
  closest_ec = pick_nearest(b, base, cn, ec);  // no randomness for picking example.
  if (b.oas == false)
  {
    if ((closest_ec != -1) && (b.examples[closest_ec]->l.multi.label == ec.l.multi.label))
      reward = 1.f;
  }
  else
  {
    if (closest_ec != -1)
      reward = F1_score_for_two_examples(ec, *b.examples[closest_ec]);
  }
  b.total_num_queries++;

  if (b.learn_at_leaf == true && closest_ec != -1)
  {
    float score = normalized_linear_prod(b, &ec, b.examples[closest_ec]);
    diag_kronecker_product_test(ec, *b.examples[closest_ec], *b.kprod_ec, b.oas);
    b.kprod_ec->l.simple = {reward, 1.f, -score};
    b.kprod_ec->weight = weight;
    base.learn(*b.kprod_ec, b.max_routers);
  }

  if (b.oas == true)
    train_one_against_some_at_leaf(b, base, cn, ec);  /// learn the inference procedure anyway

  return reward;
}

void learn_at_leaf_random(
    memory_tree& b, single_learner& base, const uint32_t& leaf_id, example& ec, const float& weight)
{
  b.total_num_queries++;
  int32_t ec_id = -1;
  float reward = 0.f;
  if (b.nodes[leaf_id].examples_index.size() > 0)
  {
    uint32_t pos = uint32_t(merand48(b.all->random_state) * b.nodes[leaf_id].examples_index.size());
    ec_id = b.nodes[leaf_id].examples_index[pos];
  }
  if (ec_id != -1)
  {
    if (b.examples[ec_id]->l.multi.label == ec.l.multi.label)
      reward = 1.f;
    float score = normalized_linear_prod(b, &ec, b.examples[ec_id]);
    diag_kronecker_product_test(ec, *b.examples[ec_id], *b.kprod_ec, b.oas);
    b.kprod_ec->l.simple = {reward, 1.f, -score};
    b.kprod_ec->weight = weight;  //* b.nodes[leaf_id].examples_index.size();
    base.learn(*b.kprod_ec, b.max_routers);
  }
  return;
}

void route_to_leaf(memory_tree& b, single_learner& base, const uint32_t& ec_array_index, uint64_t cn,
    v_array<uint64_t>& path, bool insertion)
{
  example& ec = *b.examples[ec_array_index];

  MULTICLASS::label_t mc;
  uint32_t save_multi_pred = 0;
  MULTILABEL::labels multilabels;
  MULTILABEL::labels preds;
  if (b.oas == false)
  {
    mc = ec.l.multi;
    save_multi_pred = ec.pred.multiclass;
  }
  else
  {
    multilabels = ec.l.multilabels;
    preds = ec.pred.multilabels;
  }

  path.clear();
  ec.l.simple = {FLT_MAX, 1.0, 0.0};
  while (b.nodes[cn].internal != -1)
  {
    path.push_back(cn);  // path stores node id from the root to the leaf
    base.predict(ec, b.nodes[cn].base_router);
    float prediction = ec.pred.scalar;
    if (insertion == false)
      cn = prediction < 0 ? b.nodes[cn].left : b.nodes[cn].right;
    else
      cn = insert_descent(b.nodes[cn], prediction);
  }
  path.push_back(cn);  // push back the leaf

  if (b.oas == false)
  {
    ec.l.multi = mc;
    ec.pred.multiclass = save_multi_pred;
  }
  else
  {
    ec.pred.multilabels = preds;
    ec.l.multilabels = multilabels;
  }

  // cout<<"at route to leaf: "<<path.size()<<endl;
  if (insertion == true)
  {
    b.nodes[cn].examples_index.push_back(ec_array_index);
    if ((b.nodes[cn].examples_index.size() >= b.max_leaf_examples) && (b.nodes.size() + 2 < b.max_nodes))
      split_leaf(b, base, cn);
  }
}

// we roll in, then stop at a random step, do exploration. //no real insertion happens in the function.
void single_query_and_learn(memory_tree& b, single_learner& base, const uint32_t& ec_array_index, example& ec)
{
  v_array<uint64_t> path_to_leaf = v_init<uint64_t>();
  route_to_leaf(b, base, ec_array_index, 0, path_to_leaf, false);  // no insertion happens here.

  if (path_to_leaf.size() > 1)
  {
    // uint32_t random_pos = merand48(b.all->random_state)*(path_to_leaf.size()-1);
    uint32_t random_pos = (uint32_t)(merand48(b.all->random_state) * (path_to_leaf.size()));  // include leaf
    uint64_t cn = path_to_leaf[random_pos];

    if (b.nodes[cn].internal != -1)
    {  // if it's an internal node:'
      float objective = 0.f;
      float prob_right = 0.5;
      float coin = merand48(b.all->random_state) < prob_right ? 1.f : -1.f;
      float weight = path_to_leaf.size() * 1.f / (path_to_leaf.size() - 1.f);
      if (coin == -1.f)
      {  // go left
        float reward_left_subtree = return_reward_from_node(b, base, b.nodes[cn].left, ec, weight);
        objective = (float)((1. - b.alpha) * log(b.nodes[cn].nl / b.nodes[cn].nr) +
            b.alpha * (-reward_left_subtree / (1. - prob_right)) / 2.);
      }
      else
      {  // go right:
        float reward_right_subtree = return_reward_from_node(b, base, b.nodes[cn].right, ec, weight);
        objective = (float)((1. - b.alpha) * log(b.nodes[cn].nl / b.nodes[cn].nr) +
            b.alpha * (reward_right_subtree / prob_right) / 2.);
      }

      float ec_input_weight = ec.weight;

      MULTICLASS::label_t mc;
      MULTILABEL::labels multilabels;
      MULTILABEL::labels preds;
      if (b.oas == false)
        mc = ec.l.multi;
      else
      {
        multilabels = ec.l.multilabels;
        preds = ec.pred.multilabels;
      }

      ec.weight = fabs(objective);
      if (ec.weight >= 100.f)  // crop the weight, otherwise sometimes cause NAN outputs.
        ec.weight = 100.f;
      else if (ec.weight < .01f)
        ec.weight = 0.01f;
      ec.l.simple = {objective < 0. ? -1.f : 1.f, 1.f, 0.};
      base.learn(ec, b.nodes[cn].base_router);

      if (b.oas == false)
        ec.l.multi = mc;
      else
      {
        ec.pred.multilabels = preds;
        ec.l.multilabels = multilabels;
      }
      ec.weight = ec_input_weight;  // restore the original weight
    }
    else
    {                      // if it's a leaf node:
      float weight = 1.f;  // float(path_to_leaf.size());
      if (b.learn_at_leaf == true)
        learn_at_leaf_random(
            b, base, cn, ec, weight);  // randomly sample one example, query reward, and update leaf learner

      if (b.oas == true)
        train_one_against_some_at_leaf(b, base, cn, ec);
    }
  }
  path_to_leaf.delete_v();
}

// using reward signals
void update_rew(memory_tree& b, single_learner& base, const uint32_t& ec_array_index, example& ec)
{
  single_query_and_learn(b, base, ec_array_index, ec);
}

// node here the ec is already stored in the b.examples, the task here is to rout it to the leaf,
// and insert the ec_array_index to the leaf.
void insert_example(memory_tree& b, single_learner& base, const uint32_t& ec_array_index, bool fake_insert = false)
{
  uint64_t cn = 0;                   // start from the root.
  while (b.nodes[cn].internal == 1)  // if it's internal node:
  {
    // predict and train the node at cn.
    float router_pred = train_node(b, base, *b.examples[ec_array_index], cn);
    uint64_t newcn = insert_descent(b.nodes[cn], router_pred);  // updated nr or nl
    cn = newcn;
  }

  if (b.oas == true)  // if useing oas as inference procedure, we just train oas here, as it's independent of the memory
                      // unit anyway'
    train_one_against_some_at_leaf(b, base, cn, *b.examples[ec_array_index]);

  if ((b.nodes[cn].internal == -1) && (fake_insert == false))  // get to leaf:
  {
    b.nodes[cn].examples_index.push_back(ec_array_index);
    if (b.nodes[cn].examples_index.size() > b.max_ex_in_leaf)
    {
      b.max_ex_in_leaf = b.nodes[cn].examples_index.size();
    }
    float leaf_pred = train_node(b, base, *b.examples[ec_array_index], cn);  // tain the leaf as well.
    insert_descent(b.nodes[cn], leaf_pred);  // this is a faked descent, the purpose is only to update nl and nr of cn

    // if the number of examples exceeds the max_leaf_examples, and not reach the max_nodes - 2 yet, we split:
    if ((b.nodes[cn].examples_index.size() >= b.max_leaf_examples) && (b.nodes.size() + 2 <= b.max_nodes))
    {
      split_leaf(b, base, cn);
    }
  }
}

void experience_replay(memory_tree& b, single_learner& base)
{
  uint64_t cn = 0;  // start from root, randomly descent down!
  int ec_id = random_sample_example_pop(b, cn);
  if (ec_id >= 0)
  {
    if (b.current_pass < 1)
      insert_example(b, base, ec_id);  // unsupervised learning
    else
    {
      if (b.dream_at_update == false)
      {
        v_array<uint64_t> tmp_path = v_init<uint64_t>();
        route_to_leaf(b, base, ec_id, 0, tmp_path, true);
        tmp_path.delete_v();
      }
      else
      {
        insert_example(b, base, ec_id);
      }
    }
  }
}

// learn: descent the example from the root while generating binary training
// example for each node, including the leaf, and store the example at the leaf.
void learn(memory_tree& b, single_learner& base, example& ec)
{
  if (b.test_mode == false)
  {
    b.iter++;
    predict(b, base, ec);

    if (b.iter % 5000 == 0)
    {
      if (b.oas == false)
        cout << "at iter " << b.iter << ", top(" << b.top_K << ") pred error: " << b.num_mistakes * 1. / b.iter
             << ", total num queires so far: " << b.total_num_queries << ", max depth: " << b.max_depth
             << ", max exp in leaf: " << b.max_ex_in_leaf << endl;
      else
        cout << "at iter " << b.iter << ", avg hamming loss: " << b.hamming_loss * 1. / b.iter << endl;
    }

    clock_t begin = clock();

    if (b.current_pass < 1)
    {  // in the first pass, we need to store the memory:
      example* new_ec = &calloc_or_throw<example>();
      copy_example_data(new_ec, &ec, b.oas);
      b.examples.push_back(new_ec);
      if (b.online == true)
        update_rew(b, base, (uint32_t)(b.examples.size() - 1), *b.examples[b.examples.size() - 1]);  // query and learn

<<<<<<< HEAD
      insert_example(b, base, (uint32_t)(b.examples.size() - 1));  // unsupervised learning.
      for (uint32_t i = 0; i < b.dream_repeats; i++) experience_replay(b, base);
=======
    void learn_at_leaf_random(memory_tree& b, single_learner& base, const uint64_t& leaf_id, example& ec, const float& weight){
        b.total_num_queries ++;
        int32_t ec_id = -1;
        float reward = 0.f;
        if (b.nodes[leaf_id].examples_index.size() > 0){
            uint32_t pos = uint32_t(merand48(b.all->random_state) * b.nodes[leaf_id].examples_index.size());
			ec_id = b.nodes[leaf_id].examples_index[pos];
        }
        if (ec_id != -1){
            if (b.examples[ec_id]->l.multi.label == ec.l.multi.label)
                reward = 1.f;
            float score = normalized_linear_prod(b, &ec, b.examples[ec_id]);
            diag_kronecker_product_test(ec, *b.examples[ec_id], *b.kprod_ec, b.oas);
         	b.kprod_ec->l.simple = {reward, 1.f, -score};
	    	b.kprod_ec->weight = weight; //* b.nodes[leaf_id].examples_index.size();
            base.learn(*b.kprod_ec, b.max_routers);
        }
        return;
>>>>>>> 11e48996
    }
    else
    {  // starting from the current pass, we just learn using reinforcement signal, no insertion needed:
      size_t ec_id = (b.iter) % b.examples.size();
      update_rew(b, base, (uint32_t)ec_id, *b.examples[ec_id]);  // no insertion will happen in this call
      for (uint32_t i = 0; i < b.dream_repeats; i++) experience_replay(b, base);
    }
    b.construct_time += float(clock() - begin) / CLOCKS_PER_SEC;
  }
  else if (b.test_mode == true)
  {
    b.iter++;
    if (b.iter % 5000 == 0)
    {
      if (b.oas == false)
        cout << "at iter " << b.iter << ", pred error: " << b.num_mistakes * 1. / b.iter << endl;
      else
        cout << "at iter " << b.iter << ", avg hamming loss: " << b.hamming_loss * 1. / b.iter << endl;
    }
    clock_t begin = clock();
    predict(b, base, ec);
    b.test_time += float(clock() - begin) / CLOCKS_PER_SEC;
  }
}

void end_pass(memory_tree& b)
{
  b.current_pass++;
  cout << "######### Current Pass: " << b.current_pass
       << ", with number of memories strored so far: " << b.examples.size() << endl;
}

void finish(memory_tree& b)
{
  for (size_t i = 0; i < b.nodes.size(); ++i) b.nodes[i].examples_index.delete_v();
  b.nodes.delete_v();
  for (size_t i = 0; i < b.examples.size(); i++) free_example(b.examples[i]);
  b.examples.delete_v();
  free_example(b.kprod_ec);
  // cout<<b.max_nodes<<endl;
  // cout<<b.construct_time<<" "<<b.test_time<<endl;
}

///////////////////Save & Load//////////////////////////////////////
////////////////////////////////////////////////////////////////////

void save_load_example(example* ec, io_buf& model_file, bool& read, bool& text, stringstream& msg, bool& oas)
{  // deal with tag
   // deal with labels:
  writeit(ec->num_features, "num_features");
  writeit(ec->total_sum_feat_sq, "total_sum_features");
  writeit(ec->weight, "example_weight");
  writeit(ec->loss, "loss");
  writeit(ec->ft_offset, "ft_offset");
  if (oas == false)
  {  // multi-class
    writeit(ec->l.multi.label, "multiclass_label");
    writeit(ec->l.multi.weight, "multiclass_weight");
  }
  else
  {  // multi-label
    writeitvar(ec->l.multilabels.label_v.size(), "label_size", label_size);
    if (read)
    {
      ec->l.multilabels.label_v.clear();
      for (uint32_t i = 0; i < label_size; i++) ec->l.multilabels.label_v.push_back(0);
    }
    for (uint32_t i = 0; i < label_size; i++) writeit(ec->l.multilabels.label_v[i], "ec_label");
  }

  writeitvar(ec->tag.size(), "tags", tag_number);
  if (read)
  {
    ec->tag.clear();
    for (uint32_t i = 0; i < tag_number; i++) ec->tag.push_back('a');
  }
  for (uint32_t i = 0; i < tag_number; i++) writeit(ec->tag[i], "tag");

  // deal with tag:
  writeitvar(ec->indices.size(), "namespaces", namespace_size);
  if (read)
  {
    ec->indices.delete_v();
    for (uint32_t i = 0; i < namespace_size; i++)
    {
      ec->indices.push_back('\0');
    }
  }
  for (uint32_t i = 0; i < namespace_size; i++) writeit(ec->indices[i], "namespace_index");

  // deal with features
  for (namespace_index nc : ec->indices)
  {
    features* fs = &ec->feature_space[nc];
    writeitvar(fs->size(), "features_", feat_size);
    if (read)
    {
      fs->clear();
      fs->values = v_init<feature_value>();
      fs->indicies = v_init<feature_index>();
      for (uint32_t f_i = 0; f_i < feat_size; f_i++)
      {
        fs->push_back(0, 0);
      }
    }
    for (uint32_t f_i = 0; f_i < feat_size; f_i++) writeit(fs->values[f_i], "value");
    for (uint32_t f_i = 0; f_i < feat_size; f_i++) writeit(fs->indicies[f_i], "index");
  }
}

void save_load_node(node& cn, io_buf& model_file, bool& read, bool& text, stringstream& msg)
{
  writeit(cn.parent, "parent");
  writeit(cn.internal, "internal");
  writeit(cn.depth, "depth");
  writeit(cn.base_router, "base_router");
  writeit(cn.left, "left");
  writeit(cn.right, "right");
  writeit(cn.nl, "nl");
  writeit(cn.nr, "nr");
  writeitvar(cn.examples_index.size(), "leaf_n_examples", leaf_n_examples);
  if (read)
  {
    cn.examples_index.clear();
    for (uint32_t k = 0; k < leaf_n_examples; k++) cn.examples_index.push_back(0);
  }
  for (uint32_t k = 0; k < leaf_n_examples; k++) writeit(cn.examples_index[k], "example_location");
}

void save_load_memory_tree(memory_tree& b, io_buf& model_file, bool read, bool text)
{
  stringstream msg;
  if (model_file.files.size() > 0)
  {
    if (read)
      b.test_mode = true;

    if (read)
    {
      uint32_t ss = 0;
      writeit(ss, "stride_shift");
      b.all->weights.stride_shift(ss);
    }
    else
    {
      size_t ss = b.all->weights.stride_shift();
      writeit(ss, "stride_shift");
    }

    writeit(b.max_nodes, "max_nodes");
    writeit(b.learn_at_leaf, "learn_at_leaf");
    writeit(b.oas, "oas");
    // writeit(b.leaf_example_multiplier, "leaf_example_multiplier")
    writeitvar(b.nodes.size(), "nodes", n_nodes);
    writeit(b.max_num_labels, "max_number_of_labels");

    if (read)
    {
      b.nodes.clear();
      for (uint32_t i = 0; i < n_nodes; i++) b.nodes.push_back(node());
    }

    // node
    for (uint32_t i = 0; i < n_nodes; i++)
    {
      save_load_node(b.nodes[i], model_file, read, text, msg);
    }
    // deal with examples:
    writeitvar(b.examples.size(), "examples", n_examples);
    if (read)
    {
      b.examples.clear();
      for (uint32_t i = 0; i < n_examples; i++)
      {
        example* new_ec = &calloc_or_throw<example>();
        b.examples.push_back(new_ec);
      }
    }
    for (uint32_t i = 0; i < n_examples; i++) save_load_example(b.examples[i], model_file, read, text, msg, b.oas);
    // cout<<"done loading...."<<endl;
  }
}
//////////////////////////////End of Save & Load///////////////////////////////
}  // namespace memory_tree_ns

base_learner* memory_tree_setup(options_i& options, vw& all)
{
  using namespace memory_tree_ns;
  auto tree = scoped_calloc_or_throw<memory_tree>();
  option_group_definition new_options("Memory Tree");

  new_options
      .add(make_option("memory_tree", tree->max_nodes)
               .keep()
               .default_value(0)
               .help("Make a memory tree with at most <n> nodes"))
      .add(make_option("max_number_of_labels", tree->max_num_labels)
               .default_value(10)
               .help("max number of unique label"))
      .add(make_option("leaf_example_multiplier", tree->leaf_example_multiplier)
               .default_value(1)
               .help("multiplier on examples per leaf (default = log nodes)"))
      .add(make_option("alpha", tree->alpha).default_value(0.1f).help("Alpha"))
      .add(make_option("dream_repeats", tree->dream_repeats)
               .default_value(1)
               .help("number of dream operations per example (default = 1)"))
      .add(make_option("top_K", tree->top_K).default_value(1).help("top K prediction error (default 1)"))
      .add(make_option("learn_at_leaf", tree->learn_at_leaf).help("whether or not learn at leaf (defualt = True)"))
      .add(make_option("oas", tree->oas).help("use oas at the leaf"))
      .add(make_option("dream_at_update", tree->dream_at_update)
               .default_value(0)
               .help("turn on dream operations at reward based update as well"))
      .add(make_option("online", tree->online).help("turn on dream operations at reward based update as well"));
  options.add_and_parse(new_options);
  if (!tree->max_nodes)
  {
    return nullptr;
  }

  tree->all = &all;
  tree->current_pass = 0;
  tree->final_pass = all.numpasses;

  tree->max_leaf_examples = (size_t)(tree->leaf_example_multiplier * (log(tree->max_nodes) / log(2)));

  init_tree(*tree);

  if (!all.quiet)
    all.trace_message << "memory_tree:"
                      << " "
                      << "max_nodes = " << tree->max_nodes << " "
                      << "max_leaf_examples = " << tree->max_leaf_examples << " "
                      << "alpha = " << tree->alpha << " "
                      << "oas = " << tree->oas << " "
                      << "online =" << tree->online << " " << std::endl;

  size_t num_learners = 0;

  // multi-class classification
  if (tree->oas == false)
  {
    num_learners = tree->max_nodes + 1;
    learner<memory_tree, example>& l =
        init_multiclass_learner(tree, as_singleline(setup_base(options, all)), learn, predict, all.p, num_learners);
    // srand(time(0));
    l.set_save_load(save_load_memory_tree);
    l.set_end_pass(end_pass);
    l.set_finish(finish);

    return make_base(l);
  }  // multi-label classification
  else
  {
    num_learners = tree->max_nodes + 1 + tree->max_num_labels;
    learner<memory_tree, example>& l = init_learner(
        tree, as_singleline(setup_base(options, all)), learn, predict, num_learners, prediction_type::multilabels);

    // all.p->lp = MULTILABEL::multilabel;
    // all.label_type = label_type::multi;
    // all.delete_prediction = MULTILABEL::multilabel.delete_label;
    // srand(time(0));
    l.set_end_pass(end_pass);
    l.set_save_load(save_load_memory_tree);
    // l.set_end_pass(end_pass);
    l.set_finish(finish);

    all.p->lp = MULTILABEL::multilabel;
    all.label_type = label_type::multi;
    all.delete_prediction = MULTILABEL::multilabel.delete_label;

    return make_base(l);
  }
}<|MERGE_RESOLUTION|>--- conflicted
+++ resolved
@@ -786,7 +786,7 @@
 }
 
 void learn_at_leaf_random(
-    memory_tree& b, single_learner& base, const uint32_t& leaf_id, example& ec, const float& weight)
+    memory_tree& b, single_learner& base, const uint64_t& leaf_id, example& ec, const float& weight)
 {
   b.total_num_queries++;
   int32_t ec_id = -1;
@@ -1032,29 +1032,8 @@
       if (b.online == true)
         update_rew(b, base, (uint32_t)(b.examples.size() - 1), *b.examples[b.examples.size() - 1]);  // query and learn
 
-<<<<<<< HEAD
       insert_example(b, base, (uint32_t)(b.examples.size() - 1));  // unsupervised learning.
       for (uint32_t i = 0; i < b.dream_repeats; i++) experience_replay(b, base);
-=======
-    void learn_at_leaf_random(memory_tree& b, single_learner& base, const uint64_t& leaf_id, example& ec, const float& weight){
-        b.total_num_queries ++;
-        int32_t ec_id = -1;
-        float reward = 0.f;
-        if (b.nodes[leaf_id].examples_index.size() > 0){
-            uint32_t pos = uint32_t(merand48(b.all->random_state) * b.nodes[leaf_id].examples_index.size());
-			ec_id = b.nodes[leaf_id].examples_index[pos];
-        }
-        if (ec_id != -1){
-            if (b.examples[ec_id]->l.multi.label == ec.l.multi.label)
-                reward = 1.f;
-            float score = normalized_linear_prod(b, &ec, b.examples[ec_id]);
-            diag_kronecker_product_test(ec, *b.examples[ec_id], *b.kprod_ec, b.oas);
-         	b.kprod_ec->l.simple = {reward, 1.f, -score};
-	    	b.kprod_ec->weight = weight; //* b.nodes[leaf_id].examples_index.size();
-            base.learn(*b.kprod_ec, b.max_routers);
-        }
-        return;
->>>>>>> 11e48996
     }
     else
     {  // starting from the current pass, we just learn using reinforcement signal, no insertion needed:

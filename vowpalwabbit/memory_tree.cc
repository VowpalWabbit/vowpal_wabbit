--- conflicted
+++ resolved
@@ -1257,12 +1257,8 @@
   {
     num_learners = tree->max_nodes + 1;
     learner<memory_tree, example>& l = init_multiclass_learner(
-<<<<<<< HEAD
         tree, as_singleline(setup_base(options, all)), learn, predict, all.example_parser, num_learners, "memory_tree");
-=======
-        tree, as_singleline(setup_base(options, all)), learn, predict, all.example_parser, num_learners);
     all.label_type = label_type_t::mc;
->>>>>>> 1d8a056b
     // srand(time(0));
     l.set_save_load(save_load_memory_tree);
     l.set_end_pass(end_pass);

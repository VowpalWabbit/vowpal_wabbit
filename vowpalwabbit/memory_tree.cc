--- conflicted
+++ resolved
@@ -732,11 +732,7 @@
 
 float return_reward_from_node(memory_tree& b, single_learner& base, uint64_t cn, example& ec, float weight = 1.f)
 {
-<<<<<<< HEAD
   MULTICLASS::label_t mc{0, 0};
-=======
-  MULTICLASS::label_t mc;
->>>>>>> 8726a09b
   uint32_t save_multi_pred = 0;
   MULTILABEL::labels multilabels;
   multilabels.label_v = v_init<uint32_t>();

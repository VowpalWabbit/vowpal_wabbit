--- conflicted
+++ resolved
@@ -64,11 +64,7 @@
     features& f1, features& f2, features& prod_f, float& total_sum_feat_sq, float norm_sq1, float norm_sq2)
 {
   // originally called delete_v, but that doesn't seem right. Clearing instead
-<<<<<<< HEAD
   // prod_f.~features();
-=======
-  //prod_f.~features();
->>>>>>> c1f834b4
   prod_f.clear();
   if (f2.indicies.size() == 0)
     return;
@@ -1351,23 +1347,13 @@
         tree, as_singleline(setup_base(options, all)), learn, predict, num_learners, prediction_type_t::multilabels);
 
     // all.p->lp = MULTILABEL::multilabel;
-<<<<<<< HEAD
-=======
-    // all.label_type = label_type_t::multi;
-    // all.delete_prediction = MULTILABEL::multilabel.delete_label;
->>>>>>> c1f834b4
     // srand(time(0));
     l.set_end_pass(end_pass);
     l.set_save_load(save_load_memory_tree);
     // l.set_end_pass(end_pass);
 
     all.p->lp = MULTILABEL::multilabel;
-<<<<<<< HEAD
     l.label_type = label_type_t::multi;
-=======
-    all.label_type = label_type_t::multi;
-    all.delete_prediction = MULTILABEL::multilabel.delete_label;
->>>>>>> c1f834b4
 
     return make_base(l);
   }

// Copyright (c) by respective owners including Yahoo!, Microsoft, and
// individual contributors. All rights reserved. Released under a BSD (revised)
// license as described in the file LICENSE.

#pragma once

<<<<<<< HEAD
#include <vector>
=======
#include "label_parser.h"
#include "v_array.h"
>>>>>>> 52cfba67
#include "future_compat.h"
#include "parser.h"

#include <cstring>
#include <cfloat>

// seems to help with skipping spaces
//#define RAPIDJSON_SIMD
//#define RAPIDJSON_SSE42

// Let MSVC know that it should not even try to compile RapidJSON as managed
// - pragma documentation: https://docs.microsoft.com/en-us/cpp/preprocessor/managed-unmanaged?view=vs-2017
// - /clr compilation detection: https://docs.microsoft.com/en-us/cpp/dotnet/how-to-detect-clr-compilation?view=vs-2017
#if (_MANAGED == 1) || (_M_CEE == 1)
#  pragma managed(push, off)
#endif

// RapidJson triggers this warning by memcpying non-trivially copyable type. Ignore it so that our warnings are not
// polluted by it.
// https://github.com/Tencent/rapidjson/issues/1700
VW_WARNING_STATE_PUSH
VW_WARNING_DISABLE_CLASS_MEMACCESS
#include <rapidjson/reader.h>
#include <rapidjson/error/en.h>
VW_WARNING_STATE_POP

#include "io/logger.h"

#if (_MANAGED == 1) || (_M_CEE == 1)
#  pragma managed(pop)
#endif

#include "cb.h"
#include "conditional_contextual_bandit.h"
#include "cb_continuous_label.h"

#include "best_constant.h"
#include "json_utils.h"
#include "parse_slates_example_json.h"
#include "vw_string_view.h"
#include <algorithm>
#include <vector>
#include <limits>
#include <sstream>

// portability fun
#ifndef _WIN32
#  define _stricmp strcasecmp
#endif

struct dsjson_metrics
{
  size_t NumberOfSkippedEvents = 0;
  size_t NumberOfEventsZeroActions = 0;
  size_t LineParseError = 0;
  float DsjsonSumCostOriginal = 0.f;
  float DsjsonSumCostOriginalFirstSlot = 0.f;
  float DsjsonSumCostOriginalBaseline = 0.f;
  size_t DsjsonNumberOfLabelEqualBaselineFirstSlot = 0;
  size_t DsjsonNumberOfLabelNotEqualBaselineFirstSlot = 0;
  float DsjsonSumCostOriginalLabelEqualBaselineFirstSlot = 0.f;
  std::string FirstEventId;
  std::string FirstEventTime;
  std::string LastEventId;
  std::string LastEventTime;
};


namespace logger = VW::io::logger;

using namespace rapidjson;

namespace VW
{
struct workspace;
}

template <bool audit>
struct BaseState;

template <bool audit>
struct Context;

template <bool audit>
struct BaseState
{
  const char* name;

  BaseState(const char* pname) : name(pname) {}

  virtual BaseState<audit>* Null(Context<audit>& ctx)
  {
    // ignore Null by default and stay in the current state
    return ctx.previous_state == nullptr ? this : ctx.previous_state;
  }

  virtual BaseState<audit>* Bool(Context<audit>& ctx, bool b)
  {
    ctx.error() << "Unexpected token: bool (" << (b ? "true" : "false") << ")";
    return nullptr;
  }

  virtual BaseState<audit>* Float(Context<audit>& ctx, float v)
  {
    ctx.error() << "Unexpected token: float (" << v << ")";
    return nullptr;
  }

  virtual BaseState<audit>* Uint(Context<audit>& ctx, unsigned v)
  {
    ctx.error() << "Unexpected token: uint (" << v << ")";
    return nullptr;
  }

  virtual BaseState<audit>* String(Context<audit>& ctx, const char* str, rapidjson::SizeType len, bool)
  {
    ctx.error() << "Unexpected token: std::string('" << str << "' len: " << len << ")";
    return nullptr;
  }

  virtual BaseState<audit>* StartObject(Context<audit>& ctx)
  {
    ctx.error() << "Unexpected token: {";
    return nullptr;
  }

  virtual BaseState<audit>* Key(Context<audit>& ctx, const char* str, rapidjson::SizeType len, bool /* copy */)
  {
    ctx.error() << "Unexpected token: key('" << str << "' len: " << len << ")";
    return nullptr;
  }

  virtual BaseState<audit>* EndObject(Context<audit>& ctx, rapidjson::SizeType)
  {
    ctx.error() << "Unexpected token: }";
    return nullptr;
  }

  virtual BaseState<audit>* StartArray(Context<audit>& ctx)
  {
    ctx.error() << "Unexpected token: [";
    return nullptr;
  }

  virtual BaseState<audit>* EndArray(Context<audit>& ctx, rapidjson::SizeType)
  {
    ctx.error() << "Unexpected token: ]";
    return nullptr;
  }
};

template <bool audit>
class ArrayToPdfState : public BaseState<audit>
{
private:
  BaseState<audit>* obj_return_state;

public:
  VW::continuous_actions::pdf_segment segment;

  BaseState<audit>* return_state;

  ArrayToPdfState() : BaseState<audit>("ArrayToPdfObject") {}

  BaseState<audit>* StartObject(Context<audit>& ctx) override
  {
    obj_return_state = ctx.previous_state;
    return this;
  }

  BaseState<audit>* Key(Context<audit>& ctx, const char* str, rapidjson::SizeType len, bool /* copy */) override
  {
    ctx.key = str;
    ctx.key_length = len;
    return this;
  }

  BaseState<audit>* String(Context<audit>& ctx, const char* str, rapidjson::SizeType /* len */, bool) override
  {
    if (_stricmp(str, "NaN") != 0)
    {
      ctx.error() << "The only supported string in the array is 'NaN'";
      return nullptr;
    }

    return this;
  }

  BaseState<audit>* StartArray(Context<audit>&) override
  {
    segment = {0., 0., 0.};
    return this;
  }

  BaseState<audit>* EndArray(Context<audit>& ctx, rapidjson::SizeType) override
  {
    // check valid pdf else remove
    auto& red_fts = ctx.ex->_reduction_features.template get<VW::continuous_actions::reduction_features>();
    if (!VW::continuous_actions::is_valid_pdf(red_fts.pdf)) { red_fts.pdf.clear(); }
    return return_state;
  }

  BaseState<audit>* Float(Context<audit>& ctx, float v) override
  {
    if (!_stricmp(ctx.key, "left")) { segment.left = v; }
    else if (!_stricmp(ctx.key, "right"))
    {
      segment.right = v;
    }
    else if (!_stricmp(ctx.key, "pdf_value"))
    {
      segment.pdf_value = v;
    }
    else if (!_stricmp(ctx.key, "chosen_action"))
    {
      ctx.ex->_reduction_features.template get<VW::continuous_actions::reduction_features>().chosen_action = v;
    }
    else
    {
      ctx.error() << "Unsupported label property: '" << ctx.key << "' len: " << ctx.key_length;
      return nullptr;
    }

    return this;
  }

  BaseState<audit>* Uint(Context<audit>& ctx, unsigned v) override { return Float(ctx, static_cast<float>(v)); }

  BaseState<audit>* EndObject(Context<audit>& ctx, rapidjson::SizeType) override
  {
    ctx.ex->_reduction_features.template get<VW::continuous_actions::reduction_features>().pdf.push_back(segment);
    segment = {0., 0., 0.};
    return obj_return_state;
  }
};

template <bool audit>
class LabelObjectState : public BaseState<audit>
{
private:
  BaseState<audit>* return_state;

public:
  CB::cb_class cb_label;
  VW::cb_continuous::continuous_label_elm cont_label_element = {0., 0., 0.};
  bool found = false;
  bool found_cb = false;
  bool found_cb_continuous = false;
  std::vector<unsigned int> actions;
  std::vector<float> probs;
  std::vector<unsigned int> inc;

  LabelObjectState() : BaseState<audit>("LabelObject") {}

  BaseState<audit>* StartObject(Context<audit>& ctx) override
  {
    ctx._label_parser.default_label(ctx.ex->l);

    // don't allow { { { } } }
    if (ctx.previous_state == this)
    {
      ctx.error() << "invalid label object. nested objected.";
      return nullptr;
    }

    // keep previous state
    return_state = ctx.previous_state;

    return this;
  }

  BaseState<audit>* Key(Context<audit>& ctx, const char* str, rapidjson::SizeType len, bool /* copy */) override
  {
    ctx.key = str;
    ctx.key_length = len;
    return this;
  }

  BaseState<audit>* String(Context<audit>& ctx, const char* str, rapidjson::SizeType /* len */, bool) override
  {
    if (_stricmp(str, "NaN") != 0)
    {
      ctx.error() << "Unsupported label property: '" << ctx.key << "' len: " << ctx.key_length
                  << ". The only string value supported in this context is NaN.";
      return nullptr;
    }

    // simple
    if (!_stricmp(ctx.key, "Label"))
    {
      ctx.ex->l.simple.label = std::numeric_limits<float>::quiet_NaN();
      found = true;
    }
    else if (!_stricmp(ctx.key, "Initial"))
    {
      auto& simple_red_features = ctx.ex->_reduction_features.template get<simple_label_reduction_features>();
      simple_red_features.initial = std::numeric_limits<float>::quiet_NaN();
      found = true;
    }
    else if (!_stricmp(ctx.key, "Weight"))
    {
      auto& simple_red_features = ctx.ex->_reduction_features.template get<simple_label_reduction_features>();
      simple_red_features.weight = std::numeric_limits<float>::quiet_NaN();
      found = true;
    }
    // CB/CA
    else if (!_stricmp(ctx.key, "Cost"))
    {
      if (found_cb_continuous) { cont_label_element.cost = std::numeric_limits<float>::quiet_NaN(); }
      else
      {
        cb_label.cost = std::numeric_limits<float>::quiet_NaN();
        found_cb = true;
      }
    }
    else if (!_stricmp(ctx.key, "Probability"))
    {
      cb_label.probability = std::numeric_limits<float>::quiet_NaN();
      found_cb = true;
    }
    // CA
    else if (!_stricmp(ctx.key, "Pdf_value") && found_cb_continuous)
    {
      cont_label_element.pdf_value = std::numeric_limits<float>::quiet_NaN();
    }
    else
    {
      ctx.error() << "Unsupported label property: '" << ctx.key << "' len: " << ctx.key_length;
      return nullptr;
    }

    return this;
  }

  BaseState<audit>* Float(Context<audit>& ctx, float v) override
  {
    // simple
    if (!_stricmp(ctx.key, "Label"))
    {
      ctx.ex->l.simple.label = v;
      found = true;
    }
    else if (!_stricmp(ctx.key, "Initial"))
    {
      auto& simple_red_features = ctx.ex->_reduction_features.template get<simple_label_reduction_features>();
      simple_red_features.initial = v;
      found = true;
    }
    else if (!_stricmp(ctx.key, "Weight"))
    {
      ctx.ex->weight = v;
      found = true;
    }
    // CB/CA
    else if (!_stricmp(ctx.key, "Action"))
    {
      if (found_cb_continuous) { cont_label_element.action = v; }
      else
      {
        cb_label.action = static_cast<uint32_t>(v);
        found_cb = true;
      }
    }
    else if (!_stricmp(ctx.key, "Cost"))
    {
      if (found_cb_continuous) { cont_label_element.cost = v; }
      else
      {
        cb_label.cost = v;
        found_cb = true;
      }
    }
    else if (!_stricmp(ctx.key, "Probability"))
    {
      cb_label.probability = v;
      found_cb = true;
    }
    // CA
    else if (!_stricmp(ctx.key, "Pdf_value") && found_cb_continuous)
    {
      cont_label_element.pdf_value = v;
    }
    else
    {
      ctx.error() << "Unsupported label property: '" << ctx.key << "' len: " << ctx.key_length;
      return nullptr;
    }

    return this;
  }

  BaseState<audit>* Uint(Context<audit>& ctx, unsigned v) override { return Float(ctx, static_cast<float>(v)); }

  BaseState<audit>* EndObject(Context<audit>& ctx, rapidjson::SizeType) override
  {
    if (ctx._label_parser.label_type == VW::label_type_t::ccb)
    {
      auto& ld = ctx.ex->l.conditional_contextual_bandit;

      for (auto id : inc) { ld.explicit_included_actions.push_back(id); }
      inc.clear();

      if ((actions.size() != 0) && (probs.size() != 0))
      {
        auto outcome = new CCB::conditional_contextual_bandit_outcome();
        outcome->cost = cb_label.cost;
        if (actions.size() != probs.size()) { THROW("Actions and probabilities must be the same length."); }

        for (size_t i = 0; i < this->actions.size(); i++) { outcome->probabilities.push_back({actions[i], probs[i]}); }
        actions.clear();
        probs.clear();

        ld.outcome = outcome;
        cb_label = CB::cb_class{};
      }
    }
    else if (ctx._label_parser.label_type == VW::label_type_t::slates)
    {
      auto& ld = ctx.ex->l.slates;
      if ((actions.size() != 0) && (probs.size() != 0))
      {
        if (actions.size() != probs.size()) { THROW("Actions and probabilities must be the same length."); }
        ld.labeled = true;

        for (size_t i = 0; i < this->actions.size(); i++) { ld.probabilities.push_back({actions[i], probs[i]}); }
        actions.clear();
        probs.clear();
        cb_label = CB::cb_class{};
      }
    }
    else if (found_cb)
    {
      auto& ld = ctx.ex->l.cb;
      ld.costs.push_back(cb_label);

      found_cb = false;
      cb_label = CB::cb_class{};
    }
    else if (found_cb_continuous)
    {
      auto* ld = &ctx.ex->l.cb_cont;
      ld->costs.push_back(cont_label_element);

      found_cb_continuous = false;
      cont_label_element = {0., 0., 0.};
    }
    else if (found)
    {
      found = false;
    }

    return return_state;
  }
};

// "_label_*":
template <bool audit>
struct LabelSinglePropertyState : BaseState<audit>
{
  LabelSinglePropertyState() : BaseState<audit>("LabelSingleProperty") {}

  BaseState<audit>* StartObject(Context<audit>& ctx) override { return ctx.label_object_state.StartObject(ctx); }

  // forward _label
  BaseState<audit>* Float(Context<audit>& ctx, float v) override
  {
    // skip "_label_"
    ctx.key += 7;
    ctx.key_length -= 7;

    if (ctx.label_object_state.Float(ctx, v) == nullptr) return nullptr;

    return ctx.previous_state;
  }

  BaseState<audit>* String(Context<audit>& ctx, const char* str, rapidjson::SizeType len, bool copy) override
  {
    // skip "_label_"
    ctx.key += 7;
    ctx.key_length -= 7;

    if (ctx.label_object_state.String(ctx, str, len, copy) == nullptr) return nullptr;

    return ctx.previous_state;
  }

  BaseState<audit>* Uint(Context<audit>& ctx, unsigned v) override
  {
    // skip "_label_"
    ctx.key += 7;
    ctx.key_length -= 7;

    if (ctx.label_object_state.Uint(ctx, v) == nullptr) return nullptr;

    return ctx.previous_state;
  }
};

template <bool audit>
struct LabelIndexState : BaseState<audit>
{
  int index;

  LabelIndexState() : BaseState<audit>("LabelIndex"), index(-1) {}

  BaseState<audit>* Uint(Context<audit>& ctx, unsigned int v) override
  {
    index = v;
    return ctx.previous_state;
  }
};

// "_label":"1"
// Note: doesn't support labelIndex
template <bool audit>
struct LabelState : BaseState<audit>
{
  LabelState() : BaseState<audit>("Label") {}

  BaseState<audit>* StartObject(Context<audit>& ctx) override { return ctx.label_object_state.StartObject(ctx); }

  BaseState<audit>* String(Context<audit>& ctx, const char* str, rapidjson::SizeType /* len */, bool) override
  {
    VW::parse_example_label(str, ctx._label_parser, ctx._ldict, *ctx._reuse_mem, *ctx.ex);
    return ctx.previous_state;
  }

  BaseState<audit>* Float(Context<audit>& ctx, float v) override
  {
    // TODO: once we introduce label types, check here
    ctx.ex->l.simple.label = v;
    return ctx.previous_state;
  }

  BaseState<audit>* Uint(Context<audit>& ctx, unsigned v) override
  {
    // TODO: once we introduce label types, check here
    ctx.ex->l.simple.label = static_cast<float>(v);
    return ctx.previous_state;
  }
};

// "_text":"a b c"
template <bool audit>
struct TextState : BaseState<audit>
{
  TextState() : BaseState<audit>("text") {}

  BaseState<audit>* String(Context<audit>& ctx, const char* str, rapidjson::SizeType length, bool)
  {
    auto& ns = ctx.CurrentNamespace();

    // split into individual features
    const char* start = str;
    const char* end = str + length;
    for (char* p = const_cast<char*>(str); p != end; p++)
    {
      switch (*p)
      {
          // split on space and tab
        case ' ':
        case '\t':
          *p = '\0';
          if (p - start > 0) ns.AddFeature(start, ctx._hash_func, ctx._parse_mask);

          start = p + 1;
          break;
          // escape chars
        case ':':
        case '|':
          *p = '_';
          break;
      }
    }

    if (start < end) ns.AddFeature(start, ctx._hash_func, ctx._parse_mask);

    return ctx.previous_state;
  }
};

template <bool audit>
struct TagState : BaseState<audit>
{
  // "_tag":"abc"
  TagState() : BaseState<audit>("tag") {}

  BaseState<audit>* String(Context<audit>& ctx, const char* str, SizeType length, bool)
  {
    ctx.ex->tag.insert(ctx.ex->tag.end(), str, str + length);
    return ctx.previous_state;
  }
};

template <bool audit>
struct MultiState : BaseState<audit>
{
  MultiState() : BaseState<audit>("Multi") {}

  BaseState<audit>* StartArray(Context<audit>& ctx) override
  {
    // mark shared example
    if (ctx._label_parser.label_type == VW::label_type_t::cb)
    {
      CB::label* ld = &ctx.ex->l.cb;
      CB::cb_class f;

      f.partial_prediction = 0.;
      f.action = static_cast<uint32_t>(uniform_hash("shared", 6, 0));
      f.cost = FLT_MAX;
      f.probability = -1.f;

      ld->costs.push_back(f);
    }
    else if (ctx._label_parser.label_type == VW::label_type_t::ccb)
    {
      CCB::label* ld = &ctx.ex->l.conditional_contextual_bandit;
      ld->type = CCB::example_type::shared;
    }
    else if (ctx._label_parser.label_type == VW::label_type_t::slates)
    {
      auto& ld = ctx.ex->l.slates;
      ld.type = VW::slates::example_type::shared;
    }
    else
      THROW("label type is not CB, CCB or slates")

    return this;
  }

  BaseState<audit>* StartObject(Context<audit>& ctx) override
  {
    // allocate new example
    ctx.ex = &(*ctx.example_factory)(ctx.example_factory_context);
    ctx._label_parser.default_label(ctx.ex->l);
    if (ctx._label_parser.label_type == VW::label_type_t::ccb)
    { ctx.ex->l.conditional_contextual_bandit.type = CCB::example_type::action; }
    else if (ctx._label_parser.label_type == VW::label_type_t::slates)
    {
      ctx.ex->l.slates.type = VW::slates::example_type::action;
    }

    ctx.examples->push_back(ctx.ex);

    // setup default namespace
    ctx.PushNamespace(" ", this);

    return &ctx.default_state;
  }

  BaseState<audit>* EndArray(Context<audit>& ctx, rapidjson::SizeType) override
  {
    // return to shared example
    ctx.ex = (*ctx.examples)[0];

    return &ctx.default_state;
  }
};

// This state makes the assumption we are in CCB
template <bool audit>
struct SlotsState : BaseState<audit>
{
  SlotsState() : BaseState<audit>("Slots") {}
  BaseState<audit>* saved;
  BaseState<audit>* saved_root_state;

  BaseState<audit>* StartArray(Context<audit>& ctx) override
  {
    // drain existing added namespace
    // todo check bounds
    saved = ctx.PopNamespace();
    saved_root_state = ctx.root_state;
    ctx.root_state = this;
    return this;
  }

  BaseState<audit>* StartObject(Context<audit>& ctx) override
  {
    // allocate new example
    ctx.ex = &(*ctx.example_factory)(ctx.example_factory_context);
    ctx._label_parser.default_label(ctx.ex->l);
    if (ctx._label_parser.label_type == VW::label_type_t::ccb)
    { ctx.ex->l.conditional_contextual_bandit.type = CCB::example_type::slot; }
    else if (ctx._label_parser.label_type == VW::label_type_t::slates)
    {
      ctx.ex->l.slates.type = VW::slates::example_type::slot;
    }

    ctx.examples->push_back(ctx.ex);

    // The end object logic assumes shared example so we need to take an extra one here.
    ctx.label_index_state.index = static_cast<int>(ctx.examples->size()) - 2;

    // setup default namespace
    ctx.PushNamespace(" ", this);

    return &ctx.default_state;
  }

  BaseState<audit>* EndArray(Context<audit>& ctx, rapidjson::SizeType) override
  {
    // return to shared example
    ctx.ex = (*ctx.examples)[0];

    ctx.PushNamespace(" ", saved);
    ctx.root_state = saved_root_state;

    return &ctx.default_state;
  }
};

// "...":[Numbers only]
template <bool audit>
class ArrayState : public BaseState<audit>
{
  feature_index array_hash;

public:
  ArrayState() : BaseState<audit>("Array") {}

  BaseState<audit>* StartArray(Context<audit>& ctx) override
  {
    if (ctx.previous_state == this)
    {
      ctx.error() << "Nested arrays are not supported";
      return nullptr;
    }

    ctx.PushNamespace(ctx.key, ctx.previous_state);

    array_hash = ctx.CurrentNamespace().namespace_hash;

    return this;
  }

  BaseState<audit>* Float(Context<audit>& ctx, float f) override
  {
    if (audit)
    {
      std::stringstream str;
      str << '[' << (array_hash - ctx.CurrentNamespace().namespace_hash) << ']';

      ctx.CurrentNamespace().AddFeature(f, array_hash, str.str().c_str());
    }
    else
      ctx.CurrentNamespace().AddFeature(f, array_hash, nullptr);
    array_hash++;

    return this;
  }

  BaseState<audit>* Uint(Context<audit>& ctx, unsigned f) override { return Float(ctx, static_cast<float>(f)); }

  BaseState<audit>* Null(Context<audit>& /* ctx */) override
  {
    // ignore null values and stay in current state
    return this;
  }

  BaseState<audit>* StartObject(Context<audit>& ctx) override
  {
    // parse properties
    ctx.PushNamespace(ctx.namespace_path.size() > 0 ? ctx.CurrentNamespace().name : " ", this);

    return &ctx.default_state;
  }

  BaseState<audit>* EndArray(Context<audit>& ctx, rapidjson::SizeType /* elementCount */) override
  {
    return ctx.PopNamespace();
  }
};

// only 0 is valid as DefaultState::Ignore injected that into the source stream
template <bool audit>
struct IgnoreState : BaseState<audit>
{
  IgnoreState() : BaseState<audit>("Ignore") {}

  BaseState<audit>* Uint(Context<audit>& ctx, unsigned) override { return ctx.previous_state; }
};

template <bool audit>
class DefaultState : public BaseState<audit>
{
public:
  DefaultState() : BaseState<audit>("Default") {}

  BaseState<audit>* Ignore(Context<audit>& ctx, rapidjson::SizeType length)
  {
    // fast ignore
    // skip key + \0 + "
    char* head = ctx.stream->src_ + length + 2;
    if (head >= ctx.stream_end || *head != ':')
    {
      ctx.error() << "Expected ':' found '" << *head << "'";
      return nullptr;
    }
    head++;

    // scan for ,}
    // support { { ... } }
    int depth = 0, sq_depth = 0;
    bool stop = false;
    while (!stop)
    {
      switch (*head)
      {
        case '\0':
          ctx.error() << "Found EOF";
          return nullptr;
        case '"':
        {
          // skip strings
          bool stopInner = false;
          while (!stopInner)
          {
            head++;
            switch (*head)
            {
              case '\0':
                ctx.error() << "Found EOF";
                return nullptr;
              case '\\':
                head++;
                break;
              case '"':
                stopInner = true;
                break;
            }
          }
          break;
        }
        case '{':
          depth++;
          break;
        case '}':
          if (depth == 0 && sq_depth == 0)
            stop = true;
          else
            depth--;
          break;
        case '[':
          sq_depth++;
          break;
        case ']':
          if (depth == 0 && sq_depth == 0)
            stop = true;
          else
            sq_depth--;
          break;
        case ',':
          if (depth == 0 && sq_depth == 0) stop = true;
          break;
      }
      head++;
    }

    // skip key + \0 + ":
    char* value = ctx.stream->src_ + length + 3;
    if (value >= ctx.stream_end)
    {
      ctx.error() << "Found EOF";
      return nullptr;
    }

    *value = '0';
    value++;
    memset(value, ' ', head - value - 1);

    return &ctx.ignore_state;
  }

  BaseState<audit>* Key(Context<audit>& ctx, const char* str, rapidjson::SizeType length, bool) override
  {
    ctx.key = str;
    ctx.key_length = length;

    if (length > 0 && str[0] == '_')
    {
      // match _label*
      if (ctx.key_length >= 6 && !strncmp(ctx.key, "_label", 6))
      {
        if (ctx.key_length >= 7 && ctx.key[6] == '_')
        {
          if (length >= 9 && !strncmp(&ctx.key[7], "ca", 2)) { ctx.label_object_state.found_cb_continuous = true; }
          return &ctx.label_single_property_state;
        }
        else if (ctx.key_length == 6)
          return &ctx.label_state;
        else if (ctx.key_length == 11 && !_stricmp(ctx.key, "_labelIndex"))
          return &ctx.label_index_state;
        else
        {
          ctx.error() << "Unsupported key '" << ctx.key << "' len: " << length;
          return nullptr;
        }
      }

      if (ctx.key_length == 5 && !strcmp(ctx.key, "_text")) return &ctx.text_state;

      // TODO: _multi in _multi...
      if (ctx.key_length == 6 && !strcmp(ctx.key, "_multi")) { return &ctx.multi_state; }

      if (ctx.key_length == 6 && !strcmp(ctx.key, "_slots")) return &ctx.slots_state;

      if (ctx.key_length == 4 && !_stricmp(ctx.key, "_tag")) return &ctx.tag_state;

      if (ctx.key_length == 4 && !_stricmp(ctx.key, "_inc"))
      {
        ctx.array_uint_state.output_array = &ctx.label_object_state.inc;
        ctx.array_uint_state.return_state = this;
        return &ctx.array_uint_state;
      }

      if (ctx.key_length == 2 && ctx.key[1] == 'a')
      {
        ctx.array_uint_state.output_array = &ctx.label_object_state.actions;
        ctx.array_uint_state.return_state = this;
        return &ctx.array_uint_state;
      }

      if (ctx.key_length == 2 && ctx.key[1] == 'p')
      {
        // Ignore "_p" when it is inside the "c" key in decision service state.
        if (ctx.root_state == &ctx.decision_service_state) { Ignore(ctx, length); }

        ctx.array_float_state.output_array = &ctx.label_object_state.probs;
        ctx.array_float_state.return_state = this;
        return &ctx.array_float_state;
      }

      else if (length == 8 && !strncmp(str, "_slot_id", 8))
      {
        if (ctx._label_parser.label_type != VW::label_type_t::slates)
        { THROW("Can only use _slot_id with slates examples"); } ctx.uint_state.output_uint = &ctx.ex->l.slates.slot_id;
        ctx.array_float_state.return_state = this;
        return &ctx.array_float_state;
      }

      else if (ctx.key_length == 20 && !strncmp(str, "_original_label_cost", 20))
      {
        if(!ctx.decision_service_data) {
          THROW("_original_label_cost is only valid in DSJson");
        }
        ctx.original_label_cost_state.aggr_float = &ctx.decision_service_data->originalLabelCost;
        ctx.original_label_cost_state.first_slot_float = &ctx.decision_service_data->originalLabelCostFirstSlot;
        ctx.original_label_cost_state.return_state = this;
        return &ctx.original_label_cost_state;
      }

      else if (ctx.key_length == 5 && !_stricmp(ctx.key, "__aid"))
      {
        ctx.uint_dedup_state.return_state = this;
        return &ctx.uint_dedup_state;
      }

      return Ignore(ctx, length);
    }

    return this;
  }

  BaseState<audit>* String(Context<audit>& ctx, const char* str, rapidjson::SizeType length, bool) override
  {
    // string escape
    const char* end = str + length;
    for (char* p = const_cast<char*>(str); p != end; p++)
    {
      switch (*p)
      {
        case ' ':
        case '\t':
        case '|':
        case ':':
          *p = '_';
      }
    }

    if (ctx._chain_hash) { ctx.CurrentNamespace().AddFeature(ctx.key, str, ctx._hash_func, ctx._parse_mask); }
    else
    {
      char* prepend = const_cast<char*>(str) - ctx.key_length;
      memmove(prepend, ctx.key, ctx.key_length);

      ctx.CurrentNamespace().AddFeature(prepend, ctx._hash_func, ctx._parse_mask);
    }

    return this;
  }

  BaseState<audit>* Bool(Context<audit>& ctx, bool b) override
  {
    if (b) ctx.CurrentNamespace().AddFeature(ctx.key, ctx._hash_func, ctx._parse_mask);

    return this;
  }

  BaseState<audit>* StartObject(Context<audit>& ctx) override
  {
    ctx.PushNamespace(ctx.key, this);
    return this;
  }

  BaseState<audit>* EndObject(Context<audit>& ctx, rapidjson::SizeType memberCount) override
  {
    BaseState<audit>* return_state = ctx.PopNamespace();

    if (ctx.namespace_path.empty())
    {
      int label_index = ctx.label_index_state.index;
      // we're at the end of the example
      if (label_index >= 0)
      {
        // skip shared example
        label_index++;
        if (label_index >= (int)ctx.examples->size())
        {
          ctx.error() << "Out of bounds error: _labelIndex must be smaller than number of actions! _labelIndex="
                      << (label_index - 1) << " Number of actions=" << ctx.examples->size() - 1 << " ";
          return nullptr;
        }

        // apply labelIndex
        ctx.ex = (*ctx.examples)[label_index];

        // reset for next example
        ctx.label_index_state.index = -1;
      }

      // inject label
      ctx.label_object_state.EndObject(ctx, memberCount);

      // If we are in CCB mode and there have been no slots. Check label cost, prob and action were passed. In that
      // case this is CB, so generate a single slot with this info.
      if (ctx._label_parser.label_type == VW::label_type_t::ccb)
      {
        auto num_slots = std::count_if(ctx.examples->begin(), ctx.examples->end(),
            [](example* ex) { return ex->l.conditional_contextual_bandit.type == CCB::example_type::slot; });
        if (num_slots == 0 && ctx.label_object_state.found_cb)
        {
          ctx.ex = &(*ctx.example_factory)(ctx.example_factory_context);
          ctx._label_parser.default_label(ctx.ex->l);
          ctx.ex->l.conditional_contextual_bandit.type = CCB::example_type::slot;
          ctx.examples->push_back(ctx.ex);

          auto outcome = new CCB::conditional_contextual_bandit_outcome();
          outcome->cost = ctx.label_object_state.cb_label.cost;
          outcome->probabilities.push_back(
              {ctx.label_object_state.cb_label.action - 1, ctx.label_object_state.cb_label.probability});
          ctx.ex->l.conditional_contextual_bandit.outcome = outcome;
        }
      }
    }

    // if we're at the top-level go back to ds_state
    return ctx.namespace_path.empty() ? ctx.root_state : return_state;
  }

  BaseState<audit>* Float(Context<audit>& ctx, float f) override
  {
    auto& ns = ctx.CurrentNamespace();
    auto hash_index = ctx._hash_func(ctx.key, strlen(ctx.key), ns.namespace_hash) & ctx._parse_mask;
    ns.AddFeature(f, hash_index, ctx.key);
    return this;
  }

  BaseState<audit>* Uint(Context<audit>& ctx, unsigned f) override { return Float(ctx, static_cast<float>(f)); }

  BaseState<audit>* StartArray(Context<audit>& ctx) override { return ctx.array_state.StartArray(ctx); }
};

template <bool audit, typename T>
class ArrayToVectorState : public BaseState<audit>
{
public:
  ArrayToVectorState() : BaseState<audit>("ArrayToVectorState") {}

  std::vector<T>* output_array;
  BaseState<audit>* return_state;

  // Allows for single value handling.
  bool has_seen_array_start = false;

  BaseState<audit>* StartArray(Context<audit>& ctx) override
  {
    if (ctx.previous_state == this)
    {
      ctx.error() << "Nested arrays are not supported";
      return nullptr;
    }

    has_seen_array_start = true;

    return this;
  }

  BaseState<audit>* String(
      Context<audit>& ctx, const char* str, rapidjson::SizeType /*length*/, bool /* copy */) override
  {
    if (_stricmp(str, "NaN") != 0)
    {
      ctx.error() << "The only supported string in the array is 'NaN'";
      return nullptr;
    }

    output_array->push_back(std::numeric_limits<T>::quiet_NaN());

    if (!has_seen_array_start)
    {
      has_seen_array_start = false;
      return return_state;
    }

    return this;
  }

  BaseState<audit>* Uint(Context<audit>& /* ctx */, unsigned f) override
  {
    output_array->push_back(static_cast<T>(f));

    if (!has_seen_array_start)
    {
      has_seen_array_start = false;
      return return_state;
    }

    return this;
  }

  BaseState<audit>* Float(Context<audit>& /* ctx */, float f) override
  {
    output_array->push_back(static_cast<T>(f));

    if (!has_seen_array_start)
    {
      has_seen_array_start = false;
      return return_state;
    }

    return this;
  }

  BaseState<audit>* Null(Context<audit>& /* ctx */) override
  {
    if (!has_seen_array_start)
    {
      has_seen_array_start = false;
      return return_state;
    }

    // ignore null values and stay in current state
    return this;
  }

  BaseState<audit>* EndArray(Context<audit>& /*ctx*/, rapidjson::SizeType /*length*/) override
  {
    has_seen_array_start = false;
    return return_state;
  }
};

template <bool audit>
class StringToStringState : public BaseState<audit>
{
public:
  StringToStringState() : BaseState<audit>("StringToStringState") {}

  std::string* output_string;
  BaseState<audit>* return_state;

  BaseState<audit>* String(
      Context<audit>& /*ctx*/, const char* str, rapidjson::SizeType length, bool /* copy */) override
  {
    output_string->assign(str, str + length);
    return return_state;
  }

  BaseState<audit>* Null(Context<audit>& /*ctx*/) override { return return_state; }
};

// AggrFunc prototype is void (*)(float *input_output, float f);
// Basic Aggregation Types
namespace float_aggregation {
inline void set(float* output, float f) {
  *output = f;
}
inline void add(float* output, float f) {
  *output += f;
}
}

template <bool audit, void (*func)(float*, float)>
class FloatToFloatState : public BaseState<audit>
{
public:
  FloatToFloatState() : BaseState<audit>("FloatToFloatState") {}

  float* output_float;
  BaseState<audit>* return_state;

  BaseState<audit>* Float(Context<audit>& /*ctx*/, float f) override
  {
    func(output_float, f);
    return return_state;
  }

  BaseState<audit>* Uint(Context<audit>& ctx, unsigned i) override
  {
    return Float(ctx, static_cast<float>(i));
  }

  BaseState<audit>* Null(Context<audit>& /*ctx*/) override
  {
    func(output_float, 0.f);
    return return_state;
  }
};

// HACK: This state object is a complete hack. This object needs to address some very specific business
//       logic which cannot be handled in the state machine in a better way without impacting performance.
//       This level of specificity should NOT be in the parser, do not use this as an example of what to do.
template <bool audit>
class FloatToFloatState_OriginalLabelCostHack : public BaseState<audit>
{
public:
  FloatToFloatState_OriginalLabelCostHack() : BaseState<audit>("FloatToFloatState_OriginalLabelCostHack") {}

  float* aggr_float;
  float* first_slot_float;
  bool seen_first = false;
  BaseState<audit>* return_state;

  BaseState<audit>* Float(Context<audit>& /*ctx*/, float f) override
  {
    *aggr_float += f;
    if(!seen_first) {
      seen_first = true;
      *first_slot_float = f;
    }
    return return_state;
  }

  BaseState<audit>* Uint(Context<audit>& ctx, unsigned i) override
  {
    return Float(ctx, static_cast<float>(i));
  }

  BaseState<audit>* Null(Context<audit>& /*ctx*/) override
  {
    // do nothing
    return return_state;
  }
};


template <bool audit>
class UIntDedupState : public BaseState<audit>
{
public:
  UIntDedupState() : BaseState<audit>("UIntDedupState") {}

  uint32_t* output_uint;
  BaseState<audit>* return_state;

  BaseState<audit>* Uint(Context<audit>& ctx, unsigned i) override
  {
    auto* new_ex = ctx.examples->back();

    if (ctx.dedup_examples->find(i) == ctx.dedup_examples->end()) { THROW("dedup id not found: " << i); }

    auto* stored_ex = (*ctx.dedup_examples)[i];

    new_ex->indices = stored_ex->indices;
    for (auto& ns : new_ex->indices) { new_ex->feature_space[ns] = stored_ex->feature_space[ns]; }
    new_ex->ft_offset = stored_ex->ft_offset;
    return return_state;
  }
};

template <bool audit>
class UIntToUIntState : public BaseState<audit>
{
public:
  UIntToUIntState() : BaseState<audit>("UIntToUIntState") {}

  uint32_t* output_uint;
  BaseState<audit>* return_state;

  BaseState<audit>* Uint(Context<audit>& /*ctx*/, unsigned i) override
  {
    *output_uint = i;
    return return_state;
  }
};

template <bool audit>
class BoolToBoolState : public BaseState<audit>
{
public:
  BoolToBoolState() : BaseState<audit>("BoolToBoolState") {}

  bool* output_bool;
  BaseState<audit>* return_state;

  BaseState<audit>* Bool(Context<audit>& /*ctx*/, bool b) override
  {
    *output_bool = b;
    return return_state;
  }
};

template <bool audit>
class SlotOutcomeList : public BaseState<audit>
{
  int slot_object_index = 0;

  std::vector<uint32_t> actions;
  std::vector<float> probs;
  float cost;

  BaseState<audit>* old_root;

public:
  DecisionServiceInteraction* interactions;

  SlotOutcomeList() : BaseState<audit>("SlotOutcomeList") {}

  BaseState<audit>* StartArray(Context<audit>& ctx) override
  {
    slot_object_index = 0;

    // Find start index of slot objects by iterating until we find the first slot example.
    for (auto ex : *ctx.examples)
    {
      if ((ctx._label_parser.label_type == VW::label_type_t::ccb &&
              ex->l.conditional_contextual_bandit.type != CCB::example_type::slot) ||
          (ctx._label_parser.label_type == VW::label_type_t::slates &&
              ex->l.slates.type != VW::slates::example_type::slot))
      { slot_object_index++; }
    }
    old_root = ctx.root_state;
    ctx.root_state = this;

    if (slot_object_index == 0) { THROW("Badly formed ccb example. Shared example is required.") }

    return this;
  }

  BaseState<audit>* StartObject(Context<audit>& ctx) override
  {
    // Set current example so that default state correctly sets the label.
    ctx.ex = (*ctx.examples)[slot_object_index];
    // The end object logic assumes shared example so we need to take one here.
    ctx.label_index_state.index = slot_object_index - 1;

    slot_object_index++;

    // Push a namespace so that default state can get back here when it reaches the end of the object.
    ctx.PushNamespace(" ", this);

    return &ctx.default_state;
  }

  BaseState<audit>* EndArray(Context<audit>& ctx, rapidjson::SizeType) override
  {
    // DSJson requires the interaction object to be filled. After reading all slot outcomes fill out the top actions.
    for (auto ex : *ctx.examples)
    {
      if (ctx._label_parser.label_type == VW::label_type_t::ccb &&
          ex->l.conditional_contextual_bandit.type == CCB::example_type::slot)
      {
        if (ex->l.conditional_contextual_bandit.outcome)
        {
          interactions->actions.push_back(ex->l.conditional_contextual_bandit.outcome->probabilities[0].action);
          interactions->probabilities.push_back(ex->l.conditional_contextual_bandit.outcome->probabilities[0].score);
        }
      }
      else if (ctx._label_parser.label_type == VW::label_type_t::slates &&
          ex->l.slates.type == VW::slates::example_type::slot)
      {
        if (ex->l.slates.labeled)
        {
          interactions->actions.push_back(ex->l.slates.probabilities[0].action);
          interactions->probabilities.push_back(ex->l.slates.probabilities[0].score);
        }
      }
    }

    ctx.root_state = old_root;
    return &ctx.decision_service_state;
  }
};

template <bool audit>
class DecisionServiceState : public BaseState<audit>
{
public:
  DecisionServiceState() : BaseState<audit>("DecisionService") {}

  DecisionServiceInteraction* data;

  BaseState<audit>* StartObject(Context<audit>& /* ctx */) override
  {
    // TODO: improve validation
    return this;
  }

  BaseState<audit>* EndObject(Context<audit>& /*ctx*/, rapidjson::SizeType /* memberCount */) override
  {
    // TODO: improve validation
    return this;
  }

  BaseState<audit>* Key(Context<audit>& ctx, const char* str, rapidjson::SizeType length, bool /* copy */) override
  {
    if (length == 1)
    {
      switch (str[0])
      {
        case 'a':
          ctx.array_uint_state.output_array = &data->actions;
          ctx.array_uint_state.return_state = this;
          return &ctx.array_uint_state;
        case 'p':
          data->probabilities.clear();
          ctx.array_float_state.output_array = &data->probabilities;
          ctx.array_float_state.return_state = this;
          return &ctx.array_float_state;
        case 'c':
          ctx.key = " ";
          ctx.key_length = 1;
          return &ctx.default_state;
      }
    }
    else if (length == 3 && !strcmp(str, "pdf"))
    {
      ctx.array_pdf_state.return_state = this;
      return &ctx.array_pdf_state;
    }
    else if (length == 5 && !strcmp(str, "pdrop"))
    {
      ctx.float_state.output_float = &data->probabilityOfDrop;
      ctx.float_state.return_state = this;
      return &ctx.float_state;
    }
    else if (length == 7 && !strcmp(str, "EventId"))
    {
      ctx.string_state.output_string = &data->eventId;
      ctx.string_state.return_state = this;
      return &ctx.string_state;
    }
    else if (length == 9 && !strcmp(str, "Timestamp"))
    {
      ctx.string_state.output_string = &data->timestamp;
      ctx.string_state.return_state = this;
      return &ctx.string_state;
    }
    else if (length > 0 && str[0] == '_')
    {
      // match _label*
      if (length >= 6 && !strncmp(str, "_label", 6))
      {
        ctx.key = str;
        ctx.key_length = length;
        if (length >= 7 && ctx.key[6] == '_')
        {
          if (length >= 9 && !strncmp(&ctx.key[7], "ca", 2)) { ctx.label_object_state.found_cb_continuous = true; }
          return &ctx.label_single_property_state;
        }
        else if (length == 6)
          return &ctx.label_state;
        else if (length == 11 && !_stricmp(str, "_labelIndex"))
          return &ctx.label_index_state;
      }
      else if (length == 10 && !strncmp(str, "_skipLearn", 10))
      {
        ctx.bool_state.output_bool = &data->skipLearn;
        ctx.bool_state.return_state = this;
        return &ctx.bool_state;
      }
      else if (length == 9 && !strncmp(str, "_outcomes", 9))
      {
        ctx.slot_outcome_list_state.interactions = data;
        return &ctx.slot_outcome_list_state;
      }
      else if (length == 2 && !strncmp(str, "_p", 2))
      {
        data->probabilities.clear();
        ctx.array_float_state.output_array = &data->probabilities;
        ctx.array_float_state.return_state = this;
        return &ctx.array_float_state;
      }
      else if (length == 20 && !strncmp(str, "_original_label_cost", 20))
      {
        ctx.original_label_cost_state.aggr_float = &data->originalLabelCost;
        ctx.original_label_cost_state.first_slot_float = &data->originalLabelCostFirstSlot;
        ctx.original_label_cost_state.return_state = this;
        return &ctx.original_label_cost_state;
      }
      else if (length == 3 && !strncmp(str, "_ba", 3))
      {
        ctx.array_uint_state.output_array = &data->baseline_actions;
        ctx.array_uint_state.return_state = this;
        return &ctx.array_uint_state;
      }
    }

    // ignore unknown properties
    return ctx.default_state.Ignore(ctx, length);
  }
};

template <bool audit>
struct Context
{
private:
  std::unique_ptr<std::stringstream> error_ptr;

public:
  label_parser _label_parser;
  hash_func_t _hash_func;
  uint64_t _hash_seed;
  uint64_t _parse_mask;
  bool _chain_hash;

  VW::label_parser_reuse_mem* _reuse_mem;
  const VW::named_labels* _ldict;

  // last "<key>": encountered
  const char* key;
  rapidjson::SizeType key_length;

  BaseState<audit>* current_state;
  BaseState<audit>* previous_state;

  // the path of namespaces
  std::vector<Namespace<audit>> namespace_path;
  std::vector<BaseState<audit>*> return_path;

  std::unordered_map<uint64_t, example*>* dedup_examples = nullptr;

  v_array<example*>* examples;
  example* ex;
  rapidjson::InsituStringStream* stream;
  const char* stream_end;

  VW::example_factory_t example_factory;
  void* example_factory_context;

  // TODO: This shouldn't really exist in the Context. Once the JSON parser
  // gets refactored to separate the VWJson/DSJson concepts, this should
  // be moved into the DSJson version of the context
  DecisionServiceInteraction* decision_service_data = nullptr;

  // states
  DefaultState<audit> default_state;
  LabelState<audit> label_state;
  LabelObjectState<audit> label_object_state;
  LabelSinglePropertyState<audit> label_single_property_state;
  LabelIndexState<audit> label_index_state;
  TextState<audit> text_state;
  TagState<audit> tag_state;
  MultiState<audit> multi_state;
  IgnoreState<audit> ignore_state;
  ArrayState<audit> array_state;
  SlotsState<audit> slots_state;
  ArrayToPdfState<audit> array_pdf_state;

  // DecisionServiceState
  DecisionServiceState<audit> decision_service_state;
  ArrayToVectorState<audit, float> array_float_state;
  ArrayToVectorState<audit, unsigned> array_uint_state;
  StringToStringState<audit> string_state;
  FloatToFloatState<audit, float_aggregation::set> float_state;
  FloatToFloatState_OriginalLabelCostHack<audit> original_label_cost_state;
  UIntToUIntState<audit> uint_state;
  UIntDedupState<audit> uint_dedup_state;
  BoolToBoolState<audit> bool_state;
  SlotOutcomeList<audit> slot_outcome_list_state;

  BaseState<audit>* root_state;

  Context()
  {
    current_state = &default_state;
    root_state = &default_state;
  }

  void init(const label_parser& lbl_parser, hash_func_t hash_func, uint64_t hash_seed, uint64_t parse_mask,
      bool chain_hash, VW::label_parser_reuse_mem* reuse_mem, const VW::named_labels* ldict)
  {
    assert(reuse_mem != nullptr);
    _label_parser = lbl_parser;
    _hash_func = hash_func;
    _hash_seed = hash_seed;
    _parse_mask = parse_mask;
    _chain_hash = chain_hash;
    _reuse_mem = reuse_mem;
    _ldict = ldict;

    key = " ";
    key_length = 1;
    previous_state = nullptr;
  }

  std::stringstream& error()
  {
    if (!error_ptr) error_ptr.reset(new std::stringstream{});

    return *error_ptr;
  }

  void SetStartStateToDecisionService(DecisionServiceInteraction* data)
  {
    decision_service_state.data = data;
    current_state = root_state = &decision_service_state;
  }

  void PushNamespace(const char* ns, BaseState<audit>* return_state)
  {
    push_ns(ex, ns, namespace_path, _hash_func, _hash_seed);
    return_path.push_back(return_state);
  }

  BaseState<audit>* PopNamespace()
  {
    pop_ns(ex, namespace_path);
    auto return_state = return_path.back();
    return_path.pop_back();
    return return_state;
  }

  Namespace<audit>& CurrentNamespace() { return namespace_path.back(); }

  bool TransitionState(BaseState<audit>* next_state)
  {
    if (next_state == nullptr) return false;

    previous_state = current_state;
    current_state = next_state;

    return true;
  }
};

template <bool audit>
struct VWReaderHandler : public rapidjson::BaseReaderHandler<rapidjson::UTF8<>, VWReaderHandler<audit>>
{
  Context<audit> ctx;

  void init(const label_parser& lbl_parser, hash_func_t hash_func, uint64_t hash_seed, uint64_t parse_mask,
      bool chain_hash, VW::label_parser_reuse_mem* reuse_mem, const VW::named_labels* ldict,
      v_array<example*>* examples, rapidjson::InsituStringStream* stream, const char* stream_end,
      VW::example_factory_t example_factory, void* example_factory_context,
      std::unordered_map<uint64_t, example*>* dedup_examples = nullptr)
  {
    ctx.init(lbl_parser, hash_func, hash_seed, parse_mask, chain_hash, reuse_mem, ldict);
    ctx.examples = examples;
    ctx.ex = (*examples)[0];
    lbl_parser.default_label(ctx.ex->l);

    ctx.stream = stream;
    ctx.stream_end = stream_end;
    ctx.example_factory = example_factory;
    ctx.example_factory_context = example_factory_context;
    ctx.dedup_examples = dedup_examples;
  }

  // virtual dispatch to current state
  bool Bool(bool v) { return ctx.TransitionState(ctx.current_state->Bool(ctx, v)); }
  bool Int(int v) { return ctx.TransitionState(ctx.current_state->Float(ctx, static_cast<float>(v))); }
  bool Uint(unsigned v) { return ctx.TransitionState(ctx.current_state->Uint(ctx, v)); }
  bool Int64(int64_t v) { return ctx.TransitionState(ctx.current_state->Float(ctx, static_cast<float>(v))); }
  bool Uint64(uint64_t v) { return ctx.TransitionState(ctx.current_state->Float(ctx, static_cast<float>(v))); }
  bool Double(double v) { return ctx.TransitionState(ctx.current_state->Float(ctx, static_cast<float>(v))); }
  bool String(const char* str, SizeType len, bool copy)
  {
    return ctx.TransitionState(ctx.current_state->String(ctx, str, len, copy));
  }
  bool StartObject() { return ctx.TransitionState(ctx.current_state->StartObject(ctx)); }
  bool Key(const char* str, SizeType len, bool copy)
  {
    return ctx.TransitionState(ctx.current_state->Key(ctx, str, len, copy));
  }
  bool EndObject(SizeType count) { return ctx.TransitionState(ctx.current_state->EndObject(ctx, count)); }
  bool StartArray() { return ctx.TransitionState(ctx.current_state->StartArray(ctx)); }
  bool EndArray(SizeType count) { return ctx.TransitionState(ctx.current_state->EndArray(ctx, count)); }
  bool Null() { return ctx.TransitionState(ctx.current_state->Null(ctx)); }

  bool VWReaderHandlerNull() { return true; }
  bool VWReaderHandlerDefault() { return false; }

  // alternative to above if we want to re-use the VW float parser...
  bool RawNumber(const char* /* str */, rapidjson::SizeType /* length */, bool /* copy */) { return false; }

  std::stringstream& error() { return ctx.error(); }

  BaseState<audit>* current_state() { return ctx.current_state; }
};

template <bool audit>
struct json_parser
{
  rapidjson::Reader reader;
  VWReaderHandler<audit> handler;
};

namespace VW
{
template <bool audit>
void read_line_json_s(const label_parser& lbl_parser, hash_func_t hash_func, uint64_t hash_seed, uint64_t parse_mask,
    bool chain_hash, VW::label_parser_reuse_mem* reuse_mem, const VW::named_labels* ldict, v_array<example*>& examples,
    char* line, size_t length, example_factory_t example_factory, void* ex_factory_context,
    std::unordered_map<uint64_t, example*>* dedup_examples = nullptr)
{
<<<<<<< HEAD
  assert(examples.size() == 1);
  if (all.example_parser->lbl_parser.label_type == VW::label_type_t::slates)
=======
  if (lbl_parser.label_type == VW::label_type_t::slates)
>>>>>>> 52cfba67
  {
    parse_slates_example_json<audit>(lbl_parser, hash_func, hash_seed, parse_mask, chain_hash, examples, line, length,
        example_factory, ex_factory_context, dedup_examples);
    return;
  }

  // string line_copy(line);
  // destructive parsing
  InsituStringStream ss(line);
  json_parser<audit> parser;

  VWReaderHandler<audit>& handler = parser.handler;

  handler.init(lbl_parser, hash_func, hash_seed, parse_mask, chain_hash, reuse_mem, ldict, &examples, &ss,
      line + length, example_factory, ex_factory_context, dedup_examples);

  ParseResult result =
      parser.reader.template Parse<kParseInsituFlag, InsituStringStream, VWReaderHandler<audit>>(ss, handler);
  if (!result.IsError()) return;

  BaseState<audit>* current_state = handler.current_state();

  // The stack of namespaces must be drained so there are no half extents left around.
  while (!handler.ctx.namespace_path.empty()) { handler.ctx.PopNamespace(); }

  THROW("JSON parser error at " << result.Offset() << ": " << GetParseError_En(result.Code())
                                << ". "
                                   "Handler: "
                                << handler.error().str()
                                << "State: " << (current_state ? current_state->name : "null"));  // <<
  // "Line: '"<< line_copy << "'");
}

template <bool audit>
void read_line_json_s(vw& all, v_array<example*>& examples, char* line, size_t length,
    example_factory_t example_factory, void* ex_factory_context,
    std::unordered_map<uint64_t, example*>* dedup_examples = nullptr)
{
  return read_line_json_s<audit>(all.example_parser->lbl_parser, all.example_parser->hasher, all.hash_seed,
      all.parse_mask, all.chain_hash_json, &all.example_parser->parser_memory_to_reuse, all.sd->ldict.get(), examples,
      line, length, example_factory, ex_factory_context, dedup_examples);
}

inline bool apply_pdrop(label_type_t label_type, float pdrop, v_array<example*>& examples)
{
  if (pdrop == 1.)
  {
    logger::errlog_error("JSON parser error: examples with pdrop==1 are not supported");
    return false;
  }
  // Event with certain pdrop had (1-pdrop) as probability to survive,
  // so it is one of (1 / (1-pdrop)) events that we should learn on, and weight should be updated accordingly.
  if (label_type == VW::label_type_t::cb)
  {
    for (auto& e : examples) { e->l.cb.weight /= 1 - pdrop; }
  }
  else if (label_type == VW::label_type_t::ccb)
  {
    for (auto& e : examples) { e->l.conditional_contextual_bandit.weight /= 1 - pdrop; }
  }
  if (label_type == VW::label_type_t::slates)
  {
    // TODO
  }
  return true;
}

// returns true if succesfully parsed, returns false if not and logs warning
template <bool audit>
bool read_line_decision_service_json(VW::workspace& all, v_array<example*>& examples, char* line, size_t length,
    bool copy_line, example_factory_t example_factory, void* ex_factory_context, DecisionServiceInteraction* data)
{
  if (all.example_parser->lbl_parser.label_type == VW::label_type_t::slates)
  {
    parse_slates_example_dsjson<audit>(all, examples, line, length, example_factory, ex_factory_context, data);
    return apply_pdrop(all.example_parser->lbl_parser.label_type, data->probabilityOfDrop, examples);
  }

  std::vector<char> line_vec;
  if (copy_line)
  {
    line_vec.insert(line_vec.end(), line, line + length);
    line = &line_vec.front();
  }

  InsituStringStream ss(line);
  json_parser<audit> parser;

  VWReaderHandler<audit>& handler = parser.handler;
  handler.init(all.example_parser->lbl_parser, all.example_parser->hasher, all.hash_seed, all.parse_mask,
      all.chain_hash_json, &all.example_parser->parser_memory_to_reuse, all.sd->ldict.get(), &examples, &ss,
      line + length, example_factory, ex_factory_context);

  handler.ctx.SetStartStateToDecisionService(data);
  handler.ctx.decision_service_data = data;

  ParseResult result =
      parser.reader.template Parse<kParseInsituFlag, InsituStringStream, VWReaderHandler<audit>>(ss, handler);

  if (result.IsError())
  {
    BaseState<audit>* current_state = handler.current_state();

    // The stack of namespaces must be drained so there are no half extents left around.
    while (!handler.ctx.namespace_path.empty()) { handler.ctx.PopNamespace(); }

    if (all.example_parser->strict_parse)
    {
      THROW("JSON parser error at " << result.Offset() << ": " << GetParseError_En(result.Code())
                                    << ". "
                                       "Handler: "
                                    << handler.error().str()
                                    << "State: " << (current_state ? current_state->name : "null"));
    }
    else
    {
      logger::errlog_error("JSON parser error at {0}: {1}. Handler: {2} State: {3}", result.Offset(),
          GetParseError_En(result.Code()), handler.error().str(), (current_state ? current_state->name : "null"));
      return false;
    }
  }

  return apply_pdrop(all.example_parser->lbl_parser.label_type, data->probabilityOfDrop, examples);
}  // namespace VW
}  // namespace VW

template <bool audit>
<<<<<<< HEAD
bool parse_line_dsjson(vw* all, char* line, size_t num_chars, dsjson_metrics* metrics, v_array<example*>& examples)
=======
bool parse_line_json(VW::workspace* all, char* line, size_t num_chars, v_array<example*>& examples)
>>>>>>> 52cfba67
{
  assert(examples.size() == 1);

  // Skip lines that do not start with "{"
  if (line[0] != '{') { return false; }

  DecisionServiceInteraction interaction;
  bool result = VW::template read_line_decision_service_json<audit>(*all, examples, line, num_chars, false,
      reinterpret_cast<VW::example_factory_t>(&VW::get_unused_example), all, &interaction);

  if (!result)
  {
    VW::return_multiple_example(*all, examples);
    examples.push_back(&VW::get_unused_example(all));
    if (metrics != nullptr) metrics->LineParseError++;
    return false;
  }

  if (metrics != nullptr)
  {
    if (!interaction.eventId.empty())
    {
      if (metrics->FirstEventId.empty())
        metrics->FirstEventId = std::move(interaction.eventId);
      else
        metrics->LastEventId = std::move(interaction.eventId);
    }

    if (!interaction.timestamp.empty())
    {
      if (metrics->FirstEventTime.empty())
        metrics->FirstEventTime = std::move(interaction.timestamp);
      else
        metrics->LastEventTime = std::move(interaction.timestamp);
    }

    // Technically the aggregation operation here is supposed to be user-defined
    // but according to Casey, the only operation used is Sum
    // The _original_label_cost element is found either at the top level OR under
    // the _outcomes node (for CCB)
    metrics->DsjsonSumCostOriginal += interaction.originalLabelCost;
    metrics->DsjsonSumCostOriginalFirstSlot += interaction.originalLabelCostFirstSlot;
    if (!interaction.actions.empty())
    {
      // APS requires this metric for CB (baseline action is 1)
      if (interaction.actions[0] == 1)
      { metrics->DsjsonSumCostOriginalBaseline += interaction.originalLabelCost; }

      if (!interaction.baseline_actions.empty())
      {
        if (interaction.actions[0] == interaction.baseline_actions[0])
        {
          metrics->DsjsonNumberOfLabelEqualBaselineFirstSlot++;
          metrics->DsjsonSumCostOriginalLabelEqualBaselineFirstSlot +=
              interaction.originalLabelCostFirstSlot;
        }
        else
        {
          metrics->DsjsonNumberOfLabelNotEqualBaselineFirstSlot++;
        }
      }
    }
  }

  // TODO: In refactoring the parser to be usable standalone, we need to ensure that we
  // stop suppressing "skipLearn" interactions. Also, not sure if this is the right logic
  // for counterfactual. (@marco)
  if (interaction.skipLearn)
  {
    if (metrics != nullptr) metrics->NumberOfSkippedEvents++;
    VW::return_multiple_example(*all, examples);
    examples.push_back(&VW::get_unused_example(all));
    return false;
  }

  // let's ask to continue reading data until we find a line with actions provided
  if (interaction.actions.size() == 0 && all->l->is_multiline())
  {
    if (metrics != nullptr) metrics->NumberOfEventsZeroActions++;
    VW::return_multiple_example(*all, examples);
    examples.push_back(&VW::get_unused_example(all));
    return false;
  }

  return true;
}

inline void append_empty_newline_example_for_driver(VW::workspace* all, v_array<example*>& examples)
{
  // note: the json parser does single pass parsing and cannot determine if a shared example is needed.
  // since the communication between the parsing thread the main learner expects examples to be requested in order (as
  // they're layed out in memory) there is no way to determine upfront if a shared example exists thus even if there are
  // no features for the shared example, still an empty example is returned.

  // insert new line example at the end
  if (examples.size() > 1)
  {
    example& ae = VW::get_unused_example(all);
    substring_to_example(all, &ae, "");
    ae.is_newline = true;

    examples.push_back(&ae);
  }
}

namespace VW
{
namespace details
{
template <bool audit>
<<<<<<< HEAD
struct json_example_parser : VW::example_parser_i
=======
void line_to_examples_json(VW::workspace* all, const char* line, size_t num_chars, v_array<example*>& examples)
>>>>>>> 52cfba67
{
  json_example_parser(vw* all) : example_parser_i("json"), _all(all)
  {
  }

  bool next(io_buf& input, v_array<example*>& output) override
  {
    char* line;
    size_t num_chars;
    size_t num_chars_initial = read_features(input, line, num_chars);
    if (num_chars_initial < 1) { return false; }
    // Ensure there is a null terminator.
    line[num_chars] = '\0';

    VW::template read_line_json_s<audit>(
        *_all, output, line, num_chars, reinterpret_cast<VW::example_factory_t>(&VW::get_unused_example), _all);

    append_empty_newline_example_for_driver(_all, output);
    return true;
  }

private:
  vw* _all;
};

template <bool audit>
<<<<<<< HEAD
struct dsjson_example_parser : VW::example_parser_i
=======
int read_features_json(VW::workspace* all, io_buf& buf, v_array<example*>& examples)
>>>>>>> 52cfba67
{
  dsjson_example_parser(vw* all, bool record_metrics) : example_parser_i("dsjson"), _all(all), _should_record_metrics(record_metrics)
  {
  }

  bool next(io_buf& input, v_array<example*>& output) override
  {
    bool reread;
    do
    {
      reread = false;

      char* line;
      size_t num_chars;
      size_t num_chars_initial = read_features(input, line, num_chars);
      if (num_chars_initial < 1) { return false; }

      // Ensure there is a null terminator.
      line[num_chars] = '\0';

      dsjson_metrics* metrics = _should_record_metrics ? &_ds_metrics : nullptr;

      reread = !parse_line_dsjson<audit>(_all, line, num_chars, metrics, output);
    } while (reread);

    append_empty_newline_example_for_driver(_all, output);
    return true;
  }

  void persist_metrics(VW::metric_sink& sink) override
  {
    if(!_should_record_metrics)
    {
      return;
    }

    std::vector<std::string> enabled_reductions;
    if (_all->l != nullptr) { _all->l->get_enabled_reductions(enabled_reductions); }

    sink.set_uint("number_skipped_events", _ds_metrics.NumberOfSkippedEvents);
    sink.set_uint("number_events_zero_actions", _ds_metrics.NumberOfEventsZeroActions);
    sink.set_uint("line_parse_error", _ds_metrics.LineParseError);
    sink.set_string("first_event_id", _ds_metrics.FirstEventId);
    sink.set_string("first_event_time", _ds_metrics.FirstEventTime);
    sink.set_string("last_event_id", _ds_metrics.LastEventId);
    sink.set_string("last_event_time", _ds_metrics.LastEventTime);
    sink.set_float("dsjson_sum_cost_original", _ds_metrics.DsjsonSumCostOriginal);
    if (std::find(enabled_reductions.begin(), enabled_reductions.end(), "ccb_explore_adf") != enabled_reductions.end())
    {
      sink.set_float("dsjson_sum_cost_original_first_slot", _ds_metrics.DsjsonSumCostOriginalFirstSlot);
      sink.set_uint(
          "dsjson_number_label_equal_baseline_first_slot", _ds_metrics.DsjsonNumberOfLabelEqualBaselineFirstSlot);
      sink.set_uint("dsjson_number_label_not_equal_baseline_first_slot",
          _ds_metrics.DsjsonNumberOfLabelNotEqualBaselineFirstSlot);
      sink.set_float("dsjson_sum_cost_original_label_equal_baseline_first_slot",
          _ds_metrics.DsjsonSumCostOriginalLabelEqualBaselineFirstSlot);
    }
    else
    {
      sink.set_float("dsjson_sum_cost_original_baseline", _ds_metrics.DsjsonSumCostOriginalBaseline);
    }
  }

private:
  vw* _all;
  dsjson_metrics _ds_metrics;
  bool _should_record_metrics;
};

}  // namespace details
inline std::unique_ptr<VW::example_parser_i> make_json_parser(vw& all)
{
  if (all.audit || all.hash_inv)
  {
    return VW::make_unique<details::json_example_parser<true>>(&all);
  }

  return VW::make_unique<details::json_example_parser<false>>(&all);

}
inline std::unique_ptr<VW::example_parser_i> make_dsjson_parser(vw& all, bool record_metrics)
{
  if (all.audit || all.hash_inv)
  {
    return VW::make_unique<details::dsjson_example_parser<true>>(&all, record_metrics);
  }

  return VW::make_unique<details::dsjson_example_parser<false>>(&all, record_metrics);
}
}  // namespace VW<|MERGE_RESOLUTION|>--- conflicted
+++ resolved
@@ -4,17 +4,14 @@
 
 #pragma once
 
-<<<<<<< HEAD
-#include <vector>
-=======
 #include "label_parser.h"
 #include "v_array.h"
->>>>>>> 52cfba67
 #include "future_compat.h"
 #include "parser.h"
 
 #include <cstring>
 #include <cfloat>
+#include <vector>
 
 // seems to help with skipping spaces
 //#define RAPIDJSON_SIMD
@@ -1727,12 +1724,8 @@
     char* line, size_t length, example_factory_t example_factory, void* ex_factory_context,
     std::unordered_map<uint64_t, example*>* dedup_examples = nullptr)
 {
-<<<<<<< HEAD
   assert(examples.size() == 1);
-  if (all.example_parser->lbl_parser.label_type == VW::label_type_t::slates)
-=======
   if (lbl_parser.label_type == VW::label_type_t::slates)
->>>>>>> 52cfba67
   {
     parse_slates_example_json<audit>(lbl_parser, hash_func, hash_seed, parse_mask, chain_hash, examples, line, length,
         example_factory, ex_factory_context, dedup_examples);
@@ -1860,11 +1853,7 @@
 }  // namespace VW
 
 template <bool audit>
-<<<<<<< HEAD
 bool parse_line_dsjson(vw* all, char* line, size_t num_chars, dsjson_metrics* metrics, v_array<example*>& examples)
-=======
-bool parse_line_json(VW::workspace* all, char* line, size_t num_chars, v_array<example*>& examples)
->>>>>>> 52cfba67
 {
   assert(examples.size() == 1);
 
@@ -1975,11 +1964,7 @@
 namespace details
 {
 template <bool audit>
-<<<<<<< HEAD
 struct json_example_parser : VW::example_parser_i
-=======
-void line_to_examples_json(VW::workspace* all, const char* line, size_t num_chars, v_array<example*>& examples)
->>>>>>> 52cfba67
 {
   json_example_parser(vw* all) : example_parser_i("json"), _all(all)
   {
@@ -2006,11 +1991,7 @@
 };
 
 template <bool audit>
-<<<<<<< HEAD
 struct dsjson_example_parser : VW::example_parser_i
-=======
-int read_features_json(VW::workspace* all, io_buf& buf, v_array<example*>& examples)
->>>>>>> 52cfba67
 {
   dsjson_example_parser(vw* all, bool record_metrics) : example_parser_i("dsjson"), _all(all), _should_record_metrics(record_metrics)
   {

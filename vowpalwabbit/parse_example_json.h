// Copyright (c) by respective owners including Yahoo!, Microsoft, and
// individual contributors. All rights reserved. Released under a BSD (revised)
// license as described in the file LICENSE.

#pragma once

#include "label_parser.h"
#include "v_array.h"
#include "future_compat.h"
#include "parser.h"

#include <cstring>
#include <cfloat>

// seems to help with skipping spaces
//#define RAPIDJSON_SIMD
//#define RAPIDJSON_SSE42

// Let MSVC know that it should not even try to compile RapidJSON as managed
// - pragma documentation: https://docs.microsoft.com/en-us/cpp/preprocessor/managed-unmanaged?view=vs-2017
// - /clr compilation detection: https://docs.microsoft.com/en-us/cpp/dotnet/how-to-detect-clr-compilation?view=vs-2017
#if (_MANAGED == 1) || (_M_CEE == 1)
#  pragma managed(push, off)
#endif

// RapidJson triggers this warning by memcpying non-trivially copyable type. Ignore it so that our warnings are not
// polluted by it.
// https://github.com/Tencent/rapidjson/issues/1700
VW_WARNING_STATE_PUSH
VW_WARNING_DISABLE_CLASS_MEMACCESS
#include <rapidjson/reader.h>
#include <rapidjson/error/en.h>
VW_WARNING_STATE_POP

#include "io/logger.h"

#if (_MANAGED == 1) || (_M_CEE == 1)
#  pragma managed(pop)
#endif

#include "cb.h"
#include "conditional_contextual_bandit.h"
#include "cb_continuous_label.h"

#include "best_constant.h"
#include "json_utils.h"
#include "parse_slates_example_json.h"
#include "vw_string_view.h"
#include <algorithm>
#include <vector>
#include <limits>
#include <sstream>

// portability fun
#ifndef _WIN32
#  define _stricmp strcasecmp
#endif

namespace logger = VW::io::logger;

using namespace rapidjson;

namespace VW
{
struct workspace;
}

template <bool audit>
struct BaseState;

template <bool audit>
struct Context;

template <bool audit>
struct BaseState
{
  const char* name;

  BaseState(const char* pname) : name(pname) {}

  virtual BaseState<audit>* Null(Context<audit>& ctx)
  {
    // ignore Null by default and stay in the current state
    return ctx.previous_state == nullptr ? this : ctx.previous_state;
  }

  virtual BaseState<audit>* Bool(Context<audit>& ctx, bool b)
  {
    ctx.error() << "Unexpected token: bool (" << (b ? "true" : "false") << ")";
    return nullptr;
  }

  virtual BaseState<audit>* Float(Context<audit>& ctx, float v)
  {
    ctx.error() << "Unexpected token: float (" << v << ")";
    return nullptr;
  }

  virtual BaseState<audit>* Uint(Context<audit>& ctx, unsigned v)
  {
    ctx.error() << "Unexpected token: uint (" << v << ")";
    return nullptr;
  }

  virtual BaseState<audit>* String(Context<audit>& ctx, const char* str, rapidjson::SizeType len, bool)
  {
    ctx.error() << "Unexpected token: std::string('" << str << "' len: " << len << ")";
    return nullptr;
  }

  virtual BaseState<audit>* StartObject(Context<audit>& ctx)
  {
    ctx.error() << "Unexpected token: {";
    return nullptr;
  }

  virtual BaseState<audit>* Key(Context<audit>& ctx, const char* str, rapidjson::SizeType len, bool /* copy */)
  {
    ctx.error() << "Unexpected token: key('" << str << "' len: " << len << ")";
    return nullptr;
  }

  virtual BaseState<audit>* EndObject(Context<audit>& ctx, rapidjson::SizeType)
  {
    ctx.error() << "Unexpected token: }";
    return nullptr;
  }

  virtual BaseState<audit>* StartArray(Context<audit>& ctx)
  {
    ctx.error() << "Unexpected token: [";
    return nullptr;
  }

  virtual BaseState<audit>* EndArray(Context<audit>& ctx, rapidjson::SizeType)
  {
    ctx.error() << "Unexpected token: ]";
    return nullptr;
  }
};

template <bool audit>
class ArrayToPdfState : public BaseState<audit>
{
private:
  BaseState<audit>* obj_return_state;

public:
  VW::continuous_actions::pdf_segment segment;

  BaseState<audit>* return_state;

  ArrayToPdfState() : BaseState<audit>("ArrayToPdfObject") {}

  BaseState<audit>* StartObject(Context<audit>& ctx) override
  {
    obj_return_state = ctx.previous_state;
    return this;
  }

  BaseState<audit>* Key(Context<audit>& ctx, const char* str, rapidjson::SizeType len, bool /* copy */) override
  {
    ctx.key = str;
    ctx.key_length = len;
    return this;
  }

  BaseState<audit>* String(Context<audit>& ctx, const char* str, rapidjson::SizeType /* len */, bool) override
  {
    if (_stricmp(str, "NaN") != 0)
    {
      ctx.error() << "The only supported string in the array is 'NaN'";
      return nullptr;
    }

    return this;
  }

  BaseState<audit>* StartArray(Context<audit>&) override
  {
    segment = {0., 0., 0.};
    return this;
  }

  BaseState<audit>* EndArray(Context<audit>& ctx, rapidjson::SizeType) override
  {
    // check valid pdf else remove
    auto& red_fts = ctx.ex->_reduction_features.template get<VW::continuous_actions::reduction_features>();
    if (!VW::continuous_actions::is_valid_pdf(red_fts.pdf)) { red_fts.pdf.clear(); }
    return return_state;
  }

  BaseState<audit>* Float(Context<audit>& ctx, float v) override
  {
    if (!_stricmp(ctx.key, "left")) { segment.left = v; }
    else if (!_stricmp(ctx.key, "right"))
    {
      segment.right = v;
    }
    else if (!_stricmp(ctx.key, "pdf_value"))
    {
      segment.pdf_value = v;
    }
    else if (!_stricmp(ctx.key, "chosen_action"))
    {
      ctx.ex->_reduction_features.template get<VW::continuous_actions::reduction_features>().chosen_action = v;
    }
    else
    {
      ctx.error() << "Unsupported label property: '" << ctx.key << "' len: " << ctx.key_length;
      return nullptr;
    }

    return this;
  }

  BaseState<audit>* Uint(Context<audit>& ctx, unsigned v) override { return Float(ctx, static_cast<float>(v)); }

  BaseState<audit>* EndObject(Context<audit>& ctx, rapidjson::SizeType) override
  {
    ctx.ex->_reduction_features.template get<VW::continuous_actions::reduction_features>().pdf.push_back(segment);
    segment = {0., 0., 0.};
    return obj_return_state;
  }
};

template <bool audit>
class LabelObjectState : public BaseState<audit>
{
private:
  BaseState<audit>* return_state;

public:
  CB::cb_class cb_label;
  VW::cb_continuous::continuous_label_elm cont_label_element = {0., 0., 0.};
  bool found = false;
  bool found_cb = false;
  bool found_cb_continuous = false;
  std::vector<unsigned int> actions;
  std::vector<float> probs;
  std::vector<unsigned int> inc;

  LabelObjectState() : BaseState<audit>("LabelObject") {}

<<<<<<< HEAD
  void init(VW::workspace* /* all */)
  {
    found = found_cb = found_cb_continuous = false;

    cb_label = CB::cb_class{};
    cont_label_element = {0., 0., 0.};
  }

=======
>>>>>>> 25d25e60
  BaseState<audit>* StartObject(Context<audit>& ctx) override
  {
    ctx._label_parser.default_label(ctx.ex->l);

    // don't allow { { { } } }
    if (ctx.previous_state == this)
    {
      ctx.error() << "invalid label object. nested objected.";
      return nullptr;
    }

    // keep previous state
    return_state = ctx.previous_state;

    return this;
  }

  BaseState<audit>* Key(Context<audit>& ctx, const char* str, rapidjson::SizeType len, bool /* copy */) override
  {
    ctx.key = str;
    ctx.key_length = len;
    return this;
  }

  BaseState<audit>* String(Context<audit>& ctx, const char* str, rapidjson::SizeType /* len */, bool) override
  {
    if (_stricmp(str, "NaN") != 0)
    {
      ctx.error() << "Unsupported label property: '" << ctx.key << "' len: " << ctx.key_length
                  << ". The only string value supported in this context is NaN.";
      return nullptr;
    }

    // simple
    if (!_stricmp(ctx.key, "Label"))
    {
      ctx.ex->l.simple.label = std::numeric_limits<float>::quiet_NaN();
      found = true;
    }
    else if (!_stricmp(ctx.key, "Initial"))
    {
      auto& simple_red_features = ctx.ex->_reduction_features.template get<simple_label_reduction_features>();
      simple_red_features.initial = std::numeric_limits<float>::quiet_NaN();
      found = true;
    }
    else if (!_stricmp(ctx.key, "Weight"))
    {
      auto& simple_red_features = ctx.ex->_reduction_features.template get<simple_label_reduction_features>();
      simple_red_features.weight = std::numeric_limits<float>::quiet_NaN();
      found = true;
    }
    // CB/CA
    else if (!_stricmp(ctx.key, "Cost"))
    {
      if (found_cb_continuous) { cont_label_element.cost = std::numeric_limits<float>::quiet_NaN(); }
      else
      {
        cb_label.cost = std::numeric_limits<float>::quiet_NaN();
        found_cb = true;
      }
    }
    else if (!_stricmp(ctx.key, "Probability"))
    {
      cb_label.probability = std::numeric_limits<float>::quiet_NaN();
      found_cb = true;
    }
    // CA
    else if (!_stricmp(ctx.key, "Pdf_value") && found_cb_continuous)
    {
      cont_label_element.pdf_value = std::numeric_limits<float>::quiet_NaN();
    }
    else
    {
      ctx.error() << "Unsupported label property: '" << ctx.key << "' len: " << ctx.key_length;
      return nullptr;
    }

    return this;
  }

  BaseState<audit>* Float(Context<audit>& ctx, float v) override
  {
    // simple
    if (!_stricmp(ctx.key, "Label"))
    {
      ctx.ex->l.simple.label = v;
      found = true;
    }
    else if (!_stricmp(ctx.key, "Initial"))
    {
      auto& simple_red_features = ctx.ex->_reduction_features.template get<simple_label_reduction_features>();
      simple_red_features.initial = v;
      found = true;
    }
    else if (!_stricmp(ctx.key, "Weight"))
    {
      ctx.ex->weight = v;
      found = true;
    }
    // CB/CA
    else if (!_stricmp(ctx.key, "Action"))
    {
      if (found_cb_continuous) { cont_label_element.action = v; }
      else
      {
        cb_label.action = static_cast<uint32_t>(v);
        found_cb = true;
      }
    }
    else if (!_stricmp(ctx.key, "Cost"))
    {
      if (found_cb_continuous) { cont_label_element.cost = v; }
      else
      {
        cb_label.cost = v;
        found_cb = true;
      }
    }
    else if (!_stricmp(ctx.key, "Probability"))
    {
      cb_label.probability = v;
      found_cb = true;
    }
    // CA
    else if (!_stricmp(ctx.key, "Pdf_value") && found_cb_continuous)
    {
      cont_label_element.pdf_value = v;
    }
    else
    {
      ctx.error() << "Unsupported label property: '" << ctx.key << "' len: " << ctx.key_length;
      return nullptr;
    }

    return this;
  }

  BaseState<audit>* Uint(Context<audit>& ctx, unsigned v) override { return Float(ctx, static_cast<float>(v)); }

  BaseState<audit>* EndObject(Context<audit>& ctx, rapidjson::SizeType) override
  {
    if (ctx._label_parser.label_type == VW::label_type_t::ccb)
    {
      auto& ld = ctx.ex->l.conditional_contextual_bandit;

      for (auto id : inc) { ld.explicit_included_actions.push_back(id); }
      inc.clear();

      if ((actions.size() != 0) && (probs.size() != 0))
      {
        auto outcome = new CCB::conditional_contextual_bandit_outcome();
        outcome->cost = cb_label.cost;
        if (actions.size() != probs.size()) { THROW("Actions and probabilities must be the same length."); }

        for (size_t i = 0; i < this->actions.size(); i++) { outcome->probabilities.push_back({actions[i], probs[i]}); }
        actions.clear();
        probs.clear();

        ld.outcome = outcome;
        cb_label = CB::cb_class{};
      }
    }
    else if (ctx._label_parser.label_type == VW::label_type_t::slates)
    {
      auto& ld = ctx.ex->l.slates;
      if ((actions.size() != 0) && (probs.size() != 0))
      {
        if (actions.size() != probs.size()) { THROW("Actions and probabilities must be the same length."); }
        ld.labeled = true;

        for (size_t i = 0; i < this->actions.size(); i++) { ld.probabilities.push_back({actions[i], probs[i]}); }
        actions.clear();
        probs.clear();
        cb_label = CB::cb_class{};
      }
    }
    else if (found_cb)
    {
      auto& ld = ctx.ex->l.cb;
      ld.costs.push_back(cb_label);

      found_cb = false;
      cb_label = CB::cb_class{};
    }
    else if (found_cb_continuous)
    {
      auto* ld = &ctx.ex->l.cb_cont;
      ld->costs.push_back(cont_label_element);

      found_cb_continuous = false;
      cont_label_element = {0., 0., 0.};
    }
    else if (found)
    {
      found = false;
    }

    return return_state;
  }
};

// "_label_*":
template <bool audit>
struct LabelSinglePropertyState : BaseState<audit>
{
  LabelSinglePropertyState() : BaseState<audit>("LabelSingleProperty") {}

  BaseState<audit>* StartObject(Context<audit>& ctx) override { return ctx.label_object_state.StartObject(ctx); }

  // forward _label
  BaseState<audit>* Float(Context<audit>& ctx, float v) override
  {
    // skip "_label_"
    ctx.key += 7;
    ctx.key_length -= 7;

    if (ctx.label_object_state.Float(ctx, v) == nullptr) return nullptr;

    return ctx.previous_state;
  }

  BaseState<audit>* String(Context<audit>& ctx, const char* str, rapidjson::SizeType len, bool copy) override
  {
    // skip "_label_"
    ctx.key += 7;
    ctx.key_length -= 7;

    if (ctx.label_object_state.String(ctx, str, len, copy) == nullptr) return nullptr;

    return ctx.previous_state;
  }

  BaseState<audit>* Uint(Context<audit>& ctx, unsigned v) override
  {
    // skip "_label_"
    ctx.key += 7;
    ctx.key_length -= 7;

    if (ctx.label_object_state.Uint(ctx, v) == nullptr) return nullptr;

    return ctx.previous_state;
  }
};

template <bool audit>
struct LabelIndexState : BaseState<audit>
{
  int index;

  LabelIndexState() : BaseState<audit>("LabelIndex"), index(-1) {}

  BaseState<audit>* Uint(Context<audit>& ctx, unsigned int v) override
  {
    index = v;
    return ctx.previous_state;
  }
};

// "_label":"1"
// Note: doesn't support labelIndex
template <bool audit>
struct LabelState : BaseState<audit>
{
  LabelState() : BaseState<audit>("Label") {}

  BaseState<audit>* StartObject(Context<audit>& ctx) override { return ctx.label_object_state.StartObject(ctx); }

  BaseState<audit>* String(Context<audit>& ctx, const char* str, rapidjson::SizeType /* len */, bool) override
  {
    VW::parse_example_label(str, ctx._label_parser, ctx._ldict, *ctx._reuse_mem, *ctx.ex);
    return ctx.previous_state;
  }

  BaseState<audit>* Float(Context<audit>& ctx, float v) override
  {
    // TODO: once we introduce label types, check here
    ctx.ex->l.simple.label = v;
    return ctx.previous_state;
  }

  BaseState<audit>* Uint(Context<audit>& ctx, unsigned v) override
  {
    // TODO: once we introduce label types, check here
    ctx.ex->l.simple.label = static_cast<float>(v);
    return ctx.previous_state;
  }
};

// "_text":"a b c"
template <bool audit>
struct TextState : BaseState<audit>
{
  TextState() : BaseState<audit>("text") {}

  BaseState<audit>* String(Context<audit>& ctx, const char* str, rapidjson::SizeType length, bool)
  {
    auto& ns = ctx.CurrentNamespace();

    // split into individual features
    const char* start = str;
    const char* end = str + length;
    for (char* p = const_cast<char*>(str); p != end; p++)
    {
      switch (*p)
      {
          // split on space and tab
        case ' ':
        case '\t':
          *p = '\0';
          if (p - start > 0) ns.AddFeature(start, ctx._hash_func, ctx._parse_mask);

          start = p + 1;
          break;
          // escape chars
        case ':':
        case '|':
          *p = '_';
          break;
      }
    }

    if (start < end) ns.AddFeature(start, ctx._hash_func, ctx._parse_mask);

    return ctx.previous_state;
  }
};

template <bool audit>
struct TagState : BaseState<audit>
{
  // "_tag":"abc"
  TagState() : BaseState<audit>("tag") {}

  BaseState<audit>* String(Context<audit>& ctx, const char* str, SizeType length, bool)
  {
    ctx.ex->tag.insert(ctx.ex->tag.end(), str, str + length);
    return ctx.previous_state;
  }
};

template <bool audit>
struct MultiState : BaseState<audit>
{
  MultiState() : BaseState<audit>("Multi") {}

  BaseState<audit>* StartArray(Context<audit>& ctx) override
  {
    // mark shared example
    if (ctx._label_parser.label_type == VW::label_type_t::cb)
    {
      CB::label* ld = &ctx.ex->l.cb;
      CB::cb_class f;

      f.partial_prediction = 0.;
      f.action = static_cast<uint32_t>(uniform_hash("shared", 6, 0));
      f.cost = FLT_MAX;
      f.probability = -1.f;

      ld->costs.push_back(f);
    }
    else if (ctx._label_parser.label_type == VW::label_type_t::ccb)
    {
      CCB::label* ld = &ctx.ex->l.conditional_contextual_bandit;
      ld->type = CCB::example_type::shared;
    }
    else if (ctx._label_parser.label_type == VW::label_type_t::slates)
    {
      auto& ld = ctx.ex->l.slates;
      ld.type = VW::slates::example_type::shared;
    }
    else
      THROW("label type is not CB, CCB or slates")

    return this;
  }

  BaseState<audit>* StartObject(Context<audit>& ctx) override
  {
    // allocate new example
    ctx.ex = &(*ctx.example_factory)(ctx.example_factory_context);
    ctx._label_parser.default_label(ctx.ex->l);
    if (ctx._label_parser.label_type == VW::label_type_t::ccb)
    { ctx.ex->l.conditional_contextual_bandit.type = CCB::example_type::action; }
    else if (ctx._label_parser.label_type == VW::label_type_t::slates)
    {
      ctx.ex->l.slates.type = VW::slates::example_type::action;
    }

    ctx.examples->push_back(ctx.ex);

    // setup default namespace
    ctx.PushNamespace(" ", this);

    return &ctx.default_state;
  }

  BaseState<audit>* EndArray(Context<audit>& ctx, rapidjson::SizeType) override
  {
    // return to shared example
    ctx.ex = (*ctx.examples)[0];

    return &ctx.default_state;
  }
};

// This state makes the assumption we are in CCB
template <bool audit>
struct SlotsState : BaseState<audit>
{
  SlotsState() : BaseState<audit>("Slots") {}
  BaseState<audit>* saved;
  BaseState<audit>* saved_root_state;

  BaseState<audit>* StartArray(Context<audit>& ctx) override
  {
    // drain existing added namespace
    // todo check bounds
    saved = ctx.PopNamespace();
    saved_root_state = ctx.root_state;
    ctx.root_state = this;
    return this;
  }

  BaseState<audit>* StartObject(Context<audit>& ctx) override
  {
    // allocate new example
    ctx.ex = &(*ctx.example_factory)(ctx.example_factory_context);
    ctx._label_parser.default_label(ctx.ex->l);
    if (ctx._label_parser.label_type == VW::label_type_t::ccb)
    { ctx.ex->l.conditional_contextual_bandit.type = CCB::example_type::slot; }
    else if (ctx._label_parser.label_type == VW::label_type_t::slates)
    {
      ctx.ex->l.slates.type = VW::slates::example_type::slot;
    }

    ctx.examples->push_back(ctx.ex);

    // The end object logic assumes shared example so we need to take an extra one here.
    ctx.label_index_state.index = static_cast<int>(ctx.examples->size()) - 2;

    // setup default namespace
    ctx.PushNamespace(" ", this);

    return &ctx.default_state;
  }

  BaseState<audit>* EndArray(Context<audit>& ctx, rapidjson::SizeType) override
  {
    // return to shared example
    ctx.ex = (*ctx.examples)[0];

    ctx.PushNamespace(" ", saved);
    ctx.root_state = saved_root_state;

    return &ctx.default_state;
  }
};

// "...":[Numbers only]
template <bool audit>
class ArrayState : public BaseState<audit>
{
  feature_index array_hash;

public:
  ArrayState() : BaseState<audit>("Array") {}

  BaseState<audit>* StartArray(Context<audit>& ctx) override
  {
    if (ctx.previous_state == this)
    {
      ctx.error() << "Nested arrays are not supported";
      return nullptr;
    }

    ctx.PushNamespace(ctx.key, ctx.previous_state);

    array_hash = ctx.CurrentNamespace().namespace_hash;

    return this;
  }

  BaseState<audit>* Float(Context<audit>& ctx, float f) override
  {
    if (audit)
    {
      std::stringstream str;
      str << '[' << (array_hash - ctx.CurrentNamespace().namespace_hash) << ']';

      ctx.CurrentNamespace().AddFeature(f, array_hash, str.str().c_str());
    }
    else
      ctx.CurrentNamespace().AddFeature(f, array_hash, nullptr);
    array_hash++;

    return this;
  }

  BaseState<audit>* Uint(Context<audit>& ctx, unsigned f) override { return Float(ctx, static_cast<float>(f)); }

  BaseState<audit>* Null(Context<audit>& /* ctx */) override
  {
    // ignore null values and stay in current state
    return this;
  }

  BaseState<audit>* StartObject(Context<audit>& ctx) override
  {
    // parse properties
    ctx.PushNamespace(ctx.namespace_path.size() > 0 ? ctx.CurrentNamespace().name : " ", this);

    return &ctx.default_state;
  }

  BaseState<audit>* EndArray(Context<audit>& ctx, rapidjson::SizeType /* elementCount */) override
  {
    return ctx.PopNamespace();
  }
};

// only 0 is valid as DefaultState::Ignore injected that into the source stream
template <bool audit>
struct IgnoreState : BaseState<audit>
{
  IgnoreState() : BaseState<audit>("Ignore") {}

  BaseState<audit>* Uint(Context<audit>& ctx, unsigned) override { return ctx.previous_state; }
};

template <bool audit>
class DefaultState : public BaseState<audit>
{
public:
  DefaultState() : BaseState<audit>("Default") {}

  BaseState<audit>* Ignore(Context<audit>& ctx, rapidjson::SizeType length)
  {
    // fast ignore
    // skip key + \0 + "
    char* head = ctx.stream->src_ + length + 2;
    if (head >= ctx.stream_end || *head != ':')
    {
      ctx.error() << "Expected ':' found '" << *head << "'";
      return nullptr;
    }
    head++;

    // scan for ,}
    // support { { ... } }
    int depth = 0, sq_depth = 0;
    bool stop = false;
    while (!stop)
    {
      switch (*head)
      {
        case '\0':
          ctx.error() << "Found EOF";
          return nullptr;
        case '"':
        {
          // skip strings
          bool stopInner = false;
          while (!stopInner)
          {
            head++;
            switch (*head)
            {
              case '\0':
                ctx.error() << "Found EOF";
                return nullptr;
              case '\\':
                head++;
                break;
              case '"':
                stopInner = true;
                break;
            }
          }
          break;
        }
        case '{':
          depth++;
          break;
        case '}':
          if (depth == 0 && sq_depth == 0)
            stop = true;
          else
            depth--;
          break;
        case '[':
          sq_depth++;
          break;
        case ']':
          if (depth == 0 && sq_depth == 0)
            stop = true;
          else
            sq_depth--;
          break;
        case ',':
          if (depth == 0 && sq_depth == 0) stop = true;
          break;
      }
      head++;
    }

    // skip key + \0 + ":
    char* value = ctx.stream->src_ + length + 3;
    if (value >= ctx.stream_end)
    {
      ctx.error() << "Found EOF";
      return nullptr;
    }

    *value = '0';
    value++;
    memset(value, ' ', head - value - 1);

    return &ctx.ignore_state;
  }

  BaseState<audit>* Key(Context<audit>& ctx, const char* str, rapidjson::SizeType length, bool) override
  {
    ctx.key = str;
    ctx.key_length = length;

    if (length > 0 && str[0] == '_')
    {
      // match _label*
      if (ctx.key_length >= 6 && !strncmp(ctx.key, "_label", 6))
      {
        if (ctx.key_length >= 7 && ctx.key[6] == '_')
        {
          if (length >= 9 && !strncmp(&ctx.key[7], "ca", 2)) { ctx.label_object_state.found_cb_continuous = true; }
          return &ctx.label_single_property_state;
        }
        else if (ctx.key_length == 6)
          return &ctx.label_state;
        else if (ctx.key_length == 11 && !_stricmp(ctx.key, "_labelIndex"))
          return &ctx.label_index_state;
        else
        {
          ctx.error() << "Unsupported key '" << ctx.key << "' len: " << length;
          return nullptr;
        }
      }

      if (ctx.key_length == 5 && !strcmp(ctx.key, "_text")) return &ctx.text_state;

      // TODO: _multi in _multi...
      if (ctx.key_length == 6 && !strcmp(ctx.key, "_multi")) { return &ctx.multi_state; }

      if (ctx.key_length == 6 && !strcmp(ctx.key, "_slots")) return &ctx.slots_state;

      if (ctx.key_length == 4 && !_stricmp(ctx.key, "_tag")) return &ctx.tag_state;

      if (ctx.key_length == 4 && !_stricmp(ctx.key, "_inc"))
      {
        ctx.array_uint_state.output_array = &ctx.label_object_state.inc;
        ctx.array_uint_state.return_state = this;
        return &ctx.array_uint_state;
      }

      if (ctx.key_length == 2 && ctx.key[1] == 'a')
      {
        ctx.array_uint_state.output_array = &ctx.label_object_state.actions;
        ctx.array_uint_state.return_state = this;
        return &ctx.array_uint_state;
      }

      if (ctx.key_length == 2 && ctx.key[1] == 'p')
      {
        // Ignore "_p" when it is inside the "c" key in decision service state.
        if (ctx.root_state == &ctx.decision_service_state) { Ignore(ctx, length); }

        ctx.array_float_state.output_array = &ctx.label_object_state.probs;
        ctx.array_float_state.return_state = this;
        return &ctx.array_float_state;
      }

      else if (length == 8 && !strncmp(str, "_slot_id", 8))
      {
        if (ctx._label_parser.label_type != VW::label_type_t::slates)
        { THROW("Can only use _slot_id with slates examples"); } ctx.uint_state.output_uint = &ctx.ex->l.slates.slot_id;
        ctx.array_float_state.return_state = this;
        return &ctx.array_float_state;
      }

      else if (ctx.key_length == 20 && !strncmp(str, "_original_label_cost", 20))
      {
        if(!ctx.decision_service_data) {
          THROW("_original_label_cost is only valid in DSJson");
        }
        ctx.original_label_cost_state.aggr_float = &ctx.decision_service_data->originalLabelCost;
        ctx.original_label_cost_state.first_slot_float = &ctx.decision_service_data->originalLabelCostFirstSlot;
        ctx.original_label_cost_state.return_state = this;
        return &ctx.original_label_cost_state;
      }

      else if (ctx.key_length == 5 && !_stricmp(ctx.key, "__aid"))
      {
        ctx.uint_dedup_state.return_state = this;
        return &ctx.uint_dedup_state;
      }

      return Ignore(ctx, length);
    }

    return this;
  }

  BaseState<audit>* String(Context<audit>& ctx, const char* str, rapidjson::SizeType length, bool) override
  {
    // string escape
    const char* end = str + length;
    for (char* p = const_cast<char*>(str); p != end; p++)
    {
      switch (*p)
      {
        case ' ':
        case '\t':
        case '|':
        case ':':
          *p = '_';
      }
    }

    if (ctx._chain_hash) { ctx.CurrentNamespace().AddFeature(ctx.key, str, ctx._hash_func, ctx._parse_mask); }
    else
    {
      char* prepend = const_cast<char*>(str) - ctx.key_length;
      memmove(prepend, ctx.key, ctx.key_length);

      ctx.CurrentNamespace().AddFeature(prepend, ctx._hash_func, ctx._parse_mask);
    }

    return this;
  }

  BaseState<audit>* Bool(Context<audit>& ctx, bool b) override
  {
    if (b) ctx.CurrentNamespace().AddFeature(ctx.key, ctx._hash_func, ctx._parse_mask);

    return this;
  }

  BaseState<audit>* StartObject(Context<audit>& ctx) override
  {
    ctx.PushNamespace(ctx.key, this);
    return this;
  }

  BaseState<audit>* EndObject(Context<audit>& ctx, rapidjson::SizeType memberCount) override
  {
    BaseState<audit>* return_state = ctx.PopNamespace();

    if (ctx.namespace_path.empty())
    {
      int label_index = ctx.label_index_state.index;
      // we're at the end of the example
      if (label_index >= 0)
      {
        // skip shared example
        label_index++;
        if (label_index >= (int)ctx.examples->size())
        {
          ctx.error() << "Out of bounds error: _labelIndex must be smaller than number of actions! _labelIndex="
                      << (label_index - 1) << " Number of actions=" << ctx.examples->size() - 1 << " ";
          return nullptr;
        }

        // apply labelIndex
        ctx.ex = (*ctx.examples)[label_index];

        // reset for next example
        ctx.label_index_state.index = -1;
      }

      // inject label
      ctx.label_object_state.EndObject(ctx, memberCount);

      // If we are in CCB mode and there have been no slots. Check label cost, prob and action were passed. In that
      // case this is CB, so generate a single slot with this info.
      if (ctx._label_parser.label_type == VW::label_type_t::ccb)
      {
        auto num_slots = std::count_if(ctx.examples->begin(), ctx.examples->end(),
            [](example* ex) { return ex->l.conditional_contextual_bandit.type == CCB::example_type::slot; });
        if (num_slots == 0 && ctx.label_object_state.found_cb)
        {
          ctx.ex = &(*ctx.example_factory)(ctx.example_factory_context);
          ctx._label_parser.default_label(ctx.ex->l);
          ctx.ex->l.conditional_contextual_bandit.type = CCB::example_type::slot;
          ctx.examples->push_back(ctx.ex);

          auto outcome = new CCB::conditional_contextual_bandit_outcome();
          outcome->cost = ctx.label_object_state.cb_label.cost;
          outcome->probabilities.push_back(
              {ctx.label_object_state.cb_label.action - 1, ctx.label_object_state.cb_label.probability});
          ctx.ex->l.conditional_contextual_bandit.outcome = outcome;
        }
      }
    }

    // if we're at the top-level go back to ds_state
    return ctx.namespace_path.empty() ? ctx.root_state : return_state;
  }

  BaseState<audit>* Float(Context<audit>& ctx, float f) override
  {
    auto& ns = ctx.CurrentNamespace();
    auto hash_index = ctx._hash_func(ctx.key, strlen(ctx.key), ns.namespace_hash) & ctx._parse_mask;
    ns.AddFeature(f, hash_index, ctx.key);
    return this;
  }

  BaseState<audit>* Uint(Context<audit>& ctx, unsigned f) override { return Float(ctx, static_cast<float>(f)); }

  BaseState<audit>* StartArray(Context<audit>& ctx) override { return ctx.array_state.StartArray(ctx); }
};

template <bool audit, typename T>
class ArrayToVectorState : public BaseState<audit>
{
public:
  ArrayToVectorState() : BaseState<audit>("ArrayToVectorState") {}

  std::vector<T>* output_array;
  BaseState<audit>* return_state;

  // Allows for single value handling.
  bool has_seen_array_start = false;

  BaseState<audit>* StartArray(Context<audit>& ctx) override
  {
    if (ctx.previous_state == this)
    {
      ctx.error() << "Nested arrays are not supported";
      return nullptr;
    }

    has_seen_array_start = true;

    return this;
  }

  BaseState<audit>* String(
      Context<audit>& ctx, const char* str, rapidjson::SizeType /*length*/, bool /* copy */) override
  {
    if (_stricmp(str, "NaN") != 0)
    {
      ctx.error() << "The only supported string in the array is 'NaN'";
      return nullptr;
    }

    output_array->push_back(std::numeric_limits<T>::quiet_NaN());

    if (!has_seen_array_start)
    {
      has_seen_array_start = false;
      return return_state;
    }

    return this;
  }

  BaseState<audit>* Uint(Context<audit>& /* ctx */, unsigned f) override
  {
    output_array->push_back(static_cast<T>(f));

    if (!has_seen_array_start)
    {
      has_seen_array_start = false;
      return return_state;
    }

    return this;
  }

  BaseState<audit>* Float(Context<audit>& /* ctx */, float f) override
  {
    output_array->push_back(static_cast<T>(f));

    if (!has_seen_array_start)
    {
      has_seen_array_start = false;
      return return_state;
    }

    return this;
  }

  BaseState<audit>* Null(Context<audit>& /* ctx */) override
  {
    if (!has_seen_array_start)
    {
      has_seen_array_start = false;
      return return_state;
    }

    // ignore null values and stay in current state
    return this;
  }

  BaseState<audit>* EndArray(Context<audit>& /*ctx*/, rapidjson::SizeType /*length*/) override
  {
    has_seen_array_start = false;
    return return_state;
  }
};

template <bool audit>
class StringToStringState : public BaseState<audit>
{
public:
  StringToStringState() : BaseState<audit>("StringToStringState") {}

  std::string* output_string;
  BaseState<audit>* return_state;

  BaseState<audit>* String(
      Context<audit>& /*ctx*/, const char* str, rapidjson::SizeType length, bool /* copy */) override
  {
    output_string->assign(str, str + length);
    return return_state;
  }

  BaseState<audit>* Null(Context<audit>& /*ctx*/) override { return return_state; }
};

// AggrFunc prototype is void (*)(float *input_output, float f);
// Basic Aggregation Types
namespace float_aggregation {
inline void set(float* output, float f) {
  *output = f;
}
inline void add(float* output, float f) {
  *output += f;
}
}

template <bool audit, void (*func)(float*, float)>
class FloatToFloatState : public BaseState<audit>
{
public:
  FloatToFloatState() : BaseState<audit>("FloatToFloatState") {}

  float* output_float;
  BaseState<audit>* return_state;

  BaseState<audit>* Float(Context<audit>& /*ctx*/, float f) override
  {
    func(output_float, f);
    return return_state;
  }

  BaseState<audit>* Uint(Context<audit>& ctx, unsigned i) override
  {
    return Float(ctx, static_cast<float>(i));
  }

  BaseState<audit>* Null(Context<audit>& /*ctx*/) override
  {
    func(output_float, 0.f);
    return return_state;
  }
};

// HACK: This state object is a complete hack. This object needs to address some very specific business
//       logic which cannot be handled in the state machine in a better way without impacting performance.
//       This level of specificity should NOT be in the parser, do not use this as an example of what to do.
template <bool audit>
class FloatToFloatState_OriginalLabelCostHack : public BaseState<audit>
{
public:
  FloatToFloatState_OriginalLabelCostHack() : BaseState<audit>("FloatToFloatState_OriginalLabelCostHack") {}

  float* aggr_float;
  float* first_slot_float;
  bool seen_first = false;
  BaseState<audit>* return_state;

  BaseState<audit>* Float(Context<audit>& /*ctx*/, float f) override
  {
    *aggr_float += f;
    if(!seen_first) {
      seen_first = true;
      *first_slot_float = f;
    }
    return return_state;
  }

  BaseState<audit>* Uint(Context<audit>& ctx, unsigned i) override
  {
    return Float(ctx, static_cast<float>(i));
  }

  BaseState<audit>* Null(Context<audit>& /*ctx*/) override
  {
    // do nothing
    return return_state;
  }
};


template <bool audit>
class UIntDedupState : public BaseState<audit>
{
public:
  UIntDedupState() : BaseState<audit>("UIntDedupState") {}

  uint32_t* output_uint;
  BaseState<audit>* return_state;

  BaseState<audit>* Uint(Context<audit>& ctx, unsigned i) override
  {
    auto* new_ex = ctx.examples->back();

    if (ctx.dedup_examples->find(i) == ctx.dedup_examples->end()) { THROW("dedup id not found: " << i); }

    auto* stored_ex = (*ctx.dedup_examples)[i];

    new_ex->indices = stored_ex->indices;
    for (auto& ns : new_ex->indices) { new_ex->feature_space[ns] = stored_ex->feature_space[ns]; }
    new_ex->ft_offset = stored_ex->ft_offset;
    return return_state;
  }
};

template <bool audit>
class UIntToUIntState : public BaseState<audit>
{
public:
  UIntToUIntState() : BaseState<audit>("UIntToUIntState") {}

  uint32_t* output_uint;
  BaseState<audit>* return_state;

  BaseState<audit>* Uint(Context<audit>& /*ctx*/, unsigned i) override
  {
    *output_uint = i;
    return return_state;
  }
};

template <bool audit>
class BoolToBoolState : public BaseState<audit>
{
public:
  BoolToBoolState() : BaseState<audit>("BoolToBoolState") {}

  bool* output_bool;
  BaseState<audit>* return_state;

  BaseState<audit>* Bool(Context<audit>& /*ctx*/, bool b) override
  {
    *output_bool = b;
    return return_state;
  }
};

template <bool audit>
class SlotOutcomeList : public BaseState<audit>
{
  int slot_object_index = 0;

  std::vector<uint32_t> actions;
  std::vector<float> probs;
  float cost;

  BaseState<audit>* old_root;

public:
  DecisionServiceInteraction* interactions;

  SlotOutcomeList() : BaseState<audit>("SlotOutcomeList") {}

  BaseState<audit>* StartArray(Context<audit>& ctx) override
  {
    slot_object_index = 0;

    // Find start index of slot objects by iterating until we find the first slot example.
    for (auto ex : *ctx.examples)
    {
      if ((ctx._label_parser.label_type == VW::label_type_t::ccb &&
              ex->l.conditional_contextual_bandit.type != CCB::example_type::slot) ||
          (ctx._label_parser.label_type == VW::label_type_t::slates &&
              ex->l.slates.type != VW::slates::example_type::slot))
      { slot_object_index++; }
    }
    old_root = ctx.root_state;
    ctx.root_state = this;

    if (slot_object_index == 0) { THROW("Badly formed ccb example. Shared example is required.") }

    return this;
  }

  BaseState<audit>* StartObject(Context<audit>& ctx) override
  {
    // Set current example so that default state correctly sets the label.
    ctx.ex = (*ctx.examples)[slot_object_index];
    // The end object logic assumes shared example so we need to take one here.
    ctx.label_index_state.index = slot_object_index - 1;

    slot_object_index++;

    // Push a namespace so that default state can get back here when it reaches the end of the object.
    ctx.PushNamespace(" ", this);

    return &ctx.default_state;
  }

  BaseState<audit>* EndArray(Context<audit>& ctx, rapidjson::SizeType) override
  {
    // DSJson requires the interaction object to be filled. After reading all slot outcomes fill out the top actions.
    for (auto ex : *ctx.examples)
    {
      if (ctx._label_parser.label_type == VW::label_type_t::ccb &&
          ex->l.conditional_contextual_bandit.type == CCB::example_type::slot)
      {
        if (ex->l.conditional_contextual_bandit.outcome)
        {
          interactions->actions.push_back(ex->l.conditional_contextual_bandit.outcome->probabilities[0].action);
          interactions->probabilities.push_back(ex->l.conditional_contextual_bandit.outcome->probabilities[0].score);
        }
      }
      else if (ctx._label_parser.label_type == VW::label_type_t::slates &&
          ex->l.slates.type == VW::slates::example_type::slot)
      {
        if (ex->l.slates.labeled)
        {
          interactions->actions.push_back(ex->l.slates.probabilities[0].action);
          interactions->probabilities.push_back(ex->l.slates.probabilities[0].score);
        }
      }
    }

    ctx.root_state = old_root;
    return &ctx.decision_service_state;
  }
};

template <bool audit>
class DecisionServiceState : public BaseState<audit>
{
public:
  DecisionServiceState() : BaseState<audit>("DecisionService") {}

  DecisionServiceInteraction* data;

  BaseState<audit>* StartObject(Context<audit>& /* ctx */) override
  {
    // TODO: improve validation
    return this;
  }

  BaseState<audit>* EndObject(Context<audit>& /*ctx*/, rapidjson::SizeType /* memberCount */) override
  {
    // TODO: improve validation
    return this;
  }

  BaseState<audit>* Key(Context<audit>& ctx, const char* str, rapidjson::SizeType length, bool /* copy */) override
  {
    if (length == 1)
    {
      switch (str[0])
      {
        case 'a':
          ctx.array_uint_state.output_array = &data->actions;
          ctx.array_uint_state.return_state = this;
          return &ctx.array_uint_state;
        case 'p':
          data->probabilities.clear();
          ctx.array_float_state.output_array = &data->probabilities;
          ctx.array_float_state.return_state = this;
          return &ctx.array_float_state;
        case 'c':
          ctx.key = " ";
          ctx.key_length = 1;
          return &ctx.default_state;
      }
    }
    else if (length == 3 && !strcmp(str, "pdf"))
    {
      ctx.array_pdf_state.return_state = this;
      return &ctx.array_pdf_state;
    }
    else if (length == 5 && !strcmp(str, "pdrop"))
    {
      ctx.float_state.output_float = &data->probabilityOfDrop;
      ctx.float_state.return_state = this;
      return &ctx.float_state;
    }
    else if (length == 7 && !strcmp(str, "EventId"))
    {
      ctx.string_state.output_string = &data->eventId;
      ctx.string_state.return_state = this;
      return &ctx.string_state;
    }
    else if (length == 9 && !strcmp(str, "Timestamp"))
    {
      ctx.string_state.output_string = &data->timestamp;
      ctx.string_state.return_state = this;
      return &ctx.string_state;
    }
    else if (length > 0 && str[0] == '_')
    {
      // match _label*
      if (length >= 6 && !strncmp(str, "_label", 6))
      {
        ctx.key = str;
        ctx.key_length = length;
        if (length >= 7 && ctx.key[6] == '_')
        {
          if (length >= 9 && !strncmp(&ctx.key[7], "ca", 2)) { ctx.label_object_state.found_cb_continuous = true; }
          return &ctx.label_single_property_state;
        }
        else if (length == 6)
          return &ctx.label_state;
        else if (length == 11 && !_stricmp(str, "_labelIndex"))
          return &ctx.label_index_state;
      }
      else if (length == 10 && !strncmp(str, "_skipLearn", 10))
      {
        ctx.bool_state.output_bool = &data->skipLearn;
        ctx.bool_state.return_state = this;
        return &ctx.bool_state;
      }
      else if (length == 9 && !strncmp(str, "_outcomes", 9))
      {
        ctx.slot_outcome_list_state.interactions = data;
        return &ctx.slot_outcome_list_state;
      }
      else if (length == 2 && !strncmp(str, "_p", 2))
      {
        data->probabilities.clear();
        ctx.array_float_state.output_array = &data->probabilities;
        ctx.array_float_state.return_state = this;
        return &ctx.array_float_state;
      }
      else if (length == 20 && !strncmp(str, "_original_label_cost", 20))
      {
        ctx.original_label_cost_state.aggr_float = &data->originalLabelCost;
        ctx.original_label_cost_state.first_slot_float = &data->originalLabelCostFirstSlot;
        ctx.original_label_cost_state.return_state = this;
        return &ctx.original_label_cost_state;
      }
      else if (length == 3 && !strncmp(str, "_ba", 3))
      {
        ctx.array_uint_state.output_array = &data->baseline_actions;
        ctx.array_uint_state.return_state = this;
        return &ctx.array_uint_state;
      }
    }

    // ignore unknown properties
    return ctx.default_state.Ignore(ctx, length);
  }
};

template <bool audit>
struct Context
{
private:
  std::unique_ptr<std::stringstream> error_ptr;

public:
<<<<<<< HEAD
  VW::workspace* all;
=======
  label_parser _label_parser;
  hash_func_t _hash_func;
  uint64_t _hash_seed;
  uint64_t _parse_mask;
  bool _chain_hash;

  VW::label_parser_reuse_mem* _reuse_mem;
  const VW::named_labels* _ldict;
>>>>>>> 25d25e60

  // last "<key>": encountered
  const char* key;
  rapidjson::SizeType key_length;

  BaseState<audit>* current_state;
  BaseState<audit>* previous_state;

  // the path of namespaces
  std::vector<Namespace<audit>> namespace_path;
  std::vector<BaseState<audit>*> return_path;

  std::unordered_map<uint64_t, example*>* dedup_examples = nullptr;

  v_array<example*>* examples;
  example* ex;
  rapidjson::InsituStringStream* stream;
  const char* stream_end;

  VW::example_factory_t example_factory;
  void* example_factory_context;

  // TODO: This shouldn't really exist in the Context. Once the JSON parser
  // gets refactored to separate the VWJson/DSJson concepts, this should
  // be moved into the DSJson version of the context
  DecisionServiceInteraction* decision_service_data = nullptr;

  // states
  DefaultState<audit> default_state;
  LabelState<audit> label_state;
  LabelObjectState<audit> label_object_state;
  LabelSinglePropertyState<audit> label_single_property_state;
  LabelIndexState<audit> label_index_state;
  TextState<audit> text_state;
  TagState<audit> tag_state;
  MultiState<audit> multi_state;
  IgnoreState<audit> ignore_state;
  ArrayState<audit> array_state;
  SlotsState<audit> slots_state;
  ArrayToPdfState<audit> array_pdf_state;

  // DecisionServiceState
  DecisionServiceState<audit> decision_service_state;
  ArrayToVectorState<audit, float> array_float_state;
  ArrayToVectorState<audit, unsigned> array_uint_state;
  StringToStringState<audit> string_state;
  FloatToFloatState<audit, float_aggregation::set> float_state;
  FloatToFloatState_OriginalLabelCostHack<audit> original_label_cost_state;
  UIntToUIntState<audit> uint_state;
  UIntDedupState<audit> uint_dedup_state;
  BoolToBoolState<audit> bool_state;
  SlotOutcomeList<audit> slot_outcome_list_state;

  BaseState<audit>* root_state;

  Context()
  {
    current_state = &default_state;
    root_state = &default_state;
  }

<<<<<<< HEAD
  void init(VW::workspace* pall)
=======
  void init(const label_parser& lbl_parser, hash_func_t hash_func, uint64_t hash_seed, uint64_t parse_mask,
      bool chain_hash, VW::label_parser_reuse_mem* reuse_mem, const VW::named_labels* ldict)
>>>>>>> 25d25e60
  {
    assert(reuse_mem != nullptr);
    _label_parser = lbl_parser;
    _hash_func = hash_func;
    _hash_seed = hash_seed;
    _parse_mask = parse_mask;
    _chain_hash = chain_hash;
    _reuse_mem = reuse_mem;
    _ldict = ldict;

    key = " ";
    key_length = 1;
    previous_state = nullptr;
  }

  std::stringstream& error()
  {
    if (!error_ptr) error_ptr.reset(new std::stringstream{});

    return *error_ptr;
  }

  void SetStartStateToDecisionService(DecisionServiceInteraction* data)
  {
    decision_service_state.data = data;
    current_state = root_state = &decision_service_state;
  }

  void PushNamespace(const char* ns, BaseState<audit>* return_state)
  {
    push_ns(ex, ns, namespace_path, _hash_func, _hash_seed);
    return_path.push_back(return_state);
  }

  BaseState<audit>* PopNamespace()
  {
    pop_ns(ex, namespace_path);
    auto return_state = return_path.back();
    return_path.pop_back();
    return return_state;
  }

  Namespace<audit>& CurrentNamespace() { return namespace_path.back(); }

  bool TransitionState(BaseState<audit>* next_state)
  {
    if (next_state == nullptr) return false;

    previous_state = current_state;
    current_state = next_state;

    return true;
  }
};

template <bool audit>
struct VWReaderHandler : public rapidjson::BaseReaderHandler<rapidjson::UTF8<>, VWReaderHandler<audit>>
{
  Context<audit> ctx;

<<<<<<< HEAD
  void init(VW::workspace* all, v_array<example*>* examples, rapidjson::InsituStringStream* stream,
      const char* stream_end, VW::example_factory_t example_factory, void* example_factory_context,
=======
  void init(const label_parser& lbl_parser, hash_func_t hash_func, uint64_t hash_seed, uint64_t parse_mask,
      bool chain_hash, VW::label_parser_reuse_mem* reuse_mem, const VW::named_labels* ldict,
      v_array<example*>* examples, rapidjson::InsituStringStream* stream, const char* stream_end,
      VW::example_factory_t example_factory, void* example_factory_context,
>>>>>>> 25d25e60
      std::unordered_map<uint64_t, example*>* dedup_examples = nullptr)
  {
    ctx.init(lbl_parser, hash_func, hash_seed, parse_mask, chain_hash, reuse_mem, ldict);
    ctx.examples = examples;
    ctx.ex = (*examples)[0];
    lbl_parser.default_label(ctx.ex->l);

    ctx.stream = stream;
    ctx.stream_end = stream_end;
    ctx.example_factory = example_factory;
    ctx.example_factory_context = example_factory_context;
    ctx.dedup_examples = dedup_examples;
  }

  // virtual dispatch to current state
  bool Bool(bool v) { return ctx.TransitionState(ctx.current_state->Bool(ctx, v)); }
  bool Int(int v) { return ctx.TransitionState(ctx.current_state->Float(ctx, static_cast<float>(v))); }
  bool Uint(unsigned v) { return ctx.TransitionState(ctx.current_state->Uint(ctx, v)); }
  bool Int64(int64_t v) { return ctx.TransitionState(ctx.current_state->Float(ctx, static_cast<float>(v))); }
  bool Uint64(uint64_t v) { return ctx.TransitionState(ctx.current_state->Float(ctx, static_cast<float>(v))); }
  bool Double(double v) { return ctx.TransitionState(ctx.current_state->Float(ctx, static_cast<float>(v))); }
  bool String(const char* str, SizeType len, bool copy)
  {
    return ctx.TransitionState(ctx.current_state->String(ctx, str, len, copy));
  }
  bool StartObject() { return ctx.TransitionState(ctx.current_state->StartObject(ctx)); }
  bool Key(const char* str, SizeType len, bool copy)
  {
    return ctx.TransitionState(ctx.current_state->Key(ctx, str, len, copy));
  }
  bool EndObject(SizeType count) { return ctx.TransitionState(ctx.current_state->EndObject(ctx, count)); }
  bool StartArray() { return ctx.TransitionState(ctx.current_state->StartArray(ctx)); }
  bool EndArray(SizeType count) { return ctx.TransitionState(ctx.current_state->EndArray(ctx, count)); }
  bool Null() { return ctx.TransitionState(ctx.current_state->Null(ctx)); }

  bool VWReaderHandlerNull() { return true; }
  bool VWReaderHandlerDefault() { return false; }

  // alternative to above if we want to re-use the VW float parser...
  bool RawNumber(const char* /* str */, rapidjson::SizeType /* length */, bool /* copy */) { return false; }

  std::stringstream& error() { return ctx.error(); }

  BaseState<audit>* current_state() { return ctx.current_state; }
};

template <bool audit>
struct json_parser
{
  rapidjson::Reader reader;
  VWReaderHandler<audit> handler;
};

namespace VW
{
template <bool audit>
<<<<<<< HEAD
void read_line_json_s(VW::workspace& all, v_array<example*>& examples, char* line, size_t length,
    example_factory_t example_factory, void* ex_factory_context,
=======
void read_line_json_s(const label_parser& lbl_parser, hash_func_t hash_func, uint64_t hash_seed, uint64_t parse_mask,
    bool chain_hash, VW::label_parser_reuse_mem* reuse_mem, const VW::named_labels* ldict, v_array<example*>& examples,
    char* line, size_t length, example_factory_t example_factory, void* ex_factory_context,
>>>>>>> 25d25e60
    std::unordered_map<uint64_t, example*>* dedup_examples = nullptr)
{
  if (lbl_parser.label_type == VW::label_type_t::slates)
  {
    parse_slates_example_json<audit>(lbl_parser, hash_func, hash_seed, parse_mask, chain_hash, examples, line, length,
        example_factory, ex_factory_context, dedup_examples);
    return;
  }

  // string line_copy(line);
  // destructive parsing
  InsituStringStream ss(line);
  json_parser<audit> parser;

  VWReaderHandler<audit>& handler = parser.handler;

  handler.init(lbl_parser, hash_func, hash_seed, parse_mask, chain_hash, reuse_mem, ldict, &examples, &ss,
      line + length, example_factory, ex_factory_context, dedup_examples);

  ParseResult result =
      parser.reader.template Parse<kParseInsituFlag, InsituStringStream, VWReaderHandler<audit>>(ss, handler);
  if (!result.IsError()) return;

  BaseState<audit>* current_state = handler.current_state();

  // The stack of namespaces must be drained so there are no half extents left around.
  while (!handler.ctx.namespace_path.empty()) { handler.ctx.PopNamespace(); }

  THROW("JSON parser error at " << result.Offset() << ": " << GetParseError_En(result.Code())
                                << ". "
                                   "Handler: "
                                << handler.error().str()
                                << "State: " << (current_state ? current_state->name : "null"));  // <<
  // "Line: '"<< line_copy << "'");
}

<<<<<<< HEAD
inline bool apply_pdrop(VW::workspace& all, float pdrop, v_array<example*>& examples)
=======
template <bool audit>
void read_line_json_s(vw& all, v_array<example*>& examples, char* line, size_t length,
    example_factory_t example_factory, void* ex_factory_context,
    std::unordered_map<uint64_t, example*>* dedup_examples = nullptr)
{
  return read_line_json_s<audit>(all.example_parser->lbl_parser, all.example_parser->hasher, all.hash_seed,
      all.parse_mask, all.chain_hash_json, &all.example_parser->parser_memory_to_reuse, all.sd->ldict.get(), examples,
      line, length, example_factory, ex_factory_context, dedup_examples);
}

inline bool apply_pdrop(label_type_t label_type, float pdrop, v_array<example*>& examples)
>>>>>>> 25d25e60
{
  if (pdrop == 1.)
  {
    logger::errlog_error("JSON parser error: examples with pdrop==1 are not supported");
    return false;
  }
  // Event with certain pdrop had (1-pdrop) as probability to survive,
  // so it is one of (1 / (1-pdrop)) events that we should learn on, and weight should be updated accordingly.
  if (label_type == VW::label_type_t::cb)
  {
    for (auto& e : examples) { e->l.cb.weight /= 1 - pdrop; }
  }
  else if (label_type == VW::label_type_t::ccb)
  {
    for (auto& e : examples) { e->l.conditional_contextual_bandit.weight /= 1 - pdrop; }
  }
  if (label_type == VW::label_type_t::slates)
  {
    // TODO
  }
  return true;
}

// returns true if succesfully parsed, returns false if not and logs warning
template <bool audit>
bool read_line_decision_service_json(VW::workspace& all, v_array<example*>& examples, char* line, size_t length,
    bool copy_line, example_factory_t example_factory, void* ex_factory_context, DecisionServiceInteraction* data)
{
  if (all.example_parser->lbl_parser.label_type == VW::label_type_t::slates)
  {
    parse_slates_example_dsjson<audit>(all, examples, line, length, example_factory, ex_factory_context, data);
    return apply_pdrop(all.example_parser->lbl_parser.label_type, data->probabilityOfDrop, examples);
  }

  std::vector<char> line_vec;
  if (copy_line)
  {
    line_vec.insert(line_vec.end(), line, line + length);
    line = &line_vec.front();
  }

  InsituStringStream ss(line);
  json_parser<audit> parser;

  VWReaderHandler<audit>& handler = parser.handler;
  handler.init(all.example_parser->lbl_parser, all.example_parser->hasher, all.hash_seed, all.parse_mask,
      all.chain_hash_json, &all.example_parser->parser_memory_to_reuse, all.sd->ldict.get(), &examples, &ss,
      line + length, example_factory, ex_factory_context);

  handler.ctx.SetStartStateToDecisionService(data);
  handler.ctx.decision_service_data = data;

  ParseResult result =
      parser.reader.template Parse<kParseInsituFlag, InsituStringStream, VWReaderHandler<audit>>(ss, handler);

  if (result.IsError())
  {
    BaseState<audit>* current_state = handler.current_state();

    // The stack of namespaces must be drained so there are no half extents left around.
    while (!handler.ctx.namespace_path.empty()) { handler.ctx.PopNamespace(); }

    if (all.example_parser->strict_parse)
    {
      THROW("JSON parser error at " << result.Offset() << ": " << GetParseError_En(result.Code())
                                    << ". "
                                       "Handler: "
                                    << handler.error().str()
                                    << "State: " << (current_state ? current_state->name : "null"));
    }
    else
    {
      logger::errlog_error("JSON parser error at {0}: {1}. Handler: {2} State: {3}", result.Offset(),
          GetParseError_En(result.Code()), handler.error().str(), (current_state ? current_state->name : "null"));
      return false;
    }
  }

  return apply_pdrop(all.example_parser->lbl_parser.label_type, data->probabilityOfDrop, examples);
}  // namespace VW
}  // namespace VW

template <bool audit>
bool parse_line_json(VW::workspace* all, char* line, size_t num_chars, v_array<example*>& examples)
{
  if (all->example_parser->decision_service_json)
  {
    // Skip lines that do not start with "{"
    if (line[0] != '{') { return false; }

    DecisionServiceInteraction interaction;
    bool result = VW::template read_line_decision_service_json<audit>(*all, examples, line, num_chars, false,
        reinterpret_cast<VW::example_factory_t>(&VW::get_unused_example), all, &interaction);

    if (!result)
    {
      VW::return_multiple_example(*all, examples);
      examples.push_back(&VW::get_unused_example(all));
      if (all->example_parser->metrics) all->example_parser->metrics->LineParseError++;
      return false;
    }

    if (all->example_parser->metrics)
    {
      if (!interaction.eventId.empty())
      {
        if (all->example_parser->metrics->FirstEventId.empty())
          all->example_parser->metrics->FirstEventId = std::move(interaction.eventId);
        else
          all->example_parser->metrics->LastEventId = std::move(interaction.eventId);
      }

      if (!interaction.timestamp.empty())
      {
        if (all->example_parser->metrics->FirstEventTime.empty())
          all->example_parser->metrics->FirstEventTime = std::move(interaction.timestamp);
        else
          all->example_parser->metrics->LastEventTime = std::move(interaction.timestamp);
      }

      // Technically the aggregation operation here is supposed to be user-defined
      // but according to Casey, the only operation used is Sum
      // The _original_label_cost element is found either at the top level OR under
      // the _outcomes node (for CCB)
      all->example_parser->metrics->DsjsonSumCostOriginal += interaction.originalLabelCost;
      all->example_parser->metrics->DsjsonSumCostOriginalFirstSlot += interaction.originalLabelCostFirstSlot;
      if (!interaction.actions.empty())
      {
        // APS requires this metric for CB (baseline action is 1)
        if (interaction.actions[0] == 1)
        { all->example_parser->metrics->DsjsonSumCostOriginalBaseline += interaction.originalLabelCost; }

        if (!interaction.baseline_actions.empty())
        {
          if (interaction.actions[0] == interaction.baseline_actions[0])
          {
            all->example_parser->metrics->DsjsonNumberOfLabelEqualBaselineFirstSlot++;
            all->example_parser->metrics->DsjsonSumCostOriginalLabelEqualBaselineFirstSlot +=
                interaction.originalLabelCostFirstSlot;
          }
          else
          {
            all->example_parser->metrics->DsjsonNumberOfLabelNotEqualBaselineFirstSlot++;
          }
        }
      }
    }

    // TODO: In refactoring the parser to be usable standalone, we need to ensure that we
    // stop suppressing "skipLearn" interactions. Also, not sure if this is the right logic
    // for counterfactual. (@marco)
    if (interaction.skipLearn)
    {
      if (all->example_parser->metrics) all->example_parser->metrics->NumberOfSkippedEvents++;
      VW::return_multiple_example(*all, examples);
      examples.push_back(&VW::get_unused_example(all));
      return false;
    }

    // let's ask to continue reading data until we find a line with actions provided
    if (interaction.actions.size() == 0 && all->l->is_multiline())
    {
      if (all->example_parser->metrics) all->example_parser->metrics->NumberOfEventsZeroActions++;
      VW::return_multiple_example(*all, examples);
      examples.push_back(&VW::get_unused_example(all));
      return false;
    }
  }
  else
    VW::template read_line_json_s<audit>(
        *all, examples, line, num_chars, reinterpret_cast<VW::example_factory_t>(&VW::get_unused_example), all);

  return true;
}

inline void append_empty_newline_example_for_driver(VW::workspace* all, v_array<example*>& examples)
{
  // note: the json parser does single pass parsing and cannot determine if a shared example is needed.
  // since the communication between the parsing thread the main learner expects examples to be requested in order (as
  // they're layed out in memory) there is no way to determine upfront if a shared example exists thus even if there are
  // no features for the shared example, still an empty example is returned.

  // insert new line example at the end
  if (examples.size() > 1)
  {
    example& ae = VW::get_unused_example(all);
    static const char empty[] = "";
    VW::string_view example(empty);
    substring_to_example(all, &ae, example);
    ae.is_newline = true;

    examples.push_back(&ae);
  }
}

// This is used by the python parser
template <bool audit>
void line_to_examples_json(VW::workspace* all, const char* line, size_t num_chars, v_array<example*>& examples)
{
  // The JSON reader does insitu parsing and therefore modifies the input
  // string, so we make a copy since this function cannot modify the input
  // string.
  std::vector<char> owned_str;
  size_t len = std::strlen(line) + 1;
  owned_str.resize(len);
  std::memcpy(owned_str.data(), line, len);

  bool good_example = parse_line_json<audit>(all, owned_str.data(), num_chars, examples);
  if (!good_example)
  {
    VW::return_multiple_example(*all, examples);
    examples.push_back(&VW::get_unused_example(all));
    return;
  }
}

template <bool audit>
int read_features_json(VW::workspace* all, io_buf& buf, v_array<example*>& examples)
{
  // Keep reading lines until a valid set of examples is produced.
  bool reread;
  do
  {
    reread = false;

    char* line;
    size_t num_chars;
    size_t num_chars_initial = read_features(buf, line, num_chars);
    if (num_chars_initial < 1) return static_cast<int>(num_chars_initial);

    // Ensure there is a null terminator.
    line[num_chars] = '\0';

    reread = !parse_line_json<audit>(all, line, num_chars, examples);
  } while (reread);

  append_empty_newline_example_for_driver(all, examples);

  return 1;
}<|MERGE_RESOLUTION|>--- conflicted
+++ resolved
@@ -242,17 +242,6 @@
 
   LabelObjectState() : BaseState<audit>("LabelObject") {}
 
-<<<<<<< HEAD
-  void init(VW::workspace* /* all */)
-  {
-    found = found_cb = found_cb_continuous = false;
-
-    cb_label = CB::cb_class{};
-    cont_label_element = {0., 0., 0.};
-  }
-
-=======
->>>>>>> 25d25e60
   BaseState<audit>* StartObject(Context<audit>& ctx) override
   {
     ctx._label_parser.default_label(ctx.ex->l);
@@ -1520,9 +1509,6 @@
   std::unique_ptr<std::stringstream> error_ptr;
 
 public:
-<<<<<<< HEAD
-  VW::workspace* all;
-=======
   label_parser _label_parser;
   hash_func_t _hash_func;
   uint64_t _hash_seed;
@@ -1531,7 +1517,6 @@
 
   VW::label_parser_reuse_mem* _reuse_mem;
   const VW::named_labels* _ldict;
->>>>>>> 25d25e60
 
   // last "<key>": encountered
   const char* key;
@@ -1593,12 +1578,8 @@
     root_state = &default_state;
   }
 
-<<<<<<< HEAD
-  void init(VW::workspace* pall)
-=======
   void init(const label_parser& lbl_parser, hash_func_t hash_func, uint64_t hash_seed, uint64_t parse_mask,
       bool chain_hash, VW::label_parser_reuse_mem* reuse_mem, const VW::named_labels* ldict)
->>>>>>> 25d25e60
   {
     assert(reuse_mem != nullptr);
     _label_parser = lbl_parser;
@@ -1659,15 +1640,10 @@
 {
   Context<audit> ctx;
 
-<<<<<<< HEAD
-  void init(VW::workspace* all, v_array<example*>* examples, rapidjson::InsituStringStream* stream,
-      const char* stream_end, VW::example_factory_t example_factory, void* example_factory_context,
-=======
   void init(const label_parser& lbl_parser, hash_func_t hash_func, uint64_t hash_seed, uint64_t parse_mask,
       bool chain_hash, VW::label_parser_reuse_mem* reuse_mem, const VW::named_labels* ldict,
       v_array<example*>* examples, rapidjson::InsituStringStream* stream, const char* stream_end,
       VW::example_factory_t example_factory, void* example_factory_context,
->>>>>>> 25d25e60
       std::unordered_map<uint64_t, example*>* dedup_examples = nullptr)
   {
     ctx.init(lbl_parser, hash_func, hash_seed, parse_mask, chain_hash, reuse_mem, ldict);
@@ -1724,14 +1700,9 @@
 namespace VW
 {
 template <bool audit>
-<<<<<<< HEAD
-void read_line_json_s(VW::workspace& all, v_array<example*>& examples, char* line, size_t length,
-    example_factory_t example_factory, void* ex_factory_context,
-=======
 void read_line_json_s(const label_parser& lbl_parser, hash_func_t hash_func, uint64_t hash_seed, uint64_t parse_mask,
     bool chain_hash, VW::label_parser_reuse_mem* reuse_mem, const VW::named_labels* ldict, v_array<example*>& examples,
     char* line, size_t length, example_factory_t example_factory, void* ex_factory_context,
->>>>>>> 25d25e60
     std::unordered_map<uint64_t, example*>* dedup_examples = nullptr)
 {
   if (lbl_parser.label_type == VW::label_type_t::slates)
@@ -1768,9 +1739,6 @@
   // "Line: '"<< line_copy << "'");
 }
 
-<<<<<<< HEAD
-inline bool apply_pdrop(VW::workspace& all, float pdrop, v_array<example*>& examples)
-=======
 template <bool audit>
 void read_line_json_s(vw& all, v_array<example*>& examples, char* line, size_t length,
     example_factory_t example_factory, void* ex_factory_context,
@@ -1782,7 +1750,6 @@
 }
 
 inline bool apply_pdrop(label_type_t label_type, float pdrop, v_array<example*>& examples)
->>>>>>> 25d25e60
 {
   if (pdrop == 1.)
   {

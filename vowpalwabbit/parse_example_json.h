/*
Copyright (c) by respective owners including Yahoo!, Microsoft, and
individual contributors. All rights reserved.  Released under a BSD
license as described in the file LICENSE.
*/

#pragma once

#include "parse_primitives.h"
#include "v_array.h"

// seems to help with skipping spaces
//#define RAPIDJSON_SIMD
//#define RAPIDJSON_SSE42

#include <rapidjson/reader.h>
#include <rapidjson/error/en.h>
#include "cb.h"
#include "best_constant.h"
#include <boost/algorithm/string.hpp>

// portability fun
#ifndef _WIN32
#define _stricmp strcasecmp
#endif

using namespace std;
using namespace rapidjson;

struct vw;

template<bool audit>
struct BaseState;

template<bool audit>
struct Context;

template<bool audit>
struct Namespace
{
	char feature_group;
	feature_index namespace_hash;
	features* ftrs;
	size_t feature_count;
	BaseState<audit>* return_state;
	const char* name;

	void AddFeature(feature_value v, feature_index i, const char* feature_name)
	{
		// filter out 0-values
		if (v == 0)
			return;

		ftrs->push_back(v, i);
		feature_count++;

		if (audit)
			ftrs->space_names.push_back(audit_strings_ptr(new audit_strings(name, feature_name)));
	}

	void AddFeature(vw* all, const char* str)
	{
		ftrs->push_back(
			1.,
			VW::hash_feature(*all, str, namespace_hash));
		feature_count++;

		if (audit)
			ftrs->space_names.push_back(audit_strings_ptr(new audit_strings(name, str)));
	}
};

template<bool audit>
struct BaseState
{
	const char* name;

	BaseState(const char* pname) : name(pname)
	{ }

	virtual BaseState<audit>* Null(Context<audit>& ctx)
	{
		// ignore Null by default and stay in the current state
		return ctx.previous_state == nullptr ? this : ctx.previous_state;
	}

	virtual BaseState<audit>* Bool(Context<audit>& ctx, bool b)
	{
		ctx.error << "Unexpected token: bool (" << (b ? "true" : "false") << ")";
		return nullptr;
	}

	virtual BaseState<audit>* Float(Context<audit>& ctx, float v)
	{
		ctx.error << "Unexpected token: float (" << v << ")";
		return nullptr;
	}

	virtual BaseState<audit>* Uint(Context<audit>& ctx, unsigned v)
	{
		ctx.error << "Unexpected token: uint (" << v << ")";
		return nullptr;
	}

	virtual BaseState<audit>* String(Context<audit>& ctx, const char* str, rapidjson::SizeType len, bool)
	{
		ctx.error << "Unexpected token: string('" << str << "' len: " << len << ")";
		return nullptr;
	}

	virtual BaseState<audit>* StartObject(Context<audit>& ctx)
	{
		ctx.error << "Unexpected token: {";
		return nullptr;
	}

	virtual BaseState<audit>* Key(Context<audit>& ctx, const char* str, rapidjson::SizeType len, bool copy)
	{
		ctx.error << "Unexpected token: key('" << str << "' len: " << len << ")";
		return nullptr;
	}

	virtual BaseState<audit>* EndObject(Context<audit>& ctx, rapidjson::SizeType)
	{
		ctx.error << "Unexpected token: }";
		return nullptr;
	}

	virtual BaseState<audit>* StartArray(Context<audit>& ctx)
	{
		ctx.error << "Unexpected token: [";
		return nullptr;
	}

	virtual BaseState<audit>* EndArray(Context<audit>& ctx, rapidjson::SizeType)
	{
		ctx.error << "Unexpected token: ]";
		return nullptr;
	}
};

template<bool audit>
class LabelObjectState : public BaseState<audit>
{
private:
	BaseState<audit>* return_state;
	CB::cb_class cb_label;
	bool found;
	bool found_cb;

public:
	LabelObjectState() : BaseState<audit>("LabelObject")
	{
	}

	void init(vw* all)
	{
		found = found_cb = false;

		cb_label = { 0.,0,0.,0. };
	}

	BaseState<audit>* StartObject(Context<audit>& ctx)
	{
		ctx.all->p->lp.default_label(&ctx.ex->l);

		// don't allow { { { } } }
		if (ctx.previous_state == this)
		{
			ctx.error << "invalid label object. nested objected.";
			return nullptr;
		}

		// keep previous state
		return_state = ctx.previous_state;

		return this;
	}

	BaseState<audit>* Key(Context<audit>& ctx, const char* str, rapidjson::SizeType len, bool copy)
	{
		ctx.key = str;
		ctx.key_length = len;
		return this;
	}

	BaseState<audit>* Float(Context<audit>& ctx, float v)
	{
		// simple
		if (!_stricmp(ctx.key, "Label"))
		{
			ctx.ex->l.simple.label = v;
			found = true;
		}
		else if (!_stricmp(ctx.key, "Initial"))
		{
			ctx.ex->l.simple.initial = v;
			found = true;
		}
		else if (!_stricmp(ctx.key, "Weight"))
		{
			ctx.ex->l.simple.weight = v;
			found = true;
		}
		// CB
		else if (!_stricmp(ctx.key, "Action"))
		{
			cb_label.action = (uint32_t)v;
			found_cb = true;
		}
		else if (!_stricmp(ctx.key, "Cost"))
		{
			cb_label.cost = v;
			found_cb = true;
		}
		else if (!_stricmp(ctx.key, "Probability"))
		{
			cb_label.probability = v;
			found_cb = true;
		}
		else
		{
			ctx.error << "Unsupported label property: '" << ctx.key << "' len: " << ctx.key_length;
			return nullptr;
		}

		return this;
	}

	BaseState<audit>* Uint(Context<audit>& ctx, unsigned v)
	{
		return Float(ctx, (float)v);
	}

	BaseState<audit>* EndObject(Context<audit>& ctx, rapidjson::SizeType)
	{
		if (found_cb)
		{
			CB::label* ld = (CB::label*)&ctx.ex->l;
			ld->costs.push_back(cb_label);

			found_cb = false;
			cb_label = { 0.,0,0.,0. };
		}
		else if (found)
		{
			count_label(ctx.all->sd, ctx.ex->l.simple.label);

			found = false;
		}

		return return_state;
	}
};

// "_label_*":
template<bool audit>
struct LabelSinglePropertyState : BaseState<audit>
{
	LabelSinglePropertyState() : BaseState<audit>("LabelSingleProperty")
	{ }

	// forward _label
	BaseState<audit>* Float(Context<audit>& ctx, float v)
	{
		// skip "_label_"
		ctx.key += 7;
		ctx.key_length -= 7;

		if (ctx.label_object_state.Float(ctx, v) == nullptr)
			return nullptr;

		return ctx.previous_state;
	}

	BaseState<audit>* Uint(Context<audit>& ctx, unsigned v)
	{
		// skip "_label_"
		ctx.key += 7;
		ctx.key_length -= 7;

		if (ctx.label_object_state.Uint(ctx, v) == nullptr)
			return nullptr;

		return ctx.previous_state;
	}
};

template<bool audit>
struct LabelIndexState : BaseState<audit>
{
	int index;

	LabelIndexState() : BaseState<audit>("LabelIndex"), index(-1)
	{ }

	BaseState<audit>* Uint(Context<audit>& ctx, unsigned int v)
	{
		index = v;
		return ctx.previous_state;
	}
};

// "_label":"1"
// Note: doesn't support labelIndex
template<bool audit>
struct LabelState : BaseState<audit>
{
	LabelState() : BaseState<audit>("Label")
	{ }

	BaseState<audit>* StartObject(Context<audit>& ctx)
	{
		return ctx.label_object_state.StartObject(ctx);
	}

	BaseState<audit>* String(Context<audit>& ctx, const char* str, rapidjson::SizeType len, bool copy)
	{
		// only to be used with copy=false
		assert(!copy);

		VW::parse_example_label(*ctx.all, *ctx.ex, str);
		return ctx.previous_state;
	}

	BaseState<audit>* Float(Context<audit>& ctx, float v)
	{
		// TODO: once we introduce label types, check here
		ctx.ex->l.simple.label = v;
		return ctx.previous_state;
	}

	BaseState<audit>* Uint(Context<audit>& ctx, unsigned v)
	{
		// TODO: once we introduce label types, check here
		ctx.ex->l.simple.label = (float)v;
		return ctx.previous_state;
	}
};

// "_text":"a b c"
template<bool audit>
struct TextState : BaseState<audit>
{
	TextState() : BaseState<audit>("text")
	{ }

	BaseState<audit>* String(Context<audit>& ctx, const char* str, rapidjson::SizeType length, bool copy)
	{
		// only to be used with copy=false
		assert(!copy);

		auto& ns = ctx.CurrentNamespace();

		// split into individual features
		const char* start = str;
		const char* end = str + length;
		for (char* p = (char*)str;p != end;p++)
		{
			switch (*p)
			{
				// split on space and tab
			case ' ':
			case '\t':
				*p = '\0';
				if (p - start > 0)
					ns.AddFeature(ctx.all, start);

				start = p + 1;
				break;
				// escape chars
			case ':':
			case '|':
				*p = '_';
				break;
			}
		}

		if (start < end)
			ns.AddFeature(ctx.all, start);

		return ctx.previous_state;
	}
};

template<bool audit>
struct TagState : BaseState<audit>
{
	// "_tag":"abc"
	TagState() : BaseState<audit>("tag")
	{ }

	BaseState<audit>* String(Context<audit>& ctx, const char* str, SizeType length, bool copy)
	{
		// only to be used with copy=false
		assert(!copy);

		push_many(ctx.ex->tag, str, length);

		return ctx.previous_state;
	}
};

template<bool audit>
struct MultiState : BaseState<audit>
{
	MultiState() : BaseState<audit>("Multi")
	{ }

	BaseState<audit>* StartArray(Context<audit>& ctx)
	{
		// mark shared example
		// TODO: how to check if we're in CB mode (--cb?)
		// if (ctx.all->p->lp == CB::cb_label) // not sure how to compare
		{
			CB::label* ld = (CB::label*)&ctx.ex->l;
			CB::cb_class f;

			f.partial_prediction = 0.;
			f.action = (uint32_t)uniform_hash("shared", 6, 0);
			f.cost = FLT_MAX;
			f.probability = -1.f;

			ld->costs.push_back(f);
		}

		return this;
	}

	BaseState<audit>* StartObject(Context<audit>& ctx)
	{
		// allocate new example
		ctx.ex = &(*ctx.example_factory)(ctx.example_factory_context);
		ctx.all->p->lp.default_label(&ctx.ex->l);
		ctx.examples->push_back(ctx.ex);

		// setup default namespace
		ctx.PushNamespace(" ", this);

		return &ctx.default_state;
	}

	BaseState<audit>* EndArray(Context<audit>& ctx, rapidjson::SizeType)
	{
		// return to shared example
		ctx.ex = (*ctx.examples)[0];

		return &ctx.default_state;
	}
};

// "...":[Numbers only]
template<bool audit>
class ArrayState : public BaseState<audit>
{
	feature_index array_hash;

public:
	ArrayState() : BaseState<audit>("Array")
	{ }

	BaseState<audit>* StartArray(Context<audit>& ctx)
	{
		if (ctx.previous_state == this)
		{
			ctx.error << "Nested arrays are not supported";
			return nullptr;
		}

		ctx.PushNamespace(ctx.key, ctx.previous_state);

		array_hash = ctx.CurrentNamespace().namespace_hash;

		return this;
	}

	BaseState<audit>* Float(Context<audit>& ctx, float f)
	{
		if (audit)
		{
			stringstream str;
			str << '[' << (array_hash - ctx.CurrentNamespace().namespace_hash) << ']';

			ctx.CurrentNamespace().AddFeature(f, array_hash, str.str().c_str());
		}
		else
			ctx.CurrentNamespace().AddFeature(f, array_hash, nullptr);
		array_hash++;

		return this;
	}

	BaseState<audit>* Uint(Context<audit>& ctx, unsigned f)
	{
		return Float(ctx, (float)f);
	}

	BaseState<audit>* Null(Context<audit>& ctx)
	{
		// ignore null values and stay in current state
		return this;
	}

	BaseState<audit>* StartObject(Context<audit>& ctx)
	{
		// parse properties
		ctx.PushNamespace(ctx.namespace_path.size() > 0 ? ctx.CurrentNamespace().name : " ", this);

		return &ctx.default_state;
	}

	BaseState<audit>* EndArray(Context<audit>& ctx, rapidjson::SizeType elementCount)
	{
		return ctx.PopNamespace();
	}
};

// only 0 is valid as DefaultState::Ignore injected that into the source stream
template<bool audit>
struct IgnoreState : BaseState<audit>
{
	IgnoreState() : BaseState<audit>("Ignore")
	{ }

	BaseState<audit>* Uint(Context<audit>& ctx, unsigned)
	{
		return ctx.previous_state;
	}
};

template<bool audit>
class DefaultState : public BaseState<audit>
{
public:
	DefaultState() : BaseState<audit>("Default")
	{ }

	BaseState<audit>* Ignore(Context<audit>& ctx, rapidjson::SizeType length)
	{
		// fast ignore
		// skip key + \0 + "
		char* head = ctx.stream->src_ + length + 2;

		if (*head != ':')
		{
			ctx.error << "Expected ':' found '" << *head << "'";
			return nullptr;
		}
		head++;

		// scan for ,}
		// support { { ... } }
		int depth = 0, sq_depth = 0;
		bool stop = false;
		while (!stop)
		{
			switch (*head)
			{
			case '"':
			{
				// skip strings
				bool stopInner = false;
				while (!stopInner)
				{
					head++;
					switch (*head)
					{
					case '\\':
						head++;
						break;
					case '"':
						stopInner = true;
						break;
					}
				}
				break;
			}
			case '{':
				depth++;
				break;
			case '}':
				if (depth == 0 && sq_depth == 0)
					stop = true;
				else
					depth--;
				break;
			case '[':
				sq_depth++;
				break;
			case ']':
				if (depth == 0 && sq_depth == 0)
					stop = true;
				else
					sq_depth--;
				break;
			case ',':
				if (depth == 0 && sq_depth == 0)
					stop = true;
				break;
			}
			head++;
		}

		// skip key + \0 + ":
		char* value = ctx.stream->src_ + length + 3;
		*value = '0';
		value++;
		memset(value, ' ', head - value - 1);

		return &ctx.ignore_state;
	}

	BaseState<audit>* Key(Context<audit>& ctx, const char* str, rapidjson::SizeType length, bool copy)
	{
		// only to be used with copy=false
		assert(!copy);

		ctx.key = str;
		ctx.key_length = length;

		if (length > 0 && str[0] == '_')
		{
			// match _label*
			if (ctx.key_length >= 6 && !strncmp(str, "_label", 6))
			{
				if (ctx.key_length >= 7 && ctx.key[6] == '_')
					return &ctx.label_single_property_state;
				else if (ctx.key_length == 6)
					return &ctx.label_state;
				else if (ctx.key_length == 11 && !_stricmp(str, "_labelIndex"))
					return &ctx.label_index_state;
				else
				{
					ctx.error << "Unsupported key '" << str << "' len: " << length;
					return nullptr;
				}
			}

			if (ctx.key_length == 5 && !strcmp(str, "_text"))
				return &ctx.text_state;

			// TODO: _multi in _multi...
			if (ctx.key_length == 6 && !strcmp(str, "_multi"))
				return &ctx.multi_state;

			if (ctx.key_length == 4 && !_stricmp(ctx.key, "_tag"))
				return &ctx.tag_state;

			return Ignore(ctx, length);
		}

		return this;
	}

	BaseState<audit>* String(Context<audit>& ctx, const char* str, rapidjson::SizeType length, bool copy)
	{
		assert(!copy);

		// string escape
		const char* end = str + length;
		for (char* p = (char*)str;p != end;p++)
		{
			switch (*p)
			{
			case ' ':
			case '\t':
			case '|':
			case ':':
				*p = '_';
			}
		}

		char* prepend = (char*)str - ctx.key_length;
		memmove(prepend, ctx.key, ctx.key_length);

		ctx.CurrentNamespace().AddFeature(ctx.all, prepend);

		return this;
	}

	BaseState<audit>* Bool(Context<audit>& ctx, bool b)
	{
		if (b)
			ctx.CurrentNamespace().AddFeature(ctx.all, ctx.key);

		return this;
	}

	BaseState<audit>* StartObject(Context<audit>& ctx)
	{
		ctx.PushNamespace(ctx.key, this);
		return this;
	}

	BaseState<audit>* EndObject(Context<audit>& ctx, rapidjson::SizeType memberCount)
	{
		BaseState<audit>* return_state = ctx.PopNamespace();

		if (ctx.namespace_path.empty())
		{
			int label_index = ctx.label_index_state.index;
			// we're at the end of the example
			if (label_index >= 0)
			{
				// skip shared example
				label_index++;
				if (label_index >= (int)ctx.examples->size())
				{
					ctx.error << "_label_index out of bounds: " << (label_index - 1) << " examples available: " << ctx.examples->size() - 1;
					return nullptr;
				}

				// apply labelIndex
				ctx.ex = (*ctx.examples)[label_index];

				// reset for next example
				ctx.label_index_state.index = -1;
			}

			// inject label
			ctx.label_object_state.EndObject(ctx, memberCount);
		}

		// if we're at the top-level go back to ds_state
		return ctx.namespace_path.empty() ? ctx.root_state : return_state;
	}

	BaseState<audit>* Float(Context<audit>& ctx, float f)
	{
		auto& ns = ctx.CurrentNamespace();
		ns.AddFeature(f, VW::hash_feature(*ctx.all, ctx.key, ns.namespace_hash), ctx.key);

		return this;
	}

	BaseState<audit>* Uint(Context<audit>& ctx, unsigned f)
	{
		return Float(ctx, (float)f);
	}

	BaseState<audit>* StartArray(Context<audit>& ctx)
	{
		return ctx.array_state.StartArray(ctx);
	}
};

template<bool audit, typename T>
class ArrayToVectorState : public BaseState<audit>
{
public:
  ArrayToVectorState() : BaseState<audit>("ArrayToVectorState")
  { }

  std::vector<T>* output_array;

  BaseState<audit>* StartArray(Context<audit>& ctx)
  {
    if (ctx.previous_state == this)
    {
      ctx.error << "Nested arrays are not supported";
      return nullptr;
    }

    return this;
  }

  BaseState<audit>* Uint(Context<audit>& ctx, unsigned f)
  {
    output_array->push_back((T)f);
    return this;
  }

  BaseState<audit>* Float(Context<audit>& ctx, float f)
  {
    output_array->push_back((T)f);
    return this;
  }

  BaseState<audit>* Null(Context<audit>& ctx)
  {
	  // ignore null values and stay in current state
	  return this;
  }

  BaseState<audit>* EndArray(Context<audit>& ctx, rapidjson::SizeType)
  {
    // TODO: introduce return_state
    return &ctx.decision_service_state;
  }
};

template<bool audit>
class StringToStringState : public BaseState<audit>
{
public:
  StringToStringState() : BaseState<audit>("StringToStringState")
  { }

  std::string* output_string;

  BaseState<audit>* String(Context<audit>& ctx, const char* str, rapidjson::SizeType length, bool copy)
  {
    output_string->assign(str, str + length);

    // TODO: introduce return_state
    return &ctx.decision_service_state;
  }

  BaseState<audit>* Null(Context<audit>& ctx)
  {
	  // ignore null values and stay in current state
	  // TODO: introduce return_state
	  return &ctx.decision_service_state;
  }
};

template<bool audit>
class FloatToFloatState : public BaseState<audit>
{
public:
  FloatToFloatState() : BaseState<audit>("FloatToFloatState")
  { }

  float* output_float;

  BaseState<audit>* Float(Context<audit>& ctx, float f)
  {
    *output_float = f;

    // TODO: introduce return_state
    return &ctx.decision_service_state;
  }

  BaseState<audit>* Null(Context<audit>& ctx)
  {
	  *output_float = 0.f;

	  // TODO: introduce return_state
	  return &ctx.decision_service_state;
  }
};

// Decision Service JSON header information - required to construct final label
struct DecisionServiceInteraction
{
	std::string eventId;

	std::vector<unsigned> actions;

	std::vector<float> probabilities;

	float probabilityOfDrop;

	DecisionServiceInteraction() : probabilityOfDrop(0.f)
	{ }
};

template<bool audit>
class DecisionServiceState : public BaseState<audit>
{

public:
  DecisionServiceState() : BaseState<audit>("DecisionService")
  { }

  DecisionServiceInteraction* data;

  BaseState<audit>* StartObject(Context<audit>& ctx)
  {
	  // TODO: improve validation
	  return this;
  }

  BaseState<audit>* EndObject(Context<audit>& ctx, rapidjson::SizeType memberCount)
  {
	  // TODO: improve validation
	  return this;
  }

  BaseState<audit>* Key(Context<audit>& ctx, const char* str, rapidjson::SizeType length, bool copy)
  {
    if (length == 1)
    {
      switch (str[0])
      {
      case 'a':
        ctx.array_uint_state.output_array = &data->actions;
        return &ctx.array_uint_state;
      case 'p':
        ctx.array_float_state.output_array = &data->probabilities;
        return &ctx.array_float_state;
      case 'c':
		ctx.key = " ";
		ctx.key_length = 1;
        return &ctx.default_state;
      }
    }
    else if (length == 5 && !strcmp(str, "pdrop"))
    {
      ctx.float_state.output_float = &data->probabilityOfDrop;
      return &ctx.float_state;
    }
    else if(length == 7 && !strcmp(str, "EventId"))
    {
      ctx.string_state.output_string = &data->eventId;
      return &ctx.string_state;
    }
	else if (length > 0 && str[0] == '_')
	{
		// match _label*
		if (length >= 6 && !strncmp(str, "_label", 6))
		{
			ctx.key = str;
			ctx.key_length = length;
			if (length >= 7 && ctx.key[6] == '_')
				return &ctx.label_single_property_state;
			else if (length == 6)
				return &ctx.label_state;
			else if (length == 11 && !_stricmp(str, "_labelIndex"))
				return &ctx.label_index_state;
		}
	}

	// ignore unknown properties
	return ctx.default_state.Ignore(ctx, length);
  }
};

template<bool audit>
struct Context
{ vw* all;
  std::stringstream error;

  // last "<key>": encountered
  const char* key;
  rapidjson::SizeType key_length;

  BaseState<audit>* current_state;
  BaseState<audit>* previous_state;

  // the path of namespaces
  v_array<Namespace<audit>> namespace_path;

  v_array<example*>* examples;
  example* ex;
  rapidjson::InsituStringStream* stream;

  VW::example_factory_t example_factory;
  void* example_factory_context;

	// states
	DefaultState<audit> default_state;
	LabelState<audit> label_state;
	LabelObjectState<audit> label_object_state;
	LabelSinglePropertyState<audit> label_single_property_state;
	LabelIndexState<audit> label_index_state;
	TextState<audit> text_state;
	TagState<audit> tag_state;
	MultiState<audit> multi_state;
	IgnoreState<audit> ignore_state;
	ArrayState<audit> array_state;

    // DecisionServiceState
    DecisionServiceState<audit> decision_service_state;
    ArrayToVectorState<audit, float> array_float_state;
    ArrayToVectorState<audit, unsigned> array_uint_state;
    StringToStringState<audit> string_state;
    FloatToFloatState<audit> float_state;

	BaseState<audit>* root_state;

	Context()
	{
		namespace_path = v_init<Namespace<audit>>();
		current_state = root_state = &default_state;
	}

	~Context()
	{
		namespace_path.delete_v();
	}

	void init(vw* pall)
	{
		all = pall;
		key = " ";
		key_length = 1;
		previous_state = nullptr;
		label_object_state.init(pall);
	}

    void SetStartStateToDecisionService(DecisionServiceInteraction* data)
    {
		decision_service_state.data = data;
		current_state = root_state = &decision_service_state;
    }

	void PushNamespace(const char* ns, BaseState<audit>* return_state)
	{
		Namespace<audit> n;
		n.feature_group = ns[0];
		n.namespace_hash = VW::hash_space(*all, ns);
		n.ftrs = ex->feature_space + ns[0];
		n.feature_count = 0;
		n.return_state = return_state;

		n.name = ns;

		namespace_path.push_back(n);
	}

	BaseState<audit>* PopNamespace()
	{
		auto& ns = CurrentNamespace();
		if (ns.feature_count > 0)
		{
			auto feature_group = ns.feature_group;
			// avoid duplicate insertion
			for (unsigned char ns : ex->indices)
				if (ns == feature_group)
					goto done;

			ex->indices.push_back(feature_group);
		}

	done:
		return namespace_path.pop().return_state;
	}

	Namespace<audit>& CurrentNamespace()
	{
		return *(namespace_path._end - 1);
	}

	bool TransitionState(BaseState<audit>* next_state)
	{
		if (next_state == nullptr)
			return false;

		previous_state = current_state;
		current_state = next_state;

		return true;
	}
};

template<bool audit>
struct VWReaderHandler : public rapidjson::BaseReaderHandler<rapidjson::UTF8<>, VWReaderHandler<audit>>
{
	Context<audit> ctx;

	void init(vw* all, v_array<example*>* examples, rapidjson::InsituStringStream* stream, VW::example_factory_t example_factory, void* example_factory_context)
	{
		ctx.init(all);
		ctx.examples = examples;
		ctx.ex = (*examples)[0];
		all->p->lp.default_label(&ctx.ex->l);

		ctx.stream = stream;
		ctx.example_factory = example_factory;
		ctx.example_factory_context = example_factory_context;
	}

	// virtual dispatch to current state
	bool Bool(bool v) { return ctx.TransitionState(ctx.current_state->Bool(ctx, v)); }
	bool Int(int v) { return ctx.TransitionState(ctx.current_state->Float(ctx, (float)v)); }
	bool Uint(unsigned v) { return ctx.TransitionState(ctx.current_state->Uint(ctx, v)); }
	bool Int64(int64_t v) { return ctx.TransitionState(ctx.current_state->Float(ctx, (float)v)); }
	bool Uint64(uint64_t v) { return ctx.TransitionState(ctx.current_state->Float(ctx, (float)v)); }
	bool Double(double v) { return ctx.TransitionState(ctx.current_state->Float(ctx, (float)v)); }
	bool String(const char* str, SizeType len, bool copy) { return ctx.TransitionState(ctx.current_state->String(ctx, str, len, copy)); }
	bool StartObject() { return ctx.TransitionState(ctx.current_state->StartObject(ctx)); }
	bool Key(const char* str, SizeType len, bool copy) { return ctx.TransitionState(ctx.current_state->Key(ctx, str, len, copy)); }
	bool EndObject(SizeType count) { return ctx.TransitionState(ctx.current_state->EndObject(ctx, count)); }
	bool StartArray() { return ctx.TransitionState(ctx.current_state->StartArray(ctx)); }
	bool EndArray(SizeType count) { return ctx.TransitionState(ctx.current_state->EndArray(ctx, count)); }
	bool Null() { return ctx.TransitionState(ctx.current_state->Null(ctx)); }

	bool VWReaderHandlerNull() { return true; }
	bool VWReaderHandlerDefault() { return false; }

	// alternative to above if we want to re-use the VW float parser...
	bool RawNumber(const char* str, rapidjson::SizeType length, bool copy) { return false; }

	std::stringstream& error() { return ctx.error; }

	BaseState<audit>* current_state() { return ctx.current_state; }
};

template<bool audit>
struct json_parser
{
	rapidjson::Reader reader;
	VWReaderHandler<audit> handler;
};

namespace VW
{
	template<bool audit>
	void read_line_json(vw& all, v_array<example*>& examples, char* line, example_factory_t example_factory, void* ex_factory_context)
	{
		// string line_copy(line);
		// destructive parsing
		InsituStringStream ss(line);
		json_parser<audit>* parser = (json_parser<audit>*)all.p->jsonp;

		VWReaderHandler<audit>& handler = parser->handler;
		handler.init(&all, &examples, &ss, example_factory, ex_factory_context);

		ParseResult result = parser->reader.template Parse<kParseInsituFlag, InsituStringStream, VWReaderHandler<audit>>(ss, handler);
		if (!result.IsError())
			return;

		BaseState<audit>* current_state = handler.current_state();

		THROW("JSON parser error at " << result.Offset() << ": " << GetParseError_En(result.Code()) << ". "
			"Handler: " << handler.error().str() <<
			"State: " << (current_state ? current_state->name : "null")); // <<
			// "Line: '"<< line_copy << "'");
	}

    template<bool audit>
    void read_line_decision_service_json(vw& all, v_array<example*>& examples, char* line, size_t length, bool copy_line, example_factory_t example_factory, void* ex_factory_context, DecisionServiceInteraction* data)
    {
		std::vector<char> line_vec;
		if (copy_line)
		{
			line_vec.reserve(length);
			memcpy(&line_vec[0], line, length);
			line = &line_vec[0];
		}

      InsituStringStream ss(line);
      json_parser<audit> parser;

      VWReaderHandler<audit>& handler = parser.handler;
      handler.init(&all, &examples, &ss, example_factory, ex_factory_context);
      handler.ctx.SetStartStateToDecisionService(data);

      ParseResult result = parser.reader.template Parse<kParseInsituFlag, InsituStringStream, VWReaderHandler<audit>>(ss, handler);
      if (!result.IsError())
        return;

      BaseState<audit>* current_state = handler.current_state();

      THROW("JSON parser error at " << result.Offset() << ": " << GetParseError_En(result.Code()) << ". "
        "Handler: " << handler.error().str() <<
        "State: " << (current_state ? current_state->name : "null"));
    }
}

template<bool audit>
int read_features_json(vw* all, v_array<example*>& examples)
{
	char* line;
	size_t num_chars;
	size_t num_chars_initial = read_features(all, line, num_chars);
	if (num_chars_initial < 1)
		return (int)num_chars_initial;

	line[num_chars] = '\0';
	if (all->p->decision_service_json)
	{
		DecisionServiceInteraction interaction;
		VW::template read_line_decision_service_json<audit>(*all, examples, line, num_chars, false, reinterpret_cast<VW::example_factory_t>(&VW::get_unused_example), all, &interaction);
	}
<<<<<<< HEAD
	else 
=======
	else
>>>>>>> 2b485e2a
		VW::template read_line_json<audit>(*all, examples, line, reinterpret_cast<VW::example_factory_t>(&VW::get_unused_example), all);

	// note: the json parser does single pass parsing and cannot determine if a shared example is needed.
	// since the communication between the parsing thread the main learner expects examples to be requested in order (as they're layed out in memory)
	// there is no way to determine upfront if a shared example exists
	// thus even if there are no features for the shared example, still an empty example is returned.

	if (examples.size() > 1)
	{ // insert new line example at the end
		example& ae = VW::get_unused_example(all);
		char empty = '\0';
		substring example = { &empty, &empty };
		substring_to_example(all, &ae, example);

		examples.push_back(&ae);
	}

	return 1;
}<|MERGE_RESOLUTION|>--- conflicted
+++ resolved
@@ -1164,11 +1164,7 @@
 		DecisionServiceInteraction interaction;
 		VW::template read_line_decision_service_json<audit>(*all, examples, line, num_chars, false, reinterpret_cast<VW::example_factory_t>(&VW::get_unused_example), all, &interaction);
 	}
-<<<<<<< HEAD
-	else 
-=======
 	else
->>>>>>> 2b485e2a
 		VW::template read_line_json<audit>(*all, examples, line, reinterpret_cast<VW::example_factory_t>(&VW::get_unused_example), all);
 
 	// note: the json parser does single pass parsing and cannot determine if a shared example is needed.

// Copyright (c) by respective owners including Yahoo!, Microsoft, and
// individual contributors. All rights reserved. Released under a BSD (revised)
// license as described in the file LICENSE.

#pragma once

#include "parse_primitives.h"
#include "v_array.h"

// seems to help with skipping spaces
//#define RAPIDJSON_SIMD
//#define RAPIDJSON_SSE42

// Let MSVC know that it should not even try to compile RapidJSON as managed
// - pragma documentation: https://docs.microsoft.com/en-us/cpp/preprocessor/managed-unmanaged?view=vs-2017
// - /clr compilation detection: https://docs.microsoft.com/en-us/cpp/dotnet/how-to-detect-clr-compilation?view=vs-2017
#if (_MANAGED == 1) || (_M_CEE == 1)
#pragma managed(push, off)
#endif

#include <rapidjson/reader.h>
#include <rapidjson/error/en.h>

#if (_MANAGED == 1) || (_M_CEE == 1)
#pragma managed(pop)
#endif

#include "cb.h"
#include "conditional_contextual_bandit.h"

#include "best_constant.h"

#include "vw_string_view.h"
#include <algorithm>
#include <vector>

// portability fun
#ifndef _WIN32
#define _stricmp strcasecmp
#endif

using namespace rapidjson;

struct vw;

template <bool audit>
struct BaseState;

template <bool audit>
struct Context;

template <bool audit>
struct Namespace
{
  char feature_group;
  feature_index namespace_hash;
  features* ftrs;
  size_t feature_count;
  BaseState<audit>* return_state;
  const char* name;

  void AddFeature(feature_value v, feature_index i, const char* feature_name)
  {
    // filter out 0-values
    if (v == 0)
      return;

    ftrs->push_back(v, i);
    feature_count++;

    if (audit)
      ftrs->space_names.push_back(audit_strings_ptr(new audit_strings(name, feature_name)));
  }

  void AddFeature(vw* all, const char* str)
  {
    ftrs->push_back(1., VW::hash_feature_cstr(*all, const_cast<char*>(str), namespace_hash));
    feature_count++;

    if (audit)
      ftrs->space_names.push_back(audit_strings_ptr(new audit_strings(name, str)));
  }
};

template <bool audit>
struct BaseState
{
  const char* name;

  BaseState(const char* pname) : name(pname) {}

  virtual BaseState<audit>* Null(Context<audit>& ctx)
  {
    // ignore Null by default and stay in the current state
    return ctx.previous_state == nullptr ? this : ctx.previous_state;
  }

  virtual BaseState<audit>* Bool(Context<audit>& ctx, bool b)
  {
    ctx.error() << "Unexpected token: bool (" << (b ? "true" : "false") << ")";
    return nullptr;
  }

  virtual BaseState<audit>* Float(Context<audit>& ctx, float v)
  {
    ctx.error() << "Unexpected token: float (" << v << ")";
    return nullptr;
  }

  virtual BaseState<audit>* Uint(Context<audit>& ctx, unsigned v)
  {
    ctx.error() << "Unexpected token: uint (" << v << ")";
    return nullptr;
  }

  virtual BaseState<audit>* String(Context<audit>& ctx, const char* str, rapidjson::SizeType len, bool)
  {
    ctx.error() << "Unexpected token: std::string('" << str << "' len: " << len << ")";
    return nullptr;
  }

  virtual BaseState<audit>* StartObject(Context<audit>& ctx)
  {
    ctx.error() << "Unexpected token: {";
    return nullptr;
  }

  virtual BaseState<audit>* Key(Context<audit>& ctx, const char* str, rapidjson::SizeType len, bool /* copy */)
  {
    ctx.error() << "Unexpected token: key('" << str << "' len: " << len << ")";
    return nullptr;
  }

  virtual BaseState<audit>* EndObject(Context<audit>& ctx, rapidjson::SizeType)
  {
    ctx.error() << "Unexpected token: }";
    return nullptr;
  }

  virtual BaseState<audit>* StartArray(Context<audit>& ctx)
  {
    ctx.error() << "Unexpected token: [";
    return nullptr;
  }

  virtual BaseState<audit>* EndArray(Context<audit>& ctx, rapidjson::SizeType)
  {
    ctx.error() << "Unexpected token: ]";
    return nullptr;
  }
};

template <bool audit>
class LabelObjectState : public BaseState<audit>
{
 private:
  BaseState<audit>* return_state;

 public:
  CB::cb_class cb_label;
  bool found;
  bool found_cb;
  std::vector<unsigned int> actions;
  std::vector<float> probs;
  std::vector<unsigned int> inc;

  LabelObjectState() : BaseState<audit>("LabelObject") {}

  void init(vw* /* all */)
  {
    found = found_cb = false;

    cb_label = {0., 0, 0., 0.};
  }

  BaseState<audit>* StartObject(Context<audit>& ctx) override
  {
    ctx.all->p->lp.default_label(ctx.ex->l);

    // don't allow { { { } } }
    if (ctx.previous_state == this)
    {
      ctx.error() << "invalid label object. nested objected.";
      return nullptr;
    }

    // keep previous state
    return_state = ctx.previous_state;

    return this;
  }

  BaseState<audit>* Key(Context<audit>& ctx, const char* str, rapidjson::SizeType len, bool /* copy */) override
  {
    ctx.key = str;
    ctx.key_length = len;
    return this;
  }

  BaseState<audit>* Float(Context<audit>& ctx, float v) override
  {
    // simple
    if (!_stricmp(ctx.key, "Label"))
    {
      ctx.ex->l.simple().label = v;
      found = true;
    }
    else if (!_stricmp(ctx.key, "Initial"))
    {
      ctx.ex->l.simple().initial = v;
      found = true;
    }
    else if (!_stricmp(ctx.key, "Weight"))
    {
      ctx.ex->l.simple().weight = v;
      found = true;
    }
    // CB
    else if (!_stricmp(ctx.key, "Action"))
    {
      cb_label.action = (uint32_t)v;
      found_cb = true;
    }
    else if (!_stricmp(ctx.key, "Cost"))
    {
      cb_label.cost = v;
      found_cb = true;
    }
    else if (!_stricmp(ctx.key, "Probability"))
    {
      cb_label.probability = v;
      found_cb = true;
    }
    else
    {
      ctx.error() << "Unsupported label property: '" << ctx.key << "' len: " << ctx.key_length;
      return nullptr;
    }

    return this;
  }

  BaseState<audit>* Uint(Context<audit>& ctx, unsigned v) override { return Float(ctx, (float)v); }

  BaseState<audit>* EndObject(Context<audit>& ctx, rapidjson::SizeType) override
  {
<<<<<<< HEAD
    if (ctx.all->get_label_type() == label_type_t::conditional_contextual_bandit)
=======
    if (ctx.all->label_type == label_type_t::ccb)
>>>>>>> c1f834b4
    {
      auto& ld = ctx.ex->l.conditional_contextual_bandit();

      for (auto id : inc)
      {
        ld.explicit_included_actions.push_back(id);
      }
      inc.clear();

      if ((actions.size() != 0) && (probs.size() != 0))
      {
        auto outcome = new CCB::conditional_contextual_bandit_outcome();
        outcome->cost = cb_label.cost;
        if (actions.size() != probs.size())
        {
          THROW("Actions and probabilties must be the same length.");
        }

        for (size_t i = 0; i < this->actions.size(); i++)
        {
          outcome->probabilities.push_back({actions[i], probs[i]});
        }
        actions.clear();
        probs.clear();

        ld.outcome = outcome;
        cb_label = {0., 0, 0., 0.};
      }
    }
    else if (found_cb)
    {
      auto& ld = ctx.ex->l.cb();
      ld.costs.push_back(cb_label);

      found_cb = false;
      cb_label = {0., 0, 0., 0.};
    }
    else if (found)
    {
      count_label(ctx.all->sd, ctx.ex->l.simple().label);

      found = false;
    }

    return return_state;
  }
};

// "_label_*":
template <bool audit>
struct LabelSinglePropertyState : BaseState<audit>
{
  LabelSinglePropertyState() : BaseState<audit>("LabelSingleProperty") {}

  // forward _label
  BaseState<audit>* Float(Context<audit>& ctx, float v) override
  {
    // skip "_label_"
    ctx.key += 7;
    ctx.key_length -= 7;

    if (ctx.label_object_state.Float(ctx, v) == nullptr)
      return nullptr;

    return ctx.previous_state;
  }

  BaseState<audit>* Uint(Context<audit>& ctx, unsigned v) override
  {
    // skip "_label_"
    ctx.key += 7;
    ctx.key_length -= 7;

    if (ctx.label_object_state.Uint(ctx, v) == nullptr)
      return nullptr;

    return ctx.previous_state;
  }
};

template <bool audit>
struct LabelIndexState : BaseState<audit>
{
  int index;

  LabelIndexState() : BaseState<audit>("LabelIndex"), index(-1) {}

  BaseState<audit>* Uint(Context<audit>& ctx, unsigned int v) override
  {
    index = v;
    return ctx.previous_state;
  }
};

// "_label":"1"
// Note: doesn't support labelIndex
template <bool audit>
struct LabelState : BaseState<audit>
{
  LabelState() : BaseState<audit>("Label") {}

  BaseState<audit>* StartObject(Context<audit>& ctx) override { return ctx.label_object_state.StartObject(ctx); }

  BaseState<audit>* String(Context<audit>& ctx, const char* str, rapidjson::SizeType /* len */, bool) override
  {
    VW::parse_example_label(*ctx.all, *ctx.ex, str);
    return ctx.previous_state;
  }

  BaseState<audit>* Float(Context<audit>& ctx, float v) override
  {
    // TODO: once we introduce label types, check here
    ctx.ex->l.simple().label = v;
    return ctx.previous_state;
  }

  BaseState<audit>* Uint(Context<audit>& ctx, unsigned v) override
  {
    // TODO: once we introduce label types, check here
    ctx.ex->l.simple().label = (float)v;
    return ctx.previous_state;
  }
};

// "_text":"a b c"
template <bool audit>
struct TextState : BaseState<audit>
{
  TextState() : BaseState<audit>("text") {}

  BaseState<audit>* String(Context<audit>& ctx, const char* str, rapidjson::SizeType length, bool)
  {
    auto& ns = ctx.CurrentNamespace();

    // split into individual features
    const char* start = str;
    const char* end = str + length;
    for (char* p = (char*)str; p != end; p++)
    {
      switch (*p)
      {
          // split on space and tab
        case ' ':
        case '\t':
          *p = '\0';
          if (p - start > 0)
            ns.AddFeature(ctx.all, start);

          start = p + 1;
          break;
          // escape chars
        case ':':
        case '|':
          *p = '_';
          break;
      }
    }

    if (start < end)
      ns.AddFeature(ctx.all, start);

    return ctx.previous_state;
  }
};

template <bool audit>
struct TagState : BaseState<audit>
{
  // "_tag":"abc"
  TagState() : BaseState<audit>("tag") {}

  BaseState<audit>* String(Context<audit>& ctx, const char* str, SizeType length, bool)
  {
    push_many(ctx.ex->tag, str, length);

    return ctx.previous_state;
  }
};

template <bool audit>
struct MultiState : BaseState<audit>
{
  MultiState() : BaseState<audit>("Multi") {}

  BaseState<audit>* StartArray(Context<audit>& ctx) override
  {
    // mark shared example
<<<<<<< HEAD
    if (ctx.all->get_label_type() == label_type_t::cb)
=======
    if (ctx.all->label_type == label_type_t::cb)
>>>>>>> c1f834b4
    {
      CB::label* ld = &ctx.ex->l.cb();
      CB::cb_class f;

      f.partial_prediction = 0.;
      f.action = (uint32_t)uniform_hash("shared", 6, 0);
      f.cost = FLT_MAX;
      f.probability = -1.f;

      ld->costs.push_back(f);
    }
<<<<<<< HEAD
    else if (ctx.all->get_label_type() == label_type_t::conditional_contextual_bandit)
=======
    else if (ctx.all->label_type == label_type_t::ccb)
>>>>>>> c1f834b4
    {
      CCB::label* ld = &ctx.ex->l.conditional_contextual_bandit();
      ld->type = CCB::example_type::shared;
    }
    else
      THROW("label type is not CB or CCB")

    return this;
  }

  BaseState<audit>* StartObject(Context<audit>& ctx) override
  {
    // allocate new example
    ctx.ex = &(*ctx.example_factory)(ctx.example_factory_context);
<<<<<<< HEAD
    ctx.all->p->lp.default_label(ctx.ex->l);
    if (ctx.all->get_label_type() == label_type_t::conditional_contextual_bandit)
=======
    ctx.all->p->lp.default_label(&ctx.ex->l);
    if (ctx.all->label_type == label_type_t::ccb)
>>>>>>> c1f834b4
    {
      ctx.ex->l.conditional_contextual_bandit().type = CCB::example_type::action;
    }

    ctx.examples->push_back(ctx.ex);

    // setup default namespace
    ctx.PushNamespace(" ", this);

    return &ctx.default_state;
  }

  BaseState<audit>* EndArray(Context<audit>& ctx, rapidjson::SizeType) override
  {
    // return to shared example
    ctx.ex = (*ctx.examples)[0];

    return &ctx.default_state;
  }
};

// This state makes the assumption we are in CCB
template <bool audit>
struct SlotsState : BaseState<audit>
{
  SlotsState() : BaseState<audit>("Slots") {}
  BaseState<audit>* saved;
  BaseState<audit>* saved_root_state;

  BaseState<audit>* StartArray(Context<audit>& ctx) override
  {
    // drain existing added namespace
    // todo check bounds
    saved = ctx.PopNamespace();
    saved_root_state = ctx.root_state;
    ctx.root_state = this;
    return this;
  }

  BaseState<audit>* StartObject(Context<audit>& ctx) override
  {
    // allocate new example
    ctx.ex = &(*ctx.example_factory)(ctx.example_factory_context);
    ctx.all->p->lp.default_label(ctx.ex->l);
    ctx.ex->l.conditional_contextual_bandit().type = CCB::example_type::slot;

    ctx.examples->push_back(ctx.ex);

    // The end object logic assumes shared example so we need to take an extra one here.
    ctx.label_index_state.index = static_cast<int>(ctx.examples->size()) - 2;

    // setup default namespace
    ctx.PushNamespace(" ", this);

    return &ctx.default_state;
  }

  BaseState<audit>* EndArray(Context<audit>& ctx, rapidjson::SizeType) override
  {
    // return to shared example
    ctx.ex = (*ctx.examples)[0];

    ctx.PushNamespace(" ", saved);
    ctx.root_state = saved_root_state;

    return &ctx.default_state;
  }
};

// "...":[Numbers only]
template <bool audit>
class ArrayState : public BaseState<audit>
{
  feature_index array_hash;

 public:
  ArrayState() : BaseState<audit>("Array") {}

  BaseState<audit>* StartArray(Context<audit>& ctx) override
  {
    if (ctx.previous_state == this)
    {
      ctx.error() << "Nested arrays are not supported";
      return nullptr;
    }

    ctx.PushNamespace(ctx.key, ctx.previous_state);

    array_hash = ctx.CurrentNamespace().namespace_hash;

    return this;
  }

  BaseState<audit>* Float(Context<audit>& ctx, float f) override
  {
    if (audit)
    {
      std::stringstream str;
      str << '[' << (array_hash - ctx.CurrentNamespace().namespace_hash) << ']';

      ctx.CurrentNamespace().AddFeature(f, array_hash, str.str().c_str());
    }
    else
      ctx.CurrentNamespace().AddFeature(f, array_hash, nullptr);
    array_hash++;

    return this;
  }

  BaseState<audit>* Uint(Context<audit>& ctx, unsigned f) override { return Float(ctx, (float)f); }

  BaseState<audit>* Null(Context<audit>& /* ctx */) override
  {
    // ignore null values and stay in current state
    return this;
  }

  BaseState<audit>* StartObject(Context<audit>& ctx) override
  {
    // parse properties
    ctx.PushNamespace(ctx.namespace_path.size() > 0 ? ctx.CurrentNamespace().name : " ", this);

    return &ctx.default_state;
  }

  BaseState<audit>* EndArray(Context<audit>& ctx, rapidjson::SizeType /* elementCount */) override
  {
    return ctx.PopNamespace();
  }
};

// only 0 is valid as DefaultState::Ignore injected that into the source stream
template <bool audit>
struct IgnoreState : BaseState<audit>
{
  IgnoreState() : BaseState<audit>("Ignore") {}

  BaseState<audit>* Uint(Context<audit>& ctx, unsigned) override { return ctx.previous_state; }
};

template <bool audit>
class DefaultState : public BaseState<audit>
{
 public:
  DefaultState() : BaseState<audit>("Default") {}

  BaseState<audit>* Ignore(Context<audit>& ctx, rapidjson::SizeType length)
  {
    // fast ignore
    // skip key + \0 + "
    char* head = ctx.stream->src_ + length + 2;
    if (head >= ctx.stream_end || *head != ':')
    {
      ctx.error() << "Expected ':' found '" << *head << "'";
      return nullptr;
    }
    head++;

    // scan for ,}
    // support { { ... } }
    int depth = 0, sq_depth = 0;
    bool stop = false;
    while (!stop)
    {
      switch (*head)
      {
        case '\0':
          ctx.error() << "Found EOF";
          return nullptr;
        case '"':
        {
          // skip strings
          bool stopInner = false;
          while (!stopInner)
          {
            head++;
            switch (*head)
            {
              case '\0':
                ctx.error() << "Found EOF";
                return nullptr;
              case '\\':
                head++;
                break;
              case '"':
                stopInner = true;
                break;
            }
          }
          break;
        }
        case '{':
          depth++;
          break;
        case '}':
          if (depth == 0 && sq_depth == 0)
            stop = true;
          else
            depth--;
          break;
        case '[':
          sq_depth++;
          break;
        case ']':
          if (depth == 0 && sq_depth == 0)
            stop = true;
          else
            sq_depth--;
          break;
        case ',':
          if (depth == 0 && sq_depth == 0)
            stop = true;
          break;
      }
      head++;
    }

    // skip key + \0 + ":
    char* value = ctx.stream->src_ + length + 3;
    if (value >= ctx.stream_end)
    {
      ctx.error() << "Found EOF";
      return nullptr;
    }

    *value = '0';
    value++;
    memset(value, ' ', head - value - 1);

    return &ctx.ignore_state;
  }

  BaseState<audit>* Key(Context<audit>& ctx, const char* str, rapidjson::SizeType length, bool) override
  {
    ctx.key = str;
    ctx.key_length = length;

    if (length > 0 && str[0] == '_')
    {
      // match _label*
      if (ctx.key_length >= 6 && !strncmp(ctx.key, "_label", 6))
      {
        if (ctx.key_length >= 7 && ctx.key[6] == '_')
          return &ctx.label_single_property_state;
        else if (ctx.key_length == 6)
          return &ctx.label_state;
        else if (ctx.key_length == 11 && !_stricmp(ctx.key, "_labelIndex"))
          return &ctx.label_index_state;
        else
        {
          ctx.error() << "Unsupported key '" << ctx.key << "' len: " << length;
          return nullptr;
        }
      }

      if (ctx.key_length == 5 && !strcmp(ctx.key, "_text"))
        return &ctx.text_state;

      // TODO: _multi in _multi...
      if (ctx.key_length == 6 && !strcmp(ctx.key, "_multi"))
        return &ctx.multi_state;

      if (ctx.key_length == 6 && !strcmp(ctx.key, "_slots"))
        return &ctx.slots_state;

      if (ctx.key_length == 4 && !_stricmp(ctx.key, "_tag"))
        return &ctx.tag_state;

      if (ctx.key_length == 4 && !_stricmp(ctx.key, "_inc"))
      {
        ctx.array_uint_state.output_array = &ctx.label_object_state.inc;
        ctx.array_uint_state.return_state = this;
        return &ctx.array_uint_state;
      }

      if (ctx.key_length == 2 && ctx.key[1] == 'a')
      {
        ctx.array_uint_state.output_array = &ctx.label_object_state.actions;
        ctx.array_uint_state.return_state = this;
        return &ctx.array_uint_state;
      }

      if (ctx.key_length == 2 && ctx.key[1] == 'p')
      {
        ctx.array_float_state.output_array = &ctx.label_object_state.probs;
        ctx.array_float_state.return_state = this;
        return &ctx.array_float_state;
      }

      return Ignore(ctx, length);
    }

    return this;
  }

  BaseState<audit>* String(Context<audit>& ctx, const char* str, rapidjson::SizeType length, bool) override
  {
    // string escape
    const char* end = str + length;
    for (char* p = (char*)str; p != end; p++)
    {
      switch (*p)
      {
        case ' ':
        case '\t':
        case '|':
        case ':':
          *p = '_';
      }
    }

    char* prepend = (char*)str - ctx.key_length;
    memmove(prepend, ctx.key, ctx.key_length);

    ctx.CurrentNamespace().AddFeature(ctx.all, prepend);

    return this;
  }

  BaseState<audit>* Bool(Context<audit>& ctx, bool b) override
  {
    if (b)
      ctx.CurrentNamespace().AddFeature(ctx.all, ctx.key);

    return this;
  }

  BaseState<audit>* StartObject(Context<audit>& ctx) override
  {
    ctx.PushNamespace(ctx.key, this);
    return this;
  }

  BaseState<audit>* EndObject(Context<audit>& ctx, rapidjson::SizeType memberCount) override
  {
    BaseState<audit>* return_state = ctx.PopNamespace();

    if (ctx.namespace_path.empty())
    {
      int label_index = ctx.label_index_state.index;
      // we're at the end of the example
      if (label_index >= 0)
      {
        // skip shared example
        label_index++;
        if (label_index >= (int)ctx.examples->size())
        {
          ctx.error() << "Out of bounds error: _labelIndex must be smaller than number of actions! _labelIndex="
                      << (label_index - 1) << " Number of actions=" << ctx.examples->size() - 1 << " ";
          return nullptr;
        }

        // apply labelIndex
        ctx.ex = (*ctx.examples)[label_index];

        // reset for next example
        ctx.label_index_state.index = -1;
      }

      // inject label
      ctx.label_object_state.EndObject(ctx, memberCount);

      // If we are in CCB mode and there have been no slots. Check label cost, prob and action were passed. In that
      // case this is CB, so generate a single slot with this info.
<<<<<<< HEAD
      if (ctx.all->get_label_type() == label_type_t::conditional_contextual_bandit)
=======
      if (ctx.all->label_type == label_type_t::ccb)
>>>>>>> c1f834b4
      {
        auto num_slots = std::count_if(ctx.examples->begin(), ctx.examples->end(),
            [](example* ex) { return ex->l.conditional_contextual_bandit().type == CCB::example_type::slot; });
        if (num_slots == 0 && ctx.label_object_state.found_cb)
        {
          ctx.ex = &(*ctx.example_factory)(ctx.example_factory_context);
          ctx.all->p->lp.default_label(ctx.ex->l);
          ctx.ex->l.conditional_contextual_bandit().type = CCB::example_type::slot;
          ctx.examples->push_back(ctx.ex);

          auto outcome = new CCB::conditional_contextual_bandit_outcome();
          outcome->cost = ctx.label_object_state.cb_label.cost;
          outcome->probabilities.push_back(
              {ctx.label_object_state.cb_label.action, ctx.label_object_state.cb_label.probability});
          ctx.ex->l.conditional_contextual_bandit().outcome = outcome;
        }
      }
    }

    // if we're at the top-level go back to ds_state
    return ctx.namespace_path.empty() ? ctx.root_state : return_state;
  }

  BaseState<audit>* Float(Context<audit>& ctx, float f) override
  {
    auto& ns = ctx.CurrentNamespace();
    ns.AddFeature(f, VW::hash_feature_cstr(*ctx.all, const_cast<char*>(ctx.key), ns.namespace_hash), ctx.key);

    return this;
  }

  BaseState<audit>* Uint(Context<audit>& ctx, unsigned f) override { return Float(ctx, (float)f); }

  BaseState<audit>* StartArray(Context<audit>& ctx) override { return ctx.array_state.StartArray(ctx); }
};

template <bool audit, typename T>
class ArrayToVectorState : public BaseState<audit>
{
 public:
  ArrayToVectorState() : BaseState<audit>("ArrayToVectorState") {}

  std::vector<T>* output_array;
  BaseState<audit>* return_state;

  // Allows for single value handling.
  bool has_seen_array_start = false;

  BaseState<audit>* StartArray(Context<audit>& ctx) override
  {
    if (ctx.previous_state == this)
    {
      ctx.error() << "Nested arrays are not supported";
      return nullptr;
    }

    has_seen_array_start = true;

    return this;
  }

  BaseState<audit>* Uint(Context<audit>& /* ctx */, unsigned f) override
  {
    output_array->push_back(static_cast<T>(f));

    if (!has_seen_array_start)
    {
      has_seen_array_start = false;
      return return_state;
    }

    return this;
  }

  BaseState<audit>* Float(Context<audit>& /* ctx */, float f) override
  {
    output_array->push_back(static_cast<T>(f));

    if (!has_seen_array_start)
    {
      has_seen_array_start = false;
      return return_state;
    }

    return this;
  }

  BaseState<audit>* Null(Context<audit>& /* ctx */) override
  {
    if (!has_seen_array_start)
    {
      has_seen_array_start = false;
      return return_state;
    }

    // ignore null values and stay in current state
    return this;
  }

  BaseState<audit>* EndArray(Context<audit>& /*ctx*/, rapidjson::SizeType /*length*/) override
  {
    has_seen_array_start = false;
    return return_state;
  }
};

template <bool audit>
class StringToStringState : public BaseState<audit>
{
 public:
  StringToStringState() : BaseState<audit>("StringToStringState") {}

  std::string* output_string;
  BaseState<audit>* return_state;

  BaseState<audit>* String(
      Context<audit>& /*ctx*/, const char* str, rapidjson::SizeType length, bool /* copy */) override
  {
    output_string->assign(str, str + length);
    return return_state;
  }

  BaseState<audit>* Null(Context<audit>& /*ctx*/) override { return return_state; }
};

template <bool audit>
class FloatToFloatState : public BaseState<audit>
{
 public:
  FloatToFloatState() : BaseState<audit>("FloatToFloatState") {}

  float* output_float;
  BaseState<audit>* return_state;

  BaseState<audit>* Float(Context<audit>& /*ctx*/, float f) override
  {
    *output_float = f;
    return return_state;
  }

  BaseState<audit>* Null(Context<audit>& /*ctx*/) override
  {
    *output_float = 0.f;
    return return_state;
  }
};

template <bool audit>
class BoolToBoolState : public BaseState<audit>
{
 public:
  BoolToBoolState() : BaseState<audit>("BoolToBoolState") {}

  bool* output_bool;
  BaseState<audit>* return_state;

  BaseState<audit>* Bool(Context<audit>& /*ctx*/, bool b) override
  {
    *output_bool = b;
    return return_state;
  }
};

// Decision Service JSON header information - required to construct final label
struct DecisionServiceInteraction
{
  std::string eventId;
  std::vector<unsigned> actions;
  std::vector<float> probabilities;
  float probabilityOfDrop = 0.f;
  bool skipLearn{false};
};

template <bool audit>
class CCBOutcomeList : public BaseState<audit>
{
  int slot_object_index = 0;

  std::vector<uint32_t> actions;
  std::vector<float> probs;
  float cost;

  BaseState<audit>* old_root;

 public:
  DecisionServiceInteraction* interactions;

  CCBOutcomeList() : BaseState<audit>("CCBOutcomeList") {}

  BaseState<audit>* StartArray(Context<audit>& ctx) override
  {
    slot_object_index = 0;

    // Find start index of slot objects by iterating until we find the first slot example.
    for (auto ex : *ctx.examples)
    {
      if (ex->l.conditional_contextual_bandit().type != CCB::example_type::slot)
      {
        slot_object_index++;
      }
    }
    old_root = ctx.root_state;
    ctx.root_state = this;

    if (slot_object_index == 0)
    {
      THROW("Badly formed ccb example. Shared example is required.")
    }

    return this;
  }

  BaseState<audit>* StartObject(Context<audit>& ctx) override
  {
    // Set current example so that default state correctly sets the label.
    ctx.ex = (*ctx.examples)[slot_object_index];
    // The end object logic assumes shared example so we need to take one here.
    ctx.label_index_state.index = slot_object_index - 1;

    slot_object_index++;

    // Push a namespace so that default state can get back here when it reaches the end of the object.
    ctx.PushNamespace(" ", this);

    return &ctx.default_state;
  }

  BaseState<audit>* EndArray(Context<audit>& ctx, rapidjson::SizeType) override
  {
    // DSJson requires the interaction object to be filled. After reading all slot outcomes fill out the top actions.
    for (auto ex : *ctx.examples)
    {
      if (ex->l.conditional_contextual_bandit().type == CCB::example_type::slot)
      {
        if (ex->l.conditional_contextual_bandit().outcome)
        {
          interactions->actions.push_back(ex->l.conditional_contextual_bandit().outcome->probabilities[0].action);
          interactions->probabilities.push_back(ex->l.conditional_contextual_bandit().outcome->probabilities[0].score);
        }
      }
    }

    ctx.root_state = old_root;
    return &ctx.decision_service_state;
  }
};

template <bool audit>
class DecisionServiceState : public BaseState<audit>
{
 public:
  DecisionServiceState() : BaseState<audit>("DecisionService") {}

  DecisionServiceInteraction* data;

  BaseState<audit>* StartObject(Context<audit>& /* ctx */) override
  {
    // TODO: improve validation
    return this;
  }

  BaseState<audit>* EndObject(Context<audit>& /*ctx*/, rapidjson::SizeType /* memberCount */) override
  {
    // TODO: improve validation
    return this;
  }

  BaseState<audit>* Key(Context<audit>& ctx, const char* str, rapidjson::SizeType length, bool /* copy */) override
  {
    if (length == 1)
    {
      switch (str[0])
      {
        case 'a':
          ctx.array_uint_state.output_array = &data->actions;
          ctx.array_uint_state.return_state = this;
          return &ctx.array_uint_state;
        case 'p':
          ctx.array_float_state.output_array = &data->probabilities;
          ctx.array_float_state.return_state = this;
          return &ctx.array_float_state;
        case 'c':
          ctx.key = " ";
          ctx.key_length = 1;
          return &ctx.default_state;
      }
    }
    else if (length == 5 && !strcmp(str, "pdrop"))
    {
      ctx.float_state.output_float = &data->probabilityOfDrop;
      ctx.float_state.return_state = this;
      return &ctx.float_state;
    }
    else if (length == 7 && !strcmp(str, "EventId"))
    {
      ctx.string_state.output_string = &data->eventId;
      ctx.string_state.return_state = this;
      return &ctx.string_state;
    }
    else if (length > 0 && str[0] == '_')
    {
      // match _label*
      if (length >= 6 && !strncmp(str, "_label", 6))
      {
        ctx.key = str;
        ctx.key_length = length;
        if (length >= 7 && ctx.key[6] == '_')
          return &ctx.label_single_property_state;
        else if (length == 6)
          return &ctx.label_state;
        else if (length == 11 && !_stricmp(str, "_labelIndex"))
          return &ctx.label_index_state;
      }
      else if (length == 10 && !strncmp(str, "_skipLearn", 10))
      {
        ctx.bool_state.output_bool = &data->skipLearn;
        ctx.bool_state.return_state = this;
        return &ctx.bool_state;
      }
      else if (length == 9 && !strncmp(str, "_outcomes", 9))
      {
        ctx.ccb_outcome_list_state.interactions = data;
        return &ctx.ccb_outcome_list_state;
      }
    }

    // ignore unknown properties
    return ctx.default_state.Ignore(ctx, length);
  }
};

template <bool audit>
struct Context
{
 private:
  std::unique_ptr<std::stringstream> error_ptr;

 public:
  vw* all;

  // last "<key>": encountered
  const char* key;
  rapidjson::SizeType key_length;

  BaseState<audit>* current_state;
  BaseState<audit>* previous_state;

  // the path of namespaces
  std::vector<Namespace<audit>> namespace_path;

  v_array<example*>* examples;
  example* ex;
  rapidjson::InsituStringStream* stream;
  const char* stream_end;

  VW::example_factory_t example_factory;
  void* example_factory_context;

  // states
  DefaultState<audit> default_state;
  LabelState<audit> label_state;
  LabelObjectState<audit> label_object_state;
  LabelSinglePropertyState<audit> label_single_property_state;
  LabelIndexState<audit> label_index_state;
  TextState<audit> text_state;
  TagState<audit> tag_state;
  MultiState<audit> multi_state;
  IgnoreState<audit> ignore_state;
  ArrayState<audit> array_state;
  SlotsState<audit> slots_state;

  // DecisionServiceState
  DecisionServiceState<audit> decision_service_state;
  ArrayToVectorState<audit, float> array_float_state;
  ArrayToVectorState<audit, unsigned> array_uint_state;
  StringToStringState<audit> string_state;
  FloatToFloatState<audit> float_state;
  BoolToBoolState<audit> bool_state;
  CCBOutcomeList<audit> ccb_outcome_list_state;

  BaseState<audit>* root_state;

  Context()
  {
    current_state = &default_state;
    root_state = &default_state;
  }

  void init(vw* pall)
  {
    all = pall;
    key = " ";
    key_length = 1;
    previous_state = nullptr;
    label_object_state.init(pall);
  }

  std::stringstream& error()
  {
    if (!error_ptr)
      error_ptr.reset(new std::stringstream{});

    return *error_ptr;
  }

  void SetStartStateToDecisionService(DecisionServiceInteraction* data)
  {
    decision_service_state.data = data;
    current_state = root_state = &decision_service_state;
  }

  void PushNamespace(const char* ns, BaseState<audit>* return_state)
  {
    Namespace<audit> n;
    n.feature_group = ns[0];
<<<<<<< HEAD
    n.namespace_hash = VW::hash_space_cstr(*all, const_cast<char*>(ns));
=======
    n.namespace_hash = VW::hash_space_cstr(*all, ns);
>>>>>>> c1f834b4
    n.ftrs = ex->feature_space.data() + ns[0];
    n.feature_count = 0;
    n.return_state = return_state;

    n.name = ns;

    namespace_path.push_back(n);
  }

  BaseState<audit>* PopNamespace()
  {
    auto& ns = CurrentNamespace();
    if (ns.feature_count > 0)
    {
      auto feature_group = ns.feature_group;
      // Do not insert feature_group if it already exists.
      if (std::find(ex->indices.begin(), ex->indices.end(), feature_group) == ex->indices.end())
      {
        ex->indices.push_back(feature_group);
      }
    }

    auto return_state = namespace_path.back().return_state;
    namespace_path.pop_back();
    return return_state;
  }

  Namespace<audit>& CurrentNamespace() { return namespace_path.back(); }

  bool TransitionState(BaseState<audit>* next_state)
  {
    if (next_state == nullptr)
      return false;

    previous_state = current_state;
    current_state = next_state;

    return true;
  }
};

template <bool audit>
struct VWReaderHandler : public rapidjson::BaseReaderHandler<rapidjson::UTF8<>, VWReaderHandler<audit>>
{
  Context<audit> ctx;

  void init(vw* all, v_array<example*>* examples, rapidjson::InsituStringStream* stream, const char* stream_end,
      VW::example_factory_t example_factory, void* example_factory_context)
  {
    ctx.init(all);
    ctx.examples = examples;
    ctx.ex = (*examples)[0];
    all->p->lp.default_label(ctx.ex->l);

    ctx.stream = stream;
    ctx.stream_end = stream_end;
    ctx.example_factory = example_factory;
    ctx.example_factory_context = example_factory_context;
  }

  // virtual dispatch to current state
  bool Bool(bool v) { return ctx.TransitionState(ctx.current_state->Bool(ctx, v)); }
  bool Int(int v) { return ctx.TransitionState(ctx.current_state->Float(ctx, (float)v)); }
  bool Uint(unsigned v) { return ctx.TransitionState(ctx.current_state->Uint(ctx, v)); }
  bool Int64(int64_t v) { return ctx.TransitionState(ctx.current_state->Float(ctx, (float)v)); }
  bool Uint64(uint64_t v) { return ctx.TransitionState(ctx.current_state->Float(ctx, (float)v)); }
  bool Double(double v) { return ctx.TransitionState(ctx.current_state->Float(ctx, (float)v)); }
  bool String(const char* str, SizeType len, bool copy)
  {
    return ctx.TransitionState(ctx.current_state->String(ctx, str, len, copy));
  }
  bool StartObject() { return ctx.TransitionState(ctx.current_state->StartObject(ctx)); }
  bool Key(const char* str, SizeType len, bool copy)
  {
    return ctx.TransitionState(ctx.current_state->Key(ctx, str, len, copy));
  }
  bool EndObject(SizeType count) { return ctx.TransitionState(ctx.current_state->EndObject(ctx, count)); }
  bool StartArray() { return ctx.TransitionState(ctx.current_state->StartArray(ctx)); }
  bool EndArray(SizeType count) { return ctx.TransitionState(ctx.current_state->EndArray(ctx, count)); }
  bool Null() { return ctx.TransitionState(ctx.current_state->Null(ctx)); }

  bool VWReaderHandlerNull() { return true; }
  bool VWReaderHandlerDefault() { return false; }

  // alternative to above if we want to re-use the VW float parser...
  bool RawNumber(const char* /* str */, rapidjson::SizeType /* length */, bool /* copy */) { return false; }

  std::stringstream& error() { return ctx.error(); }

  BaseState<audit>* current_state() { return ctx.current_state; }
};

template <bool audit>
struct json_parser
{
  rapidjson::Reader reader;
  VWReaderHandler<audit> handler;
};

namespace VW
{
template <bool audit>
void read_line_json(
    vw& all, v_array<example*>& examples, char* line, example_factory_t example_factory, void* ex_factory_context)
{
  // string line_copy(line);
  // destructive parsing
  InsituStringStream ss(line);
  json_parser<audit> parser;

  VWReaderHandler<audit>& handler = parser.handler;
  handler.init(&all, &examples, &ss, line + strlen(line), example_factory, ex_factory_context);

  ParseResult result =
      parser.reader.template Parse<kParseInsituFlag, InsituStringStream, VWReaderHandler<audit>>(ss, handler);
  if (!result.IsError())
    return;

  BaseState<audit>* current_state = handler.current_state();

  THROW("JSON parser error at " << result.Offset() << ": " << GetParseError_En(result.Code())
                                << ". "
                                   "Handler: "
                                << handler.error().str()
                                << "State: " << (current_state ? current_state->name : "null"));  // <<
  // "Line: '"<< line_copy << "'");
}

inline void apply_pdrop(vw& all, float pdrop, v_array<example*>& examples)
{
<<<<<<< HEAD
  if (all.get_label_type() == label_type_t::cb)
=======
  if (all.label_type == label_type_t::cb)
>>>>>>> c1f834b4
  {
    for (auto& e: examples)
    {
      e->l.cb().weight = 1 - pdrop;
    }
<<<<<<< HEAD
  } else if (all.get_label_type() == label_type_t::conditional_contextual_bandit)
=======
  }
  else if (all.label_type == label_type_t::ccb)
>>>>>>> c1f834b4
  {
    for (auto& e: examples)
    {
      e->l.conditional_contextual_bandit().weight = 1 - pdrop;
    }
  }
}

template <bool audit>
void read_line_decision_service_json(vw& all, v_array<example*>& examples, char* line, size_t length, bool copy_line,
    example_factory_t example_factory, void* ex_factory_context, DecisionServiceInteraction* data)
{
  std::vector<char> line_vec;
  if (copy_line)
  {
    line_vec.insert(line_vec.end(), line, line + length);
    line = &line_vec.front();
  }

  InsituStringStream ss(line);
  json_parser<audit> parser;

  VWReaderHandler<audit>& handler = parser.handler;
  handler.init(&all, &examples, &ss, line + length, example_factory, ex_factory_context);
  handler.ctx.SetStartStateToDecisionService(data);

  ParseResult result =
      parser.reader.template Parse<kParseInsituFlag, InsituStringStream, VWReaderHandler<audit>>(ss, handler);

  apply_pdrop(all, data->probabilityOfDrop, examples);

  if (!result.IsError())
    return;

  BaseState<audit>* current_state = handler.current_state();

  THROW("JSON parser error at " << result.Offset() << ": " << GetParseError_En(result.Code())
                                << ". "
                                   "Handler: "
                                << handler.error().str()
                                << "State: " << (current_state ? current_state->name : "null"));
}  // namespace VW
}  // namespace VW

template <bool audit>
bool parse_line_json(vw* all, char* line, size_t num_chars, v_array<example*>& examples)
{
  if (all->p->decision_service_json)
  {
    // Skip lines that do not start with "{"
    if (line[0] != '{')
    {
      return false;
    }

    DecisionServiceInteraction interaction;
    VW::template read_line_decision_service_json<audit>(*all, examples, line, num_chars, false,
        reinterpret_cast<VW::example_factory_t>(&VW::get_unused_example), all, &interaction);

    // TODO: In refactoring the parser to be usable standalone, we need to ensure that we
    // stop suppressing "skipLearn" interactions. Also, not sure if this is the right logic
    // for counterfactual. (@marco)
    if (interaction.skipLearn)
    {
      VW::return_multiple_example(*all, examples);
      examples.push_back(&VW::get_unused_example(all));
      return false;
    }

    // let's ask to continue reading data until we find a line with actions provided
    if (interaction.actions.size() == 0)
    {
      // VW::return_multiple_example(*all, examples);
      // examples.push_back(&VW::get_unused_example(all));
      return false;
    }
  }
  else
    VW::template read_line_json<audit>(
        *all, examples, line, reinterpret_cast<VW::example_factory_t>(&VW::get_unused_example), all);

  return true;
}

inline void prepare_for_learner(vw* all, v_array<example*>& examples)
{
  // note: the json parser does single pass parsing and cannot determine if a shared example is needed.
  // since the communication between the parsing thread the main learner expects examples to be requested in order (as
  // they're layed out in memory) there is no way to determine upfront if a shared example exists thus even if there are
  // no features for the shared example, still an empty example is returned.

  // insert new line example at the end
  if (examples.size() > 1)
  {
    example& ae = VW::get_unused_example(all);
    static const char empty[] = "";
    VW::string_view example(empty);
    substring_to_example(all, &ae, example);

    examples.push_back(&ae);
  }
}

// This is used by the python parser
template <bool audit>
void line_to_examples_json(vw* all, char* line, size_t num_chars, v_array<example*>& examples)
{
  bool good_example = parse_line_json<audit>(all, line, num_chars, examples);
  if (!good_example)
  {
    VW::return_multiple_example(*all, examples);
    examples.push_back(&VW::get_unused_example(all));
    return;
  }

  prepare_for_learner(all, examples);
}

template <bool audit>
int read_features_json(vw* all, v_array<example*>& examples)
{
  // Keep reading lines until a valid set of examples is produced.
  bool reread;
  do
  {
    reread = false;

    char* line;
    size_t num_chars;
    size_t num_chars_initial = read_features(all, line, num_chars);
    if (num_chars_initial < 1)
      return (int)num_chars_initial;

    // Ensure there is a null terminator.
    line[num_chars] = '\0';

    reread = !parse_line_json<audit>(all, line, num_chars, examples);
  } while (reread);

  prepare_for_learner(all, examples);

  return 1;
}<|MERGE_RESOLUTION|>--- conflicted
+++ resolved
@@ -244,11 +244,7 @@
 
   BaseState<audit>* EndObject(Context<audit>& ctx, rapidjson::SizeType) override
   {
-<<<<<<< HEAD
     if (ctx.all->get_label_type() == label_type_t::conditional_contextual_bandit)
-=======
-    if (ctx.all->label_type == label_type_t::ccb)
->>>>>>> c1f834b4
     {
       auto& ld = ctx.ex->l.conditional_contextual_bandit();
 
@@ -436,11 +432,7 @@
   BaseState<audit>* StartArray(Context<audit>& ctx) override
   {
     // mark shared example
-<<<<<<< HEAD
     if (ctx.all->get_label_type() == label_type_t::cb)
-=======
-    if (ctx.all->label_type == label_type_t::cb)
->>>>>>> c1f834b4
     {
       CB::label* ld = &ctx.ex->l.cb();
       CB::cb_class f;
@@ -452,11 +444,7 @@
 
       ld->costs.push_back(f);
     }
-<<<<<<< HEAD
     else if (ctx.all->get_label_type() == label_type_t::conditional_contextual_bandit)
-=======
-    else if (ctx.all->label_type == label_type_t::ccb)
->>>>>>> c1f834b4
     {
       CCB::label* ld = &ctx.ex->l.conditional_contextual_bandit();
       ld->type = CCB::example_type::shared;
@@ -471,13 +459,8 @@
   {
     // allocate new example
     ctx.ex = &(*ctx.example_factory)(ctx.example_factory_context);
-<<<<<<< HEAD
     ctx.all->p->lp.default_label(ctx.ex->l);
     if (ctx.all->get_label_type() == label_type_t::conditional_contextual_bandit)
-=======
-    ctx.all->p->lp.default_label(&ctx.ex->l);
-    if (ctx.all->label_type == label_type_t::ccb)
->>>>>>> c1f834b4
     {
       ctx.ex->l.conditional_contextual_bandit().type = CCB::example_type::action;
     }
@@ -842,11 +825,7 @@
 
       // If we are in CCB mode and there have been no slots. Check label cost, prob and action were passed. In that
       // case this is CB, so generate a single slot with this info.
-<<<<<<< HEAD
       if (ctx.all->get_label_type() == label_type_t::conditional_contextual_bandit)
-=======
-      if (ctx.all->label_type == label_type_t::ccb)
->>>>>>> c1f834b4
       {
         auto num_slots = std::count_if(ctx.examples->begin(), ctx.examples->end(),
             [](example* ex) { return ex->l.conditional_contextual_bandit().type == CCB::example_type::slot; });
@@ -1262,11 +1241,7 @@
   {
     Namespace<audit> n;
     n.feature_group = ns[0];
-<<<<<<< HEAD
-    n.namespace_hash = VW::hash_space_cstr(*all, const_cast<char*>(ns));
-=======
     n.namespace_hash = VW::hash_space_cstr(*all, ns);
->>>>>>> c1f834b4
     n.ftrs = ex->feature_space.data() + ns[0];
     n.feature_count = 0;
     n.return_state = return_state;
@@ -1397,22 +1372,13 @@
 
 inline void apply_pdrop(vw& all, float pdrop, v_array<example*>& examples)
 {
-<<<<<<< HEAD
   if (all.get_label_type() == label_type_t::cb)
-=======
-  if (all.label_type == label_type_t::cb)
->>>>>>> c1f834b4
   {
     for (auto& e: examples)
     {
       e->l.cb().weight = 1 - pdrop;
     }
-<<<<<<< HEAD
   } else if (all.get_label_type() == label_type_t::conditional_contextual_bandit)
-=======
-  }
-  else if (all.label_type == label_type_t::ccb)
->>>>>>> c1f834b4
   {
     for (auto& e: examples)
     {

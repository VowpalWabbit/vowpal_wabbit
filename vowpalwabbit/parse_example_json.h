--- conflicted
+++ resolved
@@ -361,11 +361,7 @@
 
   BaseState<audit>* StartObject(Context<audit>& ctx) override { return ctx.label_object_state.StartObject(ctx); }
 
-<<<<<<< HEAD
-  BaseState<audit>* String(Context<audit>& ctx, const char* str, rapidjson::SizeType /* len */, bool copy) override
-=======
   BaseState<audit>* String(Context<audit>& ctx, const char* str, rapidjson::SizeType /* len */, bool)
->>>>>>> e63abfb6
   {
     VW::parse_example_label(*ctx.all, *ctx.ex, str);
     return ctx.previous_state;
@@ -392,11 +388,7 @@
 {
   TextState() : BaseState<audit>("text") {}
 
-<<<<<<< HEAD
-  BaseState<audit>* String(Context<audit>& ctx, const char* str, rapidjson::SizeType length, bool copy) override
-=======
   BaseState<audit>* String(Context<audit>& ctx, const char* str, rapidjson::SizeType length, bool)
->>>>>>> e63abfb6
   {
     auto& ns = ctx.CurrentNamespace();
 
@@ -437,11 +429,7 @@
   // "_tag":"abc"
   TagState() : BaseState<audit>("tag") {}
 
-<<<<<<< HEAD
-  BaseState<audit>* String(Context<audit>& ctx, const char* str, SizeType length, bool copy) override
-=======
   BaseState<audit>* String(Context<audit>& ctx, const char* str, SizeType length, bool)
->>>>>>> e63abfb6
   {
     push_many(ctx.ex->tag, str, length);
 
@@ -721,11 +709,7 @@
     return &ctx.ignore_state;
   }
 
-<<<<<<< HEAD
-  BaseState<audit>* Key(Context<audit>& ctx, const char* str, rapidjson::SizeType length, bool copy) override
-=======
   BaseState<audit>* Key(Context<audit>& ctx, const char* str, rapidjson::SizeType length, bool)
->>>>>>> e63abfb6
   {
     ctx.key = str;
     ctx.key_length = length;
@@ -788,11 +772,7 @@
     return this;
   }
 
-<<<<<<< HEAD
-  BaseState<audit>* String(Context<audit>& ctx, const char* str, rapidjson::SizeType length, bool copy) override
-=======
   BaseState<audit>* String(Context<audit>& ctx, const char* str, rapidjson::SizeType length, bool)
->>>>>>> e63abfb6
   {
     // string escape
     const char* end = str + length;

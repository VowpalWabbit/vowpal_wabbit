// Copyright (c) by respective owners including Yahoo!, Microsoft, and
// individual contributors. All rights reserved. Released under a BSD (revised)
// license as described in the file LICENSE.

#pragma once

#include <cfloat>
#include <cstring>

#include "future_compat.h"
#include "label_parser.h"
#include "parser.h"
#include "v_array.h"

// seems to help with skipping spaces
//#define RAPIDJSON_SIMD
//#define RAPIDJSON_SSE42

// Let MSVC know that it should not even try to compile RapidJSON as managed
// - pragma documentation: https://docs.microsoft.com/en-us/cpp/preprocessor/managed-unmanaged?view=vs-2017
// - /clr compilation detection: https://docs.microsoft.com/en-us/cpp/dotnet/how-to-detect-clr-compilation?view=vs-2017
#if (_MANAGED == 1) || (_M_CEE == 1)
#  pragma managed(push, off)
#endif

// RapidJson triggers this warning by memcpying non-trivially copyable type. Ignore it so that our warnings are not
// polluted by it.
// https://github.com/Tencent/rapidjson/issues/1700
VW_WARNING_STATE_PUSH
VW_WARNING_DISABLE_CLASS_MEMACCESS
#include <rapidjson/error/en.h>
#include <rapidjson/reader.h>
VW_WARNING_STATE_POP

#include "io/logger.h"

#if (_MANAGED == 1) || (_M_CEE == 1)
#  pragma managed(pop)
#endif

#include <algorithm>
#include <limits>
#include <sstream>
#include <vector>

#include "best_constant.h"
#include "cb.h"
#include "cb_continuous_label.h"
#include "json_utils.h"
#include "parse_slates_example_json.h"
#include "reductions/conditional_contextual_bandit.h"
#include "vw_string_view.h"

// portability fun
#ifndef _WIN32
#  define _stricmp strcasecmp
#endif

using namespace rapidjson;

namespace VW
{
struct workspace;
}

template <bool audit>
struct BaseState;

template <bool audit>
struct Context;

template <bool audit>
struct BaseState
{
  const char* name;

  BaseState(const char* pname) : name(pname) {}

  virtual BaseState<audit>* Null(Context<audit>& ctx)
  {
    // ignore Null by default and stay in the current state
    return ctx.previous_state == nullptr ? this : ctx.previous_state;
  }

  virtual BaseState<audit>* Bool(Context<audit>& ctx, bool b)
  {
    ctx.error() << "Unexpected token: bool (" << (b ? "true" : "false") << ")";
    return nullptr;
  }

  virtual BaseState<audit>* Float(Context<audit>& ctx, float v)
  {
    ctx.error() << "Unexpected token: float (" << v << ")";
    return nullptr;
  }

  virtual BaseState<audit>* Uint(Context<audit>& ctx, unsigned v)
  {
    ctx.error() << "Unexpected token: uint (" << v << ")";
    return nullptr;
  }

  virtual BaseState<audit>* String(Context<audit>& ctx, const char* str, rapidjson::SizeType len, bool)
  {
    ctx.error() << "Unexpected token: std::string('" << str << "' len: " << len << ")";
    return nullptr;
  }

  virtual BaseState<audit>* StartObject(Context<audit>& ctx)
  {
    ctx.error() << "Unexpected token: {";
    return nullptr;
  }

  virtual BaseState<audit>* Key(Context<audit>& ctx, const char* str, rapidjson::SizeType len, bool /* copy */)
  {
    ctx.error() << "Unexpected token: key('" << str << "' len: " << len << ")";
    return nullptr;
  }

  virtual BaseState<audit>* EndObject(Context<audit>& ctx, rapidjson::SizeType)
  {
    ctx.error() << "Unexpected token: }";
    return nullptr;
  }

  virtual BaseState<audit>* StartArray(Context<audit>& ctx)
  {
    ctx.error() << "Unexpected token: [";
    return nullptr;
  }

  virtual BaseState<audit>* EndArray(Context<audit>& ctx, rapidjson::SizeType)
  {
    ctx.error() << "Unexpected token: ]";
    return nullptr;
  }
};

template <bool audit>
class ArrayToPdfState : public BaseState<audit>
{
private:
  BaseState<audit>* obj_return_state;

public:
  VW::continuous_actions::pdf_segment segment;

  BaseState<audit>* return_state;

  ArrayToPdfState() : BaseState<audit>("ArrayToPdfObject") {}

  BaseState<audit>* StartObject(Context<audit>& ctx) override
  {
    obj_return_state = ctx.previous_state;
    return this;
  }

  BaseState<audit>* Key(Context<audit>& ctx, const char* str, rapidjson::SizeType len, bool /* copy */) override
  {
    ctx.key = str;
    ctx.key_length = len;
    return this;
  }

  BaseState<audit>* String(Context<audit>& ctx, const char* str, rapidjson::SizeType /* len */, bool) override
  {
    if (_stricmp(str, "NaN") != 0)
    {
      ctx.error() << "The only supported string in the array is 'NaN'";
      return nullptr;
    }

    return this;
  }

  BaseState<audit>* StartArray(Context<audit>&) override
  {
    segment = {0., 0., 0.};
    return this;
  }

  BaseState<audit>* EndArray(Context<audit>& ctx, rapidjson::SizeType) override
  {
    // check valid pdf else remove
    auto& red_fts = ctx.ex->_reduction_features.template get<VW::continuous_actions::reduction_features>();
    if (!VW::continuous_actions::is_valid_pdf(red_fts.pdf)) { red_fts.pdf.clear(); }
    return return_state;
  }

  BaseState<audit>* Float(Context<audit>& ctx, float v) override
  {
    if (!_stricmp(ctx.key, "left")) { segment.left = v; }
    else if (!_stricmp(ctx.key, "right"))
    {
      segment.right = v;
    }
    else if (!_stricmp(ctx.key, "pdf_value"))
    {
      segment.pdf_value = v;
    }
    else if (!_stricmp(ctx.key, "chosen_action"))
    {
      ctx.ex->_reduction_features.template get<VW::continuous_actions::reduction_features>().chosen_action = v;
    }
    else
    {
      ctx.error() << "Unsupported label property: '" << ctx.key << "' len: " << ctx.key_length;
      return nullptr;
    }

    return this;
  }

  BaseState<audit>* Uint(Context<audit>& ctx, unsigned v) override { return Float(ctx, static_cast<float>(v)); }

  BaseState<audit>* EndObject(Context<audit>& ctx, rapidjson::SizeType) override
  {
    ctx.ex->_reduction_features.template get<VW::continuous_actions::reduction_features>().pdf.push_back(segment);
    segment = {0., 0., 0.};
    return obj_return_state;
  }
};

template <bool audit>
class LabelObjectState : public BaseState<audit>
{
private:
  BaseState<audit>* return_state;

public:
  CB::cb_class cb_label;
  VW::cb_continuous::continuous_label_elm cont_label_element = {0., 0., 0.};
  bool found = false;
  bool found_cb = false;
  bool found_cb_continuous = false;
  std::vector<unsigned int> actions;
  std::vector<float> probs;
  std::vector<unsigned int> inc;

  LabelObjectState() : BaseState<audit>("LabelObject") {}

  BaseState<audit>* StartObject(Context<audit>& ctx) override
  {
    ctx._label_parser.default_label(ctx.ex->l);

    // don't allow { { { } } }
    if (ctx.previous_state == this)
    {
      ctx.error() << "invalid label object. nested objected.";
      return nullptr;
    }

    // keep previous state
    return_state = ctx.previous_state;

    return this;
  }

  BaseState<audit>* Key(Context<audit>& ctx, const char* str, rapidjson::SizeType len, bool /* copy */) override
  {
    ctx.key = str;
    ctx.key_length = len;
    return this;
  }

  BaseState<audit>* String(Context<audit>& ctx, const char* str, rapidjson::SizeType /* len */, bool) override
  {
    if (_stricmp(str, "NaN") != 0)
    {
      ctx.error() << "Unsupported label property: '" << ctx.key << "' len: " << ctx.key_length
                  << ". The only string value supported in this context is NaN.";
      return nullptr;
    }

    // simple
    if (!_stricmp(ctx.key, "Label"))
    {
      ctx.ex->l.simple.label = std::numeric_limits<float>::quiet_NaN();
      found = true;
    }
    else if (!_stricmp(ctx.key, "Initial"))
    {
      auto& simple_red_features = ctx.ex->_reduction_features.template get<simple_label_reduction_features>();
      simple_red_features.initial = std::numeric_limits<float>::quiet_NaN();
      found = true;
    }
    else if (!_stricmp(ctx.key, "Weight"))
    {
      auto& simple_red_features = ctx.ex->_reduction_features.template get<simple_label_reduction_features>();
      simple_red_features.weight = std::numeric_limits<float>::quiet_NaN();
      found = true;
    }
    // CB/CA
    else if (!_stricmp(ctx.key, "Cost"))
    {
      if (found_cb_continuous) { cont_label_element.cost = std::numeric_limits<float>::quiet_NaN(); }
      else
      {
        cb_label.cost = std::numeric_limits<float>::quiet_NaN();
        found_cb = true;
      }
    }
    else if (!_stricmp(ctx.key, "Probability"))
    {
      cb_label.probability = std::numeric_limits<float>::quiet_NaN();
      found_cb = true;
    }
    // CA
    else if (!_stricmp(ctx.key, "Pdf_value") && found_cb_continuous)
    {
      cont_label_element.pdf_value = std::numeric_limits<float>::quiet_NaN();
    }
    else
    {
      ctx.error() << "Unsupported label property: '" << ctx.key << "' len: " << ctx.key_length;
      return nullptr;
    }

    return this;
  }

  BaseState<audit>* Float(Context<audit>& ctx, float v) override
  {
    // simple
    if (!_stricmp(ctx.key, "Label"))
    {
      ctx.ex->l.simple.label = v;
      found = true;
    }
    else if (!_stricmp(ctx.key, "Initial"))
    {
      auto& simple_red_features = ctx.ex->_reduction_features.template get<simple_label_reduction_features>();
      simple_red_features.initial = v;
      found = true;
    }
    else if (!_stricmp(ctx.key, "Weight"))
    {
      ctx.ex->weight = v;
      found = true;
    }
    // CB/CA
    else if (!_stricmp(ctx.key, "Action"))
    {
      if (found_cb_continuous) { cont_label_element.action = v; }
      else
      {
        cb_label.action = static_cast<uint32_t>(v);
        found_cb = true;
      }
    }
    else if (!_stricmp(ctx.key, "Cost"))
    {
      if (found_cb_continuous) { cont_label_element.cost = v; }
      else
      {
        cb_label.cost = v;
        found_cb = true;
      }
    }
    else if (!_stricmp(ctx.key, "Probability"))
    {
      cb_label.probability = v;
      found_cb = true;
    }
    // CA
    else if (!_stricmp(ctx.key, "Pdf_value") && found_cb_continuous)
    {
      cont_label_element.pdf_value = v;
    }
    else
    {
      ctx.error() << "Unsupported label property: '" << ctx.key << "' len: " << ctx.key_length;
      return nullptr;
    }

    return this;
  }

  BaseState<audit>* Uint(Context<audit>& ctx, unsigned v) override { return Float(ctx, static_cast<float>(v)); }

  BaseState<audit>* EndObject(Context<audit>& ctx, rapidjson::SizeType) override
  {
    if (ctx._label_parser.label_type == VW::label_type_t::ccb)
    {
      auto& ld = ctx.ex->l.conditional_contextual_bandit;

      for (auto id : inc) { ld.explicit_included_actions.push_back(id); }
      inc.clear();

      if ((actions.size() != 0) && (probs.size() != 0))
      {
        auto outcome = new CCB::conditional_contextual_bandit_outcome();
        outcome->cost = cb_label.cost;
        if (actions.size() != probs.size()) { THROW("Actions and probabilities must be the same length."); }

        for (size_t i = 0; i < this->actions.size(); i++) { outcome->probabilities.push_back({actions[i], probs[i]}); }
        actions.clear();
        probs.clear();

        ld.outcome = outcome;
        cb_label = CB::cb_class{};
      }
    }
    else if (ctx._label_parser.label_type == VW::label_type_t::slates)
    {
      auto& ld = ctx.ex->l.slates;
      if ((actions.size() != 0) && (probs.size() != 0))
      {
        if (actions.size() != probs.size()) { THROW("Actions and probabilities must be the same length."); }
        ld.labeled = true;

        for (size_t i = 0; i < this->actions.size(); i++) { ld.probabilities.push_back({actions[i], probs[i]}); }
        actions.clear();
        probs.clear();
        cb_label = CB::cb_class{};
      }
    }
    else if (found_cb)
    {
      auto& ld = ctx.ex->l.cb;
      ld.costs.push_back(cb_label);

      found_cb = false;
      cb_label = CB::cb_class{};
    }
    else if (found_cb_continuous)
    {
      auto* ld = &ctx.ex->l.cb_cont;
      ld->costs.push_back(cont_label_element);

      found_cb_continuous = false;
      cont_label_element = {0., 0., 0.};
    }
    else if (found)
    {
      found = false;
    }

    return return_state;
  }
};

// "_label_*":
template <bool audit>
struct LabelSinglePropertyState : BaseState<audit>
{
  LabelSinglePropertyState() : BaseState<audit>("LabelSingleProperty") {}

  BaseState<audit>* StartObject(Context<audit>& ctx) override { return ctx.label_object_state.StartObject(ctx); }

  // forward _label
  BaseState<audit>* Float(Context<audit>& ctx, float v) override
  {
    // skip "_label_"
    ctx.key += 7;
    ctx.key_length -= 7;

    if (ctx.label_object_state.Float(ctx, v) == nullptr) return nullptr;

    return ctx.previous_state;
  }

  BaseState<audit>* String(Context<audit>& ctx, const char* str, rapidjson::SizeType len, bool copy) override
  {
    // skip "_label_"
    ctx.key += 7;
    ctx.key_length -= 7;

    if (ctx.label_object_state.String(ctx, str, len, copy) == nullptr) return nullptr;

    return ctx.previous_state;
  }

  BaseState<audit>* Uint(Context<audit>& ctx, unsigned v) override
  {
    // skip "_label_"
    ctx.key += 7;
    ctx.key_length -= 7;

    if (ctx.label_object_state.Uint(ctx, v) == nullptr) return nullptr;

    return ctx.previous_state;
  }
};

template <bool audit>
struct LabelIndexState : BaseState<audit>
{
  int index;

  LabelIndexState() : BaseState<audit>("LabelIndex"), index(-1) {}

  BaseState<audit>* Uint(Context<audit>& ctx, unsigned int v) override
  {
    index = v;
    return ctx.previous_state;
  }
};

// "_label":"1"
// Note: doesn't support labelIndex
template <bool audit>
struct LabelState : BaseState<audit>
{
  LabelState() : BaseState<audit>("Label") {}

  BaseState<audit>* StartObject(Context<audit>& ctx) override { return ctx.label_object_state.StartObject(ctx); }

  BaseState<audit>* String(Context<audit>& ctx, const char* str, rapidjson::SizeType /* len */, bool) override
  {
    auto null_logger = VW::io::create_null_logger();
    VW::parse_example_label(str, ctx._label_parser, ctx._ldict, *ctx._reuse_mem, *ctx.ex, null_logger);
    return ctx.previous_state;
  }

  BaseState<audit>* Float(Context<audit>& ctx, float v) override
  {
    // TODO: once we introduce label types, check here
    ctx.ex->l.simple.label = v;
    return ctx.previous_state;
  }

  BaseState<audit>* Uint(Context<audit>& ctx, unsigned v) override
  {
    // TODO: once we introduce label types, check here
    ctx.ex->l.simple.label = static_cast<float>(v);
    return ctx.previous_state;
  }
};

// "_text":"a b c"
template <bool audit>
struct TextState : BaseState<audit>
{
  TextState() : BaseState<audit>("text") {}

  BaseState<audit>* String(Context<audit>& ctx, const char* str, rapidjson::SizeType length, bool)
  {
    auto& ns = ctx.CurrentNamespace();

    // split into individual features
    const char* start = str;
    const char* end = str + length;
    for (char* p = const_cast<char*>(str); p != end; p++)
    {
      switch (*p)
      {
          // split on space and tab
        case ' ':
        case '\t':
          *p = '\0';
          if (p - start > 0) ns.AddFeature(start, ctx._hash_func, ctx._parse_mask);

          start = p + 1;
          break;
          // escape chars
        case ':':
        case '|':
          *p = '_';
          break;
      }
    }

    if (start < end) ns.AddFeature(start, ctx._hash_func, ctx._parse_mask);

    return ctx.previous_state;
  }
};

template <bool audit>
struct TagState : BaseState<audit>
{
  // "_tag":"abc"
  TagState() : BaseState<audit>("tag") {}

  BaseState<audit>* String(Context<audit>& ctx, const char* str, SizeType length, bool)
  {
    ctx.ex->tag.insert(ctx.ex->tag.end(), str, str + length);
    return ctx.previous_state;
  }
};

template <bool audit>
struct MultiState : BaseState<audit>
{
  MultiState() : BaseState<audit>("Multi") {}

  BaseState<audit>* StartArray(Context<audit>& ctx) override
  {
    // mark shared example
    if (ctx._label_parser.label_type == VW::label_type_t::cb)
    {
      CB::label* ld = &ctx.ex->l.cb;
      CB::cb_class f;

      f.partial_prediction = 0.;
      f.action = static_cast<uint32_t>(uniform_hash("shared", 6, 0));
      f.cost = FLT_MAX;
      f.probability = -1.f;

      ld->costs.push_back(f);
    }
    else if (ctx._label_parser.label_type == VW::label_type_t::ccb)
    {
      CCB::label* ld = &ctx.ex->l.conditional_contextual_bandit;
      ld->type = CCB::example_type::shared;
    }
    else if (ctx._label_parser.label_type == VW::label_type_t::slates)
    {
      auto& ld = ctx.ex->l.slates;
      ld.type = VW::slates::example_type::shared;
    }
    else
      THROW("label type is not CB, CCB or slates")

    return this;
  }

  BaseState<audit>* StartObject(Context<audit>& ctx) override
  {
    // allocate new example
    ctx.ex = &(*ctx.example_factory)(ctx.example_factory_context);
    ctx._label_parser.default_label(ctx.ex->l);
    if (ctx._label_parser.label_type == VW::label_type_t::ccb)
    { ctx.ex->l.conditional_contextual_bandit.type = CCB::example_type::action; }
    else if (ctx._label_parser.label_type == VW::label_type_t::slates)
    {
      ctx.ex->l.slates.type = VW::slates::example_type::action;
    }

    ctx.examples->push_back(ctx.ex);

    // setup default namespace
    ctx.PushNamespace(" ", this);

    return &ctx.default_state;
  }

  BaseState<audit>* EndArray(Context<audit>& ctx, rapidjson::SizeType) override
  {
    // return to shared example
    ctx.ex = (*ctx.examples)[0];

    return &ctx.default_state;
  }
};

// This state makes the assumption we are in CCB
template <bool audit>
struct SlotsState : BaseState<audit>
{
  SlotsState() : BaseState<audit>("Slots") {}
  BaseState<audit>* saved;
  BaseState<audit>* saved_root_state;

  BaseState<audit>* StartArray(Context<audit>& ctx) override
  {
    // drain existing added namespace
    // todo check bounds
    saved = ctx.PopNamespace();
    saved_root_state = ctx.root_state;
    ctx.root_state = this;
    return this;
  }

  BaseState<audit>* StartObject(Context<audit>& ctx) override
  {
    // allocate new example
    ctx.ex = &(*ctx.example_factory)(ctx.example_factory_context);
    ctx._label_parser.default_label(ctx.ex->l);
    if (ctx._label_parser.label_type == VW::label_type_t::ccb)
    { ctx.ex->l.conditional_contextual_bandit.type = CCB::example_type::slot; }
    else if (ctx._label_parser.label_type == VW::label_type_t::slates)
    {
      ctx.ex->l.slates.type = VW::slates::example_type::slot;
    }

    ctx.examples->push_back(ctx.ex);

    // The end object logic assumes shared example so we need to take an extra one here.
    ctx.label_index_state.index = static_cast<int>(ctx.examples->size()) - 2;

    // setup default namespace
    ctx.PushNamespace(" ", this);

    return &ctx.default_state;
  }

  BaseState<audit>* EndArray(Context<audit>& ctx, rapidjson::SizeType) override
  {
    // return to shared example
    ctx.ex = (*ctx.examples)[0];

    ctx.PushNamespace(" ", saved);
    ctx.root_state = saved_root_state;

    return &ctx.default_state;
  }
};

// "...":[Numbers only]
template <bool audit>
class ArrayState : public BaseState<audit>
{
  feature_index array_hash;

public:
  ArrayState() : BaseState<audit>("Array") {}

  BaseState<audit>* StartArray(Context<audit>& ctx) override
  {
    if (ctx.previous_state == this)
    {
      ctx.error() << "Nested arrays are not supported";
      return nullptr;
    }

    ctx.PushNamespace(ctx.key, ctx.previous_state);

    array_hash = ctx.CurrentNamespace().namespace_hash;

    return this;
  }

  BaseState<audit>* Float(Context<audit>& ctx, float f) override
  {
    if (audit)
    {
      std::stringstream str;
      str << '[' << (array_hash - ctx.CurrentNamespace().namespace_hash) << ']';

      ctx.CurrentNamespace().AddFeature(f, array_hash, str.str().c_str());
    }
    else
      ctx.CurrentNamespace().AddFeature(f, array_hash, nullptr);
    array_hash++;

    return this;
  }

  BaseState<audit>* Uint(Context<audit>& ctx, unsigned f) override { return Float(ctx, static_cast<float>(f)); }

  BaseState<audit>* Null(Context<audit>& /* ctx */) override
  {
    // ignore null values and stay in current state
    return this;
  }

  BaseState<audit>* StartObject(Context<audit>& ctx) override
  {
    // parse properties
    ctx.PushNamespace(ctx.namespace_path.size() > 0 ? ctx.CurrentNamespace().name : " ", this);

    return &ctx.default_state;
  }

  BaseState<audit>* EndArray(Context<audit>& ctx, rapidjson::SizeType /* elementCount */) override
  {
    return ctx.PopNamespace();
  }
};

// only 0 is valid as DefaultState::Ignore injected that into the source stream
template <bool audit>
struct IgnoreState : BaseState<audit>
{
  IgnoreState() : BaseState<audit>("Ignore") {}

  BaseState<audit>* Uint(Context<audit>& ctx, unsigned) override { return ctx.previous_state; }
};

template <bool audit>
class DefaultState : public BaseState<audit>
{
public:
  DefaultState() : BaseState<audit>("Default") {}

  BaseState<audit>* Ignore(Context<audit>& ctx, rapidjson::SizeType length)
  {
    // fast ignore
    // skip key + \0 + "
    char* head = ctx.stream->src_ + length + 2;
    if (head >= ctx.stream_end || *head != ':')
    {
      ctx.error() << "Expected ':' found '" << *head << "'";
      return nullptr;
    }
    head++;

    // scan for ,}
    // support { { ... } }
    int depth = 0, sq_depth = 0;
    bool stop = false;
    while (!stop)
    {
      switch (*head)
      {
        case '\0':
          ctx.error() << "Found EOF";
          return nullptr;
        case '"':
        {
          // skip strings
          bool stopInner = false;
          while (!stopInner)
          {
            head++;
            switch (*head)
            {
              case '\0':
                ctx.error() << "Found EOF";
                return nullptr;
              case '\\':
                head++;
                break;
              case '"':
                stopInner = true;
                break;
            }
          }
          break;
        }
        case '{':
          depth++;
          break;
        case '}':
          if (depth == 0 && sq_depth == 0)
            stop = true;
          else
            depth--;
          break;
        case '[':
          sq_depth++;
          break;
        case ']':
          if (depth == 0 && sq_depth == 0)
            stop = true;
          else
            sq_depth--;
          break;
        case ',':
          if (depth == 0 && sq_depth == 0) stop = true;
          break;
      }
      head++;
    }

    // skip key + \0 + ":
    char* value = ctx.stream->src_ + length + 3;
    if (value >= ctx.stream_end)
    {
      ctx.error() << "Found EOF";
      return nullptr;
    }

    *value = '0';
    value++;
    memset(value, ' ', head - value - 1);

    return &ctx.ignore_state;
  }

  BaseState<audit>* Key(Context<audit>& ctx, const char* str, rapidjson::SizeType length, bool) override
  {
    ctx.key = str;
    ctx.key_length = length;

    if (length > 0 && str[0] == '_')
    {
      // match _label*
      if (ctx.key_length >= 6 && !strncmp(ctx.key, "_label", 6))
      {
        if (ctx.key_length >= 7 && ctx.key[6] == '_')
        {
          if (length >= 9 && !strncmp(&ctx.key[7], "ca", 2)) { ctx.label_object_state.found_cb_continuous = true; }
          return &ctx.label_single_property_state;
        }
        else if (ctx.key_length == 6)
          return &ctx.label_state;
        else if (ctx.key_length == 11 && !_stricmp(ctx.key, "_labelIndex"))
          return &ctx.label_index_state;
        else
        {
          ctx.error() << "Unsupported key '" << ctx.key << "' len: " << length;
          return nullptr;
        }
      }

      if (ctx.key_length == 5 && !strcmp(ctx.key, "_text")) return &ctx.text_state;

      // TODO: _multi in _multi...
      if (ctx.key_length == 6 && !strcmp(ctx.key, "_multi")) { return &ctx.multi_state; }

      if (ctx.key_length == 6 && !strcmp(ctx.key, "_slots")) return &ctx.slots_state;

      if (ctx.key_length == 4 && !_stricmp(ctx.key, "_tag")) return &ctx.tag_state;

      if (ctx.key_length == 4 && !_stricmp(ctx.key, "_inc"))
      {
        ctx.array_uint_state.output_array = &ctx.label_object_state.inc;
        ctx.array_uint_state.return_state = this;
        return &ctx.array_uint_state;
      }

      if (ctx.key_length == 2 && ctx.key[1] == 'a')
      {
        ctx.array_uint_state.output_array = &ctx.label_object_state.actions;
        ctx.array_uint_state.return_state = this;
        return &ctx.array_uint_state;
      }

      if (ctx.key_length == 2 && ctx.key[1] == 'p')
      {
        // Ignore "_p" when it is inside the "c" key in decision service state.
        if (ctx.root_state == &ctx.decision_service_state) { Ignore(ctx, length); }

        ctx.array_float_state.output_array = &ctx.label_object_state.probs;
        ctx.array_float_state.return_state = this;
        return &ctx.array_float_state;
      }

      else if (length == 8 && !strncmp(str, "_slot_id", 8))
      {
        if (ctx._label_parser.label_type != VW::label_type_t::slates)
        { THROW("Can only use _slot_id with slates examples"); }
        ctx.uint_state.output_uint = &ctx.ex->l.slates.slot_id;
        ctx.array_float_state.return_state = this;
        return &ctx.array_float_state;
      }

      else if (ctx.key_length == 20 && !strncmp(str, "_original_label_cost", 20))
      {
        if (!ctx.decision_service_data) { THROW("_original_label_cost is only valid in DSJson"); }
        ctx.original_label_cost_state.aggr_float = &ctx.decision_service_data->originalLabelCost;
        ctx.original_label_cost_state.first_slot_float = &ctx.decision_service_data->originalLabelCostFirstSlot;
        ctx.original_label_cost_state.return_state = this;
        return &ctx.original_label_cost_state;
      }

      else if (ctx.key_length == 5 && !_stricmp(ctx.key, "__aid"))
      {
        ctx.uint_dedup_state.return_state = this;
        return &ctx.uint_dedup_state;
      }

      return Ignore(ctx, length);
    }

    return this;
  }

  BaseState<audit>* String(Context<audit>& ctx, const char* str, rapidjson::SizeType length, bool) override
  {
    // string escape
    const char* end = str + length;
    for (char* p = const_cast<char*>(str); p != end; p++)
    {
      switch (*p)
      {
        case ' ':
        case '\t':
        case '|':
        case ':':
          *p = '_';
      }
    }

    if (ctx._chain_hash) { ctx.CurrentNamespace().AddFeature(ctx.key, str, ctx._hash_func, ctx._parse_mask); }
    else
    {
      char* prepend = const_cast<char*>(str) - ctx.key_length;
      memmove(prepend, ctx.key, ctx.key_length);

      ctx.CurrentNamespace().AddFeature(prepend, ctx._hash_func, ctx._parse_mask);
    }

    return this;
  }

  BaseState<audit>* Bool(Context<audit>& ctx, bool b) override
  {
    if (b) ctx.CurrentNamespace().AddFeature(ctx.key, ctx._hash_func, ctx._parse_mask);

    return this;
  }

  BaseState<audit>* StartObject(Context<audit>& ctx) override
  {
    ctx.PushNamespace(ctx.key, this);
    return this;
  }

  BaseState<audit>* EndObject(Context<audit>& ctx, rapidjson::SizeType memberCount) override
  {
    BaseState<audit>* return_state = ctx.PopNamespace();

    if (ctx.namespace_path.empty())
    {
      int label_index = ctx.label_index_state.index;
      // we're at the end of the example
      if (label_index >= 0)
      {
        // skip shared example
        label_index++;
        if (label_index >= (int)ctx.examples->size())
        {
          ctx.error() << "Out of bounds error: _labelIndex must be smaller than number of actions! _labelIndex="
                      << (label_index - 1) << " Number of actions=" << ctx.examples->size() - 1 << " ";
          return nullptr;
        }

        // apply labelIndex
        ctx.ex = (*ctx.examples)[label_index];

        // reset for next example
        ctx.label_index_state.index = -1;
      }

      // inject label
      ctx.label_object_state.EndObject(ctx, memberCount);

      // If we are in CCB mode and there have been no slots. Check label cost, prob and action were passed. In that
      // case this is CB, so generate a single slot with this info.
      if (ctx._label_parser.label_type == VW::label_type_t::ccb)
      {
        auto num_slots = std::count_if(ctx.examples->begin(), ctx.examples->end(),
            [](VW::example* ex) { return ex->l.conditional_contextual_bandit.type == CCB::example_type::slot; });
        if (num_slots == 0 && ctx.label_object_state.found_cb)
        {
          ctx.ex = &(*ctx.example_factory)(ctx.example_factory_context);
          ctx._label_parser.default_label(ctx.ex->l);
          ctx.ex->l.conditional_contextual_bandit.type = CCB::example_type::slot;
          ctx.examples->push_back(ctx.ex);

          auto outcome = new CCB::conditional_contextual_bandit_outcome();
          outcome->cost = ctx.label_object_state.cb_label.cost;
          outcome->probabilities.push_back(
              {ctx.label_object_state.cb_label.action - 1, ctx.label_object_state.cb_label.probability});
          ctx.ex->l.conditional_contextual_bandit.outcome = outcome;
        }
      }
    }

    // if we're at the top-level go back to ds_state
    return ctx.namespace_path.empty() ? ctx.root_state : return_state;
  }

  BaseState<audit>* Float(Context<audit>& ctx, float f) override
  {
    auto& ns = ctx.CurrentNamespace();
    auto hash_index = ctx._hash_func(ctx.key, strlen(ctx.key), ns.namespace_hash) & ctx._parse_mask;
    ns.AddFeature(f, hash_index, ctx.key);
    return this;
  }

  BaseState<audit>* Uint(Context<audit>& ctx, unsigned f) override { return Float(ctx, static_cast<float>(f)); }

  BaseState<audit>* StartArray(Context<audit>& ctx) override { return ctx.array_state.StartArray(ctx); }
};

template <bool audit, typename T>
class ArrayToVectorState : public BaseState<audit>
{
public:
  ArrayToVectorState() : BaseState<audit>("ArrayToVectorState") {}

  std::vector<T>* output_array;
  BaseState<audit>* return_state;

  // Allows for single value handling.
  bool has_seen_array_start = false;

  BaseState<audit>* StartArray(Context<audit>& ctx) override
  {
    if (ctx.previous_state == this)
    {
      ctx.error() << "Nested arrays are not supported";
      return nullptr;
    }

    has_seen_array_start = true;

    return this;
  }

  BaseState<audit>* String(
      Context<audit>& ctx, const char* str, rapidjson::SizeType /*length*/, bool /* copy */) override
  {
    if (_stricmp(str, "NaN") != 0)
    {
      ctx.error() << "The only supported string in the array is 'NaN'";
      return nullptr;
    }

    output_array->push_back(std::numeric_limits<T>::quiet_NaN());

    if (!has_seen_array_start)
    {
      has_seen_array_start = false;
      return return_state;
    }

    return this;
  }

  BaseState<audit>* Uint(Context<audit>& /* ctx */, unsigned f) override
  {
    output_array->push_back(static_cast<T>(f));

    if (!has_seen_array_start)
    {
      has_seen_array_start = false;
      return return_state;
    }

    return this;
  }

  BaseState<audit>* Float(Context<audit>& /* ctx */, float f) override
  {
    output_array->push_back(static_cast<T>(f));

    if (!has_seen_array_start)
    {
      has_seen_array_start = false;
      return return_state;
    }

    return this;
  }

  BaseState<audit>* Null(Context<audit>& /* ctx */) override
  {
    if (!has_seen_array_start)
    {
      has_seen_array_start = false;
      return return_state;
    }

    // ignore null values and stay in current state
    return this;
  }

  BaseState<audit>* EndArray(Context<audit>& /*ctx*/, rapidjson::SizeType /*length*/) override
  {
    has_seen_array_start = false;
    return return_state;
  }
};

template <bool audit>
class StringToStringState : public BaseState<audit>
{
public:
  StringToStringState() : BaseState<audit>("StringToStringState") {}

  std::string* output_string;
  BaseState<audit>* return_state;

  BaseState<audit>* String(
      Context<audit>& /*ctx*/, const char* str, rapidjson::SizeType length, bool /* copy */) override
  {
    output_string->assign(str, str + length);
    return return_state;
  }

  BaseState<audit>* Null(Context<audit>& /*ctx*/) override { return return_state; }
};

// AggrFunc prototype is void (*)(float *input_output, float f);
// Basic Aggregation Types
namespace float_aggregation
{
inline void set(float* output, float f) { *output = f; }
inline void add(float* output, float f) { *output += f; }
}  // namespace float_aggregation

template <bool audit, void (*func)(float*, float)>
class FloatToFloatState : public BaseState<audit>
{
public:
  FloatToFloatState() : BaseState<audit>("FloatToFloatState") {}

  float* output_float;
  BaseState<audit>* return_state;

  BaseState<audit>* Float(Context<audit>& /*ctx*/, float f) override
  {
    func(output_float, f);
    return return_state;
  }

  BaseState<audit>* Uint(Context<audit>& ctx, unsigned i) override { return Float(ctx, static_cast<float>(i)); }

  BaseState<audit>* Null(Context<audit>& /*ctx*/) override
  {
    func(output_float, 0.f);
    return return_state;
  }
};

// HACK: This state object is a complete hack. This object needs to address some very specific business
//       logic which cannot be handled in the state machine in a better way without impacting performance.
//       This level of specificity should NOT be in the parser, do not use this as an example of what to do.
template <bool audit>
class FloatToFloatState_OriginalLabelCostHack : public BaseState<audit>
{
public:
  FloatToFloatState_OriginalLabelCostHack() : BaseState<audit>("FloatToFloatState_OriginalLabelCostHack") {}

  float* aggr_float;
  float* first_slot_float;
  bool seen_first = false;
  BaseState<audit>* return_state;

  BaseState<audit>* Float(Context<audit>& /*ctx*/, float f) override
  {
    *aggr_float += f;
    if (!seen_first)
    {
      seen_first = true;
      *first_slot_float = f;
    }
    return return_state;
  }

  BaseState<audit>* Uint(Context<audit>& ctx, unsigned i) override { return Float(ctx, static_cast<float>(i)); }

  BaseState<audit>* Null(Context<audit>& /*ctx*/) override
  {
    // do nothing
    return return_state;
  }
};

template <bool audit>
class UIntDedupState : public BaseState<audit>
{
public:
  UIntDedupState() : BaseState<audit>("UIntDedupState") {}

  uint32_t* output_uint;
  BaseState<audit>* return_state;

  BaseState<audit>* Uint(Context<audit>& ctx, unsigned i) override
  {
    auto* new_ex = ctx.examples->back();

    if (ctx.dedup_examples->find(i) == ctx.dedup_examples->end()) { THROW("dedup id not found: " << i); }

    auto* stored_ex = (*ctx.dedup_examples)[i];

    new_ex->indices = stored_ex->indices;
    for (auto& ns : new_ex->indices) { new_ex->feature_space[ns] = stored_ex->feature_space[ns]; }
    new_ex->ft_offset = stored_ex->ft_offset;
    return return_state;
  }
};

template <bool audit>
class UIntToUIntState : public BaseState<audit>
{
public:
  UIntToUIntState() : BaseState<audit>("UIntToUIntState") {}

  uint32_t* output_uint;
  BaseState<audit>* return_state;

  BaseState<audit>* Uint(Context<audit>& /*ctx*/, unsigned i) override
  {
    *output_uint = i;
    return return_state;
  }
};

template <bool audit>
class BoolToBoolState : public BaseState<audit>
{
public:
  BoolToBoolState() : BaseState<audit>("BoolToBoolState") {}

  bool* output_bool;
  BaseState<audit>* return_state;

  BaseState<audit>* Bool(Context<audit>& /*ctx*/, bool b) override
  {
    *output_bool = b;
    return return_state;
  }
};

template <bool audit>
class SlotOutcomeList : public BaseState<audit>
{
  int slot_object_index = 0;

  std::vector<uint32_t> actions;
  std::vector<float> probs;
  float cost;

  BaseState<audit>* old_root;

public:
  DecisionServiceInteraction* interactions;

  SlotOutcomeList() : BaseState<audit>("SlotOutcomeList") {}

  BaseState<audit>* StartArray(Context<audit>& ctx) override
  {
    slot_object_index = 0;

    // Find start index of slot objects by iterating until we find the first slot example.
    for (auto ex : *ctx.examples)
    {
      if ((ctx._label_parser.label_type == VW::label_type_t::ccb &&
              ex->l.conditional_contextual_bandit.type != CCB::example_type::slot) ||
          (ctx._label_parser.label_type == VW::label_type_t::slates &&
              ex->l.slates.type != VW::slates::example_type::slot))
      { slot_object_index++; }
    }
    old_root = ctx.root_state;
    ctx.root_state = this;

    if (slot_object_index == 0) { THROW("Badly formed ccb example. Shared example is required.") }

    return this;
  }

  BaseState<audit>* StartObject(Context<audit>& ctx) override
  {
    // Set current example so that default state correctly sets the label.
    ctx.ex = (*ctx.examples)[slot_object_index];
    // The end object logic assumes shared example so we need to take one here.
    ctx.label_index_state.index = slot_object_index - 1;

    slot_object_index++;

    // Push a namespace so that default state can get back here when it reaches the end of the object.
    ctx.PushNamespace(" ", this);

    return &ctx.default_state;
  }

  BaseState<audit>* EndArray(Context<audit>& ctx, rapidjson::SizeType) override
  {
    // DSJson requires the interaction object to be filled. After reading all slot outcomes fill out the top actions.
    for (auto ex : *ctx.examples)
    {
      if (ctx._label_parser.label_type == VW::label_type_t::ccb &&
          ex->l.conditional_contextual_bandit.type == CCB::example_type::slot)
      {
        if (ex->l.conditional_contextual_bandit.outcome)
        {
          interactions->actions.push_back(ex->l.conditional_contextual_bandit.outcome->probabilities[0].action);
          interactions->probabilities.push_back(ex->l.conditional_contextual_bandit.outcome->probabilities[0].score);
        }
      }
      else if (ctx._label_parser.label_type == VW::label_type_t::slates &&
          ex->l.slates.type == VW::slates::example_type::slot)
      {
        if (ex->l.slates.labeled)
        {
          interactions->actions.push_back(ex->l.slates.probabilities[0].action);
          interactions->probabilities.push_back(ex->l.slates.probabilities[0].score);
        }
      }
    }

    ctx.root_state = old_root;
    return &ctx.decision_service_state;
  }
};

template <bool audit>
class DecisionServiceState : public BaseState<audit>
{
public:
  DecisionServiceState() : BaseState<audit>("DecisionService") {}

  DecisionServiceInteraction* data;

  BaseState<audit>* StartObject(Context<audit>& /* ctx */) override
  {
    // TODO: improve validation
    return this;
  }

  BaseState<audit>* EndObject(Context<audit>& /*ctx*/, rapidjson::SizeType /* memberCount */) override
  {
    // TODO: improve validation
    return this;
  }

  BaseState<audit>* Key(Context<audit>& ctx, const char* str, rapidjson::SizeType length, bool /* copy */) override
  {
    if (length == 1)
    {
      switch (str[0])
      {
        case 'a':
          ctx.array_uint_state.output_array = &data->actions;
          ctx.array_uint_state.return_state = this;
          return &ctx.array_uint_state;
        case 'p':
          data->probabilities.clear();
          ctx.array_float_state.output_array = &data->probabilities;
          ctx.array_float_state.return_state = this;
          return &ctx.array_float_state;
        case 'c':
          ctx.key = " ";
          ctx.key_length = 1;
          return &ctx.default_state;
      }
    }
    else if (length == 3 && !strcmp(str, "pdf"))
    {
      ctx.array_pdf_state.return_state = this;
      return &ctx.array_pdf_state;
    }
    else if (length == 5 && !strcmp(str, "pdrop"))
    {
      ctx.float_state.output_float = &data->probabilityOfDrop;
      ctx.float_state.return_state = this;
      return &ctx.float_state;
    }
    else if (length == 7 && !strcmp(str, "EventId"))
    {
      ctx.string_state.output_string = &data->eventId;
      ctx.string_state.return_state = this;
      return &ctx.string_state;
    }
    else if (length == 9 && !strcmp(str, "Timestamp"))
    {
      ctx.string_state.output_string = &data->timestamp;
      ctx.string_state.return_state = this;
      return &ctx.string_state;
    }
    else if (length > 0 && str[0] == '_')
    {
      // match _label*
      if (length >= 6 && !strncmp(str, "_label", 6))
      {
        ctx.key = str;
        ctx.key_length = length;
        if (length >= 7 && ctx.key[6] == '_')
        {
          if (length >= 9 && !strncmp(&ctx.key[7], "ca", 2)) { ctx.label_object_state.found_cb_continuous = true; }
          return &ctx.label_single_property_state;
        }
        else if (length == 6)
          return &ctx.label_state;
        else if (length == 11 && !_stricmp(str, "_labelIndex"))
          return &ctx.label_index_state;
      }
      else if (length == 10 && !strncmp(str, "_skipLearn", 10))
      {
        ctx.bool_state.output_bool = &data->skipLearn;
        ctx.bool_state.return_state = this;
        return &ctx.bool_state;
      }
      else if (length == 9 && !strncmp(str, "_outcomes", 9))
      {
        ctx.slot_outcome_list_state.interactions = data;
        return &ctx.slot_outcome_list_state;
      }
      else if (length == 2 && !strncmp(str, "_p", 2))
      {
        data->probabilities.clear();
        ctx.array_float_state.output_array = &data->probabilities;
        ctx.array_float_state.return_state = this;
        return &ctx.array_float_state;
      }
      else if (length == 20 && !strncmp(str, "_original_label_cost", 20))
      {
        ctx.original_label_cost_state.aggr_float = &data->originalLabelCost;
        ctx.original_label_cost_state.first_slot_float = &data->originalLabelCostFirstSlot;
        ctx.original_label_cost_state.return_state = this;
        return &ctx.original_label_cost_state;
      }
      else if (length == 3 && !strncmp(str, "_ba", 3))
      {
        ctx.array_uint_state.output_array = &data->baseline_actions;
        ctx.array_uint_state.return_state = this;
        return &ctx.array_uint_state;
      }
    }

    // ignore unknown properties
    return ctx.default_state.Ignore(ctx, length);
  }
};

template <bool audit>
struct Context
{
private:
  std::unique_ptr<std::stringstream> error_ptr;

public:
  VW::label_parser _label_parser;
  hash_func_t _hash_func;
  uint64_t _hash_seed;
  uint64_t _parse_mask;
  bool _chain_hash;

  VW::label_parser_reuse_mem* _reuse_mem;
  const VW::named_labels* _ldict;
  VW::io::logger* _logger;

  // last "<key>": encountered
  const char* key;
  rapidjson::SizeType key_length;

  BaseState<audit>* current_state;
  BaseState<audit>* previous_state;

  // the path of namespaces
  std::vector<Namespace<audit>> namespace_path;
  std::vector<BaseState<audit>*> return_path;

  std::unordered_map<uint64_t, VW::example*>* dedup_examples = nullptr;

<<<<<<< HEAD
  v_array<VW::example*>* examples;
  VW::example* ex;
=======
  VW::v_array<example*>* examples;
  example* ex;
>>>>>>> b59e129f
  rapidjson::InsituStringStream* stream;
  const char* stream_end;

  VW::example_factory_t example_factory;
  void* example_factory_context;

  // TODO: This shouldn't really exist in the Context. Once the JSON parser
  // gets refactored to separate the VWJson/DSJson concepts, this should
  // be moved into the DSJson version of the context
  DecisionServiceInteraction* decision_service_data = nullptr;

  // states
  DefaultState<audit> default_state;
  LabelState<audit> label_state;
  LabelObjectState<audit> label_object_state;
  LabelSinglePropertyState<audit> label_single_property_state;
  LabelIndexState<audit> label_index_state;
  TextState<audit> text_state;
  TagState<audit> tag_state;
  MultiState<audit> multi_state;
  IgnoreState<audit> ignore_state;
  ArrayState<audit> array_state;
  SlotsState<audit> slots_state;
  ArrayToPdfState<audit> array_pdf_state;

  // DecisionServiceState
  DecisionServiceState<audit> decision_service_state;
  ArrayToVectorState<audit, float> array_float_state;
  ArrayToVectorState<audit, unsigned> array_uint_state;
  StringToStringState<audit> string_state;
  FloatToFloatState<audit, float_aggregation::set> float_state;
  FloatToFloatState_OriginalLabelCostHack<audit> original_label_cost_state;
  UIntToUIntState<audit> uint_state;
  UIntDedupState<audit> uint_dedup_state;
  BoolToBoolState<audit> bool_state;
  SlotOutcomeList<audit> slot_outcome_list_state;

  BaseState<audit>* root_state;

  Context()
  {
    current_state = &default_state;
    root_state = &default_state;
  }

  void init(const VW::label_parser& lbl_parser, hash_func_t hash_func, uint64_t hash_seed, uint64_t parse_mask,
      bool chain_hash, VW::label_parser_reuse_mem* reuse_mem, const VW::named_labels* ldict, VW::io::logger* logger)
  {
    assert(reuse_mem != nullptr);
    assert(logger != nullptr);
    _label_parser = lbl_parser;
    _hash_func = hash_func;
    _hash_seed = hash_seed;
    _parse_mask = parse_mask;
    _chain_hash = chain_hash;
    _reuse_mem = reuse_mem;
    _ldict = ldict;
    _logger = logger;

    key = " ";
    key_length = 1;
    previous_state = nullptr;
  }

  std::stringstream& error()
  {
    if (!error_ptr) error_ptr.reset(new std::stringstream{});

    return *error_ptr;
  }

  void SetStartStateToDecisionService(DecisionServiceInteraction* data)
  {
    decision_service_state.data = data;
    current_state = root_state = &decision_service_state;
  }

  void PushNamespace(const char* ns, BaseState<audit>* return_state)
  {
    push_ns(ex, ns, namespace_path, _hash_func, _hash_seed);
    return_path.push_back(return_state);
  }

  BaseState<audit>* PopNamespace()
  {
    pop_ns(ex, namespace_path);
    auto return_state = return_path.back();
    return_path.pop_back();
    return return_state;
  }

  Namespace<audit>& CurrentNamespace() { return namespace_path.back(); }

  bool TransitionState(BaseState<audit>* next_state)
  {
    if (next_state == nullptr) return false;

    previous_state = current_state;
    current_state = next_state;

    return true;
  }
};

template <bool audit>
struct VWReaderHandler : public rapidjson::BaseReaderHandler<rapidjson::UTF8<>, VWReaderHandler<audit>>
{
  Context<audit> ctx;

  void init(const VW::label_parser& lbl_parser, hash_func_t hash_func, uint64_t hash_seed, uint64_t parse_mask,
      bool chain_hash, VW::label_parser_reuse_mem* reuse_mem, const VW::named_labels* ldict, VW::io::logger* logger,
<<<<<<< HEAD
      v_array<VW::example*>* examples, rapidjson::InsituStringStream* stream, const char* stream_end,
=======
      VW::v_array<example*>* examples, rapidjson::InsituStringStream* stream, const char* stream_end,
>>>>>>> b59e129f
      VW::example_factory_t example_factory, void* example_factory_context,
      std::unordered_map<uint64_t, VW::example*>* dedup_examples = nullptr)
  {
    ctx.init(lbl_parser, hash_func, hash_seed, parse_mask, chain_hash, reuse_mem, ldict, logger);
    ctx.examples = examples;
    ctx.ex = (*examples)[0];
    lbl_parser.default_label(ctx.ex->l);

    ctx.stream = stream;
    ctx.stream_end = stream_end;
    ctx.example_factory = example_factory;
    ctx.example_factory_context = example_factory_context;
    ctx.dedup_examples = dedup_examples;
  }

  // virtual dispatch to current state
  bool Bool(bool v) { return ctx.TransitionState(ctx.current_state->Bool(ctx, v)); }
  bool Int(int v) { return ctx.TransitionState(ctx.current_state->Float(ctx, static_cast<float>(v))); }
  bool Uint(unsigned v) { return ctx.TransitionState(ctx.current_state->Uint(ctx, v)); }
  bool Int64(int64_t v) { return ctx.TransitionState(ctx.current_state->Float(ctx, static_cast<float>(v))); }
  bool Uint64(uint64_t v) { return ctx.TransitionState(ctx.current_state->Float(ctx, static_cast<float>(v))); }
  bool Double(double v) { return ctx.TransitionState(ctx.current_state->Float(ctx, static_cast<float>(v))); }
  bool String(const char* str, SizeType len, bool copy)
  {
    return ctx.TransitionState(ctx.current_state->String(ctx, str, len, copy));
  }
  bool StartObject() { return ctx.TransitionState(ctx.current_state->StartObject(ctx)); }
  bool Key(const char* str, SizeType len, bool copy)
  {
    return ctx.TransitionState(ctx.current_state->Key(ctx, str, len, copy));
  }
  bool EndObject(SizeType count) { return ctx.TransitionState(ctx.current_state->EndObject(ctx, count)); }
  bool StartArray() { return ctx.TransitionState(ctx.current_state->StartArray(ctx)); }
  bool EndArray(SizeType count) { return ctx.TransitionState(ctx.current_state->EndArray(ctx, count)); }
  bool Null() { return ctx.TransitionState(ctx.current_state->Null(ctx)); }

  bool VWReaderHandlerNull() { return true; }
  bool VWReaderHandlerDefault() { return false; }

  // alternative to above if we want to re-use the VW float parser...
  bool RawNumber(const char* /* str */, rapidjson::SizeType /* length */, bool /* copy */) { return false; }

  std::stringstream& error() { return ctx.error(); }

  BaseState<audit>* current_state() { return ctx.current_state; }
};

template <bool audit>
struct json_parser
{
  rapidjson::Reader reader;
  VWReaderHandler<audit> handler;
};

namespace VW
{
template <bool audit>
<<<<<<< HEAD
void read_line_json_s(const VW::label_parser& lbl_parser, hash_func_t hash_func, uint64_t hash_seed,
    uint64_t parse_mask, bool chain_hash, VW::label_parser_reuse_mem* reuse_mem, const VW::named_labels* ldict,
    v_array<VW::example*>& examples, char* line, size_t length, example_factory_t example_factory,
    void* ex_factory_context, VW::io::logger& logger,
    std::unordered_map<uint64_t, VW::example*>* dedup_examples = nullptr)
=======
void read_line_json_s(const label_parser& lbl_parser, hash_func_t hash_func, uint64_t hash_seed, uint64_t parse_mask,
    bool chain_hash, VW::label_parser_reuse_mem* reuse_mem, const VW::named_labels* ldict,
    VW::v_array<example*>& examples, char* line, size_t length, example_factory_t example_factory,
    void* ex_factory_context, VW::io::logger& logger, std::unordered_map<uint64_t, example*>* dedup_examples = nullptr)
>>>>>>> b59e129f
{
  if (lbl_parser.label_type == VW::label_type_t::slates)
  {
    parse_slates_example_json<audit>(lbl_parser, hash_func, hash_seed, parse_mask, chain_hash, examples, line, length,
        example_factory, ex_factory_context, dedup_examples);
    return;
  }

  // string line_copy(line);
  // destructive parsing
  InsituStringStream ss(line);
  json_parser<audit> parser;

  VWReaderHandler<audit>& handler = parser.handler;

  handler.init(lbl_parser, hash_func, hash_seed, parse_mask, chain_hash, reuse_mem, ldict, &logger, &examples, &ss,
      line + length, example_factory, ex_factory_context, dedup_examples);

  ParseResult result =
      parser.reader.template Parse<kParseInsituFlag, InsituStringStream, VWReaderHandler<audit>>(ss, handler);
  if (!result.IsError()) return;

  BaseState<audit>* current_state = handler.current_state();

  // The stack of namespaces must be drained so there are no half extents left around.
  while (!handler.ctx.namespace_path.empty()) { handler.ctx.PopNamespace(); }

  THROW("JSON parser error at " << result.Offset() << ": " << GetParseError_En(result.Code())
                                << ". "
                                   "Handler: "
                                << handler.error().str()
                                << "State: " << (current_state ? current_state->name : "null"));  // <<
  // "Line: '"<< line_copy << "'");
}

template <bool audit>
<<<<<<< HEAD
void read_line_json_s(VW::workspace& all, v_array<VW::example*>& examples, char* line, size_t length,
=======
void read_line_json_s(VW::workspace& all, VW::v_array<example*>& examples, char* line, size_t length,
>>>>>>> b59e129f
    example_factory_t example_factory, void* ex_factory_context,
    std::unordered_map<uint64_t, VW::example*>* dedup_examples = nullptr)
{
  return read_line_json_s<audit>(all.example_parser->lbl_parser, all.example_parser->hasher, all.hash_seed,
      all.parse_mask, all.chain_hash_json, &all.example_parser->parser_memory_to_reuse, all.sd->ldict.get(), examples,
      line, length, example_factory, ex_factory_context, all.logger, dedup_examples);
}

<<<<<<< HEAD
inline bool apply_pdrop(label_type_t label_type, float pdrop, v_array<VW::example*>& examples, VW::io::logger& logger)
=======
inline bool apply_pdrop(label_type_t label_type, float pdrop, VW::v_array<example*>& examples, VW::io::logger& logger)
>>>>>>> b59e129f
{
  if (pdrop == 1.)
  {
    logger.err_error("JSON parser error: examples with pdrop==1 are not supported");
    return false;
  }
  // Event with certain pdrop had (1-pdrop) as probability to survive,
  // so it is one of (1 / (1-pdrop)) events that we should learn on, and weight should be updated accordingly.
  if (label_type == VW::label_type_t::cb)
  {
    for (auto& e : examples) { e->l.cb.weight /= 1 - pdrop; }
  }
  else if (label_type == VW::label_type_t::ccb)
  {
    for (auto& e : examples) { e->l.conditional_contextual_bandit.weight /= 1 - pdrop; }
  }
  if (label_type == VW::label_type_t::slates)
  {
    // TODO
  }
  return true;
}

// returns true if succesfully parsed, returns false if not and logs warning
template <bool audit>
<<<<<<< HEAD
bool read_line_decision_service_json(VW::workspace& all, v_array<VW::example*>& examples, char* line, size_t length,
=======
bool read_line_decision_service_json(VW::workspace& all, VW::v_array<example*>& examples, char* line, size_t length,
>>>>>>> b59e129f
    bool copy_line, example_factory_t example_factory, void* ex_factory_context, DecisionServiceInteraction* data)
{
  if (all.example_parser->lbl_parser.label_type == VW::label_type_t::slates)
  {
    parse_slates_example_dsjson<audit>(all, examples, line, length, example_factory, ex_factory_context, data);
    return apply_pdrop(all.example_parser->lbl_parser.label_type, data->probabilityOfDrop, examples, all.logger);
  }

  std::vector<char> line_vec;
  if (copy_line)
  {
    line_vec.insert(line_vec.end(), line, line + length);
    line = &line_vec.front();
  }

  InsituStringStream ss(line);
  json_parser<audit> parser;

  VWReaderHandler<audit>& handler = parser.handler;
  handler.init(all.example_parser->lbl_parser, all.example_parser->hasher, all.hash_seed, all.parse_mask,
      all.chain_hash_json, &all.example_parser->parser_memory_to_reuse, all.sd->ldict.get(), &all.logger, &examples,
      &ss, line + length, example_factory, ex_factory_context);

  handler.ctx.SetStartStateToDecisionService(data);
  handler.ctx.decision_service_data = data;

  ParseResult result =
      parser.reader.template Parse<kParseInsituFlag, InsituStringStream, VWReaderHandler<audit>>(ss, handler);

  if (result.IsError())
  {
    BaseState<audit>* current_state = handler.current_state();

    // The stack of namespaces must be drained so there are no half extents left around.
    while (!handler.ctx.namespace_path.empty()) { handler.ctx.PopNamespace(); }

    if (all.example_parser->strict_parse)
    {
      THROW("JSON parser error at " << result.Offset() << ": " << GetParseError_En(result.Code())
                                    << ". "
                                       "Handler: "
                                    << handler.error().str()
                                    << "State: " << (current_state ? current_state->name : "null"));
    }
    else
    {
      all.logger.err_error("JSON parser error at {0}: {1}. Handler: {2} State: {3}", result.Offset(),
          GetParseError_En(result.Code()), handler.error().str(), (current_state ? current_state->name : "null"));
      return false;
    }
  }

  return apply_pdrop(all.example_parser->lbl_parser.label_type, data->probabilityOfDrop, examples, all.logger);
}  // namespace VW
}  // namespace VW

template <bool audit>
<<<<<<< HEAD
bool parse_line_json(VW::workspace* all, char* line, size_t num_chars, v_array<VW::example*>& examples)
=======
bool parse_line_json(VW::workspace* all, char* line, size_t num_chars, VW::v_array<example*>& examples)
>>>>>>> b59e129f
{
  if (all->example_parser->decision_service_json)
  {
    // Skip lines that do not start with "{"
    if (line[0] != '{') { return false; }

    DecisionServiceInteraction interaction;
    bool result = VW::template read_line_decision_service_json<audit>(*all, examples, line, num_chars, false,
        reinterpret_cast<VW::example_factory_t>(&VW::get_unused_example), all, &interaction);

    if (!result)
    {
      VW::return_multiple_example(*all, examples);
      examples.push_back(&VW::get_unused_example(all));
      if (all->example_parser->metrics) all->example_parser->metrics->LineParseError++;
      return false;
    }

    if (all->example_parser->metrics)
    {
      if (!interaction.eventId.empty())
      {
        if (all->example_parser->metrics->FirstEventId.empty())
          all->example_parser->metrics->FirstEventId = std::move(interaction.eventId);
        else
          all->example_parser->metrics->LastEventId = std::move(interaction.eventId);
      }

      if (!interaction.timestamp.empty())
      {
        if (all->example_parser->metrics->FirstEventTime.empty())
          all->example_parser->metrics->FirstEventTime = std::move(interaction.timestamp);
        else
          all->example_parser->metrics->LastEventTime = std::move(interaction.timestamp);
      }

      // Technically the aggregation operation here is supposed to be user-defined
      // but according to Casey, the only operation used is Sum
      // The _original_label_cost element is found either at the top level OR under
      // the _outcomes node (for CCB)
      all->example_parser->metrics->DsjsonSumCostOriginal += interaction.originalLabelCost;
      all->example_parser->metrics->DsjsonSumCostOriginalFirstSlot += interaction.originalLabelCostFirstSlot;
      if (!interaction.actions.empty())
      {
        // APS requires this metric for CB (baseline action is 1)
        if (interaction.actions[0] == 1)
        { all->example_parser->metrics->DsjsonSumCostOriginalBaseline += interaction.originalLabelCost; }

        if (!interaction.baseline_actions.empty())
        {
          if (interaction.actions[0] == interaction.baseline_actions[0])
          {
            all->example_parser->metrics->DsjsonNumberOfLabelEqualBaselineFirstSlot++;
            all->example_parser->metrics->DsjsonSumCostOriginalLabelEqualBaselineFirstSlot +=
                interaction.originalLabelCostFirstSlot;
          }
          else
          {
            all->example_parser->metrics->DsjsonNumberOfLabelNotEqualBaselineFirstSlot++;
          }
        }
      }
    }

    // TODO: In refactoring the parser to be usable standalone, we need to ensure that we
    // stop suppressing "skipLearn" interactions. Also, not sure if this is the right logic
    // for counterfactual. (@marco)
    if (interaction.skipLearn)
    {
      if (all->example_parser->metrics) all->example_parser->metrics->NumberOfSkippedEvents++;
      VW::return_multiple_example(*all, examples);
      examples.push_back(&VW::get_unused_example(all));
      return false;
    }

    // let's ask to continue reading data until we find a line with actions provided
    if (interaction.actions.size() == 0 && all->l->is_multiline())
    {
      if (all->example_parser->metrics) all->example_parser->metrics->NumberOfEventsZeroActions++;
      VW::return_multiple_example(*all, examples);
      examples.push_back(&VW::get_unused_example(all));
      return false;
    }
  }
  else
    VW::template read_line_json_s<audit>(
        *all, examples, line, num_chars, reinterpret_cast<VW::example_factory_t>(&VW::get_unused_example), all);

  return true;
}

<<<<<<< HEAD
inline void append_empty_newline_example_for_driver(VW::workspace* all, v_array<VW::example*>& examples)
=======
inline void append_empty_newline_example_for_driver(VW::workspace* all, VW::v_array<example*>& examples)
>>>>>>> b59e129f
{
  // note: the json parser does single pass parsing and cannot determine if a shared example is needed.
  // since the communication between the parsing thread the main learner expects examples to be requested in order (as
  // they're layed out in memory) there is no way to determine upfront if a shared example exists thus even if there are
  // no features for the shared example, still an empty example is returned.

  // insert new line example at the end
  if (examples.size() > 1)
  {
    VW::example& ae = VW::get_unused_example(all);
    static const char empty[] = "";
    VW::string_view example(empty);
    substring_to_example(all, &ae, example);
    ae.is_newline = true;

    examples.push_back(&ae);
  }
}

// This is used by the python parser
template <bool audit>
<<<<<<< HEAD
void line_to_examples_json(VW::workspace* all, const char* line, size_t num_chars, v_array<VW::example*>& examples)
=======
void line_to_examples_json(VW::workspace* all, const char* line, size_t num_chars, VW::v_array<example*>& examples)
>>>>>>> b59e129f
{
  // The JSON reader does insitu parsing and therefore modifies the input
  // string, so we make a copy since this function cannot modify the input
  // string.
  std::vector<char> owned_str;
  size_t len = std::strlen(line) + 1;
  owned_str.resize(len);
  std::memcpy(owned_str.data(), line, len);

  bool good_example = parse_line_json<audit>(all, owned_str.data(), num_chars, examples);
  if (!good_example)
  {
    VW::return_multiple_example(*all, examples);
    examples.push_back(&VW::get_unused_example(all));
    return;
  }
}

template <bool audit>
<<<<<<< HEAD
int read_features_json(VW::workspace* all, io_buf& buf, v_array<VW::example*>& examples)
=======
int read_features_json(VW::workspace* all, io_buf& buf, VW::v_array<example*>& examples)
>>>>>>> b59e129f
{
  // Keep reading lines until a valid set of examples is produced.
  bool reread;
  do
  {
    reread = false;

    char* line;
    size_t num_chars;
    size_t num_chars_initial = read_features(buf, line, num_chars);
    if (num_chars_initial < 1) return static_cast<int>(num_chars_initial);

    // Ensure there is a null terminator.
    line[num_chars] = '\0';

    reread = !parse_line_json<audit>(all, line, num_chars, examples);
  } while (reread);

  append_empty_newline_example_for_driver(all, examples);

  return 1;
}<|MERGE_RESOLUTION|>--- conflicted
+++ resolved
@@ -1521,13 +1521,8 @@
 
   std::unordered_map<uint64_t, VW::example*>* dedup_examples = nullptr;
 
-<<<<<<< HEAD
-  v_array<VW::example*>* examples;
+  VW::v_array<VW::example*>* examples;
   VW::example* ex;
-=======
-  VW::v_array<example*>* examples;
-  example* ex;
->>>>>>> b59e129f
   rapidjson::InsituStringStream* stream;
   const char* stream_end;
 
@@ -1639,11 +1634,7 @@
 
   void init(const VW::label_parser& lbl_parser, hash_func_t hash_func, uint64_t hash_seed, uint64_t parse_mask,
       bool chain_hash, VW::label_parser_reuse_mem* reuse_mem, const VW::named_labels* ldict, VW::io::logger* logger,
-<<<<<<< HEAD
-      v_array<VW::example*>* examples, rapidjson::InsituStringStream* stream, const char* stream_end,
-=======
-      VW::v_array<example*>* examples, rapidjson::InsituStringStream* stream, const char* stream_end,
->>>>>>> b59e129f
+      VW::v_array<VW::example*>* examples, rapidjson::InsituStringStream* stream, const char* stream_end,
       VW::example_factory_t example_factory, void* example_factory_context,
       std::unordered_map<uint64_t, VW::example*>* dedup_examples = nullptr)
   {
@@ -1701,18 +1692,11 @@
 namespace VW
 {
 template <bool audit>
-<<<<<<< HEAD
 void read_line_json_s(const VW::label_parser& lbl_parser, hash_func_t hash_func, uint64_t hash_seed,
     uint64_t parse_mask, bool chain_hash, VW::label_parser_reuse_mem* reuse_mem, const VW::named_labels* ldict,
-    v_array<VW::example*>& examples, char* line, size_t length, example_factory_t example_factory,
+    VW::v_array<VW::example*>& examples, char* line, size_t length, example_factory_t example_factory,
     void* ex_factory_context, VW::io::logger& logger,
     std::unordered_map<uint64_t, VW::example*>* dedup_examples = nullptr)
-=======
-void read_line_json_s(const label_parser& lbl_parser, hash_func_t hash_func, uint64_t hash_seed, uint64_t parse_mask,
-    bool chain_hash, VW::label_parser_reuse_mem* reuse_mem, const VW::named_labels* ldict,
-    VW::v_array<example*>& examples, char* line, size_t length, example_factory_t example_factory,
-    void* ex_factory_context, VW::io::logger& logger, std::unordered_map<uint64_t, example*>* dedup_examples = nullptr)
->>>>>>> b59e129f
 {
   if (lbl_parser.label_type == VW::label_type_t::slates)
   {
@@ -1749,11 +1733,7 @@
 }
 
 template <bool audit>
-<<<<<<< HEAD
-void read_line_json_s(VW::workspace& all, v_array<VW::example*>& examples, char* line, size_t length,
-=======
-void read_line_json_s(VW::workspace& all, VW::v_array<example*>& examples, char* line, size_t length,
->>>>>>> b59e129f
+void read_line_json_s(VW::workspace& all, VW::v_array<VW::example*>& examples, char* line, size_t length,
     example_factory_t example_factory, void* ex_factory_context,
     std::unordered_map<uint64_t, VW::example*>* dedup_examples = nullptr)
 {
@@ -1762,11 +1742,7 @@
       line, length, example_factory, ex_factory_context, all.logger, dedup_examples);
 }
 
-<<<<<<< HEAD
-inline bool apply_pdrop(label_type_t label_type, float pdrop, v_array<VW::example*>& examples, VW::io::logger& logger)
-=======
-inline bool apply_pdrop(label_type_t label_type, float pdrop, VW::v_array<example*>& examples, VW::io::logger& logger)
->>>>>>> b59e129f
+inline bool apply_pdrop(label_type_t label_type, float pdrop, VW::v_array<VW::example*>& examples, VW::io::logger& logger)
 {
   if (pdrop == 1.)
   {
@@ -1792,11 +1768,7 @@
 
 // returns true if succesfully parsed, returns false if not and logs warning
 template <bool audit>
-<<<<<<< HEAD
-bool read_line_decision_service_json(VW::workspace& all, v_array<VW::example*>& examples, char* line, size_t length,
-=======
-bool read_line_decision_service_json(VW::workspace& all, VW::v_array<example*>& examples, char* line, size_t length,
->>>>>>> b59e129f
+bool read_line_decision_service_json(VW::workspace& all, VW::v_array<VW::example*>& examples, char* line, size_t length,
     bool copy_line, example_factory_t example_factory, void* ex_factory_context, DecisionServiceInteraction* data)
 {
   if (all.example_parser->lbl_parser.label_type == VW::label_type_t::slates)
@@ -1854,11 +1826,7 @@
 }  // namespace VW
 
 template <bool audit>
-<<<<<<< HEAD
-bool parse_line_json(VW::workspace* all, char* line, size_t num_chars, v_array<VW::example*>& examples)
-=======
-bool parse_line_json(VW::workspace* all, char* line, size_t num_chars, VW::v_array<example*>& examples)
->>>>>>> b59e129f
+bool parse_line_json(VW::workspace* all, char* line, size_t num_chars, VW::v_array<VW::example*>& examples)
 {
   if (all->example_parser->decision_service_json)
   {
@@ -1950,11 +1918,7 @@
   return true;
 }
 
-<<<<<<< HEAD
-inline void append_empty_newline_example_for_driver(VW::workspace* all, v_array<VW::example*>& examples)
-=======
-inline void append_empty_newline_example_for_driver(VW::workspace* all, VW::v_array<example*>& examples)
->>>>>>> b59e129f
+inline void append_empty_newline_example_for_driver(VW::workspace* all, VW::v_array<VW::example*>& examples)
 {
   // note: the json parser does single pass parsing and cannot determine if a shared example is needed.
   // since the communication between the parsing thread the main learner expects examples to be requested in order (as
@@ -1976,11 +1940,7 @@
 
 // This is used by the python parser
 template <bool audit>
-<<<<<<< HEAD
-void line_to_examples_json(VW::workspace* all, const char* line, size_t num_chars, v_array<VW::example*>& examples)
-=======
-void line_to_examples_json(VW::workspace* all, const char* line, size_t num_chars, VW::v_array<example*>& examples)
->>>>>>> b59e129f
+void line_to_examples_json(VW::workspace* all, const char* line, size_t num_chars, VW::v_array<VW::example*>& examples)
 {
   // The JSON reader does insitu parsing and therefore modifies the input
   // string, so we make a copy since this function cannot modify the input
@@ -2000,11 +1960,7 @@
 }
 
 template <bool audit>
-<<<<<<< HEAD
-int read_features_json(VW::workspace* all, io_buf& buf, v_array<VW::example*>& examples)
-=======
-int read_features_json(VW::workspace* all, io_buf& buf, VW::v_array<example*>& examples)
->>>>>>> b59e129f
+int read_features_json(VW::workspace* all, io_buf& buf, VW::v_array<VW::example*>& examples)
 {
   // Keep reading lines until a valid set of examples is produced.
   bool reread;

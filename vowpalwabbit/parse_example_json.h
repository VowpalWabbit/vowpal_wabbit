// Copyright (c) by respective owners including Yahoo!, Microsoft, and
// individual contributors. All rights reserved. Released under a BSD (revised)
// license as described in the file LICENSE.

#pragma once

#include "parse_primitives.h"
#include "v_array.h"

// seems to help with skipping spaces
//#define RAPIDJSON_SIMD
//#define RAPIDJSON_SSE42

// Let MSVC know that it should not even try to compile RapidJSON as managed
// - pragma documentation: https://docs.microsoft.com/en-us/cpp/preprocessor/managed-unmanaged?view=vs-2017
// - /clr compilation detection: https://docs.microsoft.com/en-us/cpp/dotnet/how-to-detect-clr-compilation?view=vs-2017
#if (_MANAGED == 1) || (_M_CEE == 1)
#  pragma managed(push, off)
#endif

// RapidJson triggers this warning by memcpying non-trivially copyable type. Ignore it so that our warnings are not
// polluted by it.
// https://github.com/Tencent/rapidjson/issues/1700
VW_WARNING_STATE_PUSH
VW_WARNING_DISABLE_CLASS_MEMACCESS
#include <rapidjson/reader.h>
#include <rapidjson/error/en.h>
VW_WARNING_STATE_POP

#if (_MANAGED == 1) || (_M_CEE == 1)
#  pragma managed(pop)
#endif

#include "cb.h"
#include "conditional_contextual_bandit.h"
#include "cb_continuous_label.h"

#include "best_constant.h"
#include "json_utils.h"
#include "parse_slates_example_json.h"
#include "vw_string_view.h"
#include <algorithm>
#include <vector>
#include <limits>
#include <sstream>

// portability fun
#ifndef _WIN32
#  define _stricmp strcasecmp
#endif

using namespace rapidjson;

struct vw;

template <bool audit>
struct BaseState;

template <bool audit>
struct Context;

template <bool audit>
struct BaseState
{
  const char* name;

  BaseState(const char* pname) : name(pname) {}

  virtual BaseState<audit>* Null(Context<audit>& ctx)
  {
    // ignore Null by default and stay in the current state
    return ctx.previous_state == nullptr ? this : ctx.previous_state;
  }

  virtual BaseState<audit>* Bool(Context<audit>& ctx, bool b)
  {
    ctx.error() << "Unexpected token: bool (" << (b ? "true" : "false") << ")";
    return nullptr;
  }

  virtual BaseState<audit>* Float(Context<audit>& ctx, float v)
  {
    ctx.error() << "Unexpected token: float (" << v << ")";
    return nullptr;
  }

  virtual BaseState<audit>* Uint(Context<audit>& ctx, unsigned v)
  {
    ctx.error() << "Unexpected token: uint (" << v << ")";
    return nullptr;
  }

  virtual BaseState<audit>* String(Context<audit>& ctx, const char* str, rapidjson::SizeType len, bool)
  {
    ctx.error() << "Unexpected token: std::string('" << str << "' len: " << len << ")";
    return nullptr;
  }

  virtual BaseState<audit>* StartObject(Context<audit>& ctx)
  {
    ctx.error() << "Unexpected token: {";
    return nullptr;
  }

  virtual BaseState<audit>* Key(Context<audit>& ctx, const char* str, rapidjson::SizeType len, bool /* copy */)
  {
    ctx.error() << "Unexpected token: key('" << str << "' len: " << len << ")";
    return nullptr;
  }

  virtual BaseState<audit>* EndObject(Context<audit>& ctx, rapidjson::SizeType)
  {
    ctx.error() << "Unexpected token: }";
    return nullptr;
  }

  virtual BaseState<audit>* StartArray(Context<audit>& ctx)
  {
    ctx.error() << "Unexpected token: [";
    return nullptr;
  }

  virtual BaseState<audit>* EndArray(Context<audit>& ctx, rapidjson::SizeType)
  {
    ctx.error() << "Unexpected token: ]";
    return nullptr;
  }
};

template <bool audit>
class LabelObjectState : public BaseState<audit>
{
private:
  BaseState<audit>* return_state;

public:
  CB::cb_class cb_label;
  VW::cb_continuous::continuous_label_elm cont_label_element;
  bool found;
  bool found_cb;
  bool found_cb_continuous;
  std::vector<unsigned int> actions;
  std::vector<float> probs;
  std::vector<unsigned int> inc;

  LabelObjectState() : BaseState<audit>("LabelObject") {}

  void init(vw* /* all */)
  {
    found = found_cb = found_cb_continuous = false;

    cb_label = {0., 0, 0., 0.};
    cont_label_element = {0., 0., 0.};
  }

  BaseState<audit>* StartObject(Context<audit>& ctx) override
  {
    ctx.all->example_parser->lbl_parser.default_label(&ctx.ex->l);

    // don't allow { { { } } }
    if (ctx.previous_state == this)
    {
      ctx.error() << "invalid label object. nested objected.";
      return nullptr;
    }

    // keep previous state
    return_state = ctx.previous_state;

    return this;
  }

  BaseState<audit>* Key(Context<audit>& ctx, const char* str, rapidjson::SizeType len, bool /* copy */) override
  {
    ctx.key = str;
    ctx.key_length = len;
    return this;
  }

  BaseState<audit>* String(Context<audit>& ctx, const char* str, rapidjson::SizeType /* len */, bool) override
  {
    if (_stricmp(str, "NaN") != 0)
    {
      ctx.error() << "Unsupported label property: '" << ctx.key << "' len: " << ctx.key_length
                  << ". The only string value supported in this context is NaN.";
      return nullptr;
    }

    // simple
    if (!_stricmp(ctx.key, "Label"))
    {
      ctx.ex->l.simple.label = std::numeric_limits<float>::quiet_NaN();
      found = true;
    }
    else if (!_stricmp(ctx.key, "Initial"))
    {
      ctx.ex->l.simple.initial = std::numeric_limits<float>::quiet_NaN();
      found = true;
    }
    else if (!_stricmp(ctx.key, "Weight"))
    {
      ctx.ex->l.simple.weight = std::numeric_limits<float>::quiet_NaN();
      found = true;
    }
    // CB/CA
    else if (!_stricmp(ctx.key, "Cost"))
    {
      if (found_cb_continuous) { cont_label_element.cost = std::numeric_limits<float>::quiet_NaN(); }
      else
      {
        cb_label.cost = std::numeric_limits<float>::quiet_NaN();
        found_cb = true;
      }
    }
    else if (!_stricmp(ctx.key, "Probability"))
    {
      cb_label.probability = std::numeric_limits<float>::quiet_NaN();
      found_cb = true;
    }
    // CA
    else if (!_stricmp(ctx.key, "Pdf_value") && found_cb_continuous)
    {
      cont_label_element.pdf_value = std::numeric_limits<float>::quiet_NaN();
    }
    else
    {
      ctx.error() << "Unsupported label property: '" << ctx.key << "' len: " << ctx.key_length;
      return nullptr;
    }

    return this;
  }

  BaseState<audit>* Float(Context<audit>& ctx, float v) override
  {
    // simple
    if (!_stricmp(ctx.key, "Label"))
    {
      ctx.ex->l.simple.label = v;
      found = true;
    }
    else if (!_stricmp(ctx.key, "Initial"))
    {
      ctx.ex->l.simple.initial = v;
      found = true;
    }
    else if (!_stricmp(ctx.key, "Weight"))
    {
      ctx.ex->l.simple.weight = v;
      found = true;
    }
    // CB/CA
    else if (!_stricmp(ctx.key, "Action"))
    {
      if (found_cb_continuous) { cont_label_element.action = v; }
      else
      {
        cb_label.action = (uint32_t)v;
        found_cb = true;
      }
    }
    else if (!_stricmp(ctx.key, "Cost"))
    {
      if (found_cb_continuous) { cont_label_element.cost = v; }
      else
      {
        cb_label.cost = v;
        found_cb = true;
      }
    }
    else if (!_stricmp(ctx.key, "Probability"))
    {
      cb_label.probability = v;
      found_cb = true;
    }
    // CA
    else if (!_stricmp(ctx.key, "Pdf_value") && found_cb_continuous)
    {
      cont_label_element.pdf_value = v;
    }
    else
    {
      ctx.error() << "Unsupported label property: '" << ctx.key << "' len: " << ctx.key_length;
      return nullptr;
    }

    return this;
  }

  BaseState<audit>* Uint(Context<audit>& ctx, unsigned v) override { return Float(ctx, (float)v); }

  BaseState<audit>* EndObject(Context<audit>& ctx, rapidjson::SizeType) override
  {
    if (ctx.all->label_type == label_type_t::ccb)
    {
      auto ld = (CCB::label*)&ctx.ex->l;

      for (auto id : inc) { ld->explicit_included_actions.push_back(id); }
      inc.clear();

      if ((actions.size() != 0) && (probs.size() != 0))
      {
        auto outcome = new CCB::conditional_contextual_bandit_outcome();
        outcome->cost = cb_label.cost;
        if (actions.size() != probs.size()) { THROW("Actions and probabilities must be the same length."); }

        for (size_t i = 0; i < this->actions.size(); i++) { outcome->probabilities.push_back({actions[i], probs[i]}); }
        actions.clear();
        probs.clear();

        ld->outcome = outcome;
        cb_label = {0., 0, 0., 0.};
      }
    }
    else if (ctx.all->label_type == label_type_t::slates)
    {
      auto& ld = ctx.ex->l.slates;
      if ((actions.size() != 0) && (probs.size() != 0))
      {
        if (actions.size() != probs.size()) { THROW("Actions and probabilities must be the same length."); }
        ld.labeled = true;

        for (size_t i = 0; i < this->actions.size(); i++) { ld.probabilities.push_back({actions[i], probs[i]}); }
        actions.clear();
        probs.clear();
        cb_label = {0., 0, 0., 0.};
      }
    }
    else if (found_cb)
    {
      CB::label* ld = (CB::label*)&ctx.ex->l;
      ld->costs.push_back(cb_label);

      found_cb = false;
      cb_label = {0., 0, 0., 0.};
    }
    else if (found_cb_continuous)
    {
      auto* ld = (VW::cb_continuous::continuous_label*)&ctx.ex->l;
      ld->costs.push_back(cont_label_element);

      found_cb_continuous = false;
      cont_label_element = {0., 0., 0.};
    }
    else if (found)
    {
      count_label(ctx.all->sd, ctx.ex->l.simple.label);

      found = false;
    }

    return return_state;
  }
};

// "_label_*":
template <bool audit>
struct LabelSinglePropertyState : BaseState<audit>
{
  LabelSinglePropertyState() : BaseState<audit>("LabelSingleProperty") {}

  BaseState<audit>* StartObject(Context<audit>& ctx) override { return ctx.label_object_state.StartObject(ctx); }

  // forward _label
  BaseState<audit>* Float(Context<audit>& ctx, float v) override
  {
    // skip "_label_"
    ctx.key += 7;
    ctx.key_length -= 7;

    if (ctx.label_object_state.Float(ctx, v) == nullptr) return nullptr;

    return ctx.previous_state;
  }

  BaseState<audit>* String(Context<audit>& ctx, const char* str, rapidjson::SizeType len, bool copy) override
  {
    // skip "_label_"
    ctx.key += 7;
    ctx.key_length -= 7;

    if (ctx.label_object_state.String(ctx, str, len, copy) == nullptr) return nullptr;

    return ctx.previous_state;
  }

  BaseState<audit>* Uint(Context<audit>& ctx, unsigned v) override
  {
    // skip "_label_"
    ctx.key += 7;
    ctx.key_length -= 7;

    if (ctx.label_object_state.Uint(ctx, v) == nullptr) return nullptr;

    return ctx.previous_state;
  }
};

template <bool audit>
struct LabelIndexState : BaseState<audit>
{
  int index;

  LabelIndexState() : BaseState<audit>("LabelIndex"), index(-1) {}

  BaseState<audit>* Uint(Context<audit>& ctx, unsigned int v) override
  {
    index = v;
    return ctx.previous_state;
  }
};

// "_label":"1"
// Note: doesn't support labelIndex
template <bool audit>
struct LabelState : BaseState<audit>
{
  LabelState() : BaseState<audit>("Label") {}

  BaseState<audit>* StartObject(Context<audit>& ctx) override { return ctx.label_object_state.StartObject(ctx); }

  BaseState<audit>* String(Context<audit>& ctx, const char* str, rapidjson::SizeType /* len */, bool) override
  {
    VW::parse_example_label(*ctx.all, *ctx.ex, str);
    return ctx.previous_state;
  }

  BaseState<audit>* Float(Context<audit>& ctx, float v) override
  {
    // TODO: once we introduce label types, check here
    ctx.ex->l.simple.label = v;
    return ctx.previous_state;
  }

  BaseState<audit>* Uint(Context<audit>& ctx, unsigned v) override
  {
    // TODO: once we introduce label types, check here
    ctx.ex->l.simple.label = (float)v;
    return ctx.previous_state;
  }
};

// "_text":"a b c"
template <bool audit>
struct TextState : BaseState<audit>
{
  TextState() : BaseState<audit>("text") {}

  BaseState<audit>* String(Context<audit>& ctx, const char* str, rapidjson::SizeType length, bool)
  {
    auto& ns = ctx.CurrentNamespace();

    // split into individual features
    const char* start = str;
    const char* end = str + length;
    for (char* p = (char*)str; p != end; p++)
    {
      switch (*p)
      {
          // split on space and tab
        case ' ':
        case '\t':
          *p = '\0';
          if (p - start > 0) ns.AddFeature(ctx.all, start);

          start = p + 1;
          break;
          // escape chars
        case ':':
        case '|':
          *p = '_';
          break;
      }
    }

    if (start < end) ns.AddFeature(ctx.all, start);

    return ctx.previous_state;
  }
};

template <bool audit>
struct TagState : BaseState<audit>
{
  // "_tag":"abc"
  TagState() : BaseState<audit>("tag") {}

  BaseState<audit>* String(Context<audit>& ctx, const char* str, SizeType length, bool)
  {
    push_many(ctx.ex->tag, str, length);

    return ctx.previous_state;
  }
};

template <bool audit>
struct MultiState : BaseState<audit>
{
  MultiState() : BaseState<audit>("Multi") {}

  BaseState<audit>* StartArray(Context<audit>& ctx) override
  {
    // mark shared example
    if (ctx.all->label_type == label_type_t::cb)
    {
      CB::label* ld = &ctx.ex->l.cb;
      CB::cb_class f;

      f.partial_prediction = 0.;
      f.action = (uint32_t)uniform_hash("shared", 6, 0);
      f.cost = FLT_MAX;
      f.probability = -1.f;

      ld->costs.push_back(f);
    }
    else if (ctx.all->label_type == label_type_t::ccb)
    {
      CCB::label* ld = &ctx.ex->l.conditional_contextual_bandit;
      ld->type = CCB::example_type::shared;
    }
    else if (ctx.all->label_type == label_type_t::slates)
    {
      auto& ld = ctx.ex->l.slates;
      ld.type = VW::slates::example_type::shared;
    }
    else
      THROW("label type is not CB, CCB or slates")

    return this;
  }

  BaseState<audit>* StartObject(Context<audit>& ctx) override
  {
    // allocate new example
    ctx.ex = &(*ctx.example_factory)(ctx.example_factory_context);
    ctx.all->example_parser->lbl_parser.default_label(&ctx.ex->l);
    if (ctx.all->label_type == label_type_t::ccb)
    { ctx.ex->l.conditional_contextual_bandit.type = CCB::example_type::action; }
    else if (ctx.all->label_type == label_type_t::slates)
    {
      ctx.ex->l.slates.type = VW::slates::example_type::action;
    }

    ctx.examples->push_back(ctx.ex);

    // setup default namespace
    ctx.PushNamespace(" ", this);

    return &ctx.default_state;
  }

  BaseState<audit>* EndArray(Context<audit>& ctx, rapidjson::SizeType) override
  {
    // return to shared example
    ctx.ex = (*ctx.examples)[0];

    return &ctx.default_state;
  }
};

// This state makes the assumption we are in CCB
template <bool audit>
struct SlotsState : BaseState<audit>
{
  SlotsState() : BaseState<audit>("Slots") {}
  BaseState<audit>* saved;
  BaseState<audit>* saved_root_state;

  BaseState<audit>* StartArray(Context<audit>& ctx) override
  {
    // drain existing added namespace
    // todo check bounds
    saved = ctx.PopNamespace();
    saved_root_state = ctx.root_state;
    ctx.root_state = this;
    return this;
  }

  BaseState<audit>* StartObject(Context<audit>& ctx) override
  {
    // allocate new example
    ctx.ex = &(*ctx.example_factory)(ctx.example_factory_context);
    ctx.all->example_parser->lbl_parser.default_label(&ctx.ex->l);
    if (ctx.all->label_type == label_type_t::ccb)
    { ctx.ex->l.conditional_contextual_bandit.type = CCB::example_type::slot; }
    else if (ctx.all->label_type == label_type_t::slates)
    {
      ctx.ex->l.slates.type = VW::slates::example_type::slot;
    }

    ctx.examples->push_back(ctx.ex);

    // The end object logic assumes shared example so we need to take an extra one here.
    ctx.label_index_state.index = static_cast<int>(ctx.examples->size()) - 2;

    // setup default namespace
    ctx.PushNamespace(" ", this);

    return &ctx.default_state;
  }

  BaseState<audit>* EndArray(Context<audit>& ctx, rapidjson::SizeType) override
  {
    // return to shared example
    ctx.ex = (*ctx.examples)[0];

    ctx.PushNamespace(" ", saved);
    ctx.root_state = saved_root_state;

    return &ctx.default_state;
  }
};

// "...":[Numbers only]
template <bool audit>
class ArrayState : public BaseState<audit>
{
  feature_index array_hash;

public:
  ArrayState() : BaseState<audit>("Array") {}

  BaseState<audit>* StartArray(Context<audit>& ctx) override
  {
    if (ctx.previous_state == this)
    {
      ctx.error() << "Nested arrays are not supported";
      return nullptr;
    }

    ctx.PushNamespace(ctx.key, ctx.previous_state);

    array_hash = ctx.CurrentNamespace().namespace_hash;

    return this;
  }

  BaseState<audit>* Float(Context<audit>& ctx, float f) override
  {
    if (audit)
    {
      std::stringstream str;
      str << '[' << (array_hash - ctx.CurrentNamespace().namespace_hash) << ']';

      ctx.CurrentNamespace().AddFeature(f, array_hash, str.str().c_str());
    }
    else
      ctx.CurrentNamespace().AddFeature(f, array_hash, nullptr);
    array_hash++;

    return this;
  }

  BaseState<audit>* Uint(Context<audit>& ctx, unsigned f) override { return Float(ctx, (float)f); }

  BaseState<audit>* Null(Context<audit>& /* ctx */) override
  {
    // ignore null values and stay in current state
    return this;
  }

  BaseState<audit>* StartObject(Context<audit>& ctx) override
  {
    // parse properties
    ctx.PushNamespace(ctx.namespace_path.size() > 0 ? ctx.CurrentNamespace().name : " ", this);

    return &ctx.default_state;
  }

  BaseState<audit>* EndArray(Context<audit>& ctx, rapidjson::SizeType /* elementCount */) override
  {
    return ctx.PopNamespace();
  }
};

// only 0 is valid as DefaultState::Ignore injected that into the source stream
template <bool audit>
struct IgnoreState : BaseState<audit>
{
  IgnoreState() : BaseState<audit>("Ignore") {}

  BaseState<audit>* Uint(Context<audit>& ctx, unsigned) override { return ctx.previous_state; }
};

template <bool audit>
class DefaultState : public BaseState<audit>
{
public:
  DefaultState() : BaseState<audit>("Default") {}

  BaseState<audit>* Ignore(Context<audit>& ctx, rapidjson::SizeType length)
  {
    // fast ignore
    // skip key + \0 + "
    char* head = ctx.stream->src_ + length + 2;
    if (head >= ctx.stream_end || *head != ':')
    {
      ctx.error() << "Expected ':' found '" << *head << "'";
      return nullptr;
    }
    head++;

    // scan for ,}
    // support { { ... } }
    int depth = 0, sq_depth = 0;
    bool stop = false;
    while (!stop)
    {
      switch (*head)
      {
        case '\0':
          ctx.error() << "Found EOF";
          return nullptr;
        case '"':
        {
          // skip strings
          bool stopInner = false;
          while (!stopInner)
          {
            head++;
            switch (*head)
            {
              case '\0':
                ctx.error() << "Found EOF";
                return nullptr;
              case '\\':
                head++;
                break;
              case '"':
                stopInner = true;
                break;
            }
          }
          break;
        }
        case '{':
          depth++;
          break;
        case '}':
          if (depth == 0 && sq_depth == 0)
            stop = true;
          else
            depth--;
          break;
        case '[':
          sq_depth++;
          break;
        case ']':
          if (depth == 0 && sq_depth == 0)
            stop = true;
          else
            sq_depth--;
          break;
        case ',':
          if (depth == 0 && sq_depth == 0) stop = true;
          break;
      }
      head++;
    }

    // skip key + \0 + ":
    char* value = ctx.stream->src_ + length + 3;
    if (value >= ctx.stream_end)
    {
      ctx.error() << "Found EOF";
      return nullptr;
    }

    *value = '0';
    value++;
    memset(value, ' ', head - value - 1);

    return &ctx.ignore_state;
  }

  BaseState<audit>* Key(Context<audit>& ctx, const char* str, rapidjson::SizeType length, bool) override
  {
    ctx.key = str;
    ctx.key_length = length;

    if (length > 0 && str[0] == '_')
    {
      // match _label*
      if (ctx.key_length >= 6 && !strncmp(ctx.key, "_label", 6))
      {
        if (ctx.key_length >= 7 && ctx.key[6] == '_')
        {
          if (length >= 9 && !strncmp(&ctx.key[7], "ca", 2)) { ctx.label_object_state.found_cb_continuous = true; }
          return &ctx.label_single_property_state;
        }
        else if (ctx.key_length == 6)
          return &ctx.label_state;
        else if (ctx.key_length == 11 && !_stricmp(ctx.key, "_labelIndex"))
          return &ctx.label_index_state;
        else
        {
          ctx.error() << "Unsupported key '" << ctx.key << "' len: " << length;
          return nullptr;
        }
      }

      if (ctx.key_length == 5 && !strcmp(ctx.key, "_text")) return &ctx.text_state;

      // TODO: _multi in _multi...
      if (ctx.key_length == 6 && !strcmp(ctx.key, "_multi")) return &ctx.multi_state;

      if (ctx.key_length == 6 && !strcmp(ctx.key, "_slots")) return &ctx.slots_state;

      if (ctx.key_length == 4 && !_stricmp(ctx.key, "_tag")) return &ctx.tag_state;

      if (ctx.key_length == 4 && !_stricmp(ctx.key, "_inc"))
      {
        ctx.array_uint_state.output_array = &ctx.label_object_state.inc;
        ctx.array_uint_state.return_state = this;
        return &ctx.array_uint_state;
      }

      if (ctx.key_length == 2 && ctx.key[1] == 'a')
      {
        ctx.array_uint_state.output_array = &ctx.label_object_state.actions;
        ctx.array_uint_state.return_state = this;
        return &ctx.array_uint_state;
      }

      if (ctx.key_length == 2 && ctx.key[1] == 'p')
      {
        // Ignore "_p" when it is inside the "c" key in decision service state.
        if (ctx.root_state == &ctx.decision_service_state) { Ignore(ctx, length); }

        ctx.array_float_state.output_array = &ctx.label_object_state.probs;
        ctx.array_float_state.return_state = this;
        return &ctx.array_float_state;
      }

      else if (length == 8 && !strncmp(str, "_slot_id", 8))
      {
        if (ctx.all->label_type != label_type_t::slates) { THROW("Can only use _slot_id with slates examples"); }

        ctx.uint_state.output_uint = &ctx.ex->l.slates.slot_id;
        ctx.array_float_state.return_state = this;
        return &ctx.array_float_state;
      }

      return Ignore(ctx, length);
    }

    return this;
  }

  BaseState<audit>* String(Context<audit>& ctx, const char* str, rapidjson::SizeType length, bool) override
  {
    // string escape
    const char* end = str + length;
    for (char* p = (char*)str; p != end; p++)
    {
      switch (*p)
      {
        case ' ':
        case '\t':
        case '|':
        case ':':
          *p = '_';
      }
    }

<<<<<<< HEAD
    if (ctx.all->chain_hash_json) { ctx.CurrentNamespace().AddFeature(ctx.all, ctx.key, str); }
=======
    if (ctx.all->chain_hash) { ctx.CurrentNamespace().AddFeature(ctx.all, ctx.key, str); }
>>>>>>> 2f282de1
    else
    {
      char* prepend = (char*)str - ctx.key_length;
      memmove(prepend, ctx.key, ctx.key_length);

      ctx.CurrentNamespace().AddFeature(ctx.all, prepend);
    }

    return this;
  }

  BaseState<audit>* Bool(Context<audit>& ctx, bool b) override
  {
    if (b) ctx.CurrentNamespace().AddFeature(ctx.all, ctx.key);

    return this;
  }

  BaseState<audit>* StartObject(Context<audit>& ctx) override
  {
    ctx.PushNamespace(ctx.key, this);
    return this;
  }

  BaseState<audit>* EndObject(Context<audit>& ctx, rapidjson::SizeType memberCount) override
  {
    BaseState<audit>* return_state = ctx.PopNamespace();

    if (ctx.namespace_path.empty())
    {
      int label_index = ctx.label_index_state.index;
      // we're at the end of the example
      if (label_index >= 0)
      {
        // skip shared example
        label_index++;
        if (label_index >= (int)ctx.examples->size())
        {
          ctx.error() << "Out of bounds error: _labelIndex must be smaller than number of actions! _labelIndex="
                      << (label_index - 1) << " Number of actions=" << ctx.examples->size() - 1 << " ";
          return nullptr;
        }

        // apply labelIndex
        ctx.ex = (*ctx.examples)[label_index];

        // reset for next example
        ctx.label_index_state.index = -1;
      }

      // inject label
      ctx.label_object_state.EndObject(ctx, memberCount);

      // If we are in CCB mode and there have been no slots. Check label cost, prob and action were passed. In that
      // case this is CB, so generate a single slot with this info.
      if (ctx.all->label_type == label_type_t::ccb)
      {
        auto num_slots = std::count_if(ctx.examples->begin(), ctx.examples->end(),
            [](example* ex) { return ex->l.conditional_contextual_bandit.type == CCB::example_type::slot; });
        if (num_slots == 0 && ctx.label_object_state.found_cb)
        {
          ctx.ex = &(*ctx.example_factory)(ctx.example_factory_context);
          ctx.all->example_parser->lbl_parser.default_label(&ctx.ex->l);
          ctx.ex->l.conditional_contextual_bandit.type = CCB::example_type::slot;
          ctx.examples->push_back(ctx.ex);

          auto outcome = new CCB::conditional_contextual_bandit_outcome();
          outcome->cost = ctx.label_object_state.cb_label.cost;
          outcome->probabilities.push_back(
              {ctx.label_object_state.cb_label.action, ctx.label_object_state.cb_label.probability});
          ctx.ex->l.conditional_contextual_bandit.outcome = outcome;
        }
      }
    }

    // if we're at the top-level go back to ds_state
    return ctx.namespace_path.empty() ? ctx.root_state : return_state;
  }

  BaseState<audit>* Float(Context<audit>& ctx, float f) override
  {
    auto& ns = ctx.CurrentNamespace();
    ns.AddFeature(f, VW::hash_feature_cstr(*ctx.all, const_cast<char*>(ctx.key), ns.namespace_hash), ctx.key);

    return this;
  }

  BaseState<audit>* Uint(Context<audit>& ctx, unsigned f) override { return Float(ctx, (float)f); }

  BaseState<audit>* StartArray(Context<audit>& ctx) override { return ctx.array_state.StartArray(ctx); }
};

template <bool audit, typename T>
class ArrayToVectorState : public BaseState<audit>
{
public:
  ArrayToVectorState() : BaseState<audit>("ArrayToVectorState") {}

  std::vector<T>* output_array;
  BaseState<audit>* return_state;

  // Allows for single value handling.
  bool has_seen_array_start = false;

  BaseState<audit>* StartArray(Context<audit>& ctx) override
  {
    if (ctx.previous_state == this)
    {
      ctx.error() << "Nested arrays are not supported";
      return nullptr;
    }

    has_seen_array_start = true;

    return this;
  }

  BaseState<audit>* String(
      Context<audit>& ctx, const char* str, rapidjson::SizeType /*length*/, bool /* copy */) override
  {
    if (_stricmp(str, "NaN") != 0)
    {
      ctx.error() << "The only supported string in the array is 'NaN'";
      return nullptr;
    }

    output_array->push_back(std::numeric_limits<T>::quiet_NaN());

    if (!has_seen_array_start)
    {
      has_seen_array_start = false;
      return return_state;
    }

    return this;
  }

  BaseState<audit>* Uint(Context<audit>& /* ctx */, unsigned f) override
  {
    output_array->push_back(static_cast<T>(f));

    if (!has_seen_array_start)
    {
      has_seen_array_start = false;
      return return_state;
    }

    return this;
  }

  BaseState<audit>* Float(Context<audit>& /* ctx */, float f) override
  {
    output_array->push_back(static_cast<T>(f));

    if (!has_seen_array_start)
    {
      has_seen_array_start = false;
      return return_state;
    }

    return this;
  }

  BaseState<audit>* Null(Context<audit>& /* ctx */) override
  {
    if (!has_seen_array_start)
    {
      has_seen_array_start = false;
      return return_state;
    }

    // ignore null values and stay in current state
    return this;
  }

  BaseState<audit>* EndArray(Context<audit>& /*ctx*/, rapidjson::SizeType /*length*/) override
  {
    has_seen_array_start = false;
    return return_state;
  }
};

template <bool audit>
class StringToStringState : public BaseState<audit>
{
public:
  StringToStringState() : BaseState<audit>("StringToStringState") {}

  std::string* output_string;
  BaseState<audit>* return_state;

  BaseState<audit>* String(
      Context<audit>& /*ctx*/, const char* str, rapidjson::SizeType length, bool /* copy */) override
  {
    output_string->assign(str, str + length);
    return return_state;
  }

  BaseState<audit>* Null(Context<audit>& /*ctx*/) override { return return_state; }
};

template <bool audit>
class FloatToFloatState : public BaseState<audit>
{
public:
  FloatToFloatState() : BaseState<audit>("FloatToFloatState") {}

  float* output_float;
  BaseState<audit>* return_state;

  BaseState<audit>* Float(Context<audit>& /*ctx*/, float f) override
  {
    *output_float = f;
    return return_state;
  }

  BaseState<audit>* Null(Context<audit>& /*ctx*/) override
  {
    *output_float = 0.f;
    return return_state;
  }
};

template <bool audit>
class UIntToUIntState : public BaseState<audit>
{
public:
  UIntToUIntState() : BaseState<audit>("UIntToUIntState") {}

  uint32_t* output_uint;
  BaseState<audit>* return_state;

  BaseState<audit>* Uint(Context<audit>& /*ctx*/, unsigned i) override
  {
    *output_uint = i;
    return return_state;
  }
};

template <bool audit>
class BoolToBoolState : public BaseState<audit>
{
public:
  BoolToBoolState() : BaseState<audit>("BoolToBoolState") {}

  bool* output_bool;
  BaseState<audit>* return_state;

  BaseState<audit>* Bool(Context<audit>& /*ctx*/, bool b) override
  {
    *output_bool = b;
    return return_state;
  }
};

template <bool audit>
class SlotOutcomeList : public BaseState<audit>
{
  int slot_object_index = 0;

  std::vector<uint32_t> actions;
  std::vector<float> probs;
  float cost;

  BaseState<audit>* old_root;

public:
  DecisionServiceInteraction* interactions;

  SlotOutcomeList() : BaseState<audit>("SlotOutcomeList") {}

  BaseState<audit>* StartArray(Context<audit>& ctx) override
  {
    slot_object_index = 0;

    // Find start index of slot objects by iterating until we find the first slot example.
    for (auto ex : *ctx.examples)
    {
      if ((ctx.all->label_type == label_type_t::ccb &&
              ex->l.conditional_contextual_bandit.type != CCB::example_type::slot) ||
          (ctx.all->label_type == label_type_t::slates && ex->l.slates.type != VW::slates::example_type::slot))
      { slot_object_index++; }
    }
    old_root = ctx.root_state;
    ctx.root_state = this;

    if (slot_object_index == 0) { THROW("Badly formed ccb example. Shared example is required.") }

    return this;
  }

  BaseState<audit>* StartObject(Context<audit>& ctx) override
  {
    // Set current example so that default state correctly sets the label.
    ctx.ex = (*ctx.examples)[slot_object_index];
    // The end object logic assumes shared example so we need to take one here.
    ctx.label_index_state.index = slot_object_index - 1;

    slot_object_index++;

    // Push a namespace so that default state can get back here when it reaches the end of the object.
    ctx.PushNamespace(" ", this);

    return &ctx.default_state;
  }

  BaseState<audit>* EndArray(Context<audit>& ctx, rapidjson::SizeType) override
  {
    // DSJson requires the interaction object to be filled. After reading all slot outcomes fill out the top actions.
    for (auto ex : *ctx.examples)
    {
      if (ctx.all->label_type == label_type_t::ccb &&
          ex->l.conditional_contextual_bandit.type == CCB::example_type::slot)
      {
        if (ex->l.conditional_contextual_bandit.outcome)
        {
          interactions->actions.push_back(ex->l.conditional_contextual_bandit.outcome->probabilities[0].action);
          interactions->probabilities.push_back(ex->l.conditional_contextual_bandit.outcome->probabilities[0].score);
        }
      }
      else if (ctx.all->label_type == label_type_t::slates && ex->l.slates.type == VW::slates::example_type::slot)
      {
        if (ex->l.slates.labeled)
        {
          interactions->actions.push_back(ex->l.slates.probabilities[0].action);
          interactions->probabilities.push_back(ex->l.slates.probabilities[0].score);
        }
      }
    }

    ctx.root_state = old_root;
    return &ctx.decision_service_state;
  }
};

template <bool audit>
class DecisionServiceState : public BaseState<audit>
{
public:
  DecisionServiceState() : BaseState<audit>("DecisionService") {}

  DecisionServiceInteraction* data;

  BaseState<audit>* StartObject(Context<audit>& /* ctx */) override
  {
    // TODO: improve validation
    return this;
  }

  BaseState<audit>* EndObject(Context<audit>& /*ctx*/, rapidjson::SizeType /* memberCount */) override
  {
    // TODO: improve validation
    return this;
  }

  BaseState<audit>* Key(Context<audit>& ctx, const char* str, rapidjson::SizeType length, bool /* copy */) override
  {
    if (length == 1)
    {
      switch (str[0])
      {
        case 'a':
          ctx.array_uint_state.output_array = &data->actions;
          ctx.array_uint_state.return_state = this;
          return &ctx.array_uint_state;
        case 'p':
          data->probabilities.clear();
          ctx.array_float_state.output_array = &data->probabilities;
          ctx.array_float_state.return_state = this;
          return &ctx.array_float_state;
        case 'c':
          ctx.key = " ";
          ctx.key_length = 1;
          return &ctx.default_state;
      }
    }
    else if (length == 5 && !strcmp(str, "pdrop"))
    {
      ctx.float_state.output_float = &data->probabilityOfDrop;
      ctx.float_state.return_state = this;
      return &ctx.float_state;
    }
    else if (length == 7 && !strcmp(str, "EventId"))
    {
      ctx.string_state.output_string = &data->eventId;
      ctx.string_state.return_state = this;
      return &ctx.string_state;
    }
    else if (length > 0 && str[0] == '_')
    {
      // match _label*
      if (length >= 6 && !strncmp(str, "_label", 6))
      {
        ctx.key = str;
        ctx.key_length = length;
        if (length >= 7 && ctx.key[6] == '_')
        {
          if (length >= 9 && !strncmp(&ctx.key[7], "ca", 2)) { ctx.label_object_state.found_cb_continuous = true; }
          return &ctx.label_single_property_state;
        }
        else if (length == 6)
          return &ctx.label_state;
        else if (length == 11 && !_stricmp(str, "_labelIndex"))
          return &ctx.label_index_state;
      }
      else if (length == 10 && !strncmp(str, "_skipLearn", 10))
      {
        ctx.bool_state.output_bool = &data->skipLearn;
        ctx.bool_state.return_state = this;
        return &ctx.bool_state;
      }
      else if (length == 9 && !strncmp(str, "_outcomes", 9))
      {
        ctx.slot_outcome_list_state.interactions = data;
        return &ctx.slot_outcome_list_state;
      }
      else if (length == 2 && !strncmp(str, "_p", 2))
      {
        data->probabilities.clear();
        ctx.array_float_state.output_array = &data->probabilities;
        ctx.array_float_state.return_state = this;
        return &ctx.array_float_state;
      }
    }

    // ignore unknown properties
    return ctx.default_state.Ignore(ctx, length);
  }
};

template <bool audit>
struct Context
{
private:
  std::unique_ptr<std::stringstream> error_ptr;

public:
  vw* all;

  // last "<key>": encountered
  const char* key;
  rapidjson::SizeType key_length;

  BaseState<audit>* current_state;
  BaseState<audit>* previous_state;

  // the path of namespaces
  std::vector<Namespace<audit>> namespace_path;
  std::vector<BaseState<audit>*> return_path;

  v_array<example*>* examples;
  example* ex;
  rapidjson::InsituStringStream* stream;
  const char* stream_end;

  VW::example_factory_t example_factory;
  void* example_factory_context;

  // states
  DefaultState<audit> default_state;
  LabelState<audit> label_state;
  LabelObjectState<audit> label_object_state;
  LabelSinglePropertyState<audit> label_single_property_state;
  LabelIndexState<audit> label_index_state;
  TextState<audit> text_state;
  TagState<audit> tag_state;
  MultiState<audit> multi_state;
  IgnoreState<audit> ignore_state;
  ArrayState<audit> array_state;
  SlotsState<audit> slots_state;

  // DecisionServiceState
  DecisionServiceState<audit> decision_service_state;
  ArrayToVectorState<audit, float> array_float_state;
  ArrayToVectorState<audit, unsigned> array_uint_state;
  StringToStringState<audit> string_state;
  FloatToFloatState<audit> float_state;
  UIntToUIntState<audit> uint_state;
  BoolToBoolState<audit> bool_state;
  SlotOutcomeList<audit> slot_outcome_list_state;

  BaseState<audit>* root_state;

  Context()
  {
    current_state = &default_state;
    root_state = &default_state;
  }

  void init(vw* pall)
  {
    all = pall;
    key = " ";
    key_length = 1;
    previous_state = nullptr;
    label_object_state.init(pall);
  }

  std::stringstream& error()
  {
    if (!error_ptr) error_ptr.reset(new std::stringstream{});

    return *error_ptr;
  }

  void SetStartStateToDecisionService(DecisionServiceInteraction* data)
  {
    decision_service_state.data = data;
    current_state = root_state = &decision_service_state;
  }

  void PushNamespace(const char* ns, BaseState<audit>* return_state)
  {
    Namespace<audit> n;
    n.feature_group = ns[0];
    n.namespace_hash = VW::hash_space_cstr(*all, ns);
    n.ftrs = ex->feature_space.data() + ns[0];
    n.feature_count = 0;

    n.name = ns;

    namespace_path.push_back(n);
    return_path.push_back(return_state);
  }

  BaseState<audit>* PopNamespace()
  {
    auto& ns = CurrentNamespace();
    if (ns.feature_count > 0)
    {
      auto feature_group = ns.feature_group;
      // Do not insert feature_group if it already exists.
      if (std::find(ex->indices.begin(), ex->indices.end(), feature_group) == ex->indices.end())
      { ex->indices.push_back(feature_group); }
    }

    auto return_state = return_path.back();
    namespace_path.pop_back();
    return_path.pop_back();
    return return_state;
  }

  Namespace<audit>& CurrentNamespace() { return namespace_path.back(); }

  bool TransitionState(BaseState<audit>* next_state)
  {
    if (next_state == nullptr) return false;

    previous_state = current_state;
    current_state = next_state;

    return true;
  }
};

template <bool audit>
struct VWReaderHandler : public rapidjson::BaseReaderHandler<rapidjson::UTF8<>, VWReaderHandler<audit>>
{
  Context<audit> ctx;

  void init(vw* all, v_array<example*>* examples, rapidjson::InsituStringStream* stream, const char* stream_end,
      VW::example_factory_t example_factory, void* example_factory_context)
  {
    ctx.init(all);
    ctx.examples = examples;
    ctx.ex = (*examples)[0];
    all->example_parser->lbl_parser.default_label(&ctx.ex->l);

    ctx.stream = stream;
    ctx.stream_end = stream_end;
    ctx.example_factory = example_factory;
    ctx.example_factory_context = example_factory_context;
  }

  // virtual dispatch to current state
  bool Bool(bool v) { return ctx.TransitionState(ctx.current_state->Bool(ctx, v)); }
  bool Int(int v) { return ctx.TransitionState(ctx.current_state->Float(ctx, (float)v)); }
  bool Uint(unsigned v) { return ctx.TransitionState(ctx.current_state->Uint(ctx, v)); }
  bool Int64(int64_t v) { return ctx.TransitionState(ctx.current_state->Float(ctx, (float)v)); }
  bool Uint64(uint64_t v) { return ctx.TransitionState(ctx.current_state->Float(ctx, (float)v)); }
  bool Double(double v) { return ctx.TransitionState(ctx.current_state->Float(ctx, (float)v)); }
  bool String(const char* str, SizeType len, bool copy)
  {
    return ctx.TransitionState(ctx.current_state->String(ctx, str, len, copy));
  }
  bool StartObject() { return ctx.TransitionState(ctx.current_state->StartObject(ctx)); }
  bool Key(const char* str, SizeType len, bool copy)
  {
    return ctx.TransitionState(ctx.current_state->Key(ctx, str, len, copy));
  }
  bool EndObject(SizeType count) { return ctx.TransitionState(ctx.current_state->EndObject(ctx, count)); }
  bool StartArray() { return ctx.TransitionState(ctx.current_state->StartArray(ctx)); }
  bool EndArray(SizeType count) { return ctx.TransitionState(ctx.current_state->EndArray(ctx, count)); }
  bool Null() { return ctx.TransitionState(ctx.current_state->Null(ctx)); }

  bool VWReaderHandlerNull() { return true; }
  bool VWReaderHandlerDefault() { return false; }

  // alternative to above if we want to re-use the VW float parser...
  bool RawNumber(const char* /* str */, rapidjson::SizeType /* length */, bool /* copy */) { return false; }

  std::stringstream& error() { return ctx.error(); }

  BaseState<audit>* current_state() { return ctx.current_state; }
};

template <bool audit>
struct json_parser
{
  rapidjson::Reader reader;
  VWReaderHandler<audit> handler;
};

namespace VW
{
template <bool audit>
void read_line_json(
    vw& all, v_array<example*>& examples, char* line, example_factory_t example_factory, void* ex_factory_context)
{
  if (all.label_type == label_type_t::slates)
  {
    parse_slates_example_json<audit>(all, examples, line, strlen(line), example_factory, ex_factory_context);
    return;
  }

  // string line_copy(line);
  // destructive parsing
  InsituStringStream ss(line);
  json_parser<audit> parser;

  VWReaderHandler<audit>& handler = parser.handler;
  handler.init(&all, &examples, &ss, line + strlen(line), example_factory, ex_factory_context);

  ParseResult result =
      parser.reader.template Parse<kParseInsituFlag, InsituStringStream, VWReaderHandler<audit>>(ss, handler);
  if (!result.IsError()) return;

  BaseState<audit>* current_state = handler.current_state();

  THROW("JSON parser error at " << result.Offset() << ": " << GetParseError_En(result.Code())
                                << ". "
                                   "Handler: "
                                << handler.error().str()
                                << "State: " << (current_state ? current_state->name : "null"));  // <<
  // "Line: '"<< line_copy << "'");
}

inline void apply_pdrop(vw& all, float pdrop, v_array<example*>& examples)
{
  if (all.label_type == label_type_t::cb)
  {
    for (auto& e : examples) { e->l.cb.weight = 1 - pdrop; }
  }
  else if (all.label_type == label_type_t::ccb)
  {
    for (auto& e : examples) { e->l.conditional_contextual_bandit.weight = 1 - pdrop; }
  }
  if (all.label_type == label_type_t::slates)
  {
    // TODO
  }
}

template <bool audit>
void read_line_decision_service_json(vw& all, v_array<example*>& examples, char* line, size_t length, bool copy_line,
    example_factory_t example_factory, void* ex_factory_context, DecisionServiceInteraction* data)
{
  if (all.label_type == label_type_t::slates)
  {
    parse_slates_example_dsjson<audit>(all, examples, line, length, example_factory, ex_factory_context, data);
    apply_pdrop(all, data->probabilityOfDrop, examples);
    return;
  }

  std::vector<char> line_vec;
  if (copy_line)
  {
    line_vec.insert(line_vec.end(), line, line + length);
    line = &line_vec.front();
  }

  InsituStringStream ss(line);
  json_parser<audit> parser;

  VWReaderHandler<audit>& handler = parser.handler;
  handler.init(&all, &examples, &ss, line + length, example_factory, ex_factory_context);
  handler.ctx.SetStartStateToDecisionService(data);

  ParseResult result =
      parser.reader.template Parse<kParseInsituFlag, InsituStringStream, VWReaderHandler<audit>>(ss, handler);

  apply_pdrop(all, data->probabilityOfDrop, examples);

  if (!result.IsError()) return;

  BaseState<audit>* current_state = handler.current_state();

  THROW("JSON parser error at " << result.Offset() << ": " << GetParseError_En(result.Code())
                                << ". "
                                   "Handler: "
                                << handler.error().str()
                                << "State: " << (current_state ? current_state->name : "null"));
}  // namespace VW
}  // namespace VW

template <bool audit>
bool parse_line_json(vw* all, char* line, size_t num_chars, v_array<example*>& examples)
{
  if (all->example_parser->decision_service_json)
  {
    // Skip lines that do not start with "{"
    if (line[0] != '{') { return false; }

    DecisionServiceInteraction interaction;
    VW::template read_line_decision_service_json<audit>(*all, examples, line, num_chars, false,
        reinterpret_cast<VW::example_factory_t>(&VW::get_unused_example), all, &interaction);

    // TODO: In refactoring the parser to be usable standalone, we need to ensure that we
    // stop suppressing "skipLearn" interactions. Also, not sure if this is the right logic
    // for counterfactual. (@marco)
    if (interaction.skipLearn)
    {
      VW::return_multiple_example(*all, examples);
      examples.push_back(&VW::get_unused_example(all));
      return false;
    }

    // let's ask to continue reading data until we find a line with actions provided
    if (interaction.actions.size() == 0 && all->l->is_multiline)
    {
      VW::return_multiple_example(*all, examples);
      examples.push_back(&VW::get_unused_example(all));
      return false;
    }
  }
  else
    VW::template read_line_json<audit>(
        *all, examples, line, reinterpret_cast<VW::example_factory_t>(&VW::get_unused_example), all);

  return true;
}

inline void append_empty_newline_example_for_driver(vw* all, v_array<example*>& examples)
{
  // note: the json parser does single pass parsing and cannot determine if a shared example is needed.
  // since the communication between the parsing thread the main learner expects examples to be requested in order (as
  // they're layed out in memory) there is no way to determine upfront if a shared example exists thus even if there are
  // no features for the shared example, still an empty example is returned.

  // insert new line example at the end
  if (examples.size() > 1)
  {
    example& ae = VW::get_unused_example(all);
    static const char empty[] = "";
    VW::string_view example(empty);
    substring_to_example(all, &ae, example);

    examples.push_back(&ae);
  }
}

// This is used by the python parser
template <bool audit>
void line_to_examples_json(vw* all, char* line, size_t num_chars, v_array<example*>& examples)
{
  bool good_example = parse_line_json<audit>(all, line, num_chars, examples);
  if (!good_example)
  {
    VW::return_multiple_example(*all, examples);
    examples.push_back(&VW::get_unused_example(all));
    return;
  }
}

template <bool audit>
int read_features_json(vw* all, v_array<example*>& examples)
{
  // Keep reading lines until a valid set of examples is produced.
  bool reread;
  do
  {
    reread = false;

    char* line;
    size_t num_chars;
    size_t num_chars_initial = read_features(all, line, num_chars);
    if (num_chars_initial < 1) return (int)num_chars_initial;

    // Ensure there is a null terminator.
    line[num_chars] = '\0';

    reread = !parse_line_json<audit>(all, line, num_chars, examples);
  } while (reread);

  append_empty_newline_example_for_driver(all, examples);

  return 1;
}<|MERGE_RESOLUTION|>--- conflicted
+++ resolved
@@ -863,11 +863,7 @@
       }
     }
 
-<<<<<<< HEAD
     if (ctx.all->chain_hash_json) { ctx.CurrentNamespace().AddFeature(ctx.all, ctx.key, str); }
-=======
-    if (ctx.all->chain_hash) { ctx.CurrentNamespace().AddFeature(ctx.all, ctx.key, str); }
->>>>>>> 2f282de1
     else
     {
       char* prepend = (char*)str - ctx.key_length;

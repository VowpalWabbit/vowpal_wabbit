--- conflicted
+++ resolved
@@ -516,13 +516,8 @@
   {
     // allocate new example
     ctx.ex = &(*ctx.example_factory)(ctx.example_factory_context);
-<<<<<<< HEAD
     ctx.all->example_parser->lbl_parser.default_label(&ctx.ex->l);
-    if (ctx.all->label_type == label_type::ccb)
-=======
-    ctx.all->p->lp.default_label(&ctx.ex->l);
     if (ctx.all->label_type == label_type_t::ccb)
->>>>>>> 5d4c23af
     {
       ctx.ex->l.conditional_contextual_bandit.type = CCB::example_type::action;
     }
@@ -570,11 +565,7 @@
   {
     // allocate new example
     ctx.ex = &(*ctx.example_factory)(ctx.example_factory_context);
-<<<<<<< HEAD
-    ctx.all->example_parser->lbl_parser.default_label(&ctx.ex->l);
-    ctx.ex->l.conditional_contextual_bandit.type = CCB::example_type::slot;
-=======
-    ctx.all->p->lp.default_label(&ctx.ex->l);
+    ctx.all>example_parser->lbl_parser.default_label(&ctx.ex->l);
     if (ctx.all->label_type == label_type_t::ccb)
     {
       ctx.ex->l.conditional_contextual_bandit.type = CCB::example_type::slot;
@@ -583,7 +574,6 @@
     {
       ctx.ex->l.slates.type = VW::slates::example_type::slot;
     }
->>>>>>> 5d4c23af
 
     ctx.examples->push_back(ctx.ex);
 

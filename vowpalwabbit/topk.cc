/*
Copyright (c) by respective owners including Yahoo!, Microsoft, and
individual contributors. All rights reserved.  Released under a BSD (revised)
license as described in the file LICENSE.
 */
#include <float.h>
#include <sstream>
#include <queue>

#include "reductions.h"
#include "vw.h"

typedef pair<float, v_array<char> > scored_example;

struct compare_scored_examples
{ bool operator()(scored_example const& a, scored_example const& b) const
  { return a.first > b.first; }
};

struct topk
{ uint32_t B; //rec number
  priority_queue<scored_example, vector<scored_example>, compare_scored_examples > pr_queue;
};

void print_result(int f, priority_queue<scored_example, vector<scored_example>, compare_scored_examples > &pr_queue)
{ if (f >= 0)
  { char temp[30];
    std::stringstream ss;
    scored_example tmp_example;
    while(!pr_queue.empty())
    { tmp_example = pr_queue.top();
      pr_queue.pop();
      sprintf(temp, "%f", tmp_example.first);
      ss << temp;
      ss << ' ';
      print_tag(ss, tmp_example.second);
      ss << ' ';
      ss << '\n';
    }
    ss << '\n';
    ssize_t len = ss.str().size();
#ifdef _WIN32
    ssize_t t = _write(f, ss.str().c_str(), (unsigned int)len);
#else
    ssize_t t = write(f, ss.str().c_str(), (unsigned int)len);
#endif
    if (t != len)
      cerr << "write error: " << strerror(errno) << endl;
  }
}

void output_example(vw& all, topk& d, example& ec)
{ label_data& ld = ec.l.simple;

  if (ld.label != FLT_MAX)
    all.sd->weighted_labels += ld.label * ec.weight;
  all.sd->weighted_examples += ec.weight;
  all.sd->sum_loss += ec.loss;
  all.sd->sum_loss_since_last_dump += ec.loss;
  all.sd->total_features += ec.num_features;
  all.sd->example_number++;

  if (example_is_newline(ec))
<<<<<<< HEAD
    for (auto sink : all.final_prediction_sink)
=======
    for (int sink : all.final_prediction_sink)
>>>>>>> c2d5bcf0
      print_result(sink, d.pr_queue);

  print_update(all, ec);
}

template <bool is_learn>
void predict_or_learn(topk& d, LEARNER::base_learner& base, example& ec)
{ if (example_is_newline(ec)) return;//do not predict newline

  if (is_learn)
    base.learn(ec);
  else
    base.predict(ec);

  if(d.pr_queue.size() < d.B)
    d.pr_queue.push(make_pair(ec.pred.scalar, ec.tag));

  else if(d.pr_queue.top().first < ec.pred.scalar)
  { d.pr_queue.pop();
    d.pr_queue.push(make_pair(ec.pred.scalar, ec.tag));
  }
}

void finish_example(vw& all, topk& d, example& ec)
{ output_example(all, d, ec);
  VW::finish_example(all, &ec);
}


void finish(topk& d)
{ d.pr_queue = priority_queue<scored_example, vector<scored_example>, compare_scored_examples >();
}

LEARNER::base_learner* topk_setup(vw& all)
{ if (missing_option<size_t, false>(all, "top", "top k recommendation"))
    return nullptr;

  topk& data = calloc_or_throw<topk>();
  data.B = (uint32_t)all.vm["top"].as<size_t>();

  LEARNER::learner<topk>& l = init_learner(&data, setup_base(all), predict_or_learn<true>,
                              predict_or_learn<false>);
  l.set_finish_example(finish_example);
  l.set_finish(finish);

  return make_base(l);
}<|MERGE_RESOLUTION|>--- conflicted
+++ resolved
@@ -61,11 +61,7 @@
   all.sd->example_number++;
 
   if (example_is_newline(ec))
-<<<<<<< HEAD
-    for (auto sink : all.final_prediction_sink)
-=======
     for (int sink : all.final_prediction_sink)
->>>>>>> c2d5bcf0
       print_result(sink, d.pr_queue);
 
   print_update(all, ec);

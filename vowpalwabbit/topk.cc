--- conflicted
+++ resolved
@@ -90,12 +90,8 @@
 
 void finish_example(vw& all, topk& d, multi_ex& ec_seq)
 {
-<<<<<<< HEAD
   for (auto sink : all.final_prediction_sink)
     print_result(sink, d.pr_queue);
-=======
-  for (int sink : all.final_prediction_sink) print_result(sink, d.pr_queue);
->>>>>>> 36e44bc8
 
   VW::clear_seq_and_finish_examples(all, ec_seq);
 }

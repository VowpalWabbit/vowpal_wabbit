/*
Copyright (c) by respective owners including Yahoo!, Microsoft, and
individual contributors. All rights reserved.  Released under a BSD (revised)
license as described in the file LICENSE.
 */
#include <float.h>
#include <sstream>

#include "topk.h"
#include "vw.h"

using namespace VW::config;

VW::topk::topk(uint32_t K) : m_K(K) {}

void VW::topk::predict(LEARNER::single_learner& base, multi_ex& ec_seq)
{
  for (auto ec : ec_seq)
  {
    base.predict(*ec);
    update_priority_queue(ec->pred.scalar, ec->tag);
  }
}

void VW::topk::learn(LEARNER::single_learner& base, multi_ex& ec_seq)
{
  for (auto ec : ec_seq)
  {
    base.learn(*ec);
    update_priority_queue(ec->pred.scalar, ec->tag);
  }
}

void VW::topk::update_priority_queue(float pred, v_array<char>& tag)
{
  if (m_pr_queue.size() < m_K)
    m_pr_queue.push(std::make_pair(pred, tag));
  else if (m_pr_queue.top().first < pred)
  {
    m_pr_queue.pop();
    m_pr_queue.push(std::make_pair(pred, tag));
  }
}

std::vector<VW::topk::scored_example> VW::topk::drain_queue()
{
  std::vector<scored_example> result;
  result.reserve(m_pr_queue.size());
  while (!m_pr_queue.empty())
  {
    result.push_back(m_pr_queue.top());
    m_pr_queue.pop();
  }
  return result;
}

void print_result(int file_descriptor, std::vector<VW::topk::scored_example> const& items)
{
  if (file_descriptor >= 0)
  {
    std::stringstream ss;
    for (auto& item : items)
    {
<<<<<<< HEAD
      sprintf(temp, "%f", item.first);
      ss << temp;
      ss << ' ';
      print_tag(ss, item.second);
      ss << ' ';
      ss << '\n';
=======
      tmp_example = pr_queue.top();
      pr_queue.pop();
      ss << std::fixed << tmp_example.first << " ";
      print_tag(ss, tmp_example.second);
      ss << " \n";
>>>>>>> ee1b88e1
    }
    ss << '\n';
    ssize_t len = ss.str().size();
#ifdef _WIN32
    ssize_t t = _write(file_descriptor, ss.str().c_str(), (unsigned int)len);
#else
    ssize_t t = write(file_descriptor, ss.str().c_str(), (unsigned int)len);
#endif
    if (t != len)
      std::cerr << "write error: " << strerror(errno) << std::endl;
  }
}

void output_example(vw& all, example& ec)
{
  label_data& ld = ec.l.simple;

  all.sd->update(ec.test_only, ld.label != FLT_MAX, ec.loss, ec.weight, ec.num_features);
  if (ld.label != FLT_MAX)
    all.sd->weighted_labels += ((double)ld.label) * ec.weight;

  print_update(all, ec);
}

template <bool is_learn>
void predict_or_learn(VW::topk& d, LEARNER::single_learner& base, multi_ex& ec_seq)
{
  if (is_learn)
    d.learn(base, ec_seq);
  else
    d.predict(base, ec_seq);
}

void finish_example(vw& all, VW::topk& d, multi_ex& ec_seq)
{
  for (auto ec : ec_seq) output_example(all, *ec);
  for (auto sink : all.final_prediction_sink) print_result(sink, d.drain_queue());
  VW::finish_example(all, ec_seq);
}

void finish(VW::topk& d) { d.~topk(); }

LEARNER::base_learner* topk_setup(options_i& options, vw& all)
{
  uint32_t K;
  option_group_definition new_options("Top K");
  new_options.add(make_option("top", K).keep().help("top k recommendation"));
  options.add_and_parse(new_options);

  if (!options.was_supplied("top"))
    return nullptr;

  auto data = scoped_calloc_or_throw<VW::topk>(K);

  LEARNER::learner<VW::topk, multi_ex>& l =
      init_learner(data, as_singleline(setup_base(options, all)), predict_or_learn<true>, predict_or_learn<false>);
  l.set_finish_example(finish_example);
  l.set_finish(finish);

  return make_base(l);
}<|MERGE_RESOLUTION|>--- conflicted
+++ resolved
@@ -61,20 +61,11 @@
     std::stringstream ss;
     for (auto& item : items)
     {
-<<<<<<< HEAD
-      sprintf(temp, "%f", item.first);
-      ss << temp;
-      ss << ' ';
-      print_tag(ss, item.second);
-      ss << ' ';
-      ss << '\n';
-=======
-      tmp_example = pr_queue.top();
-      pr_queue.pop();
+      tmp_example = m_pr_queue.top();
+      m_pr_queue.pop();
       ss << std::fixed << tmp_example.first << " ";
       print_tag(ss, tmp_example.second);
       ss << " \n";
->>>>>>> ee1b88e1
     }
     ss << '\n';
     ssize_t len = ss.str().size();

--- conflicted
+++ resolved
@@ -136,13 +136,8 @@
 
   auto data = scoped_calloc_or_throw<VW::topk>(K);
 
-<<<<<<< HEAD
-  LEARNER::learner<VW::topk, multi_ex>& l =
+  VW::LEARNER::learner<VW::topk, multi_ex>& l =
       init_learner(data, as_singleline(setup_base(options, all)), predict_or_learn<true>, predict_or_learn<false>,"topK", false);
-=======
-  VW::LEARNER::learner<VW::topk, multi_ex>& l =
-      init_learner(data, as_singleline(setup_base(options, all)), predict_or_learn<true>, predict_or_learn<false>);
->>>>>>> 5d4c23af
   l.set_finish_example(finish_example);
 
   return make_base(l);

#include "autolink.h"

#include "learner.h"
#include "global_data.h"
#include "parse_args.h"

#include <cstdint>

using namespace VW::config;

namespace VW
{
  struct autolink
  {
    autolink(uint32_t d, uint32_t stride_shift);
    void predict(LEARNER::single_learner& base, example& ec);
    void learn(LEARNER::single_learner& base, example& ec);

  private:
    void prepare_example(LEARNER::single_learner& base, example& ec);
    void reset_example(example& ec);

    // degree of the polynomial
    const uint32_t _poly_degree;
    const uint32_t _stride_shift;
    static constexpr int AUTOCONSTANT = 524267083;
  };
}

VW::autolink::autolink(uint32_t poly_degree, uint32_t stride_shift)
  : _poly_degree(poly_degree), _stride_shift(stride_shift)
{}

void VW::autolink::predict(LEARNER::single_learner& base, example& ec)
{
  prepare_example(base, ec);
  base.predict(ec);
  reset_example(ec);
}

void VW::autolink::learn(LEARNER::single_learner& base, example& ec)
{
  prepare_example(base, ec);
  base.learn(ec);
  reset_example(ec);
}

void VW::autolink::prepare_example(LEARNER::single_learner& base, example& ec)
{
  base.predict(ec);
  float base_pred = ec.pred.scalar;

  // Add features of label.
  ec.indices.push_back(autolink_namespace);
  features& fs = ec.feature_space[autolink_namespace];
  for (size_t i = 0; i < _poly_degree; i++)
  {
    if (base_pred != 0.)
    {
      fs.push_back(base_pred, AUTOCONSTANT + (i << _stride_shift));
      base_pred *= ec.pred.scalar;
    }
  }
  ec.total_sum_feat_sq += fs.sum_feat_sq;
}

void VW::autolink::reset_example(example& ec)
{
  features& fs = ec.feature_space[autolink_namespace];
  ec.total_sum_feat_sq -= fs.sum_feat_sq;
  fs.clear();
  ec.indices.pop();
}

template <bool is_learn>
void predict_or_learn(VW::autolink& b, LEARNER::single_learner& base, example& ec)
{
  if (is_learn)
    b.learn(base, ec);
  else
    b.predict(base, ec);
}

LEARNER::base_learner* autolink_setup(options_i& options, vw& all)
{
  uint32_t d;
  option_group_definition new_options("Autolink");
  new_options.add(make_option("autolink", d).keep().help("create link function with polynomial d"));
  options.add_and_parse(new_options);

  if (!options.was_supplied("autolink"))
    return nullptr;

<<<<<<< HEAD
  data->stride_shift = all.weights.stride_shift();

  LEARNER::learner<autolink, example>& ret =
      init_learner(data, as_singleline(setup_base(options, all)), predict_or_learn<true>, predict_or_learn<false>,"autolink");

  return make_base(ret);
=======
  auto autolink_reduction = scoped_calloc_or_throw<VW::autolink>(d, all.weights.stride_shift());
  return make_base(init_learner(
    autolink_reduction,
    as_singleline(setup_base(options, all)),
    predict_or_learn<true>,
    predict_or_learn<false>));
>>>>>>> 8c2a62a2
}<|MERGE_RESOLUTION|>--- conflicted
+++ resolved
@@ -91,19 +91,10 @@
   if (!options.was_supplied("autolink"))
     return nullptr;
 
-<<<<<<< HEAD
-  data->stride_shift = all.weights.stride_shift();
-
-  LEARNER::learner<autolink, example>& ret =
-      init_learner(data, as_singleline(setup_base(options, all)), predict_or_learn<true>, predict_or_learn<false>,"autolink");
-
-  return make_base(ret);
-=======
   auto autolink_reduction = scoped_calloc_or_throw<VW::autolink>(d, all.weights.stride_shift());
   return make_base(init_learner(
     autolink_reduction,
     as_singleline(setup_base(options, all)),
     predict_or_learn<true>,
-    predict_or_learn<false>));
->>>>>>> 8c2a62a2
+    predict_or_learn<false>,"autolink"));
 }
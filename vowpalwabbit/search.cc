--- conflicted
+++ resolved
@@ -1157,10 +1157,6 @@
     uint64_t old_offset = ecs[a].ft_offset;
     ecs[a].ft_offset = priv.offset;
     tmp.push_back(&ecs[a]);
-<<<<<<< HEAD
-
-=======
->>>>>>> 955eced6
     base_learn_or_predict<false>(*priv.base_learner, tmp, policy);
 
     ecs[a].ft_offset = old_offset;

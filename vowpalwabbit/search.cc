--- conflicted
+++ resolved
@@ -334,14 +334,9 @@
       // destroy copied examples if we needed them
       if (!examples_dont_change)
       {
-<<<<<<< HEAD
         void (*delete_label)(polylabel*) = is_ldf ? CS::cs_label.delete_label : MC::mc_label.delete_label;
         for (example& ec : learn_ec_copy) VW::dealloc_example(delete_label, ec);
         learn_ec_copy.delete_v();
-=======
-        void (*delete_label)(void*) = is_ldf ? CS::cs_label.delete_label : MC::mc_label.delete_label;
-        for (example& ec : learn_ec_copy) { ec.delete_unions(delete_label, nullptr); }
->>>>>>> 69a90c17
       }
       learn_condition_on_names.delete_v();
       learn_condition_on.delete_v();
@@ -2980,13 +2975,8 @@
 {
   if (this->priv->all->vw_is_main && (this->priv->state != INITIALIZE))
     std::cerr << "warning: task should not set label parser except in initialize function!" << endl;
-<<<<<<< HEAD
   this->priv->all->p->lp = lp;
   this->priv->all->p->lp.test_label = (bool (*)(polylabel*))is_test;
-=======
-  this->priv->all->example_parser->lbl_parser = lp;
-  this->priv->all->example_parser->lbl_parser.test_label = (bool (*)(void*))is_test;
->>>>>>> 69a90c17
   this->priv->label_is_test = is_test;
 }
 

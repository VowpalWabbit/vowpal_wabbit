// Copyright (c) by respective owners including Yahoo!, Microsoft, and
// individual contributors. All rights reserved. Released under a BSD (revised)
// license as described in the file LICENSE.
#include <float.h>
#include <string.h>
#include <math.h>
#include <memory>
#include "vw.h"
#include "rand48.h"
#include "reductions.h"
#include "gd.h"  // for GD::foreach_feature
#include "parse_primitives.h"
#include "search_sequencetask.h"
#include "search_multiclasstask.h"
#include "search_dep_parser.h"
#include "search_entityrelationtask.h"
#include "search_hooktask.h"
#include "search_graph.h"
#include "search_meta.h"
#include "csoaa.h"
#include "active.h"
#include "label_dictionary.h"
#include "vw_exception.h"

using namespace VW::LEARNER;
using namespace VW::config;
namespace CS = COST_SENSITIVE;
namespace MC = MULTICLASS;

using std::endl;

namespace Search
{
using byte_array = std::unique_ptr<uint8_t[]>;

search_task* all_tasks[] = {&SequenceTask::task, &SequenceSpanTask::task, &SequenceTaskCostToGo::task,
    &ArgmaxTask::task, &SequenceTask_DemoLDF::task, &MulticlassTask::task, &DepParserTask::task,
    &EntityRelationTask::task, &HookTask::task, &GraphTask::task, nullptr};  // must nullptr terminate!

search_metatask* all_metatasks[] = {
    &DebugMT::metatask, &SelectiveBranchingMT::metatask, nullptr};  // must nullptr terminate!

constexpr bool PRINT_UPDATE_EVERY_EXAMPLE = false;
constexpr bool PRINT_UPDATE_EVERY_PASS = false;
constexpr bool PRINT_CLOCK_TIME = false;
constexpr uint64_t SEARCH_HASH_SEED = 3419;

std::string neighbor_feature_space("neighbor");
std::string condition_feature_space("search_condition");

uint32_t AUTO_CONDITION_FEATURES = 1, AUTO_HAMMING_LOSS = 2, EXAMPLES_DONT_CHANGE = 4, IS_LDF = 8, NO_CACHING = 16,
         ACTION_COSTS = 32;
enum SearchState
{
  INITIALIZE,
  INIT_TEST,
  INIT_TRAIN,
  LEARN,
  GET_TRUTH_STRING
};
enum RollMethod
{
  POLICY,
  ORACLE,
  MIX_PER_STATE,
  MIX_PER_ROLL,
  NO_ROLLOUT
};

// a data structure to hold conditioning information
struct prediction
{
  ptag me;        // the id of the current prediction (the one being memoized)
  size_t cnt;     // how many variables are we conditioning on?
  ptag* tags;     // which variables are they?
  action* acts;   // and which actions were taken at each?
  uint32_t hash;  // a hash of the above
};

// parameters for auto-conditioning
struct auto_condition_settings
{
  size_t max_bias_ngram_length;  // add a "bias" feature for each ngram up to and including this length. eg., if it's 1,
                                 // then you get a single feature for each conditional
  size_t max_quad_ngram_length;  // add bias *times* input features for each ngram up to and including this length
  float feature_value;           // how much weight should the conditional features get?
  bool use_passthrough_repr;     // should we ask lower-level reductions for their internal state?
};

struct scored_action
{
  action a;  // the action
  float s;   // the predicted cost of this action
  // v_array<feature> repr;
  scored_action(action _a = (action)-1, float _s = 0) : a(_a), s(_s) {}  // , repr(v_init<feature>()) {}
  // scored_action(action _a, float _s, v_array<feature>& _repr) : a(_a), s(_s), repr(_repr) {}
  // scored_action() { a = (action)-1; s = 0.; }
};
std::ostream& operator<<(std::ostream& os, const scored_action& x)
{
  os << x.a << ':' << x.s;
  return os;
}

struct action_repr
{
  action a;
  features* repr = nullptr;
  action_repr(action _a, features* _repr) : a(_a)
  {
    if (_repr != nullptr)
    {
      repr = new features();
      repr->deep_copy_from(*_repr);
    }
  }
  action_repr(action _a) : a(_a), repr(nullptr) {}
};

struct action_cache
{
  float min_cost;
  action k;
  bool is_opt;
  float cost;
  action_cache(float _min_cost, action _k, bool _is_opt, float _cost)
      : min_cost(_min_cost), k(_k), is_opt(_is_opt), cost(_cost)
  {
  }
};
std::ostream& operator<<(std::ostream& os, const action_cache& x)
{
  os << x.k << ':' << x.cost;
  if (x.is_opt) os << '*';
  return os;
}

void clear_memo_foreach_action(search_private& priv);

struct search_private
{
private:
  struct cached_item_equivalent
  {
    bool operator()(const byte_array& A, const byte_array& B) const
    {
      size_t sz_A = *A.get();
      size_t sz_B = *B.get();
      if (sz_A != sz_B) return false;
      return memcmp(A.get(), B.get(), sz_A) == 0;
    }
  };
  struct cached_item_hash
  {
    size_t operator()(const byte_array& key) const
    {
      size_t sz = *key.get();
      return uniform_hash(key.get(), sz, SEARCH_HASH_SEED);
    }
  };

public:
  using cache_map = std::unordered_map<byte_array, scored_action, cached_item_hash, cached_item_equivalent>;

  vw* all;
  std::shared_ptr<rand_state> _random_state;

  uint64_t offset;
  bool auto_condition_features;  // do you want us to automatically add conditioning features?
  bool auto_hamming_loss;        // if you're just optimizing hamming loss, we can do it for you!
  bool examples_dont_change;     // set to true if you don't do any internal example munging
  bool is_ldf;                   // user declared ldf
  bool use_action_costs;         // task promises to define per-action rollout-by-ref costs

  v_array<int32_t> neighbor_features;  // ugly encoding of neighbor feature requirements
  auto_condition_settings acset;       // settings for auto-conditioning
  size_t history_length;               // value of --search_history_length, used by some tasks, default 1

  size_t A;                 // total number of actions, [1..A]; 0 means ldf
  size_t num_learners;      // total number of learners;
  bool cb_learner;          // do contextual bandit learning on action (was "! rollout_all_actions" which was confusing)
  SearchState state;        // current state of learning
  size_t learn_learner_id;  // we allow user to use different learners for different states
  int mix_per_roll_policy;  // for MIX_PER_ROLL, we need to choose a policy to use; this is where it's stored (-2 means
                            // "not selected yet")
  bool no_caching;          // turn off caching
  size_t rollout_num_steps;  // how many calls of "loss" before we stop really predicting on rollouts and switch to
                             // oracle (0 means "infinite")
  bool linear_ordering;      // insist that examples are generated in linear order (rather that the default hoopla
                             // permutation)
  bool (*label_is_test)(polylabel&);  // tell me if the label data from an example is test

  size_t t;                                     // current search step
  size_t T;                                     // length of root trajectory
  std::vector<example> learn_ec_copy;           // copy of example(s) at learn_t
  example* learn_ec_ref;                        // reference to example at learn_t, when there's no example munging
  size_t learn_ec_ref_cnt;                      // how many are there (for LDF mode only; otherwise 1)
  v_array<ptag> learn_condition_on;             // a copy of the tags used for conditioning at the training position
  v_array<action_repr> learn_condition_on_act;  // the actions taken
  v_array<char> learn_condition_on_names;       // the names of the actions
  v_array<action> learn_allowed_actions;        // which actions were allowed at training time?
  v_array<action_repr> ptag_to_action;          // tag to action mapping for conditioning
  std::vector<action> test_action_sequence;  // if test-mode was run, what was the corresponding action sequence; it's a
                                             // vector cuz we might expose it to the library
  action learn_oracle_action;                // store an oracle action for debugging purposes
  features last_action_repr;

  polylabel* allowed_actions_cache;

  size_t loss_declared_cnt;                 // how many times did run declare any loss (implicitly or explicitly)?
  v_array<scored_action> train_trajectory;  // the training trajectory
  size_t learn_t;                           // what time step are we learning on?
  size_t learn_a_idx;                       // what action index are we trying?
  bool done_with_all_actions;               // set to true when there are no more learn_a_idx to go

  float test_loss;   // loss incurred when run INIT_TEST
  float learn_loss;  // loss incurred when run LEARN
  float train_loss;  // loss incurred when run INIT_TRAIN

  bool hit_new_pass;     // have we hit a new pass?
  bool force_oracle;     // insist on using the oracle to make predictions
  float perturb_oracle;  // with this probability, choose a random action instead of oracle action

  size_t num_calls_to_run, num_calls_to_run_previous, save_every_k_runs;

  // if we're printing to stderr we need to remember if we've printed the header yet
  // (i.e., we do this if we're driving)
  bool printed_output_header;

  // various strings for different search states
  bool should_produce_string;
  std::stringstream* pred_string;
  std::stringstream* truth_string;
  std::stringstream* bad_string_stream;

  // parameters controlling interpolation
  float beta;   // interpolation rate
  float alpha;  // parameter used to adapt beta for dagger (see above comment), should be in (0,1)

  RollMethod rollout_method;
  RollMethod rollin_method;
  float subsample_timesteps;  // train at every time step or just a (random) subset?
  bool xv;  // train three separate policies -- two for providing examples to the other and a third training on the
            // union (which will be used at test time -- TODO)

  bool allow_current_policy;  // should the current policy be used for training? true for dagger
  bool adaptive_beta;  // used to implement dagger-like algorithms. if true, beta = 1-(1-alpha)^n after n updates, and
                       // policy is mixed with oracle as \pi' = (1-beta)\pi^* + beta \pi
  size_t passes_per_policy;  // if we're not in dagger-mode, then we need to know how many passes to train a policy

  uint32_t current_policy;  // what policy are we training right now?

  // various statistics for reporting
  size_t num_features;
  uint32_t total_number_of_policies;
  size_t read_example_last_id;
  size_t passes_since_new_policy;
  size_t read_example_last_pass;
  size_t total_examples_generated;
  size_t total_predictions_made;
  size_t total_cache_hits;

  cache_map cache_hash_map;

  // for foreach_feature temporary storage for conditioning
  uint64_t dat_new_feature_idx;
  example* dat_new_feature_ec;
  std::stringstream dat_new_feature_audit_ss;
  size_t dat_new_feature_namespace;
  std::string* dat_new_feature_feature_space;
  float dat_new_feature_value;

  // to reduce memory allocation
  std::string rawOutputString;
  std::stringstream* rawOutputStringStream;
  CS::label ldf_test_label;
  v_array<action_repr> condition_on_actions;
  v_array<size_t> timesteps;
  polylabel learn_losses;
  polylabel gte_label;
  std::vector<std::pair<float, size_t>> active_uncertainty;
  std::vector<std::vector<std::pair<CS::wclass&, bool>>> active_known;
  bool force_setup_ec_ref;
  bool active_csoaa;
  float active_csoaa_verify;

  VW::LEARNER::base_learner* base_learner;
  clock_t start_clock_time;

  CS::label empty_cs_label;

  search_task* task;          // your task!
  search_metatask* metatask;  // your (optional) metatask
  BaseTask* metaoverride;
  size_t meta_t;  // the metatask has it's own notion of time. meta_t+t, during a single run, is the way to think about
                  // the "real" decision step but this really only matters for caching purposes
  v_array<v_array<action_cache>*>
      memo_foreach_action;  // when foreach_action is on, we need to cache TRAIN trajectory actions for LEARN

  ~search_private()
  {
    if (all)
    {
      delete truth_string;
      delete pred_string;
      delete bad_string_stream;
      neighbor_features.delete_v();
      timesteps.delete_v();
      if (cb_learner)
        learn_losses.cb.costs.delete_v();
      else
        learn_losses.cs.costs.delete_v();
      if (cb_learner)
        gte_label.cb.costs.delete_v();
      else
        gte_label.cs.costs.delete_v();

      condition_on_actions.delete_v();
      learn_allowed_actions.delete_v();
      ldf_test_label.costs.delete_v();

      if (cb_learner)
        allowed_actions_cache->cb.costs.delete_v();
      else
        allowed_actions_cache->cs.costs.delete_v();

      train_trajectory.delete_v();

      for (auto& ar : ptag_to_action) delete ar.repr;
      ptag_to_action.delete_v();
      clear_memo_foreach_action(*this);
      memo_foreach_action.delete_v();

      // destroy copied examples if we needed them
      if (!examples_dont_change)
      {
        void (*delete_label)(polylabel*) = is_ldf ? CS::cs_label.delete_label : MC::mc_label.delete_label;
        for (example& ec : learn_ec_copy) VW::dealloc_example(delete_label, ec);
        learn_ec_copy.delete_v();
      }
      learn_condition_on_names.delete_v();
      learn_condition_on.delete_v();

      learn_condition_on_act.delete_v();

      free(allowed_actions_cache);
      delete rawOutputStringStream;
    }
  }
};

void clear_memo_foreach_action(search_private& priv)
{
  for (size_t i = 0; i < priv.memo_foreach_action.size(); i++)
    if (priv.memo_foreach_action[i])
    {
      priv.memo_foreach_action[i]->delete_v();
      delete priv.memo_foreach_action[i];
    }
  priv.memo_foreach_action.clear();
}

search::search()
{
  priv = &calloc_or_throw<search_private>();
  new (priv) search_private();
}

search::~search()
{
  if (this->priv)
  {
    this->priv->~search_private();
    free(this->priv);
  }
}

std::string audit_feature_space("conditional");
uint64_t conditional_constant = 8290743;

inline bool need_memo_foreach_action(search_private& priv)
{
  return (priv.state == INIT_TRAIN) && (priv.metatask) && (priv.metaoverride);  // &&
  //        (priv.metaoverride->_foreach_action || priv.metaoverride->_post_prediction);
}

int random_policy(search_private& priv, bool allow_current, bool allow_optimal, bool advance_prng = true)
{
  if (priv.beta >= 1)
  {
    if (allow_current) return (int)priv.current_policy;
    if (priv.current_policy > 0) return (((int)priv.current_policy) - 1);
    if (allow_optimal) return -1;
    std::cerr << "internal error (bug): no valid policies to choose from!  defaulting to current" << endl;
    return (int)priv.current_policy;
  }

  int num_valid_policies = (int)priv.current_policy + allow_optimal + allow_current;
  int pid = -1;

  if (num_valid_policies == 0)
  {
    std::cerr << "internal error (bug): no valid policies to choose from!  defaulting to current" << endl;
    return (int)priv.current_policy;
  }
  else if (num_valid_policies == 1)
    pid = 0;
  else if (num_valid_policies == 2)
    pid = (advance_prng ? priv._random_state->get_and_update_random() : priv._random_state->get_random()) >= priv.beta;
  else
  {
    // SPEEDUP this up in the case that beta is small!
    float r = (advance_prng ? priv._random_state->get_and_update_random() : priv._random_state->get_random());
    pid = 0;

    if (r > priv.beta)
    {
      r -= priv.beta;
      while ((r > 0) && (pid < num_valid_policies - 1))
      {
        pid++;
        r -= priv.beta * powf(1.f - priv.beta, (float)pid);
      }
    }
  }
  // figure out which policy pid refers to
  if (allow_optimal && (pid == num_valid_policies - 1)) return -1;  // this is the optimal policy

  pid = (int)priv.current_policy - pid;
  if (!allow_current) pid--;

  return pid;
}

// for two-fold cross validation, we double the number of learners
// and send examples to one or the other depending on the xor of
// (is_training) and (example_id % 2)
int select_learner(search_private& priv, int policy, size_t learner_id, bool is_training, bool is_local)
{
  if (policy < 0)
    return policy;  // optimal policy
  else
  {
    if (priv.xv)
    {
      learner_id *= 3;
      if (!is_local) learner_id += 1 + (size_t)(is_training ^ (priv.all->sd->example_number % 2 == 1));
    }
    int p = (int)(policy * priv.num_learners + learner_id);
    return p;
  }
}

bool should_print_update(vw& all, bool hit_new_pass = false)
{
  // uncomment to print out final loss after all examples processed
  // commented for now so that outputs matches make test

  if (PRINT_UPDATE_EVERY_EXAMPLE) return true;
  if (PRINT_UPDATE_EVERY_PASS)
    if (hit_new_pass) return true;
  return (all.sd->weighted_examples() >= all.sd->dump_interval) && !all.logger.quiet && !all.bfgs;
}

bool might_print_update(vw& all)
{
  // basically do should_print_update but check me and the next
  // example because of off-by-ones

  if (PRINT_UPDATE_EVERY_EXAMPLE) return true;
  if (PRINT_UPDATE_EVERY_PASS) return true;  // SPEEDUP: make this better
  return (all.sd->weighted_examples() + 1. >= all.sd->dump_interval) && !all.logger.quiet && !all.bfgs;
}

bool must_run_test(vw& all, multi_ex& ec, bool is_test_ex)
{
  return (all.final_prediction_sink.size() > 0) ||  // if we have to produce output, we need to run this
      might_print_update(all) ||                    // if we have to print and update to stderr
      (all.raw_prediction != nullptr) ||            // we need raw predictions
      ((!all.vw_is_main) && (is_test_ex)) ||        // library needs predictions
      // or:
      //   it's not quiet AND
      //     current_pass == 0
      //     OR holdout is off
      //     OR it's a test example
      ((!all.logger.quiet || !all.vw_is_main) &&  // had to disable this because of library mode!
          (!is_test_ex) &&
          (all.holdout_set_off ||                          // no holdout
              ec[0]->test_only || (all.current_pass == 0)  // we need error rates for progressive cost
              ));
}

float safediv(float a, float b)
{
  if (b == 0.f)
    return 0.f;
  else
    return (a / b);
}

void to_short_string(std::string in, size_t max_len, char* out)
{
  for (size_t i = 0; i < max_len; i++)
    out[i] = ((i >= in.length()) || (in[i] == '\n') || (in[i] == '\t')) ? ' ' : in[i];

  if (in.length() > max_len)
  {
    out[max_len - 2] = '.';
    out[max_len - 1] = '.';
  }
  out[max_len] = 0;
}

std::string number_to_natural(size_t big)
{
  std::stringstream ss;
  if (big > 9999999999)
    ss << big / 1000000000 << "g";
  else if (big > 9999999)
    ss << big / 1000000 << "m";
  else if (big > 9999)
    ss << big / 1000 << "k";
  else
    ss << big;

  return ss.str();
}

void print_update(search_private& priv)
{
  vw& all = *priv.all;
  if (!priv.printed_output_header && !all.logger.quiet)
  {
    const char* header_fmt = "%-10s %-10s %8s%24s %22s %5s %5s  %7s  %7s  %7s  %-8s\n";
    fprintf(stderr, header_fmt, "average", "since", "instance", "current true", "current predicted", "cur", "cur",
        "predic", "cache", "examples", "");
    if (priv.active_csoaa)
      fprintf(stderr, header_fmt, "loss", "last", "counter", "output prefix", "output prefix", "pass", "pol", "made",
          "hits", "gener", "#run");
    else
      fprintf(stderr, header_fmt, "loss", "last", "counter", "output prefix", "output prefix", "pass", "pol", "made",
          "hits", "gener", "beta");
    std::cerr.precision(5);
    priv.printed_output_header = true;
  }

  if (!should_print_update(all, priv.hit_new_pass)) return;

  char true_label[21];
  char pred_label[21];
  to_short_string(priv.truth_string->str(), 20, true_label);
  to_short_string(priv.pred_string->str(), 20, pred_label);

  float avg_loss = 0.;
  float avg_loss_since = 0.;
  bool use_heldout_loss = (!all.holdout_set_off && all.current_pass >= 1) && (all.sd->weighted_holdout_examples > 0);
  if (use_heldout_loss)
  {
    avg_loss = safediv((float)all.sd->holdout_sum_loss, (float)all.sd->weighted_holdout_examples);
    avg_loss_since = safediv(
        (float)all.sd->holdout_sum_loss_since_last_dump, (float)all.sd->weighted_holdout_examples_since_last_dump);

    all.sd->weighted_holdout_examples_since_last_dump = 0;
    all.sd->holdout_sum_loss_since_last_dump = 0.0;
  }
  else
  {
    avg_loss = safediv((float)all.sd->sum_loss, (float)all.sd->weighted_labeled_examples);
    avg_loss_since = safediv((float)all.sd->sum_loss_since_last_dump,
        (float)(all.sd->weighted_labeled_examples - all.sd->old_weighted_labeled_examples));
  }

  auto const& inst_cntr = number_to_natural((size_t)all.sd->example_number);
  auto const& total_pred = number_to_natural(priv.total_predictions_made);
  auto const& total_cach = number_to_natural(priv.total_cache_hits);
  auto const& total_exge = number_to_natural(priv.total_examples_generated);

  fprintf(stderr, "%-10.6f %-10.6f %8s  [%s] [%s] %5d %5d  %7s  %7s  %7s  %-8f", avg_loss, avg_loss_since,
      inst_cntr.c_str(), true_label, pred_label, (int)priv.read_example_last_pass, (int)priv.current_policy,
      total_pred.c_str(), total_cach.c_str(), total_exge.c_str(),
      priv.active_csoaa ? priv.num_calls_to_run : priv.beta);

  if (PRINT_CLOCK_TIME)
  {
    size_t num_sec = (size_t)(((float)(clock() - priv.start_clock_time)) / CLOCKS_PER_SEC);
    std::cerr << " " << num_sec << "sec";
  }

  if (use_heldout_loss) fprintf(stderr, " h");

  fprintf(stderr, "\n");
  fflush(stderr);
  all.sd->update_dump_interval(all.progress_add, all.progress_arg);
}

void add_new_feature(search_private& priv, float val, uint64_t idx)
{
  uint64_t mask = priv.all->weights.mask();
  size_t ss = priv.all->weights.stride_shift();

  uint64_t idx2 = ((idx & mask) >> ss) & mask;
  features& fs = priv.dat_new_feature_ec->feature_space[priv.dat_new_feature_namespace];
  fs.push_back(val * priv.dat_new_feature_value, ((priv.dat_new_feature_idx + idx2) << ss));
  cdbg << "adding: " << fs.indicies.last() << ':' << fs.values.last() << endl;
  if (priv.all->audit)
  {
    std::stringstream temp;
    temp << "fid=" << ((idx & mask) >> ss) << "_" << priv.dat_new_feature_audit_ss.str();
    fs.space_names.push_back(audit_strings_ptr(new audit_strings(*priv.dat_new_feature_feature_space, temp.str())));
  }
}

void del_features_in_top_namespace(search_private& /* priv */, example& ec, size_t ns)
{
  if ((ec.indices.size() == 0) || (ec.indices.last() != ns))
  {
    return;
    // if (ec.indices.size() == 0)
    //{ THROW("internal error (bug): expecting top namespace to be '" << ns << "' but it was empty"); }
    // else
    //{ THROW("internal error (bug): expecting top namespace to be '" << ns << "' but it was " <<
    //(size_t)ec.indices.last()); }
  }
  features& fs = ec.feature_space[ns];
  ec.indices.decr();
  ec.num_features -= fs.size();
  ec.total_sum_feat_sq -= fs.sum_feat_sq;
  fs.clear();
}

void add_neighbor_features(search_private& priv, multi_ex& ec_seq)
{
  if (priv.neighbor_features.size() == 0) return;

  uint32_t stride_shift = priv.all->weights.stride_shift();
  for (size_t n = 0; n < ec_seq.size(); n++)  // iterate over every example in the sequence
  {
    example& me = *ec_seq[n];
    for (size_t n_id = 0; n_id < priv.neighbor_features.size(); n_id++)
    {
      int32_t offset = priv.neighbor_features[n_id] >> 24;
      size_t ns = priv.neighbor_features[n_id] & 0xFF;

      priv.dat_new_feature_ec = &me;
      priv.dat_new_feature_value = 1.;
      priv.dat_new_feature_idx = priv.neighbor_features[n_id] * 13748127;
      priv.dat_new_feature_namespace = neighbor_namespace;
      if (priv.all->audit)
      {
        priv.dat_new_feature_feature_space = &neighbor_feature_space;
        priv.dat_new_feature_audit_ss.str("");
        priv.dat_new_feature_audit_ss << '@' << ((offset > 0) ? '+' : '-') << (char)(abs(offset) + '0');
        if (ns != ' ') priv.dat_new_feature_audit_ss << (char)ns;
      }

      // std::cerr << "n=" << n << " offset=" << offset << endl;
      if ((offset < 0) && (n < (uint64_t)(-offset)))  // add <s> feature
        add_new_feature(priv, 1., (uint64_t)925871901 << stride_shift);
      else if (n + offset >= ec_seq.size())  // add </s> feature
        add_new_feature(priv, 1., (uint64_t)3824917 << stride_shift);
      else  // this is actually a neighbor
      {
        example& other = *ec_seq[n + offset];
        GD::foreach_feature<search_private, add_new_feature>(priv.all, other.feature_space[ns], priv, me.ft_offset);
      }
    }

    features& fs = me.feature_space[neighbor_namespace];
    size_t sz = fs.size();
    if ((sz > 0) && (fs.sum_feat_sq > 0.))
    {
      me.indices.push_back(neighbor_namespace);
      me.total_sum_feat_sq += fs.sum_feat_sq;
      me.num_features += sz;
    }
    else
      fs.clear();
  }
}

void del_neighbor_features(search_private& priv, multi_ex& ec_seq)
{
  if (priv.neighbor_features.size() == 0) return;
  for (size_t n = 0; n < ec_seq.size(); n++) del_features_in_top_namespace(priv, *ec_seq[n], neighbor_namespace);
}

void reset_search_structure(search_private& priv)
{
  // NOTE: make sure do NOT reset priv.learn_a_idx
  priv.t = 0;
  priv.meta_t = 0;
  priv.loss_declared_cnt = 0;
  priv.done_with_all_actions = false;
  priv.test_loss = 0.;
  priv.learn_loss = 0.;
  priv.train_loss = 0.;
  priv.num_features = 0;
  priv.should_produce_string = false;
  priv.mix_per_roll_policy = -2;
  priv.force_setup_ec_ref = false;
  if (priv.adaptive_beta)
  {
    float x = -log1pf(-priv.alpha) * (float)priv.total_examples_generated;
    static constexpr float log_of_2 = (float)0.6931471805599453;
    priv.beta = (x <= log_of_2) ? -expm1f(-x) : (1 - expf(-x));  // numerical stability
    // float priv_beta = 1.f - powf(1.f - priv.alpha, (float)priv.total_examples_generated);
    // assert( fabs(priv_beta - priv.beta) < 1e-2 );
    if (priv.beta > 1) priv.beta = 1;
  }

  for (auto& ar : priv.ptag_to_action) delete ar.repr;
  priv.ptag_to_action.clear();

  if (!priv.cb_learner)  // was: if rollout_all_actions
  { priv._random_state->set_random_state((uint32_t)(priv.read_example_last_id * 147483 + 4831921) * 2147483647); }
}

void search_declare_loss(search_private& priv, float loss)
{
  priv.loss_declared_cnt++;
  switch (priv.state)
  {
    case INIT_TEST:
      priv.test_loss += loss;
      break;
    case INIT_TRAIN:
      priv.train_loss += loss;
      break;
    case LEARN:
      if ((priv.rollout_num_steps == 0) || (priv.loss_declared_cnt <= priv.rollout_num_steps))
      {
        priv.learn_loss += loss;
        cdbg << "priv.learn_loss += " << loss << " (now = " << priv.learn_loss << ")" << endl;
      }
      break;
    default:
      break;  // get rid of the warning about missing cases (danger!)
  }
}

template <class T>
void cdbg_print_array(std::string str, v_array<T>& A)
{
  cdbg << str << " = [";
  for (size_t i = 0; i < A.size(); i++) cdbg << " " << A[i];
  cdbg << " ]" << endl;
}
template <class T>
void cerr_print_array(std::string str, v_array<T>& A)
{
  std::cerr << str << " = [";
  for (size_t i = 0; i < A.size(); i++) std::cerr << " " << A[i];
  std::cerr << " ]" << endl;
}

size_t random(std::shared_ptr<rand_state>& rs, size_t max)
{
  return (size_t)(rs->get_and_update_random() * (float)max);
}
template <class T>
bool array_contains(T target, const T* A, size_t n)
{
  if (A == nullptr) return false;
  for (size_t i = 0; i < n; i++)
    if (A[i] == target) return true;
  return false;
}

// priv.learn_condition_on_act or priv.condition_on_actions
void add_example_conditioning(search_private& priv, example& ec, size_t condition_on_cnt,
    const char* condition_on_names, action_repr* condition_on_actions)
{
  if (condition_on_cnt == 0) return;

  uint64_t extra_offset = 0;
  if (priv.is_ldf)
    if (ec.l.cs.costs.size() > 0) extra_offset = 3849017 * ec.l.cs.costs[0].class_index;

  size_t I = condition_on_cnt;
  size_t N = std::max(priv.acset.max_bias_ngram_length, priv.acset.max_quad_ngram_length);
  for (size_t i = 0; i < I; i++)  // position in conditioning
  {
    uint64_t fid = 71933 + 8491087 * extra_offset;
    if (priv.all->audit)
    {
      priv.dat_new_feature_audit_ss.str("");
      priv.dat_new_feature_audit_ss.clear();
      priv.dat_new_feature_feature_space = &condition_feature_space;
    }

    for (size_t n = 0; n < N; n++)  // length of ngram
    {
      if (i + n >= I) break;  // no more ngrams
      // we're going to add features for the ngram condition_on_actions[i .. i+N]
      uint64_t name = condition_on_names[i + n];
      fid = fid * 328901 + 71933 * ((condition_on_actions[i + n].a + 349101) * (name + 38490137));

      priv.dat_new_feature_ec = &ec;
      priv.dat_new_feature_idx = fid * quadratic_constant;
      priv.dat_new_feature_namespace = conditioning_namespace;
      priv.dat_new_feature_value = priv.acset.feature_value;

      if (priv.all->audit)
      {
        if (n > 0) priv.dat_new_feature_audit_ss << ',';
        if ((33 <= name) && (name <= 126))
          priv.dat_new_feature_audit_ss << name;
        else
          priv.dat_new_feature_audit_ss << '#' << (int)name;
        priv.dat_new_feature_audit_ss << '=' << condition_on_actions[i + n].a;
      }

      // add the single bias feature
      if (n < priv.acset.max_bias_ngram_length)
        add_new_feature(priv, 1., (uint64_t)4398201 << priv.all->weights.stride_shift());
      // add the quadratic features
      if (n < priv.acset.max_quad_ngram_length)
        GD::foreach_feature<search_private, uint64_t, add_new_feature>(*priv.all, ec, priv);
    }
  }

  if (priv.acset.use_passthrough_repr)
  {
    cdbg << "BEGIN adding passthrough features" << endl;
    for (size_t i = 0; i < I; i++)
    {
      if (condition_on_actions[i].repr == nullptr) continue;
      features& fs = *(condition_on_actions[i].repr);
      char name = condition_on_names[i];
      for (size_t k = 0; k < fs.size(); k++)
        if ((fs.values[k] > 1e-10) || (fs.values[k] < -1e-10))
        {
          uint64_t fid = 84913 + 48371803 * (extra_offset + 8392817 * name) + 840137 * (4891 + fs.indicies[k]);
          if (priv.all->audit)
          {
            priv.dat_new_feature_audit_ss.str("");
            priv.dat_new_feature_audit_ss.clear();
            priv.dat_new_feature_audit_ss << "passthrough_repr_" << i << '_' << k;
          }

          priv.dat_new_feature_ec = &ec;
          priv.dat_new_feature_idx = fid;
          priv.dat_new_feature_namespace = conditioning_namespace;
          priv.dat_new_feature_value = fs.values[k];
          add_new_feature(priv, 1., (uint64_t)4398201 << priv.all->weights.stride_shift());
        }
    }
    cdbg << "END adding passthrough features" << endl;
  }

  features& con_fs = ec.feature_space[conditioning_namespace];
  if ((con_fs.size() > 0) && (con_fs.sum_feat_sq > 0.))
  {
    ec.indices.push_back(conditioning_namespace);
    ec.total_sum_feat_sq += con_fs.sum_feat_sq;
    ec.num_features += con_fs.size();
  }
  else
    con_fs.clear();
}

void del_example_conditioning(search_private& priv, example& ec)
{
  if ((ec.indices.size() > 0) && (ec.indices.last() == conditioning_namespace))
    del_features_in_top_namespace(priv, ec, conditioning_namespace);
}

inline size_t cs_get_costs_size(bool isCB, polylabel& ld) { return isCB ? ld.cb.costs.size() : ld.cs.costs.size(); }

inline uint32_t cs_get_cost_index(bool isCB, polylabel& ld, size_t k)
{
  return isCB ? ld.cb.costs[k].action : ld.cs.costs[k].class_index;
}

inline float cs_get_cost_partial_prediction(bool isCB, polylabel& ld, size_t k)
{
  return isCB ? ld.cb.costs[k].partial_prediction : ld.cs.costs[k].partial_prediction;
}

inline void cs_set_cost_loss(bool isCB, polylabel& ld, size_t k, float val)
{
  if (isCB)
    ld.cb.costs[k].cost = val;
  else
    ld.cs.costs[k].x = val;
}

inline void cs_costs_erase(bool isCB, polylabel& ld)
{
  if (isCB)
    ld.cb.costs.clear();
  else
    ld.cs.costs.clear();
}

inline void cs_costs_resize(bool isCB, polylabel& ld, size_t new_size)
{
  if (isCB)
    ld.cb.costs.resize(new_size);
  else
    ld.cs.costs.resize(new_size);
}

inline void cs_cost_push_back(bool isCB, polylabel& ld, uint32_t index, float value)
{
  if (isCB)
  {
    CB::cb_class cost = {value, index, 0., 0.};
    ld.cb.costs.push_back(cost);
  }
  else
  {
    CS::wclass cost = {value, index, 0., 0.};
    ld.cs.costs.push_back(cost);
  }
}

polylabel& allowed_actions_to_ld(search_private& priv, size_t ec_cnt, const action* allowed_actions,
    size_t allowed_actions_cnt, const float* allowed_actions_cost)
{
  bool isCB = priv.cb_learner;
  polylabel& ld = *priv.allowed_actions_cache;
  uint32_t num_costs = (uint32_t)cs_get_costs_size(isCB, ld);

  if (priv.is_ldf)  // LDF version easier
  {
    if (num_costs > ec_cnt)
      cs_costs_resize(isCB, ld, ec_cnt);
    else if (num_costs < ec_cnt)
      for (action k = num_costs; k < ec_cnt; k++) cs_cost_push_back(isCB, ld, k, FLT_MAX);
  }
  else if (priv.use_action_costs)
  {
    // TODO: Weight
    if (allowed_actions == nullptr)
    {
      if (cs_get_costs_size(isCB, ld) != priv.A)
      {
        cs_costs_erase(isCB, ld);
        for (action k = 0; k < priv.A; k++) cs_cost_push_back(isCB, ld, k + 1, 0.);
      }
      for (action k = 0; k < priv.A; k++) cs_set_cost_loss(isCB, ld, k, allowed_actions_cost[k]);
    }
    else  // manually specified actions
    {
      cs_costs_erase(isCB, ld);
      for (action k = 0; k < allowed_actions_cnt; k++)
        cs_cost_push_back(isCB, ld, allowed_actions[k], allowed_actions_cost[k]);
    }
  }
  else  // non-LDF version, no action costs
  {
    if ((allowed_actions == nullptr) || (allowed_actions_cnt == 0))  // any action is allowed
    {
      if (num_costs != priv.A)  // if there are already A-many actions, they must be the right ones, unless the user did
                                // something stupid like putting duplicate allowed_actions...
      {
        cs_costs_erase(isCB, ld);
        for (action k = 0; k < priv.A; k++) cs_cost_push_back(isCB, ld, k + 1, FLT_MAX);  //+1 because MC is 1-based
      }
    }
    else  // we need to peek at allowed_actions
    {
      cs_costs_erase(isCB, ld);
      for (size_t i = 0; i < allowed_actions_cnt; i++) cs_cost_push_back(isCB, ld, allowed_actions[i], FLT_MAX);
    }
  }

  return ld;
}

void allowed_actions_to_label(search_private& priv, size_t ec_cnt, const action* allowed_actions,
    size_t allowed_actions_cnt, const float* allowed_actions_cost, const action* oracle_actions,
    size_t oracle_actions_cnt, polylabel& lab)
{
  bool isCB = priv.cb_learner;
  if (priv.is_ldf)  // LDF version easier
  {
    cs_costs_erase(isCB, lab);
    for (action k = 0; k < ec_cnt; k++)
      cs_cost_push_back(isCB, lab, k, array_contains<action>(k, oracle_actions, oracle_actions_cnt) ? 0.f : 1.f);
    // std::cerr << "lab = ["; for (size_t i=0; i<lab.cs.costs.size(); i++) cdbg << ' ' << lab.cs.costs[i].class_index
    // << ':'
    // << lab.cs.costs[i].x; cdbg << " ]" << endl;
  }
  else if (priv.use_action_costs)
  {
    // TODO: Weight
    if (allowed_actions == nullptr)
    {
      if (cs_get_costs_size(isCB, lab) != priv.A)
      {
        cs_costs_erase(isCB, lab);
        for (action k = 0; k < priv.A; k++) cs_cost_push_back(isCB, lab, k + 1, 0.);
      }
      for (action k = 0; k < priv.A; k++) cs_set_cost_loss(isCB, lab, k, allowed_actions_cost[k]);
    }
    else  // manually specified actions
    {
      cs_costs_erase(isCB, lab);
      for (action k = 0; k < allowed_actions_cnt; k++)
        cs_cost_push_back(isCB, lab, allowed_actions[k], allowed_actions_cost[k]);
    }
  }
  else  // non-LDF, no action costs
  {
    if ((allowed_actions == nullptr) || (allowed_actions_cnt == 0))  // any action is allowed
    {
      bool set_to_one = false;
      if (cs_get_costs_size(isCB, lab) != priv.A)
      {
        cs_costs_erase(isCB, lab);
        for (action k = 0; k < priv.A; k++) cs_cost_push_back(isCB, lab, k + 1, 1.);
        set_to_one = true;
      }
      // std::cerr << "lab = ["; for (size_t i=0; i<lab.cs.costs.size(); i++) cdbg << ' ' << lab.cs.costs[i].class_index
      // <<
      // ':' << lab.cs.costs[i].x; cdbg << " ]" << endl;
      if (oracle_actions_cnt <= 1)  // common case to speed up
      {
        if (!set_to_one)
          for (action k = 0; k < priv.A; k++) cs_set_cost_loss(isCB, lab, k, 1.);
        if (oracle_actions_cnt == 1) cs_set_cost_loss(isCB, lab, oracle_actions[0] - 1, 0.);
      }
      else
      {
        for (action k = 0; k < priv.A; k++)
          cs_set_cost_loss(isCB, lab, k, array_contains<action>(k + 1, oracle_actions, oracle_actions_cnt) ? 0.f : 1.f);
      }
    }
    else  // only some actions are allowed
    {
      cs_costs_erase(isCB, lab);
      float w = 1.;  // array_contains<action>(3, oracle_actions, oracle_actions_cnt) ? 5.f : 1.f;
      for (size_t i = 0; i < allowed_actions_cnt; i++)
      {
        action k = allowed_actions[i];
        cs_cost_push_back(
            isCB, lab, k, (array_contains<action>(k, oracle_actions, oracle_actions_cnt)) ? 0.f : w);  // 1.f );
      }
    }
  }
}

template <class T>
void ensure_size(v_array<T>& A, size_t sz)
{
  if ((size_t)(A.end_array - A.begin()) < sz) A.resize(sz * 2 + 1);
  A.end() = A.begin() + sz;
}

template <class T>
void push_at(v_array<T>& v, T item, size_t pos)
{
  if (v.size() > pos)
    v[pos] = item;
  else
  {
    if (v.end_array > v.begin() + pos)
    {
      // there's enough memory, just not enough filler
      memset(v.end(), 0, sizeof(T) * (pos - v.size()));
      v[pos] = item;
      v.end() = v.begin() + pos + 1;
    }
    else
    {
      // there's not enough memory
      v.resize(2 * pos + 3);
      v[pos] = item;
      v.end() = v.begin() + pos + 1;
    }
  }
}

action choose_oracle_action(search_private& priv, size_t ec_cnt, const action* oracle_actions,
    size_t oracle_actions_cnt, const action* allowed_actions, size_t allowed_actions_cnt,
    const float* allowed_actions_cost)
{
  action a = (action)-1;
  if (priv.use_action_costs)
  {
    size_t K = (allowed_actions == nullptr) ? priv.A : allowed_actions_cnt;
    cdbg << "costs = [";
    for (size_t k = 0; k < K; k++) cdbg << ' ' << allowed_actions_cost[k];
    cdbg << " ]" << endl;
    float min_cost = FLT_MAX;
    for (size_t k = 0; k < K; k++) min_cost = std::min(min_cost, allowed_actions_cost[k]);
    cdbg << "min_cost = " << min_cost;
    if (min_cost < FLT_MAX)
    {
      size_t count = 0;
      for (size_t k = 0; k < K; k++)
        if (allowed_actions_cost[k] <= min_cost)
        {
          cdbg << ", hit @ " << k;
          count++;
          if ((count == 1) || (priv._random_state->get_and_update_random() < 1. / (float)count))
          {
            a = (allowed_actions == nullptr) ? (uint32_t)(k + 1) : allowed_actions[k];
            cdbg << "***";
          }
        }
    }
    cdbg << endl;
  }

  if (a == (action)-1)
  {
    if ((priv.perturb_oracle > 0.) && (priv.state == INIT_TRAIN) &&
        (priv._random_state->get_and_update_random() < priv.perturb_oracle))
      oracle_actions_cnt = 0;
    a = (oracle_actions_cnt > 0)
        ? oracle_actions[random(priv._random_state, oracle_actions_cnt)]
        : (allowed_actions_cnt > 0) ? allowed_actions[random(priv._random_state, allowed_actions_cnt)]
                                    : priv.is_ldf ? (action)random(priv._random_state, ec_cnt)
                                                  : (action)(1 + random(priv._random_state, priv.A));
  }
  cdbg << "choose_oracle_action from oracle_actions = [";
  for (size_t i = 0; i < oracle_actions_cnt; i++) cdbg << " " << oracle_actions[i];
  cdbg << " ], ret=" << a << endl;
  if (need_memo_foreach_action(priv) && (priv.state == INIT_TRAIN))
  {
    v_array<action_cache>* this_cache = new v_array<action_cache>();
    *this_cache = v_init<action_cache>();
    // TODO we don't really need to construct this polylabel
    polylabel l = allowed_actions_to_ld(priv, 1, allowed_actions, allowed_actions_cnt, allowed_actions_cost);
    size_t K = cs_get_costs_size(priv.cb_learner, l);
    for (size_t k = 0; k < K; k++)
    {
      action cl = cs_get_cost_index(priv.cb_learner, l, k);
      float cost = array_contains(cl, oracle_actions, oracle_actions_cnt) ? 0.f : 1.f;
      this_cache->push_back(action_cache(0., cl, cl == a, cost));
    }
    assert(priv.memo_foreach_action.size() == priv.meta_t + priv.t - 1);
    priv.memo_foreach_action.push_back(this_cache);
    cdbg << "memo_foreach_action[" << priv.meta_t + priv.t - 1 << "] = " << this_cache << " from oracle" << endl;
  }
  return a;
}

action single_prediction_notLDF(search_private& priv, example& ec, int policy, const action* allowed_actions,
    size_t allowed_actions_cnt, const float* allowed_actions_cost, float& a_cost,
    action override_action)  // if override_action != -1, then we return it as the action and a_cost is set to the
                             // appropriate cost for that action
{
  vw& all = *priv.all;
  polylabel old_label = ec.l;
  bool need_partial_predictions = need_memo_foreach_action(priv) ||
      (priv.metaoverride && priv.metaoverride->_foreach_action) || (override_action != (action)-1) || priv.active_csoaa;
  if ((allowed_actions_cnt > 0) || need_partial_predictions)
    ec.l = allowed_actions_to_ld(priv, 1, allowed_actions, allowed_actions_cnt, allowed_actions_cost);
  else
    ec.l.cs = priv.empty_cs_label;

  cdbg << "allowed_actions_cnt=" << allowed_actions_cnt << ", ec.l = [";
  for (size_t i = 0; i < ec.l.cs.costs.size(); i++)
    cdbg << ' ' << ec.l.cs.costs[i].class_index << ':' << ec.l.cs.costs[i].x;
  cdbg << " ]" << endl;

  as_singleline(priv.base_learner)->predict(ec, policy);

  uint32_t act = ec.pred.multiclass;
  cdbg << "a=" << act << " from";
  if (allowed_actions)
  {
    for (size_t ii = 0; ii < allowed_actions_cnt; ii++) cdbg << ' ' << allowed_actions[ii];
  }
  cdbg << endl;
  a_cost = ec.partial_prediction;
  cdbg << "a_cost = " << a_cost << endl;

  if (override_action != (action)-1) act = override_action;

  if (need_partial_predictions)
  {
    size_t K = cs_get_costs_size(priv.cb_learner, ec.l);
    float min_cost = FLT_MAX;
    for (size_t k = 0; k < K; k++)
    {
      float cost = cs_get_cost_partial_prediction(priv.cb_learner, ec.l, k);
      if (cost < min_cost) min_cost = cost;
    }
    v_array<action_cache>* this_cache = nullptr;
    if (need_memo_foreach_action(priv) && (override_action == (action)-1))
    {
      this_cache = new v_array<action_cache>();
      *this_cache = v_init<action_cache>();
    }
    for (size_t k = 0; k < K; k++)
    {
      action cl = cs_get_cost_index(priv.cb_learner, ec.l, k);
      float cost = cs_get_cost_partial_prediction(priv.cb_learner, ec.l, k);
      if (priv.metaoverride && priv.metaoverride->_foreach_action)
        priv.metaoverride->_foreach_action(*priv.metaoverride->sch, priv.t - 1, min_cost, cl, cl == act, cost);
      if (override_action == cl) a_cost = cost;
      if (this_cache) this_cache->push_back(action_cache(min_cost, cl, cl == act, cost));
    }
    if (this_cache)
    {
      assert(priv.memo_foreach_action.size() == priv.meta_t + priv.t - 1);
      priv.memo_foreach_action.push_back(this_cache);
      cdbg << "memo_foreach_action[" << priv.meta_t + priv.t - 1 << "] = " << this_cache << endl;
    }
  }

  if ((priv.state == INIT_TRAIN) && (priv.subsample_timesteps <= -1))  // active learning
  {
    size_t K = cs_get_costs_size(priv.cb_learner, ec.l);
    float min_cost = FLT_MAX, min_cost2 = FLT_MAX;
    for (size_t k = 0; k < K; k++)
    {
      float cost = cs_get_cost_partial_prediction(priv.cb_learner, ec.l, k);
      if (cost < min_cost)
      {
        min_cost2 = min_cost;
        min_cost = cost;
      }
      else if (cost < min_cost2)
      {
        min_cost2 = cost;
      }
    }
    if (min_cost2 < FLT_MAX)
      priv.active_uncertainty.push_back(std::make_pair(min_cost2 - min_cost, priv.t + priv.meta_t));
  }
  if ((priv.state == INIT_TRAIN) && priv.active_csoaa)
  {
    if (priv.cb_learner) THROW("cannot use active_csoaa with cb learning");
    size_t cur_t = priv.t + priv.meta_t - 1;
    while (priv.active_known.size() <= cur_t)
    {
      priv.active_known.push_back({});
      cdbg << "active_known length now " << priv.active_known.size() << endl;
    }
    priv.active_known[cur_t].clear();
    assert(ec.l.cs.costs.size() > 0);
    for (size_t k = 0; k < ec.l.cs.costs.size(); k++)
    {
      /* priv.active_known[cur_t].push_back( ec.l.cs.costs[k].pred_is_certain
                                          ? ec.l.cs.costs[k].partial_prediction
                                          : FLT_MAX );
                                          cdbg << "active_known[" << cur_t << "][" << (priv.active_known[cur_t].size() -
         1) << "] = certain=" << ec.l.cs.costs[k].pred_is_certain << ", cost=" << ec.l.cs.costs[k].partial_prediction <<
         "}" << endl; */
      CS::wclass& wc = ec.l.cs.costs[k];
      // Get query_needed from pred
      bool query_needed = v_array_contains(ec.pred.multilabels.label_v, wc.class_index);
      std::pair<CS::wclass&, bool> p = {wc, query_needed};
      // Push into active_known[cur_t] with wc
      priv.active_known[cur_t].push_back(p);
      // cdbg << "active_known[" << cur_t << "][" << (priv.active_known[cur_t].size() - 1) << "] = " << wc.class_index
      // << ':' << wc.x << " pp=" << wc.partial_prediction << " query_needed=" << wc.query_needed << " max_pred=" <<
      // wc.max_pred << " min_pred=" << wc.min_pred << " is_range_overlapped=" << wc.is_range_overlapped << "
      // is_range_large=" << wc.is_range_large << endl;
      // query_needed=" << ec.l.cs.costs[k].query_needed << ", cost=" << ec.l.cs.costs[k].partial_prediction << "}" <<
      // endl;
    }
  }

  // generate raw predictions if necessary
  if ((priv.state == INIT_TEST) && (all.raw_prediction != nullptr))
  {
    priv.rawOutputStringStream->str("");
    for (size_t k = 0; k < cs_get_costs_size(priv.cb_learner, ec.l); k++)
    {
      if (k > 0) (*priv.rawOutputStringStream) << ' ';
      (*priv.rawOutputStringStream) << cs_get_cost_index(priv.cb_learner, ec.l, k) << ':'
                                    << cs_get_cost_partial_prediction(priv.cb_learner, ec.l, k);
    }
    all.print_text_by_ref(all.raw_prediction.get(), priv.rawOutputStringStream->str(), ec.tag);
  }

  ec.l = old_label;

  priv.total_predictions_made++;
  priv.num_features += ec.num_features;

  return act;
}

action single_prediction_LDF(search_private& priv, example* ecs, size_t ec_cnt, int policy, float& a_cost,
    action override_action)  // if override_action != -1, then we return it as the action and a_cost is set to the
                             // appropriate cost for that action
{
  bool need_partial_predictions = need_memo_foreach_action(priv) ||
      (priv.metaoverride && priv.metaoverride->_foreach_action) || (override_action != (action)-1);

  CS::default_label(priv.ldf_test_label);
  CS::wclass wc = {0., 1, 0., 0.};
  priv.ldf_test_label.costs.push_back(wc);

  // keep track of best (aka chosen) action
  float best_prediction = 0.;
  action best_action = 0;

  size_t start_K = (priv.is_ldf && COST_SENSITIVE::ec_is_example_header(ecs[0])) ? 1 : 0;

  v_array<action_cache>* this_cache = nullptr;
  if (need_partial_predictions)
  {
    this_cache = new v_array<action_cache>();
    *this_cache = v_init<action_cache>();
  }

  for (action a = (uint32_t)start_K; a < ec_cnt; a++)
  {
    cdbg << "== single_prediction_LDF a=" << a << "==" << endl;
    if (start_K > 0) LabelDict::add_example_namespaces_from_example(ecs[a], ecs[0]);

    polylabel old_label = ecs[a].l;
    ecs[a].l.cs = priv.ldf_test_label;

    multi_ex tmp;
    uint64_t old_offset = ecs[a].ft_offset;
    ecs[a].ft_offset = priv.offset;
    tmp.push_back(&ecs[a]);
    as_multiline(priv.base_learner)->predict(tmp, policy);

    ecs[a].ft_offset = old_offset;
    cdbg << "partial_prediction[" << a << "] = " << ecs[a].partial_prediction << endl;

    if (override_action != (action)-1)
    {
      if (a == override_action) a_cost = ecs[a].partial_prediction;
    }
    else if ((a == start_K) || (ecs[a].partial_prediction < best_prediction))
    {
      best_prediction = ecs[a].partial_prediction;
      best_action = a;
      a_cost = best_prediction;
    }
    if (this_cache) this_cache->push_back(action_cache(0., a, false, ecs[a].partial_prediction));

    priv.num_features += ecs[a].num_features;
    ecs[a].l = old_label;
    if (start_K > 0) LabelDict::del_example_namespaces_from_example(ecs[a], ecs[0]);
  }
  if (override_action != (action)-1)
    best_action = override_action;
  else
    a_cost = best_prediction;

  if (this_cache)
  {
    for (size_t i = 0; i < this_cache->size(); i++)
    {
      action_cache& ac = (*this_cache)[i];
      ac.min_cost = a_cost;
      ac.is_opt = (ac.k == best_action);
      if (priv.metaoverride && priv.metaoverride->_foreach_action)
        priv.metaoverride->_foreach_action(*priv.metaoverride->sch, priv.t - 1, ac.min_cost, ac.k, ac.is_opt, ac.cost);
    }
    if (need_memo_foreach_action(priv) && (override_action == (action)-1))
      priv.memo_foreach_action.push_back(this_cache);
    else
    {
      this_cache->delete_v();
      delete this_cache;
    }
  }

  // TODO: generate raw predictions if necessary

  priv.total_predictions_made++;
  return best_action;
}

int choose_policy(search_private& priv, bool advance_prng = true)
{
  RollMethod method = (priv.state == INIT_TEST) ? POLICY
                                                : (priv.state == LEARN)
          ? priv.rollout_method
          : (priv.state == INIT_TRAIN) ? priv.rollin_method : NO_ROLLOUT;  // this should never happen
  switch (method)
  {
    case POLICY:
      return random_policy(priv, priv.allow_current_policy || (priv.state == INIT_TEST), false, advance_prng);

    case ORACLE:
      return -1;

    case MIX_PER_STATE:
      return random_policy(priv, priv.allow_current_policy, true, advance_prng);

    case MIX_PER_ROLL:
      if (priv.mix_per_roll_policy == -2)  // then we have to choose one!
        priv.mix_per_roll_policy = random_policy(priv, priv.allow_current_policy, true, advance_prng);
      return priv.mix_per_roll_policy;

    case NO_ROLLOUT:
    default:
      THROW("internal error (bug): trying to rollin or rollout with NO_ROLLOUT");
  }
}

bool cached_item_equivalent(unsigned char* const& A, unsigned char* const& B)
{
  size_t sz_A = *A;
  size_t sz_B = *B;
  if (sz_A != sz_B) return false;
  return memcmp(A, B, sz_A) == 0;
}

// returns true if found and do_store is false. if do_store is true, always returns true.
bool cached_action_store_or_find(search_private& priv, ptag mytag, const ptag* condition_on,
    const char* condition_on_names, action_repr* condition_on_actions, size_t condition_on_cnt, int policy,
    size_t learner_id, action& a, bool do_store, float& a_cost)
{
  if (priv.no_caching) return do_store;
  if (mytag == 0) return do_store;  // don't attempt to cache when tag is zero

  size_t sz = sizeof(size_t) + sizeof(ptag) + sizeof(int) + sizeof(size_t) + sizeof(size_t) +
      condition_on_cnt * (sizeof(ptag) + sizeof(action) + sizeof(char));
  if (sz % 4 != 0) sz += 4 - (sz % 4);  // make sure sz aligns to 4 so that uniform_hash does the right thing

  byte_array item(new uint8_t[sz]);
  uint8_t* here = item.get();
  // get rid of a valgrind warning about uninitialized memory
  memset(here, 0, sz);
  *here = (unsigned char)sz;
  here += sizeof(size_t);
  *here = static_cast<uint8_t>(mytag);
  here += sizeof(ptag);
  *here = static_cast<uint8_t>(policy);
  here += sizeof(int);
  *here = (unsigned char)learner_id;
  here += sizeof(size_t);
  *here = (unsigned char)condition_on_cnt;
  here += sizeof(size_t);
  for (size_t i = 0; i < condition_on_cnt; i++)
  {
    *here = static_cast<uint8_t>(condition_on[i]);
    here += sizeof(ptag);
    *here = static_cast<uint8_t>(condition_on_actions[i].a);
    here += sizeof(action);
    *here = condition_on_names[i];
    here += sizeof(char);  // SPEEDUP: should we align this at 4?
  }
  if (do_store)
  {
    priv.cache_hash_map.emplace(std::move(item), scored_action(a, a_cost));
    return true;
  }
  else  // its a find
  {
    auto sa_iter = priv.cache_hash_map.find(item);
    if (sa_iter == priv.cache_hash_map.end()) return false;
    a = sa_iter->second.a;
    a_cost = sa_iter->second.s;
    return a != (action)-1;
  }
}

void generate_training_example(search_private& priv, polylabel& losses, float weight, bool add_conditioning = true,
    float min_loss = FLT_MAX)  // min_loss = FLT_MAX means "please compute it for me as the actual min"; any other value
                               // means to use this
{
  // should we really subtract out min-loss?
  // float min_loss = FLT_MAX;
  if (priv.cb_learner)
  {
    if (min_loss == FLT_MAX)
      for (size_t i = 0; i < losses.cb.costs.size(); i++) min_loss = std::min(min_loss, losses.cb.costs[i].cost);
    for (size_t i = 0; i < losses.cb.costs.size(); i++) losses.cb.costs[i].cost = losses.cb.costs[i].cost - min_loss;
  }
  else
  {
    if (min_loss == FLT_MAX)
      for (size_t i = 0; i < losses.cs.costs.size(); i++) min_loss = std::min(min_loss, losses.cs.costs[i].x);
    for (size_t i = 0; i < losses.cs.costs.size(); i++)
      losses.cs.costs[i].x = (losses.cs.costs[i].x - min_loss) * weight;
  }
  // std::cerr << "losses = ["; for (size_t i=0; i<losses.cs.costs.size(); i++) std::cerr << ' ' <<
  // losses.cs.costs[i].class_index
  // << ':' << losses.cs.costs[i].x; std::cerr << " ]" << endl;

  if (!priv.is_ldf)  // not LDF
  {
    // since we're not LDF, it should be the case that ec_ref_cnt == 1
    // and learn_ec_ref[0] is a pointer to a single example
    assert(priv.learn_ec_ref_cnt == 1);
    assert(priv.learn_ec_ref != nullptr);

    example& ec = priv.learn_ec_ref[0];
    polylabel old_label = ec.l;
    ec.l = losses;  // labels;
    if (add_conditioning)
      add_example_conditioning(priv, ec, priv.learn_condition_on.size(), priv.learn_condition_on_names.begin(),
          priv.learn_condition_on_act.begin());
    for (size_t is_local = 0; is_local <= (size_t)priv.xv; is_local++)
    {
      int learner = select_learner(priv, priv.current_policy, priv.learn_learner_id, true, is_local > 0);
      cdbg << "BEGIN base_learner->learn(ec, " << learner << ")" << endl;
      as_singleline(priv.base_learner)->learn(ec, learner);
      cdbg << "END   base_learner->learn(ec, " << learner << ")" << endl;
    }
    if (add_conditioning) del_example_conditioning(priv, ec);
    ec.l = old_label;
    priv.total_examples_generated++;
  }
  else  // is  LDF
  {
    assert(cs_get_costs_size(priv.cb_learner, losses) == priv.learn_ec_ref_cnt);
    size_t start_K = (priv.is_ldf && COST_SENSITIVE::ec_is_example_header(priv.learn_ec_ref[0])) ? 1 : 0;

    // TODO: weight
    if (add_conditioning)
      for (action a = (uint32_t)start_K; a < priv.learn_ec_ref_cnt; a++)
      {
        example& ec = priv.learn_ec_ref[a];
        add_example_conditioning(priv, ec, priv.learn_condition_on.size(), priv.learn_condition_on_names.begin(),
            priv.learn_condition_on_act.begin());
      }

    for (size_t is_local = 0; is_local <= (size_t)priv.xv; is_local++)
    {
      int learner = select_learner(priv, priv.current_policy, priv.learn_learner_id, true, is_local > 0);

      // create an example collection for

      multi_ex tmp;
      uint64_t tmp_offset = 0;
      if (priv.learn_ec_ref_cnt > start_K) tmp_offset = priv.learn_ec_ref[start_K].ft_offset;
      for (action a = (uint32_t)start_K; a < priv.learn_ec_ref_cnt; a++)
      {
        example& ec = priv.learn_ec_ref[a];
        CS::label& lab = ec.l.cs;
        if (lab.costs.size() == 0)
        {
          CS::wclass wc = {0., a - (uint32_t)start_K, 0., 0.};
          lab.costs.push_back(wc);
        }
        lab.costs[0].x = losses.cs.costs[a - start_K].x;
        // store the offset to restore it later
        ec.ft_offset = priv.offset;
        // create the example collection used to learn
        tmp.push_back(&ec);
        cdbg << "generate_training_example called learn on action a=" << a << ", costs.size=" << lab.costs.size()
             << " ec=" << &ec << endl;
        priv.total_examples_generated++;
      }

      // learn with the multiline example
      as_multiline(priv.base_learner)->learn(tmp, learner);

      // restore the offsets in examples
      int i = 0;
      for (action a = (uint32_t)start_K; a < priv.learn_ec_ref_cnt; a++, i++)
        priv.learn_ec_ref[a].ft_offset = tmp_offset;
    }

    if (add_conditioning)
      for (action a = (uint32_t)start_K; a < priv.learn_ec_ref_cnt; a++)
      {
        example& ec = priv.learn_ec_ref[a];
        del_example_conditioning(priv, ec);
      }
  }
}

bool search_predictNeedsExample(search_private& priv)
{
  // this is basically copied from the logic of search_predict()
  switch (priv.state)
  {
    case INITIALIZE:
      return false;
    case GET_TRUTH_STRING:
      return false;
    case INIT_TEST:
      return true;
    case INIT_TRAIN:
      // TODO: do we need to do something here for metatasks?
      // if (priv.beam && (priv.t < priv.beam_actions.size()))
      //  return false;
      if (priv.rollout_method == NO_ROLLOUT) return true;
      break;
    case LEARN:
      if (priv.t + priv.meta_t < priv.learn_t)
        return false;  // TODO: in meta search mode with foreach feature we'll need it even here
      if (priv.t + priv.meta_t == priv.learn_t)
        return true;  // SPEEDUP: we really only need it on the last learn_a, but this is hard to know...
      // t > priv.learn_t
      if ((priv.rollout_num_steps > 0) && (priv.loss_declared_cnt >= priv.rollout_num_steps)) return false;  // skipping
      break;
  }

  int pol = choose_policy(priv, false);  // choose a policy but don't advance prng
  return (pol != -1);
}

void foreach_action_from_cache(search_private& priv, size_t t, action override_a = (action)-1)
{
  cdbg << "foreach_action_from_cache: t=" << t << ", memo_foreach_action.size()=" << priv.memo_foreach_action.size()
       << ", override_a=" << override_a << endl;
  assert(t < priv.memo_foreach_action.size());
  v_array<action_cache>* cached = priv.memo_foreach_action[t];
  if (!cached) return;  // the only way this can happen is if the metatask overrode this action
  cdbg << "memo_foreach_action size = " << cached->size() << endl;
  for (size_t id = 0; id < cached->size(); id++)
  {
    action_cache& ac = (*cached)[id];
    priv.metaoverride->_foreach_action(*priv.metaoverride->sch, t - priv.meta_t, ac.min_cost, ac.k,
        (override_a == (action)-1) ? ac.is_opt : (ac.k == override_a), ac.cost);
  }
}

// note: ec_cnt should be 1 if we are not LDF
action search_predict(search_private& priv, example* ecs, size_t ec_cnt, ptag mytag, const action* oracle_actions,
    size_t oracle_actions_cnt, const ptag* condition_on, const char* condition_on_names, const action* allowed_actions,
    size_t allowed_actions_cnt, const float* allowed_actions_cost, size_t learner_id, float& a_cost, float /* weight */)
{
  size_t condition_on_cnt = condition_on_names ? strlen(condition_on_names) : 0;
  size_t t = priv.t + priv.meta_t;
  priv.t++;

  // make sure parameters come in pairs correctly
  assert((oracle_actions == nullptr) == (oracle_actions_cnt == 0));
  assert((condition_on == nullptr) == (condition_on_names == nullptr));
  assert(((allowed_actions == nullptr) && (allowed_actions_cost == nullptr)) == (allowed_actions_cnt == 0));
  assert(priv.use_action_costs == (allowed_actions_cost != nullptr));
  if (allowed_actions_cost != nullptr) assert(oracle_actions == nullptr);

  // if we're just after the string, choose an oracle action
  if ((priv.state == GET_TRUTH_STRING) || priv.force_oracle)
  {
    action a = choose_oracle_action(
        priv, ec_cnt, oracle_actions, oracle_actions_cnt, allowed_actions, allowed_actions_cnt, allowed_actions_cost);
    // if (priv.metaoverride && priv.metaoverride->_post_prediction)
    //  priv.metaoverride->_post_prediction(*priv.metaoverride->sch, t-priv.meta_t, a, 0.);
    a_cost = 0.;
    return a;
  }

  // if we're in LEARN mode and before learn_t, return the train action
  if ((priv.state == LEARN) && (t < priv.learn_t))
  {
    assert(t < priv.train_trajectory.size());
    action a = priv.train_trajectory[t].a;
    a_cost = priv.train_trajectory[t].s;
    cdbg << "LEARN " << t << " < priv.learn_t ==> a=" << a << ", a_cost=" << a_cost << endl;
    if (priv.metaoverride && priv.metaoverride->_foreach_action) foreach_action_from_cache(priv, t);
    if (priv.metaoverride && priv.metaoverride->_post_prediction)
      priv.metaoverride->_post_prediction(*priv.metaoverride->sch, t - priv.meta_t, a, a_cost);
    return a;
  }

  // for LDF, # of valid actions is ec_cnt; otherwise it's either allowed_actions_cnt or A
  size_t valid_action_cnt = priv.is_ldf ? ec_cnt : (allowed_actions_cnt > 0) ? allowed_actions_cnt : priv.A;

  // if we're in LEARN mode and _at_ learn_t, then:
  //   - choose the next action
  //   - decide if we're done
  //   - if we are, then copy/mark the example ref
  if ((priv.state == LEARN) && (t == priv.learn_t))
  {
    action a = (action)priv.learn_a_idx;
    priv.loss_declared_cnt = 0;

    cdbg << "LEARN " << t << " = priv.learn_t ==> a=" << a << ", learn_a_idx=" << priv.learn_a_idx
         << " valid_action_cnt=" << valid_action_cnt << endl;
    priv.learn_a_idx++;

    // check to see if we're done with available actions
    if (priv.learn_a_idx >= valid_action_cnt)
    {
      priv.done_with_all_actions = true;
      priv.learn_learner_id = learner_id;

      // set reference or copy example(s)
      if (oracle_actions_cnt > 0) priv.learn_oracle_action = oracle_actions[0];
      priv.learn_ec_ref_cnt = ec_cnt;
      if (priv.examples_dont_change)
        priv.learn_ec_ref = ecs;
      else
      {
<<<<<<< HEAD
        size_t label_size = priv.is_ldf ? sizeof(CS::label) : sizeof(MC::label_t);
        void (*label_copy_fn)(polylabel*, polylabel*) = priv.is_ldf ? CS::cs_label.copy_label : nullptr;
=======
        void (*label_copy_fn)(void*, void*) = priv.is_ldf ? CS::cs_label.copy_label : nullptr;
>>>>>>> c35b64b8

        priv.learn_ec_copy.resize(ec_cnt);
        for (size_t i = 0; i < ec_cnt; i++)
          VW::copy_example_data(priv.all->audit, &priv.learn_ec_copy[i], ecs + i, label_copy_fn);

        priv.learn_ec_ref = priv.learn_ec_copy.data();
      }

      // copy conditioning stuff and allowed actions
      if (priv.auto_condition_features)
      {
        ensure_size(priv.learn_condition_on, condition_on_cnt);
        ensure_size(priv.learn_condition_on_act, condition_on_cnt);

        priv.learn_condition_on.end() =
            priv.learn_condition_on.begin() + condition_on_cnt;  // allow .size() to be used in lieu of _cnt

        memcpy(priv.learn_condition_on.begin(), condition_on, condition_on_cnt * sizeof(ptag));

        for (size_t i = 0; i < condition_on_cnt; i++)
        {
          push_at(priv.learn_condition_on_act,
              action_repr(((1 <= condition_on[i]) && (condition_on[i] < priv.ptag_to_action.size()))
                      ? priv.ptag_to_action[condition_on[i]]
                      : 0),
              i);
        }

        if (condition_on_names == nullptr)
        {
          ensure_size(priv.learn_condition_on_names, 1);
          priv.learn_condition_on_names[0] = 0;
        }
        else
        {
          ensure_size(priv.learn_condition_on_names, strlen(condition_on_names) + 1);
          VW::string_cpy(priv.learn_condition_on_names.begin(), (strlen(condition_on_names) + 1), condition_on_names);
        }
      }

      if (allowed_actions && (allowed_actions_cnt > 0))
      {
        ensure_size(priv.learn_allowed_actions, allowed_actions_cnt);
        memcpy(priv.learn_allowed_actions.begin(), allowed_actions, allowed_actions_cnt * sizeof(action));
        cdbg_print_array("in LEARN, learn_allowed_actions", priv.learn_allowed_actions);
      }
    }

    assert((allowed_actions_cnt == 0) || (a < allowed_actions_cnt));

    a_cost = 0.;
    action a_name = (allowed_actions && (allowed_actions_cnt > 0)) ? allowed_actions[a] : priv.is_ldf ? a : (a + 1);
    if (priv.metaoverride && priv.metaoverride->_foreach_action)
    {
      foreach_action_from_cache(priv, t, a_name);
      if (priv.memo_foreach_action[t])
      {
        cdbg << "@ memo_foreach_action: t=" << t << ", a=" << a << ", cost=" << (*priv.memo_foreach_action[t])[a].cost
             << endl;
        a_cost = (*priv.memo_foreach_action[t])[a].cost;
      }
    }

    a = a_name;

    if (priv.metaoverride && priv.metaoverride->_post_prediction)
      priv.metaoverride->_post_prediction(*priv.metaoverride->sch, t - priv.meta_t, a, a_cost);
    return a;
  }

  if ((priv.state == LEARN) && (t > priv.learn_t) && (priv.rollout_num_steps > 0) &&
      (priv.loss_declared_cnt >= priv.rollout_num_steps))
  {
    cdbg << "... skipping" << endl;
    action a = priv.is_ldf ? 0 : ((allowed_actions && (allowed_actions_cnt > 0)) ? allowed_actions[0] : 1);
    if (priv.metaoverride && priv.metaoverride->_post_prediction)
      priv.metaoverride->_post_prediction(*priv.metaoverride->sch, t - priv.meta_t, a, 0.);
    if (priv.metaoverride && priv.metaoverride->_foreach_action) foreach_action_from_cache(priv, t);
    a_cost = 0.;
    return a;
  }

  if ((priv.state == INIT_TRAIN) || (priv.state == INIT_TEST) || ((priv.state == LEARN) && (t > priv.learn_t)))
  {
    // we actually need to run the policy

    int policy = choose_policy(priv);
    action a = 0;

    cdbg << "executing policy " << policy << endl;

    bool gte_here = (priv.state == INIT_TRAIN) && (priv.rollout_method == NO_ROLLOUT) &&
        ((oracle_actions_cnt > 0) || (priv.use_action_costs));
    a_cost = 0.;
    bool skip = false;

    if (priv.metaoverride && priv.metaoverride->_maybe_override_prediction &&
        (priv.state != LEARN))  // if LEARN and t>learn_t,then we cannot allow overrides!
    {
      skip = priv.metaoverride->_maybe_override_prediction(*priv.metaoverride->sch, t - priv.meta_t, a, a_cost);
      cdbg << "maybe_override_prediction --> " << skip << ", a=" << a << ", a_cost=" << a_cost << endl;
      if (skip && need_memo_foreach_action(priv)) priv.memo_foreach_action.push_back(nullptr);
    }

    if ((!skip) && (policy == -1))
      a = choose_oracle_action(priv, ec_cnt, oracle_actions, oracle_actions_cnt, allowed_actions, allowed_actions_cnt,
          allowed_actions_cost);  // TODO: we probably want to actually get costs for oracle actions???

    bool need_fea = (policy == -1) && priv.metaoverride && priv.metaoverride->_foreach_action;

    if ((policy >= 0) || gte_here || need_fea)  // the last case is we need to do foreach action
    {
      int learner = select_learner(priv, policy, learner_id, false, priv.state != INIT_TEST);

      ensure_size(priv.condition_on_actions, condition_on_cnt);
      for (size_t i = 0; i < condition_on_cnt; i++)
      {
        priv.condition_on_actions[i] = ((1 <= condition_on[i]) && (condition_on[i] < priv.ptag_to_action.size()))
            ? priv.ptag_to_action[condition_on[i]]
            : action_repr(0);
      }

      bool not_test = priv.all->training && !ecs[0].test_only;

      if ((!skip) && (!need_fea) && not_test &&
          cached_action_store_or_find(priv, mytag, condition_on, condition_on_names, priv.condition_on_actions.begin(),
              condition_on_cnt, policy, learner_id, a, false, a_cost))
        // if this succeeded, 'a' has the right action
        priv.total_cache_hits++;
      else  // we need to predict, and then cache, and maybe run foreach_action
      {
        size_t start_K = (priv.is_ldf && COST_SENSITIVE::ec_is_example_header(ecs[0])) ? 1 : 0;
        priv.last_action_repr.clear();
        if (priv.auto_condition_features)
          for (size_t n = start_K; n < ec_cnt; n++)
            add_example_conditioning(
                priv, ecs[n], condition_on_cnt, condition_on_names, priv.condition_on_actions.begin());

        if (((!skip) && (policy >= 0)) || need_fea)  // only make a prediction if we're going to use the output
        {
          if (priv.auto_condition_features && priv.acset.use_passthrough_repr)
          {
            if (priv.is_ldf) { THROW("search cannot use state representations in ldf mode"); }
            if (ecs[0].passthrough) { THROW("search cannot passthrough"); }
            ecs[0].passthrough = &priv.last_action_repr;
          }
          a = priv.is_ldf ? single_prediction_LDF(priv, ecs, ec_cnt, learner, a_cost, need_fea ? a : (action)-1)
                          : single_prediction_notLDF(priv, *ecs, learner, allowed_actions, allowed_actions_cnt,
                                allowed_actions_cost, a_cost, need_fea ? a : (action)-1);

          cdbg << "passthrough = [";
          for (size_t kk = 0; kk < priv.last_action_repr.size(); kk++)
            cdbg << ' ' << priv.last_action_repr.indicies[kk] << ':' << priv.last_action_repr.values[kk];
          cdbg << " ]" << endl;

          ecs[0].passthrough = nullptr;
        }

        if (need_fea)
        {
          // TODO this
        }

        if (gte_here)
        {
          cdbg << "INIT_TRAIN, NO_ROLLOUT, at least one oracle_actions, a=" << a << endl;
          // we can generate a training example _NOW_ because we're not doing rollouts
          // allowed_actions_to_losses(priv, ec_cnt, allowed_actions, allowed_actions_cnt, oracle_actions,
          // oracle_actions_cnt, losses);
          allowed_actions_to_label(priv, ec_cnt, allowed_actions, allowed_actions_cnt, allowed_actions_cost,
              oracle_actions, oracle_actions_cnt, priv.gte_label);
          cdbg << "priv.gte_label = [";
          for (size_t i = 0; i < priv.gte_label.cs.costs.size(); i++)
            cdbg << ' ' << priv.gte_label.cs.costs[i].class_index << ':' << priv.gte_label.cs.costs[i].x;
          cdbg << " ]" << endl;

          priv.learn_ec_ref = ecs;
          priv.learn_ec_ref_cnt = ec_cnt;
          if (allowed_actions)
          {
            ensure_size(priv.learn_allowed_actions, allowed_actions_cnt);  // TODO: do we really need this?
            memcpy(priv.learn_allowed_actions.begin(), allowed_actions, allowed_actions_cnt * sizeof(action));
          }
          size_t old_learner_id = priv.learn_learner_id;
          priv.learn_learner_id = learner_id;
          generate_training_example(
              priv, priv.gte_label, 1., false);  // this is false because the conditioning has already been added!
          priv.learn_learner_id = old_learner_id;
        }

        if (priv.auto_condition_features)
          for (size_t n = start_K; n < ec_cnt; n++) del_example_conditioning(priv, ecs[n]);

        if (not_test && (!skip))
          cached_action_store_or_find(priv, mytag, condition_on, condition_on_names, priv.condition_on_actions.begin(),
              condition_on_cnt, policy, learner_id, a, true, a_cost);
      }
    }

    if (priv.state == INIT_TRAIN)
      priv.train_trajectory.push_back(scored_action(a, a_cost));  // note the action for future reference

    if (priv.metaoverride && priv.metaoverride->_post_prediction)
      priv.metaoverride->_post_prediction(*priv.metaoverride->sch, t - priv.meta_t, a, a_cost);

    return a;
  }

  THROW("error: predict called in unknown state");
}

inline bool cmp_size_t(const size_t a, const size_t b) { return a < b; }
inline bool cmp_size_t_pair(const std::pair<size_t, size_t>& a, const std::pair<size_t, size_t>& b)
{
  return ((a.first == b.first) && (a.second < b.second)) || (a.first < b.first);
}

inline size_t absdiff(size_t a, size_t b) { return (a < b) ? (b - a) : (a - b); }

void hoopla_permute(size_t* B, size_t* end)
{
  // from Curtis IPL 2004, "Darts and hoopla board design"
  // first sort
  size_t N = end - B;
  std::sort(B, end, cmp_size_t);
  // make some temporary space
  size_t* A = calloc_or_throw<size_t>((N + 1) * 2);
  A[N] = B[0];                // arbitrarily choose the maximum in the middle
  A[N + 1] = B[N - 1];        // so the maximum goes next to it
  size_t lo = N, hi = N + 1;  // which parts of A have we filled in? [lo,hi]
  size_t i = 0, j = N - 1;    // which parts of B have we already covered? [0,i] and [j,N-1]
  while (i + 1 < j)
  {
    // there are four options depending on where things get placed
    size_t d1 = absdiff(A[lo], B[i + 1]);  // put B[i+1] at the bottom
    size_t d2 = absdiff(A[lo], B[j - 1]);  // put B[j-1] at the bottom
    size_t d3 = absdiff(A[hi], B[i + 1]);  // put B[i+1] at the top
    size_t d4 = absdiff(A[hi], B[j - 1]);  // put B[j-1] at the top
    size_t mx = std::max(std::max(d1, d2), std::max(d3, d4));
    if (d1 >= mx)
      A[--lo] = B[++i];
    else if (d2 >= mx)
      A[--lo] = B[--j];
    else if (d3 >= mx)
      A[++hi] = B[++i];
    else
      A[++hi] = B[--j];
  }
  // copy it back to B
  memcpy(B, A + lo, N * sizeof(size_t));
  // clean up
  free(A);
}

void get_training_timesteps(search_private& priv, v_array<size_t>& timesteps)
{
  timesteps.clear();

  // if there's active learning, we need to
  if (priv.subsample_timesteps <= -1)
  {
    for (size_t i = 0; i < priv.active_uncertainty.size(); i++)
      if (priv._random_state->get_and_update_random() > priv.active_uncertainty[i].first)
        timesteps.push_back(priv.active_uncertainty[i].second - 1);
    /*
    float k = (float)priv.total_examples_generated;
    priv.ec_seq[t]->revert_weight = priv.all->loss->getRevertingWeight(priv.all->sd, priv.ec_seq[t].pred.scalar,
    priv.all->eta / powf(k, priv.all->power_t)); float importance = query_decision(active_str, *priv.ec_seq[t], k); if
    (importance > 0.) timesteps.push_back(pair<size_t,size_t>(0,t));
    */
  }
  // if there's no subsampling to do, just return [0,T)
  else if (priv.subsample_timesteps <= 0)
    for (size_t t = 0; t < priv.T; t++)
    {
      uint32_t count = 99;
      if (priv.active_csoaa && (t < priv.active_known.size()))
      {
        count = 0;
        for (std::pair<CS::wclass&, bool> wcq : priv.active_known[t])
          if (wcq.second)
          {
            count++;
            if (count > 1) break;
          }
      }
      if (count > 1) timesteps.push_back(t);
    }

  // if subsample in (0,1) then pick steps with that probability, but ensuring there's at least one!
  else if (priv.subsample_timesteps < 1)
  {
    for (size_t t = 0; t < priv.T; t++)
      if (priv._random_state->get_and_update_random() <= priv.subsample_timesteps) timesteps.push_back(t);

    if (timesteps.size() == 0)  // ensure at least one
      timesteps.push_back((size_t)(priv._random_state->get_and_update_random() * priv.T));
  }

  // finally, if subsample >= 1, then pick (int) that many uniformly at random without replacement; could use an LFSR
  // but why? :P
  else
  {
    while ((timesteps.size() < (size_t)priv.subsample_timesteps) && (timesteps.size() < priv.T))
    {
      size_t t = (size_t)(priv._random_state->get_and_update_random() * (float)priv.T);
      if (!v_array_contains(timesteps, t)) timesteps.push_back(t);
    }
    std::sort(timesteps.begin(), timesteps.end(), cmp_size_t);
  }

  if (!priv.linear_ordering) hoopla_permute(timesteps.begin(), timesteps.end());
}

struct final_item
{
  v_array<scored_action>* prefix;
  std::string str;
  float total_cost;
  final_item(v_array<scored_action>* p, std::string s, float ic) : prefix(p), str(s), total_cost(ic) {}
};

void free_final_item(final_item* p)
{
  p->prefix->delete_v();
  delete p->prefix;
  delete p;
}

void BaseTask::Run()
{
  search_private& priv = *sch->priv;
  // make sure output is correct
  bool old_should_produce_string = priv.should_produce_string;
  if (!_final_run && !_with_output_string) priv.should_produce_string = false;
  // if this isn't a final run, it shouldn't count for loss
  float old_test_loss = priv.test_loss;
  // float old_learn_loss = priv.learn_loss;
  priv.learn_loss *= 0.5;
  float old_train_loss = priv.train_loss;

  if (priv.should_produce_string) priv.pred_string->str("");

  priv.t = 0;
  priv.metaoverride = this;
  priv.task->run(*sch, ec);
  priv.metaoverride = nullptr;
  priv.meta_t += priv.t;

  // restore
  if (_with_output_string && old_should_produce_string) _with_output_string(*sch, *priv.pred_string);

  priv.should_produce_string = old_should_produce_string;
  if (!_final_run)
  {
    priv.test_loss = old_test_loss;
    // priv.learn_loss = old_learn_loss;
    priv.train_loss = old_train_loss;
  }
}

void run_task(search& sch, multi_ex& ec)
{
  search_private& priv = *sch.priv;
  priv.num_calls_to_run++;
  if (priv.metatask && (priv.state != GET_TRUTH_STRING))
    priv.metatask->run(sch, ec);
  else
    priv.task->run(sch, ec);
}

void verify_active_csoaa(
    COST_SENSITIVE::label& losses, const std::vector<std::pair<CS::wclass&, bool>>& known, size_t t, float multiplier)
{
  float threshold = multiplier / std::sqrt((float)t);
  cdbg << "verify_active_csoaa, losses = [";
  for (COST_SENSITIVE::wclass& wc : losses.costs) cdbg << " " << wc.class_index << ":" << wc.x;
  cdbg << " ]" << endl;
  // cdbg_print_array("verify_active_csoaa,  known", known);
  size_t i = 0;
  for (COST_SENSITIVE::wclass& wc : losses.costs)
  {
    if (!known[i].second)
    {
      float err = pow(known[i].first.partial_prediction - wc.x, 2);
      if (err > threshold)
      {
        std::cerr << "verify_active_csoaa failed: truth " << wc.class_index << ":" << wc.x << ", known[" << i
                  << "]=" << known[i].first.partial_prediction << ", error=" << err << " vs threshold " << threshold
                  << endl;
      }
    }
    i++;
  }
}

void advance_from_known_actions(search_private& priv)
{
  size_t t = priv.learn_t;
  if (!priv.active_csoaa) return;
  if (priv.active_csoaa_verify > 0.) return;
  if (t >= priv.active_known.size()) return;
  cdbg << "advance_from_known_actions t=" << t << " active_known.size()=" << priv.active_known.size()
       << " learn_a_idx=" << priv.learn_a_idx << endl;
  // cdbg_print_array(" active_known[t]", priv.active_known[t]);
  if (priv.learn_a_idx >= priv.active_known[t].size())
  {
    cdbg << "advance_from_known_actions setting done_with_all_actions=true (active_known[t].size()="
         << priv.active_known[t].size() << ")" << endl;
    priv.done_with_all_actions = true;
    return;
  }
  // if (priv.active_known[t][priv.learn_a_idx] >= FLT_MAX) return;
  if (priv.active_known[t][priv.learn_a_idx].second) return;
  // return;
  // wow, we actually found something we were confident about!
  /*
  cs_cost_push_back(priv.cb_learner,
                    priv.learn_losses,
                    priv.is_ldf ? (uint32_t)(priv.learn_a_idx - 1) : (uint32_t)priv.learn_a_idx,
                    priv.active_known[t][priv.learn_a_idx],
                    true);
  */
  priv.learn_losses.cs.costs.push_back(priv.active_known[t][priv.learn_a_idx].first);
  cdbg << "  --> adding " << priv.learn_a_idx << ":" << priv.active_known[t][priv.learn_a_idx].first.x << endl;
  priv.learn_a_idx++;
  advance_from_known_actions(priv);
}

template <bool is_learn>
void train_single_example(search& sch, bool is_test_ex, bool is_holdout_ex, multi_ex& ec_seq)
{
  search_private& priv = *sch.priv;
  vw& all = *priv.all;
  bool ran_test = false;  // we must keep track so that even if we skip test, we still update # of examples seen

  // if (! priv.no_caching)
  priv.cache_hash_map.clear();

  cdbg << "is_test_ex=" << is_test_ex << " vw_is_main=" << all.vw_is_main << endl;
  cdbg << "must_run_test = " << must_run_test(all, ec_seq, is_test_ex) << endl;
  // do an initial test pass to compute output (and loss)
  if (must_run_test(all, ec_seq, is_test_ex))
  {
    cdbg << "======================================== INIT TEST (" << priv.current_policy << ","
         << priv.read_example_last_pass << ") ========================================" << endl;

    ran_test = true;

    // do the prediction
    reset_search_structure(priv);
    priv.state = INIT_TEST;
    priv.should_produce_string =
        might_print_update(all) || (all.final_prediction_sink.size() > 0) || (all.raw_prediction != nullptr);
    priv.pred_string->str("");
    priv.test_action_sequence.clear();
    run_task(sch, ec_seq);

    // accumulate loss
    if (!is_test_ex) all.sd->update(ec_seq[0]->test_only, !is_test_ex, priv.test_loss, 1.f, priv.num_features);

    // generate output
    for (auto& sink : all.final_prediction_sink)
    { all.print_text_by_ref(sink.get(), priv.pred_string->str(), ec_seq[0]->tag); }

    if (all.raw_prediction != nullptr) all.print_text_by_ref(all.raw_prediction.get(), "", ec_seq[0]->tag);
  }

  // if we're not training, then we're done!
  if (!is_learn) return;
  if (is_test_ex || is_holdout_ex || ec_seq[0]->test_only || (!priv.all->training)) return;

  // SPEEDUP: if the oracle was never called, we can skip this!

  // do a pass over the data allowing oracle
  cdbg << "======================================== INIT TRAIN (" << priv.current_policy << ","
       << priv.read_example_last_pass << ") ========================================" << endl;
  // std::cerr << "training" << endl;

  priv.cache_hash_map.clear();
  reset_search_structure(priv);
  clear_memo_foreach_action(priv);
  priv.state = INIT_TRAIN;
  priv.active_uncertainty.clear();
  priv.train_trajectory.clear();  // this is where we'll store the training sequence
  run_task(sch, ec_seq);

  if (!ran_test)  // was  && !priv.ec_seq[0]->test_only) { but we know it's not test_only
    all.sd->update(ec_seq[0]->test_only, true, priv.test_loss, 1.f, priv.num_features);

  // if there's nothing to train on, we're done!
  if ((priv.loss_declared_cnt == 0) || (priv.t + priv.meta_t == 0) ||
      (priv.rollout_method == NO_ROLLOUT))  // TODO: make sure NO_ROLLOUT works with beam!
  { return; }

  // otherwise, we have some learn'in to do!
  cdbg << "======================================== LEARN (" << priv.current_policy << ","
       << priv.read_example_last_pass << ") ========================================" << endl;
  priv.T = priv.metatask ? priv.meta_t : priv.t;
  get_training_timesteps(priv, priv.timesteps);
  cdbg << "train_trajectory.size() = " << priv.train_trajectory.size() << ":\t";
  cdbg_print_array<scored_action>("", priv.train_trajectory);
  // cdbg << "memo_foreach_action = " << priv.memo_foreach_action << endl;
  for (size_t i = 0; i < priv.memo_foreach_action.size(); i++)
  {
    cdbg << "memo_foreach_action[" << i << "] = ";
    if (priv.memo_foreach_action[i])
      cdbg << *priv.memo_foreach_action[i];
    else
      cdbg << "null";
    cdbg << endl;
  }

  if (priv.cb_learner)
    priv.learn_losses.cb.costs.clear();
  else
    priv.learn_losses.cs.costs.clear();

  for (size_t tid = 0; tid < priv.timesteps.size(); tid++)
  {
    cdbg << "timestep = " << priv.timesteps[tid] << " [" << tid << "/" << priv.timesteps.size() << "]" << endl;

    if (priv.metatask && !priv.memo_foreach_action[tid])
    {
      cdbg << "skipping because it looks like this was overridden by metatask" << endl;
      continue;
    }

    priv.learn_ec_ref = nullptr;
    priv.learn_ec_ref_cnt = 0;

    reset_search_structure(priv);  // TODO remove this?
    bool skipped_all_actions = true;
    priv.learn_a_idx = 0;
    priv.done_with_all_actions = false;
    // for each action, roll out to get a loss
    while (!priv.done_with_all_actions)
    {
      priv.learn_t = priv.timesteps[tid];
      advance_from_known_actions(priv);
      if (priv.done_with_all_actions) break;

      skipped_all_actions = false;
      reset_search_structure(priv);

      priv.state = LEARN;
      priv.learn_t = priv.timesteps[tid];
      cdbg << "-------------------------------------------------------------------------------------" << endl;
      cdbg << "learn_t = " << priv.learn_t << ", learn_a_idx = " << priv.learn_a_idx << endl;
      // cdbg_print_array("priv.active_known[learn_t]", priv.active_known[priv.learn_t]);
      run_task(sch, ec_seq);
      // cerr_print_array("in GENER, learn_allowed_actions", priv.learn_allowed_actions);
      float this_loss = priv.learn_loss;
      cs_cost_push_back(priv.cb_learner, priv.learn_losses,
          priv.is_ldf ? (uint32_t)(priv.learn_a_idx - 1) : (uint32_t)priv.learn_a_idx, this_loss);
      //                          (priv.learn_allowed_actions.size() > 0) ?
      //                          priv.learn_allowed_actions[priv.learn_a_idx-1] : priv.is_ldf ? (priv.learn_a_idx-1) :
      //                          (priv.learn_a_idx),
      //                           priv.learn_loss);
    }
    if (priv.active_csoaa_verify > 0.)
      verify_active_csoaa(
          priv.learn_losses.cs, priv.active_known[priv.learn_t], ec_seq[0]->example_counter, priv.active_csoaa_verify);

    if (skipped_all_actions)
    {
      reset_search_structure(priv);
      priv.state = LEARN;
      priv.learn_t = priv.timesteps[tid];
      priv.force_setup_ec_ref = true;
      cdbg << "<<<<<" << endl;
      cdbg << "skipped all actions; learn_t = " << priv.learn_t << ", learn_a_idx = " << priv.learn_a_idx << endl;
      run_task(sch, ec_seq);  // TODO: i guess we can break out of this early
      cdbg << ">>>>>" << endl;
    }
    else
      cdbg << "didn't skip all actions" << endl;

    // now we can make a training example
    if (priv.learn_allowed_actions.size() > 0)
    {
      for (size_t i = 0; i < priv.learn_allowed_actions.size(); i++)
      { priv.learn_losses.cs.costs[i].class_index = priv.learn_allowed_actions[i]; }
    }
    // float min_loss = 0.;
    // if (priv.metatask)
    //  for (size_t aid=0; aid<priv.memo_foreach_action[tid]->size(); aid++)
    //    min_loss = std::min(min_loss, priv.memo_foreach_action[tid]->get(aid).cost);
    cdbg << "priv.learn_losses = [";
    for (auto& wc : priv.learn_losses.cs.costs) cdbg << " " << wc.class_index << ":" << wc.x;
    cdbg << " ]" << endl;
    cdbg << "gte" << endl;
    generate_training_example(priv, priv.learn_losses, 1., true);  // , min_loss);  // TODO: weight
    if (!priv.examples_dont_change)
      for (size_t n = 0; n < priv.learn_ec_copy.size(); n++)
      {
        if (sch.priv->is_ldf)
          CS::cs_label.delete_label(&priv.learn_ec_copy[n].l);
        else
          MC::mc_label.delete_label(&priv.learn_ec_copy[n].l);
      }
    if (priv.cb_learner)
      priv.learn_losses.cb.costs.clear();
    else
      priv.learn_losses.cs.costs.clear();
  }

  if (priv.active_csoaa && (priv.save_every_k_runs > 1))
  {
    size_t prev_num = priv.num_calls_to_run_previous / priv.save_every_k_runs;
    size_t this_num = priv.num_calls_to_run / priv.save_every_k_runs;
    if (this_num > prev_num) save_predictor(all, all.final_regressor_name, this_num);
    priv.num_calls_to_run_previous = priv.num_calls_to_run;
  }
}

void inline adjust_auto_condition(search_private& priv)
{
  if (priv.auto_condition_features)
  {
    // turn off auto-condition if it's irrelevant
    if ((priv.history_length == 0) || (priv.acset.feature_value == 0.f))
    {
      std::cerr << "warning: turning off AUTO_CONDITION_FEATURES because settings make it useless" << endl;
      priv.auto_condition_features = false;
    }
  }
}

template <bool is_learn>
void do_actual_learning(search& sch, base_learner& base, multi_ex& ec_seq)
{
  if (ec_seq.size() == 0) return;  // nothing to do :)

  bool is_test_ex = false;
  bool is_holdout_ex = false;

  search_private& priv = *sch.priv;
  priv.offset = ec_seq[0]->ft_offset;
  priv.base_learner = &base;

  adjust_auto_condition(priv);
  priv.read_example_last_id = ec_seq[ec_seq.size() - 1]->example_counter;

  // hit_new_pass true would have already triggered a printout
  // finish_example(multi_ex).  so we can reset hit_new_pass here
  priv.hit_new_pass = false;

  for (size_t i = 0; i < ec_seq.size(); i++)
  {
    is_test_ex |= priv.label_is_test(ec_seq[i]->l);
    is_holdout_ex |= ec_seq[i]->test_only;
    if (is_test_ex && is_holdout_ex) break;
  }

  if (priv.task->run_setup) priv.task->run_setup(sch, ec_seq);

  // if we're going to have to print to the screen, generate the "truth" std::string
  cdbg << "======================================== GET TRUTH STRING (" << priv.current_policy << ","
       << priv.read_example_last_pass << ") ========================================" << endl;
  if (might_print_update(*priv.all))
  {
    if (is_test_ex)
      priv.truth_string->str("**test**");
    else
    {
      reset_search_structure(*sch.priv);
      priv.state = GET_TRUTH_STRING;
      priv.should_produce_string = true;
      priv.truth_string->str("");
      run_task(sch, ec_seq);
    }
  }

  add_neighbor_features(priv, ec_seq);
  train_single_example<is_learn>(sch, is_test_ex, is_holdout_ex, ec_seq);
  del_neighbor_features(priv, ec_seq);

  if (priv.task->run_takedown) priv.task->run_takedown(sch, ec_seq);
}

void end_pass(search& sch)
{
  search_private& priv = *sch.priv;
  vw* all = priv.all;
  priv.hit_new_pass = true;
  priv.read_example_last_pass++;
  priv.passes_since_new_policy++;

  if (priv.passes_since_new_policy >= priv.passes_per_policy)
  {
    priv.passes_since_new_policy = 0;
    if (all->training) priv.current_policy++;
    if (priv.current_policy > priv.total_number_of_policies)
    {
      std::cerr << "internal error (bug): too many policies; not advancing" << endl;
      priv.current_policy = priv.total_number_of_policies;
    }
    // reset search_trained_nb_policies in options_from_file so it is saved to regressor file later
    // TODO work out a better system to update state that will be saved in the model.
    all->options->replace("search_trained_nb_policies", std::to_string(priv.current_policy));
    all->options->get_typed_option<uint32_t>("search_trained_nb_policies").value(priv.current_policy);
  }
}

void finish_multiline_example(vw& all, search& sch, multi_ex& ec_seq)
{
  print_update(*sch.priv);
  VW::finish_example(all, ec_seq);
}

void end_examples(search& sch)
{
  search_private& priv = *sch.priv;
  vw* all = priv.all;

  if (all->training)
  {
    // TODO work out a better system to update state that will be saved in the model.
    // Dig out option and change it in case we already loaded a predictor which had a value stored for
    // --search_trained_nb_policies
    auto val = (priv.passes_since_new_policy == 0) ? priv.current_policy : (priv.current_policy + 1);
    all->options->replace("search_trained_nb_policies", std::to_string(val));
    all->options->get_typed_option<uint32_t>("search_trained_nb_policies").value(val);
    // Dig out option and change it in case we already loaded a predictor which had a value stored for
    // --search_total_nb_policies
    all->options->replace("search_total_nb_policies", std::to_string(priv.total_number_of_policies));
    all->options->get_typed_option<uint32_t>("search_total_nb_policies").value(priv.total_number_of_policies);
  }
}

bool mc_label_is_test(polylabel& lab) { return MC::test_label(lab.multi); }

void search_initialize(vw* all, search& sch)
{
  search_private& priv = *sch.priv;  // priv is zero initialized by default
  priv.all = all;
  priv._random_state = all->get_random_state();

  priv.active_csoaa = false;
  priv.label_is_test = mc_label_is_test;

  priv.num_learners = 1;
  priv.state = INITIALIZE;
  priv.mix_per_roll_policy = -2;

  priv.pred_string = new std::stringstream();
  priv.truth_string = new std::stringstream();
  priv.bad_string_stream = new std::stringstream();
  priv.bad_string_stream->clear(priv.bad_string_stream->badbit);

  priv.rollout_method = MIX_PER_ROLL;
  priv.rollin_method = MIX_PER_ROLL;

  priv.allow_current_policy = true;
  priv.adaptive_beta = true;

  priv.total_number_of_policies = 1;

  priv.acset.max_bias_ngram_length = 1;

  priv.acset.feature_value = 1.;

  scored_action sa((action)-1, 0.);
  // unnecessary if priv has a proper constructor
  new (&priv.cache_hash_map) search_private::cache_map();

  sch.task_data = nullptr;

  priv.active_uncertainty.clear();
  priv.active_known.clear();

  CS::default_label(priv.empty_cs_label);

  new (&priv.rawOutputString) std::string();
  priv.rawOutputStringStream = new std::stringstream(priv.rawOutputString);
  new (&priv.test_action_sequence) std::vector<action>();
  new (&priv.dat_new_feature_audit_ss) std::stringstream();
}

void ensure_param(float& v, float lo, float hi, float def, const char* str)
{
  if ((v < lo) || (v > hi))
  {
    std::cerr << str << endl;
    v = def;
  }
}

void handle_condition_options(vw& all, auto_condition_settings& acset)
{
  option_group_definition new_options("Search Auto-conditioning Options");
  new_options.add(make_option("search_max_bias_ngram_length", acset.max_bias_ngram_length)
                      .keep()
                      .default_value(1)
                      .help("add a \"bias\" feature for each ngram up to and including this length. eg., if it's 1 "
                            "(default), then you get a single feature for each conditional"));
  new_options.add(make_option("search_max_quad_ngram_length", acset.max_quad_ngram_length)
                      .keep()
                      .default_value(0)
                      .help("add bias *times* input features for each ngram up to and including this length (def: 0)"));
  new_options.add(make_option("search_condition_feature_value", acset.feature_value)
                      .keep()
                      .default_value(1.f)
                      .help("how much weight should the conditional features get? (def: 1.)"));
  new_options.add(make_option("search_use_passthrough_repr", acset.use_passthrough_repr)
                      .keep()
                      .help("should we use lower-level reduction _internal state_ as additional features? (def: no)"));
  all.options->add_and_parse(new_options);
}

void search_finish(search& sch)
{
  search_private& priv = *sch.priv;
  cdbg << "search_finish" << endl;

  if (priv.active_csoaa) std::cerr << "search calls to run = " << priv.num_calls_to_run << endl;

  if (priv.task->finish) priv.task->finish(sch);
  if (priv.metatask && priv.metatask->finish) priv.metatask->finish(sch);
}

v_array<CS::label> read_allowed_transitions(action A, const char* filename)
{
  FILE* f;
  if (VW::file_open(&f, filename, "r") != 0)
    THROW("error: could not read file " << filename << " (" << VW::strerror_to_string(errno)
                                        << "); assuming all transitions are valid");

  bool* bg = calloc_or_throw<bool>(((size_t)(A + 1)) * (A + 1));
  int rd, from, to, count = 0;
  while ((rd = fscanf_s(f, "%d:%d", &from, &to)) > 0)
  {
    if ((from < 0) || (from > (int)A))
    {
      std::cerr << "warning: ignoring transition from " << from << " because it's out of the range [0," << A << "]"
                << endl;
    }
    if ((to < 0) || (to > (int)A))
    {
      std::cerr << "warning: ignoring transition to " << to << " because it's out of the range [0," << A << "]" << endl;
    }
    bg[from * (A + 1) + to] = true;
    count++;
  }
  fclose(f);

  v_array<CS::label> allowed = v_init<CS::label>();

  // from
  for (size_t i = 0; i < A; i++)
  {
    v_array<CS::wclass> costs = v_init<CS::wclass>();

    // to
    for (size_t j = 0; j < A; j++)
      if (bg[i * (A + 1) + j])
      {
        CS::wclass c = {FLT_MAX, (action)j, 0., 0.};
        costs.push_back(c);
      }

    CS::label ld = {costs};
    allowed.push_back(ld);
  }
  free(bg);

  std::cerr << "read " << count << " allowed transitions from " << filename << endl;

  return allowed;
}

void parse_neighbor_features(VW::string_view nf_strview, search& sch)
{
  search_private& priv = *sch.priv;
  priv.neighbor_features.clear();
  if (nf_strview.empty()) return;

  std::vector<VW::string_view> cmd;
  size_t end_idx = 0;
  while (!nf_strview.empty())
  {
    end_idx = nf_strview.find(',');
    VW::string_view strview = nf_strview.substr(0, end_idx);
    if (end_idx != VW::string_view::npos) nf_strview.remove_prefix(end_idx + 1);

    cmd.clear();
    tokenize(':', strview, cmd, true);
    int32_t posn = 0;
    char ns = ' ';
    if (cmd.size() == 1)
    {
      posn = int_of_string(cmd[0]);
      ns = ' ';
    }
    else if (cmd.size() == 2)
    {
      posn = int_of_string(cmd[0]);
      ns = (!cmd[1].empty()) ? cmd[1].front() : ' ';
    }
    else
    {
      std::cerr << "warning: ignoring malformed neighbor specification: '" << strview << "'" << endl;
    }
    int32_t enc = (posn << 24) | (ns & 0xFF);
    priv.neighbor_features.push_back(enc);
  }
}

base_learner* setup(options_i& options, vw& all)
{
  free_ptr<search> sch = scoped_calloc_or_throw<search>();
  search_private& priv = *sch->priv;
  std::string task_string;
  std::string metatask_string;
  std::string interpolation_string = "data";
  std::string neighbor_features_string;
  std::string rollout_string = "mix_per_state";
  std::string rollin_string = "mix_per_state";

  uint32_t search_trained_nb_policies;
  std::string search_allowed_transitions;

  priv.A = 1;
  option_group_definition new_options("Search options");
  new_options.add(
      make_option("search", priv.A).keep().help("Use learning to search, argument=maximum action id or 0 for LDF"));
  new_options.add(make_option("search_task", task_string)
                      .keep()
                      .necessary()
                      .help("the search task (use \"--search_task list\" to get a list of available tasks)"));
  new_options.add(
      make_option("search_metatask", metatask_string)
          .keep()
          .help("the search metatask (use \"--search_metatask list\" to get a list of available metatasks)"));
  new_options.add(make_option("search_interpolation", interpolation_string)
                      .keep()
                      .help("at what level should interpolation happen? [*data|policy]"));
  new_options.add(
      make_option("search_rollout", rollout_string)
          .help("how should rollouts be executed?           [policy|oracle|*mix_per_state|mix_per_roll|none]"));
  new_options.add(make_option("search_rollin", rollin_string)
                      .help("how should past trajectories be generated? [policy|oracle|*mix_per_state|mix_per_roll]"));
  new_options.add(make_option("search_passes_per_policy", priv.passes_per_policy)
                      .default_value(1)
                      .help("number of passes per policy (only valid for search_interpolation=policy)"));
  new_options.add(make_option("search_beta", priv.beta)
                      .default_value(0.5f)
                      .help("interpolation rate for policies (only valid for search_interpolation=policy)"));
  new_options.add(make_option("search_alpha", priv.alpha)
                      .default_value(1e-10f)
                      .help("annealed beta = 1-(1-alpha)^t (only valid for search_interpolation=data)"));
  new_options.add(make_option("search_total_nb_policies", priv.total_number_of_policies)
                      .help("if we are going to train the policies through multiple separate calls to vw, we need to "
                            "specify this parameter and tell vw how many policies are eventually going to be trained"));
  new_options.add(make_option("search_trained_nb_policies", search_trained_nb_policies)
                      .help("the number of trained policies in a file"));
  new_options.add(make_option("search_allowed_transitions", search_allowed_transitions)
                      .help("read file of allowed transitions [def: all transitions are allowed]"));
  new_options.add(make_option("search_subsample_time", priv.subsample_timesteps)
                      .help("instead of training at all timesteps, use a subset. if value in (0,1), train on a random "
                            "v%. if v>=1, train on precisely v steps per example, if v<=-1, use active learning"));
  new_options.add(
      make_option("search_neighbor_features", neighbor_features_string)
          .keep()
          .help("copy features from neighboring lines. argument looks like: '-1:a,+2' meaning copy previous line "
                "namespace a and next next line from namespace _unnamed_, where ',' separates them"));
  new_options.add(make_option("search_rollout_num_steps", priv.rollout_num_steps)
                      .help("how many calls of \"loss\" before we stop really predicting on rollouts and switch to "
                            "oracle (default means \"infinite\")"));
  new_options.add(make_option("search_history_length", priv.history_length)
                      .keep()
                      .default_value(1)
                      .help("some tasks allow you to specify how much history their depend on; specify that here"));
  new_options.add(make_option("search_no_caching", priv.no_caching)
                      .help("turn off the built-in caching ability (makes things slower, but technically more safe)"));
  new_options.add(
      make_option("search_xv", priv.xv).help("train two separate policies, alternating prediction/learning"));
  new_options.add(make_option("search_perturb_oracle", priv.perturb_oracle)
                      .default_value(0.f)
                      .help("perturb the oracle on rollin with this probability"));
  new_options.add(make_option("search_linear_ordering", priv.linear_ordering)
                      .help("insist on generating examples in linear order (def: hoopla permutation)"));
  new_options.add(make_option("search_active_verify", priv.active_csoaa_verify)
                      .help("verify that active learning is doing the right thing (arg = multiplier, should be = "
                            "cost_range * range_c)"));
  new_options.add(make_option("search_save_every_k_runs", priv.save_every_k_runs).help("save model every k runs"));

  if (!options.add_parse_and_check_necessary(new_options)) return nullptr;

  search_initialize(&all, *sch.get());

  parse_neighbor_features(neighbor_features_string, *sch.get());

  if (interpolation_string.compare("data") == 0)  // run as dagger
  {
    priv.adaptive_beta = true;
    priv.allow_current_policy = true;
    priv.passes_per_policy = all.numpasses;
    if (priv.current_policy > 1) priv.current_policy = 1;
  }
  else if (interpolation_string.compare("policy") == 0)
    ;
  else
    THROW("error: --search_interpolation must be 'data' or 'policy'");

  if ((rollout_string.compare("policy") == 0) || (rollout_string.compare("learn") == 0))
    priv.rollout_method = POLICY;
  else if ((rollout_string.compare("oracle") == 0) || (rollout_string.compare("ref") == 0))
    priv.rollout_method = ORACLE;
  else if ((rollout_string.compare("mix_per_state") == 0))
    priv.rollout_method = MIX_PER_STATE;
  else if ((rollout_string.compare("mix_per_roll") == 0) || (rollout_string.compare("mix") == 0))
    priv.rollout_method = MIX_PER_ROLL;
  else if ((rollout_string.compare("none") == 0))
  {
    priv.rollout_method = NO_ROLLOUT;
    priv.no_caching = true;
  }
  else
    THROW("error: --search_rollout must be 'learn', 'ref', 'mix', 'mix_per_state' or 'none'");

  if ((rollin_string.compare("policy") == 0) || (rollin_string.compare("learn") == 0))
    priv.rollin_method = POLICY;
  else if ((rollin_string.compare("oracle") == 0) || (rollin_string.compare("ref") == 0))
    priv.rollin_method = ORACLE;
  else if ((rollin_string.compare("mix_per_state") == 0))
    priv.rollin_method = MIX_PER_STATE;
  else if ((rollin_string.compare("mix_per_roll") == 0) || (rollin_string.compare("mix") == 0))
    priv.rollin_method = MIX_PER_ROLL;
  else
    THROW("error: --search_rollin must be 'learn', 'ref', 'mix' or 'mix_per_state'");

  // check if the base learner is contextual bandit, in which case, we dont rollout all actions.
  priv.allowed_actions_cache = &calloc_or_throw<polylabel>();
  if (options.was_supplied("cb"))
  {
    priv.cb_learner = true;
    CB::cb_label.default_label(priv.allowed_actions_cache);
    priv.learn_losses.cb.costs = v_init<CB::cb_class>();
    priv.gte_label.cb.costs = v_init<CB::cb_class>();
  }
  else
  {
    priv.cb_learner = false;
    CS::cs_label.default_label(priv.allowed_actions_cache);
    priv.learn_losses.cs.costs = v_init<CS::wclass>();
    priv.gte_label.cs.costs = v_init<CS::wclass>();
  }

  ensure_param(priv.beta, 0.0, 1.0, 0.5, "warning: search_beta must be in (0,1); resetting to 0.5");
  ensure_param(priv.alpha, 0.0, 1.0, 1e-10f, "warning: search_alpha must be in (0,1); resetting to 1e-10");

  priv.num_calls_to_run = 0;

  // compute total number of policies we will have at end of training
  // we add current_policy for cases where we start from an initial set of policies loaded through -i option
  uint32_t tmp_number_of_policies = priv.current_policy;
  if (all.training) tmp_number_of_policies += (int)ceil(((float)all.numpasses) / ((float)priv.passes_per_policy));

  // the user might have specified the number of policies that will eventually be trained through multiple vw calls,
  // so only set total_number_of_policies to computed value if it is larger
  cdbg << "current_policy=" << priv.current_policy << " tmp_number_of_policies=" << tmp_number_of_policies
       << " total_number_of_policies=" << priv.total_number_of_policies << endl;
  if (tmp_number_of_policies > priv.total_number_of_policies)
  {
    priv.total_number_of_policies = tmp_number_of_policies;
    if (priv.current_policy >
        0)  // we loaded a file but total number of policies didn't match what is needed for training
      std::cerr << "warning: you're attempting to train more classifiers than was allocated initially. Likely to cause "
                   "bad performance."
                << endl;
  }

  // current policy currently points to a new policy we would train
  // if we are not training and loaded a bunch of policies for testing, we need to subtract 1 from current policy
  // so that we only use those loaded when testing (as run_prediction is called with allow_current to true)
  if (!all.training && priv.current_policy > 0) priv.current_policy--;

  all.options->replace("search_trained_nb_policies", std::to_string(priv.current_policy));
  all.options->get_typed_option<uint32_t>("search_trained_nb_policies").value(priv.current_policy);

  all.options->replace("search_total_nb_policies", std::to_string(priv.total_number_of_policies));
  all.options->get_typed_option<uint32_t>("search_total_nb_policies").value(priv.total_number_of_policies);

  cdbg << "search current_policy = " << priv.current_policy
       << " total_number_of_policies = " << priv.total_number_of_policies << endl;

  if (task_string.compare("list") == 0)
  {
    std::cerr << endl << "available search tasks:" << endl;
    for (search_task** mytask = all_tasks; *mytask != nullptr; mytask++)
      std::cerr << "  " << (*mytask)->task_name << endl;
    std::cerr << endl;
    exit(0);
  }
  if (metatask_string.compare("list") == 0)
  {
    std::cerr << endl << "available search metatasks:" << endl;
    for (search_metatask** mytask = all_metatasks; *mytask != nullptr; mytask++)
      std::cerr << "  " << (*mytask)->metatask_name << endl;
    std::cerr << endl;
    exit(0);
  }
  for (search_task** mytask = all_tasks; *mytask != nullptr; mytask++)
    if (task_string.compare((*mytask)->task_name) == 0)
    {
      priv.task = *mytask;
      sch->task_name = (*mytask)->task_name;
      break;
    }
  if (priv.task == nullptr)
  {
    if (!options.was_supplied("help"))
      THROW("fail: unknown task for --search_task '" << task_string << "'; use --search_task list to get a list");
  }
  priv.metatask = nullptr;
  for (search_metatask** mytask = all_metatasks; *mytask != nullptr; mytask++)
    if (metatask_string.compare((*mytask)->metatask_name) == 0)
    {
      priv.metatask = *mytask;
      sch->metatask_name = (*mytask)->metatask_name;
      break;
    }
  all.example_parser->emptylines_separate_examples = true;

  if (!options.was_supplied("csoaa") && !options.was_supplied("cs_active") && !options.was_supplied("csoaa_ldf") &&
      !options.was_supplied("wap_ldf") && !options.was_supplied("cb"))
  { options.insert("csoaa", std::to_string(priv.A)); }

  priv.active_csoaa = options.was_supplied("cs_active");
  priv.active_csoaa_verify = -1.;
  if (options.was_supplied("search_active_verify"))
    if (!priv.active_csoaa) THROW("cannot use --search_active_verify without using --cs_active");

  cdbg << "active_csoaa = " << priv.active_csoaa << ", active_csoaa_verify = " << priv.active_csoaa_verify << endl;

  base_learner* base = setup_base(*all.options, all);

  // default to OAA labels unless the task wants to override this (which they can do in initialize)
  all.example_parser->lbl_parser = MC::mc_label;
  all.label_type = label_type_t::mc;
  if (priv.task && priv.task->initialize) priv.task->initialize(*sch.get(), priv.A, options);
  if (priv.metatask && priv.metatask->initialize) priv.metatask->initialize(*sch.get(), priv.A, options);
  priv.meta_t = 0;

  if (options.was_supplied("search_allowed_transitions"))
    read_allowed_transitions((action)priv.A, search_allowed_transitions.c_str());

  // set up auto-history (used to only do this if AUTO_CONDITION_FEATURES was on, but that doesn't work for hooktask)
  handle_condition_options(all, priv.acset);

  if (!priv.allow_current_policy)  // if we're not dagger
    all.check_holdout_every_n_passes = priv.passes_per_policy;

  all.searchstr = sch.get();

  priv.start_clock_time = clock();

  if (priv.xv) priv.num_learners *= 3;

  cdbg << "num_learners = " << priv.num_learners << endl;

  learner<search, multi_ex>& l = init_learner(sch, make_base(*base), do_actual_learning<true>,
      do_actual_learning<false>, priv.total_number_of_policies * priv.num_learners);
  l.set_finish_example(finish_multiline_example);
  l.set_end_examples(end_examples);
  l.set_finish(search_finish);
  l.set_end_pass(end_pass);
  return make_base(l);
}

float action_hamming_loss(action a, const action* A, size_t sz)
{
  if (sz == 0) return 0.;  // latent variables have zero loss
  for (size_t i = 0; i < sz; i++)
    if (a == A[i]) return 0.;
  return 1.;
}

float action_cost_loss(action a, const action* act, const float* costs, size_t sz)
{
  if (act == nullptr) return costs[a - 1];
  for (size_t i = 0; i < sz; i++)
    if (act[i] == a) return costs[i];
  THROW("action_cost_loss got action that wasn't allowed: " << a);
}

// the interface:
bool search::is_ldf() { return priv->is_ldf; }

action search::predict(example& ec, ptag mytag, const action* oracle_actions, size_t oracle_actions_cnt,
    const ptag* condition_on, const char* condition_on_names, const action* allowed_actions, size_t allowed_actions_cnt,
    const float* allowed_actions_cost, size_t learner_id, float weight)
{
  float a_cost = 0.;
  action a = search_predict(*priv, &ec, 1, mytag, oracle_actions, oracle_actions_cnt, condition_on, condition_on_names,
      allowed_actions, allowed_actions_cnt, allowed_actions_cost, learner_id, a_cost, weight);
  if (priv->state == INIT_TEST) priv->test_action_sequence.push_back(a);
  if (mytag != 0)
  {
    if (mytag < priv->ptag_to_action.size())
    {
      cdbg << "delete_v at " << mytag << endl;
      if (priv->ptag_to_action[mytag].repr != nullptr)
      {
        delete priv->ptag_to_action[mytag].repr;
        priv->ptag_to_action[mytag].repr = nullptr;
      }
    }
    if (priv->acset.use_passthrough_repr)
    {
      assert((mytag >= priv->ptag_to_action.size()) || (priv->ptag_to_action[mytag].repr == nullptr));
      push_at(priv->ptag_to_action, action_repr(a, &(priv->last_action_repr)), mytag);
    }
    else
      push_at(priv->ptag_to_action, action_repr(a, (features*)nullptr), mytag);
    cdbg << "push_at " << mytag << endl;
  }
  if (priv->auto_hamming_loss)
    loss(priv->use_action_costs ? action_cost_loss(a, allowed_actions, allowed_actions_cost, allowed_actions_cnt)
                                : action_hamming_loss(a, oracle_actions, oracle_actions_cnt));
  cdbg << "predict returning " << a << endl;
  return a;
}

action search::predictLDF(example* ecs, size_t ec_cnt, ptag mytag, const action* oracle_actions,
    size_t oracle_actions_cnt, const ptag* condition_on, const char* condition_on_names, size_t learner_id,
    float weight)
{
  float a_cost = 0.;
  // TODO: action costs for ldf
  action a = search_predict(*priv, ecs, ec_cnt, mytag, oracle_actions, oracle_actions_cnt, condition_on,
      condition_on_names, nullptr, 0, nullptr, learner_id, a_cost, weight);
  if (priv->state == INIT_TEST) priv->test_action_sequence.push_back(a);

  // If there is a shared example (example header), then action "1" is at index 1, but otherwise
  // action "1" is at index 0. Map action to its appropriate index. In particular, this fixes an
  // issue where the predicted action is the last, and there is no example header, causing an index
  // beyond the end of the array (usually resulting in a segfault at some point.)
  size_t action_index = (a - COST_SENSITIVE::ec_is_example_header(ecs[0])) ? 0 : 1;

  if ((mytag != 0) && ecs[action_index].l.cs.costs.size() > 0)
  {
    if (mytag < priv->ptag_to_action.size())
    {
      cdbg << "delete_v at " << mytag << endl;
      if (priv->ptag_to_action[mytag].repr != nullptr)
      {
        delete priv->ptag_to_action[mytag].repr;
        priv->ptag_to_action[mytag].repr = nullptr;
      }
    }
    push_at(priv->ptag_to_action, action_repr(ecs[a].l.cs.costs[0].class_index, &(priv->last_action_repr)), mytag);
  }
  if (priv->auto_hamming_loss) loss(action_hamming_loss(a, oracle_actions, oracle_actions_cnt));  // TODO: action costs
  cdbg << "predict returning " << a << endl;
  return a;
}

void search::loss(float loss) { search_declare_loss(*this->priv, loss); }

bool search::predictNeedsExample() { return search_predictNeedsExample(*this->priv); }

std::stringstream& search::output()
{
  if (!this->priv->should_produce_string)
    return *(this->priv->bad_string_stream);
  else if (this->priv->state == GET_TRUTH_STRING)
    return *(this->priv->truth_string);
  else
    return *(this->priv->pred_string);
}

void search::set_options(uint32_t opts)
{
  if (this->priv->all->vw_is_main && (this->priv->state != INITIALIZE))
    std::cerr << "warning: task should not set options except in initialize function!" << endl;
  if ((opts & AUTO_CONDITION_FEATURES) != 0) this->priv->auto_condition_features = true;
  if ((opts & AUTO_HAMMING_LOSS) != 0) this->priv->auto_hamming_loss = true;
  if ((opts & EXAMPLES_DONT_CHANGE) != 0) this->priv->examples_dont_change = true;
  if ((opts & IS_LDF) != 0) this->priv->is_ldf = true;
  if ((opts & NO_CACHING) != 0) this->priv->no_caching = true;
  if ((opts & ACTION_COSTS) != 0) this->priv->use_action_costs = true;

  if (this->priv->is_ldf && this->priv->use_action_costs)
    THROW("using LDF and actions costs is not yet implemented; turn off action costs");  // TODO fix

  if (this->priv->use_action_costs && (this->priv->rollout_method != NO_ROLLOUT))
    std::cerr
        << "warning: task is designed to use rollout costs, but this only works when --search_rollout none is specified"
        << endl;
}

void search::set_label_parser(label_parser& lp, bool (*is_test)(polylabel&))
{
  if (this->priv->all->vw_is_main && (this->priv->state != INITIALIZE))
    std::cerr << "warning: task should not set label parser except in initialize function!" << endl;
  this->priv->all->p->lp = lp;
  this->priv->all->p->lp.test_label = (bool (*)(polylabel*))is_test;
  this->priv->label_is_test = is_test;
}

void search::get_test_action_sequence(std::vector<action>& V)
{
  V.clear();
  for (size_t i = 0; i < this->priv->test_action_sequence.size(); i++) V.push_back(this->priv->test_action_sequence[i]);
}

void search::set_num_learners(size_t num_learners) { this->priv->num_learners = num_learners; }

uint64_t search::get_mask() { return this->priv->all->weights.mask(); }
size_t search::get_stride_shift() { return this->priv->all->weights.stride_shift(); }
uint32_t search::get_history_length() { return (uint32_t)this->priv->history_length; }

std::string search::pretty_label(action a)
{
  if (this->priv->all->sd->ldict)
  {
    auto sv = this->priv->all->sd->ldict->get(a);
    return sv.to_string();
  }
  else
  {
    std::ostringstream os;
    os << a;
    return os.str();
  }
}

vw& search::get_vw_pointer_unsafe() { return *this->priv->all; }
void search::set_force_oracle(bool force) { this->priv->force_oracle = force; }

// predictor implementation
predictor::predictor(search& sch, ptag my_tag)
    : is_ldf(false)
    , my_tag(my_tag)
    , ec(nullptr)
    , ec_cnt(0)
    , ec_alloced(false)
    , weight(1.)
    , oracle_is_pointer(false)
    , allowed_is_pointer(false)
    , allowed_cost_is_pointer(false)
    , learner_id(0)
    , sch(sch)
{
  oracle_actions = v_init<action>();
  condition_on_tags = v_init<ptag>();
  condition_on_names = v_init<char>();
  allowed_actions = v_init<action>();
  allowed_actions_cost = v_init<float>();
}

void predictor::free_ec()
{
  if (ec_alloced)
  {
    if (is_ldf)
      for (size_t i = 0; i < ec_cnt; i++) { VW::dealloc_example(CS::cs_label.delete_label, ec[i]); }
    else
    {
      VW::dealloc_example(nullptr, *ec);
    }
    free(ec);
  }
}

predictor::~predictor()
{
  if (!oracle_is_pointer) oracle_actions.delete_v();
  if (!allowed_is_pointer) allowed_actions.delete_v();
  if (!allowed_cost_is_pointer) allowed_actions_cost.delete_v();
  free_ec();
  condition_on_tags.delete_v();
  condition_on_names.delete_v();
}
predictor& predictor::reset()
{
  this->erase_oracles();
  this->erase_alloweds();
  condition_on_tags.clear();
  condition_on_names.clear();
  free_ec();
  return *this;
}

predictor& predictor::set_input(example& input_example)
{
  free_ec();
  is_ldf = false;
  ec = &input_example;
  ec_cnt = 1;
  ec_alloced = false;
  return *this;
}

predictor& predictor::set_input(example* input_example, size_t input_length)
{
  free_ec();
  is_ldf = true;
  ec = input_example;
  ec_cnt = input_length;
  ec_alloced = false;
  return *this;
}

void predictor::set_input_length(size_t input_length)
{
  is_ldf = true;
  if (ec_alloced)
  {
    for (size_t i = ec_cnt; ec_cnt < input_length; ++i) ec[i].~example();
    example* temp = (example*)realloc(ec, input_length * sizeof(example));
    if (temp != nullptr)
      ec = temp;
    else
      THROW("realloc failed in search.cc");
  }
  else
    ec = calloc_or_throw<example>(input_length);
  ec_cnt = input_length;
  ec_alloced = true;
}
void predictor::set_input_at(size_t posn, example& ex)
{
  if (!ec_alloced) THROW("call to set_input_at without previous call to set_input_length");

  if (posn >= ec_cnt)
    THROW("call to set_input_at with too large a position: posn (" << posn << ") >= ec_cnt(" << ec_cnt << ")");

  VW::copy_example_data(false, ec + posn, &ex, CS::cs_label.copy_label);  // TODO: the false is "audit"
}

template <class T>
void predictor::make_new_pointer(v_array<T>& A, size_t new_size)
{
  size_t old_size = A.size();
  T* old_pointer = A.begin();
  A.begin() = calloc_or_throw<T>(new_size);
  A.end() = A.begin() + new_size;
  A.end_array = A.end();
  memcpy(A.begin(), old_pointer, old_size * sizeof(T));
}

template <class T>
predictor& predictor::add_to(v_array<T>& A, bool& A_is_ptr, T a, bool clear_first)
{
  if (A_is_ptr)  // we need to make our own memory
  {
    if (clear_first) A.end() = A.begin();
    size_t new_size = clear_first ? 1 : (A.size() + 1);
    make_new_pointer<T>(A, new_size);
    A_is_ptr = false;
    A[new_size - 1] = a;
  }
  else  // we've already allocated our own memory
  {
    if (clear_first) A.clear();
    A.push_back(a);
  }
  return *this;
}

template <class T>
predictor& predictor::add_to(v_array<T>& A, bool& A_is_ptr, T* a, size_t count, bool clear_first)
{
  size_t old_size = A.size();
  if (old_size > 0)
  {
    if (A_is_ptr)  // we need to make our own memory
    {
      if (clear_first)
      {
        A.end() = A.begin();
        old_size = 0;
      }
      size_t new_size = old_size + count;
      make_new_pointer<T>(A, new_size);
      A_is_ptr = false;
      if (a != nullptr) memcpy(A.begin() + old_size, a, count * sizeof(T));
    }
    else  // we already have our own memory
    {
      if (clear_first) A.clear();
      if (a != nullptr) push_many<T>(A, a, count);
    }
  }
  else  // old_size == 0, clear_first is irrelevant
  {
    if (!A_is_ptr) A.delete_v();  // avoid memory leak

    A.begin() = a;
    if (a != nullptr)  // a is not nullptr
      A.end() = a + count;
    else
      A.end() = a;
    A.end_array = A.end();
    A_is_ptr = true;
  }
  return *this;
}

predictor& predictor::erase_oracles()
{
  if (oracle_is_pointer)
    oracle_actions.end() = oracle_actions.begin();
  else
    oracle_actions.clear();
  return *this;
}
predictor& predictor::add_oracle(action a) { return add_to(oracle_actions, oracle_is_pointer, a, false); }
predictor& predictor::add_oracle(action* a, size_t action_count)
{
  return add_to(oracle_actions, oracle_is_pointer, a, action_count, false);
}
predictor& predictor::add_oracle(v_array<action>& a)
{
  return add_to(oracle_actions, oracle_is_pointer, a.begin(), a.size(), false);
}

predictor& predictor::set_oracle(action a) { return add_to(oracle_actions, oracle_is_pointer, a, true); }
predictor& predictor::set_oracle(action* a, size_t action_count)
{
  return add_to(oracle_actions, oracle_is_pointer, a, action_count, true);
}
predictor& predictor::set_oracle(v_array<action>& a)
{
  return add_to(oracle_actions, oracle_is_pointer, a.begin(), a.size(), true);
}

predictor& predictor::set_weight(float w)
{
  weight = w;
  return *this;
}

predictor& predictor::erase_alloweds()
{
  if (allowed_is_pointer)
    allowed_actions.end() = allowed_actions.begin();
  else
    allowed_actions.clear();
  if (allowed_cost_is_pointer)
    allowed_actions_cost.end() = allowed_actions_cost.begin();
  else
    allowed_actions_cost.clear();
  return *this;
}
predictor& predictor::add_allowed(action a) { return add_to(allowed_actions, allowed_is_pointer, a, false); }
predictor& predictor::add_allowed(action* a, size_t action_count)
{
  return add_to(allowed_actions, allowed_is_pointer, a, action_count, false);
}
predictor& predictor::add_allowed(v_array<action>& a)
{
  return add_to(allowed_actions, allowed_is_pointer, a.begin(), a.size(), false);
}

predictor& predictor::set_allowed(action a) { return add_to(allowed_actions, allowed_is_pointer, a, true); }
predictor& predictor::set_allowed(action* a, size_t action_count)
{
  return add_to(allowed_actions, allowed_is_pointer, a, action_count, true);
}
predictor& predictor::set_allowed(v_array<action>& a)
{
  return add_to(allowed_actions, allowed_is_pointer, a.begin(), a.size(), true);
}

predictor& predictor::add_allowed(action a, float cost)
{
  add_to(allowed_actions_cost, allowed_cost_is_pointer, cost, false);
  return add_to(allowed_actions, allowed_is_pointer, a, false);
}

predictor& predictor::add_allowed(action* a, float* costs, size_t action_count)
{
  add_to(allowed_actions_cost, allowed_cost_is_pointer, costs, action_count, false);
  return add_to(allowed_actions, allowed_is_pointer, a, action_count, false);
}
predictor& predictor::add_allowed(v_array<std::pair<action, float>>& a)
{
  for (size_t i = 0; i < a.size(); i++)
  {
    add_to(allowed_actions, allowed_is_pointer, a[i].first, false);
    add_to(allowed_actions_cost, allowed_cost_is_pointer, a[i].second, false);
  }
  return *this;
}
predictor& predictor::add_allowed(std::vector<std::pair<action, float>>& a)
{
  for (size_t i = 0; i < a.size(); i++)
  {
    add_to(allowed_actions, allowed_is_pointer, a[i].first, false);
    add_to(allowed_actions_cost, allowed_cost_is_pointer, a[i].second, false);
  }
  return *this;
}

predictor& predictor::set_allowed(action a, float cost)
{
  add_to(allowed_actions_cost, allowed_cost_is_pointer, cost, true);
  return add_to(allowed_actions, allowed_is_pointer, a, true);
}

predictor& predictor::set_allowed(action* a, float* costs, size_t action_count)
{
  add_to(allowed_actions_cost, allowed_cost_is_pointer, costs, action_count, true);
  return add_to(allowed_actions, allowed_is_pointer, a, action_count, true);
}
VW_WARNING_STATE_PUSH
VW_WARNING_DISABLE_DEPRECATED_USAGE
predictor& predictor::set_allowed(v_array<std::pair<action, float>>& a)
{
  erase_alloweds();
  return add_allowed(a);
}
VW_WARNING_STATE_POP
predictor& predictor::set_allowed(std::vector<std::pair<action, float>>& a)
{
  erase_alloweds();
  return add_allowed(a);
}

predictor& predictor::add_condition(ptag tag, char name)
{
  condition_on_tags.push_back(tag);
  condition_on_names.push_back(name);
  return *this;
}
predictor& predictor::set_condition(ptag tag, char name)
{
  condition_on_tags.clear();
  condition_on_names.clear();
  return add_condition(tag, name);
}

predictor& predictor::add_condition_range(ptag hi, ptag count, char name0)
{
  if (count == 0) return *this;
  for (ptag i = 0; i < count; i++)
  {
    if (i > hi) break;
    char name = name0 + static_cast<char>(i);
    condition_on_tags.push_back(hi - i);
    condition_on_names.push_back(name);
  }
  return *this;
}
predictor& predictor::set_condition_range(ptag hi, ptag count, char name0)
{
  condition_on_tags.clear();
  condition_on_names.clear();
  return add_condition_range(hi, count, name0);
}

predictor& predictor::set_learner_id(size_t id)
{
  learner_id = id;
  return *this;
}

predictor& predictor::set_tag(ptag tag)
{
  my_tag = tag;
  return *this;
}

action predictor::predict()
{
  const action* orA = oracle_actions.size() == 0 ? nullptr : oracle_actions.begin();
  const ptag* cOn = condition_on_names.size() == 0 ? nullptr : condition_on_tags.begin();
  const char* cNa = nullptr;
  if (condition_on_names.size() > 0)
  {
    condition_on_names.push_back((char)0);  // null terminate
    cNa = condition_on_names.begin();
  }
  const action* alA = (allowed_actions.size() == 0) ? nullptr : allowed_actions.begin();
  const float* alAcosts = (allowed_actions_cost.size() == 0) ? nullptr : allowed_actions_cost.begin();
  size_t numAlA = std::max(allowed_actions.size(), allowed_actions_cost.size());
  action p = is_ldf
      ? sch.predictLDF(ec, ec_cnt, my_tag, orA, oracle_actions.size(), cOn, cNa, learner_id, weight)
      : sch.predict(*ec, my_tag, orA, oracle_actions.size(), cOn, cNa, alA, numAlA, alAcosts, learner_id, weight);

  if (condition_on_names.size() > 0) condition_on_names.pop();  // un-null-terminate
  return p;
}
}  // namespace Search

// TODO: valgrind --leak-check=full ./vw --search 2 -k -c --passes 1 --search_task sequence -d test_beam --holdout_off
// --search_rollin policy --search_metatask selective_branching 2>&1 | less<|MERGE_RESOLUTION|>--- conflicted
+++ resolved
@@ -1675,12 +1675,7 @@
         priv.learn_ec_ref = ecs;
       else
       {
-<<<<<<< HEAD
-        size_t label_size = priv.is_ldf ? sizeof(CS::label) : sizeof(MC::label_t);
         void (*label_copy_fn)(polylabel*, polylabel*) = priv.is_ldf ? CS::cs_label.copy_label : nullptr;
-=======
-        void (*label_copy_fn)(void*, void*) = priv.is_ldf ? CS::cs_label.copy_label : nullptr;
->>>>>>> c35b64b8
 
         priv.learn_ec_copy.resize(ec_cnt);
         for (size_t i = 0; i < ec_cnt; i++)

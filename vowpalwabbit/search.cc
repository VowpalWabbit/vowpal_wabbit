--- conflicted
+++ resolved
@@ -546,11 +546,7 @@
     //assert( fabs(priv_beta - priv.beta) < 1e-2 );
     if (priv.beta > 1) priv.beta = 1;
   }
-<<<<<<< HEAD
-  for (auto& ar : priv.ptag_to_action)
-=======
   for (Search::action_repr& ar : priv.ptag_to_action)
->>>>>>> c2d5bcf0
   { ar.repr.values.delete_v();
     ar.repr.indicies.delete_v();
     ar.repr.space_names.delete_v();
@@ -1656,11 +1652,7 @@
       all.sd->update(priv.ec_seq[0]->test_only, priv.test_loss, 1.f, priv.num_features);
 
     // generate output
-<<<<<<< HEAD
-    for (auto sink : all.final_prediction_sink)
-=======
     for (int sink : all.final_prediction_sink)
->>>>>>> c2d5bcf0
       all.print_text((int)sink, priv.pred_string->str(), priv.ec_seq[0]->tag);
 
     if (all.raw_prediction > 0)
@@ -1972,11 +1964,7 @@
     priv.allowed_actions_cache->cs.costs.delete_v();
 
   priv.train_trajectory.delete_v();
-<<<<<<< HEAD
-  for (auto& ar : priv.ptag_to_action)
-=======
   for (Search::action_repr& ar : priv.ptag_to_action)
->>>>>>> c2d5bcf0
     ar.repr.delete_v();
   priv.ptag_to_action.delete_v();
   clear_memo_foreach_action(priv);
@@ -1990,11 +1978,7 @@
   // destroy copied examples if we needed them
   if (! priv.examples_dont_change)
   { void (*delete_label)(void*) = priv.is_ldf ? CS::cs_label.delete_label : MC::mc_label.delete_label;
-<<<<<<< HEAD
-    for(auto& ec : priv.learn_ec_copy)
-=======
     for(example& ec : priv.learn_ec_copy)
->>>>>>> c2d5bcf0
       VW::dealloc_example(delete_label, ec);
     priv.learn_ec_copy.delete_v();
   }

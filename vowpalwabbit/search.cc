// Copyright (c) by respective owners including Yahoo!, Microsoft, and
// individual contributors. All rights reserved. Released under a BSD (revised)
// license as described in the file LICENSE.
#include <float.h>
#include <string.h>
#include <math.h>
#include <memory>
#include "vw.h"
#include "rand48.h"
#include "reductions.h"
#include "gd.h"  // for GD::foreach_feature
#include "parse_primitives.h"
#include "search_sequencetask.h"
#include "search_multiclasstask.h"
#include "search_dep_parser.h"
#include "search_entityrelationtask.h"
#include "search_hooktask.h"
#include "search_graph.h"
#include "search_meta.h"
#include "csoaa.h"
#include "active.h"
#include "label_dictionary.h"
#include "vw_exception.h"

using namespace VW::LEARNER;
using namespace VW::config;
namespace CS = COST_SENSITIVE;
namespace MC = MULTICLASS;

using std::endl;

namespace Search
{
using byte_array = std::unique_ptr<uint8_t[]>;

search_task* all_tasks[] = {&SequenceTask::task, &SequenceSpanTask::task, &SequenceTaskCostToGo::task,
    &ArgmaxTask::task, &SequenceTask_DemoLDF::task, &MulticlassTask::task, &DepParserTask::task,
    &EntityRelationTask::task, &HookTask::task, &GraphTask::task, nullptr};  // must nullptr terminate!

search_metatask* all_metatasks[] = {
    &DebugMT::metatask, &SelectiveBranchingMT::metatask, nullptr};  // must nullptr terminate!

constexpr bool PRINT_UPDATE_EVERY_EXAMPLE = false;
constexpr bool PRINT_UPDATE_EVERY_PASS = false;
constexpr bool PRINT_CLOCK_TIME = false;
constexpr uint64_t SEARCH_HASH_SEED = 3419;

std::string neighbor_feature_space("neighbor");
std::string condition_feature_space("search_condition");

uint32_t AUTO_CONDITION_FEATURES = 1, AUTO_HAMMING_LOSS = 2, EXAMPLES_DONT_CHANGE = 4, IS_LDF = 8, NO_CACHING = 16,
         ACTION_COSTS = 32;
enum SearchState
{
  INITIALIZE,
  INIT_TEST,
  INIT_TRAIN,
  LEARN,
  GET_TRUTH_STRING
};
enum RollMethod
{
  POLICY,
  ORACLE,
  MIX_PER_STATE,
  MIX_PER_ROLL,
  NO_ROLLOUT
};

// a data structure to hold conditioning information
struct prediction
{
  ptag me;        // the id of the current prediction (the one being memoized)
  size_t cnt;     // how many variables are we conditioning on?
  ptag* tags;     // which variables are they?
  action* acts;   // and which actions were taken at each?
  uint32_t hash;  // a hash of the above
};

// parameters for auto-conditioning
struct auto_condition_settings
{
  size_t max_bias_ngram_length;  // add a "bias" feature for each ngram up to and including this length. eg., if it's 1,
                                 // then you get a single feature for each conditional
  size_t max_quad_ngram_length;  // add bias *times* input features for each ngram up to and including this length
  float feature_value;           // how much weight should the conditional features get?
  bool use_passthrough_repr;     // should we ask lower-level reductions for their internal state?
};

struct scored_action
{
  action a;  // the action
  float s;   // the predicted cost of this action
  // v_array<feature> repr;
  scored_action(action _a = (action)-1, float _s = 0) : a(_a), s(_s) {}  // , repr(v_init<feature>()) {}
  // scored_action(action _a, float _s, v_array<feature>& _repr) : a(_a), s(_s), repr(_repr) {}
  // scored_action() { a = (action)-1; s = 0.; }
};
std::ostream& operator<<(std::ostream& os, const scored_action& x)
{
  os << x.a << ':' << x.s;
  return os;
}

struct action_repr
{
  action a;
  features* repr = nullptr;
  action_repr(action _a, features* _repr) : a(_a)
  {
    if (_repr != nullptr)
    {
      repr = new features();
      repr->deep_copy_from(*_repr);
    }
  }
  action_repr(action _a) : a(_a), repr(nullptr) {}
};

struct action_cache
{
  float min_cost;
  action k;
  bool is_opt;
  float cost;
  action_cache(float _min_cost, action _k, bool _is_opt, float _cost)
      : min_cost(_min_cost), k(_k), is_opt(_is_opt), cost(_cost)
  {
  }
};
std::ostream& operator<<(std::ostream& os, const action_cache& x)
{
  os << x.k << ':' << x.cost;
  if (x.is_opt) os << '*';
  return os;
}

void clear_memo_foreach_action(search_private& priv);

struct search_private
{
private:
  struct cached_item_equivalent
  {
    bool operator()(const byte_array& A, const byte_array& B) const
    {
      size_t sz_A = *A.get();
      size_t sz_B = *B.get();
      if (sz_A != sz_B) return false;
      return memcmp(A.get(), B.get(), sz_A) == 0;
    }
  };
  struct cached_item_hash
  {
    size_t operator()(const byte_array& key) const
    {
      size_t sz = *key.get();
      return uniform_hash(key.get(), sz, SEARCH_HASH_SEED);
    }
  };

public:
  using cache_map = std::unordered_map<byte_array, scored_action, cached_item_hash, cached_item_equivalent>;

  vw* all;
  std::shared_ptr<rand_state> _random_state;

  uint64_t offset;
  bool auto_condition_features;  // do you want us to automatically add conditioning features?
  bool auto_hamming_loss;        // if you're just optimizing hamming loss, we can do it for you!
  bool examples_dont_change;     // set to true if you don't do any internal example munging
  bool is_ldf;                   // user declared ldf
  bool use_action_costs;         // task promises to define per-action rollout-by-ref costs

  v_array<int32_t> neighbor_features;  // ugly encoding of neighbor feature requirements
  auto_condition_settings acset;       // settings for auto-conditioning
  size_t history_length;               // value of --search_history_length, used by some tasks, default 1

  size_t A;                 // total number of actions, [1..A]; 0 means ldf
  size_t num_learners;      // total number of learners;
  bool cb_learner;          // do contextual bandit learning on action (was "! rollout_all_actions" which was confusing)
  SearchState state;        // current state of learning
  size_t learn_learner_id;  // we allow user to use different learners for different states
  int mix_per_roll_policy;  // for MIX_PER_ROLL, we need to choose a policy to use; this is where it's stored (-2 means
                            // "not selected yet")
  bool no_caching;          // turn off caching
  size_t rollout_num_steps;  // how many calls of "loss" before we stop really predicting on rollouts and switch to
                             // oracle (0 means "infinite")
  bool linear_ordering;      // insist that examples are generated in linear order (rather that the default hoopla
                             // permutation)
  bool (*label_is_test)(polylabel&);  // tell me if the label data from an example is test

  size_t t;                                     // current search step
  size_t T;                                     // length of root trajectory
  std::vector<example> learn_ec_copy;           // copy of example(s) at learn_t
  example* learn_ec_ref;                        // reference to example at learn_t, when there's no example munging
  size_t learn_ec_ref_cnt;                      // how many are there (for LDF mode only; otherwise 1)
  v_array<ptag> learn_condition_on;             // a copy of the tags used for conditioning at the training position
  v_array<action_repr> learn_condition_on_act;  // the actions taken
  v_array<char> learn_condition_on_names;       // the names of the actions
  v_array<action> learn_allowed_actions;        // which actions were allowed at training time?
  v_array<action_repr> ptag_to_action;          // tag to action mapping for conditioning
  std::vector<action> test_action_sequence;  // if test-mode was run, what was the corresponding action sequence; it's a
                                             // vector cuz we might expose it to the library
  action learn_oracle_action;                // store an oracle action for debugging purposes
  features last_action_repr;

  polylabel* allowed_actions_cache;

  size_t loss_declared_cnt;                 // how many times did run declare any loss (implicitly or explicitly)?
  v_array<scored_action> train_trajectory;  // the training trajectory
  size_t learn_t;                           // what time step are we learning on?
  size_t learn_a_idx;                       // what action index are we trying?
  bool done_with_all_actions;               // set to true when there are no more learn_a_idx to go

  float test_loss;   // loss incurred when run INIT_TEST
  float learn_loss;  // loss incurred when run LEARN
  float train_loss;  // loss incurred when run INIT_TRAIN

  bool hit_new_pass;     // have we hit a new pass?
  bool force_oracle;     // insist on using the oracle to make predictions
  float perturb_oracle;  // with this probability, choose a random action instead of oracle action

  size_t num_calls_to_run, num_calls_to_run_previous, save_every_k_runs;

  // if we're printing to stderr we need to remember if we've printed the header yet
  // (i.e., we do this if we're driving)
  bool printed_output_header;

  // various strings for different search states
  bool should_produce_string;
  std::stringstream* pred_string;
  std::stringstream* truth_string;
  std::stringstream* bad_string_stream;

  // parameters controlling interpolation
  float beta;   // interpolation rate
  float alpha;  // parameter used to adapt beta for dagger (see above comment), should be in (0,1)

  RollMethod rollout_method;
  RollMethod rollin_method;
  float subsample_timesteps;  // train at every time step or just a (random) subset?
  bool xv;  // train three separate policies -- two for providing examples to the other and a third training on the
            // union (which will be used at test time -- TODO)

  bool allow_current_policy;  // should the current policy be used for training? true for dagger
  bool adaptive_beta;  // used to implement dagger-like algorithms. if true, beta = 1-(1-alpha)^n after n updates, and
                       // policy is mixed with oracle as \pi' = (1-beta)\pi^* + beta \pi
  size_t passes_per_policy;  // if we're not in dagger-mode, then we need to know how many passes to train a policy

  uint32_t current_policy;  // what policy are we training right now?

  // various statistics for reporting
  size_t num_features;
  uint32_t total_number_of_policies;
  size_t read_example_last_id;
  size_t passes_since_new_policy;
  size_t read_example_last_pass;
  size_t total_examples_generated;
  size_t total_predictions_made;
  size_t total_cache_hits;

  cache_map cache_hash_map;

  // for foreach_feature temporary storage for conditioning
  uint64_t dat_new_feature_idx;
  example* dat_new_feature_ec;
  std::stringstream dat_new_feature_audit_ss;
  size_t dat_new_feature_namespace;
  std::string* dat_new_feature_feature_space;
  float dat_new_feature_value;

  // to reduce memory allocation
  std::string rawOutputString;
  std::stringstream* rawOutputStringStream;
  CS::label ldf_test_label;
  v_array<action_repr> condition_on_actions;
  v_array<size_t> timesteps;
  polylabel learn_losses;
  polylabel gte_label;
  std::vector<std::pair<float, size_t>> active_uncertainty;
  std::vector<std::vector<std::pair<CS::wclass&, bool>>> active_known;
  bool force_setup_ec_ref;
  bool active_csoaa;
  float active_csoaa_verify;

  VW::LEARNER::base_learner* base_learner;
  clock_t start_clock_time;

  CS::label empty_cs_label;

  search_task* task;          // your task!
  search_metatask* metatask;  // your (optional) metatask
  BaseTask* metaoverride;
  size_t meta_t;  // the metatask has it's own notion of time. meta_t+t, during a single run, is the way to think about
                  // the "real" decision step but this really only matters for caching purposes
  v_array<v_array<action_cache>*>
      memo_foreach_action;  // when foreach_action is on, we need to cache TRAIN trajectory actions for LEARN

  ~search_private()
  {
    if (all)
    {
      delete truth_string;
      delete pred_string;
      delete bad_string_stream;
      neighbor_features.delete_v();
      timesteps.delete_v();
      if (cb_learner)
        learn_losses.cb.costs.delete_v();
      else
        learn_losses.cs.costs.delete_v();
      if (cb_learner)
        gte_label.cb.costs.delete_v();
      else
        gte_label.cs.costs.delete_v();

      condition_on_actions.delete_v();
      learn_allowed_actions.delete_v();
      ldf_test_label.costs.delete_v();

      if (cb_learner)
        allowed_actions_cache->cb.costs.delete_v();
      else
        allowed_actions_cache->cs.costs.delete_v();

      train_trajectory.delete_v();

      for (auto& ar : ptag_to_action) delete ar.repr;
      ptag_to_action.delete_v();
      clear_memo_foreach_action(*this);
      memo_foreach_action.delete_v();

      // destroy copied examples if we needed them
      if (!examples_dont_change)
      {
        void (*delete_label)(polylabel*) = is_ldf ? CS::cs_label.delete_label : MC::mc_label.delete_label;
        for (example& ec : learn_ec_copy) VW::dealloc_example(delete_label, ec);
      }
      learn_condition_on_names.delete_v();
      learn_condition_on.delete_v();

      learn_condition_on_act.delete_v();

      free(allowed_actions_cache);
      delete rawOutputStringStream;
    }
  }
};

void clear_memo_foreach_action(search_private& priv)
{
  for (size_t i = 0; i < priv.memo_foreach_action.size(); i++)
    if (priv.memo_foreach_action[i])
    {
      priv.memo_foreach_action[i]->delete_v();
      delete priv.memo_foreach_action[i];
    }
  priv.memo_foreach_action.clear();
}

search::search()
{
  priv = &calloc_or_throw<search_private>();
  new (priv) search_private();
}

search::~search()
{
  if (this->priv)
  {
    this->priv->~search_private();
    free(this->priv);
  }
}

std::string audit_feature_space("conditional");
uint64_t conditional_constant = 8290743;

inline bool need_memo_foreach_action(search_private& priv)
{
  return (priv.state == INIT_TRAIN) && (priv.metatask) && (priv.metaoverride);  // &&
  //        (priv.metaoverride->_foreach_action || priv.metaoverride->_post_prediction);
}

int random_policy(search_private& priv, bool allow_current, bool allow_optimal, bool advance_prng = true)
{
  if (priv.beta >= 1)
  {
    if (allow_current) return (int)priv.current_policy;
    if (priv.current_policy > 0) return (((int)priv.current_policy) - 1);
    if (allow_optimal) return -1;
    std::cerr << "internal error (bug): no valid policies to choose from!  defaulting to current" << endl;
    return (int)priv.current_policy;
  }

  int num_valid_policies = (int)priv.current_policy + allow_optimal + allow_current;
  int pid = -1;

  if (num_valid_policies == 0)
  {
    std::cerr << "internal error (bug): no valid policies to choose from!  defaulting to current" << endl;
    return (int)priv.current_policy;
  }
  else if (num_valid_policies == 1)
    pid = 0;
  else if (num_valid_policies == 2)
    pid = (advance_prng ? priv._random_state->get_and_update_random() : priv._random_state->get_random()) >= priv.beta;
  else
  {
    // SPEEDUP this up in the case that beta is small!
    float r = (advance_prng ? priv._random_state->get_and_update_random() : priv._random_state->get_random());
    pid = 0;

    if (r > priv.beta)
    {
      r -= priv.beta;
      while ((r > 0) && (pid < num_valid_policies - 1))
      {
        pid++;
        r -= priv.beta * powf(1.f - priv.beta, (float)pid);
      }
    }
  }
  // figure out which policy pid refers to
  if (allow_optimal && (pid == num_valid_policies - 1)) return -1;  // this is the optimal policy

  pid = (int)priv.current_policy - pid;
  if (!allow_current) pid--;

  return pid;
}

// for two-fold cross validation, we double the number of learners
// and send examples to one or the other depending on the xor of
// (is_training) and (example_id % 2)
int select_learner(search_private& priv, int policy, size_t learner_id, bool is_training, bool is_local)
{
  if (policy < 0)
    return policy;  // optimal policy
  else
  {
    if (priv.xv)
    {
      learner_id *= 3;
      if (!is_local) learner_id += 1 + (size_t)(is_training ^ (priv.all->sd->example_number % 2 == 1));
    }
    int p = (int)(policy * priv.num_learners + learner_id);
    return p;
  }
}

bool should_print_update(vw& all, bool hit_new_pass = false)
{
  // uncomment to print out final loss after all examples processed
  // commented for now so that outputs matches make test

  if (PRINT_UPDATE_EVERY_EXAMPLE) return true;
  if (PRINT_UPDATE_EVERY_PASS)
    if (hit_new_pass) return true;
  return (all.sd->weighted_examples() >= all.sd->dump_interval) && !all.logger.quiet && !all.bfgs;
}

bool might_print_update(vw& all)
{
  // basically do should_print_update but check me and the next
  // example because of off-by-ones

  if (PRINT_UPDATE_EVERY_EXAMPLE) return true;
  if (PRINT_UPDATE_EVERY_PASS) return true;  // SPEEDUP: make this better
  return (all.sd->weighted_examples() + 1. >= all.sd->dump_interval) && !all.logger.quiet && !all.bfgs;
}

bool must_run_test(vw& all, multi_ex& ec, bool is_test_ex)
{
  return (all.final_prediction_sink.size() > 0) ||  // if we have to produce output, we need to run this
      might_print_update(all) ||                    // if we have to print and update to stderr
      (all.raw_prediction != nullptr) ||            // we need raw predictions
      ((!all.vw_is_main) && (is_test_ex)) ||        // library needs predictions
      // or:
      //   it's not quiet AND
      //     current_pass == 0
      //     OR holdout is off
      //     OR it's a test example
      ((!all.logger.quiet || !all.vw_is_main) &&  // had to disable this because of library mode!
          (!is_test_ex) &&
          (all.holdout_set_off ||                          // no holdout
              ec[0]->test_only || (all.current_pass == 0)  // we need error rates for progressive cost
              ));
}

float safediv(float a, float b)
{
  if (b == 0.f)
    return 0.f;
  else
    return (a / b);
}

void to_short_string(std::string in, size_t max_len, char* out)
{
  for (size_t i = 0; i < max_len; i++)
    out[i] = ((i >= in.length()) || (in[i] == '\n') || (in[i] == '\t')) ? ' ' : in[i];

  if (in.length() > max_len)
  {
    out[max_len - 2] = '.';
    out[max_len - 1] = '.';
  }
  out[max_len] = 0;
}

std::string number_to_natural(size_t big)
{
  std::stringstream ss;
  if (big > 9999999999)
    ss << big / 1000000000 << "g";
  else if (big > 9999999)
    ss << big / 1000000 << "m";
  else if (big > 9999)
    ss << big / 1000 << "k";
  else
    ss << big;

  return ss.str();
}

void print_update(search_private& priv)
{
  vw& all = *priv.all;
  if (!priv.printed_output_header && !all.logger.quiet)
  {
    const char* header_fmt = "%-10s %-10s %8s%24s %22s %5s %5s  %7s  %7s  %7s  %-8s\n";
    fprintf(stderr, header_fmt, "average", "since", "instance", "current true", "current predicted", "cur", "cur",
        "predic", "cache", "examples", "");
    if (priv.active_csoaa)
      fprintf(stderr, header_fmt, "loss", "last", "counter", "output prefix", "output prefix", "pass", "pol", "made",
          "hits", "gener", "#run");
    else
      fprintf(stderr, header_fmt, "loss", "last", "counter", "output prefix", "output prefix", "pass", "pol", "made",
          "hits", "gener", "beta");
    std::cerr.precision(5);
    priv.printed_output_header = true;
  }

  if (!should_print_update(all, priv.hit_new_pass)) return;

  char true_label[21];
  char pred_label[21];
  to_short_string(priv.truth_string->str(), 20, true_label);
  to_short_string(priv.pred_string->str(), 20, pred_label);

  float avg_loss = 0.;
  float avg_loss_since = 0.;
  bool use_heldout_loss = (!all.holdout_set_off && all.current_pass >= 1) && (all.sd->weighted_holdout_examples > 0);
  if (use_heldout_loss)
  {
    avg_loss = safediv((float)all.sd->holdout_sum_loss, (float)all.sd->weighted_holdout_examples);
    avg_loss_since = safediv(
        (float)all.sd->holdout_sum_loss_since_last_dump, (float)all.sd->weighted_holdout_examples_since_last_dump);

    all.sd->weighted_holdout_examples_since_last_dump = 0;
    all.sd->holdout_sum_loss_since_last_dump = 0.0;
  }
  else
  {
    avg_loss = safediv((float)all.sd->sum_loss, (float)all.sd->weighted_labeled_examples);
    avg_loss_since = safediv((float)all.sd->sum_loss_since_last_dump,
        (float)(all.sd->weighted_labeled_examples - all.sd->old_weighted_labeled_examples));
  }

  auto const& inst_cntr = number_to_natural((size_t)all.sd->example_number);
  auto const& total_pred = number_to_natural(priv.total_predictions_made);
  auto const& total_cach = number_to_natural(priv.total_cache_hits);
  auto const& total_exge = number_to_natural(priv.total_examples_generated);

  fprintf(stderr, "%-10.6f %-10.6f %8s  [%s] [%s] %5d %5d  %7s  %7s  %7s  %-8f", avg_loss, avg_loss_since,
      inst_cntr.c_str(), true_label, pred_label, (int)priv.read_example_last_pass, (int)priv.current_policy,
      total_pred.c_str(), total_cach.c_str(), total_exge.c_str(),
      priv.active_csoaa ? priv.num_calls_to_run : priv.beta);

  if (PRINT_CLOCK_TIME)
  {
    size_t num_sec = (size_t)(((float)(clock() - priv.start_clock_time)) / CLOCKS_PER_SEC);
    std::cerr << " " << num_sec << "sec";
  }

  if (use_heldout_loss) fprintf(stderr, " h");

  fprintf(stderr, "\n");
  fflush(stderr);
  all.sd->update_dump_interval(all.progress_add, all.progress_arg);
}

void add_new_feature(search_private& priv, float val, uint64_t idx)
{
  uint64_t mask = priv.all->weights.mask();
  size_t ss = priv.all->weights.stride_shift();

  uint64_t idx2 = ((idx & mask) >> ss) & mask;
  features& fs = priv.dat_new_feature_ec->feature_space[priv.dat_new_feature_namespace];
  fs.push_back(val * priv.dat_new_feature_value, ((priv.dat_new_feature_idx + idx2) << ss));
  cdbg << "adding: " << fs.indicies.last() << ':' << fs.values.last() << endl;
  if (priv.all->audit)
  {
    std::stringstream temp;
    temp << "fid=" << ((idx & mask) >> ss) << "_" << priv.dat_new_feature_audit_ss.str();
    fs.space_names.push_back(audit_strings_ptr(new audit_strings(*priv.dat_new_feature_feature_space, temp.str())));
  }
}

void del_features_in_top_namespace(search_private& /* priv */, example& ec, size_t ns)
{
  if ((ec.indices.size() == 0) || (ec.indices.last() != ns))
  {
    return;
    // if (ec.indices.size() == 0)
    //{ THROW("internal error (bug): expecting top namespace to be '" << ns << "' but it was empty"); }
    // else
    //{ THROW("internal error (bug): expecting top namespace to be '" << ns << "' but it was " <<
    //(size_t)ec.indices.last()); }
  }
  features& fs = ec.feature_space[ns];
  ec.indices.decr();
  ec.num_features -= fs.size();
  ec.total_sum_feat_sq -= fs.sum_feat_sq;
  fs.clear();
}

void add_neighbor_features(search_private& priv, multi_ex& ec_seq)
{
  if (priv.neighbor_features.size() == 0) return;

  uint32_t stride_shift = priv.all->weights.stride_shift();
  for (size_t n = 0; n < ec_seq.size(); n++)  // iterate over every example in the sequence
  {
    example& me = *ec_seq[n];
    for (size_t n_id = 0; n_id < priv.neighbor_features.size(); n_id++)
    {
      int32_t offset = priv.neighbor_features[n_id] >> 24;
      size_t ns = priv.neighbor_features[n_id] & 0xFF;

      priv.dat_new_feature_ec = &me;
      priv.dat_new_feature_value = 1.;
      priv.dat_new_feature_idx = priv.neighbor_features[n_id] * 13748127;
      priv.dat_new_feature_namespace = neighbor_namespace;
      if (priv.all->audit)
      {
        priv.dat_new_feature_feature_space = &neighbor_feature_space;
        priv.dat_new_feature_audit_ss.str("");
        priv.dat_new_feature_audit_ss << '@' << ((offset > 0) ? '+' : '-') << (char)(abs(offset) + '0');
        if (ns != ' ') priv.dat_new_feature_audit_ss << (char)ns;
      }

      // std::cerr << "n=" << n << " offset=" << offset << endl;
      if ((offset < 0) && (n < (uint64_t)(-offset)))  // add <s> feature
        add_new_feature(priv, 1., (uint64_t)925871901 << stride_shift);
      else if (n + offset >= ec_seq.size())  // add </s> feature
        add_new_feature(priv, 1., (uint64_t)3824917 << stride_shift);
      else  // this is actually a neighbor
      {
        example& other = *ec_seq[n + offset];
        GD::foreach_feature<search_private, add_new_feature>(priv.all, other.feature_space[ns], priv, me.ft_offset);
      }
    }

    features& fs = me.feature_space[neighbor_namespace];
    size_t sz = fs.size();
    if ((sz > 0) && (fs.sum_feat_sq > 0.))
    {
      me.indices.push_back(neighbor_namespace);
      me.total_sum_feat_sq += fs.sum_feat_sq;
      me.num_features += sz;
    }
    else
      fs.clear();
  }
}

void del_neighbor_features(search_private& priv, multi_ex& ec_seq)
{
  if (priv.neighbor_features.size() == 0) return;
  for (size_t n = 0; n < ec_seq.size(); n++) del_features_in_top_namespace(priv, *ec_seq[n], neighbor_namespace);
}

void reset_search_structure(search_private& priv)
{
  // NOTE: make sure do NOT reset priv.learn_a_idx
  priv.t = 0;
  priv.meta_t = 0;
  priv.loss_declared_cnt = 0;
  priv.done_with_all_actions = false;
  priv.test_loss = 0.;
  priv.learn_loss = 0.;
  priv.train_loss = 0.;
  priv.num_features = 0;
  priv.should_produce_string = false;
  priv.mix_per_roll_policy = -2;
  priv.force_setup_ec_ref = false;
  if (priv.adaptive_beta)
  {
    float x = -log1pf(-priv.alpha) * (float)priv.total_examples_generated;
    static constexpr float log_of_2 = (float)0.6931471805599453;
    priv.beta = (x <= log_of_2) ? -expm1f(-x) : (1 - expf(-x));  // numerical stability
    // float priv_beta = 1.f - powf(1.f - priv.alpha, (float)priv.total_examples_generated);
    // assert( fabs(priv_beta - priv.beta) < 1e-2 );
    if (priv.beta > 1) priv.beta = 1;
  }

  for (auto& ar : priv.ptag_to_action) delete ar.repr;
  priv.ptag_to_action.clear();

  if (!priv.cb_learner)  // was: if rollout_all_actions
  { priv._random_state->set_random_state((uint32_t)(priv.read_example_last_id * 147483 + 4831921) * 2147483647); }
}

void search_declare_loss(search_private& priv, float loss)
{
  priv.loss_declared_cnt++;
  switch (priv.state)
  {
    case INIT_TEST:
      priv.test_loss += loss;
      break;
    case INIT_TRAIN:
      priv.train_loss += loss;
      break;
    case LEARN:
      if ((priv.rollout_num_steps == 0) || (priv.loss_declared_cnt <= priv.rollout_num_steps))
      {
        priv.learn_loss += loss;
        cdbg << "priv.learn_loss += " << loss << " (now = " << priv.learn_loss << ")" << endl;
      }
      break;
    default:
      break;  // get rid of the warning about missing cases (danger!)
  }
}

template <class T>
void cdbg_print_array(std::string str, v_array<T>& A)
{
  cdbg << str << " = [";
  for (size_t i = 0; i < A.size(); i++) cdbg << " " << A[i];
  cdbg << " ]" << endl;
}
template <class T>
void cerr_print_array(std::string str, v_array<T>& A)
{
  std::cerr << str << " = [";
  for (size_t i = 0; i < A.size(); i++) std::cerr << " " << A[i];
  std::cerr << " ]" << endl;
}

size_t random(std::shared_ptr<rand_state>& rs, size_t max)
{
  return (size_t)(rs->get_and_update_random() * (float)max);
}
template <class T>
bool array_contains(T target, const T* A, size_t n)
{
  if (A == nullptr) return false;
  for (size_t i = 0; i < n; i++)
    if (A[i] == target) return true;
  return false;
}

// priv.learn_condition_on_act or priv.condition_on_actions
void add_example_conditioning(search_private& priv, example& ec, size_t condition_on_cnt,
    const char* condition_on_names, action_repr* condition_on_actions)
{
  if (condition_on_cnt == 0) return;

  uint64_t extra_offset = 0;
  if (priv.is_ldf)
    if (ec.l.cs.costs.size() > 0) extra_offset = 3849017 * ec.l.cs.costs[0].class_index;

  size_t I = condition_on_cnt;
  size_t N = std::max(priv.acset.max_bias_ngram_length, priv.acset.max_quad_ngram_length);
  for (size_t i = 0; i < I; i++)  // position in conditioning
  {
    uint64_t fid = 71933 + 8491087 * extra_offset;
    if (priv.all->audit)
    {
      priv.dat_new_feature_audit_ss.str("");
      priv.dat_new_feature_audit_ss.clear();
      priv.dat_new_feature_feature_space = &condition_feature_space;
    }

    for (size_t n = 0; n < N; n++)  // length of ngram
    {
      if (i + n >= I) break;  // no more ngrams
      // we're going to add features for the ngram condition_on_actions[i .. i+N]
      uint64_t name = condition_on_names[i + n];
      fid = fid * 328901 + 71933 * ((condition_on_actions[i + n].a + 349101) * (name + 38490137));

      priv.dat_new_feature_ec = &ec;
      priv.dat_new_feature_idx = fid * quadratic_constant;
      priv.dat_new_feature_namespace = conditioning_namespace;
      priv.dat_new_feature_value = priv.acset.feature_value;

      if (priv.all->audit)
      {
        if (n > 0) priv.dat_new_feature_audit_ss << ',';
        if ((33 <= name) && (name <= 126))
          priv.dat_new_feature_audit_ss << name;
        else
          priv.dat_new_feature_audit_ss << '#' << (int)name;
        priv.dat_new_feature_audit_ss << '=' << condition_on_actions[i + n].a;
      }

      // add the single bias feature
      if (n < priv.acset.max_bias_ngram_length)
        add_new_feature(priv, 1., (uint64_t)4398201 << priv.all->weights.stride_shift());
      // add the quadratic features
      if (n < priv.acset.max_quad_ngram_length)
        GD::foreach_feature<search_private, uint64_t, add_new_feature>(*priv.all, ec, priv);
    }
  }

  if (priv.acset.use_passthrough_repr)
  {
    cdbg << "BEGIN adding passthrough features" << endl;
    for (size_t i = 0; i < I; i++)
    {
      if (condition_on_actions[i].repr == nullptr) continue;
      features& fs = *(condition_on_actions[i].repr);
      char name = condition_on_names[i];
      for (size_t k = 0; k < fs.size(); k++)
        if ((fs.values[k] > 1e-10) || (fs.values[k] < -1e-10))
        {
          uint64_t fid = 84913 + 48371803 * (extra_offset + 8392817 * name) + 840137 * (4891 + fs.indicies[k]);
          if (priv.all->audit)
          {
            priv.dat_new_feature_audit_ss.str("");
            priv.dat_new_feature_audit_ss.clear();
            priv.dat_new_feature_audit_ss << "passthrough_repr_" << i << '_' << k;
          }

          priv.dat_new_feature_ec = &ec;
          priv.dat_new_feature_idx = fid;
          priv.dat_new_feature_namespace = conditioning_namespace;
          priv.dat_new_feature_value = fs.values[k];
          add_new_feature(priv, 1., (uint64_t)4398201 << priv.all->weights.stride_shift());
        }
    }
    cdbg << "END adding passthrough features" << endl;
  }

  features& con_fs = ec.feature_space[conditioning_namespace];
  if ((con_fs.size() > 0) && (con_fs.sum_feat_sq > 0.))
  {
    ec.indices.push_back(conditioning_namespace);
    ec.total_sum_feat_sq += con_fs.sum_feat_sq;
    ec.num_features += con_fs.size();
  }
  else
    con_fs.clear();
}

void del_example_conditioning(search_private& priv, example& ec)
{
  if ((ec.indices.size() > 0) && (ec.indices.last() == conditioning_namespace))
    del_features_in_top_namespace(priv, ec, conditioning_namespace);
}

inline size_t cs_get_costs_size(bool isCB, polylabel& ld) { return isCB ? ld.cb.costs.size() : ld.cs.costs.size(); }

inline uint32_t cs_get_cost_index(bool isCB, polylabel& ld, size_t k)
{
  return isCB ? ld.cb.costs[k].action : ld.cs.costs[k].class_index;
}

inline float cs_get_cost_partial_prediction(bool isCB, polylabel& ld, size_t k)
{
  return isCB ? ld.cb.costs[k].partial_prediction : ld.cs.costs[k].partial_prediction;
}

inline void cs_set_cost_loss(bool isCB, polylabel& ld, size_t k, float val)
{
  if (isCB)
    ld.cb.costs[k].cost = val;
  else
    ld.cs.costs[k].x = val;
}

inline void cs_costs_erase(bool isCB, polylabel& ld)
{
  if (isCB)
    ld.cb.costs.clear();
  else
    ld.cs.costs.clear();
}

inline void cs_costs_resize(bool isCB, polylabel& ld, size_t new_size)
{
  if (isCB)
    ld.cb.costs.resize(new_size);
  else
    ld.cs.costs.resize(new_size);
}

inline void cs_cost_push_back(bool isCB, polylabel& ld, uint32_t index, float value)
{
  if (isCB)
  {
    CB::cb_class cost{value, index, 0.};
    ld.cb.costs.push_back(cost);
  }
  else
  {
    CS::wclass cost = {value, index, 0., 0.};
    ld.cs.costs.push_back(cost);
  }
}

polylabel& allowed_actions_to_ld(search_private& priv, size_t ec_cnt, const action* allowed_actions,
    size_t allowed_actions_cnt, const float* allowed_actions_cost)
{
  bool isCB = priv.cb_learner;
  polylabel& ld = *priv.allowed_actions_cache;
  uint32_t num_costs = (uint32_t)cs_get_costs_size(isCB, ld);

  if (priv.is_ldf)  // LDF version easier
  {
    if (num_costs > ec_cnt)
      cs_costs_resize(isCB, ld, ec_cnt);
    else if (num_costs < ec_cnt)
      for (action k = num_costs; k < ec_cnt; k++) cs_cost_push_back(isCB, ld, k, FLT_MAX);
  }
  else if (priv.use_action_costs)
  {
    // TODO: Weight
    if (allowed_actions == nullptr)
    {
      if (cs_get_costs_size(isCB, ld) != priv.A)
      {
        cs_costs_erase(isCB, ld);
        for (action k = 0; k < priv.A; k++) cs_cost_push_back(isCB, ld, k + 1, 0.);
      }
      for (action k = 0; k < priv.A; k++) cs_set_cost_loss(isCB, ld, k, allowed_actions_cost[k]);
    }
    else  // manually specified actions
    {
      cs_costs_erase(isCB, ld);
      for (action k = 0; k < allowed_actions_cnt; k++)
        cs_cost_push_back(isCB, ld, allowed_actions[k], allowed_actions_cost[k]);
    }
  }
  else  // non-LDF version, no action costs
  {
    if ((allowed_actions == nullptr) || (allowed_actions_cnt == 0))  // any action is allowed
    {
      if (num_costs != priv.A)  // if there are already A-many actions, they must be the right ones, unless the user did
                                // something stupid like putting duplicate allowed_actions...
      {
        cs_costs_erase(isCB, ld);
        for (action k = 0; k < priv.A; k++) cs_cost_push_back(isCB, ld, k + 1, FLT_MAX);  //+1 because MC is 1-based
      }
    }
    else  // we need to peek at allowed_actions
    {
      cs_costs_erase(isCB, ld);
      for (size_t i = 0; i < allowed_actions_cnt; i++) cs_cost_push_back(isCB, ld, allowed_actions[i], FLT_MAX);
    }
  }

  return ld;
}

void allowed_actions_to_label(search_private& priv, size_t ec_cnt, const action* allowed_actions,
    size_t allowed_actions_cnt, const float* allowed_actions_cost, const action* oracle_actions,
    size_t oracle_actions_cnt, polylabel& lab)
{
  bool isCB = priv.cb_learner;
  if (priv.is_ldf)  // LDF version easier
  {
    cs_costs_erase(isCB, lab);
    for (action k = 0; k < ec_cnt; k++)
      cs_cost_push_back(isCB, lab, k, array_contains<action>(k, oracle_actions, oracle_actions_cnt) ? 0.f : 1.f);
    // std::cerr << "lab = ["; for (size_t i=0; i<lab.cs.costs.size(); i++) cdbg << ' ' << lab.cs.costs[i].class_index
    // << ':'
    // << lab.cs.costs[i].x; cdbg << " ]" << endl;
  }
  else if (priv.use_action_costs)
  {
    // TODO: Weight
    if (allowed_actions == nullptr)
    {
      if (cs_get_costs_size(isCB, lab) != priv.A)
      {
        cs_costs_erase(isCB, lab);
        for (action k = 0; k < priv.A; k++) cs_cost_push_back(isCB, lab, k + 1, 0.);
      }
      for (action k = 0; k < priv.A; k++) cs_set_cost_loss(isCB, lab, k, allowed_actions_cost[k]);
    }
    else  // manually specified actions
    {
      cs_costs_erase(isCB, lab);
      for (action k = 0; k < allowed_actions_cnt; k++)
        cs_cost_push_back(isCB, lab, allowed_actions[k], allowed_actions_cost[k]);
    }
  }
  else  // non-LDF, no action costs
  {
    if ((allowed_actions == nullptr) || (allowed_actions_cnt == 0))  // any action is allowed
    {
      bool set_to_one = false;
      if (cs_get_costs_size(isCB, lab) != priv.A)
      {
        cs_costs_erase(isCB, lab);
        for (action k = 0; k < priv.A; k++) cs_cost_push_back(isCB, lab, k + 1, 1.);
        set_to_one = true;
      }
      // std::cerr << "lab = ["; for (size_t i=0; i<lab.cs.costs.size(); i++) cdbg << ' ' << lab.cs.costs[i].class_index
      // <<
      // ':' << lab.cs.costs[i].x; cdbg << " ]" << endl;
      if (oracle_actions_cnt <= 1)  // common case to speed up
      {
        if (!set_to_one)
          for (action k = 0; k < priv.A; k++) cs_set_cost_loss(isCB, lab, k, 1.);
        if (oracle_actions_cnt == 1) cs_set_cost_loss(isCB, lab, oracle_actions[0] - 1, 0.);
      }
      else
      {
        for (action k = 0; k < priv.A; k++)
          cs_set_cost_loss(isCB, lab, k, array_contains<action>(k + 1, oracle_actions, oracle_actions_cnt) ? 0.f : 1.f);
      }
    }
    else  // only some actions are allowed
    {
      cs_costs_erase(isCB, lab);
      float w = 1.;  // array_contains<action>(3, oracle_actions, oracle_actions_cnt) ? 5.f : 1.f;
      for (size_t i = 0; i < allowed_actions_cnt; i++)
      {
        action k = allowed_actions[i];
        cs_cost_push_back(
            isCB, lab, k, (array_contains<action>(k, oracle_actions, oracle_actions_cnt)) ? 0.f : w);  // 1.f );
      }
    }
  }
}

template <class T>
void ensure_size(v_array<T>& A, size_t sz)
{
  if ((size_t)(A.end_array - A.begin()) < sz) A.resize(sz * 2 + 1);
  A.end() = A.begin() + sz;
}

template <class T>
void push_at(v_array<T>& v, T item, size_t pos)
{
  if (v.size() > pos)
    v[pos] = item;
  else
  {
    if (v.end_array > v.begin() + pos)
    {
      // there's enough memory, just not enough filler
      memset(v.end(), 0, sizeof(T) * (pos - v.size()));
      v[pos] = item;
      v.end() = v.begin() + pos + 1;
    }
    else
    {
      // there's not enough memory
      v.resize(2 * pos + 3);
      v[pos] = item;
      v.end() = v.begin() + pos + 1;
    }
  }
}

action choose_oracle_action(search_private& priv, size_t ec_cnt, const action* oracle_actions,
    size_t oracle_actions_cnt, const action* allowed_actions, size_t allowed_actions_cnt,
    const float* allowed_actions_cost)
{
  action a = (action)-1;
  if (priv.use_action_costs)
  {
    size_t K = (allowed_actions == nullptr) ? priv.A : allowed_actions_cnt;
    cdbg << "costs = [";
    for (size_t k = 0; k < K; k++) cdbg << ' ' << allowed_actions_cost[k];
    cdbg << " ]" << endl;
    float min_cost = FLT_MAX;
    for (size_t k = 0; k < K; k++) min_cost = std::min(min_cost, allowed_actions_cost[k]);
    cdbg << "min_cost = " << min_cost;
    if (min_cost < FLT_MAX)
    {
      size_t count = 0;
      for (size_t k = 0; k < K; k++)
        if (allowed_actions_cost[k] <= min_cost)
        {
          cdbg << ", hit @ " << k;
          count++;
          if ((count == 1) || (priv._random_state->get_and_update_random() < 1. / (float)count))
          {
            a = (allowed_actions == nullptr) ? (uint32_t)(k + 1) : allowed_actions[k];
            cdbg << "***";
          }
        }
    }
    cdbg << endl;
  }

  if (a == (action)-1)
  {
    if ((priv.perturb_oracle > 0.) && (priv.state == INIT_TRAIN) &&
        (priv._random_state->get_and_update_random() < priv.perturb_oracle))
      oracle_actions_cnt = 0;
    a = (oracle_actions_cnt > 0)
        ? oracle_actions[random(priv._random_state, oracle_actions_cnt)]
        : (allowed_actions_cnt > 0) ? allowed_actions[random(priv._random_state, allowed_actions_cnt)]
                                    : priv.is_ldf ? (action)random(priv._random_state, ec_cnt)
                                                  : (action)(1 + random(priv._random_state, priv.A));
  }
  cdbg << "choose_oracle_action from oracle_actions = [";
  for (size_t i = 0; i < oracle_actions_cnt; i++) cdbg << " " << oracle_actions[i];
  cdbg << " ], ret=" << a << endl;
  if (need_memo_foreach_action(priv) && (priv.state == INIT_TRAIN))
  {
    v_array<action_cache>* this_cache = new v_array<action_cache>();
    *this_cache = v_init<action_cache>();
    // TODO we don't really need to construct this polylabel
    polylabel l = allowed_actions_to_ld(priv, 1, allowed_actions, allowed_actions_cnt, allowed_actions_cost);
    size_t K = cs_get_costs_size(priv.cb_learner, l);
    for (size_t k = 0; k < K; k++)
    {
      action cl = cs_get_cost_index(priv.cb_learner, l, k);
      float cost = array_contains(cl, oracle_actions, oracle_actions_cnt) ? 0.f : 1.f;
      this_cache->push_back(action_cache(0., cl, cl == a, cost));
    }
    assert(priv.memo_foreach_action.size() == priv.meta_t + priv.t - 1);
    priv.memo_foreach_action.push_back(this_cache);
    cdbg << "memo_foreach_action[" << priv.meta_t + priv.t - 1 << "] = " << this_cache << " from oracle" << endl;
  }
  return a;
}

action single_prediction_notLDF(search_private& priv, example& ec, int policy, const action* allowed_actions,
    size_t allowed_actions_cnt, const float* allowed_actions_cost, float& a_cost,
    action override_action)  // if override_action != -1, then we return it as the action and a_cost is set to the
                             // appropriate cost for that action
{
  vw& all = *priv.all;
  polylabel old_label = ec.l;
  bool need_partial_predictions = need_memo_foreach_action(priv) ||
      (priv.metaoverride && priv.metaoverride->_foreach_action) || (override_action != (action)-1) || priv.active_csoaa;
  if ((allowed_actions_cnt > 0) || need_partial_predictions)
    ec.l = allowed_actions_to_ld(priv, 1, allowed_actions, allowed_actions_cnt, allowed_actions_cost);
  else
    ec.l.cs = priv.empty_cs_label;

  cdbg << "allowed_actions_cnt=" << allowed_actions_cnt << ", ec.l = [";
  for (size_t i = 0; i < ec.l.cs.costs.size(); i++)
    cdbg << ' ' << ec.l.cs.costs[i].class_index << ':' << ec.l.cs.costs[i].x;
  cdbg << " ]" << endl;

  as_singleline(priv.base_learner)->predict(ec, policy);

  uint32_t act = ec.pred.multiclass;
  cdbg << "a=" << act << " from";
  if (allowed_actions)
  {
    for (size_t ii = 0; ii < allowed_actions_cnt; ii++) cdbg << ' ' << allowed_actions[ii];
  }
  cdbg << endl;
  a_cost = ec.partial_prediction;
  cdbg << "a_cost = " << a_cost << endl;

  if (override_action != (action)-1) act = override_action;

  if (need_partial_predictions)
  {
    size_t K = cs_get_costs_size(priv.cb_learner, ec.l);
    float min_cost = FLT_MAX;
    for (size_t k = 0; k < K; k++)
    {
      float cost = cs_get_cost_partial_prediction(priv.cb_learner, ec.l, k);
      if (cost < min_cost) min_cost = cost;
    }
    v_array<action_cache>* this_cache = nullptr;
    if (need_memo_foreach_action(priv) && (override_action == (action)-1))
    {
      this_cache = new v_array<action_cache>();
      *this_cache = v_init<action_cache>();
    }
    for (size_t k = 0; k < K; k++)
    {
      action cl = cs_get_cost_index(priv.cb_learner, ec.l, k);
      float cost = cs_get_cost_partial_prediction(priv.cb_learner, ec.l, k);
      if (priv.metaoverride && priv.metaoverride->_foreach_action)
        priv.metaoverride->_foreach_action(*priv.metaoverride->sch, priv.t - 1, min_cost, cl, cl == act, cost);
      if (override_action == cl) a_cost = cost;
      if (this_cache) this_cache->push_back(action_cache(min_cost, cl, cl == act, cost));
    }
    if (this_cache)
    {
      assert(priv.memo_foreach_action.size() == priv.meta_t + priv.t - 1);
      priv.memo_foreach_action.push_back(this_cache);
      cdbg << "memo_foreach_action[" << priv.meta_t + priv.t - 1 << "] = " << this_cache << endl;
    }
  }

  if ((priv.state == INIT_TRAIN) && (priv.subsample_timesteps <= -1))  // active learning
  {
    size_t K = cs_get_costs_size(priv.cb_learner, ec.l);
    float min_cost = FLT_MAX, min_cost2 = FLT_MAX;
    for (size_t k = 0; k < K; k++)
    {
      float cost = cs_get_cost_partial_prediction(priv.cb_learner, ec.l, k);
      if (cost < min_cost)
      {
        min_cost2 = min_cost;
        min_cost = cost;
      }
      else if (cost < min_cost2)
      {
        min_cost2 = cost;
      }
    }
    if (min_cost2 < FLT_MAX)
      priv.active_uncertainty.push_back(std::make_pair(min_cost2 - min_cost, priv.t + priv.meta_t));
  }
  if ((priv.state == INIT_TRAIN) && priv.active_csoaa)
  {
    if (priv.cb_learner) THROW("cannot use active_csoaa with cb learning");
    size_t cur_t = priv.t + priv.meta_t - 1;
    while (priv.active_known.size() <= cur_t)
    {
      priv.active_known.push_back({});
      cdbg << "active_known length now " << priv.active_known.size() << endl;
    }
    priv.active_known[cur_t].clear();
    assert(ec.l.cs.costs.size() > 0);
    for (size_t k = 0; k < ec.l.cs.costs.size(); k++)
    {
      /* priv.active_known[cur_t].push_back( ec.l.cs.costs[k].pred_is_certain
                                          ? ec.l.cs.costs[k].partial_prediction
                                          : FLT_MAX );
                                          cdbg << "active_known[" << cur_t << "][" << (priv.active_known[cur_t].size() -
         1) << "] = certain=" << ec.l.cs.costs[k].pred_is_certain << ", cost=" << ec.l.cs.costs[k].partial_prediction <<
         "}" << endl; */
      CS::wclass& wc = ec.l.cs.costs[k];
      // Get query_needed from pred
      bool query_needed = v_array_contains(ec.pred.multilabels.label_v, wc.class_index);
      std::pair<CS::wclass&, bool> p = {wc, query_needed};
      // Push into active_known[cur_t] with wc
      priv.active_known[cur_t].push_back(p);
      // cdbg << "active_known[" << cur_t << "][" << (priv.active_known[cur_t].size() - 1) << "] = " << wc.class_index
      // << ':' << wc.x << " pp=" << wc.partial_prediction << " query_needed=" << wc.query_needed << " max_pred=" <<
      // wc.max_pred << " min_pred=" << wc.min_pred << " is_range_overlapped=" << wc.is_range_overlapped << "
      // is_range_large=" << wc.is_range_large << endl;
      // query_needed=" << ec.l.cs.costs[k].query_needed << ", cost=" << ec.l.cs.costs[k].partial_prediction << "}" <<
      // endl;
    }
  }

  // generate raw predictions if necessary
  if ((priv.state == INIT_TEST) && (all.raw_prediction != nullptr))
  {
    priv.rawOutputStringStream->str("");
    for (size_t k = 0; k < cs_get_costs_size(priv.cb_learner, ec.l); k++)
    {
      if (k > 0) (*priv.rawOutputStringStream) << ' ';
      (*priv.rawOutputStringStream) << cs_get_cost_index(priv.cb_learner, ec.l, k) << ':'
                                    << cs_get_cost_partial_prediction(priv.cb_learner, ec.l, k);
    }
    all.print_text_by_ref(all.raw_prediction.get(), priv.rawOutputStringStream->str(), ec.tag);
  }

  ec.l = old_label;

  priv.total_predictions_made++;
  priv.num_features += ec.num_features;

  return act;
}

action single_prediction_LDF(search_private& priv, example* ecs, size_t ec_cnt, int policy, float& a_cost,
    action override_action)  // if override_action != -1, then we return it as the action and a_cost is set to the
                             // appropriate cost for that action
{
  bool need_partial_predictions = need_memo_foreach_action(priv) ||
      (priv.metaoverride && priv.metaoverride->_foreach_action) || (override_action != (action)-1);

  CS::default_label(priv.ldf_test_label);
  CS::wclass wc = {0., 1, 0., 0.};
  priv.ldf_test_label.costs.push_back(wc);

  // keep track of best (aka chosen) action
  float best_prediction = 0.;
  action best_action = 0;

  size_t start_K = (priv.is_ldf && COST_SENSITIVE::ec_is_example_header(ecs[0])) ? 1 : 0;

  v_array<action_cache>* this_cache = nullptr;
  if (need_partial_predictions)
  {
    this_cache = new v_array<action_cache>();
    *this_cache = v_init<action_cache>();
  }

  for (action a = (uint32_t)start_K; a < ec_cnt; a++)
  {
    cdbg << "== single_prediction_LDF a=" << a << "==" << endl;
    if (start_K > 0) LabelDict::add_example_namespaces_from_example(ecs[a], ecs[0]);

    polylabel old_label = ecs[a].l;
    ecs[a].l.cs = priv.ldf_test_label;

    multi_ex tmp;
    uint64_t old_offset = ecs[a].ft_offset;
    ecs[a].ft_offset = priv.offset;
    tmp.push_back(&ecs[a]);
    as_multiline(priv.base_learner)->predict(tmp, policy);

    ecs[a].ft_offset = old_offset;
    cdbg << "partial_prediction[" << a << "] = " << ecs[a].partial_prediction << endl;

    if (override_action != (action)-1)
    {
      if (a == override_action) a_cost = ecs[a].partial_prediction;
    }
    else if ((a == start_K) || (ecs[a].partial_prediction < best_prediction))
    {
      best_prediction = ecs[a].partial_prediction;
      best_action = a;
      a_cost = best_prediction;
    }
    if (this_cache) this_cache->push_back(action_cache(0., a, false, ecs[a].partial_prediction));

    priv.num_features += ecs[a].num_features;
    ecs[a].l = old_label;
    if (start_K > 0) LabelDict::del_example_namespaces_from_example(ecs[a], ecs[0]);
  }
  if (override_action != (action)-1)
    best_action = override_action;
  else
    a_cost = best_prediction;

  if (this_cache)
  {
    for (size_t i = 0; i < this_cache->size(); i++)
    {
      action_cache& ac = (*this_cache)[i];
      ac.min_cost = a_cost;
      ac.is_opt = (ac.k == best_action);
      if (priv.metaoverride && priv.metaoverride->_foreach_action)
        priv.metaoverride->_foreach_action(*priv.metaoverride->sch, priv.t - 1, ac.min_cost, ac.k, ac.is_opt, ac.cost);
    }
    if (need_memo_foreach_action(priv) && (override_action == (action)-1))
      priv.memo_foreach_action.push_back(this_cache);
    else
    {
      this_cache->delete_v();
      delete this_cache;
    }
  }

  // TODO: generate raw predictions if necessary

  priv.total_predictions_made++;
  return best_action;
}

int choose_policy(search_private& priv, bool advance_prng = true)
{
  RollMethod method = (priv.state == INIT_TEST) ? POLICY
                                                : (priv.state == LEARN)
          ? priv.rollout_method
          : (priv.state == INIT_TRAIN) ? priv.rollin_method : NO_ROLLOUT;  // this should never happen
  switch (method)
  {
    case POLICY:
      return random_policy(priv, priv.allow_current_policy || (priv.state == INIT_TEST), false, advance_prng);

    case ORACLE:
      return -1;

    case MIX_PER_STATE:
      return random_policy(priv, priv.allow_current_policy, true, advance_prng);

    case MIX_PER_ROLL:
      if (priv.mix_per_roll_policy == -2)  // then we have to choose one!
        priv.mix_per_roll_policy = random_policy(priv, priv.allow_current_policy, true, advance_prng);
      return priv.mix_per_roll_policy;

    case NO_ROLLOUT:
    default:
      THROW("internal error (bug): trying to rollin or rollout with NO_ROLLOUT");
  }
}

bool cached_item_equivalent(unsigned char* const& A, unsigned char* const& B)
{
  size_t sz_A = *A;
  size_t sz_B = *B;
  if (sz_A != sz_B) return false;
  return memcmp(A, B, sz_A) == 0;
}

// returns true if found and do_store is false. if do_store is true, always returns true.
bool cached_action_store_or_find(search_private& priv, ptag mytag, const ptag* condition_on,
    const char* condition_on_names, action_repr* condition_on_actions, size_t condition_on_cnt, int policy,
    size_t learner_id, action& a, bool do_store, float& a_cost)
{
  if (priv.no_caching) return do_store;
  if (mytag == 0) return do_store;  // don't attempt to cache when tag is zero

  size_t sz = sizeof(size_t) + sizeof(ptag) + sizeof(int) + sizeof(size_t) + sizeof(size_t) +
      condition_on_cnt * (sizeof(ptag) + sizeof(action) + sizeof(char));
  if (sz % 4 != 0) sz += 4 - (sz % 4);  // make sure sz aligns to 4 so that uniform_hash does the right thing

  byte_array item(new uint8_t[sz]);
  uint8_t* here = item.get();
  // get rid of a valgrind warning about uninitialized memory
  memset(here, 0, sz);
  *here = (unsigned char)sz;
  here += sizeof(size_t);
  *here = static_cast<uint8_t>(mytag);
  here += sizeof(ptag);
  *here = static_cast<uint8_t>(policy);
  here += sizeof(int);
  *here = (unsigned char)learner_id;
  here += sizeof(size_t);
  *here = (unsigned char)condition_on_cnt;
  here += sizeof(size_t);
  for (size_t i = 0; i < condition_on_cnt; i++)
  {
    *here = static_cast<uint8_t>(condition_on[i]);
    here += sizeof(ptag);
    *here = static_cast<uint8_t>(condition_on_actions[i].a);
    here += sizeof(action);
    *here = condition_on_names[i];
    here += sizeof(char);  // SPEEDUP: should we align this at 4?
  }
  if (do_store)
  {
    priv.cache_hash_map.emplace(std::move(item), scored_action(a, a_cost));
    return true;
  }
  else  // its a find
  {
    auto sa_iter = priv.cache_hash_map.find(item);
    if (sa_iter == priv.cache_hash_map.end()) return false;
    a = sa_iter->second.a;
    a_cost = sa_iter->second.s;
    return a != (action)-1;
  }
}

void generate_training_example(search_private& priv, polylabel& losses, float weight, bool add_conditioning = true,
    float min_loss = FLT_MAX)  // min_loss = FLT_MAX means "please compute it for me as the actual min"; any other value
                               // means to use this
{
  // should we really subtract out min-loss?
  // float min_loss = FLT_MAX;
  if (priv.cb_learner)
  {
    if (min_loss == FLT_MAX)
      for (size_t i = 0; i < losses.cb.costs.size(); i++) min_loss = std::min(min_loss, losses.cb.costs[i].cost);
    for (size_t i = 0; i < losses.cb.costs.size(); i++) losses.cb.costs[i].cost = losses.cb.costs[i].cost - min_loss;
  }
  else
  {
    if (min_loss == FLT_MAX)
      for (size_t i = 0; i < losses.cs.costs.size(); i++) min_loss = std::min(min_loss, losses.cs.costs[i].x);
    for (size_t i = 0; i < losses.cs.costs.size(); i++)
      losses.cs.costs[i].x = (losses.cs.costs[i].x - min_loss) * weight;
  }
  // std::cerr << "losses = ["; for (size_t i=0; i<losses.cs.costs.size(); i++) std::cerr << ' ' <<
  // losses.cs.costs[i].class_index
  // << ':' << losses.cs.costs[i].x; std::cerr << " ]" << endl;

  if (!priv.is_ldf)  // not LDF
  {
    // since we're not LDF, it should be the case that ec_ref_cnt == 1
    // and learn_ec_ref[0] is a pointer to a single example
    assert(priv.learn_ec_ref_cnt == 1);
    assert(priv.learn_ec_ref != nullptr);

    example& ec = priv.learn_ec_ref[0];
    polylabel old_label = ec.l;
    ec.l = losses;  // labels;
    if (add_conditioning)
      add_example_conditioning(priv, ec, priv.learn_condition_on.size(), priv.learn_condition_on_names.begin(),
          priv.learn_condition_on_act.begin());
    for (size_t is_local = 0; is_local <= (size_t)priv.xv; is_local++)
    {
      int learner = select_learner(priv, priv.current_policy, priv.learn_learner_id, true, is_local > 0);
      cdbg << "BEGIN base_learner->learn(ec, " << learner << ")" << endl;
      as_singleline(priv.base_learner)->learn(ec, learner);
      cdbg << "END   base_learner->learn(ec, " << learner << ")" << endl;
    }
    if (add_conditioning) del_example_conditioning(priv, ec);
    ec.l = old_label;
    priv.total_examples_generated++;
  }
  else  // is  LDF
  {
    assert(cs_get_costs_size(priv.cb_learner, losses) == priv.learn_ec_ref_cnt);
    size_t start_K = (priv.is_ldf && COST_SENSITIVE::ec_is_example_header(priv.learn_ec_ref[0])) ? 1 : 0;

    // TODO: weight
    if (add_conditioning)
      for (action a = (uint32_t)start_K; a < priv.learn_ec_ref_cnt; a++)
      {
        example& ec = priv.learn_ec_ref[a];
        add_example_conditioning(priv, ec, priv.learn_condition_on.size(), priv.learn_condition_on_names.begin(),
            priv.learn_condition_on_act.begin());
      }

    for (size_t is_local = 0; is_local <= (size_t)priv.xv; is_local++)
    {
      int learner = select_learner(priv, priv.current_policy, priv.learn_learner_id, true, is_local > 0);

      // create an example collection for

      multi_ex tmp;
      uint64_t tmp_offset = 0;
      if (priv.learn_ec_ref_cnt > start_K) tmp_offset = priv.learn_ec_ref[start_K].ft_offset;
      for (action a = (uint32_t)start_K; a < priv.learn_ec_ref_cnt; a++)
      {
        example& ec = priv.learn_ec_ref[a];
        CS::label& lab = ec.l.cs;
        if (lab.costs.size() == 0)
        {
          CS::wclass wc = {0., a - (uint32_t)start_K, 0., 0.};
          lab.costs.push_back(wc);
        }
        lab.costs[0].x = losses.cs.costs[a - start_K].x;
        // store the offset to restore it later
        ec.ft_offset = priv.offset;
        // create the example collection used to learn
        tmp.push_back(&ec);
        cdbg << "generate_training_example called learn on action a=" << a << ", costs.size=" << lab.costs.size()
             << " ec=" << &ec << endl;
        priv.total_examples_generated++;
      }

      // learn with the multiline example
      as_multiline(priv.base_learner)->learn(tmp, learner);

      // restore the offsets in examples
      int i = 0;
      for (action a = (uint32_t)start_K; a < priv.learn_ec_ref_cnt; a++, i++)
        priv.learn_ec_ref[a].ft_offset = tmp_offset;
    }

    if (add_conditioning)
      for (action a = (uint32_t)start_K; a < priv.learn_ec_ref_cnt; a++)
      {
        example& ec = priv.learn_ec_ref[a];
        del_example_conditioning(priv, ec);
      }
  }
}

bool search_predictNeedsExample(search_private& priv)
{
  // this is basically copied from the logic of search_predict()
  switch (priv.state)
  {
    case INITIALIZE:
      return false;
    case GET_TRUTH_STRING:
      return false;
    case INIT_TEST:
      return true;
    case INIT_TRAIN:
      // TODO: do we need to do something here for metatasks?
      // if (priv.beam && (priv.t < priv.beam_actions.size()))
      //  return false;
      if (priv.rollout_method == NO_ROLLOUT) return true;
      break;
    case LEARN:
      if (priv.t + priv.meta_t < priv.learn_t)
        return false;  // TODO: in meta search mode with foreach feature we'll need it even here
      if (priv.t + priv.meta_t == priv.learn_t)
        return true;  // SPEEDUP: we really only need it on the last learn_a, but this is hard to know...
      // t > priv.learn_t
      if ((priv.rollout_num_steps > 0) && (priv.loss_declared_cnt >= priv.rollout_num_steps)) return false;  // skipping
      break;
  }

  int pol = choose_policy(priv, false);  // choose a policy but don't advance prng
  return (pol != -1);
}

void foreach_action_from_cache(search_private& priv, size_t t, action override_a = (action)-1)
{
  cdbg << "foreach_action_from_cache: t=" << t << ", memo_foreach_action.size()=" << priv.memo_foreach_action.size()
       << ", override_a=" << override_a << endl;
  assert(t < priv.memo_foreach_action.size());
  v_array<action_cache>* cached = priv.memo_foreach_action[t];
  if (!cached) return;  // the only way this can happen is if the metatask overrode this action
  cdbg << "memo_foreach_action size = " << cached->size() << endl;
  for (size_t id = 0; id < cached->size(); id++)
  {
    action_cache& ac = (*cached)[id];
    priv.metaoverride->_foreach_action(*priv.metaoverride->sch, t - priv.meta_t, ac.min_cost, ac.k,
        (override_a == (action)-1) ? ac.is_opt : (ac.k == override_a), ac.cost);
  }
}

// note: ec_cnt should be 1 if we are not LDF
action search_predict(search_private& priv, example* ecs, size_t ec_cnt, ptag mytag, const action* oracle_actions,
    size_t oracle_actions_cnt, const ptag* condition_on, const char* condition_on_names, const action* allowed_actions,
    size_t allowed_actions_cnt, const float* allowed_actions_cost, size_t learner_id, float& a_cost, float /* weight */)
{
  size_t condition_on_cnt = condition_on_names ? strlen(condition_on_names) : 0;
  size_t t = priv.t + priv.meta_t;
  priv.t++;

  // make sure parameters come in pairs correctly
  assert((oracle_actions == nullptr) == (oracle_actions_cnt == 0));
  assert((condition_on == nullptr) == (condition_on_names == nullptr));
  assert(((allowed_actions == nullptr) && (allowed_actions_cost == nullptr)) == (allowed_actions_cnt == 0));
  assert(priv.use_action_costs == (allowed_actions_cost != nullptr));
  if (allowed_actions_cost != nullptr) assert(oracle_actions == nullptr);

  // if we're just after the string, choose an oracle action
  if ((priv.state == GET_TRUTH_STRING) || priv.force_oracle)
  {
    action a = choose_oracle_action(
        priv, ec_cnt, oracle_actions, oracle_actions_cnt, allowed_actions, allowed_actions_cnt, allowed_actions_cost);
    // if (priv.metaoverride && priv.metaoverride->_post_prediction)
    //  priv.metaoverride->_post_prediction(*priv.metaoverride->sch, t-priv.meta_t, a, 0.);
    a_cost = 0.;
    return a;
  }

  // if we're in LEARN mode and before learn_t, return the train action
  if ((priv.state == LEARN) && (t < priv.learn_t))
  {
    assert(t < priv.train_trajectory.size());
    action a = priv.train_trajectory[t].a;
    a_cost = priv.train_trajectory[t].s;
    cdbg << "LEARN " << t << " < priv.learn_t ==> a=" << a << ", a_cost=" << a_cost << endl;
    if (priv.metaoverride && priv.metaoverride->_foreach_action) foreach_action_from_cache(priv, t);
    if (priv.metaoverride && priv.metaoverride->_post_prediction)
      priv.metaoverride->_post_prediction(*priv.metaoverride->sch, t - priv.meta_t, a, a_cost);
    return a;
  }

  // for LDF, # of valid actions is ec_cnt; otherwise it's either allowed_actions_cnt or A
  size_t valid_action_cnt = priv.is_ldf ? ec_cnt : (allowed_actions_cnt > 0) ? allowed_actions_cnt : priv.A;

  // if we're in LEARN mode and _at_ learn_t, then:
  //   - choose the next action
  //   - decide if we're done
  //   - if we are, then copy/mark the example ref
  if ((priv.state == LEARN) && (t == priv.learn_t))
  {
    action a = (action)priv.learn_a_idx;
    priv.loss_declared_cnt = 0;

    cdbg << "LEARN " << t << " = priv.learn_t ==> a=" << a << ", learn_a_idx=" << priv.learn_a_idx
         << " valid_action_cnt=" << valid_action_cnt << endl;
    priv.learn_a_idx++;

    // check to see if we're done with available actions
    if (priv.learn_a_idx >= valid_action_cnt)
    {
      priv.done_with_all_actions = true;
      priv.learn_learner_id = learner_id;

      // set reference or copy example(s)
      if (oracle_actions_cnt > 0) priv.learn_oracle_action = oracle_actions[0];
      priv.learn_ec_ref_cnt = ec_cnt;
      if (priv.examples_dont_change)
        priv.learn_ec_ref = ecs;
      else
      {
        void (*label_copy_fn)(polylabel*, polylabel*) = priv.is_ldf ? CS::cs_label.copy_label : nullptr;

        priv.learn_ec_copy.resize(ec_cnt);
        for (size_t i = 0; i < ec_cnt; i++)
          VW::copy_example_data(priv.all->audit, &priv.learn_ec_copy[i], ecs + i, label_copy_fn);

        priv.learn_ec_ref = priv.learn_ec_copy.data();
      }

      // copy conditioning stuff and allowed actions
      if (priv.auto_condition_features)
      {
        ensure_size(priv.learn_condition_on, condition_on_cnt);
        ensure_size(priv.learn_condition_on_act, condition_on_cnt);

        priv.learn_condition_on.end() =
            priv.learn_condition_on.begin() + condition_on_cnt;  // allow .size() to be used in lieu of _cnt

        memcpy(priv.learn_condition_on.begin(), condition_on, condition_on_cnt * sizeof(ptag));

        for (size_t i = 0; i < condition_on_cnt; i++)
        {
          push_at(priv.learn_condition_on_act,
              action_repr(((1 <= condition_on[i]) && (condition_on[i] < priv.ptag_to_action.size()))
                      ? priv.ptag_to_action[condition_on[i]]
                      : 0),
              i);
        }

        if (condition_on_names == nullptr)
        {
          ensure_size(priv.learn_condition_on_names, 1);
          priv.learn_condition_on_names[0] = 0;
        }
        else
        {
          ensure_size(priv.learn_condition_on_names, strlen(condition_on_names) + 1);
          VW::string_cpy(priv.learn_condition_on_names.begin(), (strlen(condition_on_names) + 1), condition_on_names);
        }
      }

      if (allowed_actions && (allowed_actions_cnt > 0))
      {
        ensure_size(priv.learn_allowed_actions, allowed_actions_cnt);
        memcpy(priv.learn_allowed_actions.begin(), allowed_actions, allowed_actions_cnt * sizeof(action));
        cdbg_print_array("in LEARN, learn_allowed_actions", priv.learn_allowed_actions);
      }
    }

    assert((allowed_actions_cnt == 0) || (a < allowed_actions_cnt));

    a_cost = 0.;
    action a_name = (allowed_actions && (allowed_actions_cnt > 0)) ? allowed_actions[a] : priv.is_ldf ? a : (a + 1);
    if (priv.metaoverride && priv.metaoverride->_foreach_action)
    {
      foreach_action_from_cache(priv, t, a_name);
      if (priv.memo_foreach_action[t])
      {
        cdbg << "@ memo_foreach_action: t=" << t << ", a=" << a << ", cost=" << (*priv.memo_foreach_action[t])[a].cost
             << endl;
        a_cost = (*priv.memo_foreach_action[t])[a].cost;
      }
    }

    a = a_name;

    if (priv.metaoverride && priv.metaoverride->_post_prediction)
      priv.metaoverride->_post_prediction(*priv.metaoverride->sch, t - priv.meta_t, a, a_cost);
    return a;
  }

  if ((priv.state == LEARN) && (t > priv.learn_t) && (priv.rollout_num_steps > 0) &&
      (priv.loss_declared_cnt >= priv.rollout_num_steps))
  {
    cdbg << "... skipping" << endl;
    action a = priv.is_ldf ? 0 : ((allowed_actions && (allowed_actions_cnt > 0)) ? allowed_actions[0] : 1);
    if (priv.metaoverride && priv.metaoverride->_post_prediction)
      priv.metaoverride->_post_prediction(*priv.metaoverride->sch, t - priv.meta_t, a, 0.);
    if (priv.metaoverride && priv.metaoverride->_foreach_action) foreach_action_from_cache(priv, t);
    a_cost = 0.;
    return a;
  }

  if ((priv.state == INIT_TRAIN) || (priv.state == INIT_TEST) || ((priv.state == LEARN) && (t > priv.learn_t)))
  {
    // we actually need to run the policy

    int policy = choose_policy(priv);
    action a = 0;

    cdbg << "executing policy " << policy << endl;

    bool gte_here = (priv.state == INIT_TRAIN) && (priv.rollout_method == NO_ROLLOUT) &&
        ((oracle_actions_cnt > 0) || (priv.use_action_costs));
    a_cost = 0.;
    bool skip = false;

    if (priv.metaoverride && priv.metaoverride->_maybe_override_prediction &&
        (priv.state != LEARN))  // if LEARN and t>learn_t,then we cannot allow overrides!
    {
      skip = priv.metaoverride->_maybe_override_prediction(*priv.metaoverride->sch, t - priv.meta_t, a, a_cost);
      cdbg << "maybe_override_prediction --> " << skip << ", a=" << a << ", a_cost=" << a_cost << endl;
      if (skip && need_memo_foreach_action(priv)) priv.memo_foreach_action.push_back(nullptr);
    }

    if ((!skip) && (policy == -1))
      a = choose_oracle_action(priv, ec_cnt, oracle_actions, oracle_actions_cnt, allowed_actions, allowed_actions_cnt,
          allowed_actions_cost);  // TODO: we probably want to actually get costs for oracle actions???

    bool need_fea = (policy == -1) && priv.metaoverride && priv.metaoverride->_foreach_action;

    if ((policy >= 0) || gte_here || need_fea)  // the last case is we need to do foreach action
    {
      int learner = select_learner(priv, policy, learner_id, false, priv.state != INIT_TEST);

      ensure_size(priv.condition_on_actions, condition_on_cnt);
      for (size_t i = 0; i < condition_on_cnt; i++)
      {
        priv.condition_on_actions[i] = ((1 <= condition_on[i]) && (condition_on[i] < priv.ptag_to_action.size()))
            ? priv.ptag_to_action[condition_on[i]]
            : action_repr(0);
      }

      bool not_test = priv.all->training && !ecs[0].test_only;

      if ((!skip) && (!need_fea) && not_test &&
          cached_action_store_or_find(priv, mytag, condition_on, condition_on_names, priv.condition_on_actions.begin(),
              condition_on_cnt, policy, learner_id, a, false, a_cost))
        // if this succeeded, 'a' has the right action
        priv.total_cache_hits++;
      else  // we need to predict, and then cache, and maybe run foreach_action
      {
        size_t start_K = (priv.is_ldf && COST_SENSITIVE::ec_is_example_header(ecs[0])) ? 1 : 0;
        priv.last_action_repr.clear();
        if (priv.auto_condition_features)
          for (size_t n = start_K; n < ec_cnt; n++)
            add_example_conditioning(
                priv, ecs[n], condition_on_cnt, condition_on_names, priv.condition_on_actions.begin());

        if (((!skip) && (policy >= 0)) || need_fea)  // only make a prediction if we're going to use the output
        {
          if (priv.auto_condition_features && priv.acset.use_passthrough_repr)
          {
            if (priv.is_ldf) { THROW("search cannot use state representations in ldf mode"); }
            if (ecs[0].passthrough) { THROW("search cannot passthrough"); }
            ecs[0].passthrough = &priv.last_action_repr;
          }
          a = priv.is_ldf ? single_prediction_LDF(priv, ecs, ec_cnt, learner, a_cost, need_fea ? a : (action)-1)
                          : single_prediction_notLDF(priv, *ecs, learner, allowed_actions, allowed_actions_cnt,
                                allowed_actions_cost, a_cost, need_fea ? a : (action)-1);

          cdbg << "passthrough = [";
          for (size_t kk = 0; kk < priv.last_action_repr.size(); kk++)
            cdbg << ' ' << priv.last_action_repr.indicies[kk] << ':' << priv.last_action_repr.values[kk];
          cdbg << " ]" << endl;

          ecs[0].passthrough = nullptr;
        }

        if (need_fea)
        {
          // TODO this
        }

        if (gte_here)
        {
          cdbg << "INIT_TRAIN, NO_ROLLOUT, at least one oracle_actions, a=" << a << endl;
          // we can generate a training example _NOW_ because we're not doing rollouts
          // allowed_actions_to_losses(priv, ec_cnt, allowed_actions, allowed_actions_cnt, oracle_actions,
          // oracle_actions_cnt, losses);
          allowed_actions_to_label(priv, ec_cnt, allowed_actions, allowed_actions_cnt, allowed_actions_cost,
              oracle_actions, oracle_actions_cnt, priv.gte_label);
          cdbg << "priv.gte_label = [";
          for (size_t i = 0; i < priv.gte_label.cs.costs.size(); i++)
            cdbg << ' ' << priv.gte_label.cs.costs[i].class_index << ':' << priv.gte_label.cs.costs[i].x;
          cdbg << " ]" << endl;

          priv.learn_ec_ref = ecs;
          priv.learn_ec_ref_cnt = ec_cnt;
          if (allowed_actions)
          {
            ensure_size(priv.learn_allowed_actions, allowed_actions_cnt);  // TODO: do we really need this?
            memcpy(priv.learn_allowed_actions.begin(), allowed_actions, allowed_actions_cnt * sizeof(action));
          }
          size_t old_learner_id = priv.learn_learner_id;
          priv.learn_learner_id = learner_id;
          generate_training_example(
              priv, priv.gte_label, 1., false);  // this is false because the conditioning has already been added!
          priv.learn_learner_id = old_learner_id;
        }

        if (priv.auto_condition_features)
          for (size_t n = start_K; n < ec_cnt; n++) del_example_conditioning(priv, ecs[n]);

        if (not_test && (!skip))
          cached_action_store_or_find(priv, mytag, condition_on, condition_on_names, priv.condition_on_actions.begin(),
              condition_on_cnt, policy, learner_id, a, true, a_cost);
      }
    }

    if (priv.state == INIT_TRAIN)
      priv.train_trajectory.push_back(scored_action(a, a_cost));  // note the action for future reference

    if (priv.metaoverride && priv.metaoverride->_post_prediction)
      priv.metaoverride->_post_prediction(*priv.metaoverride->sch, t - priv.meta_t, a, a_cost);

    return a;
  }

  THROW("error: predict called in unknown state");
}

inline bool cmp_size_t(const size_t a, const size_t b) { return a < b; }
inline bool cmp_size_t_pair(const std::pair<size_t, size_t>& a, const std::pair<size_t, size_t>& b)
{
  return ((a.first == b.first) && (a.second < b.second)) || (a.first < b.first);
}

inline size_t absdiff(size_t a, size_t b) { return (a < b) ? (b - a) : (a - b); }

void hoopla_permute(size_t* B, size_t* end)
{
  // from Curtis IPL 2004, "Darts and hoopla board design"
  // first sort
  size_t N = end - B;
  std::sort(B, end, cmp_size_t);
  // make some temporary space
  size_t* A = calloc_or_throw<size_t>((N + 1) * 2);
  A[N] = B[0];                // arbitrarily choose the maximum in the middle
  A[N + 1] = B[N - 1];        // so the maximum goes next to it
  size_t lo = N, hi = N + 1;  // which parts of A have we filled in? [lo,hi]
  size_t i = 0, j = N - 1;    // which parts of B have we already covered? [0,i] and [j,N-1]
  while (i + 1 < j)
  {
    // there are four options depending on where things get placed
    size_t d1 = absdiff(A[lo], B[i + 1]);  // put B[i+1] at the bottom
    size_t d2 = absdiff(A[lo], B[j - 1]);  // put B[j-1] at the bottom
    size_t d3 = absdiff(A[hi], B[i + 1]);  // put B[i+1] at the top
    size_t d4 = absdiff(A[hi], B[j - 1]);  // put B[j-1] at the top
    size_t mx = std::max(std::max(d1, d2), std::max(d3, d4));
    if (d1 >= mx)
      A[--lo] = B[++i];
    else if (d2 >= mx)
      A[--lo] = B[--j];
    else if (d3 >= mx)
      A[++hi] = B[++i];
    else
      A[++hi] = B[--j];
  }
  // copy it back to B
  memcpy(B, A + lo, N * sizeof(size_t));
  // clean up
  free(A);
}

void get_training_timesteps(search_private& priv, v_array<size_t>& timesteps)
{
  timesteps.clear();

  // if there's active learning, we need to
  if (priv.subsample_timesteps <= -1)
  {
    for (size_t i = 0; i < priv.active_uncertainty.size(); i++)
      if (priv._random_state->get_and_update_random() > priv.active_uncertainty[i].first)
        timesteps.push_back(priv.active_uncertainty[i].second - 1);
    /*
    float k = (float)priv.total_examples_generated;
    priv.ec_seq[t]->revert_weight = priv.all->loss->getRevertingWeight(priv.all->sd, priv.ec_seq[t].pred.scalar,
    priv.all->eta / powf(k, priv.all->power_t)); float importance = query_decision(active_str, *priv.ec_seq[t], k); if
    (importance > 0.) timesteps.push_back(pair<size_t,size_t>(0,t));
    */
  }
  // if there's no subsampling to do, just return [0,T)
  else if (priv.subsample_timesteps <= 0)
    for (size_t t = 0; t < priv.T; t++)
    {
      uint32_t count = 99;
      if (priv.active_csoaa && (t < priv.active_known.size()))
      {
        count = 0;
        for (std::pair<CS::wclass&, bool> wcq : priv.active_known[t])
          if (wcq.second)
          {
            count++;
            if (count > 1) break;
          }
      }
      if (count > 1) timesteps.push_back(t);
    }

  // if subsample in (0,1) then pick steps with that probability, but ensuring there's at least one!
  else if (priv.subsample_timesteps < 1)
  {
    for (size_t t = 0; t < priv.T; t++)
      if (priv._random_state->get_and_update_random() <= priv.subsample_timesteps) timesteps.push_back(t);

    if (timesteps.size() == 0)  // ensure at least one
      timesteps.push_back((size_t)(priv._random_state->get_and_update_random() * priv.T));
  }

  // finally, if subsample >= 1, then pick (int) that many uniformly at random without replacement; could use an LFSR
  // but why? :P
  else
  {
    while ((timesteps.size() < (size_t)priv.subsample_timesteps) && (timesteps.size() < priv.T))
    {
      size_t t = (size_t)(priv._random_state->get_and_update_random() * (float)priv.T);
      if (!v_array_contains(timesteps, t)) timesteps.push_back(t);
    }
    std::sort(timesteps.begin(), timesteps.end(), cmp_size_t);
  }

  if (!priv.linear_ordering) hoopla_permute(timesteps.begin(), timesteps.end());
}

struct final_item
{
  v_array<scored_action>* prefix;
  std::string str;
  float total_cost;
  final_item(v_array<scored_action>* p, std::string s, float ic) : prefix(p), str(s), total_cost(ic) {}
};

void free_final_item(final_item* p)
{
  p->prefix->delete_v();
  delete p->prefix;
  delete p;
}

void BaseTask::Run()
{
  search_private& priv = *sch->priv;
  // make sure output is correct
  bool old_should_produce_string = priv.should_produce_string;
  if (!_final_run && !_with_output_string) priv.should_produce_string = false;
  // if this isn't a final run, it shouldn't count for loss
  float old_test_loss = priv.test_loss;
  // float old_learn_loss = priv.learn_loss;
  priv.learn_loss *= 0.5;
  float old_train_loss = priv.train_loss;

  if (priv.should_produce_string) priv.pred_string->str("");

  priv.t = 0;
  priv.metaoverride = this;
  priv.task->run(*sch, ec);
  priv.metaoverride = nullptr;
  priv.meta_t += priv.t;

  // restore
  if (_with_output_string && old_should_produce_string) _with_output_string(*sch, *priv.pred_string);

  priv.should_produce_string = old_should_produce_string;
  if (!_final_run)
  {
    priv.test_loss = old_test_loss;
    // priv.learn_loss = old_learn_loss;
    priv.train_loss = old_train_loss;
  }
}

void run_task(search& sch, multi_ex& ec)
{
  search_private& priv = *sch.priv;
  priv.num_calls_to_run++;
  if (priv.metatask && (priv.state != GET_TRUTH_STRING))
    priv.metatask->run(sch, ec);
  else
    priv.task->run(sch, ec);
}

void verify_active_csoaa(
    COST_SENSITIVE::label& losses, const std::vector<std::pair<CS::wclass&, bool>>& known, size_t t, float multiplier)
{
  float threshold = multiplier / std::sqrt((float)t);
  cdbg << "verify_active_csoaa, losses = [";
  for (COST_SENSITIVE::wclass& wc : losses.costs) cdbg << " " << wc.class_index << ":" << wc.x;
  cdbg << " ]" << endl;
  // cdbg_print_array("verify_active_csoaa,  known", known);
  size_t i = 0;
  for (COST_SENSITIVE::wclass& wc : losses.costs)
  {
    if (!known[i].second)
    {
      float err = static_cast<float>(std::pow(known[i].first.partial_prediction - wc.x, 2));
      if (err > threshold)
      {
        std::cerr << "verify_active_csoaa failed: truth " << wc.class_index << ":" << wc.x << ", known[" << i
                  << "]=" << known[i].first.partial_prediction << ", error=" << err << " vs threshold " << threshold
                  << endl;
      }
    }
    i++;
  }
}

void advance_from_known_actions(search_private& priv)
{
  size_t t = priv.learn_t;
  if (!priv.active_csoaa) return;
  if (priv.active_csoaa_verify > 0.) return;
  if (t >= priv.active_known.size()) return;
  cdbg << "advance_from_known_actions t=" << t << " active_known.size()=" << priv.active_known.size()
       << " learn_a_idx=" << priv.learn_a_idx << endl;
  // cdbg_print_array(" active_known[t]", priv.active_known[t]);
  if (priv.learn_a_idx >= priv.active_known[t].size())
  {
    cdbg << "advance_from_known_actions setting done_with_all_actions=true (active_known[t].size()="
         << priv.active_known[t].size() << ")" << endl;
    priv.done_with_all_actions = true;
    return;
  }
  // if (priv.active_known[t][priv.learn_a_idx] >= FLT_MAX) return;
  if (priv.active_known[t][priv.learn_a_idx].second) return;
  // return;
  // wow, we actually found something we were confident about!
  /*
  cs_cost_push_back(priv.cb_learner,
                    priv.learn_losses,
                    priv.is_ldf ? (uint32_t)(priv.learn_a_idx - 1) : (uint32_t)priv.learn_a_idx,
                    priv.active_known[t][priv.learn_a_idx],
                    true);
  */
  priv.learn_losses.cs.costs.push_back(priv.active_known[t][priv.learn_a_idx].first);
  cdbg << "  --> adding " << priv.learn_a_idx << ":" << priv.active_known[t][priv.learn_a_idx].first.x << endl;
  priv.learn_a_idx++;
  advance_from_known_actions(priv);
}

template <bool is_learn>
void train_single_example(search& sch, bool is_test_ex, bool is_holdout_ex, multi_ex& ec_seq)
{
  search_private& priv = *sch.priv;
  vw& all = *priv.all;
  bool ran_test = false;  // we must keep track so that even if we skip test, we still update # of examples seen

  // if (! priv.no_caching)
  priv.cache_hash_map.clear();

  cdbg << "is_test_ex=" << is_test_ex << " vw_is_main=" << all.vw_is_main << endl;
  cdbg << "must_run_test = " << must_run_test(all, ec_seq, is_test_ex) << endl;
  // do an initial test pass to compute output (and loss)
  if (must_run_test(all, ec_seq, is_test_ex))
  {
    cdbg << "======================================== INIT TEST (" << priv.current_policy << ","
         << priv.read_example_last_pass << ") ========================================" << endl;

    ran_test = true;

    // do the prediction
    reset_search_structure(priv);
    priv.state = INIT_TEST;
    priv.should_produce_string =
        might_print_update(all) || (all.final_prediction_sink.size() > 0) || (all.raw_prediction != nullptr);
    priv.pred_string->str("");
    priv.test_action_sequence.clear();
    run_task(sch, ec_seq);

    // accumulate loss
    if (!is_test_ex) all.sd->update(ec_seq[0]->test_only, !is_test_ex, priv.test_loss, 1.f, priv.num_features);

    // generate output
    for (auto& sink : all.final_prediction_sink)
    { all.print_text_by_ref(sink.get(), priv.pred_string->str(), ec_seq[0]->tag); }

    if (all.raw_prediction != nullptr) all.print_text_by_ref(all.raw_prediction.get(), "", ec_seq[0]->tag);
  }

  // if we're not training, then we're done!
  if (!is_learn) return;
  if (is_test_ex || is_holdout_ex || ec_seq[0]->test_only || (!priv.all->training)) return;

  // SPEEDUP: if the oracle was never called, we can skip this!

  // do a pass over the data allowing oracle
  cdbg << "======================================== INIT TRAIN (" << priv.current_policy << ","
       << priv.read_example_last_pass << ") ========================================" << endl;
  // std::cerr << "training" << endl;

  priv.cache_hash_map.clear();
  reset_search_structure(priv);
  clear_memo_foreach_action(priv);
  priv.state = INIT_TRAIN;
  priv.active_uncertainty.clear();
  priv.train_trajectory.clear();  // this is where we'll store the training sequence
  run_task(sch, ec_seq);

  if (!ran_test)  // was  && !priv.ec_seq[0]->test_only) { but we know it's not test_only
    all.sd->update(ec_seq[0]->test_only, true, priv.test_loss, 1.f, priv.num_features);

  // if there's nothing to train on, we're done!
  if ((priv.loss_declared_cnt == 0) || (priv.t + priv.meta_t == 0) ||
      (priv.rollout_method == NO_ROLLOUT))  // TODO: make sure NO_ROLLOUT works with beam!
  { return; }

  // otherwise, we have some learn'in to do!
  cdbg << "======================================== LEARN (" << priv.current_policy << ","
       << priv.read_example_last_pass << ") ========================================" << endl;
  priv.T = priv.metatask ? priv.meta_t : priv.t;
  get_training_timesteps(priv, priv.timesteps);
  cdbg << "train_trajectory.size() = " << priv.train_trajectory.size() << ":\t";
  cdbg_print_array<scored_action>("", priv.train_trajectory);
  // cdbg << "memo_foreach_action = " << priv.memo_foreach_action << endl;
  for (size_t i = 0; i < priv.memo_foreach_action.size(); i++)
  {
    cdbg << "memo_foreach_action[" << i << "] = ";
    if (priv.memo_foreach_action[i])
      cdbg << *priv.memo_foreach_action[i];
    else
      cdbg << "null";
    cdbg << endl;
  }

  if (priv.cb_learner)
    priv.learn_losses.cb.costs.clear();
  else
    priv.learn_losses.cs.costs.clear();

  for (size_t tid = 0; tid < priv.timesteps.size(); tid++)
  {
    cdbg << "timestep = " << priv.timesteps[tid] << " [" << tid << "/" << priv.timesteps.size() << "]" << endl;

    if (priv.metatask && !priv.memo_foreach_action[tid])
    {
      cdbg << "skipping because it looks like this was overridden by metatask" << endl;
      continue;
    }

    priv.learn_ec_ref = nullptr;
    priv.learn_ec_ref_cnt = 0;

    reset_search_structure(priv);  // TODO remove this?
    bool skipped_all_actions = true;
    priv.learn_a_idx = 0;
    priv.done_with_all_actions = false;
    // for each action, roll out to get a loss
    while (!priv.done_with_all_actions)
    {
      priv.learn_t = priv.timesteps[tid];
      advance_from_known_actions(priv);
      if (priv.done_with_all_actions) break;

      skipped_all_actions = false;
      reset_search_structure(priv);

      priv.state = LEARN;
      priv.learn_t = priv.timesteps[tid];
      cdbg << "-------------------------------------------------------------------------------------" << endl;
      cdbg << "learn_t = " << priv.learn_t << ", learn_a_idx = " << priv.learn_a_idx << endl;
      // cdbg_print_array("priv.active_known[learn_t]", priv.active_known[priv.learn_t]);
      run_task(sch, ec_seq);
      // cerr_print_array("in GENER, learn_allowed_actions", priv.learn_allowed_actions);
      float this_loss = priv.learn_loss;
      cs_cost_push_back(priv.cb_learner, priv.learn_losses,
          priv.is_ldf ? (uint32_t)(priv.learn_a_idx - 1) : (uint32_t)priv.learn_a_idx, this_loss);
      //                          (priv.learn_allowed_actions.size() > 0) ?
      //                          priv.learn_allowed_actions[priv.learn_a_idx-1] : priv.is_ldf ? (priv.learn_a_idx-1) :
      //                          (priv.learn_a_idx),
      //                           priv.learn_loss);
    }
    if (priv.active_csoaa_verify > 0.)
      verify_active_csoaa(
          priv.learn_losses.cs, priv.active_known[priv.learn_t], ec_seq[0]->example_counter, priv.active_csoaa_verify);

    if (skipped_all_actions)
    {
      reset_search_structure(priv);
      priv.state = LEARN;
      priv.learn_t = priv.timesteps[tid];
      priv.force_setup_ec_ref = true;
      cdbg << "<<<<<" << endl;
      cdbg << "skipped all actions; learn_t = " << priv.learn_t << ", learn_a_idx = " << priv.learn_a_idx << endl;
      run_task(sch, ec_seq);  // TODO: i guess we can break out of this early
      cdbg << ">>>>>" << endl;
    }
    else
      cdbg << "didn't skip all actions" << endl;

    // now we can make a training example
    if (priv.learn_allowed_actions.size() > 0)
    {
      for (size_t i = 0; i < priv.learn_allowed_actions.size(); i++)
      { priv.learn_losses.cs.costs[i].class_index = priv.learn_allowed_actions[i]; }
    }
    // float min_loss = 0.;
    // if (priv.metatask)
    //  for (size_t aid=0; aid<priv.memo_foreach_action[tid]->size(); aid++)
    //    min_loss = std::min(min_loss, priv.memo_foreach_action[tid]->get(aid).cost);
    cdbg << "priv.learn_losses = [";
    for (auto& wc : priv.learn_losses.cs.costs) cdbg << " " << wc.class_index << ":" << wc.x;
    cdbg << " ]" << endl;
    cdbg << "gte" << endl;
    generate_training_example(priv, priv.learn_losses, 1., true);  // , min_loss);  // TODO: weight
    if (!priv.examples_dont_change)
      for (size_t n = 0; n < priv.learn_ec_copy.size(); n++)
      {
        if (sch.priv->is_ldf)
          CS::cs_label.delete_label(&priv.learn_ec_copy[n].l);
        else
          MC::mc_label.delete_label(&priv.learn_ec_copy[n].l);
      }
    if (priv.cb_learner)
      priv.learn_losses.cb.costs.clear();
    else
      priv.learn_losses.cs.costs.clear();
  }

  if (priv.active_csoaa && (priv.save_every_k_runs > 1))
  {
    size_t prev_num = priv.num_calls_to_run_previous / priv.save_every_k_runs;
    size_t this_num = priv.num_calls_to_run / priv.save_every_k_runs;
    if (this_num > prev_num) save_predictor(all, all.final_regressor_name, this_num);
    priv.num_calls_to_run_previous = priv.num_calls_to_run;
  }
}

void inline adjust_auto_condition(search_private& priv)
{
  if (priv.auto_condition_features)
  {
    // turn off auto-condition if it's irrelevant
    if ((priv.history_length == 0) || (priv.acset.feature_value == 0.f))
    {
      std::cerr << "warning: turning off AUTO_CONDITION_FEATURES because settings make it useless" << endl;
      priv.auto_condition_features = false;
    }
  }
}

template <bool is_learn>
void do_actual_learning(search& sch, base_learner& base, multi_ex& ec_seq)
{
  if (ec_seq.size() == 0) return;  // nothing to do :)

  bool is_test_ex = false;
  bool is_holdout_ex = false;

  search_private& priv = *sch.priv;
  priv.offset = ec_seq[0]->ft_offset;
  priv.base_learner = &base;

  adjust_auto_condition(priv);
  priv.read_example_last_id = ec_seq[ec_seq.size() - 1]->example_counter;

  // hit_new_pass true would have already triggered a printout
  // finish_example(multi_ex).  so we can reset hit_new_pass here
  priv.hit_new_pass = false;

  for (size_t i = 0; i < ec_seq.size(); i++)
  {
    is_test_ex |= priv.label_is_test(ec_seq[i]->l);
    is_holdout_ex |= ec_seq[i]->test_only;
    if (is_test_ex && is_holdout_ex) break;
  }

  if (priv.task->run_setup) priv.task->run_setup(sch, ec_seq);

  // if we're going to have to print to the screen, generate the "truth" std::string
  cdbg << "======================================== GET TRUTH STRING (" << priv.current_policy << ","
       << priv.read_example_last_pass << ") ========================================" << endl;
  if (might_print_update(*priv.all))
  {
    if (is_test_ex)
      priv.truth_string->str("**test**");
    else
    {
      reset_search_structure(*sch.priv);
      priv.state = GET_TRUTH_STRING;
      priv.should_produce_string = true;
      priv.truth_string->str("");
      run_task(sch, ec_seq);
    }
  }

  add_neighbor_features(priv, ec_seq);
  train_single_example<is_learn>(sch, is_test_ex, is_holdout_ex, ec_seq);
  del_neighbor_features(priv, ec_seq);

  if (priv.task->run_takedown) priv.task->run_takedown(sch, ec_seq);
}

void end_pass(search& sch)
{
  search_private& priv = *sch.priv;
  vw* all = priv.all;
  priv.hit_new_pass = true;
  priv.read_example_last_pass++;
  priv.passes_since_new_policy++;

  if (priv.passes_since_new_policy >= priv.passes_per_policy)
  {
    priv.passes_since_new_policy = 0;
    if (all->training) priv.current_policy++;
    if (priv.current_policy > priv.total_number_of_policies)
    {
      std::cerr << "internal error (bug): too many policies; not advancing" << endl;
      priv.current_policy = priv.total_number_of_policies;
    }
    // reset search_trained_nb_policies in options_from_file so it is saved to regressor file later
    // TODO work out a better system to update state that will be saved in the model.
    all->options->replace("search_trained_nb_policies", std::to_string(priv.current_policy));
    all->options->get_typed_option<uint32_t>("search_trained_nb_policies").value(priv.current_policy);
  }
}

void finish_multiline_example(vw& all, search& sch, multi_ex& ec_seq)
{
  print_update(*sch.priv);
  VW::finish_example(all, ec_seq);
}

void end_examples(search& sch)
{
  search_private& priv = *sch.priv;
  vw* all = priv.all;

  if (all->training)
  {
    // TODO work out a better system to update state that will be saved in the model.
    // Dig out option and change it in case we already loaded a predictor which had a value stored for
    // --search_trained_nb_policies
    auto val = (priv.passes_since_new_policy == 0) ? priv.current_policy : (priv.current_policy + 1);
    all->options->replace("search_trained_nb_policies", std::to_string(val));
    all->options->get_typed_option<uint32_t>("search_trained_nb_policies").value(val);
    // Dig out option and change it in case we already loaded a predictor which had a value stored for
    // --search_total_nb_policies
    all->options->replace("search_total_nb_policies", std::to_string(priv.total_number_of_policies));
    all->options->get_typed_option<uint32_t>("search_total_nb_policies").value(priv.total_number_of_policies);
  }
}

bool mc_label_is_test(polylabel& lab) { return MC::test_label(lab.multi); }

void search_initialize(vw* all, search& sch)
{
  search_private& priv = *sch.priv;  // priv is zero initialized by default
  priv.all = all;
  priv._random_state = all->get_random_state();

  priv.active_csoaa = false;
  priv.label_is_test = mc_label_is_test;

  priv.num_learners = 1;
  priv.state = INITIALIZE;
  priv.mix_per_roll_policy = -2;

  priv.pred_string = new std::stringstream();
  priv.truth_string = new std::stringstream();
  priv.bad_string_stream = new std::stringstream();
  priv.bad_string_stream->clear(priv.bad_string_stream->badbit);

  priv.rollout_method = MIX_PER_ROLL;
  priv.rollin_method = MIX_PER_ROLL;

  priv.allow_current_policy = true;
  priv.adaptive_beta = true;

  priv.total_number_of_policies = 1;

  priv.acset.max_bias_ngram_length = 1;

  priv.acset.feature_value = 1.;

  scored_action sa((action)-1, 0.);
  // unnecessary if priv has a proper constructor
  new (&priv.cache_hash_map) search_private::cache_map();

  sch.task_data = nullptr;

  priv.active_uncertainty.clear();
  priv.active_known.clear();

  CS::default_label(priv.empty_cs_label);

  new (&priv.rawOutputString) std::string();
  priv.rawOutputStringStream = new std::stringstream(priv.rawOutputString);
  new (&priv.test_action_sequence) std::vector<action>();
  new (&priv.dat_new_feature_audit_ss) std::stringstream();
}

void ensure_param(float& v, float lo, float hi, float def, const char* str)
{
  if ((v < lo) || (v > hi))
  {
    std::cerr << str << endl;
    v = def;
  }
}

void handle_condition_options(vw& all, auto_condition_settings& acset)
{
  option_group_definition new_options("Search Auto-conditioning Options");
  new_options.add(make_option("search_max_bias_ngram_length", acset.max_bias_ngram_length)
                      .keep()
                      .default_value(1)
                      .help("add a \"bias\" feature for each ngram up to and including this length. eg., if it's 1 "
                            "(default), then you get a single feature for each conditional"));
  new_options.add(make_option("search_max_quad_ngram_length", acset.max_quad_ngram_length)
                      .keep()
                      .default_value(0)
                      .help("add bias *times* input features for each ngram up to and including this length (def: 0)"));
  new_options.add(make_option("search_condition_feature_value", acset.feature_value)
                      .keep()
                      .default_value(1.f)
                      .help("how much weight should the conditional features get? (def: 1.)"));
  new_options.add(make_option("search_use_passthrough_repr", acset.use_passthrough_repr)
                      .keep()
                      .help("should we use lower-level reduction _internal state_ as additional features? (def: no)"));
  all.options->add_and_parse(new_options);
}

void search_finish(search& sch)
{
  search_private& priv = *sch.priv;
  cdbg << "search_finish" << endl;

  if (priv.active_csoaa) std::cerr << "search calls to run = " << priv.num_calls_to_run << endl;

  if (priv.task->finish) priv.task->finish(sch);
  if (priv.metatask && priv.metatask->finish) priv.metatask->finish(sch);
}

v_array<CS::label> read_allowed_transitions(action A, const char* filename)
{
  FILE* f;
  if (VW::file_open(&f, filename, "r") != 0)
    THROW("error: could not read file " << filename << " (" << VW::strerror_to_string(errno)
                                        << "); assuming all transitions are valid");

  bool* bg = calloc_or_throw<bool>(((size_t)(A + 1)) * (A + 1));
  int rd, from, to, count = 0;
  while ((rd = fscanf_s(f, "%d:%d", &from, &to)) > 0)
  {
    if ((from < 0) || (from > (int)A))
    {
      std::cerr << "warning: ignoring transition from " << from << " because it's out of the range [0," << A << "]"
                << endl;
    }
    if ((to < 0) || (to > (int)A))
    {
      std::cerr << "warning: ignoring transition to " << to << " because it's out of the range [0," << A << "]" << endl;
    }
    bg[from * (A + 1) + to] = true;
    count++;
  }
  fclose(f);

  v_array<CS::label> allowed = v_init<CS::label>();

  // from
  for (size_t i = 0; i < A; i++)
  {
    v_array<CS::wclass> costs = v_init<CS::wclass>();

    // to
    for (size_t j = 0; j < A; j++)
      if (bg[i * (A + 1) + j])
      {
        CS::wclass c = {FLT_MAX, (action)j, 0., 0.};
        costs.push_back(c);
      }

    CS::label ld = {costs};
    allowed.push_back(ld);
  }
  free(bg);

  std::cerr << "read " << count << " allowed transitions from " << filename << endl;

  return allowed;
}

void parse_neighbor_features(VW::string_view nf_strview, search& sch)
{
  search_private& priv = *sch.priv;
  priv.neighbor_features.clear();
  if (nf_strview.empty()) return;

  std::vector<VW::string_view> cmd;
  size_t end_idx = 0;
  while (!nf_strview.empty())
  {
    end_idx = nf_strview.find(',');
    VW::string_view strview = nf_strview.substr(0, end_idx);
    if (end_idx != VW::string_view::npos) nf_strview.remove_prefix(end_idx + 1);

    cmd.clear();
    tokenize(':', strview, cmd, true);
    int32_t posn = 0;
    char ns = ' ';
    if (cmd.size() == 1)
    {
      posn = int_of_string(cmd[0]);
      ns = ' ';
    }
    else if (cmd.size() == 2)
    {
      posn = int_of_string(cmd[0]);
      ns = (!cmd[1].empty()) ? cmd[1].front() : ' ';
    }
    else
    {
      std::cerr << "warning: ignoring malformed neighbor specification: '" << strview << "'" << endl;
    }
    int32_t enc = (posn << 24) | (ns & 0xFF);
    priv.neighbor_features.push_back(enc);
  }
}

base_learner* setup(options_i& options, vw& all)
{
  free_ptr<search> sch = scoped_calloc_or_throw<search>();
  search_private& priv = *sch->priv;
  std::string task_string;
  std::string metatask_string;
  std::string interpolation_string = "data";
  std::string neighbor_features_string;
  std::string rollout_string = "mix_per_state";
  std::string rollin_string = "mix_per_state";

  uint32_t search_trained_nb_policies;
  std::string search_allowed_transitions;

  priv.A = 1;
  option_group_definition new_options("Search options");
  new_options.add(
      make_option("search", priv.A).keep().help("Use learning to search, argument=maximum action id or 0 for LDF"));
  new_options.add(make_option("search_task", task_string)
                      .keep()
                      .necessary()
                      .help("the search task (use \"--search_task list\" to get a list of available tasks)"));
  new_options.add(
      make_option("search_metatask", metatask_string)
          .keep()
          .help("the search metatask (use \"--search_metatask list\" to get a list of available metatasks)"));
  new_options.add(make_option("search_interpolation", interpolation_string)
                      .keep()
                      .help("at what level should interpolation happen? [*data|policy]"));
  new_options.add(
      make_option("search_rollout", rollout_string)
          .help("how should rollouts be executed?           [policy|oracle|*mix_per_state|mix_per_roll|none]"));
  new_options.add(make_option("search_rollin", rollin_string)
                      .help("how should past trajectories be generated? [policy|oracle|*mix_per_state|mix_per_roll]"));
  new_options.add(make_option("search_passes_per_policy", priv.passes_per_policy)
                      .default_value(1)
                      .help("number of passes per policy (only valid for search_interpolation=policy)"));
  new_options.add(make_option("search_beta", priv.beta)
                      .default_value(0.5f)
                      .help("interpolation rate for policies (only valid for search_interpolation=policy)"));
  new_options.add(make_option("search_alpha", priv.alpha)
                      .default_value(1e-10f)
                      .help("annealed beta = 1-(1-alpha)^t (only valid for search_interpolation=data)"));
  new_options.add(make_option("search_total_nb_policies", priv.total_number_of_policies)
                      .help("if we are going to train the policies through multiple separate calls to vw, we need to "
                            "specify this parameter and tell vw how many policies are eventually going to be trained"));
  new_options.add(make_option("search_trained_nb_policies", search_trained_nb_policies)
                      .help("the number of trained policies in a file"));
  new_options.add(make_option("search_allowed_transitions", search_allowed_transitions)
                      .help("read file of allowed transitions [def: all transitions are allowed]"));
  new_options.add(make_option("search_subsample_time", priv.subsample_timesteps)
                      .help("instead of training at all timesteps, use a subset. if value in (0,1), train on a random "
                            "v%. if v>=1, train on precisely v steps per example, if v<=-1, use active learning"));
  new_options.add(
      make_option("search_neighbor_features", neighbor_features_string)
          .keep()
          .help("copy features from neighboring lines. argument looks like: '-1:a,+2' meaning copy previous line "
                "namespace a and next next line from namespace _unnamed_, where ',' separates them"));
  new_options.add(make_option("search_rollout_num_steps", priv.rollout_num_steps)
                      .help("how many calls of \"loss\" before we stop really predicting on rollouts and switch to "
                            "oracle (default means \"infinite\")"));
  new_options.add(make_option("search_history_length", priv.history_length)
                      .keep()
                      .default_value(1)
                      .help("some tasks allow you to specify how much history their depend on; specify that here"));
  new_options.add(make_option("search_no_caching", priv.no_caching)
                      .help("turn off the built-in caching ability (makes things slower, but technically more safe)"));
  new_options.add(
      make_option("search_xv", priv.xv).help("train two separate policies, alternating prediction/learning"));
  new_options.add(make_option("search_perturb_oracle", priv.perturb_oracle)
                      .default_value(0.f)
                      .help("perturb the oracle on rollin with this probability"));
  new_options.add(make_option("search_linear_ordering", priv.linear_ordering)
                      .help("insist on generating examples in linear order (def: hoopla permutation)"));
  new_options.add(make_option("search_active_verify", priv.active_csoaa_verify)
                      .help("verify that active learning is doing the right thing (arg = multiplier, should be = "
                            "cost_range * range_c)"));
  new_options.add(make_option("search_save_every_k_runs", priv.save_every_k_runs).help("save model every k runs"));

  if (!options.add_parse_and_check_necessary(new_options)) return nullptr;

  search_initialize(&all, *sch.get());

  parse_neighbor_features(neighbor_features_string, *sch.get());

  if (interpolation_string.compare("data") == 0)  // run as dagger
  {
    priv.adaptive_beta = true;
    priv.allow_current_policy = true;
    priv.passes_per_policy = all.numpasses;
    if (priv.current_policy > 1) priv.current_policy = 1;
  }
  else if (interpolation_string.compare("policy") == 0)
    ;
  else
    THROW("error: --search_interpolation must be 'data' or 'policy'");

  if ((rollout_string.compare("policy") == 0) || (rollout_string.compare("learn") == 0))
    priv.rollout_method = POLICY;
  else if ((rollout_string.compare("oracle") == 0) || (rollout_string.compare("ref") == 0))
    priv.rollout_method = ORACLE;
  else if ((rollout_string.compare("mix_per_state") == 0))
    priv.rollout_method = MIX_PER_STATE;
  else if ((rollout_string.compare("mix_per_roll") == 0) || (rollout_string.compare("mix") == 0))
    priv.rollout_method = MIX_PER_ROLL;
  else if ((rollout_string.compare("none") == 0))
  {
    priv.rollout_method = NO_ROLLOUT;
    priv.no_caching = true;
  }
  else
    THROW("error: --search_rollout must be 'learn', 'ref', 'mix', 'mix_per_state' or 'none'");

  if ((rollin_string.compare("policy") == 0) || (rollin_string.compare("learn") == 0))
    priv.rollin_method = POLICY;
  else if ((rollin_string.compare("oracle") == 0) || (rollin_string.compare("ref") == 0))
    priv.rollin_method = ORACLE;
  else if ((rollin_string.compare("mix_per_state") == 0))
    priv.rollin_method = MIX_PER_STATE;
  else if ((rollin_string.compare("mix_per_roll") == 0) || (rollin_string.compare("mix") == 0))
    priv.rollin_method = MIX_PER_ROLL;
  else
    THROW("error: --search_rollin must be 'learn', 'ref', 'mix' or 'mix_per_state'");

  // check if the base learner is contextual bandit, in which case, we dont rollout all actions.
  priv.allowed_actions_cache = &calloc_or_throw<polylabel>();
  if (options.was_supplied("cb"))
  {
    priv.cb_learner = true;
    CB::cb_label.default_label(priv.allowed_actions_cache);
    priv.learn_losses.cb.costs = v_init<CB::cb_class>();
    priv.gte_label.cb.costs = v_init<CB::cb_class>();
  }
  else
  {
    priv.cb_learner = false;
    CS::cs_label.default_label(priv.allowed_actions_cache);
    priv.learn_losses.cs.costs = v_init<CS::wclass>();
    priv.gte_label.cs.costs = v_init<CS::wclass>();
  }

  ensure_param(priv.beta, 0.0, 1.0, 0.5, "warning: search_beta must be in (0,1); resetting to 0.5");
  ensure_param(priv.alpha, 0.0, 1.0, 1e-10f, "warning: search_alpha must be in (0,1); resetting to 1e-10");

  priv.num_calls_to_run = 0;

  // compute total number of policies we will have at end of training
  // we add current_policy for cases where we start from an initial set of policies loaded through -i option
  uint32_t tmp_number_of_policies = priv.current_policy;
  if (all.training) tmp_number_of_policies += (int)ceil(((float)all.numpasses) / ((float)priv.passes_per_policy));

  // the user might have specified the number of policies that will eventually be trained through multiple vw calls,
  // so only set total_number_of_policies to computed value if it is larger
  cdbg << "current_policy=" << priv.current_policy << " tmp_number_of_policies=" << tmp_number_of_policies
       << " total_number_of_policies=" << priv.total_number_of_policies << endl;
  if (tmp_number_of_policies > priv.total_number_of_policies)
  {
    priv.total_number_of_policies = tmp_number_of_policies;
    if (priv.current_policy >
        0)  // we loaded a file but total number of policies didn't match what is needed for training
      std::cerr << "warning: you're attempting to train more classifiers than was allocated initially. Likely to cause "
                   "bad performance."
                << endl;
  }

  // current policy currently points to a new policy we would train
  // if we are not training and loaded a bunch of policies for testing, we need to subtract 1 from current policy
  // so that we only use those loaded when testing (as run_prediction is called with allow_current to true)
  if (!all.training && priv.current_policy > 0) priv.current_policy--;

  all.options->replace("search_trained_nb_policies", std::to_string(priv.current_policy));
  all.options->get_typed_option<uint32_t>("search_trained_nb_policies").value(priv.current_policy);

  all.options->replace("search_total_nb_policies", std::to_string(priv.total_number_of_policies));
  all.options->get_typed_option<uint32_t>("search_total_nb_policies").value(priv.total_number_of_policies);

  cdbg << "search current_policy = " << priv.current_policy
       << " total_number_of_policies = " << priv.total_number_of_policies << endl;

  if (task_string.compare("list") == 0)
  {
    std::cerr << endl << "available search tasks:" << endl;
    for (search_task** mytask = all_tasks; *mytask != nullptr; mytask++)
      std::cerr << "  " << (*mytask)->task_name << endl;
    std::cerr << endl;
    exit(0);
  }
  if (metatask_string.compare("list") == 0)
  {
    std::cerr << endl << "available search metatasks:" << endl;
    for (search_metatask** mytask = all_metatasks; *mytask != nullptr; mytask++)
      std::cerr << "  " << (*mytask)->metatask_name << endl;
    std::cerr << endl;
    exit(0);
  }
  for (search_task** mytask = all_tasks; *mytask != nullptr; mytask++)
    if (task_string.compare((*mytask)->task_name) == 0)
    {
      priv.task = *mytask;
      sch->task_name = (*mytask)->task_name;
      break;
    }
  if (priv.task == nullptr)
  {
    if (!options.was_supplied("help"))
      THROW("fail: unknown task for --search_task '" << task_string << "'; use --search_task list to get a list");
  }
  priv.metatask = nullptr;
  for (search_metatask** mytask = all_metatasks; *mytask != nullptr; mytask++)
    if (metatask_string.compare((*mytask)->metatask_name) == 0)
    {
      priv.metatask = *mytask;
      sch->metatask_name = (*mytask)->metatask_name;
      break;
    }
  all.example_parser->emptylines_separate_examples = true;

  if (!options.was_supplied("csoaa") && !options.was_supplied("cs_active") && !options.was_supplied("csoaa_ldf") &&
      !options.was_supplied("wap_ldf") && !options.was_supplied("cb"))
  { options.insert("csoaa", std::to_string(priv.A)); }

  priv.active_csoaa = options.was_supplied("cs_active");
  priv.active_csoaa_verify = -1.;
  if (options.was_supplied("search_active_verify"))
    if (!priv.active_csoaa) THROW("cannot use --search_active_verify without using --cs_active");

  cdbg << "active_csoaa = " << priv.active_csoaa << ", active_csoaa_verify = " << priv.active_csoaa_verify << endl;

  base_learner* base = setup_base(*all.options, all);

  // default to OAA labels unless the task wants to override this (which they can do in initialize)
  all.example_parser->lbl_parser = MC::mc_label;

  if (priv.task && priv.task->initialize) priv.task->initialize(*sch.get(), priv.A, options);
  if (priv.metatask && priv.metatask->initialize) priv.metatask->initialize(*sch.get(), priv.A, options);
  priv.meta_t = 0;

  if (options.was_supplied("search_allowed_transitions"))
    read_allowed_transitions((action)priv.A, search_allowed_transitions.c_str());

  // set up auto-history (used to only do this if AUTO_CONDITION_FEATURES was on, but that doesn't work for hooktask)
  handle_condition_options(all, priv.acset);

  if (!priv.allow_current_policy)  // if we're not dagger
    all.check_holdout_every_n_passes = priv.passes_per_policy;

  all.searchstr = sch.get();

  priv.start_clock_time = clock();

  if (priv.xv) priv.num_learners *= 3;

  cdbg << "num_learners = " << priv.num_learners << endl;

  learner<search, multi_ex>& l = init_learner(sch, make_base(*base), do_actual_learning<true>,
<<<<<<< HEAD
      do_actual_learning<false>, priv.total_number_of_policies * priv.num_learners, "search", true);
=======
      do_actual_learning<false>, priv.total_number_of_policies * priv.num_learners, all.get_setupfn_name(setup));
>>>>>>> 4f7e199c

  l.set_finish_example(finish_multiline_example);
  l.set_end_examples(end_examples);
  l.set_finish(search_finish);
  l.set_end_pass(end_pass);
  return make_base(l);
}

float action_hamming_loss(action a, const action* A, size_t sz)
{
  if (sz == 0) return 0.;  // latent variables have zero loss
  for (size_t i = 0; i < sz; i++)
    if (a == A[i]) return 0.;
  return 1.;
}

float action_cost_loss(action a, const action* act, const float* costs, size_t sz)
{
  if (act == nullptr) return costs[a - 1];
  for (size_t i = 0; i < sz; i++)
    if (act[i] == a) return costs[i];
  THROW("action_cost_loss got action that wasn't allowed: " << a);
}

// the interface:
bool search::is_ldf() { return priv->is_ldf; }

action search::predict(example& ec, ptag mytag, const action* oracle_actions, size_t oracle_actions_cnt,
    const ptag* condition_on, const char* condition_on_names, const action* allowed_actions, size_t allowed_actions_cnt,
    const float* allowed_actions_cost, size_t learner_id, float weight)
{
  float a_cost = 0.;
  action a = search_predict(*priv, &ec, 1, mytag, oracle_actions, oracle_actions_cnt, condition_on, condition_on_names,
      allowed_actions, allowed_actions_cnt, allowed_actions_cost, learner_id, a_cost, weight);
  if (priv->state == INIT_TEST) priv->test_action_sequence.push_back(a);
  if (mytag != 0)
  {
    if (mytag < priv->ptag_to_action.size())
    {
      cdbg << "delete_v at " << mytag << endl;
      if (priv->ptag_to_action[mytag].repr != nullptr)
      {
        delete priv->ptag_to_action[mytag].repr;
        priv->ptag_to_action[mytag].repr = nullptr;
      }
    }
    if (priv->acset.use_passthrough_repr)
    {
      assert((mytag >= priv->ptag_to_action.size()) || (priv->ptag_to_action[mytag].repr == nullptr));
      push_at(priv->ptag_to_action, action_repr(a, &(priv->last_action_repr)), mytag);
    }
    else
      push_at(priv->ptag_to_action, action_repr(a, (features*)nullptr), mytag);
    cdbg << "push_at " << mytag << endl;
  }
  if (priv->auto_hamming_loss)
    loss(priv->use_action_costs ? action_cost_loss(a, allowed_actions, allowed_actions_cost, allowed_actions_cnt)
                                : action_hamming_loss(a, oracle_actions, oracle_actions_cnt));
  cdbg << "predict returning " << a << endl;
  return a;
}

action search::predictLDF(example* ecs, size_t ec_cnt, ptag mytag, const action* oracle_actions,
    size_t oracle_actions_cnt, const ptag* condition_on, const char* condition_on_names, size_t learner_id,
    float weight)
{
  float a_cost = 0.;
  // TODO: action costs for ldf
  action a = search_predict(*priv, ecs, ec_cnt, mytag, oracle_actions, oracle_actions_cnt, condition_on,
      condition_on_names, nullptr, 0, nullptr, learner_id, a_cost, weight);
  if (priv->state == INIT_TEST) priv->test_action_sequence.push_back(a);

  // If there is a shared example (example header), then action "1" is at index 1, but otherwise
  // action "1" is at index 0. Map action to its appropriate index. In particular, this fixes an
  // issue where the predicted action is the last, and there is no example header, causing an index
  // beyond the end of the array (usually resulting in a segfault at some point.)
  size_t action_index = (a - COST_SENSITIVE::ec_is_example_header(ecs[0])) ? 0 : 1;

  if ((mytag != 0) && ecs[action_index].l.cs.costs.size() > 0)
  {
    if (mytag < priv->ptag_to_action.size())
    {
      cdbg << "delete_v at " << mytag << endl;
      if (priv->ptag_to_action[mytag].repr != nullptr)
      {
        delete priv->ptag_to_action[mytag].repr;
        priv->ptag_to_action[mytag].repr = nullptr;
      }
    }
    push_at(priv->ptag_to_action, action_repr(ecs[a].l.cs.costs[0].class_index, &(priv->last_action_repr)), mytag);
  }
  if (priv->auto_hamming_loss) loss(action_hamming_loss(a, oracle_actions, oracle_actions_cnt));  // TODO: action costs
  cdbg << "predict returning " << a << endl;
  return a;
}

void search::loss(float loss) { search_declare_loss(*this->priv, loss); }

bool search::predictNeedsExample() { return search_predictNeedsExample(*this->priv); }

std::stringstream& search::output()
{
  if (!this->priv->should_produce_string)
    return *(this->priv->bad_string_stream);
  else if (this->priv->state == GET_TRUTH_STRING)
    return *(this->priv->truth_string);
  else
    return *(this->priv->pred_string);
}

void search::set_options(uint32_t opts)
{
  if (this->priv->all->vw_is_main && (this->priv->state != INITIALIZE))
    std::cerr << "warning: task should not set options except in initialize function!" << endl;
  if ((opts & AUTO_CONDITION_FEATURES) != 0) this->priv->auto_condition_features = true;
  if ((opts & AUTO_HAMMING_LOSS) != 0) this->priv->auto_hamming_loss = true;
  if ((opts & EXAMPLES_DONT_CHANGE) != 0) this->priv->examples_dont_change = true;
  if ((opts & IS_LDF) != 0) this->priv->is_ldf = true;
  if ((opts & NO_CACHING) != 0) this->priv->no_caching = true;
  if ((opts & ACTION_COSTS) != 0) this->priv->use_action_costs = true;

  if (this->priv->is_ldf && this->priv->use_action_costs)
    THROW("using LDF and actions costs is not yet implemented; turn off action costs");  // TODO fix

  if (this->priv->use_action_costs && (this->priv->rollout_method != NO_ROLLOUT))
    std::cerr
        << "warning: task is designed to use rollout costs, but this only works when --search_rollout none is specified"
        << endl;
}

void search::set_label_parser(label_parser& lp, bool (*is_test)(polylabel&))
{
  if (this->priv->all->vw_is_main && (this->priv->state != INITIALIZE))
    std::cerr << "warning: task should not set label parser except in initialize function!" << endl;
  this->priv->all->example_parser->lbl_parser = lp;
  this->priv->all->example_parser->lbl_parser.test_label = (bool (*)(polylabel*))is_test;
  this->priv->label_is_test = is_test;
}

void search::get_test_action_sequence(std::vector<action>& V)
{
  V.clear();
  for (size_t i = 0; i < this->priv->test_action_sequence.size(); i++) V.push_back(this->priv->test_action_sequence[i]);
}

void search::set_num_learners(size_t num_learners) { this->priv->num_learners = num_learners; }

uint64_t search::get_mask() { return this->priv->all->weights.mask(); }
size_t search::get_stride_shift() { return this->priv->all->weights.stride_shift(); }
uint32_t search::get_history_length() { return (uint32_t)this->priv->history_length; }

std::string search::pretty_label(action a)
{
  if (this->priv->all->sd->ldict)
  {
    auto sv = this->priv->all->sd->ldict->get(a);
    return sv.to_string();
  }
  else
  {
    std::ostringstream os;
    os << a;
    return os.str();
  }
}

vw& search::get_vw_pointer_unsafe() { return *this->priv->all; }
void search::set_force_oracle(bool force) { this->priv->force_oracle = force; }

// predictor implementation
predictor::predictor(search& sch, ptag my_tag)
    : is_ldf(false)
    , my_tag(my_tag)
    , ec(nullptr)
    , ec_cnt(0)
    , ec_alloced(false)
    , weight(1.)
    , oracle_is_pointer(false)
    , allowed_is_pointer(false)
    , allowed_cost_is_pointer(false)
    , learner_id(0)
    , sch(sch)
{
  oracle_actions = v_init<action>();
  condition_on_tags = v_init<ptag>();
  condition_on_names = v_init<char>();
  allowed_actions = v_init<action>();
  allowed_actions_cost = v_init<float>();
}

void predictor::free_ec()
{
  if (ec_alloced)
  {
    if (is_ldf)
      for (size_t i = 0; i < ec_cnt; i++) { VW::dealloc_example(CS::cs_label.delete_label, ec[i]); }
    else
    {
      VW::dealloc_example(nullptr, *ec);
    }
    free(ec);
  }
}

predictor::~predictor()
{
  if (!oracle_is_pointer) oracle_actions.delete_v();
  if (!allowed_is_pointer) allowed_actions.delete_v();
  if (!allowed_cost_is_pointer) allowed_actions_cost.delete_v();
  free_ec();
  condition_on_tags.delete_v();
  condition_on_names.delete_v();
}
predictor& predictor::reset()
{
  this->erase_oracles();
  this->erase_alloweds();
  condition_on_tags.clear();
  condition_on_names.clear();
  free_ec();
  return *this;
}

predictor& predictor::set_input(example& input_example)
{
  free_ec();
  is_ldf = false;
  ec = &input_example;
  ec_cnt = 1;
  ec_alloced = false;
  return *this;
}

predictor& predictor::set_input(example* input_example, size_t input_length)
{
  free_ec();
  is_ldf = true;
  ec = input_example;
  ec_cnt = input_length;
  ec_alloced = false;
  return *this;
}

void predictor::set_input_length(size_t input_length)
{
  is_ldf = true;
  if (ec_alloced)
  {
    for (size_t i = ec_cnt; ec_cnt < input_length; ++i) ec[i].~example();
    example* temp = (example*)realloc(ec, input_length * sizeof(example));
    if (temp != nullptr)
      ec = temp;
    else
      THROW("realloc failed in search.cc");
  }
  else
    ec = calloc_or_throw<example>(input_length);
  ec_cnt = input_length;
  ec_alloced = true;
}
void predictor::set_input_at(size_t posn, example& ex)
{
  if (!ec_alloced) THROW("call to set_input_at without previous call to set_input_length");

  if (posn >= ec_cnt)
    THROW("call to set_input_at with too large a position: posn (" << posn << ") >= ec_cnt(" << ec_cnt << ")");

  VW::copy_example_data(false, ec + posn, &ex, CS::cs_label.copy_label);  // TODO: the false is "audit"
}

template <class T>
void predictor::make_new_pointer(v_array<T>& A, size_t new_size)
{
  size_t old_size = A.size();
  T* old_pointer = A.begin();
  A.begin() = calloc_or_throw<T>(new_size);
  A.end() = A.begin() + new_size;
  A.end_array = A.end();
  memcpy(A.begin(), old_pointer, old_size * sizeof(T));
}

template <class T>
predictor& predictor::add_to(v_array<T>& A, bool& A_is_ptr, T a, bool clear_first)
{
  if (A_is_ptr)  // we need to make our own memory
  {
    if (clear_first) A.end() = A.begin();
    size_t new_size = clear_first ? 1 : (A.size() + 1);
    make_new_pointer<T>(A, new_size);
    A_is_ptr = false;
    A[new_size - 1] = a;
  }
  else  // we've already allocated our own memory
  {
    if (clear_first) A.clear();
    A.push_back(a);
  }
  return *this;
}

template <class T>
predictor& predictor::add_to(v_array<T>& A, bool& A_is_ptr, T* a, size_t count, bool clear_first)
{
  size_t old_size = A.size();
  if (old_size > 0)
  {
    if (A_is_ptr)  // we need to make our own memory
    {
      if (clear_first)
      {
        A.end() = A.begin();
        old_size = 0;
      }
      size_t new_size = old_size + count;
      make_new_pointer<T>(A, new_size);
      A_is_ptr = false;
      if (a != nullptr) memcpy(A.begin() + old_size, a, count * sizeof(T));
    }
    else  // we already have our own memory
    {
      if (clear_first) A.clear();
      if (a != nullptr) push_many<T>(A, a, count);
    }
  }
  else  // old_size == 0, clear_first is irrelevant
  {
    if (!A_is_ptr) A.delete_v();  // avoid memory leak

    A.begin() = a;
    if (a != nullptr)  // a is not nullptr
      A.end() = a + count;
    else
      A.end() = a;
    A.end_array = A.end();
    A_is_ptr = true;
  }
  return *this;
}

predictor& predictor::erase_oracles()
{
  if (oracle_is_pointer)
    oracle_actions.end() = oracle_actions.begin();
  else
    oracle_actions.clear();
  return *this;
}
predictor& predictor::add_oracle(action a) { return add_to(oracle_actions, oracle_is_pointer, a, false); }
predictor& predictor::add_oracle(action* a, size_t action_count)
{
  return add_to(oracle_actions, oracle_is_pointer, a, action_count, false);
}
predictor& predictor::add_oracle(v_array<action>& a)
{
  return add_to(oracle_actions, oracle_is_pointer, a.begin(), a.size(), false);
}

predictor& predictor::set_oracle(action a) { return add_to(oracle_actions, oracle_is_pointer, a, true); }
predictor& predictor::set_oracle(action* a, size_t action_count)
{
  return add_to(oracle_actions, oracle_is_pointer, a, action_count, true);
}
predictor& predictor::set_oracle(v_array<action>& a)
{
  return add_to(oracle_actions, oracle_is_pointer, a.begin(), a.size(), true);
}

predictor& predictor::set_weight(float w)
{
  weight = w;
  return *this;
}

predictor& predictor::erase_alloweds()
{
  if (allowed_is_pointer)
    allowed_actions.end() = allowed_actions.begin();
  else
    allowed_actions.clear();
  if (allowed_cost_is_pointer)
    allowed_actions_cost.end() = allowed_actions_cost.begin();
  else
    allowed_actions_cost.clear();
  return *this;
}
predictor& predictor::add_allowed(action a) { return add_to(allowed_actions, allowed_is_pointer, a, false); }
predictor& predictor::add_allowed(action* a, size_t action_count)
{
  return add_to(allowed_actions, allowed_is_pointer, a, action_count, false);
}
predictor& predictor::add_allowed(v_array<action>& a)
{
  return add_to(allowed_actions, allowed_is_pointer, a.begin(), a.size(), false);
}

predictor& predictor::set_allowed(action a) { return add_to(allowed_actions, allowed_is_pointer, a, true); }
predictor& predictor::set_allowed(action* a, size_t action_count)
{
  return add_to(allowed_actions, allowed_is_pointer, a, action_count, true);
}
predictor& predictor::set_allowed(v_array<action>& a)
{
  return add_to(allowed_actions, allowed_is_pointer, a.begin(), a.size(), true);
}

predictor& predictor::add_allowed(action a, float cost)
{
  add_to(allowed_actions_cost, allowed_cost_is_pointer, cost, false);
  return add_to(allowed_actions, allowed_is_pointer, a, false);
}

predictor& predictor::add_allowed(action* a, float* costs, size_t action_count)
{
  add_to(allowed_actions_cost, allowed_cost_is_pointer, costs, action_count, false);
  return add_to(allowed_actions, allowed_is_pointer, a, action_count, false);
}
predictor& predictor::add_allowed(v_array<std::pair<action, float>>& a)
{
  for (size_t i = 0; i < a.size(); i++)
  {
    add_to(allowed_actions, allowed_is_pointer, a[i].first, false);
    add_to(allowed_actions_cost, allowed_cost_is_pointer, a[i].second, false);
  }
  return *this;
}
predictor& predictor::add_allowed(std::vector<std::pair<action, float>>& a)
{
  for (size_t i = 0; i < a.size(); i++)
  {
    add_to(allowed_actions, allowed_is_pointer, a[i].first, false);
    add_to(allowed_actions_cost, allowed_cost_is_pointer, a[i].second, false);
  }
  return *this;
}

predictor& predictor::set_allowed(action a, float cost)
{
  add_to(allowed_actions_cost, allowed_cost_is_pointer, cost, true);
  return add_to(allowed_actions, allowed_is_pointer, a, true);
}

predictor& predictor::set_allowed(action* a, float* costs, size_t action_count)
{
  add_to(allowed_actions_cost, allowed_cost_is_pointer, costs, action_count, true);
  return add_to(allowed_actions, allowed_is_pointer, a, action_count, true);
}
VW_WARNING_STATE_PUSH
VW_WARNING_DISABLE_DEPRECATED_USAGE
predictor& predictor::set_allowed(v_array<std::pair<action, float>>& a)
{
  erase_alloweds();
  return add_allowed(a);
}
VW_WARNING_STATE_POP
predictor& predictor::set_allowed(std::vector<std::pair<action, float>>& a)
{
  erase_alloweds();
  return add_allowed(a);
}

predictor& predictor::add_condition(ptag tag, char name)
{
  condition_on_tags.push_back(tag);
  condition_on_names.push_back(name);
  return *this;
}
predictor& predictor::set_condition(ptag tag, char name)
{
  condition_on_tags.clear();
  condition_on_names.clear();
  return add_condition(tag, name);
}

predictor& predictor::add_condition_range(ptag hi, ptag count, char name0)
{
  if (count == 0) return *this;
  for (ptag i = 0; i < count; i++)
  {
    if (i > hi) break;
    char name = name0 + static_cast<char>(i);
    condition_on_tags.push_back(hi - i);
    condition_on_names.push_back(name);
  }
  return *this;
}
predictor& predictor::set_condition_range(ptag hi, ptag count, char name0)
{
  condition_on_tags.clear();
  condition_on_names.clear();
  return add_condition_range(hi, count, name0);
}

predictor& predictor::set_learner_id(size_t id)
{
  learner_id = id;
  return *this;
}

predictor& predictor::set_tag(ptag tag)
{
  my_tag = tag;
  return *this;
}

action predictor::predict()
{
  const action* orA = oracle_actions.size() == 0 ? nullptr : oracle_actions.begin();
  const ptag* cOn = condition_on_names.size() == 0 ? nullptr : condition_on_tags.begin();
  const char* cNa = nullptr;
  if (condition_on_names.size() > 0)
  {
    condition_on_names.push_back((char)0);  // null terminate
    cNa = condition_on_names.begin();
  }
  const action* alA = (allowed_actions.size() == 0) ? nullptr : allowed_actions.begin();
  const float* alAcosts = (allowed_actions_cost.size() == 0) ? nullptr : allowed_actions_cost.begin();
  size_t numAlA = std::max(allowed_actions.size(), allowed_actions_cost.size());
  action p = is_ldf
      ? sch.predictLDF(ec, ec_cnt, my_tag, orA, oracle_actions.size(), cOn, cNa, learner_id, weight)
      : sch.predict(*ec, my_tag, orA, oracle_actions.size(), cOn, cNa, alA, numAlA, alAcosts, learner_id, weight);

  if (condition_on_names.size() > 0) condition_on_names.pop();  // un-null-terminate
  return p;
}
}  // namespace Search

// TODO: valgrind --leak-check=full ./vw --search 2 -k -c --passes 1 --search_task sequence -d test_beam --holdout_off
// --search_rollin policy --search_metatask selective_branching 2>&1 | less<|MERGE_RESOLUTION|>--- conflicted
+++ resolved
@@ -2839,11 +2839,7 @@
   cdbg << "num_learners = " << priv.num_learners << endl;
 
   learner<search, multi_ex>& l = init_learner(sch, make_base(*base), do_actual_learning<true>,
-<<<<<<< HEAD
-      do_actual_learning<false>, priv.total_number_of_policies * priv.num_learners, "search", true);
-=======
-      do_actual_learning<false>, priv.total_number_of_policies * priv.num_learners, all.get_setupfn_name(setup));
->>>>>>> 4f7e199c
+      do_actual_learning<false>, priv.total_number_of_policies * priv.num_learners, all.get_setupfn_name(setup), true);
 
   l.set_finish_example(finish_multiline_example);
   l.set_end_examples(end_examples);

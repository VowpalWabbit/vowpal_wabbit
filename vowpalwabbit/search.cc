--- conflicted
+++ resolved
@@ -3217,13 +3217,8 @@
     destination.clear();
   }
   // TODO uncomment this
-<<<<<<< HEAD
-  // destination.reserve(destination.size() + count);
-  for (auto i = 0; i < count; i++)
-=======
   //destination.reserve(destination.size() + count);
   for (size_t i = 0; i < count; i++)
->>>>>>> 267fa151
   {
     destination.push_back(source[i]);
   }

--- conflicted
+++ resolved
@@ -447,15 +447,9 @@
           priv.active_csoaa ? priv.num_calls_to_run : priv.beta);
 
   if (PRINT_CLOCK_TIME)
-<<<<<<< HEAD
-    { size_t num_sec = (size_t)(((float)(clock() - priv.start_clock_time)) / CLOCKS_PER_SEC);
-      std::cerr <<" "<< num_sec << "sec";
-    }
-=======
   { size_t num_sec = (size_t)(((float)(clock() - priv.start_clock_time)) / CLOCKS_PER_SEC);
     cerr <<" "<< num_sec << "sec";
   }
->>>>>>> bbe14ba1
 
   if (use_heldout_loss)
     fprintf(stderr, " h");
@@ -570,16 +564,10 @@
     if (priv.beta > 1) priv.beta = 1;
   }
   for (Search::action_repr& ar : priv.ptag_to_action)
-<<<<<<< HEAD
-  { ar.repr.values.delete_v();
-    ar.repr.indicies.delete_v();
-    ar.repr.space_names.delete_v();
-=======
   { if(ar.repr !=nullptr)
     { ar.repr->delete_v();
       delete ar.repr;
     }
->>>>>>> bbe14ba1
   }
   priv.ptag_to_action.erase();
 

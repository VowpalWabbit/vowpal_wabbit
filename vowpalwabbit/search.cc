/*
Copyright (c) by respective owners including Yahoo!, Microsoft, and
individual contributors. All rights reserved.  Released under a BSD (revised)
license as described in the file LICENSE.
 */
#include <float.h>
#include <string.h>
#include <math.h>
#include <memory>
#include "vw.h"
#include "rand48.h"
#include "reductions.h"
#include "gd.h"  // for GD::foreach_feature
#include "parse_primitives.h"
#include "search_sequencetask.h"
#include "search_multiclasstask.h"
#include "search_dep_parser.h"
#include "search_entityrelationtask.h"
#include "search_hooktask.h"
#include "search_graph.h"
#include "search_meta.h"
#include "csoaa.h"
#include "active.h"
#include "label_dictionary.h"
#include "vw_exception.h"

using namespace LEARNER;
using namespace VW::config;
namespace CS = COST_SENSITIVE;
namespace MC = MULTICLASS;

using std::endl;

namespace Search
{
typedef std::unique_ptr<uint8_t[]> byte_array;

search_task* all_tasks[] = {&SequenceTask::task, &SequenceSpanTask::task, &SequenceTaskCostToGo::task,
    &ArgmaxTask::task, &SequenceTask_DemoLDF::task, &MulticlassTask::task, &DepParserTask::task,
    &EntityRelationTask::task, &HookTask::task, &GraphTask::task, nullptr};  // must nullptr terminate!

search_metatask* all_metatasks[] = {
    &DebugMT::metatask, &SelectiveBranchingMT::metatask, nullptr};  // must nullptr terminate!

constexpr bool PRINT_UPDATE_EVERY_EXAMPLE = false;
constexpr bool PRINT_UPDATE_EVERY_PASS = false;
constexpr bool PRINT_CLOCK_TIME = false;

std::string neighbor_feature_space("neighbor");
std::string condition_feature_space("search_condition");

uint32_t AUTO_CONDITION_FEATURES = 1, AUTO_HAMMING_LOSS = 2, EXAMPLES_DONT_CHANGE = 4, IS_LDF = 8, NO_CACHING = 16,
         ACTION_COSTS = 32;
enum SearchState
{
  INITIALIZE,
  INIT_TEST,
  INIT_TRAIN,
  LEARN,
  GET_TRUTH_STRING
};
enum RollMethod
{
  POLICY,
  ORACLE,
  MIX_PER_STATE,
  MIX_PER_ROLL,
  NO_ROLLOUT
};

// a data structure to hold conditioning information
struct prediction
{
  ptag me;        // the id of the current prediction (the one being memoized)
  size_t cnt;     // how many variables are we conditioning on?
  ptag* tags;     // which variables are they?
  action* acts;   // and which actions were taken at each?
  uint32_t hash;  // a hash of the above
};

// parameters for auto-conditioning
struct auto_condition_settings
{
  size_t max_bias_ngram_length;  // add a "bias" feature for each ngram up to and including this length. eg., if it's 1,
                                 // then you get a single feature for each conditional
  size_t max_quad_ngram_length;  // add bias *times* input features for each ngram up to and including this length
  float feature_value;           // how much weight should the conditional features get?
  bool use_passthrough_repr;     // should we ask lower-level reductions for their internal state?
};

struct scored_action
{
  action a;  // the action
  float s;   // the predicted cost of this action
  // v_array<feature> repr;
  scored_action(action _a = (action)-1, float _s = 0) : a(_a), s(_s) {}  // , repr(v_init<feature>()) {}
  // scored_action(action _a, float _s, v_array<feature>& _repr) : a(_a), s(_s), repr(_repr) {}
  // scored_action() { a = (action)-1; s = 0.; }
};
std::ostream& operator<<(std::ostream& os, const scored_action& x)
{
  os << x.a << ':' << x.s;
  return os;
}

struct action_repr
{
  action a;
  features* repr;
  action_repr(action _a, features* _repr) : a(_a)
  {
    if (_repr != nullptr)
    {
      repr = new features();
      repr->deep_copy_from(*_repr);
    }
    else
      repr = nullptr;
  }
  action_repr(action _a) : a(_a), repr(nullptr) {}
};

struct action_cache
{
  float min_cost;
  action k;
  bool is_opt;
  float cost;
  action_cache(float _min_cost, action _k, bool _is_opt, float _cost)
      : min_cost(_min_cost), k(_k), is_opt(_is_opt), cost(_cost)
  {
  }
};
std::ostream& operator<<(std::ostream& os, const action_cache& x)
{
  os << x.k << ':' << x.cost;
  if (x.is_opt)
    os << '*';
  return os;
}

struct search_private
{
 private:
  struct cached_item_equivalent
  {
    bool operator()(const byte_array& A, const byte_array& B) const
    {
      size_t sz_A = *A.get();
      size_t sz_B = *B.get();
      if (sz_A != sz_B)
        return false;
      return memcmp(A.get(), B.get(), sz_A) == 0;
    }
  };
  struct cached_item_hash
  {
    size_t operator()(const byte_array& key) const
    {
      size_t sz = *key.get();
      return uniform_hash(key.get(), sz, 3419);
    }
  };

 public:
  typedef std::unordered_map<byte_array, scored_action, cached_item_hash, cached_item_equivalent> cache_map;

 public:
  vw* all;
  std::shared_ptr<rand_state> _random_state;

  uint64_t offset;
  bool auto_condition_features;  // do you want us to automatically add conditioning features?
  bool auto_hamming_loss;        // if you're just optimizing hamming loss, we can do it for you!
  bool examples_dont_change;     // set to true if you don't do any internal example munging
  bool is_ldf;                   // user declared ldf
  bool use_action_costs;         // task promises to define per-action rollout-by-ref costs

  v_array<int32_t> neighbor_features;  // ugly encoding of neighbor feature requirements
  auto_condition_settings acset;       // settings for auto-conditioning
  size_t history_length;               // value of --search_history_length, used by some tasks, default 1

  size_t A;                 // total number of actions, [1..A]; 0 means ldf
  size_t num_learners;      // total number of learners;
  bool cb_learner;          // do contextual bandit learning on action (was "! rollout_all_actions" which was confusing)
  SearchState state;        // current state of learning
  size_t learn_learner_id;  // we allow user to use different learners for different states
  int mix_per_roll_policy;  // for MIX_PER_ROLL, we need to choose a policy to use; this is where it's stored (-2 means
                            // "not selected yet")
  bool no_caching;          // turn off caching
  size_t rollout_num_steps;  // how many calls of "loss" before we stop really predicting on rollouts and switch to
                             // oracle (0 means "infinite")
  bool linear_ordering;      // insist that examples are generated in linear order (rather that the default hoopla
                             // permutation)
  bool (*label_is_test)(polylabel&);  // tell me if the label data from an example is test

  size_t t;                                     // current search step
  size_t T;                                     // length of root trajectory
  v_array<example> learn_ec_copy;               // copy of example(s) at learn_t
  example* learn_ec_ref;                        // reference to example at learn_t, when there's no example munging
  size_t learn_ec_ref_cnt;                      // how many are there (for LDF mode only; otherwise 1)
  v_array<ptag> learn_condition_on;             // a copy of the tags used for conditioning at the training position
  v_array<action_repr> learn_condition_on_act;  // the actions taken
  v_array<char> learn_condition_on_names;       // the names of the actions
  v_array<action> learn_allowed_actions;        // which actions were allowed at training time?
  v_array<action_repr> ptag_to_action;          // tag to action mapping for conditioning
  std::vector<action> test_action_sequence;  // if test-mode was run, what was the corresponding action sequence; it's a
                                        // vector cuz we might expose it to the library
  action learn_oracle_action;           // store an oracle action for debugging purposes
  features last_action_repr;

  polylabel* allowed_actions_cache;

  size_t loss_declared_cnt;                 // how many times did run declare any loss (implicitly or explicitly)?
  v_array<scored_action> train_trajectory;  // the training trajectory
  size_t learn_t;                           // what time step are we learning on?
  size_t learn_a_idx;                       // what action index are we trying?
  bool done_with_all_actions;               // set to true when there are no more learn_a_idx to go

  float test_loss;   // loss incurred when run INIT_TEST
  float learn_loss;  // loss incurred when run LEARN
  float train_loss;  // loss incurred when run INIT_TRAIN

  bool hit_new_pass;     // have we hit a new pass?
  bool force_oracle;     // insist on using the oracle to make predictions
  float perturb_oracle;  // with this probability, choose a random action instead of oracle action

  size_t num_calls_to_run, num_calls_to_run_previous, save_every_k_runs;

  // if we're printing to stderr we need to remember if we've printed the header yet
  // (i.e., we do this if we're driving)
  bool printed_output_header;

  // various strings for different search states
  bool should_produce_string;
  std::stringstream* pred_string;
  std::stringstream* truth_string;
  std::stringstream* bad_string_stream;

  // parameters controlling interpolation
  float beta;   // interpolation rate
  float alpha;  // parameter used to adapt beta for dagger (see above comment), should be in (0,1)

  RollMethod rollout_method;
  RollMethod rollin_method;
  float subsample_timesteps;  // train at every time step or just a (random) subset?
  bool xv;  // train three separate policies -- two for providing examples to the other and a third training on the
            // union (which will be used at test time -- TODO)

  bool allow_current_policy;  // should the current policy be used for training? true for dagger
  bool adaptive_beta;  // used to implement dagger-like algorithms. if true, beta = 1-(1-alpha)^n after n updates, and
                       // policy is mixed with oracle as \pi' = (1-beta)\pi^* + beta \pi
  size_t passes_per_policy;  // if we're not in dagger-mode, then we need to know how many passes to train a policy

  uint32_t current_policy;  // what policy are we training right now?

  // various statistics for reporting
  size_t num_features;
  uint32_t total_number_of_policies;
  size_t read_example_last_id;
  size_t passes_since_new_policy;
  size_t read_example_last_pass;
  size_t total_examples_generated;
  size_t total_predictions_made;
  size_t total_cache_hits;

  cache_map cache_hash_map;

  // for foreach_feature temporary storage for conditioning
  uint64_t dat_new_feature_idx;
  example* dat_new_feature_ec;
  std::stringstream dat_new_feature_audit_ss;
  size_t dat_new_feature_namespace;
  std::string* dat_new_feature_feature_space;
  float dat_new_feature_value;

  // to reduce memory allocation
  std::string rawOutputString;
  std::stringstream* rawOutputStringStream;
  CS::label ldf_test_label;
  v_array<action_repr> condition_on_actions;
  v_array<size_t> timesteps;
  polylabel learn_losses;
  polylabel gte_label;
  v_array<std::pair<float, size_t>> active_uncertainty;
  v_array<v_array<std::pair<CS::wclass&, bool>>> active_known;
  bool force_setup_ec_ref;
  bool active_csoaa;
  float active_csoaa_verify;

  LEARNER::base_learner* base_learner;
  clock_t start_clock_time;

  CS::label empty_cs_label;

  search_task* task;          // your task!
  search_metatask* metatask;  // your (optional) metatask
  BaseTask* metaoverride;
  size_t meta_t;  // the metatask has it's own notion of time. meta_t+t, during a single run, is the way to think about
                  // the "real" decision step but this really only matters for caching purposes
  v_array<v_array<action_cache>*>
      memo_foreach_action;  // when foreach_action is on, we need to cache TRAIN trajectory actions for LEARN
};

void clear_memo_foreach_action(search_private& priv)
{
  for (size_t i = 0; i < priv.memo_foreach_action.size(); i++)
    if (priv.memo_foreach_action[i])
    {
      priv.memo_foreach_action[i]->delete_v();
      delete priv.memo_foreach_action[i];
    }
  priv.memo_foreach_action.clear();
}

search::search() { priv = &calloc_or_throw<search_private>(); }

search::~search()
{
  if (this->priv && this->priv->all)
  {
    search_private& priv = *this->priv;

    delete priv.truth_string;
    delete priv.pred_string;
    delete priv.bad_string_stream;
<<<<<<< HEAD
    priv.rawOutputString.~string();
=======
    priv.cache_hash_map.~v_hashmap<unsigned char*, scored_action>();
    priv.rawOutputString.~basic_string();
>>>>>>> 48a9d36c
    priv.test_action_sequence.~vector<action>();
    priv.dat_new_feature_audit_ss.~basic_stringstream();
    priv.neighbor_features.delete_v();
    priv.timesteps.delete_v();
    if (priv.cb_learner)
      priv.learn_losses.cb.costs.delete_v();
    else
      priv.learn_losses.cs.costs.delete_v();
    if (priv.cb_learner)
      priv.gte_label.cb.costs.delete_v();
    else
      priv.gte_label.cs.costs.delete_v();

    priv.condition_on_actions.delete_v();
    priv.learn_allowed_actions.delete_v();
    priv.ldf_test_label.costs.delete_v();
    //priv.last_action_repr.delete_v();
    priv.active_uncertainty.delete_v();
    for (size_t i = 0; i < priv.active_known.size(); i++) priv.active_known[i].delete_v();
    priv.active_known.delete_v();

    if (priv.cb_learner)
      priv.allowed_actions_cache->cb.costs.delete_v();
    else
      priv.allowed_actions_cache->cs.costs.delete_v();

    priv.train_trajectory.delete_v();
    for (Search::action_repr& ar : priv.ptag_to_action)
    {
      if (ar.repr != nullptr)
      {
        //ar.repr->delete_v();
        delete ar.repr;
        cdbg << "delete_v" << endl;
      }
    }
    priv.ptag_to_action.delete_v();
    clear_memo_foreach_action(priv);
    priv.memo_foreach_action.delete_v();

    // destroy copied examples if we needed them
    if (!priv.examples_dont_change)
    {
      void (*delete_label)(void*) = priv.is_ldf ? CS::cs_label.delete_label : MC::mc_label.delete_label;
      for (example& ec : priv.learn_ec_copy) VW::dealloc_example(delete_label, ec);
      priv.learn_ec_copy.delete_v();
    }
    priv.learn_condition_on_names.delete_v();
    priv.learn_condition_on.delete_v();
    priv.learn_condition_on_act.delete_v();

    free(priv.allowed_actions_cache);
    delete priv.rawOutputStringStream;
  }
  free(this->priv);
}

std:: string audit_feature_space("conditional");
uint64_t conditional_constant = 8290743;

inline bool need_memo_foreach_action(search_private& priv)
{
  return (priv.state == INIT_TRAIN) && (priv.metatask) && (priv.metaoverride);  // &&
  //        (priv.metaoverride->_foreach_action || priv.metaoverride->_post_prediction);
}

int random_policy(search_private& priv, bool allow_current, bool allow_optimal, bool advance_prng = true)
{
  if (priv.beta >= 1)
  {
    if (allow_current)
      return (int)priv.current_policy;
    if (priv.current_policy > 0)
      return (((int)priv.current_policy) - 1);
    if (allow_optimal)
      return -1;
    std::cerr << "internal error (bug): no valid policies to choose from!  defaulting to current" << endl;
    return (int)priv.current_policy;
  }

  int num_valid_policies = (int)priv.current_policy + allow_optimal + allow_current;
  int pid = -1;

  if (num_valid_policies == 0)
  {
    std::cerr << "internal error (bug): no valid policies to choose from!  defaulting to current" << endl;
    return (int)priv.current_policy;
  }
  else if (num_valid_policies == 1)
    pid = 0;
  else if (num_valid_policies == 2)
    pid = (advance_prng ? priv._random_state->get_and_update_random() : priv._random_state->get_random()) >= priv.beta;
  else
  {
    // SPEEDUP this up in the case that beta is small!
    float r = (advance_prng ? priv._random_state->get_and_update_random() : priv._random_state->get_random());
    pid = 0;

    if (r > priv.beta)
    {
      r -= priv.beta;
      while ((r > 0) && (pid < num_valid_policies - 1))
      {
        pid++;
        r -= priv.beta * powf(1.f - priv.beta, (float)pid);
      }
    }
  }
  // figure out which policy pid refers to
  if (allow_optimal && (pid == num_valid_policies - 1))
    return -1;  // this is the optimal policy

  pid = (int)priv.current_policy - pid;
  if (!allow_current)
    pid--;

  return pid;
}

// for two-fold cross validation, we double the number of learners
// and send examples to one or the other depending on the xor of
// (is_training) and (example_id % 2)
int select_learner(search_private& priv, int policy, size_t learner_id, bool is_training, bool is_local)
{
  if (policy < 0)
    return policy;  // optimal policy
  else
  {
    if (priv.xv)
    {
      learner_id *= 3;
      if (!is_local)
        learner_id += 1 + (size_t)(is_training ^ (priv.all->sd->example_number % 2 == 1));
    }
    int p = (int)(policy * priv.num_learners + learner_id);
    return p;
  }
}

bool should_print_update(vw& all, bool hit_new_pass = false)
{
  // uncomment to print out final loss after all examples processed
  // commented for now so that outputs matches make test

  if (PRINT_UPDATE_EVERY_EXAMPLE)
    return true;
  if (PRINT_UPDATE_EVERY_PASS && hit_new_pass)
    return true;
  return (all.sd->weighted_examples() >= all.sd->dump_interval) && !all.quiet && !all.bfgs;
}

bool might_print_update(vw& all)
{
  // basically do should_print_update but check me and the next
  // example because of off-by-ones

  if (PRINT_UPDATE_EVERY_EXAMPLE)
    return true;
  if (PRINT_UPDATE_EVERY_PASS)
    return true;  // SPEEDUP: make this better
  return (all.sd->weighted_examples() + 1. >= all.sd->dump_interval) && !all.quiet && !all.bfgs;
}

bool must_run_test(vw& all, multi_ex& ec, bool is_test_ex)
{
  return (all.final_prediction_sink.size() > 0) ||  // if we have to produce output, we need to run this
      might_print_update(all) ||                    // if we have to print and update to stderr
      (all.raw_prediction > 0) ||                   // we need raw predictions
      ((!all.vw_is_main) && (is_test_ex)) ||        // library needs predictions
      // or:
      //   it's not quiet AND
      //     current_pass == 0
      //     OR holdout is off
      //     OR it's a test example
      ((!all.quiet || !all.vw_is_main) &&  // had to disable this because of library mode!
          (!is_test_ex) &&
          (all.holdout_set_off ||                          // no holdout
              ec[0]->test_only || (all.current_pass == 0)  // we need error rates for progressive cost
              ));
}

float safediv(float a, float b)
{
  if (b == 0.f)
    return 0.f;
  else
    return (a / b);
}

void to_short_string(std::string in, size_t max_len, char* out)
{
  for (size_t i = 0; i < max_len; i++)
    out[i] = ((i >= in.length()) || (in[i] == '\n') || (in[i] == '\t')) ? ' ' : in[i];

  if (in.length() > max_len)
  {
    out[max_len - 2] = '.';
    out[max_len - 1] = '.';
  }
  out[max_len] = 0;
}

std::string number_to_natural(size_t big)
{
  std::stringstream ss;
  if (big > 9999999999)
    ss << big / 1000000000 << "g";
  else if (big > 9999999)
    ss << big / 1000000 << "m";
  else if (big > 9999)
    ss << big / 1000 << "k";
  else
    ss << big;

  return ss.str();
}

void print_update(search_private& priv)
{
  vw& all = *priv.all;
  if (!priv.printed_output_header && !all.quiet)
  {
    const char* header_fmt = "%-10s %-10s %8s%24s %22s %5s %5s  %7s  %7s  %7s  %-8s\n";
    fprintf(stderr, header_fmt, "average", "since", "instance", "current true", "current predicted", "cur", "cur",
        "predic", "cache", "examples", "");
    if (priv.active_csoaa)
      fprintf(stderr, header_fmt, "loss", "last", "counter", "output prefix", "output prefix", "pass", "pol", "made",
          "hits", "gener", "#run");
    else
      fprintf(stderr, header_fmt, "loss", "last", "counter", "output prefix", "output prefix", "pass", "pol", "made",
          "hits", "gener", "beta");
    std::cerr.precision(5);
    priv.printed_output_header = true;
  }

  if (!should_print_update(all, priv.hit_new_pass))
    return;

  char true_label[21];
  char pred_label[21];
  to_short_string(priv.truth_string->str(), 20, true_label);
  to_short_string(priv.pred_string->str(), 20, pred_label);

  float avg_loss = 0.;
  float avg_loss_since = 0.;
  bool use_heldout_loss = (!all.holdout_set_off && all.current_pass >= 1) && (all.sd->weighted_holdout_examples > 0);
  if (use_heldout_loss)
  {
    avg_loss = safediv((float)all.sd->holdout_sum_loss, (float)all.sd->weighted_holdout_examples);
    avg_loss_since = safediv(
        (float)all.sd->holdout_sum_loss_since_last_dump, (float)all.sd->weighted_holdout_examples_since_last_dump);

    all.sd->weighted_holdout_examples_since_last_dump = 0;
    all.sd->holdout_sum_loss_since_last_dump = 0.0;
  }
  else
  {
    avg_loss = safediv((float)all.sd->sum_loss, (float)all.sd->weighted_labeled_examples);
    avg_loss_since = safediv((float)all.sd->sum_loss_since_last_dump,
        (float)(all.sd->weighted_labeled_examples - all.sd->old_weighted_labeled_examples));
  }

  auto const& inst_cntr = number_to_natural((size_t)all.sd->example_number);
  auto const& total_pred = number_to_natural(priv.total_predictions_made);
  auto const& total_cach = number_to_natural(priv.total_cache_hits);
  auto const& total_exge = number_to_natural(priv.total_examples_generated);

  fprintf(stderr, "%-10.6f %-10.6f %8s  [%s] [%s] %5d %5d  %7s  %7s  %7s  %-8f", avg_loss, avg_loss_since,
      inst_cntr.c_str(), true_label, pred_label, (int)priv.read_example_last_pass, (int)priv.current_policy,
      total_pred.c_str(), total_cach.c_str(), total_exge.c_str(),
      priv.active_csoaa ? priv.num_calls_to_run : priv.beta);

  if (PRINT_CLOCK_TIME)
  {
    size_t num_sec = (size_t)(((float)(clock() - priv.start_clock_time)) / CLOCKS_PER_SEC);
    std::cerr << " " << num_sec << "sec";
  }

  if (use_heldout_loss)
    fprintf(stderr, " h");

  fprintf(stderr, "\n");
  fflush(stderr);
  all.sd->update_dump_interval(all.progress_add, all.progress_arg);
}

void add_new_feature(search_private& priv, float val, uint64_t idx)
{
  uint64_t mask = priv.all->weights.mask();
  size_t ss = priv.all->weights.stride_shift();

  uint64_t idx2 = ((idx & mask) >> ss) & mask;
  features& fs = priv.dat_new_feature_ec->feature_space[priv.dat_new_feature_namespace];
  fs.push_back(val * priv.dat_new_feature_value, ((priv.dat_new_feature_idx + idx2) << ss));
  cdbg << "adding: " << fs.indicies.last() << ':' << fs.values.last() << endl;
  if (priv.all->audit)
  {
    std::stringstream temp;
    temp << "fid=" << ((idx & mask) >> ss) << "_" << priv.dat_new_feature_audit_ss.str();
    fs.space_names.push_back(audit_strings_ptr(new audit_strings(*priv.dat_new_feature_feature_space, temp.str())));
  }
}

void del_features_in_top_namespace(search_private& /* priv */, example& ec, size_t ns)
{
  if ((ec.indices.size() == 0) || (ec.indices.last() != ns))
  {
    return;
    // if (ec.indices.size() == 0)
    //{ THROW("internal error (bug): expecting top namespace to be '" << ns << "' but it was empty"); }
    // else
    //{ THROW("internal error (bug): expecting top namespace to be '" << ns << "' but it was " <<
    //(size_t)ec.indices.last()); }
  }
  features& fs = ec.feature_space[ns];
  ec.indices.decr();
  ec.num_features -= fs.size();
  ec.total_sum_feat_sq -= fs.sum_feat_sq;
  fs.clear();
}

void add_neighbor_features(search_private& priv, multi_ex& ec_seq)
{
  if (priv.neighbor_features.size() == 0)
    return;

  uint32_t stride_shift = priv.all->weights.stride_shift();
  for (size_t n = 0; n < ec_seq.size(); n++)  // iterate over every example in the sequence
  {
    example& me = *ec_seq[n];
    for (size_t n_id = 0; n_id < priv.neighbor_features.size(); n_id++)
    {
      int32_t offset = priv.neighbor_features[n_id] >> 24;
      size_t ns = priv.neighbor_features[n_id] & 0xFF;

      priv.dat_new_feature_ec = &me;
      priv.dat_new_feature_value = 1.;
      priv.dat_new_feature_idx = priv.neighbor_features[n_id] * 13748127;
      priv.dat_new_feature_namespace = neighbor_namespace;
      if (priv.all->audit)
      {
        priv.dat_new_feature_feature_space = &neighbor_feature_space;
        priv.dat_new_feature_audit_ss.str("");
        priv.dat_new_feature_audit_ss << '@' << ((offset > 0) ? '+' : '-') << (char)(abs(offset) + '0');
        if (ns != ' ')
          priv.dat_new_feature_audit_ss << (char)ns;
      }

      // std::cerr << "n=" << n << " offset=" << offset << endl;
      if ((offset < 0) && (n < (uint64_t)(-offset)))  // add <s> feature
        add_new_feature(priv, 1., (uint64_t)925871901 << stride_shift);
      else if (n + offset >= ec_seq.size())  // add </s> feature
        add_new_feature(priv, 1., (uint64_t)3824917 << stride_shift);
      else  // this is actually a neighbor
      {
        example& other = *ec_seq[n + offset];
        GD::foreach_feature<search_private, add_new_feature>(priv.all, other.feature_space[ns], priv, me.ft_offset);
      }
    }

    features& fs = me.feature_space[neighbor_namespace];
    size_t sz = fs.size();
    if ((sz > 0) && (fs.sum_feat_sq > 0.))
    {
      me.indices.push_back(neighbor_namespace);
      me.total_sum_feat_sq += fs.sum_feat_sq;
      me.num_features += sz;
    }
    else
      fs.clear();
  }
}

void del_neighbor_features(search_private& priv, multi_ex& ec_seq)
{
  if (priv.neighbor_features.size() == 0)
    return;
  for (size_t n = 0; n < ec_seq.size(); n++) del_features_in_top_namespace(priv, *ec_seq[n], neighbor_namespace);
}

void reset_search_structure(search_private& priv)
{
  // NOTE: make sure do NOT reset priv.learn_a_idx
  priv.t = 0;
  priv.meta_t = 0;
  priv.loss_declared_cnt = 0;
  priv.done_with_all_actions = false;
  priv.test_loss = 0.;
  priv.learn_loss = 0.;
  priv.train_loss = 0.;
  priv.num_features = 0;
  priv.should_produce_string = false;
  priv.mix_per_roll_policy = -2;
  priv.force_setup_ec_ref = false;
  if (priv.adaptive_beta)
  {
    float x = -log1pf(-priv.alpha) * (float)priv.total_examples_generated;
    static constexpr float log_of_2 = (float)0.6931471805599453;
    priv.beta = (x <= log_of_2) ? -expm1f(-x) : (1 - expf(-x));  // numerical stability
    // float priv_beta = 1.f - powf(1.f - priv.alpha, (float)priv.total_examples_generated);
    // assert( fabs(priv_beta - priv.beta) < 1e-2 );
    if (priv.beta > 1)
      priv.beta = 1;
  }
  for (Search::action_repr& ar : priv.ptag_to_action)
  {
    if (ar.repr != nullptr)
    {
      //ar.repr->delete_v();
      delete ar.repr;
    }
  }
  priv.ptag_to_action.clear();

  if (!priv.cb_learner)  // was: if rollout_all_actions
  {
    priv._random_state->set_random_state((uint32_t)(priv.read_example_last_id * 147483 + 4831921) * 2147483647);
  }
}

void search_declare_loss(search_private& priv, float loss)
{
  priv.loss_declared_cnt++;
  switch (priv.state)
  {
    case INIT_TEST:
      priv.test_loss += loss;
      break;
    case INIT_TRAIN:
      priv.train_loss += loss;
      break;
    case LEARN:
      if ((priv.rollout_num_steps == 0) || (priv.loss_declared_cnt <= priv.rollout_num_steps))
      {
        priv.learn_loss += loss;
        cdbg << "priv.learn_loss += " << loss << " (now = " << priv.learn_loss << ")" << endl;
      }
      break;
    default:
      break;  // get rid of the warning about missing cases (danger!)
  }
}

template <class T>
void cdbg_print_array(std::string str, v_array<T>& A)
{
  cdbg << str << " = [";
  for (size_t i = 0; i < A.size(); i++) cdbg << " " << A[i];
  cdbg << " ]" << endl;
}
template <class T>
void cerr_print_array(std::string str, v_array<T>& A)
{
  std::cerr << str << " = [";
  for (size_t i = 0; i < A.size(); i++) std::cerr << " " << A[i];
  std::cerr << " ]" << endl;
}

size_t random(std::shared_ptr<rand_state>& rs, size_t max)
{
  return (size_t)(rs->get_and_update_random() * (float)max);
}
template <class T>
bool array_contains(T target, const T* A, size_t n)
{
  if (A == nullptr)
    return false;
  for (size_t i = 0; i < n; i++)
    if (A[i] == target)
      return true;
  return false;
}

// priv.learn_condition_on_act or priv.condition_on_actions
void add_example_conditioning(search_private& priv, example& ec, size_t condition_on_cnt,
    const char* condition_on_names, action_repr* condition_on_actions)
{
  if (condition_on_cnt == 0)
    return;

  uint64_t extra_offset = 0;
  if (priv.is_ldf)
    if (ec.l.cs.costs.size() > 0)
      extra_offset = 3849017 * ec.l.cs.costs[0].class_index;

  size_t I = condition_on_cnt;
  size_t N = std::max(priv.acset.max_bias_ngram_length, priv.acset.max_quad_ngram_length);
  for (size_t i = 0; i < I; i++)  // position in conditioning
  {
    uint64_t fid = 71933 + 8491087 * extra_offset;
    if (priv.all->audit)
    {
      priv.dat_new_feature_audit_ss.str("");
      priv.dat_new_feature_audit_ss.clear();
      priv.dat_new_feature_feature_space = &condition_feature_space;
    }

    for (size_t n = 0; n < N; n++)  // length of ngram
    {
      if (i + n >= I)
        break;  // no more ngrams
      // we're going to add features for the ngram condition_on_actions[i .. i+N]
      uint64_t name = condition_on_names[i + n];
      fid = fid * 328901 + 71933 * ((condition_on_actions[i + n].a + 349101) * (name + 38490137));

      priv.dat_new_feature_ec = &ec;
      priv.dat_new_feature_idx = fid * quadratic_constant;
      priv.dat_new_feature_namespace = conditioning_namespace;
      priv.dat_new_feature_value = priv.acset.feature_value;

      if (priv.all->audit)
      {
        if (n > 0)
          priv.dat_new_feature_audit_ss << ',';
        if ((33 <= name) && (name <= 126))
          priv.dat_new_feature_audit_ss << name;
        else
          priv.dat_new_feature_audit_ss << '#' << (int)name;
        priv.dat_new_feature_audit_ss << '=' << condition_on_actions[i + n].a;
      }

      // add the single bias feature
      if (n < priv.acset.max_bias_ngram_length)
        add_new_feature(priv, 1., (uint64_t)4398201 << priv.all->weights.stride_shift());
      // add the quadratic features
      if (n < priv.acset.max_quad_ngram_length)
        GD::foreach_feature<search_private, uint64_t, add_new_feature>(*priv.all, ec, priv);
    }
  }

  if (priv.acset.use_passthrough_repr)
  {
    cdbg << "BEGIN adding passthrough features" << endl;
    for (size_t i = 0; i < I; i++)
    {
      if (condition_on_actions[i].repr == nullptr)
        continue;
      features& fs = *(condition_on_actions[i].repr);
      char name = condition_on_names[i];
      for (size_t k = 0; k < fs.size(); k++)
        if ((fs.values[k] > 1e-10) || (fs.values[k] < -1e-10))
        {
          uint64_t fid = 84913 + 48371803 * (extra_offset + 8392817 * name) + 840137 * (4891 + fs.indicies[k]);
          if (priv.all->audit)
          {
            priv.dat_new_feature_audit_ss.str("");
            priv.dat_new_feature_audit_ss.clear();
            priv.dat_new_feature_audit_ss << "passthrough_repr_" << i << '_' << k;
          }

          priv.dat_new_feature_ec = &ec;
          priv.dat_new_feature_idx = fid;
          priv.dat_new_feature_namespace = conditioning_namespace;
          priv.dat_new_feature_value = fs.values[k];
          add_new_feature(priv, 1., (uint64_t)4398201 << priv.all->weights.stride_shift());
        }
    }
    cdbg << "END adding passthrough features" << endl;
  }

  features& con_fs = ec.feature_space[conditioning_namespace];
  if ((con_fs.size() > 0) && (con_fs.sum_feat_sq > 0.))
  {
    ec.indices.push_back(conditioning_namespace);
    ec.total_sum_feat_sq += con_fs.sum_feat_sq;
    ec.num_features += con_fs.size();
  }
  else
    con_fs.clear();
}

void del_example_conditioning(search_private& priv, example& ec)
{
  if ((ec.indices.size() > 0) && (ec.indices.last() == conditioning_namespace))
    del_features_in_top_namespace(priv, ec, conditioning_namespace);
}

inline size_t cs_get_costs_size(bool isCB, polylabel& ld) { return isCB ? ld.cb.costs.size() : ld.cs.costs.size(); }

inline uint32_t cs_get_cost_index(bool isCB, polylabel& ld, size_t k)
{
  return isCB ? ld.cb.costs[k].action : ld.cs.costs[k].class_index;
}

inline float cs_get_cost_partial_prediction(bool isCB, polylabel& ld, size_t k)
{
  return isCB ? ld.cb.costs[k].partial_prediction : ld.cs.costs[k].partial_prediction;
}

inline void cs_set_cost_loss(bool isCB, polylabel& ld, size_t k, float val)
{
  if (isCB)
    ld.cb.costs[k].cost = val;
  else
    ld.cs.costs[k].x = val;
}

inline void cs_costs_erase(bool isCB, polylabel& ld)
{
  if (isCB)
    ld.cb.costs.clear();
  else
    ld.cs.costs.clear();
}

inline void cs_costs_resize(bool isCB, polylabel& ld, size_t new_size)
{
  if (isCB)
    ld.cb.costs.resize(new_size);
  else
    ld.cs.costs.resize(new_size);
}

inline void cs_cost_push_back(bool isCB, polylabel& ld, uint32_t index, float value)
{
  if (isCB)
  {
    CB::cb_class cost = {value, index, 0., 0.};
    ld.cb.costs.push_back(cost);
  }
  else
  {
    CS::wclass cost = {value, index, 0., 0.};
    ld.cs.costs.push_back(cost);
  }
}

polylabel& allowed_actions_to_ld(search_private& priv, size_t ec_cnt, const action* allowed_actions,
    size_t allowed_actions_cnt, const float* allowed_actions_cost)
{
  bool isCB = priv.cb_learner;
  polylabel& ld = *priv.allowed_actions_cache;
  uint32_t num_costs = (uint32_t)cs_get_costs_size(isCB, ld);

  if (priv.is_ldf)  // LDF version easier
  {
    if (num_costs > ec_cnt)
      cs_costs_resize(isCB, ld, ec_cnt);
    else if (num_costs < ec_cnt)
      for (action k = num_costs; k < ec_cnt; k++) cs_cost_push_back(isCB, ld, k, FLT_MAX);
  }
  else if (priv.use_action_costs)
  {
    // TODO: Weight
    if (allowed_actions == nullptr)
    {
      if (cs_get_costs_size(isCB, ld) != priv.A)
      {
        cs_costs_erase(isCB, ld);
        for (action k = 0; k < priv.A; k++) cs_cost_push_back(isCB, ld, k + 1, 0.);
      }
      for (action k = 0; k < priv.A; k++) cs_set_cost_loss(isCB, ld, k, allowed_actions_cost[k]);
    }
    else  // manually specified actions
    {
      cs_costs_erase(isCB, ld);
      for (action k = 0; k < allowed_actions_cnt; k++)
        cs_cost_push_back(isCB, ld, allowed_actions[k], allowed_actions_cost[k]);
    }
  }
  else  // non-LDF version, no action costs
  {
    if ((allowed_actions == nullptr) || (allowed_actions_cnt == 0))  // any action is allowed
    {
      if (num_costs != priv.A)  // if there are already A-many actions, they must be the right ones, unless the user did
                                // something stupid like putting duplicate allowed_actions...
      {
        cs_costs_erase(isCB, ld);
        for (action k = 0; k < priv.A; k++) cs_cost_push_back(isCB, ld, k + 1, FLT_MAX);  //+1 because MC is 1-based
      }
    }
    else  // we need to peek at allowed_actions
    {
      cs_costs_erase(isCB, ld);
      for (size_t i = 0; i < allowed_actions_cnt; i++) cs_cost_push_back(isCB, ld, allowed_actions[i], FLT_MAX);
    }
  }

  return ld;
}

void allowed_actions_to_label(search_private& priv, size_t ec_cnt, const action* allowed_actions,
    size_t allowed_actions_cnt, const float* allowed_actions_cost, const action* oracle_actions,
    size_t oracle_actions_cnt, polylabel& lab)
{
  bool isCB = priv.cb_learner;
  if (priv.is_ldf)  // LDF version easier
  {
    cs_costs_erase(isCB, lab);
    for (action k = 0; k < ec_cnt; k++)
      cs_cost_push_back(isCB, lab, k, array_contains<action>(k, oracle_actions, oracle_actions_cnt) ? 0.f : 1.f);
    // std::cerr << "lab = ["; for (size_t i=0; i<lab.cs.costs.size(); i++) cdbg << ' ' << lab.cs.costs[i].class_index << ':'
    // << lab.cs.costs[i].x; cdbg << " ]" << endl;
  }
  else if (priv.use_action_costs)
  {
    // TODO: Weight
    if (allowed_actions == nullptr)
    {
      if (cs_get_costs_size(isCB, lab) != priv.A)
      {
        cs_costs_erase(isCB, lab);
        for (action k = 0; k < priv.A; k++) cs_cost_push_back(isCB, lab, k + 1, 0.);
      }
      for (action k = 0; k < priv.A; k++) cs_set_cost_loss(isCB, lab, k, allowed_actions_cost[k]);
    }
    else  // manually specified actions
    {
      cs_costs_erase(isCB, lab);
      for (action k = 0; k < allowed_actions_cnt; k++)
        cs_cost_push_back(isCB, lab, allowed_actions[k], allowed_actions_cost[k]);
    }
  }
  else  // non-LDF, no action costs
  {
    if ((allowed_actions == nullptr) || (allowed_actions_cnt == 0))  // any action is allowed
    {
      bool set_to_one = false;
      if (cs_get_costs_size(isCB, lab) != priv.A)
      {
        cs_costs_erase(isCB, lab);
        for (action k = 0; k < priv.A; k++) cs_cost_push_back(isCB, lab, k + 1, 1.);
        set_to_one = true;
      }
      // std::cerr << "lab = ["; for (size_t i=0; i<lab.cs.costs.size(); i++) cdbg << ' ' << lab.cs.costs[i].class_index <<
      // ':' << lab.cs.costs[i].x; cdbg << " ]" << endl;
      if (oracle_actions_cnt <= 1)  // common case to speed up
      {
        if (!set_to_one)
          for (action k = 0; k < priv.A; k++) cs_set_cost_loss(isCB, lab, k, 1.);
        if (oracle_actions_cnt == 1)
          cs_set_cost_loss(isCB, lab, oracle_actions[0] - 1, 0.);
      }
      else
      {
        for (action k = 0; k < priv.A; k++)
          cs_set_cost_loss(isCB, lab, k, array_contains<action>(k + 1, oracle_actions, oracle_actions_cnt) ? 0.f : 1.f);
      }
    }
    else  // only some actions are allowed
    {
      cs_costs_erase(isCB, lab);
      float w = 1.;  // array_contains<action>(3, oracle_actions, oracle_actions_cnt) ? 5.f : 1.f;
      for (size_t i = 0; i < allowed_actions_cnt; i++)
      {
        action k = allowed_actions[i];
        cs_cost_push_back(
            isCB, lab, k, (array_contains<action>(k, oracle_actions, oracle_actions_cnt)) ? 0.f : w);  // 1.f );
      }
    }
  }
}

template <class T>
void ensure_size(v_array<T>& A, size_t sz)
{
  if ((size_t)(A.end_array - A.begin()) < sz)
    A.resize(sz * 2 + 1);
  A.end() = A.begin() + sz;
}

template <class T>
void push_at(v_array<T>& v, T item, size_t pos)
{
  if (v.size() > pos)
    v.begin()[pos] = item;
  else
  {
    if (v.end_array > v.begin() + pos)
    {
      // there's enough memory, just not enough filler
      memset(v.end(), 0, sizeof(T) * (pos - v.size()));
      v.begin()[pos] = item;
      v.end() = v.begin() + pos + 1;
    }
    else
    {
      // there's not enough memory
      v.resize(2 * pos + 3);
      v.begin()[pos] = item;
      v.end() = v.begin() + pos + 1;
    }
  }
}

action choose_oracle_action(search_private& priv, size_t ec_cnt, const action* oracle_actions,
    size_t oracle_actions_cnt, const action* allowed_actions, size_t allowed_actions_cnt,
    const float* allowed_actions_cost)
{
  action a = (action)-1;
  if (priv.use_action_costs)
  {
    size_t K = (allowed_actions == nullptr) ? priv.A : allowed_actions_cnt;
    cdbg << "costs = [";
    for (size_t k = 0; k < K; k++) cdbg << ' ' << allowed_actions_cost[k];
    cdbg << " ]" << endl;
    float min_cost = FLT_MAX;
    for (size_t k = 0; k < K; k++) min_cost = std::min(min_cost, allowed_actions_cost[k]);
    cdbg << "min_cost = " << min_cost;
    if (min_cost < FLT_MAX)
    {
      size_t count = 0;
      for (size_t k = 0; k < K; k++)
        if (allowed_actions_cost[k] <= min_cost)
        {
          cdbg << ", hit @ " << k;
          count++;
          if ((count == 1) || (priv._random_state->get_and_update_random() < 1. / (float)count))
          {
            a = (allowed_actions == nullptr) ? (uint32_t)(k + 1) : allowed_actions[k];
            cdbg << "***";
          }
        }
    }
    cdbg << endl;
  }

  if (a == (action)-1)
  {
    if ((priv.perturb_oracle > 0.) && (priv.state == INIT_TRAIN) &&
        (priv._random_state->get_and_update_random() < priv.perturb_oracle))
      oracle_actions_cnt = 0;
    a = (oracle_actions_cnt > 0)
        ? oracle_actions[random(priv._random_state, oracle_actions_cnt)]
        : (allowed_actions_cnt > 0) ? allowed_actions[random(priv._random_state, allowed_actions_cnt)]
                                    : priv.is_ldf ? (action)random(priv._random_state, ec_cnt)
                                                  : (action)(1 + random(priv._random_state, priv.A));
  }
  cdbg << "choose_oracle_action from oracle_actions = [";
  for (size_t i = 0; i < oracle_actions_cnt; i++) cdbg << " " << oracle_actions[i];
  cdbg << " ], ret=" << a << endl;
  if (need_memo_foreach_action(priv) && (priv.state == INIT_TRAIN))
  {
    v_array<action_cache>* this_cache = new v_array<action_cache>();
    *this_cache = v_init<action_cache>();
    // TODO we don't really need to construct this polylabel
    polylabel l = allowed_actions_to_ld(priv, 1, allowed_actions, allowed_actions_cnt, allowed_actions_cost);
    size_t K = cs_get_costs_size(priv.cb_learner, l);
    for (size_t k = 0; k < K; k++)
    {
      action cl = cs_get_cost_index(priv.cb_learner, l, k);
      float cost = array_contains(cl, oracle_actions, oracle_actions_cnt) ? 0.f : 1.f;
      this_cache->push_back(action_cache(0., cl, cl == a, cost));
    }
    assert(priv.memo_foreach_action.size() == priv.meta_t + priv.t - 1);
    priv.memo_foreach_action.push_back(this_cache);
    cdbg << "memo_foreach_action[" << priv.meta_t + priv.t - 1 << "] = " << this_cache << " from oracle" << endl;
  }
  return a;
}

action single_prediction_notLDF(search_private& priv, example& ec, int policy, const action* allowed_actions,
    size_t allowed_actions_cnt, const float* allowed_actions_cost, float& a_cost,
    action override_action)  // if override_action != -1, then we return it as the action and a_cost is set to the
                             // appropriate cost for that action
{
  vw& all = *priv.all;
  polylabel old_label = ec.l;
  bool need_partial_predictions = need_memo_foreach_action(priv) ||
      (priv.metaoverride && priv.metaoverride->_foreach_action) || (override_action != (action)-1) || priv.active_csoaa;
  if ((allowed_actions_cnt > 0) || need_partial_predictions)
    ec.l = allowed_actions_to_ld(priv, 1, allowed_actions, allowed_actions_cnt, allowed_actions_cost);
  else
    ec.l.cs = priv.empty_cs_label;

  cdbg << "allowed_actions_cnt=" << allowed_actions_cnt << ", ec.l = [";
  for (size_t i = 0; i < ec.l.cs.costs.size(); i++)
    cdbg << ' ' << ec.l.cs.costs[i].class_index << ':' << ec.l.cs.costs[i].x;
  cdbg << " ]" << endl;

  as_singleline(priv.base_learner)->predict(ec, policy);

  uint32_t act = ec.pred.multiclass;
  cdbg << "a=" << act << " from";
  if (allowed_actions)
  {
    for (size_t ii = 0; ii < allowed_actions_cnt; ii++) cdbg << ' ' << allowed_actions[ii];
  }
  cdbg << endl;
  a_cost = ec.partial_prediction;
  cdbg << "a_cost = " << a_cost << endl;

  if (override_action != (action)-1)
    act = override_action;

  if (need_partial_predictions)
  {
    size_t K = cs_get_costs_size(priv.cb_learner, ec.l);
    float min_cost = FLT_MAX;
    for (size_t k = 0; k < K; k++)
    {
      float cost = cs_get_cost_partial_prediction(priv.cb_learner, ec.l, k);
      if (cost < min_cost)
        min_cost = cost;
    }
    v_array<action_cache>* this_cache = nullptr;
    if (need_memo_foreach_action(priv) && (override_action == (action)-1))
    {
      this_cache = new v_array<action_cache>();
      *this_cache = v_init<action_cache>();
    }
    for (size_t k = 0; k < K; k++)
    {
      action cl = cs_get_cost_index(priv.cb_learner, ec.l, k);
      float cost = cs_get_cost_partial_prediction(priv.cb_learner, ec.l, k);
      if (priv.metaoverride && priv.metaoverride->_foreach_action)
        priv.metaoverride->_foreach_action(*priv.metaoverride->sch, priv.t - 1, min_cost, cl, cl == act, cost);
      if (override_action == cl)
        a_cost = cost;
      if (this_cache)
        this_cache->push_back(action_cache(min_cost, cl, cl == act, cost));
    }
    if (this_cache)
    {
      assert(priv.memo_foreach_action.size() == priv.meta_t + priv.t - 1);
      priv.memo_foreach_action.push_back(this_cache);
      cdbg << "memo_foreach_action[" << priv.meta_t + priv.t - 1 << "] = " << this_cache << endl;
    }
  }

  if ((priv.state == INIT_TRAIN) && (priv.subsample_timesteps <= -1))  // active learning
  {
    size_t K = cs_get_costs_size(priv.cb_learner, ec.l);
    float min_cost = FLT_MAX, min_cost2 = FLT_MAX;
    for (size_t k = 0; k < K; k++)
    {
      float cost = cs_get_cost_partial_prediction(priv.cb_learner, ec.l, k);
      if (cost < min_cost)
      {
        min_cost2 = min_cost;
        min_cost = cost;
      }
      else if (cost < min_cost2)
      {
        min_cost2 = cost;
      }
    }
    if (min_cost2 < FLT_MAX)
      priv.active_uncertainty.push_back(std::make_pair(min_cost2 - min_cost, priv.t + priv.meta_t));
  }
  if ((priv.state == INIT_TRAIN) && priv.active_csoaa)
  {
    if (priv.cb_learner)
      THROW("cannot use active_csoaa with cb learning");
    size_t cur_t = priv.t + priv.meta_t - 1;
    while (priv.active_known.size() <= cur_t)
    {
      priv.active_known.push_back(v_array<std::pair<CS::wclass&, bool>>());
      priv.active_known[priv.active_known.size() - 1] = v_init<std::pair<CS::wclass&, bool>>();
      cdbg << "active_known length now " << priv.active_known.size() << endl;
    }
    priv.active_known[cur_t].clear();
    assert(ec.l.cs.costs.size() > 0);
    for (size_t k = 0; k < ec.l.cs.costs.size(); k++)
    {
      /* priv.active_known[cur_t].push_back( ec.l.cs.costs[k].pred_is_certain
                                          ? ec.l.cs.costs[k].partial_prediction
                                          : FLT_MAX );
                                          cdbg << "active_known[" << cur_t << "][" << (priv.active_known[cur_t].size() -
         1) << "] = certain=" << ec.l.cs.costs[k].pred_is_certain << ", cost=" << ec.l.cs.costs[k].partial_prediction <<
         "}" << endl; */
      CS::wclass& wc = ec.l.cs.costs[k];
      // Get query_needed from pred
      bool query_needed = v_array_contains(ec.pred.multilabels.label_v, wc.class_index);
      std::pair<CS::wclass&, bool> p = {wc, query_needed};
      // Push into active_known[cur_t] with wc
      priv.active_known[cur_t].push_back(p);
      // cdbg << "active_known[" << cur_t << "][" << (priv.active_known[cur_t].size() - 1) << "] = " << wc.class_index
      // << ':' << wc.x << " pp=" << wc.partial_prediction << " query_needed=" << wc.query_needed << " max_pred=" <<
      // wc.max_pred << " min_pred=" << wc.min_pred << " is_range_overlapped=" << wc.is_range_overlapped << "
      // is_range_large=" << wc.is_range_large << endl;
      // query_needed=" << ec.l.cs.costs[k].query_needed << ", cost=" << ec.l.cs.costs[k].partial_prediction << "}" <<
      // endl;
    }
  }

  // generate raw predictions if necessary
  if ((priv.state == INIT_TEST) && (all.raw_prediction > 0))
  {
    priv.rawOutputStringStream->str("");
    for (size_t k = 0; k < cs_get_costs_size(priv.cb_learner, ec.l); k++)
    {
      if (k > 0)
        (*priv.rawOutputStringStream) << ' ';
      (*priv.rawOutputStringStream) << cs_get_cost_index(priv.cb_learner, ec.l, k) << ':'
                                    << cs_get_cost_partial_prediction(priv.cb_learner, ec.l, k);
    }
    all.print_text(all.raw_prediction, priv.rawOutputStringStream->str(), ec.tag);
  }

  ec.l = old_label;

  priv.total_predictions_made++;
  priv.num_features += ec.num_features;

  return act;
}

action single_prediction_LDF(search_private& priv, example* ecs, size_t ec_cnt, int policy, float& a_cost,
    action override_action)  // if override_action != -1, then we return it as the action and a_cost is set to the
                             // appropriate cost for that action
{
  bool need_partial_predictions = need_memo_foreach_action(priv) ||
      (priv.metaoverride && priv.metaoverride->_foreach_action) || (override_action != (action)-1);

  CS::cs_label.default_label(&priv.ldf_test_label);
  CS::wclass wc = {0., 1, 0., 0.};
  priv.ldf_test_label.costs.push_back(wc);

  // keep track of best (aka chosen) action
  float best_prediction = 0.;
  action best_action = 0;

  size_t start_K = (priv.is_ldf && COST_SENSITIVE::ec_is_example_header(ecs[0])) ? 1 : 0;

  v_array<action_cache>* this_cache = nullptr;
  if (need_partial_predictions)
  {
    this_cache = new v_array<action_cache>();
    *this_cache = v_init<action_cache>();
  }

  for (action a = (uint32_t)start_K; a < ec_cnt; a++)
  {
    cdbg << "== single_prediction_LDF a=" << a << "==" << endl;
    if (start_K > 0)
      LabelDict::add_example_namespaces_from_example(ecs[a], ecs[0]);

    polylabel old_label = ecs[a].l;
    ecs[a].l.cs = priv.ldf_test_label;

    multi_ex tmp;
    uint64_t old_offset = ecs[a].ft_offset;
    ecs[a].ft_offset = priv.offset;
    tmp.push_back(&ecs[a]);
    as_multiline(priv.base_learner)->predict(tmp, policy);

    ecs[a].ft_offset = old_offset;
    cdbg << "partial_prediction[" << a << "] = " << ecs[a].partial_prediction << endl;

    if (override_action != (action)-1)
    {
      if (a == override_action)
        a_cost = ecs[a].partial_prediction;
    }
    else if ((a == start_K) || (ecs[a].partial_prediction < best_prediction))
    {
      best_prediction = ecs[a].partial_prediction;
      best_action = a;
      a_cost = best_prediction;
    }
    if (this_cache)
      this_cache->push_back(action_cache(0., a, false, ecs[a].partial_prediction));

    priv.num_features += ecs[a].num_features;
    ecs[a].l = old_label;
    if (start_K > 0)
      LabelDict::del_example_namespaces_from_example(ecs[a], ecs[0]);
  }
  if (override_action != (action)-1)
    best_action = override_action;
  else
    a_cost = best_prediction;

  if (this_cache)
  {
    for (size_t i = 0; i < this_cache->size(); i++)
    {
      action_cache& ac = (*this_cache)[i];
      ac.min_cost = a_cost;
      ac.is_opt = (ac.k == best_action);
      if (priv.metaoverride && priv.metaoverride->_foreach_action)
        priv.metaoverride->_foreach_action(*priv.metaoverride->sch, priv.t - 1, ac.min_cost, ac.k, ac.is_opt, ac.cost);
    }
    if (need_memo_foreach_action(priv) && (override_action == (action)-1))
      priv.memo_foreach_action.push_back(this_cache);
    else
    {
      this_cache->delete_v();
      delete this_cache;
    }
  }

  // TODO: generate raw predictions if necessary

  priv.total_predictions_made++;
  return best_action;
}

int choose_policy(search_private& priv, bool advance_prng = true)
{
  RollMethod method = (priv.state == INIT_TEST) ? POLICY
                                                : (priv.state == LEARN)
          ? priv.rollout_method
          : (priv.state == INIT_TRAIN) ? priv.rollin_method : NO_ROLLOUT;  // this should never happen
  switch (method)
  {
    case POLICY:
      return random_policy(priv, priv.allow_current_policy || (priv.state == INIT_TEST), false, advance_prng);

    case ORACLE:
      return -1;

    case MIX_PER_STATE:
      return random_policy(priv, priv.allow_current_policy, true, advance_prng);

    case MIX_PER_ROLL:
      if (priv.mix_per_roll_policy == -2)  // then we have to choose one!
        priv.mix_per_roll_policy = random_policy(priv, priv.allow_current_policy, true, advance_prng);
      return priv.mix_per_roll_policy;

    case NO_ROLLOUT:
    default:
      THROW("internal error (bug): trying to rollin or rollout with NO_ROLLOUT");
  }
}

bool cached_item_equivalent(unsigned char* const& A, unsigned char* const& B)
{
  size_t sz_A = *A;
  size_t sz_B = *B;
  if (sz_A != sz_B)
    return false;
  return memcmp(A, B, sz_A) == 0;
}

// returns true if found and do_store is false. if do_store is true, always returns true.
bool cached_action_store_or_find(search_private& priv, ptag mytag, const ptag* condition_on,
    const char* condition_on_names, action_repr* condition_on_actions, size_t condition_on_cnt, int policy,
    size_t learner_id, action& a, bool do_store, float& a_cost)
{
  if (priv.no_caching)
    return do_store;
  if (mytag == 0)
    return do_store;  // don't attempt to cache when tag is zero

  size_t sz = sizeof(size_t) + sizeof(ptag) + sizeof(int) + sizeof(size_t) + sizeof(size_t) +
      condition_on_cnt * (sizeof(ptag) + sizeof(action) + sizeof(char));
  if (sz % 4 != 0)
    sz += 4 - (sz % 4);  // make sure sz aligns to 4 so that uniform_hash does the right thing

  byte_array item(new uint8_t[sz]);
  uint8_t* here = item.get();
  *here = (unsigned char)sz;
  here += sizeof(size_t);
  *here = mytag;
  here += sizeof(ptag);
  *here = policy;
  here += sizeof(int);
  *here = (unsigned char)learner_id;
  here += sizeof(size_t);
  *here = (unsigned char)condition_on_cnt;
  here += sizeof(size_t);
  for (size_t i = 0; i < condition_on_cnt; i++)
  {
    *here = condition_on[i];
    here += sizeof(ptag);
    *here = condition_on_actions[i].a;
    here += sizeof(action);
    *here = condition_on_names[i];
    here += sizeof(char);  // SPEEDUP: should we align this at 4?
  }
  if (do_store)
  {
    priv.cache_hash_map.emplace(std::move(item), scored_action(a, a_cost));
    return true;
  }
  else  // its a find
  {
    auto sa_iter = priv.cache_hash_map.find(item);
    if(sa_iter == priv.cache_hash_map.end()) return false;
    a = sa_iter->second.a;
    a_cost = sa_iter->second.s;
    return a != (action)-1;
  }
}

void generate_training_example(search_private& priv, polylabel& losses, float weight, bool add_conditioning = true,
    float min_loss = FLT_MAX)  // min_loss = FLT_MAX means "please compute it for me as the actual min"; any other value
                               // means to use this
{
  // should we really subtract out min-loss?
  // float min_loss = FLT_MAX;
  if (priv.cb_learner)
  {
    if (min_loss == FLT_MAX)
      for (size_t i = 0; i < losses.cb.costs.size(); i++) min_loss = std::min(min_loss, losses.cb.costs[i].cost);
    for (size_t i = 0; i < losses.cb.costs.size(); i++) losses.cb.costs[i].cost = losses.cb.costs[i].cost - min_loss;
  }
  else
  {
    if (min_loss == FLT_MAX)
      for (size_t i = 0; i < losses.cs.costs.size(); i++) min_loss = std::min(min_loss, losses.cs.costs[i].x);
    for (size_t i = 0; i < losses.cs.costs.size(); i++)
      losses.cs.costs[i].x = (losses.cs.costs[i].x - min_loss) * weight;
  }
  // std::cerr << "losses = ["; for (size_t i=0; i<losses.cs.costs.size(); i++) std::cerr << ' ' << losses.cs.costs[i].class_index
  // << ':' << losses.cs.costs[i].x; std::cerr << " ]" << endl;

  if (!priv.is_ldf)  // not LDF
  {
    // since we're not LDF, it should be the case that ec_ref_cnt == 1
    // and learn_ec_ref[0] is a pointer to a single example
    assert(priv.learn_ec_ref_cnt == 1);
    assert(priv.learn_ec_ref != nullptr);

    example& ec = priv.learn_ec_ref[0];
    polylabel old_label = ec.l;
    ec.l = losses;  // labels;
    if (add_conditioning)
      add_example_conditioning(priv, ec, priv.learn_condition_on.size(), priv.learn_condition_on_names.begin(),
          priv.learn_condition_on_act.begin());
    for (size_t is_local = 0; is_local <= (size_t)priv.xv; is_local++)
    {
      int learner = select_learner(priv, priv.current_policy, priv.learn_learner_id, true, is_local > 0);
      ec.in_use = true;
      cdbg << "BEGIN base_learner->learn(ec, " << learner << ")" << endl;
      as_singleline(priv.base_learner)->learn(ec, learner);
      cdbg << "END   base_learner->learn(ec, " << learner << ")" << endl;
    }
    if (add_conditioning)
      del_example_conditioning(priv, ec);
    ec.l = old_label;
    priv.total_examples_generated++;
  }
  else  // is  LDF
  {
    assert(cs_get_costs_size(priv.cb_learner, losses) == priv.learn_ec_ref_cnt);
    size_t start_K = (priv.is_ldf && COST_SENSITIVE::ec_is_example_header(priv.learn_ec_ref[0])) ? 1 : 0;

    // TODO: weight
    if (add_conditioning)
      for (action a = (uint32_t)start_K; a < priv.learn_ec_ref_cnt; a++)
      {
        example& ec = priv.learn_ec_ref[a];
        add_example_conditioning(priv, ec, priv.learn_condition_on.size(), priv.learn_condition_on_names.begin(),
            priv.learn_condition_on_act.begin());
      }

    for (size_t is_local = 0; is_local <= (size_t)priv.xv; is_local++)
    {
      int learner = select_learner(priv, priv.current_policy, priv.learn_learner_id, true, is_local > 0);

      // create an example collection for

      multi_ex tmp;
      uint64_t tmp_offset = 0;
      if (priv.learn_ec_ref_cnt > start_K)
        tmp_offset = priv.learn_ec_ref[start_K].ft_offset;
      for (action a = (uint32_t)start_K; a < priv.learn_ec_ref_cnt; a++)
      {
        example& ec = priv.learn_ec_ref[a];
        CS::label& lab = ec.l.cs;
        if (lab.costs.size() == 0)
        {
          CS::wclass wc = {0., a - (uint32_t)start_K, 0., 0.};
          lab.costs.push_back(wc);
        }
        lab.costs[0].x = losses.cs.costs[a - start_K].x;
        ec.in_use = true;
        // store the offset to restore it later
        ec.ft_offset = priv.offset;
        // create the example collection used to learn
        tmp.push_back(&ec);
        cdbg << "generate_training_example called learn on action a=" << a << ", costs.size=" << lab.costs.size()
             << " ec=" << &ec << endl;
        priv.total_examples_generated++;
      }

      // learn with the multiline example
      as_multiline(priv.base_learner)->learn(tmp, learner);

      // restore the offsets in examples
      int i = 0;
      for (action a = (uint32_t)start_K; a < priv.learn_ec_ref_cnt; a++, i++)
        priv.learn_ec_ref[a].ft_offset = tmp_offset;
    }

    if (add_conditioning)
      for (action a = (uint32_t)start_K; a < priv.learn_ec_ref_cnt; a++)
      {
        example& ec = priv.learn_ec_ref[a];
        del_example_conditioning(priv, ec);
      }
  }
}

bool search_predictNeedsExample(search_private& priv)
{
  // this is basically copied from the logic of search_predict()
  switch (priv.state)
  {
    case INITIALIZE:
      return false;
    case GET_TRUTH_STRING:
      return false;
    case INIT_TEST:
      return true;
    case INIT_TRAIN:
      // TODO: do we need to do something here for metatasks?
      // if (priv.beam && (priv.t < priv.beam_actions.size()))
      //  return false;
      if (priv.rollout_method == NO_ROLLOUT)
        return true;
      break;
    case LEARN:
      if (priv.t + priv.meta_t < priv.learn_t)
        return false;  // TODO: in meta search mode with foreach feature we'll need it even here
      if (priv.t + priv.meta_t == priv.learn_t)
        return true;  // SPEEDUP: we really only need it on the last learn_a, but this is hard to know...
      // t > priv.learn_t
      if ((priv.rollout_num_steps > 0) && (priv.loss_declared_cnt >= priv.rollout_num_steps))
        return false;  // skipping
      break;
  }

  int pol = choose_policy(priv, false);  // choose a policy but don't advance prng
  return (pol != -1);
}

void foreach_action_from_cache(search_private& priv, size_t t, action override_a = (action)-1)
{
  cdbg << "foreach_action_from_cache: t=" << t << ", memo_foreach_action.size()=" << priv.memo_foreach_action.size()
       << ", override_a=" << override_a << endl;
  assert(t < priv.memo_foreach_action.size());
  v_array<action_cache>* cached = priv.memo_foreach_action[t];
  if (!cached)
    return;  // the only way this can happen is if the metatask overrode this action
  cdbg << "memo_foreach_action size = " << cached->size() << endl;
  for (size_t id = 0; id < cached->size(); id++)
  {
    action_cache& ac = (*cached)[id];
    priv.metaoverride->_foreach_action(*priv.metaoverride->sch, t - priv.meta_t, ac.min_cost, ac.k,
        (override_a == (action)-1) ? ac.is_opt : (ac.k == override_a), ac.cost);
  }
}

// note: ec_cnt should be 1 if we are not LDF
action search_predict(search_private& priv, example* ecs, size_t ec_cnt, ptag mytag, const action* oracle_actions,
    size_t oracle_actions_cnt, const ptag* condition_on, const char* condition_on_names, const action* allowed_actions,
    size_t allowed_actions_cnt, const float* allowed_actions_cost, size_t learner_id, float& a_cost, float /* weight */)
{
  size_t condition_on_cnt = condition_on_names ? strlen(condition_on_names) : 0;
  size_t t = priv.t + priv.meta_t;
  priv.t++;

  // make sure parameters come in pairs correctly
  assert((oracle_actions == nullptr) == (oracle_actions_cnt == 0));
  assert((condition_on == nullptr) == (condition_on_names == nullptr));
  assert(((allowed_actions == nullptr) && (allowed_actions_cost == nullptr)) == (allowed_actions_cnt == 0));
  assert(priv.use_action_costs == (allowed_actions_cost != nullptr));
  if (allowed_actions_cost != nullptr)
    assert(oracle_actions == nullptr);

  // if we're just after the string, choose an oracle action
  if ((priv.state == GET_TRUTH_STRING) || priv.force_oracle)
  {
    action a = choose_oracle_action(
        priv, ec_cnt, oracle_actions, oracle_actions_cnt, allowed_actions, allowed_actions_cnt, allowed_actions_cost);
    // if (priv.metaoverride && priv.metaoverride->_post_prediction)
    //  priv.metaoverride->_post_prediction(*priv.metaoverride->sch, t-priv.meta_t, a, 0.);
    a_cost = 0.;
    return a;
  }

  // if we're in LEARN mode and before learn_t, return the train action
  if ((priv.state == LEARN) && (t < priv.learn_t))
  {
    assert(t < priv.train_trajectory.size());
    action a = priv.train_trajectory[t].a;
    a_cost = priv.train_trajectory[t].s;
    cdbg << "LEARN " << t << " < priv.learn_t ==> a=" << a << ", a_cost=" << a_cost << endl;
    if (priv.metaoverride && priv.metaoverride->_foreach_action)
      foreach_action_from_cache(priv, t);
    if (priv.metaoverride && priv.metaoverride->_post_prediction)
      priv.metaoverride->_post_prediction(*priv.metaoverride->sch, t - priv.meta_t, a, a_cost);
    return a;
  }

  // for LDF, # of valid actions is ec_cnt; otherwise it's either allowed_actions_cnt or A
  size_t valid_action_cnt = priv.is_ldf ? ec_cnt : (allowed_actions_cnt > 0) ? allowed_actions_cnt : priv.A;

  // if we're in LEARN mode and _at_ learn_t, then:
  //   - choose the next action
  //   - decide if we're done
  //   - if we are, then copy/mark the example ref
  if ((priv.state == LEARN) && (t == priv.learn_t))
  {
    action a = (action)priv.learn_a_idx;
    priv.loss_declared_cnt = 0;

    cdbg << "LEARN " << t << " = priv.learn_t ==> a=" << a << ", learn_a_idx=" << priv.learn_a_idx
         << " valid_action_cnt=" << valid_action_cnt << endl;
    priv.learn_a_idx++;

    // check to see if we're done with available actions
    if (priv.learn_a_idx >= valid_action_cnt)
    {
      priv.done_with_all_actions = true;
      priv.learn_learner_id = learner_id;

      // set reference or copy example(s)
      if (oracle_actions_cnt > 0)
        priv.learn_oracle_action = oracle_actions[0];
      priv.learn_ec_ref_cnt = ec_cnt;
      if (priv.examples_dont_change)
        priv.learn_ec_ref = ecs;
      else
      {
        size_t label_size = priv.is_ldf ? sizeof(CS::label) : sizeof(MC::label_t);
        void (*label_copy_fn)(void*, void*) = priv.is_ldf ? CS::cs_label.copy_label : nullptr;

        ensure_size(priv.learn_ec_copy, ec_cnt);
        for (size_t i = 0; i < ec_cnt; i++)
          VW::copy_example_data(priv.all->audit, priv.learn_ec_copy.begin() + i, ecs + i, label_size, label_copy_fn);

        priv.learn_ec_ref = priv.learn_ec_copy.begin();
      }

      // copy conditioning stuff and allowed actions
      if (priv.auto_condition_features)
      {
        ensure_size(priv.learn_condition_on, condition_on_cnt);
        ensure_size(priv.learn_condition_on_act, condition_on_cnt);

        priv.learn_condition_on.end() =
            priv.learn_condition_on.begin() + condition_on_cnt;  // allow .size() to be used in lieu of _cnt

        memcpy(priv.learn_condition_on.begin(), condition_on, condition_on_cnt * sizeof(ptag));

        for (size_t i = 0; i < condition_on_cnt; i++)
          push_at(priv.learn_condition_on_act,
              action_repr(((1 <= condition_on[i]) && (condition_on[i] < priv.ptag_to_action.size()))
                      ? priv.ptag_to_action[condition_on[i]]
                      : 0),
              i);

        if (condition_on_names == nullptr)
        {
          ensure_size(priv.learn_condition_on_names, 1);
          priv.learn_condition_on_names[0] = 0;
        }
        else
        {
          ensure_size(priv.learn_condition_on_names, strlen(condition_on_names) + 1);
          strcpy(priv.learn_condition_on_names.begin(), condition_on_names);
        }
      }

      if (allowed_actions && (allowed_actions_cnt > 0))
      {
        ensure_size(priv.learn_allowed_actions, allowed_actions_cnt);
        memcpy(priv.learn_allowed_actions.begin(), allowed_actions, allowed_actions_cnt * sizeof(action));
        cdbg_print_array("in LEARN, learn_allowed_actions", priv.learn_allowed_actions);
      }
    }

    assert((allowed_actions_cnt == 0) || (a < allowed_actions_cnt));

    a_cost = 0.;
    action a_name = (allowed_actions && (allowed_actions_cnt > 0)) ? allowed_actions[a] : priv.is_ldf ? a : (a + 1);
    if (priv.metaoverride && priv.metaoverride->_foreach_action)
    {
      foreach_action_from_cache(priv, t, a_name);
      if (priv.memo_foreach_action[t])
      {
        cdbg << "@ memo_foreach_action: t=" << t << ", a=" << a << ", cost=" << (*priv.memo_foreach_action[t])[a].cost
             << endl;
        a_cost = (*priv.memo_foreach_action[t])[a].cost;
      }
    }

    a = a_name;

    if (priv.metaoverride && priv.metaoverride->_post_prediction)
      priv.metaoverride->_post_prediction(*priv.metaoverride->sch, t - priv.meta_t, a, a_cost);
    return a;
  }

  if ((priv.state == LEARN) && (t > priv.learn_t) && (priv.rollout_num_steps > 0) &&
      (priv.loss_declared_cnt >= priv.rollout_num_steps))
  {
    cdbg << "... skipping" << endl;
    action a = priv.is_ldf ? 0 : ((allowed_actions && (allowed_actions_cnt > 0)) ? allowed_actions[0] : 1);
    if (priv.metaoverride && priv.metaoverride->_post_prediction)
      priv.metaoverride->_post_prediction(*priv.metaoverride->sch, t - priv.meta_t, a, 0.);
    if (priv.metaoverride && priv.metaoverride->_foreach_action)
      foreach_action_from_cache(priv, t);
    a_cost = 0.;
    return a;
  }

  if ((priv.state == INIT_TRAIN) || (priv.state == INIT_TEST) || ((priv.state == LEARN) && (t > priv.learn_t)))
  {
    // we actually need to run the policy

    int policy = choose_policy(priv);
    action a = 0;

    cdbg << "executing policy " << policy << endl;

    bool gte_here = (priv.state == INIT_TRAIN) && (priv.rollout_method == NO_ROLLOUT) &&
        ((oracle_actions_cnt > 0) || (priv.use_action_costs));
    a_cost = 0.;
    bool skip = false;

    if (priv.metaoverride && priv.metaoverride->_maybe_override_prediction &&
        (priv.state != LEARN))  // if LEARN and t>learn_t,then we cannot allow overrides!
    {
      skip = priv.metaoverride->_maybe_override_prediction(*priv.metaoverride->sch, t - priv.meta_t, a, a_cost);
      cdbg << "maybe_override_prediction --> " << skip << ", a=" << a << ", a_cost=" << a_cost << endl;
      if (skip && need_memo_foreach_action(priv))
        priv.memo_foreach_action.push_back(nullptr);
    }

    if ((!skip) && (policy == -1))
      a = choose_oracle_action(priv, ec_cnt, oracle_actions, oracle_actions_cnt, allowed_actions, allowed_actions_cnt,
          allowed_actions_cost);  // TODO: we probably want to actually get costs for oracle actions???

    bool need_fea = (policy == -1) && priv.metaoverride && priv.metaoverride->_foreach_action;

    if ((policy >= 0) || gte_here || need_fea)  // the last case is we need to do foreach action
    {
      int learner = select_learner(priv, policy, learner_id, false, priv.state != INIT_TEST);

      ensure_size(priv.condition_on_actions, condition_on_cnt);
      for (size_t i = 0; i < condition_on_cnt; i++)
        priv.condition_on_actions[i] = ((1 <= condition_on[i]) && (condition_on[i] < priv.ptag_to_action.size()))
            ? priv.ptag_to_action[condition_on[i]]
            : 0;

      bool not_test = priv.all->training && !ecs[0].test_only;

      if ((!skip) && (!need_fea) && not_test &&
          cached_action_store_or_find(priv, mytag, condition_on, condition_on_names, priv.condition_on_actions.begin(),
              condition_on_cnt, policy, learner_id, a, false, a_cost))
        // if this succeeded, 'a' has the right action
        priv.total_cache_hits++;
      else  // we need to predict, and then cache, and maybe run foreach_action
      {
        size_t start_K = (priv.is_ldf && COST_SENSITIVE::ec_is_example_header(ecs[0])) ? 1 : 0;
        priv.last_action_repr.clear();
        if (priv.auto_condition_features)
          for (size_t n = start_K; n < ec_cnt; n++)
            add_example_conditioning(
                priv, ecs[n], condition_on_cnt, condition_on_names, priv.condition_on_actions.begin());

        if (((!skip) && (policy >= 0)) || need_fea)  // only make a prediction if we're going to use the output
        {
          if (priv.auto_condition_features && priv.acset.use_passthrough_repr)
          {
            if (priv.is_ldf)
            {
              std::cerr << "search cannot use state representations in ldf mode" << endl;
              throw std::exception();
            }
            if (ecs[0].passthrough)
            {
              std::cerr << "search cannot passthrough" << endl;
              throw std::exception();
            }
            ecs[0].passthrough = &priv.last_action_repr;
          }
          a = priv.is_ldf ? single_prediction_LDF(priv, ecs, ec_cnt, learner, a_cost, need_fea ? a : (action)-1)
                          : single_prediction_notLDF(priv, *ecs, learner, allowed_actions, allowed_actions_cnt,
                                allowed_actions_cost, a_cost, need_fea ? a : (action)-1);

          cdbg << "passthrough = [";
          for (size_t kk = 0; kk < priv.last_action_repr.size(); kk++)
            cdbg << ' ' << priv.last_action_repr.indicies[kk] << ':' << priv.last_action_repr.values[kk];
          cdbg << " ]" << endl;

          ecs[0].passthrough = nullptr;
        }

        if (need_fea)
        {
          // TODO this
        }

        if (gte_here)
        {
          cdbg << "INIT_TRAIN, NO_ROLLOUT, at least one oracle_actions, a=" << a << endl;
          // we can generate a training example _NOW_ because we're not doing rollouts
          // allowed_actions_to_losses(priv, ec_cnt, allowed_actions, allowed_actions_cnt, oracle_actions,
          // oracle_actions_cnt, losses);
          allowed_actions_to_label(priv, ec_cnt, allowed_actions, allowed_actions_cnt, allowed_actions_cost,
              oracle_actions, oracle_actions_cnt, priv.gte_label);
          cdbg << "priv.gte_label = [";
          for (size_t i = 0; i < priv.gte_label.cs.costs.size(); i++)
            cdbg << ' ' << priv.gte_label.cs.costs[i].class_index << ':' << priv.gte_label.cs.costs[i].x;
          cdbg << " ]" << endl;

          priv.learn_ec_ref = ecs;
          priv.learn_ec_ref_cnt = ec_cnt;
          if (allowed_actions)
          {
            ensure_size(priv.learn_allowed_actions, allowed_actions_cnt);  // TODO: do we really need this?
            memcpy(priv.learn_allowed_actions.begin(), allowed_actions, allowed_actions_cnt * sizeof(action));
          }
          size_t old_learner_id = priv.learn_learner_id;
          priv.learn_learner_id = learner_id;
          generate_training_example(
              priv, priv.gte_label, 1., false);  // this is false because the conditioning has already been added!
          priv.learn_learner_id = old_learner_id;
        }

        if (priv.auto_condition_features)
          for (size_t n = start_K; n < ec_cnt; n++) del_example_conditioning(priv, ecs[n]);

        if (not_test && (!skip))
          cached_action_store_or_find(priv, mytag, condition_on, condition_on_names, priv.condition_on_actions.begin(),
              condition_on_cnt, policy, learner_id, a, true, a_cost);
      }
    }

    if (priv.state == INIT_TRAIN)
      priv.train_trajectory.push_back(scored_action(a, a_cost));  // note the action for future reference

    if (priv.metaoverride && priv.metaoverride->_post_prediction)
      priv.metaoverride->_post_prediction(*priv.metaoverride->sch, t - priv.meta_t, a, a_cost);

    return a;
  }

  THROW("error: predict called in unknown state");
}

inline bool cmp_size_t(const size_t a, const size_t b) { return a < b; }
inline bool cmp_size_t_pair(const std::pair<size_t, size_t>& a, const std::pair<size_t, size_t>& b)
{
  return ((a.first == b.first) && (a.second < b.second)) || (a.first < b.first);
}

inline size_t absdiff(size_t a, size_t b) { return (a < b) ? (b - a) : (a - b); }

void hoopla_permute(size_t* B, size_t* end)
{
  // from Curtis IPL 2004, "Darts and hoopla board design"
  // first sort
  size_t N = end - B;
  std::sort(B, end, cmp_size_t);
  // make some temporary space
  size_t* A = calloc_or_throw<size_t>((N + 1) * 2);
  A[N] = B[0];                // arbitrarily choose the maximum in the middle
  A[N + 1] = B[N - 1];        // so the maximum goes next to it
  size_t lo = N, hi = N + 1;  // which parts of A have we filled in? [lo,hi]
  size_t i = 0, j = N - 1;    // which parts of B have we already covered? [0,i] and [j,N-1]
  while (i + 1 < j)
  {
    // there are four options depending on where things get placed
    size_t d1 = absdiff(A[lo], B[i + 1]);  // put B[i+1] at the bottom
    size_t d2 = absdiff(A[lo], B[j - 1]);  // put B[j-1] at the bottom
    size_t d3 = absdiff(A[hi], B[i + 1]);  // put B[i+1] at the top
    size_t d4 = absdiff(A[hi], B[j - 1]);  // put B[j-1] at the top
    size_t mx = std::max(std::max(d1, d2), std::max(d3, d4));
    if (d1 >= mx)
      A[--lo] = B[++i];
    else if (d2 >= mx)
      A[--lo] = B[--j];
    else if (d3 >= mx)
      A[++hi] = B[++i];
    else
      A[++hi] = B[--j];
  }
  // copy it back to B
  memcpy(B, A + lo, N * sizeof(size_t));
  // clean up
  free(A);
}

void get_training_timesteps(search_private& priv, v_array<size_t>& timesteps)
{
  timesteps.clear();

  // if there's active learning, we need to
  if (priv.subsample_timesteps <= -1)
  {
    for (size_t i = 0; i < priv.active_uncertainty.size(); i++)
      if (priv._random_state->get_and_update_random() > priv.active_uncertainty[i].first)
        timesteps.push_back(priv.active_uncertainty[i].second - 1);
    /*
    float k = (float)priv.total_examples_generated;
    priv.ec_seq[t]->revert_weight = priv.all->loss->getRevertingWeight(priv.all->sd, priv.ec_seq[t].pred.scalar,
    priv.all->eta / powf(k, priv.all->power_t)); float importance = query_decision(active_str, *priv.ec_seq[t], k); if
    (importance > 0.) timesteps.push_back(pair<size_t,size_t>(0,t));
    */
  }
  // if there's no subsampling to do, just return [0,T)
  else if (priv.subsample_timesteps <= 0)
    for (size_t t = 0; t < priv.T; t++)
    {
      uint32_t count = 99;
      if (priv.active_csoaa && (t < priv.active_known.size()))
      {
        count = 0;
        for (std::pair<CS::wclass&, bool> wcq : priv.active_known[t])
          if (wcq.second)
          {
            count++;
            if (count > 1)
              break;
          }
      }
      if (count > 1)
        timesteps.push_back(t);
    }

  // if subsample in (0,1) then pick steps with that probability, but ensuring there's at least one!
  else if (priv.subsample_timesteps < 1)
  {
    for (size_t t = 0; t < priv.T; t++)
      if (priv._random_state->get_and_update_random() <= priv.subsample_timesteps)
        timesteps.push_back(t);

    if (timesteps.size() == 0)  // ensure at least one
      timesteps.push_back((size_t)(priv._random_state->get_and_update_random() * priv.T));
  }

  // finally, if subsample >= 1, then pick (int) that many uniformly at random without replacement; could use an LFSR
  // but why? :P
  else
  {
    while ((timesteps.size() < (size_t)priv.subsample_timesteps) && (timesteps.size() < priv.T))
    {
      size_t t = (size_t)(priv._random_state->get_and_update_random() * (float)priv.T);
      if (!v_array_contains(timesteps, t))
        timesteps.push_back(t);
    }
    std::sort(timesteps.begin(), timesteps.end(), cmp_size_t);
  }

  if (!priv.linear_ordering)
    hoopla_permute(timesteps.begin(), timesteps.end());
}

struct final_item
{
  v_array<scored_action>* prefix;
  std::string str;
  float total_cost;
  final_item(v_array<scored_action>* p, std::string s, float ic) : prefix(p), str(s), total_cost(ic) {}
};

void free_final_item(final_item* p)
{
  p->prefix->delete_v();
  delete p->prefix;
  delete p;
}

void BaseTask::Run()
{
  search_private& priv = *sch->priv;
  // make sure output is correct
  bool old_should_produce_string = priv.should_produce_string;
  if (!_final_run && !_with_output_string)
    priv.should_produce_string = false;
  // if this isn't a final run, it shouldn't count for loss
  float old_test_loss = priv.test_loss;
  // float old_learn_loss = priv.learn_loss;
  priv.learn_loss *= 0.5;
  float old_train_loss = priv.train_loss;

  if (priv.should_produce_string)
    priv.pred_string->str("");

  priv.t = 0;
  priv.metaoverride = this;
  priv.task->run(*sch, ec);
  priv.metaoverride = nullptr;
  priv.meta_t += priv.t;

  // restore
  if (_with_output_string && old_should_produce_string)
    _with_output_string(*sch, *priv.pred_string);

  priv.should_produce_string = old_should_produce_string;
  if (!_final_run)
  {
    priv.test_loss = old_test_loss;
    // priv.learn_loss = old_learn_loss;
    priv.train_loss = old_train_loss;
  }
}

void run_task(search& sch, multi_ex& ec)
{
  search_private& priv = *sch.priv;
  priv.num_calls_to_run++;
  if (priv.metatask && (priv.state != GET_TRUTH_STRING))
    priv.metatask->run(sch, ec);
  else
    priv.task->run(sch, ec);
}

void verify_active_csoaa(
    COST_SENSITIVE::label& losses, v_array<std::pair<CS::wclass&, bool>>& known, size_t t, float multiplier)
{
  float threshold = multiplier / std::sqrt((float)t);
  cdbg << "verify_active_csoaa, losses = [";
  for (COST_SENSITIVE::wclass& wc : losses.costs) cdbg << " " << wc.class_index << ":" << wc.x;
  cdbg << " ]" << endl;
  // cdbg_print_array("verify_active_csoaa,  known", known);
  size_t i = 0;
  for (COST_SENSITIVE::wclass& wc : losses.costs)
  {
    if (!known[i].second)
    {
      float err = pow(known[i].first.partial_prediction - wc.x, 2);
      if (err > threshold)
      {
        std::cerr << "verify_active_csoaa failed: truth " << wc.class_index << ":" << wc.x << ", known[" << i
                  << "]=" << known[i].first.partial_prediction << ", error=" << err << " vs threshold " << threshold
                  << endl;
      }
    }
    i++;
  }
}

void advance_from_known_actions(search_private& priv)
{
  size_t t = priv.learn_t;
  if (!priv.active_csoaa)
    return;
  if (priv.active_csoaa_verify > 0.)
    return;
  if (t >= priv.active_known.size())
    return;
  cdbg << "advance_from_known_actions t=" << t << " active_known.size()=" << priv.active_known.size()
       << " learn_a_idx=" << priv.learn_a_idx << endl;
  // cdbg_print_array(" active_known[t]", priv.active_known[t]);
  if (priv.learn_a_idx >= priv.active_known[t].size())
  {
    cdbg << "advance_from_known_actions setting done_with_all_actions=true (active_known[t].size()="
         << priv.active_known[t].size() << ")" << endl;
    priv.done_with_all_actions = true;
    return;
  }
  // if (priv.active_known[t][priv.learn_a_idx] >= FLT_MAX) return;
  if (priv.active_known[t][priv.learn_a_idx].second)
    return;
  // return;
  // wow, we actually found something we were confident about!
  /*
  cs_cost_push_back(priv.cb_learner,
                    priv.learn_losses,
                    priv.is_ldf ? (uint32_t)(priv.learn_a_idx - 1) : (uint32_t)priv.learn_a_idx,
                    priv.active_known[t][priv.learn_a_idx],
                    true);
  */
  priv.learn_losses.cs.costs.push_back(priv.active_known[t][priv.learn_a_idx].first);
  cdbg << "  --> adding " << priv.learn_a_idx << ":" << priv.active_known[t][priv.learn_a_idx].first.x << endl;
  priv.learn_a_idx++;
  advance_from_known_actions(priv);
}

template <bool is_learn>
void train_single_example(search& sch, bool is_test_ex, bool is_holdout_ex, multi_ex& ec_seq)
{
  search_private& priv = *sch.priv;
  vw& all = *priv.all;
  bool ran_test = false;  // we must keep track so that even if we skip test, we still update # of examples seen

  // if (! priv.no_caching)
  priv.cache_hash_map.clear();

  cdbg << "is_test_ex=" << is_test_ex << " vw_is_main=" << all.vw_is_main << endl;
  cdbg << "must_run_test = " << must_run_test(all, ec_seq, is_test_ex) << endl;
  // do an initial test pass to compute output (and loss)
  if (must_run_test(all, ec_seq, is_test_ex))
  {
    cdbg << "======================================== INIT TEST (" << priv.current_policy << ","
         << priv.read_example_last_pass << ") ========================================" << endl;

    ran_test = true;

    // do the prediction
    reset_search_structure(priv);
    priv.state = INIT_TEST;
    priv.should_produce_string =
        might_print_update(all) || (all.final_prediction_sink.size() > 0) || (all.raw_prediction > 0);
    priv.pred_string->str("");
    priv.test_action_sequence.clear();
    run_task(sch, ec_seq);

    // accumulate loss
    if (!is_test_ex)
      all.sd->update(ec_seq[0]->test_only, !is_test_ex, priv.test_loss, 1.f, priv.num_features);

    // generate output
    for (int sink : all.final_prediction_sink) all.print_text((int)sink, priv.pred_string->str(), ec_seq[0]->tag);

    if (all.raw_prediction > 0)
      all.print_text(all.raw_prediction, "", ec_seq[0]->tag);
  }

  // if we're not training, then we're done!
  if ((!is_learn) || is_test_ex || is_holdout_ex || ec_seq[0]->test_only || (!priv.all->training))
    return;

  // SPEEDUP: if the oracle was never called, we can skip this!

  // do a pass over the data allowing oracle
  cdbg << "======================================== INIT TRAIN (" << priv.current_policy << ","
       << priv.read_example_last_pass << ") ========================================" << endl;
  // std::cerr << "training" << endl;

  priv.cache_hash_map.clear();
  reset_search_structure(priv);
  clear_memo_foreach_action(priv);
  priv.state = INIT_TRAIN;
  priv.active_uncertainty.clear();
  priv.train_trajectory.clear();  // this is where we'll store the training sequence
  run_task(sch, ec_seq);

  if (!ran_test)  // was  && !priv.ec_seq[0]->test_only) { but we know it's not test_only
    all.sd->update(ec_seq[0]->test_only, true, priv.test_loss, 1.f, priv.num_features);

  // if there's nothing to train on, we're done!
  if ((priv.loss_declared_cnt == 0) || (priv.t + priv.meta_t == 0) ||
      (priv.rollout_method == NO_ROLLOUT))  // TODO: make sure NO_ROLLOUT works with beam!
  {
    return;
  }

  // otherwise, we have some learn'in to do!
  cdbg << "======================================== LEARN (" << priv.current_policy << ","
       << priv.read_example_last_pass << ") ========================================" << endl;
  priv.T = priv.metatask ? priv.meta_t : priv.t;
  get_training_timesteps(priv, priv.timesteps);
  cdbg << "train_trajectory.size() = " << priv.train_trajectory.size() << ":\t";
  cdbg_print_array<scored_action>("", priv.train_trajectory);
  // cdbg << "memo_foreach_action = " << priv.memo_foreach_action << endl;
  for (size_t i = 0; i < priv.memo_foreach_action.size(); i++)
  {
    cdbg << "memo_foreach_action[" << i << "] = ";
    if (priv.memo_foreach_action[i])
      cdbg << *priv.memo_foreach_action[i];
    else
      cdbg << "null";
    cdbg << endl;
  }

  if (priv.cb_learner)
    priv.learn_losses.cb.costs.clear();
  else
    priv.learn_losses.cs.costs.clear();

  for (size_t tid = 0; tid < priv.timesteps.size(); tid++)
  {
    cdbg << "timestep = " << priv.timesteps[tid] << " [" << tid << "/" << priv.timesteps.size() << "]" << endl;

    if (priv.metatask && !priv.memo_foreach_action[tid])
    {
      cdbg << "skipping because it looks like this was overridden by metatask" << endl;
      continue;
    }

    priv.learn_ec_ref = nullptr;
    priv.learn_ec_ref_cnt = 0;

    reset_search_structure(priv);  // TODO remove this?
    bool skipped_all_actions = true;
    priv.learn_a_idx = 0;
    priv.done_with_all_actions = false;
    // for each action, roll out to get a loss
    while (!priv.done_with_all_actions)
    {
      priv.learn_t = priv.timesteps[tid];
      advance_from_known_actions(priv);
      if (priv.done_with_all_actions)
        break;

      skipped_all_actions = false;
      reset_search_structure(priv);

      priv.state = LEARN;
      priv.learn_t = priv.timesteps[tid];
      cdbg << "-------------------------------------------------------------------------------------" << endl;
      cdbg << "learn_t = " << priv.learn_t << ", learn_a_idx = " << priv.learn_a_idx << endl;
      // cdbg_print_array("priv.active_known[learn_t]", priv.active_known[priv.learn_t]);
      run_task(sch, ec_seq);
      // cerr_print_array("in GENER, learn_allowed_actions", priv.learn_allowed_actions);
      float this_loss = priv.learn_loss;
      cs_cost_push_back(priv.cb_learner, priv.learn_losses,
          priv.is_ldf ? (uint32_t)(priv.learn_a_idx - 1) : (uint32_t)priv.learn_a_idx, this_loss);
      //                          (priv.learn_allowed_actions.size() > 0) ?
      //                          priv.learn_allowed_actions[priv.learn_a_idx-1] : priv.is_ldf ? (priv.learn_a_idx-1) :
      //                          (priv.learn_a_idx),
      //                           priv.learn_loss);
    }
    if (priv.active_csoaa_verify > 0.)
      verify_active_csoaa(
          priv.learn_losses.cs, priv.active_known[priv.learn_t], ec_seq[0]->example_counter, priv.active_csoaa_verify);

    if (skipped_all_actions)
    {
      reset_search_structure(priv);
      priv.state = LEARN;
      priv.learn_t = priv.timesteps[tid];
      priv.force_setup_ec_ref = true;
      cdbg << "<<<<<" << endl;
      cdbg << "skipped all actions; learn_t = " << priv.learn_t << ", learn_a_idx = " << priv.learn_a_idx << endl;
      run_task(sch, ec_seq);  // TODO: i guess we can break out of this early
      cdbg << ">>>>>" << endl;
    }
    else
      cdbg << "didn't skip all actions" << endl;

    // now we can make a training example
    if (priv.learn_allowed_actions.size() > 0)
    {
      for (size_t i = 0; i < priv.learn_allowed_actions.size(); i++)
      {
        priv.learn_losses.cs.costs[i].class_index = priv.learn_allowed_actions[i];
      }
    }
    // float min_loss = 0.;
    // if (priv.metatask)
    //  for (size_t aid=0; aid<priv.memo_foreach_action[tid]->size(); aid++)
    //    min_loss = std::min(min_loss, priv.memo_foreach_action[tid]->get(aid).cost);
    cdbg << "priv.learn_losses = [";
    for (auto& wc : priv.learn_losses.cs.costs) cdbg << " " << wc.class_index << ":" << wc.x;
    cdbg << " ]" << endl;
    cdbg << "gte" << endl;
    generate_training_example(priv, priv.learn_losses, 1., true);  // , min_loss);  // TODO: weight
    if (!priv.examples_dont_change)
      for (size_t n = 0; n < priv.learn_ec_copy.size(); n++)
      {
        if (sch.priv->is_ldf)
          CS::cs_label.delete_label(&priv.learn_ec_copy[n].l.cs);
        else
          MC::mc_label.delete_label(&priv.learn_ec_copy[n].l.multi);
      }
    if (priv.cb_learner)
      priv.learn_losses.cb.costs.clear();
    else
      priv.learn_losses.cs.costs.clear();
  }

  if (priv.active_csoaa && (priv.save_every_k_runs > 1))
  {
    size_t prev_num = priv.num_calls_to_run_previous / priv.save_every_k_runs;
    size_t this_num = priv.num_calls_to_run / priv.save_every_k_runs;
    if (this_num > prev_num)
      save_predictor(all, all.final_regressor_name, this_num);
    priv.num_calls_to_run_previous = priv.num_calls_to_run;
  }
}

void inline adjust_auto_condition(search_private& priv)
{
  if (priv.auto_condition_features)
  {
    // turn off auto-condition if it's irrelevant
    if ((priv.history_length == 0) || (priv.acset.feature_value == 0.f))
    {
      std::cerr << "warning: turning off AUTO_CONDITION_FEATURES because settings make it useless" << endl;
      priv.auto_condition_features = false;
    }
  }
}

template <bool is_learn>
void do_actual_learning(search& sch, base_learner& base, multi_ex& ec_seq)
{
  if (ec_seq.size() == 0)
    return;  // nothing to do :)

  bool is_test_ex = false;
  bool is_holdout_ex = false;

  search_private& priv = *sch.priv;
  priv.offset = ec_seq[0]->ft_offset;
  priv.base_learner = &base;

  adjust_auto_condition(priv);
  priv.read_example_last_id = ec_seq[ec_seq.size() - 1]->example_counter;

  // hit_new_pass true would have already triggered a printout
  // finish_example(multi_ex).  so we can reset hit_new_pass here
  priv.hit_new_pass = false;

  for (size_t i = 0; i < ec_seq.size(); i++)
  {
    is_test_ex |= priv.label_is_test(ec_seq[i]->l);
    is_holdout_ex |= ec_seq[i]->test_only;
    if (is_test_ex && is_holdout_ex)
      break;
  }

  if (priv.task->run_setup)
    priv.task->run_setup(sch, ec_seq);

  // if we're going to have to print to the screen, generate the "truth" std::string
  cdbg << "======================================== GET TRUTH STRING (" << priv.current_policy << ","
       << priv.read_example_last_pass << ") ========================================" << endl;
  if (might_print_update(*priv.all))
  {
    if (is_test_ex)
      priv.truth_string->str("**test**");
    else
    {
      reset_search_structure(*sch.priv);
      priv.state = GET_TRUTH_STRING;
      priv.should_produce_string = true;
      priv.truth_string->str("");
      run_task(sch, ec_seq);
    }
  }

  add_neighbor_features(priv, ec_seq);
  train_single_example<is_learn>(sch, is_test_ex, is_holdout_ex, ec_seq);
  del_neighbor_features(priv, ec_seq);

  if (priv.task->run_takedown)
    priv.task->run_takedown(sch, ec_seq);
}

void end_pass(search& sch)
{
  search_private& priv = *sch.priv;
  vw* all = priv.all;
  priv.hit_new_pass = true;
  priv.read_example_last_pass++;
  priv.passes_since_new_policy++;

  if (priv.passes_since_new_policy >= priv.passes_per_policy)
  {
    priv.passes_since_new_policy = 0;
    if (all->training)
      priv.current_policy++;
    if (priv.current_policy > priv.total_number_of_policies)
    {
      std::cerr << "internal error (bug): too many policies; not advancing" << endl;
      priv.current_policy = priv.total_number_of_policies;
    }
    // reset search_trained_nb_policies in options_from_file so it is saved to regressor file later
    // TODO work out a better system to update state that will be saved in the model.
    all->options->replace("search_trained_nb_policies", std::to_string(priv.current_policy));
    all->options->get_typed_option<uint32_t>("search_trained_nb_policies").value(priv.current_policy);
  }
}

void finish_multiline_example(vw& all, search& sch, multi_ex& ec_seq)
{
  print_update(*sch.priv);
  VW::finish_example(all, ec_seq);
}

void end_examples(search& sch)
{
  search_private& priv = *sch.priv;
  vw* all = priv.all;

  if (all->training)
  {
    // TODO work out a better system to update state that will be saved in the model.
    // Dig out option and change it in case we already loaded a predictor which had a value stored for
    // --search_trained_nb_policies
    auto val = (priv.passes_since_new_policy == 0) ? priv.current_policy : (priv.current_policy + 1);
    all->options->replace("search_trained_nb_policies", std::to_string(val));
    all->options->get_typed_option<uint32_t>("search_trained_nb_policies").value(val);
    // Dig out option and change it in case we already loaded a predictor which had a value stored for
    // --search_total_nb_policies
    all->options->replace("search_total_nb_policies", std::to_string(priv.total_number_of_policies));
    all->options->get_typed_option<uint32_t>("search_total_nb_policies").value(priv.total_number_of_policies);
  }
}

bool mc_label_is_test(polylabel& lab) { return MC::mc_label.test_label(&lab.multi); }

void search_initialize(vw* all, search& sch)
{
  search_private& priv = *sch.priv;  // priv is zero initialized by default
  priv.all = all;
  priv._random_state = all->get_random_state();

  priv.active_csoaa = false;
  priv.label_is_test = mc_label_is_test;

  priv.num_learners = 1;
  priv.state = INITIALIZE;
  priv.mix_per_roll_policy = -2;

  priv.pred_string = new std::stringstream();
  priv.truth_string = new std::stringstream();
  priv.bad_string_stream = new std::stringstream();
  priv.bad_string_stream->clear(priv.bad_string_stream->badbit);

  priv.rollout_method = MIX_PER_ROLL;
  priv.rollin_method = MIX_PER_ROLL;

  priv.allow_current_policy = true;
  priv.adaptive_beta = true;

  priv.total_number_of_policies = 1;

  priv.acset.max_bias_ngram_length = 1;

  priv.acset.feature_value = 1.;

  scored_action sa((action)-1, 0.);
  // unnecessary if priv has a proper constructor
  new (&priv.cache_hash_map) search_private::cache_map();

  sch.task_data = nullptr;

  priv.active_uncertainty = v_init<std::pair<float, size_t>>();
  priv.active_known = v_init<v_array<std::pair<CS::wclass&, bool>>>();

  CS::cs_label.default_label(&priv.empty_cs_label);

  new (&priv.rawOutputString) std::string();
  priv.rawOutputStringStream = new std::stringstream(priv.rawOutputString);
  new (&priv.test_action_sequence)std::vector<action>();
  new (&priv.dat_new_feature_audit_ss) std::stringstream();
}

void ensure_param(float& v, float lo, float hi, float def, const char* str)
{
  if ((v < lo) || (v > hi))
  {
    std::cerr << str << endl;
    v = def;
  }
}

void handle_condition_options(vw& all, auto_condition_settings& acset)
{
  option_group_definition new_options("Search Auto-conditioning Options");
  new_options.add(make_option("search_max_bias_ngram_length", acset.max_bias_ngram_length)
                      .keep()
                      .default_value(1)
                      .help("add a \"bias\" feature for each ngram up to and including this length. eg., if it's 1 "
                            "(default), then you get a single feature for each conditional"));
  new_options.add(make_option("search_max_quad_ngram_length", acset.max_quad_ngram_length)
                      .keep()
                      .default_value(0)
                      .help("add bias *times* input features for each ngram up to and including this length (def: 0)"));
  new_options.add(make_option("search_condition_feature_value", acset.feature_value)
                      .keep()
                      .default_value(1.f)
                      .help("how much weight should the conditional features get? (def: 1.)"));
  new_options.add(make_option("search_use_passthrough_repr", acset.use_passthrough_repr)
                      .keep()
                      .help("should we use lower-level reduction _internal state_ as additional features? (def: no)"));
  all.options->add_and_parse(new_options);
}

void search_finish(search& sch)
{
  search_private& priv = *sch.priv;
  cdbg << "search_finish" << endl;

  if (priv.active_csoaa)
    std::cerr << "search calls to run = " << priv.num_calls_to_run << endl;

  if (priv.task->finish)
    priv.task->finish(sch);
  if (priv.metatask && priv.metatask->finish)
    priv.metatask->finish(sch);
}

v_array<CS::label> read_allowed_transitions(action A, const char* filename)
{
  FILE* f = fopen(filename, "r");
  if (f == nullptr)
    THROW("error: could not read file " << filename << " (" << strerror(errno)
                                        << "); assuming all transitions are valid");

  bool* bg = calloc_or_throw<bool>(((size_t)(A + 1)) * (A + 1));
  int rd, from, to, count = 0;
  while ((rd = fscanf(f, "%d:%d", &from, &to)) > 0)
  {
    if ((from < 0) || (from > (int)A))
    {
      std::cerr << "warning: ignoring transition from " << from << " because it's out of the range [0," << A << "]"
                << endl;
    }
    if ((to < 0) || (to > (int)A))
    {
      std::cerr << "warning: ignoring transition to " << to << " because it's out of the range [0," << A << "]" << endl;
    }
    bg[from * (A + 1) + to] = true;
    count++;
  }
  fclose(f);

  v_array<CS::label> allowed = v_init<CS::label>();

  for (size_t from = 0; from < A; from++)
  {
    v_array<CS::wclass> costs = v_init<CS::wclass>();

    for (size_t to = 0; to < A; to++)
      if (bg[from * (A + 1) + to])
      {
        CS::wclass c = {FLT_MAX, (action)to, 0., 0.};
        costs.push_back(c);
      }

    CS::label ld = {costs};
    allowed.push_back(ld);
  }
  free(bg);

  std::cerr << "read " << count << " allowed transitions from " << filename << endl;

  return allowed;
}

<<<<<<< HEAD
void parse_neighbor_features(boost::string_view nf_strview, search& sch)
=======
void parse_neighbor_features(std::string& nf_string, search& sch)
>>>>>>> 48a9d36c
{
  search_private& priv = *sch.priv;
  priv.neighbor_features.clear();
  if (nf_strview.empty())
    return;

  std::vector<boost::string_view> cmd;
  size_t start_idx = 0;
  size_t end_idx = 0;
  while (start_idx != std::string::npos)
  {
    end_idx = nf_strview.find(',', start_idx);
    boost::string_view strview = nf_strview.substr(start_idx, end_idx - start_idx);
    start_idx = (end_idx == std::string::npos) ? end_idx : end_idx + 1;

    cmd.clear();
    tokenize(':', strview, cmd, true);
    int32_t posn = 0;
    char ns = ' ';
    if (cmd.size() == 1)
    {
      posn = int_of_string(cmd[0]);
      ns = ' ';
    }
    else if (cmd.size() == 2)
    {
      posn = int_of_string(cmd[0]);
      ns = (!cmd[1].empty()) ? cmd[1].front() : ' ';
    }
    else
    {
      std::cerr << "warning: ignoring malformed neighbor specification: '" << strview << "'" << endl;
    }
    int32_t enc = (posn << 24) | (ns & 0xFF);
    priv.neighbor_features.push_back(enc);
  }
}

base_learner* setup(options_i& options, vw& all)
{
  free_ptr<search> sch = scoped_calloc_or_throw<search>();
  search_private& priv = *sch->priv;
  std::string task_string;
  std::string metatask_string;
  std::string interpolation_string = "data";
  std::string neighbor_features_string;
  std::string rollout_string = "mix_per_state";
  std::string rollin_string = "mix_per_state";

  uint32_t search_trained_nb_policies;
  std::string search_allowed_transitions;

  priv.A = 1;
  option_group_definition new_options("Search options");
  new_options.add(
      make_option("search", priv.A).keep().help("Use learning to search, argument=maximum action id or 0 for LDF"));
  new_options.add(make_option("search_task", task_string)
                      .keep()
                      .help("the search task (use \"--search_task list\" to get a list of available tasks)"));
  new_options.add(
      make_option("search_metatask", metatask_string)
          .keep()
          .help("the search metatask (use \"--search_metatask list\" to get a list of available metatasks)"));
  new_options.add(make_option("search_interpolation", interpolation_string)
                      .keep()
                      .help("at what level should interpolation happen? [*data|policy]"));
  new_options.add(
      make_option("search_rollout", rollout_string)
          .help("how should rollouts be executed?           [policy|oracle|*mix_per_state|mix_per_roll|none]"));
  new_options.add(make_option("search_rollin", rollin_string)
                      .help("how should past trajectories be generated? [policy|oracle|*mix_per_state|mix_per_roll]"));
  new_options.add(make_option("search_passes_per_policy", priv.passes_per_policy)
                      .default_value(1)
                      .help("number of passes per policy (only valid for search_interpolation=policy)"));
  new_options.add(make_option("search_beta", priv.beta)
                      .default_value(0.5f)
                      .help("interpolation rate for policies (only valid for search_interpolation=policy)"));
  new_options.add(make_option("search_alpha", priv.alpha)
                      .default_value(1e-10f)
                      .help("annealed beta = 1-(1-alpha)^t (only valid for search_interpolation=data)"));
  new_options.add(make_option("search_total_nb_policies", priv.total_number_of_policies)
                      .help("if we are going to train the policies through multiple separate calls to vw, we need to "
                            "specify this parameter and tell vw how many policies are eventually going to be trained"));
  new_options.add(make_option("search_trained_nb_policies", search_trained_nb_policies)
                      .help("the number of trained policies in a file"));
  new_options.add(make_option("search_allowed_transitions", search_allowed_transitions)
                      .help("read file of allowed transitions [def: all transitions are allowed]"));
  new_options.add(make_option("search_subsample_time", priv.subsample_timesteps)
                      .help("instead of training at all timesteps, use a subset. if value in (0,1), train on a random "
                            "v%. if v>=1, train on precisely v steps per example, if v<=-1, use active learning"));
  new_options.add(
      make_option("search_neighbor_features", neighbor_features_string)
          .keep()
          .help("copy features from neighboring lines. argument looks like: '-1:a,+2' meaning copy previous line "
                "namespace a and next next line from namespace _unnamed_, where ',' separates them"));
  new_options.add(make_option("search_rollout_num_steps", priv.rollout_num_steps)
                      .help("how many calls of \"loss\" before we stop really predicting on rollouts and switch to "
                            "oracle (default means \"infinite\")"));
  new_options.add(make_option("search_history_length", priv.history_length)
                      .keep()
                      .default_value(1)
                      .help("some tasks allow you to specify how much history their depend on; specify that here"));
  new_options.add(make_option("search_no_caching", priv.no_caching)
                      .help("turn off the built-in caching ability (makes things slower, but technically more safe)"));
  new_options.add(
      make_option("search_xv", priv.xv).help("train two separate policies, alternating prediction/learning"));
  new_options.add(make_option("search_perturb_oracle", priv.perturb_oracle)
                      .default_value(0.f)
                      .help("perturb the oracle on rollin with this probability"));
  new_options.add(make_option("search_linear_ordering", priv.linear_ordering)
                      .help("insist on generating examples in linear order (def: hoopla permutation)"));
  new_options.add(make_option("search_active_verify", priv.active_csoaa_verify)
                      .help("verify that active learning is doing the right thing (arg = multiplier, should be = "
                            "cost_range * range_c)"));
  new_options.add(make_option("search_save_every_k_runs", priv.save_every_k_runs).help("save model every k runs"));
  options.add_and_parse(new_options);

  if (!options.was_supplied("search_task"))
    return nullptr;

  search_initialize(&all, *sch.get());

  parse_neighbor_features(neighbor_features_string, *sch.get());

  if (interpolation_string.compare("data") == 0)  // run as dagger
  {
    priv.adaptive_beta = true;
    priv.allow_current_policy = true;
    priv.passes_per_policy = all.numpasses;
    if (priv.current_policy > 1)
      priv.current_policy = 1;
  }
  else if (interpolation_string.compare("policy") == 0)
    ;
  else
    THROW("error: --search_interpolation must be 'data' or 'policy'");

  if ((rollout_string.compare("policy") == 0) || (rollout_string.compare("learn") == 0))
    priv.rollout_method = POLICY;
  else if ((rollout_string.compare("oracle") == 0) || (rollout_string.compare("ref") == 0))
    priv.rollout_method = ORACLE;
  else if ((rollout_string.compare("mix_per_state") == 0))
    priv.rollout_method = MIX_PER_STATE;
  else if ((rollout_string.compare("mix_per_roll") == 0) || (rollout_string.compare("mix") == 0))
    priv.rollout_method = MIX_PER_ROLL;
  else if ((rollout_string.compare("none") == 0))
  {
    priv.rollout_method = NO_ROLLOUT;
    priv.no_caching = true;
  }
  else
    THROW("error: --search_rollout must be 'learn', 'ref', 'mix', 'mix_per_state' or 'none'");

  if ((rollin_string.compare("policy") == 0) || (rollin_string.compare("learn") == 0))
    priv.rollin_method = POLICY;
  else if ((rollin_string.compare("oracle") == 0) || (rollin_string.compare("ref") == 0))
    priv.rollin_method = ORACLE;
  else if ((rollin_string.compare("mix_per_state") == 0))
    priv.rollin_method = MIX_PER_STATE;
  else if ((rollin_string.compare("mix_per_roll") == 0) || (rollin_string.compare("mix") == 0))
    priv.rollin_method = MIX_PER_ROLL;
  else
    THROW("error: --search_rollin must be 'learn', 'ref', 'mix' or 'mix_per_state'");

  // check if the base learner is contextual bandit, in which case, we dont rollout all actions.
  priv.allowed_actions_cache = &calloc_or_throw<polylabel>();
  if (options.was_supplied("cb"))
  {
    priv.cb_learner = true;
    CB::cb_label.default_label(priv.allowed_actions_cache);
    priv.learn_losses.cb.costs = v_init<CB::cb_class>();
    priv.gte_label.cb.costs = v_init<CB::cb_class>();
  }
  else
  {
    priv.cb_learner = false;
    CS::cs_label.default_label(priv.allowed_actions_cache);
    priv.learn_losses.cs.costs = v_init<CS::wclass>();
    priv.gte_label.cs.costs = v_init<CS::wclass>();
  }

  ensure_param(priv.beta, 0.0, 1.0, 0.5, "warning: search_beta must be in (0,1); resetting to 0.5");
  ensure_param(priv.alpha, 0.0, 1.0, 1e-10f, "warning: search_alpha must be in (0,1); resetting to 1e-10");

  priv.num_calls_to_run = 0;

  // compute total number of policies we will have at end of training
  // we add current_policy for cases where we start from an initial set of policies loaded through -i option
  uint32_t tmp_number_of_policies = priv.current_policy;
  if (all.training)
    tmp_number_of_policies += (int)ceil(((float)all.numpasses) / ((float)priv.passes_per_policy));

  // the user might have specified the number of policies that will eventually be trained through multiple vw calls,
  // so only set total_number_of_policies to computed value if it is larger
  cdbg << "current_policy=" << priv.current_policy << " tmp_number_of_policies=" << tmp_number_of_policies
       << " total_number_of_policies=" << priv.total_number_of_policies << endl;
  if (tmp_number_of_policies > priv.total_number_of_policies)
  {
    priv.total_number_of_policies = tmp_number_of_policies;
    if (priv.current_policy >
        0)  // we loaded a file but total number of policies didn't match what is needed for training
      std::cerr << "warning: you're attempting to train more classifiers than was allocated initially. Likely to cause "
                   "bad performance."
                << endl;
  }

  // current policy currently points to a new policy we would train
  // if we are not training and loaded a bunch of policies for testing, we need to subtract 1 from current policy
  // so that we only use those loaded when testing (as run_prediction is called with allow_current to true)
  if (!all.training && priv.current_policy > 0)
    priv.current_policy--;

  all.options->replace("search_trained_nb_policies", std::to_string(priv.current_policy));
  all.options->get_typed_option<uint32_t>("search_trained_nb_policies").value(priv.current_policy);

  all.options->replace("search_total_nb_policies", std::to_string(priv.total_number_of_policies));
  all.options->get_typed_option<uint32_t>("search_total_nb_policies").value(priv.total_number_of_policies);

  cdbg << "search current_policy = " << priv.current_policy
       << " total_number_of_policies = " << priv.total_number_of_policies << endl;

  if (task_string.compare("list") == 0)
  {
    std::cerr << endl << "available search tasks:" << endl;
    for (search_task** mytask = all_tasks; *mytask != nullptr; mytask++)
      std::cerr << "  " << (*mytask)->task_name << endl;
    std::cerr << endl;
    exit(0);
  }
  if (metatask_string.compare("list") == 0)
  {
    std::cerr << endl << "available search metatasks:" << endl;
    for (search_metatask** mytask = all_metatasks; *mytask != nullptr; mytask++)
      std::cerr << "  " << (*mytask)->metatask_name << endl;
    std::cerr << endl;
    exit(0);
  }
  for (search_task** mytask = all_tasks; *mytask != nullptr; mytask++)
    if (task_string.compare((*mytask)->task_name) == 0)
    {
      priv.task = *mytask;
      sch->task_name = (*mytask)->task_name;
      break;
    }
  if (priv.task == nullptr)
  {
    if (!options.was_supplied("help"))
      THROW("fail: unknown task for --search_task '" << task_string << "'; use --search_task list to get a list");
  }
  priv.metatask = nullptr;
  for (search_metatask** mytask = all_metatasks; *mytask != nullptr; mytask++)
    if (metatask_string.compare((*mytask)->metatask_name) == 0)
    {
      priv.metatask = *mytask;
      sch->metatask_name = (*mytask)->metatask_name;
      break;
    }
  all.p->emptylines_separate_examples = true;

  if (!options.was_supplied("csoaa") && !options.was_supplied("cs_active") && !options.was_supplied("csoaa_ldf") &&
      !options.was_supplied("wap_ldf") && !options.was_supplied("cb"))
  {
    options.insert("csoaa", std::to_string(priv.A));
  }

  priv.active_csoaa = options.was_supplied("cs_active");
  priv.active_csoaa_verify = -1.;
  if (options.was_supplied("search_active_verify"))
    if (!priv.active_csoaa)
      THROW("cannot use --search_active_verify without using --cs_active");

  cdbg << "active_csoaa = " << priv.active_csoaa << ", active_csoaa_verify = " << priv.active_csoaa_verify << endl;

  base_learner* base = setup_base(*all.options, all);

  // default to OAA labels unless the task wants to override this (which they can do in initialize)
  all.p->lp = MC::mc_label;
  all.label_type = label_type::mc;
  if (priv.task && priv.task->initialize)
    priv.task->initialize(*sch.get(), priv.A, options);
  if (priv.metatask && priv.metatask->initialize)
    priv.metatask->initialize(*sch.get(), priv.A, options);
  priv.meta_t = 0;

  if (options.was_supplied("search_allowed_transitions"))
    read_allowed_transitions((action)priv.A, search_allowed_transitions.c_str());

  // set up auto-history (used to only do this if AUTO_CONDITION_FEATURES was on, but that doesn't work for hooktask)
  handle_condition_options(all, priv.acset);

  if (!priv.allow_current_policy)  // if we're not dagger
    all.check_holdout_every_n_passes = priv.passes_per_policy;

  all.searchstr = sch.get();

  priv.start_clock_time = clock();

  if (priv.xv)
    priv.num_learners *= 3;

  cdbg << "num_learners = " << priv.num_learners << endl;

  learner<search, multi_ex>& l = init_learner(sch, make_base(*base), do_actual_learning<true>,
      do_actual_learning<false>, priv.total_number_of_policies * priv.num_learners);
  l.set_finish_example(finish_multiline_example);
  l.set_end_examples(end_examples);
  l.set_finish(search_finish);
  l.set_end_pass(end_pass);
  return make_base(l);
}

float action_hamming_loss(action a, const action* A, size_t sz)
{
  if (sz == 0)
    return 0.;  // latent variables have zero loss
  for (size_t i = 0; i < sz; i++)
    if (a == A[i])
      return 0.;
  return 1.;
}

float action_cost_loss(action a, const action* act, const float* costs, size_t sz)
{
  if (act == nullptr)
    return costs[a - 1];
  for (size_t i = 0; i < sz; i++)
    if (act[i] == a)
      return costs[i];
  THROW("action_cost_loss got action that wasn't allowed: " << a);
}

// the interface:
bool search::is_ldf() { return priv->is_ldf; }

action search::predict(example& ec, ptag mytag, const action* oracle_actions, size_t oracle_actions_cnt,
    const ptag* condition_on, const char* condition_on_names, const action* allowed_actions, size_t allowed_actions_cnt,
    const float* allowed_actions_cost, size_t learner_id, float weight)
{
  float a_cost = 0.;
  action a = search_predict(*priv, &ec, 1, mytag, oracle_actions, oracle_actions_cnt, condition_on, condition_on_names,
      allowed_actions, allowed_actions_cnt, allowed_actions_cost, learner_id, a_cost, weight);
  if (priv->state == INIT_TEST)
    priv->test_action_sequence.push_back(a);
  if (mytag != 0)
  {
    if (mytag < priv->ptag_to_action.size())
    {
      cdbg << "delete_v at " << mytag << endl;
      if (priv->ptag_to_action[mytag].repr != nullptr)
      {
        //priv->ptag_to_action[mytag].repr->delete_v();
        delete priv->ptag_to_action[mytag].repr;
      }
    }
    if (priv->acset.use_passthrough_repr)
    {
      assert((mytag >= priv->ptag_to_action.size()) || (priv->ptag_to_action[mytag].repr == nullptr));
      push_at(priv->ptag_to_action, action_repr(a, &(priv->last_action_repr)), mytag);
    }
    else
      push_at(priv->ptag_to_action, action_repr(a, (features*)nullptr), mytag);
    cdbg << "push_at " << mytag << endl;
  }
  if (priv->auto_hamming_loss)
    loss(priv->use_action_costs ? action_cost_loss(a, allowed_actions, allowed_actions_cost, allowed_actions_cnt)
                                : action_hamming_loss(a, oracle_actions, oracle_actions_cnt));
  cdbg << "predict returning " << a << endl;
  return a;
}

action search::predictLDF(example* ecs, size_t ec_cnt, ptag mytag, const action* oracle_actions,
    size_t oracle_actions_cnt, const ptag* condition_on, const char* condition_on_names, size_t learner_id,
    float weight)
{
  float a_cost = 0.;
  // TODO: action costs for ldf
  action a = search_predict(*priv, ecs, ec_cnt, mytag, oracle_actions, oracle_actions_cnt, condition_on,
      condition_on_names, nullptr, 0, nullptr, learner_id, a_cost, weight);
  if (priv->state == INIT_TEST)
    priv->test_action_sequence.push_back(a);
  if ((mytag != 0) && ecs[a].l.cs.costs.size() > 0)
  {
    if (mytag < priv->ptag_to_action.size())
    {
      cdbg << "delete_v at " << mytag << endl;
      if (priv->ptag_to_action[mytag].repr != nullptr)
      {
        //priv->ptag_to_action[mytag].repr->delete_v();
        delete priv->ptag_to_action[mytag].repr;
      }
    }
    push_at(priv->ptag_to_action, action_repr(ecs[a].l.cs.costs[0].class_index, &(priv->last_action_repr)), mytag);
  }
  if (priv->auto_hamming_loss)
    loss(action_hamming_loss(a, oracle_actions, oracle_actions_cnt));  // TODO: action costs
  cdbg << "predict returning " << a << endl;
  return a;
}

void search::loss(float loss) { search_declare_loss(*this->priv, loss); }

bool search::predictNeedsExample() { return search_predictNeedsExample(*this->priv); }

std::stringstream& search::output()
{
  if (!this->priv->should_produce_string)
    return *(this->priv->bad_string_stream);
  else if (this->priv->state == GET_TRUTH_STRING)
    return *(this->priv->truth_string);
  else
    return *(this->priv->pred_string);
}

void search::set_options(uint32_t opts)
{
  if (this->priv->all->vw_is_main && (this->priv->state != INITIALIZE))
    std::cerr << "warning: task should not set options except in initialize function!" << endl;
  if ((opts & AUTO_CONDITION_FEATURES) != 0)
    this->priv->auto_condition_features = true;
  if ((opts & AUTO_HAMMING_LOSS) != 0)
    this->priv->auto_hamming_loss = true;
  if ((opts & EXAMPLES_DONT_CHANGE) != 0)
    this->priv->examples_dont_change = true;
  if ((opts & IS_LDF) != 0)
    this->priv->is_ldf = true;
  if ((opts & NO_CACHING) != 0)
    this->priv->no_caching = true;
  if ((opts & ACTION_COSTS) != 0)
    this->priv->use_action_costs = true;

  if (this->priv->is_ldf && this->priv->use_action_costs)
    THROW("using LDF and actions costs is not yet implemented; turn off action costs");  // TODO fix

  if (this->priv->use_action_costs && (this->priv->rollout_method != NO_ROLLOUT))
    std::cerr
        << "warning: task is designed to use rollout costs, but this only works when --search_rollout none is specified"
        << endl;
}

void search::set_label_parser(label_parser& lp, bool (*is_test)(polylabel&))
{
  if (this->priv->all->vw_is_main && (this->priv->state != INITIALIZE))
    std::cerr << "warning: task should not set label parser except in initialize function!" << endl;
  this->priv->all->p->lp = lp;
  this->priv->all->p->lp.test_label = (bool (*)(void*))is_test;
  this->priv->label_is_test = is_test;
}

void search::get_test_action_sequence(std::vector<action>& V)
{
  V.clear();
  for (size_t i = 0; i < this->priv->test_action_sequence.size(); i++) V.push_back(this->priv->test_action_sequence[i]);
}

void search::set_num_learners(size_t num_learners) { this->priv->num_learners = num_learners; }

uint64_t search::get_mask() { return this->priv->all->weights.mask(); }
size_t search::get_stride_shift() { return this->priv->all->weights.stride_shift(); }
uint32_t search::get_history_length() { return (uint32_t)this->priv->history_length; }

std::string search::pretty_label(action a)
{
  if (this->priv->all->sd->ldict)
  {
<<<<<<< HEAD
    auto sv = this->priv->all->sd->ldict->get(a);
    return sv.to_string();
=======
    substring ss = this->priv->all->sd->ldict->get(a);
    return std::string(ss.begin, ss.end - ss.begin);
>>>>>>> 48a9d36c
  }
  else
  {
    std::ostringstream os;
    os << a;
    return os.str();
  }
}

vw& search::get_vw_pointer_unsafe() { return *this->priv->all; }
void search::set_force_oracle(bool force) { this->priv->force_oracle = force; }

// predictor implementation
predictor::predictor(search& sch, ptag my_tag)
    : is_ldf(false)
    , my_tag(my_tag)
    , ec(nullptr)
    , ec_cnt(0)
    , ec_alloced(false)
    , weight(1.)
    , oracle_is_pointer(false)
    , allowed_is_pointer(false)
    , allowed_cost_is_pointer(false)
    , learner_id(0)
    , sch(sch)
{
  oracle_actions = v_init<action>();
  condition_on_tags = v_init<ptag>();
  condition_on_names = v_init<char>();
  allowed_actions = v_init<action>();
  allowed_actions_cost = v_init<float>();
}

void predictor::free_ec()
{
  if (ec_alloced)
  {
    if (is_ldf)
      for (size_t i = 0; i < ec_cnt; i++) VW::dealloc_example(CS::cs_label.delete_label, ec[i]);
    else
      VW::dealloc_example(nullptr, *ec);
    free(ec);
  }
}

predictor::~predictor()
{
  if (!oracle_is_pointer)
    oracle_actions.delete_v();
  if (!allowed_is_pointer)
    allowed_actions.delete_v();
  if (!allowed_cost_is_pointer)
    allowed_actions_cost.delete_v();
  free_ec();
  condition_on_tags.delete_v();
  condition_on_names.delete_v();
}
predictor& predictor::reset()
{
  this->erase_oracles();
  this->erase_alloweds();
  condition_on_tags.clear();
  condition_on_names.clear();
  free_ec();
  return *this;
}

predictor& predictor::set_input(example& input_example)
{
  free_ec();
  is_ldf = false;
  ec = &input_example;
  ec_cnt = 1;
  ec_alloced = false;
  return *this;
}

predictor& predictor::set_input(example* input_example, size_t input_length)
{
  free_ec();
  is_ldf = true;
  ec = input_example;
  ec_cnt = input_length;
  ec_alloced = false;
  return *this;
}

void predictor::set_input_length(size_t input_length)
{
  is_ldf = true;
  if (ec_alloced)
  {
    example* temp = (example*)realloc(ec, input_length * sizeof(example));
    if (temp != nullptr)
      ec = temp;
    else
      THROW("realloc failed in search.cc");
  }
  else
    ec = calloc_or_throw<example>(input_length);
  ec_cnt = input_length;
  ec_alloced = true;
}
void predictor::set_input_at(size_t posn, example& ex)
{
  if (!ec_alloced)
    THROW("call to set_input_at without previous call to set_input_length");

  if (posn >= ec_cnt)
    THROW("call to set_input_at with too large a position: posn (" << posn << ") >= ec_cnt(" << ec_cnt << ")");

  VW::copy_example_data(
      false, ec + posn, &ex, CS::cs_label.label_size, CS::cs_label.copy_label);  // TODO: the false is "audit"
}

template <class T>
void predictor::make_new_pointer(v_array<T>& A, size_t new_size)
{
  size_t old_size = A.size();
  T* old_pointer = A.begin();
  A.begin() = calloc_or_throw<T>(new_size);
  A.end() = A.begin() + new_size;
  A.end_array = A.end();
  memcpy(A.begin(), old_pointer, old_size * sizeof(T));
}

template <class T>
predictor& predictor::add_to(v_array<T>& A, bool& A_is_ptr, T a, bool clear_first)
{
  if (A_is_ptr)  // we need to make our own memory
  {
    if (clear_first)
      A.end() = A.begin();
    size_t new_size = clear_first ? 1 : (A.size() + 1);
    make_new_pointer<T>(A, new_size);
    A_is_ptr = false;
    A[new_size - 1] = a;
  }
  else  // we've already allocated our own memory
  {
    if (clear_first)
      A.clear();
    A.push_back(a);
  }
  return *this;
}

template <class T>
predictor& predictor::add_to(v_array<T>& A, bool& A_is_ptr, T* a, size_t count, bool clear_first)
{
  size_t old_size = A.size();
  if (old_size > 0)
  {
    if (A_is_ptr)  // we need to make our own memory
    {
      if (clear_first)
      {
        A.end() = A.begin();
        old_size = 0;
      }
      size_t new_size = old_size + count;
      make_new_pointer<T>(A, new_size);
      A_is_ptr = false;
      if (a != nullptr)
        memcpy(A.begin() + old_size, a, count * sizeof(T));
    }
    else  // we already have our own memory
    {
      if (clear_first)
        A.clear();
      if (a != nullptr)
        push_many<T>(A, a, count);
    }
  }
  else  // old_size == 0, clear_first is irrelevant
  {
    if (!A_is_ptr)
      A.delete_v();  // avoid memory leak

    A.begin() = a;
    if (a != nullptr)  // a is not nullptr
      A.end() = a + count;
    else
      A.end() = a;
    A.end_array = A.end();
    A_is_ptr = true;
  }
  return *this;
}

predictor& predictor::erase_oracles()
{
  if (oracle_is_pointer)
    oracle_actions.end() = oracle_actions.begin();
  else
    oracle_actions.clear();
  return *this;
}
predictor& predictor::add_oracle(action a) { return add_to(oracle_actions, oracle_is_pointer, a, false); }
predictor& predictor::add_oracle(action* a, size_t action_count)
{
  return add_to(oracle_actions, oracle_is_pointer, a, action_count, false);
}
predictor& predictor::add_oracle(v_array<action>& a)
{
  return add_to(oracle_actions, oracle_is_pointer, a.begin(), a.size(), false);
}

predictor& predictor::set_oracle(action a) { return add_to(oracle_actions, oracle_is_pointer, a, true); }
predictor& predictor::set_oracle(action* a, size_t action_count)
{
  return add_to(oracle_actions, oracle_is_pointer, a, action_count, true);
}
predictor& predictor::set_oracle(v_array<action>& a)
{
  return add_to(oracle_actions, oracle_is_pointer, a.begin(), a.size(), true);
}

predictor& predictor::set_weight(float w)
{
  weight = w;
  return *this;
}

predictor& predictor::erase_alloweds()
{
  if (allowed_is_pointer)
    allowed_actions.end() = allowed_actions.begin();
  else
    allowed_actions.clear();
  if (allowed_cost_is_pointer)
    allowed_actions_cost.end() = allowed_actions_cost.begin();
  else
    allowed_actions_cost.clear();
  return *this;
}
predictor& predictor::add_allowed(action a) { return add_to(allowed_actions, allowed_is_pointer, a, false); }
predictor& predictor::add_allowed(action* a, size_t action_count)
{
  return add_to(allowed_actions, allowed_is_pointer, a, action_count, false);
}
predictor& predictor::add_allowed(v_array<action>& a)
{
  return add_to(allowed_actions, allowed_is_pointer, a.begin(), a.size(), false);
}

predictor& predictor::set_allowed(action a) { return add_to(allowed_actions, allowed_is_pointer, a, true); }
predictor& predictor::set_allowed(action* a, size_t action_count)
{
  return add_to(allowed_actions, allowed_is_pointer, a, action_count, true);
}
predictor& predictor::set_allowed(v_array<action>& a)
{
  return add_to(allowed_actions, allowed_is_pointer, a.begin(), a.size(), true);
}

predictor& predictor::add_allowed(action a, float cost)
{
  add_to(allowed_actions_cost, allowed_cost_is_pointer, cost, false);
  return add_to(allowed_actions, allowed_is_pointer, a, false);
}

predictor& predictor::add_allowed(action* a, float* costs, size_t action_count)
{
  add_to(allowed_actions_cost, allowed_cost_is_pointer, costs, action_count, false);
  return add_to(allowed_actions, allowed_is_pointer, a, action_count, false);
}
predictor& predictor::add_allowed(v_array<std::pair<action, float>>& a)
{
  for (size_t i = 0; i < a.size(); i++)
  {
    add_to(allowed_actions, allowed_is_pointer, a[i].first, false);
    add_to(allowed_actions_cost, allowed_cost_is_pointer, a[i].second, false);
  }
  return *this;
}
predictor& predictor::add_allowed(std::vector<std::pair<action, float>>& a)
{
  for (size_t i = 0; i < a.size(); i++)
  {
    add_to(allowed_actions, allowed_is_pointer, a[i].first, false);
    add_to(allowed_actions_cost, allowed_cost_is_pointer, a[i].second, false);
  }
  return *this;
}

predictor& predictor::set_allowed(action a, float cost)
{
  add_to(allowed_actions_cost, allowed_cost_is_pointer, cost, true);
  return add_to(allowed_actions, allowed_is_pointer, a, true);
}

predictor& predictor::set_allowed(action* a, float* costs, size_t action_count)
{
  add_to(allowed_actions_cost, allowed_cost_is_pointer, costs, action_count, true);
  return add_to(allowed_actions, allowed_is_pointer, a, action_count, true);
}
predictor& predictor::set_allowed(v_array<std::pair<action, float>>& a)
{
  erase_alloweds();
  return add_allowed(a);
}
predictor& predictor::set_allowed(std::vector<std::pair<action, float>>& a)
{
  erase_alloweds();
  return add_allowed(a);
}

predictor& predictor::add_condition(ptag tag, char name)
{
  condition_on_tags.push_back(tag);
  condition_on_names.push_back(name);
  return *this;
}
predictor& predictor::set_condition(ptag tag, char name)
{
  condition_on_tags.clear();
  condition_on_names.clear();
  return add_condition(tag, name);
}

predictor& predictor::add_condition_range(ptag hi, ptag count, char name0)
{
  if (count == 0)
    return *this;
  for (ptag i = 0; i < count; i++)
  {
    if (i > hi)
      break;
    char name = name0 + i;
    condition_on_tags.push_back(hi - i);
    condition_on_names.push_back(name);
  }
  return *this;
}
predictor& predictor::set_condition_range(ptag hi, ptag count, char name0)
{
  condition_on_tags.clear();
  condition_on_names.clear();
  return add_condition_range(hi, count, name0);
}

predictor& predictor::set_learner_id(size_t id)
{
  learner_id = id;
  return *this;
}

predictor& predictor::set_tag(ptag tag)
{
  my_tag = tag;
  return *this;
}

action predictor::predict()
{
  const action* orA = oracle_actions.size() == 0 ? nullptr : oracle_actions.begin();
  const ptag* cOn = condition_on_names.size() == 0 ? nullptr : condition_on_tags.begin();
  const char* cNa = nullptr;
  if (condition_on_names.size() > 0)
  {
    condition_on_names.push_back((char)0);  // null terminate
    cNa = condition_on_names.begin();
  }
  const action* alA = (allowed_actions.size() == 0) ? nullptr : allowed_actions.begin();
  const float* alAcosts = (allowed_actions_cost.size() == 0) ? nullptr : allowed_actions_cost.begin();
  size_t numAlA = std::max(allowed_actions.size(), allowed_actions_cost.size());
  action p = is_ldf
      ? sch.predictLDF(ec, ec_cnt, my_tag, orA, oracle_actions.size(), cOn, cNa, learner_id, weight)
      : sch.predict(*ec, my_tag, orA, oracle_actions.size(), cOn, cNa, alA, numAlA, alAcosts, learner_id, weight);

  if (condition_on_names.size() > 0)
    condition_on_names.pop();  // un-null-terminate
  return p;
}
}  // namespace Search

// TODO: valgrind --leak-check=full ./vw --search 2 -k -c --passes 1 --search_task sequence -d test_beam --holdout_off
// --search_rollin policy --search_metatask selective_branching 2>&1 | less<|MERGE_RESOLUTION|>--- conflicted
+++ resolved
@@ -324,12 +324,6 @@
     delete priv.truth_string;
     delete priv.pred_string;
     delete priv.bad_string_stream;
-<<<<<<< HEAD
-    priv.rawOutputString.~string();
-=======
-    priv.cache_hash_map.~v_hashmap<unsigned char*, scored_action>();
-    priv.rawOutputString.~basic_string();
->>>>>>> 48a9d36c
     priv.test_action_sequence.~vector<action>();
     priv.dat_new_feature_audit_ss.~basic_stringstream();
     priv.neighbor_features.delete_v();
@@ -2644,11 +2638,7 @@
   return allowed;
 }
 
-<<<<<<< HEAD
 void parse_neighbor_features(boost::string_view nf_strview, search& sch)
-=======
-void parse_neighbor_features(std::string& nf_string, search& sch)
->>>>>>> 48a9d36c
 {
   search_private& priv = *sch.priv;
   priv.neighbor_features.clear();
@@ -3113,13 +3103,8 @@
 {
   if (this->priv->all->sd->ldict)
   {
-<<<<<<< HEAD
     auto sv = this->priv->all->sd->ldict->get(a);
     return sv.to_string();
-=======
-    substring ss = this->priv->all->sd->ldict->get(a);
-    return std::string(ss.begin, ss.end - ss.begin);
->>>>>>> 48a9d36c
   }
   else
   {

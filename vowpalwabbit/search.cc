// Copyright (c) by respective owners including Yahoo!, Microsoft, and
// individual contributors. All rights reserved. Released under a BSD (revised)
// license as described in the file LICENSE.
#include <float.h>
#include <string.h>
#include <math.h>
#include <memory>
#include <algorithm>
#include "vw.h"
#include "rand48.h"
#include "reductions.h"
#include "gd.h"  // for GD::foreach_feature
#include "parse_primitives.h"
#include "search_sequencetask.h"
#include "search_multiclasstask.h"
#include "search_dep_parser.h"
#include "search_entityrelationtask.h"
#include "search_hooktask.h"
#include "search_graph.h"
#include "search_meta.h"
#include "csoaa.h"
#include "active.h"
#include "label_dictionary.h"
#include "vw_exception.h"
#include "shared_data.h"

#include "io/logger.h"
// needed for printing ranges of objects (eg: all elements of a vector)
#include <fmt/ranges.h>

using namespace VW::LEARNER;
using namespace VW::config;
namespace CS = COST_SENSITIVE;
namespace MC = MULTICLASS;

namespace logger = VW::io::logger;

using std::endl;

namespace Search
{
using byte_array = std::unique_ptr<uint8_t[]>;

std::array<search_task*, 10> all_tasks = {&SequenceTask::task, &SequenceSpanTask::task, &SequenceTaskCostToGo::task,
    &ArgmaxTask::task, &SequenceTask_DemoLDF::task, &MulticlassTask::task, &DepParserTask::task,
    &EntityRelationTask::task, &HookTask::task, &GraphTask::task};

std::array<search_metatask*, 2> all_metatasks = {&DebugMT::metatask, &SelectiveBranchingMT::metatask};

constexpr bool PRINT_UPDATE_EVERY_EXAMPLE = false;
constexpr bool PRINT_UPDATE_EVERY_PASS = false;
constexpr bool PRINT_CLOCK_TIME = false;
constexpr uint64_t SEARCH_HASH_SEED = 3419;

std::string neighbor_feature_space("neighbor");
std::string condition_feature_space("search_condition");

uint32_t AUTO_CONDITION_FEATURES = 1, AUTO_HAMMING_LOSS = 2, EXAMPLES_DONT_CHANGE = 4, IS_LDF = 8, NO_CACHING = 16,
         ACTION_COSTS = 32;
enum class SearchState
{
  INITIALIZE,
  INIT_TEST,
  INIT_TRAIN,
  LEARN,
  GET_TRUTH_STRING
};
enum class RollMethod
{
  POLICY,
  ORACLE,
  MIX_PER_STATE,
  MIX_PER_ROLL,
  NO_ROLLOUT
};

// a data structure to hold conditioning information
struct prediction
{
  ptag me;        // the id of the current prediction (the one being memoized)
  size_t cnt;     // how many variables are we conditioning on?
  ptag* tags;     // which variables are they?
  action* acts;   // and which actions were taken at each?
  uint32_t hash;  // a hash of the above
};

// parameters for auto-conditioning
struct auto_condition_settings
{
  size_t max_bias_ngram_length;  // add a "bias" feature for each ngram up to and including this length. eg., if it's 1,
                                 // then you get a single feature for each conditional
  size_t max_quad_ngram_length;  // add bias *times* input features for each ngram up to and including this length
  float feature_value;           // how much weight should the conditional features get?
  bool use_passthrough_repr;     // should we ask lower-level reductions for their internal state?
};

struct scored_action
{
  action a;  // the action
  float s;   // the predicted cost of this action
  // v_array<feature> repr;
  scored_action(action _a = static_cast<action>(-1), float _s = 0) : a(_a), s(_s) {}
  // scored_action(action _a, float _s, v_array<feature>& _repr) : a(_a), s(_s), repr(_repr) {}
  // scored_action() { a = (action)-1; s = 0.; }
};
std::ostream& operator<<(std::ostream& os, const scored_action& x)
{
  os << x.a << ':' << x.s;
  return os;
}

struct action_repr
{
  action a = 0;
  features* repr = nullptr;
  action_repr() = default;
  action_repr(action _a, features* _repr) : a(_a)
  {
    if (_repr != nullptr) { repr = new features(*_repr); }
  }
  action_repr(action _a) : a(_a), repr(nullptr) {}
};

struct action_cache
{
  float min_cost;
  action k;
  bool is_opt;
  float cost;
};
std::ostream& operator<<(std::ostream& os, const action_cache& x)
{
  os << x.k << ':' << x.cost;
  if (x.is_opt) os << '*';
  return os;
}

void clear_memo_foreach_action(search_private& priv);

struct search_private
{
private:
  struct cached_item_equivalent
  {
    bool operator()(const byte_array& A, const byte_array& B) const
    {
      size_t sz_A = *A.get();
      size_t sz_B = *B.get();
      if (sz_A != sz_B) return false;
      return memcmp(A.get(), B.get(), sz_A) == 0;
    }
  };
  struct cached_item_hash
  {
    size_t operator()(const byte_array& key) const
    {
      size_t sz = *key.get();
      return uniform_hash(key.get(), sz, SEARCH_HASH_SEED);
    }
  };

public:
  using cache_map = std::unordered_map<byte_array, scored_action, cached_item_hash, cached_item_equivalent>;

  VW::workspace* all;
  std::shared_ptr<rand_state> _random_state;

  uint64_t offset;
  bool auto_condition_features;  // do you want us to automatically add conditioning features?
  bool auto_hamming_loss;        // if you're just optimizing hamming loss, we can do it for you!
  bool examples_dont_change;     // set to true if you don't do any internal example munging
  bool is_ldf;                   // user declared ldf
  bool use_action_costs;         // task promises to define per-action rollout-by-ref costs

  v_array<int32_t> neighbor_features;  // ugly encoding of neighbor feature requirements
  auto_condition_settings acset;       // settings for auto-conditioning
  size_t history_length;               // value of --search_history_length, used by some tasks, default 1

  size_t A;                 // total number of actions, [1..A]; 0 means ldf
  size_t num_learners;      // total number of learners;
  bool cb_learner;          // do contextual bandit learning on action (was "! rollout_all_actions" which was confusing)
  SearchState state;        // current state of learning
  size_t learn_learner_id;  // we allow user to use different learners for different states
  int mix_per_roll_policy;  // for MIX_PER_ROLL, we need to choose a policy to use; this is where it's stored (-2 means
                            // "not selected yet")
  bool no_caching;          // turn off caching
  size_t rollout_num_steps;  // how many calls of "loss" before we stop really predicting on rollouts and switch to
                             // oracle (0 means "infinite")
  bool linear_ordering;      // insist that examples are generated in linear order (rather that the default hoopla
                             // permutation)
  bool (*label_is_test)(const polylabel&);  // tell me if the label data from an example is test

  size_t t;                                     // current search step
  size_t T;                                     // length of root trajectory
  std::vector<example> learn_ec_copy;           // copy of example(s) at learn_t
  example* learn_ec_ref;                        // reference to example at learn_t, when there's no example munging
  size_t learn_ec_ref_cnt;                      // how many are there (for LDF mode only; otherwise 1)
  v_array<ptag> learn_condition_on;             // a copy of the tags used for conditioning at the training position
  v_array<action_repr> learn_condition_on_act;  // the actions taken
  v_array<char> learn_condition_on_names;       // the names of the actions
  v_array<action> learn_allowed_actions;        // which actions were allowed at training time?
  v_array<action_repr> ptag_to_action;          // tag to action mapping for conditioning
  std::vector<action> test_action_sequence;  // if test-mode was run, what was the corresponding action sequence; it's a
                                             // vector cuz we might expose it to the library
  action learn_oracle_action;                // store an oracle action for debugging purposes
  features last_action_repr;

  polylabel allowed_actions_cache;

  size_t loss_declared_cnt;                 // how many times did run declare any loss (implicitly or explicitly)?
  v_array<scored_action> train_trajectory;  // the training trajectory
  size_t learn_t;                           // what time step are we learning on?
  size_t learn_a_idx;                       // what action index are we trying?
  bool done_with_all_actions;               // set to true when there are no more learn_a_idx to go

  float test_loss;   // loss incurred when run INIT_TEST
  float learn_loss;  // loss incurred when run LEARN
  float train_loss;  // loss incurred when run INIT_TRAIN

  bool hit_new_pass;     // have we hit a new pass?
  bool force_oracle;     // insist on using the oracle to make predictions
  float perturb_oracle;  // with this probability, choose a random action instead of oracle action

  size_t num_calls_to_run, num_calls_to_run_previous, save_every_k_runs;

  // if we're printing to stderr we need to remember if we've printed the header yet
  // (i.e., we do this if we're driving)
  bool printed_output_header;

  // various strings for different search states
  bool should_produce_string;
  std::unique_ptr<std::stringstream> pred_string;
  std::unique_ptr<std::stringstream> truth_string;
  std::unique_ptr<std::stringstream> bad_string_stream;

  // parameters controlling interpolation
  float beta;   // interpolation rate
  float alpha;  // parameter used to adapt beta for dagger (see above comment), should be in (0,1)

  RollMethod rollout_method;
  RollMethod rollin_method;
  float subsample_timesteps;  // train at every time step or just a (random) subset?
  bool xv;  // train three separate policies -- two for providing examples to the other and a third training on the
            // union (which will be used at test time -- TODO)

  bool allow_current_policy;  // should the current policy be used for training? true for dagger
  bool adaptive_beta;  // used to implement dagger-like algorithms. if true, beta = 1-(1-alpha)^n after n updates, and
                       // policy is mixed with oracle as \pi' = (1-beta)\pi^* + beta \pi
  size_t passes_per_policy;  // if we're not in dagger-mode, then we need to know how many passes to train a policy

  uint32_t current_policy;  // what policy are we training right now?

  // various statistics for reporting
  size_t num_features;
  uint32_t total_number_of_policies;
  size_t read_example_last_id;
  size_t passes_since_new_policy;
  size_t read_example_last_pass;
  size_t total_examples_generated;
  size_t total_predictions_made;
  size_t total_cache_hits;

  cache_map cache_hash_map;

  // for foreach_feature temporary storage for conditioning
  uint64_t dat_new_feature_idx;
  example* dat_new_feature_ec;
  std::stringstream dat_new_feature_audit_ss;
  size_t dat_new_feature_namespace;
  std::string* dat_new_feature_feature_space;
  float dat_new_feature_value;

  // to reduce memory allocation
  std::unique_ptr<std::stringstream> rawOutputStringStream;
  CS::label ldf_test_label;
  v_array<action_repr> condition_on_actions;
  v_array<size_t> timesteps;
  polylabel learn_losses;
  polylabel gte_label;
  std::vector<std::pair<float, size_t>> active_uncertainty;
  std::vector<std::vector<std::pair<CS::wclass&, bool>>> active_known;
  bool force_setup_ec_ref;
  bool active_csoaa;
  float active_csoaa_verify;

  VW::LEARNER::multi_learner* multi_base_learner = nullptr;
  VW::LEARNER::single_learner* single_base_learner = nullptr;
  clock_t start_clock_time;

  CS::label empty_cs_label;

  search_task* task;          // your task!
  search_metatask* metatask;  // your (optional) metatask
  BaseTask* metaoverride;
  size_t meta_t;  // the metatask has it's own notion of time. meta_t+t, during a single run, is the way to think about
                  // the "real" decision step but this really only matters for caching purposes
  v_array<v_array<action_cache>*>
      memo_foreach_action;  // when foreach_action is on, we need to cache TRAIN trajectory actions for LEARN

  ~search_private()
  {
    if (all)
    {
      for (auto& ar : ptag_to_action) delete ar.repr;
      clear_memo_foreach_action(*this);
    }
  }
};

void clear_memo_foreach_action(search_private& priv)
{
  for (size_t i = 0; i < priv.memo_foreach_action.size(); i++)
    if (priv.memo_foreach_action[i])
    {
      delete priv.memo_foreach_action[i];
    }
  priv.memo_foreach_action.clear();
}

search::search()
{
  priv = &calloc_or_throw<search_private>();
  new (priv) search_private();
}

search::~search()
{
  if (this->priv)
  {
    this->priv->~search_private();
    free(this->priv);
  }
}

std::string audit_feature_space("conditional");
uint64_t conditional_constant = 8290743;

inline bool need_memo_foreach_action(search_private& priv)
{
  return (priv.state == SearchState::INIT_TRAIN) && (priv.metatask) && (priv.metaoverride);  // &&
  //        (priv.metaoverride->_foreach_action || priv.metaoverride->_post_prediction);
}

int random_policy(search_private& priv, bool allow_current, bool allow_optimal, bool advance_prng = true)
{
  if (priv.beta >= 1)
  {
    if (allow_current) return static_cast<int>(priv.current_policy);
    if (priv.current_policy > 0) return ((static_cast<int>(priv.current_policy)) - 1);
    if (allow_optimal) return -1;
    logger::errlog_error("internal error (bug): no valid policies to choose from!  defaulting to current");
    return static_cast<int>(priv.current_policy);
  }

  int num_valid_policies = static_cast<int>(priv.current_policy) + allow_optimal + allow_current;
  int pid = -1;

  if (num_valid_policies == 0)
  {
    logger::errlog_error("internal error (bug): no valid policies to choose from!  defaulting to current");
    return static_cast<int>(priv.current_policy);
  }
  else if (num_valid_policies == 1)
    pid = 0;
  else if (num_valid_policies == 2)
    pid = (advance_prng ? priv._random_state->get_and_update_random() : priv._random_state->get_random()) >= priv.beta;
  else
  {
    // SPEEDUP this up in the case that beta is small!
    float r = (advance_prng ? priv._random_state->get_and_update_random() : priv._random_state->get_random());
    pid = 0;

    if (r > priv.beta)
    {
      r -= priv.beta;
      while ((r > 0) && (pid < num_valid_policies - 1))
      {
        pid++;
        r -= priv.beta * powf(1.f - priv.beta, static_cast<float>(pid));
      }
    }
  }
  // figure out which policy pid refers to
  if (allow_optimal && (pid == num_valid_policies - 1)) return -1;  // this is the optimal policy

  pid = static_cast<int>(priv.current_policy) - pid;
  if (!allow_current) pid--;

  return pid;
}

// for two-fold cross validation, we double the number of learners
// and send examples to one or the other depending on the xor of
// (is_training) and (example_id % 2)
int select_learner(search_private& priv, int policy, size_t learner_id, bool is_training, bool is_local)
{
  if (policy < 0)
    return policy;  // optimal policy
  else
  {
    if (priv.xv)
    {
      learner_id *= 3;
      if (!is_local) learner_id += 1 + static_cast<size_t>(is_training ^ (priv.all->sd->example_number % 2 == 1));
    }
    int p = static_cast<int>(policy * priv.num_learners + learner_id);
    return p;
  }
}

bool should_print_update(VW::workspace& all, bool hit_new_pass = false)
{
  // uncomment to print out final loss after all examples processed
  // commented for now so that outputs matches make test

  if (PRINT_UPDATE_EVERY_EXAMPLE) return true;
  if (PRINT_UPDATE_EVERY_PASS)
    if (hit_new_pass) return true;
  return (all.sd->weighted_examples() >= all.sd->dump_interval) && !all.logger.quiet && !all.bfgs;
}

bool might_print_update(VW::workspace& all)
{
  // basically do should_print_update but check me and the next
  // example because of off-by-ones

  if (PRINT_UPDATE_EVERY_EXAMPLE) return true;
  if (PRINT_UPDATE_EVERY_PASS) return true;  // SPEEDUP: make this better
  return (all.sd->weighted_examples() + 1. >= all.sd->dump_interval) && !all.logger.quiet && !all.bfgs;
}

bool must_run_test(VW::workspace& all, multi_ex& ec, bool is_test_ex)
{
  return (all.final_prediction_sink.size() > 0) ||  // if we have to produce output, we need to run this
      might_print_update(all) ||                    // if we have to print and update to stderr
      (all.raw_prediction != nullptr) ||            // we need raw predictions
      ((!all.vw_is_main) && (is_test_ex)) ||        // library needs predictions
      // or:
      //   it's not quiet AND
      //     current_pass == 0
      //     OR holdout is off
      //     OR it's a test example
      ((!all.logger.quiet || !all.vw_is_main) &&  // had to disable this because of library mode!
          (!is_test_ex) &&
          (all.holdout_set_off ||                          // no holdout
              ec[0]->test_only || (all.current_pass == 0)  // we need error rates for progressive cost
              ));
}

float safediv(float a, float b)
{
  if (b == 0.f)
    return 0.f;
  else
    return (a / b);
}

void to_short_string(std::string in, size_t max_len, char* out)
{
  for (size_t i = 0; i < max_len; i++)
    out[i] = ((i >= in.length()) || (in[i] == '\n') || (in[i] == '\t')) ? ' ' : in[i];

  if (in.length() > max_len)
  {
    out[max_len - 2] = '.';
    out[max_len - 1] = '.';
  }
  out[max_len] = 0;
}

std::string number_to_natural(size_t big)
{
  std::stringstream ss;
  if (big > 9999999999)
    ss << big / 1000000000 << "g";
  else if (big > 9999999)
    ss << big / 1000000 << "m";
  else if (big > 9999)
    ss << big / 1000 << "k";
  else
    ss << big;

  return ss.str();
}

void print_update(search_private& priv)
{
  // TODO: This function should be outputting to trace_message(?), but is mixing ostream and printf formats
  //       Currently there is no way to convert an ostream to FILE*, so the lines will need to be converted
  //       to ostream format
  VW::workspace& all = *priv.all;
  if (!priv.printed_output_header && !all.logger.quiet)
  {
    const char* header_fmt = "%-10s %-10s %8s%24s %22s %5s %5s  %7s  %7s  %7s  %-8s\n";
    fprintf(stderr, header_fmt, "average", "since", "instance", "current true", "current predicted", "cur", "cur",
        "predic", "cache", "examples", "");
    if (priv.active_csoaa)
      fprintf(stderr, header_fmt, "loss", "last", "counter", "output prefix", "output prefix", "pass", "pol", "made",
          "hits", "gener", "#run");
    else
      fprintf(stderr, header_fmt, "loss", "last", "counter", "output prefix", "output prefix", "pass", "pol", "made",
          "hits", "gener", "beta");
    std::cerr.precision(5);
    priv.printed_output_header = true;
  }

  if (!should_print_update(all, priv.hit_new_pass)) return;

  char true_label[21];
  char pred_label[21];
  to_short_string(priv.truth_string->str(), 20, true_label);
  to_short_string(priv.pred_string->str(), 20, pred_label);

  float avg_loss = 0.;
  float avg_loss_since = 0.;
  bool use_heldout_loss = (!all.holdout_set_off && all.current_pass >= 1) && (all.sd->weighted_holdout_examples > 0);
  if (use_heldout_loss)
  {
    avg_loss =
        safediv(static_cast<float>(all.sd->holdout_sum_loss), static_cast<float>(all.sd->weighted_holdout_examples));
    avg_loss_since = safediv(static_cast<float>(all.sd->holdout_sum_loss_since_last_dump),
        static_cast<float>(all.sd->weighted_holdout_examples_since_last_dump));

    all.sd->weighted_holdout_examples_since_last_dump = 0;
    all.sd->holdout_sum_loss_since_last_dump = 0.0;
  }
  else
  {
    avg_loss = safediv(static_cast<float>(all.sd->sum_loss), static_cast<float>(all.sd->weighted_labeled_examples));
    avg_loss_since = safediv(static_cast<float>(all.sd->sum_loss_since_last_dump),
        static_cast<float>(all.sd->weighted_labeled_examples - all.sd->old_weighted_labeled_examples));
  }

  auto const& inst_cntr = number_to_natural(static_cast<size_t>(all.sd->example_number));
  auto const& total_pred = number_to_natural(priv.total_predictions_made);
  auto const& total_cach = number_to_natural(priv.total_cache_hits);
  auto const& total_exge = number_to_natural(priv.total_examples_generated);

  fprintf(stderr, "%-10.6f %-10.6f %8s  [%s] [%s] %5d %5d  %7s  %7s  %7s  %-8f", avg_loss, avg_loss_since,
      inst_cntr.c_str(), true_label, pred_label, static_cast<int>(priv.read_example_last_pass),
      static_cast<int>(priv.current_policy), total_pred.c_str(), total_cach.c_str(), total_exge.c_str(),
      priv.active_csoaa ? priv.num_calls_to_run : priv.beta);

  if (PRINT_CLOCK_TIME)
  {
    size_t num_sec = static_cast<size_t>((static_cast<float>(clock() - priv.start_clock_time)) / CLOCKS_PER_SEC);
    std::cerr << " " << num_sec << "sec";
  }

  if (use_heldout_loss) fprintf(stderr, " h");

  fprintf(stderr, "\n");
  fflush(stderr);
  all.sd->update_dump_interval(all.progress_add, all.progress_arg);
}

void add_new_feature(search_private& priv, float val, uint64_t idx)
{
  uint64_t mask = priv.all->weights.mask();
  size_t ss = priv.all->weights.stride_shift();

  uint64_t idx2 = ((idx & mask) >> ss) & mask;
  features& fs = priv.dat_new_feature_ec->feature_space[priv.dat_new_feature_namespace];
  fs.push_back(val * priv.dat_new_feature_value, ((priv.dat_new_feature_idx + idx2) << ss));
  cdbg << "adding: " << fs.indicies.back() << ':' << fs.values.back() << endl;
  if (priv.all->audit)
  {
    std::stringstream temp;
    temp << "fid=" << ((idx & mask) >> ss) << "_" << priv.dat_new_feature_audit_ss.str();
    fs.space_names.push_back(audit_strings(*priv.dat_new_feature_feature_space, temp.str()));
  }
}

void del_features_in_top_namespace(search_private& /* priv */, example& ec, size_t ns)
{
  if ((ec.indices.size() == 0) || (ec.indices.back() != ns))
  {
    return;
    // if (ec.indices.size() == 0)
    //{ THROW("internal error (bug): expecting top namespace to be '" << ns << "' but it was empty"); }
    // else
    //{ THROW("internal error (bug): expecting top namespace to be '" << ns << "' but it was " <<
    //(size_t)ec.indices.last()); }
  }
  features& fs = ec.feature_space[ns];
  ec.indices.pop_back();
  ec.num_features -= fs.size();
  ec.reset_total_sum_feat_sq();
  fs.clear();
}

void add_neighbor_features(search_private& priv, multi_ex& ec_seq)
{
  if (priv.neighbor_features.size() == 0) return;

  uint32_t stride_shift = priv.all->weights.stride_shift();
  for (size_t n = 0; n < ec_seq.size(); n++)  // iterate over every example in the sequence
  {
    example& me = *ec_seq[n];
    for (size_t n_id = 0; n_id < priv.neighbor_features.size(); n_id++)
    {
      int32_t offset = priv.neighbor_features[n_id] >> 24;
      size_t ns = priv.neighbor_features[n_id] & 0xFF;

      priv.dat_new_feature_ec = &me;
      priv.dat_new_feature_value = 1.;
      priv.dat_new_feature_idx = priv.neighbor_features[n_id] * 13748127;
      priv.dat_new_feature_namespace = neighbor_namespace;
      if (priv.all->audit)
      {
        priv.dat_new_feature_feature_space = &neighbor_feature_space;
        priv.dat_new_feature_audit_ss.str("");
        priv.dat_new_feature_audit_ss << '@' << ((offset > 0) ? '+' : '-') << static_cast<char>(abs(offset) + '0');
        if (ns != ' ') priv.dat_new_feature_audit_ss << static_cast<char>(ns);
      }

      if ((offset < 0) && (n < static_cast<uint64_t>(-offset)))  // add <s> feature
        add_new_feature(priv, 1., static_cast<uint64_t>(925871901) << stride_shift);
      else if (n + offset >= ec_seq.size())  // add </s> feature
        add_new_feature(priv, 1., static_cast<uint64_t>(3824917) << stride_shift);
      else  // this is actually a neighbor
      {
        example& other = *ec_seq[n + offset];
        GD::foreach_feature<search_private, add_new_feature>(priv.all, other.feature_space[ns], priv, me.ft_offset);
      }
    }

    features& fs = me.feature_space[neighbor_namespace];
    size_t sz = fs.size();
    if ((sz > 0) && (fs.sum_feat_sq > 0.))
    {
      me.indices.push_back(neighbor_namespace);
      me.reset_total_sum_feat_sq();
      me.num_features += sz;
    }
    else
      fs.clear();
  }
}

void del_neighbor_features(search_private& priv, multi_ex& ec_seq)
{
  if (priv.neighbor_features.size() == 0) return;
  for (size_t n = 0; n < ec_seq.size(); n++) del_features_in_top_namespace(priv, *ec_seq[n], neighbor_namespace);
}

void reset_search_structure(search_private& priv)
{
  // NOTE: make sure do NOT reset priv.learn_a_idx
  priv.t = 0;
  priv.meta_t = 0;
  priv.loss_declared_cnt = 0;
  priv.done_with_all_actions = false;
  priv.test_loss = 0.;
  priv.learn_loss = 0.;
  priv.train_loss = 0.;
  priv.num_features = 0;
  priv.should_produce_string = false;
  priv.mix_per_roll_policy = -2;
  priv.force_setup_ec_ref = false;
  if (priv.adaptive_beta)
  {
    float x = -log1pf(-priv.alpha) * static_cast<float>(priv.total_examples_generated);
    static constexpr float log_of_2 = static_cast<float>(0.6931471805599453);
    priv.beta = (x <= log_of_2) ? -expm1f(-x) : (1 - expf(-x));  // numerical stability
    // float priv_beta = 1.f - powf(1.f - priv.alpha, (float)priv.total_examples_generated);
    // assert( fabs(priv_beta - priv.beta) < 1e-2 );
    if (priv.beta > 1) priv.beta = 1;
  }

  for (auto& ar : priv.ptag_to_action) delete ar.repr;
  priv.ptag_to_action.clear();

  if (!priv.cb_learner)  // was: if rollout_all_actions
  {
    priv._random_state->set_random_state(
        static_cast<uint32_t>(priv.read_example_last_id * 147483 + 4831921) * 2147483647);
  }
}

void search_declare_loss(search_private& priv, float loss)
{
  priv.loss_declared_cnt++;
  switch (priv.state)
  {
    case SearchState::INIT_TEST:
      priv.test_loss += loss;
      break;
    case SearchState::INIT_TRAIN:
      priv.train_loss += loss;
      break;
    case SearchState::LEARN:
      if ((priv.rollout_num_steps == 0) || (priv.loss_declared_cnt <= priv.rollout_num_steps))
      {
        priv.learn_loss += loss;
        cdbg << "priv.learn_loss += " << loss << " (now = " << priv.learn_loss << ")" << endl;
      }
      break;
    default:
      break;  // get rid of the warning about missing cases (danger!)
  }
}

template <class T>
void cdbg_print_array(const std::string& str, v_array<T>& A)
{
  cdbg << str << " = [";
  for (size_t i = 0; i < A.size(); i++) cdbg << " " << A[i];
  cdbg << " ]" << endl;
}
template <class T>
void cerr_print_array(std::string str, v_array<T>& A)
{
  logger::errlog_info("{0} = [{1}]", str, fmt::join(A, " "));
}

size_t random(std::shared_ptr<rand_state>& rs, size_t max)
{
  return static_cast<size_t>(rs->get_and_update_random() * static_cast<float>(max));
}
template <class T>
bool array_contains(T target, const T* A, size_t n)
{
  if (A == nullptr) return false;
  for (size_t i = 0; i < n; i++)
    if (A[i] == target) return true;
  return false;
}

// priv.learn_condition_on_act or priv.condition_on_actions
void add_example_conditioning(search_private& priv, example& ec, size_t condition_on_cnt,
    const char* condition_on_names, action_repr* condition_on_actions)
{
  if (condition_on_cnt == 0) return;

  uint64_t extra_offset = 0;
  if (priv.is_ldf)
    if (ec.l.cs.costs.size() > 0) extra_offset = 3849017 * ec.l.cs.costs[0].class_index;

  size_t I = condition_on_cnt;
  size_t N = std::max(priv.acset.max_bias_ngram_length, priv.acset.max_quad_ngram_length);
  for (size_t i = 0; i < I; i++)  // position in conditioning
  {
    uint64_t fid = 71933 + 8491087 * extra_offset;
    if (priv.all->audit)
    {
      priv.dat_new_feature_audit_ss.str("");
      priv.dat_new_feature_audit_ss.clear();
      priv.dat_new_feature_feature_space = &condition_feature_space;
    }

    for (size_t n = 0; n < N; n++)  // length of ngram
    {
      if (i + n >= I) break;  // no more ngrams
      // we're going to add features for the ngram condition_on_actions[i .. i+N]
      uint64_t name = condition_on_names[i + n];
      fid = fid * 328901 + 71933 * ((condition_on_actions[i + n].a + 349101) * (name + 38490137));

      priv.dat_new_feature_ec = &ec;
      priv.dat_new_feature_idx = fid * quadratic_constant;
      priv.dat_new_feature_namespace = conditioning_namespace;
      priv.dat_new_feature_value = priv.acset.feature_value;

      if (priv.all->audit)
      {
        if (n > 0) priv.dat_new_feature_audit_ss << ',';
        if ((33 <= name) && (name <= 126))
          priv.dat_new_feature_audit_ss << name;
        else
          priv.dat_new_feature_audit_ss << '#' << static_cast<int>(name);
        priv.dat_new_feature_audit_ss << '=' << condition_on_actions[i + n].a;
      }

      // add the single bias feature
      if (n < priv.acset.max_bias_ngram_length)
        add_new_feature(priv, 1., static_cast<uint64_t>(4398201) << priv.all->weights.stride_shift());
      // add the quadratic features
      if (n < priv.acset.max_quad_ngram_length)
        GD::foreach_feature<search_private, uint64_t, add_new_feature>(*priv.all, ec, priv);
    }
  }

  if (priv.acset.use_passthrough_repr)
  {
    cdbg << "BEGIN adding passthrough features" << endl;
    for (size_t i = 0; i < I; i++)
    {
      if (condition_on_actions[i].repr == nullptr) continue;
      features& fs = *(condition_on_actions[i].repr);
      char name = condition_on_names[i];
      for (size_t k = 0; k < fs.size(); k++)
        if ((fs.values[k] > 1e-10) || (fs.values[k] < -1e-10))
        {
          uint64_t fid = 84913 + 48371803 * (extra_offset + 8392817 * name) + 840137 * (4891 + fs.indicies[k]);
          if (priv.all->audit)
          {
            priv.dat_new_feature_audit_ss.str("");
            priv.dat_new_feature_audit_ss.clear();
            priv.dat_new_feature_audit_ss << "passthrough_repr_" << i << '_' << k;
          }

          priv.dat_new_feature_ec = &ec;
          priv.dat_new_feature_idx = fid;
          priv.dat_new_feature_namespace = conditioning_namespace;
          priv.dat_new_feature_value = fs.values[k];
          add_new_feature(priv, 1., static_cast<uint64_t>(4398201) << priv.all->weights.stride_shift());
        }
    }
    cdbg << "END adding passthrough features" << endl;
  }

  features& con_fs = ec.feature_space[conditioning_namespace];
  if ((con_fs.size() > 0) && (con_fs.sum_feat_sq > 0.))
  {
    ec.indices.push_back(conditioning_namespace);
    ec.reset_total_sum_feat_sq();
    ec.num_features += con_fs.size();
  }
  else
    con_fs.clear();
}

void del_example_conditioning(search_private& priv, example& ec)
{
  if ((ec.indices.size() > 0) && (ec.indices.back() == conditioning_namespace))
    del_features_in_top_namespace(priv, ec, conditioning_namespace);
}

inline size_t cs_get_costs_size(bool isCB, polylabel& ld) { return isCB ? ld.cb.costs.size() : ld.cs.costs.size(); }

inline uint32_t cs_get_cost_index(bool isCB, polylabel& ld, size_t k)
{
  return isCB ? ld.cb.costs[k].action : ld.cs.costs[k].class_index;
}

inline float cs_get_cost_partial_prediction(bool isCB, polylabel& ld, size_t k)
{
  return isCB ? ld.cb.costs[k].partial_prediction : ld.cs.costs[k].partial_prediction;
}

inline void cs_set_cost_loss(bool isCB, polylabel& ld, size_t k, float val)
{
  if (isCB)
    ld.cb.costs[k].cost = val;
  else
    ld.cs.costs[k].x = val;
}

inline void cs_costs_erase(bool isCB, polylabel& ld)
{
  if (isCB)
    ld.cb.costs.clear();
  else
    ld.cs.costs.clear();
}

inline void cs_costs_reserve(bool isCB, polylabel& ld, size_t new_size)
{
  if (isCB)
    ld.cb.costs.reserve(new_size);
  else
    ld.cs.costs.reserve(new_size);
}

inline void cs_cost_push_back(bool isCB, polylabel& ld, uint32_t index, float value)
{
  if (isCB)
  {
    CB::cb_class cost{value, index, 0.};
    ld.cb.costs.push_back(cost);
  }
  else
  {
    CS::wclass cost = {value, index, 0., 0.};
    ld.cs.costs.push_back(cost);
  }
}

polylabel& allowed_actions_to_ld(search_private& priv, size_t ec_cnt, const action* allowed_actions,
    size_t allowed_actions_cnt, const float* allowed_actions_cost)
{
  bool isCB = priv.cb_learner;
  polylabel& ld = priv.allowed_actions_cache;
  uint32_t num_costs = static_cast<uint32_t>(cs_get_costs_size(isCB, ld));

  if (priv.is_ldf)  // LDF version easier
  {
    if (num_costs > ec_cnt)
      cs_costs_reserve(isCB, ld, ec_cnt);
    else if (num_costs < ec_cnt)
      for (action k = num_costs; k < ec_cnt; k++) cs_cost_push_back(isCB, ld, k, FLT_MAX);
  }
  else if (priv.use_action_costs)
  {
    // TODO: Weight
    if (allowed_actions == nullptr)
    {
      if (cs_get_costs_size(isCB, ld) != priv.A)
      {
        cs_costs_erase(isCB, ld);
        for (action k = 0; k < priv.A; k++) cs_cost_push_back(isCB, ld, k + 1, 0.);
      }
      for (action k = 0; k < priv.A; k++) cs_set_cost_loss(isCB, ld, k, allowed_actions_cost[k]);
    }
    else  // manually specified actions
    {
      cs_costs_erase(isCB, ld);
      for (action k = 0; k < allowed_actions_cnt; k++)
        cs_cost_push_back(isCB, ld, allowed_actions[k], allowed_actions_cost[k]);
    }
  }
  else  // non-LDF version, no action costs
  {
    if ((allowed_actions == nullptr) || (allowed_actions_cnt == 0))  // any action is allowed
    {
      if (num_costs != priv.A)  // if there are already A-many actions, they must be the right ones, unless the user did
                                // something stupid like putting duplicate allowed_actions...
      {
        cs_costs_erase(isCB, ld);
        for (action k = 0; k < priv.A; k++) cs_cost_push_back(isCB, ld, k + 1, FLT_MAX);  //+1 because MC is 1-based
      }
    }
    else  // we need to peek at allowed_actions
    {
      cs_costs_erase(isCB, ld);
      for (size_t i = 0; i < allowed_actions_cnt; i++) cs_cost_push_back(isCB, ld, allowed_actions[i], FLT_MAX);
    }
  }

  return ld;
}

void allowed_actions_to_label(search_private& priv, size_t ec_cnt, const action* allowed_actions,
    size_t allowed_actions_cnt, const float* allowed_actions_cost, const action* oracle_actions,
    size_t oracle_actions_cnt, polylabel& lab)
{
  bool isCB = priv.cb_learner;
  if (priv.is_ldf)  // LDF version easier
  {
    cs_costs_erase(isCB, lab);
    for (action k = 0; k < ec_cnt; k++)
      cs_cost_push_back(isCB, lab, k, array_contains<action>(k, oracle_actions, oracle_actions_cnt) ? 0.f : 1.f);
  }
  else if (priv.use_action_costs)
  {
    // TODO: Weight
    if (allowed_actions == nullptr)
    {
      if (cs_get_costs_size(isCB, lab) != priv.A)
      {
        cs_costs_erase(isCB, lab);
        for (action k = 0; k < priv.A; k++) cs_cost_push_back(isCB, lab, k + 1, 0.);
      }
      for (action k = 0; k < priv.A; k++) cs_set_cost_loss(isCB, lab, k, allowed_actions_cost[k]);
    }
    else  // manually specified actions
    {
      cs_costs_erase(isCB, lab);
      for (action k = 0; k < allowed_actions_cnt; k++)
        cs_cost_push_back(isCB, lab, allowed_actions[k], allowed_actions_cost[k]);
    }
  }
  else  // non-LDF, no action costs
  {
    if ((allowed_actions == nullptr) || (allowed_actions_cnt == 0))  // any action is allowed
    {
      bool set_to_one = false;
      if (cs_get_costs_size(isCB, lab) != priv.A)
      {
        cs_costs_erase(isCB, lab);
        for (action k = 0; k < priv.A; k++) cs_cost_push_back(isCB, lab, k + 1, 1.);
        set_to_one = true;
      }
      if (oracle_actions_cnt <= 1)  // common case to speed up
      {
        if (!set_to_one)
          for (action k = 0; k < priv.A; k++) cs_set_cost_loss(isCB, lab, k, 1.);
        if (oracle_actions_cnt == 1) cs_set_cost_loss(isCB, lab, oracle_actions[0] - 1, 0.);
      }
      else
      {
        for (action k = 0; k < priv.A; k++)
          cs_set_cost_loss(isCB, lab, k, array_contains<action>(k + 1, oracle_actions, oracle_actions_cnt) ? 0.f : 1.f);
      }
    }
    else  // only some actions are allowed
    {
      cs_costs_erase(isCB, lab);
      float w = 1.;  // array_contains<action>(3, oracle_actions, oracle_actions_cnt) ? 5.f : 1.f;
      for (size_t i = 0; i < allowed_actions_cnt; i++)
      {
        action k = allowed_actions[i];
        cs_cost_push_back(
            isCB, lab, k, (array_contains<action>(k, oracle_actions, oracle_actions_cnt)) ? 0.f : w);  // 1.f );
      }
    }
  }
}

template <class T>
void ensure_size(v_array<T>& A, size_t sz)
{
  A.resize_but_with_stl_behavior(sz);
}

template <class T>
void set_at(v_array<T>& v, T item, size_t pos)
{
  if (pos >= v.size()) { v.resize_but_with_stl_behavior(pos + 1); }
  v[pos] = item;
}

action choose_oracle_action(search_private& priv, size_t ec_cnt, const action* oracle_actions,
    size_t oracle_actions_cnt, const action* allowed_actions, size_t allowed_actions_cnt,
    const float* allowed_actions_cost)
{
  action a = static_cast<action>(-1);
  if (priv.use_action_costs)
  {
    size_t K = (allowed_actions == nullptr) ? priv.A : allowed_actions_cnt;
    cdbg << "costs = [";
    for (size_t k = 0; k < K; k++) cdbg << ' ' << allowed_actions_cost[k];
    cdbg << " ]" << endl;
    float min_cost = FLT_MAX;
    for (size_t k = 0; k < K; k++) min_cost = std::min(min_cost, allowed_actions_cost[k]);
    cdbg << "min_cost = " << min_cost;
    if (min_cost < FLT_MAX)
    {
      size_t count = 0;
      for (size_t k = 0; k < K; k++)
        if (allowed_actions_cost[k] <= min_cost)
        {
          cdbg << ", hit @ " << k;
          count++;
          if ((count == 1) || (priv._random_state->get_and_update_random() < 1. / static_cast<float>(count)))
          {
            a = (allowed_actions == nullptr) ? static_cast<uint32_t>(k + 1) : allowed_actions[k];
            cdbg << "***";
          }
        }
    }
    cdbg << endl;
  }

  if (a == static_cast<action>(-1))
  {
    if ((priv.perturb_oracle > 0.) && (priv.state == SearchState::INIT_TRAIN) &&
        (priv._random_state->get_and_update_random() < priv.perturb_oracle))
      oracle_actions_cnt = 0;
    a = (oracle_actions_cnt > 0)
        ? oracle_actions[random(priv._random_state, oracle_actions_cnt)]
        : (allowed_actions_cnt > 0) ? allowed_actions[random(priv._random_state, allowed_actions_cnt)]
                                    : priv.is_ldf ? static_cast<action>(random(priv._random_state, ec_cnt))
                                                  : static_cast<action>(1 + random(priv._random_state, priv.A));
  }
  cdbg << "choose_oracle_action from oracle_actions = [";
  for (size_t i = 0; i < oracle_actions_cnt; i++) cdbg << " " << oracle_actions[i];
  cdbg << " ], ret=" << a << endl;
  if (need_memo_foreach_action(priv) && (priv.state == SearchState::INIT_TRAIN))
  {
    v_array<action_cache>* this_cache = new v_array<action_cache>();
    // TODO we don't really need to construct this polylabel
    polylabel l = allowed_actions_to_ld(priv, 1, allowed_actions, allowed_actions_cnt, allowed_actions_cost);
    size_t K = cs_get_costs_size(priv.cb_learner, l);
    for (size_t k = 0; k < K; k++)
    {
      action cl = cs_get_cost_index(priv.cb_learner, l, k);
      float cost = array_contains(cl, oracle_actions, oracle_actions_cnt) ? 0.f : 1.f;
      this_cache->push_back(action_cache{0., cl, cl == a, cost});
    }
    assert(priv.memo_foreach_action.size() == priv.meta_t + priv.t - 1);
    priv.memo_foreach_action.push_back(this_cache);
    cdbg << "memo_foreach_action[" << priv.meta_t + priv.t - 1 << "] = " << this_cache << " from oracle" << endl;
  }
  return a;
}

action single_prediction_notLDF(search_private& priv, example& ec, int policy, const action* allowed_actions,
    size_t allowed_actions_cnt, const float* allowed_actions_cost, float& a_cost,
    action override_action)  // if override_action != -1, then we return it as the action and a_cost is set to the
                             // appropriate cost for that action
{
  VW::workspace& all = *priv.all;
  polylabel old_label = ec.l;
  bool need_partial_predictions = need_memo_foreach_action(priv) ||
      (priv.metaoverride && priv.metaoverride->_foreach_action) || (override_action != static_cast<action>(-1)) ||
      priv.active_csoaa;
  if ((allowed_actions_cnt > 0) || need_partial_predictions)
    ec.l = allowed_actions_to_ld(priv, 1, allowed_actions, allowed_actions_cnt, allowed_actions_cost);
  else
    ec.l.cs = priv.empty_cs_label;

  cdbg << "allowed_actions_cnt=" << allowed_actions_cnt << ", ec.l = [";
  for (size_t i = 0; i < ec.l.cs.costs.size(); i++)
    cdbg << ' ' << ec.l.cs.costs[i].class_index << ':' << ec.l.cs.costs[i].x;
  cdbg << " ]" << endl;

  assert(priv.single_base_learner != nullptr);
  priv.single_base_learner->predict(ec, policy);

  uint32_t act = priv.active_csoaa ? ec.pred.active_multiclass.predicted_class : ec.pred.multiclass;
  cdbg << "a=" << act << " from";
  if (allowed_actions)
  {
    for (size_t ii = 0; ii < allowed_actions_cnt; ii++) cdbg << ' ' << allowed_actions[ii];
  }
  cdbg << endl;
  a_cost = ec.partial_prediction;
  cdbg << "a_cost = " << a_cost << endl;

  if (override_action != static_cast<action>(-1)) act = override_action;

  if (need_partial_predictions)
  {
    size_t K = cs_get_costs_size(priv.cb_learner, ec.l);
    float min_cost = FLT_MAX;
    for (size_t k = 0; k < K; k++)
    {
      float cost = cs_get_cost_partial_prediction(priv.cb_learner, ec.l, k);
      if (cost < min_cost) min_cost = cost;
    }
    v_array<action_cache>* this_cache = nullptr;
    if (need_memo_foreach_action(priv) && (override_action == static_cast<action>(-1)))
    {
      this_cache = new v_array<action_cache>();
    }
    for (size_t k = 0; k < K; k++)
    {
      action cl = cs_get_cost_index(priv.cb_learner, ec.l, k);
      float cost = cs_get_cost_partial_prediction(priv.cb_learner, ec.l, k);
      if (priv.metaoverride && priv.metaoverride->_foreach_action)
        priv.metaoverride->_foreach_action(*priv.metaoverride->sch, priv.t - 1, min_cost, cl, cl == act, cost);
      if (override_action == cl) a_cost = cost;
      if (this_cache) this_cache->push_back(action_cache{min_cost, cl, cl == act, cost});
    }
    if (this_cache)
    {
      assert(priv.memo_foreach_action.size() == priv.meta_t + priv.t - 1);
      priv.memo_foreach_action.push_back(this_cache);
      cdbg << "memo_foreach_action[" << priv.meta_t + priv.t - 1 << "] = " << this_cache << endl;
    }
  }

  if ((priv.state == SearchState::INIT_TRAIN) && (priv.subsample_timesteps <= -1))  // active learning
  {
    size_t K = cs_get_costs_size(priv.cb_learner, ec.l);
    float min_cost = FLT_MAX, min_cost2 = FLT_MAX;
    for (size_t k = 0; k < K; k++)
    {
      float cost = cs_get_cost_partial_prediction(priv.cb_learner, ec.l, k);
      if (cost < min_cost)
      {
        min_cost2 = min_cost;
        min_cost = cost;
      }
      else if (cost < min_cost2)
      {
        min_cost2 = cost;
      }
    }
    if (min_cost2 < FLT_MAX)
      priv.active_uncertainty.push_back(std::make_pair(min_cost2 - min_cost, priv.t + priv.meta_t));
  }
  if ((priv.state == SearchState::INIT_TRAIN) && priv.active_csoaa)
  {
    if (priv.cb_learner) THROW("cannot use active_csoaa with cb learning");
    size_t cur_t = priv.t + priv.meta_t - 1;
    while (priv.active_known.size() <= cur_t)
    {
      priv.active_known.push_back({});
      cdbg << "active_known length now " << priv.active_known.size() << endl;
    }
    priv.active_known[cur_t].clear();
    assert(ec.l.cs.costs.size() > 0);
    for (size_t k = 0; k < ec.l.cs.costs.size(); k++)
    {
      /* priv.active_known[cur_t].push_back( ec.l.cs.costs[k].pred_is_certain
                                          ? ec.l.cs.costs[k].partial_prediction
                                          : FLT_MAX );
                                          cdbg << "active_known[" << cur_t << "][" << (priv.active_known[cur_t].size() -
         1) << "] = certain=" << ec.l.cs.costs[k].pred_is_certain << ", cost=" << ec.l.cs.costs[k].partial_prediction <<
         "}" << endl; */
      CS::wclass& wc = ec.l.cs.costs[k];
      // Get query_needed from pred
      const auto& query_list = ec.pred.active_multiclass.more_info_required_for_classes;
      bool query_needed = std::find(query_list.begin(), query_list.end(), wc.class_index) != query_list.end();
      std::pair<CS::wclass&, bool> p = {wc, query_needed};
      // Push into active_known[cur_t] with wc
      priv.active_known[cur_t].push_back(p);
      // cdbg << "active_known[" << cur_t << "][" << (priv.active_known[cur_t].size() - 1) << "] = " << wc.class_index
      // << ':' << wc.x << " pp=" << wc.partial_prediction << " query_needed=" << wc.query_needed << " max_pred=" <<
      // wc.max_pred << " min_pred=" << wc.min_pred << " is_range_overlapped=" << wc.is_range_overlapped << "
      // is_range_large=" << wc.is_range_large << endl;
      // query_needed=" << ec.l.cs.costs[k].query_needed << ", cost=" << ec.l.cs.costs[k].partial_prediction << "}" <<
      // endl;
    }
  }

  // generate raw predictions if necessary
  if ((priv.state == SearchState::INIT_TEST) && (all.raw_prediction != nullptr))
  {
    priv.rawOutputStringStream->str("");
    for (size_t k = 0; k < cs_get_costs_size(priv.cb_learner, ec.l); k++)
    {
      if (k > 0) (*priv.rawOutputStringStream) << ' ';
      (*priv.rawOutputStringStream) << cs_get_cost_index(priv.cb_learner, ec.l, k) << ':'
                                    << cs_get_cost_partial_prediction(priv.cb_learner, ec.l, k);
    }
    all.print_text_by_ref(all.raw_prediction.get(), priv.rawOutputStringStream->str(), ec.tag);
  }

  ec.l = old_label;

  priv.total_predictions_made++;
  priv.num_features += ec.get_num_features();

  return act;
}

action single_prediction_LDF(search_private& priv, example* ecs, size_t ec_cnt, int policy, float& a_cost,
    action override_action)  // if override_action != -1, then we return it as the action and a_cost is set to the
                             // appropriate cost for that action
{
  bool need_partial_predictions = need_memo_foreach_action(priv) ||
      (priv.metaoverride && priv.metaoverride->_foreach_action) || (override_action != static_cast<action>(-1));

  CS::default_label(priv.ldf_test_label);
  CS::wclass wc = {0., 1, 0., 0.};
  priv.ldf_test_label.costs.push_back(wc);

  // keep track of best (aka chosen) action
  float best_prediction = 0.;
  action best_action = 0;

  size_t start_K = (priv.is_ldf && COST_SENSITIVE::ec_is_example_header(ecs[0])) ? 1 : 0;

  v_array<action_cache>* this_cache = nullptr;
  if (need_partial_predictions)
  {
    this_cache = new v_array<action_cache>();
  }

  for (action a = static_cast<uint32_t>(start_K); a < ec_cnt; a++)
  {
    cdbg << "== single_prediction_LDF a=" << a << "==" << endl;
    if (start_K > 0) LabelDict::add_example_namespaces_from_example(ecs[a], ecs[0]);

    polylabel old_label = ecs[a].l;
    ecs[a].l.cs = priv.ldf_test_label;

    multi_ex tmp;
    uint64_t old_offset = ecs[a].ft_offset;
    ecs[a].ft_offset = priv.offset;
    tmp.push_back(&ecs[a]);

    assert(priv.multi_base_learner != nullptr);
    priv.multi_base_learner->predict(tmp, policy);

    ecs[a].ft_offset = old_offset;
    cdbg << "partial_prediction[" << a << "] = " << ecs[a].partial_prediction << endl;

    if (override_action != static_cast<action>(-1))
    {
      if (a == override_action) a_cost = ecs[a].partial_prediction;
    }
    else if ((a == start_K) || (ecs[a].partial_prediction < best_prediction))
    {
      best_prediction = ecs[a].partial_prediction;
      best_action = a;
      a_cost = best_prediction;
    }
    if (this_cache) this_cache->push_back(action_cache{0., a, false, ecs[a].partial_prediction});

    priv.num_features += ecs[a].get_num_features();
    ecs[a].l = old_label;
    if (start_K > 0) LabelDict::del_example_namespaces_from_example(ecs[a], ecs[0]);
  }
  if (override_action != static_cast<action>(-1))
    best_action = override_action;
  else
    a_cost = best_prediction;

  if (this_cache)
  {
    for (size_t i = 0; i < this_cache->size(); i++)
    {
      action_cache& ac = (*this_cache)[i];
      ac.min_cost = a_cost;
      ac.is_opt = (ac.k == best_action);
      if (priv.metaoverride && priv.metaoverride->_foreach_action)
        priv.metaoverride->_foreach_action(*priv.metaoverride->sch, priv.t - 1, ac.min_cost, ac.k, ac.is_opt, ac.cost);
    }
    if (need_memo_foreach_action(priv) && (override_action == static_cast<action>(-1)))
      priv.memo_foreach_action.push_back(this_cache);
    else
    {
      delete this_cache;
    }
  }

  // TODO: generate raw predictions if necessary

  priv.total_predictions_made++;
  return best_action;
}

int choose_policy(search_private& priv, bool advance_prng = true)
{
  RollMethod method = (priv.state == SearchState::INIT_TEST) ? RollMethod::POLICY
                                                             : (priv.state == SearchState::LEARN)
          ? priv.rollout_method
          : (priv.state == SearchState::INIT_TRAIN) ? priv.rollin_method
                                                    : RollMethod::NO_ROLLOUT;  // this should never happen
  switch (method)
  {
    case RollMethod::POLICY:
      return random_policy(
          priv, priv.allow_current_policy || (priv.state == SearchState::INIT_TEST), false, advance_prng);

    case RollMethod::ORACLE:
      return -1;

    case RollMethod::MIX_PER_STATE:
      return random_policy(priv, priv.allow_current_policy, true, advance_prng);

    case RollMethod::MIX_PER_ROLL:
      if (priv.mix_per_roll_policy == -2)  // then we have to choose one!
        priv.mix_per_roll_policy = random_policy(priv, priv.allow_current_policy, true, advance_prng);
      return priv.mix_per_roll_policy;

    case RollMethod::NO_ROLLOUT:
    default:
      THROW("internal error (bug): trying to rollin or rollout with NO_ROLLOUT");
  }
}

bool cached_item_equivalent(unsigned char* const& A, unsigned char* const& B)
{
  size_t sz_A = *A;
  size_t sz_B = *B;
  if (sz_A != sz_B) return false;
  return memcmp(A, B, sz_A) == 0;
}

// returns true if found and do_store is false. if do_store is true, always returns true.
bool cached_action_store_or_find(search_private& priv, ptag mytag, const ptag* condition_on,
    const char* condition_on_names, action_repr* condition_on_actions, size_t condition_on_cnt, int policy,
    size_t learner_id, action& a, bool do_store, float& a_cost)
{
  if (priv.no_caching) return do_store;
  if (mytag == 0) return do_store;  // don't attempt to cache when tag is zero

  size_t sz = sizeof(size_t) + sizeof(ptag) + sizeof(int) + sizeof(size_t) + sizeof(size_t) +
      condition_on_cnt * (sizeof(ptag) + sizeof(action) + sizeof(char));
  if (sz % 4 != 0) sz += 4 - (sz % 4);  // make sure sz aligns to 4 so that uniform_hash does the right thing

  byte_array item(new uint8_t[sz]);
  uint8_t* here = item.get();
  // get rid of a valgrind warning about uninitialized memory
  memset(here, 0, sz);
  *here = static_cast<unsigned char>(sz);
  here += sizeof(size_t);
  *here = static_cast<uint8_t>(mytag);
  here += sizeof(ptag);
  *here = static_cast<uint8_t>(policy);
  here += sizeof(int);
  *here = static_cast<unsigned char>(learner_id);
  here += sizeof(size_t);
  *here = static_cast<unsigned char>(condition_on_cnt);
  here += sizeof(size_t);
  for (size_t i = 0; i < condition_on_cnt; i++)
  {
    *here = static_cast<uint8_t>(condition_on[i]);
    here += sizeof(ptag);
    *here = static_cast<uint8_t>(condition_on_actions[i].a);
    here += sizeof(action);
    *here = condition_on_names[i];
    here += sizeof(char);  // SPEEDUP: should we align this at 4?
  }
  if (do_store)
  {
    priv.cache_hash_map.emplace(std::move(item), scored_action(a, a_cost));
    return true;
  }
  else  // its a find
  {
    auto sa_iter = priv.cache_hash_map.find(item);
    if (sa_iter == priv.cache_hash_map.end()) return false;
    a = sa_iter->second.a;
    a_cost = sa_iter->second.s;
    return a != static_cast<action>(-1);
  }
}

void generate_training_example(search_private& priv, polylabel& losses, float weight, bool add_conditioning = true,
    float min_loss = FLT_MAX)  // min_loss = FLT_MAX means "please compute it for me as the actual min"; any other value
                               // means to use this
{
  // should we really subtract out min-loss?
  // float min_loss = FLT_MAX;
  if (priv.cb_learner)
  {
    if (min_loss == FLT_MAX)
      for (size_t i = 0; i < losses.cb.costs.size(); i++) min_loss = std::min(min_loss, losses.cb.costs[i].cost);
    for (size_t i = 0; i < losses.cb.costs.size(); i++) losses.cb.costs[i].cost = losses.cb.costs[i].cost - min_loss;
  }
  else
  {
    if (min_loss == FLT_MAX)
      for (size_t i = 0; i < losses.cs.costs.size(); i++) min_loss = std::min(min_loss, losses.cs.costs[i].x);
    for (size_t i = 0; i < losses.cs.costs.size(); i++)
      losses.cs.costs[i].x = (losses.cs.costs[i].x - min_loss) * weight;
  }

  if (!priv.is_ldf)  // not LDF
  {
    // since we're not LDF, it should be the case that ec_ref_cnt == 1
    // and learn_ec_ref[0] is a pointer to a single example
    assert(priv.learn_ec_ref_cnt == 1);
    assert(priv.learn_ec_ref != nullptr);

    example& ec = priv.learn_ec_ref[0];
    polylabel old_label = ec.l;
    ec.l = losses;  // labels;
    if (add_conditioning)
      add_example_conditioning(priv, ec, priv.learn_condition_on.size(), priv.learn_condition_on_names.begin(),
          priv.learn_condition_on_act.begin());
    for (size_t is_local = 0; is_local <= static_cast<size_t>(priv.xv); is_local++)
    {
      int learner = select_learner(priv, priv.current_policy, priv.learn_learner_id, true, is_local > 0);
      cdbg << "BEGIN single_base_learner->learn(ec, " << learner << ")" << endl;
      assert(priv.single_base_learner != nullptr);
      priv.single_base_learner->learn(ec, learner);
      cdbg << "END   single_base_learner->learn(ec, " << learner << ")" << endl;
    }
    if (add_conditioning) del_example_conditioning(priv, ec);
    ec.l = old_label;
    priv.total_examples_generated++;
  }
  else  // is  LDF
  {
    assert(cs_get_costs_size(priv.cb_learner, losses) == priv.learn_ec_ref_cnt);
    size_t start_K = (priv.is_ldf && COST_SENSITIVE::ec_is_example_header(priv.learn_ec_ref[0])) ? 1 : 0;

    // TODO: weight
    if (add_conditioning)
      for (action a = static_cast<uint32_t>(start_K); a < priv.learn_ec_ref_cnt; a++)
      {
        example& ec = priv.learn_ec_ref[a];
        add_example_conditioning(priv, ec, priv.learn_condition_on.size(), priv.learn_condition_on_names.begin(),
            priv.learn_condition_on_act.begin());
      }

    for (size_t is_local = 0; is_local <= static_cast<size_t>(priv.xv); is_local++)
    {
      int learner = select_learner(priv, priv.current_policy, priv.learn_learner_id, true, is_local > 0);

      // create an example collection for

      multi_ex tmp;
      uint64_t tmp_offset = 0;
      if (priv.learn_ec_ref_cnt > start_K) tmp_offset = priv.learn_ec_ref[start_K].ft_offset;
      for (action a = static_cast<uint32_t>(start_K); a < priv.learn_ec_ref_cnt; a++)
      {
        example& ec = priv.learn_ec_ref[a];
        CS::label& lab = ec.l.cs;
        if (lab.costs.size() == 0)
        {
          CS::wclass wc = {0., a - static_cast<uint32_t>(start_K), 0., 0.};
          lab.costs.push_back(wc);
        }
        lab.costs[0].x = losses.cs.costs[a - start_K].x;
        // store the offset to restore it later
        ec.ft_offset = priv.offset;
        // create the example collection used to learn
        tmp.push_back(&ec);
        cdbg << "generate_training_example called learn on action a=" << a << ", costs.size=" << lab.costs.size()
             << " ec=" << &ec << endl;
        priv.total_examples_generated++;
      }

      // learn with the multiline example
      assert(priv.multi_base_learner != nullptr);
      priv.multi_base_learner->learn(tmp, learner);

      // restore the offsets in examples
      int i = 0;
      for (action a = static_cast<uint32_t>(start_K); a < priv.learn_ec_ref_cnt; a++, i++)
        priv.learn_ec_ref[a].ft_offset = tmp_offset;
    }

    if (add_conditioning)
      for (action a = static_cast<uint32_t>(start_K); a < priv.learn_ec_ref_cnt; a++)
      {
        example& ec = priv.learn_ec_ref[a];
        del_example_conditioning(priv, ec);
      }
  }
}

bool search_predictNeedsExample(search_private& priv)
{
  // this is basically copied from the logic of search_predict()
  switch (priv.state)
  {
    case SearchState::INITIALIZE:
      return false;
    case SearchState::GET_TRUTH_STRING:
      return false;
    case SearchState::INIT_TEST:
      return true;
    case SearchState::INIT_TRAIN:
      // TODO: do we need to do something here for metatasks?
      // if (priv.beam && (priv.t < priv.beam_actions.size()))
      //  return false;
      if (priv.rollout_method == RollMethod::NO_ROLLOUT) return true;
      break;
    case SearchState::LEARN:
      if (priv.t + priv.meta_t < priv.learn_t)
        return false;  // TODO: in meta search mode with foreach feature we'll need it even here
      if (priv.t + priv.meta_t == priv.learn_t)
        return true;  // SPEEDUP: we really only need it on the last learn_a, but this is hard to know...
      // t > priv.learn_t
      if ((priv.rollout_num_steps > 0) && (priv.loss_declared_cnt >= priv.rollout_num_steps)) return false;  // skipping
      break;
  }

  int pol = choose_policy(priv, false);  // choose a policy but don't advance prng
  return (pol != -1);
}

void foreach_action_from_cache(search_private& priv, size_t t, action override_a = static_cast<action>(-1))
{
  cdbg << "foreach_action_from_cache: t=" << t << ", memo_foreach_action.size()=" << priv.memo_foreach_action.size()
       << ", override_a=" << override_a << endl;
  assert(t < priv.memo_foreach_action.size());
  v_array<action_cache>* cached = priv.memo_foreach_action[t];
  if (!cached) return;  // the only way this can happen is if the metatask overrode this action
  cdbg << "memo_foreach_action size = " << cached->size() << endl;
  for (size_t id = 0; id < cached->size(); id++)
  {
    action_cache& ac = (*cached)[id];
    priv.metaoverride->_foreach_action(*priv.metaoverride->sch, t - priv.meta_t, ac.min_cost, ac.k,
        (override_a == static_cast<action>(-1)) ? ac.is_opt : (ac.k == override_a), ac.cost);
  }
}

// note: ec_cnt should be 1 if we are not LDF
action search_predict(search_private& priv, example* ecs, size_t ec_cnt, ptag mytag, const action* oracle_actions,
    size_t oracle_actions_cnt, const ptag* condition_on, const char* condition_on_names, const action* allowed_actions,
    size_t allowed_actions_cnt, const float* allowed_actions_cost, size_t learner_id, float& a_cost, float /* weight */)
{
  size_t condition_on_cnt = condition_on_names ? strlen(condition_on_names) : 0;
  size_t t = priv.t + priv.meta_t;
  priv.t++;

  // make sure parameters come in pairs correctly
  assert((oracle_actions == nullptr) == (oracle_actions_cnt == 0));
  assert((condition_on == nullptr) == (condition_on_names == nullptr));
  assert(((allowed_actions == nullptr) && (allowed_actions_cost == nullptr)) == (allowed_actions_cnt == 0));
  assert(priv.use_action_costs == (allowed_actions_cost != nullptr));
  if (allowed_actions_cost != nullptr) assert(oracle_actions == nullptr);

  // if we're just after the string, choose an oracle action
  if ((priv.state == SearchState::GET_TRUTH_STRING) || priv.force_oracle)
  {
    action a = choose_oracle_action(
        priv, ec_cnt, oracle_actions, oracle_actions_cnt, allowed_actions, allowed_actions_cnt, allowed_actions_cost);
    // if (priv.metaoverride && priv.metaoverride->_post_prediction)
    //  priv.metaoverride->_post_prediction(*priv.metaoverride->sch, t-priv.meta_t, a, 0.);
    a_cost = 0.;
    return a;
  }

  // if we're in LEARN mode and before learn_t, return the train action
  if ((priv.state == SearchState::LEARN) && (t < priv.learn_t))
  {
    assert(t < priv.train_trajectory.size());
    action a = priv.train_trajectory[t].a;
    a_cost = priv.train_trajectory[t].s;
    cdbg << "LEARN " << t << " < priv.learn_t ==> a=" << a << ", a_cost=" << a_cost << endl;
    if (priv.metaoverride && priv.metaoverride->_foreach_action) foreach_action_from_cache(priv, t);
    if (priv.metaoverride && priv.metaoverride->_post_prediction)
      priv.metaoverride->_post_prediction(*priv.metaoverride->sch, t - priv.meta_t, a, a_cost);
    return a;
  }

  // for LDF, # of valid actions is ec_cnt; otherwise it's either allowed_actions_cnt or A
  size_t valid_action_cnt = priv.is_ldf ? ec_cnt : (allowed_actions_cnt > 0) ? allowed_actions_cnt : priv.A;

  // if we're in LEARN mode and _at_ learn_t, then:
  //   - choose the next action
  //   - decide if we're done
  //   - if we are, then copy/mark the example ref
  if ((priv.state == SearchState::LEARN) && (t == priv.learn_t))
  {
    action a = static_cast<action>(priv.learn_a_idx);
    priv.loss_declared_cnt = 0;

    cdbg << "LEARN " << t << " = priv.learn_t ==> a=" << a << ", learn_a_idx=" << priv.learn_a_idx
         << " valid_action_cnt=" << valid_action_cnt << endl;
    priv.learn_a_idx++;

    // check to see if we're done with available actions
    if (priv.learn_a_idx >= valid_action_cnt)
    {
      priv.done_with_all_actions = true;
      priv.learn_learner_id = learner_id;

      // set reference or copy example(s)
      if (oracle_actions_cnt > 0) priv.learn_oracle_action = oracle_actions[0];
      priv.learn_ec_ref_cnt = ec_cnt;
      if (priv.examples_dont_change)
        priv.learn_ec_ref = ecs;
      else
      {
        priv.learn_ec_copy.resize(ec_cnt);
        for (size_t i = 0; i < ec_cnt; i++) { VW::copy_example_data_with_label(&priv.learn_ec_copy[i], ecs + i); }

        priv.learn_ec_ref = priv.learn_ec_copy.data();
      }

      // copy conditioning stuff and allowed actions
      if (priv.auto_condition_features)
      {
        priv.learn_condition_on.resize_but_with_stl_behavior(condition_on_cnt);
        ensure_size(priv.learn_condition_on_act, condition_on_cnt);

        memcpy(priv.learn_condition_on.begin(), condition_on, condition_on_cnt * sizeof(ptag));

        for (size_t i = 0; i < condition_on_cnt; i++)
        {
          set_at(priv.learn_condition_on_act,
              action_repr(((1 <= condition_on[i]) && (condition_on[i] < priv.ptag_to_action.size()))
                      ? priv.ptag_to_action[condition_on[i]]
                      : 0),
              i);
        }

        if (condition_on_names == nullptr)
        {
          ensure_size(priv.learn_condition_on_names, 1);
          priv.learn_condition_on_names[0] = 0;
        }
        else
        {
          ensure_size(priv.learn_condition_on_names, strlen(condition_on_names) + 1);
          VW::string_cpy(priv.learn_condition_on_names.begin(), (strlen(condition_on_names) + 1), condition_on_names);
        }
      }

      if (allowed_actions && (allowed_actions_cnt > 0))
      {
        ensure_size(priv.learn_allowed_actions, allowed_actions_cnt);
        memcpy(priv.learn_allowed_actions.begin(), allowed_actions, allowed_actions_cnt * sizeof(action));
        cdbg_print_array("in LEARN, learn_allowed_actions", priv.learn_allowed_actions);
      }
    }

    assert((allowed_actions_cnt == 0) || (a < allowed_actions_cnt));

    a_cost = 0.;
    action a_name = (allowed_actions && (allowed_actions_cnt > 0)) ? allowed_actions[a] : priv.is_ldf ? a : (a + 1);
    if (priv.metaoverride && priv.metaoverride->_foreach_action)
    {
      foreach_action_from_cache(priv, t, a_name);
      if (priv.memo_foreach_action[t])
      {
        cdbg << "@ memo_foreach_action: t=" << t << ", a=" << a << ", cost=" << (*priv.memo_foreach_action[t])[a].cost
             << endl;
        a_cost = (*priv.memo_foreach_action[t])[a].cost;
      }
    }

    a = a_name;

    if (priv.metaoverride && priv.metaoverride->_post_prediction)
      priv.metaoverride->_post_prediction(*priv.metaoverride->sch, t - priv.meta_t, a, a_cost);
    return a;
  }

  if ((priv.state == SearchState::LEARN) && (t > priv.learn_t) && (priv.rollout_num_steps > 0) &&
      (priv.loss_declared_cnt >= priv.rollout_num_steps))
  {
    cdbg << "... skipping" << endl;
    action a = priv.is_ldf ? 0 : ((allowed_actions && (allowed_actions_cnt > 0)) ? allowed_actions[0] : 1);
    if (priv.metaoverride && priv.metaoverride->_post_prediction)
      priv.metaoverride->_post_prediction(*priv.metaoverride->sch, t - priv.meta_t, a, 0.);
    if (priv.metaoverride && priv.metaoverride->_foreach_action) foreach_action_from_cache(priv, t);
    a_cost = 0.;
    return a;
  }

  if ((priv.state == SearchState::INIT_TRAIN) || (priv.state == SearchState::INIT_TEST) ||
      ((priv.state == SearchState::LEARN) && (t > priv.learn_t)))
  {
    // we actually need to run the policy

    int policy = choose_policy(priv);
    action a = 0;

    cdbg << "executing policy " << policy << endl;

    bool gte_here = (priv.state == SearchState::INIT_TRAIN) && (priv.rollout_method == RollMethod::NO_ROLLOUT) &&
        ((oracle_actions_cnt > 0) || (priv.use_action_costs));
    a_cost = 0.;
    bool skip = false;

    if (priv.metaoverride && priv.metaoverride->_maybe_override_prediction &&
        (priv.state != SearchState::LEARN))  // if LEARN and t>learn_t,then we cannot allow overrides!
    {
      skip = priv.metaoverride->_maybe_override_prediction(*priv.metaoverride->sch, t - priv.meta_t, a, a_cost);
      cdbg << "maybe_override_prediction --> " << skip << ", a=" << a << ", a_cost=" << a_cost << endl;
      if (skip && need_memo_foreach_action(priv)) priv.memo_foreach_action.push_back(nullptr);
    }

    if ((!skip) && (policy == -1))
      a = choose_oracle_action(priv, ec_cnt, oracle_actions, oracle_actions_cnt, allowed_actions, allowed_actions_cnt,
          allowed_actions_cost);  // TODO: we probably want to actually get costs for oracle actions???

    bool need_fea = (policy == -1) && priv.metaoverride && priv.metaoverride->_foreach_action;

    if ((policy >= 0) || gte_here || need_fea)  // the last case is we need to do foreach action
    {
      int learner = select_learner(priv, policy, learner_id, false, priv.state != SearchState::INIT_TEST);

      ensure_size(priv.condition_on_actions, condition_on_cnt);
      for (size_t i = 0; i < condition_on_cnt; i++)
      {
        priv.condition_on_actions[i] = ((1 <= condition_on[i]) && (condition_on[i] < priv.ptag_to_action.size()))
            ? priv.ptag_to_action[condition_on[i]]
            : action_repr(0);
      }

      bool not_test = priv.all->training && !ecs[0].test_only;

      if ((!skip) && (!need_fea) && not_test &&
          cached_action_store_or_find(priv, mytag, condition_on, condition_on_names, priv.condition_on_actions.begin(),
              condition_on_cnt, policy, learner_id, a, false, a_cost))
        // if this succeeded, 'a' has the right action
        priv.total_cache_hits++;
      else  // we need to predict, and then cache, and maybe run foreach_action
      {
        size_t start_K = (priv.is_ldf && COST_SENSITIVE::ec_is_example_header(ecs[0])) ? 1 : 0;
        priv.last_action_repr.clear();
        if (priv.auto_condition_features)
          for (size_t n = start_K; n < ec_cnt; n++)
            add_example_conditioning(
                priv, ecs[n], condition_on_cnt, condition_on_names, priv.condition_on_actions.begin());

        if (((!skip) && (policy >= 0)) || need_fea)  // only make a prediction if we're going to use the output
        {
          if (priv.auto_condition_features && priv.acset.use_passthrough_repr)
          {
            if (priv.is_ldf) { THROW("search cannot use state representations in ldf mode"); }
            if (ecs[0].passthrough) { THROW("search cannot passthrough"); }
            ecs[0].passthrough = &priv.last_action_repr;
          }
          a = priv.is_ldf
              ? single_prediction_LDF(priv, ecs, ec_cnt, learner, a_cost, need_fea ? a : static_cast<action>(-1))
              : single_prediction_notLDF(priv, *ecs, learner, allowed_actions, allowed_actions_cnt,
                    allowed_actions_cost, a_cost, need_fea ? a : static_cast<action>(-1));

          cdbg << "passthrough = [";
          for (size_t kk = 0; kk < priv.last_action_repr.size(); kk++)
            cdbg << ' ' << priv.last_action_repr.indicies[kk] << ':' << priv.last_action_repr.values[kk];
          cdbg << " ]" << endl;

          ecs[0].passthrough = nullptr;
        }

        if (need_fea)
        {
          // TODO this
        }

        if (gte_here)
        {
          cdbg << "INIT_TRAIN, NO_ROLLOUT, at least one oracle_actions, a=" << a << endl;
          // we can generate a training example _NOW_ because we're not doing rollouts
          // allowed_actions_to_losses(priv, ec_cnt, allowed_actions, allowed_actions_cnt, oracle_actions,
          // oracle_actions_cnt, losses);
          allowed_actions_to_label(priv, ec_cnt, allowed_actions, allowed_actions_cnt, allowed_actions_cost,
              oracle_actions, oracle_actions_cnt, priv.gte_label);
          cdbg << "priv.gte_label = [";
          for (size_t i = 0; i < priv.gte_label.cs.costs.size(); i++)
            cdbg << ' ' << priv.gte_label.cs.costs[i].class_index << ':' << priv.gte_label.cs.costs[i].x;
          cdbg << " ]" << endl;

          priv.learn_ec_ref = ecs;
          priv.learn_ec_ref_cnt = ec_cnt;
          if (allowed_actions)
          {
            ensure_size(priv.learn_allowed_actions, allowed_actions_cnt);  // TODO: do we really need this?
            memcpy(priv.learn_allowed_actions.begin(), allowed_actions, allowed_actions_cnt * sizeof(action));
          }
          size_t old_learner_id = priv.learn_learner_id;
          priv.learn_learner_id = learner_id;
          generate_training_example(
              priv, priv.gte_label, 1., false);  // this is false because the conditioning has already been added!
          priv.learn_learner_id = old_learner_id;
        }

        if (priv.auto_condition_features)
          for (size_t n = start_K; n < ec_cnt; n++) del_example_conditioning(priv, ecs[n]);

        if (not_test && (!skip))
          cached_action_store_or_find(priv, mytag, condition_on, condition_on_names, priv.condition_on_actions.begin(),
              condition_on_cnt, policy, learner_id, a, true, a_cost);
      }
    }

    if (priv.state == SearchState::INIT_TRAIN)
      priv.train_trajectory.push_back(scored_action(a, a_cost));  // note the action for future reference

    if (priv.metaoverride && priv.metaoverride->_post_prediction)
      priv.metaoverride->_post_prediction(*priv.metaoverride->sch, t - priv.meta_t, a, a_cost);

    return a;
  }

  THROW("error: predict called in unknown state");
}

inline bool cmp_size_t(const size_t a, const size_t b) { return a < b; }
inline bool cmp_size_t_pair(const std::pair<size_t, size_t>& a, const std::pair<size_t, size_t>& b)
{
  return ((a.first == b.first) && (a.second < b.second)) || (a.first < b.first);
}

inline size_t absdiff(size_t a, size_t b) { return (a < b) ? (b - a) : (a - b); }

void hoopla_permute(size_t* B, size_t* end)
{
  // from Curtis IPL 2004, "Darts and hoopla board design"
  // first sort
  size_t N = end - B;
  std::sort(B, end, cmp_size_t);
  // make some temporary space
  size_t* A = calloc_or_throw<size_t>((N + 1) * 2);
  A[N] = B[0];                // arbitrarily choose the maximum in the middle
  A[N + 1] = B[N - 1];        // so the maximum goes next to it
  size_t lo = N, hi = N + 1;  // which parts of A have we filled in? [lo,hi]
  size_t i = 0, j = N - 1;    // which parts of B have we already covered? [0,i] and [j,N-1]
  while (i + 1 < j)
  {
    // there are four options depending on where things get placed
    size_t d1 = absdiff(A[lo], B[i + 1]);  // put B[i+1] at the bottom
    size_t d2 = absdiff(A[lo], B[j - 1]);  // put B[j-1] at the bottom
    size_t d3 = absdiff(A[hi], B[i + 1]);  // put B[i+1] at the top
    size_t d4 = absdiff(A[hi], B[j - 1]);  // put B[j-1] at the top
    size_t mx = std::max(std::max(d1, d2), std::max(d3, d4));
    if (d1 >= mx)
      A[--lo] = B[++i];
    else if (d2 >= mx)
      A[--lo] = B[--j];
    else if (d3 >= mx)
      A[++hi] = B[++i];
    else
      A[++hi] = B[--j];
  }
  // copy it back to B
  memcpy(B, A + lo, N * sizeof(size_t));
  // clean up
  free(A);
}

void get_training_timesteps(search_private& priv, v_array<size_t>& timesteps)
{
  timesteps.clear();

  // if there's active learning, we need to
  if (priv.subsample_timesteps <= -1)
  {
    for (size_t i = 0; i < priv.active_uncertainty.size(); i++)
      if (priv._random_state->get_and_update_random() > priv.active_uncertainty[i].first)
        timesteps.push_back(priv.active_uncertainty[i].second - 1);
    /*
    float k = (float)priv.total_examples_generated;
    priv.ec_seq[t]->revert_weight = priv.all->loss->getRevertingWeight(priv.all->sd, priv.ec_seq[t].pred.scalar,
    priv.all->eta / powf(k, priv.all->power_t)); float importance = query_decision(active_str, *priv.ec_seq[t], k); if
    (importance > 0.) timesteps.push_back(pair<size_t,size_t>(0,t));
    */
  }
  // if there's no subsampling to do, just return [0,T)
  else if (priv.subsample_timesteps <= 0)
    for (size_t t = 0; t < priv.T; t++)
    {
      uint32_t count = 99;
      if (priv.active_csoaa && (t < priv.active_known.size()))
      {
        count = 0;
        for (std::pair<CS::wclass&, bool> wcq : priv.active_known[t])
          if (wcq.second)
          {
            count++;
            if (count > 1) break;
          }
      }
      if (count > 1) timesteps.push_back(t);
    }

  // if subsample in (0,1) then pick steps with that probability, but ensuring there's at least one!
  else if (priv.subsample_timesteps < 1)
  {
    for (size_t t = 0; t < priv.T; t++)
      if (priv._random_state->get_and_update_random() <= priv.subsample_timesteps) timesteps.push_back(t);

    if (timesteps.size() == 0)  // ensure at least one
      timesteps.push_back(static_cast<size_t>(priv._random_state->get_and_update_random() * priv.T));
  }

  // finally, if subsample >= 1, then pick (int) that many uniformly at random without replacement; could use an LFSR
  // but why? :P
  else
  {
    while ((timesteps.size() < static_cast<size_t>(priv.subsample_timesteps)) && (timesteps.size() < priv.T))
    {
      size_t t = static_cast<size_t>(priv._random_state->get_and_update_random() * static_cast<float>(priv.T));
      if (std::find(timesteps.begin(), timesteps.end(), t) == timesteps.end()) { timesteps.push_back(t); }
    }
    std::sort(timesteps.begin(), timesteps.end(), cmp_size_t);
  }

  if (!priv.linear_ordering) hoopla_permute(timesteps.begin(), timesteps.end());
}

void BaseTask::Run()
{
  search_private& priv = *sch->priv;
  // make sure output is correct
  bool old_should_produce_string = priv.should_produce_string;
  if (!_final_run && !_with_output_string) priv.should_produce_string = false;
  // if this isn't a final run, it shouldn't count for loss
  float old_test_loss = priv.test_loss;
  // float old_learn_loss = priv.learn_loss;
  priv.learn_loss *= 0.5;
  float old_train_loss = priv.train_loss;

  if (priv.should_produce_string) priv.pred_string->str("");

  priv.t = 0;
  priv.metaoverride = this;
  priv.task->run(*sch, ec);
  priv.metaoverride = nullptr;
  priv.meta_t += priv.t;

  // restore
  if (_with_output_string && old_should_produce_string) _with_output_string(*sch, *priv.pred_string);

  priv.should_produce_string = old_should_produce_string;
  if (!_final_run)
  {
    priv.test_loss = old_test_loss;
    // priv.learn_loss = old_learn_loss;
    priv.train_loss = old_train_loss;
  }
}

void run_task(search& sch, multi_ex& ec)
{
  search_private& priv = *sch.priv;
  priv.num_calls_to_run++;
  if (priv.metatask && (priv.state != SearchState::GET_TRUTH_STRING))
    priv.metatask->run(sch, ec);
  else
    priv.task->run(sch, ec);
}

void verify_active_csoaa(
    COST_SENSITIVE::label& losses, const std::vector<std::pair<CS::wclass&, bool>>& known, size_t t, float multiplier)
{
  float threshold = multiplier / std::sqrt(static_cast<float>(t));
  cdbg << "verify_active_csoaa, losses = [";
  for (COST_SENSITIVE::wclass& wc : losses.costs) cdbg << " " << wc.class_index << ":" << wc.x;
  cdbg << " ]" << endl;
  // cdbg_print_array("verify_active_csoaa,  known", known);
  size_t i = 0;
  for (COST_SENSITIVE::wclass& wc : losses.costs)
  {
    if (!known[i].second)
    {
      float err = static_cast<float>(std::pow(known[i].first.partial_prediction - wc.x, 2));
      if (err > threshold)
      {
        logger::errlog_error("verify_active_csoaa failed: truth {0}:{1}, known[{2}]={3}, error={4} vs threshold {5}",
                             wc.class_index /*0*/, wc.x/*1*/, i/*2*/, known[i].first.partial_prediction/*3*/,
                             err/*4*/, threshold/*5*/);
      }
    }
    i++;
  }
}

void advance_from_known_actions(search_private& priv)
{
  size_t t = priv.learn_t;
  if (!priv.active_csoaa) return;
  if (priv.active_csoaa_verify > 0.) return;
  if (t >= priv.active_known.size()) return;
  cdbg << "advance_from_known_actions t=" << t << " active_known.size()=" << priv.active_known.size()
       << " learn_a_idx=" << priv.learn_a_idx << endl;
  // cdbg_print_array(" active_known[t]", priv.active_known[t]);
  if (priv.learn_a_idx >= priv.active_known[t].size())
  {
    cdbg << "advance_from_known_actions setting done_with_all_actions=true (active_known[t].size()="
         << priv.active_known[t].size() << ")" << endl;
    priv.done_with_all_actions = true;
    return;
  }
  // if (priv.active_known[t][priv.learn_a_idx] >= FLT_MAX) return;
  if (priv.active_known[t][priv.learn_a_idx].second) return;
  // return;
  // wow, we actually found something we were confident about!
  /*
  cs_cost_push_back(priv.cb_learner,
                    priv.learn_losses,
                    priv.is_ldf ? (uint32_t)(priv.learn_a_idx - 1) : (uint32_t)priv.learn_a_idx,
                    priv.active_known[t][priv.learn_a_idx],
                    true);
  */
  priv.learn_losses.cs.costs.push_back(priv.active_known[t][priv.learn_a_idx].first);
  cdbg << "  --> adding " << priv.learn_a_idx << ":" << priv.active_known[t][priv.learn_a_idx].first.x << endl;
  priv.learn_a_idx++;
  advance_from_known_actions(priv);
}

template <bool is_learn>
void train_single_example(search& sch, bool is_test_ex, bool is_holdout_ex, multi_ex& ec_seq)
{
  search_private& priv = *sch.priv;
  VW::workspace& all = *priv.all;
  bool ran_test = false;  // we must keep track so that even if we skip test, we still update # of examples seen

  // if (! priv.no_caching)
  priv.cache_hash_map.clear();

  cdbg << "is_test_ex=" << is_test_ex << " vw_is_main=" << all.vw_is_main << endl;
  cdbg << "must_run_test = " << must_run_test(all, ec_seq, is_test_ex) << endl;
  // do an initial test pass to compute output (and loss)
  if (must_run_test(all, ec_seq, is_test_ex))
  {
    cdbg << "======================================== INIT TEST (" << priv.current_policy << ","
         << priv.read_example_last_pass << ") ========================================" << endl;

    ran_test = true;

    // do the prediction
    reset_search_structure(priv);
    priv.state = SearchState::INIT_TEST;
    priv.should_produce_string =
        might_print_update(all) || (all.final_prediction_sink.size() > 0) || (all.raw_prediction != nullptr);
    priv.pred_string->str("");
    priv.test_action_sequence.clear();
    run_task(sch, ec_seq);

    // accumulate loss
    if (!is_test_ex) all.sd->update(ec_seq[0]->test_only, !is_test_ex, priv.test_loss, 1.f, priv.num_features);

    // generate output
    for (auto& sink : all.final_prediction_sink)
    { all.print_text_by_ref(sink.get(), priv.pred_string->str(), ec_seq[0]->tag); }

    if (all.raw_prediction != nullptr) all.print_text_by_ref(all.raw_prediction.get(), "", ec_seq[0]->tag);
  }

  // if we're not training, then we're done!
  if (!is_learn) return;
  if (is_test_ex || is_holdout_ex || ec_seq[0]->test_only || (!priv.all->training)) return;

  // SPEEDUP: if the oracle was never called, we can skip this!

  // do a pass over the data allowing oracle
  cdbg << "======================================== INIT TRAIN (" << priv.current_policy << ","
       << priv.read_example_last_pass << ") ========================================" << endl;

  priv.cache_hash_map.clear();
  reset_search_structure(priv);
  clear_memo_foreach_action(priv);
  priv.state = SearchState::INIT_TRAIN;
  priv.active_uncertainty.clear();
  priv.train_trajectory.clear();  // this is where we'll store the training sequence
  run_task(sch, ec_seq);

  if (!ran_test)  // was  && !priv.ec_seq[0]->test_only) { but we know it's not test_only
    all.sd->update(ec_seq[0]->test_only, true, priv.test_loss, 1.f, priv.num_features);

  // if there's nothing to train on, we're done!
  if ((priv.loss_declared_cnt == 0) || (priv.t + priv.meta_t == 0) ||
      (priv.rollout_method == RollMethod::NO_ROLLOUT))  // TODO: make sure NO_ROLLOUT works with beam!
  { return; }

  // otherwise, we have some learn'in to do!
  cdbg << "======================================== LEARN (" << priv.current_policy << ","
       << priv.read_example_last_pass << ") ========================================" << endl;
  priv.T = priv.metatask ? priv.meta_t : priv.t;
  get_training_timesteps(priv, priv.timesteps);
  cdbg << "train_trajectory.size() = " << priv.train_trajectory.size() << ":\t";
  cdbg_print_array<scored_action>("", priv.train_trajectory);
  // cdbg << "memo_foreach_action = " << priv.memo_foreach_action << endl;
  for (size_t i = 0; i < priv.memo_foreach_action.size(); i++)
  {
    cdbg << "memo_foreach_action[" << i << "] = ";
    if (priv.memo_foreach_action[i])
      cdbg << *priv.memo_foreach_action[i];
    else
      cdbg << "null";
    cdbg << endl;
  }

  if (priv.cb_learner)
    priv.learn_losses.cb.costs.clear();
  else
    priv.learn_losses.cs.costs.clear();

  for (size_t tid = 0; tid < priv.timesteps.size(); tid++)
  {
    cdbg << "timestep = " << priv.timesteps[tid] << " [" << tid << "/" << priv.timesteps.size() << "]" << endl;

    if (priv.metatask && !priv.memo_foreach_action[tid])
    {
      cdbg << "skipping because it looks like this was overridden by metatask" << endl;
      continue;
    }

    priv.learn_ec_ref = nullptr;
    priv.learn_ec_ref_cnt = 0;

    reset_search_structure(priv);  // TODO remove this?
    bool skipped_all_actions = true;
    priv.learn_a_idx = 0;
    priv.done_with_all_actions = false;
    // for each action, roll out to get a loss
    while (!priv.done_with_all_actions)
    {
      priv.learn_t = priv.timesteps[tid];
      advance_from_known_actions(priv);
      if (priv.done_with_all_actions) break;

      skipped_all_actions = false;
      reset_search_structure(priv);

      priv.state = SearchState::LEARN;
      priv.learn_t = priv.timesteps[tid];
      cdbg << "-------------------------------------------------------------------------------------" << endl;
      cdbg << "learn_t = " << priv.learn_t << ", learn_a_idx = " << priv.learn_a_idx << endl;
      run_task(sch, ec_seq);
      float this_loss = priv.learn_loss;
      cs_cost_push_back(priv.cb_learner, priv.learn_losses,
          priv.is_ldf ? static_cast<uint32_t>(priv.learn_a_idx - 1) : static_cast<uint32_t>(priv.learn_a_idx),
          this_loss);
      //                          (priv.learn_allowed_actions.size() > 0) ?
      //                          priv.learn_allowed_actions[priv.learn_a_idx-1] : priv.is_ldf ? (priv.learn_a_idx-1) :
      //                          (priv.learn_a_idx),
      //                           priv.learn_loss);
    }
    if (priv.active_csoaa_verify > 0.)
      verify_active_csoaa(
          priv.learn_losses.cs, priv.active_known[priv.learn_t], ec_seq[0]->example_counter, priv.active_csoaa_verify);

    if (skipped_all_actions)
    {
      reset_search_structure(priv);
      priv.state = SearchState::LEARN;
      priv.learn_t = priv.timesteps[tid];
      priv.force_setup_ec_ref = true;
      cdbg << "<<<<<" << endl;
      cdbg << "skipped all actions; learn_t = " << priv.learn_t << ", learn_a_idx = " << priv.learn_a_idx << endl;
      run_task(sch, ec_seq);  // TODO: i guess we can break out of this early
      cdbg << ">>>>>" << endl;
    }
    else
      cdbg << "didn't skip all actions" << endl;

    // now we can make a training example
    if (priv.learn_allowed_actions.size() > 0)
    {
      for (size_t i = 0; i < priv.learn_allowed_actions.size(); i++)
      { priv.learn_losses.cs.costs[i].class_index = priv.learn_allowed_actions[i]; }
    }
    // float min_loss = 0.;
    // if (priv.metatask)
    //  for (size_t aid=0; aid<priv.memo_foreach_action[tid]->size(); aid++)
    //    min_loss = std::min(min_loss, priv.memo_foreach_action[tid]->get(aid).cost);
    cdbg << "priv.learn_losses = [";
    for (auto& wc : priv.learn_losses.cs.costs) cdbg << " " << wc.class_index << ":" << wc.x;
    cdbg << " ]" << endl;
    cdbg << "gte" << endl;
    generate_training_example(priv, priv.learn_losses, 1., true);  // , min_loss);  // TODO: weight
    if (!priv.examples_dont_change)
    {
      for (auto& ex : priv.learn_ec_copy)
      {
        // Reset the state of the polylabel
        ex.l = polylabel{};
      }
    }
    if (priv.cb_learner)
      priv.learn_losses.cb.costs.clear();
    else
      priv.learn_losses.cs.costs.clear();
  }

  if (priv.active_csoaa && (priv.save_every_k_runs > 1))
  {
    size_t prev_num = priv.num_calls_to_run_previous / priv.save_every_k_runs;
    size_t this_num = priv.num_calls_to_run / priv.save_every_k_runs;
    if (this_num > prev_num) save_predictor(all, all.final_regressor_name, this_num);
    priv.num_calls_to_run_previous = priv.num_calls_to_run;
  }
}

void inline adjust_auto_condition(search_private& priv)
{
  if (priv.auto_condition_features)
  {
    // turn off auto-condition if it's irrelevant
    if ((priv.history_length == 0) || (priv.acset.feature_value == 0.f))
    {
      logger::errlog_warn("warning: turning off AUTO_CONDITION_FEATURES because settings make it useless");
      priv.auto_condition_features = false;
    }
  }
}

template <bool is_learn>
void do_actual_learning(search& sch, multi_ex& ec_seq)
{
  if (ec_seq.size() == 0) return;  // nothing to do :)

  bool is_test_ex = false;
  bool is_holdout_ex = false;

  search_private& priv = *sch.priv;
  priv.offset = ec_seq[0]->ft_offset;

  adjust_auto_condition(priv);
  priv.read_example_last_id = ec_seq[ec_seq.size() - 1]->example_counter;

  // hit_new_pass true would have already triggered a printout
  // finish_example(multi_ex).  so we can reset hit_new_pass here
  priv.hit_new_pass = false;

  for (size_t i = 0; i < ec_seq.size(); i++)
  {
    is_test_ex |= priv.label_is_test(ec_seq[i]->l);
    is_holdout_ex |= ec_seq[i]->test_only;
    if (is_test_ex && is_holdout_ex) break;
  }

  if (priv.task->run_setup) priv.task->run_setup(sch, ec_seq);

  // if we're going to have to print to the screen, generate the "truth" std::string
  cdbg << "======================================== GET TRUTH STRING (" << priv.current_policy << ","
       << priv.read_example_last_pass << ") ========================================" << endl;
  if (might_print_update(*priv.all))
  {
    if (is_test_ex)
      priv.truth_string->str("**test**");
    else
    {
      reset_search_structure(*sch.priv);
      priv.state = SearchState::GET_TRUTH_STRING;
      priv.should_produce_string = true;
      priv.truth_string->str("");
      run_task(sch, ec_seq);
    }
  }

  add_neighbor_features(priv, ec_seq);
  train_single_example<is_learn>(sch, is_test_ex, is_holdout_ex, ec_seq);
  del_neighbor_features(priv, ec_seq);

  if (priv.task->run_takedown) priv.task->run_takedown(sch, ec_seq);
}

template <bool is_learn>
void do_actual_learning_ldf(search& sch, multi_learner& base, multi_ex& ec_seq)
{
  if (ec_seq.size() == 0) return;  // nothing to do :)
  search_private& priv = *sch.priv;
  priv.multi_base_learner = &base;
  do_actual_learning<is_learn>(sch, ec_seq);
}

template <bool is_learn>
void do_actual_learning_non_ldf(search& sch, single_learner& base, multi_ex& ec_seq)
{
  if (ec_seq.size() == 0) return;  // nothing to do :)
  search_private& priv = *sch.priv;
  priv.single_base_learner = &base;
  do_actual_learning<is_learn>(sch, ec_seq);
}

void end_pass(search& sch)
{
  search_private& priv = *sch.priv;
  VW::workspace* all = priv.all;
  priv.hit_new_pass = true;
  priv.read_example_last_pass++;
  priv.passes_since_new_policy++;

  if (priv.passes_since_new_policy >= priv.passes_per_policy)
  {
    priv.passes_since_new_policy = 0;
    if (all->training) priv.current_policy++;
    if (priv.current_policy > priv.total_number_of_policies)
    {
      logger::errlog_error("internal error (bug): too many policies; not advancing");
      priv.current_policy = priv.total_number_of_policies;
    }
    // reset search_trained_nb_policies in options_from_file so it is saved to regressor file later
    // TODO work out a better system to update state that will be saved in the model.
    all->options->replace("search_trained_nb_policies", std::to_string(priv.current_policy));
    all->options->get_typed_option<uint32_t>("search_trained_nb_policies").value(priv.current_policy);
  }
}

void finish_multiline_example(VW::workspace& all, search& sch, multi_ex& ec_seq)
{
  print_update(*sch.priv);
  VW::finish_example(all, ec_seq);
}

void end_examples(search& sch)
{
  search_private& priv = *sch.priv;
  VW::workspace* all = priv.all;

  if (all->training)
  {
    // TODO work out a better system to update state that will be saved in the model.
    // Dig out option and change it in case we already loaded a predictor which had a value stored for
    // --search_trained_nb_policies
    auto val = (priv.passes_since_new_policy == 0) ? priv.current_policy : (priv.current_policy + 1);
    all->options->replace("search_trained_nb_policies", std::to_string(val));
    all->options->get_typed_option<uint32_t>("search_trained_nb_policies").value(val);
    // Dig out option and change it in case we already loaded a predictor which had a value stored for
    // --search_total_nb_policies
    all->options->replace("search_total_nb_policies", std::to_string(priv.total_number_of_policies));
    all->options->get_typed_option<uint32_t>("search_total_nb_policies").value(priv.total_number_of_policies);
  }
}

bool mc_label_is_test(const polylabel& lab) { return MC::test_label(lab.multi); }

void search_initialize(VW::workspace* all, search& sch)
{
  search_private& priv = *sch.priv;  // priv is zero initialized by default
  priv.all = all;
  priv._random_state = all->get_random_state();

  priv.active_csoaa = false;
  priv.label_is_test = mc_label_is_test;

  priv.num_learners = 1;
  priv.state = SearchState::INITIALIZE;
  priv.mix_per_roll_policy = -2;

  priv.pred_string = VW::make_unique<std::stringstream>();
  priv.truth_string = VW::make_unique<std::stringstream>();
  priv.bad_string_stream = VW::make_unique<std::stringstream>();
  priv.bad_string_stream->clear(priv.bad_string_stream->badbit);

  priv.rollout_method = RollMethod::MIX_PER_ROLL;
  priv.rollin_method = RollMethod::MIX_PER_ROLL;

  priv.allow_current_policy = true;
  priv.adaptive_beta = true;

  priv.total_number_of_policies = 1;

  priv.acset.max_bias_ngram_length = 1;

  priv.acset.feature_value = 1.;

  scored_action sa(static_cast<action>(-1), 0.);

  sch.task_data = nullptr;

  priv.active_uncertainty.clear();
  priv.active_known.clear();

  CS::default_label(priv.empty_cs_label);

  priv.rawOutputStringStream = VW::make_unique<std::stringstream>();
}

void ensure_param(float& v, float lo, float hi, float def, const char* str)
{
  if ((v < lo) || (v > hi))
  {
    logger::errlog_warn(str);
    v = def;
  }
}

void handle_condition_options(VW::workspace& all, auto_condition_settings& acset)
{
  option_group_definition new_options("Search Auto-conditioning Options");
  new_options.add(make_option("search_max_bias_ngram_length", acset.max_bias_ngram_length)
                      .keep()
                      .default_value(1)
                      .help("add a \"bias\" feature for each ngram up to and including this length. eg., if it's 1 "
                            "(default), then you get a single feature for each conditional"));
  new_options.add(make_option("search_max_quad_ngram_length", acset.max_quad_ngram_length)
                      .keep()
                      .default_value(0)
                      .help("add bias *times* input features for each ngram up to and including this length (def: 0)"));
  new_options.add(make_option("search_condition_feature_value", acset.feature_value)
                      .keep()
                      .default_value(1.f)
                      .help("how much weight should the conditional features get? (def: 1.)"));
  new_options.add(make_option("search_use_passthrough_repr", acset.use_passthrough_repr)
                      .keep()
                      .help("should we use lower-level reduction _internal state_ as additional features? (def: no)"));
  all.options->add_and_parse(new_options);
}

void search_finish(search& sch)
{
  search_private& priv = *sch.priv;
  cdbg << "search_finish" << endl;

  if (priv.active_csoaa) logger::errlog_info("search calls to run = {}", priv.num_calls_to_run);

  if (priv.task->finish) priv.task->finish(sch);
  if (priv.metatask && priv.metatask->finish) priv.metatask->finish(sch);
}

std::vector<CS::label> read_allowed_transitions(action A, const char* filename)
{
  FILE* f;
  if (VW::file_open(&f, filename, "r") != 0)
    THROW("error: could not read file " << filename << " (" << VW::strerror_to_string(errno)
                                        << "); assuming all transitions are valid");

  bool* bg = calloc_or_throw<bool>((static_cast<size_t>(A + 1)) * (A + 1));
  int rd, from, to, count = 0;
  while ((rd = fscanf_s(f, "%d:%d", &from, &to)) > 0)
  {
    if ((from < 0) || (from > static_cast<int>(A)))
    {
      logger::errlog_warn("warning: ignoring transition from {0} because it's out of the range [0,{1}]", from, A);
    }
    if ((to < 0) || (to > static_cast<int>(A)))
    {
      logger::errlog_warn("warning: ignoring transition to {0} because it's out of the range [0,{1}]", to, A);
    }
    bg[from * (A + 1) + to] = true;
    count++;
  }
  fclose(f);

  std::vector<CS::label> allowed;

  // from
  for (size_t i = 0; i < A; i++)
  {
    std::vector<CS::wclass> costs;

    // to
    for (size_t j = 0; j < A; j++)
      if (bg[i * (A + 1) + j])
      {
        CS::wclass c = {FLT_MAX, static_cast<action>(j), 0., 0.};
        costs.push_back(c);
      }

    CS::label ld = {costs};
    allowed.push_back(ld);
  }
  free(bg);

  logger::errlog_info("read {0} allowed transitions from {1}", count, filename);

  return allowed;
}

void parse_neighbor_features(VW::string_view nf_strview, v_array<int32_t>& neighbor_features)
{
  neighbor_features.clear();
  if (nf_strview.empty()) return;

  std::vector<VW::string_view> cmd;
  size_t end_idx = 0;
  bool reached_end = false;
  while (!reached_end)
  {
    end_idx = nf_strview.find(',');
    VW::string_view strview = nf_strview.substr(0, end_idx);
    // If we haven't reached the end yet, slice off the piece we're currently parsing
    if (end_idx != VW::string_view::npos) { nf_strview.remove_prefix(end_idx + 1); }
    else
    {
      reached_end = true;
    }

    cmd.clear();
    tokenize(':', strview, cmd, true);
    int32_t posn = 0;
    char ns = ' ';
    if (cmd.size() == 1)
    {
      posn = int_of_string(cmd[0]);
      ns = ' ';
    }
    else if (cmd.size() == 2)
    {
      posn = int_of_string(cmd[0]);
      ns = (!cmd[1].empty()) ? cmd[1].front() : ' ';
    }
    else
    {
      logger::errlog_warn("warning: ignoring malformed neighbor specification: '{}'", strview);
    }
    int32_t enc = (posn << 24) | (ns & 0xFF);
    neighbor_features.push_back(enc);
  }
}

base_learner* setup(VW::setup_base_i& stack_builder)
{
  options_i& options = *stack_builder.get_options();
<<<<<<< HEAD
  VW::workspace& all = *stack_builder.get_all_pointer();
  free_ptr<search> sch = scoped_calloc_or_throw<search>();
=======
  vw& all = *stack_builder.get_all_pointer();
  auto sch = VW::make_unique<search>();
>>>>>>> 151c5ff7
  search_private& priv = *sch->priv;
  std::string task_string;
  std::string metatask_string;
  std::string interpolation_string = "data";
  std::string neighbor_features_string;
  std::string rollout_string = "mix_per_state";
  std::string rollin_string = "mix_per_state";

  uint32_t search_trained_nb_policies;
  std::string search_allowed_transitions;

  priv.A = 1;
  option_group_definition new_options("Search options");
  new_options.add(
      make_option("search", priv.A).keep().help("Use learning to search, argument=maximum action id or 0 for LDF"));
  new_options.add(make_option("search_task", task_string)
                      .keep()
                      .necessary()
                      .help("the search task (use \"--search_task list\" to get a list of available tasks)"));
  new_options.add(make_option("search_metatask", metatask_string)
                      .keep()
                      .help("the search metatask (use \"--search_metatask list\" to get a list of available metatasks."
                            " Note: a valid search_task needs to be supplied in addition for this to output.)"));
  new_options.add(make_option("search_interpolation", interpolation_string)
                      .keep()
                      .help("at what level should interpolation happen? [*data|policy]"));
  new_options.add(
      make_option("search_rollout", rollout_string)
          .help("how should rollouts be executed?           [policy|oracle|*mix_per_state|mix_per_roll|none]"));
  new_options.add(make_option("search_rollin", rollin_string)
                      .help("how should past trajectories be generated? [policy|oracle|*mix_per_state|mix_per_roll]"));
  new_options.add(make_option("search_passes_per_policy", priv.passes_per_policy)
                      .default_value(1)
                      .help("number of passes per policy (only valid for search_interpolation=policy)"));
  new_options.add(make_option("search_beta", priv.beta)
                      .default_value(0.5f)
                      .help("interpolation rate for policies (only valid for search_interpolation=policy)"));
  new_options.add(make_option("search_alpha", priv.alpha)
                      .default_value(1e-10f)
                      .help("annealed beta = 1-(1-alpha)^t (only valid for search_interpolation=data)"));
  new_options.add(make_option("search_total_nb_policies", priv.total_number_of_policies)
                      .help("if we are going to train the policies through multiple separate calls to vw, we need to "
                            "specify this parameter and tell vw how many policies are eventually going to be trained"));
  new_options.add(make_option("search_trained_nb_policies", search_trained_nb_policies)
                      .help("the number of trained policies in a file"));
  new_options.add(make_option("search_allowed_transitions", search_allowed_transitions)
                      .help("read file of allowed transitions [def: all transitions are allowed]"));
  new_options.add(make_option("search_subsample_time", priv.subsample_timesteps)
                      .help("instead of training at all timesteps, use a subset. if value in (0,1), train on a random "
                            "v%. if v>=1, train on precisely v steps per example, if v<=-1, use active learning"));
  new_options.add(
      make_option("search_neighbor_features", neighbor_features_string)
          .keep()
          .help("copy features from neighboring lines. argument looks like: '-1:a,+2' meaning copy previous line "
                "namespace a and next next line from namespace _unnamed_, where ',' separates them"));
  new_options.add(make_option("search_rollout_num_steps", priv.rollout_num_steps)
                      .help("how many calls of \"loss\" before we stop really predicting on rollouts and switch to "
                            "oracle (default means \"infinite\")"));
  new_options.add(make_option("search_history_length", priv.history_length)
                      .keep()
                      .default_value(1)
                      .help("some tasks allow you to specify how much history their depend on; specify that here"));
  new_options.add(make_option("search_no_caching", priv.no_caching)
                      .help("turn off the built-in caching ability (makes things slower, but technically more safe)"));
  new_options.add(
      make_option("search_xv", priv.xv).help("train two separate policies, alternating prediction/learning"));
  new_options.add(make_option("search_perturb_oracle", priv.perturb_oracle)
                      .default_value(0.f)
                      .help("perturb the oracle on rollin with this probability"));
  new_options.add(make_option("search_linear_ordering", priv.linear_ordering)
                      .help("insist on generating examples in linear order (def: hoopla permutation)"));
  new_options.add(make_option("search_active_verify", priv.active_csoaa_verify)
                      .help("verify that active learning is doing the right thing (arg = multiplier, should be = "
                            "cost_range * range_c)"));
  new_options.add(make_option("search_save_every_k_runs", priv.save_every_k_runs).help("save model every k runs"));

  if (!options.add_parse_and_check_necessary(new_options)) return nullptr;

  search_initialize(&all, *sch.get());

  parse_neighbor_features(neighbor_features_string, sch->priv->neighbor_features);

  if (interpolation_string == "data")  // run as dagger
  {
    priv.adaptive_beta = true;
    priv.allow_current_policy = true;
    priv.passes_per_policy = all.numpasses;
    if (priv.current_policy > 1) priv.current_policy = 1;
  }
  else if (interpolation_string == "policy")
    ;
  else
    THROW("error: --search_interpolation must be 'data' or 'policy'");

  if ((rollout_string == "policy") || (rollout_string == "learn"))
    priv.rollout_method = RollMethod::POLICY;
  else if ((rollout_string == "oracle") || (rollout_string == "ref"))
    priv.rollout_method = RollMethod::ORACLE;
  else if ((rollout_string == "mix_per_state"))
    priv.rollout_method = RollMethod::MIX_PER_STATE;
  else if ((rollout_string == "mix_per_roll") || (rollout_string == "mix"))
    priv.rollout_method = RollMethod::MIX_PER_ROLL;
  else if ((rollout_string == "none"))
  {
    priv.rollout_method = RollMethod::NO_ROLLOUT;
    priv.no_caching = true;
  }
  else
    THROW("error: --search_rollout must be 'learn', 'ref', 'mix', 'mix_per_state' or 'none'");

  if ((rollin_string == "policy") || (rollin_string == "learn"))
    priv.rollin_method = RollMethod::POLICY;
  else if ((rollin_string == "oracle") || (rollin_string == "ref"))
    priv.rollin_method = RollMethod::ORACLE;
  else if ((rollin_string == "mix_per_state"))
    priv.rollin_method = RollMethod::MIX_PER_STATE;
  else if ((rollin_string == "mix_per_roll") || (rollin_string == "mix"))
    priv.rollin_method = RollMethod::MIX_PER_ROLL;
  else
    THROW("error: --search_rollin must be 'learn', 'ref', 'mix' or 'mix_per_state'");

  // check if the base learner is contextual bandit, in which case, we dont rollout all actions.
  // TODO consume this when learner understand base label type
  if (options.was_supplied("cb"))
  {
    priv.cb_learner = true;
    CB::cb_label.default_label(priv.allowed_actions_cache);
    priv.learn_losses.cb.costs.clear();
    priv.gte_label.cb.costs.clear();
  }
  else
  {
    priv.cb_learner = false;
    CS::cs_label.default_label(priv.allowed_actions_cache);
    priv.learn_losses.cs.costs.clear();
    priv.gte_label.cs.costs.clear();
  }

  ensure_param(priv.beta, 0.0, 1.0, 0.5, "warning: search_beta must be in (0,1); resetting to 0.5");
  ensure_param(priv.alpha, 0.0, 1.0, 1e-10f, "warning: search_alpha must be in (0,1); resetting to 1e-10");

  priv.num_calls_to_run = 0;

  // compute total number of policies we will have at end of training
  // we add current_policy for cases where we start from an initial set of policies loaded through -i option
  uint32_t tmp_number_of_policies = priv.current_policy;
  if (all.training)
    tmp_number_of_policies +=
        static_cast<int>(ceil((static_cast<float>(all.numpasses)) / (static_cast<float>(priv.passes_per_policy))));

  // the user might have specified the number of policies that will eventually be trained through multiple vw calls,
  // so only set total_number_of_policies to computed value if it is larger
  cdbg << "current_policy=" << priv.current_policy << " tmp_number_of_policies=" << tmp_number_of_policies
       << " total_number_of_policies=" << priv.total_number_of_policies << endl;
  if (tmp_number_of_policies > priv.total_number_of_policies)
  {
    priv.total_number_of_policies = tmp_number_of_policies;
    if (priv.current_policy >
        0)  // we loaded a file but total number of policies didn't match what is needed for training
      logger::errlog_warn("warning: you're attempting to train more classifiers than was allocated initially. "
                          "Likely to cause bad performance.");
  }

  // current policy currently points to a new policy we would train
  // if we are not training and loaded a bunch of policies for testing, we need to subtract 1 from current policy
  // so that we only use those loaded when testing (as run_prediction is called with allow_current to true)
  if (!all.training && priv.current_policy > 0) priv.current_policy--;

  all.options->replace("search_trained_nb_policies", std::to_string(priv.current_policy));
  all.options->get_typed_option<uint32_t>("search_trained_nb_policies").value(priv.current_policy);

  all.options->replace("search_total_nb_policies", std::to_string(priv.total_number_of_policies));
  all.options->get_typed_option<uint32_t>("search_total_nb_policies").value(priv.total_number_of_policies);

  cdbg << "search current_policy = " << priv.current_policy
       << " total_number_of_policies = " << priv.total_number_of_policies << endl;

  if (task_string == "list")
  {
    // command line action, output directly to cerr
    std::vector<const char*> names;
    std::transform(all_tasks.begin(), all_tasks.end(), std::back_inserter(names),
        [](const search_task* task) { return task->task_name; });
    fmt::print(stderr, "available search tasks:\n  - {}\n", fmt::join(names, "\n  - "));
    exit(0);
  }
  if (metatask_string == "list")
  {
    // command line action, output directly to cerr
    std::vector<const char*> names;
    std::transform(all_metatasks.begin(), all_metatasks.end(), std::back_inserter(names),
        [](const search_metatask* task) { return task->metatask_name; });
    fmt::print(stderr, "available search metatasks:\n  - {}\n", fmt::join(names, "\n  - "));
    exit(0);
  }
  for (auto* task : all_tasks)
  {
    if (task_string == task->task_name)
    {
      priv.task = task;
      sch->task_name = task->task_name;
      break;
    }
  }

  if (priv.task == nullptr)
  {
    if (!options.was_supplied("help"))
    { THROW("fail: unknown task for --search_task '" << task_string << "'; use --search_task list to get a list"); }
  }
  priv.metatask = nullptr;
  for (auto* task : all_metatasks)
  {
    if (metatask_string == task->metatask_name)
    {
      priv.metatask = task;
      sch->metatask_name = task->metatask_name;
      break;
    }
  }
  all.example_parser->emptylines_separate_examples = true;

  if (!options.was_supplied("csoaa") && !options.was_supplied("cs_active") && !options.was_supplied("csoaa_ldf") &&
      !options.was_supplied("wap_ldf") && !options.was_supplied("cb"))
  { options.insert("csoaa", std::to_string(priv.A)); }

  priv.active_csoaa = options.was_supplied("cs_active");
  priv.active_csoaa_verify = -1.;
  if (options.was_supplied("search_active_verify"))
    if (!priv.active_csoaa) THROW("cannot use --search_active_verify without using --cs_active");

  cdbg << "active_csoaa = " << priv.active_csoaa << ", active_csoaa_verify = " << priv.active_csoaa_verify << endl;

  auto* base = stack_builder.setup_base_learner();

  // default to OAA labels unless the task wants to override this (which they can do in initialize)
  all.example_parser->lbl_parser = MC::mc_label;

  if (priv.task && priv.task->initialize) priv.task->initialize(*sch.get(), priv.A, options);
  if (priv.metatask && priv.metatask->initialize) priv.metatask->initialize(*sch.get(), priv.A, options);
  priv.meta_t = 0;

  VW::label_type_t expected_label_type = all.example_parser->lbl_parser.label_type;

  if (options.was_supplied("search_allowed_transitions"))
    read_allowed_transitions(static_cast<action>(priv.A), search_allowed_transitions.c_str());

  // set up auto-history (used to only do this if AUTO_CONDITION_FEATURES was on, but that doesn't work for hooktask)
  handle_condition_options(all, priv.acset);

  if (!priv.allow_current_policy)  // if we're not dagger
    all.check_holdout_every_n_passes = priv.passes_per_policy;

  all.searchstr = sch.get();

  priv.start_clock_time = clock();

  if (priv.xv) priv.num_learners *= 3;

  cdbg << "num_learners = " << priv.num_learners << endl;

  // No normal prediction is produced so the base prediction type is used. That type is unlikely to be accessible
  // though. TODO: either let search return a prediction or add a NO_PRED type.
  learner<search, multi_ex>* l;
  if (sch->is_ldf())
  {
    // base is multiline
    l = VW::LEARNER::make_reduction_learner(std::move(sch), as_multiline(base), do_actual_learning_ldf<true>,
        do_actual_learning_ldf<false>, stack_builder.get_setupfn_name(setup))
            .set_learn_returns_prediction(true)
            .set_params_per_weight(priv.total_number_of_policies * priv.num_learners)
            .set_finish_example(finish_multiline_example)
            .set_end_examples(end_examples)
            .set_finish(search_finish)
            .set_end_pass(end_pass)
            .set_input_label_type(expected_label_type)
            // .set_output_label(priv.cb_learner ? label_type_t::cb : label_type_t::cs)
            // .set_input_prediction(priv.active_csoaa ? ec.pred.active_multiclass.predicted_class : ec.pred.multiclass)
            .build();
  }
  else
  {
    // base is singleline
    l = VW::LEARNER::make_reduction_learner(std::move(sch), as_singleline(base), do_actual_learning_non_ldf<true>,
        do_actual_learning_non_ldf<false>, stack_builder.get_setupfn_name(setup))
            .set_learn_returns_prediction(true)
            .set_params_per_weight(priv.total_number_of_policies * priv.num_learners)
            .set_finish_example(finish_multiline_example)
            .set_end_examples(end_examples)
            .set_finish(search_finish)
            .set_end_pass(end_pass)
            .set_input_label_type(expected_label_type)
            // .set_output_label(priv.cb_learner ? label_type_t::cb : label_type_t::cs)
            // .set_input_prediction(priv.active_csoaa ? ec.pred.active_multiclass.predicted_class : ec.pred.multiclass)
            .build();
  }

  return make_base(*l);
}

float action_hamming_loss(action a, const action* A, size_t sz)
{
  if (sz == 0) return 0.;  // latent variables have zero loss
  for (size_t i = 0; i < sz; i++)
    if (a == A[i]) return 0.;
  return 1.;
}

float action_cost_loss(action a, const action* act, const float* costs, size_t sz)
{
  if (act == nullptr) return costs[a - 1];
  for (size_t i = 0; i < sz; i++)
    if (act[i] == a) return costs[i];
  THROW("action_cost_loss got action that wasn't allowed: " << a);
}

// the interface:
bool search::is_ldf() { return priv->is_ldf; }
void search::set_is_ldf(bool is_ldf) { priv->is_ldf = is_ldf; }

action search::predict(example& ec, ptag mytag, const action* oracle_actions, size_t oracle_actions_cnt,
    const ptag* condition_on, const char* condition_on_names, const action* allowed_actions, size_t allowed_actions_cnt,
    const float* allowed_actions_cost, size_t learner_id, float weight)
{
  float a_cost = 0.;
  action a = search_predict(*priv, &ec, 1, mytag, oracle_actions, oracle_actions_cnt, condition_on, condition_on_names,
      allowed_actions, allowed_actions_cnt, allowed_actions_cost, learner_id, a_cost, weight);
  if (priv->state == SearchState::INIT_TEST) priv->test_action_sequence.push_back(a);
  if (mytag != 0)
  {
    if (mytag < priv->ptag_to_action.size())
    {
      cdbg << "delete_v at " << mytag << endl;
      if (priv->ptag_to_action[mytag].repr != nullptr)
      {
        delete priv->ptag_to_action[mytag].repr;
        priv->ptag_to_action[mytag].repr = nullptr;
      }
    }
    if (priv->acset.use_passthrough_repr)
    {
      assert((mytag >= priv->ptag_to_action.size()) || (priv->ptag_to_action[mytag].repr == nullptr));
      set_at(priv->ptag_to_action, action_repr(a, &(priv->last_action_repr)), mytag);
    }
    else
      set_at(priv->ptag_to_action, action_repr(a, (features*)nullptr), mytag);
    cdbg << "set_at " << mytag << endl;
  }
  if (priv->auto_hamming_loss)
    loss(priv->use_action_costs ? action_cost_loss(a, allowed_actions, allowed_actions_cost, allowed_actions_cnt)
                                : action_hamming_loss(a, oracle_actions, oracle_actions_cnt));
  cdbg << "predict returning " << a << endl;
  return a;
}

action search::predictLDF(example* ecs, size_t ec_cnt, ptag mytag, const action* oracle_actions,
    size_t oracle_actions_cnt, const ptag* condition_on, const char* condition_on_names, size_t learner_id,
    float weight)
{
  float a_cost = 0.;
  // TODO: action costs for ldf
  action a = search_predict(*priv, ecs, ec_cnt, mytag, oracle_actions, oracle_actions_cnt, condition_on,
      condition_on_names, nullptr, 0, nullptr, learner_id, a_cost, weight);
  if (priv->state == SearchState::INIT_TEST) priv->test_action_sequence.push_back(a);

  // If there is a shared example (example header), then action "1" is at index 1, but otherwise
  // action "1" is at index 0. Map action to its appropriate index. In particular, this fixes an
  // issue where the predicted action is the last, and there is no example header, causing an index
  // beyond the end of the array (usually resulting in a segfault at some point.)
  size_t action_index = (a - COST_SENSITIVE::ec_is_example_header(ecs[0])) ? 0 : 1;

  if ((mytag != 0) && ecs[action_index].l.cs.costs.size() > 0)
  {
    if (mytag < priv->ptag_to_action.size())
    {
      cdbg << "delete_v at " << mytag << endl;
      if (priv->ptag_to_action[mytag].repr != nullptr)
      {
        delete priv->ptag_to_action[mytag].repr;
        priv->ptag_to_action[mytag].repr = nullptr;
      }
    }
    set_at(priv->ptag_to_action, action_repr(ecs[a].l.cs.costs[0].class_index, &(priv->last_action_repr)), mytag);
  }
  if (priv->auto_hamming_loss) loss(action_hamming_loss(a, oracle_actions, oracle_actions_cnt));  // TODO: action costs
  cdbg << "predict returning " << a << endl;
  return a;
}

void search::loss(float loss) { search_declare_loss(*this->priv, loss); }

bool search::predictNeedsExample() { return search_predictNeedsExample(*this->priv); }

std::stringstream& search::output()
{
  if (!this->priv->should_produce_string)
    return *(this->priv->bad_string_stream);
  else if (this->priv->state == SearchState::GET_TRUTH_STRING)
    return *(this->priv->truth_string);
  else
    return *(this->priv->pred_string);
}

void search::set_options(uint32_t opts)
{
  if (this->priv->all->vw_is_main && (this->priv->state != SearchState::INITIALIZE))
    logger::errlog_warn("warning: task should not set options except in initialize function!");
  if ((opts & AUTO_CONDITION_FEATURES) != 0) this->priv->auto_condition_features = true;
  if ((opts & AUTO_HAMMING_LOSS) != 0) this->priv->auto_hamming_loss = true;
  if ((opts & EXAMPLES_DONT_CHANGE) != 0) this->priv->examples_dont_change = true;
  if ((opts & IS_LDF) != 0) this->priv->is_ldf = true;
  if ((opts & NO_CACHING) != 0) this->priv->no_caching = true;
  if ((opts & ACTION_COSTS) != 0) this->priv->use_action_costs = true;

  if (this->priv->is_ldf && this->priv->use_action_costs)
    THROW("using LDF and actions costs is not yet implemented; turn off action costs");  // TODO fix

  if (this->priv->use_action_costs && (this->priv->rollout_method != RollMethod::NO_ROLLOUT))
    logger::errlog_warn(
      "warning: task is designed to use rollout costs, but this only works when --search_rollout none is specified"
    );
}

void search::set_label_parser(label_parser& lp, bool (*is_test)(const polylabel&))
{
  if (this->priv->all->vw_is_main && (this->priv->state != SearchState::INITIALIZE))
    logger::errlog_warn("warning: task should not set label parser except in initialize function!");
  this->priv->all->example_parser->lbl_parser = lp;
  this->priv->all->example_parser->lbl_parser.test_label = is_test;
  this->priv->label_is_test = is_test;
}

void search::get_test_action_sequence(std::vector<action>& V)
{
  V.clear();
  for (size_t i = 0; i < this->priv->test_action_sequence.size(); i++) V.push_back(this->priv->test_action_sequence[i]);
}

void search::set_num_learners(size_t num_learners) { this->priv->num_learners = num_learners; }

uint64_t search::get_mask() { return this->priv->all->weights.mask(); }
size_t search::get_stride_shift() { return this->priv->all->weights.stride_shift(); }
uint32_t search::get_history_length() { return static_cast<uint32_t>(this->priv->history_length); }

std::string search::pretty_label(action a)
{
  if (this->priv->all->sd->ldict)
  {
    auto sv = this->priv->all->sd->ldict->get(a);
    return sv.to_string();
  }
  else
  {
    std::ostringstream os;
    os << a;
    return os.str();
  }
}

VW::workspace& search::get_vw_pointer_unsafe() { return *this->priv->all; }
void search::set_force_oracle(bool force) { this->priv->force_oracle = force; }

// predictor implementation
predictor::predictor(search& sch, ptag my_tag)
    : is_ldf(false)
    , my_tag(my_tag)
    , ec(nullptr)
    , ec_cnt(0)
    , weight(1.)
    , learner_id(0)
    , sch(sch)
{
}

predictor& predictor::reset()
{
  this->erase_oracles();
  this->erase_alloweds();
  condition_on_tags.clear();
  condition_on_names.clear();
  allocated_examples.clear();
  return *this;
}

predictor& predictor::set_input(example& input_example)
{
  assert(sch.is_ldf() == false);
  is_ldf = false;
  ec = &input_example;
  ec_cnt = 1;
  return *this;
}

predictor& predictor::set_input(example* input_example, size_t input_length)
{
  assert(sch.is_ldf() == true);
  is_ldf = true;
  ec = input_example;
  ec_cnt = input_length;
  return *this;
}

void predictor::set_input_length(size_t input_length)
{
  assert(sch.is_ldf() == true);
  is_ldf = true;
  allocated_examples.resize(input_length);
  ec = allocated_examples.data();
  ec_cnt = input_length;
}
void predictor::set_input_at(size_t posn, example& ex)
{
  if (posn >= ec_cnt)
    THROW("call to set_input_at with too large a position: posn (" << posn << ") >= ec_cnt(" << ec_cnt << ")");

  VW::copy_example_data_with_label(ec + posn, &ex);
}

predictor& predictor::erase_oracles()
{
  oracle_actions.clear();
  return *this;
}

predictor& predictor::add_oracle(action a)
{
  oracle_actions.push_back(a);
  return *this;
}

predictor& predictor::add_oracle(action* a, size_t action_count)
{
  for (size_t i = 0; i < action_count; i++) { oracle_actions.push_back(*(a + i)); }
  return *this;
}

predictor& predictor::add_oracle(v_array<action>& a)
{
  for (const auto& item : a) { oracle_actions.push_back(item); }
  return *this;
}

predictor& predictor::set_oracle(action a)
{
  oracle_actions.clear();
  return add_oracle(a);
}

predictor& predictor::set_oracle(action* a, size_t action_count)
{
  oracle_actions.clear();
  return add_oracle(a, action_count);
}

predictor& predictor::set_oracle(v_array<action>& a)
{
  oracle_actions.clear();
  return add_oracle(a);
}

predictor& predictor::set_weight(float w)
{
  weight = w;
  return *this;
}

predictor& predictor::erase_alloweds()
{
  allowed_actions.clear();
  allowed_actions_cost.clear();
  return *this;
}

predictor& predictor::add_allowed(action a)
{
  allowed_actions.push_back(a);
  return *this;
}
predictor& predictor::add_allowed(action* a, size_t action_count)
{
  for (size_t i = 0; i < action_count; i++) { allowed_actions.push_back(*(a + i)); }
  return *this;
}
predictor& predictor::add_allowed(v_array<action>& a)
{
  for (const auto& item : a) { allowed_actions.push_back(item); }
  return *this;
}

predictor& predictor::set_allowed(action a)
{
  allowed_actions.clear();
  return add_allowed(a);
}

predictor& predictor::set_allowed(action* a, size_t action_count)
{
  allowed_actions.clear();
  return add_allowed(a, action_count);
}

predictor& predictor::set_allowed(v_array<action>& a)
{
  allowed_actions.clear();
  return add_allowed(a);
}

predictor& predictor::add_allowed(action a, float cost)
{
  allowed_actions_cost.push_back(cost);
  allowed_actions.push_back(a);
  return *this;
}

predictor& predictor::add_allowed(action* a, float* costs, size_t action_count)
{
  if (costs != nullptr)
  {
    for (size_t i = 0; i < action_count; i++) { allowed_actions_cost.push_back(*(costs + i)); }
  }
  if (a != nullptr)
  {
    for (size_t i = 0; i < action_count; i++) { allowed_actions.push_back(*(a + i)); }
  }
  return *this;
}

predictor& predictor::add_allowed(std::vector<std::pair<action, float>>& a)
{
  for (const auto& item : a)
  {
    allowed_actions.push_back(item.first);
    allowed_actions_cost.push_back(item.second);
  }
  return *this;
}

predictor& predictor::set_allowed(action a, float cost)
{
  allowed_actions_cost.clear();
  allowed_actions.clear();
  return add_allowed(a, cost);
}

predictor& predictor::set_allowed(action* a, float* costs, size_t action_count)
{
  allowed_actions_cost.clear();
  allowed_actions.clear();
  return add_allowed(a, costs, action_count);
}

predictor& predictor::set_allowed(std::vector<std::pair<action, float>>& a)
{
  erase_alloweds();
  return add_allowed(a);
}

predictor& predictor::add_condition(ptag tag, char name)
{
  condition_on_tags.push_back(tag);
  condition_on_names.push_back(name);
  return *this;
}
predictor& predictor::set_condition(ptag tag, char name)
{
  condition_on_tags.clear();
  condition_on_names.clear();
  return add_condition(tag, name);
}

predictor& predictor::add_condition_range(ptag hi, ptag count, char name0)
{
  if (count == 0) return *this;
  for (ptag i = 0; i < count; i++)
  {
    if (i > hi) break;
    char name = name0 + static_cast<char>(i);
    condition_on_tags.push_back(hi - i);
    condition_on_names.push_back(name);
  }
  return *this;
}
predictor& predictor::set_condition_range(ptag hi, ptag count, char name0)
{
  condition_on_tags.clear();
  condition_on_names.clear();
  return add_condition_range(hi, count, name0);
}

predictor& predictor::set_learner_id(size_t id)
{
  learner_id = id;
  return *this;
}

predictor& predictor::set_tag(ptag tag)
{
  my_tag = tag;
  return *this;
}

action predictor::predict()
{
  const action* orA = oracle_actions.size() == 0 ? nullptr : oracle_actions.begin();
  const ptag* cOn = condition_on_names.size() == 0 ? nullptr : condition_on_tags.begin();
  const char* cNa = nullptr;
  if (condition_on_names.size() > 0)
  {
    condition_on_names.push_back(static_cast<char>(0));  // null terminate
    cNa = condition_on_names.begin();
  }
  const action* alA = (allowed_actions.size() == 0) ? nullptr : allowed_actions.begin();
  const float* alAcosts = (allowed_actions_cost.size() == 0) ? nullptr : allowed_actions_cost.begin();
  size_t numAlA = std::max(allowed_actions.size(), allowed_actions_cost.size());
  action p = is_ldf
      ? sch.predictLDF(ec, ec_cnt, my_tag, orA, oracle_actions.size(), cOn, cNa, learner_id, weight)
      : sch.predict(*ec, my_tag, orA, oracle_actions.size(), cOn, cNa, alA, numAlA, alAcosts, learner_id, weight);

  if (condition_on_names.size() > 0) condition_on_names.pop_back();  // un-null-terminate
  return p;
}
}  // namespace Search

// TODO: valgrind --leak-check=full ./vw --search 2 -k -c --passes 1 --search_task sequence -d test_beam --holdout_off
// --search_rollin policy --search_metatask selective_branching 2>&1 | less<|MERGE_RESOLUTION|>--- conflicted
+++ resolved
@@ -2522,13 +2522,8 @@
 base_learner* setup(VW::setup_base_i& stack_builder)
 {
   options_i& options = *stack_builder.get_options();
-<<<<<<< HEAD
-  VW::workspace& all = *stack_builder.get_all_pointer();
-  free_ptr<search> sch = scoped_calloc_or_throw<search>();
-=======
   vw& all = *stack_builder.get_all_pointer();
   auto sch = VW::make_unique<search>();
->>>>>>> 151c5ff7
   search_private& priv = *sch->priv;
   std::string task_string;
   std::string metatask_string;

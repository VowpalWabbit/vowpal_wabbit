--- conflicted
+++ resolved
@@ -85,11 +85,7 @@
   {
     for (; begin != end; ++begin)
     {
-<<<<<<< HEAD
-      audit_func(dat, (*begin).audit() == nullptr ? &EMPTY_AUDIT_STRINGS : (*begin).audit()->get());
-=======
-      audit_func(dat, begin.audit() == nullptr ? &EMPTY_AUDIT_STRINGS : begin.audit());
->>>>>>> a1b88525
+      audit_func(dat, (*begin).audit() == nullptr ? &EMPTY_AUDIT_STRINGS : (*begin).audit());
       call_FuncT<DataT, FuncT>(
           dat, weights, INTERACTION_VALUE(ft_value, (*begin).value()), ((*begin).index() ^ halfhash) + offset);
       audit_func(dat, nullptr);
@@ -146,25 +142,12 @@
           auto second_range = ec.feature_space.namespace_index_range(ns[1]);
           for (auto second_it = second_range.begin(); second_it != second_range.end(); ++second_it)
           {
-<<<<<<< HEAD
             const auto& second = *second_it;
             ns1_i++;
             if (second.nonempty())
             {
               const bool same_namespace_index = (!permutations && (ns[0] == ns[1]));
               const bool same_namespace_hash = (!permutations && (first_it.hash() == second_it.hash()));
-=======
-            feature_index halfhash = FNV_prime * static_cast<uint64_t>(first.indicies[i]);
-            if (audit) { audit_func(dat, i < first.space_names.size() ? &first.space_names[i] : &EMPTY_AUDIT_STRINGS); }
-            // next index differs for permutations and simple combinations
-            feature_value ft_value = first.values[i];
-            auto begin = second.audit_cbegin();
-            if (same_namespace) { begin += (PROCESS_SELF_INTERACTIONS(ft_value)) ? i : i + 1; }
-            auto end = second.audit_cend();
-            num_features += std::distance(begin, end);
-            inner_kernel<DataT, WeightOrIndexT, FuncT, audit, audit_func>(
-                dat, begin, end, offset, weights, ft_value, halfhash);
->>>>>>> a1b88525
 
               // When there is more than one feature group of the same index, we should not process permutations. For
               // example we skip x2*x1 but do process x1*x2.
@@ -175,7 +158,7 @@
                 feature_index halfhash = FNV_prime * static_cast<uint64_t>(first.indicies[i]);
                 if (audit)
                 {
-                  audit_func(dat, i < first.space_names.size() ? first.space_names[i].get() : &EMPTY_AUDIT_STRINGS);
+                  audit_func(dat, i < first.space_names.size() ? &first.space_names[i] : &EMPTY_AUDIT_STRINGS);
                 }
                 // next index differs for permutations and simple combinations
                 feature_value ft_value = first.values[i];
@@ -214,19 +197,14 @@
             for (; first_begin != first_end; ++first_begin)
             {
               if (audit)
-<<<<<<< HEAD
               {
                 audit_func(
-                    dat, (*first_begin).audit() != nullptr ? (*first_begin).audit()->get() : &EMPTY_AUDIT_STRINGS);
+                    dat, (*first_begin).audit() != nullptr ? (*first_begin).audit() : &EMPTY_AUDIT_STRINGS);
               }
               const uint64_t halfhash1 = FNV_prime * (*first_begin).index();
               float first_ft_value = (*first_begin).value();
               auto inner_second_begin = second_begin;
-=======
-              { audit_func(dat, i < first.space_names.size() ? &first.space_names[i] : &EMPTY_AUDIT_STRINGS); }
-              const uint64_t halfhash1 = FNV_prime * static_cast<uint64_t>(first.indicies[i]);
-              float first_ft_value = first.values[i];
->>>>>>> a1b88525
+
               size_t j = 0;
               if (same_namespace1)  // next index differs for permutations and simple combinations
               {
@@ -238,18 +216,12 @@
               for (; inner_second_begin != second_end; ++inner_second_begin)
               {  // f3 x k*(f2 x k*f1)
                 if (audit)
-<<<<<<< HEAD
                 {
                   audit_func(
-                      dat, (*inner_second_begin).audit() != nullptr ? (*inner_second_begin).audit()->get() : &EMPTY_AUDIT_STRINGS);
+                      dat, (*inner_second_begin).audit() != nullptr ? (*inner_second_begin).audit() : &EMPTY_AUDIT_STRINGS);
                 }
                 feature_index halfhash = FNV_prime * (halfhash1 ^ (*inner_second_begin).index());
                 feature_value ft_value = INTERACTION_VALUE(first_ft_value, (*inner_second_begin).value());
-=======
-                { audit_func(dat, j < second.space_names.size() ? &second.space_names[j] : &EMPTY_AUDIT_STRINGS); }
-                feature_index halfhash = FNV_prime * (halfhash1 ^ static_cast<uint64_t>(second.indicies[j]));
-                feature_value ft_value = INTERACTION_VALUE(first_ft_value, second.values[j]);
->>>>>>> a1b88525
 
                 auto begin = third_begin;
                 // next index differs for permutations and simple combinations
@@ -367,12 +339,7 @@
             next_data->current_it = ec.feature_space.namespace_index_cbegin_proxy(next_data->ns_idx);
           }
 
-<<<<<<< HEAD
-          if (audit) audit_func(dat, (*cur_data->current_it).audit()->get());
-=======
-          if (audit) audit_func(dat, &fs.space_names[feature]);
->>>>>>> a1b88525
-
+          if (audit) audit_func(dat, (*cur_data->current_it).audit());
           if (cur_data == fgd)  // first namespace
           {
             next_data->hash = FNV_prime * (*cur_data->current_it).index();

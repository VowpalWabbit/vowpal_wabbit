// Copyright (c) by respective owners including Yahoo!, Microsoft, and
// individual contributors. All rights reserved. Released under a BSD (revised)
// license as described in the file LICENSE.
#pragma once

#include <cstdint>
#include "constant.h"
#include "feature_group.h"
#include "example_predict.h"
#include <vector>
#include <string>

const static std::pair<std::string, std::string> EMPTY_AUDIT_STRINGS = std::make_pair("", "");

namespace INTERACTIONS
{
/*
 * By default include interactions of feature with itself.
 * This approach produces slightly more interactions but it's safer
 * for some cases, as discussed in issues/698
 * Previous behaviour was: include interactions of feature with itself only if its value != value^2.
 *
 */

// 3 template functions to pass FuncT() proper argument (feature idx in regressor, or its coefficient)

template <class DataT, void (*FuncT)(DataT&, const float, float&), class WeightsT>
inline void call_FuncT(DataT& dat, WeightsT& weights, const float ft_value, const uint64_t ft_idx)
{
  FuncT(dat, ft_value, weights[ft_idx]);
}

template <class DataT, void (*FuncT)(DataT&, const float, float), class WeightsT>
inline void call_FuncT(DataT& dat, const WeightsT& weights, const float ft_value, const uint64_t ft_idx)
{
  FuncT(dat, ft_value, weights[ft_idx]);
}

template <class DataT, void (*FuncT)(DataT&, float, uint64_t), class WeightsT>
inline void call_FuncT(DataT& dat, WeightsT& /*weights*/, const float ft_value, const uint64_t ft_idx)
{
  FuncT(dat, ft_value, ft_idx);
}

// state data used in non-recursive feature generation algorithm
// contains N feature_gen_data records (where N is length of interaction)
struct feature_gen_data
{
  uint64_t hash = 0;              // hash of feature interactions of previous namespaces in the list
  float x = 1.f;                  // value of feature interactions of previous namespaces in the list
                                  // more than once calculated at preprocessing together with same_ns
  bool self_interaction = false;  // namespace interacting with itself

  namespace_index ns_idx;
  VW::chained_proxy_iterator<VW::namespaced_feature_store::list_iterator, features::audit_iterator> current_it;
  VW::chained_proxy_iterator<VW::namespaced_feature_store::list_iterator, features::audit_iterator> end_it;

  feature_gen_data(namespace_index ns_idx,
      VW::chained_proxy_iterator<VW::namespaced_feature_store::list_iterator, features::audit_iterator> begin,
      VW::chained_proxy_iterator<VW::namespaced_feature_store::list_iterator, features::audit_iterator> end)
      : ns_idx(ns_idx), current_it(begin), end_it(end)
  {
  }
};

// The inline function below may be adjusted to change the way
// synthetic (interaction) features' values are calculated, e.g.,
// fabs(value1-value2) or even value1>value2?1.0:-1.0
// Beware - its result must be non-zero.
inline float INTERACTION_VALUE(float value1, float value2) { return value1 * value2; }

// uncomment line below to disable usage of inner 'for' loops for pair and triple interactions
// end switch to usage of non-recursive feature generation algorithm for interactions of any length

// #define GEN_INTER_LOOP

template <class DataT, class WeightOrIndexT, void (*FuncT)(DataT&, float, WeightOrIndexT), bool audit,
    void (*audit_func)(DataT&, const audit_strings*), class WeightsT, typename FeatureIteratorT>
inline void inner_kernel(DataT& dat, FeatureIteratorT& begin, FeatureIteratorT& end, const uint64_t offset,
    WeightsT& weights, feature_value ft_value, feature_index halfhash)
{
  if (audit)
  {
    for (; begin != end; ++begin)
    {
      audit_func(dat, (*begin).audit() == nullptr ? &EMPTY_AUDIT_STRINGS : (*begin).audit());
      call_FuncT<DataT, FuncT>(
          dat, weights, INTERACTION_VALUE(ft_value, (*begin).value()), ((*begin).index() ^ halfhash) + offset);
      audit_func(dat, nullptr);
    }
  }
  else
  {
    for (; begin != end; ++begin)
      call_FuncT<DataT, FuncT>(
          dat, weights, INTERACTION_VALUE(ft_value, (*begin).value()), ((*begin).index() ^ halfhash) + offset);
  }
}

// this templated function generates new features for given example and set of interactions
// and passes each of them to given function FuncT()
// it must be in header file to avoid compilation problems
template <class DataT, class WeightOrIndexT, void (*FuncT)(DataT&, float, WeightOrIndexT), bool audit,
    void (*audit_func)(DataT&, const audit_strings*),
    class WeightsT>  // nullptr func can't be used as template param in old compilers
inline void generate_interactions(const std::vector<std::vector<namespace_index>>& interactions, bool permutations,
    example_predict& ec, DataT& dat, WeightsT& weights,
    size_t& num_features)  // default value removed to eliminate ambiguity in old complers
{
  num_features = 0;

  // often used values
  const uint64_t offset = ec.ft_offset;
  //    const uint64_t stride_shift = all.stride_shift; // it seems we don't need stride shift in FTRL-like hash

  // statedata for generic non-recursive iteration
  std::vector<feature_gen_data> state_data;

  for (const auto& ns : interactions)
  {  // current list of namespaces to interact.

#ifndef GEN_INTER_LOOP

    // unless GEN_INTER_LOOP is defined we use nested 'for' loops for interactions length 2 (pairs) and 3 (triples)
    // and generic non-recursive algorithm for all other cases.
    // nested 'for' loops approach is faster, but can't be used for interaction of any length.
    const size_t len = ns.size();

    if (len == 2)  // special case of pairs
    {
      size_t ns0_i = 0;
      for (auto& first : ec.feature_space.get_list(ns[0]))
      {
        ns0_i++;
        if (first.feats.nonempty())
        {
          size_t ns1_i = 0;
          for (auto& second : ec.feature_space.get_list(ns[1]))
          {
            ns1_i++;
            if (second.feats.nonempty())
            {
              const bool same_namespace_index = (!permutations && (ns[0] == ns[1]));
              const bool same_namespace_hash = (!permutations && (first.hash == second.hash));

              // When there is more than one feature group of the same index, we should not process permutations. For
              // example we skip x2*x1 but do process x1*x2.
              if (same_namespace_index && (ns1_i < ns0_i)) { continue; }

              for (size_t i = 0; i < first.feats.indicies.size(); ++i)
              {
                feature_index halfhash = FNV_prime * static_cast<uint64_t>(first.feats.indicies[i]);
                if (audit)
                {
                  audit_func(
                      dat, i < first.feats.space_names.size() ? &first.feats.space_names[i] : &EMPTY_AUDIT_STRINGS);
                }
                // next index differs for permutations and simple combinations
                feature_value ft_value = first.feats.values[i];
                auto begin = second.feats.audit_cbegin();
                if (same_namespace_hash) { begin += i; }
                auto end = second.feats.audit_cend();
                num_features += std::distance(begin, end);
                inner_kernel<DataT, WeightOrIndexT, FuncT, audit, audit_func>(
                    dat, begin, end, offset, weights, ft_value, halfhash);

                if (audit) audit_func(dat, nullptr);
              }  // end for(fst)
            }    // end if (data[snd] size > 0)
          }
        }  // end if (data[fst] size > 0)
      }
    }
    else if (len == 3)  // special case for triples
    {
      size_t ns0_i = 0;
      for (auto& first : ec.feature_space.get_list(ns[0]))
      {
        ns0_i++;
        if (first.feats.nonempty())
        {
          size_t ns1_i = 0;
          for (auto& second : ec.feature_space.get_list(ns[1]))
          {
            ns1_i++;
            if (second.feats.nonempty())
            {
              size_t ns2_i = 0;
              for (auto& third : ec.feature_space.get_list(ns[2]))
              {
                ns2_i++;
                if (third.feats.nonempty())
                {  // don't compare 1 and 3 as interaction is sorted
                  const bool same_namespace1 = (!permutations && (ns[0] == ns[1]));
                  const bool same_namespace1_hash = (!permutations && (first.hash == second.hash));

                  const bool same_namespace2 = (!permutations && (ns[1] == ns[2]));
                  const bool same_namespace2_hash = (!permutations && (second.hash == third.hash));

                  // We check it for skipping self interaction.
                  const bool same_namespace3 = (!permutations && (ns[0] == ns[2]));

                  // When there is more than one feature group of the same index, we should not process permutations.
                  // For example we skip x2*x1 but do process x1*x2.
                  if (same_namespace1 && (ns1_i < ns0_i)) { continue; }
                  if (same_namespace2 && (ns2_i < ns1_i)) { continue; }
                  if (same_namespace3 && (ns2_i < ns0_i)) { continue; }

                  for (size_t i = 0; i < first.feats.indicies.size(); ++i)
                  {
                    if (audit)
                    {
                      audit_func(
                          dat, i < first.feats.space_names.size() ? &first.feats.space_names[i] : &EMPTY_AUDIT_STRINGS);
                    }
                    const uint64_t halfhash1 = FNV_prime * static_cast<uint64_t>(first.feats.indicies[i]);
                    float first_ft_value = first.feats.values[i];
                    size_t j = 0;
                    if (same_namespace1_hash)  // next index differs for permutations and simple combinations
                      j = i;

                    for (; j < second.feats.indicies.size(); ++j)
                    {  // f3 x k*(f2 x k*f1)
                      if (audit)
                      {
                        audit_func(dat,
                            j < second.feats.space_names.size() ? &second.feats.space_names[j] : &EMPTY_AUDIT_STRINGS);
                      }
                      feature_index halfhash =
                          FNV_prime * (halfhash1 ^ static_cast<uint64_t>(second.feats.indicies[j]));
                      feature_value ft_value = INTERACTION_VALUE(first_ft_value, second.feats.values[j]);

                      auto begin = third.feats.audit_cbegin();
                      // next index differs for permutations and simple combinations
                      if (same_namespace2_hash) { begin += j; }
                      auto end = third.feats.audit_cend();
                      num_features += std::distance(begin, end);
                      inner_kernel<DataT, WeightOrIndexT, FuncT, audit, audit_func>(
                          dat, begin, end, offset, weights, ft_value, halfhash);
                      if (audit) audit_func(dat, nullptr);
                    }  // end for (snd)
                    if (audit) audit_func(dat, nullptr);
                  }  // end for (fst)

                }  // end if (data[thr] size > 0)
              }
            }  // end if (data[snd] size > 0)
          }
        }  // end if (data[fst] size > 0)
      }
    }
    else
#endif
    {
      state_data.clear();
      bool must_skip_interaction = false;
      // preparing state data
      for (auto n : ns)
      {
        auto begin = ec.feature_space.index_flat_begin(n);
        auto end = ec.feature_space.index_flat_end(n);

        if (begin == end)
        {
          must_skip_interaction = true;
          break;
        }
        state_data.push_back(
            feature_gen_data{n, ec.feature_space.index_flat_begin(n), ec.feature_space.index_flat_end(n)});
      }

      // if any of interacting namespace has 0 features - whole interaction is skipped
      if (must_skip_interaction) continue;  // no_data_to_interact

      auto fgd = state_data.data();                             // always equal to first ns
      auto fgd2 = state_data.data() + (state_data.size() - 1);  // always equal to last ns
      if (!permutations)                                        // adjust state_data for simple combinations
      {  // if permutations mode is disabeled then namespaces in ns are already sorted and thus grouped
        // (in fact, currently they are sorted even for enabled permutations mode)
        // let's go throw the list and calculate number of features to skip in namespaces which
        // repeated more than once to generate only simple combinations of features

        for (fgd = state_data.data() + (state_data.size() - 1); fgd > state_data.data(); --fgd)
        {
          fgd2 = fgd - 1;
<<<<<<< HEAD
          fgd->self_interaction = (fgd->ns_idx == fgd2->ns_idx);  // state_data.begin().self_interaction is always false
=======
          // state_data.begin().self_interaction is always false
          fgd->self_interaction = (fgd->ns_idx == fgd2->ns_idx);
>>>>>>> 8c0fc0e5
        }

        // if impossible_without_permutations == true then we faced with case like interaction 'aaaa'
        // where namespace 'a' contains less than 4 unique features. It's impossible to make simple
        // combination of length 4 without repetitions from 3 or less elements.
        if (must_skip_interaction) continue;  // impossible_without_permutations
      }                                       // end of state_data adjustment

      fgd = state_data.data();                             // always equal to first ns
      fgd2 = state_data.data() + (state_data.size() - 1);  // always equal to last ns

      // beware: micro-optimization.
      /* start & end are always point to features in last namespace of interaction.
      for 'all.permutations == true' they are constant.*/
      // size_t start_i = 0;

      feature_gen_data* cur_data = fgd;
      // end of micro-optimization block

      // generic feature generation cycle for interactions of any length
      bool do_it = true;
      while (do_it)
      {
        if (cur_data < fgd2)  // can go further through the list of namespaces in interaction
        {
          feature_gen_data* next_data = cur_data + 1;

          if (next_data->self_interaction)
          {  // if next namespace is same, we should start with loop_idx + 1 to avoid feature interaction with itself
            // unless feature has value x and x != x*x. E.g. x != 0 and x != 1. Features with x == 0 are already
            // filtered out in parce_args.cc::maybeFeature().
            auto current_offset = cur_data->current_it - ec.feature_space.index_flat_begin(cur_data->ns_idx);
            next_data->current_it = ec.feature_space.index_flat_begin(next_data->ns_idx);
            next_data->current_it += current_offset;
          }
          else
          {
            next_data->current_it = ec.feature_space.index_flat_begin(next_data->ns_idx);
          }

          if (audit) audit_func(dat, (*cur_data->current_it).audit());
          if (cur_data == fgd)  // first namespace
          {
            next_data->hash = FNV_prime * (*cur_data->current_it).index();
            next_data->x = (*cur_data->current_it).value();  // data->x == 1.
          }
          else
          {  // feature2 xor (16777619*feature1)
            next_data->hash = FNV_prime * (cur_data->hash ^ (*cur_data->current_it).index());
            next_data->x = INTERACTION_VALUE((*cur_data->current_it).value(), cur_data->x);
          }

          ++cur_data;
        }
        else
        {
          // last namespace - iterate its features and go back
          // start value is not a constant in this case
          size_t start_i = 0;
          if (!permutations) { start_i = fgd2->current_it - ec.feature_space.index_flat_begin(fgd2->ns_idx); }

          feature_value ft_value = fgd2->x;
          feature_index halfhash = fgd2->hash;

          auto begin = ec.feature_space.index_flat_begin(cur_data->ns_idx);
          begin += start_i;

          auto end = ec.feature_space.index_flat_end(cur_data->ns_idx);

          num_features += (end - begin);
          inner_kernel<DataT, WeightOrIndexT, FuncT, audit, audit_func, WeightsT>(
              dat, begin, end, offset, weights, ft_value, halfhash);

          // trying to go back increasing loop_idx of each namespace by the way

          bool go_further = true;

          do
          {
            --cur_data;
            ++cur_data->current_it;
            go_further = cur_data->current_it == cur_data->end_it;
            if (audit) audit_func(dat, nullptr);
          } while (go_further && cur_data != fgd);

          do_it = !(cur_data == fgd && go_further);
          // if do_it==false - we've reached 0 namespace but its 'cur_data.loop_idx > cur_data.loop_end' -> exit the
          // while loop
        }  // if last namespace
      }    // while do_it
    }
  }  // foreach interaction in all.interactions
}  // namespace INTERACTIONS

}  // namespace INTERACTIONS<|MERGE_RESOLUTION|>--- conflicted
+++ resolved
@@ -283,12 +283,8 @@
         for (fgd = state_data.data() + (state_data.size() - 1); fgd > state_data.data(); --fgd)
         {
           fgd2 = fgd - 1;
-<<<<<<< HEAD
-          fgd->self_interaction = (fgd->ns_idx == fgd2->ns_idx);  // state_data.begin().self_interaction is always false
-=======
           // state_data.begin().self_interaction is always false
           fgd->self_interaction = (fgd->ns_idx == fgd2->ns_idx);
->>>>>>> 8c0fc0e5
         }
 
         // if impossible_without_permutations == true then we faced with case like interaction 'aaaa'

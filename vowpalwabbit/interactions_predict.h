--- conflicted
+++ resolved
@@ -221,14 +221,9 @@
     const std::array<features, NUM_NAMESPACES>& feature_groups, const std::vector<namespace_index>& terms)
 {
   std::vector<features_range_t> inter;
-<<<<<<< HEAD
+  inter.reserve(terms.size());
   for (const auto& term : terms)
   { inter.emplace_back(feature_groups[term].audit_begin(), feature_groups[term].audit_end()); }
-=======
-  inter.reserve(namespace_indexes.size());
-  for (const auto namespace_index : namespace_indexes)
-  { inter.emplace_back(feature_groups[namespace_index].audit_begin(), feature_groups[namespace_index].audit_end()); }
->>>>>>> e2ec562c
   return inter;
 }
 

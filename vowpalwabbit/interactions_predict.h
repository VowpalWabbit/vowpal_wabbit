--- conflicted
+++ resolved
@@ -137,62 +137,29 @@
           size_t ns1_i = 0;
           for (auto& second : ec.feature_space.get_list(ns[1]))
           {
-<<<<<<< HEAD
             ns1_i++;
             if (second.feats.nonempty())
             {
               const bool same_namespace_index = (!permutations && (ns[0] == ns[1]));
               const bool same_namespace_hash = (!permutations && (first.hash == second.hash));
-=======
-            feature_index halfhash = FNV_prime * static_cast<uint64_t>(first.indicies[i]);
-            if (audit) { audit_func(dat, i < first.space_names.size() ? &first.space_names[i] : &EMPTY_AUDIT_STRINGS); }
-            // next index differs for permutations and simple combinations
-            feature_value ft_value = first.values[i];
-            auto begin = second.audit_cbegin();
-            if (same_namespace) { begin += i; }
-            auto end = second.audit_cend();
-            num_features += std::distance(begin, end);
-            inner_kernel<DataT, WeightOrIndexT, FuncT, audit, audit_func>(
-                dat, begin, end, offset, weights, ft_value, halfhash);
->>>>>>> f0e1af57
 
               // When there is more than one feature group of the same index, we should not process permutations. For
               // example we skip x2*x1 but do process x1*x2.
               if (same_namespace_index && (ns1_i < ns0_i)) { continue; }
 
-<<<<<<< HEAD
               for (size_t i = 0; i < first.feats.indicies.size(); ++i)
               {
                 feature_index halfhash = FNV_prime * static_cast<uint64_t>(first.feats.indicies[i]);
-=======
-            for (size_t i = 0; i < first.indicies.size(); ++i)
-            {
-              if (audit)
-              { audit_func(dat, i < first.space_names.size() ? &first.space_names[i] : &EMPTY_AUDIT_STRINGS); }
-              const uint64_t halfhash1 = FNV_prime * static_cast<uint64_t>(first.indicies[i]);
-              float first_ft_value = first.values[i];
-              size_t j = 0;
-              if (same_namespace1)  // next index differs for permutations and simple combinations
-              { j = i; }
-
-              for (; j < second.indicies.size(); ++j)
-              {  // f3 x k*(f2 x k*f1)
->>>>>>> f0e1af57
                 if (audit)
                 {
                   audit_func(
                       dat, i < first.feats.space_names.size() ? &first.feats.space_names[i] : &EMPTY_AUDIT_STRINGS);
                 }
                 // next index differs for permutations and simple combinations
-<<<<<<< HEAD
                 feature_value ft_value = first.feats.values[i];
                 auto begin = second.feats.audit_cbegin();
-                if (same_namespace_hash) { begin += (PROCESS_SELF_INTERACTIONS(ft_value)) ? i : i + 1; }
+                if (same_namespace_hash) { begin += i; }
                 auto end = second.feats.audit_cend();
-=======
-                if (same_namespace2) { begin += j; }
-                auto end = third.audit_cend();
->>>>>>> f0e1af57
                 num_features += std::distance(begin, end);
                 inner_kernel<DataT, WeightOrIndexT, FuncT, audit, audit_func>(
                     dat, begin, end, offset, weights, ft_value, halfhash);
@@ -250,7 +217,7 @@
                     float first_ft_value = first.feats.values[i];
                     size_t j = 0;
                     if (same_namespace1_hash)  // next index differs for permutations and simple combinations
-                      j = (PROCESS_SELF_INTERACTIONS(first_ft_value)) ? i : i + 1;
+                      j = i;
 
                     for (; j < second.feats.indicies.size(); ++j)
                     {  // f3 x k*(f2 x k*f1)
@@ -265,7 +232,7 @@
 
                       auto begin = third.feats.audit_cbegin();
                       // next index differs for permutations and simple combinations
-                      if (same_namespace2_hash) { begin += (PROCESS_SELF_INTERACTIONS(ft_value)) ? j : j + 1; }
+                      if (same_namespace2_hash) { begin += j; }
                       auto end = third.feats.audit_cend();
                       num_features += std::distance(begin, end);
                       inner_kernel<DataT, WeightOrIndexT, FuncT, audit, audit_func>(
@@ -305,52 +272,19 @@
       // if any of interacting namespace has 0 features - whole interaction is skipped
       if (must_skip_interaction) continue;  // no_data_to_interact
 
-<<<<<<< HEAD
       auto fgd = state_data.data();                             // always equal to first ns
       auto fgd2 = state_data.data() + (state_data.size() - 1);  // always equal to last ns
       if (!permutations)                                        // adjust state_data for simple combinations
       {  // if permutations mode is disabeled then namespaces in ns are already sorted and thus grouped
-=======
-      if (!permutations)  // adjust state_data for simple combinations
-      {                   // if permutations mode is disabled then namespaces in ns are already sorted and thus grouped
->>>>>>> f0e1af57
         // (in fact, currently they are sorted even for enabled permutations mode)
         // let's go throw the list and calculate number of features to skip in namespaces which
         // repeated more than once to generate only simple combinations of features
 
-<<<<<<< HEAD
-        // size_t margin = 0;  // number of features to ignore if namespace has been seen before
-
-        // iterate list backward as margin grows in this order
-=======
->>>>>>> f0e1af57
-
         for (fgd = state_data.data() + (state_data.size() - 1); fgd > state_data.data(); --fgd)
         {
           fgd2 = fgd - 1;
-<<<<<<< HEAD
           fgd->self_interaction =
               (fgd->current_it == fgd2->current_it);  // state_data.begin().self_interaction is always false
-
-          // Removing this section for now as it greatly simplifies things and is never actually used.
-          // This is because PROCESS_SELF_INTERACTIONS is true and renders this a noop
-          // if (fgd->self_interaction)
-          // {
-          //   size_t& loop_end = fgd2->loop_end;
-          //   if (!PROCESS_SELF_INTERACTIONS(1.f /*unused_value*/)
-          //   {
-          //     ++margin;  // otherwise margin can't be increased
-          //     must_skip_interaction = loop_end < margin;
-          //     if (must_skip_interaction) break;
-          //   }
-
-          //   if (margin != 0) loop_end -= margin;  // skip some features and increase margin
-          // }
-          // else if (margin != 0)
-          //   margin = 0;
-=======
-          fgd->self_interaction = (fgd->ft_arr == fgd2->ft_arr);  // state_data.begin().self_interaction is always false
->>>>>>> f0e1af57
         }
 
         // if impossible_without_permutations == true then we faced with case like interaction 'aaaa'
@@ -359,14 +293,8 @@
         if (must_skip_interaction) continue;  // impossible_without_permutations
       }                                       // end of state_data adjustment
 
-<<<<<<< HEAD
       fgd = state_data.data();                             // always equal to first ns
       fgd2 = state_data.data() + (state_data.size() - 1);  // always equal to last ns
-=======
-      fgd = state_data.begin();     // always equal to first ns
-      fgd2 = state_data.end() - 1;  // always equal to last ns
-      fgd->loop_idx = 0;            // loop_idx contains current feature id for currently processed namespace.
->>>>>>> f0e1af57
 
       // beware: micro-optimization.
       /* start & end are always point to features in last namespace of interaction.
@@ -387,17 +315,10 @@
           if (next_data->self_interaction)
           {  // if next namespace is same, we should start with loop_idx + 1 to avoid feature interaction with itself
             // unless feature has value x and x != x*x. E.g. x != 0 and x != 1. Features with x == 0 are already
-<<<<<<< HEAD
             // filtered out in parce_args.cc::maybeFeature().
             auto current_offset = cur_data->current_it - ec.feature_space.index_flat_begin(cur_data->ns_idx);
-            current_offset += PROCESS_SELF_INTERACTIONS((*cur_data->current_it).value()) ? 0 : 1;
             next_data->current_it = ec.feature_space.index_flat_begin(next_data->ns_idx);
             next_data->current_it += current_offset;
-=======
-            // filtered out in parse_args.cc::maybeFeature().
-
-            next_data->loop_idx = cur_data->loop_idx;
->>>>>>> f0e1af57
           }
           else
           {

--- conflicted
+++ resolved
@@ -129,30 +129,14 @@
     if (len == 2)  // special case of pairs
     {
       size_t ns0_i = 0;
-<<<<<<< HEAD
-      for (const auto& first : ec.feature_space.namespace_index_range(ns[0]))
-      {
-=======
       auto first_range = ec.feature_space.namespace_index_range(ns[0]);
       for (auto first_it = first_range.begin(); first_it != first_range.end(); ++first_it)
       {
         const auto& first = *first_it;
->>>>>>> f438874d
         ns0_i++;
         if (first.nonempty())
         {
           size_t ns1_i = 0;
-<<<<<<< HEAD
-          for (const auto& second : ec.feature_space.namespace_index_range(ns[1]))
-          {
-            ns1_i++;
-            if (second.nonempty())
-            {
-              const bool same_namespace = (!permutations && (ns[0] == ns[1]));
-
-              // When there is more than one feature group of the same index, we should not process permutations. For example we skip x2*x1 but do process x1*x2.
-              if (same_namespace && (ns1_i < ns0_i)) { continue; }
-=======
           auto second_range = ec.feature_space.namespace_index_range(ns[1]);
           for (auto second_it = second_range.begin(); second_it != second_range.end(); ++second_it)
           {
@@ -165,7 +149,6 @@
 
               // When there is more than one feature group of the same index, we should not process permutations. For example we skip x2*x1 but do process x1*x2.
               if (same_namespace_index && (ns1_i < ns0_i)) { continue; }
->>>>>>> f438874d
 
               for (size_t i = 0; i < first.indicies.size(); ++i)
               {
@@ -175,11 +158,7 @@
                 // next index differs for permutations and simple combinations
                 feature_value ft_value = first.values[i];
                 auto begin = second.audit_cbegin();
-<<<<<<< HEAD
-                if (same_namespace) { begin += (PROCESS_SELF_INTERACTIONS(ft_value)) ? i : i + 1; }
-=======
                 if (same_namespace_hash) { begin += (PROCESS_SELF_INTERACTIONS(ft_value)) ? i : i + 1; }
->>>>>>> f438874d
                 auto end = second.audit_cend();
                 num_features += std::distance(begin, end);
                 inner_kernel<DataT, WeightOrIndexT, FuncT, audit, audit_func>(
@@ -195,45 +174,22 @@
     else if (len == 3)  // special case for triples
     {
       size_t ns0_i = 0;
-<<<<<<< HEAD
-      for (const auto& first : ec.feature_space.namespace_index_range(ns[0]))
-      {
-=======
       auto first_range = ec.feature_space.namespace_index_range(ns[0]);
       for (auto first_it = first_range.begin(); first_it != first_range.end(); ++first_it)
       {
         const auto& first = *first_it;
->>>>>>> f438874d
         ns0_i++;
         if (first.nonempty())
         {
           size_t ns1_i = 0;
-<<<<<<< HEAD
-          for (const auto& second : ec.feature_space.namespace_index_range(ns[1]))
-          {
-=======
           auto second_range = ec.feature_space.namespace_index_range(ns[0]);
           for (auto second_it = second_range.begin(); second_it != second_range.end(); ++second_it)
           {
             const auto& second = *second_it;
->>>>>>> f438874d
             ns1_i++;
             if (second.nonempty())
             {
               size_t ns2_i = 0;
-<<<<<<< HEAD
-              for (const auto& third : ec.feature_space.namespace_index_range(ns[2]))
-              {
-                ns2_i++;
-
-                if (third.nonempty())
-                {  // don't compare 1 and 3 as interaction is sorted
-                  const bool same_namespace1 = (!permutations && (ns[0] == ns[1]));
-                  const bool same_namespace2 = (!permutations && (ns[1] == ns[2]));
-
-                  // We check it for skipping self interaction.
-                  const bool same_namespace3 = (!permutations && (ns[1] == ns[2]));
-=======
               auto third_range = ec.feature_space.namespace_index_range(ns[0]);
               for (auto third_it = third_range.begin(); third_it != third_range.end(); ++third_it)
               {
@@ -251,20 +207,13 @@
                   // We check it for skipping self interaction.
                   const bool same_namespace3 = (!permutations && (ns[0] == ns[2]));
                   const bool same_namespace3_hash = (!permutations && (first_it.hash() ==  third_it.hash()));
->>>>>>> f438874d
 
                   // When there is more than one feature group of the same index, we should not process permutations.
                   // For example we skip x2*x1 but do process x1*x2.
                   // TODO - ensure this cubic version works
-<<<<<<< HEAD
-                  if (same_namespace1 && (ns0_i < ns1_i)) { continue; }
-                  if (same_namespace2 && (ns1_i < ns2_i)) { continue; }
-                  if (same_namespace3 && (ns1_i < ns2_i)) { continue; }
-=======
                   if (same_namespace1 && (ns1_i < ns0_i)) { continue; }
                   if (same_namespace2 && (ns2_i < ns1_i)) { continue; }
                   if (same_namespace3 && (ns2_i < ns0_i)) { continue; }
->>>>>>> f438874d
 
                   for (size_t i = 0; i < first.indicies.size(); ++i)
                   {
@@ -273,11 +222,7 @@
                     const uint64_t halfhash1 = FNV_prime * static_cast<uint64_t>(first.indicies[i]);
                     float first_ft_value = first.values[i];
                     size_t j = 0;
-<<<<<<< HEAD
-                    if (same_namespace1)  // next index differs for permutations and simple combinations
-=======
                     if (same_namespace1_hash)  // next index differs for permutations and simple combinations
->>>>>>> f438874d
                       j = (PROCESS_SELF_INTERACTIONS(first_ft_value)) ? i : i + 1;
 
                     for (; j < second.indicies.size(); ++j)
@@ -291,11 +236,7 @@
 
                       auto begin = third.audit_cbegin();
                       // next index differs for permutations and simple combinations
-<<<<<<< HEAD
-                      if (same_namespace2) { begin += (PROCESS_SELF_INTERACTIONS(ft_value)) ? j : j + 1; }
-=======
                       if (same_namespace2_hash) { begin += (PROCESS_SELF_INTERACTIONS(ft_value)) ? j : j + 1; }
->>>>>>> f438874d
                       auto end = third.audit_cend();
                       num_features += std::distance(begin, end);
                       inner_kernel<DataT, WeightOrIndexT, FuncT, audit, audit_func>(

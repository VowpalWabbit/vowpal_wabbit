// Copyright (c) by respective owners including Yahoo!, Microsoft, and
// individual contributors. All rights reserved. Released under a BSD (revised)
// license as described in the file LICENSE.
#pragma once

#include <cstdint>
#include "constant.h"
#include "feature_group.h"
#include "example_predict.h"
#include "vw_exception.h"
<<<<<<< HEAD
=======
#include "object_pool.h"
>>>>>>> c6d0d076
#include <utility>
#include <vector>
#include <string>
#include <stack>

const static std::pair<std::string, std::string> EMPTY_AUDIT_STRINGS = std::make_pair("", "");

namespace INTERACTIONS
{
struct feature_gen_data;
using features_range_t = std::pair<features::const_audit_iterator, features::const_audit_iterator>;

struct extent_interaction_expansion_stack_item
{
  size_t current_term;
  size_t prev_term;
  size_t offset;
  std::vector<features_range_t> so_far;
};

struct generate_interactions_object_cache
{
  std::vector<feature_gen_data> state_data;
  VW::moved_object_pool<extent_interaction_expansion_stack_item> frame_pool;
  std::stack<extent_interaction_expansion_stack_item> in_process_frames;
};

/*
 * By default include interactions of feature with itself.
 * This approach produces slightly more interactions but it's safer
 * for some cases, as discussed in issues/698
 * Previous behaviour was: include interactions of feature with itself only if its value != value^2.
 *
 */

// 3 template functions to pass FuncT() proper argument (feature idx in regressor, or its coefficient)

template <class DataT, void (*FuncT)(DataT&, const float, float&), class WeightsT>
inline void call_FuncT(DataT& dat, WeightsT& weights, const float ft_value, const uint64_t ft_idx)
{
  FuncT(dat, ft_value, weights[ft_idx]);
}

template <class DataT, void (*FuncT)(DataT&, const float, float), class WeightsT>
inline void call_FuncT(DataT& dat, const WeightsT& weights, const float ft_value, const uint64_t ft_idx)
{
  FuncT(dat, ft_value, weights[ft_idx]);
}

template <class DataT, void (*FuncT)(DataT&, float, uint64_t), class WeightsT>
inline void call_FuncT(DataT& dat, WeightsT& /*weights*/, const float ft_value, const uint64_t ft_idx)
{
  FuncT(dat, ft_value, ft_idx);
}

// state data used in non-recursive feature generation algorithm
// contains N feature_gen_data records (where N is length of interaction)
struct feature_gen_data
{
  uint64_t hash = 0;              // hash of feature interactions of previous namespaces in the list
  float x = 1.f;                  // value of feature interactions of previous namespaces in the list
                                  // than once calculated at preprocessing together with same_ns
  bool self_interaction = false;  // namespace interacting with itself
  features::const_audit_iterator begin_it;
  features::const_audit_iterator current_it;
  features::const_audit_iterator end_it;

  feature_gen_data(features::const_audit_iterator begin, features::const_audit_iterator end)
      : begin_it(begin), current_it(begin), end_it(end)
  {
  }
};

inline bool term_is_empty(namespace_index term, const std::array<features, NUM_NAMESPACES>& feature_groups)
{
  return feature_groups[term].empty();
}

inline bool has_empty_interaction_quadratic(
    const std::array<features, NUM_NAMESPACES>& feature_groups, const std::vector<namespace_index>& namespace_indexes)
{
  assert(namespace_indexes.size() == 2);
  return term_is_empty(namespace_indexes[0], feature_groups) || term_is_empty(namespace_indexes[1], feature_groups);
}

inline bool has_empty_interaction_cubic(
    const std::array<features, NUM_NAMESPACES>& feature_groups, const std::vector<namespace_index>& namespace_indexes)
{
  assert(namespace_indexes.size() == 3);
  return term_is_empty(namespace_indexes[0], feature_groups) || term_is_empty(namespace_indexes[1], feature_groups) ||
      term_is_empty(namespace_indexes[2], feature_groups);
  ;
}

inline bool has_empty_interaction(
    const std::array<features, NUM_NAMESPACES>& feature_groups, const std::vector<namespace_index>& namespace_indexes)
{
  return std::any_of(namespace_indexes.begin(), namespace_indexes.end(),
      [&](namespace_index idx) { return term_is_empty(idx, feature_groups); });
}
inline bool has_empty_interaction(
    const std::array<features, NUM_NAMESPACES>& feature_groups, const std::vector<extent_term>& namespace_indexes)
{
  return std::any_of(namespace_indexes.begin(), namespace_indexes.end(), [&](extent_term idx) {
    return std::find_if(feature_groups[idx.first].namespace_extents.begin(),
               feature_groups[idx.first].namespace_extents.end(), [&idx](const VW::namespace_extent& extent) {
                 return idx.second == extent.hash && ((extent.end_index - extent.begin_index) > 0);
               }) == feature_groups[idx.first].namespace_extents.end();
  });
}
inline bool has_empty_interaction(
    const std::array<features, NUM_NAMESPACES>& feature_groups, const std::vector<extent_term>& namespace_indexes)
{
  return std::any_of(namespace_indexes.begin(), namespace_indexes.end(), [&](extent_term idx) {
    return std::find_if(feature_groups[idx.first].namespace_extents.begin(),
               feature_groups[idx.first].namespace_extents.end(), [&idx](const VW::namespace_extent& extent) {
                 return idx.second == extent.hash && ((extent.end_index - extent.begin_index) > 0);
               }) == feature_groups[idx.first].namespace_extents.end();
  });
}

// The inline function below may be adjusted to change the way
// synthetic (interaction) features' values are calculated, e.g.,
// fabs(value1-value2) or even value1>value2?1.0:-1.0
// Beware - its result must be non-zero.
inline float INTERACTION_VALUE(float value1, float value2) { return value1 * value2; }

// uncomment line below to disable usage of inner 'for' loops for pair and triple interactions
// end switch to usage of non-recursive feature generation algorithm for interactions of any length

// #define GEN_INTER_LOOP

std::tuple<features_range_t, features_range_t> inline generate_quadratic_char_combination(
    const std::array<features, NUM_NAMESPACES>& feature_groups, namespace_index ns_idx1, namespace_index ns_idx2)
{
  return {std::make_tuple(std::make_pair(feature_groups[ns_idx1].audit_begin(), feature_groups[ns_idx1].audit_end()),
      std::make_pair(feature_groups[ns_idx2].audit_begin(), feature_groups[ns_idx2].audit_end()))};
}

<<<<<<< HEAD
std::vector<std::vector<features_range_t>> inline generate_generic_extent_combination_inner(
    const std::array<features, NUM_NAMESPACES>& feature_groups, const std::vector<extent_term>& terms, size_t current,
    const extent_term& prev_term, size_t offset, const std::vector<features_range_t>& so_far)
{
  if (current == terms.size()) { return {so_far}; }

  std::vector<std::vector<features_range_t>> result;
  const auto& current_term = terms[current];

  const auto& current_fg = feature_groups[current_term.first];
  auto it = current_fg.hash_extents_begin(current_term.second);
  if (prev_term == current_term) { std::advance(it, offset); }
  else
  {
    offset = 0;
  }
  auto i = 0;
  auto end = current_fg.hash_extents_end(current_term.second);
  for (; it != end; ++it)
  {
    auto so_far_copy = so_far;
    so_far_copy.emplace_back(*it);
    auto t = generate_generic_extent_combination_inner(
        feature_groups, terms, current + 1, current_term, offset + i, so_far_copy);
    result.insert(result.end(), t.begin(), t.end());
    i++;
  }

  return result;
}

std::vector<std::vector<features_range_t>> inline generate_generic_extent_combination(
    const std::array<features, NUM_NAMESPACES>& feature_groups, const std::vector<extent_term>& terms)
{
  std::vector<std::vector<features_range_t>> result;
  const auto& current_term = terms[0];
  const auto& current_fg = feature_groups[current_term.first];
  auto i = 0;
  for (auto it = current_fg.hash_extents_begin(current_term.second);
       it != current_fg.hash_extents_end(current_term.second); ++it)
  {
    auto t = generate_generic_extent_combination_inner(feature_groups, terms, 1, current_term, i, {*it});
    result.insert(result.end(), t.begin(), t.end());
    i++;
  }

  return result;
=======
template <typename DispatchCombinationFuncT>
void generate_generic_extent_combination_iterative(const std::array<features, NUM_NAMESPACES>& feature_groups,
    const std::vector<extent_term>& terms, const DispatchCombinationFuncT& dispatch_combination_func,
    std::stack<extent_interaction_expansion_stack_item>& in_process_frames,
    VW::moved_object_pool<extent_interaction_expansion_stack_item>& frame_pool)
{
  while (!in_process_frames.empty()) { in_process_frames.pop(); }

  // Add an inner scope to deal with name clashes.
  {
    const auto& current_term = terms[0];
    const auto& current_fg = feature_groups[current_term.first];
    size_t i = 0;
    for (auto it = current_fg.hash_extents_begin(current_term.second);
         it != current_fg.hash_extents_end(current_term.second); ++it)
    {
      in_process_frames.emplace();
      frame_pool.acquire_object(in_process_frames.top());
      auto& new_item = in_process_frames.top();
      new_item.current_term = 1;
      new_item.prev_term = 0;
      new_item.offset = i;
      new_item.so_far.push_back(*it);
      i++;
    }
  }

  while (!in_process_frames.empty())
  {
    auto top = std::move(in_process_frames.top());
    in_process_frames.pop();

    const auto& current_term = terms[top.current_term];
    const auto& prev_term = terms[top.prev_term];
    const auto& current_fg = feature_groups[current_term.first];

    auto it = current_fg.hash_extents_begin(current_term.second);
    if (prev_term == current_term) { std::advance(it, top.offset); }
    else
    {
      top.offset = 0;
    }
    size_t i = 0;
    auto end = current_fg.hash_extents_end(current_term.second);
    for (; it != end; ++it)
    {
      if (top.current_term == terms.size() - 1)
      {
        top.so_far.emplace_back(*it);
        dispatch_combination_func(top.so_far);
        top.so_far.pop_back();
      }
      else
      {
        in_process_frames.emplace();
        frame_pool.acquire_object(in_process_frames.top());
        auto& new_item = in_process_frames.top();
        new_item.current_term = top.current_term + 1;
        new_item.prev_term = top.current_term;
        new_item.offset = top.offset + i;
        new_item.so_far.insert(new_item.so_far.end(), top.so_far.begin(), top.so_far.end());
        new_item.so_far.push_back(*it);
      }
      i++;
    }
    top.so_far.clear();
    frame_pool.reclaim_object(std::move(top));
  }
>>>>>>> c6d0d076
}

std::tuple<features_range_t, features_range_t, features_range_t> inline generate_cubic_char_combination(
    const std::array<features, NUM_NAMESPACES>& feature_groups, namespace_index ns_idx1, namespace_index ns_idx2,
    namespace_index ns_idx3)
{
  return {std::make_tuple(std::make_pair(feature_groups[ns_idx1].audit_begin(), feature_groups[ns_idx1].audit_end()),
      std::make_pair(feature_groups[ns_idx2].audit_begin(), feature_groups[ns_idx2].audit_end()),
      std::make_pair(feature_groups[ns_idx3].audit_begin(), feature_groups[ns_idx3].audit_end()))};
}

std::vector<features_range_t> inline generate_generic_char_combination(
    const std::array<features, NUM_NAMESPACES>& feature_groups, const std::vector<namespace_index>& terms)
{
  std::vector<features_range_t> inter;
<<<<<<< HEAD
=======
  inter.reserve(terms.size());
>>>>>>> c6d0d076
  for (const auto& term : terms)
  { inter.emplace_back(feature_groups[term].audit_begin(), feature_groups[term].audit_end()); }
  return inter;
}

template <class DataT, class WeightOrIndexT, void (*FuncT)(DataT&, float, WeightOrIndexT), bool audit,
    void (*audit_func)(DataT&, const audit_strings*), class WeightsT>
void inner_kernel(DataT& dat, features::const_audit_iterator& begin, features::const_audit_iterator& end,
    const uint64_t offset, WeightsT& weights, feature_value ft_value, feature_index halfhash)
{
  if (audit)
  {
    for (; begin != end; ++begin)
    {
      audit_func(dat, begin.audit() == nullptr ? &EMPTY_AUDIT_STRINGS : begin.audit());
      call_FuncT<DataT, FuncT>(
          dat, weights, INTERACTION_VALUE(ft_value, begin.value()), (begin.index() ^ halfhash) + offset);
      audit_func(dat, nullptr);
    }
  }
  else
  {
    for (; begin != end; ++begin)
      call_FuncT<DataT, FuncT>(
          dat, weights, INTERACTION_VALUE(ft_value, begin.value()), (begin.index() ^ halfhash) + offset);
  }
}

template <bool Audit, typename KernelFuncT, typename AuditFuncT>
size_t process_quadratic_interaction(const std::tuple<features_range_t, features_range_t>& range, bool permutations,
    const KernelFuncT& kernel_func, const AuditFuncT& audit_func)
{
  size_t num_features = 0;
  auto first_begin = std::get<0>(range).first;
  const auto& first_end = std::get<0>(range).second;
  const auto& second_begin = std::get<1>(range).first;
  auto& second_end = std::get<1>(range).second;

  const bool same_namespace = (!permutations && (first_begin == second_begin));
  size_t i = 0;
  for (; first_begin != first_end; ++first_begin)
  {
    feature_index halfhash = FNV_prime * first_begin.index();
    if (Audit) { audit_func(first_begin.audit() != nullptr ? first_begin.audit() : &EMPTY_AUDIT_STRINGS); }
    // next index differs for permutations and simple combinations
    auto begin = second_begin;
    if (same_namespace) { begin += i; }
    num_features += std::distance(begin, second_end);
    kernel_func(begin, second_end, first_begin.value(), halfhash);
    if (Audit) audit_func(nullptr);
    i++;
  }
  return num_features;
}

template <bool Audit, typename KernelFuncT, typename AuditFuncT>
size_t process_cubic_interaction(const std::tuple<features_range_t, features_range_t, features_range_t>& range,
    bool permutations, const KernelFuncT& kernel_func, const AuditFuncT& audit_func)
{
  size_t num_features = 0;
  auto first_begin = std::get<0>(range).first;
  const auto& first_end = std::get<0>(range).second;
  const auto& second_begin = std::get<1>(range).first;
  auto second_end = std::get<1>(range).second;
  const auto& third_begin = std::get<2>(range).first;
  auto& third_end = std::get<2>(range).second;

  // don't compare 1 and 3 as interaction is sorted
  const bool same_namespace1 = (!permutations && (first_begin == second_begin));
  const bool same_namespace2 = (!permutations && (second_begin == third_begin));

  size_t i = 0;
  for (; first_begin != first_end; ++first_begin)
  {
    if (Audit) { audit_func(first_begin.audit() != nullptr ? first_begin.audit() : &EMPTY_AUDIT_STRINGS); }

    const uint64_t halfhash1 = FNV_prime * first_begin.index();
    const float first_ft_value = first_begin.value();
    size_t j = 0;
    if (same_namespace1)  // next index differs for permutations and simple combinations
    { j = i; }

    for (auto inner_second_begin = second_begin + j; inner_second_begin != second_end; ++inner_second_begin)
    {
      // f3 x k*(f2 x k*f1)
      if (Audit)
      { audit_func(inner_second_begin.audit() != nullptr ? inner_second_begin.audit() : &EMPTY_AUDIT_STRINGS); }
      feature_index halfhash = FNV_prime * (halfhash1 ^ inner_second_begin.index());
      feature_value ft_value = INTERACTION_VALUE(first_ft_value, inner_second_begin.value());

      auto begin = third_begin;
      // next index differs for permutations and simple combinations
      if (same_namespace2) { begin += j; }
      num_features += std::distance(begin, third_end);
      kernel_func(begin, third_end, ft_value, halfhash);
      if (Audit) audit_func(nullptr);
      j++;
    }  // end for (snd)
    if (Audit) audit_func(nullptr);
    i++;
  }
  return num_features;
}

template <bool Audit, typename KernelFuncT, typename AuditFuncT>
size_t process_generic_interaction(const std::vector<features_range_t>& range, bool permutations,
    const KernelFuncT& kernel_func, const AuditFuncT& audit_func, std::vector<feature_gen_data>& state_data)
{
  size_t num_features = 0;
  state_data.clear();
  state_data.reserve(range.size());
  // preparing state data
  for (const auto& r : range) { state_data.emplace_back(r.first, r.second); }

  if (!permutations)  // adjust state_data for simple combinations
  {                   // if permutations mode is disabled then namespaces in ns are already sorted and thus grouped
    // (in fact, currently they are sorted even for enabled permutations mode)
    // let's go throw the list and calculate number of features to skip in namespaces which
    // repeated more than once to generate only simple combinations of features

    for (auto fgd = state_data.data() + (state_data.size() - 1); fgd > state_data.data(); --fgd)
    {
      const auto prev = fgd - 1;
      fgd->self_interaction =
          (fgd->current_it == prev->current_it);  // state_data.begin().self_interaction is always false
    }
  }  // end of state_data adjustment

  const auto gen_data_head = state_data.data();                            // always equal to first ns
  const auto gen_data_last = state_data.data() + (state_data.size() - 1);  // always equal to last ns

  feature_gen_data* cur_data = gen_data_head;

  // generic feature generation cycle for interactions of any length
  bool do_it = true;
  while (do_it)
  {
    if (cur_data < gen_data_last)  // can go further through the list of namespaces in interaction
    {
      feature_gen_data* next_data = cur_data + 1;

      if (next_data->self_interaction)
      {  // if next namespace is same, we should start with loop_idx + 1 to avoid feature interaction with itself
        // unless feature has value x and x != x*x. E.g. x != 0 and x != 1. Features with x == 0 are already
        // filtered out in parse_args.cc::maybeFeature().
        const auto current_offset = cur_data->current_it - cur_data->begin_it;
        next_data->current_it = next_data->begin_it;
        next_data->current_it += current_offset;
      }
      else
      {
        next_data->current_it = next_data->begin_it;
      }

      if (Audit) audit_func((*cur_data->current_it).audit());

      if (cur_data == gen_data_head)  // first namespace
      {
        next_data->hash = FNV_prime * (*cur_data->current_it).index();
        next_data->x = (*cur_data->current_it).value();  // data->x == 1.
      }
      else
      {  // feature2 xor (16777619*feature1)
        next_data->hash = FNV_prime * (cur_data->hash ^ (*cur_data->current_it).index());
        next_data->x = INTERACTION_VALUE((*cur_data->current_it).value(), cur_data->x);
      }
      ++cur_data;
    }
    else
    {
      // last namespace - iterate its features and go back
      // start value is not a constant in this case
      size_t start_i = 0;
      if (!permutations) { start_i = gen_data_last->current_it - gen_data_last->begin_it; }

      feature_value ft_value = gen_data_last->x;
      feature_index halfhash = gen_data_last->hash;

      auto begin = cur_data->begin_it + start_i;
      num_features += (cur_data->end_it - begin);
      kernel_func(begin, cur_data->end_it, ft_value, halfhash);
      // trying to go back increasing loop_idx of each namespace by the way
      bool go_further;
      do
      {
        --cur_data;
        ++cur_data->current_it;
        go_further = cur_data->current_it == cur_data->end_it;
        if (Audit) audit_func(nullptr);
      } while (go_further && cur_data != gen_data_head);

      do_it = !(cur_data == gen_data_head && go_further);
      // if do_it==false - we've reached 0 namespace but its 'cur_data.loop_idx > cur_data.loop_end' -> exit the
      // while loop
    }  // if last namespace
  }    // while do_it

  return num_features;
}

// this templated function generates new features for given example and set of interactions
// and passes each of them to given function FuncT()
// it must be in header file to avoid compilation problems
template <class DataT, class WeightOrIndexT, void (*FuncT)(DataT&, float, WeightOrIndexT), bool audit,
    void (*audit_func)(DataT&, const audit_strings*),
    class WeightsT>  // nullptr func can't be used as template param in old compilers
inline void generate_interactions(const std::vector<std::vector<namespace_index>>& interactions,
    const std::vector<std::vector<extent_term>>& extent_interactions, bool permutations, example_predict& ec,
<<<<<<< HEAD
    DataT& dat, WeightsT& weights,
    size_t& num_features)  // default value removed to eliminate ambiguity in old complers
=======
    DataT& dat, WeightsT& weights, size_t& num_features,
    generate_interactions_object_cache& cache)  // default value removed to eliminate ambiguity in old complers
>>>>>>> c6d0d076
{
  num_features = 0;
  // often used values
  const auto inner_kernel_func = [&](features::const_audit_iterator begin, features::const_audit_iterator end,
                                     feature_value value, feature_index index) {
    inner_kernel<DataT, WeightOrIndexT, FuncT, audit, audit_func>(dat, begin, end, ec.ft_offset, weights, value, index);
  };

  const auto depth_audit_func = [&](const audit_strings* audit_str) { audit_func(dat, audit_str); };

  // current list of namespaces to interact.
  for (const auto& ns : interactions)
  {

#ifndef GEN_INTER_LOOP

    // unless GEN_INTER_LOOP is defined we use nested 'for' loops for interactions length 2 (pairs) and 3 (triples)
    // and generic non-recursive algorithm for all other cases.
    // nested 'for' loops approach is faster, but can't be used for interaction of any length.
    const size_t len = ns.size();
    if (len == 2)  // special case of pairs
    {
      // Skip over any interaction with an empty namespace.
      if (has_empty_interaction_quadratic(ec.feature_space, ns)) { continue; }
      num_features +=
          process_quadratic_interaction<audit>(generate_quadratic_char_combination(ec.feature_space, ns[0], ns[1]),
              permutations, inner_kernel_func, depth_audit_func);
    }
    else if (len == 3)  // special case for triples
    {
      // Skip over any interaction with an empty namespace.
      if (has_empty_interaction_cubic(ec.feature_space, ns)) { continue; }
      num_features +=
          process_cubic_interaction<audit>(generate_cubic_char_combination(ec.feature_space, ns[0], ns[1], ns[2]),
              permutations, inner_kernel_func, depth_audit_func);
    }
    else  // generic case: quatriples, etc.
#endif
    {
      // Skip over any interaction with an empty namespace.
      if (has_empty_interaction(ec.feature_space, ns)) { continue; }
      num_features += process_generic_interaction<audit>(generate_generic_char_combination(ec.feature_space, ns),
          permutations, inner_kernel_func, depth_audit_func, cache.state_data);
    }
  }

  for (const auto& ns : extent_interactions)
  {
    if (has_empty_interaction(ec.feature_space, ns)) { continue; }
<<<<<<< HEAD

    // No wildcards should make it here.
    assert(std::any_of(ns.begin(), ns.end(), [](const extent_term& term) { return term.first == wildcard_namespace; }) == false);
    for (const auto& combination : generate_generic_extent_combination(ec.feature_space, ns))
    {
      num_features +=
          process_generic_interaction<audit>(combination, permutations, inner_kernel_func, depth_audit_func);
    }
=======
    if (std::any_of(ns.begin(), ns.end(), [](const extent_term& term) { return term.first == wildcard_namespace; }))
    { continue; }

    generate_generic_extent_combination_iterative(
        ec.feature_space, ns,
        [&](const std::vector<features_range_t>& combination) {
          const size_t len = ns.size();
          if (len == 2)
          {
            num_features += process_quadratic_interaction<audit>(
                std::make_tuple(combination[0], combination[1]), permutations, inner_kernel_func, depth_audit_func);
          }
          else if (len == 3)
          {
            num_features +=
                process_cubic_interaction<audit>(std::make_tuple(combination[0], combination[1], combination[2]),
                    permutations, inner_kernel_func, depth_audit_func);
          }
          else
          {
            num_features += process_generic_interaction<audit>(
                combination, permutations, inner_kernel_func, depth_audit_func, cache.state_data);
          }
        },
        cache.in_process_frames, cache.frame_pool);
>>>>>>> c6d0d076
  }
}  // foreach interaction in all.interactions

}  // namespace INTERACTIONS<|MERGE_RESOLUTION|>--- conflicted
+++ resolved
@@ -8,10 +8,7 @@
 #include "feature_group.h"
 #include "example_predict.h"
 #include "vw_exception.h"
-<<<<<<< HEAD
-=======
 #include "object_pool.h"
->>>>>>> c6d0d076
 #include <utility>
 #include <vector>
 #include <string>
@@ -151,55 +148,6 @@
       std::make_pair(feature_groups[ns_idx2].audit_begin(), feature_groups[ns_idx2].audit_end()))};
 }
 
-<<<<<<< HEAD
-std::vector<std::vector<features_range_t>> inline generate_generic_extent_combination_inner(
-    const std::array<features, NUM_NAMESPACES>& feature_groups, const std::vector<extent_term>& terms, size_t current,
-    const extent_term& prev_term, size_t offset, const std::vector<features_range_t>& so_far)
-{
-  if (current == terms.size()) { return {so_far}; }
-
-  std::vector<std::vector<features_range_t>> result;
-  const auto& current_term = terms[current];
-
-  const auto& current_fg = feature_groups[current_term.first];
-  auto it = current_fg.hash_extents_begin(current_term.second);
-  if (prev_term == current_term) { std::advance(it, offset); }
-  else
-  {
-    offset = 0;
-  }
-  auto i = 0;
-  auto end = current_fg.hash_extents_end(current_term.second);
-  for (; it != end; ++it)
-  {
-    auto so_far_copy = so_far;
-    so_far_copy.emplace_back(*it);
-    auto t = generate_generic_extent_combination_inner(
-        feature_groups, terms, current + 1, current_term, offset + i, so_far_copy);
-    result.insert(result.end(), t.begin(), t.end());
-    i++;
-  }
-
-  return result;
-}
-
-std::vector<std::vector<features_range_t>> inline generate_generic_extent_combination(
-    const std::array<features, NUM_NAMESPACES>& feature_groups, const std::vector<extent_term>& terms)
-{
-  std::vector<std::vector<features_range_t>> result;
-  const auto& current_term = terms[0];
-  const auto& current_fg = feature_groups[current_term.first];
-  auto i = 0;
-  for (auto it = current_fg.hash_extents_begin(current_term.second);
-       it != current_fg.hash_extents_end(current_term.second); ++it)
-  {
-    auto t = generate_generic_extent_combination_inner(feature_groups, terms, 1, current_term, i, {*it});
-    result.insert(result.end(), t.begin(), t.end());
-    i++;
-  }
-
-  return result;
-=======
 template <typename DispatchCombinationFuncT>
 void generate_generic_extent_combination_iterative(const std::array<features, NUM_NAMESPACES>& feature_groups,
     const std::vector<extent_term>& terms, const DispatchCombinationFuncT& dispatch_combination_func,
@@ -268,7 +216,6 @@
     top.so_far.clear();
     frame_pool.reclaim_object(std::move(top));
   }
->>>>>>> c6d0d076
 }
 
 std::tuple<features_range_t, features_range_t, features_range_t> inline generate_cubic_char_combination(
@@ -284,10 +231,7 @@
     const std::array<features, NUM_NAMESPACES>& feature_groups, const std::vector<namespace_index>& terms)
 {
   std::vector<features_range_t> inter;
-<<<<<<< HEAD
-=======
   inter.reserve(terms.size());
->>>>>>> c6d0d076
   for (const auto& term : terms)
   { inter.emplace_back(feature_groups[term].audit_begin(), feature_groups[term].audit_end()); }
   return inter;
@@ -496,13 +440,8 @@
     class WeightsT>  // nullptr func can't be used as template param in old compilers
 inline void generate_interactions(const std::vector<std::vector<namespace_index>>& interactions,
     const std::vector<std::vector<extent_term>>& extent_interactions, bool permutations, example_predict& ec,
-<<<<<<< HEAD
-    DataT& dat, WeightsT& weights,
-    size_t& num_features)  // default value removed to eliminate ambiguity in old complers
-=======
     DataT& dat, WeightsT& weights, size_t& num_features,
     generate_interactions_object_cache& cache)  // default value removed to eliminate ambiguity in old complers
->>>>>>> c6d0d076
 {
   num_features = 0;
   // often used values
@@ -552,16 +491,6 @@
   for (const auto& ns : extent_interactions)
   {
     if (has_empty_interaction(ec.feature_space, ns)) { continue; }
-<<<<<<< HEAD
-
-    // No wildcards should make it here.
-    assert(std::any_of(ns.begin(), ns.end(), [](const extent_term& term) { return term.first == wildcard_namespace; }) == false);
-    for (const auto& combination : generate_generic_extent_combination(ec.feature_space, ns))
-    {
-      num_features +=
-          process_generic_interaction<audit>(combination, permutations, inner_kernel_func, depth_audit_func);
-    }
-=======
     if (std::any_of(ns.begin(), ns.end(), [](const extent_term& term) { return term.first == wildcard_namespace; }))
     { continue; }
 
@@ -587,7 +516,6 @@
           }
         },
         cache.in_process_frames, cache.frame_pool);
->>>>>>> c6d0d076
   }
 }  // foreach interaction in all.interactions
 

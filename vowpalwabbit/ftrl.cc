// Copyright (c) by respective owners including Yahoo!, Microsoft, and
// individual contributors. All rights reserved. Released under a BSD (revised)
// license as described in the file LICENSE.
#include <string>
#include "correctedMath.h"
#include "gd.h"

using namespace VW::LEARNER;
using namespace VW::config;

#define W_XT 0  // current parameter
#define W_ZT 1  // in proximal is "accumulated z(t) = z(t-1) + g(t) + sigma*w(t)", in general is the dual weight vector
#define W_G2 2  // accumulated gradient information
#define W_MX 3  // maximum absolute value
#define W_WE 4  // Wealth
#define W_MG 5  // maximum gradient

struct update_data
{
  float update;
  float ftrl_alpha;
  float ftrl_beta;
  float l1_lambda;
  float l2_lambda;
  float predict;
  float normalized_squared_norm_x;
};

struct ftrl
{
  vw* all;  // features, finalize, l1, l2,
  float ftrl_alpha;
  float ftrl_beta;
  struct update_data data;
  size_t no_win_counter;
  size_t early_stop_thres;
  uint32_t ftrl_size;
  double total_weight;
};

struct uncertainty
{
  float pred;
  float score;
  ftrl& b;
  uncertainty(ftrl& ftrlb) : b(ftrlb)
  {
    pred = 0;
    score = 0;
  }
};

inline float sign(float w)
{
  if (w < 0.)
    return -1.;
  else
    return 1.;
}

inline void predict_with_confidence(uncertainty& d, const float fx, float& fw)
{
  float* w = &fw;
  d.pred += w[W_XT] * fx;
  float sqrtf_ng2 = sqrtf(w[W_G2]);
  float uncertain = ((d.b.data.ftrl_beta + sqrtf_ng2) / d.b.data.ftrl_alpha + d.b.data.l2_lambda);
  d.score += (1 / uncertain) * sign(fx);
}
float sensitivity(ftrl& b, base_learner& /* base */, example& ec)
{
  uncertainty uncetain(b);
  GD::foreach_feature<uncertainty, predict_with_confidence>(*(b.all), ec, uncetain);
  return uncetain.score;
}

template <bool audit>
void predict(ftrl& b, single_learner&, example& ec)
{
  ec.partial_prediction = GD::inline_predict(*b.all, ec);
<<<<<<< HEAD
  ec.pred.scalar() = GD::finalize_prediction(b.all->sd, ec.partial_prediction);
=======
  ec.pred.scalar = GD::finalize_prediction(b.all->sd, b.all->logger, ec.partial_prediction);
>>>>>>> ea01890d
  if (audit)
    GD::print_audit_features(*(b.all), ec);
}

template <bool audit>
void multipredict(
    ftrl& b, base_learner&, example& ec, size_t count, size_t step, polyprediction* pred, bool finalize_predictions)
{
  vw& all = *b.all;
  for (size_t c = 0; c < count; c++) pred[c].scalar() = ec.l.simple().initial;
  if (b.all->weights.sparse)
  {
    GD::multipredict_info<sparse_parameters> mp = {
        count, step, pred, all.weights.sparse_weights, (float)all.sd->gravity};
    GD::foreach_feature<GD::multipredict_info<sparse_parameters>, uint64_t, GD::vec_add_multipredict>(all, ec, mp);
  }
  else
  {
    GD::multipredict_info<dense_parameters> mp = {count, step, pred, all.weights.dense_weights, (float)all.sd->gravity};
    GD::foreach_feature<GD::multipredict_info<dense_parameters>, uint64_t, GD::vec_add_multipredict>(all, ec, mp);
  }
  if (all.sd->contraction != 1.)
    for (size_t c = 0; c < count; c++) pred[c].scalar() *= (float)all.sd->contraction;
  if (finalize_predictions)
<<<<<<< HEAD
    for (size_t c = 0; c < count; c++) pred[c].scalar() = GD::finalize_prediction(all.sd, pred[c].scalar());
=======
    for (size_t c = 0; c < count; c++) pred[c].scalar = GD::finalize_prediction(all.sd, all.logger, pred[c].scalar);
>>>>>>> ea01890d
  if (audit)
  {
    for (size_t c = 0; c < count; c++)
    {
      ec.pred.scalar() = pred[c].scalar();
      GD::print_audit_features(all, ec);
      ec.ft_offset += (uint64_t)step;
    }
    ec.ft_offset -= (uint64_t)(step * count);
  }
}

void inner_update_proximal(update_data& d, float x, float& wref)
{
  float* w = &wref;
  float gradient = d.update * x;
  float ng2 = w[W_G2] + gradient * gradient;
  float sqrt_ng2 = sqrtf(ng2);
  float sqrt_wW_G2 = sqrtf(w[W_G2]);
  float sigma = (sqrt_ng2 - sqrt_wW_G2) / d.ftrl_alpha;
  w[W_ZT] += gradient - sigma * w[W_XT];
  w[W_G2] = ng2;
  sqrt_wW_G2 = sqrt_ng2;
  float flag = sign(w[W_ZT]);
  float fabs_zt = w[W_ZT] * flag;
  if (fabs_zt <= d.l1_lambda)
    w[W_XT] = 0.;
  else
  {
    float step = 1 / (d.l2_lambda + (d.ftrl_beta + sqrt_wW_G2) / d.ftrl_alpha);
    w[W_XT] = step * flag * (d.l1_lambda - fabs_zt);
  }
}

void inner_update_pistol_state_and_predict(update_data& d, float x, float& wref)
{
  float* w = &wref;

  float fabs_x = fabs(x);
  if (fabs_x > w[W_MX])
    w[W_MX] = fabs_x;

  float squared_theta = w[W_ZT] * w[W_ZT];
  float tmp = 1.f / (d.ftrl_alpha * w[W_MX] * (w[W_G2] + w[W_MX]));
  w[W_XT] = std::sqrt(w[W_G2]) * d.ftrl_beta * w[W_ZT] * correctedExp(squared_theta / 2.f * tmp) * tmp;

  d.predict += w[W_XT] * x;
}

void inner_update_pistol_post(update_data& d, float x, float& wref)
{
  float* w = &wref;
  float gradient = d.update * x;

  w[W_ZT] += -gradient;
  w[W_G2] += fabs(gradient);
}

// Coin betting vectors
// W_XT 0  current parameter
// W_ZT 1  sum negative gradients
// W_G2 2  sum of absolute value of gradients
// W_MX 3  maximum absolute value
// W_WE 4  Wealth
// W_MG 5  Maximum Lipschitz constant
void inner_update_cb_state_and_predict(update_data& d, float x, float& wref)
{
  float* w = &wref;
  float w_mx = w[W_MX];
  float w_xt = 0.0;

  float fabs_x = fabs(x);
  if (fabs_x > w_mx)
  {
    w_mx = fabs_x;
  }

  // COCOB update without sigmoid
  if (w[W_MG] * w_mx > 0)
    w_xt = ((d.ftrl_alpha + w[W_WE]) / (w[W_MG] * w_mx * (w[W_MG] * w_mx + w[W_G2]))) * w[W_ZT];

  d.predict += w_xt * x;
  if (w_mx > 0)
    d.normalized_squared_norm_x += x * x / (w_mx * w_mx);
}

void inner_update_cb_post(update_data& d, float x, float& wref)
{
  float* w = &wref;
  float fabs_x = fabs(x);
  float gradient = d.update * x;

  if (fabs_x > w[W_MX])
  {
    w[W_MX] = fabs_x;
  }

  float fabs_gradient = fabs(d.update);
  if (fabs_gradient > w[W_MG])
    w[W_MG] = fabs_gradient > d.ftrl_beta ? fabs_gradient : d.ftrl_beta;

  // COCOB update without sigmoid.
  // If a new Lipschitz constant and/or magnitude of x is found, the w is
  // recalculated and used in the update of the wealth below.
  if (w[W_MG] * w[W_MX] > 0)
    w[W_XT] = ((d.ftrl_alpha + w[W_WE]) / (w[W_MG] * w[W_MX] * (w[W_MG] * w[W_MX] + w[W_G2]))) * w[W_ZT];
  else
    w[W_XT] = 0;

  w[W_ZT] += -gradient;
  w[W_G2] += fabs(gradient);
  w[W_WE] += (-gradient * w[W_XT]);
}

void update_state_and_predict_cb(ftrl& b, single_learner&, example& ec)
{
  b.data.predict = 0;
  b.data.normalized_squared_norm_x = 0;

  GD::foreach_feature<update_data, inner_update_cb_state_and_predict>(*b.all, ec, b.data);

  b.all->normalized_sum_norm_x += ((double)ec.weight) * b.data.normalized_squared_norm_x;
  b.total_weight += ec.weight;

  ec.partial_prediction = b.data.predict / ((float)((b.all->normalized_sum_norm_x + 1e-6) / b.total_weight));

<<<<<<< HEAD
  ec.pred.scalar() = GD::finalize_prediction(b.all->sd, ec.partial_prediction);
=======
  ec.pred.scalar = GD::finalize_prediction(b.all->sd, b.all->logger, ec.partial_prediction);
>>>>>>> ea01890d
}

void update_state_and_predict_pistol(ftrl& b, single_learner&, example& ec)
{
  b.data.predict = 0;

  GD::foreach_feature<update_data, inner_update_pistol_state_and_predict>(*b.all, ec, b.data);
  ec.partial_prediction = b.data.predict;
<<<<<<< HEAD
  ec.pred.scalar() = GD::finalize_prediction(b.all->sd, ec.partial_prediction);
=======
  ec.pred.scalar = GD::finalize_prediction(b.all->sd, b.all->logger, ec.partial_prediction);
>>>>>>> ea01890d
}

void update_after_prediction_proximal(ftrl& b, example& ec)
{
  b.data.update = b.all->loss->first_derivative(b.all->sd, ec.pred.scalar(), ec.l.simple().label) * ec.weight;

  GD::foreach_feature<update_data, inner_update_proximal>(*b.all, ec, b.data);
}

void update_after_prediction_pistol(ftrl& b, example& ec)
{
  b.data.update = b.all->loss->first_derivative(b.all->sd, ec.pred.scalar(), ec.l.simple().label) * ec.weight;

  GD::foreach_feature<update_data, inner_update_pistol_post>(*b.all, ec, b.data);
}

void update_after_prediction_cb(ftrl& b, example& ec)
{
  b.data.update = b.all->loss->first_derivative(b.all->sd, ec.pred.scalar(), ec.l.simple().label) * ec.weight;

  GD::foreach_feature<update_data, inner_update_cb_post>(*b.all, ec, b.data);
}

template <bool audit>
void learn_proximal(ftrl& a, single_learner& base, example& ec)
{
  // predict with confidence
  predict<audit>(a, base, ec);

  // update state based on the prediction
  update_after_prediction_proximal(a, ec);
}

void learn_pistol(ftrl& a, single_learner& base, example& ec)
{
  // update state based on the example and predict
  update_state_and_predict_pistol(a, base, ec);

  // update state based on the prediction
  update_after_prediction_pistol(a, ec);
}

void learn_cb(ftrl& a, single_learner& base, example& ec)
{
  // update state based on the example and predict
  update_state_and_predict_cb(a, base, ec);

  // update state based on the prediction
  update_after_prediction_cb(a, ec);
}

void save_load(ftrl& b, io_buf& model_file, bool read, bool text)
{
  vw* all = b.all;
  if (read)
    initialize_regressor(*all);

  if (!model_file.files.empty())
  {
    bool resume = all->save_resume;
    std::stringstream msg;
    msg << ":" << resume << "\n";
    bin_text_read_write_fixed(model_file, (char*)&resume, sizeof(resume), "", read, msg, text);

    if (resume)
      GD::save_load_online_state(*all, model_file, read, text, b.total_weight, nullptr, b.ftrl_size);
    else
      GD::save_load_regressor(*all, model_file, read, text);
  }
}

void end_pass(ftrl& g)
{
  vw& all = *g.all;

  if (!all.holdout_set_off)
  {
    if (summarize_holdout_set(all, g.no_win_counter))
      finalize_regressor(all, all.final_regressor_name);
    if ((g.early_stop_thres == g.no_win_counter) &&
        ((all.check_holdout_every_n_passes <= 1) || ((all.current_pass % all.check_holdout_every_n_passes) == 0)))
      set_done(all);
  }
}

base_learner* ftrl_setup(options_i& options, vw& all)
{
  auto b = scoped_calloc_or_throw<ftrl>();
  bool ftrl_option = false;
  bool pistol = false;
  bool coin = false;

  option_group_definition new_options("Follow the Regularized Leader");
  new_options.add(make_option("ftrl", ftrl_option).keep().help("FTRL: Follow the Proximal Regularized Leader"))
      .add(make_option("coin", coin).keep().help("Coin betting optimizer"))
      .add(make_option("pistol", pistol).keep().help("PiSTOL: Parameter-free STOchastic Learning"))
      .add(make_option("ftrl_alpha", b->ftrl_alpha).help("Learning rate for FTRL optimization"))
      .add(make_option("ftrl_beta", b->ftrl_beta).help("Learning rate for FTRL optimization"));
  options.add_and_parse(new_options);

  if (!ftrl_option && !pistol && !coin)
  {
    return nullptr;
  }

  // Defaults that are specific to the mode that was chosen.
  if (ftrl_option)
  {
    b->ftrl_alpha = options.was_supplied("ftrl_alpha") ? b->ftrl_alpha : 0.005f;
    b->ftrl_beta = options.was_supplied("ftrl_beta") ? b->ftrl_beta : 0.1f;
  }
  else if (pistol)
  {
    b->ftrl_alpha = options.was_supplied("ftrl_alpha") ? b->ftrl_alpha : 1.0f;
    b->ftrl_beta = options.was_supplied("ftrl_beta") ? b->ftrl_beta : 0.5f;
  }
  else if (coin)
  {
    b->ftrl_alpha = options.was_supplied("ftrl_alpha") ? b->ftrl_alpha : 4.0f;
    b->ftrl_beta = options.was_supplied("ftrl_beta") ? b->ftrl_beta : 1.0f;
  }

  b->all = &all;
  b->no_win_counter = 0;
  b->all->normalized_sum_norm_x = 0;
  b->total_weight = 0;

  void (*learn_ptr)(ftrl&, single_learner&, example&) = nullptr;

  std::string algorithm_name;
  if (ftrl_option)
  {
    algorithm_name = "Proximal-FTRL";
    if (all.audit)
      learn_ptr = learn_proximal<true>;
    else
      learn_ptr = learn_proximal<false>;
    all.weights.stride_shift(2);  // NOTE: for more parameter storage
    b->ftrl_size = 3;
  }
  else if (pistol)
  {
    algorithm_name = "PiSTOL";
    learn_ptr = learn_pistol;
    all.weights.stride_shift(2);  // NOTE: for more parameter storage
    b->ftrl_size = 4;
  }
  else if (coin)
  {
    algorithm_name = "Coin Betting";
    learn_ptr = learn_cb;
    all.weights.stride_shift(3);  // NOTE: for more parameter storage
    b->ftrl_size = 6;
  }

  b->data.ftrl_alpha = b->ftrl_alpha;
  b->data.ftrl_beta = b->ftrl_beta;
  b->data.l1_lambda = b->all->l1_lambda;
  b->data.l2_lambda = b->all->l2_lambda;

  if (!all.logger.quiet)
  {
    std::cerr << "Enabling FTRL based optimization" << std::endl;
    std::cerr << "Algorithm used: " << algorithm_name << std::endl;
    std::cerr << "ftrl_alpha = " << b->ftrl_alpha << std::endl;
    std::cerr << "ftrl_beta = " << b->ftrl_beta << std::endl;
  }

  if (!all.holdout_set_off)
  {
    all.sd->holdout_best_loss = FLT_MAX;
    b->early_stop_thres = options.get_typed_option<size_t>("early_terminate").value();
  }

  learner<ftrl, example>* l;
  if (all.audit || all.hash_inv)
    l = &init_learner(b, learn_ptr, predict<true>, UINT64_ONE << all.weights.stride_shift());
  else
    l = &init_learner(b, learn_ptr, predict<false>, UINT64_ONE << all.weights.stride_shift());
  l->set_sensitivity(sensitivity);
  if (all.audit || all.hash_inv)
    l->set_multipredict(multipredict<true>);
  else
    l->set_multipredict(multipredict<false>);
  l->set_save_load(save_load);
  l->set_end_pass(end_pass);
  l->label_type = label_type_t::simple;
  return make_base(*l);
}<|MERGE_RESOLUTION|>--- conflicted
+++ resolved
@@ -77,11 +77,7 @@
 void predict(ftrl& b, single_learner&, example& ec)
 {
   ec.partial_prediction = GD::inline_predict(*b.all, ec);
-<<<<<<< HEAD
-  ec.pred.scalar() = GD::finalize_prediction(b.all->sd, ec.partial_prediction);
-=======
   ec.pred.scalar = GD::finalize_prediction(b.all->sd, b.all->logger, ec.partial_prediction);
->>>>>>> ea01890d
   if (audit)
     GD::print_audit_features(*(b.all), ec);
 }
@@ -106,11 +102,7 @@
   if (all.sd->contraction != 1.)
     for (size_t c = 0; c < count; c++) pred[c].scalar() *= (float)all.sd->contraction;
   if (finalize_predictions)
-<<<<<<< HEAD
-    for (size_t c = 0; c < count; c++) pred[c].scalar() = GD::finalize_prediction(all.sd, pred[c].scalar());
-=======
     for (size_t c = 0; c < count; c++) pred[c].scalar = GD::finalize_prediction(all.sd, all.logger, pred[c].scalar);
->>>>>>> ea01890d
   if (audit)
   {
     for (size_t c = 0; c < count; c++)
@@ -237,11 +229,7 @@
 
   ec.partial_prediction = b.data.predict / ((float)((b.all->normalized_sum_norm_x + 1e-6) / b.total_weight));
 
-<<<<<<< HEAD
-  ec.pred.scalar() = GD::finalize_prediction(b.all->sd, ec.partial_prediction);
-=======
   ec.pred.scalar = GD::finalize_prediction(b.all->sd, b.all->logger, ec.partial_prediction);
->>>>>>> ea01890d
 }
 
 void update_state_and_predict_pistol(ftrl& b, single_learner&, example& ec)
@@ -250,11 +238,7 @@
 
   GD::foreach_feature<update_data, inner_update_pistol_state_and_predict>(*b.all, ec, b.data);
   ec.partial_prediction = b.data.predict;
-<<<<<<< HEAD
-  ec.pred.scalar() = GD::finalize_prediction(b.all->sd, ec.partial_prediction);
-=======
   ec.pred.scalar = GD::finalize_prediction(b.all->sd, b.all->logger, ec.partial_prediction);
->>>>>>> ea01890d
 }
 
 void update_after_prediction_proximal(ftrl& b, example& ec)

--- conflicted
+++ resolved
@@ -46,11 +46,7 @@
     if (_current == (*_outer_current).audit_end())
     {
       ++_outer_current;
-<<<<<<< HEAD
-      _current = (*_outer_current).audit_begin();
-=======
-      if (_outer_current != _outer_end) { _current = (*_outer_current).begin(); }
->>>>>>> f704ce8d
+      if (_outer_current != _outer_end) { _current = (*_outer_current).audit_begin(); }
     }
     return *this;
   }

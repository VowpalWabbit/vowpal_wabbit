// Copyright (c) by respective owners including Yahoo!, Microsoft, and
// individual contributors. All rights reserved. Released under a BSD (revised)
// license as described in the file LICENSE.

#include <cfloat>
#include "gd.h"
#include "vw.h"
#include "vw_exception.h"
#include <cmath>
#include "vw_string_view.h"
#include "example.h"

namespace COST_SENSITIVE
{
void name_value(VW::string_view& s, std::vector<VW::string_view>& name, float& v)
{
  tokenize(':', s, name);

  switch (name.size())
  {
    case 0:
    case 1:
      v = 1.;
      break;
    case 2:
      v = float_of_string(name[1]);
      if (std::isnan(v)) THROW("error NaN value for: " << name[0]);
      break;
    default:
      std::cerr << "example with a wierd name.  What is '" << s << "'?\n";
  }
}

char* bufread_label(label& ld, char* c, io_buf& cache)
{
  size_t num = *(size_t*)c;
  ld.costs.clear();
  c += sizeof(size_t);
  size_t total = sizeof(wclass) * num;
  if (cache.buf_read(c, (int)total) < total)
  {
    std::cout << "error in demarshal of cost data" << std::endl;
    return c;
  }
  for (size_t i = 0; i < num; i++)
  {
    wclass temp = *(wclass*)c;
    c += sizeof(wclass);
    ld.costs.push_back(temp);
  }

  return c;
}

size_t read_cached_label(shared_data*, label& ld, io_buf& cache)
{
  ld.costs.clear();
  char* c;
  size_t total = sizeof(size_t);
  if (cache.buf_read(c, (int)total) < total) return 0;
  bufread_label(ld, c, cache);

  return total;
}

float weight(label&) { return 1.; }

char* bufcache_label(label& ld, char* c)
{
  *(size_t*)c = ld.costs.size();
  c += sizeof(size_t);
  for (unsigned int i = 0; i < ld.costs.size(); i++)
  {
    *(wclass*)c = ld.costs[i];
    c += sizeof(wclass);
  }
  return c;
}

void cache_label(label& ld, io_buf& cache)
{
  char* c;
  cache.buf_write(c, sizeof(size_t) + sizeof(wclass) * ld.costs.size());
  bufcache_label(ld, c);
}

void default_label(label& ld)
{
  ld.costs.clear();
}

bool test_label(label& ld)
{
  if (ld.costs.size() == 0)
    return true;
  for (unsigned int i = 0; i < ld.costs.size(); i++)
    if (FLT_MAX != ld.costs[i].x)
      return false;
  return true;
}

void delete_label(label& ld)
{
  ld.costs.delete_v();
}

void copy_label(label& dst, label& src)
{
  copy_array(dst.costs, src.costs);
}

<<<<<<< HEAD
void parse_label(parser* p, shared_data* sd, label& ld, std::vector<VW::string_view>& words)
=======
void parse_label(parser* p, shared_data* sd, void* v, std::vector<VW::string_view>& words, reduction_features&)
>>>>>>> fc984fc2
{
  ld.costs.clear();

  // handle shared and label first
  if (words.size() == 1)
  {
    float fx;
    name_value(words[0], p->parse_name, fx);
    bool eq_shared = p->parse_name[0] == "***shared***";
    bool eq_label = p->parse_name[0] == "***label***";
    if (!sd->ldict)
    {
      eq_shared |= p->parse_name[0] == "shared";
      eq_label |= p->parse_name[0] == "label";
    }
    if (eq_shared || eq_label)
    {
      if (eq_shared)
      {
        if (p->parse_name.size() != 1)
          std::cerr << "shared feature vectors should not have costs on: " << words[0] << std::endl;
        else
        {
          wclass f = {-FLT_MAX, 0, 0., 0.};
          ld.costs.push_back(f);
        }
      }
      if (eq_label)
      {
        if (p->parse_name.size() != 2)
          std::cerr << "label feature vectors should have exactly one cost on: " << words[0] << std::endl;
        else
        {
          wclass f = {float_of_string(p->parse_name[1]), 0, 0., 0.};
          ld.costs.push_back(f);
        }
      }
      return;
    }
  }

  // otherwise this is a "real" example
  for (unsigned int i = 0; i < words.size(); i++)
  {
    wclass f = {0., 0, 0., 0.};
    name_value(words[i], p->parse_name, f.x);

    if (p->parse_name.size() == 0) THROW(" invalid cost: specification -- no names on: " << words[i]);

    if (p->parse_name.size() == 1 || p->parse_name.size() == 2 || p->parse_name.size() == 3)
    {
      f.class_index = sd->ldict ? (uint32_t)sd->ldict->get(p->parse_name[0])
                                : (uint32_t)hashstring(p->parse_name[0].begin(), p->parse_name[0].length(), 0);
      if (p->parse_name.size() == 1 && f.x >= 0)  // test examples are specified just by un-valued class #s
        f.x = FLT_MAX;
    }
    else
      THROW("malformed cost specification on '" << (p->parse_name[0]) << "'");

    ld.costs.push_back(f);
  }
}

// clang-format off
label_parser cs_label = {
  // default_label
  [](polylabel* v) { default_label(v->cs); },
  // parse_label
  [](parser* p, shared_data* sd, polylabel* v, std::vector<VW::string_view>& words) {
    parse_label(p, sd, v->cs, words);
  },
  // cache_label
  [](polylabel* v, io_buf& cache) { cache_label(v->cs, cache); },
  // read_cached_label
  [](shared_data* sd, polylabel* v, io_buf& cache) { return read_cached_label(sd, v->cs, cache); },
  // delete_label
  [](polylabel* v) { if (v) delete_label(v->cs); },
   // get_weight
  [](polylabel* v) { return weight(v->cs); },
  // copy_label
  [](polylabel* dst, polylabel* src) {
    if (dst && src) {
      copy_label(dst->cs, src->cs);
    }
  },
  // test_label
  [](polylabel* v) { return test_label(v->cs); }
};
// clang-format on

void print_update(vw& all, bool is_test, example& ec, multi_ex* ec_seq, bool action_scores, uint32_t prediction)
{
  if (all.sd->weighted_examples() >= all.sd->dump_interval && !all.logger.quiet && !all.bfgs)
  {
    size_t num_current_features = ec.num_features;
    // for csoaa_ldf we want features from the whole (multiline example),
    // not only from one line (the first one) represented by ec
    if (ec_seq != nullptr)
    {
      num_current_features = 0;
      // TODO: including quadratic and cubic.
      for (auto& ecc : *ec_seq) num_current_features += ecc->num_features;
    }

    std::string label_buf;
    if (is_test)
      label_buf = " unknown";
    else
      label_buf = " known";

    if (action_scores || all.sd->ldict)
    {
      std::ostringstream pred_buf;

      pred_buf << std::setw(all.sd->col_current_predict) << std::right << std::setfill(' ');
      if (all.sd->ldict)
      {
        if (action_scores)
          pred_buf << all.sd->ldict->get(ec.pred.a_s[0].action);
        else
          pred_buf << all.sd->ldict->get(prediction);
      }
      else
        pred_buf << ec.pred.a_s[0].action;
      if (action_scores) pred_buf << ".....";
      all.sd->print_update(all.holdout_set_off, all.current_pass, label_buf, pred_buf.str(), num_current_features,
          all.progress_add, all.progress_arg);
      ;
    }
    else
      all.sd->print_update(all.holdout_set_off, all.current_pass, label_buf, prediction, num_current_features,
          all.progress_add, all.progress_arg);
  }
}

void output_example(vw& all, example& ec)
{
  label& ld = ec.l.cs;

  float loss = 0.;
  if (!test_label(ec.l.cs))
  {
    // need to compute exact loss
    size_t pred = (size_t)ec.pred.multiclass;

    float chosen_loss = FLT_MAX;
    float min = FLT_MAX;
    for (auto& cl : ld.costs)
    {
      if (cl.class_index == pred) chosen_loss = cl.x;
      if (cl.x < min) min = cl.x;
    }
    if (chosen_loss == FLT_MAX)
      std::cerr << "warning: csoaa predicted an invalid class. Are all multi-class labels in the {1..k} range?"
                << std::endl;

    loss = (chosen_loss - min) * ec.weight;
    // TODO(alberto): add option somewhere to allow using absolute loss instead?
    // loss = chosen_loss;
  }

  all.sd->update(ec.test_only, !test_label(ec.l.cs), loss, ec.weight, ec.num_features);

  for (auto& sink : all.final_prediction_sink)
  {
    if (!all.sd->ldict) { all.print_by_ref(sink.get(), (float)ec.pred.multiclass, 0, ec.tag); }
    else
    {
      VW::string_view sv_pred = all.sd->ldict->get(ec.pred.multiclass);
      all.print_text_by_ref(sink.get(), sv_pred.to_string(), ec.tag);
    }
  }

  if (all.raw_prediction != nullptr)
  {
    std::stringstream outputStringStream;
    for (unsigned int i = 0; i < ld.costs.size(); i++)
    {
      wclass cl = ld.costs[i];
      if (i > 0) outputStringStream << ' ';
      outputStringStream << cl.class_index << ':' << cl.partial_prediction;
    }
    all.print_text_by_ref(all.raw_prediction.get(), outputStringStream.str(), ec.tag);
  }

  print_update(all, test_label(ec.l.cs), ec, nullptr, false, ec.pred.multiclass);
}

void finish_example(vw& all, example& ec)
{
  output_example(all, ec);
  VW::finish_example(all, ec);
}

bool example_is_test(example& ec)
{
  v_array<COST_SENSITIVE::wclass> costs = ec.l.cs.costs;
  if (costs.size() == 0) return true;
  for (size_t j = 0; j < costs.size(); j++)
    if (costs[j].x != FLT_MAX) return false;
  return true;
}

bool ec_is_example_header(example const& ec)  // example headers look like "shared"
{
  v_array<COST_SENSITIVE::wclass> costs = ec.l.cs.costs;
  if (costs.size() != 1) return false;
  if (costs[0].class_index != 0) return false;
  if (costs[0].x != -FLT_MAX) return false;
  return true;
}
}  // namespace COST_SENSITIVE<|MERGE_RESOLUTION|>--- conflicted
+++ resolved
@@ -109,11 +109,7 @@
   copy_array(dst.costs, src.costs);
 }
 
-<<<<<<< HEAD
-void parse_label(parser* p, shared_data* sd, label& ld, std::vector<VW::string_view>& words)
-=======
-void parse_label(parser* p, shared_data* sd, void* v, std::vector<VW::string_view>& words, reduction_features&)
->>>>>>> fc984fc2
+void parse_label(parser* p, shared_data* sd, label& ld, std::vector<VW::string_view>& words, reduction_features&)
 {
   ld.costs.clear();
 
@@ -182,8 +178,8 @@
   // default_label
   [](polylabel* v) { default_label(v->cs); },
   // parse_label
-  [](parser* p, shared_data* sd, polylabel* v, std::vector<VW::string_view>& words) {
-    parse_label(p, sd, v->cs, words);
+  [](parser* p, shared_data* sd, polylabel* v, std::vector<VW::string_view>& words, reduction_features& red_features) {
+    parse_label(p, sd, v->cs, words, red_features);
   },
   // cache_label
   [](polylabel* v, io_buf& cache) { cache_label(v->cs, cache); },

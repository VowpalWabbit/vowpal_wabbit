--- conflicted
+++ resolved
@@ -107,28 +107,7 @@
   return true;
 }
 
-<<<<<<< HEAD
 void parse_label(parser* p, shared_data* sd, new_polylabel& v, v_array<VW::string_view>& words)
-=======
-void delete_label(void* v)
-{
-  label* ld = (label*)v;
-  if (ld)
-    ld->costs.delete_v();
-}
-
-void copy_label(void* dst, void* src)
-{
-  if (dst && src)
-  {
-    label* ldD = (label*)dst;
-    label* ldS = (label*)src;
-    copy_array(ldD->costs, ldS->costs);
-  }
-}
-
-void parse_label(parser* p, shared_data* sd, void* v, v_array<VW::string_view>& words)
->>>>>>> c1f834b4
 {
   auto& ld = v.cs();
   ld.costs.clear();
@@ -164,11 +143,7 @@
         else
         {
           wclass f = {float_of_string(p->parse_name[1]), 0, 0., 0.};
-<<<<<<< HEAD
           ld.costs.push_back(f);
-=======
-          ld->costs.push_back(f);
->>>>>>> c1f834b4
         }
       }
       return;
@@ -279,17 +254,10 @@
 
   for (int sink : all.final_prediction_sink)
     if (!all.sd->ldict)
-<<<<<<< HEAD
       all.print_by_ref(sink, (float)ec.pred.multiclass(), 0, ec.tag);
     else
     {
       VW::string_view sv_pred = all.sd->ldict->get(ec.pred.multiclass());
-=======
-      all.print_by_ref(sink, (float)ec.pred.multiclass, 0, ec.tag);
-    else
-    {
-      VW::string_view sv_pred = all.sd->ldict->get(ec.pred.multiclass);
->>>>>>> c1f834b4
       all.print_text_by_ref(sink, sv_pred.to_string(), ec.tag);
     }
 

--- conflicted
+++ resolved
@@ -93,7 +93,6 @@
 
 void default_label(polylabel* v)
 {
-<<<<<<< HEAD
   default_label(v->cs);
 }
 
@@ -105,12 +104,6 @@
   for (unsigned int i = 0; i < ld.costs.size(); i++)
     if (FLT_MAX != ld.costs[i].x)
       return false;
-=======
-  label* ld = (label*)v;
-  if (ld->costs.size() == 0) return true;
-  for (unsigned int i = 0; i < ld->costs.size(); i++)
-    if (FLT_MAX != ld->costs[i].x) return false;
->>>>>>> 69a90c17
   return true;
 }
 
@@ -121,13 +114,8 @@
 
 void delete_label(polylabel* v)
 {
-<<<<<<< HEAD
   if (v)
     v->cs.costs.delete_v();
-=======
-  label* ld = (label*)v;
-  if (ld) ld->costs.delete_v();
->>>>>>> 69a90c17
 }
 
 void copy_label(polylabel* dst, polylabel* src)
@@ -138,11 +126,7 @@
   }
 }
 
-<<<<<<< HEAD
-void parse_label(parser* p, shared_data* sd, polylabel* v, v_array<VW::string_view>& words)
-=======
-void parse_label(parser* p, shared_data* sd, void* v, std::vector<VW::string_view>& words)
->>>>>>> 69a90c17
+void parse_label(parser* p, shared_data* sd, polylabel* v, std::vector<VW::string_view>& words)
 {
   auto& ld = v->cs;
   ld.costs.clear();

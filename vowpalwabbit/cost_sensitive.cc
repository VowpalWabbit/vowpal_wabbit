// Copyright (c) by respective owners including Yahoo!, Microsoft, and
// individual contributors. All rights reserved. Released under a BSD (revised)
// license as described in the file LICENSE.

#include <cfloat>
#include <cmath>
#include "gd.h"
#include "vw.h"
#include "vw_exception.h"
#include "vw_string_view.h"
#include "example.h"
#include "parse_primitives.h"

#include "io/logger.h"

namespace logger = VW::io::logger;

namespace COST_SENSITIVE
{
void name_value(VW::string_view& s, std::vector<VW::string_view>& name, float& v)
{
  tokenize(':', s, name);

  switch (name.size())
  {
    case 0:
    case 1:
      v = 1.;
      break;
    case 2:
      v = float_of_string(name[1]);
      if (std::isnan(v)) THROW("error NaN value for: " << name[0]);
      break;
    default:
      logger::errlog_error("example with a wierd name. What is '{}'?", s);
  }
}

char* bufread_label(label& ld, char* c, io_buf& cache)
{
  size_t num = *(size_t*)c;
  ld.costs.clear();
  c += sizeof(size_t);
  size_t total = sizeof(wclass) * num;
  if (cache.buf_read(c, (int)total) < total)
  {
    logger::log_error("error in demarshal of cost data");
    return c;
  }
  for (size_t i = 0; i < num; i++)
  {
    wclass temp = *(wclass*)c;
    c += sizeof(wclass);
    ld.costs.push_back(temp);
  }

  return c;
}

size_t read_cached_label(shared_data*, label& ld, io_buf& cache)
{
  ld.costs.clear();
  char* c;
  size_t total = sizeof(size_t);
  if (cache.buf_read(c, (int)total) < total) return 0;
  bufread_label(ld, c, cache);

  return total;
}

float weight(label&) { return 1.; }

char* bufcache_label(label& ld, char* c)
{
  *(size_t*)c = ld.costs.size();
  c += sizeof(size_t);
  for (unsigned int i = 0; i < ld.costs.size(); i++)
  {
    *(wclass*)c = ld.costs[i];
    c += sizeof(wclass);
  }
  return c;
}

void cache_label(label& ld, io_buf& cache)
{
  char* c;
  cache.buf_write(c, sizeof(size_t) + sizeof(wclass) * ld.costs.size());
  bufcache_label(ld, c);
}

void default_label(label& ld) { ld.costs.clear(); }

bool test_label(label& ld)
{
  if (ld.costs.size() == 0) return true;
  for (unsigned int i = 0; i < ld.costs.size(); i++)
    if (FLT_MAX != ld.costs[i].x) return false;
  return true;
}

<<<<<<< HEAD
void copy_label(label& dst, label& src) { dst.costs = src.costs; }
=======
void delete_label(label& ld) { ld.costs.delete_v(); }
>>>>>>> 488ffa8d

void parse_label(parser* p, shared_data* sd, label& ld, std::vector<VW::string_view>& words, reduction_features&)
{
  ld.costs.clear();

  // handle shared and label first
  if (words.size() == 1)
  {
    float fx;
    name_value(words[0], p->parse_name, fx);
    bool eq_shared = p->parse_name[0] == "***shared***";
    bool eq_label = p->parse_name[0] == "***label***";
    if (!sd->ldict)
    {
      eq_shared |= p->parse_name[0] == "shared";
      eq_label |= p->parse_name[0] == "label";
    }
    if (eq_shared || eq_label)
    {
      if (eq_shared)
      {
        if (p->parse_name.size() != 1)
          logger::errlog_error("shared feature vectors should not have costs on: {}", words[0]);
        else
        {
          wclass f = {-FLT_MAX, 0, 0., 0.};
          ld.costs.push_back(f);
        }
      }
      if (eq_label)
      {
        if (p->parse_name.size() != 2)
          logger::errlog_error("label feature vectors should have exactly one cost on: {}", words[0]);
        else
        {
          wclass f = {float_of_string(p->parse_name[1]), 0, 0., 0.};
          ld.costs.push_back(f);
        }
      }
      return;
    }
  }

  // otherwise this is a "real" example
  for (unsigned int i = 0; i < words.size(); i++)
  {
    wclass f = {0., 0, 0., 0.};
    name_value(words[i], p->parse_name, f.x);

    if (p->parse_name.size() == 0) THROW(" invalid cost: specification -- no names on: " << words[i]);

    if (p->parse_name.size() == 1 || p->parse_name.size() == 2 || p->parse_name.size() == 3)
    {
      f.class_index = sd->ldict ? (uint32_t)sd->ldict->get(p->parse_name[0])
                                : (uint32_t)hashstring(p->parse_name[0].begin(), p->parse_name[0].length(), 0);
      if (p->parse_name.size() == 1 && f.x >= 0)  // test examples are specified just by un-valued class #s
        f.x = FLT_MAX;
    }
    else
      THROW("malformed cost specification on '" << (p->parse_name[0]) << "'");

    ld.costs.push_back(f);
  }
}

// clang-format off
label_parser cs_label = {
  // default_label
  [](polylabel* v) { default_label(v->cs); },
  // parse_label
  [](parser* p, shared_data* sd, polylabel* v, std::vector<VW::string_view>& words, reduction_features& red_features) {
    parse_label(p, sd, v->cs, words, red_features);
  },
  // cache_label
  [](polylabel* v, reduction_features&, io_buf& cache) { cache_label(v->cs, cache); },
  // read_cached_label
  [](shared_data* sd, polylabel* v, reduction_features&, io_buf& cache) { return read_cached_label(sd, v->cs, cache); },
  // get_weight
  [](polylabel* v, const reduction_features&) { return weight(v->cs); },
  // test_label
  [](polylabel* v) { return test_label(v->cs); },
  // parse post processing
  nullptr,
  label_type_t::cs
};
// clang-format on

void print_update(vw& all, bool is_test, example& ec, multi_ex* ec_seq, bool action_scores, uint32_t prediction)
{
  if (all.sd->weighted_examples() >= all.sd->dump_interval && !all.logger.quiet && !all.bfgs)
  {
    size_t num_current_features = ec.num_features;
    // for csoaa_ldf we want features from the whole (multiline example),
    // not only from one line (the first one) represented by ec
    if (ec_seq != nullptr)
    {
      num_current_features = 0;
      // TODO: including quadratic and cubic.
      for (auto& ecc : *ec_seq) num_current_features += ecc->num_features;
    }

    std::string label_buf;
    if (is_test)
      label_buf = " unknown";
    else
      label_buf = " known";

    if (action_scores || all.sd->ldict)
    {
      std::ostringstream pred_buf;

      pred_buf << std::setw(all.sd->col_current_predict) << std::right << std::setfill(' ');
      if (all.sd->ldict)
      {
        if (action_scores)
          pred_buf << all.sd->ldict->get(ec.pred.a_s[0].action);
        else
          pred_buf << all.sd->ldict->get(prediction);
      }
      else
        pred_buf << ec.pred.a_s[0].action;
      if (action_scores) pred_buf << ".....";
      all.sd->print_update(*all.trace_message, all.holdout_set_off, all.current_pass, label_buf, pred_buf.str(),
          num_current_features, all.progress_add, all.progress_arg);
      ;
    }
    else
      all.sd->print_update(*all.trace_message, all.holdout_set_off, all.current_pass, label_buf, prediction,
          num_current_features, all.progress_add, all.progress_arg);
  }
}

void output_example(vw& all, example& ec)
{
  label& ld = ec.l.cs;

  float loss = 0.;
  if (!test_label(ec.l.cs))
  {
    // need to compute exact loss
    size_t pred = (size_t)ec.pred.multiclass;

    float chosen_loss = FLT_MAX;
    float min = FLT_MAX;
    for (auto& cl : ld.costs)
    {
      if (cl.class_index == pred) chosen_loss = cl.x;
      if (cl.x < min) min = cl.x;
    }
    if (chosen_loss == FLT_MAX)
      logger::errlog_warn("csoaa predicted an invalid class. Are all multi-class labels in the {1..k} range?");

    loss = (chosen_loss - min) * ec.weight;
    // TODO(alberto): add option somewhere to allow using absolute loss instead?
    // loss = chosen_loss;
  }

  all.sd->update(ec.test_only, !test_label(ec.l.cs), loss, ec.weight, ec.num_features);

  for (auto& sink : all.final_prediction_sink)
  {
    if (!all.sd->ldict) { all.print_by_ref(sink.get(), (float)ec.pred.multiclass, 0, ec.tag); }
    else
    {
      VW::string_view sv_pred = all.sd->ldict->get(ec.pred.multiclass);
      all.print_text_by_ref(sink.get(), sv_pred.to_string(), ec.tag);
    }
  }

  if (all.raw_prediction != nullptr)
  {
    std::stringstream outputStringStream;
    for (unsigned int i = 0; i < ld.costs.size(); i++)
    {
      wclass cl = ld.costs[i];
      if (i > 0) outputStringStream << ' ';
      outputStringStream << cl.class_index << ':' << cl.partial_prediction;
    }
    all.print_text_by_ref(all.raw_prediction.get(), outputStringStream.str(), ec.tag);
  }

  print_update(all, test_label(ec.l.cs), ec, nullptr, false, ec.pred.multiclass);
}

void finish_example(vw& all, example& ec)
{
  output_example(all, ec);
  VW::finish_example(all, ec);
}

bool example_is_test(example& ec)
{
  v_array<COST_SENSITIVE::wclass> costs = ec.l.cs.costs;
  if (costs.size() == 0) return true;
  for (size_t j = 0; j < costs.size(); j++)
    if (costs[j].x != FLT_MAX) return false;
  return true;
}

bool ec_is_example_header(example const& ec)  // example headers look like "shared"
{
  v_array<COST_SENSITIVE::wclass> costs = ec.l.cs.costs;
  if (costs.size() != 1) return false;
  if (costs[0].class_index != 0) return false;
  if (costs[0].x != -FLT_MAX) return false;
  return true;
}
}  // namespace COST_SENSITIVE<|MERGE_RESOLUTION|>--- conflicted
+++ resolved
@@ -98,12 +98,6 @@
     if (FLT_MAX != ld.costs[i].x) return false;
   return true;
 }
-
-<<<<<<< HEAD
-void copy_label(label& dst, label& src) { dst.costs = src.costs; }
-=======
-void delete_label(label& ld) { ld.costs.delete_v(); }
->>>>>>> 488ffa8d
 
 void parse_label(parser* p, shared_data* sd, label& ld, std::vector<VW::string_view>& words, reduction_features&)
 {

--- conflicted
+++ resolved
@@ -23,13 +23,7 @@
         THROW("error NaN value for: " << name[0]);
       break;
     default:
-<<<<<<< HEAD
-      cerr << "example with a wierd name.  What is '" << s << "'?\n";
-=======
-      std::cerr << "example with a wierd name.  What is '";
-      std::cerr.write(s.begin, s.end - s.begin);
-      std::cerr << "'?\n";
->>>>>>> 48a9d36c
+      std::cerr << "example with a wierd name.  What is '" << s << "'?\n";
   }
 }
 
@@ -272,13 +266,8 @@
       all.print(sink, (float)ec.pred.multiclass, 0, ec.tag);
     else
     {
-<<<<<<< HEAD
       boost::string_view sv_pred = all.sd->ldict->get(ec.pred.multiclass);
-      all.print_text(sink, string(sv_pred), ec.tag);
-=======
-      substring ss_pred = all.sd->ldict->get(ec.pred.multiclass);
-      all.print_text(sink, std::string(ss_pred.begin, ss_pred.end - ss_pred.begin), ec.tag);
->>>>>>> 48a9d36c
+      all.print_text(sink, sv_pred.to_string(), ec.tag);
     }
 
   if (all.raw_prediction > 0)

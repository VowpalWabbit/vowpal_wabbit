configure_file(config.h.in config.h)

# Use position independent code for all targets in this directory
set(CMAKE_POSITION_INDEPENDENT_CODE ON)

add_library(allreduce STATIC allreduce_sockets.cc allreduce_threads.cc vw_exception.cc)
target_include_directories(allreduce PUBLIC
  $<BUILD_INTERFACE:${CMAKE_CURRENT_SOURCE_DIR}>
  $<INSTALL_INTERFACE:${CMAKE_INSTALL_INCLUDEDIR}>)

add_library(VowpalWabbit::allreduce ALIAS allreduce)

# Winsock32 should be available on Windows
if(WIN32)
  target_link_libraries(allreduce PUBLIC wsock32 ws2_32)
else()
  target_compile_options(allreduce PUBLIC ${linux_flags})
endif()

add_library(vw_io STATIC io/io_adapter.h io/io_adapter.cc)
target_link_libraries(vw_io PRIVATE ZLIB::ZLIB)
add_library(VowpalWabbit::io ALIAS vw_io)

add_subdirectory(parser/flatbuffer)
add_library(FlatbuffersTarget INTERFACE)
target_include_directories(FlatbuffersTarget INTERFACE ${FLATBUFFERS_INCLUDE_DIR})
add_dependencies(FlatbuffersTarget fbschemas)

set(vw_all_headers
  accumulate.h
  action_score.h
  active_cover.h
  active.h
  allreduce.h
  api_status.h
  array_parameters_dense.h
  array_parameters.h
  audit_regressor.h
  autolink.h
  baseline.h
  beam.h
  best_constant.h
  bfgs.h
  binary.h
  boosting.h
  bs.h
  cache.h
  cats_pdf.h
  cats_tree.h
  cats.h
  cb_adf.h
  cb_algs.h
  cb_continuous_label.h
  cb_dro.h
  cb_explore_adf_bag.h
  cb_explore_adf_common.h
  cb_explore_adf_cover.h
  cb_explore_adf_first.h
  cb_explore_adf_greedy.h
  cb_explore_adf_regcb.h
  cb_explore_adf_squarecb.h
  cb_explore_adf_rnd.h
  cb_explore_adf_softmax.h
  cb_explore_pdf.h
  cb_explore.h
  cb_label_parser.h
  cb.h
  cbify.h
  ccb_label.h
  classweight.h
  compat.h
  conditional_contextual_bandit.h
  confidence.h
  config.h.in
  constant.h
  correctedMath.h
  cost_sensitive.h
  crossplat_compat.h
  cs_active.h
  csoaa.h
  debug_print.h
  decision_scores.h
  distributionally_robust.h
  ect.h
  error_constants.h
  error_data.h
  error_reporting.h
  errors_data.h
  example_predict.h
  example.h
  explore_eval.h
  expreplay.h
  ezexample.h
  feature_group.h
  ftrl.h
  gd_mf.h
  gd_predict.h
  gd.h
  gen_cs_example.h
  get_pmf.h
  global_data.h
  guard.h
  hashstring.h
  interact.h
  interactions_predict.h
  interactions.h
  io_buf.h
  kernel_svm.h
  label_dictionary.h
  label_parser.h
  lda_core.h
  learner.h
  log_multi.h
  loss_functions.h
  lrq.h
  lrqfa.h
  marginal.h
  memory_tree.h
  memory.h
  mf.h
  multiclass.h
  multilabel_oaa.h
  multilabel.h
  mwt.h
  named_labels.h
  network.h
  kskip_ngram_transformer.h
  nn.h
  no_label.h
  noop.h
  oaa.h
  object_pool.h
  offset_tree.h
  OjaNewton.h
  options_boost_po.h
  options_serializer_boost_po.h
  options_types.h
  options.h
  parse_args.h
  parse_dispatch_loop.h
  parse_example_json.h
  parse_example.h
  parse_primitives.h
  parse_regressor.h
  parse_slates_example_json.h
  parser.h
<<<<<<< HEAD
  parser/flatbuffer/parse_example_flatbuffer.h
<<<<<<< HEAD
=======
  pmf_to_pdf.h
>>>>>>> Continuous actions (#2493)
=======
  pmf_to_pdf.h
>>>>>>> d626fd3a
  plt.h
  print.h
  prob_dist_cont.h
  queue.h
  rand48.h
  recall_tree.h
  reductions.h
  sample_pdf.h
  scope_exit.h
  scorer.h
  search_dep_parser.h
  search_entityrelationtask.h
  search_graph.h
  search_hooktask.h
  search_meta.h
  search_multiclasstask.h
  search_sequencetask.h
  search.h
  sender.h
  shared_feature_merger.h
  simple_label.h
  slates_label.h
  slates.h
  spanning_tree.h
  stable_unique.h
  stagewise_poly.h
  svrg.h
  tag_utils.h
  topk.h
  unique_sort.h
  v_array.h
  version.h
  vw_allreduce.h
  vw_exception.h
  vw_math.h
  vw_string_view.h
  vw_validate.h
  vw_versions.h
  vw.h
  vwdll.h
  vwvis.h
  warm_cb.h
)

set(vw_all_sources
  accumulate.cc
  action_score.cc
  active_cover.cc
  active.cc
  api_status.cc
  audit_regressor.cc
  autolink.cc
  baseline.cc
  best_constant.cc
  bfgs.cc
  binary.cc
  boosting.cc
  bs.cc
  cache.cc
  cats_pdf.cc
  cats_tree.cc
  cats.cc
  cb_adf.cc
  cb_algs.cc
  cb_continuous_label.cc
  cb_dro.cc
  cb_explore_adf_bag.cc
  cb_explore_adf_cover.cc
  cb_explore_adf_first.cc
  cb_explore_adf_greedy.cc
  cb_explore_adf_regcb.cc
  cb_explore_adf_squarecb.cc
  cb_explore_adf_rnd.cc
  cb_explore_adf_softmax.cc
  cb_explore_pdf.cc
  cb_explore.cc
  cb_sample.cc
  cb.cc
  cbify.cc
  ccb_label.cc
  classweight.cc
  conditional_contextual_bandit.cc
  confidence.cc
  cost_sensitive.cc
  cs_active.cc
  csoaa.cc
  decision_scores.cc
  distributionally_robust.cc
  ect.cc
  example_predict.cc
  example.cc
  explore_eval.cc
  feature_group.cc
  ftrl.cc
  gd_mf.cc
  gd.cc
  gen_cs_example.cc
  get_pmf.cc
  global_data.cc
  interact.cc
  interactions.cc
  io_buf.cc
  kernel_svm.cc
  label_dictionary.cc
  lda_core.cc
  learner.cc
  log_multi.cc
  loss_functions.cc
  lrq.cc
  lrqfa.cc
  marginal.cc
  memory_tree.cc
  mf.cc
  multiclass.cc
  multilabel_oaa.cc
  multilabel.cc
  mwt.cc
  named_labels.cc
  network.cc
  kskip_ngram_transformer.cc
  nn.cc
  no_label.cc
  noop.cc
  oaa.cc
  offset_tree.cc
  OjaNewton.cc
  options_boost_po.cc
  options_serializer_boost_po.cc
  parse_args.cc
  parse_example.cc
  parse_primitives.cc
  parse_regressor.cc
  parser.cc
<<<<<<< HEAD
=======
  parser/flatbuffer/parse_example_flatbuffer.cc
  parser/flatbuffer/parse_label.cc
>>>>>>> d626fd3a
  pmf_to_pdf.cc
  plt.cc
  print.cc
  prob_dist_cont.cc
  rand48.cc
  recall_tree.cc
  sample_pdf.cc
  scorer.cc
  search_dep_parser.cc
  search_entityrelationtask.cc
  search_graph.cc
  search_hooktask.cc
  search_meta.cc
  search_multiclasstask.cc
  search_sequencetask.cc
  search.cc
  sender.cc
  shared_feature_merger.cc
  simple_label.cc
  slates_label.cc
  slates.cc
  stagewise_poly.cc
  svrg.cc
  tag_utils.cc
  topk.cc
  unique_sort.cc
  version.cc
  vw_exception.cc
  vw_validate.cc
  warm_cb.cc
)

add_library(vw STATIC ${vw_all_sources} ${vw_all_headers})

target_link_libraries(vw
  PUBLIC
    VowpalWabbit::explore VowpalWabbit::allreduce Boost::boost
  PRIVATE
    Boost::program_options ${CMAKE_DL_LIBS} ${LINK_THREADS} vw_io
    # Workaround an issue where RapidJSON needed to be exported tom install the target. This is
    # actually a private dependency and so do not "link" when processing targets for installation.
    # https://gitlab.kitware.com/cmake/cmake/issues/15415
    $<BUILD_INTERFACE:RapidJSON>
    $<BUILD_INTERFACE:FlatbuffersTarget>)

add_library(VowpalWabbit::vw ALIAS vw)

if(GCOV)
  target_link_libraries(vw PUBLIC gcov --coverage)
endif()

target_include_directories(vw PUBLIC
  $<BUILD_INTERFACE:${CMAKE_CURRENT_SOURCE_DIR}>
  $<BUILD_INTERFACE:${CMAKE_CURRENT_BINARY_DIR}>
  $<INSTALL_INTERFACE:${CMAKE_INSTALL_INCLUDEDIR}>)

target_compile_definitions(vw PUBLIC _FILE_OFFSET_BITS=64 $<$<CONFIG:RELEASE>:NDEBUG>)
# Only define if Clang is not used
if (NOT CMAKE_CXX_COMPILER_ID MATCHES "Clang")
  target_compile_definitions(vw PUBLIC __extern_always_inline=inline)
endif()

# Add natvis file if the Generator is Visual Studio
if (MSVC_IDE)
  target_sources(vw PRIVATE $<BUILD_INTERFACE:${CMAKE_CURRENT_LIST_DIR}/vw_types.natvis> )
endif()

# Clang-cl on Windows has issues with our usage of SIMD types. Turn it off explicitly for Windows + clang-cl to mitigate.
# See issue #
if(WIN32 AND CMAKE_CXX_COMPILER_ID MATCHES "Clang")
  target_compile_definitions(vw PUBLIC VW_NO_INLINE_SIMD)
endif()

# TODO code analysis
if(WIN32)
  target_compile_definitions(vw PUBLIC __SSE2__)
  target_compile_options(vw PUBLIC /MP /Zc:__cplusplus)
else()
  target_compile_options(vw PUBLIC ${linux_flags})
endif()

# Turn on warnings
if(WARNINGS)
  if(MSVC)
    target_compile_options(vw PRIVATE /W4)
  else(MSVC)
    target_compile_options(vw PRIVATE -Wall -Wextra -Wpedantic)
  endif(MSVC)
endif(WARNINGS)

# Turn on warnings as errors
if(WARNING_AS_ERROR)
  if(MSVC)
    target_compile_options(vw PRIVATE /WX)
  else(MSVC)
    target_compile_options(vw PRIVATE -Wall -Wextra -Wpedantic -Werror)
  endif(MSVC)
endif(WARNING_AS_ERROR)

if(NOT WIN32)
  add_executable(active_interactor active_interactor.cc)

  if(GCOV)
    target_link_libraries(active_interactor PUBLIC gcov --coverage)
  endif()

  if(VW_INSTALL)
    install(
      TARGETS active_interactor
      EXPORT VowpalWabbitConfig
      RUNTIME DESTINATION ${CMAKE_INSTALL_BINDIR})
  endif()

  target_compile_definitions(active_interactor PUBLIC _FILE_OFFSET_BITS=64)
  target_compile_definitions(active_interactor PUBLIC $<$<CONFIG:RELEASE>:NDEBUG>)
  target_compile_options(active_interactor PUBLIC ${linux_flags})

  find_file(HELP2MAN_EXECUTABLE help2man HINTS /bin /usr/bin /usr/local/bin)
  if (HELP2MAN_EXECUTABLE)
    add_custom_target(manpage ALL
      COMMAND ${HELP2MAN_EXECUTABLE}
        --no-info
        --name="Vowpal Wabbit -- fast online learning tool" $<TARGET_FILE:vw-bin>
        --output=$<TARGET_FILE:vw-bin>.1
      DEPENDS vw-bin)

      if(VW_INSTALL)
        install(FILES $<TARGET_FILE:vw-bin>.1 DESTINATION share/man/man1)
      endif()
  else()
    message(STATUS "help2man not found, please install it to generate manpages")
  endif()
endif()

# build main executable
add_executable(vw-bin main.cc)
target_link_libraries(vw-bin PRIVATE VowpalWabbit::vw Boost::program_options)
set_target_properties(vw-bin PROPERTIES OUTPUT_NAME vw)

if(STATIC_LINK_VW)
  target_link_libraries(vw-bin PRIVATE ${unix_static_flag})
endif()

# This is used by Travis to not build vw_c_wrapper, this required <codecvt> which became available in GCC 5.1
if(NOT DEFINED DO_NOT_BUILD_VW_C_WRAPPER)
  if(STATIC_LINK_VW)
    add_library(vw_c_wrapper vwdll.cpp)
  else()
    add_library(vw_c_wrapper SHARED vwdll.cpp)
  endif()

  add_library(VowpalWabbit::vw_c_wrapper ALIAS vw_c_wrapper)

  target_compile_definitions(vw_c_wrapper PUBLIC VWDLL_EXPORTS _CRT_SECURE_NO_WARNINGS _CRT_NONSTDC_NO_DEPRECATE ZLIB_WINAPI)
  target_link_libraries(vw_c_wrapper PUBLIC VowpalWabbit::vw)
  if(VW_INSTALL)
    install(
      TARGETS vw_c_wrapper
      EXPORT VowpalWabbitConfig
      ARCHIVE DESTINATION ${CMAKE_INSTALL_LIBDIR}
      LIBRARY DESTINATION ${CMAKE_INSTALL_LIBDIR}
      RUNTIME DESTINATION ${CMAKE_INSTALL_BINDIR})
  endif()
endif()

if(VW_INSTALL)
  install(
    TARGETS vw vw-bin allreduce vw_io
    EXPORT VowpalWabbitConfig
    ARCHIVE DESTINATION ${CMAKE_INSTALL_LIBDIR}
    LIBRARY DESTINATION ${CMAKE_INSTALL_LIBDIR}
    RUNTIME DESTINATION ${CMAKE_INSTALL_BINDIR})

  # VW target headers
  install(
    FILES ${vw_all_headers} ${CMAKE_CURRENT_BINARY_DIR}/config.h
    DESTINATION ${CMAKE_INSTALL_INCLUDEDIR}/vowpalwabbit)
endif()<|MERGE_RESOLUTION|>--- conflicted
+++ resolved
@@ -144,15 +144,8 @@
   parse_regressor.h
   parse_slates_example_json.h
   parser.h
-<<<<<<< HEAD
   parser/flatbuffer/parse_example_flatbuffer.h
-<<<<<<< HEAD
-=======
   pmf_to_pdf.h
->>>>>>> Continuous actions (#2493)
-=======
-  pmf_to_pdf.h
->>>>>>> d626fd3a
   plt.h
   print.h
   prob_dist_cont.h
@@ -286,11 +279,8 @@
   parse_primitives.cc
   parse_regressor.cc
   parser.cc
-<<<<<<< HEAD
-=======
   parser/flatbuffer/parse_example_flatbuffer.cc
   parser/flatbuffer/parse_label.cc
->>>>>>> d626fd3a
   pmf_to_pdf.cc
   plt.cc
   print.cc

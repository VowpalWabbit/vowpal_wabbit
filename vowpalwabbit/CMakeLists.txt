--- conflicted
+++ resolved
@@ -21,10 +21,7 @@
 target_link_libraries(vw_io PRIVATE ZLIB::ZLIB)
 
 set(vw_all_headers
-<<<<<<< HEAD
-=======
   accumulate.h
->>>>>>> 05a4728e
   action_score.h
   active_cover.h
   active.h

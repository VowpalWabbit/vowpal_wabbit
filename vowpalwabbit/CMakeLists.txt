<<<<<<< HEAD
configure_file(config.h.in config.h)

# Use position independent code for all targets in this directory
set(CMAKE_POSITION_INDEPENDENT_CODE ON)

add_library(vw_io STATIC io/io_adapter.h io/io_adapter.cc io/logger.h io/logger.cc)
target_include_directories(vw_io PUBLIC
  $<BUILD_INTERFACE:${CMAKE_CURRENT_SOURCE_DIR}/include>
  $<INSTALL_INTERFACE:${CMAKE_INSTALL_INCLUDEDIR}>)
target_link_libraries(vw_io PUBLIC ${spdlog_target} fmt::fmt PRIVATE ZLIB::ZLIB)

if(SPDLOG_SYS_DEP)
  # this doesn't get defined when using a system-installed spdlog
  target_compile_definitions(vw_io PUBLIC SPDLOG_FMT_EXTERNAL)
endif()

add_library(VowpalWabbit::io ALIAS vw_io)

add_library(allreduce STATIC allreduce_sockets.cc allreduce_threads.cc vw_exception.cc)
target_include_directories(allreduce PUBLIC
  $<BUILD_INTERFACE:${CMAKE_CURRENT_SOURCE_DIR}>
  $<INSTALL_INTERFACE:${CMAKE_INSTALL_INCLUDEDIR}>)

add_library(VowpalWabbit::allreduce ALIAS allreduce)

target_link_libraries(allreduce PRIVATE vw_io)

# Winsock32 should be available on Windows
if(WIN32)
  target_link_libraries(allreduce PUBLIC wsock32 ws2_32)
else()
  target_compile_options(allreduce PUBLIC ${linux_flags})
endif()


if(BUILD_FLATBUFFERS)
  add_subdirectory(parser/flatbuffer)
  add_library(FlatbuffersTarget INTERFACE)
  target_include_directories(FlatbuffersTarget INTERFACE ${FLATBUFFERS_INCLUDE_DIR})
  add_dependencies(FlatbuffersTarget fbschemas)
endif()

set(vw_all_headers
  accumulate.h
  action_score.h
  active_cover.h
  active.h
  allreduce.h
  api_status.h
  array_parameters_dense.h
  array_parameters.h
  audit_regressor.h
  autolink.h
  baseline.h
  beam.h
  best_constant.h
  bfgs.h
  binary.h
  boosting.h
  bs.h
  cache.h
  cats_pdf.h
  cats_tree.h
  cats.h
  cb_adf.h
  cb_algs.h
  cb_continuous_label.h
  cb_dro.h
  cb_explore_adf_bag.h
  cb_explore_adf_common.h
  cb_explore_adf_cover.h
  cb_explore_adf_first.h
  cb_explore_adf_greedy.h
  cb_explore_adf_regcb.h
  cb_explore_adf_squarecb.h
  cb_explore_adf_synthcover.h
  cb_explore_adf_rnd.h
  cb_explore_adf_softmax.h
  cb_explore_pdf.h
  cb_explore.h
  cb_label_parser.h
  cb.h
  cbify.h
  cb_to_cb_adf.h
  ccb_label.h
  ccb_reduction_features.h
  chained_proxy_iterator.h
  continuous_actions_reduction_features.h
  classweight.h
  compat.h
  conditional_contextual_bandit.h
  confidence.h
  config.h.in
  constant.h
  cbzo.h
  correctedMath.h
  cost_sensitive.h
  crossplat_compat.h
  cs_active.h
  csoaa.h
  debug_print.h
  decision_scores.h
  distributionally_robust.h
  ect.h
  error_constants.h
  error_data.h
  error_reporting.h
  example_predict.h
  example.h
  explore_eval.h
  expreplay.h
  ezexample.h
  fast_pow10.h
  feature_group.h
  ftrl.h
  freegrad.h
  gd_mf.h
  gd_predict.h
  gd.h
  gen_cs_example.h
  generate_interactions.h
  get_pmf.h
  global_data.h
  guard.h
  hashstring.h
  interact.h
  interactions_predict.h
  interactions.h
  io_buf.h
  json_utils.h
  kernel_svm.h
  label_dictionary.h
  label_parser.h
  lda_core.h
  learner.h
  log_multi.h
  loss_functions.h
  lrq.h
  lrqfa.h
  marginal.h
  memory_tree.h
  memory.h
  metrics.h
  metric_sink.h
  mf.h
  multiclass.h
  multilabel_oaa.h
  multilabel.h
  mwt.h
  namespaced_features.h
  numeric_casts.h
  named_labels.h
  network.h
  kskip_ngram_transformer.h
  nn.h
  no_label.h
  noop.h
  oaa.h
  object_pool.h
  offset_tree.h
  OjaNewton.h
  options_boost_po.h
  options_serializer_boost_po.h
  options_types.h
  options.h
  parse_args.h
  parse_dispatch_loop.h
  parse_example_json.h
  parse_example.h
  parse_primitives.h
  parse_regressor.h
  parse_slates_example_json.h
  parser.h
  pmf_to_pdf.h
  plt.h
  reduction_features.h
  print.h
  prob_dist_cont.h
  queue.h
  rand48.h
  recall_tree.h
  reductions.h
  reductions_fwd.h
  sample_pdf.h
  scope_exit.h
  scorer.h
  search_dep_parser.h
  search_entityrelationtask.h
  search_graph.h
  search_hooktask.h
  search_meta.h
  search_multiclasstask.h
  search_sequencetask.h
  search.h
  sender.h
  shared_data.h
  shared_feature_merger.h
  simple_label_parser.h
  simple_label.h
  slates_label.h
  slates.h
  spanning_tree.h
  stable_unique.h
  stagewise_poly.h
  svrg.h
  tag_utils.h
  topk.h
  unique_sort.h
  v_array.h
  version.h
  vw_allreduce.h
  vw_exception.h
  vw_math.h
  vw_string_view.h
  vw_validate.h
  vw_versions.h
  vw.h
  vwdll.h
  vwvis.h
  warm_cb.h
  generic_range.h
  active_multiclass_prediction.h
  debug_log.h
  rand_state.h
)

if(BUILD_FLATBUFFERS)
  set(vw_all_headers ${vw_all_headers} parser/flatbuffer/parse_example_flatbuffer.h)
endif()

if(BUILD_EXTERNAL_PARSER)
  set(vw_all_headers ${vw_all_headers} ${external_parser_headers})
endif()

set(vw_all_sources
  accumulate.cc
  action_score.cc
  active_cover.cc
  active.cc
  api_status.cc
  audit_regressor.cc
  autolink.cc
  baseline.cc
  best_constant.cc
  bfgs.cc
  binary.cc
  boosting.cc
  bs.cc
  cache.cc
  cats_pdf.cc
  cats_tree.cc
  cats.cc
  cb_adf.cc
  cb_algs.cc
  cb_continuous_label.cc
  cb_dro.cc
  cb_explore_adf_bag.cc
  cb_explore_adf_cover.cc
  cb_explore_adf_first.cc
  cb_explore_adf_greedy.cc
  cb_explore_adf_regcb.cc
  cb_explore_adf_squarecb.cc
  cb_explore_adf_synthcover.cc
  cb_explore_adf_rnd.cc
  cb_explore_adf_softmax.cc
  cb_explore_pdf.cc
  cb_explore.cc
  cb_sample.cc
  cb.cc
  cbify.cc
  cb_to_cb_adf.cc
  ccb_label.cc
  classweight.cc
  conditional_contextual_bandit.cc
  confidence.cc
  cbzo.cc
  cost_sensitive.cc
  cs_active.cc
  csoaa.cc
  decision_scores.cc
  distributionally_robust.cc
  ect.cc
  example_predict.cc
  example.cc
  explore_eval.cc
  feature_group.cc
  ftrl.cc
  freegrad.cc
  gd_mf.cc
  gd.cc
  gen_cs_example.cc
  generate_interactions.cc
  get_pmf.cc
  global_data.cc
  hashstring.cc
  interact.cc
  interactions.cc
  io_buf.cc
  kernel_svm.cc
  label_dictionary.cc
  lda_core.cc
  learner.cc
  log_multi.cc
  loss_functions.cc
  lrq.cc
  lrqfa.cc
  marginal.cc
  memory_tree.cc
  metrics.cc
  mf.cc
  multiclass.cc
  multilabel_oaa.cc
  multilabel.cc
  mwt.cc
  namespaced_features.cc
  named_labels.cc
  network.cc
  kskip_ngram_transformer.cc
  nn.cc
  no_label.cc
  noop.cc
  oaa.cc
  offset_tree.cc
  OjaNewton.cc
  options_boost_po.cc
  options_serializer_boost_po.cc
  parse_args.cc
  parse_example.cc
  parse_primitives.cc
  parse_regressor.cc
  parser.cc
  pmf_to_pdf.cc
  plt.cc
  print.cc
  prob_dist_cont.cc
  rand48.cc
  recall_tree.cc
  sample_pdf.cc
  scorer.cc
  search_dep_parser.cc
  search_entityrelationtask.cc
  search_graph.cc
  search_hooktask.cc
  search_meta.cc
  search_multiclasstask.cc
  search_sequencetask.cc
  search.cc
  sender.cc
  shared_data.cc
  shared_feature_merger.cc
  simple_label_parser.cc
  simple_label.cc
  slates_label.cc
  slates.cc
  stagewise_poly.cc
  svrg.cc
  tag_utils.cc
  topk.cc
  unique_sort.cc
  version.cc
  vw_exception.cc
  vw_validate.cc
  warm_cb.cc
)

if(BUILD_FLATBUFFERS)
  set(vw_all_sources ${vw_all_sources}
    parser/flatbuffer/parse_example_flatbuffer.cc
    parser/flatbuffer/parse_label.cc)
endif()

if(BUILD_EXTERNAL_PARSER)
  set(vw_all_sources ${vw_all_sources} ${external_parser_sources})
endif()

if (vw_BUILD_NET_FRAMEWORK)
set(vw_all_sources ${vw_all_sources} spanning_tree.cc)
endif()

add_library(vw STATIC ${vw_all_sources} ${vw_all_headers})

target_link_libraries(vw
  PUBLIC
    VowpalWabbit::explore VowpalWabbit::allreduce Boost::boost ${spdlog_target} fmt::fmt
  PRIVATE
    Boost::program_options ${CMAKE_DL_LIBS} ${LINK_THREADS} vw_io
    # Workaround an issue where RapidJSON needed to be exported tom install the target. This is
    # actually a private dependency and so do not "link" when processing targets for installation.
    # https://gitlab.kitware.com/cmake/cmake/issues/15415
    $<BUILD_INTERFACE:RapidJSON>)

if (BUILD_EXTERNAL_PARSER)
  target_compile_definitions(vw PUBLIC BUILD_EXTERNAL_PARSER)
  target_include_directories(vw PRIVATE ${EXTERNAL_PARSER_DIR})
  target_link_libraries(vw PRIVATE ${EXTERNAL_PARSER_LIBS})
endif()

if(BUILD_FLATBUFFERS)
  target_link_libraries(vw
      PRIVATE
      $<BUILD_INTERFACE:FlatbuffersTarget>)
  target_compile_definitions(vw PUBLIC BUILD_FLATBUFFERS)
endif()


add_library(VowpalWabbit::vw ALIAS vw)

if(GCOV)
  target_link_libraries(vw PUBLIC gcov --coverage)
endif()

target_include_directories(vw PUBLIC
  $<BUILD_INTERFACE:${CMAKE_CURRENT_SOURCE_DIR}>
  $<BUILD_INTERFACE:${CMAKE_CURRENT_BINARY_DIR}>
  $<INSTALL_INTERFACE:${CMAKE_INSTALL_INCLUDEDIR}>)

target_compile_definitions(vw PUBLIC _FILE_OFFSET_BITS=64 $<$<CONFIG:RELEASE>:NDEBUG>)
# Only define if Clang is not used
if (NOT CMAKE_CXX_COMPILER_ID MATCHES "Clang")
  target_compile_definitions(vw PUBLIC __extern_always_inline=inline)
endif()

# Add natvis file if the Generator is Visual Studio
if (MSVC_IDE)
  target_sources(vw PRIVATE $<BUILD_INTERFACE:${CMAKE_CURRENT_LIST_DIR}/vw_types.natvis> )
endif()

# Clang-cl on Windows has issues with our usage of SIMD types. Turn it off explicitly for Windows + clang-cl to mitigate.
# See issue #
if(WIN32 AND CMAKE_CXX_COMPILER_ID MATCHES "Clang")
  target_compile_definitions(vw PUBLIC VW_NO_INLINE_SIMD)
endif()

# TODO code analysis
if(WIN32)
  target_compile_definitions(vw PUBLIC __SSE2__)
  target_compile_options(vw PUBLIC /MP /Zc:__cplusplus)
else()
  target_compile_options(vw PUBLIC ${linux_flags})
endif()

# Turn on warnings
if(WARNINGS)
  if(MSVC)
    target_compile_options(vw PRIVATE /W4)
  else(MSVC)
    target_compile_options(vw PRIVATE -Wall -Wextra -Wpedantic)
  endif(MSVC)
endif(WARNINGS)

# Turn on warnings as errors
if(WARNING_AS_ERROR)
  if(MSVC)
    target_compile_options(vw PRIVATE /WX)
  else(MSVC)
    target_compile_options(vw PRIVATE -Wall -Wextra -Wpedantic -Werror)
  endif(MSVC)
endif(WARNING_AS_ERROR)

if(NOT WIN32)
  add_executable(active_interactor active_interactor.cc)

  if(GCOV)
    target_link_libraries(active_interactor PUBLIC gcov --coverage)
  endif()

  if(VW_INSTALL)
    install(
      TARGETS active_interactor
      EXPORT VowpalWabbitConfig
      RUNTIME DESTINATION ${CMAKE_INSTALL_BINDIR})
  endif()

  target_compile_definitions(active_interactor PUBLIC _FILE_OFFSET_BITS=64)
  target_compile_definitions(active_interactor PUBLIC $<$<CONFIG:RELEASE>:NDEBUG>)
  target_compile_options(active_interactor PUBLIC ${linux_flags})

  find_file(HELP2MAN_EXECUTABLE help2man HINTS /bin /usr/bin /usr/local/bin)
  if (HELP2MAN_EXECUTABLE)
    add_custom_target(manpage ALL
      COMMAND ${HELP2MAN_EXECUTABLE}
        --no-info
        --name="Vowpal Wabbit -- fast online learning tool" $<TARGET_FILE:vw-bin>
        --output=$<TARGET_FILE:vw-bin>.1
      DEPENDS vw-bin)

      if(VW_INSTALL)
        install(FILES $<TARGET_FILE:vw-bin>.1 DESTINATION share/man/man1)
      endif()
  else()
    message(STATUS "help2man not found, please install it to generate manpages")
  endif()
endif()

# build main executable
add_executable(vw-bin main.cc)
target_link_libraries(vw-bin PRIVATE VowpalWabbit::vw Boost::program_options)
set_target_properties(vw-bin PROPERTIES OUTPUT_NAME vw)

if(STATIC_LINK_VW)
  target_link_libraries(vw-bin PRIVATE ${unix_static_flag})
endif()

# This is used by Travis to not build vw_c_wrapper, this required <codecvt> which became available in GCC 5.1
if(NOT DEFINED DO_NOT_BUILD_VW_C_WRAPPER)
  if(STATIC_LINK_VW)
    add_library(vw_c_wrapper vwdll.cpp)
  else()
    add_library(vw_c_wrapper SHARED vwdll.cpp)
  endif()

  add_library(VowpalWabbit::vw_c_wrapper ALIAS vw_c_wrapper)

  target_compile_definitions(vw_c_wrapper PUBLIC VWDLL_EXPORTS _CRT_SECURE_NO_WARNINGS _CRT_NONSTDC_NO_DEPRECATE ZLIB_WINAPI)
  target_link_libraries(vw_c_wrapper PUBLIC VowpalWabbit::vw)
  if(VW_INSTALL)
    install(
      TARGETS vw_c_wrapper
      EXPORT VowpalWabbitConfig
      ARCHIVE DESTINATION ${CMAKE_INSTALL_LIBDIR}
      LIBRARY DESTINATION ${CMAKE_INSTALL_LIBDIR}
      RUNTIME DESTINATION ${CMAKE_INSTALL_BINDIR})
  endif()
endif()

if(VW_INSTALL)
  install(
    TARGETS vw vw-bin allreduce vw_io
    EXPORT VowpalWabbitConfig
    ARCHIVE DESTINATION ${CMAKE_INSTALL_LIBDIR}
    LIBRARY DESTINATION ${CMAKE_INSTALL_LIBDIR}
    RUNTIME DESTINATION ${CMAKE_INSTALL_BINDIR})

  # VW target headers
  install(
    FILES ${vw_all_headers} ${CMAKE_CURRENT_BINARY_DIR}/config.h
    DESTINATION ${CMAKE_INSTALL_INCLUDEDIR}/vowpalwabbit)
  install(
    FILES io/io_adapter.h DESTINATION ${CMAKE_INSTALL_INCLUDEDIR}/vowpalwabbit/io
  )
=======
add_subdirectory(active_interactor)
add_subdirectory(allreduce)
if(VW_BUILD_VW_C_WRAPPER)
  add_subdirectory(c_wrapper)
endif()
add_subdirectory(cli)
add_subdirectory(common)
add_subdirectory(config)
add_subdirectory(core)
add_subdirectory(explore)
add_subdirectory(io)
add_subdirectory(slim)
add_subdirectory(spanning_tree_bin)
add_subdirectory(spanning_tree)
if(BUILD_FLATBUFFERS)
  add_subdirectory(fb_parser)
>>>>>>> d85f830f
endif()<|MERGE_RESOLUTION|>--- conflicted
+++ resolved
@@ -1,545 +1,3 @@
-<<<<<<< HEAD
-configure_file(config.h.in config.h)
-
-# Use position independent code for all targets in this directory
-set(CMAKE_POSITION_INDEPENDENT_CODE ON)
-
-add_library(vw_io STATIC io/io_adapter.h io/io_adapter.cc io/logger.h io/logger.cc)
-target_include_directories(vw_io PUBLIC
-  $<BUILD_INTERFACE:${CMAKE_CURRENT_SOURCE_DIR}/include>
-  $<INSTALL_INTERFACE:${CMAKE_INSTALL_INCLUDEDIR}>)
-target_link_libraries(vw_io PUBLIC ${spdlog_target} fmt::fmt PRIVATE ZLIB::ZLIB)
-
-if(SPDLOG_SYS_DEP)
-  # this doesn't get defined when using a system-installed spdlog
-  target_compile_definitions(vw_io PUBLIC SPDLOG_FMT_EXTERNAL)
-endif()
-
-add_library(VowpalWabbit::io ALIAS vw_io)
-
-add_library(allreduce STATIC allreduce_sockets.cc allreduce_threads.cc vw_exception.cc)
-target_include_directories(allreduce PUBLIC
-  $<BUILD_INTERFACE:${CMAKE_CURRENT_SOURCE_DIR}>
-  $<INSTALL_INTERFACE:${CMAKE_INSTALL_INCLUDEDIR}>)
-
-add_library(VowpalWabbit::allreduce ALIAS allreduce)
-
-target_link_libraries(allreduce PRIVATE vw_io)
-
-# Winsock32 should be available on Windows
-if(WIN32)
-  target_link_libraries(allreduce PUBLIC wsock32 ws2_32)
-else()
-  target_compile_options(allreduce PUBLIC ${linux_flags})
-endif()
-
-
-if(BUILD_FLATBUFFERS)
-  add_subdirectory(parser/flatbuffer)
-  add_library(FlatbuffersTarget INTERFACE)
-  target_include_directories(FlatbuffersTarget INTERFACE ${FLATBUFFERS_INCLUDE_DIR})
-  add_dependencies(FlatbuffersTarget fbschemas)
-endif()
-
-set(vw_all_headers
-  accumulate.h
-  action_score.h
-  active_cover.h
-  active.h
-  allreduce.h
-  api_status.h
-  array_parameters_dense.h
-  array_parameters.h
-  audit_regressor.h
-  autolink.h
-  baseline.h
-  beam.h
-  best_constant.h
-  bfgs.h
-  binary.h
-  boosting.h
-  bs.h
-  cache.h
-  cats_pdf.h
-  cats_tree.h
-  cats.h
-  cb_adf.h
-  cb_algs.h
-  cb_continuous_label.h
-  cb_dro.h
-  cb_explore_adf_bag.h
-  cb_explore_adf_common.h
-  cb_explore_adf_cover.h
-  cb_explore_adf_first.h
-  cb_explore_adf_greedy.h
-  cb_explore_adf_regcb.h
-  cb_explore_adf_squarecb.h
-  cb_explore_adf_synthcover.h
-  cb_explore_adf_rnd.h
-  cb_explore_adf_softmax.h
-  cb_explore_pdf.h
-  cb_explore.h
-  cb_label_parser.h
-  cb.h
-  cbify.h
-  cb_to_cb_adf.h
-  ccb_label.h
-  ccb_reduction_features.h
-  chained_proxy_iterator.h
-  continuous_actions_reduction_features.h
-  classweight.h
-  compat.h
-  conditional_contextual_bandit.h
-  confidence.h
-  config.h.in
-  constant.h
-  cbzo.h
-  correctedMath.h
-  cost_sensitive.h
-  crossplat_compat.h
-  cs_active.h
-  csoaa.h
-  debug_print.h
-  decision_scores.h
-  distributionally_robust.h
-  ect.h
-  error_constants.h
-  error_data.h
-  error_reporting.h
-  example_predict.h
-  example.h
-  explore_eval.h
-  expreplay.h
-  ezexample.h
-  fast_pow10.h
-  feature_group.h
-  ftrl.h
-  freegrad.h
-  gd_mf.h
-  gd_predict.h
-  gd.h
-  gen_cs_example.h
-  generate_interactions.h
-  get_pmf.h
-  global_data.h
-  guard.h
-  hashstring.h
-  interact.h
-  interactions_predict.h
-  interactions.h
-  io_buf.h
-  json_utils.h
-  kernel_svm.h
-  label_dictionary.h
-  label_parser.h
-  lda_core.h
-  learner.h
-  log_multi.h
-  loss_functions.h
-  lrq.h
-  lrqfa.h
-  marginal.h
-  memory_tree.h
-  memory.h
-  metrics.h
-  metric_sink.h
-  mf.h
-  multiclass.h
-  multilabel_oaa.h
-  multilabel.h
-  mwt.h
-  namespaced_features.h
-  numeric_casts.h
-  named_labels.h
-  network.h
-  kskip_ngram_transformer.h
-  nn.h
-  no_label.h
-  noop.h
-  oaa.h
-  object_pool.h
-  offset_tree.h
-  OjaNewton.h
-  options_boost_po.h
-  options_serializer_boost_po.h
-  options_types.h
-  options.h
-  parse_args.h
-  parse_dispatch_loop.h
-  parse_example_json.h
-  parse_example.h
-  parse_primitives.h
-  parse_regressor.h
-  parse_slates_example_json.h
-  parser.h
-  pmf_to_pdf.h
-  plt.h
-  reduction_features.h
-  print.h
-  prob_dist_cont.h
-  queue.h
-  rand48.h
-  recall_tree.h
-  reductions.h
-  reductions_fwd.h
-  sample_pdf.h
-  scope_exit.h
-  scorer.h
-  search_dep_parser.h
-  search_entityrelationtask.h
-  search_graph.h
-  search_hooktask.h
-  search_meta.h
-  search_multiclasstask.h
-  search_sequencetask.h
-  search.h
-  sender.h
-  shared_data.h
-  shared_feature_merger.h
-  simple_label_parser.h
-  simple_label.h
-  slates_label.h
-  slates.h
-  spanning_tree.h
-  stable_unique.h
-  stagewise_poly.h
-  svrg.h
-  tag_utils.h
-  topk.h
-  unique_sort.h
-  v_array.h
-  version.h
-  vw_allreduce.h
-  vw_exception.h
-  vw_math.h
-  vw_string_view.h
-  vw_validate.h
-  vw_versions.h
-  vw.h
-  vwdll.h
-  vwvis.h
-  warm_cb.h
-  generic_range.h
-  active_multiclass_prediction.h
-  debug_log.h
-  rand_state.h
-)
-
-if(BUILD_FLATBUFFERS)
-  set(vw_all_headers ${vw_all_headers} parser/flatbuffer/parse_example_flatbuffer.h)
-endif()
-
-if(BUILD_EXTERNAL_PARSER)
-  set(vw_all_headers ${vw_all_headers} ${external_parser_headers})
-endif()
-
-set(vw_all_sources
-  accumulate.cc
-  action_score.cc
-  active_cover.cc
-  active.cc
-  api_status.cc
-  audit_regressor.cc
-  autolink.cc
-  baseline.cc
-  best_constant.cc
-  bfgs.cc
-  binary.cc
-  boosting.cc
-  bs.cc
-  cache.cc
-  cats_pdf.cc
-  cats_tree.cc
-  cats.cc
-  cb_adf.cc
-  cb_algs.cc
-  cb_continuous_label.cc
-  cb_dro.cc
-  cb_explore_adf_bag.cc
-  cb_explore_adf_cover.cc
-  cb_explore_adf_first.cc
-  cb_explore_adf_greedy.cc
-  cb_explore_adf_regcb.cc
-  cb_explore_adf_squarecb.cc
-  cb_explore_adf_synthcover.cc
-  cb_explore_adf_rnd.cc
-  cb_explore_adf_softmax.cc
-  cb_explore_pdf.cc
-  cb_explore.cc
-  cb_sample.cc
-  cb.cc
-  cbify.cc
-  cb_to_cb_adf.cc
-  ccb_label.cc
-  classweight.cc
-  conditional_contextual_bandit.cc
-  confidence.cc
-  cbzo.cc
-  cost_sensitive.cc
-  cs_active.cc
-  csoaa.cc
-  decision_scores.cc
-  distributionally_robust.cc
-  ect.cc
-  example_predict.cc
-  example.cc
-  explore_eval.cc
-  feature_group.cc
-  ftrl.cc
-  freegrad.cc
-  gd_mf.cc
-  gd.cc
-  gen_cs_example.cc
-  generate_interactions.cc
-  get_pmf.cc
-  global_data.cc
-  hashstring.cc
-  interact.cc
-  interactions.cc
-  io_buf.cc
-  kernel_svm.cc
-  label_dictionary.cc
-  lda_core.cc
-  learner.cc
-  log_multi.cc
-  loss_functions.cc
-  lrq.cc
-  lrqfa.cc
-  marginal.cc
-  memory_tree.cc
-  metrics.cc
-  mf.cc
-  multiclass.cc
-  multilabel_oaa.cc
-  multilabel.cc
-  mwt.cc
-  namespaced_features.cc
-  named_labels.cc
-  network.cc
-  kskip_ngram_transformer.cc
-  nn.cc
-  no_label.cc
-  noop.cc
-  oaa.cc
-  offset_tree.cc
-  OjaNewton.cc
-  options_boost_po.cc
-  options_serializer_boost_po.cc
-  parse_args.cc
-  parse_example.cc
-  parse_primitives.cc
-  parse_regressor.cc
-  parser.cc
-  pmf_to_pdf.cc
-  plt.cc
-  print.cc
-  prob_dist_cont.cc
-  rand48.cc
-  recall_tree.cc
-  sample_pdf.cc
-  scorer.cc
-  search_dep_parser.cc
-  search_entityrelationtask.cc
-  search_graph.cc
-  search_hooktask.cc
-  search_meta.cc
-  search_multiclasstask.cc
-  search_sequencetask.cc
-  search.cc
-  sender.cc
-  shared_data.cc
-  shared_feature_merger.cc
-  simple_label_parser.cc
-  simple_label.cc
-  slates_label.cc
-  slates.cc
-  stagewise_poly.cc
-  svrg.cc
-  tag_utils.cc
-  topk.cc
-  unique_sort.cc
-  version.cc
-  vw_exception.cc
-  vw_validate.cc
-  warm_cb.cc
-)
-
-if(BUILD_FLATBUFFERS)
-  set(vw_all_sources ${vw_all_sources}
-    parser/flatbuffer/parse_example_flatbuffer.cc
-    parser/flatbuffer/parse_label.cc)
-endif()
-
-if(BUILD_EXTERNAL_PARSER)
-  set(vw_all_sources ${vw_all_sources} ${external_parser_sources})
-endif()
-
-if (vw_BUILD_NET_FRAMEWORK)
-set(vw_all_sources ${vw_all_sources} spanning_tree.cc)
-endif()
-
-add_library(vw STATIC ${vw_all_sources} ${vw_all_headers})
-
-target_link_libraries(vw
-  PUBLIC
-    VowpalWabbit::explore VowpalWabbit::allreduce Boost::boost ${spdlog_target} fmt::fmt
-  PRIVATE
-    Boost::program_options ${CMAKE_DL_LIBS} ${LINK_THREADS} vw_io
-    # Workaround an issue where RapidJSON needed to be exported tom install the target. This is
-    # actually a private dependency and so do not "link" when processing targets for installation.
-    # https://gitlab.kitware.com/cmake/cmake/issues/15415
-    $<BUILD_INTERFACE:RapidJSON>)
-
-if (BUILD_EXTERNAL_PARSER)
-  target_compile_definitions(vw PUBLIC BUILD_EXTERNAL_PARSER)
-  target_include_directories(vw PRIVATE ${EXTERNAL_PARSER_DIR})
-  target_link_libraries(vw PRIVATE ${EXTERNAL_PARSER_LIBS})
-endif()
-
-if(BUILD_FLATBUFFERS)
-  target_link_libraries(vw
-      PRIVATE
-      $<BUILD_INTERFACE:FlatbuffersTarget>)
-  target_compile_definitions(vw PUBLIC BUILD_FLATBUFFERS)
-endif()
-
-
-add_library(VowpalWabbit::vw ALIAS vw)
-
-if(GCOV)
-  target_link_libraries(vw PUBLIC gcov --coverage)
-endif()
-
-target_include_directories(vw PUBLIC
-  $<BUILD_INTERFACE:${CMAKE_CURRENT_SOURCE_DIR}>
-  $<BUILD_INTERFACE:${CMAKE_CURRENT_BINARY_DIR}>
-  $<INSTALL_INTERFACE:${CMAKE_INSTALL_INCLUDEDIR}>)
-
-target_compile_definitions(vw PUBLIC _FILE_OFFSET_BITS=64 $<$<CONFIG:RELEASE>:NDEBUG>)
-# Only define if Clang is not used
-if (NOT CMAKE_CXX_COMPILER_ID MATCHES "Clang")
-  target_compile_definitions(vw PUBLIC __extern_always_inline=inline)
-endif()
-
-# Add natvis file if the Generator is Visual Studio
-if (MSVC_IDE)
-  target_sources(vw PRIVATE $<BUILD_INTERFACE:${CMAKE_CURRENT_LIST_DIR}/vw_types.natvis> )
-endif()
-
-# Clang-cl on Windows has issues with our usage of SIMD types. Turn it off explicitly for Windows + clang-cl to mitigate.
-# See issue #
-if(WIN32 AND CMAKE_CXX_COMPILER_ID MATCHES "Clang")
-  target_compile_definitions(vw PUBLIC VW_NO_INLINE_SIMD)
-endif()
-
-# TODO code analysis
-if(WIN32)
-  target_compile_definitions(vw PUBLIC __SSE2__)
-  target_compile_options(vw PUBLIC /MP /Zc:__cplusplus)
-else()
-  target_compile_options(vw PUBLIC ${linux_flags})
-endif()
-
-# Turn on warnings
-if(WARNINGS)
-  if(MSVC)
-    target_compile_options(vw PRIVATE /W4)
-  else(MSVC)
-    target_compile_options(vw PRIVATE -Wall -Wextra -Wpedantic)
-  endif(MSVC)
-endif(WARNINGS)
-
-# Turn on warnings as errors
-if(WARNING_AS_ERROR)
-  if(MSVC)
-    target_compile_options(vw PRIVATE /WX)
-  else(MSVC)
-    target_compile_options(vw PRIVATE -Wall -Wextra -Wpedantic -Werror)
-  endif(MSVC)
-endif(WARNING_AS_ERROR)
-
-if(NOT WIN32)
-  add_executable(active_interactor active_interactor.cc)
-
-  if(GCOV)
-    target_link_libraries(active_interactor PUBLIC gcov --coverage)
-  endif()
-
-  if(VW_INSTALL)
-    install(
-      TARGETS active_interactor
-      EXPORT VowpalWabbitConfig
-      RUNTIME DESTINATION ${CMAKE_INSTALL_BINDIR})
-  endif()
-
-  target_compile_definitions(active_interactor PUBLIC _FILE_OFFSET_BITS=64)
-  target_compile_definitions(active_interactor PUBLIC $<$<CONFIG:RELEASE>:NDEBUG>)
-  target_compile_options(active_interactor PUBLIC ${linux_flags})
-
-  find_file(HELP2MAN_EXECUTABLE help2man HINTS /bin /usr/bin /usr/local/bin)
-  if (HELP2MAN_EXECUTABLE)
-    add_custom_target(manpage ALL
-      COMMAND ${HELP2MAN_EXECUTABLE}
-        --no-info
-        --name="Vowpal Wabbit -- fast online learning tool" $<TARGET_FILE:vw-bin>
-        --output=$<TARGET_FILE:vw-bin>.1
-      DEPENDS vw-bin)
-
-      if(VW_INSTALL)
-        install(FILES $<TARGET_FILE:vw-bin>.1 DESTINATION share/man/man1)
-      endif()
-  else()
-    message(STATUS "help2man not found, please install it to generate manpages")
-  endif()
-endif()
-
-# build main executable
-add_executable(vw-bin main.cc)
-target_link_libraries(vw-bin PRIVATE VowpalWabbit::vw Boost::program_options)
-set_target_properties(vw-bin PROPERTIES OUTPUT_NAME vw)
-
-if(STATIC_LINK_VW)
-  target_link_libraries(vw-bin PRIVATE ${unix_static_flag})
-endif()
-
-# This is used by Travis to not build vw_c_wrapper, this required <codecvt> which became available in GCC 5.1
-if(NOT DEFINED DO_NOT_BUILD_VW_C_WRAPPER)
-  if(STATIC_LINK_VW)
-    add_library(vw_c_wrapper vwdll.cpp)
-  else()
-    add_library(vw_c_wrapper SHARED vwdll.cpp)
-  endif()
-
-  add_library(VowpalWabbit::vw_c_wrapper ALIAS vw_c_wrapper)
-
-  target_compile_definitions(vw_c_wrapper PUBLIC VWDLL_EXPORTS _CRT_SECURE_NO_WARNINGS _CRT_NONSTDC_NO_DEPRECATE ZLIB_WINAPI)
-  target_link_libraries(vw_c_wrapper PUBLIC VowpalWabbit::vw)
-  if(VW_INSTALL)
-    install(
-      TARGETS vw_c_wrapper
-      EXPORT VowpalWabbitConfig
-      ARCHIVE DESTINATION ${CMAKE_INSTALL_LIBDIR}
-      LIBRARY DESTINATION ${CMAKE_INSTALL_LIBDIR}
-      RUNTIME DESTINATION ${CMAKE_INSTALL_BINDIR})
-  endif()
-endif()
-
-if(VW_INSTALL)
-  install(
-    TARGETS vw vw-bin allreduce vw_io
-    EXPORT VowpalWabbitConfig
-    ARCHIVE DESTINATION ${CMAKE_INSTALL_LIBDIR}
-    LIBRARY DESTINATION ${CMAKE_INSTALL_LIBDIR}
-    RUNTIME DESTINATION ${CMAKE_INSTALL_BINDIR})
-
-  # VW target headers
-  install(
-    FILES ${vw_all_headers} ${CMAKE_CURRENT_BINARY_DIR}/config.h
-    DESTINATION ${CMAKE_INSTALL_INCLUDEDIR}/vowpalwabbit)
-  install(
-    FILES io/io_adapter.h DESTINATION ${CMAKE_INSTALL_INCLUDEDIR}/vowpalwabbit/io
-  )
-=======
 add_subdirectory(active_interactor)
 add_subdirectory(allreduce)
 if(VW_BUILD_VW_C_WRAPPER)
@@ -556,5 +14,4 @@
 add_subdirectory(spanning_tree)
 if(BUILD_FLATBUFFERS)
   add_subdirectory(fb_parser)
->>>>>>> d85f830f
 endif()
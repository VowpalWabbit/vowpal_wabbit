--- conflicted
+++ resolved
@@ -1,457 +1,3 @@
-<<<<<<< HEAD
-configure_file(config.h.in config.h)
-
-# Use position independent code for all targets in this directory
-set(CMAKE_POSITION_INDEPENDENT_CODE ON)
-
-add_library(vw_io STATIC io/io_adapter.h io/io_adapter.cc io/logger.h io/logger.cc)
-target_include_directories(vw_io PUBLIC
-  $<BUILD_INTERFACE:${CMAKE_CURRENT_SOURCE_DIR}/include>
-  $<INSTALL_INTERFACE:${CMAKE_INSTALL_INCLUDEDIR}>)
-target_link_libraries(vw_io PUBLIC ${spdlog_target} fmt::fmt PRIVATE ZLIB::ZLIB)
-
-if(SPDLOG_SYS_DEP)
-  # this doesn't get defined when using a system-installed spdlog
-  target_compile_definitions(vw_io PUBLIC SPDLOG_FMT_EXTERNAL)
-endif()
-
-add_library(VowpalWabbit::io ALIAS vw_io)
-
-add_library(allreduce STATIC allreduce_sockets.cc allreduce_threads.cc)
-target_include_directories(allreduce PUBLIC
-  $<BUILD_INTERFACE:${CMAKE_CURRENT_SOURCE_DIR}>
-  $<INSTALL_INTERFACE:${CMAKE_INSTALL_INCLUDEDIR}>)
-
-add_library(VowpalWabbit::allreduce ALIAS allreduce)
-
-target_link_libraries(allreduce PRIVATE vw_io)
-
-# Winsock32 should be available on Windows
-if(WIN32)
-  target_link_libraries(allreduce PUBLIC wsock32 ws2_32)
-else()
-  target_compile_options(allreduce PUBLIC ${linux_flags})
-endif()
-
-
-if(BUILD_FLATBUFFERS)
-  add_subdirectory(parser/flatbuffer)
-  add_library(FlatbuffersTarget INTERFACE)
-  target_include_directories(FlatbuffersTarget INTERFACE ${FLATBUFFERS_INCLUDE_DIR})
-  add_dependencies(FlatbuffersTarget fbschemas)
-endif()
-
-set(vw_all_headers
-  accumulate.h
-  action_score.h
-  active_multiclass_prediction.h
-  allreduce.h
-  api_status.h
-  array_parameters_dense.h
-  array_parameters.h
-  beam.h
-  best_constant.h
-  cache.h
-  cached_learner.h
-  cb_continuous_label.h
-  cb_label_parser.h
-  cb_type.h
-  cb.h
-  ccb_label.h
-  ccb_reduction_features.h
-  compat.h
-  config/cli_help_formatter.h
-  config/cli_options_serializer.h
-  config/help_formatter.h
-  config/option_group_definition.h
-  config/option.h
-  config/options_cli.h
-  config/options_name_extractor.h
-  config/options_serializer.h
-  config/options.h
-  constant.h
-  continuous_actions_reduction_features.h
-  correctedMath.h
-  cost_sensitive.h
-  crossplat_compat.h
-  debug_log.h
-  debug_print.h
-  decision_scores.h
-  distributionally_robust.h
-  epsilon_reduction_features.h
-  error_constants.h
-  error_data.h
-  error_reporting.h
-  example_predict.h
-  example.h
-  fast_pow10.h
-  feature_group.h
-  gd_predict.h
-  gen_cs_example.h
-  generic_range.h
-  global_data.h
-  guard.h
-  hashstring.h
-  interactions_predict.h
-  io_buf.h
-  json_utils.h
-  kskip_ngram_transformer.h
-  label_dictionary.h
-  label_parser.h
-  label_type.h
-  learner.h
-  loss_functions.h
-  memory.h
-  metric_sink.h
-  model_utils.h
-  multiclass.h
-  multilabel.h
-  named_labels.h
-  network.h
-  no_label.h
-  numeric_casts.h
-  object_pool.h
-  parse_args.h
-  parse_dispatch_loop.h
-  parse_example_json.h
-  parse_example.h
-  parse_primitives.h
-  parse_regressor.h
-  parse_slates_example_json.h
-  parser.h
-  prediction_type.h
-  print_utils.h
-  prob_dist_cont.h
-  queue.h
-  rand_state.h
-  rand48.h
-  reduction_features.h
-  reduction_stack.h
-  reductions_fwd.h
-  reductions/active_cover.h
-  reductions/active.h
-  reductions/audit_regressor.h
-  reductions/autolink.h
-  reductions/automl.h
-  reductions/baseline_challenger_cb.h
-  reductions/baseline.h
-  reductions/bfgs.h
-  reductions/binary.h
-  reductions/boosting.h
-  reductions/bs.h
-  reductions/cats_pdf.h
-  reductions/cats_tree.h
-  reductions/cats.h
-  reductions/cb/cb_adf.h
-  reductions/cb/cb_algs.h
-  reductions/cb/cb_dro.h
-  reductions/cb/cb_explore_adf_bag.h
-  reductions/cb/cb_explore_adf_common.h
-  reductions/cb/cb_explore_adf_cover.h
-  reductions/cb/cb_explore_adf_first.h
-  reductions/cb/cb_explore_adf_greedy.h
-  reductions/cb/cb_explore_adf_large_action_space.h
-  reductions/cb/cb_explore_adf_regcb.h
-  reductions/cb/cb_explore_adf_rnd.h
-  reductions/cb/cb_explore_adf_softmax.h
-  reductions/cb/cb_explore_adf_squarecb.h
-  reductions/cb/cb_explore_adf_synthcover.h
-  reductions/cb/cb_explore_pdf.h
-  reductions/cb/cb_explore.h
-  reductions/cb/cb_to_cb_adf.h
-  reductions/cb/cbify.h
-  reductions/cb/warm_cb.h
-  reductions/cbzo.h
-  reductions/classweight.h
-  reductions/conditional_contextual_bandit.h
-  reductions/confidence.h
-  reductions/count_label.h
-  reductions/cs_active.h
-  reductions/csoaa_ldf.h
-  reductions/csoaa.h
-  reductions/ect.h
-  reductions/explore_eval.h
-  reductions/expreplay.h
-  reductions/freegrad.h
-  reductions/ftrl.h
-  reductions/gd_mf.h
-  reductions/gd.h
-  reductions/generate_interactions.h
-  reductions/get_pmf.h
-  reductions/interact.h
-  reductions/interaction_ground.h
-  interactions.h
-  reductions/kernel_svm.h
-  reductions/lda_core.h
-  reductions/log_multi.h
-  reductions/lrq.h
-  reductions/lrqfa.h
-  reductions/marginal.h
-  reductions/memory_tree.h
-  reductions/metrics.h
-  reductions/mf.h
-  reductions/multilabel_oaa.h
-  reductions/mwt.h
-  reductions/nn.h
-  reductions/noop.h
-  reductions/oaa.h
-  reductions/offset_tree.h
-  reductions/oja_newton.h
-  reductions/plt.h
-  reductions/pmf_to_pdf.h
-  reductions/print.h
-  reductions/recall_tree.h
-  reductions/sample_pdf.h
-  reductions/scorer.h
-  reductions/search/search_dep_parser.h
-  reductions/search/search_entityrelationtask.h
-  reductions/search/search_graph.h
-  reductions/search/search_hooktask.h
-  reductions/search/search_meta.h
-  reductions/search/search_multiclasstask.h
-  reductions/search/search_sequencetask.h
-  reductions/search/search.h
-  reductions/sender.h
-  reductions/shared_feature_merger.h
-  reductions/slates.h
-  reductions/stagewise_poly.h
-  reductions/svrg.h
-  reductions/topk.h
-  scope_exit.h
-  scored_config.h
-  shared_data.h
-  simple_label_parser.h
-  simple_label.h
-  slates_label.h
-  spanning_tree.h
-  stable_unique.h
-  tag_utils.h
-  text_utils.h
-  unique_sort.h
-  v_array.h
-  version.h
-  vw_allreduce.h
-  vw_exception.h
-  vw_math.h
-  vw_string_view.h
-  vw_validate.h
-  vw_versions.h
-  vw.h
-  vwdll.h
-  vwvis.h
-)
-
-if(BUILD_FLATBUFFERS)
-  set(vw_all_headers ${vw_all_headers} parser/flatbuffer/parse_example_flatbuffer.h)
-endif()
-
-if(BUILD_EXTERNAL_PARSER)
-  set(vw_all_headers ${vw_all_headers} ${external_parser_headers})
-endif()
-
-set(vw_all_sources
-  accumulate.cc
-  action_score.cc
-  api_status.cc
-  best_constant.cc
-  cache.cc
-  cb_continuous_label.cc
-  cb_type.cc
-  cb.cc
-  ccb_label.cc
-  ccb_reduction_features.cc
-  config/cli_help_formatter.cc
-  config/cli_options_serializer.cc
-  config/help_formatter.cc
-  config/option_group_definition.cc
-  config/options_cli.cc
-  config/options_name_extractor.cc
-  config/options.cc
-  cost_sensitive.cc
-  crossplat_compat.cc
-  debug_print.cc
-  decision_scores.cc
-  distributionally_robust.cc
-  example_predict.cc
-  example.cc
-  feature_group.cc
-  gen_cs_example.cc
-  global_data.cc
-  hashstring.cc
-  io_buf.cc
-  kskip_ngram_transformer.cc
-  label_dictionary.cc
-  label_parser.cc
-  label_type.cc
-  learner.cc
-  loss_functions.cc
-  metric_sink.cc
-  multiclass.cc
-  multilabel.cc
-  named_labels.cc
-  network.cc
-  no_label.cc
-  parse_args.cc
-  parse_example.cc
-  parse_primitives.cc
-  parse_regressor.cc
-  parser.cc
-  prediction_type.cc
-  print_utils.cc
-  prob_dist_cont.cc
-  rand48.cc
-  reduction_stack.cc
-  reductions/active_cover.cc
-  reductions/active.cc
-  reductions/audit_regressor.cc
-  reductions/autolink.cc
-  reductions/automl.cc
-  reductions/baseline_challenger_cb.cc
-  reductions/baseline.cc
-  reductions/bfgs.cc
-  reductions/binary.cc
-  reductions/boosting.cc
-  reductions/bs.cc
-  reductions/cats_pdf.cc
-  reductions/cats_tree.cc
-  reductions/cats.cc
-  reductions/cb/cb_adf.cc
-  reductions/cb/cb_algs.cc
-  reductions/cb/cb_dro.cc
-  reductions/cb/cb_explore_adf_bag.cc
-  reductions/cb/cb_explore_adf_cover.cc
-  reductions/cb/cb_explore_adf_first.cc
-  reductions/cb/cb_explore_adf_greedy.cc
-  reductions/cb/cb_explore_adf_large_action_space.cc
-  reductions/cb/cb_explore_adf_regcb.cc
-  reductions/cb/cb_explore_adf_rnd.cc
-  reductions/cb/cb_explore_adf_softmax.cc
-  reductions/cb/cb_explore_adf_squarecb.cc
-  reductions/cb/cb_explore_adf_synthcover.cc
-  reductions/cb/cb_explore_pdf.cc
-  reductions/cb/cb_explore.cc
-  reductions/cb/cb_sample.cc
-  reductions/cb/cb_to_cb_adf.cc
-  reductions/cb/cbify.cc
-  reductions/cb/warm_cb.cc
-  reductions/cbzo.cc
-  reductions/classweight.cc
-  reductions/conditional_contextual_bandit.cc
-  reductions/confidence.cc
-  reductions/count_label.cc
-  reductions/cs_active.cc
-  reductions/csoaa_ldf.cc
-  reductions/csoaa.cc
-  reductions/ect.cc
-  reductions/explore_eval.cc
-  reductions/freegrad.cc
-  reductions/ftrl.cc
-  reductions/gd_mf.cc
-  reductions/gd.cc
-  reductions/generate_interactions.cc
-  reductions/get_pmf.cc
-  reductions/interact.cc
-  reductions/interaction_ground.cc
-  interactions.cc
-  reductions/kernel_svm.cc
-  reductions/lda_core.cc
-  reductions/log_multi.cc
-  reductions/lrq.cc
-  reductions/lrqfa.cc
-  reductions/marginal.cc
-  reductions/memory_tree.cc
-  reductions/metrics.cc
-  reductions/mf.cc
-  reductions/multilabel_oaa.cc
-  reductions/mwt.cc
-  reductions/nn.cc
-  reductions/noop.cc
-  reductions/oaa.cc
-  reductions/offset_tree.cc
-  reductions/oja_newton.cc
-  reductions/plt.cc
-  reductions/pmf_to_pdf.cc
-  reductions/print.cc
-  reductions/recall_tree.cc
-  reductions/sample_pdf.cc
-  reductions/scorer.cc
-  reductions/search/search_dep_parser.cc
-  reductions/search/search_entityrelationtask.cc
-  reductions/search/search_graph.cc
-  reductions/search/search_hooktask.cc
-  reductions/search/search_meta.cc
-  reductions/search/search_multiclasstask.cc
-  reductions/search/search_sequencetask.cc
-  reductions/search/search.cc
-  reductions/sender.cc
-  reductions/shared_feature_merger.cc
-  reductions/slates.cc
-  reductions/stagewise_poly.cc
-  reductions/svrg.cc
-  reductions/topk.cc
-  scored_config.cc
-  shared_data.cc
-  simple_label_parser.cc
-  simple_label.cc
-  slates_label.cc
-  tag_utils.cc
-  text_utils.cc
-  unique_sort.cc
-  version.cc
-  vw_validate.cc
-)
-
-if(BUILD_FLATBUFFERS)
-  set(vw_all_sources ${vw_all_sources}
-    parser/flatbuffer/parse_example_flatbuffer.cc
-    parser/flatbuffer/parse_label.cc)
-endif()
-
-if(BUILD_EXTERNAL_PARSER)
-  set(vw_all_sources ${vw_all_sources} ${external_parser_sources})
-endif()
-
-if (vw_BUILD_NET_FRAMEWORK)
-set(vw_all_sources ${vw_all_sources} spanning_tree.cc)
-endif()
-
-add_library(vw STATIC ${vw_all_sources} ${vw_all_headers})
-
-target_link_libraries(vw
-  PUBLIC
-    VowpalWabbit::explore VowpalWabbit::allreduce ${spdlog_target} fmt::fmt
-  PRIVATE
-    ${CMAKE_DL_LIBS} ${LINK_THREADS} vw_io
-    # Workaround an issue where RapidJSON needed to be exported tom install the target. This is
-    # actually a private dependency and so do not "link" when processing targets for installation.
-    # https://gitlab.kitware.com/cmake/cmake/issues/15415
-    $<BUILD_INTERFACE:RapidJSON>)
-
-# If we are using a sys dep then we can link as normal as it is imported.
-if(VW_BOOST_MATH_SYS_DEP)
-  target_link_libraries(vw PRIVATE Boost::math)
-else()
-  # If using the vendored version we need to treat it differently.
-  # CMake must propagate interface libs even if private in case they link
-  # libraries. Since we know Boost::math does not link any further libs we
-  # have to supply the build requirements piecewise and leave off link libraries.
-  # https://gitlab.kitware.com/cmake/cmake/-/issues/15415
-  target_include_directories(vw PRIVATE $<TARGET_PROPERTY:Boost::math,INTERFACE_INCLUDE_DIRECTORIES>)
-  target_compile_options(vw PRIVATE $<TARGET_PROPERTY:Boost::math,INTERFACE_COMPILE_OPTIONS>)
-  target_compile_definitions(vw PRIVATE $<TARGET_PROPERTY:Boost::math,INTERFACE_COMPILE_DEFINITIONS>)
-endif()
-
-if (BUILD_EXTERNAL_PARSER)
-  target_compile_definitions(vw PUBLIC BUILD_EXTERNAL_PARSER)
-  target_include_directories(vw PRIVATE ${EXTERNAL_PARSER_DIR})
-  target_link_libraries(vw PRIVATE ${EXTERNAL_PARSER_LIBS})
-endif()
-
-if (BUILD_PRIVACY_ACTIVATION)
-  target_compile_definitions(vw PUBLIC PRIVACY_ACTIVATION)
-endif()
-
-=======
 add_subdirectory(active_interactor)
 add_subdirectory(allreduce)
 if(VW_BUILD_VW_C_WRAPPER)
@@ -466,7 +12,6 @@
 add_subdirectory(slim)
 add_subdirectory(spanning_tree_bin)
 add_subdirectory(spanning_tree)
->>>>>>> 465c1b05
 if(BUILD_FLATBUFFERS)
   add_subdirectory(fb_parser)
 endif()
configure_file(config.h.in config.h)

# Use position independent code for all targets in this directory
set(CMAKE_POSITION_INDEPENDENT_CODE ON)

add_library(allreduce STATIC allreduce_sockets.cc allreduce_threads.cc vw_exception.cc)
target_include_directories(allreduce PUBLIC
  $<BUILD_INTERFACE:${CMAKE_CURRENT_SOURCE_DIR}>
  $<INSTALL_INTERFACE:${CMAKE_INSTALL_INCLUDEDIR}>)

add_library(VowpalWabbit::allreduce ALIAS allreduce)

# Winsock32 should be available on Windows
if(WIN32)
  target_link_libraries(allreduce PUBLIC wsock32 ws2_32)
else()
  target_compile_options(allreduce PUBLIC ${linux_flags})
endif()

<<<<<<< HEAD
add_library(vw_io STATIC io/io_adapter.h io/io_adapter.cc)
add_library(VowpalWabbit::io ALIAS vw_io)
target_link_libraries(vw_io PRIVATE ZLIB::ZLIB)
=======
# Prior to CMake 3.11 add_library requires at least 1 source file, so dummy.cc fulfills that need since we want to use target_sources.
file(WRITE ${CMAKE_CURRENT_BINARY_DIR}/dummy.cc "")
add_library(vw_io OBJECT ${CMAKE_CURRENT_BINARY_DIR}/dummy.cc)
target_sources(vw_io
  PUBLIC
    $<BUILD_INTERFACE:${CMAKE_CURRENT_LIST_DIR}/io/io_adapter.h>
    $<INSTALL_INTERFACE:io/io_adapter.h>
  PRIVATE
    io/io_adapter.cc
)
# This can't be correctly marked as PRIVATE until until CMake 3.12, until then it must be PUBLIC so that consumers link to it too.
target_link_libraries(vw_io PUBLIC ZLIB::ZLIB)
>>>>>>> a37d8af2
add_library(VowpalWabbit::io ALIAS vw_io)

set(vw_all_headers
  action_score.h
  active_cover.h
  active.h
  allreduce.h
  api_status.h
  array_parameters_dense.h
  array_parameters.h
  audit_regressor.h
  autolink.h
  baseline.h
  beam.h
  best_constant.h
  bfgs.h
  binary.h
  boosting.h
  bs.h
  cache.h
  cb_adf.h
  cb_algs.h
  cb_dro.h
  cb_explore_adf_bag.h
  cb_explore_adf_common.h
  cb_explore_adf_cover.h
  cb_explore_adf_first.h
  cb_explore_adf_greedy.h
  cb_explore_adf_regcb.h
  cb_explore_adf_squarecb.h
  cb_explore_adf_rnd.h
  cb_explore_adf_softmax.h
  cb_explore.h
  cb.h
  cbify.h
  ccb_label.h
  classweight.h
  compat.h
  conditional_contextual_bandit.h
  confidence.h
  config.h.in
  constant.h
  correctedMath.h
  cost_sensitive.h
  crossplat_compat.h
  cs_active.h
  csoaa.h
  debug_print.h
  decision_scores.h
  distributionally_robust.h
  ect.h
  error_constants.h
  error_data.h
  error_reporting.h
  example_predict.h
  example.h
  explore_eval.h
  expreplay.h
  ezexample.h
  feature_group.h
  ftrl.h
  gd_mf.h
  gd_predict.h
  gd.h
  gen_cs_example.h
  global_data.h
  guard.h
  hashstring.h
  interact.h
  interactions_predict.h
  interactions.h
  io_buf.h
  kernel_svm.h
  label_dictionary.h
  label_parser.h
  lda_core.h
  learner.h
  log_multi.h
  loss_functions.h
  lrq.h
  lrqfa.h
  marginal.h
  memory_tree.h
  memory.h
  mf.h
  multiclass.h
  multilabel_oaa.h
  multilabel.h
  mwt.h
  named_labels.h
  network.h
  kskip_ngram_transformer.h
  nn.h
  no_label.h
  noop.h
  oaa.h
  object_pool.h
  OjaNewton.h
  options_boost_po.h
  options_serializer_boost_po.h
  options_types.h
  options.h
  parse_args.h
  parse_dispatch_loop.h
  parse_example_json.h
  parse_example.h
  parse_primitives.h
  parse_regressor.h
  parse_slates_example_json.h
  parser.h
  plt.h
  print.h
  queue.h
  rand48.h
  recall_tree.h
  reductions.h
  scope_exit.h
  scorer.h
  search_dep_parser.h
  search_entityrelationtask.h
  search_graph.h
  search_hooktask.h
  search_meta.h
  search_multiclasstask.h
  search_sequencetask.h
  search.h
  sender.h
  shared_feature_merger.h
  simple_label.h
  slates_label.h
  slates.h
  spanning_tree.h
  stable_unique.h
  stagewise_poly.h
  svrg.h
  tag_utils.h
  topk.h
  unique_sort.h
  v_array.h
  version.h
  vw_allreduce.h
  vw_exception.h
  vw_math.h
  vw_string_view.h
  vw_validate.h
  vw_versions.h
  vw.h
  vwdll.h
  vwvis.h
  warm_cb.h
)

set(vw_all_sources
  accumulate.cc
  action_score.cc
  active_cover.cc
  active.cc
  api_status.cc
  audit_regressor.cc
  autolink.cc
  baseline.cc
  best_constant.cc
  bfgs.cc
  binary.cc
  boosting.cc
  bs.cc
  cache.cc
  cb_adf.cc
  cb_algs.cc
  cb_dro.cc
  cb_explore_adf_bag.cc
  cb_explore_adf_cover.cc
  cb_explore_adf_first.cc
  cb_explore_adf_greedy.cc
  cb_explore_adf_regcb.cc
  cb_explore_adf_squarecb.cc
  cb_explore_adf_rnd.cc
  cb_explore_adf_softmax.cc
  cb_explore.cc
  cb_sample.cc
  cb.cc
  cbify.cc
  ccb_label.cc
  classweight.cc
  conditional_contextual_bandit.cc
  confidence.cc
  cost_sensitive.cc
  cs_active.cc
  csoaa.cc
  decision_scores.cc
  distributionally_robust.cc
  ect.cc
  example_predict.cc
  example.cc
  explore_eval.cc
  feature_group.cc
  ftrl.cc
  gd_mf.cc
  gd.cc
  gen_cs_example.cc
  global_data.cc
  interact.cc
  interactions.cc
  io_buf.cc
  kernel_svm.cc
  label_dictionary.cc
  lda_core.cc
  learner.cc
  log_multi.cc
  loss_functions.cc
  lrq.cc
  lrqfa.cc
  marginal.cc
  memory_tree.cc
  mf.cc
  multiclass.cc
  multilabel_oaa.cc
  multilabel.cc
  mwt.cc
  named_labels.cc
  network.cc
  kskip_ngram_transformer.cc
  nn.cc
  no_label.cc
  noop.cc
  oaa.cc
  OjaNewton.cc
  options_boost_po.cc
  options_serializer_boost_po.cc
  parse_args.cc
  parse_example.cc
  parse_primitives.cc
  parse_regressor.cc
  parser.cc
  plt.cc
  print.cc
  rand48.cc
  recall_tree.cc
  scorer.cc
  search_dep_parser.cc
  search_entityrelationtask.cc
  search_graph.cc
  search_hooktask.cc
  search_meta.cc
  search_multiclasstask.cc
  search_sequencetask.cc
  search.cc
  sender.cc
  shared_feature_merger.cc
  simple_label.cc
  slates_label.cc
  slates.cc
  stagewise_poly.cc
  svrg.cc
  tag_utils.cc
  topk.cc
  unique_sort.cc
  version.cc
  vw_exception.cc
  vw_validate.cc
  warm_cb.cc
)

add_library(vw STATIC ${vw_all_sources} ${vw_all_headers})

target_link_libraries(vw
  PUBLIC
    VowpalWabbit::explore VowpalWabbit::allreduce Boost::boost
  PRIVATE
    Boost::program_options ${CMAKE_DL_LIBS} ${LINK_THREADS} vw_io
    # Workaround an issue where RapidJSON needed to be exported tom install the target. This is
    # actually a private dependency and so do not "link" when processing targets for installation.
    # https://gitlab.kitware.com/cmake/cmake/issues/15415
    $<BUILD_INTERFACE:RapidJSON>)

add_library(VowpalWabbit::vw ALIAS vw)

if(GCOV)
  target_link_libraries(vw PUBLIC gcov --coverage)
endif()

target_include_directories(vw PUBLIC
  $<BUILD_INTERFACE:${CMAKE_CURRENT_SOURCE_DIR}>
  $<BUILD_INTERFACE:${CMAKE_CURRENT_BINARY_DIR}>
  $<INSTALL_INTERFACE:${CMAKE_INSTALL_INCLUDEDIR}>)

target_compile_definitions(vw PUBLIC _FILE_OFFSET_BITS=64 $<$<CONFIG:RELEASE>:NDEBUG>)
# Only define if Clang is not used
if (NOT CMAKE_CXX_COMPILER_ID MATCHES "Clang")
  target_compile_definitions(vw PUBLIC __extern_always_inline=inline)
endif()

# Add natvis file if the Generator is Visual Studio
if (MSVC_IDE)
  target_sources(vw PRIVATE $<BUILD_INTERFACE:${CMAKE_CURRENT_LIST_DIR}/vw_types.natvis> )
endif()

# Clang-cl on Windows has issues with our usage of SIMD types. Turn it off explicitly for Windows + clang-cl to mitigate.
# See issue #
if(WIN32 AND CMAKE_CXX_COMPILER_ID MATCHES "Clang")
  target_compile_definitions(vw PUBLIC VW_NO_INLINE_SIMD)
endif()

# TODO code analysis
if(WIN32)
  target_compile_definitions(vw PUBLIC __SSE2__)
  target_compile_options(vw PUBLIC /MP /Zc:__cplusplus)
else()
  target_compile_options(vw PUBLIC ${linux_flags})
endif()

# Turn on warnings
if(WARNINGS)
  if(MSVC)
    target_compile_options(vw PRIVATE /W4)
  else(MSVC)
    target_compile_options(vw PRIVATE -Wall -Wextra -Wpedantic)
  endif(MSVC)
endif(WARNINGS)

if(NOT WIN32)
  add_executable(active_interactor active_interactor.cc)

  if(GCOV)
    target_link_libraries(active_interactor PUBLIC gcov --coverage)
  endif()

  if(VW_INSTALL)
    install(
      TARGETS active_interactor
      EXPORT VowpalWabbitConfig
      RUNTIME DESTINATION ${CMAKE_INSTALL_BINDIR})
  endif()

  target_compile_definitions(active_interactor PUBLIC _FILE_OFFSET_BITS=64)
  target_compile_definitions(active_interactor PUBLIC $<$<CONFIG:RELEASE>:NDEBUG>)
  target_compile_options(active_interactor PUBLIC ${linux_flags})

  find_file(HELP2MAN_EXECUTABLE help2man HINTS /bin /usr/bin /usr/local/bin)
  if (HELP2MAN_EXECUTABLE)
    add_custom_target(manpage ALL
      COMMAND ${HELP2MAN_EXECUTABLE}
        --no-info
        --name="Vowpal Wabbit -- fast online learning tool" $<TARGET_FILE:vw-bin>
        --output=$<TARGET_FILE:vw-bin>.1
      DEPENDS vw-bin)

      if(VW_INSTALL)
        install(FILES $<TARGET_FILE:vw-bin>.1 DESTINATION share/man/man1)
      endif()
  else()
    message(STATUS "help2man not found, please install it to generate manpages")
  endif()
endif()

# build main executable
add_executable(vw-bin main.cc)
target_link_libraries(vw-bin PRIVATE VowpalWabbit::vw Boost::program_options)
set_target_properties(vw-bin PROPERTIES OUTPUT_NAME vw)

if(STATIC_LINK_VW)
  target_link_libraries(vw-bin PRIVATE ${unix_static_flag})
endif()

# This is used by Travis to not build vw_c_wrapper, this required <codecvt> which became available in GCC 5.1
if(NOT DEFINED DO_NOT_BUILD_VW_C_WRAPPER)
  if(STATIC_LINK_VW)
    add_library(vw_c_wrapper vwdll.cpp)
  else()
    add_library(vw_c_wrapper SHARED vwdll.cpp)
  endif()

  add_library(VowpalWabbit::vw_c_wrapper ALIAS vw_c_wrapper)

  target_compile_definitions(vw_c_wrapper PUBLIC VWDLL_EXPORTS _CRT_SECURE_NO_WARNINGS _CRT_NONSTDC_NO_DEPRECATE ZLIB_WINAPI)
  target_link_libraries(vw_c_wrapper PUBLIC VowpalWabbit::vw)
  if(VW_INSTALL)
    install(
      TARGETS vw_c_wrapper
      EXPORT VowpalWabbitConfig
      ARCHIVE DESTINATION ${CMAKE_INSTALL_LIBDIR}
      LIBRARY DESTINATION ${CMAKE_INSTALL_LIBDIR}
      RUNTIME DESTINATION ${CMAKE_INSTALL_BINDIR})
  endif()
endif()

if(VW_INSTALL)
  install(
    TARGETS vw vw-bin allreduce vw_io
    EXPORT VowpalWabbitConfig
    ARCHIVE DESTINATION ${CMAKE_INSTALL_LIBDIR}
    LIBRARY DESTINATION ${CMAKE_INSTALL_LIBDIR}
    RUNTIME DESTINATION ${CMAKE_INSTALL_BINDIR})

  # VW target headers
  install(
    FILES ${vw_all_headers} ${CMAKE_CURRENT_BINARY_DIR}/config.h
    DESTINATION ${CMAKE_INSTALL_INCLUDEDIR}/vowpalwabbit)
endif()<|MERGE_RESOLUTION|>--- conflicted
+++ resolved
@@ -17,11 +17,6 @@
   target_compile_options(allreduce PUBLIC ${linux_flags})
 endif()
 
-<<<<<<< HEAD
-add_library(vw_io STATIC io/io_adapter.h io/io_adapter.cc)
-add_library(VowpalWabbit::io ALIAS vw_io)
-target_link_libraries(vw_io PRIVATE ZLIB::ZLIB)
-=======
 # Prior to CMake 3.11 add_library requires at least 1 source file, so dummy.cc fulfills that need since we want to use target_sources.
 file(WRITE ${CMAKE_CURRENT_BINARY_DIR}/dummy.cc "")
 add_library(vw_io OBJECT ${CMAKE_CURRENT_BINARY_DIR}/dummy.cc)
@@ -34,7 +29,6 @@
 )
 # This can't be correctly marked as PRIVATE until until CMake 3.12, until then it must be PUBLIC so that consumers link to it too.
 target_link_libraries(vw_io PUBLIC ZLIB::ZLIB)
->>>>>>> a37d8af2
 add_library(VowpalWabbit::io ALIAS vw_io)
 
 set(vw_all_headers

--- conflicted
+++ resolved
@@ -44,11 +44,6 @@
   accumulate.h
   action_score.h
   active_multiclass_prediction.h
-<<<<<<< HEAD
-  active.h
-  ae.h
-=======
->>>>>>> 912fbd27
   allreduce.h
   api_status.h
   array_parameters_dense.h
@@ -134,6 +129,7 @@
   reductions_fwd.h
   reductions/active_cover.h
   reductions/active.h
+  reductions/ae.h
   reductions/audit_regressor.h
   reductions/autolink.h
   reductions/automl.h
@@ -255,12 +251,6 @@
 set(vw_all_sources
   accumulate.cc
   action_score.cc
-<<<<<<< HEAD
-  active_cover.cc
-  active.cc
-  ae.cc
-=======
->>>>>>> 912fbd27
   api_status.cc
   best_constant.cc
   cache.cc
@@ -310,6 +300,7 @@
   reduction_stack.cc
   reductions/active_cover.cc
   reductions/active.cc
+  reductions/ae.cc
   reductions/audit_regressor.cc
   reductions/autolink.cc
   reductions/automl.cc

configure_file(config.h.in config.h)

# Use position independent code for all targets in this directory
set(CMAKE_POSITION_INDEPENDENT_CODE ON)

add_library(vw_io STATIC io/io_adapter.h io/io_adapter.cc io/logger.h io/logger.cc)
target_include_directories(vw_io PUBLIC
  $<BUILD_INTERFACE:${CMAKE_CURRENT_SOURCE_DIR}/include>
  $<INSTALL_INTERFACE:${CMAKE_INSTALL_INCLUDEDIR}>)
target_link_libraries(vw_io PUBLIC ${spdlog_target} fmt::fmt PRIVATE ZLIB::ZLIB)

if(SPDLOG_SYS_DEP)
  # this doesn't get defined when using a system-installed spdlog
  target_compile_definitions(vw_io PUBLIC SPDLOG_FMT_EXTERNAL)
endif()

add_library(VowpalWabbit::io ALIAS vw_io)

add_library(allreduce STATIC allreduce_sockets.cc allreduce_threads.cc vw_exception.cc)
target_include_directories(allreduce PUBLIC
  $<BUILD_INTERFACE:${CMAKE_CURRENT_SOURCE_DIR}>
  $<INSTALL_INTERFACE:${CMAKE_INSTALL_INCLUDEDIR}>)

add_library(VowpalWabbit::allreduce ALIAS allreduce)

target_link_libraries(allreduce PRIVATE vw_io)

# Winsock32 should be available on Windows
if(WIN32)
  target_link_libraries(allreduce PUBLIC wsock32 ws2_32)
else()
  target_compile_options(allreduce PUBLIC ${linux_flags})
endif()


if(BUILD_FLATBUFFERS)
  add_subdirectory(parser/flatbuffer)
  add_library(FlatbuffersTarget INTERFACE)
  target_include_directories(FlatbuffersTarget INTERFACE ${FLATBUFFERS_INCLUDE_DIR})
  add_dependencies(FlatbuffersTarget fbschemas)
endif()

set(vw_all_headers
  accumulate.h
  action_score.h
  active_cover.h
  active.h
  allreduce.h
  api_status.h
  array_parameters_dense.h
  array_parameters.h
  audit_regressor.h
  autolink.h
  baseline.h
  baseline_challenger_cb.h
  beam.h
  best_constant.h
  bfgs.h
  binary.h
  boosting.h
  bs.h
  cache.h
  cats_pdf.h
  cats_tree.h
  cats.h
  cb_adf.h
  cb_algs.h
  cb_continuous_label.h
  cb_dro.h
  cb_explore_adf_bag.h
  cb_explore_adf_common.h
  cb_explore_adf_cover.h
  cb_explore_adf_first.h
  cb_explore_adf_greedy.h
  cb_explore_adf_regcb.h
  cb_explore_adf_squarecb.h
  cb_explore_adf_synthcover.h
  cb_explore_adf_rnd.h
  cb_explore_adf_softmax.h
  cb_explore_pdf.h
  cb_explore.h
  cb_label_parser.h
  cb.h
  cbify.h
  cb_to_cb_adf.h
  ccb_label.h
  ccb_reduction_features.h
  continuous_actions_reduction_features.h
  classweight.h
  compat.h
  conditional_contextual_bandit.h
  confidence.h
  config.h.in
  constant.h
  cbzo.h
  correctedMath.h
  cost_sensitive.h
  crossplat_compat.h
  cs_active.h
  csoaa.h
  debug_print.h
  decision_scores.h
  distributionally_robust.h
  ect.h
  error_constants.h
  error_data.h
  error_reporting.h
  example_predict.h
  example.h
  explore_eval.h
  expreplay.h
  fast_pow10.h
  feature_group.h
  ftrl.h
  gd_mf.h
  gd_predict.h
  gd.h
  gen_cs_example.h
  generate_interactions.h
  get_pmf.h
  global_data.h
  guard.h
  hashstring.h
  interact.h
  interactions_predict.h
  cached_learner.h
  reduction_stack.h
  interactions.h
  io_buf.h
  json_utils.h
  kernel_svm.h
  label_dictionary.h
  label_parser.h
  lda_core.h
  learner.h
  log_multi.h
  loss_functions.h
  lrq.h
  lrqfa.h
  marginal.h
  memory_tree.h
  memory.h
  metrics.h
  metric_sink.h
  mf.h
  model_utils.h
  multiclass.h
  multilabel_oaa.h
  multilabel.h
  mwt.h
  numeric_casts.h
  named_labels.h
  network.h
  kskip_ngram_transformer.h
  nn.h
  no_label.h
  noop.h
  oaa.h
  object_pool.h
  offset_tree.h
  OjaNewton.h
  options_boost_po.h
  options_serializer_boost_po.h
  options_types.h
  options.h
  parse_args.h
  parse_dispatch_loop.h
  parse_example_json.h
  parse_example.h
  parse_primitives.h
  parse_regressor.h
  parse_slates_example_json.h
  parser.h
  pmf_to_pdf.h
  plt.h
  reduction_features.h
  print.h
  prob_dist_cont.h
  queue.h
  rand48.h
  recall_tree.h
  reductions.h
  reductions_fwd.h
  sample_pdf.h
  scope_exit.h
  scorer.h
  search_dep_parser.h
  search_entityrelationtask.h
  search_graph.h
  search_hooktask.h
  search_meta.h
  search_multiclasstask.h
  search_sequencetask.h
  search.h
  sender.h
  shared_data.h
  shared_feature_merger.h
  simple_label_parser.h
  simple_label.h
  slates_label.h
  slates.h
  spanning_tree.h
  stable_unique.h
  stagewise_poly.h
  svrg.h
  tag_utils.h
  text_utils.h
  topk.h
  automl.h
  unique_sort.h
  v_array.h
  version.h
  vw_allreduce.h
  vw_exception.h
  vw_math.h
  vw_string_view.h
  vw_validate.h
  vw_versions.h
  vw.h
  vwdll.h
  vwvis.h
  warm_cb.h
  wrapper_reduction.h
  generic_range.h
  active_multiclass_prediction.h
  debug_log.h
  rand_state.h
  label_type.h
  cb_type.h
  prediction_type.h
  count_label.h
)

if(BUILD_FLATBUFFERS)
  set(vw_all_headers ${vw_all_headers} parser/flatbuffer/parse_example_flatbuffer.h)
endif()

if(BUILD_EXTERNAL_PARSER)
  set(vw_all_headers ${vw_all_headers} ${external_parser_headers})
endif()

set(vw_all_sources
  accumulate.cc
  action_score.cc
  active_cover.cc
  active.cc
  api_status.cc
  audit_regressor.cc
  autolink.cc
  baseline.cc
  baseline_challenger_cb.cc
  best_constant.cc
  bfgs.cc
  binary.cc
  boosting.cc
  bs.cc
  cache.cc
  cats_pdf.cc
  cats_tree.cc
  cats.cc
  cb_adf.cc
  cb_algs.cc
  cb_continuous_label.cc
  cb_dro.cc
  cb_explore_adf_bag.cc
  cb_explore_adf_cover.cc
  cb_explore_adf_first.cc
  cb_explore_adf_greedy.cc
  cb_explore_adf_regcb.cc
  cb_explore_adf_squarecb.cc
  cb_explore_adf_synthcover.cc
  cb_explore_adf_rnd.cc
  cb_explore_adf_softmax.cc
  cb_explore_pdf.cc
  cb_explore.cc
  cb_sample.cc
  cb.cc
  cbify.cc
  cb_to_cb_adf.cc
  ccb_label.cc
  classweight.cc
  conditional_contextual_bandit.cc
  confidence.cc
  cbzo.cc
  cost_sensitive.cc
  crossplat_compat.cc
  cs_active.cc
  csoaa.cc
  decision_scores.cc
  distributionally_robust.cc
  ect.cc
  example_predict.cc
  example.cc
  explore_eval.cc
  feature_group.cc
  ftrl.cc
  gd_mf.cc
  gd.cc
  gen_cs_example.cc
  generate_interactions.cc
  get_pmf.cc
  global_data.cc
  hashstring.cc
  interact.cc
  reduction_stack.cc
  interactions.cc
  io_buf.cc
  kernel_svm.cc
  label_dictionary.cc
  label_parser.cc
  lda_core.cc
  learner.cc
  log_multi.cc
  loss_functions.cc
  lrq.cc
  lrqfa.cc
  marginal.cc
  memory_tree.cc
  metrics.cc
  metric_sink.cc
  mf.cc
  multiclass.cc
  multilabel_oaa.cc
  multilabel.cc
  mwt.cc
  named_labels.cc
  network.cc
  kskip_ngram_transformer.cc
  nn.cc
  no_label.cc
  noop.cc
  oaa.cc
  offset_tree.cc
  OjaNewton.cc
  options_boost_po.cc
  options_serializer_boost_po.cc
  parse_args.cc
  parse_example.cc
  parse_primitives.cc
  parse_regressor.cc
  parser.cc
  pmf_to_pdf.cc
  plt.cc
  print.cc
  prob_dist_cont.cc
  rand48.cc
  recall_tree.cc
  sample_pdf.cc
  scorer.cc
  search_dep_parser.cc
  search_entityrelationtask.cc
  search_graph.cc
  search_hooktask.cc
  search_meta.cc
  search_multiclasstask.cc
  search_sequencetask.cc
  search.cc
  sender.cc
  shared_data.cc
  shared_feature_merger.cc
  simple_label_parser.cc
  simple_label.cc
  slates_label.cc
  slates.cc
  stagewise_poly.cc
  svrg.cc
  tag_utils.cc
  text_utils.cc
  topk.cc
  automl.cc
  unique_sort.cc
  version.cc
  vw_exception.cc
  vw_validate.cc
  warm_cb.cc
<<<<<<< HEAD
  wrapper_reduction.cc
=======
  label_type.cc
  cb_type.cc
  prediction_type.cc
  count_label.cc
>>>>>>> bab3ce61
)

if(BUILD_FLATBUFFERS)
  set(vw_all_sources ${vw_all_sources}
    parser/flatbuffer/parse_example_flatbuffer.cc
    parser/flatbuffer/parse_label.cc)
endif()

if(BUILD_EXTERNAL_PARSER)
  set(vw_all_sources ${vw_all_sources} ${external_parser_sources})
endif()

if (vw_BUILD_NET_FRAMEWORK)
set(vw_all_sources ${vw_all_sources} spanning_tree.cc)
endif()

add_library(vw STATIC ${vw_all_sources} ${vw_all_headers})

target_link_libraries(vw
  PUBLIC
    VowpalWabbit::explore VowpalWabbit::allreduce Boost::boost ${spdlog_target} fmt::fmt
  PRIVATE
    Boost::program_options ${CMAKE_DL_LIBS} ${LINK_THREADS} vw_io
    # Workaround an issue where RapidJSON needed to be exported tom install the target. This is
    # actually a private dependency and so do not "link" when processing targets for installation.
    # https://gitlab.kitware.com/cmake/cmake/issues/15415
    $<BUILD_INTERFACE:RapidJSON>)

if (BUILD_EXTERNAL_PARSER)
  target_compile_definitions(vw PUBLIC BUILD_EXTERNAL_PARSER)
  target_include_directories(vw PRIVATE ${EXTERNAL_PARSER_DIR})
  target_link_libraries(vw PRIVATE ${EXTERNAL_PARSER_LIBS})
endif()

if(BUILD_FLATBUFFERS)
  target_link_libraries(vw
      PRIVATE
      $<BUILD_INTERFACE:FlatbuffersTarget>)
  target_compile_definitions(vw PUBLIC BUILD_FLATBUFFERS)
endif()


add_library(VowpalWabbit::vw ALIAS vw)

if(GCOV)
  target_link_libraries(vw PUBLIC gcov --coverage)
endif()

target_include_directories(vw PUBLIC
  $<BUILD_INTERFACE:${CMAKE_CURRENT_SOURCE_DIR}>
  $<BUILD_INTERFACE:${CMAKE_CURRENT_BINARY_DIR}>
  $<INSTALL_INTERFACE:${CMAKE_INSTALL_INCLUDEDIR}>)

target_compile_definitions(vw PUBLIC _FILE_OFFSET_BITS=64 $<$<CONFIG:RELEASE>:NDEBUG>)
# Only define if Clang is not used
if (NOT CMAKE_CXX_COMPILER_ID MATCHES "Clang")
  target_compile_definitions(vw PUBLIC __extern_always_inline=inline)
endif()

# Add natvis file if the Generator is Visual Studio
if (MSVC_IDE)
  target_sources(vw PRIVATE $<BUILD_INTERFACE:${CMAKE_CURRENT_LIST_DIR}/vw_types.natvis> )
endif()

# Clang-cl on Windows has issues with our usage of SIMD types. Turn it off explicitly for Windows + clang-cl to mitigate.
# See issue #
if(WIN32 AND CMAKE_CXX_COMPILER_ID MATCHES "Clang")
  target_compile_definitions(vw PUBLIC VW_NO_INLINE_SIMD)
endif()

# TODO code analysis
if(WIN32)
  target_compile_definitions(vw PUBLIC __SSE2__)
  target_compile_options(vw PUBLIC /MP /Zc:__cplusplus)
else()
  target_compile_options(vw PUBLIC ${linux_flags})
endif()

# Turn on warnings
if(WARNINGS)
  if(MSVC)
    target_compile_options(vw PRIVATE /W4)
  else(MSVC)
    target_compile_options(vw PRIVATE -Wall -Wextra -Wpedantic)
  endif(MSVC)
endif(WARNINGS)

# Turn on warnings as errors
if(WARNING_AS_ERROR)
  if(MSVC)
    target_compile_options(vw PRIVATE /WX)
  else(MSVC)
    target_compile_options(vw PRIVATE -Wall -Wextra -Wpedantic -Werror)
  endif(MSVC)
endif(WARNING_AS_ERROR)

if(NOT WIN32)
  add_executable(active_interactor active_interactor.cc)

  if(GCOV)
    target_link_libraries(active_interactor PUBLIC gcov --coverage)
  endif()

  if(VW_INSTALL)
    install(
      TARGETS active_interactor
      EXPORT VowpalWabbitConfig
      RUNTIME DESTINATION ${CMAKE_INSTALL_BINDIR})
  endif()

  target_compile_definitions(active_interactor PUBLIC _FILE_OFFSET_BITS=64)
  target_compile_definitions(active_interactor PUBLIC $<$<CONFIG:RELEASE>:NDEBUG>)
  target_compile_options(active_interactor PUBLIC ${linux_flags})

  find_file(HELP2MAN_EXECUTABLE help2man HINTS /bin /usr/bin /usr/local/bin)
  if (HELP2MAN_EXECUTABLE)
    add_custom_target(manpage ALL
      COMMAND ${HELP2MAN_EXECUTABLE}
        --no-info
        --name="Vowpal Wabbit -- fast online learning tool" $<TARGET_FILE:vw-bin>
        --output=$<TARGET_FILE:vw-bin>.1
      DEPENDS vw-bin)

      if(VW_INSTALL)
        install(FILES $<TARGET_FILE:vw-bin>.1 DESTINATION share/man/man1)
      endif()
  else()
    message(STATUS "help2man not found, please install it to generate manpages")
  endif()
endif()

# build main executable
add_executable(vw-bin main.cc)
target_link_libraries(vw-bin PRIVATE VowpalWabbit::vw Boost::program_options)
set_target_properties(vw-bin PROPERTIES OUTPUT_NAME vw)

if(STATIC_LINK_VW)
  target_link_libraries(vw-bin PRIVATE ${unix_static_flag})
endif()

# This is used by Travis to not build vw_c_wrapper, this required <codecvt> which became available in GCC 5.1
if(NOT DEFINED DO_NOT_BUILD_VW_C_WRAPPER)
  if(STATIC_LINK_VW)
    add_library(vw_c_wrapper vwdll.cpp)
  else()
    add_library(vw_c_wrapper SHARED vwdll.cpp)
  endif()

  add_library(VowpalWabbit::vw_c_wrapper ALIAS vw_c_wrapper)

  target_compile_definitions(vw_c_wrapper PUBLIC VWDLL_EXPORTS _CRT_SECURE_NO_WARNINGS _CRT_NONSTDC_NO_DEPRECATE ZLIB_WINAPI)
  target_link_libraries(vw_c_wrapper PUBLIC VowpalWabbit::vw)
  if(VW_INSTALL)
    install(
      TARGETS vw_c_wrapper
      EXPORT VowpalWabbitConfig
      ARCHIVE DESTINATION ${CMAKE_INSTALL_LIBDIR}
      LIBRARY DESTINATION ${CMAKE_INSTALL_LIBDIR}
      RUNTIME DESTINATION ${CMAKE_INSTALL_BINDIR})
  endif()
endif()

if(VW_INSTALL)
  install(
    TARGETS vw vw-bin allreduce vw_io
    EXPORT VowpalWabbitConfig
    ARCHIVE DESTINATION ${CMAKE_INSTALL_LIBDIR}
    LIBRARY DESTINATION ${CMAKE_INSTALL_LIBDIR}
    RUNTIME DESTINATION ${CMAKE_INSTALL_BINDIR})

  # VW target headers
  install(
    FILES ${vw_all_headers} ${CMAKE_CURRENT_BINARY_DIR}/config.h
    DESTINATION ${CMAKE_INSTALL_INCLUDEDIR}/vowpalwabbit)
  install(
    FILES io/io_adapter.h DESTINATION ${CMAKE_INSTALL_INCLUDEDIR}/vowpalwabbit/io
  )
endif()<|MERGE_RESOLUTION|>--- conflicted
+++ resolved
@@ -373,14 +373,11 @@
   vw_exception.cc
   vw_validate.cc
   warm_cb.cc
-<<<<<<< HEAD
   wrapper_reduction.cc
-=======
   label_type.cc
   cb_type.cc
   prediction_type.cc
   count_label.cc
->>>>>>> bab3ce61
 )
 
 if(BUILD_FLATBUFFERS)

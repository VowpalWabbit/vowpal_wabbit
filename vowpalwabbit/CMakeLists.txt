configure_file(config.h.in config.h)

# Use position independent code for all targets in this directory
set(CMAKE_POSITION_INDEPENDENT_CODE ON)

add_library(vw_io STATIC io/io_adapter.h io/io_adapter.cc io/logger.h io/logger.cc)
target_include_directories(vw_io PUBLIC
  $<BUILD_INTERFACE:${CMAKE_CURRENT_SOURCE_DIR}/include>
  $<INSTALL_INTERFACE:${CMAKE_INSTALL_INCLUDEDIR}>)
target_link_libraries(vw_io PUBLIC ${spdlog_target} fmt::fmt PRIVATE ZLIB::ZLIB)

if(SPDLOG_SYS_DEP)
  # this doesn't get defined when using a system-installed spdlog
  target_compile_definitions(vw_io PUBLIC SPDLOG_FMT_EXTERNAL)
endif()

add_library(VowpalWabbit::io ALIAS vw_io)

add_library(allreduce STATIC allreduce_sockets.cc allreduce_threads.cc vw_exception.cc)
target_include_directories(allreduce PUBLIC
  $<BUILD_INTERFACE:${CMAKE_CURRENT_SOURCE_DIR}>
  $<INSTALL_INTERFACE:${CMAKE_INSTALL_INCLUDEDIR}>)

add_library(VowpalWabbit::allreduce ALIAS allreduce)

target_link_libraries(allreduce PRIVATE vw_io)

# Winsock32 should be available on Windows
if(WIN32)
  target_link_libraries(allreduce PUBLIC wsock32 ws2_32)
else()
  target_compile_options(allreduce PUBLIC ${linux_flags})
endif()


if(BUILD_FLATBUFFERS)
  add_subdirectory(parser/flatbuffer)
  add_library(FlatbuffersTarget INTERFACE)
  target_include_directories(FlatbuffersTarget INTERFACE ${FLATBUFFERS_INCLUDE_DIR})
  add_dependencies(FlatbuffersTarget fbschemas)
endif()

set(vw_all_headers
  accumulate.h
  action_score.h
  active_cover.h
  active.h
  allreduce.h
  api_status.h
  array_parameters_dense.h
  array_parameters.h
  audit_regressor.h
  autolink.h
  baseline.h
  baseline_challenger_cb.h
  beam.h
  best_constant.h
  bfgs.h
  binary.h
  boosting.h
  bs.h
  cache.h
  cats_pdf.h
  cats_tree.h
  cats.h
  cb_adf.h
  cb_algs.h
  cb_continuous_label.h
  cb_dro.h
  cb_explore_adf_bag.h
  cb_explore_adf_common.h
  cb_explore_adf_cover.h
  cb_explore_adf_first.h
  cb_explore_adf_greedy.h
  cb_explore_adf_regcb.h
  cb_explore_adf_squarecb.h
  cb_explore_adf_synthcover.h
  cb_explore_adf_rnd.h
  cb_explore_adf_softmax.h
  cb_explore_pdf.h
  cb_explore.h
  cb_label_parser.h
  cb.h
  cbify.h
  cb_to_cb_adf.h
  ccb_label.h
  ccb_reduction_features.h
  continuous_actions_reduction_features.h
  classweight.h
  compat.h
  conditional_contextual_bandit.h
  confidence.h
  config.h.in
  constant.h
  cbzo.h
  correctedMath.h
  cost_sensitive.h
  crossplat_compat.h
  cs_active.h
  csoaa.h
  debug_print.h
  decision_scores.h
  distributionally_robust.h
  ect.h
  error_constants.h
  error_data.h
  error_reporting.h
  example_predict.h
  example.h
  explore_eval.h
  expreplay.h
  fast_pow10.h
  feature_group.h
  ftrl.h
  gd_mf.h
  gd_predict.h
  gd.h
  gen_cs_example.h
  generate_interactions.h
  get_pmf.h
  global_data.h
  guard.h
  hashstring.h
  interact.h
  interactions_predict.h
  cached_learner.h
  reduction_stack.h
  interactions.h
  io_buf.h
  json_utils.h
  kernel_svm.h
  label_dictionary.h
  label_parser.h
  lda_core.h
  learner.h
  log_multi.h
  loss_functions.h
  lrq.h
  lrqfa.h
  marginal.h
  memory_tree.h
  memory.h
  metrics.h
  metric_sink.h
  mf.h
  model_utils.h
  multiclass.h
  multilabel_oaa.h
  multilabel.h
  mwt.h
  numeric_casts.h
  named_labels.h
  network.h
  kskip_ngram_transformer.h
  nn.h
  no_label.h
  noop.h
  oaa.h
  object_pool.h
  offset_tree.h
  OjaNewton.h
  options_boost_po.h
  options_serializer_boost_po.h
  options_types.h
  options.h
  parse_args.h
  parse_dispatch_loop.h
  parse_example_json.h
  parse_example.h
  parse_primitives.h
  parse_regressor.h
  parse_slates_example_json.h
  parser.h
  pmf_to_pdf.h
  plt.h
  reduction_features.h
  print.h
  prob_dist_cont.h
  queue.h
  rand48.h
  recall_tree.h
  reductions.h
  reductions_fwd.h
  sample_pdf.h
  scope_exit.h
  scorer.h
  search_dep_parser.h
  search_entityrelationtask.h
  search_graph.h
  search_hooktask.h
  search_meta.h
  search_multiclasstask.h
  search_sequencetask.h
  search.h
  sender.h
  shared_data.h
  shared_feature_merger.h
  simple_label_parser.h
  simple_label.h
  slates_label.h
  slates.h
  spanning_tree.h
  stable_unique.h
  stagewise_poly.h
  svrg.h
  tag_utils.h
  text_utils.h
  topk.h
  automl.h
  unique_sort.h
  v_array.h
  version.h
  vw_allreduce.h
  vw_exception.h
  vw_math.h
  vw_string_view.h
  vw_validate.h
  vw_versions.h
  vw.h
  vwdll.h
  vwvis.h
  warm_cb.h
  generic_range.h
  active_multiclass_prediction.h
  debug_log.h
  rand_state.h
<<<<<<< HEAD
  label_type.h
  cb_type.h
  prediction_type.h
=======
  count_label.h
>>>>>>> 874af14b
)

if(BUILD_FLATBUFFERS)
  set(vw_all_headers ${vw_all_headers} parser/flatbuffer/parse_example_flatbuffer.h)
endif()

if(BUILD_EXTERNAL_PARSER)
  set(vw_all_headers ${vw_all_headers} ${external_parser_headers})
endif()

set(vw_all_sources
  accumulate.cc
  action_score.cc
  active_cover.cc
  active.cc
  api_status.cc
  audit_regressor.cc
  autolink.cc
  baseline.cc
  baseline_challenger_cb.cc
  best_constant.cc
  bfgs.cc
  binary.cc
  boosting.cc
  bs.cc
  cache.cc
  cats_pdf.cc
  cats_tree.cc
  cats.cc
  cb_adf.cc
  cb_algs.cc
  cb_continuous_label.cc
  cb_dro.cc
  cb_explore_adf_bag.cc
  cb_explore_adf_cover.cc
  cb_explore_adf_first.cc
  cb_explore_adf_greedy.cc
  cb_explore_adf_regcb.cc
  cb_explore_adf_squarecb.cc
  cb_explore_adf_synthcover.cc
  cb_explore_adf_rnd.cc
  cb_explore_adf_softmax.cc
  cb_explore_pdf.cc
  cb_explore.cc
  cb_sample.cc
  cb.cc
  cbify.cc
  cb_to_cb_adf.cc
  ccb_label.cc
  classweight.cc
  conditional_contextual_bandit.cc
  confidence.cc
  cbzo.cc
  cost_sensitive.cc
  cs_active.cc
  csoaa.cc
  decision_scores.cc
  distributionally_robust.cc
  ect.cc
  example_predict.cc
  example.cc
  explore_eval.cc
  feature_group.cc
  ftrl.cc
  gd_mf.cc
  gd.cc
  gen_cs_example.cc
  generate_interactions.cc
  get_pmf.cc
  global_data.cc
  hashstring.cc
  interact.cc
  reduction_stack.cc
  interactions.cc
  io_buf.cc
  kernel_svm.cc
  label_dictionary.cc
  lda_core.cc
  learner.cc
  log_multi.cc
  loss_functions.cc
  lrq.cc
  lrqfa.cc
  marginal.cc
  memory_tree.cc
  metrics.cc
  mf.cc
  multiclass.cc
  multilabel_oaa.cc
  multilabel.cc
  mwt.cc
  named_labels.cc
  network.cc
  kskip_ngram_transformer.cc
  nn.cc
  no_label.cc
  noop.cc
  oaa.cc
  offset_tree.cc
  OjaNewton.cc
  options_boost_po.cc
  options_serializer_boost_po.cc
  parse_args.cc
  parse_example.cc
  parse_primitives.cc
  parse_regressor.cc
  parser.cc
  pmf_to_pdf.cc
  plt.cc
  print.cc
  prob_dist_cont.cc
  rand48.cc
  recall_tree.cc
  sample_pdf.cc
  scorer.cc
  search_dep_parser.cc
  search_entityrelationtask.cc
  search_graph.cc
  search_hooktask.cc
  search_meta.cc
  search_multiclasstask.cc
  search_sequencetask.cc
  search.cc
  sender.cc
  shared_data.cc
  shared_feature_merger.cc
  simple_label_parser.cc
  simple_label.cc
  slates_label.cc
  slates.cc
  stagewise_poly.cc
  svrg.cc
  tag_utils.cc
  text_utils.cc
  topk.cc
  automl.cc
  unique_sort.cc
  version.cc
  vw_exception.cc
  vw_validate.cc
  warm_cb.cc
<<<<<<< HEAD
  label_type.cc
  cb_type.cc
  prediction_type.cc
=======
  count_label.cc
>>>>>>> 874af14b
)

if(BUILD_FLATBUFFERS)
  set(vw_all_sources ${vw_all_sources}
    parser/flatbuffer/parse_example_flatbuffer.cc
    parser/flatbuffer/parse_label.cc)
endif()

if(BUILD_EXTERNAL_PARSER)
  set(vw_all_sources ${vw_all_sources} ${external_parser_sources})
endif()

if (vw_BUILD_NET_FRAMEWORK)
set(vw_all_sources ${vw_all_sources} spanning_tree.cc)
endif()

add_library(vw STATIC ${vw_all_sources} ${vw_all_headers})

target_link_libraries(vw
  PUBLIC
    VowpalWabbit::explore VowpalWabbit::allreduce Boost::boost ${spdlog_target} fmt::fmt
  PRIVATE
    Boost::program_options ${CMAKE_DL_LIBS} ${LINK_THREADS} vw_io
    # Workaround an issue where RapidJSON needed to be exported tom install the target. This is
    # actually a private dependency and so do not "link" when processing targets for installation.
    # https://gitlab.kitware.com/cmake/cmake/issues/15415
    $<BUILD_INTERFACE:RapidJSON>)

if (BUILD_EXTERNAL_PARSER)
  target_compile_definitions(vw PUBLIC BUILD_EXTERNAL_PARSER)
  target_include_directories(vw PRIVATE ${EXTERNAL_PARSER_DIR})
  target_link_libraries(vw PRIVATE ${EXTERNAL_PARSER_LIBS})
endif()

if(BUILD_FLATBUFFERS)
  target_link_libraries(vw
      PRIVATE
      $<BUILD_INTERFACE:FlatbuffersTarget>)
  target_compile_definitions(vw PUBLIC BUILD_FLATBUFFERS)
endif()


add_library(VowpalWabbit::vw ALIAS vw)

if(GCOV)
  target_link_libraries(vw PUBLIC gcov --coverage)
endif()

target_include_directories(vw PUBLIC
  $<BUILD_INTERFACE:${CMAKE_CURRENT_SOURCE_DIR}>
  $<BUILD_INTERFACE:${CMAKE_CURRENT_BINARY_DIR}>
  $<INSTALL_INTERFACE:${CMAKE_INSTALL_INCLUDEDIR}>)

target_compile_definitions(vw PUBLIC _FILE_OFFSET_BITS=64 $<$<CONFIG:RELEASE>:NDEBUG>)
# Only define if Clang is not used
if (NOT CMAKE_CXX_COMPILER_ID MATCHES "Clang")
  target_compile_definitions(vw PUBLIC __extern_always_inline=inline)
endif()

# Add natvis file if the Generator is Visual Studio
if (MSVC_IDE)
  target_sources(vw PRIVATE $<BUILD_INTERFACE:${CMAKE_CURRENT_LIST_DIR}/vw_types.natvis> )
endif()

# Clang-cl on Windows has issues with our usage of SIMD types. Turn it off explicitly for Windows + clang-cl to mitigate.
# See issue #
if(WIN32 AND CMAKE_CXX_COMPILER_ID MATCHES "Clang")
  target_compile_definitions(vw PUBLIC VW_NO_INLINE_SIMD)
endif()

# TODO code analysis
if(WIN32)
  target_compile_definitions(vw PUBLIC __SSE2__)
  target_compile_options(vw PUBLIC /MP /Zc:__cplusplus)
else()
  target_compile_options(vw PUBLIC ${linux_flags})
endif()

# Turn on warnings
if(WARNINGS)
  if(MSVC)
    target_compile_options(vw PRIVATE /W4)
  else(MSVC)
    target_compile_options(vw PRIVATE -Wall -Wextra -Wpedantic)
  endif(MSVC)
endif(WARNINGS)

# Turn on warnings as errors
if(WARNING_AS_ERROR)
  if(MSVC)
    target_compile_options(vw PRIVATE /WX)
  else(MSVC)
    target_compile_options(vw PRIVATE -Wall -Wextra -Wpedantic -Werror)
  endif(MSVC)
endif(WARNING_AS_ERROR)

if(NOT WIN32)
  add_executable(active_interactor active_interactor.cc)

  if(GCOV)
    target_link_libraries(active_interactor PUBLIC gcov --coverage)
  endif()

  if(VW_INSTALL)
    install(
      TARGETS active_interactor
      EXPORT VowpalWabbitConfig
      RUNTIME DESTINATION ${CMAKE_INSTALL_BINDIR})
  endif()

  target_compile_definitions(active_interactor PUBLIC _FILE_OFFSET_BITS=64)
  target_compile_definitions(active_interactor PUBLIC $<$<CONFIG:RELEASE>:NDEBUG>)
  target_compile_options(active_interactor PUBLIC ${linux_flags})

  find_file(HELP2MAN_EXECUTABLE help2man HINTS /bin /usr/bin /usr/local/bin)
  if (HELP2MAN_EXECUTABLE)
    add_custom_target(manpage ALL
      COMMAND ${HELP2MAN_EXECUTABLE}
        --no-info
        --name="Vowpal Wabbit -- fast online learning tool" $<TARGET_FILE:vw-bin>
        --output=$<TARGET_FILE:vw-bin>.1
      DEPENDS vw-bin)

      if(VW_INSTALL)
        install(FILES $<TARGET_FILE:vw-bin>.1 DESTINATION share/man/man1)
      endif()
  else()
    message(STATUS "help2man not found, please install it to generate manpages")
  endif()
endif()

# build main executable
add_executable(vw-bin main.cc)
target_link_libraries(vw-bin PRIVATE VowpalWabbit::vw Boost::program_options)
set_target_properties(vw-bin PROPERTIES OUTPUT_NAME vw)

if(STATIC_LINK_VW)
  target_link_libraries(vw-bin PRIVATE ${unix_static_flag})
endif()

# This is used by Travis to not build vw_c_wrapper, this required <codecvt> which became available in GCC 5.1
if(NOT DEFINED DO_NOT_BUILD_VW_C_WRAPPER)
  if(STATIC_LINK_VW)
    add_library(vw_c_wrapper vwdll.cpp)
  else()
    add_library(vw_c_wrapper SHARED vwdll.cpp)
  endif()

  add_library(VowpalWabbit::vw_c_wrapper ALIAS vw_c_wrapper)

  target_compile_definitions(vw_c_wrapper PUBLIC VWDLL_EXPORTS _CRT_SECURE_NO_WARNINGS _CRT_NONSTDC_NO_DEPRECATE ZLIB_WINAPI)
  target_link_libraries(vw_c_wrapper PUBLIC VowpalWabbit::vw)
  if(VW_INSTALL)
    install(
      TARGETS vw_c_wrapper
      EXPORT VowpalWabbitConfig
      ARCHIVE DESTINATION ${CMAKE_INSTALL_LIBDIR}
      LIBRARY DESTINATION ${CMAKE_INSTALL_LIBDIR}
      RUNTIME DESTINATION ${CMAKE_INSTALL_BINDIR})
  endif()
endif()

if(VW_INSTALL)
  install(
    TARGETS vw vw-bin allreduce vw_io
    EXPORT VowpalWabbitConfig
    ARCHIVE DESTINATION ${CMAKE_INSTALL_LIBDIR}
    LIBRARY DESTINATION ${CMAKE_INSTALL_LIBDIR}
    RUNTIME DESTINATION ${CMAKE_INSTALL_BINDIR})

  # VW target headers
  install(
    FILES ${vw_all_headers} ${CMAKE_CURRENT_BINARY_DIR}/config.h
    DESTINATION ${CMAKE_INSTALL_INCLUDEDIR}/vowpalwabbit)
  install(
    FILES io/io_adapter.h DESTINATION ${CMAKE_INSTALL_INCLUDEDIR}/vowpalwabbit/io
  )
endif()<|MERGE_RESOLUTION|>--- conflicted
+++ resolved
@@ -224,13 +224,10 @@
   active_multiclass_prediction.h
   debug_log.h
   rand_state.h
-<<<<<<< HEAD
   label_type.h
   cb_type.h
   prediction_type.h
-=======
   count_label.h
->>>>>>> 874af14b
 )
 
 if(BUILD_FLATBUFFERS)
@@ -372,13 +369,10 @@
   vw_exception.cc
   vw_validate.cc
   warm_cb.cc
-<<<<<<< HEAD
   label_type.cc
   cb_type.cc
   prediction_type.cc
-=======
   count_label.cc
->>>>>>> 874af14b
 )
 
 if(BUILD_FLATBUFFERS)

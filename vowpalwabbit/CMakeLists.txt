--- conflicted
+++ resolved
@@ -233,18 +233,7 @@
   vwdll.h
   vwvis.h
   warm_cb.h
-<<<<<<< HEAD
   wrapper_reduction.h
-  generic_range.h
-  active_multiclass_prediction.h
-  debug_log.h
-  rand_state.h
-  label_type.h
-  cb_type.h
-  prediction_type.h
-  count_label.h
-=======
->>>>>>> 1151b8d6
 )
 
 if(BUILD_FLATBUFFERS)
@@ -398,14 +387,7 @@
   vw_exception.cc
   vw_validate.cc
   warm_cb.cc
-<<<<<<< HEAD
   wrapper_reduction.cc
-  label_type.cc
-  cb_type.cc
-  prediction_type.cc
-  count_label.cc
-=======
->>>>>>> 1151b8d6
 )
 
 if(BUILD_FLATBUFFERS)

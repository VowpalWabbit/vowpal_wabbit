--- conflicted
+++ resolved
@@ -549,11 +549,7 @@
     else
     {
       float nsnx = ((float)g.all->normalized_sum_norm_x) + ec.weight * nd.norm_x;
-<<<<<<< HEAD
-      float tw = g.total_weight + ec.weight;
-=======
       float tw = (float)g.total_weight + ec.weight;
->>>>>>> 7bdcd6f3
       g.update_multiplier = average_update<sqrt_rate, adaptive, normalized>(tw, nsnx, g.neg_norm_power);
     }
     nd.pred_per_update *= g.update_multiplier;

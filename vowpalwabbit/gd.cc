--- conflicted
+++ resolved
@@ -140,7 +140,7 @@
     if (all.all_reduce != nullptr) {
         if (all.adaptive)
             accumulate_weighted_avg(all, all.reg);
-      else 
+        else
             accumulate_avg(all, all.reg, 0);
     }
     all.eta *= all.eta_decay_rate;
@@ -565,279 +565,252 @@
 
 void save_load_regressor(vw& all, io_buf& model_file, bool read, bool text)
 {
-  uint32_t length = 1 << all.num_bits;
-  uint32_t stride = 1 << all.reg.stride_shift;
-  int c = 0;
-  uint32_t i = 0;
-  size_t brw = 1;
-
-<<<<<<< HEAD
-    //write readable model with feature names
-    if (all.print_invert)
-    { 
-=======
+    uint32_t length = 1 << all.num_bits;
+    uint32_t stride = 1 << all.reg.stride_shift;
+    int c = 0;
+    uint32_t i = 0;
+    size_t brw = 1;
+
   if(all.print_invert) { //write readable model with feature names
->>>>>>> 8934528f
-    weight* v;
-    char buff[512];
+        weight* v;
+        char buff[512];
         size_t buf_size = sizeof(buff);
-    int text_len; 
-    typedef std::map< std::string, size_t> str_int_map;  
-        
-<<<<<<< HEAD
-        for (str_int_map::iterator it = all.name_index_map.begin(); it != all.name_index_map.end(); ++it)
-        {
-      v = &(all.reg.weight_vector[stride*it->second]);
-            if (*v != 0.)
-            {
-                text_len = sprintf_s(buff, buf_size, "%s", (char*)it->first.c_str());
-=======
+        int text_len;
+        typedef std::map< std::string, size_t> str_int_map;
+
     for(str_int_map::iterator it = all.name_index_map.begin(); it != all.name_index_map.end(); ++it) {
-      v = &(all.reg.weight_vector[stride*it->second]);
+            v = &(all.reg.weight_vector[stride*it->second]);
       if(*v != 0.) {
         text_len = sprintf(buff, "%s", (char*)it->first.c_str());
->>>>>>> 8934528f
-        brw = bin_text_write_fixed(model_file, (char*)it->first.c_str(), sizeof(*it->first.c_str()),
-					 buff, text_len, true);
+                brw = bin_text_write_fixed(model_file, (char*)it->first.c_str(), sizeof(*it->first.c_str()),
+                    buff, text_len, true);
 
                 text_len = sprintf_s(buff, buf_size, ":%ld:%f\n", it->second, *v);
                 brw += bin_text_write_fixed(model_file, (char *)v, sizeof(*v),
-					 buff, text_len, true);
-      }	
-    }
-    return;
-  } 
-
-  do 
-    {
-      brw = 1;
-      weight* v;
-      if (read)
-	{
-	  c++;
+                    buff, text_len, true);
+            }
+        }
+        return;
+    }
+
+    do
+    {
+        brw = 1;
+        weight* v;
+        if (read)
+        {
+            c++;
             brw = bin_read_fixed(model_file, (char*)&i, sizeof(i), "");
-	  if (brw > 0)
-	    {
+            if (brw > 0)
+            {
                 if (i >= length)
                 {
                     THROW("Model content is corrupted, weight vector index " << i << " must be less than total vector length " << length);
                 }
-	      v = &(all.reg.weight_vector[stride*i]);
-	      brw += bin_read_fixed(model_file, (char*)v, sizeof(*v), "");
-	    }
-	}
-      else// write binary or text
-	{
-                      
-         v = &(all.reg.weight_vector[stride*i]);
-	 if (*v != 0.)
-	    {
-	      c++;
-	      char buff[512];
+                v = &(all.reg.weight_vector[stride*i]);
+                brw += bin_read_fixed(model_file, (char*)v, sizeof(*v), "");
+            }
+        }
+        else// write binary or text
+        {
+
+            v = &(all.reg.weight_vector[stride*i]);
+            if (*v != 0.)
+            {
+                c++;
+                char buff[512];
                 size_t buf_size = sizeof(buff);
-	      int text_len;
+                int text_len;
 
                 text_len = sprintf_s(buff, buf_size, "%d", i);
                 brw = bin_text_write_fixed(model_file, (char *)&i, sizeof(i),
-					 buff, text_len, text);
-	      
+                    buff, text_len, text);
+
                 text_len = sprintf_s(buff, buf_size, ":%f\n", *v);
                 brw += bin_text_write_fixed(model_file, (char *)v, sizeof(*v),
-					 buff, text_len, text);
-	    }
-	}
- 
-      if (!read)
-	i++;
+                    buff, text_len, text);
+            }
+        }
+
+        if (!read)
+            i++;
     } while ((!read && i < length) || (read && brw >0));
-    }
+}
 
 void save_load_online_state(vw& all, io_buf& model_file, bool read, bool text, gd* g)
 {
-  //vw& all = *g.all;
-  
-  char buff[512];
+    //vw& all = *g.all;
+
+    char buff[512];
     size_t buf_size = sizeof(buff);
-  
+
     uint32_t text_len = sprintf_s(buff, buf_size, "initial_t %f\n", all.initial_t);
     bin_text_read_write_fixed(model_file, (char*)&all.initial_t, sizeof(all.initial_t),
-			    "", read, 
-			    buff, text_len, text);
+        "", read,
+        buff, text_len, text);
 
     text_len = sprintf_s(buff, buf_size, "norm normalizer %f\n", all.normalized_sum_norm_x);
     bin_text_read_write_fixed(model_file, (char*)&all.normalized_sum_norm_x, sizeof(all.normalized_sum_norm_x),
-  			    "", read, 
-  			    buff, text_len, text);
+        "", read,
+        buff, text_len, text);
 
     text_len = sprintf_s(buff, buf_size, "t %f\n", all.sd->t);
     bin_text_read_write_fixed(model_file, (char*)&all.sd->t, sizeof(all.sd->t),
-			    "", read, 
-			    buff, text_len, text);
+        "", read,
+        buff, text_len, text);
 
     text_len = sprintf_s(buff, buf_size, "sum_loss %f\n", all.sd->sum_loss);
     bin_text_read_write_fixed(model_file, (char*)&all.sd->sum_loss, sizeof(all.sd->sum_loss),
-			    "", read, 
-			    buff, text_len, text);
+        "", read,
+        buff, text_len, text);
 
     text_len = sprintf_s(buff, buf_size, "sum_loss_since_last_dump %f\n", all.sd->sum_loss_since_last_dump);
     bin_text_read_write_fixed(model_file, (char*)&all.sd->sum_loss_since_last_dump, sizeof(all.sd->sum_loss_since_last_dump),
-			    "", read, 
-			    buff, text_len, text);
+        "", read,
+        buff, text_len, text);
 
     text_len = sprintf_s(buff, buf_size, "dump_interval %f\n", all.sd->dump_interval);
     bin_text_read_write_fixed(model_file, (char*)&all.sd->dump_interval, sizeof(all.sd->dump_interval),
-			    "", read, 
-			    buff, text_len, text);
+        "", read,
+        buff, text_len, text);
 
     text_len = sprintf_s(buff, buf_size, "min_label %f\n", all.sd->min_label);
     bin_text_read_write_fixed(model_file, (char*)&all.sd->min_label, sizeof(all.sd->min_label),
-			    "", read, 
-			    buff, text_len, text);
+        "", read,
+        buff, text_len, text);
 
     text_len = sprintf_s(buff, buf_size, "max_label %f\n", all.sd->max_label);
     bin_text_read_write_fixed(model_file, (char*)&all.sd->max_label, sizeof(all.sd->max_label),
-			    "", read, 
-			    buff, text_len, text);
+        "", read,
+        buff, text_len, text);
 
     text_len = sprintf_s(buff, buf_size, "weighted_examples %f\n", all.sd->weighted_examples);
     bin_text_read_write_fixed(model_file, (char*)&all.sd->weighted_examples, sizeof(all.sd->weighted_examples),
-			    "", read, 
-			    buff, text_len, text);
+        "", read,
+        buff, text_len, text);
 
     text_len = sprintf_s(buff, buf_size, "weighted_labels %f\n", all.sd->weighted_labels);
     bin_text_read_write_fixed(model_file, (char*)&all.sd->weighted_labels, sizeof(all.sd->weighted_labels),
-			    "", read, 
-			    buff, text_len, text);
+        "", read,
+        buff, text_len, text);
 
     text_len = sprintf_s(buff, buf_size, "weighted_unlabeled_examples %f\n", all.sd->weighted_unlabeled_examples);
     bin_text_read_write_fixed(model_file, (char*)&all.sd->weighted_unlabeled_examples, sizeof(all.sd->weighted_unlabeled_examples),
-			    "", read, 
-			    buff, text_len, text);
-  
+        "", read,
+        buff, text_len, text);
+
     text_len = sprintf_s(buff, buf_size, "example_number %u\n", (uint32_t)all.sd->example_number);
     bin_text_read_write_fixed(model_file, (char*)&all.sd->example_number, sizeof(all.sd->example_number),
-			    "", read, 
-			    buff, text_len, text);
+        "", read,
+        buff, text_len, text);
 
     text_len = sprintf_s(buff, buf_size, "total_features %u\n", (uint32_t)all.sd->total_features);
     bin_text_read_write_fixed(model_file, (char*)&all.sd->total_features, sizeof(all.sd->total_features),
-			    "", read, 
-			    buff, text_len, text);
-
-  if (!read || all.model_file_ver >= VERSION_SAVE_RESUME_FIX)
-  { // restore some data to allow --save_resume work more accurate
-
-      // fix average loss
-      double total_weight = 0.; //value holder as g* may be null
-      if (!read && g != nullptr) total_weight = g->total_weight;
+        "", read,
+        buff, text_len, text);
+
+    if (!read || all.model_file_ver >= VERSION_SAVE_RESUME_FIX)
+    { // restore some data to allow --save_resume work more accurate
+
+        // fix average loss
+        double total_weight = 0.; //value holder as g* may be null
+        if (!read && g != nullptr) total_weight = g->total_weight;
         text_len = sprintf_s(buff, buf_size, "gd::total_weight %f\n", total_weight);
         bin_text_read_write_fixed(model_file, (char*)&total_weight, sizeof(total_weight),
-                                "", read,
-                                buff, text_len, text);
-      if (read && g != nullptr) g->total_weight = total_weight;
-
-      // fix "loss since last" for first printed out example details
+            "", read,
+            buff, text_len, text);
+        if (read && g != nullptr) g->total_weight = total_weight;
+
+        // fix "loss since last" for first printed out example details
         text_len = sprintf_s(buff, buf_size, "sd::old_weighted_examples %f\n", all.sd->old_weighted_examples);
         bin_text_read_write_fixed(model_file, (char*)&all.sd->old_weighted_examples, sizeof(all.sd->old_weighted_examples),
-                                "", read,
-                                buff, text_len, text);
-
-      // fix "number of examples per pass"
+            "", read,
+            buff, text_len, text);
+
+        // fix "number of examples per pass"
         text_len = sprintf_s(buff, buf_size, "current_pass %u\n", (uint32_t)all.current_pass);
         bin_text_read_write_fixed(model_file, (char*)&all.current_pass, sizeof(all.current_pass),
-                                "", read,
-                                buff, text_len, text);
-  }
-
-  if (!all.training) // reset various things so that we report test set performance properly
-    {
-      all.sd->sum_loss = 0;
-      all.sd->sum_loss_since_last_dump = 0;
-      all.sd->dump_interval = 1.;
-      all.sd->weighted_examples = 0.;
-      all.sd->weighted_labels = 0.;
-      all.sd->weighted_unlabeled_examples = 0.;
-      all.sd->example_number = 0;
-      all.sd->total_features = 0;
-    }
-  
-  uint32_t length = 1 << all.num_bits;
-  uint32_t stride = 1 << all.reg.stride_shift;
-  int c = 0;
-  uint32_t i = 0;
-  size_t brw = 1;
-  do 
-    {
-      brw = 1;
-      weight* v; 
-      if (read)
-	{
-	  c++;
+            "", read,
+            buff, text_len, text);
+    }
+
+    if (!all.training) // reset various things so that we report test set performance properly
+    {
+        all.sd->sum_loss = 0;
+        all.sd->sum_loss_since_last_dump = 0;
+        all.sd->dump_interval = 1.;
+        all.sd->weighted_examples = 0.;
+        all.sd->weighted_labels = 0.;
+        all.sd->weighted_unlabeled_examples = 0.;
+        all.sd->example_number = 0;
+        all.sd->total_features = 0;
+	}
+
+    uint32_t length = 1 << all.num_bits;
+    uint32_t stride = 1 << all.reg.stride_shift;
+    int c = 0;
+    uint32_t i = 0;
+    size_t brw = 1;
+    do
+    {
+        brw = 1;
+        weight* v;
+        if (read)
+        {
+            c++;
             brw = bin_read_fixed(model_file, (char*)&i, sizeof(i), "");
-	  if (brw > 0)
-	    {
+            if (brw > 0)
+            {
                 if (i >= length)
                 {
                     THROW("Model content is corrupted, weight vector index " << i << " must be less than total vector length " << length);
                 }
 
-	      v = &(all.reg.weight_vector[stride*i]);
+                v = &(all.reg.weight_vector[stride*i]);
 	      if (g == NULL || (! g->adaptive && ! g->normalized))
-		brw += bin_read_fixed(model_file, (char*)v, sizeof(*v), "");
-	      else if ((g->adaptive && !g->normalized) || (!g->adaptive && g->normalized))
+                    brw += bin_read_fixed(model_file, (char*)v, sizeof(*v), "");
+                else if ((g->adaptive && !g->normalized) || (!g->adaptive && g->normalized))
                     brw += bin_read_fixed(model_file, (char*)v, sizeof(*v) * 2, "");
-	      else //adaptive and normalized
+                else //adaptive and normalized
                     brw += bin_read_fixed(model_file, (char*)v, sizeof(*v) * 3, "");
-	      if (!all.training)
+                if (!all.training)
                     v[1] = v[2] = 0.;
-	    }
-	}
-      else // write binary or text
-	{
-	  v = &(all.reg.weight_vector[stride*i]);
-	  if (*v != 0.)
-	    {
-	      c++;
-	      char buff[512];
+            }
+        }
+        else // write binary or text
+        {
+            v = &(all.reg.weight_vector[stride*i]);
+            if (*v != 0.)
+            {
+                c++;
+                char buff[512];
                 size_t buf_size = sizeof(buff);
 
                 int text_len = sprintf_s(buff, buf_size, "%d", i);
                 brw = bin_text_write_fixed(model_file, (char *)&i, sizeof(i),
-					 buff, text_len, text);
+                    buff, text_len, text);
 	      if (g == NULL || (! g->adaptive && ! g->normalized))
-		{
+                {
                     text_len = sprintf_s(buff, buf_size, ":%f\n", *v);
                     brw += bin_text_write_fixed(model_file, (char *)v, sizeof(*v),
-					     buff, text_len, text);
-		}
-	      else if ((g->adaptive && !g->normalized) || (!g->adaptive && g->normalized))
-<<<<<<< HEAD
-		{//either adaptive or normalized
-                    text_len = sprintf_s(buff, buf_size, ":%f %f\n", *v, *(v + 1));
-                    brw += bin_text_write_fixed(model_file, (char *)v, 2 * sizeof(*v),
-					     buff, text_len, text);
-		}
-	      else
-		{//adaptive and normalized
-                    text_len = sprintf_s(buff, buf_size, ":%f %f %f\n", *v, *(v + 1), *(v + 2));
-                    brw += bin_text_write_fixed(model_file, (char *)v, 3 * sizeof(*v),
-=======
+                        buff, text_len, text);
+                }
+                else if ((g->adaptive && !g->normalized) || (!g->adaptive && g->normalized))
         { //either adaptive or normalized
           text_len = sprintf(buff, ":%f %f\n", *v, *(v+1));
           brw+= bin_text_write_fixed(model_file,(char *)v, 2*sizeof (*v),
-					     buff, text_len, text);
-		}
-	      else
+                        buff, text_len, text);
+                }
+                else
         { //adaptive and normalized
           text_len = sprintf(buff, ":%f %f %f\n", *v, *(v+1), *(v+2));
           brw+= bin_text_write_fixed(model_file,(char *)v, 3*sizeof (*v),
->>>>>>> 8934528f
-					     buff, text_len, text);
-		}
-	    }
-	}
-      if (!read)
-	i++;
+                        buff, text_len, text);
+                }
+            }
+        }
+        if (!read)
+            i++;
     } while ((!read && i < length) || (read && brw >0));
 }
 

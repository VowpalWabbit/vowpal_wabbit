--- conflicted
+++ resolved
@@ -379,17 +379,7 @@
     ec.partial_prediction = inline_predict(all, ec);
 
   ec.partial_prediction *= (float)all.sd->contraction;
-<<<<<<< HEAD
-
-  if (ec.pred.get_type() != prediction_type_t::unset)
-  {
-    ec.pred.reset();
-  }
-
-  ec.pred.init_as_scalar() = finalize_prediction(all.sd, ec.partial_prediction);
-=======
   ec.pred.scalar = finalize_prediction(all.sd, all.logger, ec.partial_prediction);
->>>>>>> ea01890d
   if (audit)
     print_audit_features(all, ec);
 }
@@ -428,11 +418,7 @@
   if (all.sd->contraction != 1.)
     for (size_t c = 0; c < count; c++) pred[c].scalar() *= (float)all.sd->contraction;
   if (finalize_predictions)
-<<<<<<< HEAD
-    for (size_t c = 0; c < count; c++) pred[c].scalar() = finalize_prediction(all.sd, pred[c].scalar());
-=======
     for (size_t c = 0; c < count; c++) pred[c].scalar = finalize_prediction(all.sd, all.logger, pred[c].scalar);
->>>>>>> ea01890d
   if (audit)
   {
     for (size_t c = 0; c < count; c++)

/*
Copyright (c) by respective owners including Yahoo!, Microsoft, and
individual contributors. All rights reserved.  Released under a BSD (revised)
license as described in the file LICENSE.
 */
#include "crossplat_compat.h"

#include <float.h>
#ifdef _WIN32
#include <WinSock2.h>
#else
#include <netdb.h>
#endif

#if !defined(VW_NO_INLINE_SIMD)
#  if defined(__ARM_NEON__)
#include <arm_neon.h>
#  elif defined(__SSE2__)
#include <xmmintrin.h>
#  endif
#endif

#include "gd.h"
#include "accumulate.h"
#include "reductions.h"
#include "vw.h"
#include "floatbits.h"

#define VERSION_SAVE_RESUME_FIX "7.10.1"
#define VERSION_PASS_UINT64 "8.3.3"

using namespace std;
using namespace LEARNER;
//todo:
//4. Factor various state out of vw&
namespace GD
{
struct gd
{ //double normalized_sum_norm_x;
  double total_weight;
  size_t no_win_counter;
  size_t early_stop_thres;
  float initial_constant;
  float neg_norm_power;
  float neg_power_t;
  float sparse_l2;
  float update_multiplier;
  void (*predict)(gd&, base_learner&, example&);
  void (*learn)(gd&, base_learner&, example&);
  void (*update)(gd&, base_learner&, example&);
  float (*sensitivity)(gd&, base_learner&, example&);
  void (*multipredict)(gd&, base_learner&, example&, size_t, size_t, polyprediction*, bool);
  bool normalized;
  bool adaptive;

  vw* all; //parallel, features, parameters
};

void sync_weights(vw& all);

inline float quake_InvSqrt(float x)
{ // Carmack/Quake/SGI fast method:
  float xhalf = 0.5f * x;
  int i = float_to_bits(x); // store floating-point bits in integer
  i = 0x5f3759d5 - (i >> 1); // initial guess for Newton's method
  x = bits_to_float(i); // convert new bits into float
  x = x*(1.5f - xhalf*x*x); // One round of Newton's method
  return x;
}

static inline float InvSqrt(float x)
{
#if !defined(VW_NO_INLINE_SIMD)
#  if defined(__ARM_NEON__)
  // Propagate into vector
  float32x2_t v1 = vdup_n_f32(x);
  // Estimate
  float32x2_t e1 = vrsqrte_f32(v1);
  // N-R iteration 1
  float32x2_t e2 = vmul_f32(e1, vrsqrts_f32(v1, vmul_f32(e1, e1)));
  // N-R iteration 2
  float32x2_t e3 = vmul_f32(e2, vrsqrts_f32(v1, vmul_f32(e2, e2)));
  // Extract result
  return vget_lane_f32(e3, 0);
#  elif (defined(__SSE2__) || defined(_M_AMD64) || defined(_M_X64))
  __m128 eta = _mm_load_ss(&x);
  eta = _mm_rsqrt_ss(eta);
  _mm_store_ss(&x, eta);
#else
  x = quake_InvSqrt(x);
#  endif
#else
  x = quake_InvSqrt(x);
#endif

  return x;
}

template<bool sqrt_rate, bool feature_mask_off, size_t adaptive, size_t normalized, size_t spare>
inline void update_feature(float& update, float x, float& fw)
{ weight* w = &fw;
  if(feature_mask_off || fw != 0.)
  { if (spare != 0)
      x *= w[spare];
    w[0] += update * x;
  }
}

//this deals with few nonzero features vs. all nonzero features issues.
  template<bool sqrt_rate, size_t adaptive, size_t normalized>
  float average_update(float total_weight, float normalized_sum_norm_x, float neg_norm_power)
  { if (normalized)
      { if (sqrt_rate)
          { float avg_norm = total_weight / normalized_sum_norm_x;
            if (adaptive)
              return sqrt(avg_norm);
            else
              return avg_norm;
          }
        else
          return powf( normalized_sum_norm_x / total_weight, neg_norm_power);
      }
    return 1.f;
  }

template<bool sqrt_rate, bool feature_mask_off, size_t adaptive, size_t normalized, size_t spare>
void train(gd& g, example& ec, float update)
{ if (normalized)
    update *= g.update_multiplier;
  foreach_feature<float, update_feature<sqrt_rate, feature_mask_off, adaptive, normalized, spare> >(*g.all, ec, update);
}

void end_pass(gd& g)
{ vw& all = *g.all;
  sync_weights(all);
  if (all.all_reduce != nullptr)
  { if (all.adaptive)
      accumulate_weighted_avg(all, all.weights);
    else
      accumulate_avg(all, all.weights, 0);
  }
  all.eta *= all.eta_decay_rate;
  if (all.save_per_pass)
    save_predictor(all, all.final_regressor_name, all.current_pass);

  all.current_pass++;

  if(!all.holdout_set_off)
  { if(summarize_holdout_set(all, g.no_win_counter))
      finalize_regressor(all, all.final_regressor_name);
    if((g.early_stop_thres == g.no_win_counter) &&
        ((all.check_holdout_every_n_passes <= 1) ||
         ((all.current_pass % all.check_holdout_every_n_passes) == 0)))
      set_done(all);
  }
}

#include <algorithm>

struct string_value
{ float v;
  string s;
  friend bool operator<(const string_value& first, const string_value& second);
};

bool operator<(const string_value& first, const string_value& second)
{ return fabsf(first.v) > fabsf(second.v);
}

struct audit_results
{ vw& all;
  const uint64_t offset;
  vector<string> ns_pre;
  vector<string_value> results;
  audit_results(vw& p_all, const size_t p_offset):all(p_all), offset(p_offset) {}
};


inline void audit_interaction(audit_results& dat, const audit_strings* f)
{ if (f == nullptr)
  { if (!dat.ns_pre.empty())
    { dat.ns_pre.pop_back();
    }

    return;
  }

  string ns_pre;
  if (!dat.ns_pre.empty())
    ns_pre += '*';

  if (f->first != "" && ((f->first) != " "))
  { ns_pre.append(f->first);
    ns_pre += '^';
  }

  if (f->second != "")
  { ns_pre.append(f->second);
  }

  if (!ns_pre.empty())
  { dat.ns_pre.push_back(ns_pre);
  }
}

inline void audit_feature(audit_results& dat, const float ft_weight, const uint64_t ft_idx)
{
  parameters& weights = dat.all.weights;
  uint64_t index = ft_idx & weights.mask();
  size_t stride_shift = weights.stride_shift();

  string ns_pre;
  for (string& s : dat.ns_pre) ns_pre += s;

  if (dat.all.audit)
    {
      ostringstream tempstream;
      tempstream << ':' << (index >> stride_shift) << ':' << ft_weight
		 << ':' << trunc_weight(weights[index], (float)dat.all.sd->gravity) * (float)dat.all.sd->contraction;

      if (dat.all.adaptive)
	tempstream << '@' << (&weights[index])[1];


      string_value sv = { weights[index] * ft_weight, ns_pre + tempstream.str() };
      dat.results.push_back(sv);
    }

  if ((dat.all.current_pass == 0 || dat.all.training == false) && dat.all.hash_inv)
    { //for invert_hash

      if (dat.offset != 0)
	{ // otherwise --oaa output no features for class > 0.
	  ostringstream tempstream;
	  tempstream << '[' << (dat.offset >> stride_shift) << ']';
	  ns_pre += tempstream.str();
	}

      if (!dat.all.name_index_map.count(ns_pre))
	dat.all.name_index_map.insert(std::map< std::string, size_t>::value_type(ns_pre, index >> stride_shift));
    }
}

void print_lda_features(vw& all, example& ec)
{
  parameters& weights = all.weights;
  uint32_t stride_shift = weights.stride_shift();
  size_t count = 0;
  for (features& fs : ec)
    count += fs.size();
  for (features& fs : ec)
    {
      for (features::iterator_all& f : fs.values_indices_audit())
	{
	  cout << '\t' << f.audit().get()->first << '^' << f.audit().get()->second << ':' << ((f.index() >> stride_shift) & all.parse_mask) << ':' << f.value();
	  for (size_t k = 0; k < all.lda; k++)
	    cout << ':' << (&weights[f.index()])[k];
	}
    }
  cout << " total of " << count << " features." << endl;
}


void print_features(vw& all, example& ec)
{ if (all.lda > 0)
    print_lda_features(all,ec);
  else
  { audit_results dat(all,ec.ft_offset);

    for (features& fs : ec)
    { if (fs.space_names.size() > 0)
        for (features::iterator_all& f : fs.values_indices_audit())
        { audit_interaction(dat, f.audit().get());
          audit_feature(dat, f.value(), f.index() + ec.ft_offset);
          audit_interaction(dat, NULL);
        }
      else
        for (features::iterator& f : fs)
          audit_feature(dat, f.value(), f.index() + ec.ft_offset);
    }

    INTERACTIONS::generate_interactions<audit_results, const uint64_t, audit_feature, true, audit_interaction >(all, ec, dat);

    sort(dat.results.begin(),dat.results.end());
    if(all.audit)
    { for (string_value& sv : dat.results)
        cout << '\t' << sv.s;
      cout << endl;
    }
  }
}


void print_audit_features(vw& all, example& ec)
{ if(all.audit)
    print_result(all.stdout_fileno,ec.pred.scalar,-1,ec.tag);
  fflush(stdout);
  print_features(all, ec);
}

float finalize_prediction(shared_data* sd, float ret)
{ if ( nanpattern(ret))
  { float ret = 0.;
    if (ret > sd->max_label) ret = (float)sd->max_label;
    if (ret < sd->min_label) ret = (float)sd->min_label;
    cerr << "NAN prediction in example " << sd->example_number + 1 << ", forcing " << ret << endl;
    return ret;
  }
  if ( ret > sd->max_label )
    return (float)sd->max_label;
  if (ret < sd->min_label)
    return (float)sd->min_label;
  return ret;
}

struct trunc_data
{ float prediction;
  float gravity;
};

inline void vec_add_trunc(trunc_data& p, const float fx, float& fw)
{ p.prediction += trunc_weight(fw, p.gravity) * fx;
}

inline float trunc_predict(vw& all, example& ec, double gravity)
{ trunc_data temp = {ec.l.simple.initial, (float)gravity};
  foreach_feature<trunc_data, vec_add_trunc>(all, ec, temp);
  return temp.prediction;
}

inline void vec_add_print(float&p, const float fx, float& fw)
{ p += fw * fx;
  cerr << " + " << fw << "*" << fx;
}

template<bool l1, bool audit>
void predict(gd& g, base_learner&, example& ec)
{ vw& all = *g.all;
  if (l1)
    ec.partial_prediction = trunc_predict(all, ec, all.sd->gravity);
  else
    ec.partial_prediction = inline_predict(all, ec);

  ec.partial_prediction *= (float)all.sd->contraction;
  ec.pred.scalar = finalize_prediction(all.sd, ec.partial_prediction);
  if (audit)
    print_audit_features(all, ec);
}

  template <class T> inline void vec_add_trunc_multipredict(multipredict_info<T>& mp, const float fx, uint64_t fi)
{
	size_t index = fi;
	for (size_t c = 0; c<mp.count; c++, index += mp.step)
		mp.pred[c].scalar += fx * trunc_weight(mp.weights[index], mp.gravity);
}

template<bool l1, bool audit>
void multipredict(gd& g, base_learner&, example& ec, size_t count, size_t step, polyprediction*pred, bool finalize_predictions)
{ vw& all = *g.all;
  for (size_t c=0; c<count; c++)
    pred[c].scalar = ec.l.simple.initial;
  if (g.all->weights.sparse)
    {
      multipredict_info<sparse_parameters> mp =
	{ count, step, pred, g.all->weights.sparse_weights, (float)all.sd->gravity };
      if (l1) foreach_feature<multipredict_info<sparse_parameters>, uint64_t, vec_add_trunc_multipredict>(all, ec, mp);
      else    foreach_feature<multipredict_info<sparse_parameters>, uint64_t, vec_add_multipredict      >(all, ec, mp);
    }
  else
    {
      multipredict_info<dense_parameters> mp =
	{ count, step, pred, g.all->weights.dense_weights, (float)all.sd->gravity };
      if (l1) foreach_feature<multipredict_info<dense_parameters>, uint64_t, vec_add_trunc_multipredict>(all, ec, mp);
      else    foreach_feature<multipredict_info<dense_parameters>, uint64_t, vec_add_multipredict      >(all, ec, mp);
    }
  if (all.sd->contraction != 1.)
    for (size_t c=0; c<count; c++)
      pred[c].scalar *= (float)all.sd->contraction;
  if (finalize_predictions)
    for (size_t c=0; c<count; c++)
      pred[c].scalar = finalize_prediction(all.sd, pred[c].scalar);
  if (audit)
  { for (size_t c=0; c<count; c++)
    { ec.pred.scalar = pred[c].scalar;
      print_audit_features(all, ec);
      ec.ft_offset += (uint64_t)step;
    }
    ec.ft_offset -= (uint64_t)(step*count);
  }
}


struct power_data
{ float minus_power_t;
  float neg_norm_power;
};

template<bool sqrt_rate, size_t adaptive, size_t normalized>
inline float compute_rate_decay(power_data& s, float& fw)
{ weight* w = &fw;
  float rate_decay = 1.f;
  if(adaptive)
  { if (sqrt_rate)
      rate_decay = InvSqrt(w[adaptive]);
    else
      rate_decay = powf(w[adaptive],s.minus_power_t);
  }
  if(normalized)
  { if (sqrt_rate)
    { float inv_norm = 1.f / w[normalized];
      if (adaptive)
        rate_decay *= inv_norm;
      else
        rate_decay *= inv_norm*inv_norm;
    }
    else
      rate_decay *= powf(w[normalized]*w[normalized], s.neg_norm_power);
  }
  return rate_decay;
}

struct norm_data
{ float grad_squared;
  float pred_per_update;
  float norm_x;
  power_data pd;
  float extra_state[4];
};

const float x_min = 1.084202e-19f;
const float x2_min = x_min*x_min;
const float x2_max = FLT_MAX;

template<bool sqrt_rate, bool feature_mask_off, size_t adaptive, size_t normalized, size_t spare, bool stateless>
inline void pred_per_update_feature(norm_data& nd, float x, float& fw)
{ if(feature_mask_off || fw != 0.)
  { weight* w = &fw;
    float x2 = x * x;
    if (x2 < x2_min)
    { x = (x>0)? x_min:-x_min;
      x2 = x2_min;
    }
    if (x2 > x2_max)
      THROW("your features have too much magnitude");
    if (stateless) // we must not modify the parameter state so introduce a shadow version.
      {
        nd.extra_state[0]=w[0];
        nd.extra_state[adaptive]=w[adaptive];
        nd.extra_state[normalized]=w[normalized];
        w = nd.extra_state;
      }
    if(adaptive)
      w[adaptive] += nd.grad_squared * x2;
    if(normalized)
    { float x_abs = fabsf(x);
      if( x_abs > w[normalized])  // new scale discovered
      { if( w[normalized] > 0.)  //If the normalizer is > 0 then rescale the weight so it's as if the new scale was the old scale.
        { if (sqrt_rate)
          { float rescale = w[normalized]/x_abs;
            w[0] *= (adaptive ? rescale : rescale*rescale);
          }
          else
          { float rescale = x_abs/w[normalized];
            w[0] *= powf(rescale*rescale, nd.pd.neg_norm_power);
          }
        }
        w[normalized] = x_abs;
      }
      nd.norm_x += x2 / (w[normalized] * w[normalized]);
    }
    w[spare] = compute_rate_decay<sqrt_rate, adaptive, normalized>(nd.pd, w[0]);
    nd.pred_per_update += x2 * w[spare];
  }
}

bool global_print_features = false;
template<bool sqrt_rate, bool feature_mask_off, size_t adaptive, size_t normalized, size_t spare, bool stateless>
float get_pred_per_update(gd& g, example& ec)
{ //We must traverse the features in _precisely_ the same order as during training.
  label_data& ld = ec.l.simple;
  vw& all = *g.all;
  float grad_squared = all.loss->getSquareGrad(ec.pred.scalar, ld.label) * ec.weight;
  if (grad_squared == 0 && !stateless) return 1.;

  norm_data nd = {grad_squared, 0., 0., {g.neg_power_t, g.neg_norm_power}};
  foreach_feature<norm_data,pred_per_update_feature<sqrt_rate, feature_mask_off, adaptive, normalized, spare, stateless> >(all, ec, nd);
  if(normalized)
  { if(!stateless)
    { g.all->normalized_sum_norm_x += ec.weight * nd.norm_x;
      g.total_weight += ec.weight;
<<<<<<< HEAD
      g.update_multiplier = average_update<sqrt_rate, adaptive, normalized>(g.total_weight, g.all->normalized_sum_norm_x, g.neg_norm_power);
=======
      g.update_multiplier = average_update<sqrt_rate, adaptive, normalized>((float)g.total_weight, (float)g.all->normalized_sum_norm_x, g.neg_norm_power);
>>>>>>> 10364d61
    }
    else
      {
        double nsnx = g.all->normalized_sum_norm_x + ec.weight * nd.norm_x;
        double tw = g.total_weight + ec.weight;
<<<<<<< HEAD
        g.update_multiplier = average_update<sqrt_rate, adaptive, normalized>(tw, nsnx, g.neg_norm_power);
=======
        g.update_multiplier = average_update<sqrt_rate, adaptive, normalized>((float)tw, (float)nsnx, g.neg_norm_power);
>>>>>>> 10364d61
      }
    nd.pred_per_update *= g.update_multiplier;
  }
  return nd.pred_per_update;
}

template<bool sqrt_rate, bool feature_mask_off, size_t adaptive, size_t normalized, size_t spare, bool stateless>
float sensitivity(gd& g, example& ec)
{ if(adaptive || normalized)
    return get_pred_per_update<sqrt_rate, feature_mask_off, adaptive, normalized, spare, stateless>(g,ec);
  else
    return ec.total_sum_feat_sq;
}

template<size_t adaptive>
float get_scale(gd& g, example& ec, float weight)
{ float update_scale = g.all->eta * weight;
  if(!adaptive)
  { float t = (float)(g.all->sd->t+weight - g.all->sd->weighted_holdout_examples);
    update_scale *= powf(t, g.neg_power_t);
  }
  return update_scale;
}

template<bool sqrt_rate, bool feature_mask_off, size_t adaptive, size_t normalized, size_t spare>
float sensitivity(gd& g, base_learner& base, example& ec)
{ return get_scale<adaptive>(g, ec, 1.)
         * sensitivity<sqrt_rate, feature_mask_off, adaptive, normalized, spare, true>(g,ec);
}

template<bool sparse_l2, bool invariant, bool sqrt_rate, bool feature_mask_off, size_t adaptive, size_t normalized, size_t spare>
float compute_update(gd& g, example& ec)
{ //invariant: not a test label, importance weight > 0
  label_data& ld = ec.l.simple;
  vw& all = *g.all;

  float update = 0.;
  ec.updated_prediction = ec.pred.scalar;
  if (all.loss->getLoss(all.sd, ec.pred.scalar, ld.label) > 0.)
  { float pred_per_update = sensitivity<sqrt_rate, feature_mask_off, adaptive, normalized, spare, false>(g, ec);
    float update_scale = get_scale<adaptive>(g, ec, ec.weight);
    if(invariant)
      update = all.loss->getUpdate(ec.pred.scalar, ld.label, update_scale, pred_per_update);
    else
      update = all.loss->getUnsafeUpdate(ec.pred.scalar, ld.label, update_scale);
    // changed from ec.partial_prediction to ld.prediction
    ec.updated_prediction += pred_per_update * update;

    if (all.reg_mode && fabs(update) > 1e-8)
    { double dev1 = all.loss->first_derivative(all.sd, ec.pred.scalar, ld.label);
      double eta_bar = (fabs(dev1) > 1e-8) ? (-update / dev1) : 0.0;
      if (fabs(dev1) > 1e-8)
        all.sd->contraction *= (1. - all.l2_lambda * eta_bar);
      update /= (float)all.sd->contraction;
      all.sd->gravity += eta_bar * all.l1_lambda;
    }
  }

  if (sparse_l2)
    update -= g.sparse_l2 * ec.pred.scalar;

  return update;
}

template<bool sparse_l2, bool invariant, bool sqrt_rate, bool feature_mask_off, size_t adaptive, size_t normalized, size_t spare>
void update(gd& g, base_learner&, example& ec)
{ //invariant: not a test label, importance weight > 0
  float update;
  if ( (update = compute_update<sparse_l2, invariant, sqrt_rate, feature_mask_off, adaptive, normalized, spare> (g, ec)) != 0.)
    train<sqrt_rate, feature_mask_off, adaptive, normalized, spare>(g, ec, update);

  if (g.all->sd->contraction < 1e-10)  // updating weights now to avoid numerical instability
    sync_weights(*g.all);
}

template<bool sparse_l2, bool invariant, bool sqrt_rate, bool feature_mask_off, size_t adaptive, size_t normalized, size_t spare>
void learn(gd& g, base_learner& base, example& ec)
{ //invariant: not a test label, importance weight > 0
  assert(ec.in_use);
  assert(ec.l.simple.label != FLT_MAX);
  assert(ec.weight > 0.);
  g.predict(g,base,ec);
  update<sparse_l2, invariant, sqrt_rate, feature_mask_off, adaptive, normalized, spare>(g,base,ec);
}

void sync_weights(vw& all)
{//todo, fix length dependence
	if (all.sd->gravity == 0. && all.sd->contraction == 1.)  // to avoid unnecessary weight synchronization
		return;

	if (all.weights.sparse)
	  for (weight& w : all.weights.sparse_weights)
	    w = trunc_weight(w, (float)all.sd->gravity) * (float)all.sd->contraction;
	else
	  for (weight& w : all.weights.dense_weights)
	    w = trunc_weight(w, (float)all.sd->gravity) * (float)all.sd->contraction;

	all.sd->gravity = 0.;
	all.sd->contraction = 1.;
}

template<class T>
void save_load_regressor(vw& all, io_buf& model_file, bool read, bool text, T& weights)
{
	size_t brw = 1;

	if (all.print_invert)   //write readable model with feature names
	{
		stringstream msg;
		typedef std::map< std::string, size_t> str_int_map;

		for (str_int_map::iterator it = all.name_index_map.begin(); it != all.name_index_map.end(); ++it)
		{
		  weight* v = &weights.strided_index(it->second);
			if (*v != 0.)
			{
				msg << it->first;
				brw = bin_text_write_fixed(model_file, (char*)it->first.c_str(), sizeof(*it->first.c_str()),
					msg, true);

				msg << ":" << it->second << ":" << *v << "\n";
				bin_text_write_fixed(model_file, (char *)&(*v), sizeof(*v), msg, true);
			}
		}
		return;
	}

	uint64_t i = 0;
	uint32_t old_i = 0;
	uint64_t length = (uint64_t)1 << all.num_bits;
	if (read)
	  do
	    {
	      brw = 1;
	      if (all.num_bits < 31)//backwards compatible
		{
		  brw = bin_read_fixed(model_file, (char*)&old_i, sizeof(old_i), "");
		  i = old_i;
		}
	      else
		brw = bin_read_fixed(model_file, (char*)&i, sizeof(i), "");
	      if (brw > 0)
		{
		  if (i >= length)
		    THROW("Model content is corrupted, weight vector index " << i << " must be less than total vector length " << length);
		  weight* v = &weights.strided_index(i);
		  brw += bin_read_fixed(model_file, (char*)&(*v), sizeof(*v), "");
		}
	    } while (brw >0);
	else // write
	  for (typename T::iterator v = weights.begin(); v != weights.end(); ++v)
	    if (*v != 0.)
	      {
		i = v.index() >> weights.stride_shift();
		stringstream msg;
		msg << i;

		if (all.num_bits < 31)
		  {
		    old_i = (uint32_t)i;
		    brw = bin_text_write_fixed(model_file, (char *)&old_i, sizeof(old_i), msg, text);
		  }
		else
		  brw = bin_text_write_fixed(model_file, (char *)&i, sizeof(i), msg, text);

		msg << ":" << *v << "\n";
		brw += bin_text_write_fixed(model_file, (char *)&(*v), sizeof(*v), msg, text);
	      }
}


void save_load_regressor(vw& all, io_buf& model_file, bool read, bool text)
{
	if (all.weights.sparse)
		save_load_regressor(all, model_file, read, text, all.weights.sparse_weights);
	else
		save_load_regressor(all, model_file, read, text, all.weights.dense_weights);
}

template<class T>
void save_load_online_state(vw& all, io_buf& model_file, bool read, bool text, gd* g, stringstream& msg, T& weights)
{
	uint64_t length = (uint64_t)1 << all.num_bits;

	uint64_t i = 0;
	uint32_t old_i = 0;
	size_t brw = 1;

	if (read)
	  do
	    {
	      brw = 1;
	      if (all.num_bits < 31)//backwards compatible
		{
		  brw = bin_read_fixed(model_file, (char*)&old_i, sizeof(old_i), "");
		  i = old_i;
		}
	      else
		brw = bin_read_fixed(model_file, (char*)&i, sizeof(i), "");
	      if (brw > 0)
		{
		  if (i >= length)
		      THROW("Model content is corrupted, weight vector index " << i << " must be less than total vector length " << length);
		  weight* v = &weights.strided_index(i);
		  if (g == NULL || (!g->adaptive && !g->normalized))
		    brw += bin_read_fixed(model_file, (char*)&(*v), sizeof(*v), "");
		  else if ((g->adaptive && !g->normalized) || (!g->adaptive && g->normalized))
		    brw += bin_read_fixed(model_file, (char*)&(*v), sizeof(*v) * 2, "");
		  else //adaptive and normalized
		    brw += bin_read_fixed(model_file, (char*)&(*v), sizeof(*v) * 3, "");
		}
	    } while (brw >0);
	else // write binary or text
	  for (typename T::iterator v = weights.begin(); v != weights.end(); ++v)
	    if (*v != 0.)
	      {
		i = v.index() >> weights.stride_shift();
		msg << i;
		if (all.num_bits < 31)
		  {
		    old_i = (uint32_t)i;
		    brw = bin_text_write_fixed(model_file, (char *)&old_i, sizeof(old_i), msg, text);
		  }
		else
		  brw = bin_text_write_fixed(model_file, (char *)&i, sizeof(i), msg, text);

		if (g == nullptr || (!g->adaptive && !g->normalized))
		  {
		    msg << ":" << *v << "\n";
		    brw += bin_text_write_fixed(model_file, (char *)&(*v), sizeof(*v),
						msg, text);
		  }
		else if ((g->adaptive && !g->normalized) || (!g->adaptive && g->normalized))
		  { //either adaptive or normalized
		    msg << ":" << *v << " " << (&(*v))[1] << "\n";
		    brw += bin_text_write_fixed(model_file, (char *)&(*v), 2 * sizeof(*v),
						msg, text);
		  }
		else
		  { //adaptive and normalized
		    msg << ":" << *v << " " << (&(*v))[1] << " " << (&(*v))[2] << "\n";
		    brw += bin_text_write_fixed(model_file, (char *)&(*v), 3 * sizeof(*v),
						msg, text);
		  }
	      }
}

void save_load_online_state(vw& all, io_buf& model_file, bool read, bool text, gd* g)
{ //vw& all = *g.all;
	stringstream msg;

	msg << "initial_t " << all.initial_t << "\n";
	bin_text_read_write_fixed(model_file, (char*)&all.initial_t, sizeof(all.initial_t),
		"", read, msg, text);

	msg << "norm normalizer " << all.normalized_sum_norm_x << "\n";
	bin_text_read_write_fixed(model_file, (char*)&all.normalized_sum_norm_x, sizeof(all.normalized_sum_norm_x),
		"", read, msg, text);

	msg << "t " << all.sd->t << "\n";
	bin_text_read_write_fixed(model_file, (char*)&all.sd->t, sizeof(all.sd->t),
		"", read, msg, text);

	msg << "sum_loss " << all.sd->sum_loss << "\n";
	bin_text_read_write_fixed(model_file, (char*)&all.sd->sum_loss, sizeof(all.sd->sum_loss),
		"", read, msg, text);

	msg << "sum_loss_since_last_dump " << all.sd->sum_loss_since_last_dump << "\n";
	bin_text_read_write_fixed(model_file, (char*)&all.sd->sum_loss_since_last_dump, sizeof(all.sd->sum_loss_since_last_dump),
		"", read, msg, text);

	msg << "dump_interval " << all.sd->dump_interval << "\n";
	bin_text_read_write_fixed(model_file, (char*)&all.sd->dump_interval, sizeof(all.sd->dump_interval),
		"", read, msg, text);

	msg << "min_label " << all.sd->min_label << "\n";
	bin_text_read_write_fixed(model_file, (char*)&all.sd->min_label, sizeof(all.sd->min_label),
		"", read, msg, text);

	msg << "max_label " << all.sd->max_label << "\n";
	bin_text_read_write_fixed(model_file, (char*)&all.sd->max_label, sizeof(all.sd->max_label),
		"", read, msg, text);

	msg << "weighted_labeled_examples " << all.sd->weighted_labeled_examples << "\n";
	bin_text_read_write_fixed(model_file, (char*)&all.sd->weighted_labeled_examples, sizeof(all.sd->weighted_labeled_examples),
				  "", read, msg, text);

	msg << "weighted_labels " << all.sd->weighted_labels << "\n";
	bin_text_read_write_fixed(model_file, (char*)&all.sd->weighted_labels, sizeof(all.sd->weighted_labels),
		"", read, msg, text);

	msg << "weighted_unlabeled_examples " << all.sd->weighted_unlabeled_examples << "\n";
	bin_text_read_write_fixed(model_file, (char*)&all.sd->weighted_unlabeled_examples, sizeof(all.sd->weighted_unlabeled_examples),
		"", read, msg, text);

	msg << "example_number " << all.sd->example_number << "\n";
	bin_text_read_write_fixed(model_file, (char*)&all.sd->example_number, sizeof(all.sd->example_number),
		"", read, msg, text);

	msg << "total_features " << all.sd->total_features << "\n";
	bin_text_read_write_fixed(model_file, (char*)&all.sd->total_features, sizeof(all.sd->total_features),
		"", read, msg, text);

	if (!read || all.model_file_ver >= VERSION_SAVE_RESUME_FIX)
	{ // restore some data to allow --save_resume work more accurate

		// fix average loss
		double total_weight = 0.; //value holder as g* may be null
		if (!read && g != nullptr) total_weight = g->total_weight;
		msg << "gd::total_weight " << total_weight << "\n";
		bin_text_read_write_fixed(model_file, (char*)&total_weight, sizeof(total_weight),
			"", read, msg, text);
		if (read && g != nullptr) g->total_weight = total_weight;

		// fix "loss since last" for first printed out example details
		msg << "sd::oec.weighted_labeled_examples " << all.sd->old_weighted_labeled_examples << "\n";
		bin_text_read_write_fixed(model_file, (char*)&all.sd->old_weighted_labeled_examples, sizeof(all.sd->old_weighted_labeled_examples),
			"", read, msg, text);

		// fix "number of examples per pass"
		msg << "current_pass " << all.current_pass << "\n";
		if (all.model_file_ver >= VERSION_PASS_UINT64)
		  bin_text_read_write_fixed(model_file, (char*)&all.current_pass, sizeof(all.current_pass),
					    "", read, msg, text);
		else//backwards compatiblity.
		  {
		    size_t temp_pass = (size_t) all.current_pass;
		    bin_text_read_write_fixed(model_file, (char*)&temp_pass, sizeof(temp_pass),
					      "", read, msg, text);
		    all.current_pass = temp_pass;
		  }

	}

	if (read && (!all.training || !all.preserve_performance_counters)) // reset various things so that we report test set performance properly
	{
		all.sd->sum_loss = 0;
		all.sd->sum_loss_since_last_dump = 0;
		all.sd->dump_interval = 1.;
		all.sd->weighted_labeled_examples = 0.;
		all.sd->weighted_labels = 0.;
		all.sd->weighted_unlabeled_examples = 0.;
		all.sd->old_weighted_labeled_examples = 0.;
		all.sd->example_number = 0;
		all.sd->total_features = 0;
		all.current_pass = 0;
	}
	if (all.weights.sparse)
		save_load_online_state(all, model_file, read, text, g, msg, all.weights.sparse_weights);
	else
		save_load_online_state(all, model_file, read, text, g, msg, all.weights.dense_weights);
}

  template<class T> class set_initial_gd_wrapper
  {
      public:
          static void func(typename T::iterator& iter, pair<float,float>& initial)
              {
                (&(*iter))[0] = initial.first;
                (&(*iter))[1] = initial.second;
              }
  };

void save_load(gd& g, io_buf& model_file, bool read, bool text)
{ vw& all = *g.all;
  if(read)
  { initialize_regressor(all);

  if (all.adaptive && all.initial_t > 0)
    {
      float init_weight = all.initial_weight;
      pair<float,float> p = make_pair(init_weight, all.initial_t);
      if (all.weights.sparse)
	all.weights.sparse_weights.set_default<pair<float,float>, set_initial_gd_wrapper<sparse_parameters> >(p);
      else
	all.weights.dense_weights.set_default<pair<float,float>, set_initial_gd_wrapper<dense_parameters> >(p);
      //for adaptive update, we interpret initial_t as previously seeing initial_t fake datapoints, all with squared gradient=1
      //NOTE: this is not invariant to the scaling of the data (i.e. when combined with normalized). Since scaling the data scales the gradient, this should ideally be
      //feature_range*initial_t, or something like that. We could potentially fix this by just adding this base quantity times the current range to the sum of gradients
      //stored in memory at each update, and always start sum of gradients to 0, at the price of additional additions and multiplications during the update...
    }
    if (g.initial_constant != 0.0)
      VW::set_weight(all, constant, 0, g.initial_constant);
  }

  if (model_file.files.size() > 0)
  { bool resume = all.save_resume;
    stringstream msg;
    msg << ":"<< resume << "\n";
    bin_text_read_write_fixed(model_file,(char *)&resume, sizeof (resume),
                              "", read,
                              msg, text);
    if (resume)
    { if (read && all.model_file_ver < VERSION_SAVE_RESUME_FIX)
        all.trace_message << endl << "WARNING: --save_resume functionality is known to have inaccuracy in model files version less than " << VERSION_SAVE_RESUME_FIX << endl << endl;
      // save_load_online_state(g, model_file, read, text);
      save_load_online_state(all, model_file, read, text, &g);
    }
    else
      save_load_regressor(all, model_file, read, text);
  }
}

template<bool sparse_l2, bool invariant, bool sqrt_rate, uint64_t adaptive, uint64_t normalized, uint64_t spare, uint64_t next>
uint64_t set_learn(vw& all, bool feature_mask_off, gd& g)
{ all.normalized_idx = normalized;
  if (feature_mask_off)
  { g.learn = learn<sparse_l2, invariant, sqrt_rate, true, adaptive, normalized, spare>;
    g.update = update<sparse_l2, invariant, sqrt_rate, true, adaptive, normalized, spare>;
    g.sensitivity = sensitivity<sqrt_rate, true, adaptive, normalized, spare>;
    return next;
  }
  else
  { g.learn = learn<sparse_l2, invariant, sqrt_rate, false, adaptive, normalized, spare>;
    g.update = update<sparse_l2, invariant, sqrt_rate, false, adaptive, normalized, spare>;
    g.sensitivity = sensitivity<sqrt_rate, false, adaptive, normalized, spare>;
    return next;
  }
}

template<bool invariant, bool sqrt_rate, uint64_t adaptive, uint64_t normalized, uint64_t spare, uint64_t next>
uint64_t set_learn(vw& all, bool feature_mask_off, gd& g)
{ if (g.sparse_l2 > 0.f)
    return set_learn<true, invariant, sqrt_rate, adaptive, normalized, spare, next>(all, feature_mask_off, g);
  else
    return set_learn<false, invariant, sqrt_rate, adaptive, normalized, spare, next>(all, feature_mask_off, g);
}

template<bool sqrt_rate, uint64_t adaptive, uint64_t normalized, uint64_t spare, uint64_t next>
uint64_t set_learn(vw& all, bool feature_mask_off, gd& g)
{ if (all.invariant_updates)
    return set_learn<true, sqrt_rate, adaptive, normalized, spare, next>(all, feature_mask_off, g);
  else
    return set_learn<false, sqrt_rate, adaptive, normalized, spare, next>(all, feature_mask_off, g);
}

template<bool sqrt_rate, uint64_t adaptive, uint64_t spare>
uint64_t set_learn(vw& all, bool feature_mask_off, gd& g)
{ // select the appropriate learn function based on adaptive, normalization, and feature mask
  if (all.normalized_updates)
    return set_learn<sqrt_rate, adaptive, adaptive+1, adaptive+2, adaptive+3>(all, feature_mask_off, g);
  else
    return set_learn<sqrt_rate, adaptive, 0, spare, spare+1>(all, feature_mask_off, g);
}

template<bool sqrt_rate>
uint64_t set_learn(vw& all, bool feature_mask_off, gd& g)
{ if (all.adaptive)
    return set_learn<sqrt_rate, 1, 2>(all, feature_mask_off, g);
  else
    return set_learn<sqrt_rate, 0, 0>(all, feature_mask_off, g);
}

uint64_t ceil_log_2(uint64_t v)
{ if (v==0)
    return 0;
  else
    return 1 + ceil_log_2(v >> 1);
}

base_learner* setup(vw& all)
{ new_options(all, "Gradient Descent options")
  ("sgd", "use regular stochastic gradient descent update.")
  ("adaptive", "use adaptive, individual learning rates.")
  ("invariant", "use safe/importance aware updates.")
  ("normalized", "use per feature normalized updates")
  ("sparse_l2", po::value<float>()->default_value(0.f), "use per feature normalized updates");
  add_options(all);
  po::variables_map& vm = all.vm;
  gd& g = calloc_or_throw<gd>();
  g.all = &all;
  g.all->normalized_sum_norm_x = 0;
  g.no_win_counter = 0;
  g.total_weight = 0.;
  g.early_stop_thres = 3;
  g.sparse_l2 = vm["sparse_l2"].as<float>();
  g.neg_norm_power = (all.adaptive ? (all.power_t - 1.f) : -1.f);
  g.neg_power_t = - all.power_t;
  g.adaptive = all.adaptive;
  g.normalized = all.normalized_updates;

  if(all.initial_t > 0)//for the normalized update: if initial_t is bigger than 1 we interpret this as if we had seen (all.initial_t) previous fake datapoints all with norm 1
  { g.all->normalized_sum_norm_x = all.initial_t;
    g.total_weight = all.initial_t;
  }

  bool feature_mask_off = true;
  if(vm.count("feature_mask"))
    feature_mask_off = false;

  if(!all.holdout_set_off)
  { all.sd->holdout_best_loss = FLT_MAX;
    if(vm.count("early_terminate"))
      g.early_stop_thres = vm["early_terminate"].as< size_t>();
  }

  if (vm.count("constant"))
  { g.initial_constant = vm["constant"].as<float>();
  }

  if( vm.count("sgd") || vm.count("adaptive") || vm.count("invariant") || vm.count("normalized") )
  { //nondefault
    all.adaptive = all.training && vm.count("adaptive");
    all.invariant_updates = all.training && vm.count("invariant");
    all.normalized_updates = all.training && vm.count("normalized");

    if(!vm.count("learning_rate") && !vm.count("l") && !(all.adaptive && all.normalized_updates))
      all.eta = 10; //default learning rate to 10 for non default update rule

    //if not using normalized or adaptive, default initial_t to 1 instead of 0
    if(!all.adaptive && !all.normalized_updates)
    { if (!vm.count("initial_t"))
      { all.sd->t = 1.f;
        all.initial_t = 1.f;
      }
      all.eta *= powf((float)(all.sd->t), all.power_t);
    }
  }
  else
  {  all.adaptive = all.training;
	 all.invariant_updates = all.training;
	 all.normalized_updates = all.training;
  }

  if (pow((double)all.eta_decay_rate, (double)all.numpasses) < 0.0001 )
    all.trace_message << "Warning: the learning rate for the last pass is multiplied by: " << pow((double)all.eta_decay_rate, (double)all.numpasses)
         << " adjust --decay_learning_rate larger to avoid this." << endl;



  if (all.reg_mode % 2)
    if (all.audit || all.hash_inv)
    { g.predict = predict<true, true>;   g.multipredict = multipredict<true, true>;
    }
    else
    { g.predict = predict<true, false>;  g.multipredict = multipredict<true, false>;
    }
  else if (all.audit || all.hash_inv)
  { g.predict = predict<false, true>;    g.multipredict = multipredict<false, true>;
  }
  else
  { g.predict = predict<false, false>;   g.multipredict = multipredict<false, false>;
  }

  uint64_t stride;
  if (all.power_t == 0.5)
    stride = set_learn<true>(all, feature_mask_off, g);
  else
    stride = set_learn<false>(all, feature_mask_off, g);

  all.weights.stride_shift((uint32_t)ceil_log_2(stride-1));

  learner<gd>& ret = init_learner(&g, g.learn, ((uint64_t)1 << all.weights.stride_shift()));
  ret.set_predict(g.predict);
  ret.set_sensitivity(g.sensitivity);
  ret.set_multipredict(g.multipredict);
  ret.set_update(g.update);
  ret.set_save_load(save_load);
  ret.set_end_pass(end_pass);
  return make_base(ret);
}

}<|MERGE_RESOLUTION|>--- conflicted
+++ resolved
@@ -488,21 +488,13 @@
   { if(!stateless)
     { g.all->normalized_sum_norm_x += ec.weight * nd.norm_x;
       g.total_weight += ec.weight;
-<<<<<<< HEAD
-      g.update_multiplier = average_update<sqrt_rate, adaptive, normalized>(g.total_weight, g.all->normalized_sum_norm_x, g.neg_norm_power);
-=======
       g.update_multiplier = average_update<sqrt_rate, adaptive, normalized>((float)g.total_weight, (float)g.all->normalized_sum_norm_x, g.neg_norm_power);
->>>>>>> 10364d61
     }
     else
       {
         double nsnx = g.all->normalized_sum_norm_x + ec.weight * nd.norm_x;
         double tw = g.total_weight + ec.weight;
-<<<<<<< HEAD
-        g.update_multiplier = average_update<sqrt_rate, adaptive, normalized>(tw, nsnx, g.neg_norm_power);
-=======
         g.update_multiplier = average_update<sqrt_rate, adaptive, normalized>((float)tw, (float)nsnx, g.neg_norm_power);
->>>>>>> 10364d61
       }
     nd.pred_per_update *= g.update_multiplier;
   }

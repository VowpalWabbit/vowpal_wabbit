/*
Copyright (c) by respective owners including Yahoo!, Microsoft, and
individual contributors. All rights reserved.  Released under a BSD (revised)
license as described in the file LICENSE.
 */
#include "crossplat_compat.h"

#include <float.h>
#ifdef _WIN32
#include <WinSock2.h>
#else
#include <netdb.h>
#endif

#if !defined(VW_NO_INLINE_SIMD)
#  if defined(__ARM_NEON__)
#include <arm_neon.h>
#  elif defined(__SSE2__)
#include <xmmintrin.h>
#  endif
#endif

#include "gd.h"
#include "accumulate.h"
#include "reductions.h"
#include "vw.h"
#include "floatbits.h"

#define VERSION_SAVE_RESUME_FIX "7.10.1"

using namespace std;
using namespace LEARNER;
//todo:
//4. Factor various state out of vw&
namespace GD
{
struct gd
{ //double normalized_sum_norm_x;
  double total_weight;
  size_t no_win_counter;
  size_t early_stop_thres;
  float initial_constant;
  float neg_norm_power;
  float neg_power_t;
  float sparse_l2;
  float update_multiplier;
  void (*predict)(gd&, base_learner&, example&);
  void (*learn)(gd&, base_learner&, example&);
  void (*update)(gd&, base_learner&, example&);
  float (*sensitivity)(gd&, base_learner&, example&);
  void (*multipredict)(gd&, base_learner&, example&, size_t, size_t, polyprediction*, bool);
  bool normalized;
  bool adaptive;

  vw* all; //parallel, features, parameters
};

void sync_weights(vw& all);

inline float quake_InvSqrt(float x)
{ // Carmack/Quake/SGI fast method:
  float xhalf = 0.5f * x;
  int i = float_to_bits(x); // store floating-point bits in integer
  i = 0x5f3759d5 - (i >> 1); // initial guess for Newton's method
  x = bits_to_float(i); // convert new bits into float
  x = x*(1.5f - xhalf*x*x); // One round of Newton's method
  return x;
}

static inline float InvSqrt(float x)
{
#if !defined(VW_NO_INLINE_SIMD)
#  if defined(__ARM_NEON__)
  // Propagate into vector
  float32x2_t v1 = vdup_n_f32(x);
  // Estimate
  float32x2_t e1 = vrsqrte_f32(v1);
  // N-R iteration 1
  float32x2_t e2 = vmul_f32(e1, vrsqrts_f32(v1, vmul_f32(e1, e1)));
  // N-R iteration 2
  float32x2_t e3 = vmul_f32(e2, vrsqrts_f32(v1, vmul_f32(e2, e2)));
  // Extract result
  return vget_lane_f32(e3, 0);
#  elif (defined(__SSE2__) || defined(_M_AMD64) || defined(_M_X64))
  __m128 eta = _mm_load_ss(&x);
  eta = _mm_rsqrt_ss(eta);
  _mm_store_ss(&x, eta);
#else
  x = quake_InvSqrt(x);
#  endif
#else
  x = quake_InvSqrt(x);
#endif

  return x;
}

template<bool sqrt_rate, bool feature_mask_off, size_t adaptive, size_t normalized, size_t spare>
inline void update_feature(float& update, float x, float& fw)
{ weight* w = &fw;
  if(feature_mask_off || fw != 0.)
  { if (spare != 0)
      x *= w[spare];
    w[0] += update * x;
  }
}

//this deals with few nonzero features vs. all nonzero features issues.
template<bool sqrt_rate, size_t adaptive, size_t normalized>
float average_update(gd& g)
{ if (normalized)
  { if (sqrt_rate)
    { float avg_norm = (float) g.total_weight / (float) g.all->normalized_sum_norm_x;
      if (adaptive)
        return sqrt(avg_norm);
      else
        return avg_norm;
    }
    else
      return powf( (float) g.all->normalized_sum_norm_x / (float) g.total_weight, g.neg_norm_power);
  }
  return 1.f;
}

template<bool sqrt_rate, bool feature_mask_off, size_t adaptive, size_t normalized, size_t spare>
void train(gd& g, example& ec, float update)
{ if (normalized)
    update *= g.update_multiplier;
  foreach_feature<float, update_feature<sqrt_rate, feature_mask_off, adaptive, normalized, spare> >(*g.all, ec, update);
}

void end_pass(gd& g)
{ vw& all = *g.all;
  sync_weights(all);
  if (all.all_reduce != nullptr)
  { if (all.adaptive)
      accumulate_weighted_avg(all, all.weights);
    else
      accumulate_avg(all, all.weights, 0);
  }
  all.eta *= all.eta_decay_rate;
  if (all.save_per_pass)
    save_predictor(all, all.final_regressor_name, all.current_pass);

  all.current_pass++;

  if(!all.holdout_set_off)
  { if(summarize_holdout_set(all, g.no_win_counter))
      finalize_regressor(all, all.final_regressor_name);
    if((g.early_stop_thres == g.no_win_counter) &&
        ((all.check_holdout_every_n_passes <= 1) ||
         ((all.current_pass % all.check_holdout_every_n_passes) == 0)))
      set_done(all);
  }
}

#include <algorithm>

struct string_value
{ float v;
  string s;
  friend bool operator<(const string_value& first, const string_value& second);
};

bool operator<(const string_value& first, const string_value& second)
{ return fabsf(first.v) > fabsf(second.v);
}

struct audit_results
{ vw& all;
  const uint64_t offset;
  vector<string> ns_pre;
  vector<string_value> results;
  audit_results(vw& p_all, const size_t p_offset):all(p_all), offset(p_offset) {}
};


inline void audit_interaction(audit_results& dat, const audit_strings* f)
{ if (f == nullptr)
  { if (!dat.ns_pre.empty())
    { dat.ns_pre.pop_back();
    }

    return;
  }

  string ns_pre;
  if (!dat.ns_pre.empty())
    ns_pre += '*';

  if (f->first != "" && ((f->first) != " "))
  { ns_pre.append(f->first);
    ns_pre += '^';
  }

  if (f->second != "")
  { ns_pre.append(f->second);
  }

  if (!ns_pre.empty())
  { dat.ns_pre.push_back(ns_pre);
  }
}

<<<<<<< HEAD
template<class T>
inline void audit_feature(audit_results& dat, const float ft_weight, const uint64_t ft_idx, T& weights)
{
	uint64_t index = ft_idx & weights.mask();
	size_t stride_shift = weights.stride_shift();
=======
inline void audit_feature(audit_results& dat, const float ft_weight, const uint64_t ft_idx)
{ weight_parameters& weights = dat.all.weights;
  uint64_t index = ft_idx & weights.mask();
  size_t stride_shift = dat.all.weights.stride_shift();
>>>>>>> da660640

	string ns_pre;
	for (string& s : dat.ns_pre) ns_pre += s;

	if (dat.all.audit)
	{
		ostringstream tempstream;
		tempstream << ':' << (index >> stride_shift) << ':' << ft_weight
			<< ':' << trunc_weight(weights[index], (float)dat.all.sd->gravity) * (float)dat.all.sd->contraction;

		if (dat.all.adaptive)
		  tempstream << '@' << (&weights[index])[1];


		string_value sv = { weights[index] * ft_weight, ns_pre + tempstream.str() };
		dat.results.push_back(sv);
	}

	if (dat.all.current_pass == 0 && dat.all.hash_inv)
	{ //for invert_hash

		if (dat.offset != 0)
		{ // otherwise --oaa output no features for class > 0.
			ostringstream tempstream;
			tempstream << '[' << (dat.offset >> stride_shift) << ']';
			ns_pre += tempstream.str();
		}

		if (!dat.all.name_index_map.count(ns_pre))
			dat.all.name_index_map.insert(std::map< std::string, size_t>::value_type(ns_pre, index >> stride_shift));
	}

}

inline void audit_feature(audit_results& dat, const float ft_weight, const uint64_t ft_idx)
{  if (dat.all.sparse)
		audit_feature<sparse_weight_parameters>(dat, ft_weight, ft_idx, dat.all.sparse_weights);
	else
		audit_feature<weight_parameters>(dat, ft_weight, ft_idx, dat.all.weights);
}

template<class T>
void print_features(vw& all, example& ec, T& weights)
{
	size_t count = 0;
	for (features& fs : ec)
		count += fs.size();
	for (features& fs : ec)
	{
		for (features::iterator_all& f : fs.values_indices_audit())
		{
			cout << '\t' << f.audit().get()->first << '^' << f.audit().get()->second << ':' << ((f.index() >> weights.stride_shift()) & all.parse_mask) << ':' << f.value();
			for (size_t k = 0; k < all.lda; k++)
				cout << ':' << weights[(f.index() + k)];
		}
	}
	cout << " total of " << count << " features." << endl;
}


void print_features(vw& all, example& ec)
{ if (all.lda > 0)
	{
		if (all.sparse)
			print_features<sparse_weight_parameters>(all, ec, all.sparse_weights);
		else
			print_features<weight_parameters>(all, ec, all.weights);
    }
  else
  { audit_results dat(all,ec.ft_offset);

    for (features& fs : ec)
    { if (fs.space_names.size() > 0)
        for (features::iterator_all& f : fs.values_indices_audit())
        { audit_interaction(dat, f.audit().get());
          audit_feature(dat, f.value(), f.index() + ec.ft_offset);
          audit_interaction(dat, NULL);
        }
      else
        for (features::iterator& f : fs)
          audit_feature(dat, f.value(), f.index() + ec.ft_offset);
    }

    INTERACTIONS::generate_interactions<audit_results, const uint64_t, audit_feature, true, audit_interaction >(all, ec, dat);

    sort(dat.results.begin(),dat.results.end());
    if(all.audit)
    { for (string_value& sv : dat.results)
        cout << '\t' << sv.s;
      cout << endl;
    }
  }
}


void print_audit_features(vw& all, example& ec)
{ if(all.audit)
    print_result(all.stdout_fileno,ec.pred.scalar,-1,ec.tag);
  fflush(stdout);
  print_features(all, ec);
}

float finalize_prediction(shared_data* sd, float ret)
{ if ( nanpattern(ret))
  { float ret = 0.;
    if (ret > sd->max_label) ret = (float)sd->max_label;
    if (ret < sd->min_label) ret = (float)sd->min_label;
    cerr << "NAN prediction in example " << sd->example_number + 1 << ", forcing " << ret << endl;
    return ret;
  }
  if ( ret > sd->max_label )
    return (float)sd->max_label;
  if (ret < sd->min_label)
    return (float)sd->min_label;
  return ret;
}

struct trunc_data
{ float prediction;
  float gravity;
};

inline void vec_add_trunc(trunc_data& p, const float fx, float& fw)
{ p.prediction += trunc_weight(fw, p.gravity) * fx;
}

inline float trunc_predict(vw& all, example& ec, double gravity)
{ trunc_data temp = {ec.l.simple.initial, (float)gravity};
  foreach_feature<trunc_data, vec_add_trunc>(all, ec, temp);
  return temp.prediction;
}

inline void vec_add_print(float&p, const float fx, float& fw)
{ p += fw * fx;
  cerr << " + " << fw << "*" << fx;
}

template<bool l1, bool audit>
void predict(gd& g, base_learner&, example& ec)
{ vw& all = *g.all;
  if (l1)
    ec.partial_prediction = trunc_predict(all, ec, all.sd->gravity);
  else
    ec.partial_prediction = inline_predict(all, ec);

  ec.partial_prediction *= (float)all.sd->contraction;
  ec.pred.scalar = finalize_prediction(all.sd, ec.partial_prediction);
  if (audit)
    print_audit_features(all, ec);
}

template<class T>
inline void vec_add_trunc_multipredict(multipredict_info& mp, const float fx, uint64_t fi, T& w)
{
	size_t index = fi;
	for (size_t c = 0; c<mp.count; c++, index += mp.step)
	{
		mp.pred[c].scalar += fx * trunc_weight(w[index], mp.gravity); //TODO: figure out how to use weight_parameters::iterator (not change_begin)
	}
}
inline void vec_add_trunc_multipredict(multipredict_info& mp, const float fx, uint64_t fi)
<<<<<<< HEAD
{
	if (mp.sparse)
		vec_add_trunc_multipredict<sparse_weight_parameters>(mp, fx, fi, mp.sparse_weights);
	else
		vec_add_trunc_multipredict<weight_parameters>(mp, fx, fi, mp.weights);
=======
{ weight_parameters w = mp.weights;
  size_t index = fi;
  for (size_t c=0; c<mp.count; c++, index += mp.step)
  { mp.pred[c].scalar += fx * trunc_weight(w[index], mp.gravity); //TODO: figure out how to use weight_parameters::iterator (not change_begin)
  }

>>>>>>> da660640
}

template<bool l1, bool audit>
void multipredict(gd& g, base_learner&, example& ec, size_t count, size_t step, polyprediction*pred, bool finalize_predictions)
{ vw& all = *g.all;
  for (size_t c=0; c<count; c++)
    pred[c].scalar = ec.l.simple.initial;
  multipredict_info mp = { count, step, pred, g.all->sparse, g.all->weights,g.all->sparse_weights, (float)all.sd->gravity };
  if (l1) foreach_feature<multipredict_info, uint64_t, vec_add_trunc_multipredict>(all, ec, mp);
  else    foreach_feature<multipredict_info, uint64_t, vec_add_multipredict      >(all, ec, mp);
  if (all.sd->contraction != 1.)
    for (size_t c=0; c<count; c++)
      pred[c].scalar *= (float)all.sd->contraction;
  if (finalize_predictions)
    for (size_t c=0; c<count; c++)
      pred[c].scalar = finalize_prediction(all.sd, pred[c].scalar);
  if (audit)
  { for (size_t c=0; c<count; c++)
    { ec.pred.scalar = pred[c].scalar;
      print_audit_features(all, ec);
      ec.ft_offset += (uint64_t)step;
    }
    ec.ft_offset -= (uint64_t)(step*count);
  }
}


struct power_data
{ float minus_power_t;
  float neg_norm_power;
};

template<bool sqrt_rate, size_t adaptive, size_t normalized>
inline float compute_rate_decay(power_data& s, float& fw)
{ weight* w = &fw;
  float rate_decay = 1.f;
  if(adaptive)
  { if (sqrt_rate)
      rate_decay = InvSqrt(w[adaptive]);
    else
      rate_decay = powf(w[adaptive],s.minus_power_t);
  }
  if(normalized)
  { if (sqrt_rate)
    { float inv_norm = 1.f / w[normalized];
      if (adaptive)
        rate_decay *= inv_norm;
      else
        rate_decay *= inv_norm*inv_norm;
    }
    else
      rate_decay *= powf(w[normalized]*w[normalized], s.neg_norm_power);
  }
  return rate_decay;
}

struct norm_data
{ float grad_squared;
  float pred_per_update;
  float norm_x;
  power_data pd;
};

const float x_min = 1.084202e-19f;
const float x2_min = x_min*x_min;
const float x2_max = FLT_MAX;

template<bool sqrt_rate, bool feature_mask_off, size_t adaptive, size_t normalized, size_t spare, bool stateless>
inline void pred_per_update_feature(norm_data& nd, float x, float& fw)
{ if(feature_mask_off || fw != 0.)
  { weight* w = &fw;
    float x2 = x * x;
    if (x2 < x2_min)
    { x = (x>0)? x_min:-x_min;
      x2 = x2_min;
    }
    if (x2 > x2_max)
      THROW("your features have too much magnitude");
    if(adaptive && !stateless)
      w[adaptive] += nd.grad_squared * x2;
    if(normalized)
    { float x_abs = fabsf(x);
      if( x_abs > w[normalized] && !stateless)  // new scale discovered
      { if( w[normalized] > 0.)  //If the normalizer is > 0 then rescale the weight so it's as if the new scale was the old scale.
        { if (sqrt_rate)
          { float rescale = w[normalized]/x_abs;
            w[0] *= (adaptive ? rescale : rescale*rescale);
          }
          else
          { float rescale = x_abs/w[normalized];
            w[0] *= powf(rescale*rescale, nd.pd.neg_norm_power);
          }
        }
        w[normalized] = x_abs;
      }
      nd.norm_x += x2 / (w[normalized] * w[normalized]);
    }
    w[spare] = compute_rate_decay<sqrt_rate, adaptive, normalized>(nd.pd, fw);
    nd.pred_per_update += x2 * w[spare];
  }
}

bool global_print_features = false;
template<bool sqrt_rate, bool feature_mask_off, size_t adaptive, size_t normalized, size_t spare, bool stateless>
float get_pred_per_update(gd& g, example& ec)
{ //We must traverse the features in _precisely_ the same order as during training.
  label_data& ld = ec.l.simple;
  vw& all = *g.all;
  float grad_squared = all.loss->getSquareGrad(ec.pred.scalar, ld.label) * ec.weight;
  if (grad_squared == 0 && !stateless) return 1.;

  norm_data nd = {grad_squared, 0., 0., {g.neg_power_t, g.neg_norm_power}};
  foreach_feature<norm_data,pred_per_update_feature<sqrt_rate, feature_mask_off, adaptive, normalized, spare, stateless> >(all, ec, nd);
 
  if(normalized)
  { if(!stateless)
    { g.all->normalized_sum_norm_x += ec.weight * nd.norm_x;
      g.total_weight += ec.weight;
    }
    g.update_multiplier = average_update<sqrt_rate, adaptive, normalized>(g);
    nd.pred_per_update *= g.update_multiplier;
  }
  return nd.pred_per_update;
}

template<bool sqrt_rate, bool feature_mask_off, size_t adaptive, size_t normalized, size_t spare, bool stateless>
float sensitivity(gd& g, example& ec)
{ if(adaptive || normalized)
    return get_pred_per_update<sqrt_rate, feature_mask_off, adaptive, normalized, spare, stateless>(g,ec);
  else
    return ec.total_sum_feat_sq;
}

template<size_t adaptive>
float get_scale(gd& g, example& ec, float weight)
{ float update_scale = g.all->eta * weight;
  if(!adaptive)
  { float t = (float)(g.all->sd->t+weight - g.all->sd->weighted_holdout_examples);
    update_scale *= powf(t, g.neg_power_t);
  }
  return update_scale;
}

template<bool sqrt_rate, bool feature_mask_off, size_t adaptive, size_t normalized, size_t spare>
float sensitivity(gd& g, base_learner& base, example& ec)
{ return get_scale<adaptive>(g, ec, 1.)
         * sensitivity<sqrt_rate, feature_mask_off, adaptive, normalized, spare, true>(g,ec);
}

template<bool sparse_l2, bool invariant, bool sqrt_rate, bool feature_mask_off, size_t adaptive, size_t normalized, size_t spare>
float compute_update(gd& g, example& ec)
{ //invariant: not a test label, importance weight > 0
  label_data& ld = ec.l.simple;
  vw& all = *g.all;

  float update = 0.;
  ec.updated_prediction = ec.pred.scalar;
  if (all.loss->getLoss(all.sd, ec.pred.scalar, ld.label) > 0.)
  { float pred_per_update = sensitivity<sqrt_rate, feature_mask_off, adaptive, normalized, spare, false>(g, ec);
    float update_scale = get_scale<adaptive>(g, ec, ec.weight);
    if(invariant)
      update = all.loss->getUpdate(ec.pred.scalar, ld.label, update_scale, pred_per_update);
    else
      update = all.loss->getUnsafeUpdate(ec.pred.scalar, ld.label, update_scale);
    // changed from ec.partial_prediction to ld.prediction
    ec.updated_prediction += pred_per_update * update;

    if (all.reg_mode && fabs(update) > 1e-8)
    { double dev1 = all.loss->first_derivative(all.sd, ec.pred.scalar, ld.label);
      double eta_bar = (fabs(dev1) > 1e-8) ? (-update / dev1) : 0.0;
      if (fabs(dev1) > 1e-8)
        all.sd->contraction *= (1. - all.l2_lambda * eta_bar);
      update /= (float)all.sd->contraction;
      all.sd->gravity += eta_bar * all.l1_lambda;
    }
  }

  if (sparse_l2)
    update -= g.sparse_l2 * ec.pred.scalar;

  return update;
}

template<bool sparse_l2, bool invariant, bool sqrt_rate, bool feature_mask_off, size_t adaptive, size_t normalized, size_t spare>
void update(gd& g, base_learner&, example& ec)
{ //invariant: not a test label, importance weight > 0
  float update;
  if ( (update = compute_update<sparse_l2, invariant, sqrt_rate, feature_mask_off, adaptive, normalized, spare> (g, ec)) != 0.)
    train<sqrt_rate, feature_mask_off, adaptive, normalized, spare>(g, ec, update);

  if (g.all->sd->contraction < 1e-10)  // updating weights now to avoid numerical instability
    sync_weights(*g.all);
}

template<bool sparse_l2, bool invariant, bool sqrt_rate, bool feature_mask_off, size_t adaptive, size_t normalized, size_t spare>
void learn(gd& g, base_learner& base, example& ec)
{ //invariant: not a test label, importance weight > 0
  assert(ec.in_use);
  assert(ec.l.simple.label != FLT_MAX);
  assert(ec.weight > 0.);
  g.predict(g,base,ec);
  update<sparse_l2, invariant, sqrt_rate, feature_mask_off, adaptive, normalized, spare>(g,base,ec);
}

template<class T>
void sync_weights(vw& all, T& weights)
{//todo, fix length dependence
	if (all.sd->gravity == 0. && all.sd->contraction == 1.)  // to avoid unnecessary weight synchronization
		return;

	for (weight& w : weights)
	  w = trunc_weight(w, (float)all.sd->gravity) * (float)all.sd->contraction;

	all.sd->gravity = 0.;
	all.sd->contraction = 1.;
}
void sync_weights(vw& all)
{
	if (all.sparse)
		sync_weights<sparse_weight_parameters>(all, all.sparse_weights);
	else
		sync_weights<weight_parameters>(all, all.weights);
}

<<<<<<< HEAD

template<class T>
void save_load_regressor(vw& all, io_buf& model_file, bool read, bool text, T& weights)
{
	size_t brw = 1;

	if (all.print_invert)   //write readable model with feature names
	{
		stringstream msg;
		typedef std::map< std::string, size_t> str_int_map;

		for (str_int_map::iterator it = all.name_index_map.begin(); it != all.name_index_map.end(); ++it)
		{
		  weight* v = &weights.strided_index(it->second);
			if (*v != 0.)
			{
				msg << it->first;
				brw = bin_text_write_fixed(model_file, (char*)it->first.c_str(), sizeof(*it->first.c_str()),
					msg, true);

				msg << ":" << it->second << ":" << *v << "\n";
				bin_text_write_fixed(model_file, (char *)&(*v), sizeof(*v), msg, true);
			}
		}
		return;
	}

	uint64_t i = 0;
	uint32_t old_i = 0;
	uint64_t length = (uint64_t)1 << all.num_bits;
	if (read)
	  do
	    {
	      brw = 1;
	      if (all.num_bits < 31)//backwards compatible
		{
		  brw = bin_read_fixed(model_file, (char*)&old_i, sizeof(old_i), "");
		  i = old_i;
		}
	      else
		brw = bin_read_fixed(model_file, (char*)&i, sizeof(i), "");
	      if (brw > 0)
		{
		  if (i >= length)
		    THROW("Model content is corrupted, weight vector index " << i << " must be less than total vector length " << length);
		  weight* v = &weights.strided_index(i);
		  brw += bin_read_fixed(model_file, (char*)&(*v), sizeof(*v), "");
		}
	    } while (brw >0);
	else // write
	  for (typename T::iterator v = weights.begin(); v != weights.end(); ++v)
	    if (*v != 0.)
	      {
		i = v.index() >> weights.stride_shift();
		stringstream msg;
		msg << i;
		
		if (all.num_bits < 31)
		  {
		    old_i = (uint32_t)i;
		    brw = bin_text_write_fixed(model_file, (char *)&old_i, sizeof(old_i), msg, text);
		  }
		else
		  brw = bin_text_write_fixed(model_file, (char *)&i, sizeof(i), msg, text);
		
		msg << ":" << *v << "\n";
		brw += bin_text_write_fixed(model_file, (char *)&(*v), sizeof(*v), msg, text);
	      }
}
  

void save_load_regressor(vw& all, io_buf& model_file, bool read, bool text)
{
	if (all.sparse)
		save_load_regressor<sparse_weight_parameters>(all, model_file, read, text, all.sparse_weights);
	else
		save_load_regressor<weight_parameters>(all, model_file, read, text, all.weights);
=======
void save_load_regressor(vw& all, io_buf& model_file, bool read, bool text)
{ uint64_t length = (uint64_t)1 << all.num_bits;
  weight_parameters& weights = all.weights;
  uint64_t i = 0;
  uint32_t old_i = 0;
  size_t brw = 1;

  if(all.print_invert)   //write readable model with feature names
  { weight_parameters::iterator v = weights.begin();
    stringstream msg;
    typedef std::map< std::string, size_t> str_int_map;

    for(str_int_map::iterator it = all.name_index_map.begin(); it != all.name_index_map.end(); ++it)
    { v = weights.begin() + it->second;
      if(*v != 0.)
      { msg << it->first;
        brw = bin_text_write_fixed(model_file, (char*)it->first.c_str(), sizeof(*it->first.c_str()),
                                   msg, true);

        msg << ":" << it->second << ":" << *v << "\n";
        bin_text_write_fixed(model_file, (char *)&(*v), sizeof(*v), msg, true);
      }
    }
    return;
  }
  do
  { brw = 1;
    weight_parameters::iterator v = weights.begin();
    if (read)
    { if (all.num_bits < 31)//backwards compatible
      { brw = bin_read_fixed(model_file, (char*)&old_i, sizeof(old_i), "");
        i = old_i;
      }
      else
        brw = bin_read_fixed(model_file, (char*)&i, sizeof(i), "");
      if (brw > 0)
      { if (i >= length)
        { THROW("Model content is corrupted, weight vector index " << i << " must be less than total vector length " << length);
        }
        v += i;
        brw += bin_read_fixed(model_file, (char*)&(*v), sizeof(*v), "");
      }
    }
    else// write binary or text
    {

      v += i;

      if (*v != 0.)
      { stringstream msg;
        msg << i;
        if (all.num_bits < 31)
        { old_i = (uint32_t)i;
          brw = bin_text_write_fixed(model_file, (char *)&old_i, sizeof(old_i), msg, text);
        }
        else
          brw = bin_text_write_fixed(model_file, (char *)&i, sizeof(i), msg, text);

        msg << ":"<< *v << "\n";
        brw += bin_text_write_fixed(model_file, (char *)&(*v), sizeof(*v), msg, text);
      }
    }

    if (!read)
      ++i;
  }
  while ((!read && i < length) || (read && brw >0));
>>>>>>> da660640
}

template<class T>
void save_load_online_state(vw& all, io_buf& model_file, bool read, bool text, gd* g, stringstream& msg, T& weights)
{
	uint64_t length = (uint64_t)1 << all.num_bits;

	uint64_t i = 0;
	uint32_t old_i = 0;
	size_t brw = 1;

	if (read)
	  do
	    {
	      brw = 1;
	      if (all.num_bits < 31)//backwards compatible
		{
		  brw = bin_read_fixed(model_file, (char*)&old_i, sizeof(old_i), "");
		  i = old_i;
		}
	      else
		brw = bin_read_fixed(model_file, (char*)&i, sizeof(i), "");
	      if (brw > 0)
		{
		  if (i >= length)
		      THROW("Model content is corrupted, weight vector index " << i << " must be less than total vector length " << length);
		  weight* v = &weights.strided_index(i);
		  if (g == NULL || (!g->adaptive && !g->normalized))
		    brw += bin_read_fixed(model_file, (char*)&(*v), sizeof(*v), "");
		  else if ((g->adaptive && !g->normalized) || (!g->adaptive && g->normalized))
		    brw += bin_read_fixed(model_file, (char*)&(*v), sizeof(*v) * 2, "");
		  else //adaptive and normalized
		    brw += bin_read_fixed(model_file, (char*)&(*v), sizeof(*v) * 3, "");
		}
	    } while (brw >0);
	else // write binary or text
	  for (typename T::iterator v = weights.begin(); v != weights.end(); ++v)
	    if (*v != 0.)
	      {
		i = v.index() >> weights.stride_shift();
		msg << i;
		if (all.num_bits < 31)
		  {
		    old_i = (uint32_t)i;
		    brw = bin_text_write_fixed(model_file, (char *)&old_i, sizeof(old_i), msg, text);
		  }
		else
		  brw = bin_text_write_fixed(model_file, (char *)&i, sizeof(i), msg, text);
		
		if (g == nullptr || (!g->adaptive && !g->normalized))
		  {
		    msg << ":" << *v << "\n";
		    brw += bin_text_write_fixed(model_file, (char *)&(*v), sizeof(*v),
						msg, text);
		  }
		else if ((g->adaptive && !g->normalized) || (!g->adaptive && g->normalized))
		  { //either adaptive or normalized
		    msg << ":" << *v << " " << (&(*v))[1] << "\n";
		    brw += bin_text_write_fixed(model_file, (char *)&(*v), 2 * sizeof(*v),
						msg, text);
		  }
		else
		  { //adaptive and normalized
		    msg << ":" << *v << " " << (&(*v))[1] << " " << (&(*v))[2] << "\n";
		    brw += bin_text_write_fixed(model_file, (char *)&(*v), 3 * sizeof(*v),
						msg, text);
		  }
	      }
}
	
void save_load_online_state(vw& all, io_buf& model_file, bool read, bool text, gd* g)
{ //vw& all = *g.all;
	stringstream msg;

	msg << "initial_t " << all.initial_t << "\n";
	bin_text_read_write_fixed(model_file, (char*)&all.initial_t, sizeof(all.initial_t),
		"", read, msg, text);

	msg << "norm normalizer " << all.normalized_sum_norm_x << "\n";
	bin_text_read_write_fixed(model_file, (char*)&all.normalized_sum_norm_x, sizeof(all.normalized_sum_norm_x),
		"", read, msg, text);

	msg << "t " << all.sd->t << "\n";
	bin_text_read_write_fixed(model_file, (char*)&all.sd->t, sizeof(all.sd->t),
		"", read, msg, text);

	msg << "sum_loss " << all.sd->sum_loss << "\n";
	bin_text_read_write_fixed(model_file, (char*)&all.sd->sum_loss, sizeof(all.sd->sum_loss),
		"", read, msg, text);

	msg << "sum_loss_since_last_dump " << all.sd->sum_loss_since_last_dump << "\n";
	bin_text_read_write_fixed(model_file, (char*)&all.sd->sum_loss_since_last_dump, sizeof(all.sd->sum_loss_since_last_dump),
		"", read, msg, text);

	msg << "dump_interval " << all.sd->dump_interval << "\n";
	bin_text_read_write_fixed(model_file, (char*)&all.sd->dump_interval, sizeof(all.sd->dump_interval),
		"", read, msg, text);

	msg << "min_label " << all.sd->min_label << "\n";
	bin_text_read_write_fixed(model_file, (char*)&all.sd->min_label, sizeof(all.sd->min_label),
		"", read, msg, text);

	msg << "max_label " << all.sd->max_label << "\n";
	bin_text_read_write_fixed(model_file, (char*)&all.sd->max_label, sizeof(all.sd->max_label),
		"", read, msg, text);

	msg << "weighted_examples " << all.sd->weighted_examples << "\n";
	bin_text_read_write_fixed(model_file, (char*)&all.sd->weighted_examples, sizeof(all.sd->weighted_examples),
		"", read, msg, text);

	msg << "weighted_labels " << all.sd->weighted_labels << "\n";
	bin_text_read_write_fixed(model_file, (char*)&all.sd->weighted_labels, sizeof(all.sd->weighted_labels),
		"", read, msg, text);

	msg << "weighted_unlabeled_examples " << all.sd->weighted_unlabeled_examples << "\n";
	bin_text_read_write_fixed(model_file, (char*)&all.sd->weighted_unlabeled_examples, sizeof(all.sd->weighted_unlabeled_examples),
		"", read, msg, text);

	msg << "example_number " << all.sd->example_number << "\n";
	bin_text_read_write_fixed(model_file, (char*)&all.sd->example_number, sizeof(all.sd->example_number),
		"", read, msg, text);

	msg << "total_features " << all.sd->total_features << "\n";
	bin_text_read_write_fixed(model_file, (char*)&all.sd->total_features, sizeof(all.sd->total_features),
		"", read, msg, text);

	if (!read || all.model_file_ver >= VERSION_SAVE_RESUME_FIX)
	{ // restore some data to allow --save_resume work more accurate

		// fix average loss
		double total_weight = 0.; //value holder as g* may be null
		if (!read && g != nullptr) total_weight = g->total_weight;
		msg << "gd::total_weight " << total_weight << "\n";
		bin_text_read_write_fixed(model_file, (char*)&total_weight, sizeof(total_weight),
			"", read, msg, text);
		if (read && g != nullptr) g->total_weight = total_weight;

		// fix "loss since last" for first printed out example details
		msg << "sd::oec.weighted_examples " << all.sd->old_weighted_examples << "\n";
		bin_text_read_write_fixed(model_file, (char*)&all.sd->old_weighted_examples, sizeof(all.sd->old_weighted_examples),
			"", read, msg, text);

		// fix "number of examples per pass"
		msg << "current_pass " << all.current_pass << "\n";
		bin_text_read_write_fixed(model_file, (char*)&all.current_pass, sizeof(all.current_pass),
			"", read, msg, text);
	}

<<<<<<< HEAD
	if (!all.training) // reset various things so that we report test set performance properly
	{
		all.sd->sum_loss = 0;
		all.sd->sum_loss_since_last_dump = 0;
		all.sd->dump_interval = 1.;
		all.sd->weighted_examples = 0.;
		all.sd->weighted_labels = 0.;
		all.sd->weighted_unlabeled_examples = 0.;
		all.sd->example_number = 0;
		all.sd->total_features = 0;
	}
	if (all.sparse)
		save_load_online_state<sparse_weight_parameters>(all, model_file, read, text, g, msg, all.sparse_weights);
	else
		save_load_online_state<weight_parameters>(all, model_file, read, text, g, msg, all.weights);
}

  template<class T> void set_initial_gd(typename T::iterator& iter, float& initial) {(&(*iter))[1] = initial; }
=======
  weight_parameters& weights = all.weights;
  uint64_t i = 0;
  size_t brw = 1;
  do
  { brw = 1;
    weight_parameters::iterator v = weights.begin();
    if (read)
    { brw = bin_read_fixed(model_file, (char*)&i, sizeof(i), "");
      if (brw > 0)
      { if (i >= length)
        { THROW("Model content is corrupted, weight vector index " << i << " must be less than total vector length " << length);
        }
        v += i;
        if (g == NULL || (! g->adaptive && ! g->normalized))
          brw += bin_read_fixed(model_file, (char*)&(*v), sizeof(*v), "");
        else if ((g->adaptive && !g->normalized) || (!g->adaptive && g->normalized))
          brw += bin_read_fixed(model_file, (char*)&(*v), sizeof(*v) * 2, "");
        else //adaptive and normalized
          brw += bin_read_fixed(model_file, (char*)&(*v), sizeof(*v) * 3, "");
        /*        if (!all.training)
                  v[1] = v[2] = 0.;*/
      }
    }
    else // write binary or text
    { v += i;
      if (*v != 0.)
      { msg << i;
        brw = bin_text_write_fixed(model_file, (char *)&i, sizeof(i),
                                   msg, text);
        if (g == nullptr || (! g->adaptive && ! g->normalized))
        { msg << ":" << *v << "\n";
          brw += bin_text_write_fixed(model_file, (char *)&(*v), sizeof(*v),
                                      msg, text);
        }
        else if ((g->adaptive && !g->normalized) || (!g->adaptive && g->normalized))
        { //either adaptive or normalized
          msg << ":"<< *v << " "<< (&(*v))[1]<< "\n";
          brw += bin_text_write_fixed(model_file, (char *)&(*v), 2 * sizeof(*v),
                                      msg, text);
        }
        else
        { //adaptive and normalized
          msg << ":"<< *v << " "<< (&(*v))[1] << " "<< (&(*v))[2]<< "\n";
          brw += bin_text_write_fixed(model_file, (char *)&(*v), 3 * sizeof(*v),
                                      msg, text);
        }
      }
    }
    if (!read)
      ++i;
  }
  while ((!read && i < length) || (read && brw >0));
}

struct initial_t
{
private:
  weight _initial;
public:
  initial_t(weight initial) : _initial(initial) {}
  void operator()(weight_parameters::iterator& iter, size_t /*index*/)
  { (&(*iter))[1] = _initial;
  }
};
>>>>>>> da660640

void save_load(gd& g, io_buf& model_file, bool read, bool text)
{ vw& all = *g.all;
  if(read)
  { initialize_regressor(all);

<<<<<<< HEAD
  if (all.adaptive && all.initial_t > 0){
	  if (all.sparse)
	    all.sparse_weights.set_default<float, set_initial_gd<sparse_weight_parameters> >(all.initial_t);
	  else
	    all.weights.set_default<float, set_initial_gd<weight_parameters> >(all.initial_t);
	  //for adaptive update, we interpret initial_t as previously seeing initial_t fake datapoints, all with squared gradient=1
	  //NOTE: this is not invariant to the scaling of the data (i.e. when combined with normalized). Since scaling the data scales the gradient, this should ideally be
	  //feature_range*initial_t, or something like that. We could potentially fix this by just adding this base quantity times the current range to the sum of gradients
	  //stored in memory at each update, and always start sum of gradients to 0, at the price of additional additions and multiplications during the update...
  }
  if (g.initial_constant != 0.0)
    VW::set_weight(all, constant, 0, g.initial_constant);
=======
    if (all.adaptive && all.initial_t > 0)
    { initial_t init(all.initial_t);
      all.weights.set_default<initial_t>(init); //for adaptive update, we interpret initial_t as previously seeing initial_t fake datapoints, all with squared gradient=1
      //NOTE: this is not invariant to the scaling of the data (i.e. when combined with normalized). Since scaling the data scales the gradient, this should ideally be
      //feature_range*initial_t, or something like that. We could potentially fix this by just adding this base quantity times the current range to the sum of gradients
      //stored in memory at each update, and always start sum of gradients to 0, at the price of additional additions and multiplications during the update...
    }
    if (g.initial_constant != 0.0)
      VW::set_weight(all, constant, 0, g.initial_constant);
>>>>>>> da660640
  }

  if (model_file.files.size() > 0)
  { bool resume = all.save_resume;
    stringstream msg;
    msg << ":"<< resume << "\n";
    bin_text_read_write_fixed(model_file,(char *)&resume, sizeof (resume),
                              "", read,
                              msg, text);
    if (resume)
    { if (read && all.model_file_ver < VERSION_SAVE_RESUME_FIX)
        cerr << endl << "WARNING: --save_resume functionality is known to have inaccuracy in model files version less than " << VERSION_SAVE_RESUME_FIX << endl << endl;
      // save_load_online_state(g, model_file, read, text);
      save_load_online_state(all, model_file, read, text, &g);
    }
    else
      save_load_regressor(all, model_file, read, text);
  }
}

template<bool sparse_l2, bool invariant, bool sqrt_rate, uint64_t adaptive, uint64_t normalized, uint64_t spare, uint64_t next>
uint64_t set_learn(vw& all, bool feature_mask_off, gd& g)
{ all.normalized_idx = normalized;
  if (feature_mask_off)
  { g.learn = learn<sparse_l2, invariant, sqrt_rate, true, adaptive, normalized, spare>;
    g.update = update<sparse_l2, invariant, sqrt_rate, true, adaptive, normalized, spare>;
    g.sensitivity = sensitivity<sqrt_rate, true, adaptive, normalized, spare>;
    return next;
  }
  else
  { g.learn = learn<sparse_l2, invariant, sqrt_rate, false, adaptive, normalized, spare>;
    g.update = update<sparse_l2, invariant, sqrt_rate, false, adaptive, normalized, spare>;
    g.sensitivity = sensitivity<sqrt_rate, false, adaptive, normalized, spare>;
    return next;
  }
}

template<bool invariant, bool sqrt_rate, uint64_t adaptive, uint64_t normalized, uint64_t spare, uint64_t next>
uint64_t set_learn(vw& all, bool feature_mask_off, gd& g)
{ if (g.sparse_l2 > 0.f)
    return set_learn<true, invariant, sqrt_rate, adaptive, normalized, spare, next>(all, feature_mask_off, g);
  else
    return set_learn<false, invariant, sqrt_rate, adaptive, normalized, spare, next>(all, feature_mask_off, g);
}

template<bool sqrt_rate, uint64_t adaptive, uint64_t normalized, uint64_t spare, uint64_t next>
uint64_t set_learn(vw& all, bool feature_mask_off, gd& g)
{ if (all.invariant_updates)
    return set_learn<true, sqrt_rate, adaptive, normalized, spare, next>(all, feature_mask_off, g);
  else
    return set_learn<false, sqrt_rate, adaptive, normalized, spare, next>(all, feature_mask_off, g);
}

template<bool sqrt_rate, uint64_t adaptive, uint64_t spare>
uint64_t set_learn(vw& all, bool feature_mask_off, gd& g)
{ // select the appropriate learn function based on adaptive, normalization, and feature mask
  if (all.normalized_updates)
    return set_learn<sqrt_rate, adaptive, adaptive+1, adaptive+2, adaptive+3>(all, feature_mask_off, g);
  else
    return set_learn<sqrt_rate, adaptive, 0, spare, spare+1>(all, feature_mask_off, g);
}

template<bool sqrt_rate>
uint64_t set_learn(vw& all, bool feature_mask_off, gd& g)
{ if (all.adaptive)
    return set_learn<sqrt_rate, 1, 2>(all, feature_mask_off, g);
  else
    return set_learn<sqrt_rate, 0, 0>(all, feature_mask_off, g);
}

uint64_t ceil_log_2(uint64_t v)
{ if (v==0)
    return 0;
  else
    return 1 + ceil_log_2(v >> 1);
}

template<class T>
base_learner* setup(vw& all, T& weights)
{ new_options(all, "Gradient Descent options")
  ("sgd", "use regular stochastic gradient descent update.")
  ("adaptive", "use adaptive, individual learning rates.")
  ("invariant", "use safe/importance aware updates.")
  ("normalized", "use per feature normalized updates")
  ("sparse_l2", po::value<float>()->default_value(0.f), "use per feature normalized updates");
  add_options(all);
  po::variables_map& vm = all.vm;
  gd& g = calloc_or_throw<gd>();
  g.all = &all;
  g.all->normalized_sum_norm_x = 0;
  g.no_win_counter = 0;
  g.total_weight = 0.;
  g.early_stop_thres = 3;
  g.sparse_l2 = vm["sparse_l2"].as<float>();
  g.neg_norm_power = (all.adaptive ? (all.power_t - 1.f) : -1.f);
  g.neg_power_t = - all.power_t;
  g.adaptive = all.adaptive;
  g.normalized = all.normalized_updates;

  if(all.initial_t > 0)//for the normalized update: if initial_t is bigger than 1 we interpret this as if we had seen (all.initial_t) previous fake datapoints all with norm 1
  { g.all->normalized_sum_norm_x = all.initial_t;
    g.total_weight = all.initial_t;
  }

  bool feature_mask_off = true;
  if(vm.count("feature_mask"))
    feature_mask_off = false;

  if(!all.holdout_set_off)
  { all.sd->holdout_best_loss = FLT_MAX;
    if(vm.count("early_terminate"))
      g.early_stop_thres = vm["early_terminate"].as< size_t>();
  }

  if (vm.count("constant"))
  { g.initial_constant = vm["constant"].as<float>();
  }

  if( vm.count("sgd") || vm.count("adaptive") || vm.count("invariant") || vm.count("normalized") )
  { //nondefault
    all.adaptive = all.training && vm.count("adaptive");
    all.invariant_updates = all.training && vm.count("invariant");
    all.normalized_updates = all.training && vm.count("normalized");

    if(!vm.count("learning_rate") && !vm.count("l") && !(all.adaptive && all.normalized_updates))
      all.eta = 10; //default learning rate to 10 for non default update rule

    //if not using normalized or adaptive, default initial_t to 1 instead of 0
    if(!all.adaptive && !all.normalized_updates)
    { if (!vm.count("initial_t"))
      { all.sd->t = 1.f;
        all.sd->weighted_unlabeled_examples = 1.f;
        all.initial_t = 1.f;
      }
      all.eta *= powf((float)(all.sd->t), all.power_t);
    }
  }
  else
<<<<<<< HEAD
  {  all.adaptive = all.training;
	 all.invariant_updates = all.training;
	 all.normalized_updates = all.training;
=======
  { all.adaptive = all.training;
    all.invariant_updates = all.training;
    all.normalized_updates = all.training;
>>>>>>> da660640
  }

  if (pow((double)all.eta_decay_rate, (double)all.numpasses) < 0.0001 )
    cerr << "Warning: the learning rate for the last pass is multiplied by: " << pow((double)all.eta_decay_rate, (double)all.numpasses)
         << " adjust --decay_learning_rate larger to avoid this." << endl;



  if (all.reg_mode % 2)
    if (all.audit || all.hash_inv)
    { g.predict = predict<true, true>;   g.multipredict = multipredict<true, true>;
    }
    else
    { g.predict = predict<true, false>;  g.multipredict = multipredict<true, false>;
    }
  else if (all.audit || all.hash_inv)
  { g.predict = predict<false, true>;    g.multipredict = multipredict<false, true>;
  }
  else
  { g.predict = predict<false, false>;   g.multipredict = multipredict<false, false>;
  }

  uint64_t stride;
  if (all.power_t == 0.5)
    stride = set_learn<true>(all, feature_mask_off, g);
  else
    stride = set_learn<false>(all, feature_mask_off, g);
  
  weights.stride_shift((uint32_t)ceil_log_2(stride-1));

  learner<gd>& ret = init_learner(&g, g.learn, ((uint64_t)1 << weights.stride_shift()));
  ret.set_predict(g.predict);
  ret.set_sensitivity(g.sensitivity);
  ret.set_multipredict(g.multipredict);
  ret.set_update(g.update);
  ret.set_save_load(save_load);
  ret.set_end_pass(end_pass);
  return make_base(ret);
}

base_learner* setup(vw& all)
{
	if (all.sparse)
		return setup<sparse_weight_parameters>(all, all.sparse_weights);
	else
		return setup<weight_parameters>(all, all.weights);

}
}<|MERGE_RESOLUTION|>--- conflicted
+++ resolved
@@ -202,18 +202,11 @@
   }
 }
 
-<<<<<<< HEAD
 template<class T>
 inline void audit_feature(audit_results& dat, const float ft_weight, const uint64_t ft_idx, T& weights)
 {
 	uint64_t index = ft_idx & weights.mask();
 	size_t stride_shift = weights.stride_shift();
-=======
-inline void audit_feature(audit_results& dat, const float ft_weight, const uint64_t ft_idx)
-{ weight_parameters& weights = dat.all.weights;
-  uint64_t index = ft_idx & weights.mask();
-  size_t stride_shift = dat.all.weights.stride_shift();
->>>>>>> da660640
 
 	string ns_pre;
 	for (string& s : dat.ns_pre) ns_pre += s;
@@ -375,20 +368,11 @@
 	}
 }
 inline void vec_add_trunc_multipredict(multipredict_info& mp, const float fx, uint64_t fi)
-<<<<<<< HEAD
 {
 	if (mp.sparse)
 		vec_add_trunc_multipredict<sparse_weight_parameters>(mp, fx, fi, mp.sparse_weights);
 	else
 		vec_add_trunc_multipredict<weight_parameters>(mp, fx, fi, mp.weights);
-=======
-{ weight_parameters w = mp.weights;
-  size_t index = fi;
-  for (size_t c=0; c<mp.count; c++, index += mp.step)
-  { mp.pred[c].scalar += fx * trunc_weight(w[index], mp.gravity); //TODO: figure out how to use weight_parameters::iterator (not change_begin)
-  }
-
->>>>>>> da660640
 }
 
 template<bool l1, bool audit>
@@ -612,8 +596,6 @@
 	else
 		sync_weights<weight_parameters>(all, all.weights);
 }
-
-<<<<<<< HEAD
 
 template<class T>
 void save_load_regressor(vw& all, io_buf& model_file, bool read, bool text, T& weights)
@@ -691,75 +673,6 @@
 		save_load_regressor<sparse_weight_parameters>(all, model_file, read, text, all.sparse_weights);
 	else
 		save_load_regressor<weight_parameters>(all, model_file, read, text, all.weights);
-=======
-void save_load_regressor(vw& all, io_buf& model_file, bool read, bool text)
-{ uint64_t length = (uint64_t)1 << all.num_bits;
-  weight_parameters& weights = all.weights;
-  uint64_t i = 0;
-  uint32_t old_i = 0;
-  size_t brw = 1;
-
-  if(all.print_invert)   //write readable model with feature names
-  { weight_parameters::iterator v = weights.begin();
-    stringstream msg;
-    typedef std::map< std::string, size_t> str_int_map;
-
-    for(str_int_map::iterator it = all.name_index_map.begin(); it != all.name_index_map.end(); ++it)
-    { v = weights.begin() + it->second;
-      if(*v != 0.)
-      { msg << it->first;
-        brw = bin_text_write_fixed(model_file, (char*)it->first.c_str(), sizeof(*it->first.c_str()),
-                                   msg, true);
-
-        msg << ":" << it->second << ":" << *v << "\n";
-        bin_text_write_fixed(model_file, (char *)&(*v), sizeof(*v), msg, true);
-      }
-    }
-    return;
-  }
-  do
-  { brw = 1;
-    weight_parameters::iterator v = weights.begin();
-    if (read)
-    { if (all.num_bits < 31)//backwards compatible
-      { brw = bin_read_fixed(model_file, (char*)&old_i, sizeof(old_i), "");
-        i = old_i;
-      }
-      else
-        brw = bin_read_fixed(model_file, (char*)&i, sizeof(i), "");
-      if (brw > 0)
-      { if (i >= length)
-        { THROW("Model content is corrupted, weight vector index " << i << " must be less than total vector length " << length);
-        }
-        v += i;
-        brw += bin_read_fixed(model_file, (char*)&(*v), sizeof(*v), "");
-      }
-    }
-    else// write binary or text
-    {
-
-      v += i;
-
-      if (*v != 0.)
-      { stringstream msg;
-        msg << i;
-        if (all.num_bits < 31)
-        { old_i = (uint32_t)i;
-          brw = bin_text_write_fixed(model_file, (char *)&old_i, sizeof(old_i), msg, text);
-        }
-        else
-          brw = bin_text_write_fixed(model_file, (char *)&i, sizeof(i), msg, text);
-
-        msg << ":"<< *v << "\n";
-        brw += bin_text_write_fixed(model_file, (char *)&(*v), sizeof(*v), msg, text);
-      }
-    }
-
-    if (!read)
-      ++i;
-  }
-  while ((!read && i < length) || (read && brw >0));
->>>>>>> da660640
 }
 
 template<class T>
@@ -908,7 +821,6 @@
 			"", read, msg, text);
 	}
 
-<<<<<<< HEAD
 	if (!all.training) // reset various things so that we report test set performance properly
 	{
 		all.sd->sum_loss = 0;
@@ -927,79 +839,12 @@
 }
 
   template<class T> void set_initial_gd(typename T::iterator& iter, float& initial) {(&(*iter))[1] = initial; }
-=======
-  weight_parameters& weights = all.weights;
-  uint64_t i = 0;
-  size_t brw = 1;
-  do
-  { brw = 1;
-    weight_parameters::iterator v = weights.begin();
-    if (read)
-    { brw = bin_read_fixed(model_file, (char*)&i, sizeof(i), "");
-      if (brw > 0)
-      { if (i >= length)
-        { THROW("Model content is corrupted, weight vector index " << i << " must be less than total vector length " << length);
-        }
-        v += i;
-        if (g == NULL || (! g->adaptive && ! g->normalized))
-          brw += bin_read_fixed(model_file, (char*)&(*v), sizeof(*v), "");
-        else if ((g->adaptive && !g->normalized) || (!g->adaptive && g->normalized))
-          brw += bin_read_fixed(model_file, (char*)&(*v), sizeof(*v) * 2, "");
-        else //adaptive and normalized
-          brw += bin_read_fixed(model_file, (char*)&(*v), sizeof(*v) * 3, "");
-        /*        if (!all.training)
-                  v[1] = v[2] = 0.;*/
-      }
-    }
-    else // write binary or text
-    { v += i;
-      if (*v != 0.)
-      { msg << i;
-        brw = bin_text_write_fixed(model_file, (char *)&i, sizeof(i),
-                                   msg, text);
-        if (g == nullptr || (! g->adaptive && ! g->normalized))
-        { msg << ":" << *v << "\n";
-          brw += bin_text_write_fixed(model_file, (char *)&(*v), sizeof(*v),
-                                      msg, text);
-        }
-        else if ((g->adaptive && !g->normalized) || (!g->adaptive && g->normalized))
-        { //either adaptive or normalized
-          msg << ":"<< *v << " "<< (&(*v))[1]<< "\n";
-          brw += bin_text_write_fixed(model_file, (char *)&(*v), 2 * sizeof(*v),
-                                      msg, text);
-        }
-        else
-        { //adaptive and normalized
-          msg << ":"<< *v << " "<< (&(*v))[1] << " "<< (&(*v))[2]<< "\n";
-          brw += bin_text_write_fixed(model_file, (char *)&(*v), 3 * sizeof(*v),
-                                      msg, text);
-        }
-      }
-    }
-    if (!read)
-      ++i;
-  }
-  while ((!read && i < length) || (read && brw >0));
-}
-
-struct initial_t
-{
-private:
-  weight _initial;
-public:
-  initial_t(weight initial) : _initial(initial) {}
-  void operator()(weight_parameters::iterator& iter, size_t /*index*/)
-  { (&(*iter))[1] = _initial;
-  }
-};
->>>>>>> da660640
 
 void save_load(gd& g, io_buf& model_file, bool read, bool text)
 { vw& all = *g.all;
   if(read)
   { initialize_regressor(all);
 
-<<<<<<< HEAD
   if (all.adaptive && all.initial_t > 0){
 	  if (all.sparse)
 	    all.sparse_weights.set_default<float, set_initial_gd<sparse_weight_parameters> >(all.initial_t);
@@ -1012,17 +857,6 @@
   }
   if (g.initial_constant != 0.0)
     VW::set_weight(all, constant, 0, g.initial_constant);
-=======
-    if (all.adaptive && all.initial_t > 0)
-    { initial_t init(all.initial_t);
-      all.weights.set_default<initial_t>(init); //for adaptive update, we interpret initial_t as previously seeing initial_t fake datapoints, all with squared gradient=1
-      //NOTE: this is not invariant to the scaling of the data (i.e. when combined with normalized). Since scaling the data scales the gradient, this should ideally be
-      //feature_range*initial_t, or something like that. We could potentially fix this by just adding this base quantity times the current range to the sum of gradients
-      //stored in memory at each update, and always start sum of gradients to 0, at the price of additional additions and multiplications during the update...
-    }
-    if (g.initial_constant != 0.0)
-      VW::set_weight(all, constant, 0, g.initial_constant);
->>>>>>> da660640
   }
 
   if (model_file.files.size() > 0)
@@ -1161,15 +995,9 @@
     }
   }
   else
-<<<<<<< HEAD
   {  all.adaptive = all.training;
 	 all.invariant_updates = all.training;
 	 all.normalized_updates = all.training;
-=======
-  { all.adaptive = all.training;
-    all.invariant_updates = all.training;
-    all.normalized_updates = all.training;
->>>>>>> da660640
   }
 
   if (pow((double)all.eta_decay_rate, (double)all.numpasses) < 0.0001 )

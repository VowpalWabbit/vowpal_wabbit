<<<<<<< HEAD
﻿/*
Copyright (c) by respective owners including Yahoo!, Microsoft, and
individual contributors. All rights reserved.  Released under a BSD (revised)
license as described in the file LICENSE.
 */
=======
// Copyright (c) by respective owners including Yahoo!, Microsoft, and
// individual contributors. All rights reserved. Released under a BSD (revised)
// license as described in the file LICENSE.
>>>>>>> 004c1749
#include "crossplat_compat.h"

#include <cfloat>

#if !defined(VW_NO_INLINE_SIMD)
#if !defined(__SSE2__) && (defined(_M_AMD64) || defined(_M_X64))
#define __SSE2__
#endif

#if defined(__ARM_NEON__)
#include <arm_neon.h>
#elif defined(__SSE2__)
#include <xmmintrin.h>
#endif
#endif

#include <string>
#include "gd.h"
#include "accumulate.h"
#include "reductions.h"
#include "vw.h"
<<<<<<< HEAD
#include "floatbits.h"
#include "debug_log.h"
=======
>>>>>>> 004c1749

#define VERSION_SAVE_RESUME_FIX "7.10.1"
#define VERSION_PASS_UINT64 "8.3.3"

using namespace VW::LEARNER;
using namespace VW::config;

VW_DEBUG_ENABLE(false)

namespace GD
{
bool GET_VW_DEBUG_LOG() { return VW_DEBUG_LOG; }

std::string depth_str;
std::string get_depth_str() { return depth_str; }

struct gd
{
  //  double normalized_sum_norm_x;
  double total_weight;
  size_t no_win_counter;
  size_t early_stop_thres;
  float initial_constant;
  float neg_norm_power;
  float neg_power_t;
  float sparse_l2;
  float update_multiplier;
  void (*predict)(gd&, base_learner&, example&);
  void (*learn)(gd&, base_learner&, example&);
  void (*update)(gd&, base_learner&, example&);
  float (*sensitivity)(gd&, base_learner&, example&);
  void (*multipredict)(gd&, base_learner&, example&, size_t, size_t, polyprediction*, bool);
  bool adaptive_input;
  bool normalized_input;
  bool adax;

  vw* all;  // parallel, features, parameters
};

void sync_weights(vw& all);

inline float quake_InvSqrt(float x)
{
  // Carmack/Quake/SGI fast method:
  float xhalf = 0.5f * x;
  static_assert(sizeof(int) == sizeof(float), "Floats and ints are converted between, they must be the same size.");
  int i = reinterpret_cast<int&>(x);  // store floating-point bits in integer
  i = 0x5f3759d5 - (i >> 1);          // initial guess for Newton's method
  x = reinterpret_cast<float&>(i);    // convert new bits into float
  x = x * (1.5f - xhalf * x * x);     // One round of Newton's method
  return x;
}

static inline float InvSqrt(float x)
{
#if !defined(VW_NO_INLINE_SIMD)
#if defined(__ARM_NEON__)
  // Propagate into vector
  float32x2_t v1 = vdup_n_f32(x);
  // Estimate
  float32x2_t e1 = vrsqrte_f32(v1);
  // N-R iteration 1
  float32x2_t e2 = vmul_f32(e1, vrsqrts_f32(v1, vmul_f32(e1, e1)));
  // N-R iteration 2
  float32x2_t e3 = vmul_f32(e2, vrsqrts_f32(v1, vmul_f32(e2, e2)));
  // Extract result
  return vget_lane_f32(e3, 0);
#elif defined(__SSE2__)
  __m128 eta = _mm_load_ss(&x);
  eta = _mm_rsqrt_ss(eta);
  _mm_store_ss(&x, eta);
#else
  x = quake_InvSqrt(x);
#endif
#else
  x = quake_InvSqrt(x);
#endif

  return x;
}

template <bool sqrt_rate, bool feature_mask_off, size_t adaptive, size_t normalized, size_t spare>
inline void update_feature(float& update, float x, float& fw)
{
  weight* w = &fw;
  if (feature_mask_off || fw != 0.)
  {
    if (spare != 0)
      x *= w[spare];
    w[0] += update * x;
  }
}

// this deals with few nonzero features vs. all nonzero features issues.
template <bool sqrt_rate, size_t adaptive, size_t normalized>
float average_update(float total_weight, float normalized_sum_norm_x, float neg_norm_power)
{
  if (normalized)
  {
    if (sqrt_rate)
    {
      float avg_norm = (float)(total_weight / normalized_sum_norm_x);
      if (adaptive)
        return std::sqrt(avg_norm);
      else
        return avg_norm;
    }
    else
      return powf((float)(normalized_sum_norm_x / total_weight), neg_norm_power);
  }
  return 1.f;
}

template <bool sqrt_rate, bool feature_mask_off, size_t adaptive, size_t normalized, size_t spare>
void train(gd& g, example& ec, float update)
{
  if (normalized)
    update *= g.update_multiplier;
  foreach_feature<float, update_feature<sqrt_rate, feature_mask_off, adaptive, normalized, spare> >(*g.all, ec, update);
}

void end_pass(gd& g)
{
  vw& all = *g.all;
  if (all.save_resume)
  {
    // TODO work out a better system to update state that will be saved in the model.
    if (all.sd->gravity != 0.)
    {
      g.all->options->replace("l1_state", std::to_string(all.sd->gravity));
      g.all->options->get_typed_option<double>("l1_state").value(all.sd->gravity);
    }
    if (all.sd->contraction != 1.)
    {
      g.all->options->replace("l2_state", std::to_string(all.sd->contraction));
      g.all->options->get_typed_option<double>("l2_state").value(all.sd->contraction);
    }
  }
  else
    sync_weights(all);
  if (all.all_reduce != nullptr)
  {
    if (all.weights.adaptive)
      accumulate_weighted_avg(all, all.weights);
    else
      accumulate_avg(all, all.weights, 0);
  }
  all.eta *= all.eta_decay_rate;
  if (all.save_per_pass)
    save_predictor(all, all.final_regressor_name, all.current_pass);

  if (!all.holdout_set_off)
  {
    if (summarize_holdout_set(all, g.no_win_counter))
      finalize_regressor(all, all.final_regressor_name);
    if ((g.early_stop_thres == g.no_win_counter) &&
        ((all.check_holdout_every_n_passes <= 1) || ((all.current_pass % all.check_holdout_every_n_passes) == 0)))
      set_done(all);
  }
}

#include <algorithm>

struct string_value
{
  float v;
  std::string s;
  friend bool operator<(const string_value& first, const string_value& second);
};

bool operator<(const string_value& first, const string_value& second) { return fabsf(first.v) > fabsf(second.v); }

struct audit_results
{
  vw& all;
  const uint64_t offset;
  std::vector<std::string> ns_pre;
  std::vector<string_value> results;
  audit_results(vw& p_all, const size_t p_offset) : all(p_all), offset(p_offset) {}
};

inline void audit_interaction(audit_results& dat, const audit_strings* f)
{
  if (f == nullptr)
  {
    if (!dat.ns_pre.empty())
    {
      dat.ns_pre.pop_back();
    }

    return;
  }

  std::string ns_pre;
  if (!dat.ns_pre.empty())
    ns_pre += '*';

  if (f->first != "" && ((f->first) != " "))
  {
    ns_pre.append(f->first);
    ns_pre += '^';
  }

  if (f->second != "")
  {
    ns_pre.append(f->second);
  }

  if (!ns_pre.empty())
  {
    dat.ns_pre.push_back(ns_pre);
  }
}

inline void audit_feature(audit_results& dat, const float ft_weight, const uint64_t ft_idx)
{
  parameters& weights = dat.all.weights;
  uint64_t index = ft_idx & weights.mask();
  size_t stride_shift = weights.stride_shift();

  std::string ns_pre;
  for (std::string& s : dat.ns_pre) ns_pre += s;

  if (dat.all.audit)
  {
    std::ostringstream tempstream;
    tempstream << ':' << (index >> stride_shift) << ':' << ft_weight << ':'
               << trunc_weight(weights[index], (float)dat.all.sd->gravity) * (float)dat.all.sd->contraction;

    if (weights.adaptive)  // adaptive
      tempstream << '@' << (&weights[index])[1];

    string_value sv = {weights[index] * ft_weight, ns_pre + tempstream.str()};
    dat.results.push_back(sv);
  }

  if ((dat.all.current_pass == 0 || dat.all.training == false) && dat.all.hash_inv)
  {
    // for invert_hash

    if (dat.offset != 0)
    {
      // otherwise --oaa output no features for class > 0.
      std::ostringstream tempstream;
      tempstream << '[' << (dat.offset >> stride_shift) << ']';
      ns_pre += tempstream.str();
    }
    const auto strided_index = index >> stride_shift;
    if (!dat.all.index_name_map.count(strided_index))
      dat.all.index_name_map.insert(std::make_pair(strided_index, ns_pre));
  }
}

void print_lda_features(vw& all, example& ec)
{
  parameters& weights = all.weights;
  uint32_t stride_shift = weights.stride_shift();
  size_t count = 0;
  for (features& fs : ec) count += fs.size();
  for (features& fs : ec)
  {
    for (features::iterator_all& f : fs.values_indices_audit())
    {
<<<<<<< HEAD
      std::cout << '\t' << f.audit().get()->first << '^' << f.audit().get()->second << ':'
                 << ((f.index() >> stride_shift) & all.parse_mask) << ':' << f.value();
      for (size_t k = 0; k < all.lda; k++) std::cout << ':' << (&weights[f.index()])[k];
    }
  }
  std::cout << " total of " << count << " features." << endl;
=======
      std::cout << '\t' << f.audit()->get()->first << '^' << f.audit()->get()->second << ':'
                << ((f.index() >> stride_shift) & all.parse_mask) << ':' << f.value();
      for (size_t k = 0; k < all.lda; k++) std::cout << ':' << (&weights[f.index()])[k];
    }
  }
  std::cout << " total of " << count << " features." << std::endl;
>>>>>>> 004c1749
}

void print_features(vw& all, example& ec)
{
  if (all.lda > 0)
    print_lda_features(all, ec);
  else
  {
    audit_results dat(all, ec.ft_offset);

    for (features& fs : ec)
    {
      if (fs.space_names.size() > 0)
        for (features::iterator_all& f : fs.values_indices_audit())
        {
          audit_interaction(dat, f.audit()->get());
          audit_feature(dat, f.value(), f.index() + ec.ft_offset);
          audit_interaction(dat, NULL);
        }
      else
        for (features::iterator& f : fs) audit_feature(dat, f.value(), f.index() + ec.ft_offset);
    }

    INTERACTIONS::generate_interactions<audit_results, const uint64_t, audit_feature, true, audit_interaction>(
        all, ec, dat);

    stable_sort(dat.results.begin(), dat.results.end());
    if (all.audit)
    {
      for (string_value& sv : dat.results) std::cout << '\t' << sv.s;
      std::cout << std::endl;
    }
  }
}

void print_audit_features(vw& all, example& ec)
{
  if (all.audit)
    print_result_by_ref(all.stdout_adapter.get(), ec.pred.scalar, -1, ec.tag);
  fflush(stdout);
  print_features(all, ec);
}

float finalize_prediction(shared_data* sd, vw_logger& logger, float ret)
{
  if (std::isnan(ret))
  {
    ret = 0.;
    if (!logger.quiet) {
      std::cerr << "NAN prediction in example " << sd->example_number + 1 << ", forcing " << ret << std::endl;
    }
    return ret;
  }
  if (ret > sd->max_label)
    return (float)sd->max_label;
  if (ret < sd->min_label)
    return (float)sd->min_label;
  return ret;
}

struct trunc_data
{
  float prediction;
  float gravity;
};

inline void vec_add_trunc(trunc_data& p, const float fx, float& fw)
{
  p.prediction += trunc_weight(fw, p.gravity) * fx;
}

inline float trunc_predict(vw& all, example& ec, double gravity)
{
  trunc_data temp = {ec.l.simple.initial, (float)gravity};
  foreach_feature<trunc_data, vec_add_trunc>(all, ec, temp);
  return temp.prediction;
}

inline void vec_add_print(float& p, const float fx, float& fw)
{
  p += fw * fx;
  std::cerr << " + " << fw << "*" << fx;
}

template <bool l1, bool audit>
void predict(gd& g, base_learner&, example& ec)
{
  depth_str = depth_indent_string(ec);
  vw& all = *g.all;
  if (l1)
    ec.partial_prediction = trunc_predict(all, ec, all.sd->gravity);
  else
    ec.partial_prediction = inline_predict(all, ec);

  ec.partial_prediction *= (float)all.sd->contraction;
<<<<<<< HEAD
  ec.pred.scalar = finalize_prediction(all.sd, ec.partial_prediction);

  VW_DBG(ec) << "gd: predict() " << scalar_pred_to_string(ec) << features_to_string(ec) << endl;

=======
  ec.pred.scalar = finalize_prediction(all.sd, all.logger, ec.partial_prediction);
>>>>>>> 004c1749
  if (audit)
    print_audit_features(all, ec);
}

template <class T>
inline void vec_add_trunc_multipredict(multipredict_info<T>& mp, const float fx, uint64_t fi)
{
  size_t index = fi;
  for (size_t c = 0; c < mp.count; c++, index += mp.step)
    mp.pred[c].scalar += fx * trunc_weight(mp.weights[index], mp.gravity);
}

template <bool l1, bool audit>
void multipredict(
    gd& g, base_learner&, example& ec, size_t count, size_t step, polyprediction* pred, bool finalize_predictions)
{
  vw& all = *g.all;
  for (size_t c = 0; c < count; c++) pred[c].scalar = ec.l.simple.initial;
  if (g.all->weights.sparse)
  {
    multipredict_info<sparse_parameters> mp = {
        count, step, pred, g.all->weights.sparse_weights, (float)all.sd->gravity};
    if (l1)
      foreach_feature<multipredict_info<sparse_parameters>, uint64_t, vec_add_trunc_multipredict>(all, ec, mp);
    else
      foreach_feature<multipredict_info<sparse_parameters>, uint64_t, vec_add_multipredict>(all, ec, mp);
  }
  else
  {
    multipredict_info<dense_parameters> mp = {count, step, pred, g.all->weights.dense_weights, (float)all.sd->gravity};
    if (l1)
      foreach_feature<multipredict_info<dense_parameters>, uint64_t, vec_add_trunc_multipredict>(all, ec, mp);
    else
      foreach_feature<multipredict_info<dense_parameters>, uint64_t, vec_add_multipredict>(all, ec, mp);
  }
  if (all.sd->contraction != 1.)
    for (size_t c = 0; c < count; c++) pred[c].scalar *= (float)all.sd->contraction;
  if (finalize_predictions)
    for (size_t c = 0; c < count; c++) pred[c].scalar = finalize_prediction(all.sd, all.logger, pred[c].scalar);
  if (audit)
  {
    for (size_t c = 0; c < count; c++)
    {
      ec.pred.scalar = pred[c].scalar;
      print_audit_features(all, ec);
      ec.ft_offset += (uint64_t)step;
    }
    ec.ft_offset -= (uint64_t)(step * count);
  }
}

struct power_data
{
  float minus_power_t;
  float neg_norm_power;
};

template <bool sqrt_rate, size_t adaptive, size_t normalized>
inline float compute_rate_decay(power_data& s, float& fw)
{
  weight* w = &fw;
  float rate_decay = 1.f;
  if (adaptive)
  {
    if (sqrt_rate)
      rate_decay = InvSqrt(w[adaptive]);
    else
      rate_decay = powf(w[adaptive], s.minus_power_t);
  }
  if (normalized)
  {
    if (sqrt_rate)
    {
      float inv_norm = 1.f / w[normalized];
      if (adaptive)
        rate_decay *= inv_norm;
      else
        rate_decay *= inv_norm * inv_norm;
    }
    else
      rate_decay *= powf(w[normalized] * w[normalized], s.neg_norm_power);
  }
  return rate_decay;
}

struct norm_data
{
  float grad_squared;
  float pred_per_update;
  float norm_x;
  power_data pd;
  float extra_state[4];
};

constexpr float x_min = 1.084202e-19f;
constexpr float x2_min = x_min * x_min;
constexpr float x2_max = FLT_MAX;

template <bool sqrt_rate, bool feature_mask_off, size_t adaptive, size_t normalized, size_t spare, bool stateless>
inline void pred_per_update_feature(norm_data& nd, float x, float& fw)
{
  if (feature_mask_off || fw != 0.)
  {
    weight* w = &fw;
    float x2 = x * x;
    if (x2 < x2_min)
    {
      x = (x > 0) ? x_min : -x_min;
      x2 = x2_min;
    }
    if (x2 > x2_max)
      THROW("your features have too much magnitude");
    if (stateless)  // we must not modify the parameter state so introduce a shadow version.
    {
      nd.extra_state[0] = w[0];
      nd.extra_state[adaptive] = w[adaptive];
      nd.extra_state[normalized] = w[normalized];
      w = nd.extra_state;
    }
    if (adaptive)
      w[adaptive] += nd.grad_squared * x2;
    if (normalized)
    {
      float x_abs = fabsf(x);
      if (x_abs > w[normalized])  // new scale discovered
      {
        if (w[normalized] >
            0.)  // If the normalizer is > 0 then rescale the weight so it's as if the new scale was the old scale.
        {
          if (sqrt_rate)
          {
            float rescale = w[normalized] / x_abs;
            w[0] *= (adaptive ? rescale : rescale * rescale);
          }
          else
          {
            float rescale = x_abs / w[normalized];
            w[0] *= powf(rescale * rescale, nd.pd.neg_norm_power);
          }
        }
        w[normalized] = x_abs;
      }
      nd.norm_x += x2 / (w[normalized] * w[normalized]);
    }
    w[spare] = compute_rate_decay<sqrt_rate, adaptive, normalized>(nd.pd, w[0]);
    nd.pred_per_update += x2 * w[spare];
  }
}

bool global_print_features = false;
template <bool sqrt_rate, bool feature_mask_off, bool adax, size_t adaptive, size_t normalized, size_t spare,
    bool stateless>
float get_pred_per_update(gd& g, example& ec)
{
  // We must traverse the features in _precisely_ the same order as during training.
  label_data& ld = ec.l.simple;
  vw& all = *g.all;

  float grad_squared = ec.weight;
  if (!adax)
    grad_squared *= all.loss->getSquareGrad(ec.pred.scalar, ld.label);

  if (grad_squared == 0 && !stateless)
    return 1.;

  norm_data nd = {grad_squared, 0., 0., {g.neg_power_t, g.neg_norm_power}, {0}};
  foreach_feature<norm_data,
      pred_per_update_feature<sqrt_rate, feature_mask_off, adaptive, normalized, spare, stateless> >(all, ec, nd);
  if (normalized)
  {
    if (!stateless)
    {
      g.all->normalized_sum_norm_x += ((double)ec.weight) * nd.norm_x;
      g.total_weight += ec.weight;
      g.update_multiplier = average_update<sqrt_rate, adaptive, normalized>(
          (float)g.total_weight, (float)g.all->normalized_sum_norm_x, g.neg_norm_power);
    }
    else
    {
      float nsnx = ((float)g.all->normalized_sum_norm_x) + ec.weight * nd.norm_x;
      float tw = (float)g.total_weight + ec.weight;
      g.update_multiplier = average_update<sqrt_rate, adaptive, normalized>(tw, nsnx, g.neg_norm_power);
    }
    nd.pred_per_update *= g.update_multiplier;
  }
  return nd.pred_per_update;
}

template <bool sqrt_rate, bool feature_mask_off, bool adax, size_t adaptive, size_t normalized, size_t spare,
    bool stateless>
float sensitivity(gd& g, example& ec)
{
  if (adaptive || normalized)
    return get_pred_per_update<sqrt_rate, feature_mask_off, adax, adaptive, normalized, spare, stateless>(g, ec);
  else
    return ec.total_sum_feat_sq;
}

template <size_t adaptive>
float get_scale(gd& g, example& /* ec */, float weight)
{
  float update_scale = g.all->eta * weight;
  if (!adaptive)
  {
    float t =
        (float)(g.all->sd->t + weight - g.all->sd->weighted_holdout_examples - g.all->sd->weighted_unlabeled_examples);
    update_scale *= powf(t, g.neg_power_t);
  }
  return update_scale;
}

template <bool sqrt_rate, bool feature_mask_off, bool adax, size_t adaptive, size_t normalized, size_t spare>
float sensitivity(gd& g, base_learner& /* base */, example& ec)
{
  return get_scale<adaptive>(g, ec, 1.) *
      sensitivity<sqrt_rate, feature_mask_off, adax, adaptive, normalized, spare, true>(g, ec);
}

template <bool sparse_l2, bool invariant, bool sqrt_rate, bool feature_mask_off, bool adax, size_t adaptive,
    size_t normalized, size_t spare>
float compute_update(gd& g, example& ec)
{
  // invariant: not a test label, importance weight > 0
  label_data& ld = ec.l.simple;
  vw& all = *g.all;

  float update = 0.;
  ec.updated_prediction = ec.pred.scalar;
  if (all.loss->getLoss(all.sd, ec.pred.scalar, ld.label) > 0.)
  {
    float pred_per_update = sensitivity<sqrt_rate, feature_mask_off, adax, adaptive, normalized, spare, false>(g, ec);
    float update_scale = get_scale<adaptive>(g, ec, ec.weight);
    if (invariant)
      update = all.loss->getUpdate(ec.pred.scalar, ld.label, update_scale, pred_per_update);
    else
      update = all.loss->getUnsafeUpdate(ec.pred.scalar, ld.label, update_scale);
    // changed from ec.partial_prediction to ld.prediction
    ec.updated_prediction += pred_per_update * update;

    if (all.reg_mode && fabs(update) > 1e-8)
    {
      double dev1 = all.loss->first_derivative(all.sd, ec.pred.scalar, ld.label);
      double eta_bar = (fabs(dev1) > 1e-8) ? (-update / dev1) : 0.0;
      if (fabs(dev1) > 1e-8)
        all.sd->contraction *= (1. - all.l2_lambda * eta_bar);
      update /= (float)all.sd->contraction;
      all.sd->gravity += eta_bar * all.l1_lambda;
    }
  }

  if (sparse_l2)
    update -= g.sparse_l2 * ec.pred.scalar;

  return update;
}

template <bool sparse_l2, bool invariant, bool sqrt_rate, bool feature_mask_off, bool adax, size_t adaptive,
    size_t normalized, size_t spare>
void update(gd& g, base_learner&, example& ec)
{
  // invariant: not a test label, importance weight > 0
  float update;
  if ((update = compute_update<sparse_l2, invariant, sqrt_rate, feature_mask_off, adax, adaptive, normalized, spare>(
           g, ec)) != 0.)
    train<sqrt_rate, feature_mask_off, adaptive, normalized, spare>(g, ec, update);

  if (g.all->sd->contraction < 1e-9 || g.all->sd->gravity > 1e3)  // updating weights now to avoid numerical instability
    sync_weights(*g.all);
}

template <bool sparse_l2, bool invariant, bool sqrt_rate, bool feature_mask_off, bool adax, size_t adaptive,
    size_t normalized, size_t spare>
void learn(gd& g, base_learner& base, example& ec)
{
  // invariant: not a test label, importance weight > 0
  assert(ec.l.simple.label != FLT_MAX);
  assert(ec.weight > 0.);
  g.predict(g, base, ec);
  update<sparse_l2, invariant, sqrt_rate, feature_mask_off, adax, adaptive, normalized, spare>(g, base, ec);
}

void sync_weights(vw& all)
{
  // todo, fix length dependence
  if (all.sd->gravity == 0. && all.sd->contraction == 1.)  // to avoid unnecessary weight synchronization
    return;

  if (all.weights.sparse)
    for (weight& w : all.weights.sparse_weights)
      w = trunc_weight(w, (float)all.sd->gravity) * (float)all.sd->contraction;
  else
    for (weight& w : all.weights.dense_weights)
      w = trunc_weight(w, (float)all.sd->gravity) * (float)all.sd->contraction;

  all.sd->gravity = 0.;
  all.sd->contraction = 1.;
}

size_t write_index(io_buf& model_file, std::stringstream& msg, bool text, uint32_t num_bits, uint64_t i)
{
  size_t brw;
  uint32_t old_i = 0;

  msg << i;

  if (num_bits < 31)
  {
    old_i = (uint32_t)i;
    brw = bin_text_write_fixed(model_file, (char*)&old_i, sizeof(old_i), msg, text);
  }
  else
    brw = bin_text_write_fixed(model_file, (char*)&i, sizeof(i), msg, text);

  return brw;
}

template <class T>
void save_load_regressor(vw& all, io_buf& model_file, bool read, bool text, T& weights)
{
  size_t brw = 1;

  if (all.print_invert)  // write readable model with feature names
  {
    std::stringstream msg;

    for (auto it = weights.begin(); it != weights.end(); ++it)
    {
      const auto weight_value = *it;
      if (*it != 0.f)
      {
        const auto weight_index = it.index() >> weights.stride_shift();

        const auto map_it = all.index_name_map.find(weight_index);
        if (map_it != all.index_name_map.end())
        {
          msg << map_it->second;
          bin_text_write_fixed(model_file, 0 /*unused*/, 0 /*unused*/, msg, true);
        }

        msg << ":" << weight_index << ":" << weight_value << "\n";
        bin_text_write_fixed(model_file, 0 /*unused*/, 0 /*unused*/, msg, true);
      }
    }
    return;
  }

  uint64_t i = 0;
  uint32_t old_i = 0;
  uint64_t length = (uint64_t)1 << all.num_bits;
  if (read)
    do
    {
      brw = 1;
      if (all.num_bits < 31)  // backwards compatible
      {
        brw = model_file.bin_read_fixed((char*)&old_i, sizeof(old_i), "");
        i = old_i;
      }
      else
        brw = model_file.bin_read_fixed((char*)&i, sizeof(i), "");
      if (brw > 0)
      {
        if (i >= length)
          THROW("Model content is corrupted, weight vector index " << i << " must be less than total vector length "
                                                                   << length);
        weight* v = &weights.strided_index(i);
        brw += model_file.bin_read_fixed((char*)&(*v), sizeof(*v), "");
      }
    } while (brw > 0);
  else  // write
    for (typename T::iterator v = weights.begin(); v != weights.end(); ++v)
      if (*v != 0.)
      {
        i = v.index() >> weights.stride_shift();
        std::stringstream msg;

        brw = write_index(model_file, msg, text, all.num_bits, i);
        msg << ":" << *v << "\n";
        brw += bin_text_write_fixed(model_file, (char*)&(*v), sizeof(*v), msg, text);
      }
}

void save_load_regressor(vw& all, io_buf& model_file, bool read, bool text)
{
  if (all.weights.sparse)
    save_load_regressor(all, model_file, read, text, all.weights.sparse_weights);
  else
    save_load_regressor(all, model_file, read, text, all.weights.dense_weights);
}

template <class T>
void save_load_online_state(
    vw& all, io_buf& model_file, bool read, bool text, gd* g, std::stringstream& msg, uint32_t ftrl_size, T& weights)
{
  uint64_t length = (uint64_t)1 << all.num_bits;

  uint64_t i = 0;
  uint32_t old_i = 0;
  size_t brw = 1;

  if (read)
    do
    {
      brw = 1;
      if (all.num_bits < 31)  // backwards compatible
      {
        brw = model_file.bin_read_fixed((char*)&old_i, sizeof(old_i), "");
        i = old_i;
      }
      else
        brw = model_file.bin_read_fixed((char*)&i, sizeof(i), "");
      if (brw > 0)
      {
        if (i >= length)
          THROW("Model content is corrupted, weight vector index " << i << " must be less than total vector length "
                                                                   << length);
        weight buff[8] = {0, 0, 0, 0, 0, 0, 0, 0};
        if (ftrl_size > 0)
          brw += model_file.bin_read_fixed((char*)buff, sizeof(buff[0]) * ftrl_size, "");
        else if (g == NULL || (!g->adaptive_input && !g->normalized_input))
          brw += model_file.bin_read_fixed((char*)buff, sizeof(buff[0]), "");
        else if ((g->adaptive_input && !g->normalized_input) || (!g->adaptive_input && g->normalized_input))
          brw += model_file.bin_read_fixed((char*)buff, sizeof(buff[0]) * 2, "");
        else  // adaptive and normalized
          brw += model_file.bin_read_fixed((char*)buff, sizeof(buff[0]) * 3, "");
        uint32_t stride = 1 << weights.stride_shift();
        weight* v = &weights.strided_index(i);
        for (size_t i = 0; i < stride; i++) v[i] = buff[i];
      }
    } while (brw > 0);
  else  // write binary or text
    for (typename T::iterator v = weights.begin(); v != weights.end(); ++v)
    {
      i = v.index() >> weights.stride_shift();

      if (ftrl_size == 3)
      {
        if (*v != 0. || (&(*v))[1] != 0. || (&(*v))[2] != 0.)
        {
          brw = write_index(model_file, msg, text, all.num_bits, i);
          msg << ":" << *v << " " << (&(*v))[1] << " " << (&(*v))[2] << "\n";
          brw += bin_text_write_fixed(model_file, (char*)&(*v), 3 * sizeof(*v), msg, text);
        }
      }
      else if (ftrl_size == 4)
      {
        if (*v != 0. || (&(*v))[1] != 0. || (&(*v))[2] != 0. || (&(*v))[3] != 0.)
        {
          brw = write_index(model_file, msg, text, all.num_bits, i);
          msg << ":" << *v << " " << (&(*v))[1] << " " << (&(*v))[2] << " " << (&(*v))[3] << "\n";
          brw += bin_text_write_fixed(model_file, (char*)&(*v), 4 * sizeof(*v), msg, text);
        }
      }
      else if (ftrl_size == 6)
      {
        if (*v != 0. || (&(*v))[1] != 0. || (&(*v))[2] != 0. || (&(*v))[3] != 0. || (&(*v))[4] != 0. ||
            (&(*v))[5] != 0.)
        {
          brw = write_index(model_file, msg, text, all.num_bits, i);
          msg << ":" << *v << " " << (&(*v))[1] << " " << (&(*v))[2] << " " << (&(*v))[3] << " " << (&(*v))[4] << " "
              << (&(*v))[5] << "\n";
          brw += bin_text_write_fixed(model_file, (char*)&(*v), 6 * sizeof(*v), msg, text);
        }
      }
      else if (g == nullptr || (!all.weights.adaptive && !all.weights.normalized))
      {
        if (*v != 0.)
        {
          brw = write_index(model_file, msg, text, all.num_bits, i);
          msg << ":" << *v << "\n";
          brw += bin_text_write_fixed(model_file, (char*)&(*v), sizeof(*v), msg, text);
        }
      }
      else if ((all.weights.adaptive && !all.weights.normalized) || (!all.weights.adaptive && all.weights.normalized))
      {
        // either adaptive or normalized
        if (*v != 0. || (&(*v))[1] != 0.)
        {
          brw = write_index(model_file, msg, text, all.num_bits, i);
          msg << ":" << *v << " " << (&(*v))[1] << "\n";
          brw += bin_text_write_fixed(model_file, (char*)&(*v), 2 * sizeof(*v), msg, text);
        }
      }
      else
      {
        // adaptive and normalized
        if (*v != 0. || (&(*v))[1] != 0. || (&(*v))[2] != 0.)
        {
          brw = write_index(model_file, msg, text, all.num_bits, i);
          msg << ":" << *v << " " << (&(*v))[1] << " " << (&(*v))[2] << "\n";
          brw += bin_text_write_fixed(model_file, (char*)&(*v), 3 * sizeof(*v), msg, text);
        }
      }
    }
}

void save_load_online_state(
    vw& all, io_buf& model_file, bool read, bool text, double& total_weight, gd* g, uint32_t ftrl_size)
{
  // vw& all = *g.all;
  std::stringstream msg;

  msg << "initial_t " << all.initial_t << "\n";
  bin_text_read_write_fixed(model_file, (char*)&all.initial_t, sizeof(all.initial_t), "", read, msg, text);

  msg << "norm normalizer " << all.normalized_sum_norm_x << "\n";
  bin_text_read_write_fixed(
      model_file, (char*)&all.normalized_sum_norm_x, sizeof(all.normalized_sum_norm_x), "", read, msg, text);

  msg << "t " << all.sd->t << "\n";
  bin_text_read_write_fixed(model_file, (char*)&all.sd->t, sizeof(all.sd->t), "", read, msg, text);

  msg << "sum_loss " << all.sd->sum_loss << "\n";
  bin_text_read_write_fixed(model_file, (char*)&all.sd->sum_loss, sizeof(all.sd->sum_loss), "", read, msg, text);

  msg << "sum_loss_since_last_dump " << all.sd->sum_loss_since_last_dump << "\n";
  bin_text_read_write_fixed(model_file, (char*)&all.sd->sum_loss_since_last_dump,
      sizeof(all.sd->sum_loss_since_last_dump), "", read, msg, text);

  float dump_interval = all.sd->dump_interval;
  msg << "dump_interval " << dump_interval << "\n";
  bin_text_read_write_fixed(model_file, (char*)&dump_interval, sizeof(dump_interval), "", read, msg, text);
  if (!read || (all.training && all.preserve_performance_counters))  // update dump_interval from input model
    all.sd->dump_interval = dump_interval;

  msg << "min_label " << all.sd->min_label << "\n";
  bin_text_read_write_fixed(model_file, (char*)&all.sd->min_label, sizeof(all.sd->min_label), "", read, msg, text);

  msg << "max_label " << all.sd->max_label << "\n";
  bin_text_read_write_fixed(model_file, (char*)&all.sd->max_label, sizeof(all.sd->max_label), "", read, msg, text);

  msg << "weighted_labeled_examples " << all.sd->weighted_labeled_examples << "\n";
  bin_text_read_write_fixed(model_file, (char*)&all.sd->weighted_labeled_examples,
      sizeof(all.sd->weighted_labeled_examples), "", read, msg, text);

  msg << "weighted_labels " << all.sd->weighted_labels << "\n";
  bin_text_read_write_fixed(
      model_file, (char*)&all.sd->weighted_labels, sizeof(all.sd->weighted_labels), "", read, msg, text);

  msg << "weighted_unlabeled_examples " << all.sd->weighted_unlabeled_examples << "\n";
  bin_text_read_write_fixed(model_file, (char*)&all.sd->weighted_unlabeled_examples,
      sizeof(all.sd->weighted_unlabeled_examples), "", read, msg, text);

  msg << "example_number " << all.sd->example_number << "\n";
  bin_text_read_write_fixed(
      model_file, (char*)&all.sd->example_number, sizeof(all.sd->example_number), "", read, msg, text);

  msg << "total_features " << all.sd->total_features << "\n";
  bin_text_read_write_fixed(
      model_file, (char*)&all.sd->total_features, sizeof(all.sd->total_features), "", read, msg, text);

  if (!read || all.model_file_ver >= VERSION_SAVE_RESUME_FIX)
  {
    // restore some data to allow --save_resume work more accurate

    // fix average loss
    msg << "total_weight " << total_weight << "\n";
    bin_text_read_write_fixed(model_file, (char*)&total_weight, sizeof(total_weight), "", read, msg, text);

    // fix "loss since last" for first printed out example details
    msg << "sd::oec.weighted_labeled_examples " << all.sd->old_weighted_labeled_examples << "\n";
    bin_text_read_write_fixed(model_file, (char*)&all.sd->old_weighted_labeled_examples,
        sizeof(all.sd->old_weighted_labeled_examples), "", read, msg, text);

    // fix "number of examples per pass"
    msg << "current_pass " << all.current_pass << "\n";
    if (all.model_file_ver >= VERSION_PASS_UINT64)
      bin_text_read_write_fixed(model_file, (char*)&all.current_pass, sizeof(all.current_pass), "", read, msg, text);
    else  // backwards compatiblity.
    {
      size_t temp_pass = (size_t)all.current_pass;
      bin_text_read_write_fixed(model_file, (char*)&temp_pass, sizeof(temp_pass), "", read, msg, text);
      all.current_pass = temp_pass;
    }
  }

  if (read &&
      (!all.training ||
          !all.preserve_performance_counters))  // reset various things so that we report test set performance properly
  {
    all.sd->sum_loss = 0;
    all.sd->sum_loss_since_last_dump = 0;
    all.sd->weighted_labeled_examples = 0.;
    all.sd->weighted_labels = 0.;
    all.sd->weighted_unlabeled_examples = 0.;
    all.sd->old_weighted_labeled_examples = 0.;
    all.sd->example_number = 0;
    all.sd->total_features = 0;
    all.current_pass = 0;
  }
  if (all.weights.sparse)
    save_load_online_state(all, model_file, read, text, g, msg, ftrl_size, all.weights.sparse_weights);
  else
    save_load_online_state(all, model_file, read, text, g, msg, ftrl_size, all.weights.dense_weights);
}

template <class T>
class set_initial_gd_wrapper
{
 public:
  static void func(weight& w, std::pair<float, float>& initial, uint64_t /* index */)
  {
    w = initial.first;
    (&w)[1] = initial.second;
  }
};

void save_load(gd& g, io_buf& model_file, bool read, bool text)
{
  vw& all = *g.all;
  if (read)
  {
    initialize_regressor(all);

    if (all.weights.adaptive && all.initial_t > 0)
    {
      float init_weight = all.initial_weight;
      std::pair<float, float> p = std::make_pair(init_weight, all.initial_t);
      if (all.weights.sparse)
        all.weights.sparse_weights.set_default<std::pair<float, float>, set_initial_gd_wrapper<sparse_parameters> >(p);
      else
        all.weights.dense_weights.set_default<std::pair<float, float>, set_initial_gd_wrapper<dense_parameters> >(p);
      // for adaptive update, we interpret initial_t as previously seeing initial_t fake datapoints, all with squared
      // gradient=1 NOTE: this is not invariant to the scaling of the data (i.e. when combined with normalized). Since
      // scaling the data scales the gradient, this should ideally be feature_range*initial_t, or something like that.
      // We could potentially fix this by just adding this base quantity times the current range to the sum of gradients
      // stored in memory at each update, and always start sum of gradients to 0, at the price of additional additions
      // and multiplications during the update...
    }
    if (g.initial_constant != 0.0)
      VW::set_weight(all, constant, 0, g.initial_constant);
  }

  if (model_file.num_files() > 0)
  {
    bool resume = all.save_resume;
    std::stringstream msg;
    msg << ":" << resume << "\n";
    bin_text_read_write_fixed(model_file, (char*)&resume, sizeof(resume), "", read, msg, text);
    if (resume)
    {
      if (read && all.model_file_ver < VERSION_SAVE_RESUME_FIX)
        all.trace_message
            << std::endl
            << "WARNING: --save_resume functionality is known to have inaccuracy in model files version less than "
            << VERSION_SAVE_RESUME_FIX << std::endl
            << std::endl;
      save_load_online_state(all, model_file, read, text, g.total_weight, &g);
    }
    else
      save_load_regressor(all, model_file, read, text);
  }
  if (!all.training)  // If the regressor was saved as --save_resume, then when testing we want to materialize the
                      // weights.
    sync_weights(all);
}

template <bool sparse_l2, bool invariant, bool sqrt_rate, bool feature_mask_off, uint64_t adaptive, uint64_t normalized,
    uint64_t spare, uint64_t next>
uint64_t set_learn(vw& all, gd& g)
{
  all.normalized_idx = normalized;
  if (g.adax)
  {
    g.learn = learn<sparse_l2, invariant, sqrt_rate, feature_mask_off, true, adaptive, normalized, spare>;
    g.update = update<sparse_l2, invariant, sqrt_rate, feature_mask_off, true, adaptive, normalized, spare>;
    g.sensitivity = sensitivity<sqrt_rate, feature_mask_off, true, adaptive, normalized, spare>;
    return next;
  }
  else
  {
    g.learn = learn<sparse_l2, invariant, sqrt_rate, feature_mask_off, false, adaptive, normalized, spare>;
    g.update = update<sparse_l2, invariant, sqrt_rate, feature_mask_off, false, adaptive, normalized, spare>;
    g.sensitivity = sensitivity<sqrt_rate, feature_mask_off, false, adaptive, normalized, spare>;
    return next;
  }
}

template <bool sparse_l2, bool invariant, bool sqrt_rate, uint64_t adaptive, uint64_t normalized, uint64_t spare,
    uint64_t next>
uint64_t set_learn(vw& all, bool feature_mask_off, gd& g)
{
  all.normalized_idx = normalized;
  if (feature_mask_off)
    return set_learn<sparse_l2, invariant, sqrt_rate, true, adaptive, normalized, spare, next>(all, g);
  else
    return set_learn<sparse_l2, invariant, sqrt_rate, false, adaptive, normalized, spare, next>(all, g);
}

template <bool invariant, bool sqrt_rate, uint64_t adaptive, uint64_t normalized, uint64_t spare, uint64_t next>
uint64_t set_learn(vw& all, bool feature_mask_off, gd& g)
{
  if (g.sparse_l2 > 0.f)
    return set_learn<true, invariant, sqrt_rate, adaptive, normalized, spare, next>(all, feature_mask_off, g);
  else
    return set_learn<false, invariant, sqrt_rate, adaptive, normalized, spare, next>(all, feature_mask_off, g);
}

template <bool sqrt_rate, uint64_t adaptive, uint64_t normalized, uint64_t spare, uint64_t next>
uint64_t set_learn(vw& all, bool feature_mask_off, gd& g)
{
  if (all.invariant_updates)
    return set_learn<true, sqrt_rate, adaptive, normalized, spare, next>(all, feature_mask_off, g);
  else
    return set_learn<false, sqrt_rate, adaptive, normalized, spare, next>(all, feature_mask_off, g);
}

template <bool sqrt_rate, uint64_t adaptive, uint64_t spare>
uint64_t set_learn(vw& all, bool feature_mask_off, gd& g)
{
  // select the appropriate learn function based on adaptive, normalization, and feature mask
  if (all.weights.normalized)
    return set_learn<sqrt_rate, adaptive, adaptive + 1, adaptive + 2, adaptive + 3>(all, feature_mask_off, g);
  else
    return set_learn<sqrt_rate, adaptive, 0, spare, spare + 1>(all, feature_mask_off, g);
}

template <bool sqrt_rate>
uint64_t set_learn(vw& all, bool feature_mask_off, gd& g)
{
  if (all.weights.adaptive)
    return set_learn<sqrt_rate, 1, 2>(all, feature_mask_off, g);
  else
    return set_learn<sqrt_rate, 0, 0>(all, feature_mask_off, g);
}

uint64_t ceil_log_2(uint64_t v)
{
  if (v == 0)
    return 0;
  else
    return 1 + ceil_log_2(v >> 1);
}

base_learner* setup(options_i& options, vw& all)
{
  auto g = scoped_calloc_or_throw<gd>();

  bool sgd = false;
  bool adaptive = false;
  bool adax = false;
  bool invariant = false;
  bool normalized = false;

  option_group_definition new_options("Gradient Descent options");
  new_options.add(make_option("sgd", sgd).help("use regular stochastic gradient descent update.").keep(all.save_resume))
      .add(make_option("adaptive", adaptive).help("use adaptive, individual learning rates.").keep(all.save_resume))
      .add(make_option("adax", adax).help("use adaptive learning rates with x^2 instead of g^2x^2"))
      .add(make_option("invariant", invariant).help("use safe/importance aware updates.").keep(all.save_resume))
      .add(make_option("normalized", normalized).help("use per feature normalized updates").keep(all.save_resume))
      .add(make_option("sparse_l2", g->sparse_l2).default_value(0.f).help("use per feature normalized updates"))
      .add(make_option("l1_state", all.sd->gravity)
               .keep(all.save_resume)
               .default_value(0.)
               .help("use per feature normalized updates"))
      .add(make_option("l2_state", all.sd->contraction)
               .keep(all.save_resume)
               .default_value(1.)
               .help("use per feature normalized updates"));
  options.add_and_parse(new_options);

  g->all = &all;
  g->all->normalized_sum_norm_x = 0;
  g->no_win_counter = 0;
  g->total_weight = 0.;
  all.weights.adaptive = true;
  all.weights.normalized = true;
  g->neg_norm_power = (all.weights.adaptive ? (all.power_t - 1.f) : -1.f);
  g->neg_power_t = -all.power_t;

  if (all.initial_t > 0)  // for the normalized update: if initial_t is bigger than 1 we interpret this as if we had
                          // seen (all.initial_t) previous fake datapoints all with norm 1
  {
    g->all->normalized_sum_norm_x = all.initial_t;
    g->total_weight = all.initial_t;
  }

  bool feature_mask_off = true;
  if (options.was_supplied("feature_mask"))
    feature_mask_off = false;

  if (!all.holdout_set_off)
  {
    all.sd->holdout_best_loss = FLT_MAX;
    g->early_stop_thres = options.get_typed_option<size_t>("early_terminate").value();
  }

  g->initial_constant = all.initial_constant;

  if (sgd || adaptive || invariant || normalized)
  {
    // nondefault
    all.weights.adaptive = adaptive;
    all.invariant_updates = all.training && invariant;
    all.weights.normalized = normalized;

    if (!options.was_supplied("learning_rate") && !options.was_supplied("l") &&
        !(all.weights.adaptive && all.weights.normalized))
      all.eta = 10;  // default learning rate to 10 for non default update rule

    // if not using normalized or adaptive, default initial_t to 1 instead of 0
    if (!all.weights.adaptive && !all.weights.normalized)
    {
      if (!options.was_supplied("initial_t"))
      {
        all.sd->t = 1.f;
        all.initial_t = 1.f;
      }
      all.eta *= powf((float)(all.sd->t), all.power_t);
    }
  }
  else
  {
    all.invariant_updates = all.training;
  }
  g->adaptive_input = all.weights.adaptive;
  g->normalized_input = all.weights.normalized;

  all.weights.adaptive = all.weights.adaptive && all.training;
  all.weights.normalized = all.weights.normalized && all.training;

  if (adax)
    g->adax = all.training && adax;

  if (g->adax && !all.weights.adaptive)
    THROW("Cannot use adax without adaptive");

  if (pow((double)all.eta_decay_rate, (double)all.numpasses) < 0.0001)
    all.trace_message << "Warning: the learning rate for the last pass is multiplied by: "
                      << pow((double)all.eta_decay_rate, (double)all.numpasses)
                      << " adjust --decay_learning_rate larger to avoid this." << std::endl;

  if (all.reg_mode % 2)
    if (all.audit || all.hash_inv)
    {
      g->predict = predict<true, true>;
      g->multipredict = multipredict<true, true>;
    }
    else
    {
      g->predict = predict<true, false>;
      g->multipredict = multipredict<true, false>;
    }
  else if (all.audit || all.hash_inv)
  {
    g->predict = predict<false, true>;
    g->multipredict = multipredict<false, true>;
  }
  else
  {
    g->predict = predict<false, false>;
    g->multipredict = multipredict<false, false>;
  }

  uint64_t stride;
  if (all.power_t == 0.5)
    stride = set_learn<true>(all, feature_mask_off, *g.get());
  else
    stride = set_learn<false>(all, feature_mask_off, *g.get());

  all.weights.stride_shift((uint32_t)ceil_log_2(stride - 1));

  gd* bare = g.get();
  learner<gd, example>& ret = init_learner(g, g->learn, bare->predict, ((uint64_t)1 << all.weights.stride_shift()));
  ret.set_sensitivity(bare->sensitivity);
  ret.set_multipredict(bare->multipredict);
  ret.set_update(bare->update);
  ret.set_save_load(save_load);
  ret.set_end_pass(end_pass);
  return make_base(ret);
}

}  // namespace GD<|MERGE_RESOLUTION|>--- conflicted
+++ resolved
@@ -1,14 +1,6 @@
-<<<<<<< HEAD
-﻿/*
-Copyright (c) by respective owners including Yahoo!, Microsoft, and
-individual contributors. All rights reserved.  Released under a BSD (revised)
-license as described in the file LICENSE.
- */
-=======
 // Copyright (c) by respective owners including Yahoo!, Microsoft, and
 // individual contributors. All rights reserved. Released under a BSD (revised)
 // license as described in the file LICENSE.
->>>>>>> 004c1749
 #include "crossplat_compat.h"
 
 #include <cfloat>
@@ -30,11 +22,8 @@
 #include "accumulate.h"
 #include "reductions.h"
 #include "vw.h"
-<<<<<<< HEAD
 #include "floatbits.h"
 #include "debug_log.h"
-=======
->>>>>>> 004c1749
 
 #define VERSION_SAVE_RESUME_FIX "7.10.1"
 #define VERSION_PASS_UINT64 "8.3.3"
@@ -298,21 +287,12 @@
   {
     for (features::iterator_all& f : fs.values_indices_audit())
     {
-<<<<<<< HEAD
-      std::cout << '\t' << f.audit().get()->first << '^' << f.audit().get()->second << ':'
-                 << ((f.index() >> stride_shift) & all.parse_mask) << ':' << f.value();
-      for (size_t k = 0; k < all.lda; k++) std::cout << ':' << (&weights[f.index()])[k];
-    }
-  }
-  std::cout << " total of " << count << " features." << endl;
-=======
       std::cout << '\t' << f.audit()->get()->first << '^' << f.audit()->get()->second << ':'
                 << ((f.index() >> stride_shift) & all.parse_mask) << ':' << f.value();
       for (size_t k = 0; k < all.lda; k++) std::cout << ':' << (&weights[f.index()])[k];
     }
   }
   std::cout << " total of " << count << " features." << std::endl;
->>>>>>> 004c1749
 }
 
 void print_features(vw& all, example& ec)
@@ -408,14 +388,10 @@
     ec.partial_prediction = inline_predict(all, ec);
 
   ec.partial_prediction *= (float)all.sd->contraction;
-<<<<<<< HEAD
-  ec.pred.scalar = finalize_prediction(all.sd, ec.partial_prediction);
+  ec.pred.scalar = finalize_prediction(all.sd, all.logger, ec.partial_prediction);
 
   VW_DBG(ec) << "gd: predict() " << scalar_pred_to_string(ec) << features_to_string(ec) << endl;
 
-=======
-  ec.pred.scalar = finalize_prediction(all.sd, all.logger, ec.partial_prediction);
->>>>>>> 004c1749
   if (audit)
     print_audit_features(all, ec);
 }

--- conflicted
+++ resolved
@@ -323,13 +323,8 @@
 
 void print_audit_features(VW::workspace& all, example& ec)
 {
-<<<<<<< HEAD
   if (all.audit) print_result_by_ref(all.stdout_adapter.get(), ec.pred.scalar, -1, ec.tag, all.logger);
   fflush(stdout);
-=======
-  if (all.audit) print_result_by_ref(all.audit_writer.get(), ec.pred.scalar, -1, ec.tag);
-
->>>>>>> c5023b5a
   print_features(all, ec);
 }
 

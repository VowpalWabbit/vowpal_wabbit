--- conflicted
+++ resolved
@@ -105,12 +105,10 @@
   bool modify = feature_mask_off || fw != 0.;
   if (modify)
   {
-<<<<<<< HEAD
     if VW_STD17_CONSTEXPR (spare != 0)
+    {
       x *= w[spare];
-=======
-    if constexpr (spare != 0) x *= w[spare];
->>>>>>> 318c037c
+    }
     w[0] += update * x;
   }
 }
@@ -138,12 +136,10 @@
 template <bool sqrt_rate, bool feature_mask_off, size_t adaptive, size_t normalized, size_t spare>
 void train(gd& g, example& ec, float update)
 {
-<<<<<<< HEAD
   if VW_STD17_CONSTEXPR (normalized != 0)
+  {
     update *= g.update_multiplier;
-=======
-  if constexpr (normalized != 0) update *= g.update_multiplier;
->>>>>>> 318c037c
+  }
   foreach_feature<float, update_feature<sqrt_rate, feature_mask_off, adaptive, normalized, spare> >(*g.all, ec, update);
 }
 

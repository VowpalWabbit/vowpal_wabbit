--- conflicted
+++ resolved
@@ -175,16 +175,10 @@
      return (gravity < fabsf(w)) ? w - sign(w) * gravity : 0.f;
    }
 
-<<<<<<< HEAD
-void audit_quad(vw& all, feature& left_feature, audit_data* left_audit, v_array<feature> &right_features, v_array<audit_data> &audit_right, vector<string_value>& results, string& ns_pre, uint32_t offset = 0)
-{
-  size_t halfhash = quadratic_constant * (left_feature.weight_index) + offset;
-=======
   bool operator<(const string_value& first, const string_value& second)
   {
     return fabsf(first.v) > fabsf(second.v);
   }
->>>>>>> 6d30f954
 
   struct audit_results
   {
@@ -198,19 +192,6 @@
 
   inline void audit_interaction(audit_results& dat, const audit_data* f)
   {
-<<<<<<< HEAD
-    ns_pre = left_audit->space; 
-    ns_pre = ns_pre + '^' + left_audit->feature + '^';
-  }
- 
-  audit_features(all, right_features, audit_right, results, prepend, ns_pre, halfhash, left_audit ? left_audit->x : 1);
-}
-
-void audit_triple(vw& all, feature& f0, audit_data* f0_audit, feature& f1, audit_data* f1_audit, 
-		  v_array<feature> &right_features, v_array<audit_data> &audit_right, vector<string_value>& results, string& ns_pre, uint32_t offset = 0)
-{
-  size_t halfhash = cubic_constant2 * (cubic_constant * f0.weight_index + f1.weight_index) + offset;
-=======
       if (f == nullptr)
       {
           dat.ns_pre.pop_back();
@@ -220,7 +201,6 @@
       string ns_pre;
       if (!dat.ns_pre.empty())
           ns_pre += '*';
->>>>>>> 6d30f954
 
       if (f->space && (*(f->space) != ' '))
       {
@@ -269,12 +249,6 @@
       }
 
   }
-<<<<<<< HEAD
-  audit_features(all, right_features, audit_right, results, prepend, ns_pre, halfhash);
-}
-=======
-
->>>>>>> 6d30f954
 
 void print_features(vw& all, example& ec)
 {
@@ -314,14 +288,8 @@
 
       sort(dat.results.begin(),dat.results.end());
       if(all.audit){
-<<<<<<< HEAD
-        cout << "(+=" << ec.ft_offset << ") ";
-        for (vector<string_value>::iterator sv = features.begin(); sv!= features.end(); sv++)
-	  cout << '\t' << (*sv).s;
-=======
         for (vector<string_value>::const_iterator sv = dat.results.begin(); sv!= dat.results.end(); ++sv)
             cout << '\t' << (*sv).s;
->>>>>>> 6d30f954
         cout << endl;
       }
 
@@ -518,13 +486,8 @@
     
     norm_data nd = {grad_squared, 0., 0., {g.neg_power_t, g.neg_norm_power}};
 
-    //global_print_features = true;
     foreach_feature<norm_data,pred_per_update_feature<sqrt_rate, feature_mask_off, adaptive, normalized, spare> >(all, ec, nd);
-<<<<<<< HEAD
-    global_print_features = false;
-    
-=======
->>>>>>> 6d30f954
+
     if(normalized) {
       g.all->normalized_sum_norm_x += ld.weight * nd.norm_x;
       g.total_weight += ld.weight;

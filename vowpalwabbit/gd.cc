// Copyright (c) by respective owners including Yahoo!, Microsoft, and
// individual contributors. All rights reserved. Released under a BSD (revised)
// license as described in the file LICENSE.
#include "crossplat_compat.h"

#include <cfloat>

#if !defined(VW_NO_INLINE_SIMD)
#if !defined(__SSE2__) && (defined(_M_AMD64) || defined(_M_X64))
#define __SSE2__
#endif

#if defined(__ARM_NEON__)
#include <arm_neon.h>
#elif defined(__SSE2__)
#include <xmmintrin.h>
#endif
#endif

#include "debug_log.h"
#include "gd.h"
#include "accumulate.h"
#include "reductions.h"
#include "vw.h"

#undef VW_DEBUG_LOG
#define VW_DEBUG_LOG vw_dbg::gd

#define VERSION_SAVE_RESUME_FIX "7.10.1"
#define VERSION_PASS_UINT64 "8.3.3"

using namespace VW::LEARNER;
using namespace VW::config;

// todo:
// 4. Factor various state out of vw&
namespace GD
{

struct gd
{
  //  double normalized_sum_norm_x;
  double total_weight;
  size_t no_win_counter;
  size_t early_stop_thres;
  float initial_constant;
  float neg_norm_power;
  float neg_power_t;
  float sparse_l2;
  float update_multiplier;
  void (*predict)(gd&, base_learner&, example&);
  void (*learn)(gd&, base_learner&, example&);
  void (*update)(gd&, base_learner&, example&);
  float (*sensitivity)(gd&, base_learner&, example&);
  void (*multipredict)(gd&, base_learner&, example&, size_t, size_t, polyprediction*, bool);
  bool adaptive_input;
  bool normalized_input;
  bool adax;
  vw* all;  // parallel, features, parameters
};

uint32_t gd_stack_depth;

uint32_t get_stack_depth()
{
  return gd_stack_depth;
}

void sync_weights(vw& all);

inline float quake_InvSqrt(float x)
{
  // Carmack/Quake/SGI fast method:
  float xhalf = 0.5f * x;
  static_assert(sizeof(int) == sizeof(float), "Floats and ints are converted between, they must be the same size.");
  int i = reinterpret_cast<int&>(x);  // store floating-point bits in integer
  i = 0x5f3759d5 - (i >> 1);          // initial guess for Newton's method
  x = reinterpret_cast<float&>(i);    // convert new bits into float
  x = x * (1.5f - xhalf * x * x);     // One round of Newton's method
  return x;
}

static inline float InvSqrt(float x)
{
#if !defined(VW_NO_INLINE_SIMD)
#if defined(__ARM_NEON__)
  // Propagate into vector
  float32x2_t v1 = vdup_n_f32(x);
  // Estimate
  float32x2_t e1 = vrsqrte_f32(v1);
  // N-R iteration 1
  float32x2_t e2 = vmul_f32(e1, vrsqrts_f32(v1, vmul_f32(e1, e1)));
  // N-R iteration 2
  float32x2_t e3 = vmul_f32(e2, vrsqrts_f32(v1, vmul_f32(e2, e2)));
  // Extract result
  return vget_lane_f32(e3, 0);
#elif defined(__SSE2__)
  __m128 eta = _mm_load_ss(&x);
  eta = _mm_rsqrt_ss(eta);
  _mm_store_ss(&x, eta);
#else
  x = quake_InvSqrt(x);
#endif
#else
  x = quake_InvSqrt(x);
#endif

  return x;
}

template <bool sqrt_rate, bool feature_mask_off, size_t adaptive, size_t normalized, size_t spare>
inline void update_feature(float& update, float x, float& fw)
{
  weight* w = &fw;
  if (feature_mask_off || fw != 0.)
  {
    if (spare != 0)
      x *= w[spare];
    w[0] += update * x;
  }
}

// this deals with few nonzero features vs. all nonzero features issues.
template <bool sqrt_rate, size_t adaptive, size_t normalized>
float average_update(float total_weight, float normalized_sum_norm_x, float neg_norm_power)
{
  if (normalized)
  {
    if (sqrt_rate)
    {
      float avg_norm = (float)(total_weight / normalized_sum_norm_x);
      if (adaptive)
        return std::sqrt(avg_norm);
      else
        return avg_norm;
    }
    else
      return powf((float)(normalized_sum_norm_x / total_weight), neg_norm_power);
  }
  return 1.f;
}

template <bool sqrt_rate, bool feature_mask_off, size_t adaptive, size_t normalized, size_t spare>
void train(gd& g, example& ec, float update)
{
  if (normalized)
    update *= g.update_multiplier;

  VW_DBG(ec)<< "gd: train() spare=" << spare << std::endl;

  foreach_feature<float, update_feature<sqrt_rate, feature_mask_off, adaptive, normalized, spare> >(*g.all, ec, update);
}

void end_pass(gd& g)
{
  vw& all = *g.all;
  if (all.save_resume)
  {
    // TODO work out a better system to update state that will be saved in the model.
    if (all.sd->gravity != 0.)
    {
      g.all->options->replace("l1_state", std::to_string(all.sd->gravity));
      g.all->options->get_typed_option<double>("l1_state").value(all.sd->gravity);
    }
    if (all.sd->contraction != 1.)
    {
      g.all->options->replace("l2_state", std::to_string(all.sd->contraction));
      g.all->options->get_typed_option<double>("l2_state").value(all.sd->contraction);
    }
  }
  else
    sync_weights(all);
  if (all.all_reduce != nullptr)
  {
    if (all.weights.adaptive)
      accumulate_weighted_avg(all, all.weights);
    else
      accumulate_avg(all, all.weights, 0);
  }
  all.eta *= all.eta_decay_rate;
  if (all.save_per_pass)
    save_predictor(all, all.final_regressor_name, all.current_pass);

  if (!all.holdout_set_off)
  {
    if (summarize_holdout_set(all, g.no_win_counter))
      finalize_regressor(all, all.final_regressor_name);
    if ((g.early_stop_thres == g.no_win_counter) &&
        ((all.check_holdout_every_n_passes <= 1) || ((all.current_pass % all.check_holdout_every_n_passes) == 0)))
      set_done(all);
  }
}

#include <algorithm>

struct string_value
{
  float v;
  std::string s;
  friend bool operator<(const string_value& first, const string_value& second);
};

bool operator<(const string_value& first, const string_value& second) { return fabsf(first.v) > fabsf(second.v); }

struct audit_results
{
  vw& all;
  const uint64_t offset;
  std::vector<std::string> ns_pre;
  std::vector<string_value> results;
  audit_results(vw& p_all, const size_t p_offset) : all(p_all), offset(p_offset) {}
};

inline void audit_interaction(audit_results& dat, const audit_strings* f)
{
  if (f == nullptr)
  {
    if (!dat.ns_pre.empty())
    {
      dat.ns_pre.pop_back();
    }

    return;
  }

  std::string ns_pre;
  if (!dat.ns_pre.empty())
    ns_pre += '*';

  if (f->first != "" && ((f->first) != " "))
  {
    ns_pre.append(f->first);
    ns_pre += '^';
  }

  if (f->second != "")
  {
    ns_pre.append(f->second);
  }

  if (!ns_pre.empty())
  {
    dat.ns_pre.push_back(ns_pre);
  }
}

inline void audit_feature(audit_results& dat, const float ft_weight, const uint64_t ft_idx)
{
  parameters& weights = dat.all.weights;
  uint64_t index = ft_idx & weights.mask();
  size_t stride_shift = weights.stride_shift();

  std::string ns_pre;
  for (std::string& s : dat.ns_pre) ns_pre += s;

  if (dat.all.audit)
  {
    std::ostringstream tempstream;
    tempstream << ':' << (index >> stride_shift) << ':' << ft_weight << ':'
               << trunc_weight(weights[index], (float)dat.all.sd->gravity) * (float)dat.all.sd->contraction;

    if (weights.adaptive)  // adaptive
      tempstream << '@' << (&weights[index])[1];

    string_value sv = {weights[index] * ft_weight, ns_pre + tempstream.str()};
    dat.results.push_back(sv);
  }

  if ((dat.all.current_pass == 0 || dat.all.training == false) && dat.all.hash_inv)
  {
    // for invert_hash

    if (dat.offset != 0)
    {
      // otherwise --oaa output no features for class > 0.
      std::ostringstream tempstream;
      tempstream << '[' << (dat.offset >> stride_shift) << ']';
      ns_pre += tempstream.str();
    }
    const auto strided_index = index >> stride_shift;
    if (!dat.all.index_name_map.count(strided_index))
      dat.all.index_name_map.insert(std::make_pair(strided_index, ns_pre));
  }
}

void print_lda_features(vw& all, example& ec)
{
  parameters& weights = all.weights;
  uint32_t stride_shift = weights.stride_shift();
  size_t count = 0;
  for (features& fs : ec) count += fs.size();
  for (features& fs : ec)
  {
    for (features::iterator_all& f : fs.values_indices_audit())
    {
      std::cout << '\t' << f.audit()->get()->first << '^' << f.audit()->get()->second << ':'
                << ((f.index() >> stride_shift) & all.parse_mask) << ':' << f.value();
      for (size_t k = 0; k < all.lda; k++) std::cout << ':' << (&weights[f.index()])[k];
    }
  }
  std::cout << " total of " << count << " features." << std::endl;
}

void print_features(vw& all, example& ec)
{
  if (all.lda > 0)
    print_lda_features(all, ec);
  else
  {
    audit_results dat(all, ec.ft_offset);

    for (features& fs : ec)
    {
      if (fs.space_names.size() > 0)
        for (features::iterator_all& f : fs.values_indices_audit())
        {
          audit_interaction(dat, f.audit()->get());
          audit_feature(dat, f.value(), f.index() + ec.ft_offset);
          audit_interaction(dat, NULL);
        }
      else
        for (features::iterator& f : fs) audit_feature(dat, f.value(), f.index() + ec.ft_offset);
    }

    INTERACTIONS::generate_interactions<audit_results, const uint64_t, audit_feature, true, audit_interaction>(
        all, ec, dat);

    stable_sort(dat.results.begin(), dat.results.end());
    if (all.audit)
    {
      for (string_value& sv : dat.results) std::cout << '\t' << sv.s;
      std::cout << std::endl;
    }
  }
}

void print_audit_features(vw& all, example& ec)
{
  if (all.audit)
    print_result_by_ref(all.stdout_adapter.get(), ec.pred.scalar, -1, ec.tag);
  fflush(stdout);
  print_features(all, ec);
}

float finalize_prediction(shared_data* sd, vw_logger& logger, float ret)
{
  if (std::isnan(ret))
  {
    ret = 0.;
    if (!logger.quiet) {
      std::cerr << "NAN prediction in example " << sd->example_number + 1 << ", forcing " << ret << std::endl;
    }
    return ret;
  }
  if (ret > sd->max_label)
    return (float)sd->max_label;
  if (ret < sd->min_label)
    return (float)sd->min_label;
  return ret;
}

struct trunc_data
{
  float prediction;
  float gravity;
};

inline void vec_add_trunc(trunc_data& p, const float fx, float& fw)
{
  p.prediction += trunc_weight(fw, p.gravity) * fx;
}

inline float trunc_predict(vw& all, example& ec, double gravity)
{
  trunc_data temp = {ec.initial, (float)gravity};
  foreach_feature<trunc_data, vec_add_trunc>(all, ec, temp);
  return temp.prediction;
}

inline void vec_add_print(float& p, const float fx, float& fw)
{
  p += fw * fx;
  std::cerr << " + " << fw << "*" << fx;
}

template <bool l1, bool audit>
void predict(gd& g, base_learner&, example& ec)
{
  VW_DBG(ec) << "gd.predict(): ex#=" << ec.example_counter << ", offset=" << ec.ft_offset << std::endl;
  gd_stack_depth = ec.stack_depth;
  vw& all = *g.all;
  if (l1)
    ec.partial_prediction = trunc_predict(all, ec, all.sd->gravity);
  else
    ec.partial_prediction = inline_predict(all, ec);

  ec.partial_prediction *= (float)all.sd->contraction;
<<<<<<< HEAD
  ec.pred.scalar = finalize_prediction(all.sd, ec.partial_prediction);

  VW_DBG(ec) << "gd: predict() " << scalar_pred_to_string(ec) << features_to_string(ec) << std::endl;

=======
  ec.pred.scalar = finalize_prediction(all.sd, all.logger, ec.partial_prediction);
>>>>>>> 5d4c23af
  if (audit)
    print_audit_features(all, ec);
}

template <class T>
inline void vec_add_trunc_multipredict(multipredict_info<T>& mp, const float fx, uint64_t fi)
{
  size_t index = fi;
  for (size_t c = 0; c < mp.count; c++, index += mp.step)
    mp.pred[c].scalar += fx * trunc_weight(mp.weights[index], mp.gravity);
}

template <bool l1, bool audit>
void multipredict(
    gd& g, base_learner&, example& ec, size_t count, size_t step, polyprediction* pred, bool finalize_predictions)
{
  gd_stack_depth = ec.stack_depth;
  vw& all = *g.all;
  for (size_t c = 0; c < count; c++) pred[c].scalar = ec.initial;
  if (g.all->weights.sparse)
  {
    multipredict_info<sparse_parameters> mp = {
        count, step, pred, g.all->weights.sparse_weights, (float)all.sd->gravity};
    if (l1)
      foreach_feature<multipredict_info<sparse_parameters>, uint64_t, vec_add_trunc_multipredict>(all, ec, mp);
    else
      foreach_feature<multipredict_info<sparse_parameters>, uint64_t, vec_add_multipredict>(all, ec, mp);
  }
  else
  {
    multipredict_info<dense_parameters> mp = {count, step, pred, g.all->weights.dense_weights, (float)all.sd->gravity};
    if (l1)
      foreach_feature<multipredict_info<dense_parameters>, uint64_t, vec_add_trunc_multipredict>(all, ec, mp);
    else
      foreach_feature<multipredict_info<dense_parameters>, uint64_t, vec_add_multipredict>(all, ec, mp);
  }
  if (all.sd->contraction != 1.)
    for (size_t c = 0; c < count; c++) pred[c].scalar *= (float)all.sd->contraction;
  if (finalize_predictions)
    for (size_t c = 0; c < count; c++) pred[c].scalar = finalize_prediction(all.sd, all.logger, pred[c].scalar);
  if (audit)
  {
    for (size_t c = 0; c < count; c++)
    {
      ec.pred.scalar = pred[c].scalar;
      print_audit_features(all, ec);
      ec.ft_offset += (uint64_t)step;
    }
    ec.ft_offset -= (uint64_t)(step * count);
  }
}

struct power_data
{
  float minus_power_t;
  float neg_norm_power;
};

template <bool sqrt_rate, size_t adaptive, size_t normalized>
inline float compute_rate_decay(power_data& s, float& fw)
{
  weight* w = &fw;
  float rate_decay = 1.f;
  if (adaptive)
  {
    if (sqrt_rate)
      rate_decay = InvSqrt(w[adaptive]);
    else
      rate_decay = powf(w[adaptive], s.minus_power_t);
  }
  if (normalized)
  {
    if (sqrt_rate)
    {
      float inv_norm = 1.f / w[normalized];
      if (adaptive)
        rate_decay *= inv_norm;
      else
        rate_decay *= inv_norm * inv_norm;
    }
    else
      rate_decay *= powf(w[normalized] * w[normalized], s.neg_norm_power);
  }
  return rate_decay;
}

struct norm_data
{
  float grad_squared;
  float pred_per_update;
  float norm_x;
  power_data pd;
  float extra_state[4];
};

constexpr float x_min = 1.084202e-19f;
constexpr float x2_min = x_min * x_min;
constexpr float x2_max = FLT_MAX;

template <bool sqrt_rate, bool feature_mask_off, size_t adaptive, size_t normalized, size_t spare, bool stateless>
inline void pred_per_update_feature(norm_data& nd, float x, float& fw)
{
  if (feature_mask_off || fw != 0.)
  {
    weight* w = &fw;
    float x2 = x * x;
    if (x2 < x2_min)
    {
      x = (x > 0) ? x_min : -x_min;
      x2 = x2_min;
    }
    if (x2 > x2_max)
      THROW("your features have too much magnitude");
    if (stateless)  // we must not modify the parameter state so introduce a shadow version.
    {
      nd.extra_state[0] = w[0];
      nd.extra_state[adaptive] = w[adaptive];
      nd.extra_state[normalized] = w[normalized];
      w = nd.extra_state;
    }
    if (adaptive)
      w[adaptive] += nd.grad_squared * x2;
    if (normalized)
    {
      float x_abs = fabsf(x);
      if (x_abs > w[normalized])  // new scale discovered
      {
        if (w[normalized] >
            0.)  // If the normalizer is > 0 then rescale the weight so it's as if the new scale was the old scale.
        {
          if (sqrt_rate)
          {
            float rescale = w[normalized] / x_abs;
            w[0] *= (adaptive ? rescale : rescale * rescale);
          }
          else
          {
            float rescale = x_abs / w[normalized];
            w[0] *= powf(rescale * rescale, nd.pd.neg_norm_power);
          }
        }
        w[normalized] = x_abs;
      }
      nd.norm_x += x2 / (w[normalized] * w[normalized]);
    }
    w[spare] = compute_rate_decay<sqrt_rate, adaptive, normalized>(nd.pd, w[0]);
    nd.pred_per_update += x2 * w[spare];
  }
}

bool global_print_features = false;
template <bool sqrt_rate, bool feature_mask_off, bool adax, size_t adaptive, size_t normalized, size_t spare,
    bool stateless>
float get_pred_per_update(gd& g, example& ec)
{
  // We must traverse the features in _precisely_ the same order as during training.
  label_data& ld = ec.l.simple;
  vw& all = *g.all;

  float grad_squared = ec.weight;
  if (!adax)
    grad_squared *= all.loss->getSquareGrad(ec.pred.scalar, ld.label);

  if (grad_squared == 0 && !stateless)
    return 1.;

  norm_data nd = {grad_squared, 0., 0., {g.neg_power_t, g.neg_norm_power}, {0}};
  foreach_feature<norm_data,
      pred_per_update_feature<sqrt_rate, feature_mask_off, adaptive, normalized, spare, stateless> >(all, ec, nd);
  if (normalized)
  {
    if (!stateless)
    {
      g.all->normalized_sum_norm_x += ((double)ec.weight) * nd.norm_x;
      g.total_weight += ec.weight;
      g.update_multiplier = average_update<sqrt_rate, adaptive, normalized>(
          (float)g.total_weight, (float)g.all->normalized_sum_norm_x, g.neg_norm_power);
    }
    else
    {
      float nsnx = ((float)g.all->normalized_sum_norm_x) + ec.weight * nd.norm_x;
      float tw = (float)g.total_weight + ec.weight;
      g.update_multiplier = average_update<sqrt_rate, adaptive, normalized>(tw, nsnx, g.neg_norm_power);
    }
    nd.pred_per_update *= g.update_multiplier;
  }
  return nd.pred_per_update;
}

template <bool sqrt_rate, bool feature_mask_off, bool adax, size_t adaptive, size_t normalized, size_t spare,
    bool stateless>
float sensitivity(gd& g, example& ec)
{
  if (adaptive || normalized)
    return get_pred_per_update<sqrt_rate, feature_mask_off, adax, adaptive, normalized, spare, stateless>(g, ec);
  else
    return ec.total_sum_feat_sq;
}

template <size_t adaptive>
float get_scale(gd& g, example& /* ec */, float weight)
{
  float update_scale = g.all->eta * weight;
  if (!adaptive)
  {
    float t =
        (float)(g.all->sd->t + weight - g.all->sd->weighted_holdout_examples - g.all->sd->weighted_unlabeled_examples);
    update_scale *= powf(t, g.neg_power_t);
  }
  return update_scale;
}

template <bool sqrt_rate, bool feature_mask_off, bool adax, size_t adaptive, size_t normalized, size_t spare>
float sensitivity(gd& g, base_learner& /* base */, example& ec)
{
  return get_scale<adaptive>(g, ec, 1.) *
      sensitivity<sqrt_rate, feature_mask_off, adax, adaptive, normalized, spare, true>(g, ec);
}

template <bool sparse_l2, bool invariant, bool sqrt_rate, bool feature_mask_off, bool adax, size_t adaptive,
    size_t normalized, size_t spare>
float compute_update(gd& g, example& ec)
{
  // invariant: not a test label, importance weight > 0
  label_data& ld = ec.l.simple;
  vw& all = *g.all;

  float update = 0.;
  ec.updated_prediction = ec.pred.scalar;
  if (all.loss->getLoss(all.sd, ec.pred.scalar, ld.label) > 0.)
  {
    float pred_per_update = sensitivity<sqrt_rate, feature_mask_off, adax, adaptive, normalized, spare, false>(g, ec);
    float update_scale = get_scale<adaptive>(g, ec, ec.weight);
    if (invariant)
      update = all.loss->getUpdate(ec.pred.scalar, ld.label, update_scale, pred_per_update);
    else
      update = all.loss->getUnsafeUpdate(ec.pred.scalar, ld.label, update_scale);
    // changed from ec.partial_prediction to ld.prediction
    ec.updated_prediction += pred_per_update * update;

    if (all.reg_mode && fabs(update) > 1e-8)
    {
      double dev1 = all.loss->first_derivative(all.sd, ec.pred.scalar, ld.label);
      double eta_bar = (fabs(dev1) > 1e-8) ? (-update / dev1) : 0.0;
      if (fabs(dev1) > 1e-8)
        all.sd->contraction *= (1. - all.l2_lambda * eta_bar);
      update /= (float)all.sd->contraction;
      all.sd->gravity += eta_bar * all.l1_lambda;
    }
  }

  if (sparse_l2)
    update -= g.sparse_l2 * ec.pred.scalar;

  return update;
}

template <bool sparse_l2, bool invariant, bool sqrt_rate, bool feature_mask_off, bool adax, size_t adaptive,
    size_t normalized, size_t spare>
void update(gd& g, base_learner&, example& ec)
{
  // invariant: not a test label, importance weight > 0
  float update;
  if ((update = compute_update<sparse_l2, invariant, sqrt_rate, feature_mask_off, adax, adaptive, normalized, spare>(
           g, ec)) != 0.)
    train<sqrt_rate, feature_mask_off, adaptive, normalized, spare>(g, ec, update);

  if (g.all->sd->contraction < 1e-9 || g.all->sd->gravity > 1e3)  // updating weights now to avoid numerical instability
    sync_weights(*g.all);
}

template <bool sparse_l2, bool invariant, bool sqrt_rate, bool feature_mask_off, bool adax, size_t adaptive,
    size_t normalized, size_t spare>
void learn(gd& g, base_learner& base, example& ec)
{
  // invariant: not a test label, importance weight > 0
<<<<<<< HEAD
  gd_stack_depth = ec.stack_depth;
  assert(ec.in_use);
=======
>>>>>>> 5d4c23af
  assert(ec.l.simple.label != FLT_MAX);
  assert(ec.weight > 0.);
  g.predict(g, base, ec);
  update<sparse_l2, invariant, sqrt_rate, feature_mask_off, adax, adaptive, normalized, spare>(g, base, ec);
}

void sync_weights(vw& all)
{
  // todo, fix length dependence
  if (all.sd->gravity == 0. && all.sd->contraction == 1.)  // to avoid unnecessary weight synchronization
    return;

  if (all.weights.sparse)
    for (weight& w : all.weights.sparse_weights)
      w = trunc_weight(w, (float)all.sd->gravity) * (float)all.sd->contraction;
  else
    for (weight& w : all.weights.dense_weights)
      w = trunc_weight(w, (float)all.sd->gravity) * (float)all.sd->contraction;

  all.sd->gravity = 0.;
  all.sd->contraction = 1.;
}

size_t write_index(io_buf& model_file, std::stringstream& msg, bool text, uint32_t num_bits, uint64_t i)
{
  size_t brw;
  uint32_t old_i = 0;

  msg << i;

  if (num_bits < 31)
  {
    old_i = (uint32_t)i;
    brw = bin_text_write_fixed(model_file, (char*)&old_i, sizeof(old_i), msg, text);
  }
  else
    brw = bin_text_write_fixed(model_file, (char*)&i, sizeof(i), msg, text);

  return brw;
}

template <class T>
void save_load_regressor(vw& all, io_buf& model_file, bool read, bool text, T& weights)
{
  size_t brw = 1;

  if (all.print_invert)  // write readable model with feature names
  {
    std::stringstream msg;

    for (auto it = weights.begin(); it != weights.end(); ++it)
    {
      const auto weight_value = *it;
      if (*it != 0.f)
      {
        const auto weight_index = it.index() >> weights.stride_shift();

        const auto map_it = all.index_name_map.find(weight_index);
        if (map_it != all.index_name_map.end())
        {
          msg << map_it->second;
          bin_text_write_fixed(model_file, 0 /*unused*/, 0 /*unused*/, msg, true);
        }

        msg << ":" << weight_index << ":" << weight_value << "\n";
        bin_text_write_fixed(model_file, 0 /*unused*/, 0 /*unused*/, msg, true);
      }
    }
    return;
  }

  uint64_t i = 0;
  uint32_t old_i = 0;
  uint64_t length = (uint64_t)1 << all.num_bits;
  if (read)
    do
    {
      brw = 1;
      if (all.num_bits < 31)  // backwards compatible
      {
        brw = model_file.bin_read_fixed((char*)&old_i, sizeof(old_i), "");
        i = old_i;
      }
      else
        brw = model_file.bin_read_fixed((char*)&i, sizeof(i), "");
      if (brw > 0)
      {
        if (i >= length)
          THROW("Model content is corrupted, weight vector index " << i << " must be less than total vector length "
                                                                   << length);
        weight* v = &weights.strided_index(i);
        brw += model_file.bin_read_fixed((char*)&(*v), sizeof(*v), "");
      }
    } while (brw > 0);
  else  // write
    for (typename T::iterator v = weights.begin(); v != weights.end(); ++v)
      if (*v != 0.)
      {
        i = v.index() >> weights.stride_shift();
        std::stringstream msg;

        brw = write_index(model_file, msg, text, all.num_bits, i);
        msg << ":" << *v << "\n";
        brw += bin_text_write_fixed(model_file, (char*)&(*v), sizeof(*v), msg, text);
      }
}

void save_load_regressor(vw& all, io_buf& model_file, bool read, bool text)
{
  if (all.weights.sparse)
    save_load_regressor(all, model_file, read, text, all.weights.sparse_weights);
  else
    save_load_regressor(all, model_file, read, text, all.weights.dense_weights);
}

template <class T>
void save_load_online_state(
    vw& all, io_buf& model_file, bool read, bool text, gd* g, std::stringstream& msg, uint32_t ftrl_size, T& weights)
{
  uint64_t length = (uint64_t)1 << all.num_bits;

  uint64_t i = 0;
  uint32_t old_i = 0;
  size_t brw = 1;

  if (read)
    do
    {
      brw = 1;
      if (all.num_bits < 31)  // backwards compatible
      {
        brw = model_file.bin_read_fixed((char*)&old_i, sizeof(old_i), "");
        i = old_i;
      }
      else
        brw = model_file.bin_read_fixed((char*)&i, sizeof(i), "");
      if (brw > 0)
      {
        if (i >= length)
          THROW("Model content is corrupted, weight vector index " << i << " must be less than total vector length "
                                                                   << length);
        weight buff[8] = {0, 0, 0, 0, 0, 0, 0, 0};
        if (ftrl_size > 0)
          brw += model_file.bin_read_fixed((char*)buff, sizeof(buff[0]) * ftrl_size, "");
        else if (g == NULL || (!g->adaptive_input && !g->normalized_input))
          brw += model_file.bin_read_fixed((char*)buff, sizeof(buff[0]), "");
        else if ((g->adaptive_input && !g->normalized_input) || (!g->adaptive_input && g->normalized_input))
          brw += model_file.bin_read_fixed((char*)buff, sizeof(buff[0]) * 2, "");
        else  // adaptive and normalized
          brw += model_file.bin_read_fixed((char*)buff, sizeof(buff[0]) * 3, "");
        uint32_t stride = 1 << weights.stride_shift();
        weight* v = &weights.strided_index(i);
        for (size_t j = 0; j < stride; j++) v[j] = buff[j];
      }
    } while (brw > 0);
  else  // write binary or text
    for (typename T::iterator v = weights.begin(); v != weights.end(); ++v)
    {
      i = v.index() >> weights.stride_shift();

      if (ftrl_size == 3)
      {
        if (*v != 0. || (&(*v))[1] != 0. || (&(*v))[2] != 0.)
        {
          brw = write_index(model_file, msg, text, all.num_bits, i);
          msg << ":" << *v << " " << (&(*v))[1] << " " << (&(*v))[2] << "\n";
          brw += bin_text_write_fixed(model_file, (char*)&(*v), 3 * sizeof(*v), msg, text);
        }
      }
      else if (ftrl_size == 4)
      {
        if (*v != 0. || (&(*v))[1] != 0. || (&(*v))[2] != 0. || (&(*v))[3] != 0.)
        {
          brw = write_index(model_file, msg, text, all.num_bits, i);
          msg << ":" << *v << " " << (&(*v))[1] << " " << (&(*v))[2] << " " << (&(*v))[3] << "\n";
          brw += bin_text_write_fixed(model_file, (char*)&(*v), 4 * sizeof(*v), msg, text);
        }
      }
      else if (ftrl_size == 6)
      {
        if (*v != 0. || (&(*v))[1] != 0. || (&(*v))[2] != 0. || (&(*v))[3] != 0. || (&(*v))[4] != 0. ||
            (&(*v))[5] != 0.)
        {
          brw = write_index(model_file, msg, text, all.num_bits, i);
          msg << ":" << *v << " " << (&(*v))[1] << " " << (&(*v))[2] << " " << (&(*v))[3] << " " << (&(*v))[4] << " "
              << (&(*v))[5] << "\n";
          brw += bin_text_write_fixed(model_file, (char*)&(*v), 6 * sizeof(*v), msg, text);
        }
      }
      else if (g == nullptr || (!all.weights.adaptive && !all.weights.normalized))
      {
        if (*v != 0.)
        {
          brw = write_index(model_file, msg, text, all.num_bits, i);
          msg << ":" << *v << "\n";
          brw += bin_text_write_fixed(model_file, (char*)&(*v), sizeof(*v), msg, text);
        }
      }
      else if ((all.weights.adaptive && !all.weights.normalized) || (!all.weights.adaptive && all.weights.normalized))
      {
        // either adaptive or normalized
        if (*v != 0. || (&(*v))[1] != 0.)
        {
          brw = write_index(model_file, msg, text, all.num_bits, i);
          msg << ":" << *v << " " << (&(*v))[1] << "\n";
          brw += bin_text_write_fixed(model_file, (char*)&(*v), 2 * sizeof(*v), msg, text);
        }
      }
      else
      {
        // adaptive and normalized
        if (*v != 0. || (&(*v))[1] != 0. || (&(*v))[2] != 0.)
        {
          brw = write_index(model_file, msg, text, all.num_bits, i);
          msg << ":" << *v << " " << (&(*v))[1] << " " << (&(*v))[2] << "\n";
          brw += bin_text_write_fixed(model_file, (char*)&(*v), 3 * sizeof(*v), msg, text);
        }
      }
    }
}

void save_load_online_state(
    vw& all, io_buf& model_file, bool read, bool text, double& total_weight, gd* g, uint32_t ftrl_size)
{
  // vw& all = *g.all;
  std::stringstream msg;

  msg << "initial_t " << all.initial_t << "\n";
  bin_text_read_write_fixed(model_file, (char*)&all.initial_t, sizeof(all.initial_t), "", read, msg, text);

  msg << "norm normalizer " << all.normalized_sum_norm_x << "\n";
  bin_text_read_write_fixed(
      model_file, (char*)&all.normalized_sum_norm_x, sizeof(all.normalized_sum_norm_x), "", read, msg, text);

  msg << "t " << all.sd->t << "\n";
  bin_text_read_write_fixed(model_file, (char*)&all.sd->t, sizeof(all.sd->t), "", read, msg, text);

  msg << "sum_loss " << all.sd->sum_loss << "\n";
  bin_text_read_write_fixed(model_file, (char*)&all.sd->sum_loss, sizeof(all.sd->sum_loss), "", read, msg, text);

  msg << "sum_loss_since_last_dump " << all.sd->sum_loss_since_last_dump << "\n";
  bin_text_read_write_fixed(model_file, (char*)&all.sd->sum_loss_since_last_dump,
      sizeof(all.sd->sum_loss_since_last_dump), "", read, msg, text);

  float dump_interval = all.sd->dump_interval;
  msg << "dump_interval " << dump_interval << "\n";
  bin_text_read_write_fixed(model_file, (char*)&dump_interval, sizeof(dump_interval), "", read, msg, text);
  if (!read || (all.training && all.preserve_performance_counters))  // update dump_interval from input model
    all.sd->dump_interval = dump_interval;

  msg << "min_label " << all.sd->min_label << "\n";
  bin_text_read_write_fixed(model_file, (char*)&all.sd->min_label, sizeof(all.sd->min_label), "", read, msg, text);

  msg << "max_label " << all.sd->max_label << "\n";
  bin_text_read_write_fixed(model_file, (char*)&all.sd->max_label, sizeof(all.sd->max_label), "", read, msg, text);

  msg << "weighted_labeled_examples " << all.sd->weighted_labeled_examples << "\n";
  bin_text_read_write_fixed(model_file, (char*)&all.sd->weighted_labeled_examples,
      sizeof(all.sd->weighted_labeled_examples), "", read, msg, text);

  msg << "weighted_labels " << all.sd->weighted_labels << "\n";
  bin_text_read_write_fixed(
      model_file, (char*)&all.sd->weighted_labels, sizeof(all.sd->weighted_labels), "", read, msg, text);

  msg << "weighted_unlabeled_examples " << all.sd->weighted_unlabeled_examples << "\n";
  bin_text_read_write_fixed(model_file, (char*)&all.sd->weighted_unlabeled_examples,
      sizeof(all.sd->weighted_unlabeled_examples), "", read, msg, text);

  msg << "example_number " << all.sd->example_number << "\n";
  bin_text_read_write_fixed(
      model_file, (char*)&all.sd->example_number, sizeof(all.sd->example_number), "", read, msg, text);

  msg << "total_features " << all.sd->total_features << "\n";
  bin_text_read_write_fixed(
      model_file, (char*)&all.sd->total_features, sizeof(all.sd->total_features), "", read, msg, text);

  if (!read || all.model_file_ver >= VERSION_SAVE_RESUME_FIX)
  {
    // restore some data to allow --save_resume work more accurate

    // fix average loss
    msg << "total_weight " << total_weight << "\n";
    bin_text_read_write_fixed(model_file, (char*)&total_weight, sizeof(total_weight), "", read, msg, text);

    // fix "loss since last" for first printed out example details
    msg << "sd::oec.weighted_labeled_examples " << all.sd->old_weighted_labeled_examples << "\n";
    bin_text_read_write_fixed(model_file, (char*)&all.sd->old_weighted_labeled_examples,
        sizeof(all.sd->old_weighted_labeled_examples), "", read, msg, text);

    // fix "number of examples per pass"
    msg << "current_pass " << all.current_pass << "\n";
    if (all.model_file_ver >= VERSION_PASS_UINT64)
      bin_text_read_write_fixed(model_file, (char*)&all.current_pass, sizeof(all.current_pass), "", read, msg, text);
    else  // backwards compatiblity.
    {
      size_t temp_pass = (size_t)all.current_pass;
      bin_text_read_write_fixed(model_file, (char*)&temp_pass, sizeof(temp_pass), "", read, msg, text);
      all.current_pass = temp_pass;
    }
  }

  if (read &&
      (!all.training ||
          !all.preserve_performance_counters))  // reset various things so that we report test set performance properly
  {
    all.sd->sum_loss = 0;
    all.sd->sum_loss_since_last_dump = 0;
    all.sd->weighted_labeled_examples = 0.;
    all.sd->weighted_labels = 0.;
    all.sd->weighted_unlabeled_examples = 0.;
    all.sd->old_weighted_labeled_examples = 0.;
    all.sd->example_number = 0;
    all.sd->total_features = 0;
    all.current_pass = 0;
  }
  if (all.weights.sparse)
    save_load_online_state(all, model_file, read, text, g, msg, ftrl_size, all.weights.sparse_weights);
  else
    save_load_online_state(all, model_file, read, text, g, msg, ftrl_size, all.weights.dense_weights);
}

void save_load(gd& g, io_buf& model_file, bool read, bool text)
{
  vw& all = *g.all;
  if (read)
  {
    initialize_regressor(all);

    if (all.weights.adaptive && all.initial_t > 0)
    {
      float init_weight = all.initial_weight;
      float init_t = all.initial_t;
      auto initial_gd_weight_initializer = [init_weight, init_t](weight* weights, uint64_t /*index*/) {
        weights[0] = init_weight;
        weights[1] = init_t;
      };

      all.weights.set_default(initial_gd_weight_initializer);

      // for adaptive update, we interpret initial_t as previously seeing initial_t fake datapoints, all with squared
      // gradient=1 NOTE: this is not invariant to the scaling of the data (i.e. when combined with normalized). Since
      // scaling the data scales the gradient, this should ideally be feature_range*initial_t, or something like that.
      // We could potentially fix this by just adding this base quantity times the current range to the sum of gradients
      // stored in memory at each update, and always start sum of gradients to 0, at the price of additional additions
      // and multiplications during the update...
    }
    if (g.initial_constant != 0.0)
      VW::set_weight(all, constant, 0, g.initial_constant);
  }

  if (model_file.num_files() > 0)
  {
    bool resume = all.save_resume;
    std::stringstream msg;
    msg << ":" << resume << "\n";
    bin_text_read_write_fixed(model_file, (char*)&resume, sizeof(resume), "", read, msg, text);
    if (resume)
    {
      if (read && all.model_file_ver < VERSION_SAVE_RESUME_FIX)
        all.trace_message
            << std::endl
            << "WARNING: --save_resume functionality is known to have inaccuracy in model files version less than "
            << VERSION_SAVE_RESUME_FIX << std::endl
            << std::endl;
      save_load_online_state(all, model_file, read, text, g.total_weight, &g);
    }
    else
      save_load_regressor(all, model_file, read, text);
  }
  if (!all.training)  // If the regressor was saved as --save_resume, then when testing we want to materialize the
                      // weights.
    sync_weights(all);
}

template <bool sparse_l2, bool invariant, bool sqrt_rate, bool feature_mask_off, uint64_t adaptive, uint64_t normalized,
    uint64_t spare, uint64_t next>
uint64_t set_learn(vw& all, gd& g)
{
  all.normalized_idx = normalized;
  if (g.adax)
  {
    g.learn = learn<sparse_l2, invariant, sqrt_rate, feature_mask_off, true, adaptive, normalized, spare>;
    g.update = update<sparse_l2, invariant, sqrt_rate, feature_mask_off, true, adaptive, normalized, spare>;
    g.sensitivity = sensitivity<sqrt_rate, feature_mask_off, true, adaptive, normalized, spare>;
    return next;
  }
  else
  {
    g.learn = learn<sparse_l2, invariant, sqrt_rate, feature_mask_off, false, adaptive, normalized, spare>;
    g.update = update<sparse_l2, invariant, sqrt_rate, feature_mask_off, false, adaptive, normalized, spare>;
    g.sensitivity = sensitivity<sqrt_rate, feature_mask_off, false, adaptive, normalized, spare>;
    return next;
  }
}

template <bool sparse_l2, bool invariant, bool sqrt_rate, uint64_t adaptive, uint64_t normalized, uint64_t spare,
    uint64_t next>
uint64_t set_learn(vw& all, bool feature_mask_off, gd& g)
{
  all.normalized_idx = normalized;
  if (feature_mask_off)
    return set_learn<sparse_l2, invariant, sqrt_rate, true, adaptive, normalized, spare, next>(all, g);
  else
    return set_learn<sparse_l2, invariant, sqrt_rate, false, adaptive, normalized, spare, next>(all, g);
}

template <bool invariant, bool sqrt_rate, uint64_t adaptive, uint64_t normalized, uint64_t spare, uint64_t next>
uint64_t set_learn(vw& all, bool feature_mask_off, gd& g)
{
  if (g.sparse_l2 > 0.f)
    return set_learn<true, invariant, sqrt_rate, adaptive, normalized, spare, next>(all, feature_mask_off, g);
  else
    return set_learn<false, invariant, sqrt_rate, adaptive, normalized, spare, next>(all, feature_mask_off, g);
}

template <bool sqrt_rate, uint64_t adaptive, uint64_t normalized, uint64_t spare, uint64_t next>
uint64_t set_learn(vw& all, bool feature_mask_off, gd& g)
{
  if (all.invariant_updates)
    return set_learn<true, sqrt_rate, adaptive, normalized, spare, next>(all, feature_mask_off, g);
  else
    return set_learn<false, sqrt_rate, adaptive, normalized, spare, next>(all, feature_mask_off, g);
}

template <bool sqrt_rate, uint64_t adaptive, uint64_t spare>
uint64_t set_learn(vw& all, bool feature_mask_off, gd& g)
{
  // select the appropriate learn function based on adaptive, normalization, and feature mask
  if (all.weights.normalized)
    return set_learn<sqrt_rate, adaptive, adaptive + 1, adaptive + 2, adaptive + 3>(all, feature_mask_off, g);
  else
    return set_learn<sqrt_rate, adaptive, 0, spare, spare + 1>(all, feature_mask_off, g);
}

template <bool sqrt_rate>
uint64_t set_learn(vw& all, bool feature_mask_off, gd& g)
{
  if (all.weights.adaptive)
    return set_learn<sqrt_rate, 1, 2>(all, feature_mask_off, g);
  else
    return set_learn<sqrt_rate, 0, 0>(all, feature_mask_off, g);
}

uint64_t ceil_log_2(uint64_t v)
{
  if (v == 0)
    return 0;
  else
    return 1 + ceil_log_2(v >> 1);
}

base_learner* setup(options_i& options, vw& all)
{
  auto g = scoped_calloc_or_throw<gd>();

  bool sgd = false;
  bool adaptive = false;
  bool adax = false;
  bool invariant = false;
  bool normalized = false;

  option_group_definition new_options("Gradient Descent options");
  new_options.add(make_option("sgd", sgd).help("use regular stochastic gradient descent update.").keep(all.save_resume))
      .add(make_option("adaptive", adaptive).help("use adaptive, individual learning rates.").keep(all.save_resume))
      .add(make_option("adax", adax).help("use adaptive learning rates with x^2 instead of g^2x^2"))
      .add(make_option("invariant", invariant).help("use safe/importance aware updates.").keep(all.save_resume))
      .add(make_option("normalized", normalized).help("use per feature normalized updates").keep(all.save_resume))
      .add(make_option("sparse_l2", g->sparse_l2).default_value(0.f).help("use per feature normalized updates"))
      .add(make_option("l1_state", all.sd->gravity)
               .keep(all.save_resume)
               .default_value(0.)
               .help("use per feature normalized updates"))
      .add(make_option("l2_state", all.sd->contraction)
               .keep(all.save_resume)
               .default_value(1.)
               .help("use per feature normalized updates"));
  options.add_and_parse(new_options);

  g->all = &all;
  g->all->normalized_sum_norm_x = 0;
  g->no_win_counter = 0;
  g->total_weight = 0.;
  all.weights.adaptive = true;
  all.weights.normalized = true;
  g->neg_norm_power = (all.weights.adaptive ? (all.power_t - 1.f) : -1.f);
  g->neg_power_t = -all.power_t;

  if (all.initial_t > 0)  // for the normalized update: if initial_t is bigger than 1 we interpret this as if we had
                          // seen (all.initial_t) previous fake datapoints all with norm 1
  {
    g->all->normalized_sum_norm_x = all.initial_t;
    g->total_weight = all.initial_t;
  }

  bool feature_mask_off = true;
  if (options.was_supplied("feature_mask"))
    feature_mask_off = false;

  if (!all.holdout_set_off)
  {
    all.sd->holdout_best_loss = FLT_MAX;
    g->early_stop_thres = options.get_typed_option<size_t>("early_terminate").value();
  }

  g->initial_constant = all.initial_constant;

  if (sgd || adaptive || invariant || normalized)
  {
    // nondefault
    all.weights.adaptive = adaptive;
    all.invariant_updates = all.training && invariant;
    all.weights.normalized = normalized;

    if (!options.was_supplied("learning_rate") && !options.was_supplied("l") &&
        !(all.weights.adaptive && all.weights.normalized))
      all.eta = 10;  // default learning rate to 10 for non default update rule

    // if not using normalized or adaptive, default initial_t to 1 instead of 0
    if (!all.weights.adaptive && !all.weights.normalized)
    {
      if (!options.was_supplied("initial_t"))
      {
        all.sd->t = 1.f;
        all.initial_t = 1.f;
      }
      all.eta *= powf((float)(all.sd->t), all.power_t);
    }
  }
  else
  {
    all.invariant_updates = all.training;
  }
  g->adaptive_input = all.weights.adaptive;
  g->normalized_input = all.weights.normalized;

  all.weights.adaptive = all.weights.adaptive && all.training;
  all.weights.normalized = all.weights.normalized && all.training;

  if (adax)
    g->adax = all.training && adax;

  if (g->adax && !all.weights.adaptive)
    THROW("Cannot use adax without adaptive");

  if (pow((double)all.eta_decay_rate, (double)all.numpasses) < 0.0001)
    all.trace_message << "Warning: the learning rate for the last pass is multiplied by: "
                      << pow((double)all.eta_decay_rate, (double)all.numpasses)
                      << " adjust --decay_learning_rate larger to avoid this." << std::endl;

  if (all.reg_mode % 2)
    if (all.audit || all.hash_inv)
    {
      g->predict = predict<true, true>;
      g->multipredict = multipredict<true, true>;
    }
    else
    {
      g->predict = predict<true, false>;
      g->multipredict = multipredict<true, false>;
    }
  else if (all.audit || all.hash_inv)
  {
    g->predict = predict<false, true>;
    g->multipredict = multipredict<false, true>;
  }
  else
  {
    g->predict = predict<false, false>;
    g->multipredict = multipredict<false, false>;
  }

  uint64_t stride;
  if (all.power_t == 0.5)
    stride = set_learn<true>(all, feature_mask_off, *g.get());
  else
    stride = set_learn<false>(all, feature_mask_off, *g.get());

  all.weights.stride_shift((uint32_t)ceil_log_2(stride - 1));

  gd* bare = g.get();
  learner<gd, example>& ret =
      init_learner(g, g->learn, bare->predict, ((uint64_t)1 << all.weights.stride_shift()), "gd");
  ret.set_sensitivity(bare->sensitivity);
  ret.set_multipredict(bare->multipredict);
  ret.set_update(bare->update);
  ret.set_save_load(save_load);
  ret.set_end_pass(end_pass);
  ret.name = "gd";
  return make_base(ret);
}

}  // namespace GD<|MERGE_RESOLUTION|>--- conflicted
+++ resolved
@@ -395,14 +395,10 @@
     ec.partial_prediction = inline_predict(all, ec);
 
   ec.partial_prediction *= (float)all.sd->contraction;
-<<<<<<< HEAD
-  ec.pred.scalar = finalize_prediction(all.sd, ec.partial_prediction);
+  ec.pred.scalar = finalize_prediction(all.sd, all.logger, ec.partial_prediction);
 
   VW_DBG(ec) << "gd: predict() " << scalar_pred_to_string(ec) << features_to_string(ec) << std::endl;
 
-=======
-  ec.pred.scalar = finalize_prediction(all.sd, all.logger, ec.partial_prediction);
->>>>>>> 5d4c23af
   if (audit)
     print_audit_features(all, ec);
 }
@@ -679,11 +675,8 @@
 void learn(gd& g, base_learner& base, example& ec)
 {
   // invariant: not a test label, importance weight > 0
-<<<<<<< HEAD
   gd_stack_depth = ec.stack_depth;
   assert(ec.in_use);
-=======
->>>>>>> 5d4c23af
   assert(ec.l.simple.label != FLT_MAX);
   assert(ec.weight > 0.);
   g.predict(g, base, ec);

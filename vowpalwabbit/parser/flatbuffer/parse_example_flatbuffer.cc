--- conflicted
+++ resolved
@@ -37,22 +37,14 @@
   }
 
   char* line = nullptr;
-<<<<<<< HEAD
-  auto len = all->example_parser->input.buf_read(line, sizeof(uint32_t));
-=======
   auto len = buf.buf_read(line, sizeof(uint32_t));
->>>>>>> 8ac223a1
 
   if (len < sizeof(uint32_t)) { return false; }
 
   _object_size = flatbuffers::ReadScalar<flatbuffers::uoffset_t>(line);
 
   // read one object, object size defined by the read prefix
-<<<<<<< HEAD
-  all->example_parser->input.buf_read(line, _object_size);
-=======
   buf.buf_read(line, _object_size);
->>>>>>> 8ac223a1
 
   _flatbuffer_pointer = reinterpret_cast<uint8_t*>(line);
   _data = VW::parsers::flatbuffer::GetExampleRoot(_flatbuffer_pointer);

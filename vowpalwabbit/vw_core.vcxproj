<<<<<<< HEAD
<?xml version="1.0" encoding="utf-8"?>
<Project DefaultTargets="Build" ToolsVersion="15.0" xmlns="http://schemas.microsoft.com/developer/msbuild/2003">
  <ItemGroup Label="ProjectConfigurations">
    <ProjectConfiguration Include="Debug|Win32">
      <Configuration>Debug</Configuration>
      <Platform>Win32</Platform>
    </ProjectConfiguration>
    <ProjectConfiguration Include="Debug|x64">
      <Configuration>Debug</Configuration>
      <Platform>x64</Platform>
    </ProjectConfiguration>
    <ProjectConfiguration Include="Release|Win32">
      <Configuration>Release</Configuration>
      <Platform>Win32</Platform>
    </ProjectConfiguration>
    <ProjectConfiguration Include="Release|x64">
      <Configuration>Release</Configuration>
      <Platform>x64</Platform>
    </ProjectConfiguration>
  </ItemGroup>
  <PropertyGroup Label="Globals">
    <ProjectGuid>{1E205806-7F80-47DD-A38D-FC08083F3593}</ProjectGuid>
    <Keyword>Win32Proj</Keyword>
    <RootNamespace>vw</RootNamespace>
    <ProjectName>vw_core</ProjectName>
    <flatcPath Condition="'$(flatcPath)'==''">flatc.exe</flatcPath>
    <ConfigurationType>StaticLibrary</ConfigurationType>
    <CharacterSet>Unicode</CharacterSet>
    <PlatformToolset>v141</PlatformToolset>
    <VcpkgOSTarget Condition="'$(VcpkgPlatformToolset)'=='v141'">windows-v141</VcpkgOSTarget>
    <BuildFlatbuffers Condition="'$(BUILD_FLATBUFFERS)'=='BUILD_FLATBUFFERS'">ON</BuildFlatbuffers>
    <BuildFlatbuffers Condition="'$(BUILD_FLATBUFFERS)'!='BUILD_FLATBUFFERS'">OFF</BuildFlatbuffers>
    <!-- This is the ruleset file for code analysis, you can change it in VS -->
    <CodeAnalysisRuleSet>$(MSBuildProjectDirectory)\..\sdl\SDL-7.0-Recommended.ruleset</CodeAnalysisRuleSet>
    <RunCodeAnalysis>true</RunCodeAnalysis>
    <WindowsTargetPlatformVersion>10.0.16299.0</WindowsTargetPlatformVersion>
  </PropertyGroup>
  <Import Project="$(VCTargetsPath)\Microsoft.Cpp.Default.props" />
  <Import Project="$(VcpkgIntegration)" Condition="Exists('$(VcpkgIntegration)')" />
  <PropertyGroup Condition="'$(VcpkgAutoLink)'!=''">
    <VcpkgAutoLink>false</VcpkgAutoLink>
  </PropertyGroup>
  <PropertyGroup Condition="'$(Configuration)'=='Debug'" Label="Configuration">
    <UseDebugLibraries>true</UseDebugLibraries>
  </PropertyGroup>
  <PropertyGroup Condition="'$(Configuration)'=='Release'" Label="Configuration">
    <UseDebugLibraries>false</UseDebugLibraries>
    <WholeProgramOptimization>true</WholeProgramOptimization>
  </PropertyGroup>
  <Import Project="$(VCTargetsPath)\Microsoft.Cpp.props" />
  <Import Project="$(ProjectDir)Build.props" />
  <PropertyGroup Condition="'$(Configuration)'=='Debug'">
    <LinkIncremental>true</LinkIncremental>
    <CodeAnalysisRuleSet>NativeRecommendedRules.ruleset</CodeAnalysisRuleSet>
    <RunCodeAnalysis>false</RunCodeAnalysis>
  </PropertyGroup>
  <PropertyGroup Condition="'$(Configuration)'=='Release'">
    <LinkIncremental>false</LinkIncremental>
  </PropertyGroup>
  <ItemDefinitionGroup Condition="'$(Configuration)'=='Debug'">
    <ClCompile>
      <PrecompiledHeader>
      </PrecompiledHeader>
      <WarningLevel>Level3</WarningLevel>
      <Optimization>Disabled</Optimization>
      <PreprocessorDefinitions>WIN32;_DEBUG;_WINDOWS;_USRDLL;VWDLL_EXPORTS;%(PreprocessorDefinitions)</PreprocessorDefinitions>
    </ClCompile>
    <Link>
      <SubSystem>Windows</SubSystem>
      <GenerateDebugInformation>true</GenerateDebugInformation>
    </Link>
  </ItemDefinitionGroup>
  <ItemDefinitionGroup Condition="'$(Configuration)'=='Release'">
    <ClCompile>
      <PrecompiledHeader>
      </PrecompiledHeader>
      <WarningLevel>Level3</WarningLevel>
      <Optimization>MaxSpeed</Optimization>
      <FunctionLevelLinking>true</FunctionLevelLinking>
      <IntrinsicFunctions>true</IntrinsicFunctions>
      <PreprocessorDefinitions>WIN32;NDEBUG;_WINDOWS;_USRDLL;VWDLL_EXPORTS;%(PreprocessorDefinitions)</PreprocessorDefinitions>
    </ClCompile>
    <Link>
      <SubSystem>Windows</SubSystem>
      <GenerateDebugInformation>true</GenerateDebugInformation>
      <EnableCOMDATFolding>true</EnableCOMDATFolding>
      <OptimizeReferences>true</OptimizeReferences>
    </Link>
  </ItemDefinitionGroup>
  <ItemDefinitionGroup>
    <ClCompile>
      <AdditionalIncludeDirectories>..\explore\static;./win32;%(AdditionalIncludeDirectories);$(ProjectDir)\..\ext_libs\rapidjson\include;$(ProjectDir)\..\explore;$(ProjectDir)\..\ext_libs\fmt\include;$(ProjectDir)\..\ext_libs\spdlog\include</AdditionalIncludeDirectories>
      <PreprocessorDefinitions>ZLIB_WINAPI;$(BUILD_FLATBUFFERS);SPDLOG_COMPILED_LIB;SPDLOG_FMT_EXTERNAL;%(PreprocessorDefinitions)</PreprocessorDefinitions>
      <AdditionalOptions>/D "_CRT_SECURE_NO_WARNINGS" %(AdditionalOptions)</AdditionalOptions>
      <MultiProcessorCompilation>true</MultiProcessorCompilation>
      <EnableEnhancedInstructionSet>NotSet</EnableEnhancedInstructionSet>
      <InlineFunctionExpansion Condition="'$(Configuration)'=='Release'">AnySuitable</InlineFunctionExpansion>
      <FavorSizeOrSpeed Condition="'$(Configuration)'=='Release'">Speed</FavorSizeOrSpeed>
      <OmitFramePointers Condition="'$(Configuration)'=='Release'">true</OmitFramePointers>
      <EnableFiberSafeOptimizations Condition="'$(Configuration)'=='Release'">false</EnableFiberSafeOptimizations>
      <RuntimeLibrary Condition="'$(Configuration)'=='Release'">MultiThreadedDLL</RuntimeLibrary>
      <DebugInformationFormat Condition="'$(Configuration)'=='Debug'">ProgramDatabase</DebugInformationFormat>
      <EnablePREfast Condition="'$(Configuration)'=='Debug'">false</EnablePREfast>
      <MinimalRebuild Condition="'$(Configuration)'=='Debug'">false</MinimalRebuild>
      <TreatWarningAsError Condition="'$(Configuration)|$(Platform)'=='Debug|x64'">true</TreatWarningAsError>
      <TreatWarningAsError Condition="'$(Configuration)|$(Platform)'=='Release|x64'">true</TreatWarningAsError>
    </ClCompile>
    <Link>
      <AdditionalDependencies>kernel32.lib;user32.lib;gdi32.lib;winspool.lib;comdlg32.lib;advapi32.lib;shell32.lib;ole32.lib;oleaut32.lib;uuid.lib;odbc32.lib;odbccp32.lib;ws2_32.lib;%(AdditionalDependencies)</AdditionalDependencies>
    </Link>
    <PreBuildEvent>
      <Message>Generate config.h and flatbuffer if flatbuffers enabled</Message>
      <Command>
        if $(BuildFlatbuffers) == ON ($(flatcPath) -o $(ProjectDir)\parser\flatbuffer\generated\ --cpp $(ProjectDir)\parser\flatbuffer\schema\example.fbs)
        win32\make_config_h.exe
      </Command>
    </PreBuildEvent>
  </ItemDefinitionGroup>
  <PropertyGroup>
    <OutDir>$(SolutionDir)out\target\$(Configuration)\$(PlatformShortName)\</OutDir>
    <IntDir>$(SolutionDir)out\int\$(Configuration)\$(PlatformShortName)\$(ProjectName)\</IntDir>
  </PropertyGroup>
  <ItemGroup>
    <ClInclude Include="cats.h" />
    <ClInclude Include="cats_pdf.h" />
    <ClInclude Include="cb_continuous_label.h" />
    <ClInclude Include="cb_explore_pdf.h" />
    <ClInclude Include="cb_label_parser.h" />
    <ClInclude Include="debug_log.h" />
    <ClInclude Include="get_pmf.h" />
    <ClInclude Include="io\logger.h" />
    <ClInclude Include="offset_tree.h" />
    <ClInclude Include="accumulate.h" />
    <ClInclude Include="action_score.h" />
    <ClInclude Include="active_cover.h" />
    <ClInclude Include="active.h" />
    <ClInclude Include="allreduce.h" />
    <ClInclude Include="api_status.h" />
    <ClInclude Include="array_parameters.h" />
    <ClInclude Include="audit_regressor.h" />
    <ClInclude Include="autolink.h" />
    <ClInclude Include="baseline.h" />
    <ClInclude Include="best_constant.h" />
    <ClInclude Include="bfgs.h" />
    <ClInclude Include="binary.h" />
    <ClInclude Include="boosting.h" />
    <ClInclude Include="bs.h" />
    <ClInclude Include="cache.h" />
    <ClInclude Include="cb_adf.h" />
    <ClInclude Include="cb_algs.h" />
    <ClInclude Include="cb_dro.h" />
    <ClInclude Include="cb_explore_adf_bag.h" />
    <ClInclude Include="cb_explore_adf_common.h" />
    <ClInclude Include="cb_explore_adf_cover.h" />
    <ClInclude Include="cb_explore_adf_first.h" />
    <ClInclude Include="cb_explore_adf_greedy.h" />
    <ClInclude Include="cb_explore_adf_regcb.h" />
    <ClInclude Include="cb_explore_adf_squarecb.h" />
    <ClInclude Include="cb_explore_adf_rnd.h" />
    <ClInclude Include="cb_explore_adf_softmax.h" />
    <ClInclude Include="cb_explore_adf_synthcover.h" />
    <ClInclude Include="cb_explore.h" />
    <ClInclude Include="cb_sample.h" />
    <ClInclude Include="cbify.h" />
    <ClInclude Include="cb_to_cb_adf.h" />
    <ClInclude Include="ccb_label.h" />
    <ClInclude Include="ccb_reduction_features.h" />
    <ClInclude Include="continuous_actions_reduction_features.h" />
    <ClInclude Include="classweight.h" />
    <ClInclude Include="conditional_contextual_bandit.h" />
    <ClInclude Include="confidence.h" />
    <ClInclude Include="cbzo.h" />
    <ClInclude Include="constant.h" />
    <ClInclude Include="cost_sensitive.h" />
    <ClInclude Include="crossplat_compat.h" />
    <ClInclude Include="cs_active.h" />
    <ClInclude Include="csoaa.h" />
    <ClInclude Include="decision_scores.h" />
    <ClInclude Include="distributionally_robust.h" />
    <ClInclude Include="ect.h" />
    <ClInclude Include="error_constants.h" />
    <ClInclude Include="error_data.h" />
    <ClInclude Include="example.h" />
    <ClInclude Include="explore_eval.h" />
    <ClInclude Include="feature_group.h" />
    <ClInclude Include="ftrl.h" />
    <ClInclude Include="gd_mf.h" />
    <ClInclude Include="gd.h" />
    <ClInclude Include="gd_predict.h" />
    <ClInclude Include="gen_cs_example.h" />
    <ClInclude Include="generate_interactions.h" />
    <ClInclude Include="global_data.h" />
    <ClInclude Include="guard.h" />
    <ClInclude Include="interact.h" />
    <ClInclude Include="interactions_predict.h" />
    <ClInclude Include="cached_learner.h" />
    <ClInclude Include="reduction_stack.h" />
    <ClInclude Include="interactions.h" />
    <ClInclude Include="io_buf.h" />
    <ClInclude Include="io/io_adapter.h" />
    <ClInclude Include="kskip_ngram_transformer.h" />
    <ClInclude Include="label_dictionary.h" />
    <ClInclude Include="lda_core.h" />
    <ClInclude Include="learner.h" />
    <ClInclude Include="log_multi.h" />
    <ClInclude Include="loss_functions.h" />
    <ClInclude Include="lrq.h" />
    <ClInclude Include="lrqfa.h" />
    <ClInclude Include="marginal.h" />
    <ClInclude Include="memory_tree.h" />
    <ClInclude Include="memory.h" />
    <ClInclude Include="metrics.h" />
    <ClInclude Include="metric_sink.h" />
    <ClInclude Include="mf.h" />
    <ClInclude Include="multiclass.h" />
    <ClInclude Include="multilabel_oaa.h" />
    <ClInclude Include="multilabel.h" />
    <ClInclude Include="namespaced_feature_store.h" />
    <ClInclude Include="mwt.h" />
    <ClInclude Include="named_labels.h" />
    <ClInclude Include="network.h" />
    <ClInclude Include="nn.h" />
    <ClInclude Include="no_label.h" />
    <ClInclude Include="noop.h" />
    <ClInclude Include="oaa.h" />
    <ClInclude Include="object_pool.h" />
    <ClInclude Include="cats_tree.h" />
    <ClInclude Include="OjaNewton.h" />
    <ClInclude Include="options_boost_po.h" />
    <ClInclude Include="options_serializer_boost_po.h" />
    <ClInclude Include="options_types.h" />
    <ClInclude Include="options.h" />
    <ClInclude Condition="'$(BuildFlatbuffers)'=='ON'" Include="parser\flatbuffer\parse_example_flatbuffer.h" />
    <ClInclude Include="parse_args.h" />
    <ClInclude Include="parse_dispatch_loop.h" />
    <ClInclude Include="parse_example_json.h" />
    <ClInclude Include="parse_example.h" />
    <ClInclude Include="parse_primitives.h" />
    <ClInclude Include="parse_regressor.h" />
    <ClInclude Include="parse_slates_example_json.h" />
    <ClInclude Include="parser.h" />
    <ClInclude Include="pmf_to_pdf.h" />
    <ClInclude Include="primitives.h" />
    <ClInclude Include="plt.h" />
    <ClInclude Include="reduction_features.h" />
    <ClInclude Include="print.h" />
    <ClInclude Include="prob_dist_cont.h" />
    <ClInclude Include="queue.h" />
    <ClInclude Include="rand48.h" />
    <ClInclude Include="recall_tree.h" />
    <ClInclude Include="wrapper_reduction.h" />
    <ClInclude Include="sample_pdf.h" />
    <ClInclude Include="scorer.h" />
    <ClInclude Include="search_dep_parser.h" />
    <ClInclude Include="search_entityrelationtask.h" />
    <ClInclude Include="search_graph.h" />
    <ClInclude Include="search_hooktask.h" />
    <ClInclude Include="search_meta.h" />
    <ClInclude Include="search_multiclasstask.h" />
    <ClInclude Include="search_sequencetask.h" />
    <ClInclude Include="search.h" />
    <ClInclude Include="sender.h" />
    <ClInclude Include="shared_data.h" />
    <ClInclude Include="shared_feature_merger.h" />
    <ClInclude Include="simple_label_parser.h" />
    <ClInclude Include="simple_label.h" />
    <ClInclude Include="slates_label.h" />
    <ClInclude Include="slates.h" />
    <ClInclude Include="spanning_tree.h" />
    <ClInclude Include="stagewise_poly.h" />
    <ClInclude Include="svrg.h" />
    <ClInclude Include="tag_utils.h" />
    <ClInclude Include="targetver.h" />
    <ClInclude Include="topk.h" />
    <ClInclude Include="unique_sort.h" />
    <ClInclude Include="v_array.h" />
    <ClInclude Include="version.h" />
    <ClInclude Include="vw_allreduce.h" />
    <ClInclude Include="vw_exception.h" />
    <ClInclude Include="vw_math.h" />
    <ClInclude Include="vw_string_view.h" />
    <ClInclude Include="vw_validate.h" />
    <ClInclude Include="vw_versions.h" />
    <ClInclude Include="vw.h" />
    <ClInclude Include="warm_cb.h" />
  </ItemGroup>
  <ItemGroup>
    <ClCompile Include="../ext_libs/fmt/src/format.cc" />
    <ClCompile Include="../ext_libs/fmt/src/os.cc" />
    <ClCompile Include="../ext_libs/spdlog/src/async.cpp" />
    <ClCompile Include="../ext_libs/spdlog/src/cfg.cpp" />
    <ClCompile Include="../ext_libs/spdlog/src/color_sinks.cpp" />
    <ClCompile Include="../ext_libs/spdlog/src/file_sinks.cpp" />
    <ClCompile Include="../ext_libs/spdlog/src/fmt.cpp" />
    <ClCompile Include="../ext_libs/spdlog/src/spdlog.cpp" />
    <ClCompile Include="../ext_libs/spdlog/src/stdout_sinks.cpp" />
    <ClCompile Include="cats.cc" />
    <ClCompile Include="cats_pdf.cc" />
    <ClCompile Include="cb_continuous_label.cc" />
    <ClCompile Include="cb_explore_pdf.cc" />
    <ClCompile Include="hashstring.cc" />
    <ClCompile Include="io\logger.cc" />
    <ClCompile Include="offset_tree.cc" />
    <ClCompile Include="accumulate.cc" />
    <ClCompile Include="action_score.cc" />
    <ClCompile Include="active_cover.cc" />
    <ClCompile Include="active.cc" />
    <ClCompile Include="allreduce_sockets.cc" />
    <ClCompile Include="allreduce_threads.cc" />
    <ClCompile Include="api_status.cc" />
    <ClCompile Include="audit_regressor.cc" />
    <ClCompile Include="autolink.cc" />
    <ClCompile Include="baseline.cc" />
    <ClCompile Include="best_constant.cc" />
    <ClCompile Include="bfgs.cc" />
    <ClCompile Include="binary.cc" />
    <ClCompile Include="boosting.cc" />
    <ClCompile Include="bs.cc" />
    <ClCompile Include="cache.cc" />
    <ClCompile Include="cb_adf.cc" />
    <ClCompile Include="cb_algs.cc" />
    <ClCompile Include="cb_dro.cc" />
    <ClCompile Include="cb_explore_adf_bag.cc" />
    <ClCompile Include="cb_explore_adf_cover.cc" />
    <ClCompile Include="cb_explore_adf_first.cc" />
    <ClCompile Include="cb_explore_adf_greedy.cc" />
    <ClCompile Include="cb_explore_adf_regcb.cc" />
    <ClCompile Include="cb_explore_adf_squarecb.cc" />
    <ClCompile Include="cb_explore_adf_rnd.cc" />
    <ClCompile Include="cb_explore_adf_softmax.cc" />
    <ClCompile Include="cb_explore_adf_synthcover.cc" />
    <ClCompile Include="cb_explore.cc" />
    <ClCompile Include="cb_sample.cc" />
    <ClCompile Include="cb.cc" />
    <ClCompile Include="cbify.cc" />
    <ClCompile Include="cb_to_cb_adf.cc" />
    <ClCompile Include="ccb_label.cc" />
    <ClCompile Include="classweight.cc" />
    <ClCompile Include="conditional_contextual_bandit.cc" />
    <ClCompile Include="confidence.cc" />
    <ClCompile Include="cbzo.cc" />
    <ClCompile Include="cost_sensitive.cc" />
    <ClCompile Include="cs_active.cc" />
    <ClCompile Include="csoaa.cc" />
    <ClCompile Include="decision_scores.cc" />
    <ClCompile Include="distributionally_robust.cc" />
    <ClCompile Include="ect.cc" />
    <ClCompile Include="example_predict.cc" />
    <ClCompile Include="example.cc" />
    <ClCompile Include="explore_eval.cc" />
    <ClCompile Include="feature_group.cc" />
    <ClCompile Include="ftrl.cc" />
    <ClCompile Include="gd_mf.cc" />
    <ClCompile Include="gd.cc" />
    <ClCompile Include="gen_cs_example.cc" />
    <ClCompile Include="generate_interactions.cc" />
    <ClCompile Include="global_data.cc" />
    <ClCompile Include="interact.cc" />
    <ClCompile Include="interactions.cc" />
    <ClCompile Include="reduction_stack.cc" />
    <ClCompile Include="io/io_adapter.cc" />
    <ClCompile Include="io_buf.cc" />
    <ClCompile Include="kernel_svm.cc" />
    <ClCompile Include="kskip_ngram_transformer.cc" />
    <ClCompile Include="label_dictionary.cc" />
    <ClCompile Include="lda_core.cc" />
    <ClCompile Include="learner.cc" />
    <ClCompile Include="log_multi.cc" />
    <ClCompile Include="loss_functions.cc" />
    <ClCompile Include="lrq.cc" />
    <ClCompile Include="lrqfa.cc" />
    <ClCompile Include="marginal.cc" />
    <ClCompile Include="memory_tree.cc" />
    <ClCompile Include="metrics.cc" />
    <ClCompile Include="mf.cc" />
    <ClCompile Include="multiclass.cc" />
    <ClCompile Include="multilabel_oaa.cc" />
    <ClCompile Include="multilabel.cc" />
    <ClCompile Include="namespaced_feature_store.cc" />
    <ClCompile Include="mwt.cc" />
    <ClCompile Include="named_labels.cc" />
    <ClCompile Include="network.cc" />
    <ClCompile Include="nn.cc" />
    <ClCompile Include="no_label.cc" />
    <ClCompile Include="noop.cc" />
    <ClCompile Include="oaa.cc" />
    <ClCompile Include="cats_tree.cc" />
    <ClCompile Include="OjaNewton.cc" />
    <ClCompile Include="options_boost_po.cc" />
    <ClCompile Include="options_serializer_boost_po.cc" />
    <ClCompile Condition="'$(BuildFlatbuffers)'=='ON'" Include="parser\flatbuffer\parse_example_flatbuffer.cc" />
    <ClCompile Condition="'$(BuildFlatbuffers)'=='ON'" Include="parser\flatbuffer\parse_label.cc" />
    <ClCompile Include="parse_args.cc" />
    <ClCompile Include="parse_example.cc" />
    <ClCompile Include="parse_primitives.cc" />
    <ClCompile Include="parse_regressor.cc" />
    <ClCompile Include="parser.cc" />
    <ClCompile Include="pmf_to_pdf.cc" />
    <ClCompile Include="plt.cc" />
    <ClCompile Include="print.cc" />
    <ClCompile Include="prob_dist_cont.cc" />
    <ClCompile Include="rand48.cc" />
    <ClCompile Include="recall_tree.cc" />
    <ClCompile Include="wrapper_reduction.cc" />
    <ClCompile Include="sample_pdf.cc" />
    <ClCompile Include="scorer.cc" />
    <ClCompile Include="search_dep_parser.cc" />
    <ClCompile Include="search_entityrelationtask.cc" />
    <ClCompile Include="search_graph.cc" />
    <ClCompile Include="search_hooktask.cc" />
    <ClCompile Include="search_meta.cc" />
    <ClCompile Include="search_multiclasstask.cc" />
    <ClCompile Include="search_sequencetask.cc" />
    <ClCompile Include="search.cc" />
    <ClCompile Include="sender.cc" />
    <ClCompile Include="shared_data.cc" />
    <ClCompile Include="shared_feature_merger.cc" />
    <ClCompile Include="simple_label_parser.cc" />
    <ClCompile Include="simple_label.cc" />
    <ClCompile Include="slates_label.cc" />
    <ClCompile Include="slates.cc" />
    <ClCompile Include="spanning_tree.cc" />
    <ClCompile Include="stagewise_poly.cc" />
    <ClCompile Include="svrg.cc" />
    <ClCompile Include="tag_utils.cc" />
    <ClCompile Include="topk.cc" />
    <ClCompile Include="unique_sort.cc" />
    <ClCompile Include="version.cc" />
    <ClCompile Include="vw_exception.cc" />
    <ClCompile Include="vw_validate.cc" />
    <ClCompile Include="warm_cb.cc" />
  </ItemGroup>
  <ItemGroup>
    <ClCompile Include="get_pmf.cc">
      <ExcludedFromBuild Condition="'$(Configuration)|$(Platform)'=='Debug|x64'">false</ExcludedFromBuild>
    </ClCompile>
    <None Include="packages.config" />
  </ItemGroup>
  <ItemGroup>
    <Natvis Include="vw_types.natvis" />
  </ItemGroup>
  <ItemGroup>
    <None Include="parser\flatbuffer\schema\example.fbs" />
  </ItemGroup>
  <Import Project="$(VCTargetsPath)\Microsoft.Cpp.targets" />
  <ImportGroup Label="ExtensionTargets">
    <Import Project="$(SolutionDir)packages\boost.1.70.0.0\build\boost.targets" Condition="Exists('$(SolutionDir)packages\boost.1.70.0.0\build\boost.targets')" />
    <Import Project="$(SolutionDir)packages\boost_program_options-vc141.1.70.0.0\build\boost_program_options-vc141.targets" Condition="Exists('$(SolutionDir)packages\boost_program_options-vc141.1.70.0.0\build\boost_program_options-vc141.targets')" />
    <Import Project="$(SolutionDir)packages\zlib-msvc-x64.1.2.11.8900\build\native\zlib-msvc-x64.targets" Condition="Exists('$(SolutionDir)packages\zlib-msvc-x64.1.2.11.8900\build\native\zlib-msvc-x64.targets')" />
    <Import Project="$(SolutionDir)packages\zlib-msvc-x86.1.2.11.8900\build\native\zlib-msvc-x86.targets" Condition="Exists('$(SolutionDir)packages\zlib-msvc-x86.1.2.11.8900\build\native\zlib-msvc-x86.targets')" />
  </ImportGroup>
  <Target Name="EnsureNuGetPackageBuildImports" BeforeTargets="PrepareForBuild">
    <PropertyGroup>
      <ErrorText>This project references NuGet package(s) that are missing on this computer. Enable NuGet Package Restore to download them.  For more information, see http://go.microsoft.com/fwlink/?LinkID=322105. The missing file is {0}.</ErrorText>
    </PropertyGroup>
    <Error Condition="!Exists('$(SolutionDir)packages\boost.1.70.0.0\build\boost.targets')" Text="$([System.String]::Format('$(ErrorText)', '$(SolutionDir)packages\boost.1.70.0.0\build\boost.targets'))" />
    <Error Condition="!Exists('$(SolutionDir)packages\boost_program_options-vc141.1.70.0.0\build\boost_program_options-vc141.targets')" Text="$([System.String]::Format('$(ErrorText)', '$(SolutionDir)packages\boost_program_options-vc141.1.70.0.0\build\boost_program_options-vc141.targets'))" />
    <Error Condition="!Exists('$(SolutionDir)packages\zlib-msvc-x64.1.2.11.8900\build\native\zlib-msvc-x64.targets')" Text="$([System.String]::Format('$(ErrorText)', '$(SolutionDir)packages\zlib-msvc-x64.1.2.11.8900\build\native\zlib-msvc-x64.targets'))" />
    <Error Condition="!Exists('$(SolutionDir)packages\zlib-msvc-x86.1.2.11.8900\build\native\zlib-msvc-x86.targets')" Text="$([System.String]::Format('$(ErrorText)', '$(SolutionDir)packages\zlib-msvc-x86.1.2.11.8900\build\native\zlib-msvc-x86.targets'))" />
  </Target>
  <Target Name="Check Vcpkg" AfterTargets="PrepareForBuild">
    <Error Condition="'$(VcpkgAutoLink)'=='' and Exists('$(VcpkgIntegration)')" Text="Vcpkg version is too old, doesn't contain VcpkgAutoLink flag, please upgrade to avoid linking problems" />
  </Target>
  <Target Name="AfterClean">
    <RemoveDir Directories="$(SolutionDir)parser\flatbuffer\generated" />
  </Target>
  <Import Project="..\sdl\SDL-7.0-NativeAnalysis.targets" />
</Project>
=======
<?xml version="1.0" encoding="utf-8"?>
<Project DefaultTargets="Build" ToolsVersion="15.0" xmlns="http://schemas.microsoft.com/developer/msbuild/2003">
  <ItemGroup Label="ProjectConfigurations">
    <ProjectConfiguration Include="Debug|Win32">
      <Configuration>Debug</Configuration>
      <Platform>Win32</Platform>
    </ProjectConfiguration>
    <ProjectConfiguration Include="Debug|x64">
      <Configuration>Debug</Configuration>
      <Platform>x64</Platform>
    </ProjectConfiguration>
    <ProjectConfiguration Include="Release|Win32">
      <Configuration>Release</Configuration>
      <Platform>Win32</Platform>
    </ProjectConfiguration>
    <ProjectConfiguration Include="Release|x64">
      <Configuration>Release</Configuration>
      <Platform>x64</Platform>
    </ProjectConfiguration>
  </ItemGroup>
  <PropertyGroup Label="Globals">
    <ProjectGuid>{1E205806-7F80-47DD-A38D-FC08083F3593}</ProjectGuid>
    <Keyword>Win32Proj</Keyword>
    <RootNamespace>vw</RootNamespace>
    <ProjectName>vw_core</ProjectName>
    <flatcPath Condition="'$(flatcPath)'==''">flatc.exe</flatcPath>
    <ConfigurationType>StaticLibrary</ConfigurationType>
    <CharacterSet>Unicode</CharacterSet>
    <PlatformToolset>v141</PlatformToolset>
    <VcpkgOSTarget Condition="'$(VcpkgPlatformToolset)'=='v141'">windows-v141</VcpkgOSTarget>
    <BuildFlatbuffers Condition="'$(BUILD_FLATBUFFERS)'=='BUILD_FLATBUFFERS'">ON</BuildFlatbuffers>
    <BuildFlatbuffers Condition="'$(BUILD_FLATBUFFERS)'!='BUILD_FLATBUFFERS'">OFF</BuildFlatbuffers>
    <!-- This is the ruleset file for code analysis, you can change it in VS -->
    <CodeAnalysisRuleSet>$(MSBuildProjectDirectory)\..\sdl\SDL-7.0-Recommended.ruleset</CodeAnalysisRuleSet>
    <RunCodeAnalysis>true</RunCodeAnalysis>
    <WindowsTargetPlatformVersion>10.0.16299.0</WindowsTargetPlatformVersion>
  </PropertyGroup>
  <Import Project="$(VCTargetsPath)\Microsoft.Cpp.Default.props" />
  <Import Project="$(VcpkgIntegration)" Condition="Exists('$(VcpkgIntegration)')" />
  <PropertyGroup Condition="'$(VcpkgAutoLink)'!=''">
    <VcpkgAutoLink>false</VcpkgAutoLink>
  </PropertyGroup>
  <PropertyGroup Condition="'$(Configuration)'=='Debug'" Label="Configuration">
    <UseDebugLibraries>true</UseDebugLibraries>
  </PropertyGroup>
  <PropertyGroup Condition="'$(Configuration)'=='Release'" Label="Configuration">
    <UseDebugLibraries>false</UseDebugLibraries>
    <WholeProgramOptimization>true</WholeProgramOptimization>
  </PropertyGroup>
  <Import Project="$(VCTargetsPath)\Microsoft.Cpp.props" />
  <Import Project="$(ProjectDir)Build.props" />
  <PropertyGroup Condition="'$(Configuration)'=='Debug'">
    <LinkIncremental>true</LinkIncremental>
    <CodeAnalysisRuleSet>NativeRecommendedRules.ruleset</CodeAnalysisRuleSet>
    <RunCodeAnalysis>false</RunCodeAnalysis>
  </PropertyGroup>
  <PropertyGroup Condition="'$(Configuration)'=='Release'">
    <LinkIncremental>false</LinkIncremental>
  </PropertyGroup>
  <ItemDefinitionGroup Condition="'$(Configuration)'=='Debug'">
    <ClCompile>
      <PrecompiledHeader>
      </PrecompiledHeader>
      <WarningLevel>Level3</WarningLevel>
      <Optimization>Disabled</Optimization>
      <PreprocessorDefinitions>WIN32;_DEBUG;_WINDOWS;_USRDLL;VWDLL_EXPORTS;%(PreprocessorDefinitions)</PreprocessorDefinitions>
    </ClCompile>
    <Link>
      <SubSystem>Windows</SubSystem>
      <GenerateDebugInformation>true</GenerateDebugInformation>
    </Link>
  </ItemDefinitionGroup>
  <ItemDefinitionGroup Condition="'$(Configuration)'=='Release'">
    <ClCompile>
      <PrecompiledHeader>
      </PrecompiledHeader>
      <WarningLevel>Level3</WarningLevel>
      <Optimization>MaxSpeed</Optimization>
      <FunctionLevelLinking>true</FunctionLevelLinking>
      <IntrinsicFunctions>true</IntrinsicFunctions>
      <PreprocessorDefinitions>WIN32;NDEBUG;_WINDOWS;_USRDLL;VWDLL_EXPORTS;%(PreprocessorDefinitions)</PreprocessorDefinitions>
    </ClCompile>
    <Link>
      <SubSystem>Windows</SubSystem>
      <GenerateDebugInformation>true</GenerateDebugInformation>
      <EnableCOMDATFolding>true</EnableCOMDATFolding>
      <OptimizeReferences>true</OptimizeReferences>
    </Link>
  </ItemDefinitionGroup>
  <ItemDefinitionGroup>
    <ClCompile>
      <AdditionalIncludeDirectories>..\explore\static;./win32;%(AdditionalIncludeDirectories);$(ProjectDir)\..\ext_libs\rapidjson\include;$(ProjectDir)\..\explore;$(ProjectDir)\..\ext_libs\fmt\include;$(ProjectDir)\..\ext_libs\spdlog\include</AdditionalIncludeDirectories>
      <PreprocessorDefinitions>ZLIB_WINAPI;$(BUILD_FLATBUFFERS);SPDLOG_COMPILED_LIB;SPDLOG_FMT_EXTERNAL;%(PreprocessorDefinitions)</PreprocessorDefinitions>
      <AdditionalOptions>/D "_CRT_SECURE_NO_WARNINGS" %(AdditionalOptions)</AdditionalOptions>
      <MultiProcessorCompilation>true</MultiProcessorCompilation>
      <EnableEnhancedInstructionSet>NotSet</EnableEnhancedInstructionSet>
      <InlineFunctionExpansion Condition="'$(Configuration)'=='Release'">AnySuitable</InlineFunctionExpansion>
      <FavorSizeOrSpeed Condition="'$(Configuration)'=='Release'">Speed</FavorSizeOrSpeed>
      <OmitFramePointers Condition="'$(Configuration)'=='Release'">true</OmitFramePointers>
      <EnableFiberSafeOptimizations Condition="'$(Configuration)'=='Release'">false</EnableFiberSafeOptimizations>
      <RuntimeLibrary Condition="'$(Configuration)'=='Release'">MultiThreadedDLL</RuntimeLibrary>
      <DebugInformationFormat Condition="'$(Configuration)'=='Debug'">ProgramDatabase</DebugInformationFormat>
      <EnablePREfast Condition="'$(Configuration)'=='Debug'">false</EnablePREfast>
      <MinimalRebuild Condition="'$(Configuration)'=='Debug'">false</MinimalRebuild>
      <TreatWarningAsError Condition="'$(Configuration)|$(Platform)'=='Debug|x64'">true</TreatWarningAsError>
      <TreatWarningAsError Condition="'$(Configuration)|$(Platform)'=='Release|x64'">true</TreatWarningAsError>
    </ClCompile>
    <Link>
      <AdditionalDependencies>kernel32.lib;user32.lib;gdi32.lib;winspool.lib;comdlg32.lib;advapi32.lib;shell32.lib;ole32.lib;oleaut32.lib;uuid.lib;odbc32.lib;odbccp32.lib;ws2_32.lib;%(AdditionalDependencies)</AdditionalDependencies>
    </Link>
    <PreBuildEvent>
      <Message>Generate config.h and flatbuffer if flatbuffers enabled</Message>
      <Command>
        if $(BuildFlatbuffers) == ON ($(flatcPath) -o $(ProjectDir)\parser\flatbuffer\generated\ --cpp $(ProjectDir)\parser\flatbuffer\schema\example.fbs)
        win32\make_config_h.exe
      </Command>
    </PreBuildEvent>
  </ItemDefinitionGroup>
  <PropertyGroup>
    <OutDir>$(SolutionDir)out\target\$(Configuration)\$(PlatformShortName)\</OutDir>
    <IntDir>$(SolutionDir)out\int\$(Configuration)\$(PlatformShortName)\$(ProjectName)\</IntDir>
  </PropertyGroup>
  <ItemGroup>
    <ClInclude Include="cats.h" />
    <ClInclude Include="cats_pdf.h" />
    <ClInclude Include="cb_continuous_label.h" />
    <ClInclude Include="cb_explore_pdf.h" />
    <ClInclude Include="cb_label_parser.h" />
    <ClInclude Include="debug_log.h" />
    <ClInclude Include="get_pmf.h" />
    <ClInclude Include="io\logger.h" />
    <ClInclude Include="offset_tree.h" />
    <ClInclude Include="accumulate.h" />
    <ClInclude Include="action_score.h" />
    <ClInclude Include="active_cover.h" />
    <ClInclude Include="active.h" />
    <ClInclude Include="allreduce.h" />
    <ClInclude Include="api_status.h" />
    <ClInclude Include="array_parameters.h" />
    <ClInclude Include="audit_regressor.h" />
    <ClInclude Include="autolink.h" />
    <ClInclude Include="baseline.h" />
    <ClInclude Include="best_constant.h" />
    <ClInclude Include="bfgs.h" />
    <ClInclude Include="binary.h" />
    <ClInclude Include="boosting.h" />
    <ClInclude Include="bs.h" />
    <ClInclude Include="cache.h" />
    <ClInclude Include="cb_adf.h" />
    <ClInclude Include="cb_algs.h" />
    <ClInclude Include="cb_dro.h" />
    <ClInclude Include="cb_explore_adf_bag.h" />
    <ClInclude Include="cb_explore_adf_common.h" />
    <ClInclude Include="cb_explore_adf_cover.h" />
    <ClInclude Include="cb_explore_adf_first.h" />
    <ClInclude Include="cb_explore_adf_greedy.h" />
    <ClInclude Include="cb_explore_adf_regcb.h" />
    <ClInclude Include="cb_explore_adf_squarecb.h" />
    <ClInclude Include="cb_explore_adf_rnd.h" />
    <ClInclude Include="cb_explore_adf_softmax.h" />
    <ClInclude Include="cb_explore_adf_synthcover.h" />
    <ClInclude Include="cb_explore.h" />
    <ClInclude Include="cb_sample.h" />
    <ClInclude Include="cbify.h" />
    <ClInclude Include="cb_to_cb_adf.h" />
    <ClInclude Include="ccb_label.h" />
    <ClInclude Include="ccb_reduction_features.h" />
    <ClInclude Include="continuous_actions_reduction_features.h" />
    <ClInclude Include="classweight.h" />
    <ClInclude Include="conditional_contextual_bandit.h" />
    <ClInclude Include="confidence.h" />
    <ClInclude Include="cbzo.h" />
    <ClInclude Include="constant.h" />
    <ClInclude Include="cost_sensitive.h" />
    <ClInclude Include="crossplat_compat.h" />
    <ClInclude Include="cs_active.h" />
    <ClInclude Include="csoaa.h" />
    <ClInclude Include="decision_scores.h" />
    <ClInclude Include="distributionally_robust.h" />
    <ClInclude Include="ect.h" />
    <ClInclude Include="error_constants.h" />
    <ClInclude Include="error_data.h" />
    <ClInclude Include="example.h" />
    <ClInclude Include="explore_eval.h" />
    <ClInclude Include="feature_group.h" />
    <ClInclude Include="ftrl.h" />
    <ClInclude Include="gd_mf.h" />
    <ClInclude Include="gd.h" />
    <ClInclude Include="gd_predict.h" />
    <ClInclude Include="gen_cs_example.h" />
    <ClInclude Include="generate_interactions.h" />
    <ClInclude Include="global_data.h" />
    <ClInclude Include="guard.h" />
    <ClInclude Include="interact.h" />
    <ClInclude Include="interactions_predict.h" />
    <ClInclude Include="cached_learner.h" />
    <ClInclude Include="reduction_stack.h" />
    <ClInclude Include="interactions.h" />
    <ClInclude Include="io_buf.h" />
    <ClInclude Include="io/io_adapter.h" />
    <ClInclude Include="kskip_ngram_transformer.h" />
    <ClInclude Include="label_dictionary.h" />
    <ClInclude Include="lda_core.h" />
    <ClInclude Include="learner.h" />
    <ClInclude Include="log_multi.h" />
    <ClInclude Include="loss_functions.h" />
    <ClInclude Include="lrq.h" />
    <ClInclude Include="lrqfa.h" />
    <ClInclude Include="marginal.h" />
    <ClInclude Include="memory_tree.h" />
    <ClInclude Include="memory.h" />
    <ClInclude Include="metrics.h" />
    <ClInclude Include="metric_sink.h" />
    <ClInclude Include="mf.h" />
    <ClInclude Include="multiclass.h" />
    <ClInclude Include="multilabel_oaa.h" />
    <ClInclude Include="multilabel.h" />
    <ClInclude Include="namespaced_feature_store.h" />
    <ClInclude Include="mwt.h" />
    <ClInclude Include="named_labels.h" />
    <ClInclude Include="network.h" />
    <ClInclude Include="nn.h" />
    <ClInclude Include="no_label.h" />
    <ClInclude Include="noop.h" />
    <ClInclude Include="oaa.h" />
    <ClInclude Include="object_pool.h" />
    <ClInclude Include="cats_tree.h" />
    <ClInclude Include="OjaNewton.h" />
    <ClInclude Include="options_boost_po.h" />
    <ClInclude Include="options_serializer_boost_po.h" />
    <ClInclude Include="options_types.h" />
    <ClInclude Include="options.h" />
    <ClInclude Condition="'$(BuildFlatbuffers)'=='ON'" Include="parser\flatbuffer\parse_example_flatbuffer.h" />
    <ClInclude Include="parse_args.h" />
    <ClInclude Include="parse_dispatch_loop.h" />
    <ClInclude Include="parse_example_json.h" />
    <ClInclude Include="parse_example.h" />
    <ClInclude Include="parse_primitives.h" />
    <ClInclude Include="parse_regressor.h" />
    <ClInclude Include="parse_slates_example_json.h" />
    <ClInclude Include="parser.h" />
    <ClInclude Include="pmf_to_pdf.h" />
    <ClInclude Include="primitives.h" />
    <ClInclude Include="plt.h" />
    <ClInclude Include="reduction_features.h" />
    <ClInclude Include="print.h" />
    <ClInclude Include="prob_dist_cont.h" />
    <ClInclude Include="queue.h" />
    <ClInclude Include="rand48.h" />
    <ClInclude Include="recall_tree.h" />
    <ClInclude Include="sample_pdf.h" />
    <ClInclude Include="scorer.h" />
    <ClInclude Include="search_dep_parser.h" />
    <ClInclude Include="search_entityrelationtask.h" />
    <ClInclude Include="search_graph.h" />
    <ClInclude Include="search_hooktask.h" />
    <ClInclude Include="search_meta.h" />
    <ClInclude Include="search_multiclasstask.h" />
    <ClInclude Include="search_sequencetask.h" />
    <ClInclude Include="search.h" />
    <ClInclude Include="sender.h" />
    <ClInclude Include="shared_data.h" />
    <ClInclude Include="shared_feature_merger.h" />
    <ClInclude Include="simple_label_parser.h" />
    <ClInclude Include="simple_label.h" />
    <ClInclude Include="slates_label.h" />
    <ClInclude Include="slates.h" />
    <ClInclude Include="spanning_tree.h" />
    <ClInclude Include="stagewise_poly.h" />
    <ClInclude Include="svrg.h" />
    <ClInclude Include="tag_utils.h" />
    <ClInclude Include="text_utils.h" />
    <ClInclude Include="targetver.h" />
    <ClInclude Include="topk.h" />
    <ClInclude Include="unique_sort.h" />
    <ClInclude Include="v_array.h" />
    <ClInclude Include="version.h" />
    <ClInclude Include="vw_allreduce.h" />
    <ClInclude Include="vw_exception.h" />
    <ClInclude Include="vw_math.h" />
    <ClInclude Include="vw_string_view.h" />
    <ClInclude Include="vw_validate.h" />
    <ClInclude Include="vw_versions.h" />
    <ClInclude Include="vw.h" />
    <ClInclude Include="warm_cb.h" />
  </ItemGroup>
  <ItemGroup>
    <ClCompile Include="../ext_libs/fmt/src/format.cc" />
    <ClCompile Include="../ext_libs/fmt/src/os.cc" />
    <ClCompile Include="../ext_libs/spdlog/src/async.cpp" />
    <ClCompile Include="../ext_libs/spdlog/src/cfg.cpp" />
    <ClCompile Include="../ext_libs/spdlog/src/color_sinks.cpp" />
    <ClCompile Include="../ext_libs/spdlog/src/file_sinks.cpp" />
    <ClCompile Include="../ext_libs/spdlog/src/fmt.cpp" />
    <ClCompile Include="../ext_libs/spdlog/src/spdlog.cpp" />
    <ClCompile Include="../ext_libs/spdlog/src/stdout_sinks.cpp" />
    <ClCompile Include="cats.cc" />
    <ClCompile Include="cats_pdf.cc" />
    <ClCompile Include="cb_continuous_label.cc" />
    <ClCompile Include="cb_explore_pdf.cc" />
    <ClCompile Include="hashstring.cc" />
    <ClCompile Include="io\logger.cc" />
    <ClCompile Include="offset_tree.cc" />
    <ClCompile Include="accumulate.cc" />
    <ClCompile Include="action_score.cc" />
    <ClCompile Include="active_cover.cc" />
    <ClCompile Include="active.cc" />
    <ClCompile Include="allreduce_sockets.cc" />
    <ClCompile Include="allreduce_threads.cc" />
    <ClCompile Include="api_status.cc" />
    <ClCompile Include="audit_regressor.cc" />
    <ClCompile Include="autolink.cc" />
    <ClCompile Include="baseline.cc" />
    <ClCompile Include="best_constant.cc" />
    <ClCompile Include="bfgs.cc" />
    <ClCompile Include="binary.cc" />
    <ClCompile Include="boosting.cc" />
    <ClCompile Include="bs.cc" />
    <ClCompile Include="cache.cc" />
    <ClCompile Include="cb_adf.cc" />
    <ClCompile Include="cb_algs.cc" />
    <ClCompile Include="cb_dro.cc" />
    <ClCompile Include="cb_explore_adf_bag.cc" />
    <ClCompile Include="cb_explore_adf_cover.cc" />
    <ClCompile Include="cb_explore_adf_first.cc" />
    <ClCompile Include="cb_explore_adf_greedy.cc" />
    <ClCompile Include="cb_explore_adf_regcb.cc" />
    <ClCompile Include="cb_explore_adf_squarecb.cc" />
    <ClCompile Include="cb_explore_adf_rnd.cc" />
    <ClCompile Include="cb_explore_adf_softmax.cc" />
    <ClCompile Include="cb_explore_adf_synthcover.cc" />
    <ClCompile Include="cb_explore.cc" />
    <ClCompile Include="cb_sample.cc" />
    <ClCompile Include="cb.cc" />
    <ClCompile Include="cbify.cc" />
    <ClCompile Include="cb_to_cb_adf.cc" />
    <ClCompile Include="ccb_label.cc" />
    <ClCompile Include="classweight.cc" />
    <ClCompile Include="conditional_contextual_bandit.cc" />
    <ClCompile Include="confidence.cc" />
    <ClCompile Include="cbzo.cc" />
    <ClCompile Include="cost_sensitive.cc" />
    <ClCompile Include="cs_active.cc" />
    <ClCompile Include="csoaa.cc" />
    <ClCompile Include="decision_scores.cc" />
    <ClCompile Include="distributionally_robust.cc" />
    <ClCompile Include="ect.cc" />
    <ClCompile Include="example_predict.cc" />
    <ClCompile Include="example.cc" />
    <ClCompile Include="explore_eval.cc" />
    <ClCompile Include="feature_group.cc" />
    <ClCompile Include="ftrl.cc" />
    <ClCompile Include="gd_mf.cc" />
    <ClCompile Include="gd.cc" />
    <ClCompile Include="gen_cs_example.cc" />
    <ClCompile Include="generate_interactions.cc" />
    <ClCompile Include="global_data.cc" />
    <ClCompile Include="interact.cc" />
    <ClCompile Include="interactions.cc" />
    <ClCompile Include="reduction_stack.cc" />
    <ClCompile Include="io/io_adapter.cc" />
    <ClCompile Include="io_buf.cc" />
    <ClCompile Include="kernel_svm.cc" />
    <ClCompile Include="kskip_ngram_transformer.cc" />
    <ClCompile Include="label_dictionary.cc" />
    <ClCompile Include="lda_core.cc" />
    <ClCompile Include="learner.cc" />
    <ClCompile Include="log_multi.cc" />
    <ClCompile Include="loss_functions.cc" />
    <ClCompile Include="lrq.cc" />
    <ClCompile Include="lrqfa.cc" />
    <ClCompile Include="marginal.cc" />
    <ClCompile Include="memory_tree.cc" />
    <ClCompile Include="metrics.cc" />
    <ClCompile Include="mf.cc" />
    <ClCompile Include="multiclass.cc" />
    <ClCompile Include="multilabel_oaa.cc" />
    <ClCompile Include="multilabel.cc" />
    <ClCompile Include="namespaced_feature_store.cc" />
    <ClCompile Include="mwt.cc" />
    <ClCompile Include="named_labels.cc" />
    <ClCompile Include="network.cc" />
    <ClCompile Include="nn.cc" />
    <ClCompile Include="no_label.cc" />
    <ClCompile Include="noop.cc" />
    <ClCompile Include="oaa.cc" />
    <ClCompile Include="cats_tree.cc" />
    <ClCompile Include="OjaNewton.cc" />
    <ClCompile Include="options_boost_po.cc" />
    <ClCompile Include="options_serializer_boost_po.cc" />
    <ClCompile Condition="'$(BuildFlatbuffers)'=='ON'" Include="parser\flatbuffer\parse_example_flatbuffer.cc" />
    <ClCompile Condition="'$(BuildFlatbuffers)'=='ON'" Include="parser\flatbuffer\parse_label.cc" />
    <ClCompile Include="parse_args.cc" />
    <ClCompile Include="parse_example.cc" />
    <ClCompile Include="parse_primitives.cc" />
    <ClCompile Include="parse_regressor.cc" />
    <ClCompile Include="parser.cc" />
    <ClCompile Include="pmf_to_pdf.cc" />
    <ClCompile Include="plt.cc" />
    <ClCompile Include="print.cc" />
    <ClCompile Include="prob_dist_cont.cc" />
    <ClCompile Include="rand48.cc" />
    <ClCompile Include="recall_tree.cc" />
    <ClCompile Include="sample_pdf.cc" />
    <ClCompile Include="scorer.cc" />
    <ClCompile Include="search_dep_parser.cc" />
    <ClCompile Include="search_entityrelationtask.cc" />
    <ClCompile Include="search_graph.cc" />
    <ClCompile Include="search_hooktask.cc" />
    <ClCompile Include="search_meta.cc" />
    <ClCompile Include="search_multiclasstask.cc" />
    <ClCompile Include="search_sequencetask.cc" />
    <ClCompile Include="search.cc" />
    <ClCompile Include="sender.cc" />
    <ClCompile Include="shared_data.cc" />
    <ClCompile Include="shared_feature_merger.cc" />
    <ClCompile Include="simple_label_parser.cc" />
    <ClCompile Include="simple_label.cc" />
    <ClCompile Include="slates_label.cc" />
    <ClCompile Include="slates.cc" />
    <ClCompile Include="spanning_tree.cc" />
    <ClCompile Include="stagewise_poly.cc" />
    <ClCompile Include="svrg.cc" />
    <ClCompile Include="tag_utils.cc" />
    <ClCompile Include="text_utils.cc" />
    <ClCompile Include="topk.cc" />
    <ClCompile Include="unique_sort.cc" />
    <ClCompile Include="version.cc" />
    <ClCompile Include="vw_exception.cc" />
    <ClCompile Include="vw_validate.cc" />
    <ClCompile Include="warm_cb.cc" />
  </ItemGroup>
  <ItemGroup>
    <ClCompile Include="get_pmf.cc">
      <ExcludedFromBuild Condition="'$(Configuration)|$(Platform)'=='Debug|x64'">false</ExcludedFromBuild>
    </ClCompile>
    <None Include="packages.config" />
  </ItemGroup>
  <ItemGroup>
    <Natvis Include="vw_types.natvis" />
  </ItemGroup>
  <ItemGroup>
    <None Include="parser\flatbuffer\schema\example.fbs" />
  </ItemGroup>
  <Import Project="$(VCTargetsPath)\Microsoft.Cpp.targets" />
  <ImportGroup Label="ExtensionTargets">
    <Import Project="$(SolutionDir)packages\boost.1.70.0.0\build\boost.targets" Condition="Exists('$(SolutionDir)packages\boost.1.70.0.0\build\boost.targets')" />
    <Import Project="$(SolutionDir)packages\boost_program_options-vc141.1.70.0.0\build\boost_program_options-vc141.targets" Condition="Exists('$(SolutionDir)packages\boost_program_options-vc141.1.70.0.0\build\boost_program_options-vc141.targets')" />
    <Import Project="$(SolutionDir)packages\zlib-msvc-x64.1.2.11.8900\build\native\zlib-msvc-x64.targets" Condition="Exists('$(SolutionDir)packages\zlib-msvc-x64.1.2.11.8900\build\native\zlib-msvc-x64.targets')" />
    <Import Project="$(SolutionDir)packages\zlib-msvc-x86.1.2.11.8900\build\native\zlib-msvc-x86.targets" Condition="Exists('$(SolutionDir)packages\zlib-msvc-x86.1.2.11.8900\build\native\zlib-msvc-x86.targets')" />
  </ImportGroup>
  <Target Name="EnsureNuGetPackageBuildImports" BeforeTargets="PrepareForBuild">
    <PropertyGroup>
      <ErrorText>This project references NuGet package(s) that are missing on this computer. Enable NuGet Package Restore to download them.  For more information, see http://go.microsoft.com/fwlink/?LinkID=322105. The missing file is {0}.</ErrorText>
    </PropertyGroup>
    <Error Condition="!Exists('$(SolutionDir)packages\boost.1.70.0.0\build\boost.targets')" Text="$([System.String]::Format('$(ErrorText)', '$(SolutionDir)packages\boost.1.70.0.0\build\boost.targets'))" />
    <Error Condition="!Exists('$(SolutionDir)packages\boost_program_options-vc141.1.70.0.0\build\boost_program_options-vc141.targets')" Text="$([System.String]::Format('$(ErrorText)', '$(SolutionDir)packages\boost_program_options-vc141.1.70.0.0\build\boost_program_options-vc141.targets'))" />
    <Error Condition="!Exists('$(SolutionDir)packages\zlib-msvc-x64.1.2.11.8900\build\native\zlib-msvc-x64.targets')" Text="$([System.String]::Format('$(ErrorText)', '$(SolutionDir)packages\zlib-msvc-x64.1.2.11.8900\build\native\zlib-msvc-x64.targets'))" />
    <Error Condition="!Exists('$(SolutionDir)packages\zlib-msvc-x86.1.2.11.8900\build\native\zlib-msvc-x86.targets')" Text="$([System.String]::Format('$(ErrorText)', '$(SolutionDir)packages\zlib-msvc-x86.1.2.11.8900\build\native\zlib-msvc-x86.targets'))" />
  </Target>
  <Target Name="Check Vcpkg" AfterTargets="PrepareForBuild">
    <Error Condition="'$(VcpkgAutoLink)'=='' and Exists('$(VcpkgIntegration)')" Text="Vcpkg version is too old, doesn't contain VcpkgAutoLink flag, please upgrade to avoid linking problems" />
  </Target>
  <Target Name="AfterClean">
    <RemoveDir Directories="$(SolutionDir)parser\flatbuffer\generated" />
  </Target>
  <Import Project="..\sdl\SDL-7.0-NativeAnalysis.targets" />
</Project>
>>>>>>> 26ff40b3
<|MERGE_RESOLUTION|>--- conflicted
+++ resolved
@@ -1,473 +1,3 @@
-<<<<<<< HEAD
-<?xml version="1.0" encoding="utf-8"?>
-<Project DefaultTargets="Build" ToolsVersion="15.0" xmlns="http://schemas.microsoft.com/developer/msbuild/2003">
-  <ItemGroup Label="ProjectConfigurations">
-    <ProjectConfiguration Include="Debug|Win32">
-      <Configuration>Debug</Configuration>
-      <Platform>Win32</Platform>
-    </ProjectConfiguration>
-    <ProjectConfiguration Include="Debug|x64">
-      <Configuration>Debug</Configuration>
-      <Platform>x64</Platform>
-    </ProjectConfiguration>
-    <ProjectConfiguration Include="Release|Win32">
-      <Configuration>Release</Configuration>
-      <Platform>Win32</Platform>
-    </ProjectConfiguration>
-    <ProjectConfiguration Include="Release|x64">
-      <Configuration>Release</Configuration>
-      <Platform>x64</Platform>
-    </ProjectConfiguration>
-  </ItemGroup>
-  <PropertyGroup Label="Globals">
-    <ProjectGuid>{1E205806-7F80-47DD-A38D-FC08083F3593}</ProjectGuid>
-    <Keyword>Win32Proj</Keyword>
-    <RootNamespace>vw</RootNamespace>
-    <ProjectName>vw_core</ProjectName>
-    <flatcPath Condition="'$(flatcPath)'==''">flatc.exe</flatcPath>
-    <ConfigurationType>StaticLibrary</ConfigurationType>
-    <CharacterSet>Unicode</CharacterSet>
-    <PlatformToolset>v141</PlatformToolset>
-    <VcpkgOSTarget Condition="'$(VcpkgPlatformToolset)'=='v141'">windows-v141</VcpkgOSTarget>
-    <BuildFlatbuffers Condition="'$(BUILD_FLATBUFFERS)'=='BUILD_FLATBUFFERS'">ON</BuildFlatbuffers>
-    <BuildFlatbuffers Condition="'$(BUILD_FLATBUFFERS)'!='BUILD_FLATBUFFERS'">OFF</BuildFlatbuffers>
-    <!-- This is the ruleset file for code analysis, you can change it in VS -->
-    <CodeAnalysisRuleSet>$(MSBuildProjectDirectory)\..\sdl\SDL-7.0-Recommended.ruleset</CodeAnalysisRuleSet>
-    <RunCodeAnalysis>true</RunCodeAnalysis>
-    <WindowsTargetPlatformVersion>10.0.16299.0</WindowsTargetPlatformVersion>
-  </PropertyGroup>
-  <Import Project="$(VCTargetsPath)\Microsoft.Cpp.Default.props" />
-  <Import Project="$(VcpkgIntegration)" Condition="Exists('$(VcpkgIntegration)')" />
-  <PropertyGroup Condition="'$(VcpkgAutoLink)'!=''">
-    <VcpkgAutoLink>false</VcpkgAutoLink>
-  </PropertyGroup>
-  <PropertyGroup Condition="'$(Configuration)'=='Debug'" Label="Configuration">
-    <UseDebugLibraries>true</UseDebugLibraries>
-  </PropertyGroup>
-  <PropertyGroup Condition="'$(Configuration)'=='Release'" Label="Configuration">
-    <UseDebugLibraries>false</UseDebugLibraries>
-    <WholeProgramOptimization>true</WholeProgramOptimization>
-  </PropertyGroup>
-  <Import Project="$(VCTargetsPath)\Microsoft.Cpp.props" />
-  <Import Project="$(ProjectDir)Build.props" />
-  <PropertyGroup Condition="'$(Configuration)'=='Debug'">
-    <LinkIncremental>true</LinkIncremental>
-    <CodeAnalysisRuleSet>NativeRecommendedRules.ruleset</CodeAnalysisRuleSet>
-    <RunCodeAnalysis>false</RunCodeAnalysis>
-  </PropertyGroup>
-  <PropertyGroup Condition="'$(Configuration)'=='Release'">
-    <LinkIncremental>false</LinkIncremental>
-  </PropertyGroup>
-  <ItemDefinitionGroup Condition="'$(Configuration)'=='Debug'">
-    <ClCompile>
-      <PrecompiledHeader>
-      </PrecompiledHeader>
-      <WarningLevel>Level3</WarningLevel>
-      <Optimization>Disabled</Optimization>
-      <PreprocessorDefinitions>WIN32;_DEBUG;_WINDOWS;_USRDLL;VWDLL_EXPORTS;%(PreprocessorDefinitions)</PreprocessorDefinitions>
-    </ClCompile>
-    <Link>
-      <SubSystem>Windows</SubSystem>
-      <GenerateDebugInformation>true</GenerateDebugInformation>
-    </Link>
-  </ItemDefinitionGroup>
-  <ItemDefinitionGroup Condition="'$(Configuration)'=='Release'">
-    <ClCompile>
-      <PrecompiledHeader>
-      </PrecompiledHeader>
-      <WarningLevel>Level3</WarningLevel>
-      <Optimization>MaxSpeed</Optimization>
-      <FunctionLevelLinking>true</FunctionLevelLinking>
-      <IntrinsicFunctions>true</IntrinsicFunctions>
-      <PreprocessorDefinitions>WIN32;NDEBUG;_WINDOWS;_USRDLL;VWDLL_EXPORTS;%(PreprocessorDefinitions)</PreprocessorDefinitions>
-    </ClCompile>
-    <Link>
-      <SubSystem>Windows</SubSystem>
-      <GenerateDebugInformation>true</GenerateDebugInformation>
-      <EnableCOMDATFolding>true</EnableCOMDATFolding>
-      <OptimizeReferences>true</OptimizeReferences>
-    </Link>
-  </ItemDefinitionGroup>
-  <ItemDefinitionGroup>
-    <ClCompile>
-      <AdditionalIncludeDirectories>..\explore\static;./win32;%(AdditionalIncludeDirectories);$(ProjectDir)\..\ext_libs\rapidjson\include;$(ProjectDir)\..\explore;$(ProjectDir)\..\ext_libs\fmt\include;$(ProjectDir)\..\ext_libs\spdlog\include</AdditionalIncludeDirectories>
-      <PreprocessorDefinitions>ZLIB_WINAPI;$(BUILD_FLATBUFFERS);SPDLOG_COMPILED_LIB;SPDLOG_FMT_EXTERNAL;%(PreprocessorDefinitions)</PreprocessorDefinitions>
-      <AdditionalOptions>/D "_CRT_SECURE_NO_WARNINGS" %(AdditionalOptions)</AdditionalOptions>
-      <MultiProcessorCompilation>true</MultiProcessorCompilation>
-      <EnableEnhancedInstructionSet>NotSet</EnableEnhancedInstructionSet>
-      <InlineFunctionExpansion Condition="'$(Configuration)'=='Release'">AnySuitable</InlineFunctionExpansion>
-      <FavorSizeOrSpeed Condition="'$(Configuration)'=='Release'">Speed</FavorSizeOrSpeed>
-      <OmitFramePointers Condition="'$(Configuration)'=='Release'">true</OmitFramePointers>
-      <EnableFiberSafeOptimizations Condition="'$(Configuration)'=='Release'">false</EnableFiberSafeOptimizations>
-      <RuntimeLibrary Condition="'$(Configuration)'=='Release'">MultiThreadedDLL</RuntimeLibrary>
-      <DebugInformationFormat Condition="'$(Configuration)'=='Debug'">ProgramDatabase</DebugInformationFormat>
-      <EnablePREfast Condition="'$(Configuration)'=='Debug'">false</EnablePREfast>
-      <MinimalRebuild Condition="'$(Configuration)'=='Debug'">false</MinimalRebuild>
-      <TreatWarningAsError Condition="'$(Configuration)|$(Platform)'=='Debug|x64'">true</TreatWarningAsError>
-      <TreatWarningAsError Condition="'$(Configuration)|$(Platform)'=='Release|x64'">true</TreatWarningAsError>
-    </ClCompile>
-    <Link>
-      <AdditionalDependencies>kernel32.lib;user32.lib;gdi32.lib;winspool.lib;comdlg32.lib;advapi32.lib;shell32.lib;ole32.lib;oleaut32.lib;uuid.lib;odbc32.lib;odbccp32.lib;ws2_32.lib;%(AdditionalDependencies)</AdditionalDependencies>
-    </Link>
-    <PreBuildEvent>
-      <Message>Generate config.h and flatbuffer if flatbuffers enabled</Message>
-      <Command>
-        if $(BuildFlatbuffers) == ON ($(flatcPath) -o $(ProjectDir)\parser\flatbuffer\generated\ --cpp $(ProjectDir)\parser\flatbuffer\schema\example.fbs)
-        win32\make_config_h.exe
-      </Command>
-    </PreBuildEvent>
-  </ItemDefinitionGroup>
-  <PropertyGroup>
-    <OutDir>$(SolutionDir)out\target\$(Configuration)\$(PlatformShortName)\</OutDir>
-    <IntDir>$(SolutionDir)out\int\$(Configuration)\$(PlatformShortName)\$(ProjectName)\</IntDir>
-  </PropertyGroup>
-  <ItemGroup>
-    <ClInclude Include="cats.h" />
-    <ClInclude Include="cats_pdf.h" />
-    <ClInclude Include="cb_continuous_label.h" />
-    <ClInclude Include="cb_explore_pdf.h" />
-    <ClInclude Include="cb_label_parser.h" />
-    <ClInclude Include="debug_log.h" />
-    <ClInclude Include="get_pmf.h" />
-    <ClInclude Include="io\logger.h" />
-    <ClInclude Include="offset_tree.h" />
-    <ClInclude Include="accumulate.h" />
-    <ClInclude Include="action_score.h" />
-    <ClInclude Include="active_cover.h" />
-    <ClInclude Include="active.h" />
-    <ClInclude Include="allreduce.h" />
-    <ClInclude Include="api_status.h" />
-    <ClInclude Include="array_parameters.h" />
-    <ClInclude Include="audit_regressor.h" />
-    <ClInclude Include="autolink.h" />
-    <ClInclude Include="baseline.h" />
-    <ClInclude Include="best_constant.h" />
-    <ClInclude Include="bfgs.h" />
-    <ClInclude Include="binary.h" />
-    <ClInclude Include="boosting.h" />
-    <ClInclude Include="bs.h" />
-    <ClInclude Include="cache.h" />
-    <ClInclude Include="cb_adf.h" />
-    <ClInclude Include="cb_algs.h" />
-    <ClInclude Include="cb_dro.h" />
-    <ClInclude Include="cb_explore_adf_bag.h" />
-    <ClInclude Include="cb_explore_adf_common.h" />
-    <ClInclude Include="cb_explore_adf_cover.h" />
-    <ClInclude Include="cb_explore_adf_first.h" />
-    <ClInclude Include="cb_explore_adf_greedy.h" />
-    <ClInclude Include="cb_explore_adf_regcb.h" />
-    <ClInclude Include="cb_explore_adf_squarecb.h" />
-    <ClInclude Include="cb_explore_adf_rnd.h" />
-    <ClInclude Include="cb_explore_adf_softmax.h" />
-    <ClInclude Include="cb_explore_adf_synthcover.h" />
-    <ClInclude Include="cb_explore.h" />
-    <ClInclude Include="cb_sample.h" />
-    <ClInclude Include="cbify.h" />
-    <ClInclude Include="cb_to_cb_adf.h" />
-    <ClInclude Include="ccb_label.h" />
-    <ClInclude Include="ccb_reduction_features.h" />
-    <ClInclude Include="continuous_actions_reduction_features.h" />
-    <ClInclude Include="classweight.h" />
-    <ClInclude Include="conditional_contextual_bandit.h" />
-    <ClInclude Include="confidence.h" />
-    <ClInclude Include="cbzo.h" />
-    <ClInclude Include="constant.h" />
-    <ClInclude Include="cost_sensitive.h" />
-    <ClInclude Include="crossplat_compat.h" />
-    <ClInclude Include="cs_active.h" />
-    <ClInclude Include="csoaa.h" />
-    <ClInclude Include="decision_scores.h" />
-    <ClInclude Include="distributionally_robust.h" />
-    <ClInclude Include="ect.h" />
-    <ClInclude Include="error_constants.h" />
-    <ClInclude Include="error_data.h" />
-    <ClInclude Include="example.h" />
-    <ClInclude Include="explore_eval.h" />
-    <ClInclude Include="feature_group.h" />
-    <ClInclude Include="ftrl.h" />
-    <ClInclude Include="gd_mf.h" />
-    <ClInclude Include="gd.h" />
-    <ClInclude Include="gd_predict.h" />
-    <ClInclude Include="gen_cs_example.h" />
-    <ClInclude Include="generate_interactions.h" />
-    <ClInclude Include="global_data.h" />
-    <ClInclude Include="guard.h" />
-    <ClInclude Include="interact.h" />
-    <ClInclude Include="interactions_predict.h" />
-    <ClInclude Include="cached_learner.h" />
-    <ClInclude Include="reduction_stack.h" />
-    <ClInclude Include="interactions.h" />
-    <ClInclude Include="io_buf.h" />
-    <ClInclude Include="io/io_adapter.h" />
-    <ClInclude Include="kskip_ngram_transformer.h" />
-    <ClInclude Include="label_dictionary.h" />
-    <ClInclude Include="lda_core.h" />
-    <ClInclude Include="learner.h" />
-    <ClInclude Include="log_multi.h" />
-    <ClInclude Include="loss_functions.h" />
-    <ClInclude Include="lrq.h" />
-    <ClInclude Include="lrqfa.h" />
-    <ClInclude Include="marginal.h" />
-    <ClInclude Include="memory_tree.h" />
-    <ClInclude Include="memory.h" />
-    <ClInclude Include="metrics.h" />
-    <ClInclude Include="metric_sink.h" />
-    <ClInclude Include="mf.h" />
-    <ClInclude Include="multiclass.h" />
-    <ClInclude Include="multilabel_oaa.h" />
-    <ClInclude Include="multilabel.h" />
-    <ClInclude Include="namespaced_feature_store.h" />
-    <ClInclude Include="mwt.h" />
-    <ClInclude Include="named_labels.h" />
-    <ClInclude Include="network.h" />
-    <ClInclude Include="nn.h" />
-    <ClInclude Include="no_label.h" />
-    <ClInclude Include="noop.h" />
-    <ClInclude Include="oaa.h" />
-    <ClInclude Include="object_pool.h" />
-    <ClInclude Include="cats_tree.h" />
-    <ClInclude Include="OjaNewton.h" />
-    <ClInclude Include="options_boost_po.h" />
-    <ClInclude Include="options_serializer_boost_po.h" />
-    <ClInclude Include="options_types.h" />
-    <ClInclude Include="options.h" />
-    <ClInclude Condition="'$(BuildFlatbuffers)'=='ON'" Include="parser\flatbuffer\parse_example_flatbuffer.h" />
-    <ClInclude Include="parse_args.h" />
-    <ClInclude Include="parse_dispatch_loop.h" />
-    <ClInclude Include="parse_example_json.h" />
-    <ClInclude Include="parse_example.h" />
-    <ClInclude Include="parse_primitives.h" />
-    <ClInclude Include="parse_regressor.h" />
-    <ClInclude Include="parse_slates_example_json.h" />
-    <ClInclude Include="parser.h" />
-    <ClInclude Include="pmf_to_pdf.h" />
-    <ClInclude Include="primitives.h" />
-    <ClInclude Include="plt.h" />
-    <ClInclude Include="reduction_features.h" />
-    <ClInclude Include="print.h" />
-    <ClInclude Include="prob_dist_cont.h" />
-    <ClInclude Include="queue.h" />
-    <ClInclude Include="rand48.h" />
-    <ClInclude Include="recall_tree.h" />
-    <ClInclude Include="wrapper_reduction.h" />
-    <ClInclude Include="sample_pdf.h" />
-    <ClInclude Include="scorer.h" />
-    <ClInclude Include="search_dep_parser.h" />
-    <ClInclude Include="search_entityrelationtask.h" />
-    <ClInclude Include="search_graph.h" />
-    <ClInclude Include="search_hooktask.h" />
-    <ClInclude Include="search_meta.h" />
-    <ClInclude Include="search_multiclasstask.h" />
-    <ClInclude Include="search_sequencetask.h" />
-    <ClInclude Include="search.h" />
-    <ClInclude Include="sender.h" />
-    <ClInclude Include="shared_data.h" />
-    <ClInclude Include="shared_feature_merger.h" />
-    <ClInclude Include="simple_label_parser.h" />
-    <ClInclude Include="simple_label.h" />
-    <ClInclude Include="slates_label.h" />
-    <ClInclude Include="slates.h" />
-    <ClInclude Include="spanning_tree.h" />
-    <ClInclude Include="stagewise_poly.h" />
-    <ClInclude Include="svrg.h" />
-    <ClInclude Include="tag_utils.h" />
-    <ClInclude Include="targetver.h" />
-    <ClInclude Include="topk.h" />
-    <ClInclude Include="unique_sort.h" />
-    <ClInclude Include="v_array.h" />
-    <ClInclude Include="version.h" />
-    <ClInclude Include="vw_allreduce.h" />
-    <ClInclude Include="vw_exception.h" />
-    <ClInclude Include="vw_math.h" />
-    <ClInclude Include="vw_string_view.h" />
-    <ClInclude Include="vw_validate.h" />
-    <ClInclude Include="vw_versions.h" />
-    <ClInclude Include="vw.h" />
-    <ClInclude Include="warm_cb.h" />
-  </ItemGroup>
-  <ItemGroup>
-    <ClCompile Include="../ext_libs/fmt/src/format.cc" />
-    <ClCompile Include="../ext_libs/fmt/src/os.cc" />
-    <ClCompile Include="../ext_libs/spdlog/src/async.cpp" />
-    <ClCompile Include="../ext_libs/spdlog/src/cfg.cpp" />
-    <ClCompile Include="../ext_libs/spdlog/src/color_sinks.cpp" />
-    <ClCompile Include="../ext_libs/spdlog/src/file_sinks.cpp" />
-    <ClCompile Include="../ext_libs/spdlog/src/fmt.cpp" />
-    <ClCompile Include="../ext_libs/spdlog/src/spdlog.cpp" />
-    <ClCompile Include="../ext_libs/spdlog/src/stdout_sinks.cpp" />
-    <ClCompile Include="cats.cc" />
-    <ClCompile Include="cats_pdf.cc" />
-    <ClCompile Include="cb_continuous_label.cc" />
-    <ClCompile Include="cb_explore_pdf.cc" />
-    <ClCompile Include="hashstring.cc" />
-    <ClCompile Include="io\logger.cc" />
-    <ClCompile Include="offset_tree.cc" />
-    <ClCompile Include="accumulate.cc" />
-    <ClCompile Include="action_score.cc" />
-    <ClCompile Include="active_cover.cc" />
-    <ClCompile Include="active.cc" />
-    <ClCompile Include="allreduce_sockets.cc" />
-    <ClCompile Include="allreduce_threads.cc" />
-    <ClCompile Include="api_status.cc" />
-    <ClCompile Include="audit_regressor.cc" />
-    <ClCompile Include="autolink.cc" />
-    <ClCompile Include="baseline.cc" />
-    <ClCompile Include="best_constant.cc" />
-    <ClCompile Include="bfgs.cc" />
-    <ClCompile Include="binary.cc" />
-    <ClCompile Include="boosting.cc" />
-    <ClCompile Include="bs.cc" />
-    <ClCompile Include="cache.cc" />
-    <ClCompile Include="cb_adf.cc" />
-    <ClCompile Include="cb_algs.cc" />
-    <ClCompile Include="cb_dro.cc" />
-    <ClCompile Include="cb_explore_adf_bag.cc" />
-    <ClCompile Include="cb_explore_adf_cover.cc" />
-    <ClCompile Include="cb_explore_adf_first.cc" />
-    <ClCompile Include="cb_explore_adf_greedy.cc" />
-    <ClCompile Include="cb_explore_adf_regcb.cc" />
-    <ClCompile Include="cb_explore_adf_squarecb.cc" />
-    <ClCompile Include="cb_explore_adf_rnd.cc" />
-    <ClCompile Include="cb_explore_adf_softmax.cc" />
-    <ClCompile Include="cb_explore_adf_synthcover.cc" />
-    <ClCompile Include="cb_explore.cc" />
-    <ClCompile Include="cb_sample.cc" />
-    <ClCompile Include="cb.cc" />
-    <ClCompile Include="cbify.cc" />
-    <ClCompile Include="cb_to_cb_adf.cc" />
-    <ClCompile Include="ccb_label.cc" />
-    <ClCompile Include="classweight.cc" />
-    <ClCompile Include="conditional_contextual_bandit.cc" />
-    <ClCompile Include="confidence.cc" />
-    <ClCompile Include="cbzo.cc" />
-    <ClCompile Include="cost_sensitive.cc" />
-    <ClCompile Include="cs_active.cc" />
-    <ClCompile Include="csoaa.cc" />
-    <ClCompile Include="decision_scores.cc" />
-    <ClCompile Include="distributionally_robust.cc" />
-    <ClCompile Include="ect.cc" />
-    <ClCompile Include="example_predict.cc" />
-    <ClCompile Include="example.cc" />
-    <ClCompile Include="explore_eval.cc" />
-    <ClCompile Include="feature_group.cc" />
-    <ClCompile Include="ftrl.cc" />
-    <ClCompile Include="gd_mf.cc" />
-    <ClCompile Include="gd.cc" />
-    <ClCompile Include="gen_cs_example.cc" />
-    <ClCompile Include="generate_interactions.cc" />
-    <ClCompile Include="global_data.cc" />
-    <ClCompile Include="interact.cc" />
-    <ClCompile Include="interactions.cc" />
-    <ClCompile Include="reduction_stack.cc" />
-    <ClCompile Include="io/io_adapter.cc" />
-    <ClCompile Include="io_buf.cc" />
-    <ClCompile Include="kernel_svm.cc" />
-    <ClCompile Include="kskip_ngram_transformer.cc" />
-    <ClCompile Include="label_dictionary.cc" />
-    <ClCompile Include="lda_core.cc" />
-    <ClCompile Include="learner.cc" />
-    <ClCompile Include="log_multi.cc" />
-    <ClCompile Include="loss_functions.cc" />
-    <ClCompile Include="lrq.cc" />
-    <ClCompile Include="lrqfa.cc" />
-    <ClCompile Include="marginal.cc" />
-    <ClCompile Include="memory_tree.cc" />
-    <ClCompile Include="metrics.cc" />
-    <ClCompile Include="mf.cc" />
-    <ClCompile Include="multiclass.cc" />
-    <ClCompile Include="multilabel_oaa.cc" />
-    <ClCompile Include="multilabel.cc" />
-    <ClCompile Include="namespaced_feature_store.cc" />
-    <ClCompile Include="mwt.cc" />
-    <ClCompile Include="named_labels.cc" />
-    <ClCompile Include="network.cc" />
-    <ClCompile Include="nn.cc" />
-    <ClCompile Include="no_label.cc" />
-    <ClCompile Include="noop.cc" />
-    <ClCompile Include="oaa.cc" />
-    <ClCompile Include="cats_tree.cc" />
-    <ClCompile Include="OjaNewton.cc" />
-    <ClCompile Include="options_boost_po.cc" />
-    <ClCompile Include="options_serializer_boost_po.cc" />
-    <ClCompile Condition="'$(BuildFlatbuffers)'=='ON'" Include="parser\flatbuffer\parse_example_flatbuffer.cc" />
-    <ClCompile Condition="'$(BuildFlatbuffers)'=='ON'" Include="parser\flatbuffer\parse_label.cc" />
-    <ClCompile Include="parse_args.cc" />
-    <ClCompile Include="parse_example.cc" />
-    <ClCompile Include="parse_primitives.cc" />
-    <ClCompile Include="parse_regressor.cc" />
-    <ClCompile Include="parser.cc" />
-    <ClCompile Include="pmf_to_pdf.cc" />
-    <ClCompile Include="plt.cc" />
-    <ClCompile Include="print.cc" />
-    <ClCompile Include="prob_dist_cont.cc" />
-    <ClCompile Include="rand48.cc" />
-    <ClCompile Include="recall_tree.cc" />
-    <ClCompile Include="wrapper_reduction.cc" />
-    <ClCompile Include="sample_pdf.cc" />
-    <ClCompile Include="scorer.cc" />
-    <ClCompile Include="search_dep_parser.cc" />
-    <ClCompile Include="search_entityrelationtask.cc" />
-    <ClCompile Include="search_graph.cc" />
-    <ClCompile Include="search_hooktask.cc" />
-    <ClCompile Include="search_meta.cc" />
-    <ClCompile Include="search_multiclasstask.cc" />
-    <ClCompile Include="search_sequencetask.cc" />
-    <ClCompile Include="search.cc" />
-    <ClCompile Include="sender.cc" />
-    <ClCompile Include="shared_data.cc" />
-    <ClCompile Include="shared_feature_merger.cc" />
-    <ClCompile Include="simple_label_parser.cc" />
-    <ClCompile Include="simple_label.cc" />
-    <ClCompile Include="slates_label.cc" />
-    <ClCompile Include="slates.cc" />
-    <ClCompile Include="spanning_tree.cc" />
-    <ClCompile Include="stagewise_poly.cc" />
-    <ClCompile Include="svrg.cc" />
-    <ClCompile Include="tag_utils.cc" />
-    <ClCompile Include="topk.cc" />
-    <ClCompile Include="unique_sort.cc" />
-    <ClCompile Include="version.cc" />
-    <ClCompile Include="vw_exception.cc" />
-    <ClCompile Include="vw_validate.cc" />
-    <ClCompile Include="warm_cb.cc" />
-  </ItemGroup>
-  <ItemGroup>
-    <ClCompile Include="get_pmf.cc">
-      <ExcludedFromBuild Condition="'$(Configuration)|$(Platform)'=='Debug|x64'">false</ExcludedFromBuild>
-    </ClCompile>
-    <None Include="packages.config" />
-  </ItemGroup>
-  <ItemGroup>
-    <Natvis Include="vw_types.natvis" />
-  </ItemGroup>
-  <ItemGroup>
-    <None Include="parser\flatbuffer\schema\example.fbs" />
-  </ItemGroup>
-  <Import Project="$(VCTargetsPath)\Microsoft.Cpp.targets" />
-  <ImportGroup Label="ExtensionTargets">
-    <Import Project="$(SolutionDir)packages\boost.1.70.0.0\build\boost.targets" Condition="Exists('$(SolutionDir)packages\boost.1.70.0.0\build\boost.targets')" />
-    <Import Project="$(SolutionDir)packages\boost_program_options-vc141.1.70.0.0\build\boost_program_options-vc141.targets" Condition="Exists('$(SolutionDir)packages\boost_program_options-vc141.1.70.0.0\build\boost_program_options-vc141.targets')" />
-    <Import Project="$(SolutionDir)packages\zlib-msvc-x64.1.2.11.8900\build\native\zlib-msvc-x64.targets" Condition="Exists('$(SolutionDir)packages\zlib-msvc-x64.1.2.11.8900\build\native\zlib-msvc-x64.targets')" />
-    <Import Project="$(SolutionDir)packages\zlib-msvc-x86.1.2.11.8900\build\native\zlib-msvc-x86.targets" Condition="Exists('$(SolutionDir)packages\zlib-msvc-x86.1.2.11.8900\build\native\zlib-msvc-x86.targets')" />
-  </ImportGroup>
-  <Target Name="EnsureNuGetPackageBuildImports" BeforeTargets="PrepareForBuild">
-    <PropertyGroup>
-      <ErrorText>This project references NuGet package(s) that are missing on this computer. Enable NuGet Package Restore to download them.  For more information, see http://go.microsoft.com/fwlink/?LinkID=322105. The missing file is {0}.</ErrorText>
-    </PropertyGroup>
-    <Error Condition="!Exists('$(SolutionDir)packages\boost.1.70.0.0\build\boost.targets')" Text="$([System.String]::Format('$(ErrorText)', '$(SolutionDir)packages\boost.1.70.0.0\build\boost.targets'))" />
-    <Error Condition="!Exists('$(SolutionDir)packages\boost_program_options-vc141.1.70.0.0\build\boost_program_options-vc141.targets')" Text="$([System.String]::Format('$(ErrorText)', '$(SolutionDir)packages\boost_program_options-vc141.1.70.0.0\build\boost_program_options-vc141.targets'))" />
-    <Error Condition="!Exists('$(SolutionDir)packages\zlib-msvc-x64.1.2.11.8900\build\native\zlib-msvc-x64.targets')" Text="$([System.String]::Format('$(ErrorText)', '$(SolutionDir)packages\zlib-msvc-x64.1.2.11.8900\build\native\zlib-msvc-x64.targets'))" />
-    <Error Condition="!Exists('$(SolutionDir)packages\zlib-msvc-x86.1.2.11.8900\build\native\zlib-msvc-x86.targets')" Text="$([System.String]::Format('$(ErrorText)', '$(SolutionDir)packages\zlib-msvc-x86.1.2.11.8900\build\native\zlib-msvc-x86.targets'))" />
-  </Target>
-  <Target Name="Check Vcpkg" AfterTargets="PrepareForBuild">
-    <Error Condition="'$(VcpkgAutoLink)'=='' and Exists('$(VcpkgIntegration)')" Text="Vcpkg version is too old, doesn't contain VcpkgAutoLink flag, please upgrade to avoid linking problems" />
-  </Target>
-  <Target Name="AfterClean">
-    <RemoveDir Directories="$(SolutionDir)parser\flatbuffer\generated" />
-  </Target>
-  <Import Project="..\sdl\SDL-7.0-NativeAnalysis.targets" />
-</Project>
-=======
 <?xml version="1.0" encoding="utf-8"?>
 <Project DefaultTargets="Build" ToolsVersion="15.0" xmlns="http://schemas.microsoft.com/developer/msbuild/2003">
   <ItemGroup Label="ProjectConfigurations">
@@ -745,6 +275,7 @@
     <ClInclude Include="unique_sort.h" />
     <ClInclude Include="v_array.h" />
     <ClInclude Include="version.h" />
+    <ClInclude Include="wrapper_reduction.h" />
     <ClInclude Include="vw_allreduce.h" />
     <ClInclude Include="vw_exception.h" />
     <ClInclude Include="vw_math.h" />
@@ -896,6 +427,7 @@
     <ClCompile Include="topk.cc" />
     <ClCompile Include="unique_sort.cc" />
     <ClCompile Include="version.cc" />
+    <ClCompile Include="wrapper_reduction.cc" />
     <ClCompile Include="vw_exception.cc" />
     <ClCompile Include="vw_validate.cc" />
     <ClCompile Include="warm_cb.cc" />
@@ -935,5 +467,4 @@
     <RemoveDir Directories="$(SolutionDir)parser\flatbuffer\generated" />
   </Target>
   <Import Project="..\sdl\SDL-7.0-NativeAnalysis.targets" />
-</Project>
->>>>>>> 26ff40b3
+</Project>
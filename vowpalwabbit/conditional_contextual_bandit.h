--- conflicted
+++ resolved
@@ -1,29 +1,23 @@
-// Copyright (c) by respective owners including Yahoo!, Microsoft, and
-// individual contributors. All rights reserved. Released under a BSD (revised)
-// license as described in the file LICENSE.
-
-#pragma once
-
-#include <cstdint>
-#include <vector>
-#include <string>
-
-#include "reductions_fwd.h"
-<<<<<<< HEAD
-#include "v_array.h"
-#include "action_score.h"
-#include "options.h"
-=======
-#include "action_score.h"
->>>>>>> abecd7cd
-
-namespace CCB
-{
-void calculate_and_insert_interactions(
-    example* shared, std::vector<example*> actions, std::vector<std::string>& generated_interactions);
-
-LEARNER::base_learner* ccb_explore_adf_setup(VW::config::options_i& options, vw& all);
-bool ec_is_example_header(example const& ec);
-std::string generate_ccb_label_printout(const std::vector<example*>& slots);
-
-}  // namespace CCB
+// Copyright (c) by respective owners including Yahoo!, Microsoft, and
+// individual contributors. All rights reserved. Released under a BSD (revised)
+// license as described in the file LICENSE.
+
+#pragma once
+
+#include <cstdint>
+#include <vector>
+#include <string>
+
+#include "reductions_fwd.h"
+#include "action_score.h"
+
+namespace CCB
+{
+void calculate_and_insert_interactions(
+    example* shared, std::vector<example*> actions, std::vector<std::string>& generated_interactions);
+
+LEARNER::base_learner* ccb_explore_adf_setup(VW::config::options_i& options, vw& all);
+bool ec_is_example_header(example const& ec);
+std::string generate_ccb_label_printout(const std::vector<example*>& slots);
+
+}  // namespace CCB
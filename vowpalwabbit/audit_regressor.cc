// Copyright (c) by respective owners including Yahoo!, Microsoft, and
// individual contributors. All rights reserved. Released under a BSD (revised)
// license as described in the file LICENSE.

#include "reductions.h"
#include "interactions.h"
#include "parse_args.h"
#include "vw.h"
#include "shared_data.h"
#include "gd.h"

using namespace VW::config;

struct audit_regressor_data
{
  vw* all;
  size_t increment;
  size_t cur_class;
  size_t total_class_cnt;
  std::vector<std::string>* ns_pre;
  io_buf* out_file;
  size_t loaded_regressor_values;
  size_t values_audited;
};

inline void audit_regressor_interaction(audit_regressor_data& dat, const audit_strings* f)
{
  // same as audit_interaction in gd.cc
  if (f == nullptr)
  {
    dat.ns_pre->pop_back();
    return;
  }

  std::string ns_pre;
  if (!dat.ns_pre->empty()) ns_pre += '*';

  if (f->first != "" && ((f->first) != " "))
  {
    ns_pre.append(f->first);
    ns_pre += '^';
  }
  if (f->second != "")
  {
    ns_pre.append(f->second);
    dat.ns_pre->push_back(ns_pre);
  }
}

inline void audit_regressor_feature(audit_regressor_data& dat, const float, const uint64_t ft_idx)
{
  parameters& weights = dat.all->weights;
  if (weights[ft_idx] != 0)
    ++dat.values_audited;
  else
    return;

  std::string ns_pre;
  for (std::vector<std::string>::const_iterator s = dat.ns_pre->begin(); s != dat.ns_pre->end(); ++s) ns_pre += *s;

  std::ostringstream tempstream;
  tempstream << ':' << ((ft_idx & weights.mask()) >> weights.stride_shift()) << ':' << weights[ft_idx];

  std::string temp = ns_pre + tempstream.str() + '\n';
  if (dat.total_class_cnt > 1)  // add class prefix for multiclass problems
    temp = std::to_string(dat.cur_class) + ':' + temp;

  dat.out_file->bin_write_fixed(temp.c_str(), static_cast<uint32_t>(temp.size()));

  weights[ft_idx] = 0.;  // mark value audited
}

void audit_regressor_lda(audit_regressor_data& rd, VW::LEARNER::single_learner& /* base */, example& ec)
{
  vw& all = *rd.all;

  std::ostringstream tempstream;
  parameters& weights = rd.all->weights;
  for (const auto& feat_group : ec)
  {
    for (size_t j = 0; j < feat_group.size(); ++j)
    {
<<<<<<< HEAD
      tempstream << '\t' << feat_group.space_names[j].get()->first << '^' << feat_group.space_names[j].get()->second
                 << ':' << ((feat_group.indicies[j] >> weights.stride_shift()) & all.parse_mask);
=======
      tempstream << '\t' << fs.space_names[j].first << '^' << fs.space_names[j].second << ':'
                 << ((fs.indicies[j] >> weights.stride_shift()) & all.parse_mask);
>>>>>>> a1b88525
      for (size_t k = 0; k < all.lda; k++)
      {
        weight& w = weights[(feat_group.indicies[j] + k)];
        tempstream << ':' << w;
        w = 0.;
      }
      tempstream << std::endl;
    }
  }

  rd.out_file->bin_write_fixed(tempstream.str().c_str(), static_cast<uint32_t>(tempstream.str().size()));
}

// This is a learner which does nothing with examples.
// void learn(audit_regressor_data&, VW::LEARNER::base_learner&, example&) {}

void audit_regressor(audit_regressor_data& rd, VW::LEARNER::single_learner& base, example& ec)
{
  vw& all = *rd.all;

  if (all.lda > 0)
    audit_regressor_lda(rd, base, ec);
  else
  {
    rd.cur_class = 0;
    uint64_t old_offset = ec.ft_offset;

    while (rd.cur_class < rd.total_class_cnt)
    {
      for (const auto& feat_group : ec)
      {
        if (feat_group.space_names.size() > 0)
        {
          for (size_t j = 0; j < feat_group.size(); ++j)
          {
<<<<<<< HEAD
            audit_regressor_interaction(rd, feat_group.space_names[j].get());
            audit_regressor_feature(
                rd, feat_group.values[j], static_cast<uint32_t>(feat_group.indicies[j]) + ec.ft_offset);
=======
            audit_regressor_interaction(rd, &fs.space_names[j]);
            audit_regressor_feature(rd, fs.values[j], static_cast<uint32_t>(fs.indicies[j]) + ec.ft_offset);
>>>>>>> a1b88525
            audit_regressor_interaction(rd, nullptr);
          }
        }

        else
        {
          for (size_t j = 0; j < feat_group.size(); ++j)
          {
            audit_regressor_feature(
                rd, feat_group.values[j], static_cast<uint32_t>(feat_group.indicies[j]) + ec.ft_offset);
          }
        }
      }

      size_t num_interacted_features = 0;
      if (rd.all->weights.sparse)
        INTERACTIONS::generate_interactions<audit_regressor_data, const uint64_t, audit_regressor_feature, true,
            audit_regressor_interaction, sparse_parameters>(rd.all->interactions, rd.all->permutations, ec, rd,
            rd.all->weights.sparse_weights, num_interacted_features);
      else
        INTERACTIONS::generate_interactions<audit_regressor_data, const uint64_t, audit_regressor_feature, true,
            audit_regressor_interaction, dense_parameters>(
            rd.all->interactions, rd.all->permutations, ec, rd, rd.all->weights.dense_weights, num_interacted_features);

      ec.ft_offset += rd.increment;
      ++rd.cur_class;
    }

    ec.ft_offset = old_offset;  // make sure example is not changed.
  }
}
void end_examples(audit_regressor_data& d)
{
  d.out_file->flush();  // close_file() should do this for me ...
  d.out_file->close_file();
  delete (d.out_file);
  d.out_file = nullptr;
  delete d.ns_pre;
  d.ns_pre = nullptr;
}

inline void print_ex(vw& all, size_t ex_processed, size_t vals_found, size_t progress)
{
  *(all.trace_message) << std::left << std::setw(shared_data::col_example_counter) << ex_processed << " " << std::right
                       << std::setw(9) << vals_found << " " << std::right << std::setw(12) << progress << '%'
                       << std::endl;
}

void finish_example(vw& all, audit_regressor_data& dd, example& ec)
{
  bool printed = false;
  if (ec.example_counter + 1 >= all.sd->dump_interval && !all.logger.quiet)
  {
    print_ex(all, ec.example_counter + 1, dd.values_audited, dd.values_audited * 100 / dd.loaded_regressor_values);
    all.sd->weighted_unlabeled_examples = static_cast<double>(ec.example_counter + 1);  // used in update_dump_interval
    all.sd->update_dump_interval(all.progress_add, all.progress_arg);
    printed = true;
  }

  if (dd.values_audited == dd.loaded_regressor_values)
  {
    // all regressor values were audited
    if (!printed) print_ex(all, ec.example_counter + 1, dd.values_audited, 100);
    set_done(all);
  }

  VW::finish_example(all, ec);
}

void finish(audit_regressor_data& dat)
{
  if (dat.values_audited < dat.loaded_regressor_values)
    *dat.all->trace_message << "Note: for some reason audit couldn't find all regressor values in dataset ("
                            << dat.values_audited << " of " << dat.loaded_regressor_values << " found)." << std::endl;
}

template <class T>
void regressor_values(audit_regressor_data& dat, T& w)
{
  for (typename T::iterator iter = w.begin(); iter != w.end(); ++iter)
    if (*iter != 0) dat.loaded_regressor_values++;
}

void init_driver(audit_regressor_data& dat)
{
  // checks a few settings that might be applied after audit_regressor_setup() is called
  if ((dat.all->options->was_supplied("cache_file") || dat.all->options->was_supplied("cache")) &&
      !dat.all->options->was_supplied("kill_cache"))
  { THROW("audit_regressor is incompatible with a cache file.  Use it in single pass mode only."); }

  dat.all->sd->dump_interval = 1.;  // regressor could initialize these if saved with --save_resume
  dat.all->sd->example_number = 0;

  dat.increment = dat.all->l->increment / dat.all->l->weights;
  dat.total_class_cnt = dat.all->l->weights;

  if (dat.all->options->was_supplied("csoaa"))
  {
    size_t n = dat.all->options->get_typed_option<uint32_t>("csoaa").value();
    if (n != dat.total_class_cnt)
    {
      dat.total_class_cnt = n;
      dat.increment = dat.all->l->increment / n;
    }
  }

  // count non-null feature values in regressor
  if (dat.all->weights.sparse)
    regressor_values(dat, dat.all->weights.sparse_weights);
  else
    regressor_values(dat, dat.all->weights.dense_weights);

  if (dat.loaded_regressor_values == 0) THROW("regressor has no non-zero weights. Nothing to audit.");

  if (!dat.all->logger.quiet)
  {
    *dat.all->trace_message << "Regressor contains " << dat.loaded_regressor_values << " values\n";
    *dat.all->trace_message << std::left << std::setw(shared_data::col_example_counter) << "example"
                            << " " << std::setw(shared_data::col_example_weight) << "values"
                            << " " << std::setw(shared_data::col_current_label) << "total" << std::endl;
    *dat.all->trace_message << std::left << std::setw(shared_data::col_example_counter) << "counter"
                            << " " << std::setw(shared_data::col_example_weight) << "audited"
                            << " " << std::setw(shared_data::col_current_label) << "progress" << std::endl;
  }
}

VW::LEARNER::base_learner* audit_regressor_setup(options_i& options, vw& all)
{
  std::string out_file;

  option_group_definition new_options("Audit Regressor");
  new_options.add(make_option("audit_regressor", out_file)
                      .keep()
                      .necessary()
                      .help("stores feature names and their regressor values. Same dataset must be used for both "
                            "regressor training and this mode."));

  if (!options.add_parse_and_check_necessary(new_options)) return nullptr;

  if (out_file.empty()) THROW("audit_regressor argument (output filename) is missing.");

  if (all.numpasses > 1) THROW("audit_regressor can't be used with --passes > 1.");

  all.audit = true;

  auto dat = scoped_calloc_or_throw<audit_regressor_data>();
  dat->all = &all;
  dat->ns_pre = new std::vector<std::string>();  // explicitly invoking std::vector's constructor
  dat->out_file = new io_buf();
  dat->out_file->add_file(VW::io::open_file_writer(out_file));

  VW::LEARNER::learner<audit_regressor_data, example>& ret =
      VW::LEARNER::init_learner(dat, as_singleline(setup_base(options, all)), audit_regressor, audit_regressor, 1,
          all.get_setupfn_name(audit_regressor_setup), true /*audit.learn does not predict or learn.
                                                               nothing to be gained by calling
                                                               predict() before learn()*/
      );
  ret.set_end_examples(end_examples);
  ret.set_finish_example(finish_example);
  ret.set_finish(finish);
  ret.set_init_driver(init_driver);

  return VW::LEARNER::make_base<audit_regressor_data>(ret);
}<|MERGE_RESOLUTION|>--- conflicted
+++ resolved
@@ -80,13 +80,8 @@
   {
     for (size_t j = 0; j < feat_group.size(); ++j)
     {
-<<<<<<< HEAD
-      tempstream << '\t' << feat_group.space_names[j].get()->first << '^' << feat_group.space_names[j].get()->second
+      tempstream << '\t' << feat_group.space_names[j].first << '^' << feat_group.space_names[j].second
                  << ':' << ((feat_group.indicies[j] >> weights.stride_shift()) & all.parse_mask);
-=======
-      tempstream << '\t' << fs.space_names[j].first << '^' << fs.space_names[j].second << ':'
-                 << ((fs.indicies[j] >> weights.stride_shift()) & all.parse_mask);
->>>>>>> a1b88525
       for (size_t k = 0; k < all.lda; k++)
       {
         weight& w = weights[(feat_group.indicies[j] + k)];
@@ -122,14 +117,9 @@
         {
           for (size_t j = 0; j < feat_group.size(); ++j)
           {
-<<<<<<< HEAD
-            audit_regressor_interaction(rd, feat_group.space_names[j].get());
+            audit_regressor_interaction(rd, &feat_group.space_names[j]);
             audit_regressor_feature(
                 rd, feat_group.values[j], static_cast<uint32_t>(feat_group.indicies[j]) + ec.ft_offset);
-=======
-            audit_regressor_interaction(rd, &fs.space_names[j]);
-            audit_regressor_feature(rd, fs.values[j], static_cast<uint32_t>(fs.indicies[j]) + ec.ft_offset);
->>>>>>> a1b88525
             audit_regressor_interaction(rd, nullptr);
           }
         }

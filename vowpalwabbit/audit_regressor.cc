// Copyright (c) by respective owners including Yahoo!, Microsoft, and
// individual contributors. All rights reserved. Released under a BSD (revised)
// license as described in the file LICENSE.

#include "reductions.h"
#include "interactions.h"
#include "vw.h"
#include "shared_data.h"
#include "gd.h"

#include "fmt/format.h"

using namespace VW::config;

struct audit_regressor_data
{
  audit_regressor_data(vw* all, std::unique_ptr<VW::io::writer>&& output) : all(all)
  {
    out_file.add_file(std::move(output));
  }

  vw* all;
  size_t increment = 0;
  size_t cur_class = 0;
  size_t total_class_cnt = 0;
  std::vector<std::string> ns_pre;
  io_buf out_file;
  size_t loaded_regressor_values = 0;
  size_t values_audited = 0;
};

inline void audit_regressor_interaction(audit_regressor_data& dat, const audit_strings* f)
{
  // same as audit_interaction in gd.cc
  if (f == nullptr)
  {
    dat.ns_pre.pop_back();
    return;
  }

  std::string ns_pre;
  if (!dat.ns_pre.empty()) ns_pre += '*';

  if (!f->first.empty() && ((f->first) != " "))
  {
    ns_pre.append(f->first);
    ns_pre += '^';
  }
  if (!f->second.empty())
  {
    ns_pre.append(f->second);
    dat.ns_pre.push_back(ns_pre);
  }
}

inline void audit_regressor_feature(audit_regressor_data& dat, const float, const uint64_t ft_idx)
{
  parameters& weights = dat.all->weights;
  if (weights[ft_idx] != 0)
    ++dat.values_audited;
  else
    return;

  std::string ns_pre;
  for (const auto& s : dat.ns_pre) { ns_pre += s; }

  std::ostringstream tempstream;
  tempstream << ':' << ((ft_idx & weights.mask()) >> weights.stride_shift()) << ':' << weights[ft_idx];

  std::string temp = ns_pre + tempstream.str() + '\n';
  if (dat.total_class_cnt > 1)  // add class prefix for multiclass problems
    temp = std::to_string(dat.cur_class) + ':' + temp;

  dat.out_file.bin_write_fixed(temp.c_str(), static_cast<uint32_t>(temp.size()));

  weights[ft_idx] = 0.;  // mark value audited
}

void audit_regressor_lda(audit_regressor_data& rd, VW::LEARNER::single_learner& /* base */, example& ec)
{
  vw& all = *rd.all;

  std::ostringstream tempstream;
  parameters& weights = rd.all->weights;
  for (unsigned char* i = ec.indices.begin(); i != ec.indices.end(); i++)
  {
    features& fs = ec.feature_space[*i];
    for (size_t j = 0; j < fs.size(); ++j)
    {
      tempstream << '\t' << fs.space_names[j].first << '^' << fs.space_names[j].second << ':'
                 << ((fs.indicies[j] >> weights.stride_shift()) & all.parse_mask);
      for (size_t k = 0; k < all.lda; k++)
      {
        weight& w = weights[(fs.indicies[j] + k)];
        tempstream << ':' << w;
        w = 0.;
      }
      tempstream << std::endl;
    }
  }

  rd.out_file.bin_write_fixed(tempstream.str().c_str(), static_cast<uint32_t>(tempstream.str().size()));
}

// This is a learner which does nothing with examples.
// void learn(audit_regressor_data&, VW::LEARNER::base_learner&, example&) {}

void audit_regressor(audit_regressor_data& rd, VW::LEARNER::single_learner& base, example& ec)
{
  vw& all = *rd.all;

  if (all.lda > 0) { audit_regressor_lda(rd, base, ec); }
  else
  {
    rd.cur_class = 0;
    const uint64_t old_offset = ec.ft_offset;

    while (rd.cur_class < rd.total_class_cnt)
    {
      for (unsigned char* i = ec.indices.begin(); i != ec.indices.end(); ++i)
      {
        const features& fs = ec.feature_space[static_cast<size_t>(*i)];
        if (!fs.space_names.empty())
        {
          for (size_t j = 0; j < fs.size(); ++j)
          {
            audit_regressor_interaction(rd, &fs.space_names[j]);
            audit_regressor_feature(rd, fs.values[j], static_cast<uint32_t>(fs.indicies[j]) + ec.ft_offset);
            audit_regressor_interaction(rd, nullptr);
          }
        }
        else
        {
          for (size_t j = 0; j < fs.size(); ++j)
          { audit_regressor_feature(rd, fs.values[j], static_cast<uint32_t>(fs.indicies[j]) + ec.ft_offset); }
        }
      }

      size_t num_interacted_features = 0;
      if (rd.all->weights.sparse)
      {
        INTERACTIONS::generate_interactions<audit_regressor_data, const uint64_t, audit_regressor_feature, true,
            audit_regressor_interaction, sparse_parameters>(rd.all->interactions, rd.all->extent_interactions,
<<<<<<< HEAD
            rd.all->permutations, ec, rd, rd.all->weights.sparse_weights, num_interacted_features);
=======
            rd.all->permutations, ec, rd, rd.all->weights.sparse_weights, num_interacted_features,
            rd.all->_generate_interactions_object_cache);
>>>>>>> c6d0d076
      }
      else
      {
        INTERACTIONS::generate_interactions<audit_regressor_data, const uint64_t, audit_regressor_feature, true,
            audit_regressor_interaction, dense_parameters>(rd.all->interactions, rd.all->extent_interactions,
<<<<<<< HEAD
            rd.all->permutations, ec, rd, rd.all->weights.dense_weights, num_interacted_features);
=======
            rd.all->permutations, ec, rd, rd.all->weights.dense_weights, num_interacted_features,
            rd.all->_generate_interactions_object_cache);
>>>>>>> c6d0d076
      }

      ec.ft_offset += rd.increment;
      ++rd.cur_class;
    }

    ec.ft_offset = old_offset;  // make sure example is not changed.
  }
}

inline void print_ex(vw& all, size_t ex_processed, size_t vals_found, size_t progress)
{
  *(all.trace_message) << std::left << std::setw(shared_data::col_example_counter) << ex_processed << " " << std::right
                       << std::setw(9) << vals_found << " " << std::right << std::setw(12) << progress << '%'
                       << std::endl;
}

void finish_example(vw& all, audit_regressor_data& rd, example& ec)
{
  bool printed = false;
  if (static_cast<float>(ec.example_counter + std::size_t{1}) >= all.sd->dump_interval && !all.logger.quiet)
  {
    print_ex(all, ec.example_counter + 1, rd.values_audited, rd.values_audited * 100 / rd.loaded_regressor_values);
    all.sd->weighted_unlabeled_examples = static_cast<double>(ec.example_counter + 1);  // used in update_dump_interval
    all.sd->update_dump_interval(all.progress_add, all.progress_arg);
    printed = true;
  }

  if (rd.values_audited == rd.loaded_regressor_values)
  {
    // all regressor values were audited
    if (!printed) print_ex(all, ec.example_counter + 1, rd.values_audited, 100);
    set_done(all);
  }

  VW::finish_example(all, ec);
}

void finish(audit_regressor_data& rd)
{
  rd.out_file.flush();

  if (rd.values_audited < rd.loaded_regressor_values)
  {
    *rd.all->trace_message << fmt::format(
        "Note: for some reason audit couldn't find all regressor values in dataset ({} of {} found).\n",
        rd.values_audited, rd.loaded_regressor_values);
  }
}

template <class T>
size_t count_non_zero(T& w)
{
  size_t count = 0;
  for (const auto& val : w)
  {
    if (val != 0) { count++; }
  }
  return count;
}

void init_driver(audit_regressor_data& dat)
{
  // checks a few settings that might be applied after audit_regressor_setup() is called
  if ((dat.all->options->was_supplied("cache_file") || dat.all->options->was_supplied("cache")) &&
      !dat.all->options->was_supplied("kill_cache"))
  { THROW("audit_regressor is incompatible with a cache file. Use it in single pass mode only.") }

  dat.all->sd->dump_interval = 1.;  // regressor could initialize these if saved with --save_resume
  dat.all->sd->example_number = 0;

  dat.increment = dat.all->l->increment / dat.all->l->weights;
  dat.total_class_cnt = dat.all->l->weights;

  if (dat.all->options->was_supplied("csoaa"))
  {
    const size_t n = dat.all->options->get_typed_option<uint32_t>("csoaa").value();
    if (n != dat.total_class_cnt)
    {
      dat.total_class_cnt = n;
      dat.increment = dat.all->l->increment / n;
    }
  }

  // count non-null feature values in regressor
  dat.loaded_regressor_values = 0;
  if (dat.all->weights.sparse) { dat.loaded_regressor_values += count_non_zero(dat.all->weights.sparse_weights); }
  else
  {
    dat.loaded_regressor_values += count_non_zero(dat.all->weights.dense_weights);
  }

  if (dat.loaded_regressor_values == 0) { THROW("regressor has no non-zero weights. Nothing to audit.") }

  if (!dat.all->logger.quiet)
  {
    *dat.all->trace_message << "Regressor contains " << dat.loaded_regressor_values << " values\n";
    *dat.all->trace_message << std::left << std::setw(shared_data::col_example_counter) << "example"
                            << " " << std::setw(shared_data::col_example_weight) << "values"
                            << " " << std::setw(shared_data::col_current_label) << "total" << std::endl;
    *dat.all->trace_message << std::left << std::setw(shared_data::col_example_counter) << "counter"
                            << " " << std::setw(shared_data::col_example_weight) << "audited"
                            << " " << std::setw(shared_data::col_current_label) << "progress" << std::endl;
  }
}

VW::LEARNER::base_learner* audit_regressor_setup(VW::setup_base_i& stack_builder)
{
  options_i& options = *stack_builder.get_options();
  vw& all = *stack_builder.get_all_pointer();

  std::string out_file;
  option_group_definition new_options("Audit Regressor");
  new_options.add(make_option("audit_regressor", out_file)
                      .keep()
                      .necessary()
                      .help("stores feature names and their regressor values. Same dataset must be used for both "
                            "regressor training and this mode."));

  if (!options.add_parse_and_check_necessary(new_options)) return nullptr;

  if (out_file.empty()) { THROW("audit_regressor argument (output filename) is missing.") }

  if (all.numpasses > 1) { THROW("audit_regressor can't be used with --passes > 1.") }

  all.audit = true;

  auto dat = VW::make_unique<audit_regressor_data>(&all, VW::io::open_file_writer(out_file));
  auto ret = VW::LEARNER::make_reduction_learner(std::move(dat), as_singleline(stack_builder.setup_base_learner()),
      audit_regressor, audit_regressor, stack_builder.get_setupfn_name(audit_regressor_setup))
                 // learn does not predict or learn. nothing to be gained by calling predict() before learn()
                 .set_learn_returns_prediction(true)
                 .set_finish_example(finish_example)
                 .set_finish(finish)
                 .set_init_driver(init_driver)
                 .build();

  return LEARNER::make_base(*ret);
}<|MERGE_RESOLUTION|>--- conflicted
+++ resolved
@@ -141,23 +141,15 @@
       {
         INTERACTIONS::generate_interactions<audit_regressor_data, const uint64_t, audit_regressor_feature, true,
             audit_regressor_interaction, sparse_parameters>(rd.all->interactions, rd.all->extent_interactions,
-<<<<<<< HEAD
-            rd.all->permutations, ec, rd, rd.all->weights.sparse_weights, num_interacted_features);
-=======
             rd.all->permutations, ec, rd, rd.all->weights.sparse_weights, num_interacted_features,
             rd.all->_generate_interactions_object_cache);
->>>>>>> c6d0d076
       }
       else
       {
         INTERACTIONS::generate_interactions<audit_regressor_data, const uint64_t, audit_regressor_feature, true,
             audit_regressor_interaction, dense_parameters>(rd.all->interactions, rd.all->extent_interactions,
-<<<<<<< HEAD
-            rd.all->permutations, ec, rd, rd.all->weights.dense_weights, num_interacted_features);
-=======
             rd.all->permutations, ec, rd, rd.all->weights.dense_weights, num_interacted_features,
             rd.all->_generate_interactions_object_cache);
->>>>>>> c6d0d076
       }
 
       ec.ft_offset += rd.increment;

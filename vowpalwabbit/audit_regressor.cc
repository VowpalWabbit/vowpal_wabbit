/*
Copyright (c) by respective owners including Yahoo!, Microsoft, and
individual contributors. All rights reserved.  Released under a BSD (revised)
license as described in the file LICENSE.
 */

#include "reductions.h"
#include "interactions.h"
#include "parse_args.h"
#include "vw.h"
using namespace std;
struct audit_regressor_data
{ vw* all;
  size_t increment;
  size_t cur_class;
  size_t total_class_cnt;
  vector<string>* ns_pre;
  io_buf* out_file;
  size_t loaded_regressor_values;
  size_t values_audited;
};

inline void audit_regressor_interaction(audit_regressor_data& dat, const audit_strings* f)
{ // same as audit_interaction in gd.cc
  if (f == nullptr)
  { dat.ns_pre->pop_back();
    return;
  }

  string ns_pre;
  if (!dat.ns_pre->empty())
    ns_pre += '*';

  if (f->first != "" && ((f->first) != " "))
  { ns_pre.append(f->first);
    ns_pre += '^';
  }
  if (f->second != "")
  { ns_pre.append(f->second);
    dat.ns_pre->push_back(ns_pre);
  }
}

<<<<<<< HEAD
template<class T>
inline void audit_regressor_feature(audit_regressor_data& dat, const uint64_t ft_idx, T& weights)
{
	if (weights[ft_idx] != 0)
		++dat.values_audited;
	else return;

	string ns_pre;
	for (vector<string>::const_iterator s = dat.ns_pre->begin(); s != dat.ns_pre->end(); ++s) ns_pre += *s;

	ostringstream tempstream;
	tempstream << ':' << ((ft_idx & weights.mask()) >> weights.stride_shift()) << ':' << weights[ft_idx];

	string temp = ns_pre + tempstream.str() + '\n';
	if (dat.total_class_cnt > 1) // add class prefix for multiclass problems
		temp = to_string(dat.cur_class) + ':' + temp;

	bin_write_fixed(*dat.out_file, temp.c_str(), (uint32_t)temp.size());
=======
inline void audit_regressor_feature(audit_regressor_data& dat, const float /*ft_weight*/, const uint64_t ft_idx)
{ weight_parameters& weights = dat.all->weights;

  if (weights[ft_idx] != 0)
    ++dat.values_audited;
  else return;

  string ns_pre;
  for (vector<string>::const_iterator s = dat.ns_pre->begin(); s != dat.ns_pre->end(); ++s) ns_pre += *s;

  ostringstream tempstream;
  tempstream << ':' << ((ft_idx & weights.mask()) >> weights.stride_shift()) << ':' << weights[ft_idx];

  string temp = ns_pre+tempstream.str() + '\n';
  if (dat.total_class_cnt > 1) // add class prefix for multiclass problems
    temp = to_string(dat.cur_class) + ':' + temp;

  bin_write_fixed(*dat.out_file, temp.c_str(), (uint32_t)temp.size());
>>>>>>> da660640

  weights[ft_idx] = 0.; //mark value audited
}

inline void audit_regressor_feature(audit_regressor_data& dat, const float /*ft_weight*/, const uint64_t ft_idx)
{  if (dat.all->sparse)
		audit_regressor_feature<sparse_weight_parameters>(dat, ft_idx, dat.all->sparse_weights);
	else
		audit_regressor_feature<weight_parameters>(dat, ft_idx, dat.all->weights);
}

template<class T>
void audit_regressor_lda(audit_regressor_data& rd, LEARNER::base_learner& base, example& ec, T& weights)
{
	vw& all = *rd.all;

	ostringstream tempstream;
	for (unsigned char* i = ec.indices.begin(); i != ec.indices.end(); i++)
	{
		features& fs = ec.feature_space[*i];
		for (size_t j = 0; j < fs.size(); ++j)
		{
			tempstream << '\t' << fs.space_names[j].get()->first << '^' << fs.space_names[j].get()->second << ':' << ((fs.indicies[j] >> weights.stride_shift()) & all.parse_mask);
			for (size_t k = 0; k < all.lda; k++)
			{
				weight& w = weights[(fs.indicies[j] + k)];
				tempstream << ':' << w;
				w = 0.;
			}
			tempstream << endl;
		}
	}

	bin_write_fixed(*rd.out_file, tempstream.str().c_str(), (uint32_t)tempstream.str().size());
}



// This is a learner which does nothing with examples.
//void learn(audit_regressor_data&, LEARNER::base_learner&, example&) {}

void audit_regressor(audit_regressor_data& rd, LEARNER::base_learner& base, example& ec)
{

<<<<<<< HEAD
	if (all.lda > 0)
	{
		if (all.sparse)
			audit_regressor_lda<sparse_weight_parameters>(rd, base, ec, all.sparse_weights);
		else
			audit_regressor_lda<weight_parameters>(rd, base, ec, all.weights);
=======
  vw& all = *rd.all;

  if (all.lda > 0)
  { ostringstream tempstream;
    weight_parameters& weights = all.weights;
    for (unsigned char* i = ec.indices.begin(); i != ec.indices.end(); i++)
    { features& fs = ec.feature_space[*i];
      for (size_t j = 0; j < fs.size(); ++j)
      { tempstream << '\t' << fs.space_names[j].get()->first << '^' << fs.space_names[j].get()->second << ':' << ((fs.indicies[j] >> weights.stride_shift()) & all.parse_mask);
        for (size_t k = 0; k < all.lda; k++)
        { weight& w = weights[(fs.indicies[j]+k)];
          tempstream << ':' << w;
          w = 0.;
        }
        tempstream << endl;
      }
    }

    bin_write_fixed(*rd.out_file, tempstream.str().c_str(), (uint32_t)tempstream.str().size());
>>>>>>> da660640

  }
  else
  {

    rd.cur_class = 0;
    uint64_t old_offset = ec.ft_offset;

    while ( rd.cur_class < rd.total_class_cnt )
    {

      for (unsigned char* i = ec.indices.begin(); i != ec.indices.end(); ++i)
      { features& fs = ec.feature_space[(size_t)*i];
        if (fs.space_names.size() > 0)
          for (size_t j = 0; j < fs.size(); ++j)
          { audit_regressor_interaction(rd, fs.space_names[j].get());
            audit_regressor_feature(rd, fs.values[j], (uint32_t)fs.indicies[j] + ec.ft_offset);
            audit_regressor_interaction(rd, NULL);
          }
        else
          for (size_t j = 0; j < fs.size(); ++j)
            audit_regressor_feature(rd, fs.values[j], (uint32_t)fs.indicies[j] + ec.ft_offset);
      }


      INTERACTIONS::generate_interactions<audit_regressor_data, const uint64_t, audit_regressor_feature, true, audit_regressor_interaction >(*rd.all, ec, rd);

      ec.ft_offset += rd.increment;
      ++rd.cur_class;
    }

    ec.ft_offset = old_offset; // make sure example is not changed.
  }
}
void end_examples(audit_regressor_data& d)
{ d.out_file->flush(); // close_file() should do this for me ...
  d.out_file->close_file();
  delete (d.out_file);
  d.out_file = NULL;
  delete d.ns_pre;
  d.ns_pre =  NULL;
}

inline void print_ex(size_t ex_processed, size_t vals_found, size_t progress)
{ std::cerr << std::left
            << std::setw(shared_data::col_example_counter) << ex_processed
            << " " << std::right
            << std::setw(9) << vals_found
            << " "  << std::right
            << std::setw(12) << progress << '%'
            << std::endl;
}

void finish_example(vw& all, audit_regressor_data& dd, example& ec)
{ bool printed = false;
  if (ec.example_counter+1 >= all.sd->dump_interval && !all.quiet)
  { print_ex(ec.example_counter+1, dd.values_audited, dd.values_audited*100/dd.loaded_regressor_values);
    all.sd->weighted_examples = (double)(ec.example_counter+1); //used in update_dump_interval
    all.sd->update_dump_interval(all.progress_add, all.progress_arg);
    printed = true;
  }

  if (dd.values_audited == dd.loaded_regressor_values)
  { // all regressor values were audited
    if (!printed)
      print_ex(ec.example_counter+1, dd.values_audited, 100);
    set_done(all);
  }

  VW::finish_example(all, &ec);
}

void finish(audit_regressor_data& dat)
{ if (dat.values_audited < dat.loaded_regressor_values)
    cerr << "Note: for some reason audit couldn't find all regressor values in dataset (" <<
         dat.values_audited << " of " << dat.loaded_regressor_values << " found)." << endl;
}

template<class T>
void regressor_values(audit_regressor_data& dat, T& w)
{  for (typename T::iterator iter = w.begin(); iter != w.end(); ++iter)
		for (weights_iterator_iterator<weight> it = iter.begin(); it != iter.end(); ++it)
			if (*it != 0) dat.loaded_regressor_values++;
}

void init_driver(audit_regressor_data& dat)
{ // checks a few settings that might be applied after audit_regressor_setup() is called

  po::variables_map& vm = dat.all->vm;
  if ( (vm.count("cache_file") || vm.count("cache") ) && !vm.count("kill_cache") )
    THROW("audit_regressor is incompatible with a cache file.  Use it in single pass mode only.");

  dat.all->sd->dump_interval = 1.; // regressor could initialize these if saved with --save_resume
  dat.all->sd->example_number = 0;


  dat.increment = dat.all->l->increment/dat.all->l->weights;
  dat.total_class_cnt = dat.all->l->weights;

  if (dat.all->vm.count("csoaa"))
  { size_t n = dat.all->vm["csoaa"].as<size_t>();
    if (n != dat.total_class_cnt)
    { dat.total_class_cnt = n;
      dat.increment = dat.all->l->increment/n;
    }
  }

<<<<<<< HEAD
    // count non-null feature values in regressor
	if (dat.all->sparse)
		regressor_values<sparse_weight_parameters>(dat, dat.all->sparse_weights);
	else
		regressor_values<weight_parameters>(dat, dat.all->weights);
	
=======
  // count non-null feature values in regressor
  weight_parameters& w = dat.all->weights;
  for (weight_parameters::iterator iter = w.change_begin(); iter != w.end(); iter += dat.increment) //TODO:modify
    if (*iter != 0) dat.loaded_regressor_values++;
>>>>>>> da660640

  if (dat.loaded_regressor_values == 0)
    THROW("regressor has no non-zero weights. Nothing to audit.");

  if (!dat.all->quiet)
  { std::cerr << "Regressor contains " << dat.loaded_regressor_values << " values\n";
    std::cerr << std::left
              << std::setw(shared_data::col_example_counter) << "example"
              << " "
              << std::setw(shared_data::col_example_weight) << "values"
              << " "
              << std::setw(shared_data::col_current_label) << "total"
              << std::endl;
    std::cerr << std::left
              << std::setw(shared_data::col_example_counter) << "counter"
              << " "
              << std::setw(shared_data::col_example_weight) << "audited"
              << " "
              << std::setw(shared_data::col_current_label) << "progress"
              << std::endl;
  }

}



LEARNER::base_learner* audit_regressor_setup(vw& all)
{ if (missing_option<string,false>(all, "audit_regressor", "stores feature names and their regressor values. Same dataset must be used for both regressor training and this mode.")) return nullptr;

  po::variables_map& vm = all.vm;

  string out_file = vm["audit_regressor"].as<string>();
  if (out_file.empty())
    THROW("audit_regressor argument (output filename) is missing.");

  if (all.numpasses > 1)
    THROW("audit_regressor can't be used with --passes > 1.");

  all.audit = true;

  audit_regressor_data& dat = calloc_or_throw<audit_regressor_data>();
  dat.all = &all;
  dat.ns_pre = new vector<string>(); // explicitly invoking vector's constructor
  dat.out_file = new io_buf();
  dat.out_file->open_file( out_file.c_str(), all.stdin_off, io_buf::WRITE );

  LEARNER::learner<audit_regressor_data>& ret = LEARNER::init_learner<audit_regressor_data>(&dat, setup_base(all), audit_regressor, audit_regressor, 1);
  ret.set_end_examples(end_examples);
  ret.set_finish_example(finish_example);
  ret.set_finish(finish);
  ret.set_init_driver(init_driver);

  return LEARNER::make_base<audit_regressor_data>(ret);
}<|MERGE_RESOLUTION|>--- conflicted
+++ resolved
@@ -41,7 +41,6 @@
   }
 }
 
-<<<<<<< HEAD
 template<class T>
 inline void audit_regressor_feature(audit_regressor_data& dat, const uint64_t ft_idx, T& weights)
 {
@@ -60,26 +59,6 @@
 		temp = to_string(dat.cur_class) + ':' + temp;
 
 	bin_write_fixed(*dat.out_file, temp.c_str(), (uint32_t)temp.size());
-=======
-inline void audit_regressor_feature(audit_regressor_data& dat, const float /*ft_weight*/, const uint64_t ft_idx)
-{ weight_parameters& weights = dat.all->weights;
-
-  if (weights[ft_idx] != 0)
-    ++dat.values_audited;
-  else return;
-
-  string ns_pre;
-  for (vector<string>::const_iterator s = dat.ns_pre->begin(); s != dat.ns_pre->end(); ++s) ns_pre += *s;
-
-  ostringstream tempstream;
-  tempstream << ':' << ((ft_idx & weights.mask()) >> weights.stride_shift()) << ':' << weights[ft_idx];
-
-  string temp = ns_pre+tempstream.str() + '\n';
-  if (dat.total_class_cnt > 1) // add class prefix for multiclass problems
-    temp = to_string(dat.cur_class) + ':' + temp;
-
-  bin_write_fixed(*dat.out_file, temp.c_str(), (uint32_t)temp.size());
->>>>>>> da660640
 
   weights[ft_idx] = 0.; //mark value audited
 }
@@ -123,39 +102,17 @@
 
 void audit_regressor(audit_regressor_data& rd, LEARNER::base_learner& base, example& ec)
 {
-
-<<<<<<< HEAD
-	if (all.lda > 0)
-	{
-		if (all.sparse)
-			audit_regressor_lda<sparse_weight_parameters>(rd, base, ec, all.sparse_weights);
-		else
-			audit_regressor_lda<weight_parameters>(rd, base, ec, all.weights);
-=======
   vw& all = *rd.all;
-
+  
   if (all.lda > 0)
-  { ostringstream tempstream;
-    weight_parameters& weights = all.weights;
-    for (unsigned char* i = ec.indices.begin(); i != ec.indices.end(); i++)
-    { features& fs = ec.feature_space[*i];
-      for (size_t j = 0; j < fs.size(); ++j)
-      { tempstream << '\t' << fs.space_names[j].get()->first << '^' << fs.space_names[j].get()->second << ':' << ((fs.indicies[j] >> weights.stride_shift()) & all.parse_mask);
-        for (size_t k = 0; k < all.lda; k++)
-        { weight& w = weights[(fs.indicies[j]+k)];
-          tempstream << ':' << w;
-          w = 0.;
-        }
-        tempstream << endl;
-      }
+    {
+      if (all.sparse)
+	audit_regressor_lda<sparse_weight_parameters>(rd, base, ec, all.sparse_weights);
+      else
+	audit_regressor_lda<weight_parameters>(rd, base, ec, all.weights);
     }
-
-    bin_write_fixed(*rd.out_file, tempstream.str().c_str(), (uint32_t)tempstream.str().size());
->>>>>>> da660640
-
-  }
   else
-  {
+    {
 
     rd.cur_class = 0;
     uint64_t old_offset = ec.ft_offset;
@@ -259,20 +216,12 @@
     }
   }
 
-<<<<<<< HEAD
-    // count non-null feature values in regressor
-	if (dat.all->sparse)
-		regressor_values<sparse_weight_parameters>(dat, dat.all->sparse_weights);
-	else
-		regressor_values<weight_parameters>(dat, dat.all->weights);
-	
-=======
   // count non-null feature values in regressor
-  weight_parameters& w = dat.all->weights;
-  for (weight_parameters::iterator iter = w.change_begin(); iter != w.end(); iter += dat.increment) //TODO:modify
-    if (*iter != 0) dat.loaded_regressor_values++;
->>>>>>> da660640
-
+  if (dat.all->sparse)
+    regressor_values<sparse_weight_parameters>(dat, dat.all->sparse_weights);
+  else
+    regressor_values<weight_parameters>(dat, dat.all->weights);
+  
   if (dat.loaded_regressor_values == 0)
     THROW("regressor has no non-zero weights. Nothing to audit.");
 

// Copyright (c) by respective owners including Yahoo!, Microsoft, and
// individual contributors. All rights reserved. Released under a BSD (revised)
// license as described in the file LICENSE.

#include "reductions.h"
#include "interactions.h"
#include "parse_args.h"
#include "vw.h"

using namespace VW::config;

struct audit_regressor_data
{
  vw* all;
  size_t increment;
  size_t cur_class;
  size_t total_class_cnt;
  std::vector<std::string>* ns_pre;
  io_buf* out_file;
  size_t loaded_regressor_values;
  size_t values_audited;
};

inline void audit_regressor_interaction(audit_regressor_data& dat, const audit_strings* f)
{
  // same as audit_interaction in gd.cc
  if (f == nullptr)
  {
    dat.ns_pre->pop_back();
    return;
  }

  std::string ns_pre;
  if (!dat.ns_pre->empty()) ns_pre += '*';

  if (f->first != "" && ((f->first) != " "))
  {
    ns_pre.append(f->first);
    ns_pre += '^';
  }
  if (f->second != "")
  {
    ns_pre.append(f->second);
    dat.ns_pre->push_back(ns_pre);
  }
}

inline void audit_regressor_feature(audit_regressor_data& dat, const float, const uint64_t ft_idx)
{
  parameters& weights = dat.all->weights;
  if (weights[ft_idx] != 0) ++dat.values_audited;
  else
    return;

  std::string ns_pre;
  for (std::vector<std::string>::const_iterator s = dat.ns_pre->begin(); s != dat.ns_pre->end(); ++s) ns_pre += *s;

  std::ostringstream tempstream;
  tempstream << ':' << ((ft_idx & weights.mask()) >> weights.stride_shift()) << ':' << weights[ft_idx];

  std::string temp = ns_pre + tempstream.str() + '\n';
  if (dat.total_class_cnt > 1)  // add class prefix for multiclass problems
    temp = std::to_string(dat.cur_class) + ':' + temp;

  dat.out_file->bin_write_fixed(temp.c_str(), (uint32_t)temp.size());

  weights[ft_idx] = 0.;  // mark value audited
}

void audit_regressor_lda(audit_regressor_data& rd, VW::LEARNER::single_learner& /* base */, example& ec)
{
  vw& all = *rd.all;

  std::ostringstream tempstream;
  parameters& weights = rd.all->weights;
  for (unsigned char* i = ec.indices.begin(); i != ec.indices.end(); i++)
  {
    features& fs = ec.feature_space[*i];
    for (size_t j = 0; j < fs.size(); ++j)
    {
      tempstream << '\t' << fs.space_names[j].get()->first << '^' << fs.space_names[j].get()->second << ':'
                 << ((fs.indicies[j] >> weights.stride_shift()) & all.parse_mask);
      for (size_t k = 0; k < all.lda; k++)
      {
        weight& w = weights[(fs.indicies[j] + k)];
        tempstream << ':' << w;
        w = 0.;
      }
      tempstream << std::endl;
    }
  }

  rd.out_file->bin_write_fixed(tempstream.str().c_str(), (uint32_t)tempstream.str().size());
}

// This is a learner which does nothing with examples.
// void learn(audit_regressor_data&, VW::LEARNER::base_learner&, example&) {}

void audit_regressor(audit_regressor_data& rd, VW::LEARNER::single_learner& base, example& ec)
{
  vw& all = *rd.all;

  if (all.lda > 0) audit_regressor_lda(rd, base, ec);
  else
  {
    rd.cur_class = 0;
    uint64_t old_offset = ec.ft_offset;

    while (rd.cur_class < rd.total_class_cnt)
    {
      for (unsigned char* i = ec.indices.begin(); i != ec.indices.end(); ++i)
      {
        features& fs = ec.feature_space[(size_t)*i];
        if (fs.space_names.size() > 0)
          for (size_t j = 0; j < fs.size(); ++j)
          {
            audit_regressor_interaction(rd, fs.space_names[j].get());
            audit_regressor_feature(rd, fs.values[j], (uint32_t)fs.indicies[j] + ec.ft_offset);
            audit_regressor_interaction(rd, NULL);
          }
        else
          for (size_t j = 0; j < fs.size(); ++j)
            audit_regressor_feature(rd, fs.values[j], (uint32_t)fs.indicies[j] + ec.ft_offset);
      }

      if (rd.all->weights.sparse)
        INTERACTIONS::generate_interactions<audit_regressor_data, const uint64_t, audit_regressor_feature, true,
            audit_regressor_interaction, sparse_parameters>(
            rd.all->interactions, rd.all->permutations, ec, rd, rd.all->weights.sparse_weights);
      else
        INTERACTIONS::generate_interactions<audit_regressor_data, const uint64_t, audit_regressor_feature, true,
            audit_regressor_interaction, dense_parameters>(
            rd.all->interactions, rd.all->permutations, ec, rd, rd.all->weights.dense_weights);

      ec.ft_offset += rd.increment;
      ++rd.cur_class;
    }

    ec.ft_offset = old_offset;  // make sure example is not changed.
  }
}
void end_examples(audit_regressor_data& d)
{
  d.out_file->flush();  // close_file() should do this for me ...
  d.out_file->close_file();
  delete (d.out_file);
  d.out_file = NULL;
  delete d.ns_pre;
  d.ns_pre = NULL;
}

inline void print_ex(vw& all, size_t ex_processed, size_t vals_found, size_t progress)
{
  all.trace_message << std::left << std::setw(shared_data::col_example_counter) << ex_processed << " " << std::right
                    << std::setw(9) << vals_found << " " << std::right << std::setw(12) << progress << '%' << std::endl;
}

void finish_example(vw& all, audit_regressor_data& dd, example& ec)
{
  bool printed = false;
  if (ec.example_counter + 1 >= all.sd->dump_interval && !all.logger.quiet)
  {
    print_ex(all, ec.example_counter + 1, dd.values_audited, dd.values_audited * 100 / dd.loaded_regressor_values);
    all.sd->weighted_unlabeled_examples = (double)(ec.example_counter + 1);  // used in update_dump_interval
    all.sd->update_dump_interval(all.progress_add, all.progress_arg);
    printed = true;
  }

  if (dd.values_audited == dd.loaded_regressor_values)
  {
    // all regressor values were audited
    if (!printed) print_ex(all, ec.example_counter + 1, dd.values_audited, 100);
    set_done(all);
  }

  VW::finish_example(all, ec);
}

void finish(audit_regressor_data& dat)
{
  if (dat.values_audited < dat.loaded_regressor_values)
    dat.all->trace_message << "Note: for some reason audit couldn't find all regressor values in dataset ("
                           << dat.values_audited << " of " << dat.loaded_regressor_values << " found)." << std::endl;
}

template <class T>
void regressor_values(audit_regressor_data& dat, T& w)
{
  for (typename T::iterator iter = w.begin(); iter != w.end(); ++iter)
    if (*iter != 0) dat.loaded_regressor_values++;
}

void init_driver(audit_regressor_data& dat)
{
  // checks a few settings that might be applied after audit_regressor_setup() is called
  if ((dat.all->options->was_supplied("cache_file") || dat.all->options->was_supplied("cache")) &&
      !dat.all->options->was_supplied("kill_cache"))
  { THROW("audit_regressor is incompatible with a cache file.  Use it in single pass mode only."); }

  dat.all->sd->dump_interval = 1.;  // regressor could initialize these if saved with --save_resume
  dat.all->sd->example_number = 0;

  dat.increment = dat.all->l->increment / dat.all->l->weights;
  dat.total_class_cnt = dat.all->l->weights;

  if (dat.all->options->was_supplied("csoaa"))
  {
    size_t n = dat.all->options->get_typed_option<uint32_t>("csoaa").value();
    if (n != dat.total_class_cnt)
    {
      dat.total_class_cnt = n;
      dat.increment = dat.all->l->increment / n;
    }
  }

  // count non-null feature values in regressor
  if (dat.all->weights.sparse) regressor_values(dat, dat.all->weights.sparse_weights);
  else
    regressor_values(dat, dat.all->weights.dense_weights);

  if (dat.loaded_regressor_values == 0) THROW("regressor has no non-zero weights. Nothing to audit.");

  if (!dat.all->logger.quiet)
  {
    dat.all->trace_message << "Regressor contains " << dat.loaded_regressor_values << " values\n";
    dat.all->trace_message << std::left << std::setw(shared_data::col_example_counter) << "example"
                           << " " << std::setw(shared_data::col_example_weight) << "values"
                           << " " << std::setw(shared_data::col_current_label) << "total" << std::endl;
    dat.all->trace_message << std::left << std::setw(shared_data::col_example_counter) << "counter"
                           << " " << std::setw(shared_data::col_example_weight) << "audited"
                           << " " << std::setw(shared_data::col_current_label) << "progress" << std::endl;
  }
}

VW::LEARNER::base_learner* audit_regressor_setup(options_i& options, vw& all)
{
  std::string out_file;

  option_group_definition new_options("Audit Regressor");
  new_options.add(make_option("audit_regressor", out_file)
                      .keep()
                      .necessary()
                      .help("stores feature names and their regressor values. Same dataset must be used for both "
                            "regressor training and this mode."));

<<<<<<< HEAD
  if (!options.was_supplied("audit_regressor")) return nullptr;
=======
  if (!options.add_parse_and_check_necessary(new_options)) return nullptr;
>>>>>>> 5c8c487f

  if (out_file.empty()) THROW("audit_regressor argument (output filename) is missing.");

  if (all.numpasses > 1) THROW("audit_regressor can't be used with --passes > 1.");

  all.audit = true;

  auto dat = scoped_calloc_or_throw<audit_regressor_data>();
  dat->all = &all;
  dat->ns_pre = new std::vector<std::string>();  // explicitly invoking std::vector's constructor
  dat->out_file = new io_buf();
  dat->out_file->add_file(VW::io::open_file_writer(out_file));

  VW::LEARNER::learner<audit_regressor_data, example>& ret = VW::LEARNER::init_learner(
      dat, as_singleline(setup_base(options, all)), audit_regressor, audit_regressor, 1, "audit",
      false /*audit.learn does not predict or learn.  nothing to be gained by calling predict() before learn()*/
  );
  ret.set_end_examples(end_examples);
  ret.set_finish_example(finish_example);
  ret.set_finish(finish);
  ret.set_init_driver(init_driver);

  return VW::LEARNER::make_base<audit_regressor_data>(ret);
}<|MERGE_RESOLUTION|>--- conflicted
+++ resolved
@@ -243,11 +243,7 @@
                       .help("stores feature names and their regressor values. Same dataset must be used for both "
                             "regressor training and this mode."));
 
-<<<<<<< HEAD
-  if (!options.was_supplied("audit_regressor")) return nullptr;
-=======
   if (!options.add_parse_and_check_necessary(new_options)) return nullptr;
->>>>>>> 5c8c487f
 
   if (out_file.empty()) THROW("audit_regressor argument (output filename) is missing.");
 

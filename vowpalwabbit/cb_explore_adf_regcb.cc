--- conflicted
+++ resolved
@@ -282,20 +282,12 @@
 
   LEARNER::multi_learner* base = as_multiline(setup_base(options, all));
   all.p->lp = CB::cb_label;
-<<<<<<< HEAD
-=======
-  all.label_type = label_type_t::cb;
->>>>>>> c1f834b4
 
   using explore_type = cb_explore_adf_base<cb_explore_adf_regcb>;
   auto data = scoped_calloc_or_throw<explore_type>(regcbopt, c0, first_only, min_cb_cost, max_cb_cost);
   LEARNER::learner<explore_type, multi_ex>& l = LEARNER::init_learner(
-<<<<<<< HEAD
-      data, base, explore_type::learn, explore_type::predict, problem_multiplier, prediction_type_t::action_scores);
+      data, base, explore_type::learn, explore_type::predict, problem_multiplier, prediction_type_t::action_probs);
   l.label_type = label_type_t::cb;
-=======
-      data, base, explore_type::learn, explore_type::predict, problem_multiplier, prediction_type_t::action_probs);
->>>>>>> c1f834b4
 
   l.set_finish_example(explore_type::finish_multiline_example);
   return make_base(l);

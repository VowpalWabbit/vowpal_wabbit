--- conflicted
+++ resolved
@@ -238,7 +238,7 @@
 void cb_explore_adf_regcb::save_load(io_buf& io, bool read, bool text)
 {
   if (io.num_files() == 0) { return; }
-  if (!read || _model_file_version >= VERSION_FILE_WITH_SQUARE_CB_SAVE_RESUME)
+  if (!read || _model_file_version >= VERSION_FILE_WITH_REG_CB_SAVE_RESUME)
   {
     std::stringstream msg;
     if (!read) { msg << "cb squarecb adf storing example counter:  = " << _counter << "\n"; }
@@ -294,11 +294,7 @@
   bool with_metrics = options.was_supplied("extra_metrics");
 
   using explore_type = cb_explore_adf_base<cb_explore_adf_regcb>;
-<<<<<<< HEAD
-  auto data = scoped_calloc_or_throw<explore_type>(regcbopt, c0, first_only, min_cb_cost, max_cb_cost, all.model_file_ver);
-=======
-  auto data = scoped_calloc_or_throw<explore_type>(with_metrics, regcbopt, c0, first_only, min_cb_cost, max_cb_cost);
->>>>>>> 7b490aec
+  auto data = scoped_calloc_or_throw<explore_type>(with_metrics, regcbopt, c0, first_only, min_cb_cost, max_cb_cost, all.model_file_ver);
   LEARNER::learner<explore_type, multi_ex>& l =
       VW::LEARNER::init_learner(data, base, explore_type::learn, explore_type::predict, problem_multiplier,
           prediction_type_t::action_probs, all.get_setupfn_name(setup) + "-regcb");

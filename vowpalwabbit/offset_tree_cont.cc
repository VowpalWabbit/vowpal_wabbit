#include "offset_tree_cont.h"
#include "parse_args.h"  // setup_base()
#include "learner.h"     // init_learner()
#include "action_score.h"
#include <algorithm>

using namespace VW::config;
using namespace LEARNER;

namespace VW
{
namespace offset_tree_cont
{
tree_node::tree_node(
    uint32_t node_id, uint32_t left_node_id, uint32_t right_node_id, uint32_t p_id, uint32_t depth, bool is_leaf)
    : id(node_id), left_id(left_node_id), right_id(right_node_id), parent_id(p_id), depth(depth), is_leaf(is_leaf)
{
}

bool tree_node::operator==(const tree_node& rhs) const
{
  if (this == &rhs)
    return true;
  return (id == rhs.id && left_id == rhs.left_id && right_id == rhs.right_id && is_leaf == rhs.is_leaf &&
      parent_id == rhs.parent_id);
}

bool tree_node::operator!=(const tree_node& rhs) const { return !(*this == rhs); }

void min_depth_binary_tree::build_tree(uint32_t num_nodes)
{
  // Sanity checks
  if (_initialized)
  {
    if (num_nodes != _num_leaf_nodes)
    {
      THROW("Tree already initialized.  New leaf node count (" << num_nodes << ") does not equal current value. ("
                                                               << _num_leaf_nodes << ")");
    }
    return;
  }

  _num_leaf_nodes = num_nodes;
  // deal with degenerate cases of 0 and 1 actions
  if (_num_leaf_nodes == 0)
  {
    _initialized = true;
    return;
  }

  uint32_t depth = 0;
  try
  {
    // TODO: check below
    nodes.reserve(2 * _num_leaf_nodes - 1);
    uint32_t i = 0;
    uint32_t depth_const = 1;
    nodes.emplace_back(i, 0, 0, i, depth, true);  // root is the parent of itself
    while (i < _num_leaf_nodes - 1)
    {
      nodes[i].left_id = 2 * i + 1;
      nodes[i].right_id = 2 * i + 2;
      nodes[i].is_leaf = false;
      if (2 * i + 1 >= depth_const)
        depth_const = (1 << (++depth + 1)) - 1;
      nodes.emplace_back(2 * i + 1, 0, 0, i, depth, true);
      nodes.emplace_back(2 * i + 2, 0, 0, i, depth, true);
      i++;
    }
  }
  catch (std::bad_alloc& e)
  {
    THROW("Unable to allocate memory for offset tree.  Label count:" << _num_leaf_nodes << " bad_alloc:" << e.what());
  }
  _initialized = true;
  _depth = depth;
}

uint32_t min_depth_binary_tree::internal_node_count() const { return (uint32_t)nodes.size() - _num_leaf_nodes; }

uint32_t min_depth_binary_tree::leaf_node_count() const { return _num_leaf_nodes; }

uint32_t min_depth_binary_tree::depth() const { return _depth; }

void offset_tree::init(uint32_t num_actions) { binary_tree.build_tree(num_actions); }

int32_t offset_tree::learner_count() const { return binary_tree.internal_node_count(); }

const uint32_t offset_tree::predict(LEARNER::single_learner& base, example& ec)
{
  // - static thread_local ensures only one copy per calling thread.  This is to reduce
  //   memory allocations in steady state.
  // TODO: check below
  auto& nodes = binary_tree.nodes;

  // Handle degenerate cases of zero node trees
  if (binary_tree.leaf_node_count() == 0)  // todo: chnage this to throw error at some point
    return 0;

  static thread_local CB::label saved_label;
  saved_label = ec.l.cb;
  ec.l.cb.costs.clear();
  ec.l.simple.label = FLT_MAX; // says it is a test example

  auto cur_node = nodes[0];

  while (!(cur_node.is_leaf))
  {
    /*std::cout << "tree predict: before binary precit:\n " << std::endl;*/
    base.predict(ec, cur_node.id);
    /*std::cout << "tree predict: after binary predict:\n " << std::endl;*/
    if (ec.pred.scalar == -1)  // TODO: check
    {
      cur_node = nodes[cur_node.left_id];
    }
    else
    {
      cur_node = nodes[cur_node.right_id];
    }
  }

  ec.l.cb = saved_label;
  return (cur_node.id - binary_tree.internal_node_count() + 1);  // 1 to k
  /*std::cout << "@predict: nodes.size() = " << nodes.size() << std::endl;*/
}

bool compareByid(const node_cost& a, const node_cost& b) { return a.node_id < b.node_id; }

void offset_tree::learn(LEARNER::single_learner& base, example& ec)
{
  // TODO: check below
  const auto saved_label = ec.l.cb;  // TODO save ec.l.cb and restore later shallow copy: check
  const auto saved_weight = ec.weight;

  std::vector<VW::offset_tree_cont::node_cost> node_costs;
  std::vector<VW::offset_tree_cont::node_cost> node_costs_buffer;

  auto& nodes = binary_tree.nodes;
  auto& ac = ec.l.cb.costs;
  /*std::cout << "@learn: nodes.size() = " << nodes.size() << std::endl;*/

  for (uint32_t i = 0; i < ac.size(); i++)
  {
    uint32_t node_id = ac[i].action + binary_tree.internal_node_count();
    std::cout << "\nac[" << i << "].action  = " << ac[i].action << std::endl;
    std::cout << "node_id  = " << node_id << std::endl;
    if (nodes[node_id].depth < binary_tree.depth())
    {
      node_costs_buffer.push_back({node_id, ac[i].cost / ac[i].probability});
      /*std::cout << "nodes[node_id].depth < binary_tree.depth()" << std::endl;*/
    }
    else
    {
      node_costs.push_back({node_id, ac[i].cost / ac[i].probability});
      /*std::cout << "nodes[node_id].depth == binary_tree.depth()" << std::endl;*/
    }
  }
  /*std::cout << "node_cost.size() = " << node_costs.size() << std::endl;
  std::cout << "node_cost_buffer.size() = " << node_costs_buffer.size() << std::endl;*/
  std::sort(node_costs_buffer.begin(), node_costs_buffer.end(), compareByid);
  std::sort(node_costs.begin(), node_costs.end(), compareByid);

  uint32_t iter_count = 0;
  while (!node_costs.empty())
  {
    std::vector<VW::offset_tree_cont::node_cost> node_costs_new;
    while (!node_costs.empty())
    {
<<<<<<< HEAD
      auto& n = *--node_costs.end();
      // auto& n = *node_costs.begin();
=======
      auto n = node_costs.back();
      node_costs.pop_back();
      //auto& n = *node_costs.begin();
>>>>>>> 2953a15a
      auto& v = nodes[n.node_id];
      auto& cost_v = n.cost;
      if (v.id == v.parent_id)  // if v is the root
        break;
      auto& v_parent = nodes[v.parent_id];
      auto& w = nodes[(v.id == v_parent.left_id) ? v_parent.right_id : v_parent.left_id];  // w is sibling of v
      float cost_w = 0.0f;
      float local_action = 1;
      std::cout << "\n\nv.id = " << v.id << std::endl;
      std::cout << "cost_v = " << cost_v << std::endl;
<<<<<<< HEAD
      std::cout << "w.id = " << w.id << std::endl;
      if (node_costs.size() > 1 && (*(node_costs.end() - 2)).node_id == w.id)
=======
      if (!node_costs.empty() && node_costs.back().node_id == w.id)
>>>>>>> 2953a15a
      {
        std::cout << "found the sibling" << std::endl;
        cost_w = node_costs.back().cost;
        if (cost_v != cost_w)
        {
          std::cout << "cost_v != cost_w" << std::endl;
          if (((cost_v < cost_w) ? v : w).id == v_parent.left_id) ////
            local_action = -1;
        }
        node_costs.pop_back();  // TODO
      }
      else
      {
        std::cout << "no sibling" << std::endl;
        if (v.id == v_parent.right_id) ////
          local_action = -1;
      }
      float cost_parent = 0.0f;
      std::cout << "cost_w = " << cost_w << std::endl;
      if (cost_v != cost_w)  // learn and update the cost of the parent
      {
        ec.l.simple.label = local_action;  // TODO:scalar label type
        ec.weight = abs(cost_v - cost_w);
        /*std::cout << "before binary learn:\n " << std::endl;*/
        std::cout << "binary learning the node " << v.parent_id << std::endl;
        base.learn(ec, v.parent_id);
        /*std::cout << "after binary learn:\n " << std::endl;
        std::cout << "before binary predict:\n " << std::endl;*/
        base.predict(ec, v.parent_id);
        std::cout << "after binary predict:\n " << std::endl;
        std::cout << "ec.pred.scalar = " << (ec.pred.scalar) << std::endl;
        std::cout << "local_action = " << (local_action) << std::endl;
        if (ec.pred.scalar == local_action)
        {
          cost_parent = min(cost_v, cost_w); ////
          std::cout << "ec.pred.scalar == local_action" << std::endl;
        }
        else
        {
          cost_parent = max(cost_v, cost_w); ////
          std::cout << "ec.pred.scalar != local_action" << std::endl;
        }
      }
      else  // cost_v == cost_w -> just update the cost of the parent
      {
        cost_parent = cost_v;
      }
      if (cost_parent > 0.0f)
      {
        node_costs_new.push_back({v.parent_id, cost_parent});
      }
    }
    if (iter_count == 0)
    {
      std::sort(node_costs_new.begin(), node_costs_new.end(), compareByid);
      node_costs_new.insert(node_costs_new.end(), std::make_move_iterator(node_costs_buffer.begin()),
          std::make_move_iterator(node_costs_buffer.end()));
    }
    // node_costs_new = node_costs_buffer;
    iter_count++;
    node_costs = node_costs_new;
    /*node_cost_new.clear();*/
  }

  ec.l.cb = saved_label;
  ec.weight = saved_weight;
}

// inline void copy_to_multiclass(const uint32_t& label, uint32_t& action) {
//   action = label; // TODO: not using it
//}

void predict(offset_tree& ot, single_learner& base, example& ec)
{
  ec.pred.multiclass = ot.predict(base, ec);  // TODO: check: making the prediction zero-based?
}

void learn(offset_tree& tree, single_learner& base, example& ec)
{
  static thread_local uint32_t saved_label;

  // store predictions before learning
  saved_label = tree.predict(base, ec);

  // learn
  tree.learn(base, ec);

  // restore predictions
  // copy_to_action_scores(saved_scores, ec.pred.a_s); //rm
  ec.pred.multiclass = saved_label;  // TODO: instead of above
}

void offset_tree::finish()
{
  binary_tree.nodes.clear();
  //binary_tree.nodes.resize(0);
  binary_tree.nodes.shrink_to_fit();
}

void finish(offset_tree& t)
{
  t.finish();
}

base_learner* offset_tree_cont_setup(VW::config::options_i& options, vw& all)
{
  option_group_definition new_options("Offset tree continuous Options");
  uint32_t num_actions;
  new_options.add(make_option("otc", num_actions).keep().help("Offset tree continuous with <k> labels"));  // TODO: oct
  options.add_and_parse(new_options);

  if (!options.was_supplied("otc"))  // todo: if num_actions = 0 throw error
    return nullptr;

  // Ensure that cb_explore will be the base reduction
  /*if (!options.was_supplied("cb_explore")) //TODO
  {
    options.insert("cb_explore", "2");
  }*/

  if (!options.was_supplied("binary"))  // TODO: instead of above
  {
    options.insert("binary", "");
  }

  auto otree = scoped_calloc_or_throw<offset_tree>();
  otree->init(num_actions);

  base_learner* base = setup_base(options, all);

  // all.delete_prediction = ACTION_SCORE::delete_action_scores; //TODO: commented

  learner<offset_tree, example>& l =
      init_learner(otree, as_singleline(base), learn, predict, otree->learner_count(), prediction_type::multiclass);
  // TODO: changed to prediction_type::multiclass

  l.set_finish(finish);
  return make_base(l);
}

}  // namespace offset_tree_cont
}  // namespace VW<|MERGE_RESOLUTION|>--- conflicted
+++ resolved
@@ -166,14 +166,9 @@
     std::vector<VW::offset_tree_cont::node_cost> node_costs_new;
     while (!node_costs.empty())
     {
-<<<<<<< HEAD
-      auto& n = *--node_costs.end();
-      // auto& n = *node_costs.begin();
-=======
       auto n = node_costs.back();
       node_costs.pop_back();
       //auto& n = *node_costs.begin();
->>>>>>> 2953a15a
       auto& v = nodes[n.node_id];
       auto& cost_v = n.cost;
       if (v.id == v.parent_id)  // if v is the root
@@ -184,12 +179,7 @@
       float local_action = 1;
       std::cout << "\n\nv.id = " << v.id << std::endl;
       std::cout << "cost_v = " << cost_v << std::endl;
-<<<<<<< HEAD
-      std::cout << "w.id = " << w.id << std::endl;
-      if (node_costs.size() > 1 && (*(node_costs.end() - 2)).node_id == w.id)
-=======
       if (!node_costs.empty() && node_costs.back().node_id == w.id)
->>>>>>> 2953a15a
       {
         std::cout << "found the sibling" << std::endl;
         cost_w = node_costs.back().cost;
@@ -207,7 +197,7 @@
         if (v.id == v_parent.right_id) ////
           local_action = -1;
       }
-      float cost_parent = 0.0f;
+      float cost_parent = cost_v;
       std::cout << "cost_w = " << cost_w << std::endl;
       if (cost_v != cost_w)  // learn and update the cost of the parent
       {
@@ -233,10 +223,6 @@
           std::cout << "ec.pred.scalar != local_action" << std::endl;
         }
       }
-      else  // cost_v == cost_w -> just update the cost of the parent
-      {
-        cost_parent = cost_v;
-      }
       if (cost_parent > 0.0f)
       {
         node_costs_new.push_back({v.parent_id, cost_parent});

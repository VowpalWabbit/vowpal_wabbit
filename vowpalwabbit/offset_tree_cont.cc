#include "offset_tree_cont.h"
#include "parse_args.h"  // setup_base()
#include "learner.h"     // init_learner()
#include "action_score.h"
#include <algorithm>

using namespace VW::config;
using namespace LEARNER;

namespace VW
{
namespace offset_tree_cont
{
tree_node::tree_node(
    uint32_t node_id, uint32_t left_node_id, uint32_t right_node_id, uint32_t p_id, uint32_t depth, bool is_leaf)
    : id(node_id), left_id(left_node_id), right_id(right_node_id), parent_id(p_id), depth(depth), is_leaf(is_leaf)
{
}

bool tree_node::operator==(const tree_node& rhs) const
{
  if (this == &rhs)
    return true;
  return (id == rhs.id && left_id == rhs.left_id && right_id == rhs.right_id && is_leaf == rhs.is_leaf &&
      parent_id == rhs.parent_id);
}

bool tree_node::operator!=(const tree_node& rhs) const { return !(*this == rhs); }

void min_depth_binary_tree::build_tree(uint32_t num_nodes)
{
  // Sanity checks
  if (_initialized)
  {
    if (num_nodes != _num_leaf_nodes)
    {
      THROW("Tree already initialized.  New leaf node count (" << num_nodes << ") does not equal current value. ("
                                                               << _num_leaf_nodes << ")");
    }
    return;
  }

  _num_leaf_nodes = num_nodes;
  // deal with degenerate cases of 0 and 1 actions
  if (_num_leaf_nodes == 0)
  {
    _initialized = true;
    return;
  }

  uint32_t depth = 0;
  try
  {
    // TODO: check below
    nodes.reserve(2 * _num_leaf_nodes - 1);
    uint32_t i = 0;
    uint32_t depth_const = 1;
    nodes.emplace_back(i, 0, 0, i, depth, true);  // root is the parent of itself
    while (i < _num_leaf_nodes - 1)
    {
      nodes[i].left_id = 2 * i + 1;
      nodes[i].right_id = 2 * i + 2;
      nodes[i].is_leaf = false;
      if (2 * i + 1 >= depth_const)
        depth_const = (1 << (++depth + 1)) - 1;
      nodes.emplace_back(2 * i + 1, 0, 0, i, depth, true);
      nodes.emplace_back(2 * i + 2, 0, 0, i, depth, true);
      i++;
    }
  }
  catch (std::bad_alloc& e)
  {
    THROW("Unable to allocate memory for offset tree.  Label count:" << _num_leaf_nodes << " bad_alloc:" << e.what());
  }
  _initialized = true;
  _depth = depth;
}

uint32_t min_depth_binary_tree::internal_node_count() const { return (uint32_t)nodes.size() - _num_leaf_nodes; }

uint32_t min_depth_binary_tree::leaf_node_count() const { return _num_leaf_nodes; }

uint32_t min_depth_binary_tree::depth() const { return _depth; }

void offset_tree::init(uint32_t num_actions) { binary_tree.build_tree(num_actions); }

int32_t offset_tree::learner_count() const { return binary_tree.internal_node_count(); }

const uint32_t offset_tree::predict(LEARNER::single_learner& base, example& ec)
{
  // - static thread_local ensures only one copy per calling thread.  This is to reduce
  //   memory allocations in steady state.
  // TODO: check below
  auto& nodes = binary_tree.nodes;

  // Handle degenerate cases of zero node trees
  if (binary_tree.leaf_node_count() == 0)  // todo: chnage this to throw error at some point
    return 0;

  static thread_local CB::label saved_label;
  saved_label = ec.l.cb;
  ec.l.cb.costs.clear();
  ec.l.simple.label = FLT_MAX; // says it is a test example

  auto cur_node = nodes[0];

  while (!(cur_node.is_leaf))
  {
<<<<<<< HEAD
    std::cout << "base.predict.nodeid = " << cur_node.id << std::endl;
=======
    /*std::cout << "tree predict: before binary precit:\n " << std::endl;*/
>>>>>>> fea49d88
    base.predict(ec, cur_node.id);
    /*std::cout << "tree predict: after binary predict:\n " << std::endl;*/
    if (ec.pred.scalar == -1)  // TODO: check
    {
      cur_node = nodes[cur_node.left_id];
    }
    else
    {
      cur_node = nodes[cur_node.right_id];
    }
  }

  ec.l.cb = saved_label;
  return (cur_node.id - binary_tree.internal_node_count() + 1);  // 1 to k
  /*std::cout << "@predict: nodes.size() = " << nodes.size() << std::endl;*/
}

bool compareByid(const node_cost& a, const node_cost& b) { return a.node_id < b.node_id; }

void offset_tree::learn(LEARNER::single_learner& base, example& ec)
{
  // TODO: check below
  const auto saved_label = ec.l.cb;  // TODO save ec.l.cb and restore later shallow copy: check
  const auto saved_weight = ec.weight;

  std::vector<VW::offset_tree_cont::node_cost> node_costs;
  std::vector<VW::offset_tree_cont::node_cost> node_costs_buffer;

  auto& nodes = binary_tree.nodes;
  auto& ac = ec.l.cb.costs;
  /*std::cout << "@learn: nodes.size() = " << nodes.size() << std::endl;*/

  for (uint32_t i = 0; i < ac.size(); i++)
  {
    uint32_t node_id = ac[i].action + binary_tree.internal_node_count();
    std::cout << "\nac[" << i << "].action  = " << ac[i].action << std::endl;
    std::cout << "node_id  = " << node_id << std::endl;
    if (nodes[node_id].depth < binary_tree.depth())
    {
      node_costs_buffer.push_back({node_id, ac[i].cost / ac[i].probability});
      /*std::cout << "nodes[node_id].depth < binary_tree.depth()" << std::endl;*/
    }
    else
    {
      node_costs.push_back({node_id, ac[i].cost / ac[i].probability});
      /*std::cout << "nodes[node_id].depth == binary_tree.depth()" << std::endl;*/
    }
  }
  /*std::cout << "node_cost.size() = " << node_costs.size() << std::endl;
  std::cout << "node_cost_buffer.size() = " << node_costs_buffer.size() << std::endl;*/
  std::sort(node_costs_buffer.begin(), node_costs_buffer.end(), compareByid);
  std::sort(node_costs.begin(), node_costs.end(), compareByid);

  uint32_t iter_count = 0;
  while (!node_costs.empty())
  {
    std::vector<VW::offset_tree_cont::node_cost> node_costs_new;
    while (!node_costs.empty())
    {
      auto n = node_costs.back();
      node_costs.pop_back();
      //auto& n = *node_costs.begin();
      auto& v = nodes[n.node_id];
      auto& cost_v = n.cost;
      if (v.id == v.parent_id)  // if v is the root
        break;
      auto& v_parent = nodes[v.parent_id];
      auto& w = nodes[(v.id == v_parent.left_id) ? v_parent.right_id : v_parent.left_id];  // w is sibling of v
      float cost_w = 0.0f;
      float local_action = 1;
      std::cout << "\n\nv.id = " << v.id << std::endl;
      std::cout << "cost_v = " << cost_v << std::endl;
      if (!node_costs.empty() && node_costs.back().node_id == w.id)
      {
        std::cout << "found the sibling" << std::endl;
        cost_w = node_costs.back().cost;
        if (cost_v != cost_w)
        {
          std::cout << "cost_w = " << cost_w << std::endl;
          std::cout << "cost_v != cost_w" << std::endl;
          if (((cost_v < cost_w) ? v : w).id == v_parent.left_id) ////
            local_action = -1;
        }
        node_costs.pop_back();  // TODO
      }
      else
      {
        std::cout << "no sibling" << std::endl;
        if (v.id == v_parent.right_id) ////
          local_action = -1;
      }
      float cost_parent = cost_v;
      std::cout << "cost_w = " << cost_w << std::endl;
      if (cost_v != cost_w)  // learn and update the cost of the parent
      {
        ec.l.simple.label = local_action;  // TODO:scalar label type
        ec.weight = abs(cost_v - cost_w);
<<<<<<< HEAD
        std::cout << "base.learn.nodeid = " << v.parent_id << std::endl; 
=======
        /*std::cout << "before binary learn:\n " << std::endl;*/
        std::cout << "binary learning the node " << v.parent_id << std::endl;
>>>>>>> fea49d88
        base.learn(ec, v.parent_id);
        /*std::cout << "after binary learn:\n " << std::endl;
        std::cout << "before binary predict:\n " << std::endl;*/
        base.predict(ec, v.parent_id);
        std::cout << "after binary predict:\n " << std::endl;
        std::cout << "ec.pred.scalar = " << (ec.pred.scalar) << std::endl;
        std::cout << "local_action = " << (local_action) << std::endl;
        if (ec.pred.scalar == local_action)
        {
          cost_parent = min(cost_v, cost_w); ////
          std::cout << "ec.pred.scalar == local_action" << std::endl;
        }
        else
        {
          cost_parent = max(cost_v, cost_w); ////
          std::cout << "ec.pred.scalar != local_action" << std::endl;
        }
      }
      if (cost_parent > 0.0f)
      {
        node_costs_new.push_back({v.parent_id, cost_parent});
      }
    }
    if (iter_count == 0)
    {
      std::sort(node_costs_new.begin(), node_costs_new.end(), compareByid);
      node_costs_new.insert(node_costs_new.end(), std::make_move_iterator(node_costs_buffer.begin()),
          std::make_move_iterator(node_costs_buffer.end()));
    }
    // node_costs_new = node_costs_buffer;
    iter_count++;
    node_costs = node_costs_new;
    /*node_cost_new.clear();*/
  }

  ec.l.cb = saved_label;
  ec.weight = saved_weight;
}

// inline void copy_to_multiclass(const uint32_t& label, uint32_t& action) {
//   action = label; // TODO: not using it
//}

void predict(offset_tree& ot, single_learner& base, example& ec)
{
  ec.pred.multiclass = ot.predict(base, ec);  // TODO: check: making the prediction zero-based?
}

void learn(offset_tree& tree, single_learner& base, example& ec)
{
  static thread_local uint32_t saved_label;

  // store predictions before learning
  saved_label = tree.predict(base, ec);

  // learn
  tree.learn(base, ec);

  // restore predictions
  // copy_to_action_scores(saved_scores, ec.pred.a_s); //rm
  ec.pred.multiclass = saved_label;  // TODO: instead of above
}

void offset_tree::finish()
{
  binary_tree.nodes.clear();
  //binary_tree.nodes.resize(0);
  binary_tree.nodes.shrink_to_fit();
}

void finish(offset_tree& t)
{
  t.~offset_tree();
}

base_learner* offset_tree_cont_setup(VW::config::options_i& options, vw& all)
{
  option_group_definition new_options("Offset tree continuous Options");
  uint32_t num_actions;
  new_options.add(make_option("otc", num_actions).keep().help("Offset tree continuous with <k> labels"));  // TODO: oct
  options.add_and_parse(new_options);

  if (!options.was_supplied("otc"))  // todo: if num_actions = 0 throw error
    return nullptr;

  // Ensure that cb_explore will be the base reduction
  /*if (!options.was_supplied("cb_explore")) //TODO
  {
    options.insert("cb_explore", "2");
  }*/

  if (!options.was_supplied("binary"))  // TODO: instead of above
  {
    options.insert("binary", "");
  }

  auto otree = scoped_calloc_or_throw<offset_tree>();
  otree->init(num_actions);

  base_learner* base = setup_base(options, all);

  // all.delete_prediction = ACTION_SCORE::delete_action_scores; //TODO: commented

  learner<offset_tree, example>& l =
      init_learner(otree, as_singleline(base), learn, predict, otree->learner_count(), prediction_type::multiclass);
  // TODO: changed to prediction_type::multiclass

  l.set_finish(finish);
  return make_base(l);
}

}  // namespace offset_tree_cont
}  // namespace VW<|MERGE_RESOLUTION|>--- conflicted
+++ resolved
@@ -106,13 +106,8 @@
 
   while (!(cur_node.is_leaf))
   {
-<<<<<<< HEAD
     std::cout << "base.predict.nodeid = " << cur_node.id << std::endl;
-=======
-    /*std::cout << "tree predict: before binary precit:\n " << std::endl;*/
->>>>>>> fea49d88
     base.predict(ec, cur_node.id);
-    /*std::cout << "tree predict: after binary predict:\n " << std::endl;*/
     if (ec.pred.scalar == -1)  // TODO: check
     {
       cur_node = nodes[cur_node.left_id];
@@ -125,7 +120,6 @@
 
   ec.l.cb = saved_label;
   return (cur_node.id - binary_tree.internal_node_count() + 1);  // 1 to k
-  /*std::cout << "@predict: nodes.size() = " << nodes.size() << std::endl;*/
 }
 
 bool compareByid(const node_cost& a, const node_cost& b) { return a.node_id < b.node_id; }
@@ -208,15 +202,8 @@
       {
         ec.l.simple.label = local_action;  // TODO:scalar label type
         ec.weight = abs(cost_v - cost_w);
-<<<<<<< HEAD
-        std::cout << "base.learn.nodeid = " << v.parent_id << std::endl; 
-=======
-        /*std::cout << "before binary learn:\n " << std::endl;*/
         std::cout << "binary learning the node " << v.parent_id << std::endl;
->>>>>>> fea49d88
         base.learn(ec, v.parent_id);
-        /*std::cout << "after binary learn:\n " << std::endl;
-        std::cout << "before binary predict:\n " << std::endl;*/
         base.predict(ec, v.parent_id);
         std::cout << "after binary predict:\n " << std::endl;
         std::cout << "ec.pred.scalar = " << (ec.pred.scalar) << std::endl;

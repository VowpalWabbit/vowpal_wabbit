--- conflicted
+++ resolved
@@ -84,7 +84,6 @@
   indices.clear();
 }
 
-<<<<<<< HEAD
 void namespace_interactions::clear()
 {
   active_interactions.clear();
@@ -101,7 +100,8 @@
   std::copy(src.interactions.begin(), src.interactions.end(), std::back_inserter(interactions));
   quadraditcs_wildcard_expansion = src.quadraditcs_wildcard_expansion;
   leave_duplicate_interactions = src.leave_duplicate_interactions;
-=======
+}
+
 std::string features_to_string(const example_predict& ec)
 {
   std::stringstream strstream;
@@ -130,5 +130,4 @@
   for (int32_t i = 0; i < depth - 1; i++) { str_stream << space_str; }
   str_stream << indent_str;
   return str_stream.str();
->>>>>>> 70631356
 }
// Copyright (c) by respective owners including Yahoo!, Microsoft, and
// individual contributors. All rights reserved. Released under a BSD (revised)
// license as described in the file LICENSE.

#include <cerrno>
#include <cfloat>
#include <cmath>

#include "reductions.h"
#include "vw.h"
#include "active.h"
#include "vw_exception.h"
#include "shared_data.h"
#include "vw_math.h"
#include "vw_versions.h"
#include "model_utils.h"

#include "io/logger.h"

using namespace VW::LEARNER;
using namespace VW::config;

namespace logger = VW::io::logger;

float get_active_coin_bias(float k, float avg_loss, float g, float c0)
{
  const float b = c0 * (std::log(k + 1.f) + 0.0001f) / (k + 0.0001f);
  const float sb = std::sqrt(b);
  // loss should be in [0,1]
  avg_loss = VW::math::clamp(avg_loss, 0.f, 1.f);

  const float sl = std::sqrt(avg_loss) + std::sqrt(avg_loss + g);
  if (g <= sb * sl + b) { return 1; }
  const float rs = (sl + std::sqrt(sl * sl + 4 * g)) / (2 * g);
  return b * rs * rs;
}

float query_decision(active& a, float ec_revert_weight, float k)
{
  float bias;
  if (k <= 1.f)
    bias = 1.f;
  else
  {
    const auto weighted_queries = static_cast<float>(a._shared_data->weighted_labeled_examples);
    const float avg_loss = (static_cast<float>(a._shared_data->sum_loss) / k) +
        std::sqrt((1.f + 0.5f * std::log(k)) / (weighted_queries + 0.0001f));
    bias = get_active_coin_bias(k, avg_loss, ec_revert_weight / k, a.active_c0);
  }

  return (a._random_state->get_and_update_random() < bias) ? 1.f / bias : -1.f;
}

template <bool is_learn>
void predict_or_learn_simulation(active& a, single_learner& base, example& ec)
{
  base.predict(ec);

  if (is_learn)
  {
    const auto k = static_cast<float>(a._shared_data->t);
    constexpr float threshold = 0.f;

    ec.confidence = fabsf(ec.pred.scalar - threshold) / base.sensitivity(ec);
    const float importance = query_decision(a, ec.confidence, k);

    if (importance > 0.f)
    {
      a._shared_data->queries += 1;
      ec.weight *= importance;
      base.learn(ec);
    }
    else
    {
      ec.l.simple.label = FLT_MAX;
      ec.weight = 0.f;
    }
  }
}

template <bool is_learn>
void predict_or_learn_active(active& a, single_learner& base, example& ec)
{
  if (is_learn)
    base.learn(ec);
  else
    base.predict(ec);

  if (ec.l.simple.label == FLT_MAX)
  {
    const float threshold = (a._shared_data->max_label + a._shared_data->min_label) * 0.5f;
    // We want to understand the change in prediction if the label were to be
    // the opposite of what was predicted. 0 and 1 are used for the expected min
    // and max labels to be coming in from the active interactor.
    ec.l.simple.label = (ec.pred.scalar >= threshold) ? a._min_seen_label : a._max_seen_label;
    std::cout << a._min_seen_label << std::endl;
    ec.confidence = std::abs(ec.pred.scalar - threshold) / base.sensitivity(ec);
    ec.l.simple.label = FLT_MAX;
  }
  else
  {
    // Update seen labels based on the current example's label.
    a._min_seen_label = std::min(ec.l.simple.label, a._min_seen_label);
    a._max_seen_label = std::max(ec.l.simple.label, a._max_seen_label);
  }
}

void active_print_result(VW::io::writer* f, float res, float weight, const v_array<char>& tag)
{
  if (f == nullptr) { return; }

  std::stringstream ss;
  ss << std::fixed << res;
  if (!print_tag_by_ref(ss, tag)) { ss << ' '; }

  if (weight >= 0) { ss << " " << std::fixed << weight; }
  ss << '\n';
  const auto ss_str = ss.str();
  ssize_t len = ss_str.size();
  ssize_t t = f->write(ss_str.c_str(), static_cast<unsigned int>(len));
  if (t != len) { logger::errlog_error("write error: {}", VW::strerror_to_string(errno)); }
}

void output_and_account_example(VW::workspace& all, active& a, example& ec)
{
  const label_data& ld = ec.l.simple;

  all.sd->update(ec.test_only, ld.label != FLT_MAX, ec.loss, ec.weight, ec.get_num_features());
  if (ld.label != FLT_MAX && !ec.test_only)
  { all.sd->weighted_labels += (static_cast<double>(ld.label)) * static_cast<double>(ec.weight); }

  float ai = -1;
  if (ld.label == FLT_MAX)
  { ai = query_decision(a, ec.confidence, static_cast<float>(all.sd->weighted_unlabeled_examples)); }

  all.print_by_ref(all.raw_prediction.get(), ec.partial_prediction, -1, ec.tag);
  for (auto& i : all.final_prediction_sink) { active_print_result(i.get(), ec.pred.scalar, ai, ec.tag); }

  print_update(all, ec);
}

<<<<<<< HEAD
void return_active_example(VW::workspace& all, active& a, example& ec)
=======
template <bool simulation>
void return_active_example(vw& all, active& a, example& ec)
>>>>>>> 151c5ff7
{
  if (simulation) { output_and_account_example(all, ec); }
  else
  {
    output_and_account_example(all, a, ec);
  }
  VW::finish_example(all, ec);
}

void save_load(active& a, io_buf& io, bool read, bool text)
{
  if (io.num_files() == 0) { return; }
  if (a._model_version >= VW::version_definitions::VERSION_FILE_WITH_ACTIVE_SEEN_LABELS)
  {
    if (read)
    {
      VW::model_utils::read_model_field(io, a._min_seen_label);
      VW::model_utils::read_model_field(io, a._max_seen_label);
    }
    else
    {
      VW::model_utils::write_model_field(io, a._min_seen_label, "Active: min_seen_label {}", text);
      VW::model_utils::write_model_field(io, a._max_seen_label, "Active: max_seen_label {}", text);
    }
  }
}

base_learner* active_setup(VW::setup_base_i& stack_builder)
{
  options_i& options = *stack_builder.get_options();
  VW::workspace& all = *stack_builder.get_all_pointer();

  bool active_option = false;
  bool simulation = false;
  float active_c0;
  option_group_definition new_options("Active Learning");
  new_options.add(make_option("active", active_option).keep().necessary().help("enable active learning"))
      .add(make_option("simulation", simulation).help("active learning simulation mode"))
      .add(make_option("mellowness", active_c0)
               .keep()
               .default_value(8.f)
               .help("active learning mellowness parameter c_0. Default 8"));

  if (!options.add_parse_and_check_necessary(new_options)) return nullptr;

  if (options.was_supplied("lda")) { THROW("error: you can't combine lda and active learning") }
  auto data = VW::make_unique<active>(active_c0, all.sd, all.get_random_state(), all.model_file_ver);
  auto base = as_singleline(stack_builder.setup_base_learner());

  using learn_pred_func_t = void (*)(active&, VW::LEARNER::single_learner&, example&);
  learn_pred_func_t learn_func;
  learn_pred_func_t pred_func;
  void (*finish_ptr)(vw&, active&, example&);
  bool learn_returns_prediction = true;
  std::string reduction_name = stack_builder.get_setupfn_name(active_setup);
  if (simulation)
  {
    learn_func = predict_or_learn_simulation<true>;
    pred_func = predict_or_learn_simulation<false>;
    finish_ptr = return_active_example<true>;
    reduction_name.append("-simulation");
  }
  else
  {
    all.active = true;
    learn_func = predict_or_learn_active<true>;
    pred_func = predict_or_learn_active<false>;
    finish_ptr = return_active_example<false>;
    learn_returns_prediction = base->learn_returns_prediction;
  }

  // Create new learner
  auto* l = make_reduction_learner(std::move(data), base, learn_func, pred_func, reduction_name)
                .set_input_label_type(VW::label_type_t::simple)
                .set_output_prediction_type(VW::prediction_type_t::scalar)
                .set_learn_returns_prediction(learn_returns_prediction)
                .set_save_load(save_load)
                .set_finish_example(finish_ptr)
                .build();

  return make_base(*l);
}<|MERGE_RESOLUTION|>--- conflicted
+++ resolved
@@ -139,13 +139,8 @@
   print_update(all, ec);
 }
 
-<<<<<<< HEAD
-void return_active_example(VW::workspace& all, active& a, example& ec)
-=======
 template <bool simulation>
 void return_active_example(vw& all, active& a, example& ec)
->>>>>>> 151c5ff7
-{
   if (simulation) { output_and_account_example(all, ec); }
   else
   {

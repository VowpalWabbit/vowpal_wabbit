// Copyright (c) by respective owners including Yahoo!, Microsoft, and
// individual contributors. All rights reserved. Released under a BSD (revised)
// license as described in the file LICENSE.

#include <cerrno>
#include <cfloat>

#include "reductions.h"
#include "rand48.h"
#include "vw.h"
#include "active.h"
#include "vw_exception.h"

using namespace LEARNER;
using namespace VW::config;

float get_active_coin_bias(float k, float avg_loss, float g, float c0)
{
  float b, sb, rs, sl;
  b = (float)(c0 * (log(k + 1.) + 0.0001) / (k + 0.0001));
  sb = std::sqrt(b);
  avg_loss = std::min(1.f, std::max(0.f, avg_loss));  // loss should be in [0,1]

  sl = std::sqrt(avg_loss) + std::sqrt(avg_loss + g);
  if (g <= sb * sl + b)
    return 1;
  rs = (sl + std::sqrt(sl * sl + 4 * g)) / (2 * g);
  return b * rs * rs;
}

float query_decision(active& a, float ec_revert_weight, float k)
{
  float bias, avg_loss, weighted_queries;
  if (k <= 1.)
    bias = 1.;
  else
  {
    weighted_queries = (float)a.all->sd->weighted_labeled_examples;
    avg_loss = (float)(a.all->sd->sum_loss / k + std::sqrt((1. + 0.5 * log(k)) / (weighted_queries + 0.0001)));
    bias = get_active_coin_bias(k, avg_loss, ec_revert_weight / k, a.active_c0);
  }
  if (a._random_state->get_and_update_random() < bias)
    return 1.f / bias;
  else
    return -1.;
}

template <bool is_learn>
void predict_or_learn_simulation(active& a, single_learner& base, example& ec)
{
  base.predict(ec);

  if (is_learn)
  {
    vw& all = *a.all;

    float k = (float)all.sd->t;
    float threshold = 0.f;

    ec.confidence = fabsf(ec.pred.scalar() - threshold) / base.sensitivity(ec);
    float importance = query_decision(a, ec.confidence, k);

    if (importance > 0)
    {
      all.sd->queries += 1;
      ec.weight *= importance;
      base.learn(ec);
    }
    else
    {
      ec.l.simple().label = FLT_MAX;
      ec.weight = 0.f;
    }
  }
}

template <bool is_learn>
void predict_or_learn_active(active& a, single_learner& base, example& ec)
{
  if (is_learn)
    base.learn(ec);
  else
    base.predict(ec);

  if (ec.l.simple().label == FLT_MAX)
  {
    float threshold = (a.all->sd->max_label + a.all->sd->min_label) * 0.5f;
    ec.confidence = fabsf(ec.pred.scalar() - threshold) / base.sensitivity(ec);
  }
}

void active_print_result(io_adapter* f, float res, float weight, v_array<char> tag)
{
  if (f >= 0)
  {
    std::stringstream ss;
    ss << std::fixed << res;
    if (!print_tag_by_ref(ss, tag))
      ss << ' ';
    if (weight >= 0)
      ss << " " << std::fixed << weight;
    ss << '\n';
    ssize_t len = ss.str().size();
    ssize_t t = f->write(ss.str().c_str(), (unsigned int)len);
    if (t != len)
      std::cerr << "write error: " << strerror(errno) << std::endl;
  }
}

void output_and_account_example(vw& all, active& a, example& ec)
{
  label_data& ld = ec.l.simple();

  all.sd->update(ec.test_only, ld.label != FLT_MAX, ec.loss, ec.weight, ec.num_features);
  if (ld.label != FLT_MAX && !ec.test_only)
    all.sd->weighted_labels += ((double)ld.label) * ec.weight;
  all.sd->weighted_unlabeled_examples += ld.label == FLT_MAX ? ec.weight : 0;

  float ai = -1;
  if (ld.label == FLT_MAX)
    ai = query_decision(a, ec.confidence, (float)all.sd->weighted_unlabeled_examples);

<<<<<<< HEAD
  all.print(all.raw_prediction, ec.partial_prediction, -1, ec.tag);
  for(auto adapter : all.final_prediction_sink)
  {
    active_print_result(adapter, ec.pred.scalar, ai, ec.tag);
=======
  all.print_by_ref(all.raw_prediction, ec.partial_prediction, -1, ec.tag);
  for (auto i : all.final_prediction_sink)
  {
    active_print_result(i, ec.pred.scalar(), ai, ec.tag);
>>>>>>> e02c8af5
  }

  print_update(all, ec);
}

void return_active_example(vw& all, active& a, example& ec)
{
  output_and_account_example(all, a, ec);
  VW::finish_example(all, ec);
}

base_learner* active_setup(options_i& options, vw& all)
{
  auto data = scoped_calloc_or_throw<active>();

  bool active_option = false;
  bool simulation = false;
  option_group_definition new_options("Active Learning");
  new_options.add(make_option("active", active_option).keep().help("enable active learning"))
      .add(make_option("simulation", simulation).help("active learning simulation mode"))
      .add(make_option("mellowness", data->active_c0)
               .default_value(8.f)
               .help("active learning mellowness parameter c_0. Default 8"));
  options.add_and_parse(new_options);

  if (!active_option)
    return nullptr;

  data->all = &all;
  data->_random_state = all.get_random_state();

  if (options.was_supplied("lda"))
    THROW("error: you can't combine lda and active learning");

  auto base = as_singleline(setup_base(options, all));

  // Create new learner
  learner<active, example>* l;
  if (options.was_supplied("simulation"))
    l = &init_learner(data, base, predict_or_learn_simulation<true>, predict_or_learn_simulation<false>);
  else
  {
    all.active = true;
    l = &init_learner(data, base, predict_or_learn_active<true>, predict_or_learn_active<false>);
    l->set_finish_example(return_active_example);
  }

  l->label_type = label_type_t::simple;

  return make_base(*l);
}<|MERGE_RESOLUTION|>--- conflicted
+++ resolved
@@ -120,17 +120,10 @@
   if (ld.label == FLT_MAX)
     ai = query_decision(a, ec.confidence, (float)all.sd->weighted_unlabeled_examples);
 
-<<<<<<< HEAD
-  all.print(all.raw_prediction, ec.partial_prediction, -1, ec.tag);
-  for(auto adapter : all.final_prediction_sink)
-  {
-    active_print_result(adapter, ec.pred.scalar, ai, ec.tag);
-=======
   all.print_by_ref(all.raw_prediction, ec.partial_prediction, -1, ec.tag);
   for (auto i : all.final_prediction_sink)
   {
     active_print_result(i, ec.pred.scalar(), ai, ec.tag);
->>>>>>> e02c8af5
   }
 
   print_update(all, ec);

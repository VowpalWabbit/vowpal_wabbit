// Copyright (c) by respective owners including Yahoo!, Microsoft, and
// individual contributors. All rights reserved. Released under a BSD
// license as described in the file LICENSE.

#pragma once

#include <cinttypes>
#include <string>

#include "config.h"

namespace VW
{
struct version_struct
{
  int32_t major;
  int32_t minor;
  int32_t rev;

  version_struct(int maj = 0, int min = 0, int rv = 0);
  version_struct(const char* v_str);
  version_struct(const version_struct& v);

  ~version_struct() = default;

<<<<<<< HEAD
    void operator=(const version_struct& v);
    void operator=(const char* v_str);

    bool operator==(const version_struct& v) const;
    bool operator==(const char* v_str) const;
=======
  void operator=(const version_struct& v);
  void operator=(const char* v_str);
>>>>>>> cb914a03

  bool operator==(const version_struct& v) const;
  bool operator==(const char* v_str) const;

  bool operator!=(const version_struct& v) const;
  bool operator!=(const char* v_str) const;

  bool operator>=(const version_struct& v) const;
  bool operator>=(const char* v_str) const;

  bool operator>(const version_struct& v) const;
  bool operator>(const char* v_str) const;

  bool operator<=(const version_struct& v) const;
  bool operator<=(const char* v_str) const;

  bool operator<(const version_struct& v) const;
  bool operator<(const char* v_str) const;

  std::string to_string() const;
  void from_string(const char* str);
};

const version_struct version(PACKAGE_VERSION);
const std::string git_commit(COMMIT_VERSION);
}  // namespace VW<|MERGE_RESOLUTION|>--- conflicted
+++ resolved
@@ -1,7 +1,6 @@
 // Copyright (c) by respective owners including Yahoo!, Microsoft, and
 // individual contributors. All rights reserved. Released under a BSD
 // license as described in the file LICENSE.
-
 #pragma once
 
 #include <cinttypes>
@@ -23,16 +22,8 @@
 
   ~version_struct() = default;
 
-<<<<<<< HEAD
-    void operator=(const version_struct& v);
-    void operator=(const char* v_str);
-
-    bool operator==(const version_struct& v) const;
-    bool operator==(const char* v_str) const;
-=======
   void operator=(const version_struct& v);
   void operator=(const char* v_str);
->>>>>>> cb914a03
 
   bool operator==(const version_struct& v) const;
   bool operator==(const char* v_str) const;

--- conflicted
+++ resolved
@@ -51,14 +51,7 @@
     trace_message_t trace_listener = nullptr, void* trace_context = nullptr);
 vw* initialize(std::string s, io_buf* model = nullptr, bool skip_model_load = false,
     trace_message_t trace_listener = nullptr, void* trace_context = nullptr);
-<<<<<<< HEAD
-vw* initialize_with_reduction(std::string s, io_buf* model = nullptr, bool skipModelLoad = false,
-    trace_message_t trace_listener = nullptr, void* trace_context = nullptr,
-    std::unique_ptr<RED_PYTHON::ExternalBinding> ext_bind = nullptr);
-vw* initialize(int argc, char* argv[], io_buf* model = nullptr, bool skipModelLoad = false,
-=======
 vw* initialize(int argc, char* argv[], io_buf* model = nullptr, bool skip_model_load = false,
->>>>>>> 9c060158
     trace_message_t trace_listener = nullptr, void* trace_context = nullptr);
 vw* seed_vw_model(
     vw* vw_model, std::string extra_args, trace_message_t trace_listener = nullptr, void* trace_context = nullptr);

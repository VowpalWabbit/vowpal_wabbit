--- conflicted
+++ resolved
@@ -106,12 +106,8 @@
 // e.g. multiline examples as used by cb_adf must not be released before the finishing newline example.
 VW_DEPRECATED("label size is no longer used, please use the other overload")
 example* alloc_examples(size_t, size_t);
-<<<<<<< HEAD
+example* alloc_examples(size_t);
 void dealloc_example(void (*delete_label)(polylabel*), example& ec, void (*delete_prediction)(void*) = nullptr);
-=======
-example* alloc_examples(size_t);
-void dealloc_example(void (*delete_label)(void*), example& ec, void (*delete_prediction)(void*) = nullptr);
->>>>>>> c35b64b8
 
 void parse_example_label(vw& all, example& ec, std::string label);
 void setup_examples(vw& all, v_array<example*>& examples);
@@ -143,13 +139,9 @@
 void finish_example(vw& all, multi_ex& ec);
 void empty_example(vw& all, example& ec);
 
-<<<<<<< HEAD
+VW_DEPRECATED("label size is no longer used, please use the other overload")
 void copy_example_data(bool audit, example*, example*, size_t, void (*copy_label)(polylabel*, polylabel*));
-=======
-VW_DEPRECATED("label size is no longer used, please use the other overload")
-void copy_example_data(bool audit, example*, example*, size_t, void (*copy_label)(void*, void*));
-void copy_example_data(bool audit, example*, example*, void (*copy_label)(void*, void*));
->>>>>>> c35b64b8
+void copy_example_data(bool audit, example*, example*, void (*copy_label)(polylabel*, polylabel*));
 void copy_example_metadata(bool audit, example*, example*);
 void copy_example_data(bool audit, example*, example*);  // metadata + features, don't copy the label
 void move_feature_namespace(example* dst, example* src, namespace_index c);

--- conflicted
+++ resolved
@@ -12,8 +12,7 @@
 
 namespace VW {
 
-<<<<<<< HEAD
-    Caveats: 
+/*    Caveats: 
     (1) Some commandline parameters do not make sense as a library.
     (2) The code is not yet reentrant.
    */
@@ -31,18 +30,13 @@
   void start_parser(vw& all, bool do_init = true);
 	void end_parser(vw& all);
 	
-
-  //The next commands deal with creating examples.  Caution: VW does not all allow creation of many examples at once by default.  You can adjust the exact number by tweaking ring_size.
-
-=======
-	// An example_line is the literal line in a VW-format datafile.
-  // The more complex way to create an example.   
->>>>>>> 0359e2a3
   typedef pair< unsigned char, vector<feature> > feature_space; //just a helper definition.
   struct primitive_feature_space { //just a helper definition.
     unsigned char name; 
     feature* fs; 
     size_t len; }; 
+
+  //The next commands deal with creating examples.  Caution: VW does not all allow creation of many examples at once by default.  You can adjust the exact number by tweaking ring_size.
 
   /* The simplest of two ways to create an example.  An example_line is the literal line in a VW-format datafile.
    */

--- conflicted
+++ resolved
@@ -192,9 +192,6 @@
       all.parse_mask;
 }
 
-<<<<<<< HEAD
-inline float get_weight(VW::workspace& all, uint32_t index, uint32_t offset)
-=======
 inline uint64_t chain_hash_static(
     const std::string& name, const std::string& value, uint64_t u, hash_func_t hash_func, uint64_t parse_mask)
 {
@@ -203,7 +200,6 @@
 }
 
 inline float get_weight(vw& all, uint32_t index, uint32_t offset)
->>>>>>> 25d25e60
 {
   return (&all.weights[static_cast<uint64_t>(index) << all.weights.stride_shift()])[offset];
 }

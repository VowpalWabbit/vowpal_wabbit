--- conflicted
+++ resolved
@@ -30,30 +30,6 @@
   for (auto value : feature_spaces[term].values) { func(value); }
 }
 
-<<<<<<< HEAD
-std::pair<size_t, float> eval_count_for_extent(
-    const std::array<features, NUM_NAMESPACES>& feature_spaces, const extent_term& term)
-{
-  size_t num_features_in_inter = 1;
-  float sum_feat_sq_in_inter = 1.;
-  auto& current_fg = feature_spaces[term.first];
-  for (auto it = current_fg.hash_extents_begin(term.second); it != current_fg.hash_extents_end(term.second); ++it)
-  {
-    auto this_range = *it;
-    for (auto inner_begin = this_range.first; inner_begin != this_range.second; ++inner_begin)
-    {
-      num_features_in_inter++;
-      sum_feat_sq_in_inter += inner_begin.value() * inner_begin.value();
-    }
-  }
-  return std::make_pair(num_features_in_inter, sum_feat_sq_in_inter);
-}
-
-// returns number of new features that will be generated for example and sum of their squared values
-void eval_count_of_generated_ft(bool permutations, const std::vector<std::vector<namespace_index>>& interactions,
-    const std::vector<std::vector<extent_term>>& extent_interactions,
-    const std::array<features, NUM_NAMESPACES>& feature_spaces, size_t& new_features_cnt, float& new_features_value)
-=======
 template <typename FuncT>
 void for_each_value(const std::array<features, NUM_NAMESPACES>& feature_spaces, extent_term term, const FuncT& func)
 {
@@ -62,7 +38,6 @@
 }
 
 float calc_sum_ft_squared_for_term(const std::array<features, NUM_NAMESPACES>& feature_spaces, extent_term term)
->>>>>>> c6d0d076
 {
   float sum_feat_sq_in_inter = 0.f;
   feature_spaces[term.first].foreach_feature_for_hash(
@@ -87,37 +62,6 @@
     sum_feat_sq_in_inter_outer += sum_feat_sq_in_inter;
   }
 
-<<<<<<< HEAD
-      for (namespace_index ns : inter)
-      {
-        num_features_in_inter *= feature_spaces[ns].size();
-        sum_feat_sq_in_inter *= feature_spaces[ns].sum_feat_sq;
-        // If there are no features, then we don't want to accumulate the default value of 1.0, so we zero out here.
-        if (num_features_in_inter == 0) { sum_feat_sq_in_inter = 0; }
-      }
-      new_features_cnt += num_features_in_inter;
-      new_features_value += sum_feat_sq_in_inter;
-    }
-
-    for (const auto& inter : extent_interactions)
-    {
-      size_t num_features_in_inter = 1;
-      float sum_feat_sq_in_inter = 1.;
-      for (auto& extent : inter)
-      {
-        auto count_and_sum_ft_sq = eval_count_for_extent(feature_spaces, extent);
-
-        num_features_in_inter *= count_and_sum_ft_sq.first;
-        sum_feat_sq_in_inter *= count_and_sum_ft_sq.second;
-        // If there are no features, then we don't want to accumulate the default value of 1.0, so we zero out here.
-        if (num_features_in_inter == 0) { sum_feat_sq_in_inter = 0; }
-      }
-      new_features_cnt += num_features_in_inter;
-      new_features_value += sum_feat_sq_in_inter;
-    }
-  }
-  else  // case of simple combinations
-=======
   return sum_feat_sq_in_inter_outer;
 }
 
@@ -129,7 +73,6 @@
 
   float sum_feat_sq_in_inter_outer = 0.;
   for (const auto& inter : interactions)
->>>>>>> c6d0d076
   {
     float sum_feat_sq_in_inter = 1.;
 
@@ -185,111 +128,6 @@
 {
   float sum_ft_sq = 0.f;
 
-<<<<<<< HEAD
-      new_features_cnt += num_features_in_inter;
-      new_features_value += sum_feat_sq_in_inter;
-    }
-    for (const auto& inter : extent_interactions)
-    {
-      size_t num_features_in_inter = 1;
-      float sum_feat_sq_in_inter = 1.;
-
-      for (auto extent_it = inter.begin(); extent_it != inter.end(); ++extent_it)
-      {
-        if ((extent_it == inter.end() - 1) || (*extent_it != *(extent_it + 1)))  // neighbour namespaces are different
-        {
-          // just multiply precomputed values
-          auto count_and_sum_ft_sq = eval_count_for_extent(feature_spaces, *extent_it);
-          num_features_in_inter *= count_and_sum_ft_sq.first;
-          sum_feat_sq_in_inter *= count_and_sum_ft_sq.second;
-          if (num_features_in_inter == 0) break;  // one of namespaces has no features - go to next interaction
-        }
-        else  // we are at beginning of a block made of same namespace (interaction is preliminary sorted)
-        {
-          // let's find out real length of this block
-
-          // already compared ns == ns+1
-          size_t order_of_inter = 2;
-
-          for (auto extent_end = extent_it + 2; extent_end < inter.end(); ++extent_end)
-          {
-            if (*extent_it == *extent_end) { ++order_of_inter; }
-          }
-
-          // namespace is same for whole block
-
-          // count number of features with value != 1.;
-          size_t cnt_ft_value_non_1 = 0;
-
-          // in this block we shall calculate number of generated features and sum of their values
-          // keeping in mind rules applicable for simple combinations instead of permutations
-
-          // let's calculate sum of their squared value for whole block
-
-          // ensure results as big as order_of_inter and empty.
-          results.resize_but_with_stl_behavior(order_of_inter);
-          std::fill(results.begin(), results.end(), 0.f);
-
-          auto& current_fg = feature_spaces[extent_it->first];
-          for (auto it = current_fg.hash_extents_begin(extent_it->second);
-               it != current_fg.hash_extents_end(extent_it->second); ++it)
-          {
-            auto this_range = *it;
-            for (auto inner_begin = this_range.first; inner_begin != this_range.second; ++inner_begin)
-            {
-              const float x = inner_begin.value() * inner_begin.value();
-              results[0] += x;
-              for (size_t j = 1; j < order_of_inter; ++j) { results[j] += results[j - 1] * x; }
-              ++cnt_ft_value_non_1;
-            }
-          }
-
-          sum_feat_sq_in_inter *= results[order_of_inter - 1];
-
-          auto count_and_sum_ft_sq = eval_count_for_extent(feature_spaces, *extent_it);
-
-          const size_t ft_size = count_and_sum_ft_sq.first;
-          if (cnt_ft_value_non_1 == 0 && ft_size < order_of_inter)
-          {
-            num_features_in_inter = 0;
-            break;
-          }
-
-          size_t n;
-          if (cnt_ft_value_non_1 == 0)  // number of generated simple combinations is C(n,k)
-          {
-            n = static_cast<size_t>(
-                VW::math::choose(static_cast<int64_t>(ft_size), static_cast<int64_t>(order_of_inter)));
-          }
-          else
-          {
-            n = 0;
-            for (size_t l = 0; l <= order_of_inter; ++l)
-            {
-              // C(l+m-1, l) * C(n-m, k-l)
-              size_t num = (l == 0) ? 1 : static_cast<size_t>(VW::math::choose(l + cnt_ft_value_non_1 - 1, l));
-
-              if (ft_size - cnt_ft_value_non_1 >= order_of_inter - l)
-                num *= static_cast<size_t>(VW::math::choose(ft_size - cnt_ft_value_non_1, order_of_inter - l));
-              else
-                num = 0;
-
-              n += num;
-            }
-          }
-
-          num_features_in_inter *= n;
-
-          extent_it += order_of_inter - 1;  // jump over whole block
-        }
-      }
-
-      if (num_features_in_inter == 0) continue;  // signal that values should be ignored (as default value is 1)
-
-      new_features_cnt += num_features_in_inter;
-      new_features_value += sum_feat_sq_in_inter;
-    }
-=======
   if (permutations)
   {
     sum_ft_sq += calculate_count_and_sum_ft_sq_for_permutations(feature_spaces, interactions);
@@ -299,7 +137,6 @@
   {
     sum_ft_sq += calculate_count_and_sum_ft_sq_for_combinations(feature_spaces, interactions);
     sum_ft_sq += calculate_count_and_sum_ft_sq_for_combinations(feature_spaces, extent_interactions);
->>>>>>> c6d0d076
   }
   return sum_ft_sq;
 }

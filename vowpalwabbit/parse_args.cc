// Copyright (c) by respective owners including Yahoo!, Microsoft, and
// individual contributors. All rights reserved. Released under a BSD (revised)
// license as described in the file LICENSE.

#include <cstdio>
#include <cfloat>
#include <sstream>
#include <fstream>
#include <sys/types.h>
#include <sys/stat.h>
#include <algorithm>

#include "parse_regressor.h"
#include "parser.h"
#include "parse_primitives.h"
#include "vw.h"
#include "interactions.h"

#include "sender.h"
#include "nn.h"
#include "gd.h"
#include "cbify.h"
#include "oaa.h"
#include "boosting.h"
#include "multilabel_oaa.h"
#include "rand48.h"
#include "bs.h"
#include "topk.h"
#include "ect.h"
#include "csoaa.h"
#include "cb_algs.h"
#include "cb_adf.h"
#include "cb_explore.h"
#include "cb_explore_adf_bag.h"
#include "cb_explore_adf_cover.h"
#include "cb_explore_adf_first.h"
#include "cb_explore_adf_greedy.h"
#include "cb_explore_adf_regcb.h"
#include "cb_explore_adf_softmax.h"
#include "mwt.h"
#include "confidence.h"
#include "scorer.h"
#include "expreplay.h"
#include "search.h"
#include "bfgs.h"
#include "lda_core.h"
#include "noop.h"
#include "print.h"
#include "gd_mf.h"
#include "learner.h"
#include "mf.h"
#include "ftrl.h"
#include "svrg.h"
#include "rand48.h"
#include "binary.h"
#include "lrq.h"
#include "lrqfa.h"
#include "autolink.h"
#include "log_multi.h"
#include "recall_tree.h"
#include "memory_tree.h"
#include "stagewise_poly.h"
#include "active.h"
#include "active_cover.h"
#include "cs_active.h"
#include "kernel_svm.h"
#include "parse_example.h"
#include "best_constant.h"
#include "interact.h"
#include "vw_exception.h"
#include "accumulate.h"
#include "vw_validate.h"
#include "vw_allreduce.h"
#include "OjaNewton.h"
#include "audit_regressor.h"
#include "marginal.h"
#include "explore_eval.h"
#include "baseline.h"
#include "classweight.h"
#include "cb_sample.h"
#include "warm_cb.h"
#include "shared_feature_merger.h"
// #include "cntk.h"

#include "options.h"
#include "options_boost_po.h"
#include "options_serializer_boost_po.h"

using std::cerr;
using std::cout;
using std::endl;
using namespace VW::config;

//
// Does std::string end with a certain substring?
//
bool ends_with(std::string const& fullString, std::string const& ending)
{
  if (fullString.length() > ending.length())
  {
    return (fullString.compare(fullString.length() - ending.length(), ending.length(), ending) == 0);
  }
  else
  {
    return false;
  }
}

uint64_t hash_file_contents(io_buf* io, int f)
{
  uint64_t v = 5289374183516789128;
  unsigned char buf[1024];
  while (true)
  {
    ssize_t n = io->read_file(f, buf, 1024);
    if (n <= 0)
      break;
    for (ssize_t i = 0; i < n; i++)
    {
      v *= 341789041;
      v += buf[i];
    }
  }
  return v;
}

bool directory_exists(std::string path)
{
  struct stat info;
  if (stat(path.c_str(), &info) != 0)
    return false;
  else
    return (info.st_mode & S_IFDIR) > 0;
  //  boost::filesystem::path p(path);
  //  return boost::filesystem::exists(p) && boost::filesystem::is_directory(p);
}

std::string find_in_path(std::vector<std::string> paths, std::string fname)
{
#ifdef _WIN32
  std::string delimiter = "\\";
#else
  std::string delimiter = "/";
#endif
  for (std::string path : paths)
  {
    std::string full = ends_with(path, delimiter) ? (path + fname) : (path + delimiter + fname);
    std::ifstream f(full.c_str());
    if (f.good())
      return full;
  }
  return "";
}

void parse_dictionary_argument(vw& all, std::string str)
{
  if (str.length() == 0)
    return;
  // expecting 'namespace:file', for instance 'w:foo.txt'
  // in the case of just 'foo.txt' it's applied to the default namespace

  char ns = ' ';
  VW::string_view s(str);
  if ((str.length() > 2) && (str[1] == ':'))
  {
    ns = str[0];
    s.remove_prefix(2);
  }

  std::string fname = find_in_path(all.dictionary_path, std::string(s));
  if (fname == "")
    THROW("error: cannot find dictionary '" << s << "' in path; try adding --dictionary_path");

  bool is_gzip = ends_with(fname, ".gz");
  io_buf* io = is_gzip ? new comp_io_buf : new io_buf;
  int fd = io->open_file(fname.c_str(), all.stdin_off, io_buf::READ);
  if (fd < 0)
    THROW("error: cannot read dictionary from file '" << fname << "'"
                                                      << ", opening failed");

  uint64_t fd_hash = hash_file_contents(io, fd);
  io->close_file();

  if (!all.quiet)
    all.trace_message << "scanned dictionary '" << s << "' from '" << fname << "', hash=" << std::hex << fd_hash
                      << std::dec << endl;

  // see if we've already read this dictionary
  for (size_t id = 0; id < all.loaded_dictionaries.size(); id++)
    if (all.loaded_dictionaries[id].file_hash == fd_hash)
    {
      all.namespace_dictionaries[(size_t)ns].push_back(all.loaded_dictionaries[id].dict);
      io->close_file();
      delete io;
      return;
    }

  fd = io->open_file(fname.c_str(), all.stdin_off, io_buf::READ);
  if (fd < 0)
  {
    delete io;
    THROW("error: cannot re-read dictionary from file '" << fname << "'"
                                                         << ", opening failed");
  }

  std::shared_ptr<feature_dict> map = std::make_shared<feature_dict>();
<<<<<<< HEAD
=======
  // mimicing old v_hashmap behavior for load factor.
  // A smaller factor will generally use more memory but have faster access
>>>>>>> c1f834b4
  map->max_load_factor(0.25);
  example* ec = VW::alloc_examples(all.p->lp.label_size, 1);

  size_t def = (size_t)' ';

  ssize_t size = 2048, pos, nread;
  char rc;
  char* buffer = calloc_or_throw<char>(size);
  do
  {
    pos = 0;
    do
    {
      nread = io->read_file(fd, &rc, 1);
      if ((rc != EOF) && (nread > 0))
        buffer[pos++] = rc;
      if (pos >= size - 1)
      {
        size *= 2;
        const auto new_buffer = (char*)(realloc(buffer, size));
        if (new_buffer == nullptr)
        {
          free(buffer);
<<<<<<< HEAD
          ec->~example();
=======
          VW::dealloc_example(all.p->lp.delete_label, *ec);
>>>>>>> c1f834b4
          free(ec);
          io->close_file();
          delete io;
          THROW("error: memory allocation failed in reading dictionary");
        }
        else
          buffer = new_buffer;
      }
    } while ((rc != EOF) && (rc != '\n') && (nread > 0));
    buffer[pos] = 0;

    // we now have a line in buffer
    char* c = buffer;
    while (*c == ' ' || *c == '\t') ++c;  // skip initial whitespace
    char* d = c;
    while (*d != ' ' && *d != '\t' && *d != '\n' && *d != '\0') ++d;  // gobble up initial word
    if (d == c)
      continue;  // no word
    if (*d != ' ' && *d != '\t')
      continue;  // reached end of line
    std::string word(c, d - c);
    if (map->find(word) != map->end())  // don't overwrite old values!
    {
      continue;
    }
    d--;
    *d = '|';  // set up for parser::read_line
    VW::read_line(all, ec, d);
    // now we just need to grab stuff from the default namespace of ec!
    if (ec->feature_space[def].size() == 0)
    {
      continue;
    }
<<<<<<< HEAD
    std::unique_ptr<features> arr(new features(ec->feature_space[def]));
=======
    std::unique_ptr<features> arr(new features);
    arr->deep_copy_from(ec->feature_space[def]);
>>>>>>> c1f834b4
    map->emplace(word, std::move(arr));

    // clear up ec
    ec->tag.clear();
    ec->indices.clear();
    for (size_t i = 0; i < 256; i++)
    {
      ec->feature_space[i].clear();
    }
  } while ((rc != EOF) && (nread > 0));
  free(buffer);
  io->close_file();
  delete io;
  ec->~example();
  free(ec);

  if (!all.quiet)
    all.trace_message << "dictionary " << s << " contains " << map->size() << " item" << (map->size() == 1 ? "" : "s")
                      << std::endl;

  all.namespace_dictionaries[(size_t)ns].push_back(map);
  dictionary_info info = {s.to_string(), fd_hash, map};
  all.loaded_dictionaries.push_back(info);
}

void parse_affix_argument(vw& all, std::string str)
{
  if (str.length() == 0)
    return;
  char* cstr = calloc_or_throw<char>(str.length() + 1);
  strcpy(cstr, str.c_str());

  char* p = strtok(cstr, ",");

  try
  {
    while (p != 0)
    {
      char* q = p;
      uint16_t prefix = 1;
      if (q[0] == '+')
      {
        q++;
      }
      else if (q[0] == '-')
      {
        prefix = 0;
        q++;
      }
      if ((q[0] < '1') || (q[0] > '7'))
        THROW("malformed affix argument (length must be 1..7): " << p);

      uint16_t len = (uint16_t)(q[0] - '0');
      uint16_t ns = (uint16_t)' ';  // default namespace
      if (q[1] != 0)
      {
        if (valid_ns(q[1]))
          ns = (uint16_t)q[1];
        else
          THROW("malformed affix argument (invalid namespace): " << p);

        if (q[2] != 0)
          THROW("malformed affix argument (too long): " << p);
      }

      uint16_t afx = (len << 1) | (prefix & 0x1);
      all.affix_features[ns] <<= 4;
      all.affix_features[ns] |= afx;

      p = strtok(nullptr, ",");
    }
  }
  catch (...)
  {
    free(cstr);
    throw;
  }

  free(cstr);
}

void parse_diagnostics(options_i& options, vw& all)
{
  bool version_arg = false;
  bool help = false;
  std::string progress_arg;
  option_group_definition diagnostic_group("Diagnostic options");
  diagnostic_group.add(make_option("version", version_arg).help("Version information"))
      .add(make_option("audit", all.audit).short_name("a").help("print weights of features"))
      .add(make_option("progress", progress_arg)
               .short_name("P")
               .help("Progress update frequency. int: additive, float: multiplicative"))
      .add(make_option("quiet", all.quiet).help("Don't output disgnostics and progress updates"))
      .add(make_option("help", help).short_name("h").help("Look here: http://hunch.net/~vw/ and click on Tutorial."));

  options.add_and_parse(diagnostic_group);

  // pass all.quiet around
  if (all.all_reduce)
    all.all_reduce->quiet = all.quiet;

  // Upon direct query for version -- spit it out to stdout
  if (version_arg)
  {
    std::cout << VW::version.to_string() << " (git commit: " << VW::git_commit << ")\n";
    exit(0);
  }

  if (options.was_supplied("progress") && !all.quiet)
  {
    all.progress_arg = (float)::atof(progress_arg.c_str());
    // --progress interval is dual: either integer or floating-point
    if (progress_arg.find_first_of(".") == std::string::npos)
    {
      // No "." in arg: assume integer -> additive
      all.progress_add = true;
      if (all.progress_arg < 1)
      {
        all.trace_message << "warning: additive --progress <int>"
                          << " can't be < 1: forcing to 1" << std::endl;
        all.progress_arg = 1;
      }
      all.sd->dump_interval = all.progress_arg;
    }
    else
    {
      // A "." in arg: assume floating-point -> multiplicative
      all.progress_add = false;

      if (all.progress_arg <= 1.0)
      {
        all.trace_message << "warning: multiplicative --progress <float>: " << progress_arg << " is <= 1.0: adding 1.0"
                          << std::endl;
        all.progress_arg += 1.0;
      }
      else if (all.progress_arg > 9.0)
      {
        all.trace_message << "warning: multiplicative --progress <float>"
                          << " is > 9.0: you probably meant to use an integer" << std::endl;
      }
      all.sd->dump_interval = 1.0;
    }
  }
}

input_options parse_source(vw& all, options_i& options)
{
  input_options parsed_options;

  option_group_definition input_options("Input options");
  input_options.add(make_option("data", all.data_filename).short_name("d").help("Example set"))
      .add(make_option("daemon", parsed_options.daemon).help("persistent daemon mode on port 26542"))
      .add(make_option("foreground", parsed_options.foreground)
               .help("in persistent daemon mode, do not run in the background"))
      .add(make_option("port", parsed_options.port).help("port to listen on; use 0 to pick unused port"))
      .add(make_option("num_children", all.num_children).help("number of children for persistent daemon mode"))
      .add(make_option("pid_file", parsed_options.pid_file).help("Write pid file in persistent daemon mode"))
      .add(make_option("port_file", parsed_options.port_file).help("Write port used in persistent daemon mode"))
      .add(make_option("cache", parsed_options.cache).short_name("c").help("Use a cache.  The default is <data>.cache"))
      .add(make_option("cache_file", parsed_options.cache_files).help("The location(s) of cache_file."))
      .add(make_option("json", parsed_options.json).help("Enable JSON parsing."))
      .add(make_option("dsjson", parsed_options.dsjson).help("Enable Decision Service JSON parsing."))
      .add(make_option("kill_cache", parsed_options.kill_cache)
               .short_name("k")
               .help("do not reuse existing cache: create a new one always"))
      .add(
          make_option("compressed", parsed_options.compressed)
              .help(
                  "use gzip format whenever possible. If a cache file is being created, this option creates a "
                  "compressed cache file. A mixture of raw-text & compressed inputs are supported with autodetection."))
      .add(make_option("no_stdin", all.stdin_off).help("do not default to reading from stdin"));

  options.add_and_parse(input_options);

  // If the option provider is program_options try and retrieve data as a positional parameter.
  options_i* options_ptr = &options;
  auto boost_options = dynamic_cast<options_boost_po*>(options_ptr);
  if (boost_options)
  {
    std::string data;
    if (boost_options->try_get_positional_option_token("data", data, -1))
    {
      if (all.data_filename != data)
      {
        all.data_filename = data;
      }
    }
  }

  if (parsed_options.daemon || options.was_supplied("pid_file") || (options.was_supplied("port") && !all.active))
  {
    all.daemon = true;
    // allow each child to process up to 1e5 connections
    all.numpasses = (size_t)1e5;
  }

  // Add an implicit cache file based on the data filename.
  if (parsed_options.cache)
  {
    parsed_options.cache_files.push_back(all.data_filename + ".cache");
  }

  if (parsed_options.compressed)
    set_compressed(all.p);

  if (ends_with(all.data_filename, ".gz"))
    set_compressed(all.p);

  if ((parsed_options.cache || options.was_supplied("cache_file")) && options.was_supplied("invert_hash"))
    THROW("invert_hash is incompatible with a cache file.  Use it in single pass mode only.");

  if (!all.holdout_set_off &&
      (options.was_supplied("output_feature_regularizer_binary") ||
          options.was_supplied("output_feature_regularizer_text")))
  {
    all.holdout_set_off = true;
    all.trace_message << "Making holdout_set_off=true since output regularizer specified" << std::endl;
  }

  return parsed_options;
}

bool interactions_settings_doubled = false;  // local setting setted in parse_modules()
namespace VW
{
const char* are_features_compatible(vw& vw1, vw& vw2)
{
  if (vw1.p->hasher != vw2.p->hasher)
    return "hasher";


  if (!std::equal(vw1.spelling_features.begin(), vw1.spelling_features.end(), vw2.spelling_features.begin()))
    return "spelling_features";

  if (!std::equal(vw1.affix_features.begin(), vw1.affix_features.end(), vw2.affix_features.begin()))
    return "affix_features";

  if (!std::equal(vw1.ngram.begin(), vw1.ngram.end(), vw2.ngram.begin()))
    return "ngram";

  if (!std::equal(vw1.skips.begin(), vw1.skips.end(), vw2.skips.begin()))
    return "skips";

  if (!std::equal(vw1.limit.begin(), vw1.limit.end(), vw2.limit.begin()))
    return "limit";

  if (vw1.num_bits != vw2.num_bits)
    return "num_bits";

  if (vw1.permutations != vw2.permutations)
    return "permutations";

  if (vw1.interactions.size() != vw2.interactions.size())
    return "interactions size";

  if (vw1.ignore_some != vw2.ignore_some)
    return "ignore_some";

  if (vw1.ignore_some && !std::equal(vw1.ignore.begin(), vw1.ignore.end(), vw2.ignore.begin()))
    return "ignore";

  if (vw1.ignore_some_linear != vw2.ignore_some_linear)
    return "ignore_some_linear";

  if (vw1.ignore_some_linear &&
      !std::equal(vw1.ignore_linear.begin(), vw1.ignore_linear.end(), vw2.ignore_linear.begin()))
    return "ignore_linear";

  if (vw1.redefine_some != vw2.redefine_some)
    return "redefine_some";

  if (vw1.redefine_some && !std::equal(vw1.redefine.begin(), vw1.redefine.end(), vw2.redefine.begin()))
    return "redefine";

  if (vw1.add_constant != vw2.add_constant)
    return "add_constant";

  if (vw1.dictionary_path.size() != vw2.dictionary_path.size())
    return "dictionary_path size";

  if (!std::equal(vw1.dictionary_path.begin(), vw1.dictionary_path.end(), vw2.dictionary_path.begin()))
    return "dictionary_path";

  for (auto i = std::begin(vw1.interactions), j = std::begin(vw2.interactions); i != std::end(vw1.interactions);
       ++i, ++j)
    if (*i != *j)
      return "interaction mismatch";

  return nullptr;
}

}  // namespace VW
// return a copy of std::string replacing \x00 sequences in it
std::string spoof_hex_encoded_namespaces(const std::string& arg)
{
  std::string res;
  int pos = 0;
  while (pos < (int)arg.size() - 3)
  {
    if (arg[pos] == '\\' && arg[pos + 1] == 'x')
    {
      std::string substr = arg.substr(pos + 2, 2);
      char* p;
      unsigned char c = (unsigned char)strtoul(substr.c_str(), &p, 16);
      if (*p == '\0')
      {
        res.push_back(c);
        pos += 4;
      }
      else
      {
        std::cerr << "Possibly malformed hex representation of a namespace: '\\x" << substr << "'\n";
        res.push_back(arg[pos++]);
      }
    }
    else
      res.push_back(arg[pos++]);
  }

  while (pos < (int)arg.size())  // copy last 2 characters
    res.push_back(arg[pos++]);

  return res;
}

void parse_feature_tweaks(options_i& options, vw& all, std::vector<std::string>& dictionary_nses)
{
  std::string hash_function("strings");
  uint32_t new_bits;
  std::vector<std::string> spelling_ns;
  std::vector<std::string> quadratics;
  std::vector<std::string> cubics;
  std::vector<std::string> interactions;
  std::vector<std::string> ignores;
  std::vector<std::string> ignore_linears;
  std::vector<std::string> keeps;
  std::vector<std::string> redefines;

  std::vector<std::string> dictionary_path;

  bool noconstant;
  bool leave_duplicate_interactions;
  std::string affix;
  std::string q_colon;

  option_group_definition feature_options("Feature options");
  feature_options
      .add(make_option("hash", hash_function).keep().help("how to hash the features. Available options: strings, all"))
      .add(make_option("hash_seed", all.hash_seed).keep().default_value(0).help("seed for hash function"))
      .add(make_option("ignore", ignores).keep().help("ignore namespaces beginning with character <arg>"))
      .add(make_option("ignore_linear", ignore_linears)
               .keep()
               .help("ignore namespaces beginning with character <arg> for linear terms only"))
      .add(make_option("keep", keeps).keep().help("keep namespaces beginning with character <arg>"))
      .add(make_option("redefine", redefines)
               .keep()
               .help("redefine namespaces beginning with characters of std::string S as namespace N. <arg> shall be in "
                     "form "
                     "'N:=S' where := is operator. Empty N or S are treated as default namespace. Use ':' as a "
                     "wildcard in S.")
               .keep())
      .add(make_option("bit_precision", new_bits).short_name("b").help("number of bits in the feature table"))
      .add(make_option("noconstant", noconstant).help("Don't add a constant feature"))
      .add(make_option("constant", all.initial_constant).short_name("C").help("Set initial value of constant"))
      .add(make_option("ngram", all.ngram_strings)
               .help("Generate N grams. To generate N grams for a single namespace 'foo', arg should be fN."))
      .add(make_option("skips", all.skip_strings)
               .help("Generate skips in N grams. This in conjunction with the ngram tag can be used to generate "
                     "generalized n-skip-k-gram. To generate n-skips for a single namespace 'foo', arg should be fN."))
      .add(make_option("feature_limit", all.limit_strings)
               .help("limit to N features. To apply to a single namespace 'foo', arg should be fN"))
      .add(make_option("affix", affix)
               .keep()
               .help("generate prefixes/suffixes of features; argument '+2a,-3b,+1' means generate 2-char prefixes for "
                     "namespace a, 3-char suffixes for b and 1 char prefixes for default namespace"))
      .add(make_option("spelling", spelling_ns)
               .keep()
               .help("compute spelling features for a give namespace (use '_' for default namespace)"))
      .add(make_option("dictionary", dictionary_nses)
               .keep()
               .help("read a dictionary for additional features (arg either 'x:file' or just 'file')"))
      .add(make_option("dictionary_path", dictionary_path)
               .help("look in this directory for dictionaries; defaults to current directory or env{PATH}"))
      .add(make_option("interactions", interactions)
               .keep()
               .help("Create feature interactions of any level between namespaces."))
      .add(make_option("permutations", all.permutations)
               .help("Use permutations instead of combinations for feature interactions of same namespace."))
      .add(make_option("leave_duplicate_interactions", leave_duplicate_interactions)
               .help("Don't remove interactions with duplicate combinations of namespaces. For ex. this is a "
                     "duplicate: '-q ab -q ba' and a lot more in '-q ::'."))
      .add(make_option("quadratic", quadratics).short_name("q").keep().help("Create and use quadratic features"))
      // TODO this option is unused - remove?
      .add(make_option("q:", q_colon).help(": corresponds to a wildcard for all printable characters"))
      .add(make_option("cubic", cubics).keep().help("Create and use cubic features"));
  options.add_and_parse(feature_options);

  // feature manipulation
  all.p->hasher = getHasher(hash_function);

  if (options.was_supplied("spelling"))
  {
    for (size_t id = 0; id < spelling_ns.size(); id++)
    {
      spelling_ns[id] = spoof_hex_encoded_namespaces(spelling_ns[id]);
      if (spelling_ns[id][0] == '_')
        all.spelling_features[(unsigned char)' '] = true;
      else
        all.spelling_features[(size_t)spelling_ns[id][0]] = true;
    }
  }

  if (options.was_supplied("affix"))
    parse_affix_argument(all, spoof_hex_encoded_namespaces(affix));

  if (options.was_supplied("ngram"))
  {
    if (options.was_supplied("sort_features"))
      THROW("ngram is incompatible with sort_features.");

    for (size_t i = 0; i < all.ngram_strings.size(); i++)
      all.ngram_strings[i] = spoof_hex_encoded_namespaces(all.ngram_strings[i]);
    compile_gram(all.ngram_strings, all.ngram, (char*)"grams", all.quiet);
  }

  if (options.was_supplied("skips"))
  {
    if (!options.was_supplied("ngram"))
      THROW("You can not skip unless ngram is > 1");

    for (size_t i = 0; i < all.skip_strings.size(); i++)
      all.skip_strings[i] = spoof_hex_encoded_namespaces(all.skip_strings[i]);
    compile_gram(all.skip_strings, all.skips, (char*)"skips", all.quiet);
  }

  if (options.was_supplied("feature_limit"))
    compile_limits(all.limit_strings, all.limit, all.quiet);

  if (options.was_supplied("bit_precision"))
  {
    if (all.default_bits == false && new_bits != all.num_bits)
      THROW("Number of bits is set to " << new_bits << " and " << all.num_bits
                                        << " by argument and model.  That does not work.");

    all.default_bits = false;
    all.num_bits = new_bits;

    VW::validate_num_bits(all);
  }

  // prepare namespace interactions
  std::vector<std::string> expanded_interactions;

  if ( ( ((!all.pairs.empty() || !all.triples.empty() || !all.interactions.empty()) && /*data was restored from old model file directly to v_array and will be overriden automatically*/
          (options.was_supplied("quadratic") || options.was_supplied("cubic") || options.was_supplied("interactions")) ) )
       ||
       interactions_settings_doubled /*settings were restored from model file to file_options and overriden by params from command line*/)
  {
    all.trace_message << "WARNING: model file has set of {-q, --cubic, --interactions} settings stored, but they'll be "
                         "OVERRIDEN by set of {-q, --cubic, --interactions} settings from command line."
                      << std::endl;

    // in case arrays were already filled in with values from old model file - reset them
    if (!all.pairs.empty())
      all.pairs.clear();
    if (!all.triples.empty())
      all.triples.clear();
    if (!all.interactions.empty())
      all.interactions.clear();
  }

  if (options.was_supplied("quadratic"))
  {
    if (!all.quiet)
      all.trace_message << "creating quadratic features for pairs: ";

    for (auto& i : quadratics)
    {
      i = spoof_hex_encoded_namespaces(i);
      if (!all.quiet)
        all.trace_message << i << " ";
    }

    expanded_interactions =
        INTERACTIONS::expand_interactions(quadratics, 2, "error, quadratic features must involve two sets.");

    if (!all.quiet)
      all.trace_message << std::endl;
  }

  if (options.was_supplied("cubic"))
  {
    if (!all.quiet)
      all.trace_message << "creating cubic features for triples: ";
    for (auto i = cubics.begin(); i != cubics.end(); ++i)
    {
      *i = spoof_hex_encoded_namespaces(*i);
      if (!all.quiet)
        all.trace_message << *i << " ";
    }

    std::vector<std::string> exp_cubic =
        INTERACTIONS::expand_interactions(cubics, 3, "error, cubic features must involve three sets.");
    expanded_interactions.insert(std::begin(expanded_interactions), std::begin(exp_cubic), std::end(exp_cubic));

    if (!all.quiet)
      all.trace_message << std::endl;
  }

  if (options.was_supplied("interactions"))
  {
    if (!all.quiet)
      all.trace_message << "creating features for following interactions: ";
    for (auto i = interactions.begin(); i != interactions.end(); ++i)
    {
      *i = spoof_hex_encoded_namespaces(*i);
      if (!all.quiet)
        all.trace_message << *i << " ";
    }

    std::vector<std::string> exp_inter = INTERACTIONS::expand_interactions(interactions, 0, "");
    expanded_interactions.insert(std::begin(expanded_interactions), std::begin(exp_inter), std::end(exp_inter));

    if (!all.quiet)
      all.trace_message << std::endl;
  }

  if (expanded_interactions.size() > 0)
  {
    size_t removed_cnt;
    size_t sorted_cnt;
    INTERACTIONS::sort_and_filter_duplicate_interactions(
        expanded_interactions, !leave_duplicate_interactions, removed_cnt, sorted_cnt);

    if (removed_cnt > 0)
      all.trace_message << "WARNING: duplicate namespace interactions were found. Removed: " << removed_cnt << '.'
                        << std::endl
                        << "You can use --leave_duplicate_interactions to disable this behaviour." << std::endl;
    if (sorted_cnt > 0)
      all.trace_message << "WARNING: some interactions contain duplicate characters and their characters order has "
                           "been changed. Interactions affected: "
                        << sorted_cnt << '.' << std::endl;

    if (all.interactions.size() > 0)
    {
      // should be empty, but just in case...
      all.interactions.clear();
    }

    all.interactions = expanded_interactions;

    // copy interactions of size 2 and 3 to old vectors for backward compatibility
    for (const auto& i : expanded_interactions)
    {
      const size_t len = i.size();
      if (len == 2)
        all.pairs.push_back(i);
      else if (len == 3)
        all.triples.push_back(i);
    }
  }

  for (size_t i = 0; i < 256; i++)
  {
    all.ignore[i] = false;
    all.ignore_linear[i] = false;
  }
  all.ignore_some = false;
  all.ignore_some_linear = false;

  if (options.was_supplied("ignore"))
  {
    all.ignore_some = true;

    for (auto & i : ignores)
    {
      i = spoof_hex_encoded_namespaces(i);
      for (auto j : i) all.ignore[(size_t)(unsigned char)j] = true;
    }

    if (!all.quiet)
    {
      all.trace_message << "ignoring namespaces beginning with: ";
      for (auto const& ignore : ignores)
        for (auto const character : ignore) all.trace_message << character << " ";

      all.trace_message << std::endl;
    }
  }

  if (options.was_supplied("ignore_linear"))
  {
    all.ignore_some_linear = true;

    for (auto & i : ignore_linears)
    {
      i = spoof_hex_encoded_namespaces(i);
      for (auto j : i)
        all.ignore_linear[(size_t)(unsigned char)j] = true;
    }

    if (!all.quiet)
    {
      all.trace_message << "ignoring linear terms for namespaces beginning with: ";
      for (auto const& ignore : ignore_linears)
        for (auto const character : ignore) all.trace_message << character << " ";

      all.trace_message << std::endl;
    }
  }

  if (options.was_supplied("keep"))
  {
    for (size_t i = 0; i < 256; i++) all.ignore[i] = true;

    all.ignore_some = true;

    for (auto & i : keeps)
    {
      i = spoof_hex_encoded_namespaces(i);
      for (const auto& j : i) all.ignore[(size_t)(unsigned char)j] = false;
    }

    if (!all.quiet)
    {
      all.trace_message << "using namespaces beginning with: ";
      for (auto const& keep : keeps)
        for (auto const character : keep) all.trace_message << character << " ";

      all.trace_message << std::endl;
    }
  }

  // --redefine param code
  all.redefine_some = false;  // false by default

  if (options.was_supplied("redefine"))
  {
    // initail values: i-th namespace is redefined to i itself
    for (size_t i = 0; i < 256; i++) all.redefine[i] = (unsigned char)i;

    // note: --redefine declaration order is matter
    // so --redefine :=L --redefine ab:=M  --ignore L  will ignore all except a and b under new M namspace

    for (const auto & arg : redefines)
    {
      const std::string & argument = spoof_hex_encoded_namespaces(arg);
      size_t arg_len = argument.length();

      size_t operator_pos = 0;  // keeps operator pos + 1 to stay unsigned type
      bool operator_found = false;
      unsigned char new_namespace = ' ';

      // let's find operator ':=' position in N:=S
      for (size_t i = 0; i < arg_len; i++)
      {
        if (operator_found)
        {
          if (i > 2)
          {
            new_namespace = argument[0];
          }  // N is not empty
          break;
        }
        else if (argument[i] == ':')
          operator_pos = i + 1;
        else if ((argument[i] == '=') && (operator_pos == i))
          operator_found = true;
      }

      if (!operator_found)
        THROW("argument of --redefine is malformed. Valid format is N:=S, :=S or N:=");

      if (++operator_pos > 3)  // seek operator end
        all.trace_message
            << "WARNING: multiple namespaces are used in target part of --redefine argument. Only first one ('"
            << new_namespace << "') will be used as target namespace." << std::endl;

      all.redefine_some = true;

      // case ':=S' doesn't require any additional code as new_namespace = ' ' by default

      if (operator_pos == arg_len)  // S is empty, default namespace shall be used
        all.redefine[(int)' '] = new_namespace;
      else
        for (size_t i = operator_pos; i < arg_len; i++)
        {
          // all namespaces from S are redefined to N
          unsigned char c = argument[i];
          if (c != ':')
            all.redefine[c] = new_namespace;
          else
          {
            // wildcard found: redefine all except default and break
            for (size_t i = 0; i < 256; i++) all.redefine[i] = new_namespace;
            break;  // break processing S
          }
        }
    }
  }

  if (options.was_supplied("dictionary"))
  {
    if (options.was_supplied("dictionary_path"))
      for (const std::string & path : dictionary_path)
        if (directory_exists(path))
          all.dictionary_path.push_back(path);
    if (directory_exists("."))
      all.dictionary_path.push_back(".");

    const std::string PATH = getenv("PATH");
#if _WIN32
    const char delimiter = ';';
#else
    const char delimiter = ':';
#endif
    if (!PATH.empty())
    {
      size_t previous = 0;
      size_t index = PATH.find(delimiter);
      while (index != std::string::npos)
      {
        all.dictionary_path.push_back(PATH.substr(previous, index - previous));
        previous = index + 1;
        index = PATH.find(delimiter, previous);
      }
      all.dictionary_path.push_back(PATH.substr(previous));
    }
  }

  if (noconstant)
    all.add_constant = false;
}

void parse_example_tweaks(options_i& options, vw& all)
{
  std::string named_labels;
  std::string loss_function;
  float loss_parameter = 0.0;
  size_t early_terminate_passes;
  bool test_only = false;

  option_group_definition example_options("Example options");
  example_options.add(make_option("testonly", test_only).short_name("t").help("Ignore label information and just test"))
      .add(make_option("holdout_off", all.holdout_set_off).help("no holdout data in multiple passes"))
      .add(make_option("holdout_period", all.holdout_period).default_value(10).help("holdout period for test only"))
      .add(make_option("holdout_after", all.holdout_after)
               .help("holdout after n training examples, default off (disables holdout_period)"))
      .add(
          make_option("early_terminate", early_terminate_passes)
              .default_value(3)
              .help(
                  "Specify the number of passes tolerated when holdout loss doesn't decrease before early termination"))
      .add(make_option("passes", all.numpasses).help("Number of Training Passes"))
      .add(make_option("initial_pass_length", all.pass_length).help("initial number of examples per pass"))
      .add(make_option("examples", all.max_examples).help("number of examples to parse"))
      .add(make_option("min_prediction", all.sd->min_label).help("Smallest prediction to output"))
      .add(make_option("max_prediction", all.sd->max_label).help("Largest prediction to output"))
      .add(make_option("sort_features", all.p->sort_features)
               .help("turn this on to disregard order in which features have been defined. This will lead to smaller "
                     "cache sizes"))
      .add(make_option("loss_function", loss_function)
               .default_value("squared")
               .help("Specify the loss function to be used, uses squared by default. Currently available ones are "
                     "squared, classic, hinge, logistic, quantile and poisson."))
      .add(make_option("quantile_tau", loss_parameter)
               .default_value(0.5f)
               .help("Parameter \\tau associated with Quantile loss. Defaults to 0.5"))
      .add(make_option("l1", all.l1_lambda).help("l_1 lambda"))
      .add(make_option("l2", all.l2_lambda).help("l_2 lambda"))
      .add(make_option("no_bias_regularization", all.no_bias).help("no bias in regularization"))
      .add(make_option("named_labels", named_labels)
               .keep()
               .help("use names for labels (multiclass, etc.) rather than integers, argument specified all possible "
                     "labels, comma-sep, eg \"--named_labels Noun,Verb,Adj,Punc\""));
  options.add_and_parse(example_options);

  if (test_only || all.eta == 0.)
  {
    if (!all.quiet)
      all.trace_message << "only testing" << std::endl;
    all.training = false;
    if (all.lda > 0)
      all.eta = 0;
  }
  else
    all.training = true;

  if ((all.numpasses > 1 || all.holdout_after > 0) && !all.holdout_set_off)
    all.holdout_set_off = false;  // holdout is on unless explicitly off
  else
    all.holdout_set_off = true;

  if (options.was_supplied("min_prediction") || options.was_supplied("max_prediction") || test_only)
    all.set_minmax = noop_mm;

  if (options.was_supplied("named_labels"))
  {
    all.sd->ldict = &calloc_or_throw<namedlabels>();
    new (all.sd->ldict) namedlabels(named_labels);
    if (!all.quiet)
      all.trace_message << "parsed " << all.sd->ldict->getK() << " named labels" << std::endl;
  }

  all.loss = getLossFunction(all, loss_function, loss_parameter);

  if (all.l1_lambda < 0.)
  {
    all.trace_message << "l1_lambda should be nonnegative: resetting from " << all.l1_lambda << " to 0" << std::endl;
    all.l1_lambda = 0.;
  }
  if (all.l2_lambda < 0.)
  {
    all.trace_message << "l2_lambda should be nonnegative: resetting from " << all.l2_lambda << " to 0" << std::endl;
    all.l2_lambda = 0.;
  }
  all.reg_mode += (all.l1_lambda > 0.) ? 1 : 0;
  all.reg_mode += (all.l2_lambda > 0.) ? 2 : 0;
  if (!all.quiet)
  {
    if (all.reg_mode % 2 && !options.was_supplied("bfgs"))
      all.trace_message << "using l1 regularization = " << all.l1_lambda << std::endl;
    if (all.reg_mode > 1)
      all.trace_message << "using l2 regularization = " << all.l2_lambda << std::endl;
  }
}

void parse_output_preds(options_i& options, vw& all)
{
  std::string predictions;
  std::string raw_predictions;

  option_group_definition output_options("Output options");
  output_options.add(make_option("predictions", predictions).short_name("p").help("File to output predictions to"))
      .add(make_option("raw_predictions", raw_predictions)
               .short_name("r")
               .help("File to output unnormalized predictions to"));
  options.add_and_parse(output_options);

  if (options.was_supplied("predictions"))
  {
    if (!all.quiet)
      all.trace_message << "predictions = " << predictions << std::endl;

    if (predictions == "stdout")
    {
      all.final_prediction_sink.push_back((size_t)1);  // stdout
    }
    else
    {
      const char* fstr = predictions.c_str();
      int f;
      // TODO can we migrate files to fstreams?
#ifdef _WIN32
      _sopen_s(&f, fstr, _O_CREAT | _O_WRONLY | _O_BINARY | _O_TRUNC, _SH_DENYWR, _S_IREAD | _S_IWRITE);
#else
      f = open(fstr, O_CREAT | O_WRONLY | O_LARGEFILE | O_TRUNC, 0666);
#endif
      if (f < 0)
        all.trace_message << "Error opening the predictions file: " << fstr << std::endl;
      all.final_prediction_sink.push_back((size_t)f);
    }
  }

  if (options.was_supplied("raw_predictions"))
  {
    if (!all.quiet)
    {
      all.trace_message << "raw predictions = " << raw_predictions << std::endl;
      if (options.was_supplied("binary"))
        all.trace_message << "Warning: --raw_predictions has no defined value when --binary specified, expect no output"
                          << std::endl;
    }
    if (raw_predictions == "stdout")
      all.raw_prediction = 1;  // stdout
    else
    {
      const char* t = raw_predictions.c_str();
      int f;
#ifdef _WIN32
      _sopen_s(&f, t, _O_CREAT | _O_WRONLY | _O_BINARY | _O_TRUNC, _SH_DENYWR, _S_IREAD | _S_IWRITE);
#else
      f = open(t, O_CREAT | O_WRONLY | O_LARGEFILE | O_TRUNC, 0666);
#endif
      all.raw_prediction = f;
    }
  }
}

void parse_output_model(options_i& options, vw& all)
{
  option_group_definition output_model_options("Output model");
  output_model_options
      .add(make_option("final_regressor", all.final_regressor_name).short_name("f").help("Final regressor"))
      .add(make_option("readable_model", all.text_regressor_name)
               .help("Output human-readable final regressor with numeric features"))
      .add(make_option("invert_hash", all.inv_hash_regressor_name)
               .help("Output human-readable final regressor with feature names.  Computationally expensive."))
      .add(make_option("save_resume", all.save_resume)
               .help("save extra state so learning can be resumed later with new data"))
      .add(make_option("preserve_performance_counters", all.preserve_performance_counters)
               .help("reset performance counters when warmstarting"))
      .add(make_option("save_per_pass", all.save_per_pass).help("Save the model after every pass over data"))
      .add(make_option("output_feature_regularizer_binary", all.per_feature_regularizer_output)
               .help("Per feature regularization output file"))
      .add(make_option("output_feature_regularizer_text", all.per_feature_regularizer_text)
               .help("Per feature regularization output file, in text"))
      .add(make_option("id", all.id).help("User supplied ID embedded into the final regressor"));
  options.add_and_parse(output_model_options);

  if (all.final_regressor_name.compare("") && !all.quiet)
    all.trace_message << "final_regressor = " << all.final_regressor_name << std::endl;

  if (options.was_supplied("invert_hash"))
    all.hash_inv = true;

  // Question: This doesn't seem necessary
  // if (options.was_supplied("id") && find(arg.args.begin(), arg.args.end(), "--id") == arg.args.end())
  // {
  //   arg.args.push_back("--id");
  //   arg.args.push_back(arg.vm["id"].as<std::string>());
  // }
}

void load_input_model(vw& all, io_buf& io_temp)
{
  // Need to see if we have to load feature mask first or second.
  // -i and -mask are from same file, load -i file first so mask can use it
  if (!all.feature_mask.empty() && all.initial_regressors.size() > 0 && all.feature_mask == all.initial_regressors[0])
  {
    // load rest of regressor
    all.l->save_load(io_temp, true, false);
    io_temp.close_file();

    parse_mask_regressor_args(all, all.feature_mask, all.initial_regressors);
  }
  else
  {  // load mask first
    parse_mask_regressor_args(all, all.feature_mask, all.initial_regressors);

    // load rest of regressor
    all.l->save_load(io_temp, true, false);
    io_temp.close_file();
  }
}

LEARNER::base_learner* setup_base(options_i& options, vw& all)
{
  auto setup_func = all.reduction_stack.top();
  all.reduction_stack.pop();
  auto base = setup_func(options, all);

  if (base == nullptr)
    return setup_base(options, all);
  else
  {
    assert(base->label_type != label_type_t::unset);
    assert(base->pred_type != prediction_type_t::unset);
    return base;
  }
}

void parse_reductions(options_i& options, vw& all)
{
  // Base algorithms
  all.reduction_stack.push(GD::setup);
  all.reduction_stack.push(kernel_svm_setup);
  all.reduction_stack.push(ftrl_setup);
  all.reduction_stack.push(svrg_setup);
  all.reduction_stack.push(sender_setup);
  all.reduction_stack.push(gd_mf_setup);
  all.reduction_stack.push(print_setup);
  all.reduction_stack.push(noop_setup);
  all.reduction_stack.push(lda_setup);
  all.reduction_stack.push(bfgs_setup);
  all.reduction_stack.push(OjaNewton_setup);
  // all.reduction_stack.push(VW_CNTK::setup);

  // Score Users
  all.reduction_stack.push(baseline_setup);
  all.reduction_stack.push(ExpReplay::expreplay_setup<'b', simple_label>);
  all.reduction_stack.push(active_setup);
  all.reduction_stack.push(active_cover_setup);
  all.reduction_stack.push(confidence_setup);
  all.reduction_stack.push(nn_setup);
  all.reduction_stack.push(mf_setup);
  all.reduction_stack.push(marginal_setup);
  all.reduction_stack.push(autolink_setup);
  all.reduction_stack.push(lrq_setup);
  all.reduction_stack.push(lrqfa_setup);
  all.reduction_stack.push(stagewise_poly_setup);
  all.reduction_stack.push(scorer_setup);
  // Reductions
  all.reduction_stack.push(bs_setup);
  all.reduction_stack.push(binary_setup);

  all.reduction_stack.push(ExpReplay::expreplay_setup<'m', MULTICLASS::mc_label>);
  all.reduction_stack.push(topk_setup);
  all.reduction_stack.push(oaa_setup);
  all.reduction_stack.push(boosting_setup);
  all.reduction_stack.push(ect_setup);
  all.reduction_stack.push(log_multi_setup);
  all.reduction_stack.push(recall_tree_setup);
  all.reduction_stack.push(memory_tree_setup);
  all.reduction_stack.push(classweight_setup);
  all.reduction_stack.push(multilabel_oaa_setup);

  all.reduction_stack.push(cs_active_setup);
  all.reduction_stack.push(CSOAA::csoaa_setup);
  all.reduction_stack.push(interact_setup);
  all.reduction_stack.push(CSOAA::csldf_setup);
  all.reduction_stack.push(cb_algs_setup);
  all.reduction_stack.push(cb_adf_setup);
  all.reduction_stack.push(mwt_setup);
  all.reduction_stack.push(cb_explore_setup);
  all.reduction_stack.push(VW::cb_explore_adf::greedy::setup);
  all.reduction_stack.push(VW::cb_explore_adf::softmax::setup);
  all.reduction_stack.push(VW::cb_explore_adf::regcb::setup);
  all.reduction_stack.push(VW::cb_explore_adf::first::setup);
  all.reduction_stack.push(VW::cb_explore_adf::cover::setup);
  all.reduction_stack.push(VW::cb_explore_adf::bag::setup);
  all.reduction_stack.push(cb_sample_setup);
  all.reduction_stack.push(VW::shared_feature_merger::shared_feature_merger_setup);
  all.reduction_stack.push(CCB::ccb_explore_adf_setup);
  // cbify/warm_cb can generate multi-examples. Merge shared features after them
  all.reduction_stack.push(warm_cb_setup);
  all.reduction_stack.push(cbify_setup);
  all.reduction_stack.push(cbifyldf_setup);
  all.reduction_stack.push(explore_eval_setup);
  all.reduction_stack.push(ExpReplay::expreplay_setup<'c', COST_SENSITIVE::cs_label>);
  all.reduction_stack.push(Search::setup);
  all.reduction_stack.push(audit_regressor_setup);

  all.l = setup_base(options, all);
}

vw& parse_args(options_i& options, trace_message_t trace_listener, void* trace_context)
{
  vw& all = *(new vw());
  all.options = &options;

  if (trace_listener)
  {
    all.trace_message.trace_listener = trace_listener;
    all.trace_message.trace_context = trace_context;
  }

  try
  {
    time(&all.init_time);

    bool strict_parse = false;
    size_t ring_size;
    option_group_definition vw_args("VW options");
    vw_args.add(make_option("ring_size", ring_size).default_value(256).help("size of example ring"))
        .add(make_option("strict_parse", strict_parse).help("throw on malformed examples"));
    options.add_and_parse(vw_args);

    all.p = new parser{ring_size, strict_parse};
    all.p->_shared_data = all.sd;

    option_group_definition update_args("Update options");
    update_args.add(make_option("learning_rate", all.eta).help("Set learning rate").short_name("l"))
        .add(make_option("power_t", all.power_t).help("t power value"))
        .add(make_option("decay_learning_rate", all.eta_decay_rate)
                 .help("Set Decay factor for learning_rate between passes"))
        .add(make_option("initial_t", all.sd->t).help("initial t value"))
        .add(make_option("feature_mask", all.feature_mask)
                 .help("Use existing regressor to determine which parameters may be updated.  If no initial_regressor "
                       "given, also used for initial weights."));
    options.add_and_parse(update_args);

    option_group_definition weight_args("Weight options");
    weight_args
        .add(make_option("initial_regressor", all.initial_regressors).help("Initial regressor(s)").short_name("i"))
        .add(make_option("initial_weight", all.initial_weight).help("Set all weights to an initial value of arg."))
        .add(make_option("random_weights", all.random_weights).help("make initial weights random"))
        .add(make_option("normal_weights", all.normal_weights).help("make initial weights normal"))
        .add(make_option("truncated_normal_weights", all.tnormal_weights).help("make initial weights truncated normal"))
        .add(make_option("sparse_weights", all.weights.sparse).help("Use a sparse datastructure for weights"))
        .add(make_option("input_feature_regularizer", all.per_feature_regularizer_input)
                 .help("Per feature regularization input file"));
    options.add_and_parse(weight_args);

    std::string span_server_arg;
    int span_server_port_arg;
    // bool threads_arg;
    size_t unique_id_arg;
    size_t total_arg;
    size_t node_arg;
    option_group_definition parallelization_args("Parallelization options");
    parallelization_args
        .add(make_option("span_server", span_server_arg).help("Location of server for setting up spanning tree"))
        //(make_option("threads", threads_arg).help("Enable multi-threading")) Unused option?
        .add(make_option("unique_id", unique_id_arg).default_value(0).help("unique id used for cluster parallel jobs"))
        .add(
            make_option("total", total_arg).default_value(1).help("total number of nodes used in cluster parallel job"))
        .add(make_option("node", node_arg).default_value(0).help("node number in cluster parallel job"))
        .add(make_option("span_server_port", span_server_port_arg)
                 .default_value(26543)
                 .help("Port of the server for setting up spanning tree"));
    options.add_and_parse(parallelization_args);

    // total, unique_id and node must be specified together.
    if ((options.was_supplied("total") || options.was_supplied("node") || options.was_supplied("unique_id")) &&
        !(options.was_supplied("total") && options.was_supplied("node") && options.was_supplied("unique_id")))
    {
      THROW("you must specificy unique_id, total, and node if you specify any");
    }

    if (options.was_supplied("span_server"))
    {
      all.all_reduce_type = AllReduceType::Socket;
      all.all_reduce =
          new AllReduceSockets(span_server_arg, span_server_port_arg, unique_id_arg, total_arg, node_arg, all.quiet);
    }

    parse_diagnostics(options, all);

    all.initial_t = (float)all.sd->t;
    return all;
  }
  catch (...)
  {
    VW::finish(all);
    throw;
  }
}

bool check_interaction_settings_collision(options_i& options, std::string file_options)
{
  bool command_line_has_interaction = options.was_supplied("q") || options.was_supplied("quadratic") ||
      options.was_supplied("cubic") || options.was_supplied("interactions");

  if (!command_line_has_interaction)
    return false;

  // we don't use -q to save pairs in all.file_options, so only 3 options checked
  bool file_options_has_interaction = file_options.find("--quadratic") != std::string::npos;
  file_options_has_interaction = file_options_has_interaction || (file_options.find("--cubic") != std::string::npos);
  file_options_has_interaction =
      file_options_has_interaction || (file_options.find("--interactions") != std::string::npos);

  return file_options_has_interaction;
}

options_i& load_header_merge_options(options_i& options, vw& all, io_buf& model)
{
  std::string file_options;
  save_load_header(all, model, true, false, file_options, options);

  interactions_settings_doubled = check_interaction_settings_collision(options, file_options);

  // Convert file_options into  vector.
  std::istringstream ss{file_options};
  std::vector<std::string> container{std::istream_iterator<std::string>{ss}, std::istream_iterator<std::string>{}};

  po::options_description desc("");

  // Get list of options in file options std::string
  po::parsed_options pos = po::command_line_parser(container).options(desc).allow_unregistered().run();

  bool skipping = false;
  std::string saved_key = "";
  unsigned int count = 0;
  bool first_seen = false;
  for (auto opt : pos.options)
  {
    // If we previously encountered an option we want to skip, ignore tokens without --.
    if (skipping)
    {
      for (auto token : opt.original_tokens)
      {
        auto found = token.find("--");
        if (found != std::string::npos)
        {
          skipping = false;
        }
      }

      if (skipping)
      {
        saved_key = "";
        continue;
      }
    }

    bool treat_as_value = false;
    // If the key starts with a digit, this is a mis-interpretation of a value as a key. Pull it into the previous
    // option. This was found in the case of --lambda -1, misinterpreting -1 as an option key. The easy way to fix this
    // requires introducing "identifier-like" semantics for options keys, e.g. "does not begin with a digit". That does
    // not seem like an unreasonable restriction. The logical check here is: is "string_key" of the form {'-', <digit>,
    // <etc.>}.
    if (opt.string_key.length() > 1 && opt.string_key[0] == '-' && opt.string_key[1] >= '0' && opt.string_key[1] <= '9')
    {
      treat_as_value = true;
    }

    // If the interaction settings are doubled, the copy in the model file is ignored.
    if (interactions_settings_doubled &&
        (opt.string_key == "quadratic" || opt.string_key == "cubic" || opt.string_key == "interactions"))
    {
      // skip this option.
      skipping = true;
      continue;
    }

    // File options should always use long form.

    // If the key is empty this must be a value, otherwise set the key.
    if (!treat_as_value && opt.string_key != "")
    {
      // If the new token is a new option and there were no values previously it was a bool option. Add it as a switch.
      if (count == 0 && first_seen)
      {
        options.insert(saved_key, "");
      }

      saved_key = opt.string_key;
      count = 0;
      first_seen = true;

      if (opt.value.size() > 0)
      {
        for (auto value : opt.value)
        {
          options.insert(saved_key, value);
          count++;
        }
      }
    }
    else
    {
      // If treat_as_value is set, boost incorrectly interpreted the token as containing an option key
      // In this case, what should have happened is all original_tokens items should be in value.
      auto source = treat_as_value ? opt.original_tokens : opt.value;
      for (auto value : source)
      {
        options.insert(saved_key, value);
        count++;
      }
    }
  }

  if (count == 0 && saved_key != "")
  {
    options.insert(saved_key, "");
  }

  return options;
}

void parse_modules(options_i& options, vw& all, std::vector<std::string>& dictionary_nses)
{
  option_group_definition rand_options("Randomization options");
  rand_options.add(make_option("random_seed", all.random_seed).help("seed random number generator"));
  options.add_and_parse(rand_options);
  all.get_random_state()->set_random_state(all.random_seed);

  parse_feature_tweaks(options, all, dictionary_nses);  // feature tweaks

  parse_example_tweaks(options, all);  // example manipulation

  parse_output_model(options, all);

  parse_output_preds(options, all);

  parse_reductions(options, all);

  if (!all.quiet)
  {
    all.trace_message << "Num weight bits = " << all.num_bits << std::endl;
    all.trace_message << "learning rate = " << all.eta << std::endl;
    all.trace_message << "initial_t = " << all.sd->t << std::endl;
    all.trace_message << "power_t = " << all.power_t << std::endl;
    if (all.numpasses > 1)
      all.trace_message << "decay_learning_rate = " << all.eta_decay_rate << std::endl;
  }
}

void parse_sources(options_i& options, vw& all, io_buf& model, bool skipModelLoad)
{
  if (!skipModelLoad)
    load_input_model(all, model);
  else
    model.close_file();

  auto parsed_source_options = parse_source(all, options);
  enable_sources(all, all.quiet, all.numpasses, parsed_source_options);

  // force wpp to be a power of 2 to avoid 32-bit overflow
  uint32_t i = 0;
  size_t params_per_problem = all.l->increment;
  while (params_per_problem > ((uint64_t)1 << i)) i++;
  all.wpp = (1 << i) >> all.weights.stride_shift();
}

namespace VW
{
void cmd_string_replace_value(std::stringstream*& ss, std::string flag_to_replace, std::string new_value)
{
  flag_to_replace.append(
      " ");  // add a space to make sure we obtain the right flag in case 2 flags start with the same set of characters
  std::string cmd = ss->str();
  size_t pos = cmd.find(flag_to_replace);
  if (pos == std::string::npos)
    // flag currently not present in command string, so just append it to command string
    *ss << " " << flag_to_replace << new_value;
  else
  {
    // flag is present, need to replace old value with new value

    // compute position after flag_to_replace
    pos += flag_to_replace.size();

    // now pos is position where value starts
    // find position of next space
    size_t pos_after_value = cmd.find(" ", pos);
    if (pos_after_value == std::string::npos)
    {
      // we reach the end of the std::string, so replace the all characters after pos by new_value
      cmd.replace(pos, cmd.size() - pos, new_value);
    }
    else
    {
      // replace characters between pos and pos_after_value by new_value
      cmd.replace(pos, pos_after_value - pos, new_value);
    }

    ss->str(cmd);
  }
}

char** to_argv_escaped(std::string const& s, int& argc)
{
  std::vector<std::string> tokens = escaped_tokenize(' ', s);
  char** argv = calloc_or_throw<char*>(tokens.size() + 1);
  argv[0] = calloc_or_throw<char>(2);
  argv[0][0] = 'b';
  argv[0][1] = '\0';

  for (size_t i = 0; i < tokens.size(); i++)
  {
    argv[i + 1] = calloc_or_throw<char>(tokens[i].length() + 1);
    sprintf(argv[i + 1], "%s", tokens[i].data());
  }

  argc = static_cast<int>(tokens.size() + 1);
  return argv;
}

char** to_argv(std::string const& s, int& argc)
{
  VW::string_view strview(s);
  std::vector<VW::string_view> foo;
  tokenize(' ', strview, foo);

  char** argv = calloc_or_throw<char*>(foo.size() + 1);
  // small optimization to avoid a string copy before tokenizing
  argv[0] = calloc_or_throw<char>(2);
  argv[0][0] = 'b';
  argv[0][1] = '\0';
  for (size_t i = 0; i < foo.size(); i++)
  {
    size_t len = foo[i].length();
    argv[i+1] = calloc_or_throw<char>(len + 1);
    memcpy(argv[i+1], foo[i].data(), len);
    // copy() is supported with boost::string_view, not with string_ref
    //foo[i].copy(argv[i], len);
    // unnecessary because of the calloc, but needed if we change stuff in the future
    // argv[i][len] = '\0';
  }

  argc = (int)foo.size() + 1;
  return argv;
}

char** get_argv_from_string(std::string s, int& argc) { return to_argv(s, argc); }

void free_args(int argc, char* argv[])
{
  for (int i = 0; i < argc; i++) free(argv[i]);
  free(argv);
}

vw* initialize(
    options_i& options, io_buf* model, bool skipModelLoad, trace_message_t trace_listener, void* trace_context)
{
  vw& all = parse_args(options, trace_listener, trace_context);
  
  try
  {
    io_buf localModel;
    // if user doesn't pass in a model, read from options
    if (!model)
    {
      std::vector<std::string> all_initial_regressor_files(all.initial_regressors);
      if (options.was_supplied("input_feature_regularizer"))
      {
        all_initial_regressor_files.push_back(all.per_feature_regularizer_input);
      }
      read_regressor_file(all, all_initial_regressor_files, localModel);
      model = &localModel;
    }

    // Loads header of model files and loads the command line options into the options object.
    load_header_merge_options(options, all, *model);

    std::vector<std::string> dictionary_nses;
    parse_modules(options, all, dictionary_nses);

    parse_sources(options, all, *model, skipModelLoad);

    // we must delay so parse_mask is fully defined.
    for (size_t id = 0; id < dictionary_nses.size(); id++) parse_dictionary_argument(all, dictionary_nses[id]);

    options.check_unregistered();

    // upon direct query for help -- spit it out to stdout;
    if (options.get_typed_option<bool>("help").value())
    {
      cout << options.help();
      exit(0);
    }

    all.l->init_driver();

    return &all;
  }
  catch (std::exception& e)
  {
    all.trace_message << "Error: " << e.what() << std::endl;
    finish(all);
    throw;
  }
  catch (...)
  {
    finish(all);
    throw;
  }
}

vw* initialize(std::string s, io_buf* model, bool skipModelLoad, trace_message_t trace_listener, void* trace_context)
{
  int argc = 0;
  char** argv = to_argv(s, argc);
  vw* ret = nullptr;

  try
  {
    ret = initialize(argc, argv, model, skipModelLoad, trace_listener, trace_context);
  }
  catch (...)
  {
    free_args(argc, argv);
    throw;
  }

  free_args(argc, argv);
  return ret;
}

vw* initialize_escaped(
    std::string const& s, io_buf* model, bool skipModelLoad, trace_message_t trace_listener, void* trace_context)
{
  int argc = 0;
  char** argv = to_argv_escaped(s, argc);
  vw* ret = nullptr;

  try
  {
    ret = initialize(argc, argv, model, skipModelLoad, trace_listener, trace_context);
  }
  catch (...)
  {
    free_args(argc, argv);
    throw;
  }

  free_args(argc, argv);
  return ret;
}

vw* initialize(
    int argc, char* argv[], io_buf* model, bool skipModelLoad, trace_message_t trace_listener, void* trace_context)
{
  options_i* options = new config::options_boost_po(argc, argv);
  vw* all = initialize(*options, model, skipModelLoad, trace_listener, trace_context);

  // When VW is deleted the options object will be cleaned up too.
  all->should_delete_options = true;
  return all;
}

// Create a new VW instance while sharing the model with another instance
// The extra arguments will be appended to those of the other VW instance
vw* seed_vw_model(vw* vw_model, const std::string extra_args, trace_message_t trace_listener, void* trace_context)
{
  options_serializer_boost_po serializer;
  for (auto const& option : vw_model->options->get_all_options())
  {
    if (vw_model->options->was_supplied(option->m_name))
    {
      // ignore no_stdin since it will be added by vw::initialize, and ignore -i since we don't want to reload the
      // model.
      if (option->m_name == "no_stdin" || option->m_name == "initial_regressor")
      {
        continue;
      }

      serializer.add(*option);
    }
  }

  auto serialized_options = serializer.str();
  serialized_options = serialized_options + " " + extra_args;

  vw* new_model =
      VW::initialize(serialized_options.c_str(), nullptr, true /* skipModelLoad */, trace_listener, trace_context);
  free_it(new_model->sd);

  // reference model states stored in the specified VW instance
  new_model->weights.shallow_copy(vw_model->weights);  // regressor
  new_model->sd = vw_model->sd;                        // shared data
  new_model->p->_shared_data = new_model->sd;

  return new_model;
}

void sync_stats(vw& all)
{
  if (all.all_reduce != nullptr)
  {
    float loss = (float)all.sd->sum_loss;
    all.sd->sum_loss = (double)accumulate_scalar(all, loss);
    float weighted_labeled_examples = (float)all.sd->weighted_labeled_examples;
    all.sd->weighted_labeled_examples = (double)accumulate_scalar(all, weighted_labeled_examples);
    float weighted_labels = (float)all.sd->weighted_labels;
    all.sd->weighted_labels = (double)accumulate_scalar(all, weighted_labels);
    float weighted_unlabeled_examples = (float)all.sd->weighted_unlabeled_examples;
    all.sd->weighted_unlabeled_examples = (double)accumulate_scalar(all, weighted_unlabeled_examples);
    float example_number = (float)all.sd->example_number;
    all.sd->example_number = (uint64_t)accumulate_scalar(all, example_number);
    float total_features = (float)all.sd->total_features;
    all.sd->total_features = (uint64_t)accumulate_scalar(all, total_features);
  }
}

void finish(vw& all, bool delete_all)
{
  // also update VowpalWabbit::PerformanceStatistics::get() (vowpalwabbit.cpp)
  if (!all.quiet && !all.options->was_supplied("audit_regressor"))
  {
    all.trace_message.precision(6);
    all.trace_message << std::fixed;
    all.trace_message << std::endl << "finished run";
    if (all.current_pass == 0 || all.current_pass == 1)
      all.trace_message << std::endl << "number of examples = " << all.sd->example_number;
    else
    {
      all.trace_message << std::endl << "number of examples per pass = " << all.sd->example_number / all.current_pass;
      all.trace_message << std::endl << "passes used = " << all.current_pass;
    }
    all.trace_message << std::endl << "weighted example sum = " << all.sd->weighted_examples();
    all.trace_message << std::endl << "weighted label sum = " << all.sd->weighted_labels;
    all.trace_message << std::endl << "average loss = ";
    if (all.holdout_set_off)
      if (all.sd->weighted_labeled_examples > 0)
        all.trace_message << all.sd->sum_loss / all.sd->weighted_labeled_examples;
      else
        all.trace_message << "n.a.";
    else if ((all.sd->holdout_best_loss == FLT_MAX) || (all.sd->holdout_best_loss == FLT_MAX * 0.5))
      all.trace_message << "undefined (no holdout)";
    else
      all.trace_message << all.sd->holdout_best_loss << " h";
    if (all.sd->report_multiclass_log_loss)
    {
      if (all.holdout_set_off)
        all.trace_message << std::endl
                          << "average multiclass log loss = "
                          << all.sd->multiclass_log_loss / all.sd->weighted_labeled_examples;
      else
        all.trace_message << std::endl
                          << "average multiclass log loss = "
                          << all.sd->holdout_multiclass_log_loss / all.sd->weighted_labeled_examples << " h";
    }

    float best_constant;
    float best_constant_loss;
    if (get_best_constant(all, best_constant, best_constant_loss))
    {
      all.trace_message << std::endl << "best constant = " << best_constant;
      if (best_constant_loss != FLT_MIN)
        all.trace_message << std::endl << "best constant's loss = " << best_constant_loss;
    }

    all.trace_message << std::endl << "total feature number = " << all.sd->total_features;
    if (all.sd->queries > 0)
      all.trace_message << std::endl << "total queries = " << all.sd->queries;
    all.trace_message << std::endl;
  }

  // implement finally.
  // finalize_regressor can throw if it can't write the file.
  // we still want to free up all the memory.
  vw_exception finalize_regressor_exception(__FILE__, __LINE__, "empty");
  bool finalize_regressor_exception_thrown = false;
  try
  {
    finalize_regressor(all, all.final_regressor_name);
  }
  catch (vw_exception& e)
  {
    finalize_regressor_exception = e;
    finalize_regressor_exception_thrown = true;
  }

  if (all.l != nullptr)
  {
    all.l->finish();
    free_it(all.l);
  }

  // Check if options object lifetime is managed internally.
  if (all.should_delete_options)
    delete all.options;

  delete all.p;

  bool seeded;
  if (all.weights.seeded() > 0)
    seeded = true;
  else
    seeded = false;
  if (!seeded)
  {
    if (all.sd->ldict)
    {
      all.sd->ldict->~namedlabels();
      free(all.sd->ldict);
    }
    free(all.sd);
  }
  for (size_t i = 0; i < all.final_prediction_sink.size(); i++)
    if (all.final_prediction_sink[i] != 1)
      io_buf::close_file_or_socket(all.final_prediction_sink[i]);
<<<<<<< HEAD
=======
  all.final_prediction_sink.delete_v();
>>>>>>> c1f834b4

  all.loaded_dictionaries.clear();
  // TODO: should we be clearing the namespace dictionaries?
  for (auto & ns_dict : all.namespace_dictionaries)
  {
    ns_dict.clear();
  }

  delete all.loss;

  delete all.all_reduce;

  if (delete_all)
    delete &all;

  if (finalize_regressor_exception_thrown)
    throw finalize_regressor_exception;
}
}  // namespace VW<|MERGE_RESOLUTION|>--- conflicted
+++ resolved
@@ -204,11 +204,8 @@
   }
 
   std::shared_ptr<feature_dict> map = std::make_shared<feature_dict>();
-<<<<<<< HEAD
-=======
   // mimicing old v_hashmap behavior for load factor.
   // A smaller factor will generally use more memory but have faster access
->>>>>>> c1f834b4
   map->max_load_factor(0.25);
   example* ec = VW::alloc_examples(all.p->lp.label_size, 1);
 
@@ -232,11 +229,7 @@
         if (new_buffer == nullptr)
         {
           free(buffer);
-<<<<<<< HEAD
           ec->~example();
-=======
-          VW::dealloc_example(all.p->lp.delete_label, *ec);
->>>>>>> c1f834b4
           free(ec);
           io->close_file();
           delete io;
@@ -270,12 +263,7 @@
     {
       continue;
     }
-<<<<<<< HEAD
     std::unique_ptr<features> arr(new features(ec->feature_space[def]));
-=======
-    std::unique_ptr<features> arr(new features);
-    arr->deep_copy_from(ec->feature_space[def]);
->>>>>>> c1f834b4
     map->emplace(word, std::move(arr));
 
     // clear up ec
@@ -1922,10 +1910,6 @@
   for (size_t i = 0; i < all.final_prediction_sink.size(); i++)
     if (all.final_prediction_sink[i] != 1)
       io_buf::close_file_or_socket(all.final_prediction_sink[i]);
-<<<<<<< HEAD
-=======
-  all.final_prediction_sink.delete_v();
->>>>>>> c1f834b4
 
   all.loaded_dictionaries.clear();
   // TODO: should we be clearing the namespace dictionaries?

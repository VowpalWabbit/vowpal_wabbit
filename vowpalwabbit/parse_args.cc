--- conflicted
+++ resolved
@@ -1104,13 +1104,8 @@
     if (!all.quiet) { *(all.trace_message) << "parsed " << all.sd->ldict->getK() << " named labels" << endl; }
   }
 
-<<<<<<< HEAD
-  all.loss = getLossFunction(all, loss_function, loss_parameter);
-  if (options.was_supplied("quantile_tau") && all.loss->getType() != "quantile" && all.loss->getType() != "expectile")
-=======
   all.loss = get_loss_function(all, loss_function, loss_parameter);
   if (options.was_supplied("quantile_tau") && all.loss->get_type() != "quantile" && all.loss->get_type() != "expectile")
->>>>>>> 5795e004
   {
     all.logger.err_warn(
         "Option 'quantile_tau' was passed but the quantile loss function is not being used. 'quantile_tau' value will "

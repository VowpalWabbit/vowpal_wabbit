--- conflicted
+++ resolved
@@ -28,23 +28,6 @@
 #include "vw_validate.h"
 #include "vw_allreduce.h"
 #include "metrics.h"
-<<<<<<< HEAD
-#include "explore_eval.h"
-#include "baseline.h"
-#include "classweight.h"
-#include "cb_sample.h"
-#include "warm_cb.h"
-#include "shared_feature_merger.h"
-#include "cbzo.h"
-// #include "cntk.h"
-
-#include "red_python.h"
-#include "cats.h"
-#include "cats_pdf.h"
-#include "cb_explore_pdf.h"
-=======
-
->>>>>>> 0772f80b
 #include "options.h"
 #include "options_boost_po.h"
 #include "options_serializer_boost_po.h"
@@ -1181,169 +1164,6 @@
   }
 }
 
-<<<<<<< HEAD
-VW::LEARNER::base_learner* setup_base(options_i& options, vw& all)
-{
-  auto func_map = all.reduction_stack.back();
-  reduction_setup_fn setup_func = std::get<1>(func_map);
-  std::string setup_func_name = std::get<0>(func_map);
-  all.reduction_stack.pop_back();
-
-  // 'hacky' way of keeping track of the option group created by the setup_func about to be created
-  options.tint(setup_func_name);
-  auto base = setup_func(options, all);
-  options.reset_tint();
-
-  // returning nullptr means that setup_func (any reduction) was not 'enabled' but
-  // only added their respective command args and did not add itself into the
-  // chain of learners, therefore we call into setup_base again
-  if (base == nullptr) { return setup_base(options, all); }
-  else
-  {
-    all.enabled_reductions.push_back(setup_func_name);
-    return base;
-  }
-}
-
-void register_reductions(vw& all, std::vector<reduction_setup_fn>& reductions)
-{
-  std::map<reduction_setup_fn, std::string> allowlist = {{GD::setup, "gd"}, {ftrl_setup, "ftrl"},
-      {scorer_setup, "scorer"}, {CSOAA::csldf_setup, "csoaa_ldf"},
-      {VW::cb_explore_adf::greedy::setup, "cb_explore_adf_greedy"},
-      {VW::cb_explore_adf::regcb::setup, "cb_explore_adf_regcb"},
-      {VW::shared_feature_merger::shared_feature_merger_setup, "shared_feature_merger"},
-      {red_python_setup, "custom_python_reduction"}, {red_python_multiline_setup, "custom_python_multi_reduction"},
-      {red_python_base_setup, "custom_python_base_reduction"}, {generate_interactions_setup, "generate_interactions"}};
-
-  auto name_extractor = options_name_extractor();
-  vw dummy_all;
-
-  for (auto setup_fn : reductions)
-  {
-    if (allowlist.count(setup_fn)) { all.reduction_stack.push_back(std::make_tuple(allowlist[setup_fn], setup_fn)); }
-    else
-    {
-      auto base = setup_fn(name_extractor, dummy_all);
-
-      if (base == nullptr)
-        all.reduction_stack.push_back(std::make_tuple(name_extractor.generated_name, setup_fn));
-      else
-        THROW("fatal: under register_reduction() all setup functions must return nullptr");
-    }
-  }
-
-  // populate setup_fn -> name map to be used to lookup names in setup_base
-  all.build_setupfn_name_dict();
-}
-
-void parse_reductions(options_i& options, vw& all)
-{
-  std::vector<reduction_setup_fn> reductions;
-
-  bool python_base_reduction = false;
-
-  // Base algorithms
-  if (python_base_reduction)
-    reductions.push_back(red_python_base_setup);
-  else
-    reductions.push_back(GD::setup);  // always
-  reductions.push_back(kernel_svm_setup);
-  reductions.push_back(ftrl_setup);
-  reductions.push_back(svrg_setup);
-  reductions.push_back(sender_setup);
-  reductions.push_back(gd_mf_setup);
-  reductions.push_back(print_setup);
-  reductions.push_back(noop_setup);
-  reductions.push_back(lda_setup);
-  reductions.push_back(bfgs_setup);
-  reductions.push_back(OjaNewton_setup);
-  // reductions.push_back(VW_CNTK::setup);
-
-  reductions.push_back(mf_setup);
-
-  reductions.push_back(generate_interactions_setup);
-
-  // Score Users
-  reductions.push_back(baseline_setup);
-  reductions.push_back(ExpReplay::expreplay_setup<'b', simple_label_parser>);
-  reductions.push_back(active_setup);
-  reductions.push_back(active_cover_setup);
-  reductions.push_back(confidence_setup);
-  reductions.push_back(nn_setup);
-  reductions.push_back(marginal_setup);
-  reductions.push_back(autolink_setup);
-  reductions.push_back(lrq_setup);
-  reductions.push_back(lrqfa_setup);
-  reductions.push_back(stagewise_poly_setup);
-  reductions.push_back(scorer_setup);
-  reductions.push_back(VW::cbzo::setup);
-
-  // Reductions
-  reductions.push_back(bs_setup);
-  reductions.push_back(VW::binary::binary_setup);
-
-  reductions.push_back(ExpReplay::expreplay_setup<'m', MULTICLASS::mc_label>);
-  reductions.push_back(topk_setup);
-  reductions.push_back(oaa_setup);
-  reductions.push_back(boosting_setup);
-  reductions.push_back(ect_setup);
-  reductions.push_back(log_multi_setup);
-  reductions.push_back(recall_tree_setup);
-  reductions.push_back(memory_tree_setup);
-  reductions.push_back(classweight_setup);
-  reductions.push_back(multilabel_oaa_setup);
-  reductions.push_back(plt_setup);
-
-  reductions.push_back(cs_active_setup);
-  reductions.push_back(CSOAA::csoaa_setup);
-  reductions.push_back(interact_setup);
-  reductions.push_back(CSOAA::csldf_setup);
-  reductions.push_back(cb_algs_setup);
-  reductions.push_back(cb_adf_setup);
-  reductions.push_back(mwt_setup);
-  reductions.push_back(VW::cats_tree::setup);
-  reductions.push_back(cb_explore_setup);
-  reductions.push_back(VW::cb_explore_adf::greedy::setup);
-  reductions.push_back(VW::cb_explore_adf::softmax::setup);
-  reductions.push_back(VW::cb_explore_adf::rnd::setup);
-  reductions.push_back(VW::cb_explore_adf::regcb::setup);
-  reductions.push_back(VW::cb_explore_adf::squarecb::setup);
-  reductions.push_back(VW::cb_explore_adf::synthcover::setup);
-  reductions.push_back(VW::cb_explore_adf::first::setup);
-  reductions.push_back(VW::cb_explore_adf::cover::setup);
-  reductions.push_back(VW::cb_explore_adf::bag::setup);
-  // if (!python_base_reduction)
-  //   reductions.push_back(red_python_multiline_setup);
-  reductions.push_back(cb_dro_setup);
-  reductions.push_back(cb_sample_setup);
-  reductions.push_back(explore_eval_setup);
-  reductions.push_back(VW::shared_feature_merger::shared_feature_merger_setup);
-  reductions.push_back(CCB::ccb_explore_adf_setup);
-  reductions.push_back(VW::slates::slates_setup);
-  // cbify/warm_cb can generate multi-examples. Merge shared features after them
-  reductions.push_back(warm_cb_setup);
-  reductions.push_back(VW::continuous_action::get_pmf_setup);
-  reductions.push_back(VW::pmf_to_pdf::setup);
-  reductions.push_back(VW::continuous_action::cb_explore_pdf_setup);
-  reductions.push_back(VW::continuous_action::cats_pdf::setup);
-  reductions.push_back(VW::continuous_action::sample_pdf_setup);
-  reductions.push_back(VW::continuous_action::cats::setup);
-  reductions.push_back(cbify_setup);
-  reductions.push_back(cbifyldf_setup);
-  reductions.push_back(cb_to_cb_adf_setup);
-  reductions.push_back(VW::offset_tree::setup);
-  reductions.push_back(ExpReplay::expreplay_setup<'c', COST_SENSITIVE::cs_label>);
-  reductions.push_back(Search::setup);
-  reductions.push_back(audit_regressor_setup);
-  if (!python_base_reduction) reductions.push_back(red_python_setup);
-  reductions.push_back(VW::metrics::metrics_setup);
-
-  register_reductions(all, reductions);
-  all.l = setup_base(options, all);
-}
-
-=======
->>>>>>> 0772f80b
 ssize_t trace_message_wrapper_adapter(void* context, const char* buffer, size_t num_bytes)
 {
   auto* wrapper_context = reinterpret_cast<trace_message_wrapper*>(context);

--- conflicted
+++ resolved
@@ -202,7 +202,7 @@
   {
     THROW("error: cannot re-read dictionary from file '" << fname << "', opening failed");
   }
-  
+
   auto map = std::make_shared<feature_dict>();
   // mimicing old v_hashmap behavior for load factor.
   // A smaller factor will generally use more memory but have faster access
@@ -1872,51 +1872,6 @@
     finalize_regressor_exception_thrown = true;
   }
 
-<<<<<<< HEAD
-  if (all.l != nullptr)
-  {
-    all.l->finish();
-    free_it(all.l);
-  }
-
-  // Check if options object lifetime is managed internally.
-  if (all.should_delete_options)
-    delete all.options;
-
-  delete all.p;
-
-  bool seeded;
-  if (all.weights.seeded() > 0)
-    seeded = true;
-  else
-    seeded = false;
-  if (!seeded)
-  {
-    if (all.sd->ldict)
-    {
-      all.sd->ldict->~namedlabels();
-      free(all.sd->ldict);
-    }
-    free(all.sd);
-  }
-  for (auto& sink : all.final_prediction_sink)
-  {
-    delete sink;
-  }
-
-  all.loaded_dictionaries.clear();
-  // TODO: should we be clearing the namespace dictionaries?
-  for (auto& ns_dict : all.namespace_dictionaries)
-  {
-    ns_dict.clear();
-  }
-
-  delete all.loss;
-
-  delete all.all_reduce;
-
-=======
->>>>>>> ea01890d
   if (delete_all)
     delete &all;
 

// Copyright (c) by respective owners including Yahoo!, Microsoft, and
// individual contributors. All rights reserved. Released under a BSD (revised)
// license as described in the file LICENSE.

#include <cstdio>
#include <cfloat>
#include <sstream>
#include <fstream>
#include <sys/types.h>
#include <sys/stat.h>
#include <algorithm>
#include <utility>

#include "constant.h"
#include "parse_regressor.h"
#include "parser.h"
#include "parse_primitives.h"
#include "vw.h"
#include "interactions.h"

#include "parse_args.h"
#include "reduction_stack.h"

#include "rand48.h"
#include "learner.h"
#include "parse_example.h"
#include "best_constant.h"
#include "vw_exception.h"
#include "accumulate.h"
#include "vw_validate.h"
#include "vw_allreduce.h"
#include "metrics.h"
#include "text_utils.h"
#include "interactions.h"

#include "options.h"
#include "options_boost_po.h"
#include "options_serializer_boost_po.h"
#include "named_labels.h"

#include "io/io_adapter.h"
#include "io/custom_streambuf.h"
#include "io/owning_stream.h"
#include "io/logger.h"

#ifdef BUILD_EXTERNAL_PARSER
#  include "parse_example_binary.h"
#endif

using std::cout;
using std::endl;
using namespace VW::config;

namespace logger = VW::io::logger;

uint64_t hash_file_contents(VW::io::reader* f)
{
  uint64_t v = 5289374183516789128;
  char buf[1024];
  while (true)
  {
    ssize_t n = f->read(buf, 1024);
    if (n <= 0) break;
    for (ssize_t i = 0; i < n; i++)
    {
      v *= 341789041;
      v += static_cast<uint64_t>(buf[i]);
    }
  }
  return v;
}

bool directory_exists(const std::string& path)
{
  struct stat info;
  if (stat(path.c_str(), &info) != 0)
    return false;
  else
    return (info.st_mode & S_IFDIR) > 0;
  //  boost::filesystem::path p(path);
  //  return boost::filesystem::exists(p) && boost::filesystem::is_directory(p);
}

std::string find_in_path(const std::vector<std::string>& paths, const std::string& fname)
{
#ifdef _WIN32
  const std::string delimiter = "\\";
#else
  const std::string delimiter = "/";
#endif
  for (const auto& path : paths)
  {
    std::string full = path;
    if (!VW::ends_with(path, delimiter)) { full += delimiter; }
    full += fname;
    std::ifstream f(full.c_str());
    if (f.good()) return full;
  }
  return "";
}

void parse_dictionary_argument(VW::workspace& all, const std::string& str)
{
  if (str.length() == 0) return;
  // expecting 'namespace:file', for instance 'w:foo.txt'
  // in the case of just 'foo.txt' it's applied to the default namespace

  char ns = ' ';
  VW::string_view s(str);
  if ((str.length() > 2) && (str[1] == ':'))
  {
    ns = str[0];
    s.remove_prefix(2);
  }

  std::string file_name = find_in_path(all.dictionary_path, std::string(s));
  if (file_name.empty()) THROW("error: cannot find dictionary '" << s << "' in path; try adding --dictionary_path")

  bool is_gzip = VW::ends_with(file_name, ".gz");
  std::unique_ptr<VW::io::reader> file_adapter;
  try
  {
    file_adapter = is_gzip ? VW::io::open_compressed_file_reader(file_name) : VW::io::open_file_reader(file_name);
  }
  catch (...)
  {
    THROW("error: cannot read dictionary from file '" << file_name << "'"
                                                      << ", opening failed")
  }

  uint64_t fd_hash = hash_file_contents(file_adapter.get());

  if (!all.logger.quiet)
    *(all.trace_message) << "scanned dictionary '" << s << "' from '" << file_name << "', hash=" << std::hex << fd_hash
                         << std::dec << endl;

  // see if we've already read this dictionary
  for (size_t id = 0; id < all.loaded_dictionaries.size(); id++)
  {
    if (all.loaded_dictionaries[id].file_hash == fd_hash)
    {
      all.namespace_dictionaries[static_cast<size_t>(ns)].push_back(all.loaded_dictionaries[id].dict);
      return;
    }
  }

  std::unique_ptr<VW::io::reader> fd;
  try
  {
    fd = VW::io::open_file_reader(file_name);
  }
  catch (...)
  {
    THROW("error: cannot re-read dictionary from file '" << file_name << "', opening failed")
  }
  auto map = std::make_shared<feature_dict>();
  // mimicking old v_hashmap behavior for load factor.
  // A smaller factor will generally use more memory but have faster access
  map->max_load_factor(0.25);
  example* ec = VW::alloc_examples(1);

  auto def = static_cast<size_t>(' ');

  ssize_t size = 2048, pos, num_read;
  char rc;
  char* buffer = calloc_or_throw<char>(size);
  do
  {
    pos = 0;
    do
    {
      num_read = fd->read(&rc, 1);
      if ((rc != EOF) && (num_read > 0)) buffer[pos++] = rc;
      if (pos >= size - 1)
      {
        size *= 2;
        const auto new_buffer = static_cast<char*>(realloc(buffer, size));
        if (new_buffer == nullptr)
        {
          free(buffer);
          VW::dealloc_examples(ec, 1);
          THROW("error: memory allocation failed in reading dictionary")
        }
        else
          buffer = new_buffer;
      }
    } while ((rc != EOF) && (rc != '\n') && (num_read > 0));
    buffer[pos] = 0;

    // we now have a line in buffer
    char* c = buffer;
    while (*c == ' ' || *c == '\t') ++c;  // skip initial whitespace
    char* d = c;
    while (*d != ' ' && *d != '\t' && *d != '\n' && *d != '\0') ++d;  // gobble up initial word
    if (d == c) continue;                                             // no word
    if (*d != ' ' && *d != '\t') continue;                            // reached end of line
    std::string word(c, d - c);
    if (map->find(word) != map->end())  // don't overwrite old values!
    { continue; }
    d--;
    *d = '|';  // set up for parser::read_line
    VW::read_line(all, ec, d);
    // now we just need to grab stuff from the default namespace of ec!
    if (ec->feature_space[def].empty()) { continue; }
    map->emplace(word, VW::make_unique<features>(ec->feature_space[def]));

    // clear up ec
    ec->tag.clear();
    ec->indices.clear();
    for (size_t i = 0; i < 256; i++) { ec->feature_space[i].clear(); }
  } while ((rc != EOF) && (num_read > 0));
  free(buffer);
  VW::dealloc_examples(ec, 1);

  if (!all.logger.quiet)
    *(all.trace_message) << "dictionary " << s << " contains " << map->size() << " item"
                         << (map->size() == 1 ? "" : "s") << endl;

  all.namespace_dictionaries[static_cast<size_t>(ns)].push_back(map);
  dictionary_info info = {s.to_string(), fd_hash, map};
  all.loaded_dictionaries.push_back(info);
}

void parse_affix_argument(VW::workspace& all, const std::string& str)
{
  if (str.length() == 0) return;
  char* cstr = calloc_or_throw<char>(str.length() + 1);
  VW::string_cpy(cstr, (str.length() + 1), str.c_str());

  char* next_token;
  char* p = strtok_s(cstr, ",", &next_token);

  try
  {
    while (p)
    {
      char* q = p;
      uint16_t prefix = 1;
      if (q[0] == '+') { q++; }
      else if (q[0] == '-')
      {
        prefix = 0;
        q++;
      }
      if ((q[0] < '1') || (q[0] > '7')) THROW("malformed affix argument (length must be 1..7): " << p)

      auto len = static_cast<uint16_t>(q[0] - '0');
      auto ns = static_cast<uint16_t>(' ');  // default namespace
      if (q[1] != 0)
      {
        if (valid_ns(q[1]))
          ns = static_cast<uint16_t>(q[1]);
        else
          THROW("malformed affix argument (invalid namespace): " << p)

        if (q[2] != 0) THROW("malformed affix argument (too long): " << p)
      }

      uint16_t afx = (len << 1) | (prefix & 0x1);
      all.affix_features[ns] <<= 4;
      all.affix_features[ns] |= afx;

      p = strtok_s(nullptr, ",", &next_token);
    }
  }
  catch (...)
  {
    free(cstr);
    throw;
  }

  free(cstr);
}

void parse_diagnostics(options_i& options, VW::workspace& all)
{
  bool version_arg = false;
  bool help = false;
  bool skip_driver = false;
  std::string progress_arg;
  option_group_definition diagnostic_group("Diagnostic");
  diagnostic_group.add(make_option("version", version_arg).help("Version information"))
      .add(make_option("audit", all.audit).short_name("a").help("Print weights of features"))
      .add(make_option("progress", progress_arg)
               .short_name("P")
               .help("Progress update frequency. int: additive, float: multiplicative"))
      .add(make_option("quiet", all.logger.quiet).help("Don't output diagnostics and progress updates"))
      .add(make_option("limit_output", all.logger.upper_limit).help("Avoid chatty output. Limit total printed lines"))
      .add(make_option("dry_run", skip_driver)
               .help("Parse arguments and print corresponding metadata. Will not execute driver"))
      .add(make_option("help", help)
               .short_name("h")
               .help("More information on vowpal wabbit can be found here https://vowpalwabbit.org"));

  options.add_and_parse(diagnostic_group);

  if (help) { all.logger.quiet = true; }

  if (all.logger.quiet)
  {
    logger::log_set_level(logger::log_level::off);
    // This is valid:
    // https://stackoverflow.com/questions/25690636/is-it-valid-to-construct-an-stdostream-from-a-null-buffer This
    // results in the ostream not outputting anything.
    all.trace_message = VW::make_unique<std::ostream>(nullptr);
  }

  if (options.was_supplied("limit_output")) logger::set_max_output(all.logger.upper_limit);

  // pass all.logger.quiet around
  if (all.all_reduce) all.all_reduce->quiet = all.logger.quiet;

  // Upon direct query for version -- spit it out directly to stdout
  if (version_arg)
  {
    std::cout << VW::version.to_string() << " (git commit: " << VW::git_commit << ")\n";
    exit(0);
  }

  if (options.was_supplied("progress") && !all.logger.quiet)
  {
    all.progress_arg = static_cast<float>(::atof(progress_arg.c_str()));
    // --progress interval is dual: either integer or floating-point
    if (progress_arg.find_first_of('.') == std::string::npos)
    {
      // No "." in arg: assume integer -> additive
      all.progress_add = true;
      if (all.progress_arg < 1)
      {
        *(all.trace_message) << "warning: additive --progress <int>"
                             << " can't be < 1: forcing to 1" << endl;
        all.progress_arg = 1;
      }
      all.sd->dump_interval = all.progress_arg;
    }
    else
    {
      // A "." in arg: assume floating-point -> multiplicative
      all.progress_add = false;

      if (all.progress_arg <= 1.f)
      {
        *(all.trace_message) << "warning: multiplicative --progress <float>: " << progress_arg
                             << " is <= 1.0: adding 1.0" << endl;
        all.progress_arg += 1.f;
      }
      else if (all.progress_arg > 9.f)
      {
        *(all.trace_message) << "warning: multiplicative --progress <float>"
                             << " is > 9.0: you probably meant to use an integer" << endl;
      }
      all.sd->dump_interval = 1.f;
    }
  }
}

input_options parse_source(VW::workspace& all, options_i& options)
{
  input_options parsed_options;

  option_group_definition input_options("Input");
  input_options.add(make_option("data", all.data_filename).short_name("d").help("Example set"))
      .add(make_option("daemon", parsed_options.daemon).help("Persistent daemon mode on port 26542"))
      .add(make_option("foreground", parsed_options.foreground)
               .help("In persistent daemon mode, do not run in the background"))
      .add(make_option("port", parsed_options.port).help("Port to listen on; use 0 to pick unused port"))
      .add(make_option("num_children", all.num_children).help("Number of children for persistent daemon mode"))
      .add(make_option("pid_file", parsed_options.pid_file).help("Write pid file in persistent daemon mode"))
      .add(make_option("port_file", parsed_options.port_file).help("Write port used in persistent daemon mode"))
      .add(make_option("cache", parsed_options.cache).short_name("c").help("Use a cache.  The default is <data>.cache"))
      .add(make_option("cache_file", parsed_options.cache_files).help("The location(s) of cache_file"))
      .add(make_option("json", parsed_options.json).help("Enable JSON parsing"))
      .add(make_option("dsjson", parsed_options.dsjson).help("Enable Decision Service JSON parsing"))
      .add(make_option("kill_cache", parsed_options.kill_cache)
               .short_name("k")
               .help("Do not reuse existing cache: create a new one always"))
      .add(
          make_option("compressed", parsed_options.compressed)
              .help(
                  "use gzip format whenever possible. If a cache file is being created, this option creates a "
                  "compressed cache file. A mixture of raw-text & compressed inputs are supported with autodetection."))
      .add(make_option("no_stdin", all.stdin_off).help("Do not default to reading from stdin"))
      .add(make_option("no_daemon", all.no_daemon)
               .help("Force a loaded daemon or active learning model to accept local input instead of starting in "
                     "daemon mode"))
      .add(make_option("chain_hash", parsed_options.chain_hash_json)
               .help("Enable chain hash in JSON for feature name and string feature value. e.g. {'A': {'B': 'C'}} is "
                     "hashed as "
                     "A^B^C. Note: this will become the default in a future version, so enabling this option will "
                     "migrate you to the new behavior and silence the warning."))
      .add(make_option("flatbuffer", parsed_options.flatbuffer)
               .help("Data file will be interpreted as a flatbuffer file"));
#ifdef BUILD_EXTERNAL_PARSER
  VW::external::parser::set_parse_args(input_options, parsed_options);
#endif

  options.add_and_parse(input_options);

  // Check if the options provider has any positional args. Only really makes sense for command line, others just return
  // an empty list.
  const auto positional_tokens = options.get_positional_tokens();
  if (positional_tokens.size() == 1) { all.data_filename = positional_tokens[0]; }
  else if (positional_tokens.size() > 1)
  {
    *(all.trace_message) << "Warning: Multiple data files passed as positional parameters, only the first one will be "
                            "read and the rest will be ignored."
                         << endl;
  }

  if (parsed_options.daemon || options.was_supplied("pid_file") || (options.was_supplied("port") && !all.active))
  {
    all.daemon = true;
    // allow each child to process up to 1e5 connections
    all.numpasses = static_cast<size_t>(1e5);
  }

  // Add an implicit cache file based on the data filename.
  if (parsed_options.cache) { parsed_options.cache_files.push_back(all.data_filename + ".cache"); }

  if ((parsed_options.cache || options.was_supplied("cache_file")) && options.was_supplied("invert_hash"))
    THROW("invert_hash is incompatible with a cache file.  Use it in single pass mode only.")

  if (!all.holdout_set_off &&
      (options.was_supplied("output_feature_regularizer_binary") ||
          options.was_supplied("output_feature_regularizer_text")))
  {
    all.holdout_set_off = true;
    *(all.trace_message) << "Making holdout_set_off=true since output regularizer specified" << endl;
  }

  return parsed_options;
}

namespace VW
{
const char* are_features_compatible(VW::workspace& vw1, VW::workspace& vw2)
{
  if (vw1.example_parser->hasher != vw2.example_parser->hasher) return "hasher";

  if (!std::equal(vw1.spelling_features.begin(), vw1.spelling_features.end(), vw2.spelling_features.begin()))
    return "spelling_features";

  if (!std::equal(vw1.affix_features.begin(), vw1.affix_features.end(), vw2.affix_features.begin()))
    return "affix_features";

  if (vw1.skip_gram_transformer != nullptr && vw2.skip_gram_transformer != nullptr)
  {
    const auto& vw1_ngram_strings = vw1.skip_gram_transformer->get_initial_ngram_definitions();
    const auto& vw2_ngram_strings = vw2.skip_gram_transformer->get_initial_ngram_definitions();
    const auto& vw1_skips_strings = vw1.skip_gram_transformer->get_initial_skip_definitions();
    const auto& vw2_skips_strings = vw2.skip_gram_transformer->get_initial_skip_definitions();

    if (!std::equal(vw1_ngram_strings.begin(), vw1_ngram_strings.end(), vw2_ngram_strings.begin())) return "ngram";

    if (!std::equal(vw1_skips_strings.begin(), vw1_skips_strings.end(), vw2_skips_strings.begin())) return "skips";
  }
  else if (vw1.skip_gram_transformer != nullptr || vw2.skip_gram_transformer != nullptr)
  {
    // If one of them didn't define the ngram transformer then they differ by ngram (skips depends on ngram)
    return "ngram";
  }

  if (!std::equal(vw1.limit.begin(), vw1.limit.end(), vw2.limit.begin())) return "limit";

  if (vw1.num_bits != vw2.num_bits) return "num_bits";

  if (vw1.permutations != vw2.permutations) return "permutations";

  if (vw1.interactions.size() != vw2.interactions.size()) return "interactions size";

  if (vw1.ignore_some != vw2.ignore_some) return "ignore_some";

  if (vw1.ignore_some && !std::equal(vw1.ignore.begin(), vw1.ignore.end(), vw2.ignore.begin())) return "ignore";

  if (vw1.ignore_some_linear != vw2.ignore_some_linear) return "ignore_some_linear";

  if (vw1.ignore_some_linear &&
      !std::equal(vw1.ignore_linear.begin(), vw1.ignore_linear.end(), vw2.ignore_linear.begin()))
    return "ignore_linear";

  if (vw1.redefine_some != vw2.redefine_some) return "redefine_some";

  if (vw1.redefine_some && !std::equal(vw1.redefine.begin(), vw1.redefine.end(), vw2.redefine.begin()))
    return "redefine";

  if (vw1.add_constant != vw2.add_constant) return "add_constant";

  if (vw1.dictionary_path.size() != vw2.dictionary_path.size()) return "dictionary_path size";

  if (!std::equal(vw1.dictionary_path.begin(), vw1.dictionary_path.end(), vw2.dictionary_path.begin()))
    return "dictionary_path";

  for (auto i = std::begin(vw1.interactions), j = std::begin(vw2.interactions); i != std::end(vw1.interactions);
       ++i, ++j)
    if (*i != *j) return "interaction mismatch";

  return nullptr;
}

}  // namespace VW

std::vector<namespace_index> parse_char_interactions(VW::string_view input)
{
  std::vector<namespace_index> result;
  auto decoded = VW::decode_inline_hex(input);
  result.insert(result.begin(), decoded.begin(), decoded.end());
  return result;
}

std::vector<extent_term> parse_full_name_interactions(VW::workspace& all, VW::string_view str)
{
  std::vector<extent_term> result;
  auto encoded = VW::decode_inline_hex(str);

  std::vector<VW::string_view> tokens;
  tokenize('|', str, tokens, true);
  for (const auto& token : tokens)
  {
    if (token.empty()) { THROW("A term in --experimental_full_name_interactions cannot be empty. Given: " << str) }
    if (std::find(token.begin(), token.end(), ':') != token.end())
    {
      if (token.size() != 1)
      {
        THROW(
            "A wildcard term in --experimental_full_name_interactions cannot contain characters other than ':'. Found: "
            << token)
      }
      result.emplace_back(wildcard_namespace, wildcard_namespace);
    }
    else
    {
      const auto ns_hash = VW::hash_space(all, std::string{token});
      result.emplace_back(static_cast<namespace_index>(token[0]), ns_hash);
    }
  }
  return result;
}

void parse_feature_tweaks(options_i& options, VW::workspace& all, bool interactions_settings_duplicated,
    std::vector<std::string>& dictionary_nses)
{
  std::string hash_function("strings");
  uint32_t new_bits;
  std::vector<std::string> spelling_ns;
  std::vector<std::string> quadratics;
  std::vector<std::string> cubics;
  std::vector<std::string> interactions;
  std::vector<std::string> full_name_interactions;
  std::vector<std::string> ignores;
  std::vector<std::string> ignore_linears;
  std::vector<std::string> keeps;
  std::vector<std::string> redefines;

  std::vector<std::string> ngram_strings;
  std::vector<std::string> skip_strings;

  std::vector<std::string> dictionary_path;

  bool noconstant;
  bool leave_duplicate_interactions;
  std::string affix;
  std::string q_colon;

  option_group_definition feature_options("Feature");
  feature_options
<<<<<<< HEAD
      .add(make_option("privacy_activation", all.privacy_activation)
               .help("turns on aggregated weight exporting when the unique feature tags cross "
                     "`privacy_activation_threshold`"))
      .add(make_option("privacy_activation_threshold", all.privacy_activation_threshold)
               .help("takes effect when `privacy_activation` is turned on and is the number of unique tag hashes a "
                     "weight needs to see before it is exported"))
      .add(make_option("hash", hash_function).keep().help("how to hash the features. Available options: strings, all"))
      .add(make_option("hash_seed", all.hash_seed).keep().default_value(0).help("seed for hash function"))
      .add(make_option("ignore", ignores).keep().help("ignore namespaces beginning with character <arg>"))
=======
      .add(make_option("hash", hash_function).keep().one_of({"strings", "all"}).help("How to hash the features"))
      .add(make_option("hash_seed", all.hash_seed).keep().default_value(0).help("Seed for hash function"))
      .add(make_option("ignore", ignores).keep().help("Ignore namespaces beginning with character <arg>"))
>>>>>>> 5d139f46
      .add(make_option("ignore_linear", ignore_linears)
               .keep()
               .help("Ignore namespaces beginning with character <arg> for linear terms only"))
      .add(make_option("keep", keeps).keep().help("Keep namespaces beginning with character <arg>"))
      .add(make_option("redefine", redefines)
               .keep()
               .help("Redefine namespaces beginning with characters of std::string S as namespace N. <arg> shall be in "
                     "form "
                     "'N:=S' where := is operator. Empty N or S are treated as default namespace. Use ':' as a "
                     "wildcard in S.")
               .keep())
      .add(make_option("bit_precision", new_bits).short_name("b").help("Number of bits in the feature table"))
      .add(make_option("noconstant", noconstant).help("Don't add a constant feature"))
      .add(make_option("constant", all.initial_constant).short_name("C").help("Set initial value of constant"))
      .add(make_option("ngram", ngram_strings)
               .help("Generate N grams. To generate N grams for a single namespace 'foo', arg should be fN"))
      .add(make_option("skips", skip_strings)
               .help("Generate skips in N grams. This in conjunction with the ngram tag can be used to generate "
                     "generalized n-skip-k-gram. To generate n-skips for a single namespace 'foo', arg should be fN."))
      .add(
          make_option("feature_limit", all.limit_strings)
              .help("Limit to N unique features per namespace. To apply to a single namespace 'foo', arg should be fN"))
      .add(make_option("affix", affix)
               .keep()
               .help("Generate prefixes/suffixes of features; argument '+2a,-3b,+1' means generate 2-char prefixes for "
                     "namespace a, 3-char suffixes for b and 1 char prefixes for default namespace"))
      .add(make_option("spelling", spelling_ns)
               .keep()
               .help("Compute spelling features for a give namespace (use '_' for default namespace)"))
      .add(make_option("dictionary", dictionary_nses)
               .keep()
               .help("Read a dictionary for additional features (arg either 'x:file' or just 'file')"))
      .add(make_option("dictionary_path", dictionary_path)
               .help("Look in this directory for dictionaries; defaults to current directory or env{PATH}"))
      .add(make_option("interactions", interactions)
               .keep()
               .help("Create feature interactions of any level between namespaces"))
      .add(make_option("experimental_full_name_interactions", full_name_interactions)
               .keep()
               .help("EXPERIMENTAL: Create feature interactions of any level between namespaces by specifying the full "
                     "name of each namespace."))
      .add(make_option("permutations", all.permutations)
               .help("Use permutations instead of combinations for feature interactions of same namespace"))
      .add(make_option("leave_duplicate_interactions", leave_duplicate_interactions)
               .help("Don't remove interactions with duplicate combinations of namespaces. For ex. this is a "
                     "duplicate: '-q ab -q ba' and a lot more in '-q ::'."))
      .add(make_option("quadratic", quadratics).short_name("q").keep().help("Create and use quadratic features"))
      // TODO this option is unused - remove?
      .add(make_option("q:", q_colon).help("DEPRECATED ':' corresponds to a wildcard for all printable characters"))
      .add(make_option("cubic", cubics).keep().help("Create and use cubic features"));
  options.add_and_parse(feature_options);

  // feature manipulation
  all.example_parser->hasher = getHasher(hash_function);

  if (options.was_supplied("spelling"))
  {
    for (auto& spelling_n : spelling_ns)
    {
      spelling_n = VW::decode_inline_hex(spelling_n);
      if (spelling_n[0] == '_')
        all.spelling_features[static_cast<unsigned char>(' ')] = true;
      else
        all.spelling_features[static_cast<size_t>(spelling_n[0])] = true;
    }
  }

  if (options.was_supplied("q:"))
  {
    *(all.trace_message)
        << "WARNING: '--q:' is deprecated and not supported. You can use : as a wildcard in interactions." << endl;
  }

  if (options.was_supplied("affix")) parse_affix_argument(all, VW::decode_inline_hex(affix));

  // Process ngram and skips arguments
  if (options.was_supplied("skips"))
  {
    if (!options.was_supplied("ngram")) { THROW("You can not skip unless ngram is > 1") }
  }

  if (options.was_supplied("ngram"))
  {
    if (options.was_supplied("sort_features")) { THROW("ngram is incompatible with sort_features.") }

    std::vector<std::string> hex_decoded_ngram_strings;
    hex_decoded_ngram_strings.reserve(ngram_strings.size());
    std::transform(ngram_strings.begin(), ngram_strings.end(), std::back_inserter(hex_decoded_ngram_strings),
        [](const std::string& arg) { return VW::decode_inline_hex(arg); });

    std::vector<std::string> hex_decoded_skip_strings;
    hex_decoded_skip_strings.reserve(skip_strings.size());
    std::transform(skip_strings.begin(), skip_strings.end(), std::back_inserter(hex_decoded_skip_strings),
        [](const std::string& arg) { return VW::decode_inline_hex(arg); });

    all.skip_gram_transformer = VW::make_unique<VW::kskip_ngram_transformer>(
        VW::kskip_ngram_transformer::build(hex_decoded_ngram_strings, hex_decoded_skip_strings, all.logger.quiet));
  }

  if (options.was_supplied("feature_limit")) compile_limits(all.limit_strings, all.limit, all.logger.quiet);

  if (options.was_supplied("bit_precision"))
  {
    if (all.default_bits == false && new_bits != all.num_bits)
      THROW("Number of bits is set to " << new_bits << " and " << all.num_bits
                                        << " by argument and model.  That does not work.")

    all.default_bits = false;
    all.num_bits = new_bits;

    VW::validate_num_bits(all);
  }

  // prepare namespace interactions
  std::vector<std::vector<namespace_index>> decoded_interactions;

  if ( ( (!all.interactions.empty() && /*data was restored from old model file directly to v_array and will be overriden automatically*/
          (options.was_supplied("quadratic") || options.was_supplied("cubic") || options.was_supplied("interactions")) ) )
       ||
       interactions_settings_duplicated /*settings were restored from model file to file_options and overriden by params from command line*/)
  {
    *(all.trace_message)
        << "WARNING: model file has set of {-q, --cubic, --interactions} settings stored, but they'll be "
           "OVERRIDEN by set of {-q, --cubic, --interactions} settings from command line."
        << endl;

    // in case arrays were already filled in with values from old model file - reset them
    if (!all.interactions.empty()) { all.interactions.clear(); }
  }

  if (options.was_supplied("quadratic"))
  {
    for (auto& i : quadratics)
    {
      auto parsed = parse_char_interactions(i);
      if (parsed.size() != 2) { THROW("error, quadratic features must involve two sets.)") }
      decoded_interactions.emplace_back(parsed.begin(), parsed.end());
    }

    if (!all.logger.quiet)
    {
      *(all.trace_message) << fmt::format("creating quadratic features for pairs: {}\n", fmt::join(quadratics, " "));
    }
  }

  if (options.was_supplied("cubic"))
  {
    for (const auto& i : cubics)
    {
      auto parsed = parse_char_interactions(i);
      if (parsed.size() != 3) { THROW("error, cubic features must involve three sets.") }
      decoded_interactions.emplace_back(parsed.begin(), parsed.end());
    }

    if (!all.logger.quiet)
    { *(all.trace_message) << fmt::format("creating cubic features for triples: {}\n", fmt::join(cubics, " ")); }
  }

  if (options.was_supplied("interactions"))
  {
    for (const auto& i : interactions)
    {
      auto parsed = parse_char_interactions(i);
      if (parsed.size() < 2) { THROW("error, feature interactions must involve at least two namespaces") }
      decoded_interactions.emplace_back(parsed.begin(), parsed.end());
    }
    if (!all.logger.quiet)
    {
      *(all.trace_message) << fmt::format(
          "creating features for following interactions: {}\n", fmt::join(interactions, " "));
    }
  }

  if (!decoded_interactions.empty())
  {
    if (!all.logger.quiet && !options.was_supplied("leave_duplicate_interactions"))
    {
      auto any_contain_wildcards = std::any_of(decoded_interactions.begin(), decoded_interactions.end(),
          [](const std::vector<namespace_index>& interaction) { return INTERACTIONS::contains_wildcard(interaction); });
      if (any_contain_wildcards)
      {
        *(all.trace_message) << "WARNING: any duplicate namespace interactions will be removed\n"
                             << "You can use --leave_duplicate_interactions to disable this behaviour.\n";
      }
    }

    // Sorts the overall list
    std::sort(decoded_interactions.begin(), decoded_interactions.end(), INTERACTIONS::sort_interactions_comparator);

    size_t removed_cnt = 0;
    size_t sorted_cnt = 0;
    // Sorts individual interactions
    INTERACTIONS::sort_and_filter_duplicate_interactions(
        decoded_interactions, !leave_duplicate_interactions, removed_cnt, sorted_cnt);

    if (removed_cnt > 0 && !all.logger.quiet)
    {
      *(all.trace_message) << "WARNING: duplicate namespace interactions were found. Removed: " << removed_cnt << '.'
                           << endl
                           << "You can use --leave_duplicate_interactions to disable this behaviour." << endl;
    }

    if (sorted_cnt > 0 && !all.logger.quiet)
    {
      *(all.trace_message) << "WARNING: some interactions contain duplicate characters and their characters order has "
                              "been changed. Interactions affected: "
                           << sorted_cnt << '.' << endl;
    }

    all.interactions = std::move(decoded_interactions);
  }

  if (options.was_supplied("experimental_full_name_interactions"))
  {
    for (const auto& i : full_name_interactions)
    {
      auto parsed = parse_full_name_interactions(all, i);
      if (parsed.size() < 2) { THROW("error, feature interactions must involve at least two namespaces") }
      std::sort(parsed.begin(), parsed.end());
      all.extent_interactions.push_back(parsed);
    }
    std::sort(all.extent_interactions.begin(), all.extent_interactions.end());
    if (!leave_duplicate_interactions)
    {
      all.extent_interactions.erase(
          std::unique(all.extent_interactions.begin(), all.extent_interactions.end()), all.extent_interactions.end());
    }
  }

  for (size_t i = 0; i < 256; i++)
  {
    all.ignore[i] = false;
    all.ignore_linear[i] = false;
  }
  all.ignore_some = false;
  all.ignore_some_linear = false;

  if (options.was_supplied("ignore"))
  {
    all.ignore_some = true;

    for (auto& i : ignores)
    {
      i = VW::decode_inline_hex(i);
      for (auto j : i) all.ignore[static_cast<size_t>(static_cast<unsigned char>(j))] = true;
    }

    if (!all.logger.quiet)
    {
      *(all.trace_message) << "ignoring namespaces beginning with: ";
      for (auto const& ignore : ignores)
        for (auto const character : ignore) *(all.trace_message) << character << " ";

      *(all.trace_message) << endl;
    }
  }

  if (options.was_supplied("ignore_linear"))
  {
    all.ignore_some_linear = true;

    for (auto& i : ignore_linears)
    {
      i = VW::decode_inline_hex(i);
      for (auto j : i) all.ignore_linear[static_cast<size_t>(static_cast<unsigned char>(j))] = true;
    }

    if (!all.logger.quiet)
    {
      *(all.trace_message) << "ignoring linear terms for namespaces beginning with: ";
      for (auto const& ignore : ignore_linears)
        for (auto const character : ignore) *(all.trace_message) << character << " ";

      *(all.trace_message) << endl;
    }
  }

  if (options.was_supplied("keep"))
  {
    for (size_t i = 0; i < 256; i++) all.ignore[i] = true;

    all.ignore_some = true;

    for (auto& i : keeps)
    {
      i = VW::decode_inline_hex(i);
      for (const auto& j : i) all.ignore[static_cast<size_t>(static_cast<unsigned char>(j))] = false;
    }

    if (!all.logger.quiet)
    {
      *(all.trace_message) << "using namespaces beginning with: ";
      for (auto const& keep : keeps)
        for (auto const character : keep) *(all.trace_message) << character << " ";

      *(all.trace_message) << endl;
    }
  }

  // --redefine param code
  all.redefine_some = false;  // false by default

  if (options.was_supplied("redefine"))
  {
    // initial values: i-th namespace is redefined to i itself
    for (size_t i = 0; i < 256; i++) all.redefine[i] = static_cast<unsigned char>(i);

    // note: --redefine declaration order is matter
    // so --redefine :=L --redefine ab:=M  --ignore L  will ignore all except a and b under new M namspace

    for (const auto& arg : redefines)
    {
      const std::string& argument = VW::decode_inline_hex(arg);
      size_t arg_len = argument.length();

      size_t operator_pos = 0;  // keeps operator pos + 1 to stay unsigned type
      bool operator_found = false;
      unsigned char new_namespace = ' ';

      // let's find operator ':=' position in N:=S
      for (size_t i = 0; i < arg_len; i++)
      {
        if (operator_found)
        {
          if (i > 2) { new_namespace = argument[0]; }  // N is not empty
          break;
        }
        else if (argument[i] == ':')
          operator_pos = i + 1;
        else if ((argument[i] == '=') && (operator_pos == i))
          operator_found = true;
      }

      if (!operator_found) THROW("argument of --redefine is malformed. Valid format is N:=S, :=S or N:=")

      if (++operator_pos > 3)  // seek operator end
        *(all.trace_message)
            << "WARNING: multiple namespaces are used in target part of --redefine argument. Only first one ('"
            << new_namespace << "') will be used as target namespace." << endl;

      all.redefine_some = true;

      // case ':=S' doesn't require any additional code as new_namespace = ' ' by default

      if (operator_pos == arg_len)  // S is empty, default namespace shall be used
        all.redefine[static_cast<int>(' ')] = new_namespace;
      else
        for (size_t i = operator_pos; i < arg_len; i++)
        {
          // all namespaces from S are redefined to N
          unsigned char c = argument[i];
          if (c != ':')
            all.redefine[c] = new_namespace;
          else
          {
            // wildcard found: redefine all except default and break
            for (size_t j = 0; j < 256; j++) all.redefine[j] = new_namespace;
            break;  // break processing S
          }
        }
    }
  }

  if (options.was_supplied("dictionary"))
  {
    if (options.was_supplied("dictionary_path"))
      for (const std::string& path : dictionary_path)
        if (directory_exists(path)) all.dictionary_path.push_back(path);
    if (directory_exists(".")) all.dictionary_path.emplace_back(".");

#if _WIN32
    std::string PATH;
    char* buf;
    size_t buf_size;
    auto err = _dupenv_s(&buf, &buf_size, "PATH");
    if (!err && buf_size != 0)
    {
      PATH = std::string(buf, buf_size);
      free(buf);
    }
    const char delimiter = ';';
#else
    const std::string PATH = getenv("PATH");
    const char delimiter = ':';
#endif
    if (!PATH.empty())
    {
      size_t previous = 0;
      size_t index = PATH.find(delimiter);
      while (index != std::string::npos)
      {
        all.dictionary_path.push_back(PATH.substr(previous, index - previous));
        previous = index + 1;
        index = PATH.find(delimiter, previous);
      }
      all.dictionary_path.push_back(PATH.substr(previous));
    }
  }

  if (noconstant) all.add_constant = false;
}

void parse_example_tweaks(options_i& options, VW::workspace& all)
{
  std::string named_labels;
  std::string loss_function;
  float loss_parameter = 0.0;
  size_t early_terminate_passes;
  bool test_only = false;

  option_group_definition example_options("Example");
  example_options.add(make_option("testonly", test_only).short_name("t").help("Ignore label information and just test"))
      .add(make_option("holdout_off", all.holdout_set_off).help("No holdout data in multiple passes"))
      .add(make_option("holdout_period", all.holdout_period).default_value(10).help("Holdout period for test only"))
      .add(make_option("holdout_after", all.holdout_after)
               .help("Holdout after n training examples, default off (disables holdout_period)"))
      .add(
          make_option("early_terminate", early_terminate_passes)
              .default_value(3)
              .help(
                  "Specify the number of passes tolerated when holdout loss doesn't decrease before early termination"))
      .add(make_option("passes", all.numpasses).help("Number of Training Passes"))
      .add(make_option("initial_pass_length", all.pass_length).help("Initial number of examples per pass"))
      .add(make_option("examples", all.max_examples).help("Number of examples to parse"))
      .add(make_option("min_prediction", all.sd->min_label).help("Smallest prediction to output"))
      .add(make_option("max_prediction", all.sd->max_label).help("Largest prediction to output"))
      .add(make_option("sort_features", all.example_parser->sort_features)
               .help("Turn this on to disregard order in which features have been defined. This will lead to smaller "
                     "cache sizes"))
      .add(make_option("loss_function", loss_function)
               .default_value("squared")
               .one_of({"squared", "classic", "hinge", "logistic", "quantile", "poisson"})
               .help("Specify the loss function to be used, uses squared by default"))
      .add(make_option("quantile_tau", loss_parameter)
               .default_value(0.5f)
               .help("Parameter \\tau associated with Quantile loss. Defaults to 0.5"))
      .add(make_option("l1", all.l1_lambda).help("L_1 lambda"))
      .add(make_option("l2", all.l2_lambda).help("L_2 lambda"))
      .add(make_option("no_bias_regularization", all.no_bias).help("No bias in regularization"))
      .add(make_option("named_labels", named_labels)
               .keep()
               .help("Use names for labels (multiclass, etc.) rather than integers, argument specified all possible "
                     "labels, comma-sep, eg \"--named_labels Noun,Verb,Adj,Punc\""));
  options.add_and_parse(example_options);

  if (test_only || all.eta == 0.)
  {
    if (!all.logger.quiet) *(all.trace_message) << "only testing" << endl;
    all.training = false;
    if (all.lda > 0) all.eta = 0;
  }
  else
    all.training = true;

  if ((all.numpasses > 1 || all.holdout_after > 0) && !all.holdout_set_off)
    all.holdout_set_off = false;  // holdout is on unless explicitly off
  else
    all.holdout_set_off = true;

  if (options.was_supplied("min_prediction") || options.was_supplied("max_prediction") || test_only)
    all.set_minmax = noop_mm;

  if (options.was_supplied("named_labels"))
  {
    all.sd->ldict = VW::make_unique<VW::named_labels>(named_labels);
    if (!all.logger.quiet) *(all.trace_message) << "parsed " << all.sd->ldict->getK() << " named labels" << endl;
  }

  all.loss = getLossFunction(all, loss_function, loss_parameter);

  if (all.l1_lambda < 0.f)
  {
    *(all.trace_message) << "l1_lambda should be nonnegative: resetting from " << all.l1_lambda << " to 0" << endl;
    all.l1_lambda = 0.f;
  }
  if (all.l2_lambda < 0.f)
  {
    *(all.trace_message) << "l2_lambda should be nonnegative: resetting from " << all.l2_lambda << " to 0" << endl;
    all.l2_lambda = 0.f;
  }
  all.reg_mode += (all.l1_lambda > 0.) ? 1 : 0;
  all.reg_mode += (all.l2_lambda > 0.) ? 2 : 0;
  if (!all.logger.quiet)
  {
    if (all.reg_mode % 2 && !options.was_supplied("bfgs"))
      *(all.trace_message) << "using l1 regularization = " << all.l1_lambda << endl;
    if (all.reg_mode > 1) *(all.trace_message) << "using l2 regularization = " << all.l2_lambda << endl;
  }
}

void parse_output_preds(options_i& options, VW::workspace& all)
{
  std::string predictions;
  std::string raw_predictions;

  option_group_definition output_options("Output");
  output_options.add(make_option("predictions", predictions).short_name("p").help("File to output predictions to"))
      .add(make_option("raw_predictions", raw_predictions)
               .short_name("r")
               .help("File to output unnormalized predictions to"));
  options.add_and_parse(output_options);

  if (options.was_supplied("predictions"))
  {
    if (!all.logger.quiet) *(all.trace_message) << "predictions = " << predictions << endl;

    if (predictions == "stdout")
    {
      all.final_prediction_sink.push_back(VW::io::open_stdout());  // stdout
    }
    else
    {
      try
      {
        all.final_prediction_sink.push_back(VW::io::open_file_writer(predictions));
      }
      catch (...)
      {
        *(all.trace_message) << "Error opening the predictions file: " << predictions << endl;
      }
    }
  }

  if (options.was_supplied("raw_predictions"))
  {
    if (!all.logger.quiet)
    {
      *(all.trace_message) << "raw predictions = " << raw_predictions << endl;
      if (options.was_supplied("binary"))
        *(all.trace_message)
            << "Warning: --raw_predictions has no defined value when --binary specified, expect no output" << endl;
    }
    if (raw_predictions == "stdout") { all.raw_prediction = VW::io::open_stdout(); }
    else
    {
      all.raw_prediction = VW::io::open_file_writer(raw_predictions);
    }
  }
}

void parse_output_model(options_i& options, VW::workspace& all)
{
  option_group_definition output_model_options("Output Model");
  output_model_options
      .add(make_option("final_regressor", all.final_regressor_name).short_name("f").help("Final regressor"))
      .add(make_option("readable_model", all.text_regressor_name)
               .help("Output human-readable final regressor with numeric features"))
      .add(make_option("invert_hash", all.inv_hash_regressor_name)
               .help("Output human-readable final regressor with feature names.  Computationally expensive"))
      .add(make_option("save_resume", all.save_resume)
               .help("Save extra state so learning can be resumed later with new data"))
      .add(make_option("preserve_performance_counters", all.preserve_performance_counters)
               .help("Reset performance counters when warmstarting"))
      .add(make_option("save_per_pass", all.save_per_pass).help("Save the model after every pass over data"))
      .add(make_option("output_feature_regularizer_binary", all.per_feature_regularizer_output)
               .help("Per feature regularization output file"))
      .add(make_option("output_feature_regularizer_text", all.per_feature_regularizer_text)
               .help("Per feature regularization output file, in text"))
      .add(make_option("id", all.id).help("User supplied ID embedded into the final regressor"));
  options.add_and_parse(output_model_options);

  if (!all.final_regressor_name.empty() && !all.logger.quiet)
    *(all.trace_message) << "final_regressor = " << all.final_regressor_name << endl;

  if (options.was_supplied("invert_hash")) all.hash_inv = true;

  // Question: This doesn't seem necessary
  // if (options.was_supplied("id") && find(arg.args.begin(), arg.args.end(), "--id") == arg.args.end())
  // {
  //   arg.args.push_back("--id");
  //   arg.args.push_back(arg.vm["id"].as<std::string>());
  // }
}

void load_input_model(VW::workspace& all, io_buf& io_temp)
{
  // Need to see if we have to load feature mask first or second.
  // -i and -mask are from same file, load -i file first so mask can use it
  if (!all.feature_mask.empty() && !all.initial_regressors.empty() && all.feature_mask == all.initial_regressors[0])
  {
    // load rest of regressor
    all.l->save_load(io_temp, true, false);
    io_temp.close_file();

    parse_mask_regressor_args(all, all.feature_mask, all.initial_regressors);
  }
  else
  {  // load mask first
    parse_mask_regressor_args(all, all.feature_mask, all.initial_regressors);

    // load rest of regressor
    all.l->save_load(io_temp, true, false);
    io_temp.close_file();
  }
}

ssize_t trace_message_wrapper_adapter(void* context, const char* buffer, size_t num_bytes)
{
  auto* wrapper_context = reinterpret_cast<trace_message_wrapper*>(context);
  const std::string str(buffer, num_bytes);
  wrapper_context->_trace_message(wrapper_context->_inner_context, str);
  return static_cast<ssize_t>(num_bytes);
}

VW::workspace& parse_args(
    std::unique_ptr<options_i, options_deleter_type> options, trace_message_t trace_listener, void* trace_context)
{
  VW::workspace& all = *(new VW::workspace());
  all.options = std::move(options);

  if (trace_listener)
  {
    // Since the trace_message_t interface uses a string and the writer interface uses a buffer we unfortunately
    // need to adapt between them here.
    all.trace_message_wrapper_context = std::make_shared<trace_message_wrapper>(trace_context, trace_listener);
    all.trace_message = VW::make_unique<VW::io::owning_ostream>(VW::make_unique<VW::io::writer_stream_buf>(
        VW::io::create_custom_writer(all.trace_message_wrapper_context.get(), trace_message_wrapper_adapter)));
  }

  try
  {
    time(&all.init_time);

    bool strict_parse = false;
    int ring_size_tmp;
    option_group_definition vw_args("VW");
    vw_args.add(make_option("ring_size", ring_size_tmp).default_value(256).help("Size of example ring"))
        .add(make_option("strict_parse", strict_parse).help("Throw on malformed examples"));
    all.options->add_and_parse(vw_args);

    if (ring_size_tmp <= 0) { THROW("ring_size should be positive") }
    auto ring_size = static_cast<size_t>(ring_size_tmp);

    all.example_parser = new parser{ring_size, strict_parse};
    all.example_parser->_shared_data = all.sd;

    option_group_definition update_args("Update");
    update_args.add(make_option("learning_rate", all.eta).help("Set learning rate").short_name("l"))
        .add(make_option("power_t", all.power_t).help("T power value"))
        .add(make_option("decay_learning_rate", all.eta_decay_rate)
                 .help("Set Decay factor for learning_rate between passes"))
        .add(make_option("initial_t", all.sd->t).help("Initial t value"))
        .add(make_option("feature_mask", all.feature_mask)
                 .help("Use existing regressor to determine which parameters may be updated.  If no initial_regressor "
                       "given, also used for initial weights."));
    all.options->add_and_parse(update_args);

    option_group_definition weight_args("Weight");
    weight_args
        .add(make_option("initial_regressor", all.initial_regressors).help("Initial regressor(s)").short_name("i"))
        .add(make_option("initial_weight", all.initial_weight).help("Set all weights to an initial value of arg"))
        .add(make_option("random_weights", all.random_weights).help("Make initial weights random"))
        .add(make_option("normal_weights", all.normal_weights).help("Make initial weights normal"))
        .add(make_option("truncated_normal_weights", all.tnormal_weights).help("Make initial weights truncated normal"))
        .add(make_option("sparse_weights", all.weights.sparse).help("Use a sparse datastructure for weights"))
        .add(make_option("input_feature_regularizer", all.per_feature_regularizer_input)
                 .help("Per feature regularization input file"));
    all.options->add_and_parse(weight_args);

    std::string span_server_arg;
    int span_server_port_arg;
    // bool threads_arg;
    size_t unique_id_arg;
    size_t total_arg;
    size_t node_arg;
    option_group_definition parallelization_args("Parallelization");
    parallelization_args
        .add(make_option("span_server", span_server_arg).help("Location of server for setting up spanning tree"))
        //(make_option("threads", threads_arg).help("Enable multi-threading")) Unused option?
        .add(make_option("unique_id", unique_id_arg).default_value(0).help("Unique id used for cluster parallel jobs"))
        .add(
            make_option("total", total_arg).default_value(1).help("Total number of nodes used in cluster parallel job"))
        .add(make_option("node", node_arg).default_value(0).help("Node number in cluster parallel job"))
        .add(make_option("span_server_port", span_server_port_arg)
                 .default_value(26543)
                 .help("Port of the server for setting up spanning tree"));
    all.options->add_and_parse(parallelization_args);

    // total, unique_id and node must be specified together.
    if ((all.options->was_supplied("total") || all.options->was_supplied("node") ||
            all.options->was_supplied("unique_id")) &&
        !(all.options->was_supplied("total") && all.options->was_supplied("node") &&
            all.options->was_supplied("unique_id")))
    { THROW("you must specificy unique_id, total, and node if you specify any") }

    if (all.options->was_supplied("span_server"))
    {
      all.all_reduce_type = AllReduceType::Socket;
      all.all_reduce = new AllReduceSockets(
          span_server_arg, span_server_port_arg, unique_id_arg, total_arg, node_arg, all.logger.quiet);
    }

    parse_diagnostics(*all.options, all);

    all.initial_t = static_cast<float>(all.sd->t);
    return all;
  }
  catch (...)
  {
    VW::finish(all);
    throw;
  }
}

bool check_interaction_settings_collision(options_i& options, const std::string& file_options)
{
  const bool command_line_has_interaction = options.was_supplied("q") || options.was_supplied("quadratic") ||
      options.was_supplied("cubic") || options.was_supplied("interactions");

  if (!command_line_has_interaction) return false;

  // we don't use -q to save pairs in all.file_options, so only 3 options checked
  bool file_options_has_interaction = file_options.find("--quadratic") != std::string::npos;
  file_options_has_interaction = file_options_has_interaction || (file_options.find("--cubic") != std::string::npos);
  file_options_has_interaction =
      file_options_has_interaction || (file_options.find("--interactions") != std::string::npos);

  return file_options_has_interaction;
}

void merge_options_from_header_strings(const std::vector<std::string>& strings, bool skip_interactions,
    VW::config::options_i& options, bool& is_ccb_input_model)
{
  po::options_description desc("");

  // Get list of options in file options std::string
  po::parsed_options pos = po::command_line_parser(strings).options(desc).allow_unregistered().run();

  bool skipping = false;
  std::string saved_key = "";
  unsigned int count = 0;
  bool first_seen = false;

  for (auto opt : pos.options)
  {
    // If we previously encountered an option we want to skip, ignore tokens without --.
    if (skipping)
    {
      for (const auto& token : opt.original_tokens)
      {
        auto found = token.find("--");
        if (found != std::string::npos) { skipping = false; }
      }

      if (skipping)
      {
        saved_key = "";
        continue;
      }
    }

    bool treat_as_value = false;
    // If the key starts with a digit, this is a mis-interpretation of a value as a key. Pull it into the previous
    // option. This was found in the case of --lambda -1, misinterpreting -1 as an option key. The easy way to fix this
    // requires introducing "identifier-like" semantics for options keys, e.g. "does not begin with a digit". That does
    // not seem like an unreasonable restriction. The logical check here is: is "string_key" of the form {'-', <digit>,
    // <etc.>}.
    if (opt.string_key.length() > 1 && opt.string_key[0] == '-' && opt.string_key[1] >= '0' && opt.string_key[1] <= '9')
    { treat_as_value = true; }

    // File options should always use long form.

    // If the key is empty this must be a value, otherwise set the key.
    if (!treat_as_value && !opt.string_key.empty())
    {
      // If the new token is a new option and there were no values previously it was a bool option. Add it as a switch.
      if (count == 0 && first_seen) { options.insert(saved_key, ""); }

      count = 0;
      first_seen = true;

      // If the interaction settings are doubled, the copy in the model file is ignored.
      if (skip_interactions &&
          (opt.string_key == "quadratic" || opt.string_key == "cubic" || opt.string_key == "interactions"))
      {
        // skip this option.
        skipping = true;
        first_seen = false;
        continue;
      }
      saved_key = opt.string_key;
      is_ccb_input_model = is_ccb_input_model || (saved_key == "ccb_explore_adf");

      if (!opt.value.empty())
      {
        for (const auto& value : opt.value)
        {
          options.insert(saved_key, value);
          count++;
        }
      }
    }
    else
    {
      // If treat_as_value is set, boost incorrectly interpreted the token as containing an option key
      // In this case, what should have happened is all original_tokens items should be in value.
      auto source = treat_as_value ? opt.original_tokens : opt.value;
      for (const auto& value : source)
      {
        options.insert(saved_key, value);
        count++;
      }
    }
  }

  if (count == 0 && !saved_key.empty()) { options.insert(saved_key, ""); }
}

options_i& load_header_merge_options(
    options_i& options, VW::workspace& all, io_buf& model, bool& interactions_settings_duplicated)
{
  std::string file_options;
  save_load_header(all, model, true, false, file_options, options);

  interactions_settings_duplicated = check_interaction_settings_collision(options, file_options);

  // Convert file_options into  vector.
  std::istringstream ss{file_options};
  const std::vector<std::string> container{
      std::istream_iterator<std::string>{ss}, std::istream_iterator<std::string>{}};

  merge_options_from_header_strings(container, interactions_settings_duplicated, options, all.is_ccb_input_model);

  return options;
}

void parse_modules(options_i& options, VW::workspace& all, bool interactions_settings_duplicated,
    std::vector<std::string>& dictionary_namespaces)
{
  option_group_definition rand_options("Randomization");
  rand_options.add(make_option("random_seed", all.random_seed).help("Seed random number generator"));
  options.add_and_parse(rand_options);
  all.get_random_state()->set_random_state(all.random_seed);

  parse_feature_tweaks(options, all, interactions_settings_duplicated, dictionary_namespaces);  // feature tweaks

  parse_example_tweaks(options, all);  // example manipulation

  parse_output_model(options, all);

  parse_output_preds(options, all);
}

// note: Although we have the option to override setup_base_i,
// the most common scenario is to use the default_reduction_stack_setup.
// Expect learner_builder to be nullptr most/all of the cases.
void instantiate_learner(VW::workspace& all, std::unique_ptr<VW::setup_base_i> learner_builder)
{
  if (!learner_builder)
  { learner_builder = VW::make_unique<VW::default_reduction_stack_setup>(all, *all.options.get()); }
  else
  {
    learner_builder->delayed_state_attach(all, *all.options.get());
  }

  // kick-off reduction setup functions
  all.l = learner_builder->setup_base_learner();

  // explicit destroy of learner_builder state
  // avoids misuse of this interface:
  learner_builder.reset();
  assert(learner_builder == nullptr);

  if (!all.logger.quiet)
  {
    *(all.trace_message) << "Num weight bits = " << all.num_bits << endl;
    *(all.trace_message) << "learning rate = " << all.eta << endl;
    *(all.trace_message) << "initial_t = " << all.sd->t << endl;
    *(all.trace_message) << "power_t = " << all.power_t << endl;
    if (all.numpasses > 1) *(all.trace_message) << "decay_learning_rate = " << all.eta_decay_rate << endl;
  }
}

void parse_sources(options_i& options, VW::workspace& all, io_buf& model, bool skip_model_load)
{
  if (!skip_model_load)
    load_input_model(all, model);
  else
    model.close_file();

  auto parsed_source_options = parse_source(all, options);
  enable_sources(all, all.logger.quiet, all.numpasses, parsed_source_options);

  // force wpp to be a power of 2 to avoid 32-bit overflow
  uint32_t i = 0;
  const size_t params_per_problem = all.l->increment;
  while (params_per_problem > (static_cast<uint64_t>(1) << i)) i++;
  all.wpp = (1 << i) >> all.weights.stride_shift();
}

namespace VW
{
void cmd_string_replace_value(std::stringstream*& ss, std::string flag_to_replace, const std::string& new_value)
{
  flag_to_replace.append(
      " ");  // add a space to make sure we obtain the right flag in case 2 flags start with the same set of characters
  std::string cmd = ss->str();
  size_t pos = cmd.find(flag_to_replace);
  if (pos == std::string::npos)
    // flag currently not present in command string, so just append it to command string
    *ss << " " << flag_to_replace << new_value;
  else
  {
    // flag is present, need to replace old value with new value

    // compute position after flag_to_replace
    pos += flag_to_replace.size();

    // now pos is position where value starts
    // find position of next space
    const size_t pos_after_value = cmd.find(' ', pos);
    if (pos_after_value == std::string::npos)
    {
      // we reach the end of the std::string, so replace the all characters after pos by new_value
      cmd.replace(pos, cmd.size() - pos, new_value);
    }
    else
    {
      // replace characters between pos and pos_after_value by new_value
      cmd.replace(pos, pos_after_value - pos, new_value);
    }

    ss->str(cmd);
  }
}

char** to_argv_escaped(std::string const& s, int& argc)
{
  std::vector<std::string> tokens = escaped_tokenize(' ', s);
  char** argv = calloc_or_throw<char*>(tokens.size() + 1);
  argv[0] = calloc_or_throw<char>(2);
  argv[0][0] = 'b';
  argv[0][1] = '\0';

  for (size_t i = 0; i < tokens.size(); i++)
  {
    argv[i + 1] = calloc_or_throw<char>(tokens[i].length() + 1);
    sprintf_s(argv[i + 1], (tokens[i].length() + 1), "%s", tokens[i].data());
  }

  argc = static_cast<int>(tokens.size() + 1);
  return argv;
}

char** to_argv(std::string const& s, int& argc)
{
  const VW::string_view strview(s);
  std::vector<VW::string_view> foo;
  tokenize(' ', strview, foo);

  char** argv = calloc_or_throw<char*>(foo.size() + 1);
  // small optimization to avoid a string copy before tokenizing
  argv[0] = calloc_or_throw<char>(2);
  argv[0][0] = 'b';
  argv[0][1] = '\0';
  for (size_t i = 0; i < foo.size(); i++)
  {
    const size_t len = foo[i].length();
    argv[i + 1] = calloc_or_throw<char>(len + 1);
    memcpy(argv[i + 1], foo[i].data(), len);
    // copy() is supported with boost::string_view, not with string_ref
    // foo[i].copy(argv[i], len);
    // unnecessary because of the calloc, but needed if we change stuff in the future
    // argv[i][len] = '\0';
  }

  argc = static_cast<int>(foo.size()) + 1;
  return argv;
}

void free_args(int argc, char* argv[])
{
  for (int i = 0; i < argc; i++) free(argv[i]);
  free(argv);
}

void print_enabled_reductions(VW::workspace& all, std::vector<std::string>& enabled_reductions)
{
  // output list of enabled reductions
  if (!all.logger.quiet && !all.options->was_supplied("audit_regressor") && !enabled_reductions.empty())
  {
    const char* const delim = ", ";
    std::ostringstream imploded;
    std::copy(
        enabled_reductions.begin(), enabled_reductions.end() - 1, std::ostream_iterator<std::string>(imploded, delim));

    *(all.trace_message) << "Enabled reductions: " << imploded.str() << enabled_reductions.back() << std::endl;
  }
}

VW::workspace* initialize(config::options_i& options, io_buf* model, bool skip_model_load,
    trace_message_t trace_listener, void* trace_context)
{
  std::unique_ptr<options_i, options_deleter_type> opts(&options, [](VW::config::options_i*) {});

  return initialize(std::move(opts), model, skip_model_load, trace_listener, trace_context);
}

VW::workspace* initialize_with_builder(std::unique_ptr<options_i, options_deleter_type> options, io_buf* model,
    bool skip_model_load, trace_message_t trace_listener, void* trace_context,
    std::unique_ptr<VW::setup_base_i> learner_builder = nullptr)
{
  // Set up logger as early as possible
  logger::initialize_logger();
  VW::workspace& all = parse_args(std::move(options), trace_listener, trace_context);

  try
  {
    // if user doesn't pass in a model, read from options
    io_buf local_model;
    if (!model)
    {
      std::vector<std::string> all_initial_regressor_files(all.initial_regressors);
      if (all.options->was_supplied("input_feature_regularizer"))
      { all_initial_regressor_files.push_back(all.per_feature_regularizer_input); }
      read_regressor_file(all, all_initial_regressor_files, local_model);
      model = &local_model;
    }

    // Loads header of model files and loads the command line options into the options object.
    bool interactions_settings_duplicated;
    load_header_merge_options(*all.options, all, *model, interactions_settings_duplicated);

    std::vector<std::string> dictionary_namespaces;
    parse_modules(*all.options, all, interactions_settings_duplicated, dictionary_namespaces);
    instantiate_learner(all, std::move(learner_builder));
    parse_sources(*all.options, all, *model, skip_model_load);

    // we must delay so parse_mask is fully defined.
    for (const auto& name_space : dictionary_namespaces) parse_dictionary_argument(all, name_space);

    all.options->check_unregistered();

    std::vector<std::string> enabled_reductions;
    if (all.l != nullptr) all.l->get_enabled_reductions(enabled_reductions);

    // upon direct query for help -- spit it out to stdout;
    if (all.options->get_typed_option<bool>("help").value())
    {
      cout << all.options->help(enabled_reductions);
      exit(0);
    }

    print_enabled_reductions(all, enabled_reductions);

    if (!all.options->get_typed_option<bool>("dry_run").value())
    {
      if (!all.logger.quiet && !all.bfgs && !all.searchstr && !all.options->was_supplied("audit_regressor"))
      { all.sd->print_update_header(*all.trace_message); }
      all.l->init_driver();
    }

    return &all;
  }
  catch (VW::save_load_model_exception& e)
  {
    auto msg = fmt::format("{}, model files = {}", e.what(), fmt::join(all.initial_regressors, ", "));

    delete &all;

    throw save_load_model_exception(e.Filename(), e.LineNumber(), msg);
  }
  catch (std::exception& e)
  {
    *(all.trace_message) << "Error: " << e.what() << endl;
    finish(all);
    throw;
  }
  catch (...)
  {
    finish(all);
    throw;
  }
}

VW::workspace* initialize(std::unique_ptr<options_i, options_deleter_type> options, io_buf* model, bool skip_model_load,
    trace_message_t trace_listener, void* trace_context)
{
  return initialize_with_builder(std::move(options), model, skip_model_load, trace_listener, trace_context, nullptr);
}

VW::workspace* initialize_escaped(
    std::string const& s, io_buf* model, bool skip_model_load, trace_message_t trace_listener, void* trace_context)
{
  int argc = 0;
  char** argv = to_argv_escaped(s, argc);
  VW::workspace* ret = nullptr;

  try
  {
    ret = initialize(argc, argv, model, skip_model_load, trace_listener, trace_context);
  }
  catch (...)
  {
    free_args(argc, argv);
    throw;
  }

  free_args(argc, argv);
  return ret;
}

VW::workspace* initialize_with_builder(int argc, char* argv[], io_buf* model, bool skip_model_load,
    trace_message_t trace_listener, void* trace_context, std::unique_ptr<VW::setup_base_i> learner_builder)
{
  std::unique_ptr<options_i, options_deleter_type> options(
      new config::options_boost_po(argc, argv), [](VW::config::options_i* ptr) { delete ptr; });
  return initialize_with_builder(
      std::move(options), model, skip_model_load, trace_listener, trace_context, std::move(learner_builder));
}

VW::workspace* initialize(
    int argc, char* argv[], io_buf* model, bool skip_model_load, trace_message_t trace_listener, void* trace_context)
{
  return initialize_with_builder(argc, argv, model, skip_model_load, trace_listener, trace_context, nullptr);
}

VW::workspace* initialize_with_builder(const std::string& s, io_buf* model, bool skip_model_load,
    trace_message_t trace_listener, void* trace_context, std::unique_ptr<VW::setup_base_i> learner_builder)
{
  int argc = 0;
  char** argv = to_argv(s, argc);
  VW::workspace* ret = nullptr;

  try
  {
    ret = initialize_with_builder(
        argc, argv, model, skip_model_load, trace_listener, trace_context, std::move(learner_builder));
  }
  catch (...)
  {
    free_args(argc, argv);
    throw;
  }

  free_args(argc, argv);
  return ret;
}

VW::workspace* initialize(
    const std::string& s, io_buf* model, bool skip_model_load, trace_message_t trace_listener, void* trace_context)
{
  return initialize_with_builder(s, model, skip_model_load, trace_listener, trace_context, nullptr);
}

// Create a new VW instance while sharing the model with another instance
// The extra arguments will be appended to those of the other VW instance
VW::workspace* seed_vw_model(
    VW::workspace* vw_model, const std::string& extra_args, trace_message_t trace_listener, void* trace_context)
{
  options_serializer_boost_po serializer;
  for (auto const& option : vw_model->options->get_all_options())
  {
    if (vw_model->options->was_supplied(option->m_name))
    {
      // ignore no_stdin since it will be added by vw::initialize, and ignore -i since we don't want to reload the
      // model.
      if (option->m_name == "no_stdin" || option->m_name == "initial_regressor") { continue; }

      serializer.add(*option);
    }
  }

  auto serialized_options = serializer.str();
  serialized_options = serialized_options + " " + extra_args;

  VW::workspace* new_model =
      VW::initialize(serialized_options, nullptr, true /* skip_model_load */, trace_listener, trace_context);
  free_it(new_model->sd);

  // reference model states stored in the specified VW instance
  new_model->weights.shallow_copy(vw_model->weights);  // regressor
  new_model->sd = vw_model->sd;                        // shared data
  new_model->example_parser->_shared_data = new_model->sd;

  return new_model;
}

void sync_stats(VW::workspace& all)
{
  if (all.all_reduce != nullptr)
  {
    const auto loss = static_cast<float>(all.sd->sum_loss);
    all.sd->sum_loss = static_cast<double>(accumulate_scalar(all, loss));
    const auto weighted_labeled_examples = static_cast<float>(all.sd->weighted_labeled_examples);
    all.sd->weighted_labeled_examples = static_cast<double>(accumulate_scalar(all, weighted_labeled_examples));
    const auto weighted_labels = static_cast<float>(all.sd->weighted_labels);
    all.sd->weighted_labels = static_cast<double>(accumulate_scalar(all, weighted_labels));
    const auto weighted_unlabeled_examples = static_cast<float>(all.sd->weighted_unlabeled_examples);
    all.sd->weighted_unlabeled_examples = static_cast<double>(accumulate_scalar(all, weighted_unlabeled_examples));
    const auto example_number = static_cast<float>(all.sd->example_number);
    all.sd->example_number = static_cast<uint64_t>(accumulate_scalar(all, example_number));
    const auto total_features = static_cast<float>(all.sd->total_features);
    all.sd->total_features = static_cast<uint64_t>(accumulate_scalar(all, total_features));
  }
}

void finish(VW::workspace& all, bool delete_all)
{
  // also update VowpalWabbit::PerformanceStatistics::get() (vowpalwabbit.cpp)
  if (!all.logger.quiet && !all.options->was_supplied("audit_regressor"))
  {
    all.trace_message->precision(6);
    *(all.trace_message) << std::fixed;
    *(all.trace_message) << endl << "finished run";
    if (all.current_pass == 0 || all.current_pass == 1)
      *(all.trace_message) << endl << "number of examples = " << all.sd->example_number;
    else
    {
      *(all.trace_message) << endl << "number of examples per pass = " << all.sd->example_number / all.current_pass;
      *(all.trace_message) << endl << "passes used = " << all.current_pass;
    }
    *(all.trace_message) << endl << "weighted example sum = " << all.sd->weighted_examples();
    *(all.trace_message) << endl << "weighted label sum = " << all.sd->weighted_labels;
    *(all.trace_message) << endl << "average loss = ";
    if (all.holdout_set_off)
      if (all.sd->weighted_labeled_examples > 0)
        *(all.trace_message) << all.sd->sum_loss / all.sd->weighted_labeled_examples;
      else
        *(all.trace_message) << "n.a.";
    else if ((all.sd->holdout_best_loss == FLT_MAX) || (all.sd->holdout_best_loss == FLT_MAX * 0.5))
      *(all.trace_message) << "undefined (no holdout)";
    else
      *(all.trace_message) << all.sd->holdout_best_loss << " h";
    if (all.sd->report_multiclass_log_loss)
    {
      if (all.holdout_set_off)
        *(all.trace_message) << endl
                             << "average multiclass log loss = "
                             << all.sd->multiclass_log_loss / all.sd->weighted_labeled_examples;
      else
        *(all.trace_message) << endl
                             << "average multiclass log loss = "
                             << all.sd->holdout_multiclass_log_loss / all.sd->weighted_labeled_examples << " h";
    }

    float best_constant;
    float best_constant_loss;
    if (get_best_constant(all.loss.get(), all.sd, best_constant, best_constant_loss))
    {
      *(all.trace_message) << endl << "best constant = " << best_constant;
      if (best_constant_loss != FLT_MIN)
        *(all.trace_message) << endl << "best constant's loss = " << best_constant_loss;
    }

    *(all.trace_message) << endl << "total feature number = " << all.sd->total_features;
    if (all.sd->queries > 0) *(all.trace_message) << endl << "total queries = " << all.sd->queries;
    *(all.trace_message) << endl;
  }

  // implement finally.
  // finalize_regressor can throw if it can't write the file.
  // we still want to free up all the memory.
  std::exception_ptr finalize_regressor_exception;
  try
  {
    finalize_regressor(all, all.final_regressor_name);
  }
  catch (vw_exception& /* e */)
  {
    finalize_regressor_exception = std::current_exception();
  }

  metrics::output_metrics(all);
  logger::log_summary();

  if (delete_all) delete &all;

  if (finalize_regressor_exception) { std::rethrow_exception(finalize_regressor_exception); }
}
}  // namespace VW<|MERGE_RESOLUTION|>--- conflicted
+++ resolved
@@ -563,21 +563,15 @@
 
   option_group_definition feature_options("Feature");
   feature_options
-<<<<<<< HEAD
       .add(make_option("privacy_activation", all.privacy_activation)
                .help("turns on aggregated weight exporting when the unique feature tags cross "
                      "`privacy_activation_threshold`"))
       .add(make_option("privacy_activation_threshold", all.privacy_activation_threshold)
                .help("takes effect when `privacy_activation` is turned on and is the number of unique tag hashes a "
                      "weight needs to see before it is exported"))
-      .add(make_option("hash", hash_function).keep().help("how to hash the features. Available options: strings, all"))
-      .add(make_option("hash_seed", all.hash_seed).keep().default_value(0).help("seed for hash function"))
-      .add(make_option("ignore", ignores).keep().help("ignore namespaces beginning with character <arg>"))
-=======
       .add(make_option("hash", hash_function).keep().one_of({"strings", "all"}).help("How to hash the features"))
       .add(make_option("hash_seed", all.hash_seed).keep().default_value(0).help("Seed for hash function"))
       .add(make_option("ignore", ignores).keep().help("Ignore namespaces beginning with character <arg>"))
->>>>>>> 5d139f46
       .add(make_option("ignore_linear", ignore_linears)
                .keep()
                .help("Ignore namespaces beginning with character <arg> for linear terms only"))

/*
Copyright (c) by respective owners including Yahoo!, Microsoft, and
individual contributors. All rights reserved.  Released under a BSD (revised)
license as described in the file LICENSE.
 */
#include <stdio.h>
#include <float.h>
#include <sstream>
#include <fstream>
//#include <boost/filesystem.hpp>
#include <sys/types.h>
#include <sys/stat.h>
#include <algorithm>

#include "parse_regressor.h"
#include "parser.h"
#include "parse_primitives.h"
#include "vw.h"
#include "interactions.h"

#include "sender.h"
#include "nn.h"
#include "gd.h"
#include "cbify.h"
#include "oaa.h"
#include "boosting.h"
#include "multilabel_oaa.h"
#include "rand48.h"
#include "bs.h"
#include "topk.h"
#include "ect.h"
#include "csoaa.h"
#include "cb_algs.h"
#include "cb_adf.h"
#include "cb_explore.h"
#include "cb_explore_adf_bag.h"
#include "cb_explore_adf_cover.h"
#include "cb_explore_adf_first.h"
#include "cb_explore_adf_greedy.h"
#include "cb_explore_adf_regcb.h"
#include "cb_explore_adf_softmax.h"
#include "mwt.h"
#include "confidence.h"
#include "scorer.h"
#include "expreplay.h"
#include "search.h"
#include "bfgs.h"
#include "lda_core.h"
#include "noop.h"
#include "print.h"
#include "gd_mf.h"
#include "learner.h"
#include "mf.h"
#include "ftrl.h"
#include "svrg.h"
#include "rand48.h"
#include "binary.h"
#include "lrq.h"
#include "lrqfa.h"
#include "autolink.h"
#include "log_multi.h"
#include "recall_tree.h"
#include "memory_tree.h"
#include "stagewise_poly.h"
#include "active.h"
#include "active_cover.h"
#include "cs_active.h"
#include "kernel_svm.h"
#include "parse_example.h"
#include "best_constant.h"
#include "interact.h"
#include "vw_exception.h"
#include "accumulate.h"
#include "vw_validate.h"
#include "vw_allreduce.h"
#include "OjaNewton.h"
#include "audit_regressor.h"
#include "marginal.h"
#include "explore_eval.h"
#include "baseline.h"
#include "classweight.h"
#include "cb_sample.h"
#include "warm_cb.h"
#include "shared_feature_merger.h"
// #include "cntk.h"

#include "options.h"
#include "options_boost_po.h"
#include "options_serializer_boost_po.h"

<<<<<<< HEAD
//using namespace std;
=======
using std::cerr;
using std::cout;
using std::endl;

>>>>>>> 48a9d36c
using namespace VW::config;

//
// Does std::string end with a certain substring?
//
bool ends_with(std::string const& fullString, std::string const& ending)
{
  if (fullString.length() > ending.length())
  {
    return (fullString.compare(fullString.length() - ending.length(), ending.length(), ending) == 0);
  }
  else
  {
    return false;
  }
}

uint64_t hash_file_contents(io_buf* io, int f)
{
  uint64_t v = 5289374183516789128;
  unsigned char buf[1024];
  while (true)
  {
    ssize_t n = io->read_file(f, buf, 1024);
    if (n <= 0)
      break;
    for (ssize_t i = 0; i < n; i++)
    {
      v *= 341789041;
      v += buf[i];
    }
  }
  return v;
}

bool directory_exists(std::string path)
{
  struct stat info;
  if (stat(path.c_str(), &info) != 0)
    return false;
  else
    return (info.st_mode & S_IFDIR) > 0;
  //  boost::filesystem::path p(path);
  //  return boost::filesystem::exists(p) && boost::filesystem::is_directory(p);
}

std::string find_in_path(std::vector<std::string> paths, std::string fname)
{
#ifdef _WIN32
  std::string delimiter = "\\";
#else
  std::string delimiter = "/";
#endif
  for (std::string path : paths)
  {
    std::string full = ends_with(path, delimiter) ? (path + fname) : (path + delimiter + fname);
    std::ifstream f(full.c_str());
    if (f.good())
      return full;
  }
  return "";
}

void parse_dictionary_argument(vw& all, std::string str)
{
  if (str.length() == 0)
    return;
  // expecting 'namespace:file', for instance 'w:foo.txt'
  // in the case of just 'foo.txt' it's applied to the default namespace

  char ns = ' ';
  boost::string_view s(str);
  if ((str.length() > 2) && (str[1] == ':'))
  {
    ns = str[0];
    s.remove_prefix(2);
  }

  std::string fname = find_in_path(all.dictionary_path, std::string(s));
  if (fname == "")
    THROW("error: cannot find dictionary '" << s << "' in path; try adding --dictionary_path");

  bool is_gzip = ends_with(fname, ".gz");
  io_buf* io = is_gzip ? new comp_io_buf : new io_buf;
  int fd = io->open_file(fname.c_str(), all.stdin_off, io_buf::READ);
  if (fd < 0)
    THROW("error: cannot read dictionary from file '" << fname << "'"
                                                      << ", opening failed");

  uint64_t fd_hash = hash_file_contents(io, fd);
  io->close_file();

  if (!all.quiet)
<<<<<<< HEAD
    all.trace_message << "scanned dictionary '" << s << "' from '" << fname << "', hash=" << std::hex << fd_hash
                      << std::dec
                      << std::endl;
=======
    all.trace_message << "scanned dictionary '" << s << "' from '" << fname << "', hash=" << std::hex << fd_hash << std::dec
                      << endl;
>>>>>>> 48a9d36c

  // see if we've already read this dictionary
  for (size_t id = 0; id < all.loaded_dictionaries.size(); id++)
    if (all.loaded_dictionaries[id].file_hash == fd_hash)
    {
      all.namespace_dictionaries[(size_t)ns].push_back(all.loaded_dictionaries[id].dict);
      io->close_file();
      delete io;
      return;
    }

  fd = io->open_file(fname.c_str(), all.stdin_off, io_buf::READ);
  if (fd < 0)
  {
    delete io;
    THROW("error: cannot re-read dictionary from file '" << fname << "'"
                                                         << ", opening failed");
  }

  std::shared_ptr<feature_dict> map = std::make_shared<feature_dict>();
  map->max_load_factor(0.25);
  example* ec = VW::alloc_examples(all.p->lp.label_size, 1);

  size_t def = (size_t)' ';

  ssize_t size = 2048, pos, nread;
  char rc;
  char* buffer = calloc_or_throw<char>(size);
  do
  {
    pos = 0;
    do
    {
      nread = io->read_file(fd, &rc, 1);
      if ((rc != EOF) && (nread > 0))
        buffer[pos++] = rc;
      if (pos >= size - 1)
      {
        size *= 2;
        const auto new_buffer = (char*)(realloc(buffer, size));
        if (new_buffer == nullptr)
        {
          free(buffer);
          free(ec);
          VW::dealloc_example(all.p->lp.delete_label, *ec);
          io->close_file();
          delete io;
          THROW("error: memory allocation failed in reading dictionary");
        }
        else
          buffer = new_buffer;
      }
    } while ((rc != EOF) && (rc != '\n') && (nread > 0));
    buffer[pos] = 0;

    // we now have a line in buffer
    char* c = buffer;
    while (*c == ' ' || *c == '\t') ++c;  // skip initial whitespace
    char* d = c;
    while (*d != ' ' && *d != '\t' && *d != '\n' && *d != '\0') ++d;  // gobble up initial word
    if (d == c)
      continue;  // no word
    if (*d != ' ' && *d != '\t')
      continue;  // reached end of line
    std::string word(c, d - c);
    if (map->find(word) != map->end())  // don't overwrite old values!
    {
      continue;
    }
    d--;
    *d = '|';  // set up for parser::read_line
    VW::read_line(all, ec, d);
    // now we just need to grab stuff from the default namespace of ec!
    if (ec->feature_space[def].size() == 0)
    {
      continue;
    }
    std::unique_ptr<features> arr(new features);
    arr->deep_copy_from(ec->feature_space[def]);
    map->emplace(word, std::move(arr));

    // clear up ec
    ec->tag.clear();
    ec->indices.clear();
    for (size_t i = 0; i < 256; i++)
    {
      ec->feature_space[i].clear();
    }
  } while ((rc != EOF) && (nread > 0));
  free(buffer);
  io->close_file();
  delete io;
  VW::dealloc_example(all.p->lp.delete_label, *ec);
  free(ec);

  if (!all.quiet)
    all.trace_message << "dictionary " << s << " contains " << map->size() << " item" << (map->size() == 1 ? "" : "s")
                      << std::endl;

  all.namespace_dictionaries[(size_t)ns].push_back(map);
  dictionary_info info = {s.to_string(), fd_hash, map};
  all.loaded_dictionaries.push_back(info);
}

void parse_affix_argument(vw& all, std::string str)
{
  if (str.length() == 0)
    return;
  char* cstr = calloc_or_throw<char>(str.length() + 1);
  strcpy(cstr, str.c_str());

  char* p = strtok(cstr, ",");

  try
  {
    while (p != 0)
    {
      char* q = p;
      uint16_t prefix = 1;
      if (q[0] == '+')
      {
        q++;
      }
      else if (q[0] == '-')
      {
        prefix = 0;
        q++;
      }
      if ((q[0] < '1') || (q[0] > '7'))
        THROW("malformed affix argument (length must be 1..7): " << p);

      uint16_t len = (uint16_t)(q[0] - '0');
      uint16_t ns = (uint16_t)' ';  // default namespace
      if (q[1] != 0)
      {
        if (valid_ns(q[1]))
          ns = (uint16_t)q[1];
        else
          THROW("malformed affix argument (invalid namespace): " << p);

        if (q[2] != 0)
          THROW("malformed affix argument (too long): " << p);
      }

      uint16_t afx = (len << 1) | (prefix & 0x1);
      all.affix_features[ns] <<= 4;
      all.affix_features[ns] |= afx;

      p = strtok(nullptr, ",");
    }
  }
  catch (...)
  {
    free(cstr);
    throw;
  }

  free(cstr);
}

void parse_diagnostics(options_i& options, vw& all)
{
  bool version_arg = false;
  bool help = false;
  std::string progress_arg;
  option_group_definition diagnostic_group("Diagnostic options");
  diagnostic_group.add(make_option("version", version_arg).help("Version information"))
      .add(make_option("audit", all.audit).short_name("a").help("print weights of features"))
      .add(make_option("progress", progress_arg)
               .short_name("P")
               .help("Progress update frequency. int: additive, float: multiplicative"))
      .add(make_option("quiet", all.quiet).help("Don't output disgnostics and progress updates"))
      .add(make_option("help", help).short_name("h").help("Look here: http://hunch.net/~vw/ and click on Tutorial."));

  options.add_and_parse(diagnostic_group);

  // pass all.quiet around
  if (all.all_reduce)
    all.all_reduce->quiet = all.quiet;

  // Upon direct query for version -- spit it out to stdout
  if (version_arg)
  {
    std::cout << VW::version.to_string() << " (git commit: " << VW::git_commit << ")\n";
    exit(0);
  }

  if (options.was_supplied("progress") && !all.quiet)
  {
    all.progress_arg = (float)::atof(progress_arg.c_str());
    // --progress interval is dual: either integer or floating-point
    if (progress_arg.find_first_of(".") == std::string::npos)
    {
      // No "." in arg: assume integer -> additive
      all.progress_add = true;
      if (all.progress_arg < 1)
      {
        all.trace_message << "warning: additive --progress <int>"
                          << " can't be < 1: forcing to 1" << std::endl;
        all.progress_arg = 1;
      }
      all.sd->dump_interval = all.progress_arg;
    }
    else
    {
      // A "." in arg: assume floating-point -> multiplicative
      all.progress_add = false;

      if (all.progress_arg <= 1.0)
      {
        all.trace_message << "warning: multiplicative --progress <float>: " << progress_arg << " is <= 1.0: adding 1.0"
                          << std::endl;
        all.progress_arg += 1.0;
      }
      else if (all.progress_arg > 9.0)
      {
        all.trace_message << "warning: multiplicative --progress <float>"
                          << " is > 9.0: you probably meant to use an integer" << std::endl;
      }
      all.sd->dump_interval = 1.0;
    }
  }
}

input_options parse_source(vw& all, options_i& options)
{
  input_options parsed_options;

  option_group_definition input_options("Input options");
  input_options.add(make_option("data", all.data_filename).short_name("d").help("Example set"))
      .add(make_option("daemon", parsed_options.daemon).help("persistent daemon mode on port 26542"))
      .add(make_option("foreground", parsed_options.foreground)
               .help("in persistent daemon mode, do not run in the background"))
      .add(make_option("port", parsed_options.port).help("port to listen on; use 0 to pick unused port"))
      .add(make_option("num_children", all.num_children).help("number of children for persistent daemon mode"))
      .add(make_option("pid_file", parsed_options.pid_file).help("Write pid file in persistent daemon mode"))
      .add(make_option("port_file", parsed_options.port_file).help("Write port used in persistent daemon mode"))
      .add(make_option("cache", parsed_options.cache).short_name("c").help("Use a cache.  The default is <data>.cache"))
      .add(make_option("cache_file", parsed_options.cache_files).help("The location(s) of cache_file."))
      .add(make_option("json", parsed_options.json).help("Enable JSON parsing."))
      .add(make_option("dsjson", parsed_options.dsjson).help("Enable Decision Service JSON parsing."))
      .add(make_option("kill_cache", parsed_options.kill_cache)
               .short_name("k")
               .help("do not reuse existing cache: create a new one always"))
      .add(
          make_option("compressed", parsed_options.compressed)
              .help(
                  "use gzip format whenever possible. If a cache file is being created, this option creates a "
                  "compressed cache file. A mixture of raw-text & compressed inputs are supported with autodetection."))
      .add(make_option("no_stdin", all.stdin_off).help("do not default to reading from stdin"));

  options.add_and_parse(input_options);

  // If the option provider is program_options try and retrieve data as a positional parameter.
  options_i* options_ptr = &options;
  auto boost_options = dynamic_cast<options_boost_po*>(options_ptr);
  if (boost_options)
  {
    std::string data;
    if (boost_options->try_get_positional_option_token("data", data, -1))
    {
      if (all.data_filename != data)
      {
        all.data_filename = data;
      }
    }
  }

  if (parsed_options.daemon || options.was_supplied("pid_file") || (options.was_supplied("port") && !all.active))
  {
    all.daemon = true;
    // allow each child to process up to 1e5 connections
    all.numpasses = (size_t)1e5;
  }

  // Add an implicit cache file based on the data filename.
  if (parsed_options.cache)
  {
    parsed_options.cache_files.push_back(all.data_filename + ".cache");
  }

  if (parsed_options.compressed)
    set_compressed(all.p);

  if (ends_with(all.data_filename, ".gz"))
    set_compressed(all.p);

  if ((parsed_options.cache || options.was_supplied("cache_file")) && options.was_supplied("invert_hash"))
    THROW("invert_hash is incompatible with a cache file.  Use it in single pass mode only.");

  if (!all.holdout_set_off &&
      (options.was_supplied("output_feature_regularizer_binary") ||
          options.was_supplied("output_feature_regularizer_text")))
  {
    all.holdout_set_off = true;
    all.trace_message << "Making holdout_set_off=true since output regularizer specified" << std::endl;
  }

  return parsed_options;
}

bool interactions_settings_doubled = false;  // local setting setted in parse_modules()
namespace VW
{
const char* are_features_compatible(vw& vw1, vw& vw2)
{
  if (vw1.p->hasher != vw2.p->hasher)
    return "hasher";


  if (!std::equal(vw1.spelling_features.begin(), vw1.spelling_features.end(), vw2.spelling_features.begin()))
    return "spelling_features";

  if (!std::equal(vw1.affix_features.begin(), vw1.affix_features.end(), vw2.affix_features.begin()))
    return "affix_features";

  if (!std::equal(vw1.ngram.begin(), vw1.ngram.end(), vw2.ngram.begin()))
    return "ngram";

  if (!std::equal(vw1.skips.begin(), vw1.skips.end(), vw2.skips.begin()))
    return "skips";

  if (!std::equal(vw1.limit.begin(), vw1.limit.end(), vw2.limit.begin()))
    return "limit";

  if (vw1.num_bits != vw2.num_bits)
    return "num_bits";

  if (vw1.permutations != vw2.permutations)
    return "permutations";

  if (vw1.interactions.size() != vw2.interactions.size())
    return "interactions size";

  if (vw1.ignore_some != vw2.ignore_some)
    return "ignore_some";

  if (vw1.ignore_some && !std::equal(vw1.ignore.begin(), vw1.ignore.end(), vw2.ignore.begin()))
    return "ignore";

  if (vw1.ignore_some_linear != vw2.ignore_some_linear)
    return "ignore_some_linear";

  if (vw1.ignore_some_linear && !std::equal(vw1.ignore_linear.begin(), vw1.ignore_linear.end(), vw2.ignore_linear.begin()))
    return "ignore_linear";

  if (vw1.redefine_some != vw2.redefine_some)
    return "redefine_some";

  if (vw1.redefine_some && !std::equal(vw1.redefine.begin(), vw1.redefine.end(), vw2.redefine.begin()))
    return "redefine";

  if (vw1.add_constant != vw2.add_constant)
    return "add_constant";

  if (vw1.dictionary_path.size() != vw2.dictionary_path.size())
    return "dictionary_path size";

  if (!std::equal(vw1.dictionary_path.begin(), vw1.dictionary_path.end(), vw2.dictionary_path.begin()))
    return "dictionary_path";

  for (auto i = std::begin(vw1.interactions), j = std::begin(vw2.interactions); i != std::end(vw1.interactions);
       ++i, ++j)
    if (*i != *j)
      return "interaction mismatch";

  return nullptr;
}

}  // namespace VW
<<<<<<< HEAD
// return a copy of string replacing \x00 sequences in it
=======
// return a copy of std::string replacing \x00 sequences in it
>>>>>>> 48a9d36c
std::string spoof_hex_encoded_namespaces(const std::string& arg)
{
  std::string res;
  int pos = 0;
  while (pos < (int)arg.size() - 3)
  {
    if (arg[pos] == '\\' && arg[pos + 1] == 'x')
    {
      std::string substr = arg.substr(pos + 2, 2);
      char* p;
      unsigned char c = (unsigned char)strtoul(substr.c_str(), &p, 16);
      if (*p == '\0')
      {
        res.push_back(c);
        pos += 4;
      }
      else
      {
        std::cerr << "Possibly malformed hex representation of a namespace: '\\x" << substr << "'\n";
        res.push_back(arg[pos++]);
      }
    }
    else
      res.push_back(arg[pos++]);
  }

  while (pos < (int)arg.size())  // copy last 2 characters
    res.push_back(arg[pos++]);

  return res;
}

void parse_feature_tweaks(options_i& options, vw& all, std::vector<std::string>& dictionary_nses)
{
  std::string hash_function("strings");
  uint32_t new_bits;
  std::vector<std::string> spelling_ns;
  std::vector<std::string> quadratics;
  std::vector<std::string> cubics;
  std::vector<std::string> interactions;
  std::vector<std::string> ignores;
  std::vector<std::string> ignore_linears;
  std::vector<std::string> keeps;
  std::vector<std::string> redefines;

  std::vector<std::string> dictionary_path;

  bool noconstant;
  bool leave_duplicate_interactions;
  std::string affix;
  std::string q_colon;

  option_group_definition feature_options("Feature options");
  feature_options
      .add(make_option("hash", hash_function).keep().help("how to hash the features. Available options: strings, all"))
      .add(make_option("hash_seed", all.hash_seed).keep().default_value(0).help("seed for hash function"))
      .add(make_option("ignore", ignores).keep().help("ignore namespaces beginning with character <arg>"))
      .add(make_option("ignore_linear", ignore_linears)
               .keep()
               .help("ignore namespaces beginning with character <arg> for linear terms only"))
      .add(make_option("keep", keeps).keep().help("keep namespaces beginning with character <arg>"))
      .add(make_option("redefine", redefines)
               .keep()
               .help("redefine namespaces beginning with characters of std::string S as namespace N. <arg> shall be in form "
                     "'N:=S' where := is operator. Empty N or S are treated as default namespace. Use ':' as a "
                     "wildcard in S.")
               .keep())
      .add(make_option("bit_precision", new_bits).short_name("b").help("number of bits in the feature table"))
      .add(make_option("noconstant", noconstant).help("Don't add a constant feature"))
      .add(make_option("constant", all.initial_constant).short_name("C").help("Set initial value of constant"))
      .add(make_option("ngram", all.ngram_strings)
               .help("Generate N grams. To generate N grams for a single namespace 'foo', arg should be fN."))
      .add(make_option("skips", all.skip_strings)
               .help("Generate skips in N grams. This in conjunction with the ngram tag can be used to generate "
                     "generalized n-skip-k-gram. To generate n-skips for a single namespace 'foo', arg should be fN."))
      .add(make_option("feature_limit", all.limit_strings)
               .help("limit to N features. To apply to a single namespace 'foo', arg should be fN"))
      .add(make_option("affix", affix)
               .keep()
               .help("generate prefixes/suffixes of features; argument '+2a,-3b,+1' means generate 2-char prefixes for "
                     "namespace a, 3-char suffixes for b and 1 char prefixes for default namespace"))
      .add(make_option("spelling", spelling_ns)
               .keep()
               .help("compute spelling features for a give namespace (use '_' for default namespace)"))
      .add(make_option("dictionary", dictionary_nses)
               .keep()
               .help("read a dictionary for additional features (arg either 'x:file' or just 'file')"))
      .add(make_option("dictionary_path", dictionary_path)
               .help("look in this directory for dictionaries; defaults to current directory or env{PATH}"))
      .add(make_option("interactions", interactions)
               .keep()
               .help("Create feature interactions of any level between namespaces."))
      .add(make_option("permutations", all.permutations)
               .help("Use permutations instead of combinations for feature interactions of same namespace."))
      .add(make_option("leave_duplicate_interactions", leave_duplicate_interactions)
               .help("Don't remove interactions with duplicate combinations of namespaces. For ex. this is a "
                     "duplicate: '-q ab -q ba' and a lot more in '-q ::'."))
      .add(make_option("quadratic", quadratics).short_name("q").keep().help("Create and use quadratic features"))
      // TODO this option is unused - remove?
      .add(make_option("q:", q_colon).help(": corresponds to a wildcard for all printable characters"))
      .add(make_option("cubic", cubics).keep().help("Create and use cubic features"));
  options.add_and_parse(feature_options);

  // feature manipulation
  all.p->hasher = getHasher(hash_function);

  if (options.was_supplied("spelling"))
  {
    for (size_t id = 0; id < spelling_ns.size(); id++)
    {
      spelling_ns[id] = spoof_hex_encoded_namespaces(spelling_ns[id]);
      if (spelling_ns[id][0] == '_')
        all.spelling_features[(unsigned char)' '] = true;
      else
        all.spelling_features[(size_t)spelling_ns[id][0]] = true;
    }
  }

  if (options.was_supplied("affix"))
    parse_affix_argument(all, spoof_hex_encoded_namespaces(affix));

  if (options.was_supplied("ngram"))
  {
    if (options.was_supplied("sort_features"))
      THROW("ngram is incompatible with sort_features.");

    for (size_t i = 0; i < all.ngram_strings.size(); i++)
      all.ngram_strings[i] = spoof_hex_encoded_namespaces(all.ngram_strings[i]);
    compile_gram(all.ngram_strings, all.ngram, (char*)"grams", all.quiet);
  }

  if (options.was_supplied("skips"))
  {
    if (!options.was_supplied("ngram"))
      THROW("You can not skip unless ngram is > 1");

    for (size_t i = 0; i < all.skip_strings.size(); i++)
      all.skip_strings[i] = spoof_hex_encoded_namespaces(all.skip_strings[i]);
    compile_gram(all.skip_strings, all.skips, (char*)"skips", all.quiet);
  }

  if (options.was_supplied("feature_limit"))
    compile_limits(all.limit_strings, all.limit, all.quiet);

  if (options.was_supplied("bit_precision"))
  {
    if (all.default_bits == false && new_bits != all.num_bits)
      THROW("Number of bits is set to " << new_bits << " and " << all.num_bits
                                        << " by argument and model.  That does not work.");

    all.default_bits = false;
    all.num_bits = new_bits;

    VW::validate_num_bits(all);
  }

  // prepare namespace interactions
  std::vector<std::string> expanded_interactions;

  if ( ( ((!all.pairs.empty() || !all.triples.empty() || !all.interactions.empty()) && /*data was restored from old model file directly to v_array and will be overriden automatically*/
          (options.was_supplied("quadratic") || options.was_supplied("cubic") || options.was_supplied("interactions")) ) )
       ||
       interactions_settings_doubled /*settings were restored from model file to file_options and overriden by params from command line*/)
  {
    all.trace_message << "WARNING: model file has set of {-q, --cubic, --interactions} settings stored, but they'll be "
                         "OVERRIDEN by set of {-q, --cubic, --interactions} settings from command line."
                      << std::endl;

    // in case arrays were already filled in with values from old model file - reset them
    if (!all.pairs.empty())
      all.pairs.clear();
    if (!all.triples.empty())
      all.triples.clear();
    if (!all.interactions.empty())
      all.interactions.clear();
  }

  if (options.was_supplied("quadratic"))
  {
    if (!all.quiet)
      all.trace_message << "creating quadratic features for pairs: ";

<<<<<<< HEAD
    for (auto i = quadratics.begin(); i != quadratics.end(); ++i)
=======
    for (std::vector<std::string>::iterator i = quadratics.begin(); i != quadratics.end(); ++i)
>>>>>>> 48a9d36c
    {
      *i = spoof_hex_encoded_namespaces(*i);
      if (!all.quiet)
        all.trace_message << *i << " ";
    }

    expanded_interactions =
        INTERACTIONS::expand_interactions(quadratics, 2, "error, quadratic features must involve two sets.");

    if (!all.quiet)
      all.trace_message << std::endl;
  }

  if (options.was_supplied("cubic"))
  {
    if (!all.quiet)
      all.trace_message << "creating cubic features for triples: ";
<<<<<<< HEAD
    for (auto i = cubics.begin(); i != cubics.end(); ++i)
=======
    for (std::vector<std::string>::iterator i = cubics.begin(); i != cubics.end(); ++i)
>>>>>>> 48a9d36c
    {
      *i = spoof_hex_encoded_namespaces(*i);
      if (!all.quiet)
        all.trace_message << *i << " ";
    }

    std::vector<std::string> exp_cubic =
        INTERACTIONS::expand_interactions(cubics, 3, "error, cubic features must involve three sets.");
    expanded_interactions.insert(std::begin(expanded_interactions), std::begin(exp_cubic), std::end(exp_cubic));

    if (!all.quiet)
      all.trace_message << std::endl;
  }

  if (options.was_supplied("interactions"))
  {
    if (!all.quiet)
      all.trace_message << "creating features for following interactions: ";
<<<<<<< HEAD
    for (auto i = interactions.begin(); i != interactions.end(); ++i)
=======
    for (std::vector<std::string>::iterator i = interactions.begin(); i != interactions.end(); ++i)
>>>>>>> 48a9d36c
    {
      *i = spoof_hex_encoded_namespaces(*i);
      if (!all.quiet)
        all.trace_message << *i << " ";
    }

    std::vector<std::string> exp_inter = INTERACTIONS::expand_interactions(interactions, 0, "");
    expanded_interactions.insert(std::begin(expanded_interactions), std::begin(exp_inter), std::end(exp_inter));

    if (!all.quiet)
      all.trace_message << std::endl;
  }

  if (expanded_interactions.size() > 0)
  {
    size_t removed_cnt;
    size_t sorted_cnt;
    INTERACTIONS::sort_and_filter_duplicate_interactions(
        expanded_interactions, !leave_duplicate_interactions, removed_cnt, sorted_cnt);

    if (removed_cnt > 0)
      all.trace_message << "WARNING: duplicate namespace interactions were found. Removed: " << removed_cnt << '.'
                        << std::endl
                        << "You can use --leave_duplicate_interactions to disable this behaviour." << std::endl;
    if (sorted_cnt > 0)
      all.trace_message << "WARNING: some interactions contain duplicate characters and their characters order has "
                           "been changed. Interactions affected: "
                        << sorted_cnt << '.' << std::endl;

    if (all.interactions.size() > 0)
    {
      // should be empty, but just in case...
      all.interactions.clear();
    }

    all.interactions = expanded_interactions;

    // copy interactions of size 2 and 3 to old vectors for backward compatibility
    for (const auto& i : expanded_interactions)
    {
      const size_t len = i.size();
      if (len == 2)
        all.pairs.push_back(i);
      else if (len == 3)
        all.triples.push_back(i);
    }
  }

  for (size_t i = 0; i < 256; i++)
  {
    all.ignore[i] = false;
    all.ignore_linear[i] = false;
  }
  all.ignore_some = false;
  all.ignore_some_linear = false;

  if (options.was_supplied("ignore"))
  {
    all.ignore_some = true;

<<<<<<< HEAD
    for (auto & i : ignores)
    {
      i = spoof_hex_encoded_namespaces(i);
      for (auto j : i) all.ignore[(size_t)(unsigned char)j] = true;
=======
    for (std::vector<std::string>::iterator i = ignores.begin(); i != ignores.end(); i++)
    {
      *i = spoof_hex_encoded_namespaces(*i);
      for (std::string::const_iterator j = i->begin(); j != i->end(); j++) all.ignore[(size_t)(unsigned char)*j] = true;
>>>>>>> 48a9d36c
    }

    if (!all.quiet)
    {
      all.trace_message << "ignoring namespaces beginning with: ";
      for (auto const& ignore : ignores)
        for (auto const character : ignore) all.trace_message << character << " ";

      all.trace_message << std::endl;
    }
  }

  if (options.was_supplied("ignore_linear"))
  {
    all.ignore_some_linear = true;

<<<<<<< HEAD
    for (auto & i : ignore_linears)
    {
      i = spoof_hex_encoded_namespaces(i);
      for (auto j : i)
        all.ignore_linear[(size_t)(unsigned char)j] = true;
=======
    for (std::vector<std::string>::iterator i = ignore_linears.begin(); i != ignore_linears.end(); i++)
    {
      *i = spoof_hex_encoded_namespaces(*i);
      for (std::string::const_iterator j = i->begin(); j != i->end(); j++)
        all.ignore_linear[(size_t)(unsigned char)*j] = true;
>>>>>>> 48a9d36c
    }

    if (!all.quiet)
    {
      all.trace_message << "ignoring linear terms for namespaces beginning with: ";
      for (auto const& ignore : ignore_linears)
        for (auto const character : ignore) all.trace_message << character << " ";

      all.trace_message << std::endl;
    }
  }

  if (options.was_supplied("keep"))
  {
    for (size_t i = 0; i < 256; i++) all.ignore[i] = true;

    all.ignore_some = true;

<<<<<<< HEAD
    for (auto & i : keeps)
    {
      i = spoof_hex_encoded_namespaces(i);
      for (auto j : i) all.ignore[(size_t)(unsigned char)j] = false;
=======
    for (std::vector<std::string>::iterator i = keeps.begin(); i != keeps.end(); i++)
    {
      *i = spoof_hex_encoded_namespaces(*i);
      for (std::string::const_iterator j = i->begin(); j != i->end(); j++) all.ignore[(size_t)(unsigned char)*j] = false;
>>>>>>> 48a9d36c
    }

    if (!all.quiet)
    {
      all.trace_message << "using namespaces beginning with: ";
      for (auto const& keep : keeps)
        for (auto const character : keep) all.trace_message << character << " ";

      all.trace_message << std::endl;
    }
  }

  // --redefine param code
  all.redefine_some = false;  // false by default

  if (options.was_supplied("redefine"))
  {
    // initail values: i-th namespace is redefined to i itself
    for (size_t i = 0; i < 256; i++) all.redefine[i] = (unsigned char)i;

    // note: --redefine declaration order is matter
    // so --redefine :=L --redefine ab:=M  --ignore L  will ignore all except a and b under new M namspace

<<<<<<< HEAD
    for (const auto & arg : redefines)
    {
      const std::string & argument = spoof_hex_encoded_namespaces(arg);
=======
    for (std::vector<std::string>::iterator arg_iter = redefines.begin(); arg_iter != redefines.end(); arg_iter++)
    {
      std::string argument = spoof_hex_encoded_namespaces(*arg_iter);
>>>>>>> 48a9d36c
      size_t arg_len = argument.length();

      size_t operator_pos = 0;  // keeps operator pos + 1 to stay unsigned type
      bool operator_found = false;
      unsigned char new_namespace = ' ';

      // let's find operator ':=' position in N:=S
      for (size_t i = 0; i < arg_len; i++)
      {
        if (operator_found)
        {
          if (i > 2)
          {
            new_namespace = argument[0];
          }  // N is not empty
          break;
        }
        else if (argument[i] == ':')
          operator_pos = i + 1;
        else if ((argument[i] == '=') && (operator_pos == i))
          operator_found = true;
      }

      if (!operator_found)
        THROW("argument of --redefine is malformed. Valid format is N:=S, :=S or N:=");

      if (++operator_pos > 3)  // seek operator end
        all.trace_message
            << "WARNING: multiple namespaces are used in target part of --redefine argument. Only first one ('"
            << new_namespace << "') will be used as target namespace." << std::endl;

      all.redefine_some = true;

      // case ':=S' doesn't require any additional code as new_namespace = ' ' by default

      if (operator_pos == arg_len)  // S is empty, default namespace shall be used
        all.redefine[(int)' '] = new_namespace;
      else
        for (size_t i = operator_pos; i < arg_len; i++)
        {
          // all namespaces from S are redefined to N
          unsigned char c = argument[i];
          if (c != ':')
            all.redefine[c] = new_namespace;
          else
          {
            // wildcard found: redefine all except default and break
            for (size_t i = 0; i < 256; i++) all.redefine[i] = new_namespace;
            break;  // break processing S
          }
        }
    }
  }

  if (options.was_supplied("dictionary"))
  {
    if (options.was_supplied("dictionary_path"))
<<<<<<< HEAD
      for (const std::string & path : dictionary_path)
=======
      for (std::string path : dictionary_path)
>>>>>>> 48a9d36c
        if (directory_exists(path))
          all.dictionary_path.push_back(path);
    if (directory_exists("."))
      all.dictionary_path.push_back(".");

    const std::string PATH = getenv("PATH");
#if _WIN32
    const char delimiter = ';';
#else
    const char delimiter = ':';
#endif
    if (!PATH.empty())
    {
      size_t previous = 0;
      size_t index = PATH.find(delimiter);
      while (index != std::string::npos)
      {
        all.dictionary_path.push_back(PATH.substr(previous, index - previous));
        previous = index + 1;
        index = PATH.find(delimiter, previous);
      }
      all.dictionary_path.push_back(PATH.substr(previous));
    }
  }

  if (noconstant)
    all.add_constant = false;
}

void parse_example_tweaks(options_i& options, vw& all)
{
  std::string named_labels;
  std::string loss_function;
  float loss_parameter = 0.0;
  size_t early_terminate_passes;
  bool test_only = false;

  option_group_definition example_options("Example options");
  example_options.add(make_option("testonly", test_only).short_name("t").help("Ignore label information and just test"))
      .add(make_option("holdout_off", all.holdout_set_off).help("no holdout data in multiple passes"))
      .add(make_option("holdout_period", all.holdout_period).default_value(10).help("holdout period for test only"))
      .add(make_option("holdout_after", all.holdout_after)
               .help("holdout after n training examples, default off (disables holdout_period)"))
      .add(
          make_option("early_terminate", early_terminate_passes)
              .default_value(3)
              .help(
                  "Specify the number of passes tolerated when holdout loss doesn't decrease before early termination"))
      .add(make_option("passes", all.numpasses).help("Number of Training Passes"))
      .add(make_option("initial_pass_length", all.pass_length).help("initial number of examples per pass"))
      .add(make_option("examples", all.max_examples).help("number of examples to parse"))
      .add(make_option("min_prediction", all.sd->min_label).help("Smallest prediction to output"))
      .add(make_option("max_prediction", all.sd->max_label).help("Largest prediction to output"))
      .add(make_option("sort_features", all.p->sort_features)
               .help("turn this on to disregard order in which features have been defined. This will lead to smaller "
                     "cache sizes"))
      .add(make_option("loss_function", loss_function)
               .default_value("squared")
               .help("Specify the loss function to be used, uses squared by default. Currently available ones are "
                     "squared, classic, hinge, logistic, quantile and poisson."))
      .add(make_option("quantile_tau", loss_parameter)
               .default_value(0.5f)
               .help("Parameter \\tau associated with Quantile loss. Defaults to 0.5"))
      .add(make_option("l1", all.l1_lambda).help("l_1 lambda"))
      .add(make_option("l2", all.l2_lambda).help("l_2 lambda"))
      .add(make_option("no_bias_regularization", all.no_bias).help("no bias in regularization"))
      .add(make_option("named_labels", named_labels)
               .keep()
               .help("use names for labels (multiclass, etc.) rather than integers, argument specified all possible "
                     "labels, comma-sep, eg \"--named_labels Noun,Verb,Adj,Punc\""));
  options.add_and_parse(example_options);

  if (test_only || all.eta == 0.)
  {
    if (!all.quiet)
      all.trace_message << "only testing" << std::endl;
    all.training = false;
    if (all.lda > 0)
      all.eta = 0;
  }
  else
    all.training = true;

  if ((all.numpasses > 1 || all.holdout_after > 0) && !all.holdout_set_off)
    all.holdout_set_off = false;  // holdout is on unless explicitly off
  else
    all.holdout_set_off = true;

  if (options.was_supplied("min_prediction") || options.was_supplied("max_prediction") || test_only)
    all.set_minmax = noop_mm;

  if (options.was_supplied("named_labels"))
  {
    all.sd->ldict = &calloc_or_throw<namedlabels>();
    new (all.sd->ldict) namedlabels(named_labels);
    if (!all.quiet)
      all.trace_message << "parsed " << all.sd->ldict->getK() << " named labels" << std::endl;
  }

  all.loss = getLossFunction(all, loss_function, loss_parameter);

  if (all.l1_lambda < 0.)
  {
    all.trace_message << "l1_lambda should be nonnegative: resetting from " << all.l1_lambda << " to 0" << std::endl;
    all.l1_lambda = 0.;
  }
  if (all.l2_lambda < 0.)
  {
    all.trace_message << "l2_lambda should be nonnegative: resetting from " << all.l2_lambda << " to 0" << std::endl;
    all.l2_lambda = 0.;
  }
  all.reg_mode += (all.l1_lambda > 0.) ? 1 : 0;
  all.reg_mode += (all.l2_lambda > 0.) ? 2 : 0;
  if (!all.quiet)
  {
    if (all.reg_mode % 2 && !options.was_supplied("bfgs"))
      all.trace_message << "using l1 regularization = " << all.l1_lambda << std::endl;
    if (all.reg_mode > 1)
      all.trace_message << "using l2 regularization = " << all.l2_lambda << std::endl;
  }
}

void parse_output_preds(options_i& options, vw& all)
{
  std::string predictions;
  std::string raw_predictions;

  option_group_definition output_options("Output options");
  output_options.add(make_option("predictions", predictions).short_name("p").help("File to output predictions to"))
      .add(make_option("raw_predictions", raw_predictions)
               .short_name("r")
               .help("File to output unnormalized predictions to"));
  options.add_and_parse(output_options);

  if (options.was_supplied("predictions"))
  {
    if (!all.quiet)
      all.trace_message << "predictions = " << predictions << std::endl;

    if (predictions == "stdout")
    {
      all.final_prediction_sink.push_back((size_t)1);  // stdout
    }
    else
    {
      const char* fstr = predictions.c_str();
      int f;
      // TODO can we migrate files to fstreams?
#ifdef _WIN32
      _sopen_s(&f, fstr, _O_CREAT | _O_WRONLY | _O_BINARY | _O_TRUNC, _SH_DENYWR, _S_IREAD | _S_IWRITE);
#else
      f = open(fstr, O_CREAT | O_WRONLY | O_LARGEFILE | O_TRUNC, 0666);
#endif
      if (f < 0)
        all.trace_message << "Error opening the predictions file: " << fstr << std::endl;
      all.final_prediction_sink.push_back((size_t)f);
    }
  }

  if (options.was_supplied("raw_predictions"))
  {
    if (!all.quiet)
    {
      all.trace_message << "raw predictions = " << raw_predictions << std::endl;
      if (options.was_supplied("binary"))
        all.trace_message << "Warning: --raw_predictions has no defined value when --binary specified, expect no output"
                          << std::endl;
    }
    if (raw_predictions == "stdout")
      all.raw_prediction = 1;  // stdout
    else
    {
      const char* t = raw_predictions.c_str();
      int f;
#ifdef _WIN32
      _sopen_s(&f, t, _O_CREAT | _O_WRONLY | _O_BINARY | _O_TRUNC, _SH_DENYWR, _S_IREAD | _S_IWRITE);
#else
      f = open(t, O_CREAT | O_WRONLY | O_LARGEFILE | O_TRUNC, 0666);
#endif
      all.raw_prediction = f;
    }
  }
}

void parse_output_model(options_i& options, vw& all)
{
  option_group_definition output_model_options("Output model");
  output_model_options
      .add(make_option("final_regressor", all.final_regressor_name).short_name("f").help("Final regressor"))
      .add(make_option("readable_model", all.text_regressor_name)
               .help("Output human-readable final regressor with numeric features"))
      .add(make_option("invert_hash", all.inv_hash_regressor_name)
               .help("Output human-readable final regressor with feature names.  Computationally expensive."))
      .add(make_option("save_resume", all.save_resume)
               .help("save extra state so learning can be resumed later with new data"))
      .add(make_option("preserve_performance_counters", all.preserve_performance_counters)
               .help("reset performance counters when warmstarting"))
      .add(make_option("save_per_pass", all.save_per_pass).help("Save the model after every pass over data"))
      .add(make_option("output_feature_regularizer_binary", all.per_feature_regularizer_output)
               .help("Per feature regularization output file"))
      .add(make_option("output_feature_regularizer_text", all.per_feature_regularizer_text)
               .help("Per feature regularization output file, in text"))
      .add(make_option("id", all.id).help("User supplied ID embedded into the final regressor"));
  options.add_and_parse(output_model_options);

  if (all.final_regressor_name.compare("") && !all.quiet)
    all.trace_message << "final_regressor = " << all.final_regressor_name << std::endl;

  if (options.was_supplied("invert_hash"))
    all.hash_inv = true;

  // Question: This doesn't seem necessary
  // if (options.was_supplied("id") && find(arg.args.begin(), arg.args.end(), "--id") == arg.args.end())
  // {
  //   arg.args.push_back("--id");
  //   arg.args.push_back(arg.vm["id"].as<std::string>());
  // }
}

void load_input_model(vw& all, io_buf& io_temp)
{
  // Need to see if we have to load feature mask first or second.
  // -i and -mask are from same file, load -i file first so mask can use it
  if (!all.feature_mask.empty() && all.initial_regressors.size() > 0 && all.feature_mask == all.initial_regressors[0])
  {
    // load rest of regressor
    all.l->save_load(io_temp, true, false);
    io_temp.close_file();

    parse_mask_regressor_args(all, all.feature_mask, all.initial_regressors);
  }
  else
  {  // load mask first
    parse_mask_regressor_args(all, all.feature_mask, all.initial_regressors);

    // load rest of regressor
    all.l->save_load(io_temp, true, false);
    io_temp.close_file();
  }
}

LEARNER::base_learner* setup_base(options_i& options, vw& all)
{
  auto setup_func = all.reduction_stack.top();
  all.reduction_stack.pop();
  auto base = setup_func(options, all);

  if (base == nullptr)
    return setup_base(options, all);
  else
    return base;
}

void parse_reductions(options_i& options, vw& all)
{
  // Base algorithms
  all.reduction_stack.push(GD::setup);
  all.reduction_stack.push(kernel_svm_setup);
  all.reduction_stack.push(ftrl_setup);
  all.reduction_stack.push(svrg_setup);
  all.reduction_stack.push(sender_setup);
  all.reduction_stack.push(gd_mf_setup);
  all.reduction_stack.push(print_setup);
  all.reduction_stack.push(noop_setup);
  all.reduction_stack.push(lda_setup);
  all.reduction_stack.push(bfgs_setup);
  all.reduction_stack.push(OjaNewton_setup);
  // all.reduction_stack.push(VW_CNTK::setup);

  // Score Users
  all.reduction_stack.push(baseline_setup);
  all.reduction_stack.push(ExpReplay::expreplay_setup<'b', simple_label>);
  all.reduction_stack.push(active_setup);
  all.reduction_stack.push(active_cover_setup);
  all.reduction_stack.push(confidence_setup);
  all.reduction_stack.push(nn_setup);
  all.reduction_stack.push(mf_setup);
  all.reduction_stack.push(marginal_setup);
  all.reduction_stack.push(autolink_setup);
  all.reduction_stack.push(lrq_setup);
  all.reduction_stack.push(lrqfa_setup);
  all.reduction_stack.push(stagewise_poly_setup);
  all.reduction_stack.push(scorer_setup);
  // Reductions
  all.reduction_stack.push(bs_setup);
  all.reduction_stack.push(binary_setup);

  all.reduction_stack.push(ExpReplay::expreplay_setup<'m', MULTICLASS::mc_label>);
  all.reduction_stack.push(topk_setup);
  all.reduction_stack.push(oaa_setup);
  all.reduction_stack.push(boosting_setup);
  all.reduction_stack.push(ect_setup);
  all.reduction_stack.push(log_multi_setup);
  all.reduction_stack.push(recall_tree_setup);
  all.reduction_stack.push(memory_tree_setup);
  all.reduction_stack.push(classweight_setup);
  all.reduction_stack.push(multilabel_oaa_setup);

  all.reduction_stack.push(cs_active_setup);
  all.reduction_stack.push(CSOAA::csoaa_setup);
  all.reduction_stack.push(interact_setup);
  all.reduction_stack.push(CSOAA::csldf_setup);
  all.reduction_stack.push(cb_algs_setup);
  all.reduction_stack.push(cb_adf_setup);
  all.reduction_stack.push(mwt_setup);
  all.reduction_stack.push(cb_explore_setup);
  all.reduction_stack.push(VW::cb_explore_adf::greedy::setup);
  all.reduction_stack.push(VW::cb_explore_adf::softmax::setup);
  all.reduction_stack.push(VW::cb_explore_adf::regcb::setup);
  all.reduction_stack.push(VW::cb_explore_adf::first::setup);
  all.reduction_stack.push(VW::cb_explore_adf::cover::setup);
  all.reduction_stack.push(VW::cb_explore_adf::bag::setup);
  all.reduction_stack.push(cb_sample_setup);
  all.reduction_stack.push(VW::shared_feature_merger::shared_feature_merger_setup);
  all.reduction_stack.push(CCB::ccb_explore_adf_setup);
  // cbify/warm_cb can generate multi-examples. Merge shared features after them
  all.reduction_stack.push(warm_cb_setup);
  all.reduction_stack.push(cbify_setup);
  all.reduction_stack.push(cbifyldf_setup);
  all.reduction_stack.push(explore_eval_setup);
  all.reduction_stack.push(ExpReplay::expreplay_setup<'c', COST_SENSITIVE::cs_label>);
  all.reduction_stack.push(Search::setup);
  all.reduction_stack.push(audit_regressor_setup);

  all.l = setup_base(options, all);
}

vw& parse_args(options_i& options, trace_message_t trace_listener, void* trace_context)
{
  vw& all = *(new vw());
  all.options = &options;

  if (trace_listener)
  {
    all.trace_message.trace_listener = trace_listener;
    all.trace_message.trace_context = trace_context;
  }

  try
  {
    time(&all.init_time);

    bool strict_parse = false;
    size_t ring_size;
    option_group_definition vw_args("VW options");
    vw_args.add(make_option("ring_size", ring_size).default_value(256).help("size of example ring"))
        .add(make_option("strict_parse", strict_parse).help("throw on malformed examples"));
    options.add_and_parse(vw_args);

    all.p = new parser{ring_size, strict_parse};

    option_group_definition update_args("Update options");
    update_args.add(make_option("learning_rate", all.eta).help("Set learning rate").short_name("l"))
        .add(make_option("power_t", all.power_t).help("t power value"))
        .add(make_option("decay_learning_rate", all.eta_decay_rate)
                 .help("Set Decay factor for learning_rate between passes"))
        .add(make_option("initial_t", all.sd->t).help("initial t value"))
        .add(make_option("feature_mask", all.feature_mask)
                 .help("Use existing regressor to determine which parameters may be updated.  If no initial_regressor "
                       "given, also used for initial weights."));
    options.add_and_parse(update_args);

    option_group_definition weight_args("Weight options");
    weight_args
        .add(make_option("initial_regressor", all.initial_regressors).help("Initial regressor(s)").short_name("i"))
        .add(make_option("initial_weight", all.initial_weight).help("Set all weights to an initial value of arg."))
        .add(make_option("random_weights", all.random_weights).help("make initial weights random"))
        .add(make_option("normal_weights", all.normal_weights).help("make initial weights normal"))
        .add(make_option("truncated_normal_weights", all.tnormal_weights).help("make initial weights truncated normal"))
        .add(make_option("sparse_weights", all.weights.sparse).help("Use a sparse datastructure for weights"))
        .add(make_option("input_feature_regularizer", all.per_feature_regularizer_input)
                 .help("Per feature regularization input file"));
    options.add_and_parse(weight_args);

    std::string span_server_arg;
    int span_server_port_arg;
    // bool threads_arg;
    size_t unique_id_arg;
    size_t total_arg;
    size_t node_arg;
    option_group_definition parallelization_args("Parallelization options");
    parallelization_args
        .add(make_option("span_server", span_server_arg).help("Location of server for setting up spanning tree"))
        //(make_option("threads", threads_arg).help("Enable multi-threading")) Unused option?
        .add(make_option("unique_id", unique_id_arg).default_value(0).help("unique id used for cluster parallel jobs"))
        .add(
            make_option("total", total_arg).default_value(1).help("total number of nodes used in cluster parallel job"))
        .add(make_option("node", node_arg).default_value(0).help("node number in cluster parallel job"))
        .add(make_option("span_server_port", span_server_port_arg)
                 .default_value(26543)
                 .help("Port of the server for setting up spanning tree"));
    options.add_and_parse(parallelization_args);

    // total, unique_id and node must be specified together.
    if ((options.was_supplied("total") || options.was_supplied("node") || options.was_supplied("unique_id")) &&
        !(options.was_supplied("total") && options.was_supplied("node") && options.was_supplied("unique_id")))
    {
      THROW("you must specificy unique_id, total, and node if you specify any");
    }

    if (options.was_supplied("span_server"))
    {
      all.all_reduce_type = AllReduceType::Socket;
      all.all_reduce =
          new AllReduceSockets(span_server_arg, span_server_port_arg, unique_id_arg, total_arg, node_arg, all.quiet);
    }

    parse_diagnostics(options, all);

    all.initial_t = (float)all.sd->t;
    return all;
  }
  catch (...)
  {
    VW::finish(all);
    throw;
  }
}

bool check_interaction_settings_collision(options_i& options, std::string file_options)
{
  bool command_line_has_interaction = options.was_supplied("q") || options.was_supplied("quadratic") ||
      options.was_supplied("cubic") || options.was_supplied("interactions");

  if (!command_line_has_interaction)
    return false;

  // we don't use -q to save pairs in all.file_options, so only 3 options checked
  bool file_options_has_interaction = file_options.find("--quadratic") != std::string::npos;
  file_options_has_interaction = file_options_has_interaction || (file_options.find("--cubic") != std::string::npos);
  file_options_has_interaction =
      file_options_has_interaction || (file_options.find("--interactions") != std::string::npos);

  return file_options_has_interaction;
}

options_i& load_header_merge_options(options_i& options, vw& all, io_buf& model)
{
  std::string file_options;
  save_load_header(all, model, true, false, file_options, options);

  interactions_settings_doubled = check_interaction_settings_collision(options, file_options);

  // Convert file_options into  vector.
  std::istringstream ss{file_options};
  std::vector<std::string> container{std::istream_iterator<std::string>{ss}, std::istream_iterator<std::string>{}};

  po::options_description desc("");

  // Get list of options in file options std::string
  po::parsed_options pos = po::command_line_parser(container).options(desc).allow_unregistered().run();

  bool skipping = false;
  std::string saved_key = "";
  unsigned int count = 0;
  bool first_seen = false;
  for (auto opt : pos.options)
  {
    // If we previously encountered an option we want to skip, ignore tokens without --.
    if (skipping)
    {
      for (auto token : opt.original_tokens)
      {
        auto found = token.find("--");
        if (found != std::string::npos)
        {
          skipping = false;
        }
      }

      if (skipping)
      {
        saved_key = "";
        continue;
      }
    }

    bool treat_as_value = false;
    // If the key starts with a digit, this is a mis-interpretation of a value as a key. Pull it into the previous
    // option. This was found in the case of --lambda -1, misinterpreting -1 as an option key. The easy way to fix this
    // requires introducing "identifier-like" semantics for options keys, e.g. "does not begin with a digit". That does
    // not seem like an unreasonable restriction. The logical check here is: is "string_key" of the form {'-', <digit>,
    // <etc.>}.
    if (opt.string_key.length() > 1 && opt.string_key[0] == '-' && opt.string_key[1] >= '0' && opt.string_key[1] <= '9')
    {
      treat_as_value = true;
    }

    // If the interaction settings are doubled, the copy in the model file is ignored.
    if (interactions_settings_doubled &&
        (opt.string_key == "quadratic" || opt.string_key == "cubic" || opt.string_key == "interactions"))
    {
      // skip this option.
      skipping = true;
      continue;
    }

    // File options should always use long form.

    // If the key is empty this must be a value, otherwise set the key.
    if (!treat_as_value && opt.string_key != "")
    {
      // If the new token is a new option and there were no values previously it was a bool option. Add it as a switch.
      if (count == 0 && first_seen)
      {
        options.insert(saved_key, "");
      }

      saved_key = opt.string_key;
      count = 0;
      first_seen = true;

      if (opt.value.size() > 0)
      {
        for (auto value : opt.value)
        {
          options.insert(saved_key, value);
          count++;
        }
      }
    }
    else
    {
      // If treat_as_value is set, boost incorrectly interpreted the token as containing an option key
      // In this case, what should have happened is all original_tokens items should be in value.
      auto source = treat_as_value ? opt.original_tokens : opt.value;
      for (auto value : source)
      {
        options.insert(saved_key, value);
        count++;
      }
    }
  }

  if (count == 0 && saved_key != "")
  {
    options.insert(saved_key, "");
  }

  return options;
}

void parse_modules(options_i& options, vw& all, std::vector<std::string>& dictionary_nses)
{
  option_group_definition rand_options("Randomization options");
  rand_options.add(make_option("random_seed", all.random_seed).help("seed random number generator"));
  options.add_and_parse(rand_options);
  all.get_random_state()->set_random_state(all.random_seed);

  parse_feature_tweaks(options, all, dictionary_nses);  // feature tweaks

  parse_example_tweaks(options, all);  // example manipulation

  parse_output_model(options, all);

  parse_output_preds(options, all);

  parse_reductions(options, all);

  if (!all.quiet)
  {
    all.trace_message << "Num weight bits = " << all.num_bits << std::endl;
    all.trace_message << "learning rate = " << all.eta << std::endl;
    all.trace_message << "initial_t = " << all.sd->t << std::endl;
    all.trace_message << "power_t = " << all.power_t << std::endl;
    if (all.numpasses > 1)
      all.trace_message << "decay_learning_rate = " << all.eta_decay_rate << std::endl;
  }
}

void parse_sources(options_i& options, vw& all, io_buf& model, bool skipModelLoad)
{
  if (!skipModelLoad)
    load_input_model(all, model);
  else
    model.close_file();

  auto parsed_source_options = parse_source(all, options);
  enable_sources(all, all.quiet, all.numpasses, parsed_source_options);

  // force wpp to be a power of 2 to avoid 32-bit overflow
  uint32_t i = 0;
  size_t params_per_problem = all.l->increment;
  while (params_per_problem > ((uint64_t)1 << i)) i++;
  all.wpp = (1 << i) >> all.weights.stride_shift();
}

namespace VW
{
void cmd_string_replace_value(std::stringstream*& ss, std::string flag_to_replace, std::string new_value)
{
  flag_to_replace.append(
      " ");  // add a space to make sure we obtain the right flag in case 2 flags start with the same set of characters
  std::string cmd = ss->str();
  size_t pos = cmd.find(flag_to_replace);
  if (pos == std::string::npos)
<<<<<<< HEAD
    // flag currently not present in command string, so just append it to command string
=======
    // flag currently not present in command std::string, so just append it to command std::string
>>>>>>> 48a9d36c
    *ss << " " << flag_to_replace << new_value;
  else
  {
    // flag is present, need to replace old value with new value

    // compute position after flag_to_replace
    pos += flag_to_replace.size();

    // now pos is position where value starts
    // find position of next space
    size_t pos_after_value = cmd.find(" ", pos);
    if (pos_after_value == std::string::npos)
    {
      // we reach the end of the std::string, so replace the all characters after pos by new_value
      cmd.replace(pos, cmd.size() - pos, new_value);
    }
    else
    {
      // replace characters between pos and pos_after_value by new_value
      cmd.replace(pos, pos_after_value - pos, new_value);
    }

    ss->str(cmd);
  }
}

char** get_argv_from_string(std::string s, int& argc)
{
  std::string str("b ");
  str += s;
  boost::string_view strview(str);
  std::vector<boost::string_view> foo;
  tokenize(' ', strview, foo);

  char** argv = calloc_or_throw<char*>(foo.size());
  for (size_t i = 0; i < foo.size(); i++)
  {
    size_t len = foo[i].length();
    argv[i] = calloc_or_throw<char>(len + 1);
    foo[i].copy(argv[i], len);
    // unnecessary because of the calloc, but needed if we change stuff in the future
    // argv[i][len] = '\0';
  }

  argc = (int)foo.size();
  return argv;
}

void free_args(int argc, char* argv[])
{
  for (int i = 0; i < argc; i++) free(argv[i]);
  free(argv);
}

vw* initialize(
    options_i& options, io_buf* model, bool skipModelLoad, trace_message_t trace_listener, void* trace_context)
{
  vw& all = parse_args(options, trace_listener, trace_context);

  try
  {
    // if user doesn't pass in a model, read from options
    io_buf localModel;
    if (!model)
    {
      std::vector<std::string> all_initial_regressor_files(all.initial_regressors);
      if (options.was_supplied("input_feature_regularizer"))
      {
        all_initial_regressor_files.push_back(all.per_feature_regularizer_input);
      }
      read_regressor_file(all, all_initial_regressor_files, localModel);
      model = &localModel;
    }

    // Loads header of model files and loads the command line options into the options object.
    load_header_merge_options(options, all, *model);

<<<<<<< HEAD
    std::vector<std::string> dictionary_nses;
=======
   std::vector<std::string> dictionary_nses;
>>>>>>> 48a9d36c
    parse_modules(options, all, dictionary_nses);

    parse_sources(options, all, *model, skipModelLoad);

    // we must delay so parse_mask is fully defined.
    for (size_t id = 0; id < dictionary_nses.size(); id++) parse_dictionary_argument(all, dictionary_nses[id]);

    options.check_unregistered();

    // upon direct query for help -- spit it out to stdout;
    if (options.get_typed_option<bool>("help").value())
    {
<<<<<<< HEAD
      std::cout << options.help();
=======
     cout << options.help();
>>>>>>> 48a9d36c
      exit(0);
    }

    all.l->init_driver();

    return &all;
  }
  catch (std::exception& e)
  {
    all.trace_message << "Error: " << e.what() << std::endl;
    finish(all);
    throw;
  }
  catch (...)
  {
    finish(all);
    throw;
  }
}

vw* initialize(std::string s, io_buf* model, bool skipModelLoad, trace_message_t trace_listener, void* trace_context)
{
  int argc = 0;
  char** argv = get_argv_from_string(s, argc);
  vw* ret = nullptr;

  try
  {
    ret = initialize(argc, argv, model, skipModelLoad, trace_listener, trace_context);
  }
  catch (...)
  {
    free_args(argc, argv);
    throw;
  }

  free_args(argc, argv);
  return ret;
}

vw* initialize(
    int argc, char* argv[], io_buf* model, bool skipModelLoad, trace_message_t trace_listener, void* trace_context)
{
  options_i* options = new config::options_boost_po(argc, argv);
  vw* all = initialize(*options, model, skipModelLoad, trace_listener, trace_context);

  // When VW is deleted the options object will be cleaned up too.
  all->should_delete_options = true;
  return all;
}

// Create a new VW instance while sharing the model with another instance
// The extra arguments will be appended to those of the other VW instance
vw* seed_vw_model(vw* vw_model, const std::string extra_args, trace_message_t trace_listener, void* trace_context)
{
  options_serializer_boost_po serializer;
  for (auto const& option : vw_model->options->get_all_options())
  {
    if (vw_model->options->was_supplied(option->m_name))
    {
      // ignore no_stdin since it will be added by vw::initialize, and ignore -i since we don't want to reload the
      // model.
      if (option->m_name == "no_stdin" || option->m_name == "initial_regressor")
      {
        continue;
      }

      serializer.add(*option);
    }
  }

  auto serialized_options = serializer.str();
  serialized_options = serialized_options + " " + extra_args;

  vw* new_model =
      VW::initialize(serialized_options.c_str(), nullptr, true /* skipModelLoad */, trace_listener, trace_context);
  free_it(new_model->sd);

  // reference model states stored in the specified VW instance
  new_model->weights.shallow_copy(vw_model->weights);  // regressor
  new_model->sd = vw_model->sd;                        // shared data

  return new_model;
}

void sync_stats(vw& all)
{
  if (all.all_reduce != nullptr)
  {
    float loss = (float)all.sd->sum_loss;
    all.sd->sum_loss = (double)accumulate_scalar(all, loss);
    float weighted_labeled_examples = (float)all.sd->weighted_labeled_examples;
    all.sd->weighted_labeled_examples = (double)accumulate_scalar(all, weighted_labeled_examples);
    float weighted_labels = (float)all.sd->weighted_labels;
    all.sd->weighted_labels = (double)accumulate_scalar(all, weighted_labels);
    float weighted_unlabeled_examples = (float)all.sd->weighted_unlabeled_examples;
    all.sd->weighted_unlabeled_examples = (double)accumulate_scalar(all, weighted_unlabeled_examples);
    float example_number = (float)all.sd->example_number;
    all.sd->example_number = (uint64_t)accumulate_scalar(all, example_number);
    float total_features = (float)all.sd->total_features;
    all.sd->total_features = (uint64_t)accumulate_scalar(all, total_features);
  }
}

void finish(vw& all, bool delete_all)
{
  // also update VowpalWabbit::PerformanceStatistics::get() (vowpalwabbit.cpp)
  if (!all.quiet && !all.options->was_supplied("audit_regressor"))
  {
    all.trace_message.precision(6);
    all.trace_message << std::fixed;
    all.trace_message << std::endl << "finished run";
    if (all.current_pass == 0 || all.current_pass == 1)
      all.trace_message << std::endl << "number of examples = " << all.sd->example_number;
    else
    {
      all.trace_message << std::endl << "number of examples per pass = " << all.sd->example_number / all.current_pass;
      all.trace_message << std::endl << "passes used = " << all.current_pass;
    }
    all.trace_message << std::endl << "weighted example sum = " << all.sd->weighted_examples();
    all.trace_message << std::endl << "weighted label sum = " << all.sd->weighted_labels;
    all.trace_message << std::endl << "average loss = ";
    if (all.holdout_set_off)
      if (all.sd->weighted_labeled_examples > 0)
        all.trace_message << all.sd->sum_loss / all.sd->weighted_labeled_examples;
      else
        all.trace_message << "n.a.";
    else if ((all.sd->holdout_best_loss == FLT_MAX) || (all.sd->holdout_best_loss == FLT_MAX * 0.5))
      all.trace_message << "undefined (no holdout)";
    else
      all.trace_message << all.sd->holdout_best_loss << " h";
    if (all.sd->report_multiclass_log_loss)
    {
      if (all.holdout_set_off)
        all.trace_message << std::endl
                          << "average multiclass log loss = "
                          << all.sd->multiclass_log_loss / all.sd->weighted_labeled_examples;
      else
        all.trace_message << std::endl
                          << "average multiclass log loss = "
                          << all.sd->holdout_multiclass_log_loss / all.sd->weighted_labeled_examples << " h";
    }

    float best_constant;
    float best_constant_loss;
    if (get_best_constant(all, best_constant, best_constant_loss))
    {
      all.trace_message << std::endl << "best constant = " << best_constant;
      if (best_constant_loss != FLT_MIN)
        all.trace_message << std::endl << "best constant's loss = " << best_constant_loss;
    }

    all.trace_message << std::endl << "total feature number = " << all.sd->total_features;
    if (all.sd->queries > 0)
      all.trace_message << std::endl << "total queries = " << all.sd->queries;
    all.trace_message << std::endl;
  }

  // implement finally.
  // finalize_regressor can throw if it can't write the file.
  // we still want to free up all the memory.
  vw_exception finalize_regressor_exception(__FILE__, __LINE__, "empty");
  bool finalize_regressor_exception_thrown = false;
  try
  {
    finalize_regressor(all, all.final_regressor_name);
  }
  catch (vw_exception& e)
  {
    finalize_regressor_exception = e;
    finalize_regressor_exception_thrown = true;
  }

  if (all.l != nullptr)
  {
    all.l->finish();
    free_it(all.l);
  }

  // Check if options object lifetime is managed internally.
  if (all.should_delete_options)
    delete all.options;

  // TODO: migrate all finalization into parser destructor
  free_parser(all);
  finalize_source(all.p);
  all.p->parse_name.clear();
  all.p->parse_name.delete_v();
  delete all.p;
  bool seeded;
  if (all.weights.seeded() > 0)
    seeded = true;
  else
    seeded = false;
  if (!seeded)
  {
    if (all.sd->ldict)
    {
      all.sd->ldict->~namedlabels();
      free(all.sd->ldict);
    }
    free(all.sd);
  }
  for (size_t i = 0; i < all.final_prediction_sink.size(); i++)
    if (all.final_prediction_sink[i] != 1)
      io_buf::close_file_or_socket(all.final_prediction_sink[i]);
  all.final_prediction_sink.delete_v();

  // TODO: is the following code supposed to clear the loaded_dictionaries vector?
  /*
  for (size_t i = 0; i < all.loaded_dictionaries.size(); i++)
  {
    // Warning C6001 is triggered by the following:
    // (a) dictionary_info.name is allocated using 'calloc_or_throw<char>(strlen(s)+1)' and (b) freed using
    // 'free(all.loaded_dictionaries[i].name)'
    //
    // When the call to allocation is replaced by (a) 'new char[strlen(s)+1]' and deallocated using (b) 'delete []', the
    // warning goes away. Disable SDL warning.
    //    #pragma warning(disable:6001)
    free_it(all.loaded_dictionaries[i].name);
    //#pragma warning(default:6001)

    all.loaded_dictionaries[i].dict->iter(delete_dictionary_entry);
    all.loaded_dictionaries[i].dict->delete_v();
    free_it(all.loaded_dictionaries[i].dict);
  }
  */
  all.loaded_dictionaries.clear();
  // TODO: should we be clearing the namespace dictionaries?
  for (auto & ns_dict : all.namespace_dictionaries)
  {
    ns_dict.clear();
  }

  delete all.loss;

  delete all.all_reduce;

  if (delete_all)
    delete &all;

  if (finalize_regressor_exception_thrown)
    throw finalize_regressor_exception;
}
}  // namespace VW<|MERGE_RESOLUTION|>--- conflicted
+++ resolved
@@ -88,14 +88,9 @@
 #include "options_boost_po.h"
 #include "options_serializer_boost_po.h"
 
-<<<<<<< HEAD
-//using namespace std;
-=======
 using std::cerr;
 using std::cout;
 using std::endl;
-
->>>>>>> 48a9d36c
 using namespace VW::config;
 
 //
@@ -189,14 +184,8 @@
   io->close_file();
 
   if (!all.quiet)
-<<<<<<< HEAD
-    all.trace_message << "scanned dictionary '" << s << "' from '" << fname << "', hash=" << std::hex << fd_hash
-                      << std::dec
-                      << std::endl;
-=======
     all.trace_message << "scanned dictionary '" << s << "' from '" << fname << "', hash=" << std::hex << fd_hash << std::dec
                       << endl;
->>>>>>> 48a9d36c
 
   // see if we've already read this dictionary
   for (size_t id = 0; id < all.loaded_dictionaries.size(); id++)
@@ -567,11 +556,7 @@
 }
 
 }  // namespace VW
-<<<<<<< HEAD
-// return a copy of string replacing \x00 sequences in it
-=======
 // return a copy of std::string replacing \x00 sequences in it
->>>>>>> 48a9d36c
 std::string spoof_hex_encoded_namespaces(const std::string& arg)
 {
   std::string res;
@@ -754,11 +739,7 @@
     if (!all.quiet)
       all.trace_message << "creating quadratic features for pairs: ";
 
-<<<<<<< HEAD
     for (auto i = quadratics.begin(); i != quadratics.end(); ++i)
-=======
-    for (std::vector<std::string>::iterator i = quadratics.begin(); i != quadratics.end(); ++i)
->>>>>>> 48a9d36c
     {
       *i = spoof_hex_encoded_namespaces(*i);
       if (!all.quiet)
@@ -776,11 +757,7 @@
   {
     if (!all.quiet)
       all.trace_message << "creating cubic features for triples: ";
-<<<<<<< HEAD
     for (auto i = cubics.begin(); i != cubics.end(); ++i)
-=======
-    for (std::vector<std::string>::iterator i = cubics.begin(); i != cubics.end(); ++i)
->>>>>>> 48a9d36c
     {
       *i = spoof_hex_encoded_namespaces(*i);
       if (!all.quiet)
@@ -799,11 +776,7 @@
   {
     if (!all.quiet)
       all.trace_message << "creating features for following interactions: ";
-<<<<<<< HEAD
     for (auto i = interactions.begin(); i != interactions.end(); ++i)
-=======
-    for (std::vector<std::string>::iterator i = interactions.begin(); i != interactions.end(); ++i)
->>>>>>> 48a9d36c
     {
       *i = spoof_hex_encoded_namespaces(*i);
       if (!all.quiet)
@@ -864,17 +837,10 @@
   {
     all.ignore_some = true;
 
-<<<<<<< HEAD
     for (auto & i : ignores)
     {
       i = spoof_hex_encoded_namespaces(i);
       for (auto j : i) all.ignore[(size_t)(unsigned char)j] = true;
-=======
-    for (std::vector<std::string>::iterator i = ignores.begin(); i != ignores.end(); i++)
-    {
-      *i = spoof_hex_encoded_namespaces(*i);
-      for (std::string::const_iterator j = i->begin(); j != i->end(); j++) all.ignore[(size_t)(unsigned char)*j] = true;
->>>>>>> 48a9d36c
     }
 
     if (!all.quiet)
@@ -891,19 +857,11 @@
   {
     all.ignore_some_linear = true;
 
-<<<<<<< HEAD
     for (auto & i : ignore_linears)
     {
       i = spoof_hex_encoded_namespaces(i);
       for (auto j : i)
         all.ignore_linear[(size_t)(unsigned char)j] = true;
-=======
-    for (std::vector<std::string>::iterator i = ignore_linears.begin(); i != ignore_linears.end(); i++)
-    {
-      *i = spoof_hex_encoded_namespaces(*i);
-      for (std::string::const_iterator j = i->begin(); j != i->end(); j++)
-        all.ignore_linear[(size_t)(unsigned char)*j] = true;
->>>>>>> 48a9d36c
     }
 
     if (!all.quiet)
@@ -922,17 +880,10 @@
 
     all.ignore_some = true;
 
-<<<<<<< HEAD
     for (auto & i : keeps)
     {
       i = spoof_hex_encoded_namespaces(i);
       for (auto j : i) all.ignore[(size_t)(unsigned char)j] = false;
-=======
-    for (std::vector<std::string>::iterator i = keeps.begin(); i != keeps.end(); i++)
-    {
-      *i = spoof_hex_encoded_namespaces(*i);
-      for (std::string::const_iterator j = i->begin(); j != i->end(); j++) all.ignore[(size_t)(unsigned char)*j] = false;
->>>>>>> 48a9d36c
     }
 
     if (!all.quiet)
@@ -956,15 +907,9 @@
     // note: --redefine declaration order is matter
     // so --redefine :=L --redefine ab:=M  --ignore L  will ignore all except a and b under new M namspace
 
-<<<<<<< HEAD
     for (const auto & arg : redefines)
     {
       const std::string & argument = spoof_hex_encoded_namespaces(arg);
-=======
-    for (std::vector<std::string>::iterator arg_iter = redefines.begin(); arg_iter != redefines.end(); arg_iter++)
-    {
-      std::string argument = spoof_hex_encoded_namespaces(*arg_iter);
->>>>>>> 48a9d36c
       size_t arg_len = argument.length();
 
       size_t operator_pos = 0;  // keeps operator pos + 1 to stay unsigned type
@@ -1022,11 +967,7 @@
   if (options.was_supplied("dictionary"))
   {
     if (options.was_supplied("dictionary_path"))
-<<<<<<< HEAD
       for (const std::string & path : dictionary_path)
-=======
-      for (std::string path : dictionary_path)
->>>>>>> 48a9d36c
         if (directory_exists(path))
           all.dictionary_path.push_back(path);
     if (directory_exists("."))
@@ -1623,11 +1564,7 @@
   std::string cmd = ss->str();
   size_t pos = cmd.find(flag_to_replace);
   if (pos == std::string::npos)
-<<<<<<< HEAD
     // flag currently not present in command string, so just append it to command string
-=======
-    // flag currently not present in command std::string, so just append it to command std::string
->>>>>>> 48a9d36c
     *ss << " " << flag_to_replace << new_value;
   else
   {
@@ -1705,11 +1642,7 @@
     // Loads header of model files and loads the command line options into the options object.
     load_header_merge_options(options, all, *model);
 
-<<<<<<< HEAD
     std::vector<std::string> dictionary_nses;
-=======
-   std::vector<std::string> dictionary_nses;
->>>>>>> 48a9d36c
     parse_modules(options, all, dictionary_nses);
 
     parse_sources(options, all, *model, skipModelLoad);
@@ -1722,11 +1655,7 @@
     // upon direct query for help -- spit it out to stdout;
     if (options.get_typed_option<bool>("help").value())
     {
-<<<<<<< HEAD
-      std::cout << options.help();
-=======
-     cout << options.help();
->>>>>>> 48a9d36c
+      cout << options.help();
       exit(0);
     }
 

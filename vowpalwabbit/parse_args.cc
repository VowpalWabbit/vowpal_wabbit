// Copyright (c) by respective owners including Yahoo!, Microsoft, and
// individual contributors. All rights reserved. Released under a BSD (revised)
// license as described in the file LICENSE.

#include <cstdio>
#include <cfloat>
#include <sstream>
#include <fstream>
#include <sys/types.h>
#include <sys/stat.h>
#include <algorithm>

#include "parse_regressor.h"
#include "parser.h"
#include "parse_primitives.h"
#include "vw.h"
#include "interactions.h"

#include "sender.h"
#include "nn.h"
#include "gd.h"
#include "cbify.h"
#include "oaa.h"
#include "boosting.h"
#include "multilabel_oaa.h"
#include "rand48.h"
#include "bs.h"
#include "topk.h"
#include "ect.h"
#include "csoaa.h"
#include "cb_algs.h"
#include "cb_adf.h"
#include "cb_dro.h"
#include "cb_explore.h"
#include "cb_explore_adf_bag.h"
#include "cb_explore_adf_cover.h"
#include "cb_explore_adf_first.h"
#include "cb_explore_adf_greedy.h"
#include "cb_explore_adf_regcb.h"
#include "cb_explore_adf_squarecb.h"
#include "cb_explore_adf_rnd.h"
#include "cb_explore_adf_softmax.h"
#include "slates.h"
#include "mwt.h"
#include "confidence.h"
#include "scorer.h"
#include "expreplay.h"
#include "search.h"
#include "bfgs.h"
#include "lda_core.h"
#include "noop.h"
#include "print.h"
#include "gd_mf.h"
#include "learner.h"
#include "mf.h"
#include "ftrl.h"
#include "svrg.h"
#include "rand48.h"
#include "binary.h"
#include "lrq.h"
#include "lrqfa.h"
#include "autolink.h"
#include "log_multi.h"
#include "recall_tree.h"
#include "memory_tree.h"
#include "plt.h"
#include "stagewise_poly.h"
#include "active.h"
#include "active_cover.h"
#include "cs_active.h"
#include "kernel_svm.h"
#include "parse_example.h"
#include "best_constant.h"
#include "interact.h"
#include "vw_exception.h"
#include "accumulate.h"
#include "vw_validate.h"
#include "vw_allreduce.h"
#include "OjaNewton.h"
#include "audit_regressor.h"
#include "marginal.h"
#include "explore_eval.h"
#include "baseline.h"
#include "classweight.h"
#include "cb_sample.h"
#include "warm_cb.h"
#include "shared_feature_merger.h"
// #include "cntk.h"

#include "cats.h"
#include "cats_pdf.h"
#include "cb_explore_pdf.h"
#include "options.h"
#include "options_boost_po.h"
#include "options_serializer_boost_po.h"
#include "offset_tree.h"
#include "cats_tree.h"
#include "get_pmf.h"
#include "pmf_to_pdf.h"
#include "sample_pdf.h"
#include "named_labels.h"
#include "kskip_ngram_transformer.h"

using std::cerr;
using std::cout;
using std::endl;
using namespace VW::config;

//
// Does std::string end with a certain substring?
//
bool ends_with(std::string const& fullString, std::string const& ending)
{
  if (fullString.length() > ending.length())
  { return (fullString.compare(fullString.length() - ending.length(), ending.length(), ending) == 0); }
  else
  {
    return false;
  }
}

uint64_t hash_file_contents(VW::io::reader* f)
{
  uint64_t v = 5289374183516789128;
  char buf[1024];
  while (true)
  {
    ssize_t n = f->read(buf, 1024);
    if (n <= 0) break;
    for (ssize_t i = 0; i < n; i++)
    {
      v *= 341789041;
      v += static_cast<uint64_t>(buf[i]);
    }
  }
  return v;
}

bool directory_exists(std::string path)
{
  struct stat info;
  if (stat(path.c_str(), &info) != 0)
    return false;
  else
    return (info.st_mode & S_IFDIR) > 0;
  //  boost::filesystem::path p(path);
  //  return boost::filesystem::exists(p) && boost::filesystem::is_directory(p);
}

std::string find_in_path(std::vector<std::string> paths, std::string fname)
{
#ifdef _WIN32
  std::string delimiter = "\\";
#else
  std::string delimiter = "/";
#endif
  for (std::string path : paths)
  {
    std::string full = ends_with(path, delimiter) ? (path + fname) : (path + delimiter + fname);
    std::ifstream f(full.c_str());
    if (f.good()) return full;
  }
  return "";
}

void parse_dictionary_argument(vw& all, const std::string& str)
{
  if (str.length() == 0) return;
  // expecting 'namespace:file', for instance 'w:foo.txt'
  // in the case of just 'foo.txt' it's applied to the default namespace

  char ns = ' ';
  VW::string_view s(str);
  if ((str.length() > 2) && (str[1] == ':'))
  {
    ns = str[0];
    s.remove_prefix(2);
  }

  std::string fname = find_in_path(all.dictionary_path, std::string(s));
  if (fname == "") THROW("error: cannot find dictionary '" << s << "' in path; try adding --dictionary_path");

  bool is_gzip = ends_with(fname, ".gz");
  std::unique_ptr<VW::io::reader> file_adapter;
  try
  {
    file_adapter = is_gzip ? VW::io::open_compressed_file_reader(fname) : VW::io::open_file_reader(fname);
  }
  catch (...)
  {
    THROW("error: cannot read dictionary from file '" << fname << "'"
                                                      << ", opening failed");
  }

  uint64_t fd_hash = hash_file_contents(file_adapter.get());

  if (!all.logger.quiet)
    all.trace_message << "scanned dictionary '" << s << "' from '" << fname << "', hash=" << std::hex << fd_hash
                      << std::dec << endl;

  // see if we've already read this dictionary
  for (size_t id = 0; id < all.loaded_dictionaries.size(); id++)
  {
    if (all.loaded_dictionaries[id].file_hash == fd_hash)
    {
      all.namespace_dictionaries[(size_t)ns].push_back(all.loaded_dictionaries[id].dict);
      return;
    }
  }

  std::unique_ptr<VW::io::reader> fd;
  try
  {
    fd = VW::io::open_file_reader(fname);
  }
  catch (...)
  {
    THROW("error: cannot re-read dictionary from file '" << fname << "', opening failed");
  }
  auto map = std::make_shared<feature_dict>();
  // mimicing old v_hashmap behavior for load factor.
  // A smaller factor will generally use more memory but have faster access
  map->max_load_factor(0.25);
  example* ec = VW::alloc_examples(all.example_parser->lbl_parser.label_size, 1);

  size_t def = (size_t)' ';

  ssize_t size = 2048, pos, nread;
  char rc;
  char* buffer = calloc_or_throw<char>(size);
  do
  {
    pos = 0;
    do
    {
      nread = fd->read(&rc, 1);
      if ((rc != EOF) && (nread > 0)) buffer[pos++] = rc;
      if (pos >= size - 1)
      {
        size *= 2;
        const auto new_buffer = (char*)(realloc(buffer, size));
        if (new_buffer == nullptr)
        {
          free(buffer);
          VW::dealloc_example(all.example_parser->lbl_parser.delete_label, *ec);
          free(ec);
          THROW("error: memory allocation failed in reading dictionary");
        }
        else
          buffer = new_buffer;
      }
    } while ((rc != EOF) && (rc != '\n') && (nread > 0));
    buffer[pos] = 0;

    // we now have a line in buffer
    char* c = buffer;
    while (*c == ' ' || *c == '\t') ++c;  // skip initial whitespace
    char* d = c;
    while (*d != ' ' && *d != '\t' && *d != '\n' && *d != '\0') ++d;  // gobble up initial word
    if (d == c) continue;                                             // no word
    if (*d != ' ' && *d != '\t') continue;                            // reached end of line
    std::string word(c, d - c);
    if (map->find(word) != map->end())  // don't overwrite old values!
    { continue; }
    d--;
    *d = '|';  // set up for parser::read_line
    VW::read_line(all, ec, d);
    // now we just need to grab stuff from the default namespace of ec!
    if (ec->feature_space[def].size() == 0) { continue; }
    std::unique_ptr<features> arr(new features);
    arr->deep_copy_from(ec->feature_space[def]);
    map->emplace(word, std::move(arr));

    // clear up ec
    ec->tag.clear();
    ec->indices.clear();
    for (size_t i = 0; i < 256; i++) { ec->feature_space[i].clear(); }
  } while ((rc != EOF) && (nread > 0));
  free(buffer);
  VW::dealloc_example(all.example_parser->lbl_parser.delete_label, *ec);
  free(ec);

  if (!all.logger.quiet)
    all.trace_message << "dictionary " << s << " contains " << map->size() << " item" << (map->size() == 1 ? "" : "s")
                      << endl;

  all.namespace_dictionaries[(size_t)ns].push_back(map);
  dictionary_info info = {s.to_string(), fd_hash, map};
  all.loaded_dictionaries.push_back(info);
}

void parse_affix_argument(vw& all, std::string str)
{
  if (str.length() == 0) return;
  char* cstr = calloc_or_throw<char>(str.length() + 1);
  VW::string_cpy(cstr, (str.length() + 1), str.c_str());

  char* next_token;
  char* p = strtok_s(cstr, ",", &next_token);

  try
  {
    while (p)
    {
      char* q = p;
      uint16_t prefix = 1;
      if (q[0] == '+') { q++; }
      else if (q[0] == '-')
      {
        prefix = 0;
        q++;
      }
      if ((q[0] < '1') || (q[0] > '7')) THROW("malformed affix argument (length must be 1..7): " << p);

      uint16_t len = (uint16_t)(q[0] - '0');
      uint16_t ns = (uint16_t)' ';  // default namespace
      if (q[1] != 0)
      {
        if (valid_ns(q[1]))
          ns = (uint16_t)q[1];
        else
          THROW("malformed affix argument (invalid namespace): " << p);

        if (q[2] != 0) THROW("malformed affix argument (too long): " << p);
      }

      uint16_t afx = (len << 1) | (prefix & 0x1);
      all.affix_features[ns] <<= 4;
      all.affix_features[ns] |= afx;

      p = strtok_s(nullptr, ",", &next_token);
    }
  }
  catch (...)
  {
    free(cstr);
    throw;
  }

  free(cstr);
}

void parse_diagnostics(options_i& options, vw& all)
{
  bool version_arg = false;
  bool help = false;
  bool skip_driver = false;
  std::string progress_arg;
  option_group_definition diagnostic_group("Diagnostic options");
  diagnostic_group.add(make_option("version", version_arg).help("Version information"))
      .add(make_option("audit", all.audit).short_name("a").help("print weights of features"))
      .add(make_option("progress", progress_arg)
               .short_name("P")
               .help("Progress update frequency. int: additive, float: multiplicative"))
      .add(make_option("quiet", all.logger.quiet).help("Don't output disgnostics and progress updates"))
      .add(make_option("dry_run", skip_driver)
               .help("Parse arguments and print corresponding metadata. Will not execute driver."))
      .add(make_option("help", help).short_name("h").help("Look here: http://hunch.net/~vw/ and click on Tutorial."));

  options.add_and_parse(diagnostic_group);

  // pass all.logger.quiet around
  if (all.all_reduce) all.all_reduce->quiet = all.logger.quiet;

  // Upon direct query for version -- spit it out to stdout
  if (version_arg)
  {
    std::cout << VW::version.to_string() << " (git commit: " << VW::git_commit << ")\n";
    exit(0);
  }

  if (options.was_supplied("progress") && !all.logger.quiet)
  {
    all.progress_arg = (float)::atof(progress_arg.c_str());
    // --progress interval is dual: either integer or floating-point
    if (progress_arg.find_first_of(".") == std::string::npos)
    {
      // No "." in arg: assume integer -> additive
      all.progress_add = true;
      if (all.progress_arg < 1)
      {
        all.trace_message << "warning: additive --progress <int>"
                          << " can't be < 1: forcing to 1" << endl;
        all.progress_arg = 1;
      }
      all.sd->dump_interval = all.progress_arg;
    }
    else
    {
      // A "." in arg: assume floating-point -> multiplicative
      all.progress_add = false;

      if (all.progress_arg <= 1.0)
      {
        all.trace_message << "warning: multiplicative --progress <float>: " << progress_arg << " is <= 1.0: adding 1.0"
                          << endl;
        all.progress_arg += 1.0;
      }
      else if (all.progress_arg > 9.0)
      {
        all.trace_message << "warning: multiplicative --progress <float>"
                          << " is > 9.0: you probably meant to use an integer" << endl;
      }
      all.sd->dump_interval = 1.0;
    }
  }
}

input_options parse_source(vw& all, options_i& options)
{
  input_options parsed_options;

  option_group_definition input_options("Input options");
  input_options.add(make_option("data", all.data_filename).short_name("d").help("Example set"))
      .add(make_option("daemon", parsed_options.daemon).help("persistent daemon mode on port 26542"))
      .add(make_option("foreground", parsed_options.foreground)
               .help("in persistent daemon mode, do not run in the background"))
      .add(make_option("port", parsed_options.port).help("port to listen on; use 0 to pick unused port"))
      .add(make_option("num_children", all.num_children).help("number of children for persistent daemon mode"))
      .add(make_option("pid_file", parsed_options.pid_file).help("Write pid file in persistent daemon mode"))
      .add(make_option("port_file", parsed_options.port_file).help("Write port used in persistent daemon mode"))
      .add(make_option("cache", parsed_options.cache).short_name("c").help("Use a cache.  The default is <data>.cache"))
      .add(make_option("cache_file", parsed_options.cache_files).help("The location(s) of cache_file."))
      .add(make_option("json", parsed_options.json).help("Enable JSON parsing."))
      .add(make_option("dsjson", parsed_options.dsjson).help("Enable Decision Service JSON parsing."))
      .add(make_option("kill_cache", parsed_options.kill_cache)
               .short_name("k")
               .help("do not reuse existing cache: create a new one always"))
      .add(
          make_option("compressed", parsed_options.compressed)
              .help(
                  "use gzip format whenever possible. If a cache file is being created, this option creates a "
                  "compressed cache file. A mixture of raw-text & compressed inputs are supported with autodetection."))
      .add(make_option("no_stdin", all.stdin_off).help("do not default to reading from stdin"))
      .add(make_option("no_daemon", all.no_daemon)
               .help("Force a loaded daemon or active learning model to accept local input instead of starting in "
                     "daemon mode"))
<<<<<<< HEAD
      .add(make_option("chain_hash", parsed_options.chain_hash_json)
=======
      .add(make_option("chain_hash", parsed_options.chain_hash)
>>>>>>> 2f282de1
               .help("enable chain hash for feature name and string feature value. e.g. {'A': {'B': 'C'}} is hashed as "
                     "A^B^C"));

  options.add_and_parse(input_options);

  // Check if the options provider has any positional args. Only really makes sense for command line, others just return
  // an empty list.
  const auto positional_tokens = options.get_positional_tokens();
  if (positional_tokens.size() == 1) { all.data_filename = positional_tokens[0]; }
  else if (positional_tokens.size() > 1)
  {
    all.trace_message << "Warning: Multiple data files passed as positional parameters, only the first one will be "
                         "read and the rest will be ignored."
                      << endl;
  }

  if (parsed_options.daemon || options.was_supplied("pid_file") || (options.was_supplied("port") && !all.active))
  {
    all.daemon = true;
    // allow each child to process up to 1e5 connections
    all.numpasses = (size_t)1e5;
  }

  // Add an implicit cache file based on the data filename.
  if (parsed_options.cache) { parsed_options.cache_files.push_back(all.data_filename + ".cache"); }

  if ((parsed_options.cache || options.was_supplied("cache_file")) && options.was_supplied("invert_hash"))
    THROW("invert_hash is incompatible with a cache file.  Use it in single pass mode only.");

  if (!all.holdout_set_off &&
      (options.was_supplied("output_feature_regularizer_binary") ||
          options.was_supplied("output_feature_regularizer_text")))
  {
    all.holdout_set_off = true;
    all.trace_message << "Making holdout_set_off=true since output regularizer specified" << endl;
  }

  return parsed_options;
}

bool interactions_settings_doubled = false;  // local setting setted in parse_modules()
namespace VW
{
const char* are_features_compatible(vw& vw1, vw& vw2)
{
  if (vw1.example_parser->hasher != vw2.example_parser->hasher) return "hasher";

  if (!std::equal(vw1.spelling_features.begin(), vw1.spelling_features.end(), vw2.spelling_features.begin()))
    return "spelling_features";

  if (!std::equal(vw1.affix_features.begin(), vw1.affix_features.end(), vw2.affix_features.begin()))
    return "affix_features";

  if (vw1.skip_gram_transformer != nullptr && vw2.skip_gram_transformer != nullptr)
  {
    const auto& vw1_ngram_strings = vw1.skip_gram_transformer->get_initial_ngram_definitions();
    const auto& vw2_ngram_strings = vw2.skip_gram_transformer->get_initial_ngram_definitions();
    const auto& vw1_skips_strings = vw1.skip_gram_transformer->get_initial_skip_definitions();
    const auto& vw2_skips_strings = vw2.skip_gram_transformer->get_initial_skip_definitions();

    if (!std::equal(vw1_ngram_strings.begin(), vw1_ngram_strings.end(), vw2_ngram_strings.begin())) return "ngram";

    if (!std::equal(vw1_skips_strings.begin(), vw1_skips_strings.end(), vw2_skips_strings.begin())) return "skips";
  }
  else if (vw1.skip_gram_transformer != nullptr || vw2.skip_gram_transformer != nullptr)
  {
    // If one of them didn't define the ngram transformer then they differ by ngram (skips depends on ngram)
    return "ngram";
  }

  if (!std::equal(vw1.limit.begin(), vw1.limit.end(), vw2.limit.begin())) return "limit";

  if (vw1.num_bits != vw2.num_bits) return "num_bits";

  if (vw1.permutations != vw2.permutations) return "permutations";

  if (vw1.interactions.size() != vw2.interactions.size()) return "interactions size";

  if (vw1.ignore_some != vw2.ignore_some) return "ignore_some";

  if (vw1.ignore_some && !std::equal(vw1.ignore.begin(), vw1.ignore.end(), vw2.ignore.begin())) return "ignore";

  if (vw1.ignore_some_linear != vw2.ignore_some_linear) return "ignore_some_linear";

  if (vw1.ignore_some_linear &&
      !std::equal(vw1.ignore_linear.begin(), vw1.ignore_linear.end(), vw2.ignore_linear.begin()))
    return "ignore_linear";

  if (vw1.redefine_some != vw2.redefine_some) return "redefine_some";

  if (vw1.redefine_some && !std::equal(vw1.redefine.begin(), vw1.redefine.end(), vw2.redefine.begin()))
    return "redefine";

  if (vw1.add_constant != vw2.add_constant) return "add_constant";

  if (vw1.dictionary_path.size() != vw2.dictionary_path.size()) return "dictionary_path size";

  if (!std::equal(vw1.dictionary_path.begin(), vw1.dictionary_path.end(), vw2.dictionary_path.begin()))
    return "dictionary_path";

  for (auto i = std::begin(vw1.interactions), j = std::begin(vw2.interactions); i != std::end(vw1.interactions);
       ++i, ++j)
    if (*i != *j) return "interaction mismatch";

  return nullptr;
}

}  // namespace VW

// Return a copy of std::string replacing \x00 sequences in it
std::string spoof_hex_encoded_namespaces(const std::string& arg)
{
  constexpr size_t NUMBER_OF_HEX_CHARS = 2;
  // "\x" + hex chars
  constexpr size_t LENGTH_OF_HEX_TOKEN = 2 + NUMBER_OF_HEX_CHARS;
  constexpr size_t HEX_BASE = 16;

  // Too short to be hex encoded.
  if (arg.size() < LENGTH_OF_HEX_TOKEN) { return arg; }

  std::string res;
  size_t pos = 0;
  while (pos < arg.size() - (LENGTH_OF_HEX_TOKEN - 1))
  {
    if (arg[pos] == '\\' && arg[pos + 1] == 'x')
    {
      std::string substr = arg.substr(pos + NUMBER_OF_HEX_CHARS, NUMBER_OF_HEX_CHARS);
      char* p;
      auto c = static_cast<namespace_index>(std::strtoul(substr.c_str(), &p, HEX_BASE));
      if (*p == '\0')
      {
        res.push_back(c);
        pos += LENGTH_OF_HEX_TOKEN;
      }
      else
      {
        std::cerr << "Possibly malformed hex representation of a namespace: '\\x" << substr << "'\n";
        res.push_back(arg[pos++]);
      }
    }
    else
    {
      res.push_back(arg[pos++]);
    }
  }

  // Copy last 2 characters
  while (pos < arg.size()) { res.push_back(arg[pos++]); }

  return res;
}

void parse_feature_tweaks(options_i& options, vw& all, std::vector<std::string>& dictionary_nses)
{
  std::string hash_function("strings");
  uint32_t new_bits;
  std::vector<std::string> spelling_ns;
  std::vector<std::string> quadratics;
  std::vector<std::string> cubics;
  std::vector<std::string> interactions;
  std::vector<std::string> ignores;
  std::vector<std::string> ignore_linears;
  std::vector<std::string> keeps;
  std::vector<std::string> redefines;

  std::vector<std::string> ngram_strings;
  std::vector<std::string> skip_strings;

  std::vector<std::string> dictionary_path;

  bool noconstant;
  bool leave_duplicate_interactions;
  std::string affix;
  std::string q_colon;

  option_group_definition feature_options("Feature options");
  feature_options
      .add(make_option("hash", hash_function).keep().help("how to hash the features. Available options: strings, all"))
      .add(make_option("hash_seed", all.hash_seed).keep().default_value(0).help("seed for hash function"))
      .add(make_option("ignore", ignores).keep().help("ignore namespaces beginning with character <arg>"))
      .add(make_option("ignore_linear", ignore_linears)
               .keep()
               .help("ignore namespaces beginning with character <arg> for linear terms only"))
      .add(make_option("keep", keeps).keep().help("keep namespaces beginning with character <arg>"))
      .add(make_option("redefine", redefines)
               .keep()
               .help("redefine namespaces beginning with characters of std::string S as namespace N. <arg> shall be in "
                     "form "
                     "'N:=S' where := is operator. Empty N or S are treated as default namespace. Use ':' as a "
                     "wildcard in S.")
               .keep())
      .add(make_option("bit_precision", new_bits).short_name("b").help("number of bits in the feature table"))
      .add(make_option("noconstant", noconstant).help("Don't add a constant feature"))
      .add(make_option("constant", all.initial_constant).short_name("C").help("Set initial value of constant"))
      .add(make_option("ngram", ngram_strings)
               .help("Generate N grams. To generate N grams for a single namespace 'foo', arg should be fN."))
      .add(make_option("skips", skip_strings)
               .help("Generate skips in N grams. This in conjunction with the ngram tag can be used to generate "
                     "generalized n-skip-k-gram. To generate n-skips for a single namespace 'foo', arg should be fN."))
      .add(make_option("feature_limit", all.limit_strings)
               .help("limit to N features. To apply to a single namespace 'foo', arg should be fN"))
      .add(make_option("affix", affix)
               .keep()
               .help("generate prefixes/suffixes of features; argument '+2a,-3b,+1' means generate 2-char prefixes for "
                     "namespace a, 3-char suffixes for b and 1 char prefixes for default namespace"))
      .add(make_option("spelling", spelling_ns)
               .keep()
               .help("compute spelling features for a give namespace (use '_' for default namespace)"))
      .add(make_option("dictionary", dictionary_nses)
               .keep()
               .help("read a dictionary for additional features (arg either 'x:file' or just 'file')"))
      .add(make_option("dictionary_path", dictionary_path)
               .help("look in this directory for dictionaries; defaults to current directory or env{PATH}"))
      .add(make_option("interactions", interactions)
               .keep()
               .help("Create feature interactions of any level between namespaces."))
      .add(make_option("permutations", all.permutations)
               .help("Use permutations instead of combinations for feature interactions of same namespace."))
      .add(make_option("leave_duplicate_interactions", leave_duplicate_interactions)
               .help("Don't remove interactions with duplicate combinations of namespaces. For ex. this is a "
                     "duplicate: '-q ab -q ba' and a lot more in '-q ::'."))
      .add(make_option("quadratic", quadratics).short_name("q").keep().help("Create and use quadratic features"))
      // TODO this option is unused - remove?
      .add(make_option("q:", q_colon).help("DEPRECATED ':' corresponds to a wildcard for all printable characters"))
      .add(make_option("cubic", cubics).keep().help("Create and use cubic features"));
  options.add_and_parse(feature_options);

  // feature manipulation
  all.example_parser->hasher = getHasher(hash_function);

  if (options.was_supplied("spelling"))
  {
    for (size_t id = 0; id < spelling_ns.size(); id++)
    {
      spelling_ns[id] = spoof_hex_encoded_namespaces(spelling_ns[id]);
      if (spelling_ns[id][0] == '_')
        all.spelling_features[(unsigned char)' '] = true;
      else
        all.spelling_features[(size_t)spelling_ns[id][0]] = true;
    }
  }

  if (options.was_supplied("q:"))
  {
    all.trace_message << "WARNING: '--q:' is deprecated and not supported. You can use : as a wildcard in interactions."
                      << endl;
  }

  if (options.was_supplied("affix")) parse_affix_argument(all, spoof_hex_encoded_namespaces(affix));

  // Process ngram and skips arguments
  if (options.was_supplied("skips"))
  {
    if (!options.was_supplied("ngram")) { THROW("You can not skip unless ngram is > 1"); }
  }

  if (options.was_supplied("ngram"))
  {
    if (options.was_supplied("sort_features")) { THROW("ngram is incompatible with sort_features."); }

    std::vector<std::string> hex_decoded_ngram_strings;
    hex_decoded_ngram_strings.reserve(ngram_strings.size());
    std::transform(ngram_strings.begin(), ngram_strings.end(), std::back_inserter(hex_decoded_ngram_strings),
        [](const std::string& arg) { return spoof_hex_encoded_namespaces(arg); });

    std::vector<std::string> hex_decoded_skip_strings;
    hex_decoded_skip_strings.reserve(skip_strings.size());
    std::transform(skip_strings.begin(), skip_strings.end(), std::back_inserter(hex_decoded_skip_strings),
        [](const std::string& arg) { return spoof_hex_encoded_namespaces(arg); });

    all.skip_gram_transformer = VW::make_unique<VW::kskip_ngram_transformer>(
        VW::kskip_ngram_transformer::build(hex_decoded_ngram_strings, hex_decoded_skip_strings, all.logger.quiet));
  }

  if (options.was_supplied("feature_limit")) compile_limits(all.limit_strings, all.limit, all.logger.quiet);

  if (options.was_supplied("bit_precision"))
  {
    if (all.default_bits == false && new_bits != all.num_bits)
      THROW("Number of bits is set to " << new_bits << " and " << all.num_bits
                                        << " by argument and model.  That does not work.");

    all.default_bits = false;
    all.num_bits = new_bits;

    VW::validate_num_bits(all);
  }

  // prepare namespace interactions
  std::vector<std::vector<namespace_index>> expanded_interactions;

  if ( ( (!all.interactions.empty() && /*data was restored from old model file directly to v_array and will be overriden automatically*/
          (options.was_supplied("quadratic") || options.was_supplied("cubic") || options.was_supplied("interactions")) ) )
       ||
       interactions_settings_doubled /*settings were restored from model file to file_options and overriden by params from command line*/)
  {
    all.trace_message << "WARNING: model file has set of {-q, --cubic, --interactions} settings stored, but they'll be "
                         "OVERRIDEN by set of {-q, --cubic, --interactions} settings from command line."
                      << endl;

    // in case arrays were already filled in with values from old model file - reset them
    if (!all.interactions.empty()) all.interactions.clear();
  }

  if (options.was_supplied("quadratic"))
  {
    if (!all.logger.quiet) all.trace_message << "creating quadratic features for pairs: ";

    for (auto& i : quadratics)
    {
      i = spoof_hex_encoded_namespaces(i);
      if (!all.logger.quiet) all.trace_message << i << " ";
    }

    std::vector<std::vector<namespace_index>> new_quadratics;
    for (const auto& i : quadratics) { new_quadratics.emplace_back(i.begin(), i.end()); }

    expanded_interactions =
        INTERACTIONS::expand_interactions(new_quadratics, 2, "error, quadratic features must involve two sets.");

    if (!all.logger.quiet) all.trace_message << endl;
  }

  if (options.was_supplied("cubic"))
  {
    if (!all.logger.quiet) all.trace_message << "creating cubic features for triples: ";
    for (auto i = cubics.begin(); i != cubics.end(); ++i)
    {
      *i = spoof_hex_encoded_namespaces(*i);
      if (!all.logger.quiet) all.trace_message << *i << " ";
    }

    std::vector<std::vector<namespace_index>> new_cubics;
    for (const auto& i : cubics) { new_cubics.emplace_back(i.begin(), i.end()); }

    std::vector<std::vector<namespace_index>> exp_cubic =
        INTERACTIONS::expand_interactions(new_cubics, 3, "error, cubic features must involve three sets.");
    expanded_interactions.insert(std::begin(expanded_interactions), std::begin(exp_cubic), std::end(exp_cubic));

    if (!all.logger.quiet) all.trace_message << endl;
  }

  if (options.was_supplied("interactions"))
  {
    if (!all.logger.quiet) all.trace_message << "creating features for following interactions: ";

    for (auto i = interactions.begin(); i != interactions.end(); ++i)
    {
      *i = spoof_hex_encoded_namespaces(*i);
      if (!all.logger.quiet) all.trace_message << *i << " ";
    }

    std::vector<std::vector<namespace_index>> new_interactions;
    for (const auto& i : interactions) { new_interactions.emplace_back(i.begin(), i.end()); }

    std::vector<std::vector<namespace_index>> exp_inter = INTERACTIONS::expand_interactions(new_interactions, 0, "");
    expanded_interactions.insert(std::begin(expanded_interactions), std::begin(exp_inter), std::end(exp_inter));

    if (!all.logger.quiet) all.trace_message << endl;
  }

  if (expanded_interactions.size() > 0)
  {
    size_t removed_cnt;
    size_t sorted_cnt;
    INTERACTIONS::sort_and_filter_duplicate_interactions(
        expanded_interactions, !leave_duplicate_interactions, removed_cnt, sorted_cnt);

    if (removed_cnt > 0 && !all.logger.quiet)
    {
      all.trace_message << "WARNING: duplicate namespace interactions were found. Removed: " << removed_cnt << '.'
                        << endl
                        << "You can use --leave_duplicate_interactions to disable this behaviour." << endl;
    }

    if (sorted_cnt > 0 && !all.logger.quiet)
    {
      all.trace_message << "WARNING: some interactions contain duplicate characters and their characters order has "
                           "been changed. Interactions affected: "
                        << sorted_cnt << '.' << endl;
    }

    if (all.interactions.size() > 0)
    {
      // should be empty, but just in case...
      all.interactions.clear();
    }

    all.interactions = expanded_interactions;
  }

  for (size_t i = 0; i < 256; i++)
  {
    all.ignore[i] = false;
    all.ignore_linear[i] = false;
  }
  all.ignore_some = false;
  all.ignore_some_linear = false;

  if (options.was_supplied("ignore"))
  {
    all.ignore_some = true;

    for (auto& i : ignores)
    {
      i = spoof_hex_encoded_namespaces(i);
      for (auto j : i) all.ignore[(size_t)(unsigned char)j] = true;
    }

    if (!all.logger.quiet)
    {
      all.trace_message << "ignoring namespaces beginning with: ";
      for (auto const& ignore : ignores)
        for (auto const character : ignore) all.trace_message << character << " ";

      all.trace_message << endl;
    }
  }

  if (options.was_supplied("ignore_linear"))
  {
    all.ignore_some_linear = true;

    for (auto& i : ignore_linears)
    {
      i = spoof_hex_encoded_namespaces(i);
      for (auto j : i) all.ignore_linear[(size_t)(unsigned char)j] = true;
    }

    if (!all.logger.quiet)
    {
      all.trace_message << "ignoring linear terms for namespaces beginning with: ";
      for (auto const& ignore : ignore_linears)
        for (auto const character : ignore) all.trace_message << character << " ";

      all.trace_message << endl;
    }
  }

  if (options.was_supplied("keep"))
  {
    for (size_t i = 0; i < 256; i++) all.ignore[i] = true;

    all.ignore_some = true;

    for (auto& i : keeps)
    {
      i = spoof_hex_encoded_namespaces(i);
      for (const auto& j : i) all.ignore[(size_t)(unsigned char)j] = false;
    }

    if (!all.logger.quiet)
    {
      all.trace_message << "using namespaces beginning with: ";
      for (auto const& keep : keeps)
        for (auto const character : keep) all.trace_message << character << " ";

      all.trace_message << endl;
    }
  }

  // --redefine param code
  all.redefine_some = false;  // false by default

  if (options.was_supplied("redefine"))
  {
    // initail values: i-th namespace is redefined to i itself
    for (size_t i = 0; i < 256; i++) all.redefine[i] = (unsigned char)i;

    // note: --redefine declaration order is matter
    // so --redefine :=L --redefine ab:=M  --ignore L  will ignore all except a and b under new M namspace

    for (const auto& arg : redefines)
    {
      const std::string& argument = spoof_hex_encoded_namespaces(arg);
      size_t arg_len = argument.length();

      size_t operator_pos = 0;  // keeps operator pos + 1 to stay unsigned type
      bool operator_found = false;
      unsigned char new_namespace = ' ';

      // let's find operator ':=' position in N:=S
      for (size_t i = 0; i < arg_len; i++)
      {
        if (operator_found)
        {
          if (i > 2) { new_namespace = argument[0]; }  // N is not empty
          break;
        }
        else if (argument[i] == ':')
          operator_pos = i + 1;
        else if ((argument[i] == '=') && (operator_pos == i))
          operator_found = true;
      }

      if (!operator_found) THROW("argument of --redefine is malformed. Valid format is N:=S, :=S or N:=");

      if (++operator_pos > 3)  // seek operator end
        all.trace_message
            << "WARNING: multiple namespaces are used in target part of --redefine argument. Only first one ('"
            << new_namespace << "') will be used as target namespace." << endl;

      all.redefine_some = true;

      // case ':=S' doesn't require any additional code as new_namespace = ' ' by default

      if (operator_pos == arg_len)  // S is empty, default namespace shall be used
        all.redefine[(int)' '] = new_namespace;
      else
        for (size_t i = operator_pos; i < arg_len; i++)
        {
          // all namespaces from S are redefined to N
          unsigned char c = argument[i];
          if (c != ':')
            all.redefine[c] = new_namespace;
          else
          {
            // wildcard found: redefine all except default and break
            for (size_t j = 0; j < 256; j++) all.redefine[j] = new_namespace;
            break;  // break processing S
          }
        }
    }
  }

  if (options.was_supplied("dictionary"))
  {
    if (options.was_supplied("dictionary_path"))
      for (const std::string& path : dictionary_path)
        if (directory_exists(path)) all.dictionary_path.push_back(path);
    if (directory_exists(".")) all.dictionary_path.push_back(".");

#if _WIN32
    std::string PATH;
    char* buf;
    size_t buf_size;
    auto err = _dupenv_s(&buf, &buf_size, "PATH");
    if (!err && buf_size != 0)
    {
      PATH = std::string(buf, buf_size);
      free(buf);
    }
    const char delimiter = ';';
#else
    const std::string PATH = getenv("PATH");
    const char delimiter = ':';
#endif
    if (!PATH.empty())
    {
      size_t previous = 0;
      size_t index = PATH.find(delimiter);
      while (index != std::string::npos)
      {
        all.dictionary_path.push_back(PATH.substr(previous, index - previous));
        previous = index + 1;
        index = PATH.find(delimiter, previous);
      }
      all.dictionary_path.push_back(PATH.substr(previous));
    }
  }

  if (noconstant) all.add_constant = false;
}

void parse_example_tweaks(options_i& options, vw& all)
{
  std::string named_labels;
  std::string loss_function;
  float loss_parameter = 0.0;
  size_t early_terminate_passes;
  bool test_only = false;

  option_group_definition example_options("Example options");
  example_options.add(make_option("testonly", test_only).short_name("t").help("Ignore label information and just test"))
      .add(make_option("holdout_off", all.holdout_set_off).help("no holdout data in multiple passes"))
      .add(make_option("holdout_period", all.holdout_period).default_value(10).help("holdout period for test only"))
      .add(make_option("holdout_after", all.holdout_after)
               .help("holdout after n training examples, default off (disables holdout_period)"))
      .add(
          make_option("early_terminate", early_terminate_passes)
              .default_value(3)
              .help(
                  "Specify the number of passes tolerated when holdout loss doesn't decrease before early termination"))
      .add(make_option("passes", all.numpasses).help("Number of Training Passes"))
      .add(make_option("initial_pass_length", all.pass_length).help("initial number of examples per pass"))
      .add(make_option("examples", all.max_examples).help("number of examples to parse"))
      .add(make_option("min_prediction", all.sd->min_label).help("Smallest prediction to output"))
      .add(make_option("max_prediction", all.sd->max_label).help("Largest prediction to output"))
      .add(make_option("sort_features", all.example_parser->sort_features)
               .help("turn this on to disregard order in which features have been defined. This will lead to smaller "
                     "cache sizes"))
      .add(make_option("loss_function", loss_function)
               .default_value("squared")
               .help("Specify the loss function to be used, uses squared by default. Currently available ones are "
                     "squared, classic, hinge, logistic, quantile and poisson."))
      .add(make_option("quantile_tau", loss_parameter)
               .default_value(0.5f)
               .help("Parameter \\tau associated with Quantile loss. Defaults to 0.5"))
      .add(make_option("l1", all.l1_lambda).help("l_1 lambda"))
      .add(make_option("l2", all.l2_lambda).help("l_2 lambda"))
      .add(make_option("no_bias_regularization", all.no_bias).help("no bias in regularization"))
      .add(make_option("named_labels", named_labels)
               .keep()
               .help("use names for labels (multiclass, etc.) rather than integers, argument specified all possible "
                     "labels, comma-sep, eg \"--named_labels Noun,Verb,Adj,Punc\""));
  options.add_and_parse(example_options);

  if (test_only || all.eta == 0.)
  {
    if (!all.logger.quiet) all.trace_message << "only testing" << endl;
    all.training = false;
    if (all.lda > 0) all.eta = 0;
  }
  else
    all.training = true;

  if ((all.numpasses > 1 || all.holdout_after > 0) && !all.holdout_set_off)
    all.holdout_set_off = false;  // holdout is on unless explicitly off
  else
    all.holdout_set_off = true;

  if (options.was_supplied("min_prediction") || options.was_supplied("max_prediction") || test_only)
    all.set_minmax = noop_mm;

  if (options.was_supplied("named_labels"))
  {
    all.sd->ldict = &calloc_or_throw<VW::named_labels>();
    new (all.sd->ldict) VW::named_labels(named_labels);
    if (!all.logger.quiet) all.trace_message << "parsed " << all.sd->ldict->getK() << " named labels" << endl;
  }

  all.loss = getLossFunction(all, loss_function, loss_parameter);

  if (all.l1_lambda < 0.)
  {
    all.trace_message << "l1_lambda should be nonnegative: resetting from " << all.l1_lambda << " to 0" << endl;
    all.l1_lambda = 0.;
  }
  if (all.l2_lambda < 0.)
  {
    all.trace_message << "l2_lambda should be nonnegative: resetting from " << all.l2_lambda << " to 0" << endl;
    all.l2_lambda = 0.;
  }
  all.reg_mode += (all.l1_lambda > 0.) ? 1 : 0;
  all.reg_mode += (all.l2_lambda > 0.) ? 2 : 0;
  if (!all.logger.quiet)
  {
    if (all.reg_mode % 2 && !options.was_supplied("bfgs"))
      all.trace_message << "using l1 regularization = " << all.l1_lambda << endl;
    if (all.reg_mode > 1) all.trace_message << "using l2 regularization = " << all.l2_lambda << endl;
  }
}

void parse_output_preds(options_i& options, vw& all)
{
  std::string predictions;
  std::string raw_predictions;

  option_group_definition output_options("Output options");
  output_options.add(make_option("predictions", predictions).short_name("p").help("File to output predictions to"))
      .add(make_option("raw_predictions", raw_predictions)
               .short_name("r")
               .help("File to output unnormalized predictions to"));
  options.add_and_parse(output_options);

  if (options.was_supplied("predictions"))
  {
    if (!all.logger.quiet) all.trace_message << "predictions = " << predictions << endl;

    if (predictions == "stdout")
    {
      all.final_prediction_sink.push_back(VW::io::open_stdout());  // stdout
    }
    else
    {
      try
      {
        all.final_prediction_sink.push_back(VW::io::open_file_writer(predictions));
      }
      catch (...)
      {
        all.trace_message << "Error opening the predictions file: " << predictions << endl;
      }
    }
  }

  if (options.was_supplied("raw_predictions"))
  {
    if (!all.logger.quiet)
    {
      all.trace_message << "raw predictions = " << raw_predictions << endl;
      if (options.was_supplied("binary"))
        all.trace_message << "Warning: --raw_predictions has no defined value when --binary specified, expect no output"
                          << endl;
    }
    if (raw_predictions == "stdout") { all.raw_prediction = VW::io::open_stdout(); }
    else
    {
      all.raw_prediction = VW::io::open_file_writer(raw_predictions);
    }
  }
}

void parse_output_model(options_i& options, vw& all)
{
  option_group_definition output_model_options("Output model");
  output_model_options
      .add(make_option("final_regressor", all.final_regressor_name).short_name("f").help("Final regressor"))
      .add(make_option("readable_model", all.text_regressor_name)
               .help("Output human-readable final regressor with numeric features"))
      .add(make_option("invert_hash", all.inv_hash_regressor_name)
               .help("Output human-readable final regressor with feature names.  Computationally expensive."))
      .add(make_option("save_resume", all.save_resume)
               .help("save extra state so learning can be resumed later with new data"))
      .add(make_option("preserve_performance_counters", all.preserve_performance_counters)
               .help("reset performance counters when warmstarting"))
      .add(make_option("save_per_pass", all.save_per_pass).help("Save the model after every pass over data"))
      .add(make_option("output_feature_regularizer_binary", all.per_feature_regularizer_output)
               .help("Per feature regularization output file"))
      .add(make_option("output_feature_regularizer_text", all.per_feature_regularizer_text)
               .help("Per feature regularization output file, in text"))
      .add(make_option("id", all.id).help("User supplied ID embedded into the final regressor"));
  options.add_and_parse(output_model_options);

  if (all.final_regressor_name.compare("") && !all.logger.quiet)
    all.trace_message << "final_regressor = " << all.final_regressor_name << endl;

  if (options.was_supplied("invert_hash")) all.hash_inv = true;

  // Question: This doesn't seem necessary
  // if (options.was_supplied("id") && find(arg.args.begin(), arg.args.end(), "--id") == arg.args.end())
  // {
  //   arg.args.push_back("--id");
  //   arg.args.push_back(arg.vm["id"].as<std::string>());
  // }
}

void load_input_model(vw& all, io_buf& io_temp)
{
  // Need to see if we have to load feature mask first or second.
  // -i and -mask are from same file, load -i file first so mask can use it
  if (!all.feature_mask.empty() && all.initial_regressors.size() > 0 && all.feature_mask == all.initial_regressors[0])
  {
    // load rest of regressor
    all.l->save_load(io_temp, true, false);
    io_temp.close_file();

    parse_mask_regressor_args(all, all.feature_mask, all.initial_regressors);
  }
  else
  {  // load mask first
    parse_mask_regressor_args(all, all.feature_mask, all.initial_regressors);

    // load rest of regressor
    all.l->save_load(io_temp, true, false);
    io_temp.close_file();
  }
}

VW::LEARNER::base_learner* setup_base(options_i& options, vw& all)
{
  auto setup_func = all.reduction_stack.top();
  all.reduction_stack.pop();
  auto base = std::get<1>(setup_func)(options, all);

  // returning nullptr means that setup_func (any reduction) was not 'enabled' but
  // only added their respective command args and did not add itself into the
  // chain of learners, therefore we call into setup_base again
  if (base == nullptr) { return setup_base(options, all); }
  else
  {
    all.enabled_reductions.push_back(std::get<0>(setup_func));
    return base;
  }
}

void register_reductions(vw& all, std::vector<reduction_setup_fn>& reductions)
{
  std::map<reduction_setup_fn, std::string> allowlist = {{GD::setup, "gd"}, {ftrl_setup, "ftrl"},
      {scorer_setup, "scorer"}, {CSOAA::csldf_setup, "csoaa_ldf"},
      {VW::cb_explore_adf::greedy::setup, "cb_explore_adf_greedy"},
      {VW::cb_explore_adf::regcb::setup, "cb_explore_adf_regcb"},
      {VW::shared_feature_merger::shared_feature_merger_setup, "shared_feature_merger"}};

  auto name_extractor = options_name_extractor();
  vw dummy_all;

  for (auto setup_fn : reductions)
  {
    if (allowlist.count(setup_fn)) { all.reduction_stack.push(std::make_tuple(allowlist[setup_fn], setup_fn)); }
    else
    {
      auto base = setup_fn(name_extractor, dummy_all);

      if (base == nullptr)
        all.reduction_stack.push(std::make_tuple(name_extractor.generated_name, setup_fn));
      else
        THROW("fatal: under register_reduction() all setup functions must return nullptr");
    }
  }
}

void parse_reductions(options_i& options, vw& all)
{
  std::vector<reduction_setup_fn> reductions;

  // Base algorithms
  reductions.push_back(GD::setup);
  reductions.push_back(kernel_svm_setup);
  reductions.push_back(ftrl_setup);
  reductions.push_back(svrg_setup);
  reductions.push_back(sender_setup);
  reductions.push_back(gd_mf_setup);
  reductions.push_back(print_setup);
  reductions.push_back(noop_setup);
  reductions.push_back(lda_setup);
  reductions.push_back(bfgs_setup);
  reductions.push_back(OjaNewton_setup);
  // reductions.push_back(VW_CNTK::setup);

  // Score Users
  reductions.push_back(baseline_setup);
  reductions.push_back(ExpReplay::expreplay_setup<'b', simple_label_parser>);
  reductions.push_back(active_setup);
  reductions.push_back(active_cover_setup);
  reductions.push_back(confidence_setup);
  reductions.push_back(nn_setup);
  reductions.push_back(mf_setup);
  reductions.push_back(marginal_setup);
  reductions.push_back(autolink_setup);
  reductions.push_back(lrq_setup);
  reductions.push_back(lrqfa_setup);
  reductions.push_back(stagewise_poly_setup);
  reductions.push_back(scorer_setup);
  // Reductions
  reductions.push_back(bs_setup);
  reductions.push_back(VW::binary::binary_setup);

  reductions.push_back(ExpReplay::expreplay_setup<'m', MULTICLASS::mc_label>);
  reductions.push_back(topk_setup);
  reductions.push_back(oaa_setup);
  reductions.push_back(boosting_setup);
  reductions.push_back(ect_setup);
  reductions.push_back(log_multi_setup);
  reductions.push_back(recall_tree_setup);
  reductions.push_back(memory_tree_setup);
  reductions.push_back(classweight_setup);
  reductions.push_back(multilabel_oaa_setup);
  reductions.push_back(plt_setup);

  reductions.push_back(cs_active_setup);
  reductions.push_back(CSOAA::csoaa_setup);
  reductions.push_back(interact_setup);
  reductions.push_back(CSOAA::csldf_setup);
  reductions.push_back(cb_algs_setup);
  reductions.push_back(cb_adf_setup);
  reductions.push_back(mwt_setup);
  reductions.push_back(VW::cats_tree::setup);
  reductions.push_back(cb_explore_setup);
  reductions.push_back(VW::cb_explore_adf::greedy::setup);
  reductions.push_back(VW::cb_explore_adf::softmax::setup);
  reductions.push_back(VW::cb_explore_adf::rnd::setup);
  reductions.push_back(VW::cb_explore_adf::regcb::setup);
  reductions.push_back(VW::cb_explore_adf::squarecb::setup);
  reductions.push_back(VW::cb_explore_adf::first::setup);
  reductions.push_back(VW::cb_explore_adf::cover::setup);
  reductions.push_back(VW::cb_explore_adf::bag::setup);
  reductions.push_back(cb_dro_setup);
  reductions.push_back(cb_sample_setup);
  reductions.push_back(VW::shared_feature_merger::shared_feature_merger_setup);
  reductions.push_back(CCB::ccb_explore_adf_setup);
  reductions.push_back(VW::slates::slates_setup);
  // cbify/warm_cb can generate multi-examples. Merge shared features after them
  reductions.push_back(warm_cb_setup);
  reductions.push_back(VW::continuous_action::get_pmf_setup);
  reductions.push_back(VW::pmf_to_pdf::setup);
  reductions.push_back(VW::continuous_action::cb_explore_pdf_setup);
  reductions.push_back(VW::continuous_action::cats_pdf::setup);
  reductions.push_back(VW::continuous_action::sample_pdf_setup);
  reductions.push_back(VW::continuous_action::cats::setup);
  reductions.push_back(cbify_setup);
  reductions.push_back(cbifyldf_setup);
  reductions.push_back(VW::offset_tree::setup);
  reductions.push_back(explore_eval_setup);
  reductions.push_back(ExpReplay::expreplay_setup<'c', COST_SENSITIVE::cs_label>);
  reductions.push_back(Search::setup);
  reductions.push_back(audit_regressor_setup);

  register_reductions(all, reductions);
  all.l = setup_base(options, all);
}

vw& parse_args(options_i& options, trace_message_t trace_listener, void* trace_context)
{
  vw& all = *(new vw());
  all.options = &options;

  if (trace_listener)
  {
    all.trace_message.trace_listener = trace_listener;
    all.trace_message.trace_context = trace_context;
  }

  try
  {
    time(&all.init_time);

    bool strict_parse = false;
    int ring_size_tmp;
    option_group_definition vw_args("VW options");
    vw_args.add(make_option("ring_size", ring_size_tmp).default_value(256).help("size of example ring"))
        .add(make_option("strict_parse", strict_parse).help("throw on malformed examples"));
    options.add_and_parse(vw_args);

    if (ring_size_tmp <= 0) { THROW("ring_size should be positive"); }
    size_t ring_size = static_cast<size_t>(ring_size_tmp);

    all.example_parser = new parser{ring_size, strict_parse};
    all.example_parser->_shared_data = all.sd;

    option_group_definition update_args("Update options");
    update_args.add(make_option("learning_rate", all.eta).help("Set learning rate").short_name("l"))
        .add(make_option("power_t", all.power_t).help("t power value"))
        .add(make_option("decay_learning_rate", all.eta_decay_rate)
                 .help("Set Decay factor for learning_rate between passes"))
        .add(make_option("initial_t", all.sd->t).help("initial t value"))
        .add(make_option("feature_mask", all.feature_mask)
                 .help("Use existing regressor to determine which parameters may be updated.  If no initial_regressor "
                       "given, also used for initial weights."));
    options.add_and_parse(update_args);

    option_group_definition weight_args("Weight options");
    weight_args
        .add(make_option("initial_regressor", all.initial_regressors).help("Initial regressor(s)").short_name("i"))
        .add(make_option("initial_weight", all.initial_weight).help("Set all weights to an initial value of arg."))
        .add(make_option("random_weights", all.random_weights).help("make initial weights random"))
        .add(make_option("normal_weights", all.normal_weights).help("make initial weights normal"))
        .add(make_option("truncated_normal_weights", all.tnormal_weights).help("make initial weights truncated normal"))
        .add(make_option("sparse_weights", all.weights.sparse).help("Use a sparse datastructure for weights"))
        .add(make_option("input_feature_regularizer", all.per_feature_regularizer_input)
                 .help("Per feature regularization input file"));
    options.add_and_parse(weight_args);

    std::string span_server_arg;
    int span_server_port_arg;
    // bool threads_arg;
    size_t unique_id_arg;
    size_t total_arg;
    size_t node_arg;
    option_group_definition parallelization_args("Parallelization options");
    parallelization_args
        .add(make_option("span_server", span_server_arg).help("Location of server for setting up spanning tree"))
        //(make_option("threads", threads_arg).help("Enable multi-threading")) Unused option?
        .add(make_option("unique_id", unique_id_arg).default_value(0).help("unique id used for cluster parallel jobs"))
        .add(
            make_option("total", total_arg).default_value(1).help("total number of nodes used in cluster parallel job"))
        .add(make_option("node", node_arg).default_value(0).help("node number in cluster parallel job"))
        .add(make_option("span_server_port", span_server_port_arg)
                 .default_value(26543)
                 .help("Port of the server for setting up spanning tree"));
    options.add_and_parse(parallelization_args);

    // total, unique_id and node must be specified together.
    if ((options.was_supplied("total") || options.was_supplied("node") || options.was_supplied("unique_id")) &&
        !(options.was_supplied("total") && options.was_supplied("node") && options.was_supplied("unique_id")))
    { THROW("you must specificy unique_id, total, and node if you specify any"); }

    if (options.was_supplied("span_server"))
    {
      all.all_reduce_type = AllReduceType::Socket;
      all.all_reduce = new AllReduceSockets(
          span_server_arg, span_server_port_arg, unique_id_arg, total_arg, node_arg, all.logger.quiet);
    }

    parse_diagnostics(options, all);

    all.initial_t = (float)all.sd->t;
    return all;
  }
  catch (...)
  {
    VW::finish(all);
    throw;
  }
}

bool check_interaction_settings_collision(options_i& options, std::string file_options)
{
  bool command_line_has_interaction = options.was_supplied("q") || options.was_supplied("quadratic") ||
      options.was_supplied("cubic") || options.was_supplied("interactions");

  if (!command_line_has_interaction) return false;

  // we don't use -q to save pairs in all.file_options, so only 3 options checked
  bool file_options_has_interaction = file_options.find("--quadratic") != std::string::npos;
  file_options_has_interaction = file_options_has_interaction || (file_options.find("--cubic") != std::string::npos);
  file_options_has_interaction =
      file_options_has_interaction || (file_options.find("--interactions") != std::string::npos);

  return file_options_has_interaction;
}

options_i& load_header_merge_options(options_i& options, vw& all, io_buf& model)
{
  std::string file_options;
  save_load_header(all, model, true, false, file_options, options);

  interactions_settings_doubled = check_interaction_settings_collision(options, file_options);

  // Convert file_options into  vector.
  std::istringstream ss{file_options};
  std::vector<std::string> container{std::istream_iterator<std::string>{ss}, std::istream_iterator<std::string>{}};

  po::options_description desc("");

  // Get list of options in file options std::string
  po::parsed_options pos = po::command_line_parser(container).options(desc).allow_unregistered().run();

  bool skipping = false;
  std::string saved_key = "";
  unsigned int count = 0;
  bool first_seen = false;
  for (auto opt : pos.options)
  {
    // If we previously encountered an option we want to skip, ignore tokens without --.
    if (skipping)
    {
      for (auto token : opt.original_tokens)
      {
        auto found = token.find("--");
        if (found != std::string::npos) { skipping = false; }
      }

      if (skipping)
      {
        saved_key = "";
        continue;
      }
    }

    bool treat_as_value = false;
    // If the key starts with a digit, this is a mis-interpretation of a value as a key. Pull it into the previous
    // option. This was found in the case of --lambda -1, misinterpreting -1 as an option key. The easy way to fix this
    // requires introducing "identifier-like" semantics for options keys, e.g. "does not begin with a digit". That does
    // not seem like an unreasonable restriction. The logical check here is: is "string_key" of the form {'-', <digit>,
    // <etc.>}.
    if (opt.string_key.length() > 1 && opt.string_key[0] == '-' && opt.string_key[1] >= '0' && opt.string_key[1] <= '9')
    { treat_as_value = true; }

    // If the interaction settings are doubled, the copy in the model file is ignored.
    if (interactions_settings_doubled &&
        (opt.string_key == "quadratic" || opt.string_key == "cubic" || opt.string_key == "interactions"))
    {
      // skip this option.
      skipping = true;
      continue;
    }

    // File options should always use long form.

    // If the key is empty this must be a value, otherwise set the key.
    if (!treat_as_value && opt.string_key != "")
    {
      // If the new token is a new option and there were no values previously it was a bool option. Add it as a switch.
      if (count == 0 && first_seen) { options.insert(saved_key, ""); }

      saved_key = opt.string_key;
      count = 0;
      first_seen = true;

      if (opt.value.size() > 0)
      {
        for (auto value : opt.value)
        {
          options.insert(saved_key, value);
          count++;
        }
      }
    }
    else
    {
      // If treat_as_value is set, boost incorrectly interpreted the token as containing an option key
      // In this case, what should have happened is all original_tokens items should be in value.
      auto source = treat_as_value ? opt.original_tokens : opt.value;
      for (auto value : source)
      {
        options.insert(saved_key, value);
        count++;
      }
    }
  }

  if (count == 0 && saved_key != "") { options.insert(saved_key, ""); }

  return options;
}

void parse_modules(options_i& options, vw& all, std::vector<std::string>& dictionary_nses)
{
  option_group_definition rand_options("Randomization options");
  rand_options.add(make_option("random_seed", all.random_seed).help("seed random number generator"));
  options.add_and_parse(rand_options);
  all.get_random_state()->set_random_state(all.random_seed);

  parse_feature_tweaks(options, all, dictionary_nses);  // feature tweaks

  parse_example_tweaks(options, all);  // example manipulation

  parse_output_model(options, all);

  parse_output_preds(options, all);

  parse_reductions(options, all);

  if (!all.logger.quiet)
  {
    all.trace_message << "Num weight bits = " << all.num_bits << endl;
    all.trace_message << "learning rate = " << all.eta << endl;
    all.trace_message << "initial_t = " << all.sd->t << endl;
    all.trace_message << "power_t = " << all.power_t << endl;
    if (all.numpasses > 1) all.trace_message << "decay_learning_rate = " << all.eta_decay_rate << endl;
  }
}

void parse_sources(options_i& options, vw& all, io_buf& model, bool skipModelLoad)
{
  if (!skipModelLoad)
    load_input_model(all, model);
  else
    model.close_file();

  auto parsed_source_options = parse_source(all, options);
  enable_sources(all, all.logger.quiet, all.numpasses, parsed_source_options);

  // force wpp to be a power of 2 to avoid 32-bit overflow
  uint32_t i = 0;
  size_t params_per_problem = all.l->increment;
  while (params_per_problem > ((uint64_t)1 << i)) i++;
  all.wpp = (1 << i) >> all.weights.stride_shift();
}

namespace VW
{
void cmd_string_replace_value(std::stringstream*& ss, std::string flag_to_replace, std::string new_value)
{
  flag_to_replace.append(
      " ");  // add a space to make sure we obtain the right flag in case 2 flags start with the same set of characters
  std::string cmd = ss->str();
  size_t pos = cmd.find(flag_to_replace);
  if (pos == std::string::npos)
    // flag currently not present in command string, so just append it to command string
    *ss << " " << flag_to_replace << new_value;
  else
  {
    // flag is present, need to replace old value with new value

    // compute position after flag_to_replace
    pos += flag_to_replace.size();

    // now pos is position where value starts
    // find position of next space
    size_t pos_after_value = cmd.find(" ", pos);
    if (pos_after_value == std::string::npos)
    {
      // we reach the end of the std::string, so replace the all characters after pos by new_value
      cmd.replace(pos, cmd.size() - pos, new_value);
    }
    else
    {
      // replace characters between pos and pos_after_value by new_value
      cmd.replace(pos, pos_after_value - pos, new_value);
    }

    ss->str(cmd);
  }
}

char** to_argv_escaped(std::string const& s, int& argc)
{
  std::vector<std::string> tokens = escaped_tokenize(' ', s);
  char** argv = calloc_or_throw<char*>(tokens.size() + 1);
  argv[0] = calloc_or_throw<char>(2);
  argv[0][0] = 'b';
  argv[0][1] = '\0';

  for (size_t i = 0; i < tokens.size(); i++)
  {
    argv[i + 1] = calloc_or_throw<char>(tokens[i].length() + 1);
    sprintf_s(argv[i + 1], (tokens[i].length() + 1), "%s", tokens[i].data());
  }

  argc = static_cast<int>(tokens.size() + 1);
  return argv;
}

char** to_argv(std::string const& s, int& argc)
{
  VW::string_view strview(s);
  std::vector<VW::string_view> foo;
  tokenize(' ', strview, foo);

  char** argv = calloc_or_throw<char*>(foo.size() + 1);
  // small optimization to avoid a string copy before tokenizing
  argv[0] = calloc_or_throw<char>(2);
  argv[0][0] = 'b';
  argv[0][1] = '\0';
  for (size_t i = 0; i < foo.size(); i++)
  {
    size_t len = foo[i].length();
    argv[i + 1] = calloc_or_throw<char>(len + 1);
    memcpy(argv[i + 1], foo[i].data(), len);
    // copy() is supported with boost::string_view, not with string_ref
    // foo[i].copy(argv[i], len);
    // unnecessary because of the calloc, but needed if we change stuff in the future
    // argv[i][len] = '\0';
  }

  argc = (int)foo.size() + 1;
  return argv;
}

char** get_argv_from_string(std::string s, int& argc) { return to_argv(s, argc); }

void free_args(int argc, char* argv[])
{
  for (int i = 0; i < argc; i++) free(argv[i]);
  free(argv);
}

vw* initialize(
    options_i& options, io_buf* model, bool skipModelLoad, trace_message_t trace_listener, void* trace_context)
{
  vw& all = parse_args(options, trace_listener, trace_context);

  try
  {
    // if user doesn't pass in a model, read from options
    io_buf localModel;
    if (!model)
    {
      std::vector<std::string> all_initial_regressor_files(all.initial_regressors);
      if (options.was_supplied("input_feature_regularizer"))
      { all_initial_regressor_files.push_back(all.per_feature_regularizer_input); }
      read_regressor_file(all, all_initial_regressor_files, localModel);
      model = &localModel;
    }

    // Loads header of model files and loads the command line options into the options object.
    load_header_merge_options(options, all, *model);

    std::vector<std::string> dictionary_nses;
    parse_modules(options, all, dictionary_nses);

    parse_sources(options, all, *model, skipModelLoad);

    // we must delay so parse_mask is fully defined.
    for (size_t id = 0; id < dictionary_nses.size(); id++) parse_dictionary_argument(all, dictionary_nses[id]);

    options.check_unregistered();

    // upon direct query for help -- spit it out to stdout;
    if (options.get_typed_option<bool>("help").value())
    {
      cout << options.help();
      exit(0);
    }

    if (!options.get_typed_option<bool>("dry_run").value()) { all.l->init_driver(); }

    return &all;
  }
  catch (std::exception& e)
  {
    all.trace_message << "Error: " << e.what() << endl;
    finish(all);
    throw;
  }
  catch (...)
  {
    finish(all);
    throw;
  }
}

vw* initialize(std::string s, io_buf* model, bool skipModelLoad, trace_message_t trace_listener, void* trace_context)
{
  int argc = 0;
  char** argv = to_argv(s, argc);
  vw* ret = nullptr;

  try
  {
    ret = initialize(argc, argv, model, skipModelLoad, trace_listener, trace_context);
  }
  catch (...)
  {
    free_args(argc, argv);
    throw;
  }

  free_args(argc, argv);
  return ret;
}

vw* initialize_escaped(
    std::string const& s, io_buf* model, bool skipModelLoad, trace_message_t trace_listener, void* trace_context)
{
  int argc = 0;
  char** argv = to_argv_escaped(s, argc);
  vw* ret = nullptr;

  try
  {
    ret = initialize(argc, argv, model, skipModelLoad, trace_listener, trace_context);
  }
  catch (...)
  {
    free_args(argc, argv);
    throw;
  }

  free_args(argc, argv);
  return ret;
}

vw* initialize(
    int argc, char* argv[], io_buf* model, bool skipModelLoad, trace_message_t trace_listener, void* trace_context)
{
  options_i* options = new config::options_boost_po(argc, argv);
  vw* all = initialize(*options, model, skipModelLoad, trace_listener, trace_context);

  // When VW is deleted the options object will be cleaned up too.
  all->should_delete_options = true;
  return all;
}

// Create a new VW instance while sharing the model with another instance
// The extra arguments will be appended to those of the other VW instance
vw* seed_vw_model(vw* vw_model, const std::string extra_args, trace_message_t trace_listener, void* trace_context)
{
  options_serializer_boost_po serializer;
  for (auto const& option : vw_model->options->get_all_options())
  {
    if (vw_model->options->was_supplied(option->m_name))
    {
      // ignore no_stdin since it will be added by vw::initialize, and ignore -i since we don't want to reload the
      // model.
      if (option->m_name == "no_stdin" || option->m_name == "initial_regressor") { continue; }

      serializer.add(*option);
    }
  }

  auto serialized_options = serializer.str();
  serialized_options = serialized_options + " " + extra_args;

  vw* new_model =
      VW::initialize(serialized_options.c_str(), nullptr, true /* skipModelLoad */, trace_listener, trace_context);
  free_it(new_model->sd);

  // reference model states stored in the specified VW instance
  new_model->weights.shallow_copy(vw_model->weights);  // regressor
  new_model->sd = vw_model->sd;                        // shared data
  new_model->example_parser->_shared_data = new_model->sd;

  return new_model;
}

void sync_stats(vw& all)
{
  if (all.all_reduce != nullptr)
  {
    float loss = (float)all.sd->sum_loss;
    all.sd->sum_loss = (double)accumulate_scalar(all, loss);
    float weighted_labeled_examples = (float)all.sd->weighted_labeled_examples;
    all.sd->weighted_labeled_examples = (double)accumulate_scalar(all, weighted_labeled_examples);
    float weighted_labels = (float)all.sd->weighted_labels;
    all.sd->weighted_labels = (double)accumulate_scalar(all, weighted_labels);
    float weighted_unlabeled_examples = (float)all.sd->weighted_unlabeled_examples;
    all.sd->weighted_unlabeled_examples = (double)accumulate_scalar(all, weighted_unlabeled_examples);
    float example_number = (float)all.sd->example_number;
    all.sd->example_number = (uint64_t)accumulate_scalar(all, example_number);
    float total_features = (float)all.sd->total_features;
    all.sd->total_features = (uint64_t)accumulate_scalar(all, total_features);
  }
}

void finish(vw& all, bool delete_all)
{
  // also update VowpalWabbit::PerformanceStatistics::get() (vowpalwabbit.cpp)
  if (!all.logger.quiet && !all.options->was_supplied("audit_regressor"))
  {
    all.trace_message.precision(6);
    all.trace_message << std::fixed;
    all.trace_message << endl << "finished run";
    if (all.current_pass == 0 || all.current_pass == 1)
      all.trace_message << endl << "number of examples = " << all.sd->example_number;
    else
    {
      all.trace_message << endl << "number of examples per pass = " << all.sd->example_number / all.current_pass;
      all.trace_message << endl << "passes used = " << all.current_pass;
    }
    all.trace_message << endl << "weighted example sum = " << all.sd->weighted_examples();
    all.trace_message << endl << "weighted label sum = " << all.sd->weighted_labels;
    all.trace_message << endl << "average loss = ";
    if (all.holdout_set_off)
      if (all.sd->weighted_labeled_examples > 0)
        all.trace_message << all.sd->sum_loss / all.sd->weighted_labeled_examples;
      else
        all.trace_message << "n.a.";
    else if ((all.sd->holdout_best_loss == FLT_MAX) || (all.sd->holdout_best_loss == FLT_MAX * 0.5))
      all.trace_message << "undefined (no holdout)";
    else
      all.trace_message << all.sd->holdout_best_loss << " h";
    if (all.sd->report_multiclass_log_loss)
    {
      if (all.holdout_set_off)
        all.trace_message << endl
                          << "average multiclass log loss = "
                          << all.sd->multiclass_log_loss / all.sd->weighted_labeled_examples;
      else
        all.trace_message << endl
                          << "average multiclass log loss = "
                          << all.sd->holdout_multiclass_log_loss / all.sd->weighted_labeled_examples << " h";
    }

    float best_constant;
    float best_constant_loss;
    if (get_best_constant(all, best_constant, best_constant_loss))
    {
      all.trace_message << endl << "best constant = " << best_constant;
      if (best_constant_loss != FLT_MIN) all.trace_message << endl << "best constant's loss = " << best_constant_loss;
    }

    all.trace_message << endl << "total feature number = " << all.sd->total_features;
    if (all.sd->queries > 0) all.trace_message << endl << "total queries = " << all.sd->queries;
    all.trace_message << endl;
  }

  // implement finally.
  // finalize_regressor can throw if it can't write the file.
  // we still want to free up all the memory.
  vw_exception finalize_regressor_exception(__FILE__, __LINE__, "empty");
  bool finalize_regressor_exception_thrown = false;
  try
  {
    finalize_regressor(all, all.final_regressor_name);
  }
  catch (vw_exception& e)
  {
    finalize_regressor_exception = e;
    finalize_regressor_exception_thrown = true;
  }

  if (delete_all) delete &all;

  if (finalize_regressor_exception_thrown) throw finalize_regressor_exception;
}
}  // namespace VW<|MERGE_RESOLUTION|>--- conflicted
+++ resolved
@@ -435,11 +435,7 @@
       .add(make_option("no_daemon", all.no_daemon)
                .help("Force a loaded daemon or active learning model to accept local input instead of starting in "
                      "daemon mode"))
-<<<<<<< HEAD
       .add(make_option("chain_hash", parsed_options.chain_hash_json)
-=======
-      .add(make_option("chain_hash", parsed_options.chain_hash)
->>>>>>> 2f282de1
                .help("enable chain hash for feature name and string feature value. e.g. {'A': {'B': 'C'}} is hashed as "
                      "A^B^C"));
 

--- conflicted
+++ resolved
@@ -1261,12 +1261,9 @@
       {VW::cb_explore_adf::greedy::setup, "cb_explore_adf_greedy"},
       {VW::cb_explore_adf::regcb::setup, "cb_explore_adf_regcb"},
       {VW::shared_feature_merger::shared_feature_merger_setup, "shared_feature_merger"},
-<<<<<<< HEAD
       {red_python_setup, "custom_python_reduction"}, {red_python_multiline_setup, "custom_python_multi_reduction"},
-      {red_python_base_setup, "custom_python_base_reduction"}};
-=======
+      {red_python_base_setup, "custom_python_base_reduction"},
       {generate_interactions_setup, "generate_interactions"}};
->>>>>>> 4ee7d96a
 
   auto name_extractor = options_name_extractor();
   vw dummy_all;

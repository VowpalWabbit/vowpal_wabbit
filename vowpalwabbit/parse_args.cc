--- conflicted
+++ resolved
@@ -507,10 +507,6 @@
   return result;
 }
 
-<<<<<<< HEAD
-void parse_feature_tweaks(options_i& options, VW::workspace& all, bool interactions_settings_duplicated,
-    std::vector<std::string>& dictionary_nses)
-=======
 std::vector<extent_term> parse_full_name_interactions(vw& all, VW::string_view str)
 {
   std::vector<extent_term> result;
@@ -542,7 +538,6 @@
 
 void parse_feature_tweaks(
     options_i& options, vw& all, bool interactions_settings_duplicated, std::vector<std::string>& dictionary_nses)
->>>>>>> 151c5ff7
 {
   std::string hash_function("strings");
   uint32_t new_bits;

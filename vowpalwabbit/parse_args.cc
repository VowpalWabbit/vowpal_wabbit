--- conflicted
+++ resolved
@@ -531,7 +531,6 @@
 
 void parse_feature_tweaks(arguments& arg)
 {
-<<<<<<< HEAD
   string hash_function("strings");
   uint32_t new_bits;
   vector<string> spelling_ns;
@@ -545,6 +544,7 @@
   vector<string> dictionary_nses;
   if (arg.new_options("Feature options")
       .keep("hash", po::value(&hash_function), "how to hash the features. Available options: strings, all")
+      .keep("hash_seed", arg.all->hash_seed, (uint32_t)0, "seed for hash function")
       .keep_vector("ignore", po::value(&ignores), "ignore namespaces beginning with character <arg>")
       .keep_vector<string>("ignore_linear", po::value(&ignore_linears), "ignore namespaces beginning with character <arg> for linear terms only")
       .keep_vector<string>("keep", po::value(&keeps), "keep namespaces beginning with character <arg>")
@@ -566,35 +566,6 @@
       ("q:", po::value< string >(), ": corresponds to a wildcard for all printable characters")
       .keep_vector<string>("cubic", po::value(&cubics), "Create and use cubic features").missing())
     return;
-=======
-  new_options(all, "Feature options")
-  ("hash", po::value< string > (), "how to hash the features. Available options: strings, all")
-  ("ignore", po::value< vector<string> >(), "ignore namespaces beginning with character <arg>")
-  ("ignore_linear", po::value< vector<string> >(), "ignore namespaces beginning with character <arg> for linear terms only")
-  ("keep", po::value< vector<string> >(), "keep namespaces beginning with character <arg>")
-  ("redefine", po::value< vector<string> >(), "redefine namespaces beginning with characters of string S as namespace N. <arg> shall be in form 'N:=S' where := is operator. Empty N or S are treated as default namespace. Use ':' as a wildcard in S.")
-  ("bit_precision,b", po::value<size_t>(), "number of bits in the feature table")
-  ("hash_seed", po::value<size_t>(), "seed for hash function")
-  ("noconstant", "Don't add a constant feature")
-  ("constant,C", po::value<float>(&(all.initial_constant)), "Set initial value of constant")
-  ("ngram", po::value< vector<string> >(), "Generate N grams. To generate N grams for a single namespace 'foo', arg should be fN.")
-  ("skips", po::value< vector<string> >(), "Generate skips in N grams. This in conjunction with the ngram tag can be used to generate generalized n-skip-k-gram. To generate n-skips for a single namespace 'foo', arg should be fN.")
-  ("feature_limit", po::value< vector<string> >(), "limit to N features. To apply to a single namespace 'foo', arg should be fN")
-  ("affix", po::value<string>(), "generate prefixes/suffixes of features; argument '+2a,-3b,+1' means generate 2-char prefixes for namespace a, 3-char suffixes for b and 1 char prefixes for default namespace")
-  ("spelling", po::value< vector<string> >(), "compute spelling features for a give namespace (use '_' for default namespace)")
-  ("dictionary", po::value< vector<string> >(), "read a dictionary for additional features (arg either 'x:file' or just 'file')")
-  ("dictionary_path", po::value< vector<string> >(), "look in this directory for dictionaries; defaults to current directory or env{PATH}")
-  ("interactions", po::value< vector<string> > (), "Create feature interactions of any level between namespaces.")
-  ("permutations", "Use permutations instead of combinations for feature interactions of same namespace.")
-  ("leave_duplicate_interactions", "Don't remove interactions with duplicate combinations of namespaces. For ex. this is a duplicate: '-q ab -q ba' and a lot more in '-q ::'.")
-  ("quadratic,q", po::value< vector<string> > (), "Create and use quadratic features")
-  ("q:", po::value< string >(), ": corresponds to a wildcard for all printable characters")
-  ("cubic", po::value< vector<string> > (),
-   "Create and use cubic features");
-  add_options(all);
-
-  po::variables_map& vm = all.vm;
->>>>>>> f9ce03d5
 
   //feature manipulation
   arg.all->p->hasher = getHasher(hash_function);
@@ -646,18 +617,6 @@
     VW::validate_num_bits(*arg.all);
   }
 
-<<<<<<< HEAD
-=======
-  if (vm.count("hash_seed"))
-  { all.hash_seed = (uint32_t)vm["hash_seed"].as<size_t>();
-    *all.file_options << " --hash_seed " << vm["hash_seed"].as<size_t>();
-  } else {
-    all.hash_seed = 0;
-  }
-
-  all.permutations = vm.count("permutations") > 0;
-
->>>>>>> f9ce03d5
   // prepare namespace interactions
   v_array<v_string> expanded_interactions = v_init<v_string>();
 

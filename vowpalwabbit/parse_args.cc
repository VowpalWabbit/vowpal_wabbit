// Copyright (c) by respective owners including Yahoo!, Microsoft, and
// individual contributors. All rights reserved. Released under a BSD (revised)
// license as described in the file LICENSE.

#include <cstdio>
#include <cfloat>
#include <sstream>
#include <fstream>
#include <sys/types.h>
#include <sys/stat.h>
#include <algorithm>

#include "parse_regressor.h"
#include "parser.h"
#include "parse_primitives.h"
#include "vw.h"
#include "interactions.h"

#include "sender.h"
#include "nn.h"
#include "gd.h"
#include "cbify.h"
#include "oaa.h"
#include "boosting.h"
#include "multilabel_oaa.h"
#include "rand48.h"
#include "bs.h"
#include "topk.h"
#include "ect.h"
#include "csoaa.h"
#include "cb_algs.h"
#include "cb_adf.h"
#include "cb_dro.h"
#include "cb_explore.h"
#include "cb_explore_adf_bag.h"
#include "cb_explore_adf_cover.h"
#include "cb_explore_adf_first.h"
#include "cb_explore_adf_greedy.h"
#include "cb_explore_adf_regcb.h"
#include "cb_explore_adf_squarecb.h"
#include "cb_explore_adf_rnd.h"
#include "cb_explore_adf_softmax.h"
#include "slates.h"
#include "mwt.h"
#include "confidence.h"
#include "scorer.h"
#include "expreplay.h"
#include "search.h"
#include "bfgs.h"
#include "lda_core.h"
#include "noop.h"
#include "print.h"
#include "gd_mf.h"
#include "learner.h"
#include "mf.h"
#include "ftrl.h"
#include "svrg.h"
#include "rand48.h"
#include "binary.h"
#include "lrq.h"
#include "lrqfa.h"
#include "autolink.h"
#include "log_multi.h"
#include "recall_tree.h"
#include "memory_tree.h"
#include "plt.h"
#include "stagewise_poly.h"
#include "active.h"
#include "active_cover.h"
#include "cs_active.h"
#include "kernel_svm.h"
#include "parse_example.h"
#include "best_constant.h"
#include "interact.h"
#include "vw_exception.h"
#include "accumulate.h"
#include "vw_validate.h"
#include "vw_allreduce.h"
#include "OjaNewton.h"
#include "audit_regressor.h"
#include "marginal.h"
#include "explore_eval.h"
#include "baseline.h"
#include "classweight.h"
#include "cb_sample.h"
#include "warm_cb.h"
#include "shared_feature_merger.h"
// #include "cntk.h"

#include "cats.h"
#include "cats_pdf.h"
#include "cb_explore_pdf.h"
#include "options.h"
#include "options_boost_po.h"
#include "options_serializer_boost_po.h"
#include "offset_tree.h"
#include "cats_tree.h"
#include "get_pmf.h"
#include "pmf_to_pdf.h"
#include "sample_pdf.h"
#include "named_labels.h"
#include "kskip_ngram_transformer.h"

using std::cerr;
using std::cout;
using std::endl;
using namespace VW::config;

//
// Does std::string end with a certain substring?
//
bool ends_with(std::string const& fullString, std::string const& ending)
{
  if (fullString.length() > ending.length())
  { return (fullString.compare(fullString.length() - ending.length(), ending.length(), ending) == 0); }
  else
  {
    return false;
  }
}

uint64_t hash_file_contents(VW::io::reader* f)
{
  uint64_t v = 5289374183516789128;
  char buf[1024];
  while (true)
  {
    ssize_t n = f->read(buf, 1024);
    if (n <= 0) break;
    for (ssize_t i = 0; i < n; i++)
    {
      v *= 341789041;
      v += static_cast<uint64_t>(buf[i]);
    }
  }
  return v;
}

bool directory_exists(std::string path)
{
  struct stat info;
  if (stat(path.c_str(), &info) != 0)
    return false;
  else
    return (info.st_mode & S_IFDIR) > 0;
  //  boost::filesystem::path p(path);
  //  return boost::filesystem::exists(p) && boost::filesystem::is_directory(p);
}

std::string find_in_path(std::vector<std::string> paths, std::string fname)
{
#ifdef _WIN32
  std::string delimiter = "\\";
#else
  std::string delimiter = "/";
#endif
  for (std::string path : paths)
  {
    std::string full = ends_with(path, delimiter) ? (path + fname) : (path + delimiter + fname);
    std::ifstream f(full.c_str());
    if (f.good()) return full;
  }
  return "";
}

void parse_dictionary_argument(vw& all, const std::string& str)
{
  if (str.length() == 0) return;
  // expecting 'namespace:file', for instance 'w:foo.txt'
  // in the case of just 'foo.txt' it's applied to the default namespace

  char ns = ' ';
  VW::string_view s(str);
  if ((str.length() > 2) && (str[1] == ':'))
  {
    ns = str[0];
    s.remove_prefix(2);
  }

  std::string fname = find_in_path(all.dictionary_path, std::string(s));
  if (fname == "") THROW("error: cannot find dictionary '" << s << "' in path; try adding --dictionary_path");

  bool is_gzip = ends_with(fname, ".gz");
  std::unique_ptr<VW::io::reader> file_adapter;
  try
  {
    file_adapter = is_gzip ? VW::io::open_compressed_file_reader(fname) : VW::io::open_file_reader(fname);
  }
  catch (...)
  {
    THROW("error: cannot read dictionary from file '" << fname << "'"
                                                      << ", opening failed");
  }

  uint64_t fd_hash = hash_file_contents(file_adapter.get());

  if (!all.logger.quiet)
    all.trace_message << "scanned dictionary '" << s << "' from '" << fname << "', hash=" << std::hex << fd_hash
                      << std::dec << endl;

  // see if we've already read this dictionary
  for (size_t id = 0; id < all.loaded_dictionaries.size(); id++)
  {
    if (all.loaded_dictionaries[id].file_hash == fd_hash)
    {
      all.namespace_dictionaries[(size_t)ns].push_back(all.loaded_dictionaries[id].dict);
      return;
    }
  }

  std::unique_ptr<VW::io::reader> fd;
  try
  {
    fd = VW::io::open_file_reader(fname);
  }
  catch (...)
  {
    THROW("error: cannot re-read dictionary from file '" << fname << "', opening failed");
  }
  auto map = std::make_shared<feature_dict>();
  // mimicing old v_hashmap behavior for load factor.
  // A smaller factor will generally use more memory but have faster access
  map->max_load_factor(0.25);
  example* ec = VW::alloc_examples(all.example_parser->lbl_parser.label_size, 1);

  size_t def = (size_t)' ';

  ssize_t size = 2048, pos, nread;
  char rc;
  char* buffer = calloc_or_throw<char>(size);
  do
  {
    pos = 0;
    do
    {
      nread = fd->read(&rc, 1);
      if ((rc != EOF) && (nread > 0)) buffer[pos++] = rc;
      if (pos >= size - 1)
      {
        size *= 2;
        const auto new_buffer = (char*)(realloc(buffer, size));
        if (new_buffer == nullptr)
        {
          free(buffer);
          VW::dealloc_example(all.example_parser->lbl_parser.delete_label, *ec);
          free(ec);
          THROW("error: memory allocation failed in reading dictionary");
        }
        else
          buffer = new_buffer;
      }
    } while ((rc != EOF) && (rc != '\n') && (nread > 0));
    buffer[pos] = 0;

    // we now have a line in buffer
    char* c = buffer;
    while (*c == ' ' || *c == '\t') ++c;  // skip initial whitespace
    char* d = c;
    while (*d != ' ' && *d != '\t' && *d != '\n' && *d != '\0') ++d;  // gobble up initial word
    if (d == c) continue;                                             // no word
    if (*d != ' ' && *d != '\t') continue;                            // reached end of line
    std::string word(c, d - c);
    if (map->find(word) != map->end())  // don't overwrite old values!
    { continue; }
    d--;
    *d = '|';  // set up for parser::read_line
    VW::read_line(all, ec, d);
    // now we just need to grab stuff from the default namespace of ec!
    if (ec->feature_space[def].size() == 0) { continue; }
    std::unique_ptr<features> arr(new features);
    arr->deep_copy_from(ec->feature_space[def]);
    map->emplace(word, std::move(arr));

    // clear up ec
    ec->tag.clear();
    ec->indices.clear();
    for (size_t i = 0; i < 256; i++) { ec->feature_space[i].clear(); }
  } while ((rc != EOF) && (nread > 0));
  free(buffer);
  VW::dealloc_example(all.example_parser->lbl_parser.delete_label, *ec);
  free(ec);

  if (!all.logger.quiet)
    all.trace_message << "dictionary " << s << " contains " << map->size() << " item" << (map->size() == 1 ? "" : "s")
                      << endl;

  all.namespace_dictionaries[(size_t)ns].push_back(map);
  dictionary_info info = {s.to_string(), fd_hash, map};
  all.loaded_dictionaries.push_back(info);
}

void parse_affix_argument(vw& all, std::string str)
{
  if (str.length() == 0) return;
  char* cstr = calloc_or_throw<char>(str.length() + 1);
  VW::string_cpy(cstr, (str.length() + 1), str.c_str());

  char* next_token;
  char* p = strtok_s(cstr, ",", &next_token);

  try
  {
    while (p)
    {
      char* q = p;
      uint16_t prefix = 1;
      if (q[0] == '+') { q++; }
      else if (q[0] == '-')
      {
        prefix = 0;
        q++;
      }
      if ((q[0] < '1') || (q[0] > '7')) THROW("malformed affix argument (length must be 1..7): " << p);

      uint16_t len = (uint16_t)(q[0] - '0');
      uint16_t ns = (uint16_t)' ';  // default namespace
      if (q[1] != 0)
      {
        if (valid_ns(q[1]))
          ns = (uint16_t)q[1];
        else
          THROW("malformed affix argument (invalid namespace): " << p);

        if (q[2] != 0) THROW("malformed affix argument (too long): " << p);
      }

      uint16_t afx = (len << 1) | (prefix & 0x1);
      all.affix_features[ns] <<= 4;
      all.affix_features[ns] |= afx;

      p = strtok_s(nullptr, ",", &next_token);
    }
  }
  catch (...)
  {
    free(cstr);
    throw;
  }

  free(cstr);
}

void parse_diagnostics(options_i& options, vw& all)
{
  bool version_arg = false;
  bool help = false;
  bool skip_driver = false;
  std::string progress_arg;
  option_group_definition diagnostic_group("Diagnostic options");
  diagnostic_group.add(make_option("version", version_arg).help("Version information"))
      .add(make_option("audit", all.audit).short_name("a").help("print weights of features"))
      .add(make_option("progress", progress_arg)
               .short_name("P")
               .help("Progress update frequency. int: additive, float: multiplicative"))
      .add(make_option("quiet", all.logger.quiet).help("Don't output disgnostics and progress updates"))
      .add(make_option("dry_run", skip_driver)
               .help("Parse arguments and print corresponding metadata. Will not execute driver."))
      .add(make_option("help", help).short_name("h").help("Look here: http://hunch.net/~vw/ and click on Tutorial."));

  options.add_and_parse(diagnostic_group);

  // pass all.logger.quiet around
  if (all.all_reduce) all.all_reduce->quiet = all.logger.quiet;

  // Upon direct query for version -- spit it out to stdout
  if (version_arg)
  {
    std::cout << VW::version.to_string() << " (git commit: " << VW::git_commit << ")\n";
    exit(0);
  }

  if (options.was_supplied("progress") && !all.logger.quiet)
  {
    all.progress_arg = (float)::atof(progress_arg.c_str());
    // --progress interval is dual: either integer or floating-point
    if (progress_arg.find_first_of(".") == std::string::npos)
    {
      // No "." in arg: assume integer -> additive
      all.progress_add = true;
      if (all.progress_arg < 1)
      {
        all.trace_message << "warning: additive --progress <int>"
                          << " can't be < 1: forcing to 1" << endl;
        all.progress_arg = 1;
      }
      all.sd->dump_interval = all.progress_arg;
    }
    else
    {
      // A "." in arg: assume floating-point -> multiplicative
      all.progress_add = false;

      if (all.progress_arg <= 1.0)
      {
        all.trace_message << "warning: multiplicative --progress <float>: " << progress_arg << " is <= 1.0: adding 1.0"
                          << endl;
        all.progress_arg += 1.0;
      }
      else if (all.progress_arg > 9.0)
      {
        all.trace_message << "warning: multiplicative --progress <float>"
                          << " is > 9.0: you probably meant to use an integer" << endl;
      }
      all.sd->dump_interval = 1.0;
    }
  }
}

input_options parse_source(vw& all, options_i& options)
{
  input_options parsed_options;

  option_group_definition input_options("Input options");
  input_options.add(make_option("data", all.data_filename).short_name("d").help("Example set"))
      .add(make_option("daemon", parsed_options.daemon).help("persistent daemon mode on port 26542"))
      .add(make_option("foreground", parsed_options.foreground)
               .help("in persistent daemon mode, do not run in the background"))
      .add(make_option("port", parsed_options.port).help("port to listen on; use 0 to pick unused port"))
      .add(make_option("num_children", all.num_children).help("number of children for persistent daemon mode"))
      .add(make_option("pid_file", parsed_options.pid_file).help("Write pid file in persistent daemon mode"))
      .add(make_option("port_file", parsed_options.port_file).help("Write port used in persistent daemon mode"))
      .add(make_option("cache", parsed_options.cache).short_name("c").help("Use a cache.  The default is <data>.cache"))
      .add(make_option("cache_file", parsed_options.cache_files).help("The location(s) of cache_file."))
      .add(make_option("json", parsed_options.json).help("Enable JSON parsing."))
      .add(make_option("dsjson", parsed_options.dsjson).help("Enable Decision Service JSON parsing."))
      .add(make_option("kill_cache", parsed_options.kill_cache)
               .short_name("k")
               .help("do not reuse existing cache: create a new one always"))
      .add(
          make_option("compressed", parsed_options.compressed)
              .help(
                  "use gzip format whenever possible. If a cache file is being created, this option creates a "
                  "compressed cache file. A mixture of raw-text & compressed inputs are supported with autodetection."))
      .add(make_option("no_stdin", all.stdin_off).help("do not default to reading from stdin"))
      .add(make_option("no_daemon", all.no_daemon)
               .help("Force a loaded daemon or active learning model to accept local input instead of starting in "
                     "daemon mode"))
<<<<<<< HEAD
      .add(make_option("chain_hash", parsed_options.chain_hash)
               .help("enable chain hash for feature name and string feature value. e.g. {'A': {'B': 'C'}} is hashed as "
                     "A^B^C"))
      .add(make_option("flatbuffer", parsed_options.flatbuffer)
               .help("data file will be interpreted as a flatbuffer file"));
=======
      .add(make_option("chain_hash", parsed_options.chain_hash_json)
               .help("Enable chain hash in JSON for feature name and string feature value. e.g. {'A': {'B': 'C'}} is "
                     "hashed as "
                     "A^B^C. Note: this will become the default in a future version, so enabling this option will "
                     "migrate you to the new behavior and silence the warning."));
>>>>>>> d1ead9a0

  options.add_and_parse(input_options);

  // Check if the options provider has any positional args. Only really makes sense for command line, others just return
  // an empty list.
  const auto positional_tokens = options.get_positional_tokens();
  if (positional_tokens.size() == 1) { all.data_filename = positional_tokens[0]; }
  else if (positional_tokens.size() > 1)
  {
    all.trace_message << "Warning: Multiple data files passed as positional parameters, only the first one will be "
                         "read and the rest will be ignored."
                      << endl;
  }

  if (parsed_options.daemon || options.was_supplied("pid_file") || (options.was_supplied("port") && !all.active))
  {
    all.daemon = true;
    // allow each child to process up to 1e5 connections
    all.numpasses = (size_t)1e5;
  }

  // Add an implicit cache file based on the data filename.
  if (parsed_options.cache) { parsed_options.cache_files.push_back(all.data_filename + ".cache"); }

  if ((parsed_options.cache || options.was_supplied("cache_file")) && options.was_supplied("invert_hash"))
    THROW("invert_hash is incompatible with a cache file.  Use it in single pass mode only.");

  if (!all.holdout_set_off &&
      (options.was_supplied("output_feature_regularizer_binary") ||
          options.was_supplied("output_feature_regularizer_text")))
  {
    all.holdout_set_off = true;
    all.trace_message << "Making holdout_set_off=true since output regularizer specified" << endl;
  }

  return parsed_options;
}

bool interactions_settings_doubled = false;  // local setting setted in parse_modules()
namespace VW
{
const char* are_features_compatible(vw& vw1, vw& vw2)
{
  if (vw1.example_parser->hasher != vw2.example_parser->hasher) return "hasher";

  if (!std::equal(vw1.spelling_features.begin(), vw1.spelling_features.end(), vw2.spelling_features.begin()))
    return "spelling_features";

  if (!std::equal(vw1.affix_features.begin(), vw1.affix_features.end(), vw2.affix_features.begin()))
    return "affix_features";

  if (vw1.skip_gram_transformer != nullptr && vw2.skip_gram_transformer != nullptr)
  {
    const auto& vw1_ngram_strings = vw1.skip_gram_transformer->get_initial_ngram_definitions();
    const auto& vw2_ngram_strings = vw2.skip_gram_transformer->get_initial_ngram_definitions();
    const auto& vw1_skips_strings = vw1.skip_gram_transformer->get_initial_skip_definitions();
    const auto& vw2_skips_strings = vw2.skip_gram_transformer->get_initial_skip_definitions();

    if (!std::equal(vw1_ngram_strings.begin(), vw1_ngram_strings.end(), vw2_ngram_strings.begin())) return "ngram";

    if (!std::equal(vw1_skips_strings.begin(), vw1_skips_strings.end(), vw2_skips_strings.begin())) return "skips";
  }
  else if (vw1.skip_gram_transformer != nullptr || vw2.skip_gram_transformer != nullptr)
  {
    // If one of them didn't define the ngram transformer then they differ by ngram (skips depends on ngram)
    return "ngram";
  }

  if (!std::equal(vw1.limit.begin(), vw1.limit.end(), vw2.limit.begin())) return "limit";

  if (vw1.num_bits != vw2.num_bits) return "num_bits";

  if (vw1.permutations != vw2.permutations) return "permutations";

  if (vw1.interactions.size() != vw2.interactions.size()) return "interactions size";

  if (vw1.ignore_some != vw2.ignore_some) return "ignore_some";

  if (vw1.ignore_some && !std::equal(vw1.ignore.begin(), vw1.ignore.end(), vw2.ignore.begin())) return "ignore";

  if (vw1.ignore_some_linear != vw2.ignore_some_linear) return "ignore_some_linear";

  if (vw1.ignore_some_linear &&
      !std::equal(vw1.ignore_linear.begin(), vw1.ignore_linear.end(), vw2.ignore_linear.begin()))
    return "ignore_linear";

  if (vw1.redefine_some != vw2.redefine_some) return "redefine_some";

  if (vw1.redefine_some && !std::equal(vw1.redefine.begin(), vw1.redefine.end(), vw2.redefine.begin()))
    return "redefine";

  if (vw1.add_constant != vw2.add_constant) return "add_constant";

  if (vw1.dictionary_path.size() != vw2.dictionary_path.size()) return "dictionary_path size";

  if (!std::equal(vw1.dictionary_path.begin(), vw1.dictionary_path.end(), vw2.dictionary_path.begin()))
    return "dictionary_path";

  for (auto i = std::begin(vw1.interactions), j = std::begin(vw2.interactions); i != std::end(vw1.interactions);
       ++i, ++j)
    if (*i != *j) return "interaction mismatch";

  return nullptr;
}

}  // namespace VW

// Return a copy of std::string replacing \x00 sequences in it
std::string spoof_hex_encoded_namespaces(const std::string& arg)
{
  constexpr size_t NUMBER_OF_HEX_CHARS = 2;
  // "\x" + hex chars
  constexpr size_t LENGTH_OF_HEX_TOKEN = 2 + NUMBER_OF_HEX_CHARS;
  constexpr size_t HEX_BASE = 16;

  // Too short to be hex encoded.
  if (arg.size() < LENGTH_OF_HEX_TOKEN) { return arg; }

  std::string res;
  size_t pos = 0;
  while (pos < arg.size() - (LENGTH_OF_HEX_TOKEN - 1))
  {
    if (arg[pos] == '\\' && arg[pos + 1] == 'x')
    {
      std::string substr = arg.substr(pos + NUMBER_OF_HEX_CHARS, NUMBER_OF_HEX_CHARS);
      char* p;
      auto c = static_cast<namespace_index>(std::strtoul(substr.c_str(), &p, HEX_BASE));
      if (*p == '\0')
      {
        res.push_back(c);
        pos += LENGTH_OF_HEX_TOKEN;
      }
      else
      {
        std::cerr << "Possibly malformed hex representation of a namespace: '\\x" << substr << "'\n";
        res.push_back(arg[pos++]);
      }
    }
    else
    {
      res.push_back(arg[pos++]);
    }
  }

  // Copy last 2 characters
  while (pos < arg.size()) { res.push_back(arg[pos++]); }

  return res;
}

void parse_feature_tweaks(options_i& options, vw& all, std::vector<std::string>& dictionary_nses)
{
  std::string hash_function("strings");
  uint32_t new_bits;
  std::vector<std::string> spelling_ns;
  std::vector<std::string> quadratics;
  std::vector<std::string> cubics;
  std::vector<std::string> interactions;
  std::vector<std::string> ignores;
  std::vector<std::string> ignore_linears;
  std::vector<std::string> keeps;
  std::vector<std::string> redefines;

  std::vector<std::string> ngram_strings;
  std::vector<std::string> skip_strings;

  std::vector<std::string> dictionary_path;

  bool noconstant;
  bool leave_duplicate_interactions;
  std::string affix;
  std::string q_colon;

  option_group_definition feature_options("Feature options");
  feature_options
      .add(make_option("hash", hash_function).keep().help("how to hash the features. Available options: strings, all"))
      .add(make_option("hash_seed", all.hash_seed).keep().default_value(0).help("seed for hash function"))
      .add(make_option("ignore", ignores).keep().help("ignore namespaces beginning with character <arg>"))
      .add(make_option("ignore_linear", ignore_linears)
               .keep()
               .help("ignore namespaces beginning with character <arg> for linear terms only"))
      .add(make_option("keep", keeps).keep().help("keep namespaces beginning with character <arg>"))
      .add(make_option("redefine", redefines)
               .keep()
               .help("redefine namespaces beginning with characters of std::string S as namespace N. <arg> shall be in "
                     "form "
                     "'N:=S' where := is operator. Empty N or S are treated as default namespace. Use ':' as a "
                     "wildcard in S.")
               .keep())
      .add(make_option("bit_precision", new_bits).short_name("b").help("number of bits in the feature table"))
      .add(make_option("noconstant", noconstant).help("Don't add a constant feature"))
      .add(make_option("constant", all.initial_constant).short_name("C").help("Set initial value of constant"))
      .add(make_option("ngram", ngram_strings)
               .help("Generate N grams. To generate N grams for a single namespace 'foo', arg should be fN."))
      .add(make_option("skips", skip_strings)
               .help("Generate skips in N grams. This in conjunction with the ngram tag can be used to generate "
                     "generalized n-skip-k-gram. To generate n-skips for a single namespace 'foo', arg should be fN."))
      .add(make_option("feature_limit", all.limit_strings)
               .help("limit to N features. To apply to a single namespace 'foo', arg should be fN"))
      .add(make_option("affix", affix)
               .keep()
               .help("generate prefixes/suffixes of features; argument '+2a,-3b,+1' means generate 2-char prefixes for "
                     "namespace a, 3-char suffixes for b and 1 char prefixes for default namespace"))
      .add(make_option("spelling", spelling_ns)
               .keep()
               .help("compute spelling features for a give namespace (use '_' for default namespace)"))
      .add(make_option("dictionary", dictionary_nses)
               .keep()
               .help("read a dictionary for additional features (arg either 'x:file' or just 'file')"))
      .add(make_option("dictionary_path", dictionary_path)
               .help("look in this directory for dictionaries; defaults to current directory or env{PATH}"))
      .add(make_option("interactions", interactions)
               .keep()
               .help("Create feature interactions of any level between namespaces."))
      .add(make_option("permutations", all.permutations)
               .help("Use permutations instead of combinations for feature interactions of same namespace."))
      .add(make_option("leave_duplicate_interactions", leave_duplicate_interactions)
               .help("Don't remove interactions with duplicate combinations of namespaces. For ex. this is a "
                     "duplicate: '-q ab -q ba' and a lot more in '-q ::'."))
      .add(make_option("quadratic", quadratics).short_name("q").keep().help("Create and use quadratic features"))
      // TODO this option is unused - remove?
      .add(make_option("q:", q_colon).help("DEPRECATED ':' corresponds to a wildcard for all printable characters"))
      .add(make_option("cubic", cubics).keep().help("Create and use cubic features"));
  options.add_and_parse(feature_options);

  // feature manipulation
  all.example_parser->hasher = getHasher(hash_function);

  if (options.was_supplied("spelling"))
  {
    for (size_t id = 0; id < spelling_ns.size(); id++)
    {
      spelling_ns[id] = spoof_hex_encoded_namespaces(spelling_ns[id]);
      if (spelling_ns[id][0] == '_')
        all.spelling_features[(unsigned char)' '] = true;
      else
        all.spelling_features[(size_t)spelling_ns[id][0]] = true;
    }
  }

  if (options.was_supplied("q:"))
  {
    all.trace_message << "WARNING: '--q:' is deprecated and not supported. You can use : as a wildcard in interactions."
                      << endl;
  }

  if (options.was_supplied("affix")) parse_affix_argument(all, spoof_hex_encoded_namespaces(affix));

  // Process ngram and skips arguments
  if (options.was_supplied("skips"))
  {
    if (!options.was_supplied("ngram")) { THROW("You can not skip unless ngram is > 1"); }
  }

  if (options.was_supplied("ngram"))
  {
    if (options.was_supplied("sort_features")) { THROW("ngram is incompatible with sort_features."); }

    std::vector<std::string> hex_decoded_ngram_strings;
    hex_decoded_ngram_strings.reserve(ngram_strings.size());
    std::transform(ngram_strings.begin(), ngram_strings.end(), std::back_inserter(hex_decoded_ngram_strings),
        [](const std::string& arg) { return spoof_hex_encoded_namespaces(arg); });

    std::vector<std::string> hex_decoded_skip_strings;
    hex_decoded_skip_strings.reserve(skip_strings.size());
    std::transform(skip_strings.begin(), skip_strings.end(), std::back_inserter(hex_decoded_skip_strings),
        [](const std::string& arg) { return spoof_hex_encoded_namespaces(arg); });

    all.skip_gram_transformer = VW::make_unique<VW::kskip_ngram_transformer>(
        VW::kskip_ngram_transformer::build(hex_decoded_ngram_strings, hex_decoded_skip_strings, all.logger.quiet));
  }

  if (options.was_supplied("feature_limit")) compile_limits(all.limit_strings, all.limit, all.logger.quiet);

  if (options.was_supplied("bit_precision"))
  {
    if (all.default_bits == false && new_bits != all.num_bits)
      THROW("Number of bits is set to " << new_bits << " and " << all.num_bits
                                        << " by argument and model.  That does not work.");

    all.default_bits = false;
    all.num_bits = new_bits;

    VW::validate_num_bits(all);
  }

  // prepare namespace interactions
  std::vector<std::vector<namespace_index>> expanded_interactions;

  if ( ( (!all.interactions.empty() && /*data was restored from old model file directly to v_array and will be overriden automatically*/
          (options.was_supplied("quadratic") || options.was_supplied("cubic") || options.was_supplied("interactions")) ) )
       ||
       interactions_settings_doubled /*settings were restored from model file to file_options and overriden by params from command line*/)
  {
    all.trace_message << "WARNING: model file has set of {-q, --cubic, --interactions} settings stored, but they'll be "
                         "OVERRIDEN by set of {-q, --cubic, --interactions} settings from command line."
                      << endl;

    // in case arrays were already filled in with values from old model file - reset them
    if (!all.interactions.empty()) all.interactions.clear();
  }

  if (options.was_supplied("quadratic"))
  {
    if (!all.logger.quiet) all.trace_message << "creating quadratic features for pairs: ";

    for (auto& i : quadratics)
    {
      i = spoof_hex_encoded_namespaces(i);
      if (!all.logger.quiet) all.trace_message << i << " ";
    }

    std::vector<std::vector<namespace_index>> new_quadratics;
    for (const auto& i : quadratics) { new_quadratics.emplace_back(i.begin(), i.end()); }

    expanded_interactions =
        INTERACTIONS::expand_interactions(new_quadratics, 2, "error, quadratic features must involve two sets.");

    if (!all.logger.quiet) all.trace_message << endl;
  }

  if (options.was_supplied("cubic"))
  {
    if (!all.logger.quiet) all.trace_message << "creating cubic features for triples: ";
    for (auto i = cubics.begin(); i != cubics.end(); ++i)
    {
      *i = spoof_hex_encoded_namespaces(*i);
      if (!all.logger.quiet) all.trace_message << *i << " ";
    }

    std::vector<std::vector<namespace_index>> new_cubics;
    for (const auto& i : cubics) { new_cubics.emplace_back(i.begin(), i.end()); }

    std::vector<std::vector<namespace_index>> exp_cubic =
        INTERACTIONS::expand_interactions(new_cubics, 3, "error, cubic features must involve three sets.");
    expanded_interactions.insert(std::begin(expanded_interactions), std::begin(exp_cubic), std::end(exp_cubic));

    if (!all.logger.quiet) all.trace_message << endl;
  }

  if (options.was_supplied("interactions"))
  {
    if (!all.logger.quiet) all.trace_message << "creating features for following interactions: ";

    for (auto i = interactions.begin(); i != interactions.end(); ++i)
    {
      *i = spoof_hex_encoded_namespaces(*i);
      if (!all.logger.quiet) all.trace_message << *i << " ";
    }

    std::vector<std::vector<namespace_index>> new_interactions;
    for (const auto& i : interactions) { new_interactions.emplace_back(i.begin(), i.end()); }

    std::vector<std::vector<namespace_index>> exp_inter = INTERACTIONS::expand_interactions(new_interactions, 0, "");
    expanded_interactions.insert(std::begin(expanded_interactions), std::begin(exp_inter), std::end(exp_inter));

    if (!all.logger.quiet) all.trace_message << endl;
  }

  if (expanded_interactions.size() > 0)
  {
    size_t removed_cnt;
    size_t sorted_cnt;
    INTERACTIONS::sort_and_filter_duplicate_interactions(
        expanded_interactions, !leave_duplicate_interactions, removed_cnt, sorted_cnt);

    if (removed_cnt > 0 && !all.logger.quiet)
    {
      all.trace_message << "WARNING: duplicate namespace interactions were found. Removed: " << removed_cnt << '.'
                        << endl
                        << "You can use --leave_duplicate_interactions to disable this behaviour." << endl;
    }

    if (sorted_cnt > 0 && !all.logger.quiet)
    {
      all.trace_message << "WARNING: some interactions contain duplicate characters and their characters order has "
                           "been changed. Interactions affected: "
                        << sorted_cnt << '.' << endl;
    }

    if (all.interactions.size() > 0)
    {
      // should be empty, but just in case...
      all.interactions.clear();
    }

    all.interactions = expanded_interactions;
  }

  for (size_t i = 0; i < 256; i++)
  {
    all.ignore[i] = false;
    all.ignore_linear[i] = false;
  }
  all.ignore_some = false;
  all.ignore_some_linear = false;

  if (options.was_supplied("ignore"))
  {
    all.ignore_some = true;

    for (auto& i : ignores)
    {
      i = spoof_hex_encoded_namespaces(i);
      for (auto j : i) all.ignore[(size_t)(unsigned char)j] = true;
    }

    if (!all.logger.quiet)
    {
      all.trace_message << "ignoring namespaces beginning with: ";
      for (auto const& ignore : ignores)
        for (auto const character : ignore) all.trace_message << character << " ";

      all.trace_message << endl;
    }
  }

  if (options.was_supplied("ignore_linear"))
  {
    all.ignore_some_linear = true;

    for (auto& i : ignore_linears)
    {
      i = spoof_hex_encoded_namespaces(i);
      for (auto j : i) all.ignore_linear[(size_t)(unsigned char)j] = true;
    }

    if (!all.logger.quiet)
    {
      all.trace_message << "ignoring linear terms for namespaces beginning with: ";
      for (auto const& ignore : ignore_linears)
        for (auto const character : ignore) all.trace_message << character << " ";

      all.trace_message << endl;
    }
  }

  if (options.was_supplied("keep"))
  {
    for (size_t i = 0; i < 256; i++) all.ignore[i] = true;

    all.ignore_some = true;

    for (auto& i : keeps)
    {
      i = spoof_hex_encoded_namespaces(i);
      for (const auto& j : i) all.ignore[(size_t)(unsigned char)j] = false;
    }

    if (!all.logger.quiet)
    {
      all.trace_message << "using namespaces beginning with: ";
      for (auto const& keep : keeps)
        for (auto const character : keep) all.trace_message << character << " ";

      all.trace_message << endl;
    }
  }

  // --redefine param code
  all.redefine_some = false;  // false by default

  if (options.was_supplied("redefine"))
  {
    // initail values: i-th namespace is redefined to i itself
    for (size_t i = 0; i < 256; i++) all.redefine[i] = (unsigned char)i;

    // note: --redefine declaration order is matter
    // so --redefine :=L --redefine ab:=M  --ignore L  will ignore all except a and b under new M namspace

    for (const auto& arg : redefines)
    {
      const std::string& argument = spoof_hex_encoded_namespaces(arg);
      size_t arg_len = argument.length();

      size_t operator_pos = 0;  // keeps operator pos + 1 to stay unsigned type
      bool operator_found = false;
      unsigned char new_namespace = ' ';

      // let's find operator ':=' position in N:=S
      for (size_t i = 0; i < arg_len; i++)
      {
        if (operator_found)
        {
          if (i > 2) { new_namespace = argument[0]; }  // N is not empty
          break;
        }
        else if (argument[i] == ':')
          operator_pos = i + 1;
        else if ((argument[i] == '=') && (operator_pos == i))
          operator_found = true;
      }

      if (!operator_found) THROW("argument of --redefine is malformed. Valid format is N:=S, :=S or N:=");

      if (++operator_pos > 3)  // seek operator end
        all.trace_message
            << "WARNING: multiple namespaces are used in target part of --redefine argument. Only first one ('"
            << new_namespace << "') will be used as target namespace." << endl;

      all.redefine_some = true;

      // case ':=S' doesn't require any additional code as new_namespace = ' ' by default

      if (operator_pos == arg_len)  // S is empty, default namespace shall be used
        all.redefine[(int)' '] = new_namespace;
      else
        for (size_t i = operator_pos; i < arg_len; i++)
        {
          // all namespaces from S are redefined to N
          unsigned char c = argument[i];
          if (c != ':')
            all.redefine[c] = new_namespace;
          else
          {
            // wildcard found: redefine all except default and break
            for (size_t j = 0; j < 256; j++) all.redefine[j] = new_namespace;
            break;  // break processing S
          }
        }
    }
  }

  if (options.was_supplied("dictionary"))
  {
    if (options.was_supplied("dictionary_path"))
      for (const std::string& path : dictionary_path)
        if (directory_exists(path)) all.dictionary_path.push_back(path);
    if (directory_exists(".")) all.dictionary_path.push_back(".");

#if _WIN32
    std::string PATH;
    char* buf;
    size_t buf_size;
    auto err = _dupenv_s(&buf, &buf_size, "PATH");
    if (!err && buf_size != 0)
    {
      PATH = std::string(buf, buf_size);
      free(buf);
    }
    const char delimiter = ';';
#else
    const std::string PATH = getenv("PATH");
    const char delimiter = ':';
#endif
    if (!PATH.empty())
    {
      size_t previous = 0;
      size_t index = PATH.find(delimiter);
      while (index != std::string::npos)
      {
        all.dictionary_path.push_back(PATH.substr(previous, index - previous));
        previous = index + 1;
        index = PATH.find(delimiter, previous);
      }
      all.dictionary_path.push_back(PATH.substr(previous));
    }
  }

  if (noconstant) all.add_constant = false;
}

void parse_example_tweaks(options_i& options, vw& all)
{
  std::string named_labels;
  std::string loss_function;
  float loss_parameter = 0.0;
  size_t early_terminate_passes;
  bool test_only = false;

  option_group_definition example_options("Example options");
  example_options.add(make_option("testonly", test_only).short_name("t").help("Ignore label information and just test"))
      .add(make_option("holdout_off", all.holdout_set_off).help("no holdout data in multiple passes"))
      .add(make_option("holdout_period", all.holdout_period).default_value(10).help("holdout period for test only"))
      .add(make_option("holdout_after", all.holdout_after)
               .help("holdout after n training examples, default off (disables holdout_period)"))
      .add(
          make_option("early_terminate", early_terminate_passes)
              .default_value(3)
              .help(
                  "Specify the number of passes tolerated when holdout loss doesn't decrease before early termination"))
      .add(make_option("passes", all.numpasses).help("Number of Training Passes"))
      .add(make_option("initial_pass_length", all.pass_length).help("initial number of examples per pass"))
      .add(make_option("examples", all.max_examples).help("number of examples to parse"))
      .add(make_option("min_prediction", all.sd->min_label).help("Smallest prediction to output"))
      .add(make_option("max_prediction", all.sd->max_label).help("Largest prediction to output"))
      .add(make_option("sort_features", all.example_parser->sort_features)
               .help("turn this on to disregard order in which features have been defined. This will lead to smaller "
                     "cache sizes"))
      .add(make_option("loss_function", loss_function)
               .default_value("squared")
               .help("Specify the loss function to be used, uses squared by default. Currently available ones are "
                     "squared, classic, hinge, logistic, quantile and poisson."))
      .add(make_option("quantile_tau", loss_parameter)
               .default_value(0.5f)
               .help("Parameter \\tau associated with Quantile loss. Defaults to 0.5"))
      .add(make_option("l1", all.l1_lambda).help("l_1 lambda"))
      .add(make_option("l2", all.l2_lambda).help("l_2 lambda"))
      .add(make_option("no_bias_regularization", all.no_bias).help("no bias in regularization"))
      .add(make_option("named_labels", named_labels)
               .keep()
               .help("use names for labels (multiclass, etc.) rather than integers, argument specified all possible "
                     "labels, comma-sep, eg \"--named_labels Noun,Verb,Adj,Punc\""));
  options.add_and_parse(example_options);

  if (test_only || all.eta == 0.)
  {
    if (!all.logger.quiet) all.trace_message << "only testing" << endl;
    all.training = false;
    if (all.lda > 0) all.eta = 0;
  }
  else
    all.training = true;

  if ((all.numpasses > 1 || all.holdout_after > 0) && !all.holdout_set_off)
    all.holdout_set_off = false;  // holdout is on unless explicitly off
  else
    all.holdout_set_off = true;

  if (options.was_supplied("min_prediction") || options.was_supplied("max_prediction") || test_only)
    all.set_minmax = noop_mm;

  if (options.was_supplied("named_labels"))
  {
    all.sd->ldict = &calloc_or_throw<VW::named_labels>();
    new (all.sd->ldict) VW::named_labels(named_labels);
    if (!all.logger.quiet) all.trace_message << "parsed " << all.sd->ldict->getK() << " named labels" << endl;
  }

  all.loss = getLossFunction(all, loss_function, loss_parameter);

  if (all.l1_lambda < 0.)
  {
    all.trace_message << "l1_lambda should be nonnegative: resetting from " << all.l1_lambda << " to 0" << endl;
    all.l1_lambda = 0.;
  }
  if (all.l2_lambda < 0.)
  {
    all.trace_message << "l2_lambda should be nonnegative: resetting from " << all.l2_lambda << " to 0" << endl;
    all.l2_lambda = 0.;
  }
  all.reg_mode += (all.l1_lambda > 0.) ? 1 : 0;
  all.reg_mode += (all.l2_lambda > 0.) ? 2 : 0;
  if (!all.logger.quiet)
  {
    if (all.reg_mode % 2 && !options.was_supplied("bfgs"))
      all.trace_message << "using l1 regularization = " << all.l1_lambda << endl;
    if (all.reg_mode > 1) all.trace_message << "using l2 regularization = " << all.l2_lambda << endl;
  }
}

void parse_output_preds(options_i& options, vw& all)
{
  std::string predictions;
  std::string raw_predictions;

  option_group_definition output_options("Output options");
  output_options.add(make_option("predictions", predictions).short_name("p").help("File to output predictions to"))
      .add(make_option("raw_predictions", raw_predictions)
               .short_name("r")
               .help("File to output unnormalized predictions to"));
  options.add_and_parse(output_options);

  if (options.was_supplied("predictions"))
  {
    if (!all.logger.quiet) all.trace_message << "predictions = " << predictions << endl;

    if (predictions == "stdout")
    {
      all.final_prediction_sink.push_back(VW::io::open_stdout());  // stdout
    }
    else
    {
      try
      {
        all.final_prediction_sink.push_back(VW::io::open_file_writer(predictions));
      }
      catch (...)
      {
        all.trace_message << "Error opening the predictions file: " << predictions << endl;
      }
    }
  }

  if (options.was_supplied("raw_predictions"))
  {
    if (!all.logger.quiet)
    {
      all.trace_message << "raw predictions = " << raw_predictions << endl;
      if (options.was_supplied("binary"))
        all.trace_message << "Warning: --raw_predictions has no defined value when --binary specified, expect no output"
                          << endl;
    }
    if (raw_predictions == "stdout") { all.raw_prediction = VW::io::open_stdout(); }
    else
    {
      all.raw_prediction = VW::io::open_file_writer(raw_predictions);
    }
  }
}

void parse_output_model(options_i& options, vw& all)
{
  option_group_definition output_model_options("Output model");
  output_model_options
      .add(make_option("final_regressor", all.final_regressor_name).short_name("f").help("Final regressor"))
      .add(make_option("readable_model", all.text_regressor_name)
               .help("Output human-readable final regressor with numeric features"))
      .add(make_option("invert_hash", all.inv_hash_regressor_name)
               .help("Output human-readable final regressor with feature names.  Computationally expensive."))
      .add(make_option("save_resume", all.save_resume)
               .help("save extra state so learning can be resumed later with new data"))
      .add(make_option("preserve_performance_counters", all.preserve_performance_counters)
               .help("reset performance counters when warmstarting"))
      .add(make_option("save_per_pass", all.save_per_pass).help("Save the model after every pass over data"))
      .add(make_option("output_feature_regularizer_binary", all.per_feature_regularizer_output)
               .help("Per feature regularization output file"))
      .add(make_option("output_feature_regularizer_text", all.per_feature_regularizer_text)
               .help("Per feature regularization output file, in text"))
      .add(make_option("id", all.id).help("User supplied ID embedded into the final regressor"));
  options.add_and_parse(output_model_options);

  if (all.final_regressor_name.compare("") && !all.logger.quiet)
    all.trace_message << "final_regressor = " << all.final_regressor_name << endl;

  if (options.was_supplied("invert_hash")) all.hash_inv = true;

  // Question: This doesn't seem necessary
  // if (options.was_supplied("id") && find(arg.args.begin(), arg.args.end(), "--id") == arg.args.end())
  // {
  //   arg.args.push_back("--id");
  //   arg.args.push_back(arg.vm["id"].as<std::string>());
  // }
}

void load_input_model(vw& all, io_buf& io_temp)
{
  // Need to see if we have to load feature mask first or second.
  // -i and -mask are from same file, load -i file first so mask can use it
  if (!all.feature_mask.empty() && all.initial_regressors.size() > 0 && all.feature_mask == all.initial_regressors[0])
  {
    // load rest of regressor
    all.l->save_load(io_temp, true, false);
    io_temp.close_file();

    parse_mask_regressor_args(all, all.feature_mask, all.initial_regressors);
  }
  else
  {  // load mask first
    parse_mask_regressor_args(all, all.feature_mask, all.initial_regressors);

    // load rest of regressor
    all.l->save_load(io_temp, true, false);
    io_temp.close_file();
  }
}

VW::LEARNER::base_learner* setup_base(options_i& options, vw& all)
{
  auto setup_func = all.reduction_stack.top();
  all.reduction_stack.pop();
  auto base = std::get<1>(setup_func)(options, all);

  // returning nullptr means that setup_func (any reduction) was not 'enabled' but
  // only added their respective command args and did not add itself into the
  // chain of learners, therefore we call into setup_base again
  if (base == nullptr) { return setup_base(options, all); }
  else
  {
    all.enabled_reductions.push_back(std::get<0>(setup_func));
    return base;
  }
}

void register_reductions(vw& all, std::vector<reduction_setup_fn>& reductions)
{
  std::map<reduction_setup_fn, std::string> allowlist = {{GD::setup, "gd"}, {ftrl_setup, "ftrl"},
      {scorer_setup, "scorer"}, {CSOAA::csldf_setup, "csoaa_ldf"},
      {VW::cb_explore_adf::greedy::setup, "cb_explore_adf_greedy"},
      {VW::cb_explore_adf::regcb::setup, "cb_explore_adf_regcb"},
      {VW::shared_feature_merger::shared_feature_merger_setup, "shared_feature_merger"}};

  auto name_extractor = options_name_extractor();
  vw dummy_all;

  for (auto setup_fn : reductions)
  {
    if (allowlist.count(setup_fn)) { all.reduction_stack.push(std::make_tuple(allowlist[setup_fn], setup_fn)); }
    else
    {
      auto base = setup_fn(name_extractor, dummy_all);

      if (base == nullptr)
        all.reduction_stack.push(std::make_tuple(name_extractor.generated_name, setup_fn));
      else
        THROW("fatal: under register_reduction() all setup functions must return nullptr");
    }
  }
}

void parse_reductions(options_i& options, vw& all)
{
  std::vector<reduction_setup_fn> reductions;

  // Base algorithms
  reductions.push_back(GD::setup);
  reductions.push_back(kernel_svm_setup);
  reductions.push_back(ftrl_setup);
  reductions.push_back(svrg_setup);
  reductions.push_back(sender_setup);
  reductions.push_back(gd_mf_setup);
  reductions.push_back(print_setup);
  reductions.push_back(noop_setup);
  reductions.push_back(lda_setup);
  reductions.push_back(bfgs_setup);
  reductions.push_back(OjaNewton_setup);
  // reductions.push_back(VW_CNTK::setup);

  // Score Users
  reductions.push_back(baseline_setup);
  reductions.push_back(ExpReplay::expreplay_setup<'b', simple_label_parser>);
  reductions.push_back(active_setup);
  reductions.push_back(active_cover_setup);
  reductions.push_back(confidence_setup);
  reductions.push_back(nn_setup);
  reductions.push_back(mf_setup);
  reductions.push_back(marginal_setup);
  reductions.push_back(autolink_setup);
  reductions.push_back(lrq_setup);
  reductions.push_back(lrqfa_setup);
  reductions.push_back(stagewise_poly_setup);
  reductions.push_back(scorer_setup);
  // Reductions
  reductions.push_back(bs_setup);
  reductions.push_back(VW::binary::binary_setup);

  reductions.push_back(ExpReplay::expreplay_setup<'m', MULTICLASS::mc_label>);
  reductions.push_back(topk_setup);
  reductions.push_back(oaa_setup);
  reductions.push_back(boosting_setup);
  reductions.push_back(ect_setup);
  reductions.push_back(log_multi_setup);
  reductions.push_back(recall_tree_setup);
  reductions.push_back(memory_tree_setup);
  reductions.push_back(classweight_setup);
  reductions.push_back(multilabel_oaa_setup);
  reductions.push_back(plt_setup);

  reductions.push_back(cs_active_setup);
  reductions.push_back(CSOAA::csoaa_setup);
  reductions.push_back(interact_setup);
  reductions.push_back(CSOAA::csldf_setup);
  reductions.push_back(cb_algs_setup);
  reductions.push_back(cb_adf_setup);
  reductions.push_back(mwt_setup);
  reductions.push_back(VW::cats_tree::setup);
  reductions.push_back(cb_explore_setup);
  reductions.push_back(VW::cb_explore_adf::greedy::setup);
  reductions.push_back(VW::cb_explore_adf::softmax::setup);
  reductions.push_back(VW::cb_explore_adf::rnd::setup);
  reductions.push_back(VW::cb_explore_adf::regcb::setup);
  reductions.push_back(VW::cb_explore_adf::squarecb::setup);
  reductions.push_back(VW::cb_explore_adf::first::setup);
  reductions.push_back(VW::cb_explore_adf::cover::setup);
  reductions.push_back(VW::cb_explore_adf::bag::setup);
  reductions.push_back(cb_dro_setup);
  reductions.push_back(cb_sample_setup);
  reductions.push_back(VW::shared_feature_merger::shared_feature_merger_setup);
  reductions.push_back(CCB::ccb_explore_adf_setup);
  reductions.push_back(VW::slates::slates_setup);
  // cbify/warm_cb can generate multi-examples. Merge shared features after them
  reductions.push_back(warm_cb_setup);
  reductions.push_back(VW::continuous_action::get_pmf_setup);
  reductions.push_back(VW::pmf_to_pdf::setup);
  reductions.push_back(VW::continuous_action::cb_explore_pdf_setup);
  reductions.push_back(VW::continuous_action::cats_pdf::setup);
  reductions.push_back(VW::continuous_action::sample_pdf_setup);
  reductions.push_back(VW::continuous_action::cats::setup);
  reductions.push_back(cbify_setup);
  reductions.push_back(cbifyldf_setup);
  reductions.push_back(VW::offset_tree::setup);
  reductions.push_back(explore_eval_setup);
  reductions.push_back(ExpReplay::expreplay_setup<'c', COST_SENSITIVE::cs_label>);
  reductions.push_back(Search::setup);
  reductions.push_back(audit_regressor_setup);

  register_reductions(all, reductions);
  all.l = setup_base(options, all);
}

vw& parse_args(options_i& options, trace_message_t trace_listener, void* trace_context)
{
  vw& all = *(new vw());
  all.options = &options;

  if (trace_listener)
  {
    all.trace_message.trace_listener = trace_listener;
    all.trace_message.trace_context = trace_context;
  }

  try
  {
    time(&all.init_time);

    bool strict_parse = false;
    int ring_size_tmp;
    option_group_definition vw_args("VW options");
    vw_args.add(make_option("ring_size", ring_size_tmp).default_value(256).help("size of example ring"))
        .add(make_option("strict_parse", strict_parse).help("throw on malformed examples"));
    options.add_and_parse(vw_args);

    if (ring_size_tmp <= 0) { THROW("ring_size should be positive"); }
    size_t ring_size = static_cast<size_t>(ring_size_tmp);

    all.example_parser = new parser{ring_size, strict_parse};
    all.example_parser->_shared_data = all.sd;

    option_group_definition update_args("Update options");
    update_args.add(make_option("learning_rate", all.eta).help("Set learning rate").short_name("l"))
        .add(make_option("power_t", all.power_t).help("t power value"))
        .add(make_option("decay_learning_rate", all.eta_decay_rate)
                 .help("Set Decay factor for learning_rate between passes"))
        .add(make_option("initial_t", all.sd->t).help("initial t value"))
        .add(make_option("feature_mask", all.feature_mask)
                 .help("Use existing regressor to determine which parameters may be updated.  If no initial_regressor "
                       "given, also used for initial weights."));
    options.add_and_parse(update_args);

    option_group_definition weight_args("Weight options");
    weight_args
        .add(make_option("initial_regressor", all.initial_regressors).help("Initial regressor(s)").short_name("i"))
        .add(make_option("initial_weight", all.initial_weight).help("Set all weights to an initial value of arg."))
        .add(make_option("random_weights", all.random_weights).help("make initial weights random"))
        .add(make_option("normal_weights", all.normal_weights).help("make initial weights normal"))
        .add(make_option("truncated_normal_weights", all.tnormal_weights).help("make initial weights truncated normal"))
        .add(make_option("sparse_weights", all.weights.sparse).help("Use a sparse datastructure for weights"))
        .add(make_option("input_feature_regularizer", all.per_feature_regularizer_input)
                 .help("Per feature regularization input file"));
    options.add_and_parse(weight_args);

    std::string span_server_arg;
    int span_server_port_arg;
    // bool threads_arg;
    size_t unique_id_arg;
    size_t total_arg;
    size_t node_arg;
    option_group_definition parallelization_args("Parallelization options");
    parallelization_args
        .add(make_option("span_server", span_server_arg).help("Location of server for setting up spanning tree"))
        //(make_option("threads", threads_arg).help("Enable multi-threading")) Unused option?
        .add(make_option("unique_id", unique_id_arg).default_value(0).help("unique id used for cluster parallel jobs"))
        .add(
            make_option("total", total_arg).default_value(1).help("total number of nodes used in cluster parallel job"))
        .add(make_option("node", node_arg).default_value(0).help("node number in cluster parallel job"))
        .add(make_option("span_server_port", span_server_port_arg)
                 .default_value(26543)
                 .help("Port of the server for setting up spanning tree"));
    options.add_and_parse(parallelization_args);

    // total, unique_id and node must be specified together.
    if ((options.was_supplied("total") || options.was_supplied("node") || options.was_supplied("unique_id")) &&
        !(options.was_supplied("total") && options.was_supplied("node") && options.was_supplied("unique_id")))
    { THROW("you must specificy unique_id, total, and node if you specify any"); }

    if (options.was_supplied("span_server"))
    {
      all.all_reduce_type = AllReduceType::Socket;
      all.all_reduce = new AllReduceSockets(
          span_server_arg, span_server_port_arg, unique_id_arg, total_arg, node_arg, all.logger.quiet);
    }

    parse_diagnostics(options, all);

    all.initial_t = (float)all.sd->t;
    return all;
  }
  catch (...)
  {
    VW::finish(all);
    throw;
  }
}

bool check_interaction_settings_collision(options_i& options, std::string file_options)
{
  bool command_line_has_interaction = options.was_supplied("q") || options.was_supplied("quadratic") ||
      options.was_supplied("cubic") || options.was_supplied("interactions");

  if (!command_line_has_interaction) return false;

  // we don't use -q to save pairs in all.file_options, so only 3 options checked
  bool file_options_has_interaction = file_options.find("--quadratic") != std::string::npos;
  file_options_has_interaction = file_options_has_interaction || (file_options.find("--cubic") != std::string::npos);
  file_options_has_interaction =
      file_options_has_interaction || (file_options.find("--interactions") != std::string::npos);

  return file_options_has_interaction;
}

options_i& load_header_merge_options(options_i& options, vw& all, io_buf& model)
{
  std::string file_options;
  save_load_header(all, model, true, false, file_options, options);

  interactions_settings_doubled = check_interaction_settings_collision(options, file_options);

  // Convert file_options into  vector.
  std::istringstream ss{file_options};
  std::vector<std::string> container{std::istream_iterator<std::string>{ss}, std::istream_iterator<std::string>{}};

  po::options_description desc("");

  // Get list of options in file options std::string
  po::parsed_options pos = po::command_line_parser(container).options(desc).allow_unregistered().run();

  bool skipping = false;
  std::string saved_key = "";
  unsigned int count = 0;
  bool first_seen = false;
  for (auto opt : pos.options)
  {
    // If we previously encountered an option we want to skip, ignore tokens without --.
    if (skipping)
    {
      for (auto token : opt.original_tokens)
      {
        auto found = token.find("--");
        if (found != std::string::npos) { skipping = false; }
      }

      if (skipping)
      {
        saved_key = "";
        continue;
      }
    }

    bool treat_as_value = false;
    // If the key starts with a digit, this is a mis-interpretation of a value as a key. Pull it into the previous
    // option. This was found in the case of --lambda -1, misinterpreting -1 as an option key. The easy way to fix this
    // requires introducing "identifier-like" semantics for options keys, e.g. "does not begin with a digit". That does
    // not seem like an unreasonable restriction. The logical check here is: is "string_key" of the form {'-', <digit>,
    // <etc.>}.
    if (opt.string_key.length() > 1 && opt.string_key[0] == '-' && opt.string_key[1] >= '0' && opt.string_key[1] <= '9')
    { treat_as_value = true; }

    // If the interaction settings are doubled, the copy in the model file is ignored.
    if (interactions_settings_doubled &&
        (opt.string_key == "quadratic" || opt.string_key == "cubic" || opt.string_key == "interactions"))
    {
      // skip this option.
      skipping = true;
      continue;
    }

    // File options should always use long form.

    // If the key is empty this must be a value, otherwise set the key.
    if (!treat_as_value && opt.string_key != "")
    {
      // If the new token is a new option and there were no values previously it was a bool option. Add it as a switch.
      if (count == 0 && first_seen) { options.insert(saved_key, ""); }

      saved_key = opt.string_key;
      count = 0;
      first_seen = true;

      if (opt.value.size() > 0)
      {
        for (auto value : opt.value)
        {
          options.insert(saved_key, value);
          count++;
        }
      }
    }
    else
    {
      // If treat_as_value is set, boost incorrectly interpreted the token as containing an option key
      // In this case, what should have happened is all original_tokens items should be in value.
      auto source = treat_as_value ? opt.original_tokens : opt.value;
      for (auto value : source)
      {
        options.insert(saved_key, value);
        count++;
      }
    }
  }

  if (count == 0 && saved_key != "") { options.insert(saved_key, ""); }

  return options;
}

void parse_modules(options_i& options, vw& all, std::vector<std::string>& dictionary_nses)
{
  option_group_definition rand_options("Randomization options");
  rand_options.add(make_option("random_seed", all.random_seed).help("seed random number generator"));
  options.add_and_parse(rand_options);
  all.get_random_state()->set_random_state(all.random_seed);

  parse_feature_tweaks(options, all, dictionary_nses);  // feature tweaks

  parse_example_tweaks(options, all);  // example manipulation

  parse_output_model(options, all);

  parse_output_preds(options, all);

  parse_reductions(options, all);

  if (!all.logger.quiet)
  {
    all.trace_message << "Num weight bits = " << all.num_bits << endl;
    all.trace_message << "learning rate = " << all.eta << endl;
    all.trace_message << "initial_t = " << all.sd->t << endl;
    all.trace_message << "power_t = " << all.power_t << endl;
    if (all.numpasses > 1) all.trace_message << "decay_learning_rate = " << all.eta_decay_rate << endl;
  }
}

void parse_sources(options_i& options, vw& all, io_buf& model, bool skipModelLoad)
{
  if (!skipModelLoad)
    load_input_model(all, model);
  else
    model.close_file();

  auto parsed_source_options = parse_source(all, options);
  enable_sources(all, all.logger.quiet, all.numpasses, parsed_source_options);

  // force wpp to be a power of 2 to avoid 32-bit overflow
  uint32_t i = 0;
  size_t params_per_problem = all.l->increment;
  while (params_per_problem > ((uint64_t)1 << i)) i++;
  all.wpp = (1 << i) >> all.weights.stride_shift();
}

namespace VW
{
void cmd_string_replace_value(std::stringstream*& ss, std::string flag_to_replace, std::string new_value)
{
  flag_to_replace.append(
      " ");  // add a space to make sure we obtain the right flag in case 2 flags start with the same set of characters
  std::string cmd = ss->str();
  size_t pos = cmd.find(flag_to_replace);
  if (pos == std::string::npos)
    // flag currently not present in command string, so just append it to command string
    *ss << " " << flag_to_replace << new_value;
  else
  {
    // flag is present, need to replace old value with new value

    // compute position after flag_to_replace
    pos += flag_to_replace.size();

    // now pos is position where value starts
    // find position of next space
    size_t pos_after_value = cmd.find(" ", pos);
    if (pos_after_value == std::string::npos)
    {
      // we reach the end of the std::string, so replace the all characters after pos by new_value
      cmd.replace(pos, cmd.size() - pos, new_value);
    }
    else
    {
      // replace characters between pos and pos_after_value by new_value
      cmd.replace(pos, pos_after_value - pos, new_value);
    }

    ss->str(cmd);
  }
}

char** to_argv_escaped(std::string const& s, int& argc)
{
  std::vector<std::string> tokens = escaped_tokenize(' ', s);
  char** argv = calloc_or_throw<char*>(tokens.size() + 1);
  argv[0] = calloc_or_throw<char>(2);
  argv[0][0] = 'b';
  argv[0][1] = '\0';

  for (size_t i = 0; i < tokens.size(); i++)
  {
    argv[i + 1] = calloc_or_throw<char>(tokens[i].length() + 1);
    sprintf_s(argv[i + 1], (tokens[i].length() + 1), "%s", tokens[i].data());
  }

  argc = static_cast<int>(tokens.size() + 1);
  return argv;
}

char** to_argv(std::string const& s, int& argc)
{
  VW::string_view strview(s);
  std::vector<VW::string_view> foo;
  tokenize(' ', strview, foo);

  char** argv = calloc_or_throw<char*>(foo.size() + 1);
  // small optimization to avoid a string copy before tokenizing
  argv[0] = calloc_or_throw<char>(2);
  argv[0][0] = 'b';
  argv[0][1] = '\0';
  for (size_t i = 0; i < foo.size(); i++)
  {
    size_t len = foo[i].length();
    argv[i + 1] = calloc_or_throw<char>(len + 1);
    memcpy(argv[i + 1], foo[i].data(), len);
    // copy() is supported with boost::string_view, not with string_ref
    // foo[i].copy(argv[i], len);
    // unnecessary because of the calloc, but needed if we change stuff in the future
    // argv[i][len] = '\0';
  }

  argc = (int)foo.size() + 1;
  return argv;
}

char** get_argv_from_string(std::string s, int& argc) { return to_argv(s, argc); }

void free_args(int argc, char* argv[])
{
  for (int i = 0; i < argc; i++) free(argv[i]);
  free(argv);
}

vw* initialize(
    options_i& options, io_buf* model, bool skipModelLoad, trace_message_t trace_listener, void* trace_context)
{
  vw& all = parse_args(options, trace_listener, trace_context);

  try
  {
    // if user doesn't pass in a model, read from options
    io_buf localModel;
    if (!model)
    {
      std::vector<std::string> all_initial_regressor_files(all.initial_regressors);
      if (options.was_supplied("input_feature_regularizer"))
      { all_initial_regressor_files.push_back(all.per_feature_regularizer_input); }
      read_regressor_file(all, all_initial_regressor_files, localModel);
      model = &localModel;
    }

    // Loads header of model files and loads the command line options into the options object.
    load_header_merge_options(options, all, *model);

    std::vector<std::string> dictionary_nses;
    parse_modules(options, all, dictionary_nses);
    parse_sources(options, all, *model, skipModelLoad);

    // we must delay so parse_mask is fully defined.
    for (size_t id = 0; id < dictionary_nses.size(); id++) parse_dictionary_argument(all, dictionary_nses[id]);

    options.check_unregistered();

    // upon direct query for help -- spit it out to stdout;
    if (options.get_typed_option<bool>("help").value())
    {
      cout << options.help();
      exit(0);
    }

    if (!options.get_typed_option<bool>("dry_run").value()) { all.l->init_driver(); }

    return &all;
  }
  catch (std::exception& e)
  {
    all.trace_message << "Error: " << e.what() << endl;
    finish(all);
    throw;
  }
  catch (...)
  {
    finish(all);
    throw;
  }
}

vw* initialize(std::string s, io_buf* model, bool skipModelLoad, trace_message_t trace_listener, void* trace_context)
{
  int argc = 0;
  char** argv = to_argv(s, argc);
  vw* ret = nullptr;

  try
  {
    ret = initialize(argc, argv, model, skipModelLoad, trace_listener, trace_context);
  }
  catch (...)
  {
    free_args(argc, argv);
    throw;
  }

  free_args(argc, argv);
  return ret;
}

vw* initialize_escaped(
    std::string const& s, io_buf* model, bool skipModelLoad, trace_message_t trace_listener, void* trace_context)
{
  int argc = 0;
  char** argv = to_argv_escaped(s, argc);
  vw* ret = nullptr;

  try
  {
    ret = initialize(argc, argv, model, skipModelLoad, trace_listener, trace_context);
  }
  catch (...)
  {
    free_args(argc, argv);
    throw;
  }

  free_args(argc, argv);
  return ret;
}

vw* initialize(
    int argc, char* argv[], io_buf* model, bool skipModelLoad, trace_message_t trace_listener, void* trace_context)
{
  options_i* options = new config::options_boost_po(argc, argv);
  vw* all = initialize(*options, model, skipModelLoad, trace_listener, trace_context);

  // When VW is deleted the options object will be cleaned up too.
  all->should_delete_options = true;
  return all;
}

// Create a new VW instance while sharing the model with another instance
// The extra arguments will be appended to those of the other VW instance
vw* seed_vw_model(vw* vw_model, const std::string extra_args, trace_message_t trace_listener, void* trace_context)
{
  options_serializer_boost_po serializer;
  for (auto const& option : vw_model->options->get_all_options())
  {
    if (vw_model->options->was_supplied(option->m_name))
    {
      // ignore no_stdin since it will be added by vw::initialize, and ignore -i since we don't want to reload the
      // model.
      if (option->m_name == "no_stdin" || option->m_name == "initial_regressor") { continue; }

      serializer.add(*option);
    }
  }

  auto serialized_options = serializer.str();
  serialized_options = serialized_options + " " + extra_args;

  vw* new_model =
      VW::initialize(serialized_options.c_str(), nullptr, true /* skipModelLoad */, trace_listener, trace_context);
  free_it(new_model->sd);

  // reference model states stored in the specified VW instance
  new_model->weights.shallow_copy(vw_model->weights);  // regressor
  new_model->sd = vw_model->sd;                        // shared data
  new_model->example_parser->_shared_data = new_model->sd;

  return new_model;
}

void sync_stats(vw& all)
{
  if (all.all_reduce != nullptr)
  {
    float loss = (float)all.sd->sum_loss;
    all.sd->sum_loss = (double)accumulate_scalar(all, loss);
    float weighted_labeled_examples = (float)all.sd->weighted_labeled_examples;
    all.sd->weighted_labeled_examples = (double)accumulate_scalar(all, weighted_labeled_examples);
    float weighted_labels = (float)all.sd->weighted_labels;
    all.sd->weighted_labels = (double)accumulate_scalar(all, weighted_labels);
    float weighted_unlabeled_examples = (float)all.sd->weighted_unlabeled_examples;
    all.sd->weighted_unlabeled_examples = (double)accumulate_scalar(all, weighted_unlabeled_examples);
    float example_number = (float)all.sd->example_number;
    all.sd->example_number = (uint64_t)accumulate_scalar(all, example_number);
    float total_features = (float)all.sd->total_features;
    all.sd->total_features = (uint64_t)accumulate_scalar(all, total_features);
  }
}

void finish(vw& all, bool delete_all)
{
  // also update VowpalWabbit::PerformanceStatistics::get() (vowpalwabbit.cpp)
  if (!all.logger.quiet && !all.options->was_supplied("audit_regressor"))
  {
    all.trace_message.precision(6);
    all.trace_message << std::fixed;
    all.trace_message << endl << "finished run";
    if (all.current_pass == 0 || all.current_pass == 1)
      all.trace_message << endl << "number of examples = " << all.sd->example_number;
    else
    {
      all.trace_message << endl << "number of examples per pass = " << all.sd->example_number / all.current_pass;
      all.trace_message << endl << "passes used = " << all.current_pass;
    }
    all.trace_message << endl << "weighted example sum = " << all.sd->weighted_examples();
    all.trace_message << endl << "weighted label sum = " << all.sd->weighted_labels;
    all.trace_message << endl << "average loss = ";
    if (all.holdout_set_off)
      if (all.sd->weighted_labeled_examples > 0)
        all.trace_message << all.sd->sum_loss / all.sd->weighted_labeled_examples;
      else
        all.trace_message << "n.a.";
    else if ((all.sd->holdout_best_loss == FLT_MAX) || (all.sd->holdout_best_loss == FLT_MAX * 0.5))
      all.trace_message << "undefined (no holdout)";
    else
      all.trace_message << all.sd->holdout_best_loss << " h";
    if (all.sd->report_multiclass_log_loss)
    {
      if (all.holdout_set_off)
        all.trace_message << endl
                          << "average multiclass log loss = "
                          << all.sd->multiclass_log_loss / all.sd->weighted_labeled_examples;
      else
        all.trace_message << endl
                          << "average multiclass log loss = "
                          << all.sd->holdout_multiclass_log_loss / all.sd->weighted_labeled_examples << " h";
    }

    float best_constant;
    float best_constant_loss;
    if (get_best_constant(all, best_constant, best_constant_loss))
    {
      all.trace_message << endl << "best constant = " << best_constant;
      if (best_constant_loss != FLT_MIN) all.trace_message << endl << "best constant's loss = " << best_constant_loss;
    }

    all.trace_message << endl << "total feature number = " << all.sd->total_features;
    if (all.sd->queries > 0) all.trace_message << endl << "total queries = " << all.sd->queries;
    all.trace_message << endl;
  }

  // implement finally.
  // finalize_regressor can throw if it can't write the file.
  // we still want to free up all the memory.
  vw_exception finalize_regressor_exception(__FILE__, __LINE__, "empty");
  bool finalize_regressor_exception_thrown = false;
  try
  {
    finalize_regressor(all, all.final_regressor_name);
  }
  catch (vw_exception& e)
  {
    finalize_regressor_exception = e;
    finalize_regressor_exception_thrown = true;
  }

  if (delete_all) delete &all;

  if (finalize_regressor_exception_thrown) throw finalize_regressor_exception;
}
}  // namespace VW<|MERGE_RESOLUTION|>--- conflicted
+++ resolved
@@ -435,19 +435,13 @@
       .add(make_option("no_daemon", all.no_daemon)
                .help("Force a loaded daemon or active learning model to accept local input instead of starting in "
                      "daemon mode"))
-<<<<<<< HEAD
-      .add(make_option("chain_hash", parsed_options.chain_hash)
-               .help("enable chain hash for feature name and string feature value. e.g. {'A': {'B': 'C'}} is hashed as "
-                     "A^B^C"))
-      .add(make_option("flatbuffer", parsed_options.flatbuffer)
-               .help("data file will be interpreted as a flatbuffer file"));
-=======
       .add(make_option("chain_hash", parsed_options.chain_hash_json)
                .help("Enable chain hash in JSON for feature name and string feature value. e.g. {'A': {'B': 'C'}} is "
                      "hashed as "
                      "A^B^C. Note: this will become the default in a future version, so enabling this option will "
-                     "migrate you to the new behavior and silence the warning."));
->>>>>>> d1ead9a0
+                     "migrate you to the new behavior and silence the warning."))
+      .add(make_option("flatbuffer", parsed_options.flatbuffer)
+               .help("data file will be interpreted as a flatbuffer file"));
 
   options.add_and_parse(input_options);
 

--- conflicted
+++ resolved
@@ -108,14 +108,10 @@
 #include "io/owning_stream.h"
 #include "io/logger.h"
 
-<<<<<<< HEAD
-=======
 #ifdef BUILD_EXTERNAL_PARSER
 #  include "parse_example_binary.h"
 #endif
 
-using std::cerr;
->>>>>>> d388b7f4
 using std::cout;
 using std::endl;
 using namespace VW::config;

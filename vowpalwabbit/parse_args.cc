/*
Copyright (c) by respective owners including Yahoo!, Microsoft, and
individual contributors. All rights reserved.  Released under a BSD (revised)
license as described in the file LICENSE.
 */
#include <stdio.h>
#include <float.h>
#include <sstream>
#include <fstream>
//#include <boost/filesystem.hpp>
#include <sys/types.h>
#include <sys/stat.h>
#include <algorithm>

#include "parse_regressor.h"
#include "parser.h"
#include "parse_primitives.h"
#include "vw.h"
#include "interactions.h"

#include "sender.h"
#include "nn.h"
#include "gd.h"
#include "cbify.h"
#include "oaa.h"
#include "boosting.h"
#include "multilabel_oaa.h"
#include "rand48.h"
#include "bs.h"
#include "topk.h"
#include "ect.h"
#include "csoaa.h"
#include "cb_algs.h"
#include "cb_adf.h"
#include "cb_explore.h"
#include "cb_explore_adf_bag.h"
#include "cb_explore_adf_cover.h"
#include "cb_explore_adf_first.h"
#include "cb_explore_adf_greedy.h"
#include "cb_explore_adf_regcb.h"
#include "cb_explore_adf_softmax.h"
#include "mwt.h"
#include "confidence.h"
#include "scorer.h"
#include "expreplay.h"
#include "search.h"
#include "bfgs.h"
#include "lda_core.h"
#include "noop.h"
#include "print.h"
#include "gd_mf.h"
#include "learner.h"
#include "mf.h"
#include "ftrl.h"
#include "svrg.h"
#include "rand48.h"
#include "binary.h"
#include "lrq.h"
#include "lrqfa.h"
#include "autolink.h"
#include "log_multi.h"
#include "recall_tree.h"
#include "memory_tree.h"
#include "stagewise_poly.h"
#include "active.h"
#include "active_cover.h"
#include "cs_active.h"
#include "kernel_svm.h"
#include "parse_example.h"
#include "best_constant.h"
#include "interact.h"
#include "vw_exception.h"
#include "accumulate.h"
#include "vw_validate.h"
#include "vw_allreduce.h"
#include "OjaNewton.h"
#include "audit_regressor.h"
#include "marginal.h"
#include "explore_eval.h"
#include "baseline.h"
#include "classweight.h"
#include "cb_sample.h"
#include "warm_cb.h"
#include "shared_feature_merger.h"
// #include "cntk.h"

#include "options.h"
#include "options_boost_po.h"
#include "options_serializer_boost_po.h"

using std::cerr;
using std::cout;
using std::endl;

using namespace VW::config;

//
// Does std::string end with a certain substring?
//
bool ends_with(std::string const& fullString, std::string const& ending)
{
  if (fullString.length() > ending.length())
  {
    return (fullString.compare(fullString.length() - ending.length(), ending.length(), ending) == 0);
  }
  else
  {
    return false;
  }
}

uint64_t hash_file_contents(io_buf* io, int f)
{
  uint64_t v = 5289374183516789128;
  unsigned char buf[1024];
  while (true)
  {
    ssize_t n = io->read_file(f, buf, 1024);
    if (n <= 0)
      break;
    for (ssize_t i = 0; i < n; i++)
    {
      v *= 341789041;
      v += buf[i];
    }
  }
  return v;
}

bool directory_exists(std::string path)
{
  struct stat info;
  if (stat(path.c_str(), &info) != 0)
    return false;
  else
    return (info.st_mode & S_IFDIR) > 0;
  //  boost::filesystem::path p(path);
  //  return boost::filesystem::exists(p) && boost::filesystem::is_directory(p);
}

std::string find_in_path(std::vector<std::string> paths, std::string fname)
{
#ifdef _WIN32
  std::string delimiter = "\\";
#else
  std::string delimiter = "/";
#endif
  for (std::string path : paths)
  {
    std::string full = ends_with(path, delimiter) ? (path + fname) : (path + delimiter + fname);
    std::ifstream f(full.c_str());
    if (f.good())
      return full;
  }
  return "";
}

void parse_dictionary_argument(vw& all, std::string str)
{
  if (str.length() == 0)
    return;
  // expecting 'namespace:file', for instance 'w:foo.txt'
  // in the case of just 'foo.txt' it's applied to the default namespace

  char ns = ' ';
  const char* s = str.c_str();
  if ((str.length() > 2) && (str[1] == ':'))
  {
    ns = str[0];
    s += 2;
  }

  std::string fname = find_in_path(all.dictionary_path, std::string(s));
  if (fname == "")
    THROW("error: cannot find dictionary '" << s << "' in path; try adding --dictionary_path");

  bool is_gzip = ends_with(fname, ".gz");
  io_buf* io = is_gzip ? new comp_io_buf : new io_buf;
  int fd = io->open_file(fname.c_str(), all.stdin_off, io_buf::READ);
  if (fd < 0)
    THROW("error: cannot read dictionary from file '" << fname << "'"
                                                      << ", opening failed");

  uint64_t fd_hash = hash_file_contents(io, fd);
  io->close_file();

  if (!all.quiet)
    all.trace_message << "scanned dictionary '" << s << "' from '" << fname << "', hash=" << std::hex << fd_hash
                      << std::dec << endl;

  // see if we've already read this dictionary
  for (size_t id = 0; id < all.loaded_dictionaries.size(); id++)
    if (all.loaded_dictionaries[id].file_hash == fd_hash)
    {
      all.namespace_dictionaries[(size_t)ns].push_back(all.loaded_dictionaries[id].dict);
      io->close_file();
      delete io;
      return;
    }

  fd = io->open_file(fname.c_str(), all.stdin_off, io_buf::READ);
  if (fd < 0)
  {
    delete io;
    THROW("error: cannot re-read dictionary from file '" << fname << "'"
                                                         << ", opening failed");
  }

  feature_dict* map = &calloc_or_throw<feature_dict>();
  map->init(1023, nullptr, substring_equal);
  example* ec = VW::alloc_examples(all.example_parser->lbl_parser.label_size, 1);

  size_t def = (size_t)' ';

  ssize_t size = 2048, pos, nread;
  char rc;
  char* buffer = calloc_or_throw<char>(size);
  do
  {
    pos = 0;
    do
    {
      nread = io->read_file(fd, &rc, 1);
      if ((rc != EOF) && (nread > 0))
        buffer[pos++] = rc;
      if (pos >= size - 1)
      {
        size *= 2;
        const auto new_buffer = (char*)(realloc(buffer, size));
        if (new_buffer == nullptr)
        {
          free(buffer);
          free(ec);
          VW::dealloc_example(all.example_parser->lbl_parser.delete_label, *ec);
          delete map;
          io->close_file();
          delete io;
          THROW("error: memory allocation failed in reading dictionary");
        }
        else
          buffer = new_buffer;
      }
    } while ((rc != EOF) && (rc != '\n') && (nread > 0));
    buffer[pos] = 0;

    // we now have a line in buffer
    char* c = buffer;
    while (*c == ' ' || *c == '\t') ++c;  // skip initial whitespace
    char* d = c;
    while (*d != ' ' && *d != '\t' && *d != '\n' && *d != '\0') ++d;  // gobble up initial word
    if (d == c)
      continue;  // no word
    if (*d != ' ' && *d != '\t')
      continue;  // reached end of line
    char* word = calloc_or_throw<char>(d - c);
    memcpy(word, c, d - c);
    substring ss = {word, word + (d - c)};
    uint64_t hash = uniform_hash(ss.begin, ss.end - ss.begin, quadratic_constant);
    if (map->get(ss, hash) != nullptr)  // don't overwrite old values!
    {
      free(word);
      continue;
    }
    d--;
    *d = '|';  // set up for parser::read_line
    VW::read_line(all, ec, d);
    // now we just need to grab stuff from the default namespace of ec!
    if (ec->feature_space[def].size() == 0)
    {
      free(word);
      continue;
    }
    features* arr = new features;
    arr->deep_copy_from(ec->feature_space[def]);
    map->put(ss, hash, arr);

    // clear up ec
    ec->tag.clear();
    ec->indices.clear();
    for (size_t i = 0; i < 256; i++)
    {
      ec->feature_space[i].clear();
    }
  } while ((rc != EOF) && (nread > 0));
  free(buffer);
  io->close_file();
  delete io;
  VW::dealloc_example(all.example_parser->lbl_parser.delete_label, *ec);
  free(ec);

  if (!all.quiet)
    all.trace_message << "dictionary " << s << " contains " << map->size() << " item" << (map->size() == 1 ? "" : "s")
                      << endl;

  all.namespace_dictionaries[(size_t)ns].push_back(map);
  dictionary_info info = {calloc_or_throw<char>(strlen(s) + 1), fd_hash, map};
  strcpy(info.name, s);
  all.loaded_dictionaries.push_back(info);
}

void parse_affix_argument(vw& all, std::string str)
{
  if (str.length() == 0)
    return;
  char* cstr = calloc_or_throw<char>(str.length() + 1);
  strcpy(cstr, str.c_str());

  char* p = strtok(cstr, ",");

  try
  {
    while (p != 0)
    {
      char* q = p;
      uint16_t prefix = 1;
      if (q[0] == '+')
      {
        q++;
      }
      else if (q[0] == '-')
      {
        prefix = 0;
        q++;
      }
      if ((q[0] < '1') || (q[0] > '7'))
        THROW("malformed affix argument (length must be 1..7): " << p);

      uint16_t len = (uint16_t)(q[0] - '0');
      uint16_t ns = (uint16_t)' ';  // default namespace
      if (q[1] != 0)
      {
        if (valid_ns(q[1]))
          ns = (uint16_t)q[1];
        else
          THROW("malformed affix argument (invalid namespace): " << p);

        if (q[2] != 0)
          THROW("malformed affix argument (too long): " << p);
      }

      uint16_t afx = (len << 1) | (prefix & 0x1);
      all.affix_features[ns] <<= 4;
      all.affix_features[ns] |= afx;

      p = strtok(nullptr, ",");
    }
  }
  catch (...)
  {
    free(cstr);
    throw;
  }

  free(cstr);
}

void parse_diagnostics(options_i& options, vw& all)
{
  bool version_arg = false;
  bool help = false;
  std::string progress_arg;
  option_group_definition diagnostic_group("Diagnostic options");
  diagnostic_group.add(make_option("version", version_arg).help("Version information"))
      .add(make_option("audit", all.audit).short_name("a").help("print weights of features"))
      .add(make_option("progress", progress_arg)
               .short_name("P")
               .help("Progress update frequency. int: additive, float: multiplicative"))
      .add(make_option("quiet", all.quiet).help("Don't output disgnostics and progress updates"))
      .add(make_option("help", help).short_name("h").help("Look here: http://hunch.net/~vw/ and click on Tutorial."));

  options.add_and_parse(diagnostic_group);

  // pass all.quiet around
  if (all.all_reduce)
    all.all_reduce->quiet = all.quiet;

  // Upon direct query for version -- spit it out to stdout
  if (version_arg)
  {
    cout << VW::version.to_string() << " (git commit: " << VW::git_commit << ")\n";
    exit(0);
  }

  if (options.was_supplied("progress") && !all.quiet)
  {
    all.progress_arg = (float)::atof(progress_arg.c_str());
    // --progress interval is dual: either integer or floating-point
    if (progress_arg.find_first_of(".") == std::string::npos)
    {
      // No "." in arg: assume integer -> additive
      all.progress_add = true;
      if (all.progress_arg < 1)
      {
        all.trace_message << "warning: additive --progress <int>"
                          << " can't be < 1: forcing to 1" << endl;
        all.progress_arg = 1;
      }
      all.sd->dump_interval = all.progress_arg;
    }
    else
    {
      // A "." in arg: assume floating-point -> multiplicative
      all.progress_add = false;

      if (all.progress_arg <= 1.0)
      {
        all.trace_message << "warning: multiplicative --progress <float>: " << progress_arg << " is <= 1.0: adding 1.0"
                          << endl;
        all.progress_arg += 1.0;
      }
      else if (all.progress_arg > 9.0)
      {
        all.trace_message << "warning: multiplicative --progress <float>"
                          << " is > 9.0: you probably meant to use an integer" << endl;
      }
      all.sd->dump_interval = 1.0;
    }
  }
}

input_options parse_source(vw& all, options_i& options)
{
  input_options parsed_options;

  option_group_definition input_options("Input options");
  input_options.add(make_option("data", all.data_filename).short_name("d").help("Example set"))
      .add(make_option("daemon", parsed_options.daemon).help("persistent daemon mode on port 26542"))
      .add(make_option("foreground", parsed_options.foreground)
               .help("in persistent daemon mode, do not run in the background"))
      .add(make_option("port", parsed_options.port).help("port to listen on; use 0 to pick unused port"))
      .add(make_option("num_children", all.num_children).help("number of children for persistent daemon mode"))
      .add(make_option("pid_file", parsed_options.pid_file).help("Write pid file in persistent daemon mode"))
      .add(make_option("port_file", parsed_options.port_file).help("Write port used in persistent daemon mode"))
      .add(make_option("cache", parsed_options.cache).short_name("c").help("Use a cache.  The default is <data>.cache"))
      .add(make_option("cache_file", parsed_options.cache_files).help("The location(s) of cache_file."))
      .add(make_option("json", parsed_options.json).help("Enable JSON parsing."))
      .add(make_option("dsjson", parsed_options.dsjson).help("Enable Decision Service JSON parsing."))
      .add(make_option("kill_cache", parsed_options.kill_cache)
               .short_name("k")
               .help("do not reuse existing cache: create a new one always"))
      .add(
          make_option("compressed", parsed_options.compressed)
              .help(
                  "use gzip format whenever possible. If a cache file is being created, this option creates a "
                  "compressed cache file. A mixture of raw-text & compressed inputs are supported with autodetection."))
      .add(make_option("no_stdin", all.stdin_off).help("do not default to reading from stdin"));

  options.add_and_parse(input_options);

  // If the option provider is program_options try and retrieve data as a positional parameter.
  options_i* options_ptr = &options;
  auto boost_options = dynamic_cast<options_boost_po*>(options_ptr);
  if (boost_options)
  {
    std::string data;
    if (boost_options->try_get_positional_option_token("data", data, -1))
    {
      if (all.data_filename != data)
      {
        all.data_filename = data;
      }
    }
  }

  if (parsed_options.daemon || options.was_supplied("pid_file") || (options.was_supplied("port") && !all.active))
  {
    all.daemon = true;
    // allow each child to process up to 1e5 connections
    all.numpasses = (size_t)1e5;
  }

  // Add an implicit cache file based on the data filename.
  if (parsed_options.cache)
  {
    parsed_options.cache_files.push_back(all.data_filename + ".cache");
  }

  if (parsed_options.compressed)
    set_compressed(all.example_parser);

  if (ends_with(all.data_filename, ".gz"))
    set_compressed(all.example_parser);

  if ((parsed_options.cache || options.was_supplied("cache_file")) && options.was_supplied("invert_hash"))
    THROW("invert_hash is incompatible with a cache file.  Use it in single pass mode only.");

  if (!all.holdout_set_off &&
      (options.was_supplied("output_feature_regularizer_binary") ||
          options.was_supplied("output_feature_regularizer_text")))
  {
    all.holdout_set_off = true;
    all.trace_message << "Making holdout_set_off=true since output regularizer specified" << endl;
  }

  return parsed_options;
}

bool interactions_settings_doubled = false;  // local setting setted in parse_modules()
namespace VW
{
const char* are_features_compatible(vw& vw1, vw& vw2)
{
  if (vw1.example_parser->hasher != vw2.example_parser->hasher)
    return "hasher";

  if (!std::equal(vw1.spelling_features.begin(), vw1.spelling_features.end(), vw2.spelling_features.begin()))
    return "spelling_features";

  if (!std::equal(vw1.affix_features.begin(), vw1.affix_features.end(), vw2.affix_features.begin()))
    return "affix_features";

  if (!std::equal(vw1.ngram.begin(), vw1.ngram.end(), vw2.ngram.begin()))
    return "ngram";

  if (!std::equal(vw1.skips.begin(), vw1.skips.end(), vw2.skips.begin()))
    return "skips";

  if (!std::equal(vw1.limit.begin(), vw1.limit.end(), vw2.limit.begin()))
    return "limit";

  if (vw1.num_bits != vw2.num_bits)
    return "num_bits";

  if (vw1.permutations != vw2.permutations)
    return "permutations";

  if (vw1.interactions.size() != vw2.interactions.size())
    return "interactions size";

  if (vw1.ignore_some != vw2.ignore_some)
    return "ignore_some";

  if (vw1.ignore_some && !std::equal(vw1.ignore.begin(), vw1.ignore.end(), vw2.ignore.begin()))
    return "ignore";

  if (vw1.ignore_some_linear != vw2.ignore_some_linear)
    return "ignore_some_linear";

  if (vw1.ignore_some_linear &&
      !std::equal(vw1.ignore_linear.begin(), vw1.ignore_linear.end(), vw2.ignore_linear.begin()))
    return "ignore_linear";

  if (vw1.redefine_some != vw2.redefine_some)
    return "redefine_some";

  if (vw1.redefine_some && !std::equal(vw1.redefine.begin(), vw1.redefine.end(), vw2.redefine.begin()))
    return "redefine";

  if (vw1.add_constant != vw2.add_constant)
    return "add_constant";

  if (vw1.dictionary_path.size() != vw2.dictionary_path.size())
    return "dictionary_path size";

  if (!std::equal(vw1.dictionary_path.begin(), vw1.dictionary_path.end(), vw2.dictionary_path.begin()))
    return "dictionary_path";

  for (auto i = std::begin(vw1.interactions), j = std::begin(vw2.interactions); i != std::end(vw1.interactions);
       ++i, ++j)
    if (*i != *j)
      return "interaction mismatch";

  return nullptr;
}

}  // namespace VW
// return a copy of std::string replacing \x00 sequences in it
std::string spoof_hex_encoded_namespaces(const std::string& arg)
{
  std::string res;
  int pos = 0;
  while (pos < (int)arg.size() - 3)
  {
    if (arg[pos] == '\\' && arg[pos + 1] == 'x')
    {
      std::string substr = arg.substr(pos + 2, 2);
      char* p;
      unsigned char c = (unsigned char)strtoul(substr.c_str(), &p, 16);
      if (*p == '\0')
      {
        res.push_back(c);
        pos += 4;
      }
      else
      {
        cerr << "Possibly malformed hex representation of a namespace: '\\x" << substr << "'\n";
        res.push_back(arg[pos++]);
      }
    }
    else
      res.push_back(arg[pos++]);
  }

  while (pos < (int)arg.size())  // copy last 2 characters
    res.push_back(arg[pos++]);

  return res;
}

void parse_feature_tweaks(options_i& options, vw& all, std::vector<std::string>& dictionary_nses)
{
  std::string hash_function("strings");
  uint32_t new_bits;
  std::vector<std::string> spelling_ns;
  std::vector<std::string> quadratics;
  std::vector<std::string> cubics;
  std::vector<std::string> interactions;
  std::vector<std::string> ignores;
  std::vector<std::string> ignore_linears;
  std::vector<std::string> keeps;
  std::vector<std::string> redefines;

  std::vector<std::string> dictionary_path;

  bool noconstant;
  bool leave_duplicate_interactions;
  std::string affix;
  std::string q_colon;

  option_group_definition feature_options("Feature options");
  feature_options
      .add(make_option("hash", hash_function).keep().help("how to hash the features. Available options: strings, all"))
      .add(make_option("hash_seed", all.hash_seed).keep().default_value(0).help("seed for hash function"))
      .add(make_option("ignore", ignores).keep().help("ignore namespaces beginning with character <arg>"))
      .add(make_option("ignore_linear", ignore_linears)
               .keep()
               .help("ignore namespaces beginning with character <arg> for linear terms only"))
      .add(make_option("keep", keeps).keep().help("keep namespaces beginning with character <arg>"))
      .add(make_option("redefine", redefines)
               .keep()
               .help("redefine namespaces beginning with characters of std::string S as namespace N. <arg> shall be in "
                     "form "
                     "'N:=S' where := is operator. Empty N or S are treated as default namespace. Use ':' as a "
                     "wildcard in S.")
               .keep())
      .add(make_option("bit_precision", new_bits).short_name("b").help("number of bits in the feature table"))
      .add(make_option("noconstant", noconstant).help("Don't add a constant feature"))
      .add(make_option("constant", all.initial_constant).short_name("C").help("Set initial value of constant"))
      .add(make_option("ngram", all.ngram_strings)
               .help("Generate N grams. To generate N grams for a single namespace 'foo', arg should be fN."))
      .add(make_option("skips", all.skip_strings)
               .help("Generate skips in N grams. This in conjunction with the ngram tag can be used to generate "
                     "generalized n-skip-k-gram. To generate n-skips for a single namespace 'foo', arg should be fN."))
      .add(make_option("feature_limit", all.limit_strings)
               .help("limit to N features. To apply to a single namespace 'foo', arg should be fN"))
      .add(make_option("affix", affix)
               .keep()
               .help("generate prefixes/suffixes of features; argument '+2a,-3b,+1' means generate 2-char prefixes for "
                     "namespace a, 3-char suffixes for b and 1 char prefixes for default namespace"))
      .add(make_option("spelling", spelling_ns)
               .keep()
               .help("compute spelling features for a give namespace (use '_' for default namespace)"))
      .add(make_option("dictionary", dictionary_nses)
               .keep()
               .help("read a dictionary for additional features (arg either 'x:file' or just 'file')"))
      .add(make_option("dictionary_path", dictionary_path)
               .help("look in this directory for dictionaries; defaults to current directory or env{PATH}"))
      .add(make_option("interactions", interactions)
               .keep()
               .help("Create feature interactions of any level between namespaces."))
      .add(make_option("permutations", all.permutations)
               .help("Use permutations instead of combinations for feature interactions of same namespace."))
      .add(make_option("leave_duplicate_interactions", leave_duplicate_interactions)
               .help("Don't remove interactions with duplicate combinations of namespaces. For ex. this is a "
                     "duplicate: '-q ab -q ba' and a lot more in '-q ::'."))
      .add(make_option("quadratic", quadratics).short_name("q").keep().help("Create and use quadratic features"))
      // TODO this option is unused - remove?
      .add(make_option("q:", q_colon).help(": corresponds to a wildcard for all printable characters"))
      .add(make_option("cubic", cubics).keep().help("Create and use cubic features"));
  options.add_and_parse(feature_options);

  // feature manipulation
  all.example_parser->hasher = getHasher(hash_function);

  if (options.was_supplied("spelling"))
  {
    for (size_t id = 0; id < spelling_ns.size(); id++)
    {
      spelling_ns[id] = spoof_hex_encoded_namespaces(spelling_ns[id]);
      if (spelling_ns[id][0] == '_')
        all.spelling_features[(unsigned char)' '] = true;
      else
        all.spelling_features[(size_t)spelling_ns[id][0]] = true;
    }
  }

  if (options.was_supplied("affix"))
    parse_affix_argument(all, spoof_hex_encoded_namespaces(affix));

  if (options.was_supplied("ngram"))
  {
    if (options.was_supplied("sort_features"))
      THROW("ngram is incompatible with sort_features.");

    for (size_t i = 0; i < all.ngram_strings.size(); i++)
      all.ngram_strings[i] = spoof_hex_encoded_namespaces(all.ngram_strings[i]);
    compile_gram(all.ngram_strings, all.ngram, (char*)"grams", all.quiet);
  }

  if (options.was_supplied("skips"))
  {
    if (!options.was_supplied("ngram"))
      THROW("You can not skip unless ngram is > 1");

    for (size_t i = 0; i < all.skip_strings.size(); i++)
      all.skip_strings[i] = spoof_hex_encoded_namespaces(all.skip_strings[i]);
    compile_gram(all.skip_strings, all.skips, (char*)"skips", all.quiet);
  }

  if (options.was_supplied("feature_limit"))
    compile_limits(all.limit_strings, all.limit, all.quiet);

  if (options.was_supplied("bit_precision"))
  {
    if (all.default_bits == false && new_bits != all.num_bits)
      THROW("Number of bits is set to " << new_bits << " and " << all.num_bits
                                        << " by argument and model.  That does not work.");

    all.default_bits = false;
    all.num_bits = new_bits;

    VW::validate_num_bits(all);
  }

  // prepare namespace interactions
  std::vector<std::string> expanded_interactions;

  if ( ( ((!all.pairs.empty() || !all.triples.empty() || !all.interactions.empty()) && /*data was restored from old model file directly to v_array and will be overriden automatically*/
          (options.was_supplied("quadratic") || options.was_supplied("cubic") || options.was_supplied("interactions")) ) )
       ||
       interactions_settings_doubled /*settings were restored from model file to file_options and overriden by params from command line*/)
  {
    all.trace_message << "WARNING: model file has set of {-q, --cubic, --interactions} settings stored, but they'll be "
                         "OVERRIDEN by set of {-q, --cubic, --interactions} settings from command line."
                      << endl;

    // in case arrays were already filled in with values from old model file - reset them
    if (!all.pairs.empty())
      all.pairs.clear();
    if (!all.triples.empty())
      all.triples.clear();
    if (!all.interactions.empty())
      all.interactions.clear();
  }

  if (options.was_supplied("quadratic"))
  {
    if (!all.quiet)
      all.trace_message << "creating quadratic features for pairs: ";

    for (std::vector<std::string>::iterator i = quadratics.begin(); i != quadratics.end(); ++i)
    {
      *i = spoof_hex_encoded_namespaces(*i);
      if (!all.quiet)
        all.trace_message << *i << " ";
    }

    expanded_interactions =
        INTERACTIONS::expand_interactions(quadratics, 2, "error, quadratic features must involve two sets.");

    if (!all.quiet)
      all.trace_message << endl;
  }

  if (options.was_supplied("cubic"))
  {
    if (!all.quiet)
      all.trace_message << "creating cubic features for triples: ";
    for (std::vector<std::string>::iterator i = cubics.begin(); i != cubics.end(); ++i)
    {
      *i = spoof_hex_encoded_namespaces(*i);
      if (!all.quiet)
        all.trace_message << *i << " ";
    }

    std::vector<std::string> exp_cubic =
        INTERACTIONS::expand_interactions(cubics, 3, "error, cubic features must involve three sets.");
    expanded_interactions.insert(std::begin(expanded_interactions), std::begin(exp_cubic), std::end(exp_cubic));

    if (!all.quiet)
      all.trace_message << endl;
  }

  if (options.was_supplied("interactions"))
  {
    if (!all.quiet)
      all.trace_message << "creating features for following interactions: ";
    for (std::vector<std::string>::iterator i = interactions.begin(); i != interactions.end(); ++i)
    {
      *i = spoof_hex_encoded_namespaces(*i);
      if (!all.quiet)
        all.trace_message << *i << " ";
    }

    std::vector<std::string> exp_inter = INTERACTIONS::expand_interactions(interactions, 0, "");
    expanded_interactions.insert(std::begin(expanded_interactions), std::begin(exp_inter), std::end(exp_inter));

    if (!all.quiet)
      all.trace_message << endl;
  }

  if (expanded_interactions.size() > 0)
  {
    size_t removed_cnt;
    size_t sorted_cnt;
    INTERACTIONS::sort_and_filter_duplicate_interactions(
        expanded_interactions, !leave_duplicate_interactions, removed_cnt, sorted_cnt);

    if (removed_cnt > 0)
      all.trace_message << "WARNING: duplicate namespace interactions were found. Removed: " << removed_cnt << '.'
                        << endl
                        << "You can use --leave_duplicate_interactions to disable this behaviour." << endl;
    if (sorted_cnt > 0)
      all.trace_message << "WARNING: some interactions contain duplicate characters and their characters order has "
                           "been changed. Interactions affected: "
                        << sorted_cnt << '.' << endl;

    if (all.interactions.size() > 0)
    {
      // should be empty, but just in case...
      all.interactions.clear();
    }

    all.interactions = expanded_interactions;

    // copy interactions of size 2 and 3 to old vectors for backward compatibility
    for (auto& i : expanded_interactions)
    {
      const size_t len = i.size();
      if (len == 2)
        all.pairs.push_back(i);
      else if (len == 3)
        all.triples.push_back(i);
    }
  }

  for (size_t i = 0; i < 256; i++)
  {
    all.ignore[i] = false;
    all.ignore_linear[i] = false;
  }
  all.ignore_some = false;
  all.ignore_some_linear = false;

  if (options.was_supplied("ignore"))
  {
    all.ignore_some = true;

    for (std::vector<std::string>::iterator i = ignores.begin(); i != ignores.end(); i++)
    {
      *i = spoof_hex_encoded_namespaces(*i);
      for (std::string::const_iterator j = i->begin(); j != i->end(); j++) all.ignore[(size_t)(unsigned char)*j] = true;
    }

    if (!all.quiet)
    {
      all.trace_message << "ignoring namespaces beginning with: ";
      for (auto const& ignore : ignores)
        for (auto const character : ignore) all.trace_message << character << " ";

      all.trace_message << endl;
    }
  }

  if (options.was_supplied("ignore_linear"))
  {
    all.ignore_some_linear = true;

    for (std::vector<std::string>::iterator i = ignore_linears.begin(); i != ignore_linears.end(); i++)
    {
      *i = spoof_hex_encoded_namespaces(*i);
      for (std::string::const_iterator j = i->begin(); j != i->end(); j++)
        all.ignore_linear[(size_t)(unsigned char)*j] = true;
    }

    if (!all.quiet)
    {
      all.trace_message << "ignoring linear terms for namespaces beginning with: ";
      for (auto const& ignore : ignore_linears)
        for (auto const character : ignore) all.trace_message << character << " ";

      all.trace_message << endl;
    }
  }

  if (options.was_supplied("keep"))
  {
    for (size_t i = 0; i < 256; i++) all.ignore[i] = true;

    all.ignore_some = true;

    for (std::vector<std::string>::iterator i = keeps.begin(); i != keeps.end(); i++)
    {
      *i = spoof_hex_encoded_namespaces(*i);
      for (std::string::const_iterator j = i->begin(); j != i->end(); j++)
        all.ignore[(size_t)(unsigned char)*j] = false;
    }

    if (!all.quiet)
    {
      all.trace_message << "using namespaces beginning with: ";
      for (auto const& keep : keeps)
        for (auto const character : keep) all.trace_message << character << " ";

      all.trace_message << endl;
    }
  }

  // --redefine param code
  all.redefine_some = false;  // false by default

  if (options.was_supplied("redefine"))
  {
    // initail values: i-th namespace is redefined to i itself
    for (size_t i = 0; i < 256; i++) all.redefine[i] = (unsigned char)i;

    // note: --redefine declaration order is matter
    // so --redefine :=L --redefine ab:=M  --ignore L  will ignore all except a and b under new M namspace

    for (std::vector<std::string>::iterator arg_iter = redefines.begin(); arg_iter != redefines.end(); arg_iter++)
    {
      std::string argument = spoof_hex_encoded_namespaces(*arg_iter);
      size_t arg_len = argument.length();

      size_t operator_pos = 0;  // keeps operator pos + 1 to stay unsigned type
      bool operator_found = false;
      unsigned char new_namespace = ' ';

      // let's find operator ':=' position in N:=S
      for (size_t i = 0; i < arg_len; i++)
      {
        if (operator_found)
        {
          if (i > 2)
          {
            new_namespace = argument[0];
          }  // N is not empty
          break;
        }
        else if (argument[i] == ':')
          operator_pos = i + 1;
        else if ((argument[i] == '=') && (operator_pos == i))
          operator_found = true;
      }

      if (!operator_found)
        THROW("argument of --redefine is malformed. Valid format is N:=S, :=S or N:=");

      if (++operator_pos > 3)  // seek operator end
        all.trace_message
            << "WARNING: multiple namespaces are used in target part of --redefine argument. Only first one ('"
            << new_namespace << "') will be used as target namespace." << endl;

      all.redefine_some = true;

      // case ':=S' doesn't require any additional code as new_namespace = ' ' by default

      if (operator_pos == arg_len)  // S is empty, default namespace shall be used
        all.redefine[(int)' '] = new_namespace;
      else
        for (size_t i = operator_pos; i < arg_len; i++)
        {
          // all namespaces from S are redefined to N
          unsigned char c = argument[i];
          if (c != ':')
            all.redefine[c] = new_namespace;
          else
          {
            // wildcard found: redefine all except default and break
            for (size_t i = 0; i < 256; i++) all.redefine[i] = new_namespace;
            break;  // break processing S
          }
        }
    }
  }

  if (options.was_supplied("dictionary"))
  {
    if (options.was_supplied("dictionary_path"))
      for (std::string path : dictionary_path)
        if (directory_exists(path))
          all.dictionary_path.push_back(path);
    if (directory_exists("."))
      all.dictionary_path.push_back(".");

    const std::string PATH = getenv("PATH");
#if _WIN32
    const char delimiter = ';';
#else
    const char delimiter = ':';
#endif
    if (!PATH.empty())
    {
      size_t previous = 0;
      size_t index = PATH.find(delimiter);
      while (index != std::string::npos)
      {
        all.dictionary_path.push_back(PATH.substr(previous, index - previous));
        previous = index + 1;
        index = PATH.find(delimiter, previous);
      }
      all.dictionary_path.push_back(PATH.substr(previous));
    }
  }

  if (noconstant)
    all.add_constant = false;
}

void parse_example_tweaks(options_i& options, vw& all)
{
  std::string named_labels;
  std::string loss_function;
  float loss_parameter = 0.0;
  size_t early_terminate_passes;
  bool test_only = false;

  option_group_definition example_options("Example options");
  example_options.add(make_option("testonly", test_only).short_name("t").help("Ignore label information and just test"))
      .add(make_option("holdout_off", all.holdout_set_off).help("no holdout data in multiple passes"))
      .add(make_option("holdout_period", all.holdout_period).default_value(10).help("holdout period for test only"))
      .add(make_option("holdout_after", all.holdout_after)
               .help("holdout after n training examples, default off (disables holdout_period)"))
      .add(
          make_option("early_terminate", early_terminate_passes)
              .default_value(3)
              .help(
                  "Specify the number of passes tolerated when holdout loss doesn't decrease before early termination"))
      .add(make_option("passes", all.numpasses).help("Number of Training Passes"))
      .add(make_option("initial_pass_length", all.pass_length).help("initial number of examples per pass"))
      .add(make_option("examples", all.max_examples).help("number of examples to parse"))
      .add(make_option("min_prediction", all.sd->min_label).help("Smallest prediction to output"))
      .add(make_option("max_prediction", all.sd->max_label).help("Largest prediction to output"))
      .add(make_option("sort_features", all.example_parser->sort_features)
               .help("turn this on to disregard order in which features have been defined. This will lead to smaller "
                     "cache sizes"))
      .add(make_option("loss_function", loss_function)
               .default_value("squared")
               .help("Specify the loss function to be used, uses squared by default. Currently available ones are "
                     "squared, classic, hinge, logistic, quantile and poisson."))
      .add(make_option("quantile_tau", loss_parameter)
               .default_value(0.5f)
               .help("Parameter \\tau associated with Quantile loss. Defaults to 0.5"))
      .add(make_option("l1", all.l1_lambda).help("l_1 lambda"))
      .add(make_option("l2", all.l2_lambda).help("l_2 lambda"))
      .add(make_option("no_bias_regularization", all.no_bias).help("no bias in regularization"))
      .add(make_option("named_labels", named_labels)
               .keep()
               .help("use names for labels (multiclass, etc.) rather than integers, argument specified all possible "
                     "labels, comma-sep, eg \"--named_labels Noun,Verb,Adj,Punc\""));
  options.add_and_parse(example_options);

  if (test_only || all.eta == 0.)
  {
    if (!all.quiet)
      all.trace_message << "only testing" << endl;
    all.training = false;
    if (all.lda > 0)
      all.eta = 0;
  }
  else
    all.training = true;

  if ((all.numpasses > 1 || all.holdout_after > 0) && !all.holdout_set_off)
    all.holdout_set_off = false;  // holdout is on unless explicitly off
  else
    all.holdout_set_off = true;

  if (options.was_supplied("min_prediction") || options.was_supplied("max_prediction") || test_only)
    all.set_minmax = noop_mm;

  if (options.was_supplied("named_labels"))
  {
    all.sd->ldict = &calloc_or_throw<namedlabels>();
    new (all.sd->ldict) namedlabels(named_labels);
    if (!all.quiet)
      all.trace_message << "parsed " << all.sd->ldict->getK() << " named labels" << endl;
  }

  all.loss = getLossFunction(all, loss_function, loss_parameter);

  if (all.l1_lambda < 0.)
  {
    all.trace_message << "l1_lambda should be nonnegative: resetting from " << all.l1_lambda << " to 0" << endl;
    all.l1_lambda = 0.;
  }
  if (all.l2_lambda < 0.)
  {
    all.trace_message << "l2_lambda should be nonnegative: resetting from " << all.l2_lambda << " to 0" << endl;
    all.l2_lambda = 0.;
  }
  all.reg_mode += (all.l1_lambda > 0.) ? 1 : 0;
  all.reg_mode += (all.l2_lambda > 0.) ? 2 : 0;
  if (!all.quiet)
  {
    if (all.reg_mode % 2 && !options.was_supplied("bfgs"))
      all.trace_message << "using l1 regularization = " << all.l1_lambda << endl;
    if (all.reg_mode > 1)
      all.trace_message << "using l2 regularization = " << all.l2_lambda << endl;
  }
}

void parse_output_preds(options_i& options, vw& all)
{
  std::string predictions;
  std::string raw_predictions;

  option_group_definition output_options("Output options");
  output_options.add(make_option("predictions", predictions).short_name("p").help("File to output predictions to"))
      .add(make_option("raw_predictions", raw_predictions)
               .short_name("r")
               .help("File to output unnormalized predictions to"));
  options.add_and_parse(output_options);

  if (options.was_supplied("predictions"))
  {
    if (!all.quiet)
      all.trace_message << "predictions = " << predictions << endl;

    if (predictions == "stdout")
    {
      all.final_prediction_sink.push_back((size_t)1);  // stdout
    }
    else
    {
      const char* fstr = predictions.c_str();
      int f;
      // TODO can we migrate files to fstreams?
#ifdef _WIN32
      _sopen_s(&f, fstr, _O_CREAT | _O_WRONLY | _O_BINARY | _O_TRUNC, _SH_DENYWR, _S_IREAD | _S_IWRITE);
#else
      f = open(fstr, O_CREAT | O_WRONLY | O_LARGEFILE | O_TRUNC, 0666);
#endif
      if (f < 0)
        all.trace_message << "Error opening the predictions file: " << fstr << endl;
      all.final_prediction_sink.push_back((size_t)f);
    }
  }

  if (options.was_supplied("raw_predictions"))
  {
    if (!all.quiet)
    {
      all.trace_message << "raw predictions = " << raw_predictions << endl;
      if (options.was_supplied("binary"))
        all.trace_message << "Warning: --raw_predictions has no defined value when --binary specified, expect no output"
                          << endl;
    }
    if (raw_predictions == "stdout")
      all.raw_prediction = 1;  // stdout
    else
    {
      const char* t = raw_predictions.c_str();
      int f;
#ifdef _WIN32
      _sopen_s(&f, t, _O_CREAT | _O_WRONLY | _O_BINARY | _O_TRUNC, _SH_DENYWR, _S_IREAD | _S_IWRITE);
#else
      f = open(t, O_CREAT | O_WRONLY | O_LARGEFILE | O_TRUNC, 0666);
#endif
      all.raw_prediction = f;
    }
  }
}

void parse_output_model(options_i& options, vw& all)
{
  option_group_definition output_model_options("Output model");
  output_model_options
      .add(make_option("final_regressor", all.final_regressor_name).short_name("f").help("Final regressor"))
      .add(make_option("readable_model", all.text_regressor_name)
               .help("Output human-readable final regressor with numeric features"))
      .add(make_option("invert_hash", all.inv_hash_regressor_name)
               .help("Output human-readable final regressor with feature names.  Computationally expensive."))
      .add(make_option("save_resume", all.save_resume)
               .help("save extra state so learning can be resumed later with new data"))
      .add(make_option("preserve_performance_counters", all.preserve_performance_counters)
               .help("reset performance counters when warmstarting"))
      .add(make_option("save_per_pass", all.save_per_pass).help("Save the model after every pass over data"))
      .add(make_option("output_feature_regularizer_binary", all.per_feature_regularizer_output)
               .help("Per feature regularization output file"))
      .add(make_option("output_feature_regularizer_text", all.per_feature_regularizer_text)
               .help("Per feature regularization output file, in text"))
      .add(make_option("id", all.id).help("User supplied ID embedded into the final regressor"));
  options.add_and_parse(output_model_options);

  if (all.final_regressor_name.compare("") && !all.quiet)
    all.trace_message << "final_regressor = " << all.final_regressor_name << endl;

  if (options.was_supplied("invert_hash"))
    all.hash_inv = true;

  // Question: This doesn't seem necessary
  // if (options.was_supplied("id") && find(arg.args.begin(), arg.args.end(), "--id") == arg.args.end())
  // {
  //   arg.args.push_back("--id");
  //   arg.args.push_back(arg.vm["id"].as<std::string>());
  // }
}

void load_input_model(vw& all, io_buf& io_temp)
{
  // Need to see if we have to load feature mask first or second.
  // -i and -mask are from same file, load -i file first so mask can use it
  if (!all.feature_mask.empty() && all.initial_regressors.size() > 0 && all.feature_mask == all.initial_regressors[0])
  {
    // load rest of regressor
    all.l->save_load(io_temp, true, false);
    io_temp.close_file();

    parse_mask_regressor_args(all, all.feature_mask, all.initial_regressors);
  }
  else
  {  // load mask first
    parse_mask_regressor_args(all, all.feature_mask, all.initial_regressors);

    // load rest of regressor
    all.l->save_load(io_temp, true, false);
    io_temp.close_file();
  }
}

LEARNER::base_learner* setup_base(options_i& options, vw& all)
{
  auto setup_func = all.reduction_stack.top();
  all.reduction_stack.pop();
  auto base = setup_func(options, all);

  if (base == nullptr)
    return setup_base(options, all);
  else
    return base;
}

void parse_reductions(options_i& options, vw& all)
{
  // Base algorithms
  all.reduction_stack.push(GD::setup);
  all.reduction_stack.push(kernel_svm_setup);
  all.reduction_stack.push(ftrl_setup);
  all.reduction_stack.push(svrg_setup);
  all.reduction_stack.push(sender_setup);
  all.reduction_stack.push(gd_mf_setup);
  all.reduction_stack.push(print_setup);
  all.reduction_stack.push(noop_setup);
  all.reduction_stack.push(lda_setup);
  all.reduction_stack.push(bfgs_setup);
  all.reduction_stack.push(OjaNewton_setup);
  // all.reduction_stack.push(VW_CNTK::setup);

  // Score Users
  all.reduction_stack.push(baseline_setup);
  all.reduction_stack.push(ExpReplay::expreplay_setup<'b', simple_label_parser>);
  all.reduction_stack.push(active_setup);
  all.reduction_stack.push(active_cover_setup);
  all.reduction_stack.push(confidence_setup);
  all.reduction_stack.push(nn_setup);
  all.reduction_stack.push(mf_setup);
  all.reduction_stack.push(marginal_setup);
  all.reduction_stack.push(autolink_setup);
  all.reduction_stack.push(lrq_setup);
  all.reduction_stack.push(lrqfa_setup);
  all.reduction_stack.push(stagewise_poly_setup);
  all.reduction_stack.push(scorer_setup);
  // Reductions
  all.reduction_stack.push(bs_setup);
  all.reduction_stack.push(VW::binary::binary_setup);

  all.reduction_stack.push(ExpReplay::expreplay_setup<'m', MULTICLASS::mc_label>);
  all.reduction_stack.push(topk_setup);
  all.reduction_stack.push(oaa_setup);
  all.reduction_stack.push(boosting_setup);
  all.reduction_stack.push(ect_setup);
  all.reduction_stack.push(log_multi_setup);
  all.reduction_stack.push(recall_tree_setup);
  all.reduction_stack.push(memory_tree_setup);
  all.reduction_stack.push(classweight_setup);
  all.reduction_stack.push(multilabel_oaa_setup);

  all.reduction_stack.push(cs_active_setup);
  all.reduction_stack.push(CSOAA::csoaa_setup);
  all.reduction_stack.push(interact_setup);
  all.reduction_stack.push(CSOAA::csldf_setup);
  all.reduction_stack.push(cb_algs_setup);
  all.reduction_stack.push(cb_adf_setup);
  all.reduction_stack.push(mwt_setup);
  all.reduction_stack.push(cb_explore_setup);
  all.reduction_stack.push(VW::cb_explore_adf::greedy::setup);
  all.reduction_stack.push(VW::cb_explore_adf::softmax::setup);
  all.reduction_stack.push(VW::cb_explore_adf::regcb::setup);
  all.reduction_stack.push(VW::cb_explore_adf::first::setup);
  all.reduction_stack.push(VW::cb_explore_adf::cover::setup);
  all.reduction_stack.push(VW::cb_explore_adf::bag::setup);
  all.reduction_stack.push(cb_sample_setup);
  all.reduction_stack.push(VW::shared_feature_merger::shared_feature_merger_setup);
  all.reduction_stack.push(CCB::ccb_explore_adf_setup);
  // cbify/warm_cb can generate multi-examples. Merge shared features after them
  all.reduction_stack.push(warm_cb_setup);
  all.reduction_stack.push(cbify_setup);
  all.reduction_stack.push(cbifyldf_setup);
  all.reduction_stack.push(explore_eval_setup);
  all.reduction_stack.push(ExpReplay::expreplay_setup<'c', COST_SENSITIVE::cs_label>);
  all.reduction_stack.push(Search::setup);
  all.reduction_stack.push(audit_regressor_setup);

  all.l = setup_base(options, all);
}

vw& parse_args(options_i& options, trace_message_t trace_listener, void* trace_context)
{
  vw& all = *(new vw());
  all.options = &options;

  if (trace_listener)
  {
    all.trace_message.trace_listener = trace_listener;
    all.trace_message.trace_context = trace_context;
  }

  try
  {
    time(&all.init_time);

    bool strict_parse = false;
    size_t ring_size;
    option_group_definition vw_args("VW options");
    vw_args.add(make_option("ring_size", ring_size).default_value(256).help("size of example ring"))
        .add(make_option("strict_parse", strict_parse).help("throw on malformed examples"));
    options.add_and_parse(vw_args);

    all.example_parser = new parser{ring_size, strict_parse};

    option_group_definition update_args("Update options");
    update_args.add(make_option("learning_rate", all.eta).help("Set learning rate").short_name("l"))
        .add(make_option("power_t", all.power_t).help("t power value"))
        .add(make_option("decay_learning_rate", all.eta_decay_rate)
                 .help("Set Decay factor for learning_rate between passes"))
        .add(make_option("initial_t", all.sd->t).help("initial t value"))
        .add(make_option("feature_mask", all.feature_mask)
                 .help("Use existing regressor to determine which parameters may be updated.  If no initial_regressor "
                       "given, also used for initial weights."));
    options.add_and_parse(update_args);

    option_group_definition weight_args("Weight options");
    weight_args
        .add(make_option("initial_regressor", all.initial_regressors).help("Initial regressor(s)").short_name("i"))
        .add(make_option("initial_weight", all.initial_weight).help("Set all weights to an initial value of arg."))
        .add(make_option("random_weights", all.random_weights).help("make initial weights random"))
        .add(make_option("normal_weights", all.normal_weights).help("make initial weights normal"))
        .add(make_option("truncated_normal_weights", all.tnormal_weights).help("make initial weights truncated normal"))
        .add(make_option("sparse_weights", all.weights.sparse).help("Use a sparse datastructure for weights"))
        .add(make_option("input_feature_regularizer", all.per_feature_regularizer_input)
                 .help("Per feature regularization input file"));
    options.add_and_parse(weight_args);

    std::string span_server_arg;
    int span_server_port_arg;
    // bool threads_arg;
    size_t unique_id_arg;
    size_t total_arg;
    size_t node_arg;
    option_group_definition parallelization_args("Parallelization options");
    parallelization_args
        .add(make_option("span_server", span_server_arg).help("Location of server for setting up spanning tree"))
        //(make_option("threads", threads_arg).help("Enable multi-threading")) Unused option?
        .add(make_option("unique_id", unique_id_arg).default_value(0).help("unique id used for cluster parallel jobs"))
        .add(
            make_option("total", total_arg).default_value(1).help("total number of nodes used in cluster parallel job"))
        .add(make_option("node", node_arg).default_value(0).help("node number in cluster parallel job"))
        .add(make_option("span_server_port", span_server_port_arg)
                 .default_value(26543)
                 .help("Port of the server for setting up spanning tree"));
    options.add_and_parse(parallelization_args);

    // total, unique_id and node must be specified together.
    if ((options.was_supplied("total") || options.was_supplied("node") || options.was_supplied("unique_id")) &&
        !(options.was_supplied("total") && options.was_supplied("node") && options.was_supplied("unique_id")))
    {
      THROW("you must specificy unique_id, total, and node if you specify any");
    }

    if (options.was_supplied("span_server"))
    {
      all.all_reduce_type = AllReduceType::Socket;
      all.all_reduce =
          new AllReduceSockets(span_server_arg, span_server_port_arg, unique_id_arg, total_arg, node_arg, all.quiet);
    }

    parse_diagnostics(options, all);

    all.initial_t = (float)all.sd->t;
    return all;
  }
  catch (...)
  {
    VW::finish(all);
    throw;
  }
}

bool check_interaction_settings_collision(options_i& options, std::string file_options)
{
  bool command_line_has_interaction = options.was_supplied("q") || options.was_supplied("quadratic") ||
      options.was_supplied("cubic") || options.was_supplied("interactions");

  if (!command_line_has_interaction)
    return false;

  // we don't use -q to save pairs in all.file_options, so only 3 options checked
  bool file_options_has_interaction = file_options.find("--quadratic") != std::string::npos;
  file_options_has_interaction = file_options_has_interaction || (file_options.find("--cubic") != std::string::npos);
  file_options_has_interaction =
      file_options_has_interaction || (file_options.find("--interactions") != std::string::npos);

  return file_options_has_interaction;
}

options_i& load_header_merge_options(options_i& options, vw& all, io_buf& model)
{
  std::string file_options;
  save_load_header(all, model, true, false, file_options, options);

  interactions_settings_doubled = check_interaction_settings_collision(options, file_options);

  // Convert file_options into  vector.
  std::istringstream ss{file_options};
  std::vector<std::string> container{std::istream_iterator<std::string>{ss}, std::istream_iterator<std::string>{}};

  po::options_description desc("");

  // Get list of options in file options std::string
  po::parsed_options pos = po::command_line_parser(container).options(desc).allow_unregistered().run();

  bool skipping = false;
  std::string saved_key = "";
  unsigned int count = 0;
  bool first_seen = false;
  for (auto opt : pos.options)
  {
    // If we previously encountered an option we want to skip, ignore tokens without --.
    if (skipping)
    {
      for (auto token : opt.original_tokens)
      {
        auto found = token.find("--");
        if (found != std::string::npos)
        {
          skipping = false;
        }
      }

      if (skipping)
      {
        saved_key = "";
        continue;
      }
    }

    bool treat_as_value = false;
    // If the key starts with a digit, this is a mis-interpretation of a value as a key. Pull it into the previous
    // option. This was found in the case of --lambda -1, misinterpreting -1 as an option key. The easy way to fix this
    // requires introducing "identifier-like" semantics for options keys, e.g. "does not begin with a digit". That does
    // not seem like an unreasonable restriction. The logical check here is: is "string_key" of the form {'-', <digit>,
    // <etc.>}.
    if (opt.string_key.length() > 1 && opt.string_key[0] == '-' && opt.string_key[1] >= '0' && opt.string_key[1] <= '9')
    {
      treat_as_value = true;
    }

    // If the interaction settings are doubled, the copy in the model file is ignored.
    if (interactions_settings_doubled &&
        (opt.string_key == "quadratic" || opt.string_key == "cubic" || opt.string_key == "interactions"))
    {
      // skip this option.
      skipping = true;
      continue;
    }

    // File options should always use long form.

    // If the key is empty this must be a value, otherwise set the key.
    if (!treat_as_value && opt.string_key != "")
    {
      // If the new token is a new option and there were no values previously it was a bool option. Add it as a switch.
      if (count == 0 && first_seen)
      {
        options.insert(saved_key, "");
      }

      saved_key = opt.string_key;
      count = 0;
      first_seen = true;

      if (opt.value.size() > 0)
      {
        for (auto value : opt.value)
        {
          options.insert(saved_key, value);
          count++;
        }
      }
    }
    else
    {
      // If treat_as_value is set, boost incorrectly interpreted the token as containing an option key
      // In this case, what should have happened is all original_tokens items should be in value.
      auto source = treat_as_value ? opt.original_tokens : opt.value;
      for (auto value : source)
      {
        options.insert(saved_key, value);
        count++;
      }
    }
  }

  if (count == 0 && saved_key != "")
  {
    options.insert(saved_key, "");
  }

  return options;
}

void parse_modules(options_i& options, vw& all, std::vector<std::string>& dictionary_nses)
{
  option_group_definition rand_options("Randomization options");
  rand_options.add(make_option("random_seed", all.random_seed).help("seed random number generator"));
  options.add_and_parse(rand_options);
  all.get_random_state()->set_random_state(all.random_seed);

  parse_feature_tweaks(options, all, dictionary_nses);  // feature tweaks

  parse_example_tweaks(options, all);  // example manipulation

  parse_output_model(options, all);

  parse_output_preds(options, all);

  parse_reductions(options, all);

  if (!all.quiet)
  {
    all.trace_message << "Num weight bits = " << all.num_bits << endl;
    all.trace_message << "learning rate = " << all.eta << endl;
    all.trace_message << "initial_t = " << all.sd->t << endl;
    all.trace_message << "power_t = " << all.power_t << endl;
    if (all.numpasses > 1)
      all.trace_message << "decay_learning_rate = " << all.eta_decay_rate << endl;
  }
}

void parse_sources(options_i& options, vw& all, io_buf& model, bool skipModelLoad)
{
  if (!skipModelLoad)
    load_input_model(all, model);
  else
    model.close_file();

  auto parsed_source_options = parse_source(all, options);
  enable_sources(all, all.quiet, all.numpasses, parsed_source_options);

  // force wpp to be a power of 2 to avoid 32-bit overflow
  uint32_t i = 0;
  size_t params_per_problem = all.l->increment;
  while (params_per_problem > ((uint64_t)1 << i)) i++;
  all.wpp = (1 << i) >> all.weights.stride_shift();
}

namespace VW
{
void cmd_string_replace_value(std::stringstream*& ss, std::string flag_to_replace, std::string new_value)
{
  flag_to_replace.append(
      " ");  // add a space to make sure we obtain the right flag in case 2 flags start with the same set of characters
  std::string cmd = ss->str();
  size_t pos = cmd.find(flag_to_replace);
  if (pos == std::string::npos)
    // flag currently not present in command std::string, so just append it to command std::string
    *ss << " " << flag_to_replace << new_value;
  else
  {
    // flag is present, need to replace old value with new value

    // compute position after flag_to_replace
    pos += flag_to_replace.size();

    // now pos is position where value starts
    // find position of next space
    size_t pos_after_value = cmd.find(" ", pos);
    if (pos_after_value == std::string::npos)
    {
      // we reach the end of the std::string, so replace the all characters after pos by new_value
      cmd.replace(pos, cmd.size() - pos, new_value);
    }
    else
    {
      // replace characters between pos and pos_after_value by new_value
      cmd.replace(pos, pos_after_value - pos, new_value);
    }

    ss->str(cmd);
  }
}

char** to_argv_escaped(std::string const& s, int& argc)
{
  substring ss = {const_cast<char*>(s.c_str()), const_cast<char*>(s.c_str() + s.length())};
  std::vector<substring> tokens = escaped_tokenize(' ', ss);
  char** argv = calloc_or_throw<char*>(tokens.size() + 1);
  argv[0] = calloc_or_throw<char>(2);
  argv[0][0] = 'b';
  argv[0][1] = '\0';

  for (size_t i = 0; i < tokens.size(); i++)
  {
    argv[i + 1] = calloc_or_throw<char>(tokens[i].end - tokens[i].begin + 1);
    sprintf(argv[i + 1], "%s", tokens[i].begin);
  }

  argc = static_cast<int>(tokens.size() + 1);
  return argv;
}

char** to_argv(std::string const& s, int& argc)
{
  char* c = calloc_or_throw<char>(s.length() + 3);
  c[0] = 'b';
  c[1] = ' ';
  strcpy(c + 2, s.c_str());
  substring ss = {c, c + s.length() + 2};
  std::vector<substring> foo;
  tokenize(' ', ss, foo);

  char** argv = calloc_or_throw<char*>(foo.size());
  for (size_t i = 0; i < foo.size(); i++)
  {
    *(foo[i].end) = '\0';
    argv[i] = calloc_or_throw<char>(foo[i].end - foo[i].begin + 1);
    sprintf(argv[i], "%s", foo[i].begin);
  }

  argc = (int)foo.size();
  free(c);
  return argv;
}

char** get_argv_from_string(std::string s, int& argc) { return to_argv(s, argc); }

void free_args(int argc, char* argv[])
{
  for (int i = 0; i < argc; i++) free(argv[i]);
  free(argv);
}

vw* initialize(
    options_i& options, io_buf* model, bool skipModelLoad, trace_message_t trace_listener, void* trace_context)
{
  vw& all = parse_args(options, trace_listener, trace_context);

  try
  {
    // if user doesn't pass in a model, read from options
    io_buf localModel;
    if (!model)
    {
      std::vector<std::string> all_initial_regressor_files(all.initial_regressors);
      if (options.was_supplied("input_feature_regularizer"))
      {
        all_initial_regressor_files.push_back(all.per_feature_regularizer_input);
      }
      read_regressor_file(all, all_initial_regressor_files, localModel);
      model = &localModel;
    }

    // Loads header of model files and loads the command line options into the options object.
    load_header_merge_options(options, all, *model);

    std::vector<std::string> dictionary_nses;
    parse_modules(options, all, dictionary_nses);

    parse_sources(options, all, *model, skipModelLoad);

    // we must delay so parse_mask is fully defined.
    for (size_t id = 0; id < dictionary_nses.size(); id++) parse_dictionary_argument(all, dictionary_nses[id]);

    options.check_unregistered();

    // upon direct query for help -- spit it out to stdout;
    if (options.get_typed_option<bool>("help").value())
    {
      cout << options.help();
      exit(0);
    }

    all.l->init_driver();

    return &all;
  }
  catch (std::exception& e)
  {
    all.trace_message << "Error: " << e.what() << endl;
    finish(all);
    throw;
  }
  catch (...)
  {
    finish(all);
    throw;
  }
}

vw* initialize(std::string s, io_buf* model, bool skipModelLoad, trace_message_t trace_listener, void* trace_context)
{
  int argc = 0;
  char** argv = to_argv(s, argc);
  vw* ret = nullptr;

  try
  {
    ret = initialize(argc, argv, model, skipModelLoad, trace_listener, trace_context);
  }
  catch (...)
  {
    free_args(argc, argv);
    throw;
  }

  free_args(argc, argv);
  return ret;
}

vw* initialize_escaped(
    std::string const& s, io_buf* model, bool skipModelLoad, trace_message_t trace_listener, void* trace_context)
{
  int argc = 0;
  char** argv = to_argv_escaped(s, argc);
  vw* ret = nullptr;

  try
  {
    ret = initialize(argc, argv, model, skipModelLoad, trace_listener, trace_context);
  }
  catch (...)
  {
    free_args(argc, argv);
    throw;
  }

  free_args(argc, argv);
  return ret;
}

vw* initialize(
    int argc, char* argv[], io_buf* model, bool skipModelLoad, trace_message_t trace_listener, void* trace_context)
{
  options_i* options = new config::options_boost_po(argc, argv);
  vw* all = initialize(*options, model, skipModelLoad, trace_listener, trace_context);

  // When VW is deleted the options object will be cleaned up too.
  all->should_delete_options = true;
  return all;
}

// Create a new VW instance while sharing the model with another instance
// The extra arguments will be appended to those of the other VW instance
vw* seed_vw_model(vw* vw_model, const std::string extra_args, trace_message_t trace_listener, void* trace_context)
{
  options_serializer_boost_po serializer;
  for (auto const& option : vw_model->options->get_all_options())
  {
    if (vw_model->options->was_supplied(option->m_name))
    {
      // ignore no_stdin since it will be added by vw::initialize, and ignore -i since we don't want to reload the
      // model.
      if (option->m_name == "no_stdin" || option->m_name == "initial_regressor")
      {
        continue;
      }

      serializer.add(*option);
    }
  }

  auto serialized_options = serializer.str();
  serialized_options = serialized_options + " " + extra_args;

  vw* new_model =
      VW::initialize(serialized_options.c_str(), nullptr, true /* skipModelLoad */, trace_listener, trace_context);
  free_it(new_model->sd);

  // reference model states stored in the specified VW instance
  new_model->weights.shallow_copy(vw_model->weights);  // regressor
  new_model->sd = vw_model->sd;                        // shared data

  return new_model;
}

void delete_dictionary_entry(substring ss, features* A)
{
  free(ss.begin);
  A->delete_v();
  delete A;
}

void sync_stats(vw& all)
{
  if (all.all_reduce != nullptr)
  {
    float loss = (float)all.sd->sum_loss;
    all.sd->sum_loss = (double)accumulate_scalar(all, loss);
    float weighted_labeled_examples = (float)all.sd->weighted_labeled_examples;
    all.sd->weighted_labeled_examples = (double)accumulate_scalar(all, weighted_labeled_examples);
    float weighted_labels = (float)all.sd->weighted_labels;
    all.sd->weighted_labels = (double)accumulate_scalar(all, weighted_labels);
    float weighted_unlabeled_examples = (float)all.sd->weighted_unlabeled_examples;
    all.sd->weighted_unlabeled_examples = (double)accumulate_scalar(all, weighted_unlabeled_examples);
    float example_number = (float)all.sd->example_number;
    all.sd->example_number = (uint64_t)accumulate_scalar(all, example_number);
    float total_features = (float)all.sd->total_features;
    all.sd->total_features = (uint64_t)accumulate_scalar(all, total_features);
  }
}

void finish(vw& all, bool delete_all)
{
  // also update VowpalWabbit::PerformanceStatistics::get() (vowpalwabbit.cpp)
  if (!all.quiet && !all.options->was_supplied("audit_regressor"))
  {
    all.trace_message.precision(6);
    all.trace_message << std::fixed;
    all.trace_message << endl << "finished run";
    if (all.current_pass == 0 || all.current_pass == 1)
      all.trace_message << endl << "number of examples = " << all.sd->example_number;
    else
    {
      all.trace_message << endl << "number of examples per pass = " << all.sd->example_number / all.current_pass;
      all.trace_message << endl << "passes used = " << all.current_pass;
    }
    all.trace_message << endl << "weighted example sum = " << all.sd->weighted_examples();
    all.trace_message << endl << "weighted label sum = " << all.sd->weighted_labels;
    all.trace_message << endl << "average loss = ";
    if (all.holdout_set_off)
      if (all.sd->weighted_labeled_examples > 0)
        all.trace_message << all.sd->sum_loss / all.sd->weighted_labeled_examples;
      else
        all.trace_message << "n.a.";
    else if ((all.sd->holdout_best_loss == FLT_MAX) || (all.sd->holdout_best_loss == FLT_MAX * 0.5))
      all.trace_message << "undefined (no holdout)";
    else
      all.trace_message << all.sd->holdout_best_loss << " h";
    if (all.sd->report_multiclass_log_loss)
    {
      if (all.holdout_set_off)
        all.trace_message << endl
                          << "average multiclass log loss = "
                          << all.sd->multiclass_log_loss / all.sd->weighted_labeled_examples;
      else
        all.trace_message << endl
                          << "average multiclass log loss = "
                          << all.sd->holdout_multiclass_log_loss / all.sd->weighted_labeled_examples << " h";
    }

    float best_constant;
    float best_constant_loss;
    if (get_best_constant(all, best_constant, best_constant_loss))
    {
      all.trace_message << endl << "best constant = " << best_constant;
      if (best_constant_loss != FLT_MIN)
        all.trace_message << endl << "best constant's loss = " << best_constant_loss;
    }

    all.trace_message << endl << "total feature number = " << all.sd->total_features;
    if (all.sd->queries > 0)
      all.trace_message << endl << "total queries = " << all.sd->queries;
    all.trace_message << endl;
  }

  // implement finally.
  // finalize_regressor can throw if it can't write the file.
  // we still want to free up all the memory.
  vw_exception finalize_regressor_exception(__FILE__, __LINE__, "empty");
  bool finalize_regressor_exception_thrown = false;
  try
  {
    finalize_regressor(all, all.final_regressor_name);
  }
  catch (vw_exception& e)
  {
    finalize_regressor_exception = e;
    finalize_regressor_exception_thrown = true;
  }

  if (all.l != nullptr)
  {
    all.l->finish();
    free_it(all.l);
  }

  // Check if options object lifetime is managed internally.
  if (all.should_delete_options)
    delete all.options;

  // TODO: migrate all finalization into parser destructor
<<<<<<< HEAD
  free_parser(all);
  finalize_source(all.example_parser);
  all.example_parser->parse_name.clear();
  all.example_parser->parse_name.delete_v();
  delete all.example_parser;
=======
  if (all.p != nullptr)
  {
    free_parser(all);
    finalize_source(all.p);
    all.p->parse_name.clear();
    all.p->parse_name.delete_v();
    delete all.p;
  }

>>>>>>> cb914a03
  bool seeded;
  if (all.weights.seeded() > 0)
    seeded = true;
  else
    seeded = false;
  if (!seeded)
  {
    if (all.sd->ldict)
    {
      all.sd->ldict->~namedlabels();
      free(all.sd->ldict);
    }
    free(all.sd);
  }
  for (size_t i = 0; i < all.final_prediction_sink.size(); i++)
    if (all.final_prediction_sink[i] != 1)
      io_buf::close_file_or_socket(all.final_prediction_sink[i]);
  all.final_prediction_sink.delete_v();
  for (size_t i = 0; i < all.loaded_dictionaries.size(); i++)
  {
    // Warning C6001 is triggered by the following:
    // (a) dictionary_info.name is allocated using 'calloc_or_throw<char>(strlen(s)+1)' and (b) freed using
    // 'free(all.loaded_dictionaries[i].name)'
    //
    // When the call to allocation is replaced by (a) 'new char[strlen(s)+1]' and deallocated using (b) 'delete []', the
    // warning goes away. Disable SDL warning.
    //    #pragma warning(disable:6001)
    free_it(all.loaded_dictionaries[i].name);
    //#pragma warning(default:6001)

    all.loaded_dictionaries[i].dict->iter(delete_dictionary_entry);
    all.loaded_dictionaries[i].dict->delete_v();
    free_it(all.loaded_dictionaries[i].dict);
  }
  delete all.loss;

  delete all.all_reduce;

  if (delete_all)
    delete &all;

  if (finalize_regressor_exception_thrown)
    throw finalize_regressor_exception;
}
}  // namespace VW<|MERGE_RESOLUTION|>--- conflicted
+++ resolved
@@ -1900,23 +1900,15 @@
     delete all.options;
 
   // TODO: migrate all finalization into parser destructor
-<<<<<<< HEAD
-  free_parser(all);
-  finalize_source(all.example_parser);
-  all.example_parser->parse_name.clear();
-  all.example_parser->parse_name.delete_v();
-  delete all.example_parser;
-=======
-  if (all.p != nullptr)
+  if (all.example_parser != nullptr)
   {
     free_parser(all);
-    finalize_source(all.p);
-    all.p->parse_name.clear();
-    all.p->parse_name.delete_v();
-    delete all.p;
-  }
-
->>>>>>> cb914a03
+    finalize_source(all.example_parser);
+    all.example_parser->parse_name.clear();
+    all.example_parser->parse_name.delete_v();
+    delete all.example_parser;
+  }
+
   bool seeded;
   if (all.weights.seeded() > 0)
     seeded = true;

--- conflicted
+++ resolved
@@ -1208,11 +1208,6 @@
 
 VW::LEARNER::base_learner* setup_base(options_i& options, vw& all)
 {
-<<<<<<< HEAD
-  auto setup_func = all.reduction_stack.back();
-  all.reduction_stack.pop_back();
-  auto base = std::get<1>(setup_func)(options, all);
-=======
   reduction_setup_fn setup_func = std::get<1>(all.reduction_stack.top());
   std::string setup_func_name = std::get<0>(all.reduction_stack.top());
   all.reduction_stack.pop();
@@ -1221,7 +1216,6 @@
   options.tint(setup_func_name);
   auto base = setup_func(options, all);
   options.reset_tint();
->>>>>>> 58c3a894
 
   // returning nullptr means that setup_func (any reduction) was not 'enabled' but
   // only added their respective command args and did not add itself into the

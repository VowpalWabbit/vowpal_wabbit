--- conflicted
+++ resolved
@@ -386,14 +386,7 @@
                      "A^B^C. Note: this will become the default in a future version, so enabling this option will "
                      "migrate you to the new behavior and silence the warning."))
       .add(make_option("flatbuffer", parsed_options.flatbuffer)
-<<<<<<< HEAD
-               .help("data file will be interpreted as a flatbuffer file"));
-=======
                .help("Data file will be interpreted as a flatbuffer file"));
-#ifdef BUILD_EXTERNAL_PARSER
-  VW::external::parser::set_parse_args(input_options, parsed_options);
-#endif
->>>>>>> 2427c967
 
   options.add_and_parse(input_options);
 

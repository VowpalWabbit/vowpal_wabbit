--- conflicted
+++ resolved
@@ -58,13 +58,8 @@
 #include "interact.h"
 #include "vw_exception.h"
 #include "accumulate.h"
-<<<<<<< HEAD
-#include "allreduce.h"
-#include "vw_validate.h"
-=======
 #include "vw_validate.h"
 #include "vw_allreduce.h"
->>>>>>> e8d1ae5a
 
 using namespace std;
 //
@@ -72,11 +67,11 @@
 //
 bool ends_with(string const &fullString, string const &ending)
 {
-    if (fullString.length() > ending.length()) {
-        return (fullString.compare(fullString.length() - ending.length(), ending.length(), ending) == 0);
-    } else {
-        return false;
-    }
+  if (fullString.length() > ending.length()) {
+    return (fullString.compare(fullString.length() - ending.length(), ending.length(), ending) == 0);
+  } else {
+    return false;
+  }
 }
 
 unsigned long long hash_file_contents(io_buf *io, int f) {
@@ -88,7 +83,7 @@
     for (size_t i=0; i<n; i++) {
       v *= 341789041;
       v += buf[i];
-}
+    }
   }
   return v;
 }
@@ -116,14 +111,14 @@
       return full;
   }
   return "";
-/*
-  for (string path : paths) {
-    boost::filesystem::path p(path);
-    p /= fname;
-    if (boost::filesystem::exists(p) && !boost::filesystem::is_directory(p))
-      return p;
-  }
-*/
+  /*
+    for (string path : paths) {
+      boost::filesystem::path p(path);
+      p /= fname;
+      if (boost::filesystem::exists(p) && !boost::filesystem::is_directory(p))
+        return p;
+    }
+  */
 }
 
 void parse_dictionary_argument(vw&all, string str) {
@@ -182,7 +177,7 @@
         size *= 2;
         buffer = (char*)realloc(buffer, size);
         if (buffer == nullptr)
-	  THROW("error: memory allocation failed in reading dictionary");
+          THROW("error: memory allocation failed in reading dictionary");
       }
     } while ( (rc != EOF) && (rc != '\n') && (nread > 0) );
     buffer[pos] = 0;
@@ -253,10 +248,10 @@
       if (valid_ns(q[1]))
         ns = (uint16_t)q[1];
       else
-	THROW("malformed affix argument (invalid namespace): " << p);
+        THROW("malformed affix argument (invalid namespace): " << p);
 
       if (q[2] != 0)
-	THROW("malformed affix argument (too long): " << p);
+        THROW("malformed affix argument (too long): " << p);
     }
 
     uint16_t afx = (len << 1) | (prefix & 0x1);
@@ -272,11 +267,11 @@
 void parse_diagnostics(vw& all, int argc)
 {
   new_options(all, "Diagnostic options")
-    ("version","Version information")
-    ("audit,a", "print weights of features")
-    ("progress,P", po::value< string >(), "Progress update frequency. int: additive, float: multiplicative")
-    ("quiet", "Don't output disgnostics and progress updates")
-    ("help,h","Look here: http://hunch.net/~vw/ and click on Tutorial.");
+  ("version","Version information")
+  ("audit,a", "print weights of features")
+  ("progress,P", po::value< string >(), "Progress update frequency. int: additive, float: multiplicative")
+  ("quiet", "Don't output disgnostics and progress updates")
+  ("help,h","Look here: http://hunch.net/~vw/ and click on Tutorial.");
   add_options(all);
 
   po::variables_map& vm = all.vm;
@@ -339,25 +334,25 @@
 void parse_source(vw& all)
 {
   new_options(all, "Input options")
-    ("data,d", po::value< string >(), "Example Set")
-    ("daemon", "persistent daemon mode on port 26542")
-    ("port", po::value<size_t>(),"port to listen on; use 0 to pick unused port")
-    ("num_children", po::value<size_t>(&(all.num_children)), "number of children for persistent daemon mode")
-    ("pid_file", po::value< string >(), "Write pid file in persistent daemon mode")
-    ("port_file", po::value< string >(), "Write port used in persistent daemon mode")
-    ("cache,c", "Use a cache.  The default is <data>.cache")
-    ("cache_file", po::value< vector<string> >(), "The location(s) of cache_file.")
-    ("kill_cache,k", "do not reuse existing cache: create a new one always")
-    ("compressed", "use gzip format whenever possible. If a cache file is being created, this option creates a compressed cache file. A mixture of raw-text & compressed inputs are supported with autodetection.")
-    ("no_stdin", "do not default to reading from stdin");
+  ("data,d", po::value< string >(), "Example Set")
+  ("daemon", "persistent daemon mode on port 26542")
+  ("port", po::value<size_t>(),"port to listen on; use 0 to pick unused port")
+  ("num_children", po::value<size_t>(&(all.num_children)), "number of children for persistent daemon mode")
+  ("pid_file", po::value< string >(), "Write pid file in persistent daemon mode")
+  ("port_file", po::value< string >(), "Write port used in persistent daemon mode")
+  ("cache,c", "Use a cache.  The default is <data>.cache")
+  ("cache_file", po::value< vector<string> >(), "The location(s) of cache_file.")
+  ("kill_cache,k", "do not reuse existing cache: create a new one always")
+  ("compressed", "use gzip format whenever possible. If a cache file is being created, this option creates a compressed cache file. A mixture of raw-text & compressed inputs are supported with autodetection.")
+  ("no_stdin", "do not default to reading from stdin");
   add_options(all);
 
   // Be friendly: if -d was left out, treat positional param as data file
   po::positional_options_description p;
   p.add("data", -1);
   po::parsed_options pos = po::command_line_parser(all.args).
-    style(po::command_line_style::default_style ^ po::command_line_style::allow_guessing).
-    options(all.opts).positional(p).run();
+                           style(po::command_line_style::default_style ^ po::command_line_style::allow_guessing).
+                           options(all.opts).positional(p).run();
   all.vm = po::variables_map();
   po::store(pos, all.vm);
   po::variables_map& vm = all.vm;
@@ -377,7 +372,7 @@
   }
 
   if (vm.count("compressed"))
-      set_compressed(all.p);
+    set_compressed(all.p);
 
   if (vm.count("data")) {
     all.data_filename = vm["data"].as<string>();
@@ -390,10 +385,10 @@
     THROW("invert_hash is incompatible with a cache file.  Use it in single pass mode only.");
 
   if(!all.holdout_set_off && (vm.count("output_feature_regularizer_binary") || vm.count("output_feature_regularizer_text")))
-    {
-      all.holdout_set_off = true;
-      cerr<<"Making holdout_set_off=true since output regularizer specified\n";
-    }
+  {
+    all.holdout_set_off = true;
+    cerr<<"Making holdout_set_off=true since output regularizer specified\n";
+  }
 }
 
 bool interactions_settings_doubled = false; // local setting setted in parse_modules()
@@ -459,27 +454,27 @@
 void parse_feature_tweaks(vw& all)
 {
   new_options(all, "Feature options")
-    ("hash", po::value< string > (), "how to hash the features. Available options: strings, all")
-    ("ignore", po::value< vector<unsigned char> >(), "ignore namespaces beginning with character <arg>")
-    ("keep", po::value< vector<unsigned char> >(), "keep namespaces beginning with character <arg>")
-    ("redefine", po::value< vector<string> >(), "redefine namespaces beginning with characters of string S as namespace N. <arg> shall be in form 'N:=S' where := is operator. Empty N or S are treated as default namespace. Use ':' as a wildcard in S.")
-    ("bit_precision,b", po::value<size_t>(), "number of bits in the feature table")
-    ("noconstant", "Don't add a constant feature")
-    ("constant,C", po::value<float>(&(all.initial_constant)), "Set initial value of constant")
-    ("ngram", po::value< vector<string> >(), "Generate N grams. To generate N grams for a single namespace 'foo', arg should be fN.")
-    ("skips", po::value< vector<string> >(), "Generate skips in N grams. This in conjunction with the ngram tag can be used to generate generalized n-skip-k-gram. To generate n-skips for a single namespace 'foo', arg should be fN.")
-    ("feature_limit", po::value< vector<string> >(), "limit to N features. To apply to a single namespace 'foo', arg should be fN")
-    ("affix", po::value<string>(), "generate prefixes/suffixes of features; argument '+2a,-3b,+1' means generate 2-char prefixes for namespace a, 3-char suffixes for b and 1 char prefixes for default namespace")
-    ("spelling", po::value< vector<string> >(), "compute spelling features for a give namespace (use '_' for default namespace)")
-    ("dictionary", po::value< vector<string> >(), "read a dictionary for additional features (arg either 'x:file' or just 'file')")
-    ("dictionary_path", po::value< vector<string> >(), "look in this directory for dictionaries; defaults to current directory or env{PATH}")
-    ("interactions", po::value< vector<string> > (), "Create feature interactions of any level between namespaces.")
-    ("permutations", "Use permutations instead of combinations for feature interactions of same namespace.")
-    ("leave_duplicate_interactions", "Don't remove interactions with duplicate combinations of namespaces. For ex. this is a duplicate: '-q ab -q ba' and a lot more in '-q ::'.")
-    ("quadratic,q", po::value< vector<string> > (), "Create and use quadratic features")
-    ("q:", po::value< string >(), ": corresponds to a wildcard for all printable characters")
-    ("cubic", po::value< vector<string> > (),
-     "Create and use cubic features");
+  ("hash", po::value< string > (), "how to hash the features. Available options: strings, all")
+  ("ignore", po::value< vector<unsigned char> >(), "ignore namespaces beginning with character <arg>")
+  ("keep", po::value< vector<unsigned char> >(), "keep namespaces beginning with character <arg>")
+  ("redefine", po::value< vector<string> >(), "redefine namespaces beginning with characters of string S as namespace N. <arg> shall be in form 'N:=S' where := is operator. Empty N or S are treated as default namespace. Use ':' as a wildcard in S.")
+  ("bit_precision,b", po::value<size_t>(), "number of bits in the feature table")
+  ("noconstant", "Don't add a constant feature")
+  ("constant,C", po::value<float>(&(all.initial_constant)), "Set initial value of constant")
+  ("ngram", po::value< vector<string> >(), "Generate N grams. To generate N grams for a single namespace 'foo', arg should be fN.")
+  ("skips", po::value< vector<string> >(), "Generate skips in N grams. This in conjunction with the ngram tag can be used to generate generalized n-skip-k-gram. To generate n-skips for a single namespace 'foo', arg should be fN.")
+  ("feature_limit", po::value< vector<string> >(), "limit to N features. To apply to a single namespace 'foo', arg should be fN")
+  ("affix", po::value<string>(), "generate prefixes/suffixes of features; argument '+2a,-3b,+1' means generate 2-char prefixes for namespace a, 3-char suffixes for b and 1 char prefixes for default namespace")
+  ("spelling", po::value< vector<string> >(), "compute spelling features for a give namespace (use '_' for default namespace)")
+  ("dictionary", po::value< vector<string> >(), "read a dictionary for additional features (arg either 'x:file' or just 'file')")
+  ("dictionary_path", po::value< vector<string> >(), "look in this directory for dictionaries; defaults to current directory or env{PATH}")
+  ("interactions", po::value< vector<string> > (), "Create feature interactions of any level between namespaces.")
+  ("permutations", "Use permutations instead of combinations for feature interactions of same namespace.")
+  ("leave_duplicate_interactions", "Don't remove interactions with duplicate combinations of namespaces. For ex. this is a duplicate: '-q ab -q ba' and a lot more in '-q ::'.")
+  ("quadratic,q", po::value< vector<string> > (), "Create and use quadratic features")
+  ("q:", po::value< string >(), ": corresponds to a wildcard for all printable characters")
+  ("cubic", po::value< vector<string> > (),
+   "Create and use cubic features");
   add_options(all);
 
   po::variables_map& vm = all.vm;
@@ -513,22 +508,21 @@
   }
 
   if(vm.count("skips"))
-    {
-      if(!vm.count("ngram"))
-	THROW("You can not skip unless ngram is > 1");
-
-      all.skip_strings = vm["skips"].as<vector<string> >();
-      compile_gram(all.skip_strings, all.skips, (char*)"skips", all.quiet);
-    }
+  {
+    if(!vm.count("ngram"))
+      THROW("You can not skip unless ngram is > 1");
+
+    all.skip_strings = vm["skips"].as<vector<string> >();
+    compile_gram(all.skip_strings, all.skips, (char*)"skips", all.quiet);
+  }
 
   if(vm.count("feature_limit"))
-    {
-      all.limit_strings = vm["feature_limit"].as< vector<string> >();
-      compile_limits(all.limit_strings, all.limit, all.quiet);
-    }
+  {
+    all.limit_strings = vm["feature_limit"].as< vector<string> >();
+    compile_limits(all.limit_strings, all.limit, all.quiet);
+  }
 
   if (vm.count("bit_precision"))
-<<<<<<< HEAD
     {
       uint32_t new_bits = (uint32_t)vm["bit_precision"].as< size_t>();
       if (all.default_bits == false && new_bits != all.num_bits)
@@ -539,130 +533,118 @@
 
       VW::validate_num_bits(all);
     }
-=======
-  {
-    uint32_t new_bits = (uint32_t)vm["bit_precision"].as< size_t>();
-    if (all.default_bits == false && new_bits != all.num_bits)
-      THROW("Number of bits is set to " << new_bits << " and " << all.num_bits << " by argument and model.  That does not work.");
-
-    all.default_bits = false;
-    all.num_bits = new_bits;
-
-    VW::validate_num_bits(all);
-  }
->>>>>>> e8d1ae5a
 
   all.permutations = vm.count("permutations");
 
-     // prepare namespace interactions
-     v_array<v_string> expanded_interactions = v_init<v_string>();
+  // prepare namespace interactions
+  v_array<v_string> expanded_interactions = v_init<v_string>();
 
   if ( ( ((!all.pairs.empty() || !all.triples.empty() || !all.interactions.empty()) && /*data was restored from old model file directly to v_array and will be overriden automatically*/
-       (vm.count("quadratic") || vm.count("cubic") || vm.count("interactions")) ) )
-         ||
+          (vm.count("quadratic") || vm.count("cubic") || vm.count("interactions")) ) )
+       ||
        interactions_settings_doubled /*settings were restored from model file to file_options and overriden by params from command line*/)
   {
-      cerr << "WARNING: model file has set of {-q, --cubic, --interactions} settings stored, but they'll be OVERRIDEN by set of {-q, --cubic, --interactions} settings from command line.\n";
-
-      // in case arrays were already filled in with values from old model file - reset them
-      if (!all.pairs.empty()) all.pairs.clear();
-      if (!all.triples.empty()) all.triples.clear();
-      if (all.interactions.size() > 0)
+    cerr << "WARNING: model file has set of {-q, --cubic, --interactions} settings stored, but they'll be OVERRIDEN by set of {-q, --cubic, --interactions} settings from command line.\n";
+
+    // in case arrays were already filled in with values from old model file - reset them
+    if (!all.pairs.empty()) all.pairs.clear();
+    if (!all.triples.empty()) all.triples.clear();
+    if (all.interactions.size() > 0)
+    {
+      for (v_string* i = all.interactions.begin; i != all.interactions.end; ++i) i->delete_v();
+      all.interactions.delete_v();
+    }
+  }
+
+  if (vm.count("quadratic"))
+  {
+    const vector<string> vec_arg = vm["quadratic"].as< vector<string> >();
+    if (!all.quiet)
+      cerr << "creating quadratic features for pairs: ";
+
+      for (vector<string>::const_iterator i = vec_arg.begin(); i != vec_arg.end(); ++i)
       {
-          for (v_string* i = all.interactions.begin; i != all.interactions.end; ++i) i->delete_v();
-          all.interactions.delete_v();
-      }
-  }
-
-     if (vm.count("quadratic"))
-     {
-         const vector<string> vec_arg = vm["quadratic"].as< vector<string> >();
-         if (!all.quiet)
-             cerr << "creating quadratic features for pairs: ";
-
-             for (vector<string>::const_iterator i = vec_arg.begin(); i != vec_arg.end(); ++i)
-          {
 	if (!all.quiet)
 	  cerr << *i << " ";
-              *all.file_options << " --quadratic " << *i;
-         }
-
-         expanded_interactions = INTERACTIONS::expand_interactions(vec_arg, 2, "error, quadratic features must involve two sets.");
-
-         if (!all.quiet) cerr << endl;
-     }
-
-     if (vm.count("cubic"))
-     {
-         vector<string> vec_arg = vm["cubic"].as< vector<string> >();
-         if (!all.quiet)
-         {
-             cerr << "creating cubic features for triples: ";
-             for (vector<string>::const_iterator i = vec_arg.begin(); i != vec_arg.end(); ++i)
-          {
-                 if (!all.quiet) cerr << *i << " ";
-              *all.file_options << " --cubic " << *i;
-         }
+        *all.file_options << " --quadratic " << *i;
       }
 
-         v_array<v_string> exp_cubic = INTERACTIONS::expand_interactions(vec_arg, 3, "error, cubic features must involve three sets.");
-         push_many(expanded_interactions, exp_cubic.begin, exp_cubic.size());
-         exp_cubic.delete_v();
-
-         if (!all.quiet) cerr << endl;
-     }
-
-     if (vm.count("interactions"))
-     {
-         vector<string> vec_arg = vm["interactions"].as< vector<string> >();
-         if (!all.quiet)
-         {
-             cerr << "creating features for following interactions: ";
-             for (vector<string>::const_iterator i = vec_arg.begin(); i != vec_arg.end(); ++i)
-          {
-                 if (!all.quiet) cerr << *i << " ";
-              *all.file_options << " --interactions " << *i;
-         }
+    expanded_interactions = INTERACTIONS::expand_interactions(vec_arg, 2, "error, quadratic features must involve two sets.");
+
+    if (!all.quiet) cerr << endl;
+  }
+
+  if (vm.count("cubic"))
+  {
+    vector<string> vec_arg = vm["cubic"].as< vector<string> >();
+    if (!all.quiet)
+    {
+      cerr << "creating cubic features for triples: ";
+      for (vector<string>::const_iterator i = vec_arg.begin(); i != vec_arg.end(); ++i)
+      {
+        if (!all.quiet) cerr << *i << " ";
+        *all.file_options << " --cubic " << *i;
       }
-
-         v_array<v_string> exp_inter = INTERACTIONS::expand_interactions(vec_arg, 0, "");
-         push_many(expanded_interactions, exp_inter.begin, exp_inter.size());
-         exp_inter.delete_v();
-
-         if (!all.quiet) cerr << endl;
-     }
-
-     if (expanded_interactions.size() > 0)
-     {
-
-         size_t removed_cnt;
-         size_t sorted_cnt;
-         INTERACTIONS::sort_and_filter_duplicate_interactions(expanded_interactions, !vm.count("leave_duplicate_interactions"), removed_cnt, sorted_cnt);
-
-         if (removed_cnt > 0)
-             cerr << "WARNING: duplicate namespace interactions were found. Removed: " << removed_cnt << '.' << endl << "You can use --leave_duplicate_interactions to disable this behaviour." << endl;
-         if (sorted_cnt > 0)
-             cerr << "WARNING: some interactions contain duplicate characters and their characters order has been changed. Interactions affected: " << sorted_cnt << '.' << endl;
-
-
-      if (all.interactions.size() > 0)
-      { // should be empty, but just in case...
-          for (v_string* i = all.interactions.begin; i != all.interactions.end; ++i) i->delete_v();
-          all.interactions.delete_v();
+    }
+
+    v_array<v_string> exp_cubic = INTERACTIONS::expand_interactions(vec_arg, 3, "error, cubic features must involve three sets.");
+    push_many(expanded_interactions, exp_cubic.begin, exp_cubic.size());
+    exp_cubic.delete_v();
+
+    if (!all.quiet) cerr << endl;
+  }
+
+  if (vm.count("interactions"))
+  {
+    vector<string> vec_arg = vm["interactions"].as< vector<string> >();
+    if (!all.quiet)
+    {
+      cerr << "creating features for following interactions: ";
+      for (vector<string>::const_iterator i = vec_arg.begin(); i != vec_arg.end(); ++i)
+      {
+        if (!all.quiet) cerr << *i << " ";
+        *all.file_options << " --interactions " << *i;
       }
-
-         all.interactions = expanded_interactions;
-
-         // copy interactions of size 2 and 3 to old vectors for backward compatibility
-         for (v_string* i = expanded_interactions.begin; i != expanded_interactions.end; ++i)
-         {
-             const size_t len = i->size();
-             if (len == 2)
-                 all.pairs.push_back(v_string2string(*i));
-             else if (len == 3)
-                 all.triples.push_back(v_string2string(*i));
-         }
-     }
+    }
+
+    v_array<v_string> exp_inter = INTERACTIONS::expand_interactions(vec_arg, 0, "");
+    push_many(expanded_interactions, exp_inter.begin, exp_inter.size());
+    exp_inter.delete_v();
+
+    if (!all.quiet) cerr << endl;
+  }
+
+  if (expanded_interactions.size() > 0)
+  {
+
+    size_t removed_cnt;
+    size_t sorted_cnt;
+    INTERACTIONS::sort_and_filter_duplicate_interactions(expanded_interactions, !vm.count("leave_duplicate_interactions"), removed_cnt, sorted_cnt);
+
+    if (removed_cnt > 0)
+      cerr << "WARNING: duplicate namespace interactions were found. Removed: " << removed_cnt << '.' << endl << "You can use --leave_duplicate_interactions to disable this behaviour." << endl;
+    if (sorted_cnt > 0)
+      cerr << "WARNING: some interactions contain duplicate characters and their characters order has been changed. Interactions affected: " << sorted_cnt << '.' << endl;
+
+
+    if (all.interactions.size() > 0)
+    { // should be empty, but just in case...
+      for (v_string* i = all.interactions.begin; i != all.interactions.end; ++i) i->delete_v();
+      all.interactions.delete_v();
+    }
+
+    all.interactions = expanded_interactions;
+
+    // copy interactions of size 2 and 3 to old vectors for backward compatibility
+    for (v_string* i = expanded_interactions.begin; i != expanded_interactions.end; ++i)
+    {
+      const size_t len = i->size();
+      if (len == 2)
+        all.pairs.push_back(v_string2string(*i));
+      else if (len == 3)
+        all.triples.push_back(v_string2string(*i));
+    }
+  }
 
 
   for (size_t i = 0; i < 256; i++)
@@ -670,108 +652,108 @@
   all.ignore_some = false;
 
   if (vm.count("ignore"))
-    {
-      all.ignore_some = true;
-
-      vector<unsigned char> ignore = vm["ignore"].as< vector<unsigned char> >();
+  {
+    all.ignore_some = true;
+
+    vector<unsigned char> ignore = vm["ignore"].as< vector<unsigned char> >();
     for (vector<unsigned char>::iterator i = ignore.begin(); i != ignore.end(); i++)
-	{
-	  all.ignore[*i] = true;
-	}
-      if (!all.quiet)
-	{
-	  cerr << "ignoring namespaces beginning with: ";
+    {
+      all.ignore[*i] = true;
+    }
+    if (!all.quiet)
+    {
+      cerr << "ignoring namespaces beginning with: ";
       for (vector<unsigned char>::iterator i = ignore.begin(); i != ignore.end(); i++)
-	    cerr << *i << " ";
-
-	  cerr << endl;
-	}
-    }
+        cerr << *i << " ";
+
+      cerr << endl;
+    }
+  }
 
   if (vm.count("keep"))
-    {
-      for (size_t i = 0; i < 256; i++)
-        all.ignore[i] = true;
-
-      all.ignore_some = true;
-
-      vector<unsigned char> keep = vm["keep"].as< vector<unsigned char> >();
+  {
+    for (size_t i = 0; i < 256; i++)
+      all.ignore[i] = true;
+
+    all.ignore_some = true;
+
+    vector<unsigned char> keep = vm["keep"].as< vector<unsigned char> >();
     for (vector<unsigned char>::iterator i = keep.begin(); i != keep.end(); i++)
-	{
-	  all.ignore[*i] = false;
-	}
-      if (!all.quiet)
-	{
-	  cerr << "using namespaces beginning with: ";
+    {
+      all.ignore[*i] = false;
+    }
+    if (!all.quiet)
+    {
+      cerr << "using namespaces beginning with: ";
       for (vector<unsigned char>::iterator i = keep.begin(); i != keep.end(); i++)
-	    cerr << *i << " ";
-
-	  cerr << endl;
-	}
-    }
+        cerr << *i << " ";
+
+      cerr << endl;
+    }
+  }
 
   // --redefine param code
   all.redefine_some = false; // false by default
 
   if (vm.count("redefine"))
   {
-      // initail values: i-th namespace is redefined to i itself
-      for (size_t i = 0; i < 256; i++)
-          all.redefine[i] = (unsigned char)i;
-
-      // note: --redefine declaration order is matter
-      // so --redefine :=L --redefine ab:=M  --ignore L  will ignore all except a and b under new M namspace
-
-      vector< string > arg_list = vm["redefine"].as< vector< string > >();
-      for (vector<string>::iterator arg_iter = arg_list.begin(); arg_iter != arg_list.end(); arg_iter++)
+    // initail values: i-th namespace is redefined to i itself
+    for (size_t i = 0; i < 256; i++)
+      all.redefine[i] = (unsigned char)i;
+
+    // note: --redefine declaration order is matter
+    // so --redefine :=L --redefine ab:=M  --ignore L  will ignore all except a and b under new M namspace
+
+    vector< string > arg_list = vm["redefine"].as< vector< string > >();
+    for (vector<string>::iterator arg_iter = arg_list.begin(); arg_iter != arg_list.end(); arg_iter++)
+    {
+      string arg = *arg_iter;
+      size_t arg_len = arg.length();
+
+      size_t operator_pos = 0; //keeps operator pos + 1 to stay unsigned type
+      bool operator_found = false;
+      unsigned char new_namespace = ' ';
+
+      // let's find operator ':=' position in N:=S
+      for (size_t i = 0; i < arg_len; i++)
       {
-          string arg = *arg_iter;
-          size_t arg_len = arg.length();
-
-          size_t operator_pos = 0; //keeps operator pos + 1 to stay unsigned type
-          bool operator_found = false;
-          unsigned char new_namespace = ' ';
-
-          // let's find operator ':=' position in N:=S
-          for (size_t i = 0; i < arg_len; i++)
-          {
-              if (operator_found)
-              {
-                  if (i > 2) { new_namespace = arg[0];} //N is not empty
-                  break;
+        if (operator_found)
+        {
+          if (i > 2) { new_namespace = arg[0];} //N is not empty
+          break;
         } else if (arg[i] == ':')
-                      operator_pos = i+1;
+          operator_pos = i+1;
         else if ( (arg[i] == '=') && (operator_pos == i) )
-                          operator_found = true;
+          operator_found = true;
+      }
+
+      if (!operator_found)
+        THROW("argument of --redefine is malformed. Valid format is N:=S, :=S or N:=");
+
+      if (++operator_pos > 3) // seek operator end
+        cerr << "WARNING: multiple namespaces are used in target part of --redefine argument. Only first one ('" << new_namespace << "') will be used as target namespace." << endl;
+
+      all.redefine_some = true;
+
+      // case ':=S' doesn't require any additional code as new_namespace = ' ' by default
+
+      if (operator_pos == arg_len) // S is empty, default namespace shall be used
+        all.redefine[(int) ' '] = new_namespace;
+      else
+        for (size_t i = operator_pos; i < arg_len; i++)
+        { // all namespaces from S are redefined to N
+          unsigned char c = arg[i];
+          if (c != ':')
+            all.redefine[c] = new_namespace;
+          else
+          { // wildcard found: redefine all except default and break
+            for (size_t i = 0; i < 256; i++)
+              all.redefine[i] = new_namespace;
+            break; //break processing S
           }
-
-          if (!operator_found)
-	    THROW("argument of --redefine is malformed. Valid format is N:=S, :=S or N:=");
-
-          if (++operator_pos > 3) // seek operator end
-              cerr << "WARNING: multiple namespaces are used in target part of --redefine argument. Only first one ('" << new_namespace << "') will be used as target namespace." << endl;
-
-          all.redefine_some = true;
-
-          // case ':=S' doesn't require any additional code as new_namespace = ' ' by default
-
-          if (operator_pos == arg_len) // S is empty, default namespace shall be used
-              all.redefine[(int) ' '] = new_namespace;
-          else
-              for (size_t i = operator_pos; i < arg_len; i++)
-              { // all namespaces from S are redefined to N
-                  unsigned char c = arg[i];
-                  if (c != ':')
-                      all.redefine[c] = new_namespace;
-                  else
-                  { // wildcard found: redefine all except default and break
-                      for (size_t i = 0; i < 256; i++)
-                         all.redefine[i] = new_namespace;
-                      break; //break processing S
-                  }
-              }
-
-      }
+        }
+
+    }
   }
 
   if (vm.count("dictionary")) {
@@ -814,41 +796,41 @@
 {
   string named_labels;
   new_options(all, "Example options")
-    ("testonly,t", "Ignore label information and just test")
-    ("holdout_off", "no holdout data in multiple passes")
-    ("holdout_period", po::value<uint32_t>(&(all.holdout_period)), "holdout period for test only, default 10")
-    ("holdout_after", po::value<uint32_t>(&(all.holdout_after)), "holdout after n training examples, default off (disables holdout_period)")
-    ("early_terminate", po::value<size_t>(), "Specify the number of passes tolerated when holdout loss doesn't decrease before early termination, default is 3")
-    ("passes", po::value<size_t>(&(all.numpasses)),"Number of Training Passes")
-    ("initial_pass_length", po::value<size_t>(&(all.pass_length)), "initial number of examples per pass")
-    ("examples", po::value<size_t>(&(all.max_examples)), "number of examples to parse")
-    ("min_prediction", po::value<float>(&(all.sd->min_label)), "Smallest prediction to output")
-    ("max_prediction", po::value<float>(&(all.sd->max_label)), "Largest prediction to output")
-    ("sort_features", "turn this on to disregard order in which features have been defined. This will lead to smaller cache sizes")
-    ("loss_function", po::value<string>()->default_value("squared"), "Specify the loss function to be used, uses squared by default. Currently available ones are squared, classic, hinge, logistic and quantile.")
-    ("quantile_tau", po::value<float>()->default_value(0.5), "Parameter \\tau associated with Quantile loss. Defaults to 0.5")
-    ("l1", po::value<float>(&(all.l1_lambda)), "l_1 lambda")
-    ("l2", po::value<float>(&(all.l2_lambda)), "l_2 lambda")
-    ("named_labels", po::value<string>(&named_labels), "use names for labels (multiclass, etc.) rather than integers, argument specified all possible labels, comma-sep, eg \"--named_labels Noun,Verb,Adj,Punc\"");
+  ("testonly,t", "Ignore label information and just test")
+  ("holdout_off", "no holdout data in multiple passes")
+  ("holdout_period", po::value<uint32_t>(&(all.holdout_period)), "holdout period for test only, default 10")
+  ("holdout_after", po::value<uint32_t>(&(all.holdout_after)), "holdout after n training examples, default off (disables holdout_period)")
+  ("early_terminate", po::value<size_t>(), "Specify the number of passes tolerated when holdout loss doesn't decrease before early termination, default is 3")
+  ("passes", po::value<size_t>(&(all.numpasses)),"Number of Training Passes")
+  ("initial_pass_length", po::value<size_t>(&(all.pass_length)), "initial number of examples per pass")
+  ("examples", po::value<size_t>(&(all.max_examples)), "number of examples to parse")
+  ("min_prediction", po::value<float>(&(all.sd->min_label)), "Smallest prediction to output")
+  ("max_prediction", po::value<float>(&(all.sd->max_label)), "Largest prediction to output")
+  ("sort_features", "turn this on to disregard order in which features have been defined. This will lead to smaller cache sizes")
+  ("loss_function", po::value<string>()->default_value("squared"), "Specify the loss function to be used, uses squared by default. Currently available ones are squared, classic, hinge, logistic and quantile.")
+  ("quantile_tau", po::value<float>()->default_value(0.5), "Parameter \\tau associated with Quantile loss. Defaults to 0.5")
+  ("l1", po::value<float>(&(all.l1_lambda)), "l_1 lambda")
+  ("l2", po::value<float>(&(all.l2_lambda)), "l_2 lambda")
+  ("named_labels", po::value<string>(&named_labels), "use names for labels (multiclass, etc.) rather than integers, argument specified all possible labels, comma-sep, eg \"--named_labels Noun,Verb,Adj,Punc\"");
   add_options(all);
 
   po::variables_map& vm = all.vm;
   if (vm.count("testonly") || all.eta == 0.)
-    {
-      if (!all.quiet)
-	cerr << "only testing" << endl;
-      all.training = false;
-      if (all.lda > 0)
-        all.eta = 0;
-    }
+  {
+    if (!all.quiet)
+      cerr << "only testing" << endl;
+    all.training = false;
+    if (all.lda > 0)
+      all.eta = 0;
+  }
   else
     all.training = true;
 
   if(all.numpasses > 1)
-      all.holdout_set_off = false;
+    all.holdout_set_off = false;
 
   if(vm.count("holdout_off"))
-      all.holdout_set_off = true;
+    all.holdout_set_off = true;
 
   if(vm.count("sort_features"))
     all.p->sort_features = true;
@@ -884,19 +866,19 @@
   all.reg_mode += (all.l1_lambda > 0.) ? 1 : 0;
   all.reg_mode += (all.l2_lambda > 0.) ? 2 : 0;
   if (!all.quiet)
-    {
-      if (all.reg_mode %2 && !vm.count("bfgs"))
-	cerr << "using l1 regularization = " << all.l1_lambda << endl;
-      if (all.reg_mode > 1)
-	cerr << "using l2 regularization = " << all.l2_lambda << endl;
-    }
+  {
+    if (all.reg_mode %2 && !vm.count("bfgs"))
+      cerr << "using l1 regularization = " << all.l1_lambda << endl;
+    if (all.reg_mode > 1)
+      cerr << "using l2 regularization = " << all.l2_lambda << endl;
+  }
 }
 
 void parse_output_preds(vw& all)
 {
   new_options(all, "Output options")
-    ("predictions,p", po::value< string >(), "File to output predictions to")
-    ("raw_predictions,r", po::value< string >(), "File to output unnormalized predictions to");
+  ("predictions,p", po::value< string >(), "File to output predictions to")
+  ("raw_predictions,r", po::value< string >(), "File to output unnormalized predictions to");
   add_options(all);
 
   po::variables_map& vm = all.vm;
@@ -904,22 +886,22 @@
     if (!all.quiet)
       cerr << "predictions = " <<  vm["predictions"].as< string >() << endl;
     if (strcmp(vm["predictions"].as< string >().c_str(), "stdout") == 0)
-      {
-	all.final_prediction_sink.push_back((size_t) 1);//stdout
-      }
+    {
+      all.final_prediction_sink.push_back((size_t) 1);//stdout
+    }
     else
-      {
-	const char* fstr = (vm["predictions"].as< string >().c_str());
-	int f;
+    {
+      const char* fstr = (vm["predictions"].as< string >().c_str());
+      int f;
 #ifdef _WIN32
-	_sopen_s(&f, fstr, _O_CREAT|_O_WRONLY|_O_BINARY|_O_TRUNC, _SH_DENYWR, _S_IREAD|_S_IWRITE);
+      _sopen_s(&f, fstr, _O_CREAT|_O_WRONLY|_O_BINARY|_O_TRUNC, _SH_DENYWR, _S_IREAD|_S_IWRITE);
 #else
-	f = open(fstr, O_CREAT|O_WRONLY|O_LARGEFILE|O_TRUNC,0666);
+      f = open(fstr, O_CREAT|O_WRONLY|O_LARGEFILE|O_TRUNC,0666);
 #endif
-	if (f < 0)
-	  cerr << "Error opening the predictions file: " << fstr << endl;
-	all.final_prediction_sink.push_back((size_t) f);
-      }
+      if (f < 0)
+        cerr << "Error opening the predictions file: " << fstr << endl;
+      all.final_prediction_sink.push_back((size_t) f);
+    }
   }
 
   if (vm.count("raw_predictions")) {
@@ -931,29 +913,29 @@
     if (strcmp(vm["raw_predictions"].as< string >().c_str(), "stdout") == 0)
       all.raw_prediction = 1;//stdout
     else
-	{
-	  const char* t = vm["raw_predictions"].as< string >().c_str();
-	  int f;
+    {
+      const char* t = vm["raw_predictions"].as< string >().c_str();
+      int f;
 #ifdef _WIN32
-	  _sopen_s(&f, t, _O_CREAT|_O_WRONLY|_O_BINARY|_O_TRUNC, _SH_DENYWR, _S_IREAD|_S_IWRITE);
+      _sopen_s(&f, t, _O_CREAT|_O_WRONLY|_O_BINARY|_O_TRUNC, _SH_DENYWR, _S_IREAD|_S_IWRITE);
 #else
-	  f = open(t, O_CREAT|O_WRONLY|O_LARGEFILE|O_TRUNC,0666);
+      f = open(t, O_CREAT|O_WRONLY|O_LARGEFILE|O_TRUNC,0666);
 #endif
-	  all.raw_prediction = f;
-	}
+      all.raw_prediction = f;
+    }
   }
 }
 
 void parse_output_model(vw& all)
 {
   new_options(all, "Output model")
-    ("final_regressor,f", po::value< string >(), "Final regressor")
-    ("readable_model", po::value< string >(), "Output human-readable final regressor with numeric features")
-    ("invert_hash", po::value< string >(), "Output human-readable final regressor with feature names.  Computationally expensive.")
-    ("save_resume", "save extra state so learning can be resumed later with new data")
-    ("save_per_pass", "Save the model after every pass over data")
-    ("output_feature_regularizer_binary", po::value< string >(&(all.per_feature_regularizer_output)), "Per feature regularization output file")
-    ("output_feature_regularizer_text", po::value< string >(&(all.per_feature_regularizer_text)), "Per feature regularization output file, in text");
+  ("final_regressor,f", po::value< string >(), "Final regressor")
+  ("readable_model", po::value< string >(), "Output human-readable final regressor with numeric features")
+  ("invert_hash", po::value< string >(), "Output human-readable final regressor with feature names.  Computationally expensive.")
+  ("save_resume", "save extra state so learning can be resumed later with new data")
+  ("save_per_pass", "Save the model after every pass over data")
+  ("output_feature_regularizer_binary", po::value< string >(&(all.per_feature_regularizer_output)), "Per feature regularization output file")
+  ("output_feature_regularizer_text", po::value< string >(&(all.per_feature_regularizer_text)), "Per feature regularization output file, in text");
   add_options(all);
 
   po::variables_map& vm = all.vm;
@@ -1072,21 +1054,21 @@
   {
     if (skip_next)
     {
-        skip_next = false;
-        continue;
+      skip_next = false;
+      continue;
     }
 
     for (int j = 0; j < excl_param_count; j++)
-        if (std::strcmp(argv[i], excl_params[j]) == 0)
-        {
-            skip_next = true; //skip param arguement
-            break;
-        }
+      if (std::strcmp(argv[i], excl_params[j]) == 0)
+      {
+        skip_next = true; //skip param arguement
+        break;
+      }
 
     if (skip_next) continue;
 
     all.args.push_back(string(argv[i]));
-}
+  }
 }
 
 vw& parse_args(int argc, char *argv[])
@@ -1101,24 +1083,24 @@
   time(&all.init_time);
 
   new_options(all, "VW options")
-    ("random_seed", po::value<size_t>(&(all.random_seed)), "seed random number generator")
-    ("ring_size", po::value<size_t>(&(all.p->ring_size)), "size of example ring");
+  ("random_seed", po::value<size_t>(&(all.random_seed)), "seed random number generator")
+  ("ring_size", po::value<size_t>(&(all.p->ring_size)), "size of example ring");
   add_options(all);
 
   new_options(all, "Update options")
-    ("learning_rate,l", po::value<float>(&(all.eta)), "Set learning rate")
-    ("power_t", po::value<float>(&(all.power_t)), "t power value")
-		("decay_learning_rate", po::value<float>(&(all.eta_decay_rate)),
-     "Set Decay factor for learning_rate between passes")
-    ("initial_t", po::value<double>(&((all.sd->t))), "initial t value")
-    ("feature_mask", po::value< string >(), "Use existing regressor to determine which parameters may be updated.  If no initial_regressor given, also used for initial weights.");
+  ("learning_rate,l", po::value<float>(&(all.eta)), "Set learning rate")
+  ("power_t", po::value<float>(&(all.power_t)), "t power value")
+  ("decay_learning_rate", po::value<float>(&(all.eta_decay_rate)),
+   "Set Decay factor for learning_rate between passes")
+  ("initial_t", po::value<double>(&((all.sd->t))), "initial t value")
+  ("feature_mask", po::value< string >(), "Use existing regressor to determine which parameters may be updated.  If no initial_regressor given, also used for initial weights.");
   add_options(all);
 
   new_options(all, "Weight options")
-    ("initial_regressor,i", po::value< vector<string> >(), "Initial regressor(s)")
-    ("initial_weight", po::value<float>(&(all.initial_weight)), "Set all weights to an initial value of arg.")
-    ("random_weights", po::value<bool>(&(all.random_weights)), "make initial weights random")
-    ("input_feature_regularizer", po::value< string >(&(all.per_feature_regularizer_input)), "Per feature regularization input file");
+  ("initial_regressor,i", po::value< vector<string> >(), "Initial regressor(s)")
+  ("initial_weight", po::value<float>(&(all.initial_weight)), "Set all weights to an initial value of arg.")
+  ("random_weights", po::value<bool>(&(all.random_weights)), "make initial weights random")
+  ("input_feature_regularizer", po::value< string >(&(all.per_feature_regularizer_input)), "Per feature regularization input file");
   add_options(all);
 
   new_options(all, "Parallelization options")
@@ -1145,29 +1127,29 @@
   all.sd->weighted_unlabeled_examples = all.sd->t;
   all.initial_t = (float)all.sd->t;
 
-	return all;
+  return all;
 }
 
 bool check_interaction_settings_collision(vw& all)
 {
-    bool args_has_inter = std::find(all.args.begin(), all.args.end(), std::string("-q")) != all.args.end();
-    args_has_inter = args_has_inter || ( std::find(all.args.begin(), all.args.end(), std::string("--quadratic")) != all.args.end() );
-    args_has_inter = args_has_inter || ( std::find(all.args.begin(), all.args.end(), std::string("--cubic")) != all.args.end() );
-    args_has_inter = args_has_inter || ( std::find(all.args.begin(), all.args.end(), std::string("--interactions")) != all.args.end() );
-
-    if (!args_has_inter) return false;
-
-    // we don't use -q to save pairs in all.file_options, so only 3 options checked
-    bool opts_has_inter = all.file_options->str().find("--quadratic") != std::string::npos;
-    opts_has_inter = opts_has_inter || (all.file_options->str().find("--cubic") != std::string::npos);
-    opts_has_inter = opts_has_inter || (all.file_options->str().find("--interactions") != std::string::npos);
-
-    return opts_has_inter;
+  bool args_has_inter = std::find(all.args.begin(), all.args.end(), std::string("-q")) != all.args.end();
+  args_has_inter = args_has_inter || ( std::find(all.args.begin(), all.args.end(), std::string("--quadratic")) != all.args.end() );
+  args_has_inter = args_has_inter || ( std::find(all.args.begin(), all.args.end(), std::string("--cubic")) != all.args.end() );
+  args_has_inter = args_has_inter || ( std::find(all.args.begin(), all.args.end(), std::string("--interactions")) != all.args.end() );
+
+  if (!args_has_inter) return false;
+
+  // we don't use -q to save pairs in all.file_options, so only 3 options checked
+  bool opts_has_inter = all.file_options->str().find("--quadratic") != std::string::npos;
+  opts_has_inter = opts_has_inter || (all.file_options->str().find("--cubic") != std::string::npos);
+  opts_has_inter = opts_has_inter || (all.file_options->str().find("--interactions") != std::string::npos);
+
+  return opts_has_inter;
 }
 
 void parse_modules(vw& all, io_buf& model)
 {
-	save_load_header(all, model, true, false);
+  save_load_header(all, model, true, false);
 
   interactions_settings_doubled = check_interaction_settings_collision(all);
 
@@ -1176,19 +1158,19 @@
 
   if (interactions_settings_doubled)
   { //remove
-      const char* interaction_params[] = {"--quadratic", "--cubic", "--interactions"};
-      add_to_args(all, temp_argc, temp_argv, 3, interaction_params);
+    const char* interaction_params[] = {"--quadratic", "--cubic", "--interactions"};
+    add_to_args(all, temp_argc, temp_argv, 3, interaction_params);
   } else
-  add_to_args(all, temp_argc, temp_argv);
+    add_to_args(all, temp_argc, temp_argv);
   for (int i = 0; i < temp_argc; i++)
     free(temp_argv[i]);
   free(temp_argv);
 
   po::parsed_options pos = po::command_line_parser(all.args).
-    style(po::command_line_style::default_style ^ po::command_line_style::allow_guessing).
-    options(all.opts).allow_unregistered().run();
-
-	po::variables_map& vm = all.vm;
+                           style(po::command_line_style::default_style ^ po::command_line_style::allow_guessing).
+                           options(all.opts).allow_unregistered().run();
+
+  po::variables_map& vm = all.vm;
   vm = po::variables_map();
 
   po::store(pos, vm);
@@ -1206,14 +1188,14 @@
   parse_reductions(all);
 
   if (!all.quiet)
-    {
-      cerr << "Num weight bits = " << all.num_bits << endl;
-      cerr << "learning rate = " << all.eta << endl;
-      cerr << "initial_t = " << all.sd->t << endl;
-      cerr << "power_t = " << all.power_t << endl;
-      if (all.numpasses > 1)
-	cerr << "decay_learning_rate = " << all.eta_decay_rate << endl;
-    }
+  {
+    cerr << "Num weight bits = " << all.num_bits << endl;
+    cerr << "learning rate = " << all.eta << endl;
+    cerr << "initial_t = " << all.sd->t << endl;
+    cerr << "power_t = " << all.power_t << endl;
+    if (all.numpasses > 1)
+      cerr << "decay_learning_rate = " << all.eta_decay_rate << endl;
+  }
 }
 
 void parse_sources(vw& all, io_buf& model)
@@ -1240,113 +1222,113 @@
 
 
 namespace VW {
-  void cmd_string_replace_value( std::stringstream*& ss, string flag_to_replace, string new_value )
-  {
-    flag_to_replace.append(" "); //add a space to make sure we obtain the right flag in case 2 flags start with the same set of characters
-    string cmd = ss->str();
-    size_t pos = cmd.find(flag_to_replace);
-    if( pos == string::npos )
-      //flag currently not present in command string, so just append it to command string
-      *ss << " " << flag_to_replace << new_value;
-    else {
-      //flag is present, need to replace old value with new value
-
-      //compute position after flag_to_replace
-      pos += flag_to_replace.size();
-
-      //now pos is position where value starts
-      //find position of next space
-      size_t pos_after_value = cmd.find(" ",pos);
-      if(pos_after_value == string::npos)
-        //we reach the end of the string, so replace the all characters after pos by new_value
-        cmd.replace(pos,cmd.size()-pos,new_value);
-      else
-        //replace characters between pos and pos_after_value by new_value
-        cmd.replace(pos,pos_after_value-pos,new_value);
-      ss->str(cmd);
-    }
-  }
-
-  char** get_argv_from_string(string s, int& argc)
-  {
-    char* c = calloc_or_die<char>(s.length()+3);
-    c[0] = 'b';
-    c[1] = ' ';
-    strcpy(c+2, s.c_str());
-    substring ss = {c, c+s.length()+2};
-    v_array<substring> foo = v_init<substring>();
-    tokenize(' ', ss, foo);
-
-    char** argv = calloc_or_die<char*>(foo.size());
-    for (size_t i = 0; i < foo.size(); i++)
-      {
-	*(foo[i].end) = '\0';
-	argv[i] = calloc_or_die<char>(foo[i].end-foo[i].begin+1);
-        sprintf(argv[i],"%s",foo[i].begin);
-      }
-
-    argc = (int)foo.size();
-    free(c);
-    foo.delete_v();
-    return argv;
-  }
-
-  vw* initialize(string s)
-  {
-    int argc = 0;
-    s += " --no_stdin";
-    char** argv = get_argv_from_string(s,argc);
-
-    vw& all = parse_args(argc, argv);
-	io_buf model;
-	parse_regressor_args(all, model);
-	parse_modules(all, model);
-	parse_sources(all, model);
-
-    initialize_parser_datastructures(all);
-
-    for(int i = 0; i < argc; i++)
-      free(argv[i]);
-    free(argv);
-
-    return &all;
-  }
-
-  // Create a new VW instance while sharing the model with another instance
-  // The extra arguments will be appended to those of the other VW instance
-  vw* seed_vw_model(vw* vw_model, const string extra_args)
-  {
-    vector<string> model_args = vw_model->args;
-    model_args.push_back(extra_args);
-
-    std::ostringstream init_args;
-    for (size_t i = 0; i < model_args.size(); i++)
-    {
-      if (model_args[i] == "--no_stdin" || // ignore this since it will be added by vw::initialize
-          model_args[i] == "-i" || // ignore -i since we don't want to reload the model
-          (i > 0 && model_args[i - 1] == "-i"))
-      {
-        continue;
-      }
-      init_args << model_args[i] << " ";
-    }
-
-    vw* new_model = VW::initialize(init_args.str().c_str());
-
-    // reference model states stored in the specified VW instance
-    new_model->reg = vw_model->reg; // regressor
-    new_model->sd = vw_model->sd; // shared data
-
-    new_model->seeded = true;
-
-    return new_model;
-  }
-
-  void delete_dictionary_entry(substring ss, v_array<feature>*A) {
-    free(ss.begin);
-    A->delete_v();
-    delete A;
-  }
+void cmd_string_replace_value( std::stringstream*& ss, string flag_to_replace, string new_value )
+{
+  flag_to_replace.append(" "); //add a space to make sure we obtain the right flag in case 2 flags start with the same set of characters
+  string cmd = ss->str();
+  size_t pos = cmd.find(flag_to_replace);
+  if( pos == string::npos )
+    //flag currently not present in command string, so just append it to command string
+    *ss << " " << flag_to_replace << new_value;
+  else {
+    //flag is present, need to replace old value with new value
+
+    //compute position after flag_to_replace
+    pos += flag_to_replace.size();
+
+    //now pos is position where value starts
+    //find position of next space
+    size_t pos_after_value = cmd.find(" ",pos);
+    if(pos_after_value == string::npos)
+      //we reach the end of the string, so replace the all characters after pos by new_value
+      cmd.replace(pos,cmd.size()-pos,new_value);
+    else
+      //replace characters between pos and pos_after_value by new_value
+      cmd.replace(pos,pos_after_value-pos,new_value);
+    ss->str(cmd);
+  }
+}
+
+char** get_argv_from_string(string s, int& argc)
+{
+  char* c = calloc_or_die<char>(s.length()+3);
+  c[0] = 'b';
+  c[1] = ' ';
+  strcpy(c+2, s.c_str());
+  substring ss = {c, c+s.length()+2};
+  v_array<substring> foo = v_init<substring>();
+  tokenize(' ', ss, foo);
+
+  char** argv = calloc_or_die<char*>(foo.size());
+  for (size_t i = 0; i < foo.size(); i++)
+  {
+    *(foo[i].end) = '\0';
+    argv[i] = calloc_or_die<char>(foo[i].end-foo[i].begin+1);
+    sprintf(argv[i],"%s",foo[i].begin);
+  }
+
+  argc = (int)foo.size();
+  free(c);
+  foo.delete_v();
+  return argv;
+}
+
+vw* initialize(string s)
+{
+  int argc = 0;
+  s += " --no_stdin";
+  char** argv = get_argv_from_string(s,argc);
+
+  vw& all = parse_args(argc, argv);
+  io_buf model;
+  parse_regressor_args(all, model);
+  parse_modules(all, model);
+  parse_sources(all, model);
+
+  initialize_parser_datastructures(all);
+
+  for(int i = 0; i < argc; i++)
+    free(argv[i]);
+  free(argv);
+
+  return &all;
+}
+
+// Create a new VW instance while sharing the model with another instance
+// The extra arguments will be appended to those of the other VW instance
+vw* seed_vw_model(vw* vw_model, const string extra_args)
+{
+  vector<string> model_args = vw_model->args;
+  model_args.push_back(extra_args);
+
+  std::ostringstream init_args;
+  for (size_t i = 0; i < model_args.size(); i++)
+  {
+    if (model_args[i] == "--no_stdin" || // ignore this since it will be added by vw::initialize
+        model_args[i] == "-i" || // ignore -i since we don't want to reload the model
+        (i > 0 && model_args[i - 1] == "-i"))
+    {
+      continue;
+    }
+    init_args << model_args[i] << " ";
+  }
+
+  vw* new_model = VW::initialize(init_args.str().c_str());
+
+  // reference model states stored in the specified VW instance
+  new_model->reg = vw_model->reg; // regressor
+  new_model->sd = vw_model->sd; // shared data
+
+  new_model->seeded = true;
+
+  return new_model;
+}
+
+void delete_dictionary_entry(substring ss, v_array<feature>*A) {
+  free(ss.begin);
+  A->delete_v();
+  delete A;
+}
 
   void sync_stats(vw& all)
   {
@@ -1366,10 +1348,10 @@
 	  }
   }
 
-  void finish(vw& all, bool delete_all)
-  {
-    if (!all.quiet)
-        {
+void finish(vw& all, bool delete_all)
+{
+  if (!all.quiet)
+  {
         cerr.precision(6);
         cerr << endl << "finished run";
         if(all.current_pass == 0)
@@ -1392,13 +1374,13 @@
             if (best_constant_loss != FLT_MIN)
 	      cerr << endl << "best constant's loss = " << best_constant_loss;
 	  }
-
+	
         cerr << endl << "total feature number = " << all.sd->total_features;
         if (all.sd->queries > 0)
 	  cerr << endl << "total queries = " << all.sd->queries << endl;
         cerr << endl;
         }
-
+    
 	// implement finally.
 	// finalize_regressor can throw if it can't write the file.
 	// we still want to free up all the memory.
@@ -1407,7 +1389,6 @@
 	try
 	{
     finalize_regressor(all, all.final_regressor_name);
-<<<<<<< HEAD
 	}
 	catch (vw_exception& e)
 	{
@@ -1417,8 +1398,8 @@
 
     if (all.l != nullptr)
     {
-    all.l->finish();
-    free_it(all.l);
+        all.l->finish();
+        free_it(all.l);
     }
     if (all.reg.weight_vector != nullptr && !all.seeded) // don't free weight vector if it is shared with another instance
       free(all.reg.weight_vector);
@@ -1430,36 +1411,6 @@
     if (!all.seeded)
     {
       free(all.sd);
-    }
-    all.reduction_stack.delete_v();
-    delete all.file_options;
-    for (size_t i = 0; i < all.final_prediction_sink.size(); i++)
-      if (all.final_prediction_sink[i] != 1)
-	io_buf::close_file_or_socket(all.final_prediction_sink[i]);
-    all.final_prediction_sink.delete_v();
-=======
-  }
-  catch (vw_exception& e)
-  {
-    finalize_regressor_exception = e;
-    finalize_regressor_exception_thrown = true;
-  }
-  
-  if (all.l != nullptr)
-  {
-    all.l->finish();
-    free_it(all.l);
-  }
-  if (all.reg.weight_vector != nullptr && !all.seeded) // don't free weight vector if it is shared with another instance
-    free(all.reg.weight_vector);
-  free_parser(all);
-  finalize_source(all.p);
-  all.p->parse_name.erase();
-  all.p->parse_name.delete_v();
-  free(all.p);
-  if (!all.seeded)
-  {
-    free(all.sd);
   }
   all.reduction_stack.delete_v();
   delete all.file_options;
@@ -1467,24 +1418,23 @@
     if (all.final_prediction_sink[i] != 1)
       io_buf::close_file_or_socket(all.final_prediction_sink[i]);
   all.final_prediction_sink.delete_v();
->>>>>>> e8d1ae5a
   for (size_t i=0; i<all.loaded_dictionaries.size(); i++) {
     free(all.loaded_dictionaries[i].name);
     all.loaded_dictionaries[i].dict->iter(delete_dictionary_entry);
     all.loaded_dictionaries[i].dict->delete_v();
     delete all.loaded_dictionaries[i].dict;
-    }
-    delete all.loss;
+  }
+  delete all.loss;
 
 	delete all.all_reduce;
 
-    // destroy all interactions and array of them
-    for (v_string* i = all.interactions.begin; i != all.interactions.end; ++i) i->delete_v();
-    all.interactions.delete_v();
-
-    if (delete_all) delete &all;
-
-	if (finalize_regressor_exception_thrown)
-		throw finalize_regressor_exception;
-  }
+  // destroy all interactions and array of them
+  for (v_string* i = all.interactions.begin; i != all.interactions.end; ++i) i->delete_v();
+  all.interactions.delete_v();
+
+  if (delete_all) delete &all;
+
+  if (finalize_regressor_exception_thrown)
+    throw finalize_regressor_exception;
+}
 }
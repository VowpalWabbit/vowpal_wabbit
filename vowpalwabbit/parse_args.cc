--- conflicted
+++ resolved
@@ -884,14 +884,8 @@
 
     for (auto & i : keeps)
     {
-<<<<<<< HEAD
       i = spoof_hex_encoded_namespaces(i);
-      for (auto j : i) all.ignore[(size_t)(unsigned char)j] = false;
-=======
-      *i = spoof_hex_encoded_namespaces(*i);
-      for (std::string::const_iterator j = i->begin(); j != i->end(); j++)
-        all.ignore[(size_t)(unsigned char)*j] = false;
->>>>>>> cb914a03
+      for (auto& j : i) all.ignore[(size_t)(unsigned char)j] = false;
     }
 
     if (!all.quiet)

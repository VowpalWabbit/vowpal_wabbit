// Copyright (c) by respective owners including Yahoo!, Microsoft, and
// individual contributors. All rights reserved. Released under a BSD (revised)
// license as described in the file LICENSE.

#include <cstdio>
#include <cfloat>
#include <sstream>
#include <fstream>
#include <sys/types.h>
#include <sys/stat.h>
#include <algorithm>

#include "parse_regressor.h"
#include "parser.h"
#include "parse_primitives.h"
#include "vw.h"
#include "interactions.h"

#include "parse_args.h"
#include "reduction_stack.h"

#include "rand48.h"
#include "learner.h"
#include "parse_example.h"
#include "best_constant.h"
#include "vw_exception.h"
#include "accumulate.h"
#include "vw_validate.h"
#include "vw_allreduce.h"
#include "metrics.h"

#include "options.h"
#include "options_boost_po.h"
#include "options_serializer_boost_po.h"
#include "named_labels.h"

#include "io/io_adapter.h"
#include "io/custom_streambuf.h"
#include "io/owning_stream.h"
#include "io/logger.h"

#ifdef BUILD_EXTERNAL_PARSER
#  include "parse_example_binary.h"
#endif

using std::cout;
using std::endl;
using namespace VW::config;

namespace logger = VW::io::logger;

//
// Does std::string end with a certain substring?
//
bool ends_with(std::string const& full_string, std::string const& ending)
{
  if (full_string.length() > ending.length())
  { return (full_string.compare(full_string.length() - ending.length(), ending.length(), ending) == 0); }
  else
  {
    return false;
  }
}

uint64_t hash_file_contents(VW::io::reader* f)
{
  uint64_t v = 5289374183516789128;
  char buf[1024];
  while (true)
  {
    ssize_t n = f->read(buf, 1024);
    if (n <= 0) break;
    for (ssize_t i = 0; i < n; i++)
    {
      v *= 341789041;
      v += static_cast<uint64_t>(buf[i]);
    }
  }
  return v;
}

bool directory_exists(const std::string& path)
{
  struct stat info;
  if (stat(path.c_str(), &info) != 0)
    return false;
  else
    return (info.st_mode & S_IFDIR) > 0;
  //  boost::filesystem::path p(path);
  //  return boost::filesystem::exists(p) && boost::filesystem::is_directory(p);
}

std::string find_in_path(const std::vector<std::string>& paths, const std::string& fname)
{
#ifdef _WIN32
  const std::string delimiter = "\\";
#else
  const std::string delimiter = "/";
#endif
  for (const auto& path : paths)
  {
    std::string full = ends_with(path, delimiter) ? (path + fname) : (path + delimiter + fname);
    std::ifstream f(full.c_str());
    if (f.good()) return full;
  }
  return "";
}

void parse_dictionary_argument(vw& all, const std::string& str)
{
  if (str.length() == 0) return;
  // expecting 'namespace:file', for instance 'w:foo.txt'
  // in the case of just 'foo.txt' it's applied to the default namespace

  char ns = ' ';
  VW::string_view s(str);
  if ((str.length() > 2) && (str[1] == ':'))
  {
    ns = str[0];
    s.remove_prefix(2);
  }

  std::string file_name = find_in_path(all.dictionary_path, std::string(s));
  if (file_name.empty()) THROW("error: cannot find dictionary '" << s << "' in path; try adding --dictionary_path")

  bool is_gzip = ends_with(file_name, ".gz");
  std::unique_ptr<VW::io::reader> file_adapter;
  try
  {
    file_adapter = is_gzip ? VW::io::open_compressed_file_reader(file_name) : VW::io::open_file_reader(file_name);
  }
  catch (...)
  {
    THROW("error: cannot read dictionary from file '" << file_name << "'"
                                                      << ", opening failed")
  }

  uint64_t fd_hash = hash_file_contents(file_adapter.get());

  if (!all.logger.quiet)
    *(all.trace_message) << "scanned dictionary '" << s << "' from '" << file_name << "', hash=" << std::hex << fd_hash
                         << std::dec << endl;

  // see if we've already read this dictionary
  for (size_t id = 0; id < all.loaded_dictionaries.size(); id++)
  {
    if (all.loaded_dictionaries[id].file_hash == fd_hash)
    {
      all.namespace_dictionaries[static_cast<size_t>(ns)].push_back(all.loaded_dictionaries[id].dict);
      return;
    }
  }

  std::unique_ptr<VW::io::reader> fd;
  try
  {
    fd = VW::io::open_file_reader(file_name);
  }
  catch (...)
  {
    THROW("error: cannot re-read dictionary from file '" << file_name << "', opening failed")
  }
  auto map = std::make_shared<feature_dict>();
  // mimicking old v_hashmap behavior for load factor.
  // A smaller factor will generally use more memory but have faster access
  map->max_load_factor(0.25);
  example* ec = VW::alloc_examples(1);

  auto def = static_cast<size_t>(' ');

  ssize_t size = 2048, pos, num_read;
  char rc;
  char* buffer = calloc_or_throw<char>(size);
  do
  {
    pos = 0;
    do
    {
      num_read = fd->read(&rc, 1);
      if ((rc != EOF) && (num_read > 0)) buffer[pos++] = rc;
      if (pos >= size - 1)
      {
        size *= 2;
        const auto new_buffer = static_cast<char*>(realloc(buffer, size));
        if (new_buffer == nullptr)
        {
          free(buffer);
          VW::dealloc_examples(ec, 1);
          THROW("error: memory allocation failed in reading dictionary")
        }
        else
          buffer = new_buffer;
      }
    } while ((rc != EOF) && (rc != '\n') && (num_read > 0));
    buffer[pos] = 0;

    // we now have a line in buffer
    char* c = buffer;
    while (*c == ' ' || *c == '\t') ++c;  // skip initial whitespace
    char* d = c;
    while (*d != ' ' && *d != '\t' && *d != '\n' && *d != '\0') ++d;  // gobble up initial word
    if (d == c) continue;                                             // no word
    if (*d != ' ' && *d != '\t') continue;                            // reached end of line
    std::string word(c, d - c);
    if (map->find(word) != map->end())  // don't overwrite old values!
    { continue; }
    d--;
    *d = '|';  // set up for parser::read_line
    VW::read_line(all, ec, d);
    // now we just need to grab stuff from the default namespace of ec!
    if (ec->feature_space[def].empty()) { continue; }
    map->emplace(word, VW::make_unique<features>(ec->feature_space[def]));

    // clear up ec
    ec->tag.clear();
    ec->indices.clear();
    for (size_t i = 0; i < 256; i++) { ec->feature_space[i].clear(); }
  } while ((rc != EOF) && (num_read > 0));
  free(buffer);
  VW::dealloc_examples(ec, 1);

  if (!all.logger.quiet)
    *(all.trace_message) << "dictionary " << s << " contains " << map->size() << " item"
                         << (map->size() == 1 ? "" : "s") << endl;

  all.namespace_dictionaries[static_cast<size_t>(ns)].push_back(map);
  dictionary_info info = {s.to_string(), fd_hash, map};
  all.loaded_dictionaries.push_back(info);
}

void parse_affix_argument(vw& all, const std::string& str)
{
  if (str.length() == 0) return;
  char* cstr = calloc_or_throw<char>(str.length() + 1);
  VW::string_cpy(cstr, (str.length() + 1), str.c_str());

  char* next_token;
  char* p = strtok_s(cstr, ",", &next_token);

  try
  {
    while (p)
    {
      char* q = p;
      uint16_t prefix = 1;
      if (q[0] == '+') { q++; }
      else if (q[0] == '-')
      {
        prefix = 0;
        q++;
      }
      if ((q[0] < '1') || (q[0] > '7')) THROW("malformed affix argument (length must be 1..7): " << p)

      auto len = static_cast<uint16_t>(q[0] - '0');
      auto ns = static_cast<uint16_t>(' ');  // default namespace
      if (q[1] != 0)
      {
        if (valid_ns(q[1]))
          ns = static_cast<uint16_t>(q[1]);
        else
          THROW("malformed affix argument (invalid namespace): " << p)

        if (q[2] != 0) THROW("malformed affix argument (too long): " << p)
      }

      uint16_t afx = (len << 1) | (prefix & 0x1);
      all.affix_features[ns] <<= 4;
      all.affix_features[ns] |= afx;

      p = strtok_s(nullptr, ",", &next_token);
    }
  }
  catch (...)
  {
    free(cstr);
    throw;
  }

  free(cstr);
}

void parse_diagnostics(options_i& options, vw& all)
{
  bool version_arg = false;
  bool help = false;
  bool skip_driver = false;
  std::string progress_arg;
  option_group_definition diagnostic_group("Diagnostic options");
  diagnostic_group.add(make_option("version", version_arg).help("Version information"))
      .add(make_option("audit", all.audit).short_name("a").help("print weights of features"))
      .add(make_option("progress", progress_arg)
               .short_name("P")
               .help("Progress update frequency. int: additive, float: multiplicative"))
      .add(make_option("quiet", all.logger.quiet).help("Don't output diagnostics and progress updates"))
      .add(make_option("limit_output", all.logger.upper_limit).help("Avoid chatty output. Limit total printed lines."))
      .add(make_option("dry_run", skip_driver)
               .help("Parse arguments and print corresponding metadata. Will not execute driver."))
      .add(make_option("help", help)
               .short_name("h")
               .help("More information on vowpal wabbit can be found here https://vowpalwabbit.org."));

  options.add_and_parse(diagnostic_group);

  if (help) { all.logger.quiet = true; }

  if (all.logger.quiet)
  {
    logger::log_set_level(logger::log_level::off);
    // This is valid:
    // https://stackoverflow.com/questions/25690636/is-it-valid-to-construct-an-stdostream-from-a-null-buffer This
    // results in the ostream not outputting anything.
    all.trace_message = VW::make_unique<std::ostream>(nullptr);
  }

  if (options.was_supplied("limit_output")) logger::set_max_output(all.logger.upper_limit);

  // pass all.logger.quiet around
  if (all.all_reduce) all.all_reduce->quiet = all.logger.quiet;

  // Upon direct query for version -- spit it out directly to stdout
  if (version_arg)
  {
    std::cout << VW::version.to_string() << " (git commit: " << VW::git_commit << ")\n";
    exit(0);
  }

  if (options.was_supplied("progress") && !all.logger.quiet)
  {
    all.progress_arg = static_cast<float>(::atof(progress_arg.c_str()));
    // --progress interval is dual: either integer or floating-point
    if (progress_arg.find_first_of('.') == std::string::npos)
    {
      // No "." in arg: assume integer -> additive
      all.progress_add = true;
      if (all.progress_arg < 1)
      {
        *(all.trace_message) << "warning: additive --progress <int>"
                             << " can't be < 1: forcing to 1" << endl;
        all.progress_arg = 1;
      }
      all.sd->dump_interval = all.progress_arg;
    }
    else
    {
      // A "." in arg: assume floating-point -> multiplicative
      all.progress_add = false;

      if (all.progress_arg <= 1.f)
      {
        *(all.trace_message) << "warning: multiplicative --progress <float>: " << progress_arg
                             << " is <= 1.0: adding 1.0" << endl;
        all.progress_arg += 1.f;
      }
      else if (all.progress_arg > 9.f)
      {
        *(all.trace_message) << "warning: multiplicative --progress <float>"
                             << " is > 9.0: you probably meant to use an integer" << endl;
      }
      all.sd->dump_interval = 1.f;
    }
  }
}

input_options parse_source(vw& all, options_i& options)
{
  input_options parsed_options;

  option_group_definition input_options("Input options");
  input_options.add(make_option("data", all.data_filename).short_name("d").help("Example set"))
      .add(make_option("daemon", parsed_options.daemon).help("persistent daemon mode on port 26542"))
      .add(make_option("foreground", parsed_options.foreground)
               .help("in persistent daemon mode, do not run in the background"))
      .add(make_option("port", parsed_options.port).help("port to listen on; use 0 to pick unused port"))
      .add(make_option("num_children", all.num_children).help("number of children for persistent daemon mode"))
      .add(make_option("pid_file", parsed_options.pid_file).help("Write pid file in persistent daemon mode"))
      .add(make_option("port_file", parsed_options.port_file).help("Write port used in persistent daemon mode"))
      .add(make_option("cache", parsed_options.cache).short_name("c").help("Use a cache.  The default is <data>.cache"))
      .add(make_option("cache_file", parsed_options.cache_files).help("The location(s) of cache_file."))
      .add(make_option("json", parsed_options.json).help("Enable JSON parsing."))
      .add(make_option("dsjson", parsed_options.dsjson).help("Enable Decision Service JSON parsing."))
      .add(make_option("kill_cache", parsed_options.kill_cache)
               .short_name("k")
               .help("do not reuse existing cache: create a new one always"))
      .add(
          make_option("compressed", parsed_options.compressed)
              .help(
                  "use gzip format whenever possible. If a cache file is being created, this option creates a "
                  "compressed cache file. A mixture of raw-text & compressed inputs are supported with autodetection."))
      .add(make_option("no_stdin", all.stdin_off).help("do not default to reading from stdin"))
      .add(make_option("no_daemon", all.no_daemon)
               .help("Force a loaded daemon or active learning model to accept local input instead of starting in "
                     "daemon mode"))
      .add(make_option("chain_hash", parsed_options.chain_hash_json)
               .help("Enable chain hash in JSON for feature name and string feature value. e.g. {'A': {'B': 'C'}} is "
                     "hashed as "
                     "A^B^C. Note: this will become the default in a future version, so enabling this option will "
                     "migrate you to the new behavior and silence the warning."))
      .add(make_option("flatbuffer", parsed_options.flatbuffer)
               .help("data file will be interpreted as a flatbuffer file"));
#ifdef BUILD_EXTERNAL_PARSER
  VW::external::parser::set_parse_args(input_options, parsed_options);
#endif

  options.add_and_parse(input_options);

  // Check if the options provider has any positional args. Only really makes sense for command line, others just return
  // an empty list.
  const auto positional_tokens = options.get_positional_tokens();
  if (positional_tokens.size() == 1) { all.data_filename = positional_tokens[0]; }
  else if (positional_tokens.size() > 1)
  {
    *(all.trace_message) << "Warning: Multiple data files passed as positional parameters, only the first one will be "
                            "read and the rest will be ignored."
                         << endl;
  }

  if (parsed_options.daemon || options.was_supplied("pid_file") || (options.was_supplied("port") && !all.active))
  {
    all.daemon = true;
    // allow each child to process up to 1e5 connections
    all.numpasses = static_cast<size_t>(1e5);
  }

  // Add an implicit cache file based on the data filename.
  if (parsed_options.cache) { parsed_options.cache_files.push_back(all.data_filename + ".cache"); }

  if ((parsed_options.cache || options.was_supplied("cache_file")) && options.was_supplied("invert_hash"))
    THROW("invert_hash is incompatible with a cache file.  Use it in single pass mode only.")

  if (!all.holdout_set_off &&
      (options.was_supplied("output_feature_regularizer_binary") ||
          options.was_supplied("output_feature_regularizer_text")))
  {
    all.holdout_set_off = true;
    *(all.trace_message) << "Making holdout_set_off=true since output regularizer specified" << endl;
  }

  return parsed_options;
}

namespace VW
{
const char* are_features_compatible(vw& vw1, vw& vw2)
{
  if (vw1.example_parser->hasher != vw2.example_parser->hasher) return "hasher";

  if (!std::equal(vw1.spelling_features.begin(), vw1.spelling_features.end(), vw2.spelling_features.begin()))
    return "spelling_features";

  if (!std::equal(vw1.affix_features.begin(), vw1.affix_features.end(), vw2.affix_features.begin()))
    return "affix_features";

  if (vw1.skip_gram_transformer != nullptr && vw2.skip_gram_transformer != nullptr)
  {
    const auto& vw1_ngram_strings = vw1.skip_gram_transformer->get_initial_ngram_definitions();
    const auto& vw2_ngram_strings = vw2.skip_gram_transformer->get_initial_ngram_definitions();
    const auto& vw1_skips_strings = vw1.skip_gram_transformer->get_initial_skip_definitions();
    const auto& vw2_skips_strings = vw2.skip_gram_transformer->get_initial_skip_definitions();

    if (!std::equal(vw1_ngram_strings.begin(), vw1_ngram_strings.end(), vw2_ngram_strings.begin())) return "ngram";

    if (!std::equal(vw1_skips_strings.begin(), vw1_skips_strings.end(), vw2_skips_strings.begin())) return "skips";
  }
  else if (vw1.skip_gram_transformer != nullptr || vw2.skip_gram_transformer != nullptr)
  {
    // If one of them didn't define the ngram transformer then they differ by ngram (skips depends on ngram)
    return "ngram";
  }

  if (!std::equal(vw1.limit.begin(), vw1.limit.end(), vw2.limit.begin())) return "limit";

  if (vw1.num_bits != vw2.num_bits) return "num_bits";

  if (vw1.permutations != vw2.permutations) return "permutations";

  if (vw1.interactions.size() != vw2.interactions.size()) return "interactions size";

  if (vw1.ignore_some != vw2.ignore_some) return "ignore_some";

  if (vw1.ignore_some && !std::equal(vw1.ignore.begin(), vw1.ignore.end(), vw2.ignore.begin())) return "ignore";

  if (vw1.ignore_some_linear != vw2.ignore_some_linear) return "ignore_some_linear";

  if (vw1.ignore_some_linear &&
      !std::equal(vw1.ignore_linear.begin(), vw1.ignore_linear.end(), vw2.ignore_linear.begin()))
    return "ignore_linear";

  if (vw1.redefine_some != vw2.redefine_some) return "redefine_some";

  if (vw1.redefine_some && !std::equal(vw1.redefine.begin(), vw1.redefine.end(), vw2.redefine.begin()))
    return "redefine";

  if (vw1.add_constant != vw2.add_constant) return "add_constant";

  if (vw1.dictionary_path.size() != vw2.dictionary_path.size()) return "dictionary_path size";

  if (!std::equal(vw1.dictionary_path.begin(), vw1.dictionary_path.end(), vw2.dictionary_path.begin()))
    return "dictionary_path";

  for (auto i = std::begin(vw1.interactions), j = std::begin(vw2.interactions); i != std::end(vw1.interactions);
       ++i, ++j)
    if (*i != *j) return "interaction mismatch";

  return nullptr;
}

}  // namespace VW

// Return a copy of std::string replacing \x00 sequences in it
std::string spoof_hex_encoded_namespaces(const std::string& arg)
{
  constexpr size_t NUMBER_OF_HEX_CHARS = 2;
  // "\x" + hex chars
  constexpr size_t LENGTH_OF_HEX_TOKEN = 2 + NUMBER_OF_HEX_CHARS;
  constexpr size_t HEX_BASE = 16;

  // Too short to be hex encoded.
  if (arg.size() < LENGTH_OF_HEX_TOKEN) { return arg; }

  std::string res;
  size_t pos = 0;
  while (pos < arg.size() - (LENGTH_OF_HEX_TOKEN - 1))
  {
    if (arg[pos] == '\\' && arg[pos + 1] == 'x')
    {
      std::string substr = arg.substr(pos + NUMBER_OF_HEX_CHARS, NUMBER_OF_HEX_CHARS);
      char* p;
      const auto c = static_cast<namespace_index>(std::strtoul(substr.c_str(), &p, HEX_BASE));
      if (*p == '\0')
      {
        res.push_back(c);
        pos += LENGTH_OF_HEX_TOKEN;
      }
      else
      {
        logger::errlog_warn("Possibly malformed hex representation of a namespace: '\\x{}'", substr);
        res.push_back(arg[pos++]);
      }
    }
    else
    {
      res.push_back(arg[pos++]);
    }
  }

  // Copy last 2 characters
  while (pos < arg.size()) { res.push_back(arg[pos++]); }

  return res;
}

void parse_feature_tweaks(
    options_i& options, vw& all, bool interactions_settings_duplicated, std::vector<std::string>& dictionary_nses)
{
  std::string hash_function("strings");
  uint32_t new_bits;
  std::vector<std::string> spelling_ns;
  std::vector<std::string> quadratics;
  std::vector<std::string> cubics;
  std::vector<std::string> interactions;
  std::vector<std::string> ignores;
  std::vector<std::string> ignore_linears;
  std::vector<std::string> keeps;
  std::vector<std::string> redefines;

  std::vector<std::string> ngram_strings;
  std::vector<std::string> skip_strings;

  std::vector<std::string> dictionary_path;

  bool noconstant;
  bool leave_duplicate_interactions;
  std::string affix;
  std::string q_colon;

  option_group_definition feature_options("Feature options");
  feature_options
      .add(make_option("hash", hash_function).keep().help("how to hash the features. Available options: strings, all"))
      .add(make_option("hash_seed", all.hash_seed).keep().default_value(0).help("seed for hash function"))
      .add(make_option("ignore", ignores).keep().help("ignore namespaces beginning with character <arg>"))
      .add(make_option("ignore_linear", ignore_linears)
               .keep()
               .help("ignore namespaces beginning with character <arg> for linear terms only"))
      .add(make_option("keep", keeps).keep().help("keep namespaces beginning with character <arg>"))
      .add(make_option("redefine", redefines)
               .keep()
               .help("redefine namespaces beginning with characters of std::string S as namespace N. <arg> shall be in "
                     "form "
                     "'N:=S' where := is operator. Empty N or S are treated as default namespace. Use ':' as a "
                     "wildcard in S.")
               .keep())
      .add(make_option("bit_precision", new_bits).short_name("b").help("number of bits in the feature table"))
      .add(make_option("noconstant", noconstant).help("Don't add a constant feature"))
      .add(make_option("constant", all.initial_constant).short_name("C").help("Set initial value of constant"))
      .add(make_option("ngram", ngram_strings)
               .help("Generate N grams. To generate N grams for a single namespace 'foo', arg should be fN."))
      .add(make_option("skips", skip_strings)
               .help("Generate skips in N grams. This in conjunction with the ngram tag can be used to generate "
                     "generalized n-skip-k-gram. To generate n-skips for a single namespace 'foo', arg should be fN."))
      .add(make_option("feature_limit", all.limit_strings)
               .help("limit to N features. To apply to a single namespace 'foo', arg should be fN"))
      .add(make_option("affix", affix)
               .keep()
               .help("generate prefixes/suffixes of features; argument '+2a,-3b,+1' means generate 2-char prefixes for "
                     "namespace a, 3-char suffixes for b and 1 char prefixes for default namespace"))
      .add(make_option("spelling", spelling_ns)
               .keep()
               .help("compute spelling features for a give namespace (use '_' for default namespace)"))
      .add(make_option("dictionary", dictionary_nses)
               .keep()
               .help("read a dictionary for additional features (arg either 'x:file' or just 'file')"))
      .add(make_option("dictionary_path", dictionary_path)
               .help("look in this directory for dictionaries; defaults to current directory or env{PATH}"))
      .add(make_option("interactions", interactions)
               .keep()
               .help("Create feature interactions of any level between namespaces."))
      .add(make_option("permutations", all.permutations)
               .help("Use permutations instead of combinations for feature interactions of same namespace."))
      .add(make_option("leave_duplicate_interactions", leave_duplicate_interactions)
               .help("Don't remove interactions with duplicate combinations of namespaces. For ex. this is a "
                     "duplicate: '-q ab -q ba' and a lot more in '-q ::'."))
      .add(make_option("quadratic", quadratics).short_name("q").keep().help("Create and use quadratic features"))
      // TODO this option is unused - remove?
      .add(make_option("q:", q_colon).help("DEPRECATED ':' corresponds to a wildcard for all printable characters"))
      .add(make_option("cubic", cubics).keep().help("Create and use cubic features"));
  options.add_and_parse(feature_options);

  // feature manipulation
  all.example_parser->hasher = getHasher(hash_function);

  if (options.was_supplied("spelling"))
  {
    for (auto& spelling_n : spelling_ns)
    {
      spelling_n = spoof_hex_encoded_namespaces(spelling_n);
      if (spelling_n[0] == '_')
        all.spelling_features[static_cast<unsigned char>(' ')] = true;
      else
        all.spelling_features[static_cast<size_t>(spelling_n[0])] = true;
    }
  }

  if (options.was_supplied("q:"))
  {
    *(all.trace_message)
        << "WARNING: '--q:' is deprecated and not supported. You can use : as a wildcard in interactions." << endl;
  }

  if (options.was_supplied("affix")) parse_affix_argument(all, spoof_hex_encoded_namespaces(affix));

  // Process ngram and skips arguments
  if (options.was_supplied("skips"))
  {
    if (!options.was_supplied("ngram")) { THROW("You can not skip unless ngram is > 1") }
  }

  if (options.was_supplied("ngram"))
  {
    if (options.was_supplied("sort_features")) { THROW("ngram is incompatible with sort_features.") }

    std::vector<std::string> hex_decoded_ngram_strings;
    hex_decoded_ngram_strings.reserve(ngram_strings.size());
    std::transform(ngram_strings.begin(), ngram_strings.end(), std::back_inserter(hex_decoded_ngram_strings),
        [](const std::string& arg) { return spoof_hex_encoded_namespaces(arg); });

    std::vector<std::string> hex_decoded_skip_strings;
    hex_decoded_skip_strings.reserve(skip_strings.size());
    std::transform(skip_strings.begin(), skip_strings.end(), std::back_inserter(hex_decoded_skip_strings),
        [](const std::string& arg) { return spoof_hex_encoded_namespaces(arg); });

    all.skip_gram_transformer = VW::make_unique<VW::kskip_ngram_transformer>(
        VW::kskip_ngram_transformer::build(hex_decoded_ngram_strings, hex_decoded_skip_strings, all.logger.quiet));
  }

  if (options.was_supplied("feature_limit")) compile_limits(all.limit_strings, all.limit, all.logger.quiet);

  if (options.was_supplied("bit_precision"))
  {
    if (all.default_bits == false && new_bits != all.num_bits)
      THROW("Number of bits is set to " << new_bits << " and " << all.num_bits
                                        << " by argument and model.  That does not work.")

    all.default_bits = false;
    all.num_bits = new_bits;

    VW::validate_num_bits(all);
  }

  // prepare namespace interactions
  std::vector<std::vector<namespace_index>> decoded_interactions;

  if ( ( (!all.interactions.empty() && /*data was restored from old model file directly to v_array and will be overriden automatically*/
          (options.was_supplied("quadratic") || options.was_supplied("cubic") || options.was_supplied("interactions")) ) )
       ||
       interactions_settings_duplicated /*settings were restored from model file to file_options and overriden by params from command line*/)
  {
    *(all.trace_message)
        << "WARNING: model file has set of {-q, --cubic, --interactions} settings stored, but they'll be "
           "OVERRIDEN by set of {-q, --cubic, --interactions} settings from command line."
        << endl;

    // in case arrays were already filled in with values from old model file - reset them
    if (!all.interactions.empty()) { all.interactions.clear(); }
  }

  if (options.was_supplied("quadratic"))
  {
    if (!all.logger.quiet) *(all.trace_message) << "creating quadratic features for pairs: ";

    for (auto& i : quadratics)
    {
      if (i.size() != 2) { THROW("error, quadratic features must involve two sets.)") }
      auto encoded = spoof_hex_encoded_namespaces(i);
      decoded_interactions.emplace_back(encoded.begin(), encoded.end());
      if (!all.logger.quiet) *(all.trace_message) << i << " ";
    }

    if (!all.logger.quiet && !options.was_supplied("leave_duplicate_interactions"))
    {
      bool contains_wildcard_quadratic =
          std::find_if(quadratics.begin(), quadratics.end(), [](const std::string& interaction) {
            return interaction.find(wildcard_namespace) != std::string::npos;
          }) != quadratics.end();
      if (contains_wildcard_quadratic)
      {
        *(all.trace_message) << "\n"
                             << "WARNING: any duplicate namespace interactions will be removed\n"
                             << "You can use --leave_duplicate_interactions to disable this behaviour.";
      }
    }


    if (!all.logger.quiet) *(all.trace_message) << endl;
  }

  if (options.was_supplied("cubic"))
  {
    if (!all.logger.quiet) *(all.trace_message) << "creating cubic features for triples: ";
    for (const auto& i : cubics)
    {
      if (i.size() != 3) { THROW("error, cubic features must involve three sets.") }
      auto encoded = spoof_hex_encoded_namespaces(i);
      decoded_interactions.emplace_back(encoded.begin(), encoded.end());
      if (!all.logger.quiet) *(all.trace_message) << i << " ";
    }
    if (!all.logger.quiet) *(all.trace_message) << endl;

    bool contains_wildcard_cubic = std::find_if(cubics.begin(), cubics.end(), [](const std::string& interaction) {
      return interaction.find(wildcard_namespace) != std::string::npos;
    }) != cubics.end();
    if (contains_wildcard_cubic)
    {
      *(all.trace_message) << "\n"
                           << "WARNING: any duplicate namespace interactions will be removed\n"
                           << "You can use --leave_duplicate_interactions to disable this behaviour.";
    }
  }

  if (options.was_supplied("interactions"))
  {
    if (!all.logger.quiet) *(all.trace_message) << "creating features for following interactions: ";

    for (const auto& i : interactions)
    {
      if (i.size() < 2) { THROW("error, feature interactions must involve at least two namespaces") }
      auto encoded = spoof_hex_encoded_namespaces(i);
      decoded_interactions.emplace_back(encoded.begin(), encoded.end());
      if (!all.logger.quiet) *(all.trace_message) << i << " ";
    }
    if (!all.logger.quiet) *(all.trace_message) << endl;
  }

  if (!decoded_interactions.empty())
  {
    // Sorts the overall list
    std::sort(decoded_interactions.begin(), decoded_interactions.end(), INTERACTIONS::sort_interactions_comparator);

    size_t removed_cnt = 0;
    size_t sorted_cnt = 0;
    // Sorts individual interactions
    INTERACTIONS::sort_and_filter_duplicate_interactions(
        decoded_interactions, !leave_duplicate_interactions, removed_cnt, sorted_cnt);

    if (removed_cnt > 0 && !all.logger.quiet)
    {
      *(all.trace_message) << "WARNING: duplicate namespace interactions were found. Removed: " << removed_cnt << '.'
                           << endl
                           << "You can use --leave_duplicate_interactions to disable this behaviour." << endl;
    }

    if (sorted_cnt > 0 && !all.logger.quiet)
    {
      *(all.trace_message) << "WARNING: some interactions contain duplicate characters and their characters order has "
                              "been changed. Interactions affected: "
                           << sorted_cnt << '.' << endl;
    }

    all.interactions = std::move(decoded_interactions);
  }

  for (size_t i = 0; i < 256; i++)
  {
    all.ignore[i] = false;
    all.ignore_linear[i] = false;
  }
  all.ignore_some = false;
  all.ignore_some_linear = false;

  if (options.was_supplied("ignore"))
  {
    all.ignore_some = true;

    for (auto& i : ignores)
    {
      i = spoof_hex_encoded_namespaces(i);
      for (auto j : i) all.ignore[static_cast<size_t>(static_cast<unsigned char>(j))] = true;
    }

    if (!all.logger.quiet)
    {
      *(all.trace_message) << "ignoring namespaces beginning with: ";
      for (auto const& ignore : ignores)
        for (auto const character : ignore) *(all.trace_message) << character << " ";

      *(all.trace_message) << endl;
    }
  }

  if (options.was_supplied("ignore_linear"))
  {
    all.ignore_some_linear = true;

    for (auto& i : ignore_linears)
    {
      i = spoof_hex_encoded_namespaces(i);
      for (auto j : i) all.ignore_linear[static_cast<size_t>(static_cast<unsigned char>(j))] = true;
    }

    if (!all.logger.quiet)
    {
      *(all.trace_message) << "ignoring linear terms for namespaces beginning with: ";
      for (auto const& ignore : ignore_linears)
        for (auto const character : ignore) *(all.trace_message) << character << " ";

      *(all.trace_message) << endl;
    }
  }

  if (options.was_supplied("keep"))
  {
    for (size_t i = 0; i < 256; i++) all.ignore[i] = true;

    all.ignore_some = true;

    for (auto& i : keeps)
    {
      i = spoof_hex_encoded_namespaces(i);
      for (const auto& j : i) all.ignore[static_cast<size_t>(static_cast<unsigned char>(j))] = false;
    }

    if (!all.logger.quiet)
    {
      *(all.trace_message) << "using namespaces beginning with: ";
      for (auto const& keep : keeps)
        for (auto const character : keep) *(all.trace_message) << character << " ";

      *(all.trace_message) << endl;
    }
  }

  // --redefine param code
  all.redefine_some = false;  // false by default

  if (options.was_supplied("redefine"))
  {
    // initial values: i-th namespace is redefined to i itself
    for (size_t i = 0; i < 256; i++) all.redefine[i] = static_cast<unsigned char>(i);

    // note: --redefine declaration order is matter
    // so --redefine :=L --redefine ab:=M  --ignore L  will ignore all except a and b under new M namspace

    for (const auto& arg : redefines)
    {
      const std::string& argument = spoof_hex_encoded_namespaces(arg);
      size_t arg_len = argument.length();

      size_t operator_pos = 0;  // keeps operator pos + 1 to stay unsigned type
      bool operator_found = false;
      unsigned char new_namespace = ' ';

      // let's find operator ':=' position in N:=S
      for (size_t i = 0; i < arg_len; i++)
      {
        if (operator_found)
        {
          if (i > 2) { new_namespace = argument[0]; }  // N is not empty
          break;
        }
        else if (argument[i] == ':')
          operator_pos = i + 1;
        else if ((argument[i] == '=') && (operator_pos == i))
          operator_found = true;
      }

      if (!operator_found) THROW("argument of --redefine is malformed. Valid format is N:=S, :=S or N:=")

      if (++operator_pos > 3)  // seek operator end
        *(all.trace_message)
            << "WARNING: multiple namespaces are used in target part of --redefine argument. Only first one ('"
            << new_namespace << "') will be used as target namespace." << endl;

      all.redefine_some = true;

      // case ':=S' doesn't require any additional code as new_namespace = ' ' by default

      if (operator_pos == arg_len)  // S is empty, default namespace shall be used
        all.redefine[static_cast<int>(' ')] = new_namespace;
      else
        for (size_t i = operator_pos; i < arg_len; i++)
        {
          // all namespaces from S are redefined to N
          unsigned char c = argument[i];
          if (c != ':')
            all.redefine[c] = new_namespace;
          else
          {
            // wildcard found: redefine all except default and break
            for (size_t j = 0; j < 256; j++) all.redefine[j] = new_namespace;
            break;  // break processing S
          }
        }
    }
  }

  if (options.was_supplied("dictionary"))
  {
    if (options.was_supplied("dictionary_path"))
      for (const std::string& path : dictionary_path)
        if (directory_exists(path)) all.dictionary_path.push_back(path);
    if (directory_exists(".")) all.dictionary_path.emplace_back(".");

#if _WIN32
    std::string PATH;
    char* buf;
    size_t buf_size;
    auto err = _dupenv_s(&buf, &buf_size, "PATH");
    if (!err && buf_size != 0)
    {
      PATH = std::string(buf, buf_size);
      free(buf);
    }
    const char delimiter = ';';
#else
    const std::string PATH = getenv("PATH");
    const char delimiter = ':';
#endif
    if (!PATH.empty())
    {
      size_t previous = 0;
      size_t index = PATH.find(delimiter);
      while (index != std::string::npos)
      {
        all.dictionary_path.push_back(PATH.substr(previous, index - previous));
        previous = index + 1;
        index = PATH.find(delimiter, previous);
      }
      all.dictionary_path.push_back(PATH.substr(previous));
    }
  }

  if (noconstant) all.add_constant = false;
}

void parse_example_tweaks(options_i& options, vw& all)
{
  std::string named_labels;
  std::string loss_function;
  float loss_parameter = 0.0;
  size_t early_terminate_passes;
  bool test_only = false;

  option_group_definition example_options("Example options");
  example_options.add(make_option("testonly", test_only).short_name("t").help("Ignore label information and just test"))
      .add(make_option("holdout_off", all.holdout_set_off).help("no holdout data in multiple passes"))
      .add(make_option("holdout_period", all.holdout_period).default_value(10).help("holdout period for test only"))
      .add(make_option("holdout_after", all.holdout_after)
               .help("holdout after n training examples, default off (disables holdout_period)"))
      .add(
          make_option("early_terminate", early_terminate_passes)
              .default_value(3)
              .help(
                  "Specify the number of passes tolerated when holdout loss doesn't decrease before early termination"))
      .add(make_option("passes", all.numpasses).help("Number of Training Passes"))
      .add(make_option("initial_pass_length", all.pass_length).help("initial number of examples per pass"))
      .add(make_option("examples", all.max_examples).help("number of examples to parse"))
      .add(make_option("min_prediction", all.sd->min_label).help("Smallest prediction to output"))
      .add(make_option("max_prediction", all.sd->max_label).help("Largest prediction to output"))
      .add(make_option("sort_features", all.example_parser->sort_features)
               .help("turn this on to disregard order in which features have been defined. This will lead to smaller "
                     "cache sizes"))
      .add(make_option("loss_function", loss_function)
               .default_value("squared")
               .help("Specify the loss function to be used, uses squared by default. Currently available ones are "
                     "squared, classic, hinge, logistic, quantile and poisson."))
      .add(make_option("quantile_tau", loss_parameter)
               .default_value(0.5f)
               .help("Parameter \\tau associated with Quantile loss. Defaults to 0.5"))
      .add(make_option("l1", all.l1_lambda).help("l_1 lambda"))
      .add(make_option("l2", all.l2_lambda).help("l_2 lambda"))
      .add(make_option("no_bias_regularization", all.no_bias).help("no bias in regularization"))
      .add(make_option("named_labels", named_labels)
               .keep()
               .help("use names for labels (multiclass, etc.) rather than integers, argument specified all possible "
                     "labels, comma-sep, eg \"--named_labels Noun,Verb,Adj,Punc\""));
  options.add_and_parse(example_options);

  if (test_only || all.eta == 0.)
  {
    if (!all.logger.quiet) *(all.trace_message) << "only testing" << endl;
    all.training = false;
    if (all.lda > 0) all.eta = 0;
  }
  else
    all.training = true;

  if ((all.numpasses > 1 || all.holdout_after > 0) && !all.holdout_set_off)
    all.holdout_set_off = false;  // holdout is on unless explicitly off
  else
    all.holdout_set_off = true;

  if (options.was_supplied("min_prediction") || options.was_supplied("max_prediction") || test_only)
    all.set_minmax = noop_mm;

  if (options.was_supplied("named_labels"))
  {
    all.sd->ldict = VW::make_unique<VW::named_labels>(named_labels);
    if (!all.logger.quiet) *(all.trace_message) << "parsed " << all.sd->ldict->getK() << " named labels" << endl;
  }

  all.loss = getLossFunction(all, loss_function, loss_parameter);

  if (all.l1_lambda < 0.f)
  {
    *(all.trace_message) << "l1_lambda should be nonnegative: resetting from " << all.l1_lambda << " to 0" << endl;
    all.l1_lambda = 0.f;
  }
  if (all.l2_lambda < 0.f)
  {
    *(all.trace_message) << "l2_lambda should be nonnegative: resetting from " << all.l2_lambda << " to 0" << endl;
    all.l2_lambda = 0.f;
  }
  all.reg_mode += (all.l1_lambda > 0.) ? 1 : 0;
  all.reg_mode += (all.l2_lambda > 0.) ? 2 : 0;
  if (!all.logger.quiet)
  {
    if (all.reg_mode % 2 && !options.was_supplied("bfgs"))
      *(all.trace_message) << "using l1 regularization = " << all.l1_lambda << endl;
    if (all.reg_mode > 1) *(all.trace_message) << "using l2 regularization = " << all.l2_lambda << endl;
  }
}

void parse_output_preds(options_i& options, vw& all)
{
  std::string predictions;
  std::string raw_predictions;

  option_group_definition output_options("Output options");
  output_options.add(make_option("predictions", predictions).short_name("p").help("File to output predictions to"))
      .add(make_option("raw_predictions", raw_predictions)
               .short_name("r")
               .help("File to output unnormalized predictions to"));
  options.add_and_parse(output_options);

  if (options.was_supplied("predictions"))
  {
    if (!all.logger.quiet) *(all.trace_message) << "predictions = " << predictions << endl;

    if (predictions == "stdout")
    {
      all.final_prediction_sink.push_back(VW::io::open_stdout());  // stdout
    }
    else
    {
      try
      {
        all.final_prediction_sink.push_back(VW::io::open_file_writer(predictions));
      }
      catch (...)
      {
        *(all.trace_message) << "Error opening the predictions file: " << predictions << endl;
      }
    }
  }

  if (options.was_supplied("raw_predictions"))
  {
    if (!all.logger.quiet)
    {
      *(all.trace_message) << "raw predictions = " << raw_predictions << endl;
      if (options.was_supplied("binary"))
        *(all.trace_message)
            << "Warning: --raw_predictions has no defined value when --binary specified, expect no output" << endl;
    }
    if (raw_predictions == "stdout") { all.raw_prediction = VW::io::open_stdout(); }
    else
    {
      all.raw_prediction = VW::io::open_file_writer(raw_predictions);
    }
  }
}

void parse_output_model(options_i& options, vw& all)
{
  option_group_definition output_model_options("Output model");
  output_model_options
      .add(make_option("final_regressor", all.final_regressor_name).short_name("f").help("Final regressor"))
      .add(make_option("readable_model", all.text_regressor_name)
               .help("Output human-readable final regressor with numeric features"))
      .add(make_option("invert_hash", all.inv_hash_regressor_name)
               .help("Output human-readable final regressor with feature names.  Computationally expensive."))
      .add(make_option("save_resume", all.save_resume)
               .help("save extra state so learning can be resumed later with new data"))
      .add(make_option("preserve_performance_counters", all.preserve_performance_counters)
               .help("reset performance counters when warmstarting"))
      .add(make_option("save_per_pass", all.save_per_pass).help("Save the model after every pass over data"))
      .add(make_option("output_feature_regularizer_binary", all.per_feature_regularizer_output)
               .help("Per feature regularization output file"))
      .add(make_option("output_feature_regularizer_text", all.per_feature_regularizer_text)
               .help("Per feature regularization output file, in text"))
      .add(make_option("id", all.id).help("User supplied ID embedded into the final regressor"));
  options.add_and_parse(output_model_options);

  if (!all.final_regressor_name.empty() && !all.logger.quiet)
    *(all.trace_message) << "final_regressor = " << all.final_regressor_name << endl;

  if (options.was_supplied("invert_hash")) all.hash_inv = true;

  // Question: This doesn't seem necessary
  // if (options.was_supplied("id") && find(arg.args.begin(), arg.args.end(), "--id") == arg.args.end())
  // {
  //   arg.args.push_back("--id");
  //   arg.args.push_back(arg.vm["id"].as<std::string>());
  // }
}

void load_input_model(vw& all, io_buf& io_temp)
{
  // Need to see if we have to load feature mask first or second.
  // -i and -mask are from same file, load -i file first so mask can use it
  if (!all.feature_mask.empty() && !all.initial_regressors.empty() && all.feature_mask == all.initial_regressors[0])
  {
    // load rest of regressor
    all.l->save_load(io_temp, true, false);
    io_temp.close_file();

    parse_mask_regressor_args(all, all.feature_mask, all.initial_regressors);
  }
  else
  {  // load mask first
    parse_mask_regressor_args(all, all.feature_mask, all.initial_regressors);

    // load rest of regressor
    all.l->save_load(io_temp, true, false);
    io_temp.close_file();
  }
}

ssize_t trace_message_wrapper_adapter(void* context, const char* buffer, size_t num_bytes)
{
  auto* wrapper_context = reinterpret_cast<trace_message_wrapper*>(context);
  const std::string str(buffer, num_bytes);
  wrapper_context->_trace_message(wrapper_context->_inner_context, str);
  return static_cast<ssize_t>(num_bytes);
}

vw& parse_args(
    std::unique_ptr<options_i, options_deleter_type> options, trace_message_t trace_listener, void* trace_context)
{
  vw& all = *(new vw());
  all.options = std::move(options);

  if (trace_listener)
  {
    // Since the trace_message_t interface uses a string and the writer interface uses a buffer we unfortunately
    // need to adapt between them here.
    all.trace_message_wrapper_context = std::make_shared<trace_message_wrapper>(trace_context, trace_listener);
    all.trace_message = VW::make_unique<VW::io::owning_ostream>(VW::make_unique<VW::io::writer_stream_buf>(
        VW::io::create_custom_writer(all.trace_message_wrapper_context.get(), trace_message_wrapper_adapter)));
  }

  try
  {
    time(&all.init_time);

    bool strict_parse = false;
    int ring_size_tmp;
    option_group_definition vw_args("VW options");
    vw_args.add(make_option("ring_size", ring_size_tmp).default_value(256).help("size of example ring"))
        .add(make_option("strict_parse", strict_parse).help("throw on malformed examples"));
    all.options->add_and_parse(vw_args);

    if (ring_size_tmp <= 0) { THROW("ring_size should be positive") }
    auto ring_size = static_cast<size_t>(ring_size_tmp);

    all.example_parser = new parser{ring_size, strict_parse};
    all.example_parser->_shared_data = all.sd;

    option_group_definition update_args("Update options");
    update_args.add(make_option("learning_rate", all.eta).help("Set learning rate").short_name("l"))
        .add(make_option("power_t", all.power_t).help("t power value"))
        .add(make_option("decay_learning_rate", all.eta_decay_rate)
                 .help("Set Decay factor for learning_rate between passes"))
        .add(make_option("initial_t", all.sd->t).help("initial t value"))
        .add(make_option("feature_mask", all.feature_mask)
                 .help("Use existing regressor to determine which parameters may be updated.  If no initial_regressor "
                       "given, also used for initial weights."));
    all.options->add_and_parse(update_args);

    option_group_definition weight_args("Weight options");
    weight_args
        .add(make_option("initial_regressor", all.initial_regressors).help("Initial regressor(s)").short_name("i"))
        .add(make_option("initial_weight", all.initial_weight).help("Set all weights to an initial value of arg."))
        .add(make_option("random_weights", all.random_weights).help("make initial weights random"))
        .add(make_option("normal_weights", all.normal_weights).help("make initial weights normal"))
        .add(make_option("truncated_normal_weights", all.tnormal_weights).help("make initial weights truncated normal"))
        .add(make_option("sparse_weights", all.weights.sparse).help("Use a sparse datastructure for weights"))
        .add(make_option("input_feature_regularizer", all.per_feature_regularizer_input)
                 .help("Per feature regularization input file"));
    all.options->add_and_parse(weight_args);

    std::string span_server_arg;
    int span_server_port_arg;
    // bool threads_arg;
    size_t unique_id_arg;
    size_t total_arg;
    size_t node_arg;
    option_group_definition parallelization_args("Parallelization options");
    parallelization_args
        .add(make_option("span_server", span_server_arg).help("Location of server for setting up spanning tree"))
        //(make_option("threads", threads_arg).help("Enable multi-threading")) Unused option?
        .add(make_option("unique_id", unique_id_arg).default_value(0).help("unique id used for cluster parallel jobs"))
        .add(
            make_option("total", total_arg).default_value(1).help("total number of nodes used in cluster parallel job"))
        .add(make_option("node", node_arg).default_value(0).help("node number in cluster parallel job"))
        .add(make_option("span_server_port", span_server_port_arg)
                 .default_value(26543)
                 .help("Port of the server for setting up spanning tree"));
    all.options->add_and_parse(parallelization_args);

    // total, unique_id and node must be specified together.
    if ((all.options->was_supplied("total") || all.options->was_supplied("node") ||
            all.options->was_supplied("unique_id")) &&
        !(all.options->was_supplied("total") && all.options->was_supplied("node") &&
            all.options->was_supplied("unique_id")))
    { THROW("you must specificy unique_id, total, and node if you specify any") }

    if (all.options->was_supplied("span_server"))
    {
      all.all_reduce_type = AllReduceType::Socket;
      all.all_reduce = new AllReduceSockets(
          span_server_arg, span_server_port_arg, unique_id_arg, total_arg, node_arg, all.logger.quiet);
    }

    parse_diagnostics(*all.options, all);

    all.initial_t = static_cast<float>(all.sd->t);
    return all;
  }
  catch (...)
  {
    VW::finish(all);
    throw;
  }
}

bool check_interaction_settings_collision(options_i& options, const std::string& file_options)
{
  const bool command_line_has_interaction = options.was_supplied("q") || options.was_supplied("quadratic") ||
      options.was_supplied("cubic") || options.was_supplied("interactions");

  if (!command_line_has_interaction) return false;

  // we don't use -q to save pairs in all.file_options, so only 3 options checked
  bool file_options_has_interaction = file_options.find("--quadratic") != std::string::npos;
  file_options_has_interaction = file_options_has_interaction || (file_options.find("--cubic") != std::string::npos);
  file_options_has_interaction =
      file_options_has_interaction || (file_options.find("--interactions") != std::string::npos);

  return file_options_has_interaction;
}

void merge_options_from_header_strings(const std::vector<std::string>& strings, bool skip_interactions,
    VW::config::options_i& options, bool& is_ccb_input_model)
{
  po::options_description desc("");

  // Get list of options in file options std::string
  po::parsed_options pos = po::command_line_parser(strings).options(desc).allow_unregistered().run();

  bool skipping = false;
  std::string saved_key = "";
  unsigned int count = 0;
  bool first_seen = false;

  for (auto opt : pos.options)
  {
    // If we previously encountered an option we want to skip, ignore tokens without --.
    if (skipping)
    {
      for (const auto& token : opt.original_tokens)
      {
        auto found = token.find("--");
        if (found != std::string::npos) { skipping = false; }
      }

      if (skipping)
      {
        saved_key = "";
        continue;
      }
    }

    bool treat_as_value = false;
    // If the key starts with a digit, this is a mis-interpretation of a value as a key. Pull it into the previous
    // option. This was found in the case of --lambda -1, misinterpreting -1 as an option key. The easy way to fix this
    // requires introducing "identifier-like" semantics for options keys, e.g. "does not begin with a digit". That does
    // not seem like an unreasonable restriction. The logical check here is: is "string_key" of the form {'-', <digit>,
    // <etc.>}.
    if (opt.string_key.length() > 1 && opt.string_key[0] == '-' && opt.string_key[1] >= '0' && opt.string_key[1] <= '9')
    { treat_as_value = true; }

    // File options should always use long form.

    // If the key is empty this must be a value, otherwise set the key.
    if (!treat_as_value && !opt.string_key.empty())
    {
      // If the new token is a new option and there were no values previously it was a bool option. Add it as a switch.
      if (count == 0 && first_seen) { options.insert(saved_key, ""); }

      count = 0;
      first_seen = true;

      // If the interaction settings are doubled, the copy in the model file is ignored.
      if (skip_interactions &&
          (opt.string_key == "quadratic" || opt.string_key == "cubic" || opt.string_key == "interactions"))
      {
        // skip this option.
        skipping = true;
        first_seen = false;
        continue;
      }
      saved_key = opt.string_key;
      is_ccb_input_model = is_ccb_input_model || (saved_key == "ccb_explore_adf");

      if (!opt.value.empty())
      {
        for (const auto& value : opt.value)
        {
          options.insert(saved_key, value);
          count++;
        }
      }
    }
    else
    {
      // If treat_as_value is set, boost incorrectly interpreted the token as containing an option key
      // In this case, what should have happened is all original_tokens items should be in value.
      auto source = treat_as_value ? opt.original_tokens : opt.value;
      for (const auto& value : source)
      {
        options.insert(saved_key, value);
        count++;
      }
    }
  }

  if (count == 0 && !saved_key.empty()) { options.insert(saved_key, ""); }
}

options_i& load_header_merge_options(options_i& options, vw& all, io_buf& model, bool& interactions_settings_duplicated)
{
  std::string file_options;
  save_load_header(all, model, true, false, file_options, options);

  interactions_settings_duplicated = check_interaction_settings_collision(options, file_options);

  // Convert file_options into  vector.
  std::istringstream ss{file_options};
  const std::vector<std::string> container{
      std::istream_iterator<std::string>{ss}, std::istream_iterator<std::string>{}};

  merge_options_from_header_strings(container, interactions_settings_duplicated, options, all.is_ccb_input_model);

  return options;
}

void parse_modules(
    options_i& options, vw& all, bool interactions_settings_duplicated, std::vector<std::string>& dictionary_namespaces)
{
  option_group_definition rand_options("Randomization options");
  rand_options.add(make_option("random_seed", all.random_seed).help("seed random number generator"));
  options.add_and_parse(rand_options);
  all.get_random_state()->set_random_state(all.random_seed);

  parse_feature_tweaks(options, all, interactions_settings_duplicated, dictionary_namespaces);  // feature tweaks

  parse_example_tweaks(options, all);  // example manipulation

  parse_output_model(options, all);

  parse_output_preds(options, all);
}

// note: Although we have the option to override setup_base_i,
// the most common scenario is to use the default_reduction_stack_setup.
// Expect learner_builder to be nullptr most/all of the cases.
void instantiate_learner(vw& all, std::unique_ptr<VW::setup_base_i> learner_builder)
{
  if (!learner_builder)
  { learner_builder = VW::make_unique<VW::default_reduction_stack_setup>(all, *all.options.get()); }
  else
  {
    learner_builder->delayed_attach(all, *all.options.get());
  }

  // kick-off reduction setup functions
  all.l = learner_builder->setup_base_learner();

  // explicit destroy of learner_builder state
  // avoids misuse of this interface:
  learner_builder.reset();
  assert(learner_builder == nullptr);

  if (!all.logger.quiet)
  {
    *(all.trace_message) << "Num weight bits = " << all.num_bits << endl;
    *(all.trace_message) << "learning rate = " << all.eta << endl;
    *(all.trace_message) << "initial_t = " << all.sd->t << endl;
    *(all.trace_message) << "power_t = " << all.power_t << endl;
    if (all.numpasses > 1) *(all.trace_message) << "decay_learning_rate = " << all.eta_decay_rate << endl;
  }
}

void parse_sources(options_i& options, vw& all, io_buf& model, bool skip_model_load)
{
  if (!skip_model_load)
    load_input_model(all, model);
  else
    model.close_file();

  auto parsed_source_options = parse_source(all, options);
  enable_sources(all, all.logger.quiet, all.numpasses, parsed_source_options);

  // force wpp to be a power of 2 to avoid 32-bit overflow
  uint32_t i = 0;
  const size_t params_per_problem = all.l->increment;
  while (params_per_problem > (static_cast<uint64_t>(1) << i)) i++;
  all.wpp = (1 << i) >> all.weights.stride_shift();
}

namespace VW
{
void cmd_string_replace_value(std::stringstream*& ss, std::string flag_to_replace, std::string new_value)
{
  flag_to_replace.append(
      " ");  // add a space to make sure we obtain the right flag in case 2 flags start with the same set of characters
  std::string cmd = ss->str();
  size_t pos = cmd.find(flag_to_replace);
  if (pos == std::string::npos)
    // flag currently not present in command string, so just append it to command string
    *ss << " " << flag_to_replace << new_value;
  else
  {
    // flag is present, need to replace old value with new value

    // compute position after flag_to_replace
    pos += flag_to_replace.size();

    // now pos is position where value starts
    // find position of next space
    const size_t pos_after_value = cmd.find(' ', pos);
    if (pos_after_value == std::string::npos)
    {
      // we reach the end of the std::string, so replace the all characters after pos by new_value
      cmd.replace(pos, cmd.size() - pos, new_value);
    }
    else
    {
      // replace characters between pos and pos_after_value by new_value
      cmd.replace(pos, pos_after_value - pos, new_value);
    }

    ss->str(cmd);
  }
}

char** to_argv_escaped(std::string const& s, int& argc)
{
  std::vector<std::string> tokens = escaped_tokenize(' ', s);
  char** argv = calloc_or_throw<char*>(tokens.size() + 1);
  argv[0] = calloc_or_throw<char>(2);
  argv[0][0] = 'b';
  argv[0][1] = '\0';

  for (size_t i = 0; i < tokens.size(); i++)
  {
    argv[i + 1] = calloc_or_throw<char>(tokens[i].length() + 1);
    sprintf_s(argv[i + 1], (tokens[i].length() + 1), "%s", tokens[i].data());
  }

  argc = static_cast<int>(tokens.size() + 1);
  return argv;
}

char** to_argv(std::string const& s, int& argc)
{
  const VW::string_view strview(s);
  std::vector<VW::string_view> foo;
  tokenize(' ', strview, foo);

  char** argv = calloc_or_throw<char*>(foo.size() + 1);
  // small optimization to avoid a string copy before tokenizing
  argv[0] = calloc_or_throw<char>(2);
  argv[0][0] = 'b';
  argv[0][1] = '\0';
  for (size_t i = 0; i < foo.size(); i++)
  {
    const size_t len = foo[i].length();
    argv[i + 1] = calloc_or_throw<char>(len + 1);
    memcpy(argv[i + 1], foo[i].data(), len);
    // copy() is supported with boost::string_view, not with string_ref
    // foo[i].copy(argv[i], len);
    // unnecessary because of the calloc, but needed if we change stuff in the future
    // argv[i][len] = '\0';
  }

  argc = static_cast<int>(foo.size()) + 1;
  return argv;
}

char** get_argv_from_string(std::string s, int& argc) { return to_argv(s, argc); }

void free_args(int argc, char* argv[])
{
  for (int i = 0; i < argc; i++) free(argv[i]);
  free(argv);
}

void print_enabled_reductions(vw& all, std::vector<std::string>& enabled_reductions)
{
  // output list of enabled reductions
  if (!all.logger.quiet && !all.options->was_supplied("audit_regressor") && !enabled_reductions.empty())
  {
    const char* const delim = ", ";
    std::ostringstream imploded;
    std::copy(
        enabled_reductions.begin(), enabled_reductions.end() - 1, std::ostream_iterator<std::string>(imploded, delim));

    *(all.trace_message) << "Enabled reductions: " << imploded.str() << enabled_reductions.back() << std::endl;
  }
}

vw* initialize(config::options_i& options, io_buf* model, bool skip_model_load, trace_message_t trace_listener,
    void* trace_context)
{
  std::unique_ptr<options_i, options_deleter_type> opts(&options, [](VW::config::options_i*) {});

  return initialize(std::move(opts), model, skip_model_load, trace_listener, trace_context);
}

<<<<<<< HEAD
vw* initialize_with_builder(std::unique_ptr<options_i, options_deleter_type> options, io_buf* model, bool skipModelLoad,
    trace_message_t trace_listener, void* trace_context, std::unique_ptr<VW::setup_base_i> learner_builder = nullptr)
=======
vw* initialize(std::unique_ptr<options_i, options_deleter_type> options, io_buf* model, bool skip_model_load,
    trace_message_t trace_listener, void* trace_context)
>>>>>>> 6d7193a0
{
  // Set up logger as early as possible
  logger::initialize_logger();
  vw& all = parse_args(std::move(options), trace_listener, trace_context);

  try
  {
    // if user doesn't pass in a model, read from options
    io_buf local_model;
    if (!model)
    {
      std::vector<std::string> all_initial_regressor_files(all.initial_regressors);
      if (all.options->was_supplied("input_feature_regularizer"))
      { all_initial_regressor_files.push_back(all.per_feature_regularizer_input); }
      read_regressor_file(all, all_initial_regressor_files, local_model);
      model = &local_model;
    }

    // Loads header of model files and loads the command line options into the options object.
    bool interactions_settings_duplicated;
    load_header_merge_options(*all.options, all, *model, interactions_settings_duplicated);

<<<<<<< HEAD
    std::vector<std::string> dictionary_nses;
    parse_modules(*all.options.get(), all, interactions_settings_duplicated, dictionary_nses);
    instantiate_learner(all, std::move(learner_builder));
    parse_sources(*all.options.get(), all, *model, skipModelLoad);
=======
    std::vector<std::string> dictionary_namespaces;
    parse_modules(*all.options, all, interactions_settings_duplicated, dictionary_namespaces);
    parse_sources(*all.options, all, *model, skip_model_load);
>>>>>>> 6d7193a0

    // we must delay so parse_mask is fully defined.
    for (const auto& dictionary_namespace : dictionary_namespaces) parse_dictionary_argument(all, dictionary_namespace);

    all.options->check_unregistered();

    std::vector<std::string> enabled_reductions;
    if (all.l != nullptr) all.l->get_enabled_reductions(enabled_reductions);

    // upon direct query for help -- spit it out to stdout;
    if (all.options->get_typed_option<bool>("help").value())
    {
      cout << all.options->help(enabled_reductions);
      exit(0);
    }

    print_enabled_reductions(all, enabled_reductions);

    if (!all.options->get_typed_option<bool>("dry_run").value())
    {
      if (!all.logger.quiet && !all.bfgs && !all.searchstr && !all.options->was_supplied("audit_regressor"))
      { all.sd->print_update_header(*all.trace_message); }
      all.l->init_driver();
    }

    return &all;
  }
  catch (std::exception& e)
  {
    *(all.trace_message) << "Error: " << e.what() << endl;
    finish(all);
    throw;
  }
  catch (...)
  {
    finish(all);
    throw;
  }
}

<<<<<<< HEAD
vw* initialize(std::unique_ptr<options_i, options_deleter_type> options, io_buf* model, bool skipModelLoad,
    trace_message_t trace_listener, void* trace_context)
{
  return initialize_with_builder(std::move(options), model, skipModelLoad, trace_listener, trace_context, nullptr);
}

vw* initialize_escaped(
    std::string const& s, io_buf* model, bool skipModelLoad, trace_message_t trace_listener, void* trace_context)
=======
vw* initialize(std::string s, io_buf* model, bool skip_model_load, trace_message_t trace_listener, void* trace_context)
>>>>>>> 6d7193a0
{
  int argc = 0;
  char** argv = to_argv_escaped(s, argc);
  vw* ret = nullptr;

  try
  {
    ret = initialize(argc, argv, model, skip_model_load, trace_listener, trace_context);
  }
  catch (...)
  {
    free_args(argc, argv);
    throw;
  }

  free_args(argc, argv);
  return ret;
}

<<<<<<< HEAD
vw* initialize_with_builder(int argc, char* argv[], io_buf* model, bool skipModelLoad, trace_message_t trace_listener,
    void* trace_context, std::unique_ptr<VW::setup_base_i> learner_builder)
{
  std::unique_ptr<options_i, options_deleter_type> options(
      new config::options_boost_po(argc, argv), [](VW::config::options_i* ptr) { delete ptr; });
  return initialize_with_builder(
      std::move(options), model, skipModelLoad, trace_listener, trace_context, std::move(learner_builder));
}

vw* initialize(
    int argc, char* argv[], io_buf* model, bool skipModelLoad, trace_message_t trace_listener, void* trace_context)
{
  return initialize_with_builder(argc, argv, model, skipModelLoad, trace_listener, trace_context, nullptr);
}

vw* initialize_with_builder(std::string s, io_buf* model, bool skipModelLoad, trace_message_t trace_listener,
    void* trace_context, std::unique_ptr<VW::setup_base_i> learner_builder)
=======
vw* initialize_escaped(
    std::string const& s, io_buf* model, bool skip_model_load, trace_message_t trace_listener, void* trace_context)
>>>>>>> 6d7193a0
{
  int argc = 0;
  char** argv = to_argv(s, argc);
  vw* ret = nullptr;

  try
  {
<<<<<<< HEAD
    ret = initialize_with_builder(
        argc, argv, model, skipModelLoad, trace_listener, trace_context, std::move(learner_builder));
=======
    ret = initialize(argc, argv, model, skip_model_load, trace_listener, trace_context);
>>>>>>> 6d7193a0
  }
  catch (...)
  {
    free_args(argc, argv);
    throw;
  }

  free_args(argc, argv);
  return ret;
}

<<<<<<< HEAD
vw* initialize(std::string s, io_buf* model, bool skipModelLoad, trace_message_t trace_listener, void* trace_context)
{
  return initialize_with_builder(s, model, skipModelLoad, trace_listener, trace_context, nullptr);
=======
vw* initialize(
    int argc, char* argv[], io_buf* model, bool skip_model_load, trace_message_t trace_listener, void* trace_context)
{
  std::unique_ptr<options_i, options_deleter_type> options(
      new config::options_boost_po(argc, argv), [](VW::config::options_i* ptr) { delete ptr; });
  return initialize(std::move(options), model, skip_model_load, trace_listener, trace_context);
>>>>>>> 6d7193a0
}

// Create a new VW instance while sharing the model with another instance
// The extra arguments will be appended to those of the other VW instance
vw* seed_vw_model(vw* vw_model, std::string extra_args, trace_message_t trace_listener, void* trace_context)
{
  options_serializer_boost_po serializer;
  for (auto const& option : vw_model->options->get_all_options())
  {
    if (vw_model->options->was_supplied(option->m_name))
    {
      // ignore no_stdin since it will be added by vw::initialize, and ignore -i since we don't want to reload the
      // model.
      if (option->m_name == "no_stdin" || option->m_name == "initial_regressor") { continue; }

      serializer.add(*option);
    }
  }

  auto serialized_options = serializer.str();
  serialized_options = serialized_options + " " + extra_args;

  vw* new_model = VW::initialize(serialized_options, nullptr, true /* skipModelLoad */, trace_listener, trace_context);
  free_it(new_model->sd);

  // reference model states stored in the specified VW instance
  new_model->weights.shallow_copy(vw_model->weights);  // regressor
  new_model->sd = vw_model->sd;                        // shared data
  new_model->example_parser->_shared_data = new_model->sd;

  return new_model;
}

void sync_stats(vw& all)
{
  if (all.all_reduce != nullptr)
  {
    const auto loss = static_cast<float>(all.sd->sum_loss);
    all.sd->sum_loss = static_cast<double>(accumulate_scalar(all, loss));
    const auto weighted_labeled_examples = static_cast<float>(all.sd->weighted_labeled_examples);
    all.sd->weighted_labeled_examples = static_cast<double>(accumulate_scalar(all, weighted_labeled_examples));
    const auto weighted_labels = static_cast<float>(all.sd->weighted_labels);
    all.sd->weighted_labels = static_cast<double>(accumulate_scalar(all, weighted_labels));
    const auto weighted_unlabeled_examples = static_cast<float>(all.sd->weighted_unlabeled_examples);
    all.sd->weighted_unlabeled_examples = static_cast<double>(accumulate_scalar(all, weighted_unlabeled_examples));
    const auto example_number = static_cast<float>(all.sd->example_number);
    all.sd->example_number = static_cast<uint64_t>(accumulate_scalar(all, example_number));
    const auto total_features = static_cast<float>(all.sd->total_features);
    all.sd->total_features = static_cast<uint64_t>(accumulate_scalar(all, total_features));
  }
}

void finish(vw& all, bool delete_all)
{
  // also update VowpalWabbit::PerformanceStatistics::get() (vowpalwabbit.cpp)
  if (!all.logger.quiet && !all.options->was_supplied("audit_regressor"))
  {
    all.trace_message->precision(6);
    *(all.trace_message) << std::fixed;
    *(all.trace_message) << endl << "finished run";
    if (all.current_pass == 0 || all.current_pass == 1)
      *(all.trace_message) << endl << "number of examples = " << all.sd->example_number;
    else
    {
      *(all.trace_message) << endl << "number of examples per pass = " << all.sd->example_number / all.current_pass;
      *(all.trace_message) << endl << "passes used = " << all.current_pass;
    }
    *(all.trace_message) << endl << "weighted example sum = " << all.sd->weighted_examples();
    *(all.trace_message) << endl << "weighted label sum = " << all.sd->weighted_labels;
    *(all.trace_message) << endl << "average loss = ";
    if (all.holdout_set_off)
      if (all.sd->weighted_labeled_examples > 0)
        *(all.trace_message) << all.sd->sum_loss / all.sd->weighted_labeled_examples;
      else
        *(all.trace_message) << "n.a.";
    else if ((all.sd->holdout_best_loss == FLT_MAX) || (all.sd->holdout_best_loss == FLT_MAX * 0.5))
      *(all.trace_message) << "undefined (no holdout)";
    else
      *(all.trace_message) << all.sd->holdout_best_loss << " h";
    if (all.sd->report_multiclass_log_loss)
    {
      if (all.holdout_set_off)
        *(all.trace_message) << endl
                             << "average multiclass log loss = "
                             << all.sd->multiclass_log_loss / all.sd->weighted_labeled_examples;
      else
        *(all.trace_message) << endl
                             << "average multiclass log loss = "
                             << all.sd->holdout_multiclass_log_loss / all.sd->weighted_labeled_examples << " h";
    }

    float best_constant;
    float best_constant_loss;
    if (get_best_constant(all, best_constant, best_constant_loss))
    {
      *(all.trace_message) << endl << "best constant = " << best_constant;
      if (best_constant_loss != FLT_MIN)
        *(all.trace_message) << endl << "best constant's loss = " << best_constant_loss;
    }

    *(all.trace_message) << endl << "total feature number = " << all.sd->total_features;
    if (all.sd->queries > 0) *(all.trace_message) << endl << "total queries = " << all.sd->queries;
    *(all.trace_message) << endl;
  }

  // implement finally.
  // finalize_regressor can throw if it can't write the file.
  // we still want to free up all the memory.
  vw_exception finalize_regressor_exception(__FILE__, __LINE__, "empty");
  bool finalize_regressor_exception_thrown = false;
  try
  {
    finalize_regressor(all, all.final_regressor_name);
  }
  catch (vw_exception& e)
  {
    finalize_regressor_exception = e;
    finalize_regressor_exception_thrown = true;
  }

  metrics::output_metrics(all);
  logger::log_summary();

  if (delete_all) delete &all;

  if (finalize_regressor_exception_thrown) throw finalize_regressor_exception;
}
}  // namespace VW<|MERGE_RESOLUTION|>--- conflicted
+++ resolved
@@ -1568,13 +1568,8 @@
   return initialize(std::move(opts), model, skip_model_load, trace_listener, trace_context);
 }
 
-<<<<<<< HEAD
-vw* initialize_with_builder(std::unique_ptr<options_i, options_deleter_type> options, io_buf* model, bool skipModelLoad,
+vw* initialize_with_builder(std::unique_ptr<options_i, options_deleter_type> options, io_buf* model, bool skip_model_load,
     trace_message_t trace_listener, void* trace_context, std::unique_ptr<VW::setup_base_i> learner_builder = nullptr)
-=======
-vw* initialize(std::unique_ptr<options_i, options_deleter_type> options, io_buf* model, bool skip_model_load,
-    trace_message_t trace_listener, void* trace_context)
->>>>>>> 6d7193a0
 {
   // Set up logger as early as possible
   logger::initialize_logger();
@@ -1597,16 +1592,10 @@
     bool interactions_settings_duplicated;
     load_header_merge_options(*all.options, all, *model, interactions_settings_duplicated);
 
-<<<<<<< HEAD
-    std::vector<std::string> dictionary_nses;
-    parse_modules(*all.options.get(), all, interactions_settings_duplicated, dictionary_nses);
-    instantiate_learner(all, std::move(learner_builder));
-    parse_sources(*all.options.get(), all, *model, skipModelLoad);
-=======
     std::vector<std::string> dictionary_namespaces;
     parse_modules(*all.options, all, interactions_settings_duplicated, dictionary_namespaces);
+    instantiate_learner(all, std::move(learner_builder));
     parse_sources(*all.options, all, *model, skip_model_load);
->>>>>>> 6d7193a0
 
     // we must delay so parse_mask is fully defined.
     for (const auto& dictionary_namespace : dictionary_namespaces) parse_dictionary_argument(all, dictionary_namespace);
@@ -1647,18 +1636,14 @@
   }
 }
 
-<<<<<<< HEAD
-vw* initialize(std::unique_ptr<options_i, options_deleter_type> options, io_buf* model, bool skipModelLoad,
+vw* initialize(std::unique_ptr<options_i, options_deleter_type> options, io_buf* model, bool skip_model_load,
     trace_message_t trace_listener, void* trace_context)
 {
-  return initialize_with_builder(std::move(options), model, skipModelLoad, trace_listener, trace_context, nullptr);
+  return initialize_with_builder(std::move(options), model, skip_model_load, trace_listener, trace_context, nullptr);
 }
 
 vw* initialize_escaped(
-    std::string const& s, io_buf* model, bool skipModelLoad, trace_message_t trace_listener, void* trace_context)
-=======
-vw* initialize(std::string s, io_buf* model, bool skip_model_load, trace_message_t trace_listener, void* trace_context)
->>>>>>> 6d7193a0
+    std::string const& s, io_buf* model, bool skip_model_load, trace_message_t trace_listener, void* trace_context)
 {
   int argc = 0;
   char** argv = to_argv_escaped(s, argc);
@@ -1678,28 +1663,24 @@
   return ret;
 }
 
-<<<<<<< HEAD
-vw* initialize_with_builder(int argc, char* argv[], io_buf* model, bool skipModelLoad, trace_message_t trace_listener,
+vw* initialize_with_builder(int argc, char* argv[], io_buf* model, bool skip_model_load, trace_message_t trace_listener,
     void* trace_context, std::unique_ptr<VW::setup_base_i> learner_builder)
 {
+  return initialize(std::move(options), model, skip_model_load, trace_listener, trace_context);
   std::unique_ptr<options_i, options_deleter_type> options(
       new config::options_boost_po(argc, argv), [](VW::config::options_i* ptr) { delete ptr; });
   return initialize_with_builder(
-      std::move(options), model, skipModelLoad, trace_listener, trace_context, std::move(learner_builder));
+      std::move(options), model, skip_model_load, trace_listener, trace_context, std::move(learner_builder));
 }
 
 vw* initialize(
-    int argc, char* argv[], io_buf* model, bool skipModelLoad, trace_message_t trace_listener, void* trace_context)
-{
-  return initialize_with_builder(argc, argv, model, skipModelLoad, trace_listener, trace_context, nullptr);
+    int argc, char* argv[], io_buf* model, bool skip_model_load, trace_message_t trace_listener, void* trace_context)
+{
+  return initialize_with_builder(argc, argv, model, skip_model_load, trace_listener, trace_context, nullptr);
 }
 
 vw* initialize_with_builder(std::string s, io_buf* model, bool skipModelLoad, trace_message_t trace_listener,
     void* trace_context, std::unique_ptr<VW::setup_base_i> learner_builder)
-=======
-vw* initialize_escaped(
-    std::string const& s, io_buf* model, bool skip_model_load, trace_message_t trace_listener, void* trace_context)
->>>>>>> 6d7193a0
 {
   int argc = 0;
   char** argv = to_argv(s, argc);
@@ -1707,12 +1688,8 @@
 
   try
   {
-<<<<<<< HEAD
     ret = initialize_with_builder(
-        argc, argv, model, skipModelLoad, trace_listener, trace_context, std::move(learner_builder));
-=======
-    ret = initialize(argc, argv, model, skip_model_load, trace_listener, trace_context);
->>>>>>> 6d7193a0
+        argc, argv, model, skip_model_load, trace_listener, trace_context, std::move(learner_builder));
   }
   catch (...)
   {
@@ -1724,18 +1701,9 @@
   return ret;
 }
 
-<<<<<<< HEAD
-vw* initialize(std::string s, io_buf* model, bool skipModelLoad, trace_message_t trace_listener, void* trace_context)
-{
-  return initialize_with_builder(s, model, skipModelLoad, trace_listener, trace_context, nullptr);
-=======
-vw* initialize(
-    int argc, char* argv[], io_buf* model, bool skip_model_load, trace_message_t trace_listener, void* trace_context)
-{
-  std::unique_ptr<options_i, options_deleter_type> options(
-      new config::options_boost_po(argc, argv), [](VW::config::options_i* ptr) { delete ptr; });
-  return initialize(std::move(options), model, skip_model_load, trace_listener, trace_context);
->>>>>>> 6d7193a0
+vw* initialize(std::string s, io_buf* model, bool skip_model_load, trace_message_t trace_listener, void* trace_context)
+{
+  return initialize_with_builder(s, model, skip_model_load, trace_listener, trace_context, nullptr);
 }
 
 // Create a new VW instance while sharing the model with another instance

// Copyright (c) by respective owners including Yahoo!, Microsoft, and
// individual contributors. All rights reserved. Released under a BSD (revised)
// license as described in the file LICENSE.

#include <stdio.h>
#include <float.h>
#include <sstream>
#include <fstream>
//#include <boost/filesystem.hpp>
#include <sys/types.h>
#include <sys/stat.h>
#include <algorithm>

#include "parse_regressor.h"
#include "parser.h"
#include "parse_primitives.h"
#include "vw.h"
#include "interactions.h"

#include "sender.h"
#include "nn.h"
#include "gd.h"
#include "cbify.h"
#include "oaa.h"
#include "boosting.h"
#include "multilabel_oaa.h"
#include "rand48.h"
#include "bs.h"
#include "topk.h"
#include "ect.h"
#include "csoaa.h"
#include "cb_algs.h"
#include "cb_adf.h"
#include "cb_explore.h"
#include "cb_explore_adf_bag.h"
#include "cb_explore_adf_cover.h"
#include "cb_explore_adf_first.h"
#include "cb_explore_adf_greedy.h"
#include "cb_explore_adf_regcb.h"
#include "cb_explore_adf_softmax.h"
#include "mwt.h"
#include "confidence.h"
#include "scorer.h"
#include "expreplay.h"
#include "search.h"
#include "bfgs.h"
#include "lda_core.h"
#include "noop.h"
#include "print.h"
#include "gd_mf.h"
#include "learner.h"
#include "mf.h"
#include "ftrl.h"
#include "svrg.h"
#include "rand48.h"
#include "binary.h"
#include "lrq.h"
#include "lrqfa.h"
#include "autolink.h"
#include "log_multi.h"
#include "recall_tree.h"
#include "memory_tree.h"
#include "stagewise_poly.h"
#include "active.h"
#include "active_cover.h"
#include "cs_active.h"
#include "kernel_svm.h"
#include "parse_example.h"
#include "best_constant.h"
#include "interact.h"
#include "vw_exception.h"
#include "accumulate.h"
#include "vw_validate.h"
#include "vw_allreduce.h"
#include "OjaNewton.h"
#include "audit_regressor.h"
#include "marginal.h"
#include "explore_eval.h"
#include "baseline.h"
#include "classweight.h"
#include "cb_sample.h"
#include "warm_cb.h"
#include "shared_feature_merger.h"
// #include "cntk.h"

#include "options.h"
#include "options_boost_po.h"
#include "options_serializer_boost_po.h"

using std::cerr;
using std::cout;
using std::endl;
using namespace VW::config;

//
// Does std::string end with a certain substring?
//
bool ends_with(std::string const& fullString, std::string const& ending)
{
  if (fullString.length() > ending.length())
  {
    return (fullString.compare(fullString.length() - ending.length(), ending.length(), ending) == 0);
  }
  else
  {
    return false;
  }
}

uint64_t hash_file_contents(io_buf* io, int f)
{
  uint64_t v = 5289374183516789128;
  unsigned char buf[1024];
  while (true)
  {
    ssize_t n = io->read_file(f, buf, 1024);
    if (n <= 0)
      break;
    for (ssize_t i = 0; i < n; i++)
    {
      v *= 341789041;
      v += buf[i];
    }
  }
  return v;
}

bool directory_exists(std::string path)
{
  struct stat info;
  if (stat(path.c_str(), &info) != 0)
    return false;
  else
    return (info.st_mode & S_IFDIR) > 0;
  //  boost::filesystem::path p(path);
  //  return boost::filesystem::exists(p) && boost::filesystem::is_directory(p);
}

std::string find_in_path(std::vector<std::string> paths, std::string fname)
{
#ifdef _WIN32
  std::string delimiter = "\\";
#else
  std::string delimiter = "/";
#endif
  for (std::string path : paths)
  {
    std::string full = ends_with(path, delimiter) ? (path + fname) : (path + delimiter + fname);
    std::ifstream f(full.c_str());
    if (f.good())
      return full;
  }
  return "";
}

void parse_dictionary_argument(vw& all, std::string str)
{
  if (str.length() == 0)
    return;
  // expecting 'namespace:file', for instance 'w:foo.txt'
  // in the case of just 'foo.txt' it's applied to the default namespace

  char ns = ' ';
  VW::string_view s(str);
  if ((str.length() > 2) && (str[1] == ':'))
  {
    ns = str[0];
    s.remove_prefix(2);
  }

  std::string fname = find_in_path(all.dictionary_path, std::string(s));
  if (fname == "")
    THROW("error: cannot find dictionary '" << s << "' in path; try adding --dictionary_path");

  bool is_gzip = ends_with(fname, ".gz");
  io_buf* io = is_gzip ? new comp_io_buf : new io_buf;
  int fd = io->open_file(fname.c_str(), all.stdin_off, io_buf::READ);
  if (fd < 0)
    THROW("error: cannot read dictionary from file '" << fname << "'"
                                                      << ", opening failed");

  uint64_t fd_hash = hash_file_contents(io, fd);
  io->close_file();

  if (!all.quiet)
    all.trace_message << "scanned dictionary '" << s << "' from '" << fname << "', hash=" << std::hex << fd_hash
                      << std::dec << endl;

  // see if we've already read this dictionary
  for (size_t id = 0; id < all.loaded_dictionaries.size(); id++)
    if (all.loaded_dictionaries[id].file_hash == fd_hash)
    {
      all.namespace_dictionaries[(size_t)ns].push_back(all.loaded_dictionaries[id].dict);
      io->close_file();
      delete io;
      return;
    }

  fd = io->open_file(fname.c_str(), all.stdin_off, io_buf::READ);
  if (fd < 0)
  {
    delete io;
    THROW("error: cannot re-read dictionary from file '" << fname << "'"
                                                         << ", opening failed");
  }

  std::shared_ptr<feature_dict> map = std::make_shared<feature_dict>();
  map->max_load_factor(0.25);
  example* ec = VW::alloc_examples(all.p->lp.label_size, 1);

  size_t def = (size_t)' ';

  ssize_t size = 2048, pos, nread;
  char rc;
  char* buffer = calloc_or_throw<char>(size);
  do
  {
    pos = 0;
    do
    {
      nread = io->read_file(fd, &rc, 1);
      if ((rc != EOF) && (nread > 0))
        buffer[pos++] = rc;
      if (pos >= size - 1)
      {
        size *= 2;
        const auto new_buffer = (char*)(realloc(buffer, size));
        if (new_buffer == nullptr)
        {
          free(buffer);
          ec->~example();
          free(ec);
<<<<<<< HEAD
          delete map;
=======
          VW::dealloc_example(all.p->lp.delete_label, *ec);
>>>>>>> 6e9d854d
          io->close_file();
          delete io;
          THROW("error: memory allocation failed in reading dictionary");
        }
        else
          buffer = new_buffer;
      }
    } while ((rc != EOF) && (rc != '\n') && (nread > 0));
    buffer[pos] = 0;

    // we now have a line in buffer
    char* c = buffer;
    while (*c == ' ' || *c == '\t') ++c;  // skip initial whitespace
    char* d = c;
    while (*d != ' ' && *d != '\t' && *d != '\n' && *d != '\0') ++d;  // gobble up initial word
    if (d == c)
      continue;  // no word
    if (*d != ' ' && *d != '\t')
      continue;  // reached end of line
    std::string word(c, d - c);
    if (map->find(word) != map->end())  // don't overwrite old values!
    {
      continue;
    }
    d--;
    *d = '|';  // set up for parser::read_line
    VW::read_line(all, ec, d);
    // now we just need to grab stuff from the default namespace of ec!
    if (ec->feature_space[def].size() == 0)
    {
      continue;
    }
    std::unique_ptr<features> arr(new features);
    arr->deep_copy_from(ec->feature_space[def]);
    map->emplace(word, std::move(arr));

    // clear up ec
    ec->tag.clear();
    ec->indices.clear();
    for (size_t i = 0; i < 256; i++)
    {
      ec->feature_space[i].clear();
    }
  } while ((rc != EOF) && (nread > 0));
  free(buffer);
  io->close_file();
  delete io;
  ec->~example();
  free(ec);

  if (!all.quiet)
    all.trace_message << "dictionary " << s << " contains " << map->size() << " item" << (map->size() == 1 ? "" : "s")
                      << std::endl;

  all.namespace_dictionaries[(size_t)ns].push_back(map);
  dictionary_info info = {s.to_string(), fd_hash, map};
  all.loaded_dictionaries.push_back(info);
}

void parse_affix_argument(vw& all, std::string str)
{
  if (str.length() == 0)
    return;
  char* cstr = calloc_or_throw<char>(str.length() + 1);
  strcpy(cstr, str.c_str());

  char* p = strtok(cstr, ",");

  try
  {
    while (p != 0)
    {
      char* q = p;
      uint16_t prefix = 1;
      if (q[0] == '+')
      {
        q++;
      }
      else if (q[0] == '-')
      {
        prefix = 0;
        q++;
      }
      if ((q[0] < '1') || (q[0] > '7'))
        THROW("malformed affix argument (length must be 1..7): " << p);

      uint16_t len = (uint16_t)(q[0] - '0');
      uint16_t ns = (uint16_t)' ';  // default namespace
      if (q[1] != 0)
      {
        if (valid_ns(q[1]))
          ns = (uint16_t)q[1];
        else
          THROW("malformed affix argument (invalid namespace): " << p);

        if (q[2] != 0)
          THROW("malformed affix argument (too long): " << p);
      }

      uint16_t afx = (len << 1) | (prefix & 0x1);
      all.affix_features[ns] <<= 4;
      all.affix_features[ns] |= afx;

      p = strtok(nullptr, ",");
    }
  }
  catch (...)
  {
    free(cstr);
    throw;
  }

  free(cstr);
}

void parse_diagnostics(options_i& options, vw& all)
{
  bool version_arg = false;
  bool help = false;
  std::string progress_arg;
  option_group_definition diagnostic_group("Diagnostic options");
  diagnostic_group.add(make_option("version", version_arg).help("Version information"))
      .add(make_option("audit", all.audit).short_name("a").help("print weights of features"))
      .add(make_option("progress", progress_arg)
               .short_name("P")
               .help("Progress update frequency. int: additive, float: multiplicative"))
      .add(make_option("quiet", all.quiet).help("Don't output disgnostics and progress updates"))
      .add(make_option("help", help).short_name("h").help("Look here: http://hunch.net/~vw/ and click on Tutorial."));

  options.add_and_parse(diagnostic_group);

  // pass all.quiet around
  if (all.all_reduce)
    all.all_reduce->quiet = all.quiet;

  // Upon direct query for version -- spit it out to stdout
  if (version_arg)
  {
    std::cout << VW::version.to_string() << " (git commit: " << VW::git_commit << ")\n";
    exit(0);
  }

  if (options.was_supplied("progress") && !all.quiet)
  {
    all.progress_arg = (float)::atof(progress_arg.c_str());
    // --progress interval is dual: either integer or floating-point
    if (progress_arg.find_first_of(".") == std::string::npos)
    {
      // No "." in arg: assume integer -> additive
      all.progress_add = true;
      if (all.progress_arg < 1)
      {
        all.trace_message << "warning: additive --progress <int>"
                          << " can't be < 1: forcing to 1" << std::endl;
        all.progress_arg = 1;
      }
      all.sd->dump_interval = all.progress_arg;
    }
    else
    {
      // A "." in arg: assume floating-point -> multiplicative
      all.progress_add = false;

      if (all.progress_arg <= 1.0)
      {
        all.trace_message << "warning: multiplicative --progress <float>: " << progress_arg << " is <= 1.0: adding 1.0"
                          << std::endl;
        all.progress_arg += 1.0;
      }
      else if (all.progress_arg > 9.0)
      {
        all.trace_message << "warning: multiplicative --progress <float>"
                          << " is > 9.0: you probably meant to use an integer" << std::endl;
      }
      all.sd->dump_interval = 1.0;
    }
  }
}

input_options parse_source(vw& all, options_i& options)
{
  input_options parsed_options;

  option_group_definition input_options("Input options");
  input_options.add(make_option("data", all.data_filename).short_name("d").help("Example set"))
      .add(make_option("daemon", parsed_options.daemon).help("persistent daemon mode on port 26542"))
      .add(make_option("foreground", parsed_options.foreground)
               .help("in persistent daemon mode, do not run in the background"))
      .add(make_option("port", parsed_options.port).help("port to listen on; use 0 to pick unused port"))
      .add(make_option("num_children", all.num_children).help("number of children for persistent daemon mode"))
      .add(make_option("pid_file", parsed_options.pid_file).help("Write pid file in persistent daemon mode"))
      .add(make_option("port_file", parsed_options.port_file).help("Write port used in persistent daemon mode"))
      .add(make_option("cache", parsed_options.cache).short_name("c").help("Use a cache.  The default is <data>.cache"))
      .add(make_option("cache_file", parsed_options.cache_files).help("The location(s) of cache_file."))
      .add(make_option("json", parsed_options.json).help("Enable JSON parsing."))
      .add(make_option("dsjson", parsed_options.dsjson).help("Enable Decision Service JSON parsing."))
      .add(make_option("kill_cache", parsed_options.kill_cache)
               .short_name("k")
               .help("do not reuse existing cache: create a new one always"))
      .add(
          make_option("compressed", parsed_options.compressed)
              .help(
                  "use gzip format whenever possible. If a cache file is being created, this option creates a "
                  "compressed cache file. A mixture of raw-text & compressed inputs are supported with autodetection."))
      .add(make_option("no_stdin", all.stdin_off).help("do not default to reading from stdin"));

  options.add_and_parse(input_options);

  // If the option provider is program_options try and retrieve data as a positional parameter.
  options_i* options_ptr = &options;
  auto boost_options = dynamic_cast<options_boost_po*>(options_ptr);
  if (boost_options)
  {
    std::string data;
    if (boost_options->try_get_positional_option_token("data", data, -1))
    {
      if (all.data_filename != data)
      {
        all.data_filename = data;
      }
    }
  }

  if (parsed_options.daemon || options.was_supplied("pid_file") || (options.was_supplied("port") && !all.active))
  {
    all.daemon = true;
    // allow each child to process up to 1e5 connections
    all.numpasses = (size_t)1e5;
  }

  // Add an implicit cache file based on the data filename.
  if (parsed_options.cache)
  {
    parsed_options.cache_files.push_back(all.data_filename + ".cache");
  }

  if (parsed_options.compressed)
    set_compressed(all.p);

  if (ends_with(all.data_filename, ".gz"))
    set_compressed(all.p);

  if ((parsed_options.cache || options.was_supplied("cache_file")) && options.was_supplied("invert_hash"))
    THROW("invert_hash is incompatible with a cache file.  Use it in single pass mode only.");

  if (!all.holdout_set_off &&
      (options.was_supplied("output_feature_regularizer_binary") ||
          options.was_supplied("output_feature_regularizer_text")))
  {
    all.holdout_set_off = true;
    all.trace_message << "Making holdout_set_off=true since output regularizer specified" << std::endl;
  }

  return parsed_options;
}

bool interactions_settings_doubled = false;  // local setting setted in parse_modules()
namespace VW
{
const char* are_features_compatible(vw& vw1, vw& vw2)
{
  if (vw1.p->hasher != vw2.p->hasher)
    return "hasher";


  if (!std::equal(vw1.spelling_features.begin(), vw1.spelling_features.end(), vw2.spelling_features.begin()))
    return "spelling_features";

  if (!std::equal(vw1.affix_features.begin(), vw1.affix_features.end(), vw2.affix_features.begin()))
    return "affix_features";

  if (!std::equal(vw1.ngram.begin(), vw1.ngram.end(), vw2.ngram.begin()))
    return "ngram";

  if (!std::equal(vw1.skips.begin(), vw1.skips.end(), vw2.skips.begin()))
    return "skips";

  if (!std::equal(vw1.limit.begin(), vw1.limit.end(), vw2.limit.begin()))
    return "limit";

  if (vw1.num_bits != vw2.num_bits)
    return "num_bits";

  if (vw1.permutations != vw2.permutations)
    return "permutations";

  if (vw1.interactions.size() != vw2.interactions.size())
    return "interactions size";

  if (vw1.ignore_some != vw2.ignore_some)
    return "ignore_some";

  if (vw1.ignore_some && !std::equal(vw1.ignore.begin(), vw1.ignore.end(), vw2.ignore.begin()))
    return "ignore";

  if (vw1.ignore_some_linear != vw2.ignore_some_linear)
    return "ignore_some_linear";

  if (vw1.ignore_some_linear &&
      !std::equal(vw1.ignore_linear.begin(), vw1.ignore_linear.end(), vw2.ignore_linear.begin()))
    return "ignore_linear";

  if (vw1.redefine_some != vw2.redefine_some)
    return "redefine_some";

  if (vw1.redefine_some && !std::equal(vw1.redefine.begin(), vw1.redefine.end(), vw2.redefine.begin()))
    return "redefine";

  if (vw1.add_constant != vw2.add_constant)
    return "add_constant";

  if (vw1.dictionary_path.size() != vw2.dictionary_path.size())
    return "dictionary_path size";

  if (!std::equal(vw1.dictionary_path.begin(), vw1.dictionary_path.end(), vw2.dictionary_path.begin()))
    return "dictionary_path";

  for (auto i = std::begin(vw1.interactions), j = std::begin(vw2.interactions); i != std::end(vw1.interactions);
       ++i, ++j)
    if (*i != *j)
      return "interaction mismatch";

  return nullptr;
}

}  // namespace VW
// return a copy of std::string replacing \x00 sequences in it
std::string spoof_hex_encoded_namespaces(const std::string& arg)
{
  std::string res;
  int pos = 0;
  while (pos < (int)arg.size() - 3)
  {
    if (arg[pos] == '\\' && arg[pos + 1] == 'x')
    {
      std::string substr = arg.substr(pos + 2, 2);
      char* p;
      unsigned char c = (unsigned char)strtoul(substr.c_str(), &p, 16);
      if (*p == '\0')
      {
        res.push_back(c);
        pos += 4;
      }
      else
      {
        std::cerr << "Possibly malformed hex representation of a namespace: '\\x" << substr << "'\n";
        res.push_back(arg[pos++]);
      }
    }
    else
      res.push_back(arg[pos++]);
  }

  while (pos < (int)arg.size())  // copy last 2 characters
    res.push_back(arg[pos++]);

  return res;
}

void parse_feature_tweaks(options_i& options, vw& all, std::vector<std::string>& dictionary_nses)
{
  std::string hash_function("strings");
  uint32_t new_bits;
  std::vector<std::string> spelling_ns;
  std::vector<std::string> quadratics;
  std::vector<std::string> cubics;
  std::vector<std::string> interactions;
  std::vector<std::string> ignores;
  std::vector<std::string> ignore_linears;
  std::vector<std::string> keeps;
  std::vector<std::string> redefines;

  std::vector<std::string> dictionary_path;

  bool noconstant;
  bool leave_duplicate_interactions;
  std::string affix;
  std::string q_colon;

  option_group_definition feature_options("Feature options");
  feature_options
      .add(make_option("hash", hash_function).keep().help("how to hash the features. Available options: strings, all"))
      .add(make_option("hash_seed", all.hash_seed).keep().default_value(0).help("seed for hash function"))
      .add(make_option("ignore", ignores).keep().help("ignore namespaces beginning with character <arg>"))
      .add(make_option("ignore_linear", ignore_linears)
               .keep()
               .help("ignore namespaces beginning with character <arg> for linear terms only"))
      .add(make_option("keep", keeps).keep().help("keep namespaces beginning with character <arg>"))
      .add(make_option("redefine", redefines)
               .keep()
               .help("redefine namespaces beginning with characters of std::string S as namespace N. <arg> shall be in "
                     "form "
                     "'N:=S' where := is operator. Empty N or S are treated as default namespace. Use ':' as a "
                     "wildcard in S.")
               .keep())
      .add(make_option("bit_precision", new_bits).short_name("b").help("number of bits in the feature table"))
      .add(make_option("noconstant", noconstant).help("Don't add a constant feature"))
      .add(make_option("constant", all.initial_constant).short_name("C").help("Set initial value of constant"))
      .add(make_option("ngram", all.ngram_strings)
               .help("Generate N grams. To generate N grams for a single namespace 'foo', arg should be fN."))
      .add(make_option("skips", all.skip_strings)
               .help("Generate skips in N grams. This in conjunction with the ngram tag can be used to generate "
                     "generalized n-skip-k-gram. To generate n-skips for a single namespace 'foo', arg should be fN."))
      .add(make_option("feature_limit", all.limit_strings)
               .help("limit to N features. To apply to a single namespace 'foo', arg should be fN"))
      .add(make_option("affix", affix)
               .keep()
               .help("generate prefixes/suffixes of features; argument '+2a,-3b,+1' means generate 2-char prefixes for "
                     "namespace a, 3-char suffixes for b and 1 char prefixes for default namespace"))
      .add(make_option("spelling", spelling_ns)
               .keep()
               .help("compute spelling features for a give namespace (use '_' for default namespace)"))
      .add(make_option("dictionary", dictionary_nses)
               .keep()
               .help("read a dictionary for additional features (arg either 'x:file' or just 'file')"))
      .add(make_option("dictionary_path", dictionary_path)
               .help("look in this directory for dictionaries; defaults to current directory or env{PATH}"))
      .add(make_option("interactions", interactions)
               .keep()
               .help("Create feature interactions of any level between namespaces."))
      .add(make_option("permutations", all.permutations)
               .help("Use permutations instead of combinations for feature interactions of same namespace."))
      .add(make_option("leave_duplicate_interactions", leave_duplicate_interactions)
               .help("Don't remove interactions with duplicate combinations of namespaces. For ex. this is a "
                     "duplicate: '-q ab -q ba' and a lot more in '-q ::'."))
      .add(make_option("quadratic", quadratics).short_name("q").keep().help("Create and use quadratic features"))
      // TODO this option is unused - remove?
      .add(make_option("q:", q_colon).help(": corresponds to a wildcard for all printable characters"))
      .add(make_option("cubic", cubics).keep().help("Create and use cubic features"));
  options.add_and_parse(feature_options);

  // feature manipulation
  all.p->hasher = getHasher(hash_function);

  if (options.was_supplied("spelling"))
  {
    for (size_t id = 0; id < spelling_ns.size(); id++)
    {
      spelling_ns[id] = spoof_hex_encoded_namespaces(spelling_ns[id]);
      if (spelling_ns[id][0] == '_')
        all.spelling_features[(unsigned char)' '] = true;
      else
        all.spelling_features[(size_t)spelling_ns[id][0]] = true;
    }
  }

  if (options.was_supplied("affix"))
    parse_affix_argument(all, spoof_hex_encoded_namespaces(affix));

  if (options.was_supplied("ngram"))
  {
    if (options.was_supplied("sort_features"))
      THROW("ngram is incompatible with sort_features.");

    for (size_t i = 0; i < all.ngram_strings.size(); i++)
      all.ngram_strings[i] = spoof_hex_encoded_namespaces(all.ngram_strings[i]);
    compile_gram(all.ngram_strings, all.ngram, (char*)"grams", all.quiet);
  }

  if (options.was_supplied("skips"))
  {
    if (!options.was_supplied("ngram"))
      THROW("You can not skip unless ngram is > 1");

    for (size_t i = 0; i < all.skip_strings.size(); i++)
      all.skip_strings[i] = spoof_hex_encoded_namespaces(all.skip_strings[i]);
    compile_gram(all.skip_strings, all.skips, (char*)"skips", all.quiet);
  }

  if (options.was_supplied("feature_limit"))
    compile_limits(all.limit_strings, all.limit, all.quiet);

  if (options.was_supplied("bit_precision"))
  {
    if (all.default_bits == false && new_bits != all.num_bits)
      THROW("Number of bits is set to " << new_bits << " and " << all.num_bits
                                        << " by argument and model.  That does not work.");

    all.default_bits = false;
    all.num_bits = new_bits;

    VW::validate_num_bits(all);
  }

  // prepare namespace interactions
  std::vector<std::string> expanded_interactions;

  if ( ( ((!all.pairs.empty() || !all.triples.empty() || !all.interactions.empty()) && /*data was restored from old model file directly to v_array and will be overriden automatically*/
          (options.was_supplied("quadratic") || options.was_supplied("cubic") || options.was_supplied("interactions")) ) )
       ||
       interactions_settings_doubled /*settings were restored from model file to file_options and overriden by params from command line*/)
  {
    all.trace_message << "WARNING: model file has set of {-q, --cubic, --interactions} settings stored, but they'll be "
                         "OVERRIDEN by set of {-q, --cubic, --interactions} settings from command line."
                      << std::endl;

    // in case arrays were already filled in with values from old model file - reset them
    if (!all.pairs.empty())
      all.pairs.clear();
    if (!all.triples.empty())
      all.triples.clear();
    if (!all.interactions.empty())
      all.interactions.clear();
  }

  if (options.was_supplied("quadratic"))
  {
    if (!all.quiet)
      all.trace_message << "creating quadratic features for pairs: ";

    for (auto& i : quadratics)
    {
      i = spoof_hex_encoded_namespaces(i);
      if (!all.quiet)
        all.trace_message << i << " ";
    }

    expanded_interactions =
        INTERACTIONS::expand_interactions(quadratics, 2, "error, quadratic features must involve two sets.");

    if (!all.quiet)
      all.trace_message << std::endl;
  }

  if (options.was_supplied("cubic"))
  {
    if (!all.quiet)
      all.trace_message << "creating cubic features for triples: ";
    for (auto i = cubics.begin(); i != cubics.end(); ++i)
    {
      *i = spoof_hex_encoded_namespaces(*i);
      if (!all.quiet)
        all.trace_message << *i << " ";
    }

    std::vector<std::string> exp_cubic =
        INTERACTIONS::expand_interactions(cubics, 3, "error, cubic features must involve three sets.");
    expanded_interactions.insert(std::begin(expanded_interactions), std::begin(exp_cubic), std::end(exp_cubic));

    if (!all.quiet)
      all.trace_message << std::endl;
  }

  if (options.was_supplied("interactions"))
  {
    if (!all.quiet)
      all.trace_message << "creating features for following interactions: ";
    for (auto i = interactions.begin(); i != interactions.end(); ++i)
    {
      *i = spoof_hex_encoded_namespaces(*i);
      if (!all.quiet)
        all.trace_message << *i << " ";
    }

    std::vector<std::string> exp_inter = INTERACTIONS::expand_interactions(interactions, 0, "");
    expanded_interactions.insert(std::begin(expanded_interactions), std::begin(exp_inter), std::end(exp_inter));

    if (!all.quiet)
      all.trace_message << std::endl;
  }

  if (expanded_interactions.size() > 0)
  {
    size_t removed_cnt;
    size_t sorted_cnt;
    INTERACTIONS::sort_and_filter_duplicate_interactions(
        expanded_interactions, !leave_duplicate_interactions, removed_cnt, sorted_cnt);

    if (removed_cnt > 0)
      all.trace_message << "WARNING: duplicate namespace interactions were found. Removed: " << removed_cnt << '.'
                        << std::endl
                        << "You can use --leave_duplicate_interactions to disable this behaviour." << std::endl;
    if (sorted_cnt > 0)
      all.trace_message << "WARNING: some interactions contain duplicate characters and their characters order has "
                           "been changed. Interactions affected: "
                        << sorted_cnt << '.' << std::endl;

    if (all.interactions.size() > 0)
    {
      // should be empty, but just in case...
      all.interactions.clear();
    }

    all.interactions = expanded_interactions;

    // copy interactions of size 2 and 3 to old vectors for backward compatibility
    for (const auto& i : expanded_interactions)
    {
      const size_t len = i.size();
      if (len == 2)
        all.pairs.push_back(i);
      else if (len == 3)
        all.triples.push_back(i);
    }
  }

  for (size_t i = 0; i < 256; i++)
  {
    all.ignore[i] = false;
    all.ignore_linear[i] = false;
  }
  all.ignore_some = false;
  all.ignore_some_linear = false;

  if (options.was_supplied("ignore"))
  {
    all.ignore_some = true;

    for (auto & i : ignores)
    {
      i = spoof_hex_encoded_namespaces(i);
      for (auto j : i) all.ignore[(size_t)(unsigned char)j] = true;
    }

    if (!all.quiet)
    {
      all.trace_message << "ignoring namespaces beginning with: ";
      for (auto const& ignore : ignores)
        for (auto const character : ignore) all.trace_message << character << " ";

      all.trace_message << std::endl;
    }
  }

  if (options.was_supplied("ignore_linear"))
  {
    all.ignore_some_linear = true;

    for (auto & i : ignore_linears)
    {
      i = spoof_hex_encoded_namespaces(i);
      for (auto j : i)
        all.ignore_linear[(size_t)(unsigned char)j] = true;
    }

    if (!all.quiet)
    {
      all.trace_message << "ignoring linear terms for namespaces beginning with: ";
      for (auto const& ignore : ignore_linears)
        for (auto const character : ignore) all.trace_message << character << " ";

      all.trace_message << std::endl;
    }
  }

  if (options.was_supplied("keep"))
  {
    for (size_t i = 0; i < 256; i++) all.ignore[i] = true;

    all.ignore_some = true;

    for (auto & i : keeps)
    {
      i = spoof_hex_encoded_namespaces(i);
      for (const auto& j : i) all.ignore[(size_t)(unsigned char)j] = false;
    }

    if (!all.quiet)
    {
      all.trace_message << "using namespaces beginning with: ";
      for (auto const& keep : keeps)
        for (auto const character : keep) all.trace_message << character << " ";

      all.trace_message << std::endl;
    }
  }

  // --redefine param code
  all.redefine_some = false;  // false by default

  if (options.was_supplied("redefine"))
  {
    // initail values: i-th namespace is redefined to i itself
    for (size_t i = 0; i < 256; i++) all.redefine[i] = (unsigned char)i;

    // note: --redefine declaration order is matter
    // so --redefine :=L --redefine ab:=M  --ignore L  will ignore all except a and b under new M namspace

    for (const auto & arg : redefines)
    {
      const std::string & argument = spoof_hex_encoded_namespaces(arg);
      size_t arg_len = argument.length();

      size_t operator_pos = 0;  // keeps operator pos + 1 to stay unsigned type
      bool operator_found = false;
      unsigned char new_namespace = ' ';

      // let's find operator ':=' position in N:=S
      for (size_t i = 0; i < arg_len; i++)
      {
        if (operator_found)
        {
          if (i > 2)
          {
            new_namespace = argument[0];
          }  // N is not empty
          break;
        }
        else if (argument[i] == ':')
          operator_pos = i + 1;
        else if ((argument[i] == '=') && (operator_pos == i))
          operator_found = true;
      }

      if (!operator_found)
        THROW("argument of --redefine is malformed. Valid format is N:=S, :=S or N:=");

      if (++operator_pos > 3)  // seek operator end
        all.trace_message
            << "WARNING: multiple namespaces are used in target part of --redefine argument. Only first one ('"
            << new_namespace << "') will be used as target namespace." << std::endl;

      all.redefine_some = true;

      // case ':=S' doesn't require any additional code as new_namespace = ' ' by default

      if (operator_pos == arg_len)  // S is empty, default namespace shall be used
        all.redefine[(int)' '] = new_namespace;
      else
        for (size_t i = operator_pos; i < arg_len; i++)
        {
          // all namespaces from S are redefined to N
          unsigned char c = argument[i];
          if (c != ':')
            all.redefine[c] = new_namespace;
          else
          {
            // wildcard found: redefine all except default and break
            for (size_t i = 0; i < 256; i++) all.redefine[i] = new_namespace;
            break;  // break processing S
          }
        }
    }
  }

  if (options.was_supplied("dictionary"))
  {
    if (options.was_supplied("dictionary_path"))
      for (const std::string & path : dictionary_path)
        if (directory_exists(path))
          all.dictionary_path.push_back(path);
    if (directory_exists("."))
      all.dictionary_path.push_back(".");

    const std::string PATH = getenv("PATH");
#if _WIN32
    const char delimiter = ';';
#else
    const char delimiter = ':';
#endif
    if (!PATH.empty())
    {
      size_t previous = 0;
      size_t index = PATH.find(delimiter);
      while (index != std::string::npos)
      {
        all.dictionary_path.push_back(PATH.substr(previous, index - previous));
        previous = index + 1;
        index = PATH.find(delimiter, previous);
      }
      all.dictionary_path.push_back(PATH.substr(previous));
    }
  }

  if (noconstant)
    all.add_constant = false;
}

void parse_example_tweaks(options_i& options, vw& all)
{
  std::string named_labels;
  std::string loss_function;
  float loss_parameter = 0.0;
  size_t early_terminate_passes;
  bool test_only = false;

  option_group_definition example_options("Example options");
  example_options.add(make_option("testonly", test_only).short_name("t").help("Ignore label information and just test"))
      .add(make_option("holdout_off", all.holdout_set_off).help("no holdout data in multiple passes"))
      .add(make_option("holdout_period", all.holdout_period).default_value(10).help("holdout period for test only"))
      .add(make_option("holdout_after", all.holdout_after)
               .help("holdout after n training examples, default off (disables holdout_period)"))
      .add(
          make_option("early_terminate", early_terminate_passes)
              .default_value(3)
              .help(
                  "Specify the number of passes tolerated when holdout loss doesn't decrease before early termination"))
      .add(make_option("passes", all.numpasses).help("Number of Training Passes"))
      .add(make_option("initial_pass_length", all.pass_length).help("initial number of examples per pass"))
      .add(make_option("examples", all.max_examples).help("number of examples to parse"))
      .add(make_option("min_prediction", all.sd->min_label).help("Smallest prediction to output"))
      .add(make_option("max_prediction", all.sd->max_label).help("Largest prediction to output"))
      .add(make_option("sort_features", all.p->sort_features)
               .help("turn this on to disregard order in which features have been defined. This will lead to smaller "
                     "cache sizes"))
      .add(make_option("loss_function", loss_function)
               .default_value("squared")
               .help("Specify the loss function to be used, uses squared by default. Currently available ones are "
                     "squared, classic, hinge, logistic, quantile and poisson."))
      .add(make_option("quantile_tau", loss_parameter)
               .default_value(0.5f)
               .help("Parameter \\tau associated with Quantile loss. Defaults to 0.5"))
      .add(make_option("l1", all.l1_lambda).help("l_1 lambda"))
      .add(make_option("l2", all.l2_lambda).help("l_2 lambda"))
      .add(make_option("no_bias_regularization", all.no_bias).help("no bias in regularization"))
      .add(make_option("named_labels", named_labels)
               .keep()
               .help("use names for labels (multiclass, etc.) rather than integers, argument specified all possible "
                     "labels, comma-sep, eg \"--named_labels Noun,Verb,Adj,Punc\""));
  options.add_and_parse(example_options);

  if (test_only || all.eta == 0.)
  {
    if (!all.quiet)
      all.trace_message << "only testing" << std::endl;
    all.training = false;
    if (all.lda > 0)
      all.eta = 0;
  }
  else
    all.training = true;

  if ((all.numpasses > 1 || all.holdout_after > 0) && !all.holdout_set_off)
    all.holdout_set_off = false;  // holdout is on unless explicitly off
  else
    all.holdout_set_off = true;

  if (options.was_supplied("min_prediction") || options.was_supplied("max_prediction") || test_only)
    all.set_minmax = noop_mm;

  if (options.was_supplied("named_labels"))
  {
    all.sd->ldict = &calloc_or_throw<namedlabels>();
    new (all.sd->ldict) namedlabels(named_labels);
    if (!all.quiet)
      all.trace_message << "parsed " << all.sd->ldict->getK() << " named labels" << std::endl;
  }

  all.loss = getLossFunction(all, loss_function, loss_parameter);

  if (all.l1_lambda < 0.)
  {
    all.trace_message << "l1_lambda should be nonnegative: resetting from " << all.l1_lambda << " to 0" << std::endl;
    all.l1_lambda = 0.;
  }
  if (all.l2_lambda < 0.)
  {
    all.trace_message << "l2_lambda should be nonnegative: resetting from " << all.l2_lambda << " to 0" << std::endl;
    all.l2_lambda = 0.;
  }
  all.reg_mode += (all.l1_lambda > 0.) ? 1 : 0;
  all.reg_mode += (all.l2_lambda > 0.) ? 2 : 0;
  if (!all.quiet)
  {
    if (all.reg_mode % 2 && !options.was_supplied("bfgs"))
      all.trace_message << "using l1 regularization = " << all.l1_lambda << std::endl;
    if (all.reg_mode > 1)
      all.trace_message << "using l2 regularization = " << all.l2_lambda << std::endl;
  }
}

void parse_output_preds(options_i& options, vw& all)
{
  std::string predictions;
  std::string raw_predictions;

  option_group_definition output_options("Output options");
  output_options.add(make_option("predictions", predictions).short_name("p").help("File to output predictions to"))
      .add(make_option("raw_predictions", raw_predictions)
               .short_name("r")
               .help("File to output unnormalized predictions to"));
  options.add_and_parse(output_options);

  if (options.was_supplied("predictions"))
  {
    if (!all.quiet)
      all.trace_message << "predictions = " << predictions << std::endl;

    if (predictions == "stdout")
    {
      all.final_prediction_sink.push_back((size_t)1);  // stdout
    }
    else
    {
      const char* fstr = predictions.c_str();
      int f;
      // TODO can we migrate files to fstreams?
#ifdef _WIN32
      _sopen_s(&f, fstr, _O_CREAT | _O_WRONLY | _O_BINARY | _O_TRUNC, _SH_DENYWR, _S_IREAD | _S_IWRITE);
#else
      f = open(fstr, O_CREAT | O_WRONLY | O_LARGEFILE | O_TRUNC, 0666);
#endif
      if (f < 0)
        all.trace_message << "Error opening the predictions file: " << fstr << std::endl;
      all.final_prediction_sink.push_back((size_t)f);
    }
  }

  if (options.was_supplied("raw_predictions"))
  {
    if (!all.quiet)
    {
      all.trace_message << "raw predictions = " << raw_predictions << std::endl;
      if (options.was_supplied("binary"))
        all.trace_message << "Warning: --raw_predictions has no defined value when --binary specified, expect no output"
                          << std::endl;
    }
    if (raw_predictions == "stdout")
      all.raw_prediction = 1;  // stdout
    else
    {
      const char* t = raw_predictions.c_str();
      int f;
#ifdef _WIN32
      _sopen_s(&f, t, _O_CREAT | _O_WRONLY | _O_BINARY | _O_TRUNC, _SH_DENYWR, _S_IREAD | _S_IWRITE);
#else
      f = open(t, O_CREAT | O_WRONLY | O_LARGEFILE | O_TRUNC, 0666);
#endif
      all.raw_prediction = f;
    }
  }
}

void parse_output_model(options_i& options, vw& all)
{
  option_group_definition output_model_options("Output model");
  output_model_options
      .add(make_option("final_regressor", all.final_regressor_name).short_name("f").help("Final regressor"))
      .add(make_option("readable_model", all.text_regressor_name)
               .help("Output human-readable final regressor with numeric features"))
      .add(make_option("invert_hash", all.inv_hash_regressor_name)
               .help("Output human-readable final regressor with feature names.  Computationally expensive."))
      .add(make_option("save_resume", all.save_resume)
               .help("save extra state so learning can be resumed later with new data"))
      .add(make_option("preserve_performance_counters", all.preserve_performance_counters)
               .help("reset performance counters when warmstarting"))
      .add(make_option("save_per_pass", all.save_per_pass).help("Save the model after every pass over data"))
      .add(make_option("output_feature_regularizer_binary", all.per_feature_regularizer_output)
               .help("Per feature regularization output file"))
      .add(make_option("output_feature_regularizer_text", all.per_feature_regularizer_text)
               .help("Per feature regularization output file, in text"))
      .add(make_option("id", all.id).help("User supplied ID embedded into the final regressor"));
  options.add_and_parse(output_model_options);

  if (all.final_regressor_name.compare("") && !all.quiet)
    all.trace_message << "final_regressor = " << all.final_regressor_name << std::endl;

  if (options.was_supplied("invert_hash"))
    all.hash_inv = true;

  // Question: This doesn't seem necessary
  // if (options.was_supplied("id") && find(arg.args.begin(), arg.args.end(), "--id") == arg.args.end())
  // {
  //   arg.args.push_back("--id");
  //   arg.args.push_back(arg.vm["id"].as<std::string>());
  // }
}

void load_input_model(vw& all, io_buf& io_temp)
{
  // Need to see if we have to load feature mask first or second.
  // -i and -mask are from same file, load -i file first so mask can use it
  if (!all.feature_mask.empty() && all.initial_regressors.size() > 0 && all.feature_mask == all.initial_regressors[0])
  {
    // load rest of regressor
    all.l->save_load(io_temp, true, false);
    io_temp.close_file();

    parse_mask_regressor_args(all, all.feature_mask, all.initial_regressors);
  }
  else
  {  // load mask first
    parse_mask_regressor_args(all, all.feature_mask, all.initial_regressors);

    // load rest of regressor
    all.l->save_load(io_temp, true, false);
    io_temp.close_file();
  }
}

LEARNER::base_learner* setup_base(options_i& options, vw& all)
{
  auto setup_func = all.reduction_stack.top();
  all.reduction_stack.pop();
  auto base = setup_func(options, all);

  if (base == nullptr)
    return setup_base(options, all);
  else
    return base;
}

void parse_reductions(options_i& options, vw& all)
{
  // Base algorithms
  all.reduction_stack.push(GD::setup);
  all.reduction_stack.push(kernel_svm_setup);
  all.reduction_stack.push(ftrl_setup);
  all.reduction_stack.push(svrg_setup);
  all.reduction_stack.push(sender_setup);
  all.reduction_stack.push(gd_mf_setup);
  all.reduction_stack.push(print_setup);
  all.reduction_stack.push(noop_setup);
  all.reduction_stack.push(lda_setup);
  all.reduction_stack.push(bfgs_setup);
  all.reduction_stack.push(OjaNewton_setup);
  // all.reduction_stack.push(VW_CNTK::setup);

  // Score Users
  all.reduction_stack.push(baseline_setup);
  all.reduction_stack.push(ExpReplay::expreplay_setup<'b', simple_label>);
  all.reduction_stack.push(active_setup);
  all.reduction_stack.push(active_cover_setup);
  all.reduction_stack.push(confidence_setup);
  all.reduction_stack.push(nn_setup);
  all.reduction_stack.push(mf_setup);
  all.reduction_stack.push(marginal_setup);
  all.reduction_stack.push(autolink_setup);
  all.reduction_stack.push(lrq_setup);
  all.reduction_stack.push(lrqfa_setup);
  all.reduction_stack.push(stagewise_poly_setup);
  all.reduction_stack.push(scorer_setup);
  // Reductions
  all.reduction_stack.push(bs_setup);
  all.reduction_stack.push(binary_setup);

  all.reduction_stack.push(ExpReplay::expreplay_setup<'m', MULTICLASS::mc_label>);
  all.reduction_stack.push(topk_setup);
  all.reduction_stack.push(oaa_setup);
  all.reduction_stack.push(boosting_setup);
  all.reduction_stack.push(ect_setup);
  all.reduction_stack.push(log_multi_setup);
  all.reduction_stack.push(recall_tree_setup);
  all.reduction_stack.push(memory_tree_setup);
  all.reduction_stack.push(classweight_setup);
  all.reduction_stack.push(multilabel_oaa_setup);

  all.reduction_stack.push(cs_active_setup);
  all.reduction_stack.push(CSOAA::csoaa_setup);
  all.reduction_stack.push(interact_setup);
  all.reduction_stack.push(CSOAA::csldf_setup);
  all.reduction_stack.push(cb_algs_setup);
  all.reduction_stack.push(cb_adf_setup);
  all.reduction_stack.push(mwt_setup);
  all.reduction_stack.push(cb_explore_setup);
  all.reduction_stack.push(VW::cb_explore_adf::greedy::setup);
  all.reduction_stack.push(VW::cb_explore_adf::softmax::setup);
  all.reduction_stack.push(VW::cb_explore_adf::regcb::setup);
  all.reduction_stack.push(VW::cb_explore_adf::first::setup);
  all.reduction_stack.push(VW::cb_explore_adf::cover::setup);
  all.reduction_stack.push(VW::cb_explore_adf::bag::setup);
  all.reduction_stack.push(cb_sample_setup);
  all.reduction_stack.push(VW::shared_feature_merger::shared_feature_merger_setup);
  all.reduction_stack.push(CCB::ccb_explore_adf_setup);
  // cbify/warm_cb can generate multi-examples. Merge shared features after them
  all.reduction_stack.push(warm_cb_setup);
  all.reduction_stack.push(cbify_setup);
  all.reduction_stack.push(cbifyldf_setup);
  all.reduction_stack.push(explore_eval_setup);
  all.reduction_stack.push(ExpReplay::expreplay_setup<'c', COST_SENSITIVE::cs_label>);
  all.reduction_stack.push(Search::setup);
  all.reduction_stack.push(audit_regressor_setup);

  all.l = setup_base(options, all);
}

vw& parse_args(options_i& options, trace_message_t trace_listener, void* trace_context)
{
  vw& all = *(new vw());
  all.options = &options;

  if (trace_listener)
  {
    all.trace_message.trace_listener = trace_listener;
    all.trace_message.trace_context = trace_context;
  }

  try
  {
    time(&all.init_time);

    bool strict_parse = false;
    size_t ring_size;
    option_group_definition vw_args("VW options");
    vw_args.add(make_option("ring_size", ring_size).default_value(256).help("size of example ring"))
        .add(make_option("strict_parse", strict_parse).help("throw on malformed examples"));
    options.add_and_parse(vw_args);

    all.p = new parser{ring_size, strict_parse};
    all.p->_shared_data = all.sd;

    option_group_definition update_args("Update options");
    update_args.add(make_option("learning_rate", all.eta).help("Set learning rate").short_name("l"))
        .add(make_option("power_t", all.power_t).help("t power value"))
        .add(make_option("decay_learning_rate", all.eta_decay_rate)
                 .help("Set Decay factor for learning_rate between passes"))
        .add(make_option("initial_t", all.sd->t).help("initial t value"))
        .add(make_option("feature_mask", all.feature_mask)
                 .help("Use existing regressor to determine which parameters may be updated.  If no initial_regressor "
                       "given, also used for initial weights."));
    options.add_and_parse(update_args);

    option_group_definition weight_args("Weight options");
    weight_args
        .add(make_option("initial_regressor", all.initial_regressors).help("Initial regressor(s)").short_name("i"))
        .add(make_option("initial_weight", all.initial_weight).help("Set all weights to an initial value of arg."))
        .add(make_option("random_weights", all.random_weights).help("make initial weights random"))
        .add(make_option("normal_weights", all.normal_weights).help("make initial weights normal"))
        .add(make_option("truncated_normal_weights", all.tnormal_weights).help("make initial weights truncated normal"))
        .add(make_option("sparse_weights", all.weights.sparse).help("Use a sparse datastructure for weights"))
        .add(make_option("input_feature_regularizer", all.per_feature_regularizer_input)
                 .help("Per feature regularization input file"));
    options.add_and_parse(weight_args);

    std::string span_server_arg;
    int span_server_port_arg;
    // bool threads_arg;
    size_t unique_id_arg;
    size_t total_arg;
    size_t node_arg;
    option_group_definition parallelization_args("Parallelization options");
    parallelization_args
        .add(make_option("span_server", span_server_arg).help("Location of server for setting up spanning tree"))
        //(make_option("threads", threads_arg).help("Enable multi-threading")) Unused option?
        .add(make_option("unique_id", unique_id_arg).default_value(0).help("unique id used for cluster parallel jobs"))
        .add(
            make_option("total", total_arg).default_value(1).help("total number of nodes used in cluster parallel job"))
        .add(make_option("node", node_arg).default_value(0).help("node number in cluster parallel job"))
        .add(make_option("span_server_port", span_server_port_arg)
                 .default_value(26543)
                 .help("Port of the server for setting up spanning tree"));
    options.add_and_parse(parallelization_args);

    // total, unique_id and node must be specified together.
    if ((options.was_supplied("total") || options.was_supplied("node") || options.was_supplied("unique_id")) &&
        !(options.was_supplied("total") && options.was_supplied("node") && options.was_supplied("unique_id")))
    {
      THROW("you must specificy unique_id, total, and node if you specify any");
    }

    if (options.was_supplied("span_server"))
    {
      all.all_reduce_type = AllReduceType::Socket;
      all.all_reduce =
          new AllReduceSockets(span_server_arg, span_server_port_arg, unique_id_arg, total_arg, node_arg, all.quiet);
    }

    parse_diagnostics(options, all);

    all.initial_t = (float)all.sd->t;
    return all;
  }
  catch (...)
  {
    VW::finish(all);
    throw;
  }
}

bool check_interaction_settings_collision(options_i& options, std::string file_options)
{
  bool command_line_has_interaction = options.was_supplied("q") || options.was_supplied("quadratic") ||
      options.was_supplied("cubic") || options.was_supplied("interactions");

  if (!command_line_has_interaction)
    return false;

  // we don't use -q to save pairs in all.file_options, so only 3 options checked
  bool file_options_has_interaction = file_options.find("--quadratic") != std::string::npos;
  file_options_has_interaction = file_options_has_interaction || (file_options.find("--cubic") != std::string::npos);
  file_options_has_interaction =
      file_options_has_interaction || (file_options.find("--interactions") != std::string::npos);

  return file_options_has_interaction;
}

options_i& load_header_merge_options(options_i& options, vw& all, io_buf& model)
{
  std::string file_options;
  save_load_header(all, model, true, false, file_options, options);

  interactions_settings_doubled = check_interaction_settings_collision(options, file_options);

  // Convert file_options into  vector.
  std::istringstream ss{file_options};
  std::vector<std::string> container{std::istream_iterator<std::string>{ss}, std::istream_iterator<std::string>{}};

  po::options_description desc("");

  // Get list of options in file options std::string
  po::parsed_options pos = po::command_line_parser(container).options(desc).allow_unregistered().run();

  bool skipping = false;
  std::string saved_key = "";
  unsigned int count = 0;
  bool first_seen = false;
  for (auto opt : pos.options)
  {
    // If we previously encountered an option we want to skip, ignore tokens without --.
    if (skipping)
    {
      for (auto token : opt.original_tokens)
      {
        auto found = token.find("--");
        if (found != std::string::npos)
        {
          skipping = false;
        }
      }

      if (skipping)
      {
        saved_key = "";
        continue;
      }
    }

    bool treat_as_value = false;
    // If the key starts with a digit, this is a mis-interpretation of a value as a key. Pull it into the previous
    // option. This was found in the case of --lambda -1, misinterpreting -1 as an option key. The easy way to fix this
    // requires introducing "identifier-like" semantics for options keys, e.g. "does not begin with a digit". That does
    // not seem like an unreasonable restriction. The logical check here is: is "string_key" of the form {'-', <digit>,
    // <etc.>}.
    if (opt.string_key.length() > 1 && opt.string_key[0] == '-' && opt.string_key[1] >= '0' && opt.string_key[1] <= '9')
    {
      treat_as_value = true;
    }

    // If the interaction settings are doubled, the copy in the model file is ignored.
    if (interactions_settings_doubled &&
        (opt.string_key == "quadratic" || opt.string_key == "cubic" || opt.string_key == "interactions"))
    {
      // skip this option.
      skipping = true;
      continue;
    }

    // File options should always use long form.

    // If the key is empty this must be a value, otherwise set the key.
    if (!treat_as_value && opt.string_key != "")
    {
      // If the new token is a new option and there were no values previously it was a bool option. Add it as a switch.
      if (count == 0 && first_seen)
      {
        options.insert(saved_key, "");
      }

      saved_key = opt.string_key;
      count = 0;
      first_seen = true;

      if (opt.value.size() > 0)
      {
        for (auto value : opt.value)
        {
          options.insert(saved_key, value);
          count++;
        }
      }
    }
    else
    {
      // If treat_as_value is set, boost incorrectly interpreted the token as containing an option key
      // In this case, what should have happened is all original_tokens items should be in value.
      auto source = treat_as_value ? opt.original_tokens : opt.value;
      for (auto value : source)
      {
        options.insert(saved_key, value);
        count++;
      }
    }
  }

  if (count == 0 && saved_key != "")
  {
    options.insert(saved_key, "");
  }

  return options;
}

void parse_modules(options_i& options, vw& all, std::vector<std::string>& dictionary_nses)
{
  option_group_definition rand_options("Randomization options");
  rand_options.add(make_option("random_seed", all.random_seed).help("seed random number generator"));
  options.add_and_parse(rand_options);
  all.get_random_state()->set_random_state(all.random_seed);

  parse_feature_tweaks(options, all, dictionary_nses);  // feature tweaks

  parse_example_tweaks(options, all);  // example manipulation

  parse_output_model(options, all);

  parse_output_preds(options, all);

  parse_reductions(options, all);

  if (!all.quiet)
  {
    all.trace_message << "Num weight bits = " << all.num_bits << std::endl;
    all.trace_message << "learning rate = " << all.eta << std::endl;
    all.trace_message << "initial_t = " << all.sd->t << std::endl;
    all.trace_message << "power_t = " << all.power_t << std::endl;
    if (all.numpasses > 1)
      all.trace_message << "decay_learning_rate = " << all.eta_decay_rate << std::endl;
  }
}

void parse_sources(options_i& options, vw& all, io_buf& model, bool skipModelLoad)
{
  if (!skipModelLoad)
    load_input_model(all, model);
  else
    model.close_file();

  auto parsed_source_options = parse_source(all, options);
  enable_sources(all, all.quiet, all.numpasses, parsed_source_options);

  // force wpp to be a power of 2 to avoid 32-bit overflow
  uint32_t i = 0;
  size_t params_per_problem = all.l->increment;
  while (params_per_problem > ((uint64_t)1 << i)) i++;
  all.wpp = (1 << i) >> all.weights.stride_shift();
}

namespace VW
{
void cmd_string_replace_value(std::stringstream*& ss, std::string flag_to_replace, std::string new_value)
{
  flag_to_replace.append(
      " ");  // add a space to make sure we obtain the right flag in case 2 flags start with the same set of characters
  std::string cmd = ss->str();
  size_t pos = cmd.find(flag_to_replace);
  if (pos == std::string::npos)
    // flag currently not present in command string, so just append it to command string
    *ss << " " << flag_to_replace << new_value;
  else
  {
    // flag is present, need to replace old value with new value

    // compute position after flag_to_replace
    pos += flag_to_replace.size();

    // now pos is position where value starts
    // find position of next space
    size_t pos_after_value = cmd.find(" ", pos);
    if (pos_after_value == std::string::npos)
    {
      // we reach the end of the std::string, so replace the all characters after pos by new_value
      cmd.replace(pos, cmd.size() - pos, new_value);
    }
    else
    {
      // replace characters between pos and pos_after_value by new_value
      cmd.replace(pos, pos_after_value - pos, new_value);
    }

    ss->str(cmd);
  }
}

char** to_argv_escaped(std::string const& s, int& argc)
{
  std::vector<std::string> tokens = escaped_tokenize(' ', s);
  char** argv = calloc_or_throw<char*>(tokens.size() + 1);
  argv[0] = calloc_or_throw<char>(2);
  argv[0][0] = 'b';
  argv[0][1] = '\0';

  for (size_t i = 0; i < tokens.size(); i++)
  {
    argv[i + 1] = calloc_or_throw<char>(tokens[i].length() + 1);
    sprintf(argv[i + 1], "%s", tokens[i].data());
  }

  argc = static_cast<int>(tokens.size() + 1);
  return argv;
}

char** to_argv(std::string const& s, int& argc)
{
  VW::string_view strview(s);
  std::vector<VW::string_view> foo;
  tokenize(' ', strview, foo);

  char** argv = calloc_or_throw<char*>(foo.size() + 1);
  // small optimization to avoid a string copy before tokenizing
  argv[0] = calloc_or_throw<char>(2);
  argv[0][0] = 'b';
  argv[0][1] = '\0';
  for (size_t i = 0; i < foo.size(); i++)
  {
    size_t len = foo[i].length();
    argv[i+1] = calloc_or_throw<char>(len + 1);
    memcpy(argv[i+1], foo[i].data(), len);
    // copy() is supported with boost::string_view, not with string_ref
    //foo[i].copy(argv[i], len);
    // unnecessary because of the calloc, but needed if we change stuff in the future
    // argv[i][len] = '\0';
  }

  argc = (int)foo.size() + 1;
  return argv;
}

char** get_argv_from_string(std::string s, int& argc) { return to_argv(s, argc); }

void free_args(int argc, char* argv[])
{
  for (int i = 0; i < argc; i++) free(argv[i]);
  free(argv);
}

vw* initialize(
    options_i& options, io_buf* model, bool skipModelLoad, trace_message_t trace_listener, void* trace_context)
{
  vw& all = parse_args(options, trace_listener, trace_context);

  try
  {
    // if user doesn't pass in a model, read from options
    io_buf localModel;
    if (!model)
    {
      std::vector<std::string> all_initial_regressor_files(all.initial_regressors);
      if (options.was_supplied("input_feature_regularizer"))
      {
        all_initial_regressor_files.push_back(all.per_feature_regularizer_input);
      }
      read_regressor_file(all, all_initial_regressor_files, localModel);
      model = &localModel;
    }

    // Loads header of model files and loads the command line options into the options object.
    load_header_merge_options(options, all, *model);

    std::vector<std::string> dictionary_nses;
    parse_modules(options, all, dictionary_nses);

    parse_sources(options, all, *model, skipModelLoad);

    // we must delay so parse_mask is fully defined.
    for (size_t id = 0; id < dictionary_nses.size(); id++) parse_dictionary_argument(all, dictionary_nses[id]);

    options.check_unregistered();

    // upon direct query for help -- spit it out to stdout;
    if (options.get_typed_option<bool>("help").value())
    {
      cout << options.help();
      exit(0);
    }

    all.l->init_driver();

    return &all;
  }
  catch (std::exception& e)
  {
    all.trace_message << "Error: " << e.what() << std::endl;
    finish(all);
    throw;
  }
  catch (...)
  {
    finish(all);
    throw;
  }
}

vw* initialize(std::string s, io_buf* model, bool skipModelLoad, trace_message_t trace_listener, void* trace_context)
{
  int argc = 0;
  char** argv = to_argv(s, argc);
  vw* ret = nullptr;

  try
  {
    ret = initialize(argc, argv, model, skipModelLoad, trace_listener, trace_context);
  }
  catch (...)
  {
    free_args(argc, argv);
    throw;
  }

  free_args(argc, argv);
  return ret;
}

vw* initialize_escaped(
    std::string const& s, io_buf* model, bool skipModelLoad, trace_message_t trace_listener, void* trace_context)
{
  int argc = 0;
  char** argv = to_argv_escaped(s, argc);
  vw* ret = nullptr;

  try
  {
    ret = initialize(argc, argv, model, skipModelLoad, trace_listener, trace_context);
  }
  catch (...)
  {
    free_args(argc, argv);
    throw;
  }

  free_args(argc, argv);
  return ret;
}

vw* initialize(
    int argc, char* argv[], io_buf* model, bool skipModelLoad, trace_message_t trace_listener, void* trace_context)
{
  options_i* options = new config::options_boost_po(argc, argv);
  vw* all = initialize(*options, model, skipModelLoad, trace_listener, trace_context);

  // When VW is deleted the options object will be cleaned up too.
  all->should_delete_options = true;
  return all;
}

// Create a new VW instance while sharing the model with another instance
// The extra arguments will be appended to those of the other VW instance
vw* seed_vw_model(vw* vw_model, const std::string extra_args, trace_message_t trace_listener, void* trace_context)
{
  options_serializer_boost_po serializer;
  for (auto const& option : vw_model->options->get_all_options())
  {
    if (vw_model->options->was_supplied(option->m_name))
    {
      // ignore no_stdin since it will be added by vw::initialize, and ignore -i since we don't want to reload the
      // model.
      if (option->m_name == "no_stdin" || option->m_name == "initial_regressor")
      {
        continue;
      }

      serializer.add(*option);
    }
  }

  auto serialized_options = serializer.str();
  serialized_options = serialized_options + " " + extra_args;

  vw* new_model =
      VW::initialize(serialized_options.c_str(), nullptr, true /* skipModelLoad */, trace_listener, trace_context);
  free_it(new_model->sd);

  // reference model states stored in the specified VW instance
  new_model->weights.shallow_copy(vw_model->weights);  // regressor
  new_model->sd = vw_model->sd;                        // shared data
  new_model->p->_shared_data = new_model->sd;

  return new_model;
}

void sync_stats(vw& all)
{
  if (all.all_reduce != nullptr)
  {
    float loss = (float)all.sd->sum_loss;
    all.sd->sum_loss = (double)accumulate_scalar(all, loss);
    float weighted_labeled_examples = (float)all.sd->weighted_labeled_examples;
    all.sd->weighted_labeled_examples = (double)accumulate_scalar(all, weighted_labeled_examples);
    float weighted_labels = (float)all.sd->weighted_labels;
    all.sd->weighted_labels = (double)accumulate_scalar(all, weighted_labels);
    float weighted_unlabeled_examples = (float)all.sd->weighted_unlabeled_examples;
    all.sd->weighted_unlabeled_examples = (double)accumulate_scalar(all, weighted_unlabeled_examples);
    float example_number = (float)all.sd->example_number;
    all.sd->example_number = (uint64_t)accumulate_scalar(all, example_number);
    float total_features = (float)all.sd->total_features;
    all.sd->total_features = (uint64_t)accumulate_scalar(all, total_features);
  }
}

void finish(vw& all, bool delete_all)
{
  // also update VowpalWabbit::PerformanceStatistics::get() (vowpalwabbit.cpp)
  if (!all.quiet && !all.options->was_supplied("audit_regressor"))
  {
    all.trace_message.precision(6);
    all.trace_message << std::fixed;
    all.trace_message << std::endl << "finished run";
    if (all.current_pass == 0 || all.current_pass == 1)
      all.trace_message << std::endl << "number of examples = " << all.sd->example_number;
    else
    {
      all.trace_message << std::endl << "number of examples per pass = " << all.sd->example_number / all.current_pass;
      all.trace_message << std::endl << "passes used = " << all.current_pass;
    }
    all.trace_message << std::endl << "weighted example sum = " << all.sd->weighted_examples();
    all.trace_message << std::endl << "weighted label sum = " << all.sd->weighted_labels;
    all.trace_message << std::endl << "average loss = ";
    if (all.holdout_set_off)
      if (all.sd->weighted_labeled_examples > 0)
        all.trace_message << all.sd->sum_loss / all.sd->weighted_labeled_examples;
      else
        all.trace_message << "n.a.";
    else if ((all.sd->holdout_best_loss == FLT_MAX) || (all.sd->holdout_best_loss == FLT_MAX * 0.5))
      all.trace_message << "undefined (no holdout)";
    else
      all.trace_message << all.sd->holdout_best_loss << " h";
    if (all.sd->report_multiclass_log_loss)
    {
      if (all.holdout_set_off)
        all.trace_message << std::endl
                          << "average multiclass log loss = "
                          << all.sd->multiclass_log_loss / all.sd->weighted_labeled_examples;
      else
        all.trace_message << std::endl
                          << "average multiclass log loss = "
                          << all.sd->holdout_multiclass_log_loss / all.sd->weighted_labeled_examples << " h";
    }

    float best_constant;
    float best_constant_loss;
    if (get_best_constant(all, best_constant, best_constant_loss))
    {
      all.trace_message << std::endl << "best constant = " << best_constant;
      if (best_constant_loss != FLT_MIN)
        all.trace_message << std::endl << "best constant's loss = " << best_constant_loss;
    }

    all.trace_message << std::endl << "total feature number = " << all.sd->total_features;
    if (all.sd->queries > 0)
      all.trace_message << std::endl << "total queries = " << all.sd->queries;
    all.trace_message << std::endl;
  }

  // implement finally.
  // finalize_regressor can throw if it can't write the file.
  // we still want to free up all the memory.
  vw_exception finalize_regressor_exception(__FILE__, __LINE__, "empty");
  bool finalize_regressor_exception_thrown = false;
  try
  {
    finalize_regressor(all, all.final_regressor_name);
  }
  catch (vw_exception& e)
  {
    finalize_regressor_exception = e;
    finalize_regressor_exception_thrown = true;
  }

  if (all.l != nullptr)
  {
    all.l->finish();
    free_it(all.l);
  }

  // Check if options object lifetime is managed internally.
  if (all.should_delete_options)
    delete all.options;

  // TODO: migrate all finalization into parser destructor
  if (all.p != nullptr)
  {
    finalize_source(all.p);
    delete all.p;
  }

  bool seeded;
  if (all.weights.seeded() > 0)
    seeded = true;
  else
    seeded = false;
  if (!seeded)
  {
    if (all.sd->ldict)
    {
      all.sd->ldict->~namedlabels();
      free(all.sd->ldict);
    }
    free(all.sd);
  }
  for (size_t i = 0; i < all.final_prediction_sink.size(); i++)
    if (all.final_prediction_sink[i] != 1)
      io_buf::close_file_or_socket(all.final_prediction_sink[i]);
<<<<<<< HEAD
  all.final_prediction_sink.clear();
  for (size_t i = 0; i < all.loaded_dictionaries.size(); i++)
  {
    // Warning C6001 is triggered by the following:
    // (a) dictionary_info.name is allocated using 'calloc_or_throw<char>(strlen(s)+1)' and (b) freed using
    // 'free(all.loaded_dictionaries[i].name)'
    //
    // When the call to allocation is replaced by (a) 'new char[strlen(s)+1]' and deallocated using (b) 'delete []', the
    // warning goes away. Disable SDL warning.
    //    #pragma warning(disable:6001)
    free_it(all.loaded_dictionaries[i].name);
    //#pragma warning(default:6001)

    all.loaded_dictionaries[i].dict->iter(delete_dictionary_entry);
    all.loaded_dictionaries[i].dict->delete_v();
    free_it(all.loaded_dictionaries[i].dict);
=======
  all.final_prediction_sink.delete_v();

  all.loaded_dictionaries.clear();
  // TODO: should we be clearing the namespace dictionaries?
  for (auto & ns_dict : all.namespace_dictionaries)
  {
    ns_dict.clear();
>>>>>>> 6e9d854d
  }

  delete all.loss;

  delete all.all_reduce;

  if (delete_all)
    delete &all;

  if (finalize_regressor_exception_thrown)
    throw finalize_regressor_exception;
}
}  // namespace VW<|MERGE_RESOLUTION|>--- conflicted
+++ resolved
@@ -230,11 +230,6 @@
           free(buffer);
           ec->~example();
           free(ec);
-<<<<<<< HEAD
-          delete map;
-=======
-          VW::dealloc_example(all.p->lp.delete_label, *ec);
->>>>>>> 6e9d854d
           io->close_file();
           delete io;
           THROW("error: memory allocation failed in reading dictionary");
@@ -1916,24 +1911,6 @@
   for (size_t i = 0; i < all.final_prediction_sink.size(); i++)
     if (all.final_prediction_sink[i] != 1)
       io_buf::close_file_or_socket(all.final_prediction_sink[i]);
-<<<<<<< HEAD
-  all.final_prediction_sink.clear();
-  for (size_t i = 0; i < all.loaded_dictionaries.size(); i++)
-  {
-    // Warning C6001 is triggered by the following:
-    // (a) dictionary_info.name is allocated using 'calloc_or_throw<char>(strlen(s)+1)' and (b) freed using
-    // 'free(all.loaded_dictionaries[i].name)'
-    //
-    // When the call to allocation is replaced by (a) 'new char[strlen(s)+1]' and deallocated using (b) 'delete []', the
-    // warning goes away. Disable SDL warning.
-    //    #pragma warning(disable:6001)
-    free_it(all.loaded_dictionaries[i].name);
-    //#pragma warning(default:6001)
-
-    all.loaded_dictionaries[i].dict->iter(delete_dictionary_entry);
-    all.loaded_dictionaries[i].dict->delete_v();
-    free_it(all.loaded_dictionaries[i].dict);
-=======
   all.final_prediction_sink.delete_v();
 
   all.loaded_dictionaries.clear();
@@ -1941,7 +1918,6 @@
   for (auto & ns_dict : all.namespace_dictionaries)
   {
     ns_dict.clear();
->>>>>>> 6e9d854d
   }
 
   delete all.loss;

// Copyright (c) by respective owners including Yahoo!, Microsoft, and
// individual contributors. All rights reserved. Released under a BSD (revised)
// license as described in the file LICENSE.

#include <cstdio>
#include <cfloat>
#include <sstream>
#include <fstream>
#include <sys/types.h>
#include <sys/stat.h>
#include <algorithm>

#include "parse_regressor.h"
#include "parser.h"
#include "parse_primitives.h"
#include "vw.h"
#include "interactions.h"

#include "parse_args.h"
#include "reduction_stack.h"

#include "rand48.h"
#include "learner.h"
#include "parse_example.h"
#include "best_constant.h"
#include "vw_exception.h"
#include "accumulate.h"
#include "vw_validate.h"
#include "vw_allreduce.h"
#include "metrics.h"

#include "options.h"
#include "options_boost_po.h"
#include "options_serializer_boost_po.h"
#include "named_labels.h"

#include "io/io_adapter.h"
#include "io/custom_streambuf.h"
#include "io/owning_stream.h"
#include "io/logger.h"

#ifdef BUILD_EXTERNAL_PARSER
#  include "parse_example_binary.h"
#endif

using std::cout;
using std::endl;
using namespace VW::config;

namespace logger = VW::io::logger;

//
// Does std::string end with a certain substring?
//
bool ends_with(std::string const& full_string, std::string const& ending)
{
  if (full_string.length() > ending.length())
  { return (full_string.compare(full_string.length() - ending.length(), ending.length(), ending) == 0); }
  else
  {
    return false;
  }
}

uint64_t hash_file_contents(VW::io::reader* f)
{
  uint64_t v = 5289374183516789128;
  char buf[1024];
  while (true)
  {
    ssize_t n = f->read(buf, 1024);
    if (n <= 0) break;
    for (ssize_t i = 0; i < n; i++)
    {
      v *= 341789041;
      v += static_cast<uint64_t>(buf[i]);
    }
  }
  return v;
}

bool directory_exists(const std::string& path)
{
  struct stat info;
  if (stat(path.c_str(), &info) != 0)
    return false;
  else
    return (info.st_mode & S_IFDIR) > 0;
  //  boost::filesystem::path p(path);
  //  return boost::filesystem::exists(p) && boost::filesystem::is_directory(p);
}

std::string find_in_path(const std::vector<std::string>& paths, const std::string& fname)
{
#ifdef _WIN32
  const std::string delimiter = "\\";
#else
  const std::string delimiter = "/";
#endif
  for (const auto& path : paths)
  {
    std::string full = ends_with(path, delimiter) ? (path + fname) : (path + delimiter + fname);
    std::ifstream f(full.c_str());
    if (f.good()) return full;
  }
  return "";
}

void parse_dictionary_argument(vw& all, const std::string& str)
{
  if (str.length() == 0) return;
  // expecting 'namespace:file', for instance 'w:foo.txt'
  // in the case of just 'foo.txt' it's applied to the default namespace

  char ns = ' ';
  VW::string_view s(str);
  if ((str.length() > 2) && (str[1] == ':'))
  {
    ns = str[0];
    s.remove_prefix(2);
  }

  std::string file_name = find_in_path(all.dictionary_path, std::string(s));
  if (file_name.empty()) THROW("error: cannot find dictionary '" << s << "' in path; try adding --dictionary_path")

  bool is_gzip = ends_with(file_name, ".gz");
  std::unique_ptr<VW::io::reader> file_adapter;
  try
  {
    file_adapter = is_gzip ? VW::io::open_compressed_file_reader(file_name) : VW::io::open_file_reader(file_name);
  }
  catch (...)
  {
    THROW("error: cannot read dictionary from file '" << file_name << "'"
                                                      << ", opening failed")
  }

  uint64_t fd_hash = hash_file_contents(file_adapter.get());

  if (!all.logger.quiet)
    *(all.trace_message) << "scanned dictionary '" << s << "' from '" << file_name << "', hash=" << std::hex << fd_hash
                         << std::dec << endl;

  // see if we've already read this dictionary
  for (size_t id = 0; id < all.loaded_dictionaries.size(); id++)
  {
    if (all.loaded_dictionaries[id].file_hash == fd_hash)
    {
      all.namespace_dictionaries[static_cast<size_t>(ns)].push_back(all.loaded_dictionaries[id].dict);
      return;
    }
  }

  std::unique_ptr<VW::io::reader> fd;
  try
  {
    fd = VW::io::open_file_reader(file_name);
  }
  catch (...)
  {
    THROW("error: cannot re-read dictionary from file '" << file_name << "', opening failed")
  }
  auto map = std::make_shared<feature_dict>();
  // mimicking old v_hashmap behavior for load factor.
  // A smaller factor will generally use more memory but have faster access
  map->max_load_factor(0.25);
  example* ec = VW::alloc_examples(1);

<<<<<<< HEAD
  ssize_t size = 2048, pos, nread;
=======
  auto def = static_cast<size_t>(' ');

  ssize_t size = 2048, pos, num_read;
>>>>>>> 6d7193a0
  char rc;
  char* buffer = calloc_or_throw<char>(size);
  do
  {
    pos = 0;
    do
    {
      num_read = fd->read(&rc, 1);
      if ((rc != EOF) && (num_read > 0)) buffer[pos++] = rc;
      if (pos >= size - 1)
      {
        size *= 2;
        const auto new_buffer = static_cast<char*>(realloc(buffer, size));
        if (new_buffer == nullptr)
        {
          free(buffer);
          VW::dealloc_examples(ec, 1);
          THROW("error: memory allocation failed in reading dictionary")
        }
        else
          buffer = new_buffer;
      }
    } while ((rc != EOF) && (rc != '\n') && (num_read > 0));
    buffer[pos] = 0;

    // we now have a line in buffer
    char* c = buffer;
    while (*c == ' ' || *c == '\t') ++c;  // skip initial whitespace
    char* d = c;
    while (*d != ' ' && *d != '\t' && *d != '\n' && *d != '\0') ++d;  // gobble up initial word
    if (d == c) continue;                                             // no word
    if (*d != ' ' && *d != '\t') continue;                            // reached end of line
    std::string word(c, d - c);
    if (map->find(word) != map->end())  // don't overwrite old values!
    { continue; }
    d--;
    *d = '|';  // set up for parser::read_line
    VW::read_line(all, ec, d);
    // now we just need to grab stuff from the default namespace of ec!
<<<<<<< HEAD
    if (ec->feature_space.get_or_null(default_namespace, DEFAULT_NAMESPACE_HASH) == nullptr) { continue; }
    map->emplace(word, VW::make_unique<features>(ec->feature_space.get(default_namespace, DEFAULT_NAMESPACE_HASH)));

    // clear up ec
    ec->tag.clear();
    ec->feature_space.clear();
  } while ((rc != EOF) && (nread > 0));
=======
    if (ec->feature_space[def].empty()) { continue; }
    map->emplace(word, VW::make_unique<features>(ec->feature_space[def]));

    // clear up ec
    ec->tag.clear();
    ec->indices.clear();
    for (size_t i = 0; i < 256; i++) { ec->feature_space[i].clear(); }
  } while ((rc != EOF) && (num_read > 0));
>>>>>>> 6d7193a0
  free(buffer);
  VW::dealloc_examples(ec, 1);

  if (!all.logger.quiet)
    *(all.trace_message) << "dictionary " << s << " contains " << map->size() << " item"
                         << (map->size() == 1 ? "" : "s") << endl;

  all.namespace_dictionaries[static_cast<size_t>(ns)].push_back(map);
  dictionary_info info = {s.to_string(), fd_hash, map};
  all.loaded_dictionaries.push_back(info);
}

void parse_affix_argument(vw& all, const std::string& str)
{
  if (str.length() == 0) return;
  char* cstr = calloc_or_throw<char>(str.length() + 1);
  VW::string_cpy(cstr, (str.length() + 1), str.c_str());

  char* next_token;
  char* p = strtok_s(cstr, ",", &next_token);

  try
  {
    while (p)
    {
      char* q = p;
      uint16_t prefix = 1;
      if (q[0] == '+') { q++; }
      else if (q[0] == '-')
      {
        prefix = 0;
        q++;
      }
      if ((q[0] < '1') || (q[0] > '7')) THROW("malformed affix argument (length must be 1..7): " << p)

      auto len = static_cast<uint16_t>(q[0] - '0');
      auto ns = static_cast<uint16_t>(' ');  // default namespace
      if (q[1] != 0)
      {
        if (valid_ns(q[1]))
          ns = static_cast<uint16_t>(q[1]);
        else
          THROW("malformed affix argument (invalid namespace): " << p)

        if (q[2] != 0) THROW("malformed affix argument (too long): " << p)
      }

      uint16_t afx = (len << 1) | (prefix & 0x1);
      all.affix_features[ns] <<= 4;
      all.affix_features[ns] |= afx;

      p = strtok_s(nullptr, ",", &next_token);
    }
  }
  catch (...)
  {
    free(cstr);
    throw;
  }

  free(cstr);
}

void parse_diagnostics(options_i& options, vw& all)
{
  bool version_arg = false;
  bool help = false;
  bool skip_driver = false;
  std::string progress_arg;
  option_group_definition diagnostic_group("Diagnostic options");
  diagnostic_group.add(make_option("version", version_arg).help("Version information"))
      .add(make_option("audit", all.audit).short_name("a").help("print weights of features"))
      .add(make_option("progress", progress_arg)
               .short_name("P")
               .help("Progress update frequency. int: additive, float: multiplicative"))
      .add(make_option("quiet", all.logger.quiet).help("Don't output diagnostics and progress updates"))
      .add(make_option("limit_output", all.logger.upper_limit).help("Avoid chatty output. Limit total printed lines."))
      .add(make_option("dry_run", skip_driver)
               .help("Parse arguments and print corresponding metadata. Will not execute driver."))
      .add(make_option("help", help)
               .short_name("h")
               .help("More information on vowpal wabbit can be found here https://vowpalwabbit.org."));

  options.add_and_parse(diagnostic_group);

  if (help) { all.logger.quiet = true; }

  if (all.logger.quiet)
  {
    logger::log_set_level(logger::log_level::off);
    // This is valid:
    // https://stackoverflow.com/questions/25690636/is-it-valid-to-construct-an-stdostream-from-a-null-buffer This
    // results in the ostream not outputting anything.
    all.trace_message = VW::make_unique<std::ostream>(nullptr);
  }

  if (options.was_supplied("limit_output")) logger::set_max_output(all.logger.upper_limit);

  // pass all.logger.quiet around
  if (all.all_reduce) all.all_reduce->quiet = all.logger.quiet;

  // Upon direct query for version -- spit it out directly to stdout
  if (version_arg)
  {
    std::cout << VW::version.to_string() << " (git commit: " << VW::git_commit << ")\n";
    exit(0);
  }

  if (options.was_supplied("progress") && !all.logger.quiet)
  {
    all.progress_arg = static_cast<float>(::atof(progress_arg.c_str()));
    // --progress interval is dual: either integer or floating-point
    if (progress_arg.find_first_of('.') == std::string::npos)
    {
      // No "." in arg: assume integer -> additive
      all.progress_add = true;
      if (all.progress_arg < 1)
      {
        *(all.trace_message) << "warning: additive --progress <int>"
                             << " can't be < 1: forcing to 1" << endl;
        all.progress_arg = 1;
      }
      all.sd->dump_interval = all.progress_arg;
    }
    else
    {
      // A "." in arg: assume floating-point -> multiplicative
      all.progress_add = false;

      if (all.progress_arg <= 1.f)
      {
        *(all.trace_message) << "warning: multiplicative --progress <float>: " << progress_arg
                             << " is <= 1.0: adding 1.0" << endl;
        all.progress_arg += 1.f;
      }
      else if (all.progress_arg > 9.f)
      {
        *(all.trace_message) << "warning: multiplicative --progress <float>"
                             << " is > 9.0: you probably meant to use an integer" << endl;
      }
      all.sd->dump_interval = 1.f;
    }
  }
}

input_options parse_source(vw& all, options_i& options)
{
  input_options parsed_options;

  option_group_definition input_options("Input options");
  input_options.add(make_option("data", all.data_filename).short_name("d").help("Example set"))
      .add(make_option("daemon", parsed_options.daemon).help("persistent daemon mode on port 26542"))
      .add(make_option("foreground", parsed_options.foreground)
               .help("in persistent daemon mode, do not run in the background"))
      .add(make_option("port", parsed_options.port).help("port to listen on; use 0 to pick unused port"))
      .add(make_option("num_children", all.num_children).help("number of children for persistent daemon mode"))
      .add(make_option("pid_file", parsed_options.pid_file).help("Write pid file in persistent daemon mode"))
      .add(make_option("port_file", parsed_options.port_file).help("Write port used in persistent daemon mode"))
      .add(make_option("cache", parsed_options.cache).short_name("c").help("Use a cache.  The default is <data>.cache"))
      .add(make_option("cache_file", parsed_options.cache_files).help("The location(s) of cache_file."))
      .add(make_option("json", parsed_options.json).help("Enable JSON parsing."))
      .add(make_option("dsjson", parsed_options.dsjson).help("Enable Decision Service JSON parsing."))
      .add(make_option("kill_cache", parsed_options.kill_cache)
               .short_name("k")
               .help("do not reuse existing cache: create a new one always"))
      .add(
          make_option("compressed", parsed_options.compressed)
              .help(
                  "use gzip format whenever possible. If a cache file is being created, this option creates a "
                  "compressed cache file. A mixture of raw-text & compressed inputs are supported with autodetection."))
      .add(make_option("no_stdin", all.stdin_off).help("do not default to reading from stdin"))
      .add(make_option("no_daemon", all.no_daemon)
               .help("Force a loaded daemon or active learning model to accept local input instead of starting in "
                     "daemon mode"))
      .add(make_option("chain_hash", parsed_options.chain_hash_json)
               .help("Enable chain hash in JSON for feature name and string feature value. e.g. {'A': {'B': 'C'}} is "
                     "hashed as "
                     "A^B^C. Note: this will become the default in a future version, so enabling this option will "
                     "migrate you to the new behavior and silence the warning."))
      .add(make_option("flatbuffer", parsed_options.flatbuffer)
               .help("data file will be interpreted as a flatbuffer file"));
#ifdef BUILD_EXTERNAL_PARSER
  VW::external::parser::set_parse_args(input_options, parsed_options);
#endif

  options.add_and_parse(input_options);

  // Check if the options provider has any positional args. Only really makes sense for command line, others just return
  // an empty list.
  const auto positional_tokens = options.get_positional_tokens();
  if (positional_tokens.size() == 1) { all.data_filename = positional_tokens[0]; }
  else if (positional_tokens.size() > 1)
  {
    *(all.trace_message) << "Warning: Multiple data files passed as positional parameters, only the first one will be "
                            "read and the rest will be ignored."
                         << endl;
  }

  if (parsed_options.daemon || options.was_supplied("pid_file") || (options.was_supplied("port") && !all.active))
  {
    all.daemon = true;
    // allow each child to process up to 1e5 connections
    all.numpasses = static_cast<size_t>(1e5);
  }

  // Add an implicit cache file based on the data filename.
  if (parsed_options.cache) { parsed_options.cache_files.push_back(all.data_filename + ".cache"); }

  if ((parsed_options.cache || options.was_supplied("cache_file")) && options.was_supplied("invert_hash"))
    THROW("invert_hash is incompatible with a cache file.  Use it in single pass mode only.")

  if (!all.holdout_set_off &&
      (options.was_supplied("output_feature_regularizer_binary") ||
          options.was_supplied("output_feature_regularizer_text")))
  {
    all.holdout_set_off = true;
    *(all.trace_message) << "Making holdout_set_off=true since output regularizer specified" << endl;
  }

  return parsed_options;
}

namespace VW
{
const char* are_features_compatible(vw& vw1, vw& vw2)
{
  if (vw1.example_parser->hasher != vw2.example_parser->hasher) return "hasher";

  if (!std::equal(vw1.spelling_features.begin(), vw1.spelling_features.end(), vw2.spelling_features.begin()))
    return "spelling_features";

  if (!std::equal(vw1.affix_features.begin(), vw1.affix_features.end(), vw2.affix_features.begin()))
    return "affix_features";

  if (vw1.skip_gram_transformer != nullptr && vw2.skip_gram_transformer != nullptr)
  {
    const auto& vw1_ngram_strings = vw1.skip_gram_transformer->get_initial_ngram_definitions();
    const auto& vw2_ngram_strings = vw2.skip_gram_transformer->get_initial_ngram_definitions();
    const auto& vw1_skips_strings = vw1.skip_gram_transformer->get_initial_skip_definitions();
    const auto& vw2_skips_strings = vw2.skip_gram_transformer->get_initial_skip_definitions();

    if (!std::equal(vw1_ngram_strings.begin(), vw1_ngram_strings.end(), vw2_ngram_strings.begin())) return "ngram";

    if (!std::equal(vw1_skips_strings.begin(), vw1_skips_strings.end(), vw2_skips_strings.begin())) return "skips";
  }
  else if (vw1.skip_gram_transformer != nullptr || vw2.skip_gram_transformer != nullptr)
  {
    // If one of them didn't define the ngram transformer then they differ by ngram (skips depends on ngram)
    return "ngram";
  }

  if (!std::equal(vw1.limit.begin(), vw1.limit.end(), vw2.limit.begin())) return "limit";

  if (vw1.num_bits != vw2.num_bits) return "num_bits";

  if (vw1.permutations != vw2.permutations) return "permutations";

  if (vw1.interactions.size() != vw2.interactions.size()) return "interactions size";

  if (vw1.ignore_some != vw2.ignore_some) return "ignore_some";

  if (vw1.ignore_some && !std::equal(vw1.ignore.begin(), vw1.ignore.end(), vw2.ignore.begin())) return "ignore";

  if (vw1.ignore_some_linear != vw2.ignore_some_linear) return "ignore_some_linear";

  if (vw1.ignore_some_linear &&
      !std::equal(vw1.ignore_linear.begin(), vw1.ignore_linear.end(), vw2.ignore_linear.begin()))
    return "ignore_linear";

  if (vw1.redefine_some != vw2.redefine_some) return "redefine_some";

  if (vw1.redefine_some && !std::equal(vw1.redefine.begin(), vw1.redefine.end(), vw2.redefine.begin()))
    return "redefine";

  if (vw1.add_constant != vw2.add_constant) return "add_constant";

  if (vw1.dictionary_path.size() != vw2.dictionary_path.size()) return "dictionary_path size";

  if (!std::equal(vw1.dictionary_path.begin(), vw1.dictionary_path.end(), vw2.dictionary_path.begin()))
    return "dictionary_path";

  for (auto i = std::begin(vw1.interactions), j = std::begin(vw2.interactions); i != std::end(vw1.interactions);
       ++i, ++j)
    if (*i != *j) return "interaction mismatch";

  return nullptr;
}

}  // namespace VW

// Return a copy of std::string replacing \x00 sequences in it
std::string spoof_hex_encoded_namespaces(const std::string& arg)
{
  constexpr size_t NUMBER_OF_HEX_CHARS = 2;
  // "\x" + hex chars
  constexpr size_t LENGTH_OF_HEX_TOKEN = 2 + NUMBER_OF_HEX_CHARS;
  constexpr size_t HEX_BASE = 16;

  // Too short to be hex encoded.
  if (arg.size() < LENGTH_OF_HEX_TOKEN) { return arg; }

  std::string res;
  size_t pos = 0;
  while (pos < arg.size() - (LENGTH_OF_HEX_TOKEN - 1))
  {
    if (arg[pos] == '\\' && arg[pos + 1] == 'x')
    {
      std::string substr = arg.substr(pos + NUMBER_OF_HEX_CHARS, NUMBER_OF_HEX_CHARS);
      char* p;
      const auto c = static_cast<namespace_index>(std::strtoul(substr.c_str(), &p, HEX_BASE));
      if (*p == '\0')
      {
        res.push_back(c);
        pos += LENGTH_OF_HEX_TOKEN;
      }
      else
      {
        logger::errlog_warn("Possibly malformed hex representation of a namespace: '\\x{}'", substr);
        res.push_back(arg[pos++]);
      }
    }
    else
    {
      res.push_back(arg[pos++]);
    }
  }

  // Copy last 2 characters
  while (pos < arg.size()) { res.push_back(arg[pos++]); }

  return res;
}

void parse_feature_tweaks(
    options_i& options, vw& all, bool interactions_settings_duplicated, std::vector<std::string>& dictionary_nses)
{
  std::string hash_function("strings");
  uint32_t new_bits;
  std::vector<std::string> spelling_ns;
  std::vector<std::string> quadratics;
  std::vector<std::string> cubics;
  std::vector<std::string> interactions;
  std::vector<std::string> ignores;
  std::vector<std::string> ignore_linears;
  std::vector<std::string> keeps;
  std::vector<std::string> redefines;

  std::vector<std::string> ngram_strings;
  std::vector<std::string> skip_strings;

  std::vector<std::string> dictionary_path;

  bool noconstant;
  bool leave_duplicate_interactions;
  std::string affix;
  std::string q_colon;

  option_group_definition feature_options("Feature options");
  feature_options
      .add(make_option("hash", hash_function).keep().help("how to hash the features. Available options: strings, all"))
      .add(make_option("hash_seed", all.hash_seed).keep().default_value(0).help("seed for hash function"))
      .add(make_option("ignore", ignores).keep().help("ignore namespaces beginning with character <arg>"))
      .add(make_option("ignore_linear", ignore_linears)
               .keep()
               .help("ignore namespaces beginning with character <arg> for linear terms only"))
      .add(make_option("keep", keeps).keep().help("keep namespaces beginning with character <arg>"))
      .add(make_option("redefine", redefines)
               .keep()
               .help("redefine namespaces beginning with characters of std::string S as namespace N. <arg> shall be in "
                     "form "
                     "'N:=S' where := is operator. Empty N or S are treated as default namespace. Use ':' as a "
                     "wildcard in S.")
               .keep())
      .add(make_option("bit_precision", new_bits).short_name("b").help("number of bits in the feature table"))
      .add(make_option("noconstant", noconstant).help("Don't add a constant feature"))
      .add(make_option("constant", all.initial_constant).short_name("C").help("Set initial value of constant"))
      .add(make_option("ngram", ngram_strings)
               .help("Generate N grams. To generate N grams for a single namespace 'foo', arg should be fN."))
      .add(make_option("skips", skip_strings)
               .help("Generate skips in N grams. This in conjunction with the ngram tag can be used to generate "
                     "generalized n-skip-k-gram. To generate n-skips for a single namespace 'foo', arg should be fN."))
      .add(make_option("feature_limit", all.limit_strings)
               .help("limit to N features. To apply to a single namespace 'foo', arg should be fN"))
      .add(make_option("affix", affix)
               .keep()
               .help("generate prefixes/suffixes of features; argument '+2a,-3b,+1' means generate 2-char prefixes for "
                     "namespace a, 3-char suffixes for b and 1 char prefixes for default namespace"))
      .add(make_option("spelling", spelling_ns)
               .keep()
               .help("compute spelling features for a give namespace (use '_' for default namespace)"))
      .add(make_option("dictionary", dictionary_nses)
               .keep()
               .help("read a dictionary for additional features (arg either 'x:file' or just 'file')"))
      .add(make_option("dictionary_path", dictionary_path)
               .help("look in this directory for dictionaries; defaults to current directory or env{PATH}"))
      .add(make_option("interactions", interactions)
               .keep()
               .help("Create feature interactions of any level between namespaces."))
      .add(make_option("permutations", all.permutations)
               .help("Use permutations instead of combinations for feature interactions of same namespace."))
      .add(make_option("leave_duplicate_interactions", leave_duplicate_interactions)
               .help("Don't remove interactions with duplicate combinations of namespaces. For ex. this is a "
                     "duplicate: '-q ab -q ba' and a lot more in '-q ::'."))
      .add(make_option("quadratic", quadratics).short_name("q").keep().help("Create and use quadratic features"))
      // TODO this option is unused - remove?
      .add(make_option("q:", q_colon).help("DEPRECATED ':' corresponds to a wildcard for all printable characters"))
      .add(make_option("cubic", cubics).keep().help("Create and use cubic features"));
  options.add_and_parse(feature_options);

  // feature manipulation
  all.example_parser->hasher = getHasher(hash_function);

  if (options.was_supplied("spelling"))
  {
    for (auto& spelling_n : spelling_ns)
    {
      spelling_n = spoof_hex_encoded_namespaces(spelling_n);
      if (spelling_n[0] == '_')
        all.spelling_features[static_cast<unsigned char>(' ')] = true;
      else
        all.spelling_features[static_cast<size_t>(spelling_n[0])] = true;
    }
  }

  if (options.was_supplied("q:"))
  {
    *(all.trace_message)
        << "WARNING: '--q:' is deprecated and not supported. You can use : as a wildcard in interactions." << endl;
  }

  if (options.was_supplied("affix")) parse_affix_argument(all, spoof_hex_encoded_namespaces(affix));

  // Process ngram and skips arguments
  if (options.was_supplied("skips"))
  {
    if (!options.was_supplied("ngram")) { THROW("You can not skip unless ngram is > 1") }
  }

  if (options.was_supplied("ngram"))
  {
    if (options.was_supplied("sort_features")) { THROW("ngram is incompatible with sort_features.") }

    std::vector<std::string> hex_decoded_ngram_strings;
    hex_decoded_ngram_strings.reserve(ngram_strings.size());
    std::transform(ngram_strings.begin(), ngram_strings.end(), std::back_inserter(hex_decoded_ngram_strings),
        [](const std::string& arg) { return spoof_hex_encoded_namespaces(arg); });

    std::vector<std::string> hex_decoded_skip_strings;
    hex_decoded_skip_strings.reserve(skip_strings.size());
    std::transform(skip_strings.begin(), skip_strings.end(), std::back_inserter(hex_decoded_skip_strings),
        [](const std::string& arg) { return spoof_hex_encoded_namespaces(arg); });

    all.skip_gram_transformer = VW::make_unique<VW::kskip_ngram_transformer>(
        VW::kskip_ngram_transformer::build(hex_decoded_ngram_strings, hex_decoded_skip_strings, all.logger.quiet));
  }

  if (options.was_supplied("feature_limit")) compile_limits(all.limit_strings, all.limit, all.logger.quiet);

  if (options.was_supplied("bit_precision"))
  {
    if (all.default_bits == false && new_bits != all.num_bits)
      THROW("Number of bits is set to " << new_bits << " and " << all.num_bits
                                        << " by argument and model.  That does not work.")

    all.default_bits = false;
    all.num_bits = new_bits;

    VW::validate_num_bits(all);
  }

  // prepare namespace interactions
  std::vector<std::vector<namespace_index>> decoded_interactions;

  if ( ( (!all.interactions.empty() && /*data was restored from old model file directly to v_array and will be overriden automatically*/
          (options.was_supplied("quadratic") || options.was_supplied("cubic") || options.was_supplied("interactions")) ) )
       ||
       interactions_settings_duplicated /*settings were restored from model file to file_options and overriden by params from command line*/)
  {
    *(all.trace_message)
        << "WARNING: model file has set of {-q, --cubic, --interactions} settings stored, but they'll be "
           "OVERRIDEN by set of {-q, --cubic, --interactions} settings from command line."
        << endl;

    // in case arrays were already filled in with values from old model file - reset them
    if (!all.interactions.empty()) { all.interactions.clear(); }
  }

  if (options.was_supplied("quadratic"))
  {
    if (!all.logger.quiet) *(all.trace_message) << "creating quadratic features for pairs: ";

    for (auto& i : quadratics)
    {
      if (i.size() != 2) { THROW("error, quadratic features must involve two sets.)") }
      auto encoded = spoof_hex_encoded_namespaces(i);
      decoded_interactions.emplace_back(encoded.begin(), encoded.end());
      if (!all.logger.quiet) *(all.trace_message) << i << " ";
    }

    if (!all.logger.quiet && !options.was_supplied("leave_duplicate_interactions"))
    {
      bool contains_wildcard_quadratic =
          std::find_if(quadratics.begin(), quadratics.end(), [](const std::string& interaction) {
            return interaction.find(wildcard_namespace) != std::string::npos;
          }) != quadratics.end();
      if (contains_wildcard_quadratic)
      {
        *(all.trace_message) << "\n"
                             << "WARNING: any duplicate namespace interactions will be removed\n"
                             << "You can use --leave_duplicate_interactions to disable this behaviour.";
      }
    }


    if (!all.logger.quiet) *(all.trace_message) << endl;
  }

  if (options.was_supplied("cubic"))
  {
    if (!all.logger.quiet) *(all.trace_message) << "creating cubic features for triples: ";
    for (const auto& i : cubics)
    {
      if (i.size() != 3) { THROW("error, cubic features must involve three sets.") }
      auto encoded = spoof_hex_encoded_namespaces(i);
      decoded_interactions.emplace_back(encoded.begin(), encoded.end());
      if (!all.logger.quiet) *(all.trace_message) << i << " ";
    }
    if (!all.logger.quiet) *(all.trace_message) << endl;

    bool contains_wildcard_cubic = std::find_if(cubics.begin(), cubics.end(), [](const std::string& interaction) {
      return interaction.find(wildcard_namespace) != std::string::npos;
    }) != cubics.end();
    if (contains_wildcard_cubic)
    {
      *(all.trace_message) << "\n"
                           << "WARNING: any duplicate namespace interactions will be removed\n"
                           << "You can use --leave_duplicate_interactions to disable this behaviour.";
    }
  }

  if (options.was_supplied("interactions"))
  {
    if (!all.logger.quiet) *(all.trace_message) << "creating features for following interactions: ";

    for (const auto& i : interactions)
    {
      if (i.size() < 2) { THROW("error, feature interactions must involve at least two namespaces") }
      auto encoded = spoof_hex_encoded_namespaces(i);
      decoded_interactions.emplace_back(encoded.begin(), encoded.end());
      if (!all.logger.quiet) *(all.trace_message) << i << " ";
    }
    if (!all.logger.quiet) *(all.trace_message) << endl;
  }

  if (!decoded_interactions.empty())
  {
    // Sorts the overall list
    std::sort(decoded_interactions.begin(), decoded_interactions.end(), INTERACTIONS::sort_interactions_comparator);

    size_t removed_cnt = 0;
    size_t sorted_cnt = 0;
    // Sorts individual interactions
    INTERACTIONS::sort_and_filter_duplicate_interactions(
        decoded_interactions, !leave_duplicate_interactions, removed_cnt, sorted_cnt);

    if (removed_cnt > 0 && !all.logger.quiet)
    {
      *(all.trace_message) << "WARNING: duplicate namespace interactions were found. Removed: " << removed_cnt << '.'
                           << endl
                           << "You can use --leave_duplicate_interactions to disable this behaviour." << endl;
    }

    if (sorted_cnt > 0 && !all.logger.quiet)
    {
      *(all.trace_message) << "WARNING: some interactions contain duplicate characters and their characters order has "
                              "been changed. Interactions affected: "
                           << sorted_cnt << '.' << endl;
    }

    all.interactions = std::move(decoded_interactions);
  }

  for (size_t i = 0; i < 256; i++)
  {
    all.ignore[i] = false;
    all.ignore_linear[i] = false;
  }
  all.ignore_some = false;
  all.ignore_some_linear = false;

  if (options.was_supplied("ignore"))
  {
    all.ignore_some = true;

    for (auto& i : ignores)
    {
      i = spoof_hex_encoded_namespaces(i);
      for (auto j : i) all.ignore[static_cast<size_t>(static_cast<unsigned char>(j))] = true;
    }

    if (!all.logger.quiet)
    {
      *(all.trace_message) << "ignoring namespaces beginning with: ";
      for (auto const& ignore : ignores)
        for (auto const character : ignore) *(all.trace_message) << character << " ";

      *(all.trace_message) << endl;
    }
  }

  if (options.was_supplied("ignore_linear"))
  {
    all.ignore_some_linear = true;

    for (auto& i : ignore_linears)
    {
      i = spoof_hex_encoded_namespaces(i);
      for (auto j : i) all.ignore_linear[static_cast<size_t>(static_cast<unsigned char>(j))] = true;
    }

    if (!all.logger.quiet)
    {
      *(all.trace_message) << "ignoring linear terms for namespaces beginning with: ";
      for (auto const& ignore : ignore_linears)
        for (auto const character : ignore) *(all.trace_message) << character << " ";

      *(all.trace_message) << endl;
    }
  }

  if (options.was_supplied("keep"))
  {
    for (size_t i = 0; i < 256; i++) all.ignore[i] = true;

    all.ignore_some = true;

    for (auto& i : keeps)
    {
      i = spoof_hex_encoded_namespaces(i);
      for (const auto& j : i) all.ignore[static_cast<size_t>(static_cast<unsigned char>(j))] = false;
    }

    if (!all.logger.quiet)
    {
      *(all.trace_message) << "using namespaces beginning with: ";
      for (auto const& keep : keeps)
        for (auto const character : keep) *(all.trace_message) << character << " ";

      *(all.trace_message) << endl;
    }
  }

  // --redefine param code
  all.redefine_some = false;  // false by default

  if (options.was_supplied("redefine"))
  {
    // initial values: i-th namespace is redefined to i itself
    for (size_t i = 0; i < 256; i++) all.redefine[i] = static_cast<unsigned char>(i);

    // note: --redefine declaration order is matter
    // so --redefine :=L --redefine ab:=M  --ignore L  will ignore all except a and b under new M namspace

    for (const auto& arg : redefines)
    {
      const std::string& argument = spoof_hex_encoded_namespaces(arg);
      size_t arg_len = argument.length();

      size_t operator_pos = 0;  // keeps operator pos + 1 to stay unsigned type
      bool operator_found = false;
      unsigned char new_namespace = ' ';

      // let's find operator ':=' position in N:=S
      for (size_t i = 0; i < arg_len; i++)
      {
        if (operator_found)
        {
          if (i > 2) { new_namespace = argument[0]; }  // N is not empty
          break;
        }
        else if (argument[i] == ':')
          operator_pos = i + 1;
        else if ((argument[i] == '=') && (operator_pos == i))
          operator_found = true;
      }

      if (!operator_found) THROW("argument of --redefine is malformed. Valid format is N:=S, :=S or N:=")

      if (++operator_pos > 3)  // seek operator end
        *(all.trace_message)
            << "WARNING: multiple namespaces are used in target part of --redefine argument. Only first one ('"
            << new_namespace << "') will be used as target namespace." << endl;

      all.redefine_some = true;

      // case ':=S' doesn't require any additional code as new_namespace = ' ' by default

      if (operator_pos == arg_len)  // S is empty, default namespace shall be used
        all.redefine[static_cast<int>(' ')] = new_namespace;
      else
        for (size_t i = operator_pos; i < arg_len; i++)
        {
          // all namespaces from S are redefined to N
          unsigned char c = argument[i];
          if (c != ':')
            all.redefine[c] = new_namespace;
          else
          {
            // wildcard found: redefine all except default and break
            for (size_t j = 0; j < 256; j++) all.redefine[j] = new_namespace;
            break;  // break processing S
          }
        }
    }
  }

  if (options.was_supplied("dictionary"))
  {
    if (options.was_supplied("dictionary_path"))
      for (const std::string& path : dictionary_path)
        if (directory_exists(path)) all.dictionary_path.push_back(path);
    if (directory_exists(".")) all.dictionary_path.emplace_back(".");

#if _WIN32
    std::string PATH;
    char* buf;
    size_t buf_size;
    auto err = _dupenv_s(&buf, &buf_size, "PATH");
    if (!err && buf_size != 0)
    {
      PATH = std::string(buf, buf_size);
      free(buf);
    }
    const char delimiter = ';';
#else
    const std::string PATH = getenv("PATH");
    const char delimiter = ':';
#endif
    if (!PATH.empty())
    {
      size_t previous = 0;
      size_t index = PATH.find(delimiter);
      while (index != std::string::npos)
      {
        all.dictionary_path.push_back(PATH.substr(previous, index - previous));
        previous = index + 1;
        index = PATH.find(delimiter, previous);
      }
      all.dictionary_path.push_back(PATH.substr(previous));
    }
  }

  if (noconstant) all.add_constant = false;
}

void parse_example_tweaks(options_i& options, vw& all)
{
  std::string named_labels;
  std::string loss_function;
  float loss_parameter = 0.0;
  size_t early_terminate_passes;
  bool test_only = false;

  option_group_definition example_options("Example options");
  example_options.add(make_option("testonly", test_only).short_name("t").help("Ignore label information and just test"))
      .add(make_option("holdout_off", all.holdout_set_off).help("no holdout data in multiple passes"))
      .add(make_option("holdout_period", all.holdout_period).default_value(10).help("holdout period for test only"))
      .add(make_option("holdout_after", all.holdout_after)
               .help("holdout after n training examples, default off (disables holdout_period)"))
      .add(
          make_option("early_terminate", early_terminate_passes)
              .default_value(3)
              .help(
                  "Specify the number of passes tolerated when holdout loss doesn't decrease before early termination"))
      .add(make_option("passes", all.numpasses).help("Number of Training Passes"))
      .add(make_option("initial_pass_length", all.pass_length).help("initial number of examples per pass"))
      .add(make_option("examples", all.max_examples).help("number of examples to parse"))
      .add(make_option("min_prediction", all.sd->min_label).help("Smallest prediction to output"))
      .add(make_option("max_prediction", all.sd->max_label).help("Largest prediction to output"))
      .add(make_option("sort_features", all.example_parser->sort_features)
               .help("turn this on to disregard order in which features have been defined. This will lead to smaller "
                     "cache sizes"))
      .add(make_option("loss_function", loss_function)
               .default_value("squared")
               .help("Specify the loss function to be used, uses squared by default. Currently available ones are "
                     "squared, classic, hinge, logistic, quantile and poisson."))
      .add(make_option("quantile_tau", loss_parameter)
               .default_value(0.5f)
               .help("Parameter \\tau associated with Quantile loss. Defaults to 0.5"))
      .add(make_option("l1", all.l1_lambda).help("l_1 lambda"))
      .add(make_option("l2", all.l2_lambda).help("l_2 lambda"))
      .add(make_option("no_bias_regularization", all.no_bias).help("no bias in regularization"))
      .add(make_option("named_labels", named_labels)
               .keep()
               .help("use names for labels (multiclass, etc.) rather than integers, argument specified all possible "
                     "labels, comma-sep, eg \"--named_labels Noun,Verb,Adj,Punc\""));
  options.add_and_parse(example_options);

  if (test_only || all.eta == 0.)
  {
    if (!all.logger.quiet) *(all.trace_message) << "only testing" << endl;
    all.training = false;
    if (all.lda > 0) all.eta = 0;
  }
  else
    all.training = true;

  if ((all.numpasses > 1 || all.holdout_after > 0) && !all.holdout_set_off)
    all.holdout_set_off = false;  // holdout is on unless explicitly off
  else
    all.holdout_set_off = true;

  if (options.was_supplied("min_prediction") || options.was_supplied("max_prediction") || test_only)
    all.set_minmax = noop_mm;

  if (options.was_supplied("named_labels"))
  {
    all.sd->ldict = VW::make_unique<VW::named_labels>(named_labels);
    if (!all.logger.quiet) *(all.trace_message) << "parsed " << all.sd->ldict->getK() << " named labels" << endl;
  }

  all.loss = getLossFunction(all, loss_function, loss_parameter);

  if (all.l1_lambda < 0.f)
  {
    *(all.trace_message) << "l1_lambda should be nonnegative: resetting from " << all.l1_lambda << " to 0" << endl;
    all.l1_lambda = 0.f;
  }
  if (all.l2_lambda < 0.f)
  {
    *(all.trace_message) << "l2_lambda should be nonnegative: resetting from " << all.l2_lambda << " to 0" << endl;
    all.l2_lambda = 0.f;
  }
  all.reg_mode += (all.l1_lambda > 0.) ? 1 : 0;
  all.reg_mode += (all.l2_lambda > 0.) ? 2 : 0;
  if (!all.logger.quiet)
  {
    if (all.reg_mode % 2 && !options.was_supplied("bfgs"))
      *(all.trace_message) << "using l1 regularization = " << all.l1_lambda << endl;
    if (all.reg_mode > 1) *(all.trace_message) << "using l2 regularization = " << all.l2_lambda << endl;
  }
}

void parse_output_preds(options_i& options, vw& all)
{
  std::string predictions;
  std::string raw_predictions;

  option_group_definition output_options("Output options");
  output_options.add(make_option("predictions", predictions).short_name("p").help("File to output predictions to"))
      .add(make_option("raw_predictions", raw_predictions)
               .short_name("r")
               .help("File to output unnormalized predictions to"));
  options.add_and_parse(output_options);

  if (options.was_supplied("predictions"))
  {
    if (!all.logger.quiet) *(all.trace_message) << "predictions = " << predictions << endl;

    if (predictions == "stdout")
    {
      all.final_prediction_sink.push_back(VW::io::open_stdout());  // stdout
    }
    else
    {
      try
      {
        all.final_prediction_sink.push_back(VW::io::open_file_writer(predictions));
      }
      catch (...)
      {
        *(all.trace_message) << "Error opening the predictions file: " << predictions << endl;
      }
    }
  }

  if (options.was_supplied("raw_predictions"))
  {
    if (!all.logger.quiet)
    {
      *(all.trace_message) << "raw predictions = " << raw_predictions << endl;
      if (options.was_supplied("binary"))
        *(all.trace_message)
            << "Warning: --raw_predictions has no defined value when --binary specified, expect no output" << endl;
    }
    if (raw_predictions == "stdout") { all.raw_prediction = VW::io::open_stdout(); }
    else
    {
      all.raw_prediction = VW::io::open_file_writer(raw_predictions);
    }
  }
}

void parse_output_model(options_i& options, vw& all)
{
  option_group_definition output_model_options("Output model");
  output_model_options
      .add(make_option("final_regressor", all.final_regressor_name).short_name("f").help("Final regressor"))
      .add(make_option("readable_model", all.text_regressor_name)
               .help("Output human-readable final regressor with numeric features"))
      .add(make_option("invert_hash", all.inv_hash_regressor_name)
               .help("Output human-readable final regressor with feature names.  Computationally expensive."))
      .add(make_option("save_resume", all.save_resume)
               .help("save extra state so learning can be resumed later with new data"))
      .add(make_option("preserve_performance_counters", all.preserve_performance_counters)
               .help("reset performance counters when warmstarting"))
      .add(make_option("save_per_pass", all.save_per_pass).help("Save the model after every pass over data"))
      .add(make_option("output_feature_regularizer_binary", all.per_feature_regularizer_output)
               .help("Per feature regularization output file"))
      .add(make_option("output_feature_regularizer_text", all.per_feature_regularizer_text)
               .help("Per feature regularization output file, in text"))
      .add(make_option("id", all.id).help("User supplied ID embedded into the final regressor"));
  options.add_and_parse(output_model_options);

  if (!all.final_regressor_name.empty() && !all.logger.quiet)
    *(all.trace_message) << "final_regressor = " << all.final_regressor_name << endl;

  if (options.was_supplied("invert_hash")) all.hash_inv = true;

  // Question: This doesn't seem necessary
  // if (options.was_supplied("id") && find(arg.args.begin(), arg.args.end(), "--id") == arg.args.end())
  // {
  //   arg.args.push_back("--id");
  //   arg.args.push_back(arg.vm["id"].as<std::string>());
  // }
}

void load_input_model(vw& all, io_buf& io_temp)
{
  // Need to see if we have to load feature mask first or second.
  // -i and -mask are from same file, load -i file first so mask can use it
  if (!all.feature_mask.empty() && !all.initial_regressors.empty() && all.feature_mask == all.initial_regressors[0])
  {
    // load rest of regressor
    all.l->save_load(io_temp, true, false);
    io_temp.close_file();

    parse_mask_regressor_args(all, all.feature_mask, all.initial_regressors);
  }
  else
  {  // load mask first
    parse_mask_regressor_args(all, all.feature_mask, all.initial_regressors);

    // load rest of regressor
    all.l->save_load(io_temp, true, false);
    io_temp.close_file();
  }
}

ssize_t trace_message_wrapper_adapter(void* context, const char* buffer, size_t num_bytes)
{
  auto* wrapper_context = reinterpret_cast<trace_message_wrapper*>(context);
  const std::string str(buffer, num_bytes);
  wrapper_context->_trace_message(wrapper_context->_inner_context, str);
  return static_cast<ssize_t>(num_bytes);
}

vw& parse_args(
    std::unique_ptr<options_i, options_deleter_type> options, trace_message_t trace_listener, void* trace_context)
{
  vw& all = *(new vw());
  all.options = std::move(options);

  if (trace_listener)
  {
    // Since the trace_message_t interface uses a string and the writer interface uses a buffer we unfortunately
    // need to adapt between them here.
    all.trace_message_wrapper_context = std::make_shared<trace_message_wrapper>(trace_context, trace_listener);
    all.trace_message = VW::make_unique<VW::io::owning_ostream>(VW::make_unique<VW::io::writer_stream_buf>(
        VW::io::create_custom_writer(all.trace_message_wrapper_context.get(), trace_message_wrapper_adapter)));
  }

  try
  {
    time(&all.init_time);

    bool strict_parse = false;
    int ring_size_tmp;
    option_group_definition vw_args("VW options");
    vw_args.add(make_option("ring_size", ring_size_tmp).default_value(256).help("size of example ring"))
        .add(make_option("strict_parse", strict_parse).help("throw on malformed examples"));
    all.options->add_and_parse(vw_args);

    if (ring_size_tmp <= 0) { THROW("ring_size should be positive") }
    auto ring_size = static_cast<size_t>(ring_size_tmp);

    all.example_parser = new parser{ring_size, strict_parse};
    all.example_parser->_shared_data = all.sd;

    option_group_definition update_args("Update options");
    update_args.add(make_option("learning_rate", all.eta).help("Set learning rate").short_name("l"))
        .add(make_option("power_t", all.power_t).help("t power value"))
        .add(make_option("decay_learning_rate", all.eta_decay_rate)
                 .help("Set Decay factor for learning_rate between passes"))
        .add(make_option("initial_t", all.sd->t).help("initial t value"))
        .add(make_option("feature_mask", all.feature_mask)
                 .help("Use existing regressor to determine which parameters may be updated.  If no initial_regressor "
                       "given, also used for initial weights."));
    all.options->add_and_parse(update_args);

    option_group_definition weight_args("Weight options");
    weight_args
        .add(make_option("initial_regressor", all.initial_regressors).help("Initial regressor(s)").short_name("i"))
        .add(make_option("initial_weight", all.initial_weight).help("Set all weights to an initial value of arg."))
        .add(make_option("random_weights", all.random_weights).help("make initial weights random"))
        .add(make_option("normal_weights", all.normal_weights).help("make initial weights normal"))
        .add(make_option("truncated_normal_weights", all.tnormal_weights).help("make initial weights truncated normal"))
        .add(make_option("sparse_weights", all.weights.sparse).help("Use a sparse datastructure for weights"))
        .add(make_option("input_feature_regularizer", all.per_feature_regularizer_input)
                 .help("Per feature regularization input file"));
    all.options->add_and_parse(weight_args);

    std::string span_server_arg;
    int span_server_port_arg;
    // bool threads_arg;
    size_t unique_id_arg;
    size_t total_arg;
    size_t node_arg;
    option_group_definition parallelization_args("Parallelization options");
    parallelization_args
        .add(make_option("span_server", span_server_arg).help("Location of server for setting up spanning tree"))
        //(make_option("threads", threads_arg).help("Enable multi-threading")) Unused option?
        .add(make_option("unique_id", unique_id_arg).default_value(0).help("unique id used for cluster parallel jobs"))
        .add(
            make_option("total", total_arg).default_value(1).help("total number of nodes used in cluster parallel job"))
        .add(make_option("node", node_arg).default_value(0).help("node number in cluster parallel job"))
        .add(make_option("span_server_port", span_server_port_arg)
                 .default_value(26543)
                 .help("Port of the server for setting up spanning tree"));
    all.options->add_and_parse(parallelization_args);

    // total, unique_id and node must be specified together.
    if ((all.options->was_supplied("total") || all.options->was_supplied("node") ||
            all.options->was_supplied("unique_id")) &&
        !(all.options->was_supplied("total") && all.options->was_supplied("node") &&
            all.options->was_supplied("unique_id")))
    { THROW("you must specificy unique_id, total, and node if you specify any") }

    if (all.options->was_supplied("span_server"))
    {
      all.all_reduce_type = AllReduceType::Socket;
      all.all_reduce = new AllReduceSockets(
          span_server_arg, span_server_port_arg, unique_id_arg, total_arg, node_arg, all.logger.quiet);
    }

    parse_diagnostics(*all.options, all);

    all.initial_t = static_cast<float>(all.sd->t);
    return all;
  }
  catch (...)
  {
    VW::finish(all);
    throw;
  }
}

bool check_interaction_settings_collision(options_i& options, const std::string& file_options)
{
  const bool command_line_has_interaction = options.was_supplied("q") || options.was_supplied("quadratic") ||
      options.was_supplied("cubic") || options.was_supplied("interactions");

  if (!command_line_has_interaction) return false;

  // we don't use -q to save pairs in all.file_options, so only 3 options checked
  bool file_options_has_interaction = file_options.find("--quadratic") != std::string::npos;
  file_options_has_interaction = file_options_has_interaction || (file_options.find("--cubic") != std::string::npos);
  file_options_has_interaction =
      file_options_has_interaction || (file_options.find("--interactions") != std::string::npos);

  return file_options_has_interaction;
}

void merge_options_from_header_strings(const std::vector<std::string>& strings, bool skip_interactions,
    VW::config::options_i& options, bool& is_ccb_input_model)
{
  po::options_description desc("");

  // Get list of options in file options std::string
  po::parsed_options pos = po::command_line_parser(strings).options(desc).allow_unregistered().run();

  bool skipping = false;
  std::string saved_key = "";
  unsigned int count = 0;
  bool first_seen = false;

  for (auto opt : pos.options)
  {
    // If we previously encountered an option we want to skip, ignore tokens without --.
    if (skipping)
    {
      for (const auto& token : opt.original_tokens)
      {
        auto found = token.find("--");
        if (found != std::string::npos) { skipping = false; }
      }

      if (skipping)
      {
        saved_key = "";
        continue;
      }
    }

    bool treat_as_value = false;
    // If the key starts with a digit, this is a mis-interpretation of a value as a key. Pull it into the previous
    // option. This was found in the case of --lambda -1, misinterpreting -1 as an option key. The easy way to fix this
    // requires introducing "identifier-like" semantics for options keys, e.g. "does not begin with a digit". That does
    // not seem like an unreasonable restriction. The logical check here is: is "string_key" of the form {'-', <digit>,
    // <etc.>}.
    if (opt.string_key.length() > 1 && opt.string_key[0] == '-' && opt.string_key[1] >= '0' && opt.string_key[1] <= '9')
    { treat_as_value = true; }

    // File options should always use long form.

    // If the key is empty this must be a value, otherwise set the key.
    if (!treat_as_value && !opt.string_key.empty())
    {
      // If the new token is a new option and there were no values previously it was a bool option. Add it as a switch.
      if (count == 0 && first_seen) { options.insert(saved_key, ""); }

      count = 0;
      first_seen = true;

      // If the interaction settings are doubled, the copy in the model file is ignored.
      if (skip_interactions &&
          (opt.string_key == "quadratic" || opt.string_key == "cubic" || opt.string_key == "interactions"))
      {
        // skip this option.
        skipping = true;
        first_seen = false;
        continue;
      }
      saved_key = opt.string_key;
      is_ccb_input_model = is_ccb_input_model || (saved_key == "ccb_explore_adf");

      if (!opt.value.empty())
      {
        for (const auto& value : opt.value)
        {
          options.insert(saved_key, value);
          count++;
        }
      }
    }
    else
    {
      // If treat_as_value is set, boost incorrectly interpreted the token as containing an option key
      // In this case, what should have happened is all original_tokens items should be in value.
      auto source = treat_as_value ? opt.original_tokens : opt.value;
      for (const auto& value : source)
      {
        options.insert(saved_key, value);
        count++;
      }
    }
  }

  if (count == 0 && !saved_key.empty()) { options.insert(saved_key, ""); }
}

options_i& load_header_merge_options(options_i& options, vw& all, io_buf& model, bool& interactions_settings_duplicated)
{
  std::string file_options;
  save_load_header(all, model, true, false, file_options, options);

  interactions_settings_duplicated = check_interaction_settings_collision(options, file_options);

  // Convert file_options into  vector.
  std::istringstream ss{file_options};
  const std::vector<std::string> container{
      std::istream_iterator<std::string>{ss}, std::istream_iterator<std::string>{}};

  merge_options_from_header_strings(container, interactions_settings_duplicated, options, all.is_ccb_input_model);

  return options;
}

void parse_modules(
    options_i& options, vw& all, bool interactions_settings_duplicated, std::vector<std::string>& dictionary_namespaces)
{
  option_group_definition rand_options("Randomization options");
  rand_options.add(make_option("random_seed", all.random_seed).help("seed random number generator"));
  options.add_and_parse(rand_options);
  all.get_random_state()->set_random_state(all.random_seed);

  parse_feature_tweaks(options, all, interactions_settings_duplicated, dictionary_namespaces);  // feature tweaks

  parse_example_tweaks(options, all);  // example manipulation

  parse_output_model(options, all);

  parse_output_preds(options, all);

  // create reduction stack builder instance
  std::unique_ptr<VW::setup_base_i> learner_builder = VW::make_unique<VW::default_reduction_stack_setup>(all, options);
  // kick-off reduction setup functions
  all.l = learner_builder->setup_base_learner();

  // explicit destroy of learner_builder state
  // avoids misuse of this interface:
  learner_builder.reset();
  assert(learner_builder == nullptr);

  if (!all.logger.quiet)
  {
    *(all.trace_message) << "Num weight bits = " << all.num_bits << endl;
    *(all.trace_message) << "learning rate = " << all.eta << endl;
    *(all.trace_message) << "initial_t = " << all.sd->t << endl;
    *(all.trace_message) << "power_t = " << all.power_t << endl;
    if (all.numpasses > 1) *(all.trace_message) << "decay_learning_rate = " << all.eta_decay_rate << endl;
  }
}

void parse_sources(options_i& options, vw& all, io_buf& model, bool skip_model_load)
{
  if (!skip_model_load)
    load_input_model(all, model);
  else
    model.close_file();

  auto parsed_source_options = parse_source(all, options);
  enable_sources(all, all.logger.quiet, all.numpasses, parsed_source_options);

  // force wpp to be a power of 2 to avoid 32-bit overflow
  uint32_t i = 0;
  const size_t params_per_problem = all.l->increment;
  while (params_per_problem > (static_cast<uint64_t>(1) << i)) i++;
  all.wpp = (1 << i) >> all.weights.stride_shift();
}

namespace VW
{
void cmd_string_replace_value(std::stringstream*& ss, std::string flag_to_replace, std::string new_value)
{
  flag_to_replace.append(
      " ");  // add a space to make sure we obtain the right flag in case 2 flags start with the same set of characters
  std::string cmd = ss->str();
  size_t pos = cmd.find(flag_to_replace);
  if (pos == std::string::npos)
    // flag currently not present in command string, so just append it to command string
    *ss << " " << flag_to_replace << new_value;
  else
  {
    // flag is present, need to replace old value with new value

    // compute position after flag_to_replace
    pos += flag_to_replace.size();

    // now pos is position where value starts
    // find position of next space
    const size_t pos_after_value = cmd.find(' ', pos);
    if (pos_after_value == std::string::npos)
    {
      // we reach the end of the std::string, so replace the all characters after pos by new_value
      cmd.replace(pos, cmd.size() - pos, new_value);
    }
    else
    {
      // replace characters between pos and pos_after_value by new_value
      cmd.replace(pos, pos_after_value - pos, new_value);
    }

    ss->str(cmd);
  }
}

char** to_argv_escaped(std::string const& s, int& argc)
{
  std::vector<std::string> tokens = escaped_tokenize(' ', s);
  char** argv = calloc_or_throw<char*>(tokens.size() + 1);
  argv[0] = calloc_or_throw<char>(2);
  argv[0][0] = 'b';
  argv[0][1] = '\0';

  for (size_t i = 0; i < tokens.size(); i++)
  {
    argv[i + 1] = calloc_or_throw<char>(tokens[i].length() + 1);
    sprintf_s(argv[i + 1], (tokens[i].length() + 1), "%s", tokens[i].data());
  }

  argc = static_cast<int>(tokens.size() + 1);
  return argv;
}

char** to_argv(std::string const& s, int& argc)
{
  const VW::string_view strview(s);
  std::vector<VW::string_view> foo;
  tokenize(' ', strview, foo);

  char** argv = calloc_or_throw<char*>(foo.size() + 1);
  // small optimization to avoid a string copy before tokenizing
  argv[0] = calloc_or_throw<char>(2);
  argv[0][0] = 'b';
  argv[0][1] = '\0';
  for (size_t i = 0; i < foo.size(); i++)
  {
    const size_t len = foo[i].length();
    argv[i + 1] = calloc_or_throw<char>(len + 1);
    memcpy(argv[i + 1], foo[i].data(), len);
    // copy() is supported with boost::string_view, not with string_ref
    // foo[i].copy(argv[i], len);
    // unnecessary because of the calloc, but needed if we change stuff in the future
    // argv[i][len] = '\0';
  }

  argc = static_cast<int>(foo.size()) + 1;
  return argv;
}

char** get_argv_from_string(std::string s, int& argc) { return to_argv(s, argc); }

void free_args(int argc, char* argv[])
{
  for (int i = 0; i < argc; i++) free(argv[i]);
  free(argv);
}

void print_enabled_reductions(vw& all, std::vector<std::string>& enabled_reductions)
{
  // output list of enabled reductions
  if (!all.logger.quiet && !all.options->was_supplied("audit_regressor") && !enabled_reductions.empty())
  {
    const char* const delim = ", ";
    std::ostringstream imploded;
    std::copy(
        enabled_reductions.begin(), enabled_reductions.end() - 1, std::ostream_iterator<std::string>(imploded, delim));

    *(all.trace_message) << "Enabled reductions: " << imploded.str() << enabled_reductions.back() << std::endl;
  }
}

vw* initialize(config::options_i& options, io_buf* model, bool skip_model_load, trace_message_t trace_listener,
    void* trace_context)
{
  std::unique_ptr<options_i, options_deleter_type> opts(&options, [](VW::config::options_i*) {});

  return initialize(std::move(opts), model, skip_model_load, trace_listener, trace_context);
}

vw* initialize(std::unique_ptr<options_i, options_deleter_type> options, io_buf* model, bool skip_model_load,
    trace_message_t trace_listener, void* trace_context)
{
  // Set up logger as early as possible
  logger::initialize_logger();
  vw& all = parse_args(std::move(options), trace_listener, trace_context);

  try
  {
    // if user doesn't pass in a model, read from options
    io_buf local_model;
    if (!model)
    {
      std::vector<std::string> all_initial_regressor_files(all.initial_regressors);
      if (all.options->was_supplied("input_feature_regularizer"))
      { all_initial_regressor_files.push_back(all.per_feature_regularizer_input); }
      read_regressor_file(all, all_initial_regressor_files, local_model);
      model = &local_model;
    }

    // Loads header of model files and loads the command line options into the options object.
    bool interactions_settings_duplicated;
    load_header_merge_options(*all.options, all, *model, interactions_settings_duplicated);

    std::vector<std::string> dictionary_namespaces;
    parse_modules(*all.options, all, interactions_settings_duplicated, dictionary_namespaces);
    parse_sources(*all.options, all, *model, skip_model_load);

    // we must delay so parse_mask is fully defined.
    for (const auto& dictionary_namespace : dictionary_namespaces) parse_dictionary_argument(all, dictionary_namespace);

    all.options->check_unregistered();

    std::vector<std::string> enabled_reductions;
    if (all.l != nullptr) all.l->get_enabled_reductions(enabled_reductions);

    // upon direct query for help -- spit it out to stdout;
    if (all.options->get_typed_option<bool>("help").value())
    {
      cout << all.options->help(enabled_reductions);
      exit(0);
    }

    print_enabled_reductions(all, enabled_reductions);

    if (!all.options->get_typed_option<bool>("dry_run").value())
    {
      if (!all.logger.quiet && !all.bfgs && !all.searchstr && !all.options->was_supplied("audit_regressor"))
      { all.sd->print_update_header(*all.trace_message); }
      all.l->init_driver();
    }

    return &all;
  }
  catch (std::exception& e)
  {
    *(all.trace_message) << "Error: " << e.what() << endl;
    finish(all);
    throw;
  }
  catch (...)
  {
    finish(all);
    throw;
  }
}

vw* initialize(std::string s, io_buf* model, bool skip_model_load, trace_message_t trace_listener, void* trace_context)
{
  int argc = 0;
  char** argv = to_argv(s, argc);
  vw* ret = nullptr;

  try
  {
    ret = initialize(argc, argv, model, skip_model_load, trace_listener, trace_context);
  }
  catch (...)
  {
    free_args(argc, argv);
    throw;
  }

  free_args(argc, argv);
  return ret;
}

vw* initialize_escaped(
    std::string const& s, io_buf* model, bool skip_model_load, trace_message_t trace_listener, void* trace_context)
{
  int argc = 0;
  char** argv = to_argv_escaped(s, argc);
  vw* ret = nullptr;

  try
  {
    ret = initialize(argc, argv, model, skip_model_load, trace_listener, trace_context);
  }
  catch (...)
  {
    free_args(argc, argv);
    throw;
  }

  free_args(argc, argv);
  return ret;
}

vw* initialize(
    int argc, char* argv[], io_buf* model, bool skip_model_load, trace_message_t trace_listener, void* trace_context)
{
  std::unique_ptr<options_i, options_deleter_type> options(
      new config::options_boost_po(argc, argv), [](VW::config::options_i* ptr) { delete ptr; });
  return initialize(std::move(options), model, skip_model_load, trace_listener, trace_context);
}

// Create a new VW instance while sharing the model with another instance
// The extra arguments will be appended to those of the other VW instance
vw* seed_vw_model(vw* vw_model, std::string extra_args, trace_message_t trace_listener, void* trace_context)
{
  options_serializer_boost_po serializer;
  for (auto const& option : vw_model->options->get_all_options())
  {
    if (vw_model->options->was_supplied(option->m_name))
    {
      // ignore no_stdin since it will be added by vw::initialize, and ignore -i since we don't want to reload the
      // model.
      if (option->m_name == "no_stdin" || option->m_name == "initial_regressor") { continue; }

      serializer.add(*option);
    }
  }

  auto serialized_options = serializer.str();
  serialized_options = serialized_options + " " + extra_args;

  vw* new_model = VW::initialize(serialized_options, nullptr, true /* skipModelLoad */, trace_listener, trace_context);
  free_it(new_model->sd);

  // reference model states stored in the specified VW instance
  new_model->weights.shallow_copy(vw_model->weights);  // regressor
  new_model->sd = vw_model->sd;                        // shared data
  new_model->example_parser->_shared_data = new_model->sd;

  return new_model;
}

void sync_stats(vw& all)
{
  if (all.all_reduce != nullptr)
  {
    const auto loss = static_cast<float>(all.sd->sum_loss);
    all.sd->sum_loss = static_cast<double>(accumulate_scalar(all, loss));
    const auto weighted_labeled_examples = static_cast<float>(all.sd->weighted_labeled_examples);
    all.sd->weighted_labeled_examples = static_cast<double>(accumulate_scalar(all, weighted_labeled_examples));
    const auto weighted_labels = static_cast<float>(all.sd->weighted_labels);
    all.sd->weighted_labels = static_cast<double>(accumulate_scalar(all, weighted_labels));
    const auto weighted_unlabeled_examples = static_cast<float>(all.sd->weighted_unlabeled_examples);
    all.sd->weighted_unlabeled_examples = static_cast<double>(accumulate_scalar(all, weighted_unlabeled_examples));
    const auto example_number = static_cast<float>(all.sd->example_number);
    all.sd->example_number = static_cast<uint64_t>(accumulate_scalar(all, example_number));
    const auto total_features = static_cast<float>(all.sd->total_features);
    all.sd->total_features = static_cast<uint64_t>(accumulate_scalar(all, total_features));
  }
}

void finish(vw& all, bool delete_all)
{
  // also update VowpalWabbit::PerformanceStatistics::get() (vowpalwabbit.cpp)
  if (!all.logger.quiet && !all.options->was_supplied("audit_regressor"))
  {
    all.trace_message->precision(6);
    *(all.trace_message) << std::fixed;
    *(all.trace_message) << endl << "finished run";
    if (all.current_pass == 0 || all.current_pass == 1)
      *(all.trace_message) << endl << "number of examples = " << all.sd->example_number;
    else
    {
      *(all.trace_message) << endl << "number of examples per pass = " << all.sd->example_number / all.current_pass;
      *(all.trace_message) << endl << "passes used = " << all.current_pass;
    }
    *(all.trace_message) << endl << "weighted example sum = " << all.sd->weighted_examples();
    *(all.trace_message) << endl << "weighted label sum = " << all.sd->weighted_labels;
    *(all.trace_message) << endl << "average loss = ";
    if (all.holdout_set_off)
      if (all.sd->weighted_labeled_examples > 0)
        *(all.trace_message) << all.sd->sum_loss / all.sd->weighted_labeled_examples;
      else
        *(all.trace_message) << "n.a.";
    else if ((all.sd->holdout_best_loss == FLT_MAX) || (all.sd->holdout_best_loss == FLT_MAX * 0.5))
      *(all.trace_message) << "undefined (no holdout)";
    else
      *(all.trace_message) << all.sd->holdout_best_loss << " h";
    if (all.sd->report_multiclass_log_loss)
    {
      if (all.holdout_set_off)
        *(all.trace_message) << endl
                             << "average multiclass log loss = "
                             << all.sd->multiclass_log_loss / all.sd->weighted_labeled_examples;
      else
        *(all.trace_message) << endl
                             << "average multiclass log loss = "
                             << all.sd->holdout_multiclass_log_loss / all.sd->weighted_labeled_examples << " h";
    }

    float best_constant;
    float best_constant_loss;
    if (get_best_constant(all, best_constant, best_constant_loss))
    {
      *(all.trace_message) << endl << "best constant = " << best_constant;
      if (best_constant_loss != FLT_MIN)
        *(all.trace_message) << endl << "best constant's loss = " << best_constant_loss;
    }

    *(all.trace_message) << endl << "total feature number = " << all.sd->total_features;
    if (all.sd->queries > 0) *(all.trace_message) << endl << "total queries = " << all.sd->queries;
    *(all.trace_message) << endl;
  }

  // implement finally.
  // finalize_regressor can throw if it can't write the file.
  // we still want to free up all the memory.
  vw_exception finalize_regressor_exception(__FILE__, __LINE__, "empty");
  bool finalize_regressor_exception_thrown = false;
  try
  {
    finalize_regressor(all, all.final_regressor_name);
  }
  catch (vw_exception& e)
  {
    finalize_regressor_exception = e;
    finalize_regressor_exception_thrown = true;
  }

  metrics::output_metrics(all);
  logger::log_summary();

  if (delete_all) delete &all;

  if (finalize_regressor_exception_thrown) throw finalize_regressor_exception;
}
}  // namespace VW<|MERGE_RESOLUTION|>--- conflicted
+++ resolved
@@ -166,13 +166,7 @@
   map->max_load_factor(0.25);
   example* ec = VW::alloc_examples(1);
 
-<<<<<<< HEAD
-  ssize_t size = 2048, pos, nread;
-=======
-  auto def = static_cast<size_t>(' ');
-
   ssize_t size = 2048, pos, num_read;
->>>>>>> 6d7193a0
   char rc;
   char* buffer = calloc_or_throw<char>(size);
   do
@@ -212,24 +206,13 @@
     *d = '|';  // set up for parser::read_line
     VW::read_line(all, ec, d);
     // now we just need to grab stuff from the default namespace of ec!
-<<<<<<< HEAD
     if (ec->feature_space.get_or_null(default_namespace, DEFAULT_NAMESPACE_HASH) == nullptr) { continue; }
     map->emplace(word, VW::make_unique<features>(ec->feature_space.get(default_namespace, DEFAULT_NAMESPACE_HASH)));
 
     // clear up ec
     ec->tag.clear();
     ec->feature_space.clear();
-  } while ((rc != EOF) && (nread > 0));
-=======
-    if (ec->feature_space[def].empty()) { continue; }
-    map->emplace(word, VW::make_unique<features>(ec->feature_space[def]));
-
-    // clear up ec
-    ec->tag.clear();
-    ec->indices.clear();
-    for (size_t i = 0; i < 256; i++) { ec->feature_space[i].clear(); }
   } while ((rc != EOF) && (num_read > 0));
->>>>>>> 6d7193a0
   free(buffer);
   VW::dealloc_examples(ec, 1);
 

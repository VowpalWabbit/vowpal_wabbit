--- conflicted
+++ resolved
@@ -36,17 +36,10 @@
 
 struct boosting
 {
-<<<<<<< HEAD
-  int N;
-  float gamma;
-  std::string alg;
-  VW::workspace* all;
-=======
   int N = 0;
   float gamma = 0.f;
   std::string alg = "";
   vw* all = nullptr;
->>>>>>> 151c5ff7
   std::shared_ptr<rand_state> _random_state;
   std::vector<std::vector<int64_t> > C;
   std::vector<float> alpha;
@@ -375,13 +368,8 @@
 VW::LEARNER::base_learner* boosting_setup(VW::setup_base_i& stack_builder)
 {
   options_i& options = *stack_builder.get_options();
-<<<<<<< HEAD
-  VW::workspace& all = *stack_builder.get_all_pointer();
-  free_ptr<boosting> data = scoped_calloc_or_throw<boosting>();
-=======
   vw& all = *stack_builder.get_all_pointer();
   auto data = VW::make_unique<boosting>();
->>>>>>> 151c5ff7
   option_group_definition new_options("Boosting");
   new_options.add(make_option("boosting", data->N).keep().necessary().help("Online boosting with <N> weak learners"))
       .add(make_option("gamma", data->gamma)

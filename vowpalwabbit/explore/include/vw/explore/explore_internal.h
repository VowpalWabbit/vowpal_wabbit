--- conflicted
+++ resolved
@@ -179,7 +179,6 @@
   // number of actions but only nonzero elements are updated.
   const auto minimum_probability = uniform_epsilon / support_size;
 
-<<<<<<< HEAD
   std::vector<float> sorted_probs(pmf_first, pmf_last);
   std::sort(sorted_probs.begin(), sorted_probs.end(), std::greater<float>());
 
@@ -187,19 +186,6 @@
   float running_sum = 0.f;
   size_t rho_idx = 0;  // rho = 0 should always trigger if statement below if uniform_epsilon < 1.
   float rho_sum = sorted_probs[0];
-=======
-  for (It d = pmf_first; d != pmf_last; ++d)
-  {
-    auto& prob = *d;
-    if ((prob > 0 || (prob == 0 && update_zero_elements)) && prob <= minimum_uniform)
-    {
-      touched_mass += minimum_uniform;
-      prob = minimum_uniform;
-      ++num_actions_touched;
-    }
-    else { untouched_mass += prob; }
-  }
->>>>>>> 36f46f6e
 
   for (const auto prob : sorted_probs)
   {

// Copyright (c) by respective owners including Yahoo!, Microsoft, and
// individual contributors. All rights reserved. Released under a BSD (revised)
// license as described in the file LICENSE.

#include "vw/explore/explore.h"

#include "vw/core/prob_dist_cont.h"
#include "vw/core/reductions/cb/cb_explore_pdf.h"

#include <gmock/gmock.h>
#include <gtest/gtest.h>

#include <vector>

using namespace VW::continuous_actions;
using std::vector;
using namespace ::testing;

class pdf_seg
{
public:
  float left;
  float right;
  float pdf_value;
};

bool continuous_action_range_check(std::vector<pdf_seg> scores, float range_min, float range_max)
{
  float chosen_value = 0.f;
  float pdf_value = 0.f;
  uint64_t seed = 7791;
  auto scode = exploration::sample_pdf(&seed, begin(scores), end(scores), chosen_value, pdf_value);
  EXPECT_EQ(scode, S_EXPLORATION_OK);
  return ((range_min <= chosen_value) && (chosen_value <= range_max));
}

TEST(explore_tests, sample_continuous_action)
{
  EXPECT_TRUE(continuous_action_range_check(
      {{0.f, 20.f, 1.0f}, {20.f, 40.f, 2.0f}, {40.f, 50.f, 3.0f}, {50.f, 70.f, 4.0f}, {70.f, 100.f, 5.0f}}, .0f,
      100.f));

  EXPECT_TRUE(continuous_action_range_check({{1000.f, 1020.f, 1.0f}, {1020.f, 1040.f, 2.0f}, {1040.f, 1050.f, 3.0f},
                                                {1050.f, 1070.f, 4.0f}, {1070.f, 1100.f, 5.0f}},
      1000.0f, 1100.f));
}

TEST(explore_tests, new_sample_pdf)
{
  probability_density_function the_pdf;
  the_pdf.push_back({2.f, 3.5f, 0.1f / 1.5f});
  the_pdf.push_back({3.5f, 4.5f, 0.8f / 1.0f});
  the_pdf.push_back({4.5f, 6.2f, 0.1f / 1.7f});
  const auto str_pdf = VW::to_string(the_pdf);  // 2-3.5:0.0666667,3.5-4.5:0.8,4.5-6.2:0.0588235
  // avoid float precision compare
  EXPECT_EQ(str_pdf.find("2-3.5:"), 0);
  EXPECT_TRUE(str_pdf.find(",3.5-4.5:0.8,4.5-6.2:") > 0);

  uint64_t seed = 7791;
  float chosen_action = 0.f;
  float pdf_value = 0.f;

  exploration::sample_pdf(&seed, std::begin(the_pdf), std::end(the_pdf), chosen_action, pdf_value);
  EXPECT_TRUE(chosen_action >= the_pdf[0].left && chosen_action <= the_pdf.back().right && pdf_value > 0.f);
  exploration::sample_pdf(&seed, std::begin(the_pdf), std::end(the_pdf), chosen_action, pdf_value);
  EXPECT_TRUE(chosen_action >= the_pdf[0].left && chosen_action <= the_pdf.back().right && pdf_value > 0.f);
}

class bins_calc
{
<<<<<<< HEAD
  bins_calc(vector<float>&& bins) : bins(bins), counts(bins.size() - 1), total_samples(0) {}
=======
public:
  bins_calc(vector<float>&& bins) : _bins(bins), _counts(_bins.size() - 1), _total_samples(0) {}
>>>>>>> 9496a6dd

  void add_to_bin(float val)
  {
    ++total_samples;
    float left = bins[0];
    for (size_t i = 1; i < bins.size(); i++)
    {
      float right = bins[i];
      if (left <= val && val < right)
      {
        ++counts[i - 1];
        return;
      }
    }
    std::stringstream err_strm;
    err_strm << "Value " << val << " does not fall in a bin";
    throw std::logic_error(err_strm.str());
  }

  vector<float> bins{};
  vector<uint32_t> counts{};
  uint32_t total_samples;
};

TEST(explore_tests, sample_continuous_action_statistical)
{
  std::vector<pdf_seg> scores = {
      {0.f, 10.f, .005f}, {10.f, 20.f, .01f}, {20.f, 30.f, .0125f}, {30.f, 40.f, .0075f}, {40.f, 100.f, .015f}};

  float chosen_value;
  float pdf_value;
  constexpr float range_min = .0f;
  constexpr float range_max = 100.0f;
  uint64_t random_seed = 7791;
  bins_calc bins({0.f, 10.f, 20.f, 30.f, 40.f, 100.f});

  constexpr size_t iterate_count = 100000;
  for (size_t idx = 0; idx < iterate_count; idx++)
  {
    const auto scode = exploration::sample_pdf(&random_seed, begin(scores), end(scores), chosen_value, pdf_value);
    EXPECT_EQ(scode, S_EXPLORATION_OK);
    EXPECT_TRUE((range_min <= chosen_value) && (chosen_value <= range_max));

    // keep track of where the chosen actions fall
    bins.add_to_bin(chosen_value);
  }

  const float total_mass = std::accumulate(std::begin(scores), std::end(scores), 0.f,
      [](const float& acc, const pdf_seg& rhs) { return acc + (rhs.pdf_value * (rhs.right - rhs.left)); });

  for (uint32_t idx = 0; idx < bins.counts.size(); ++idx)
  {
    EXPECT_NEAR(bins.counts[idx] / (float)bins.total_samples,
        (scores[idx].pdf_value * (scores[idx].right - scores[idx].left)) / total_mass, 1.5f);
  }
}

TEST(explore_tests, sample_after_nomalizing_basic)
{
  std::vector<float> pdf = {1.0f, 2.0f, 3.0f, 4.0f, 5.0f};
  const std::vector<float> expected = {0.066666667f, 0.133333333f, 0.2f, 0.266666667f, 0.333333333f};
  uint32_t chosen_index;

  auto scode = exploration::sample_after_normalizing(7791, begin(pdf), end(pdf), chosen_index);
  EXPECT_EQ(scode, S_EXPLORATION_OK);
  EXPECT_THAT(pdf, Pointwise(FloatNear(.0001f), expected));

  scode = exploration::sample_after_normalizing(7791, begin(pdf), end(pdf), chosen_index);
  EXPECT_EQ(scode, S_EXPLORATION_OK);
  EXPECT_THAT(pdf, Pointwise(FloatNear(.0001f), expected));

  scode = exploration::sample_after_normalizing(7791, begin(pdf), end(pdf), chosen_index);
  EXPECT_EQ(scode, S_EXPLORATION_OK);
  EXPECT_THAT(pdf, Pointwise(FloatNear(.0001f), expected));

  scode = exploration::sample_after_normalizing(7791, begin(pdf), end(pdf), chosen_index);
  EXPECT_EQ(scode, S_EXPLORATION_OK);
  EXPECT_THAT(pdf, Pointwise(FloatNear(.0001f), expected));

  scode = exploration::sample_after_normalizing(7791, begin(pdf), end(pdf), chosen_index);
  EXPECT_EQ(scode, S_EXPLORATION_OK);
  EXPECT_THAT(pdf, Pointwise(FloatNear(.0001f), expected));
}

TEST(explore_tests, sample_after_nomalizing_degenerate)
{
  std::vector<float> pdf = {0.0f, 0.0f, 0.0f, 0.0f, 0.0f};
  const std::vector<float> expected = {1.0f, 0.0f, 0.0f, 0.0f, 0.0f};
  uint32_t chosen_index;

  const auto scode = exploration::sample_after_normalizing(7791, begin(pdf), end(pdf), chosen_index);
  EXPECT_EQ(scode, S_EXPLORATION_OK);
  EXPECT_THAT(pdf, Pointwise(FloatNear(.0001f), expected));
}

TEST(explore_tests, swap_test)
{
  std::vector<float> pdf = {1.0f, 2.0f, 3.0f, 4.0f, 5.0f};
  const std::vector<float> expected_pdf = {0.066666667f, 0.133333333f, 0.2f, 0.266666667f, 0.333333333f};
  uint32_t chosen_index;

  auto scode = exploration::sample_after_normalizing(7791, begin(pdf), end(pdf), chosen_index);
  EXPECT_EQ(scode, S_EXPLORATION_OK);
  EXPECT_EQ(chosen_index, 3);
  EXPECT_THAT(pdf, Pointwise(FloatNear(.0001f), expected_pdf));

  scode = exploration::swap_chosen(begin(pdf), end(pdf), chosen_index);
  const std::vector<float> expected_pdf_2 = {0.266666667f, 0.133333333f, 0.2f, 0.066666667f, 0.333333333f};
  EXPECT_THAT(pdf, Pointwise(FloatNear(.0001f), expected_pdf_2));
}

TEST(explore_tests, epsilon_greedy)
{
  std::vector<float> pdf(4);
  EXPECT_THAT(S_EXPLORATION_OK, exploration::generate_epsilon_greedy(0.4f, 2, begin(pdf), end(pdf)));
  EXPECT_THAT(pdf, Pointwise(FloatNear(1e-6f), std::vector<float>{0.1f, 0.1f, 0.7f, 0.1f}));
}

TEST(explore_tests, epsilon_greedy_top_action_out_of_bounds)
{
  std::vector<float> pdf(4);
  EXPECT_THAT(S_EXPLORATION_OK, exploration::generate_epsilon_greedy(0.4f, 8, begin(pdf), end(pdf)));
  EXPECT_THAT(pdf, Pointwise(FloatNear(1e-6f), std::vector<float>{0.1f, 0.1f, 0.1f, 0.7f}));
}

TEST(explore_tests, epsilon_greedy_bad_range)
{
  std::vector<float> pdf;
  float x;
  EXPECT_THAT(E_EXPLORATION_BAD_RANGE, exploration::generate_epsilon_greedy(0.4f, 0, begin(pdf), end(pdf)));
  EXPECT_THAT(E_EXPLORATION_BAD_RANGE, exploration::generate_epsilon_greedy(0.4f, 0, &x, &x - 3));
  EXPECT_THAT(pdf.size(), 0);
}

TEST(explore_tests, softmax)
{
  std::vector<float> scores = {1, 2, 3, 8};
  std::vector<float> pdf(4);
  EXPECT_THAT(S_EXPLORATION_OK, exploration::generate_softmax(0.2f, begin(scores), end(scores), begin(pdf), end(pdf)));
  EXPECT_THAT(pdf, Pointwise(FloatNear(1e-3f), std::vector<float>{0.128f, 0.157f, 0.192f, 0.522f}));
}

TEST(explore_tests, softmax_imbalanced)
{
  std::vector<float> scores = {1, 2, 3};
  std::vector<float> pdf(4);
  EXPECT_THAT(S_EXPLORATION_OK, exploration::generate_softmax(0.2f, begin(scores), end(scores), begin(pdf), end(pdf)));
  EXPECT_THAT(pdf, Pointwise(FloatNear(1e-3f), std::vector<float>{0.269f, 0.328f, 0.401f, 0}));
}

TEST(explore_tests, softmax_imbalanced2)
{
  std::vector<float> scores = {1, 2, 3, 8, 4};
  std::vector<float> pdf(4);
  EXPECT_THAT(S_EXPLORATION_OK, exploration::generate_softmax(0.2f, begin(scores), end(scores), begin(pdf), end(pdf)));
  EXPECT_THAT(pdf, Pointwise(FloatNear(1e-3f), std::vector<float>{0.128f, 0.157f, 0.192f, 0.522f}));
}

TEST(explore_tests, softmax_bad_range)
{
  std::vector<float> scores;
  std::vector<float> pdf;
  float x;
  EXPECT_THAT(
      E_EXPLORATION_BAD_RANGE, exploration::generate_softmax(0.2f, begin(scores), end(scores), begin(pdf), end(pdf)));
  EXPECT_THAT(E_EXPLORATION_BAD_RANGE, exploration::generate_softmax(0.2f, begin(scores), end(scores), &x, &x - 3));
}

TEST(explore_tests, bag)
{
  std::vector<uint16_t> top_actions = {0, 0, 1, 1};
  std::vector<float> pdf(4);
  EXPECT_THAT(S_EXPLORATION_OK, exploration::generate_bag(begin(top_actions), end(top_actions), begin(pdf), end(pdf)));
  EXPECT_THAT(pdf, Pointwise(FloatNear(1e-3f), std::vector<float>{0, 0, 0.5, 0.5f}));
}

TEST(explore_tests, bag10)
{
  std::vector<uint16_t> top_actions = {10};
  std::vector<float> pdf(4);
  EXPECT_THAT(S_EXPLORATION_OK, exploration::generate_bag(begin(top_actions), end(top_actions), begin(pdf), end(pdf)));
  EXPECT_THAT(pdf, Pointwise(FloatNear(1e-3f), std::vector<float>{1.f, 0, 0, 0}));
}

TEST(explore_tests, bag_empty)
{
  std::vector<uint16_t> top_actions;
  std::vector<float> pdf(4);
  EXPECT_THAT(S_EXPLORATION_OK, exploration::generate_bag(begin(top_actions), end(top_actions), begin(pdf), end(pdf)));
  EXPECT_THAT(pdf, Pointwise(FloatNear(1e-3f), std::vector<float>{1.f, 0, 0, 0}));
}

TEST(explore_tests, bag_bad_range)
{
  std::vector<uint16_t> top_actions;
  std::vector<float> pdf;
  float x;

  EXPECT_THAT(
      E_EXPLORATION_BAD_RANGE, exploration::generate_bag(begin(top_actions), end(top_actions), begin(pdf), end(pdf)));
  EXPECT_THAT(E_EXPLORATION_BAD_RANGE, exploration::generate_bag(begin(top_actions), end(top_actions), &x, &x - 3));
}

TEST(explore_tests, enforce_minimum_probability)
{
  std::vector<float> pdf = {1.f, 0, 0};
  exploration::enforce_minimum_probability(0.3f, true, begin(pdf), end(pdf));
  EXPECT_THAT(pdf, Pointwise(FloatNear(1e-3f), std::vector<float>{.8f, .1f, .1f}));
}

TEST(explore_tests, enforce_minimum_probability_no_zeros)
{
  std::vector<float> pdf = {0.9f, 0.1f, 0};
  EXPECT_THAT(S_EXPLORATION_OK, exploration::enforce_minimum_probability(0.6f, false, begin(pdf), end(pdf)));
  EXPECT_THAT(pdf, Pointwise(FloatNear(1e-3f), std::vector<float>{.8f, .2f, .0f}));
}

TEST(explore_tests, enforce_minimum_probability_uniform)
{
  std::vector<float> pdf = {0.9f, 0.1f, 0, 0};
  EXPECT_THAT(S_EXPLORATION_OK, exploration::enforce_minimum_probability(1.f, true, begin(pdf), end(pdf)));
  EXPECT_THAT(pdf, Pointwise(FloatNear(1e-3f), std::vector<float>{.25f, .25f, .25f, .25f}));
}

TEST(explore_tests, enforce_minimum_probability_uniform_no_zeros)
{
  std::vector<float> pdf = {0.9f, 0.1f, 0};
  EXPECT_THAT(S_EXPLORATION_OK, exploration::enforce_minimum_probability(1.f, false, begin(pdf), end(pdf)));
  EXPECT_THAT(pdf, Pointwise(FloatNear(1e-3f), std::vector<float>{.5f, .5f, .0f}));
}

TEST(explore_tests, enforce_minimum_probability_bad_range)
{
  std::vector<float> pdf;
  float x;
  EXPECT_THAT(E_EXPLORATION_BAD_RANGE, exploration::enforce_minimum_probability(1.f, false, begin(pdf), end(pdf)));
  EXPECT_THAT(E_EXPLORATION_BAD_RANGE, exploration::enforce_minimum_probability(1.f, false, &x, &x - 3));
}

TEST(explore_tests, sampling)
{
  std::vector<float> pdf = {0.8f, 0.1f, 0.1f};
  std::vector<float> histogram(3);

  size_t rep = 10000;
  uint32_t chosen_index;
  for (size_t i = 0; i < rep; i++)
  {
    std::stringstream s;
    s << "abcde" << i;
    ASSERT_EQ(0, exploration::sample_after_normalizing(s.str().c_str(), std::begin(pdf), std::end(pdf), chosen_index));

    histogram[chosen_index]++;
  }
  for (auto& d : histogram) { d /= rep; }

  EXPECT_THAT(pdf, Pointwise(FloatNear(1e-2f), histogram));
}

TEST(explore_tests, sampling_rank_bad_range)
{
  std::vector<float> pdf;
  std::vector<float> scores;
  std::vector<int> ranking(3);
  float x;
  uint32_t chosen_index;

  EXPECT_THAT(E_EXPLORATION_BAD_RANGE,
      exploration::sample_after_normalizing("abc", std::begin(pdf), std::end(pdf), chosen_index));
  EXPECT_THAT(E_EXPLORATION_BAD_RANGE, exploration::sample_after_normalizing("abc", &x, &x - 3, chosen_index));
}

TEST(explore_tests, sampling_rank_zero_pdf)
{
  std::vector<float> pdf = {0.f, 0.f, 0.f};
  std::vector<float> expected_pdf = {1.f, 0.f, 0.f};

  uint32_t chosen_index;

  EXPECT_THAT(
      S_EXPLORATION_OK, exploration::sample_after_normalizing("abc", std::begin(pdf), std::end(pdf), chosen_index));

  EXPECT_THAT(expected_pdf, Pointwise(FloatNear(1e-2f), pdf));
}

TEST(explore_tests, sampling_rank_negative_pdf)
{
  std::vector<float> pdf = {1.0f, -2.f, -3.f};
  std::vector<float> expected_pdf = {1.f, 0.f, 0.f};
  std::vector<int> ranking(3);
  uint32_t chosen_index;

  EXPECT_THAT(
      S_EXPLORATION_OK, exploration::sample_after_normalizing("abc", std::begin(pdf), std::end(pdf), chosen_index));
  EXPECT_THAT(expected_pdf, Pointwise(FloatNear(1e-2f), pdf));
  EXPECT_THAT(0, chosen_index);
}<|MERGE_RESOLUTION|>--- conflicted
+++ resolved
@@ -68,12 +68,8 @@
 
 class bins_calc
 {
-<<<<<<< HEAD
+public:
   bins_calc(vector<float>&& bins) : bins(bins), counts(bins.size() - 1), total_samples(0) {}
-=======
-public:
-  bins_calc(vector<float>&& bins) : _bins(bins), _counts(_bins.size() - 1), _total_samples(0) {}
->>>>>>> 9496a6dd
 
   void add_to_bin(float val)
   {

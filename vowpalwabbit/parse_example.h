--- conflicted
+++ resolved
@@ -2,15 +2,11 @@
 // individual contributors. All rights reserved. Released under a BSD (revised)
 // license as described in the file LICENSE.
 #pragma once
-<<<<<<< HEAD
-#include <stdint.h>
-#include "vw_string_view.h"
-=======
 #include <cstdint>
->>>>>>> 1b46da1e
 #include "parse_primitives.h"
 #include "example.h"
 #include "vw.h"
+#include "vw_string_view.h"
 
 // example processing
 typedef enum

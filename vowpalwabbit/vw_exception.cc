<<<<<<< HEAD
#include "vw_exception.h"

#ifdef _WIN32
#define NOMINMAX
#include <Windows.h>
#endif

namespace VW
{
vw_exception::vw_exception(const char* pfile, int plineNumber, std::string pmessage)
    : file(pfile), message(pmessage), lineNumber(plineNumber)
{
}

vw_exception::vw_exception(const vw_exception& ex) : file(ex.file), message(ex.message), lineNumber(ex.lineNumber) {}

vw_exception& vw_exception::operator=(const vw_exception& other)
{
  // check for self-assignment
  if (&other == this)
    return *this;

  file = other.file;
  message = other.message;
  lineNumber = other.lineNumber;

  return *this;
}

vw_exception::~vw_exception() _NOEXCEPT {}

const char* vw_exception::what() const _NOEXCEPT { return message.c_str(); }

const char* vw_exception::Filename() const { return file; }

int vw_exception::LineNumber() const { return lineNumber; }

#ifdef _WIN32

void vw_trace(const char* filename, int linenumber, const char* fmt, ...)
{
  char buffer[4 * 1024];
  int offset = sprintf_s(buffer, sizeof(buffer), "%s:%d (%d): ", filename, linenumber, GetCurrentThreadId());

  va_list argptr;
  va_start(argptr, fmt);
  offset += vsprintf_s(buffer + offset, sizeof(buffer) - offset, fmt, argptr);
  va_end(argptr);

  sprintf_s(buffer + offset, sizeof(buffer) - offset, "\n");

  OutputDebugStringA(buffer);
}

struct StopWatchData
{
  LARGE_INTEGER frequency_;
  LARGE_INTEGER startTime_;
};

StopWatch::StopWatch() : data(new StopWatchData())
{
  if (!::QueryPerformanceFrequency(&data->frequency_))
    throw "Error with QueryPerformanceFrequency";
  ::QueryPerformanceCounter(&data->startTime_);
}

StopWatch::~StopWatch() { delete data; }

double StopWatch::MilliSeconds() const
{
  LARGE_INTEGER now;
  ::QueryPerformanceCounter(&now);

  return double(now.QuadPart - data->startTime_.QuadPart) / (double(data->frequency_.QuadPart) / 1000);
}

bool launchDebugger()
{
  // Get System directory, typically c:\windows\system32
  std::wstring systemDir(MAX_PATH + 1, '\0');
  UINT nChars = GetSystemDirectoryW(&systemDir[0], (UINT)systemDir.length());
  if (nChars == 0)
    return false;  // failed to get system directory
  systemDir.resize(nChars);

  // Get process ID and create the command line
  DWORD pid = GetCurrentProcessId();
  std::wostringstream s;
  s << systemDir << L"\\vsjitdebugger.exe -p " << pid;
  std::wstring cmdLine = s.str();

  // Start debugger process
  STARTUPINFOW si;
  ZeroMemory(&si, sizeof(si));
  si.cb = sizeof(si);

  PROCESS_INFORMATION pi;
  ZeroMemory(&pi, sizeof(pi));

  if (!CreateProcessW(NULL, &cmdLine[0], NULL, NULL, FALSE, 0, NULL, NULL, &si, &pi))
    return false;

  // Close debugger process handles to eliminate resource leak
  CloseHandle(pi.hThread);
  CloseHandle(pi.hProcess);

  // Wait for the debugger to attach
  while (!IsDebuggerPresent()) Sleep(100);

  // Stop execution so the debugger can take over
  DebugBreak();
  return true;
}
#endif
}  // namespace VW
=======
#include "vw_exception.h"

#ifdef _WIN32
#include <Windows.h>
#endif

namespace VW
{
vw_exception::vw_exception(const char* pfile, int plineNumber, std::string const& pmessage) noexcept
    : file(pfile), message(pmessage), lineNumber(plineNumber)
{
}

vw_exception::vw_exception(const vw_exception& ex) noexcept : file(ex.file), message(ex.message), lineNumber(ex.lineNumber)  {}

vw_exception& vw_exception::operator=(const vw_exception& other) noexcept
{
  // check for self-assignment
  if (&other == this)
    return *this;

  file = other.file;
  message = other.message;
  lineNumber = other.lineNumber;

  return *this;
}

vw_exception::~vw_exception() noexcept = default;

const char* vw_exception::what() const noexcept { return message.c_str(); }

const char* vw_exception::Filename() const { return file; }

int vw_exception::LineNumber() const { return lineNumber; }

#ifdef _WIN32

void vw_trace(const char* filename, int linenumber, const char* fmt, ...)
{
  char buffer[4 * 1024];
  int offset = sprintf_s(buffer, sizeof(buffer), "%s:%d (%d): ", filename, linenumber, GetCurrentThreadId());

  va_list argptr;
  va_start(argptr, fmt);
  offset += vsprintf_s(buffer + offset, sizeof(buffer) - offset, fmt, argptr);
  va_end(argptr);

  sprintf_s(buffer + offset, sizeof(buffer) - offset, "\n");

  OutputDebugStringA(buffer);
}

struct StopWatchData
{
  LARGE_INTEGER frequency_;
  LARGE_INTEGER startTime_;
};

StopWatch::StopWatch() : data(new StopWatchData())
{
  if (!::QueryPerformanceFrequency(&data->frequency_))
    throw "Error with QueryPerformanceFrequency";
  ::QueryPerformanceCounter(&data->startTime_);
}

StopWatch::~StopWatch() { delete data; }

double StopWatch::MilliSeconds() const
{
  LARGE_INTEGER now;
  ::QueryPerformanceCounter(&now);

  return double(now.QuadPart - data->startTime_.QuadPart) / (double(data->frequency_.QuadPart) / 1000);
}

bool launchDebugger()
{
  // Get System directory, typically c:\windows\system32
  std::wstring systemDir(MAX_PATH + 1, '\0');
  UINT nChars = GetSystemDirectoryW(&systemDir[0], (UINT)systemDir.length());
  if (nChars == 0)
    return false;  // failed to get system directory
  systemDir.resize(nChars);

  // Get process ID and create the command line
  DWORD pid = GetCurrentProcessId();
  std::wostringstream s;
  s << systemDir << L"\\vsjitdebugger.exe -p " << pid;
  std::wstring cmdLine = s.str();

  // Start debugger process
  STARTUPINFOW si;
  ZeroMemory(&si, sizeof(si));
  si.cb = sizeof(si);

  PROCESS_INFORMATION pi;
  ZeroMemory(&pi, sizeof(pi));

  if (!CreateProcessW(NULL, &cmdLine[0], NULL, NULL, FALSE, 0, NULL, NULL, &si, &pi))
    return false;

  // Close debugger process handles to eliminate resource leak
  CloseHandle(pi.hThread);
  CloseHandle(pi.hProcess);

  // Wait for the debugger to attach
  while (!IsDebuggerPresent()) Sleep(100);

  // Stop execution so the debugger can take over
  DebugBreak();
  return true;
}
#endif
}  // namespace VW
>>>>>>> d5ac7bad
<|MERGE_RESOLUTION|>--- conflicted
+++ resolved
@@ -1,234 +1,116 @@
-<<<<<<< HEAD
-#include "vw_exception.h"
-
-#ifdef _WIN32
-#define NOMINMAX
-#include <Windows.h>
-#endif
-
-namespace VW
-{
-vw_exception::vw_exception(const char* pfile, int plineNumber, std::string pmessage)
-    : file(pfile), message(pmessage), lineNumber(plineNumber)
-{
-}
-
-vw_exception::vw_exception(const vw_exception& ex) : file(ex.file), message(ex.message), lineNumber(ex.lineNumber) {}
-
-vw_exception& vw_exception::operator=(const vw_exception& other)
-{
-  // check for self-assignment
-  if (&other == this)
-    return *this;
-
-  file = other.file;
-  message = other.message;
-  lineNumber = other.lineNumber;
-
-  return *this;
-}
-
-vw_exception::~vw_exception() _NOEXCEPT {}
-
-const char* vw_exception::what() const _NOEXCEPT { return message.c_str(); }
-
-const char* vw_exception::Filename() const { return file; }
-
-int vw_exception::LineNumber() const { return lineNumber; }
-
-#ifdef _WIN32
-
-void vw_trace(const char* filename, int linenumber, const char* fmt, ...)
-{
-  char buffer[4 * 1024];
-  int offset = sprintf_s(buffer, sizeof(buffer), "%s:%d (%d): ", filename, linenumber, GetCurrentThreadId());
-
-  va_list argptr;
-  va_start(argptr, fmt);
-  offset += vsprintf_s(buffer + offset, sizeof(buffer) - offset, fmt, argptr);
-  va_end(argptr);
-
-  sprintf_s(buffer + offset, sizeof(buffer) - offset, "\n");
-
-  OutputDebugStringA(buffer);
-}
-
-struct StopWatchData
-{
-  LARGE_INTEGER frequency_;
-  LARGE_INTEGER startTime_;
-};
-
-StopWatch::StopWatch() : data(new StopWatchData())
-{
-  if (!::QueryPerformanceFrequency(&data->frequency_))
-    throw "Error with QueryPerformanceFrequency";
-  ::QueryPerformanceCounter(&data->startTime_);
-}
-
-StopWatch::~StopWatch() { delete data; }
-
-double StopWatch::MilliSeconds() const
-{
-  LARGE_INTEGER now;
-  ::QueryPerformanceCounter(&now);
-
-  return double(now.QuadPart - data->startTime_.QuadPart) / (double(data->frequency_.QuadPart) / 1000);
-}
-
-bool launchDebugger()
-{
-  // Get System directory, typically c:\windows\system32
-  std::wstring systemDir(MAX_PATH + 1, '\0');
-  UINT nChars = GetSystemDirectoryW(&systemDir[0], (UINT)systemDir.length());
-  if (nChars == 0)
-    return false;  // failed to get system directory
-  systemDir.resize(nChars);
-
-  // Get process ID and create the command line
-  DWORD pid = GetCurrentProcessId();
-  std::wostringstream s;
-  s << systemDir << L"\\vsjitdebugger.exe -p " << pid;
-  std::wstring cmdLine = s.str();
-
-  // Start debugger process
-  STARTUPINFOW si;
-  ZeroMemory(&si, sizeof(si));
-  si.cb = sizeof(si);
-
-  PROCESS_INFORMATION pi;
-  ZeroMemory(&pi, sizeof(pi));
-
-  if (!CreateProcessW(NULL, &cmdLine[0], NULL, NULL, FALSE, 0, NULL, NULL, &si, &pi))
-    return false;
-
-  // Close debugger process handles to eliminate resource leak
-  CloseHandle(pi.hThread);
-  CloseHandle(pi.hProcess);
-
-  // Wait for the debugger to attach
-  while (!IsDebuggerPresent()) Sleep(100);
-
-  // Stop execution so the debugger can take over
-  DebugBreak();
-  return true;
-}
-#endif
-}  // namespace VW
-=======
-#include "vw_exception.h"
-
-#ifdef _WIN32
-#include <Windows.h>
-#endif
-
-namespace VW
-{
+#include "vw_exception.h"
+
+#ifdef _WIN32
+#define NOMINMAX
+#include <Windows.h>
+#endif
+
+namespace VW
+{
 vw_exception::vw_exception(const char* pfile, int plineNumber, std::string const& pmessage) noexcept
-    : file(pfile), message(pmessage), lineNumber(plineNumber)
-{
-}
-
+    : file(pfile), message(pmessage), lineNumber(plineNumber)
+{
+}
+
 vw_exception::vw_exception(const vw_exception& ex) noexcept : file(ex.file), message(ex.message), lineNumber(ex.lineNumber)  {}
-
+
 vw_exception& vw_exception::operator=(const vw_exception& other) noexcept
-{
-  // check for self-assignment
-  if (&other == this)
-    return *this;
-
-  file = other.file;
-  message = other.message;
-  lineNumber = other.lineNumber;
-
-  return *this;
-}
-
+{
+  // check for self-assignment
+  if (&other == this)
+    return *this;
+
+  file = other.file;
+  message = other.message;
+  lineNumber = other.lineNumber;
+
+  return *this;
+}
+
 vw_exception::~vw_exception() noexcept = default;
-
+
 const char* vw_exception::what() const noexcept { return message.c_str(); }
-
-const char* vw_exception::Filename() const { return file; }
-
-int vw_exception::LineNumber() const { return lineNumber; }
-
-#ifdef _WIN32
-
-void vw_trace(const char* filename, int linenumber, const char* fmt, ...)
-{
-  char buffer[4 * 1024];
-  int offset = sprintf_s(buffer, sizeof(buffer), "%s:%d (%d): ", filename, linenumber, GetCurrentThreadId());
-
-  va_list argptr;
-  va_start(argptr, fmt);
-  offset += vsprintf_s(buffer + offset, sizeof(buffer) - offset, fmt, argptr);
-  va_end(argptr);
-
-  sprintf_s(buffer + offset, sizeof(buffer) - offset, "\n");
-
-  OutputDebugStringA(buffer);
-}
-
-struct StopWatchData
-{
-  LARGE_INTEGER frequency_;
-  LARGE_INTEGER startTime_;
-};
-
-StopWatch::StopWatch() : data(new StopWatchData())
-{
-  if (!::QueryPerformanceFrequency(&data->frequency_))
-    throw "Error with QueryPerformanceFrequency";
-  ::QueryPerformanceCounter(&data->startTime_);
-}
-
-StopWatch::~StopWatch() { delete data; }
-
-double StopWatch::MilliSeconds() const
-{
-  LARGE_INTEGER now;
-  ::QueryPerformanceCounter(&now);
-
-  return double(now.QuadPart - data->startTime_.QuadPart) / (double(data->frequency_.QuadPart) / 1000);
-}
-
-bool launchDebugger()
-{
-  // Get System directory, typically c:\windows\system32
-  std::wstring systemDir(MAX_PATH + 1, '\0');
-  UINT nChars = GetSystemDirectoryW(&systemDir[0], (UINT)systemDir.length());
-  if (nChars == 0)
-    return false;  // failed to get system directory
-  systemDir.resize(nChars);
-
-  // Get process ID and create the command line
-  DWORD pid = GetCurrentProcessId();
-  std::wostringstream s;
-  s << systemDir << L"\\vsjitdebugger.exe -p " << pid;
-  std::wstring cmdLine = s.str();
-
-  // Start debugger process
-  STARTUPINFOW si;
-  ZeroMemory(&si, sizeof(si));
-  si.cb = sizeof(si);
-
-  PROCESS_INFORMATION pi;
-  ZeroMemory(&pi, sizeof(pi));
-
-  if (!CreateProcessW(NULL, &cmdLine[0], NULL, NULL, FALSE, 0, NULL, NULL, &si, &pi))
-    return false;
-
-  // Close debugger process handles to eliminate resource leak
-  CloseHandle(pi.hThread);
-  CloseHandle(pi.hProcess);
-
-  // Wait for the debugger to attach
-  while (!IsDebuggerPresent()) Sleep(100);
-
-  // Stop execution so the debugger can take over
-  DebugBreak();
-  return true;
-}
-#endif
-}  // namespace VW
->>>>>>> d5ac7bad
+
+const char* vw_exception::Filename() const { return file; }
+
+int vw_exception::LineNumber() const { return lineNumber; }
+
+#ifdef _WIN32
+
+void vw_trace(const char* filename, int linenumber, const char* fmt, ...)
+{
+  char buffer[4 * 1024];
+  int offset = sprintf_s(buffer, sizeof(buffer), "%s:%d (%d): ", filename, linenumber, GetCurrentThreadId());
+
+  va_list argptr;
+  va_start(argptr, fmt);
+  offset += vsprintf_s(buffer + offset, sizeof(buffer) - offset, fmt, argptr);
+  va_end(argptr);
+
+  sprintf_s(buffer + offset, sizeof(buffer) - offset, "\n");
+
+  OutputDebugStringA(buffer);
+}
+
+struct StopWatchData
+{
+  LARGE_INTEGER frequency_;
+  LARGE_INTEGER startTime_;
+};
+
+StopWatch::StopWatch() : data(new StopWatchData())
+{
+  if (!::QueryPerformanceFrequency(&data->frequency_))
+    throw "Error with QueryPerformanceFrequency";
+  ::QueryPerformanceCounter(&data->startTime_);
+}
+
+StopWatch::~StopWatch() { delete data; }
+
+double StopWatch::MilliSeconds() const
+{
+  LARGE_INTEGER now;
+  ::QueryPerformanceCounter(&now);
+
+  return double(now.QuadPart - data->startTime_.QuadPart) / (double(data->frequency_.QuadPart) / 1000);
+}
+
+bool launchDebugger()
+{
+  // Get System directory, typically c:\windows\system32
+  std::wstring systemDir(MAX_PATH + 1, '\0');
+  UINT nChars = GetSystemDirectoryW(&systemDir[0], (UINT)systemDir.length());
+  if (nChars == 0)
+    return false;  // failed to get system directory
+  systemDir.resize(nChars);
+
+  // Get process ID and create the command line
+  DWORD pid = GetCurrentProcessId();
+  std::wostringstream s;
+  s << systemDir << L"\\vsjitdebugger.exe -p " << pid;
+  std::wstring cmdLine = s.str();
+
+  // Start debugger process
+  STARTUPINFOW si;
+  ZeroMemory(&si, sizeof(si));
+  si.cb = sizeof(si);
+
+  PROCESS_INFORMATION pi;
+  ZeroMemory(&pi, sizeof(pi));
+
+  if (!CreateProcessW(NULL, &cmdLine[0], NULL, NULL, FALSE, 0, NULL, NULL, &si, &pi))
+    return false;
+
+  // Close debugger process handles to eliminate resource leak
+  CloseHandle(pi.hThread);
+  CloseHandle(pi.hProcess);
+
+  // Wait for the debugger to attach
+  while (!IsDebuggerPresent()) Sleep(100);
+
+  // Stop execution so the debugger can take over
+  DebugBreak();
+  return true;
+}
+#endif
+}  // namespace VW
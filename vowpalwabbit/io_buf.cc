// Copyright (c) by respective owners including Yahoo!, Microsoft, and
// individual contributors. All rights reserved. Released under a BSD (revised)
// license as described in the file LICENSE.
#include "io_buf.h"
<<<<<<< HEAD
#include <stdio.h>
=======
#include <cstdio>
#ifdef WIN32
#include <winsock2.h>
#endif
>>>>>>> e02c8af5

size_t io_buf::buf_read(char*& pointer, size_t n)
{
  // return a pointer to the next n bytes.  n must be smaller than the maximum size.
  if (head + n <= space.end())
  {
    pointer = head;
    head += n;
    return n;
  }
  else  // out of bytes, so refill.
  {
    if (head != space.begin())  // There exists room to shift.
    {
      // Out of buffer so swap to beginning.
      size_t left = space.end() - head;
      memmove(space.begin(), head, left);
      head = space.begin();
      space.end() = space.begin() + left;
    }
    if (fill(files[current]) > 0)   // read more bytes from current file if present
      return buf_read(pointer, n);  // more bytes are read.
    else if (++current < files.size())
      return buf_read(pointer, n);  // No more bytes, so go to next file and try again.
    else
    {
      // no more bytes to read, return all that we have left.
      pointer = head;
      head = space.end();
      return space.end() - pointer;
    }
  }
}

bool isbinary(io_buf& i)
{
  if (i.space.end() == i.head)
    if (i.fill(i.files[i.current]) <= 0)
      return false;

  bool ret = (*i.head == 0);
  if (ret)
    i.head++;

  return ret;
}

size_t readto(io_buf& i, char*& pointer, char terminal)
{
  // Return a pointer to the bytes before the terminal.  Must be less than the buffer size.
  pointer = i.head;
  while (pointer < i.space.end() && *pointer != terminal) pointer++;
  if (pointer != i.space.end())
  {
    size_t n = pointer - i.head;
    i.head = pointer + 1;
    pointer -= n;
    return n + 1;
  }
  else
  {
    if (i.space.end() == i.space.end_array)
    {
      size_t left = i.space.end() - i.head;
      memmove(i.space.begin(), i.head, left);
      i.head = i.space.begin();
      i.space.end() = i.space.begin() + left;
      pointer = i.space.end();
    }
    if (i.current < i.files.size() && i.fill(i.files[i.current]) > 0)  // more bytes are read.
      return readto(i, pointer, terminal);
    else if (++i.current < i.files.size())  // no more bytes, so go to next file.
      return readto(i, pointer, terminal);
    else  // no more bytes to read, return everything we have.
    {
      size_t n = pointer - i.head;
      i.head = pointer;
      pointer -= n;
      return n;
    }
  }
}

void io_buf::buf_write(char*& pointer, size_t n)
{
  // return a pointer to the next n bytes to write into.
  if (head + n <= space.end_array)
  {
    pointer = head;
    head += n;
  }
  else  // Time to dump the file
  {
    if (head != space.begin())
      flush();
    else  // Array is short, so increase size.
    {
      space.resize(2 * (space.end_array - space.begin()));
      space.end() = space.begin();
      head = space.begin();
    }
    buf_write(pointer, n);
  }
}<|MERGE_RESOLUTION|>--- conflicted
+++ resolved
@@ -2,14 +2,10 @@
 // individual contributors. All rights reserved. Released under a BSD (revised)
 // license as described in the file LICENSE.
 #include "io_buf.h"
-<<<<<<< HEAD
-#include <stdio.h>
-=======
 #include <cstdio>
 #ifdef WIN32
 #include <winsock2.h>
 #endif
->>>>>>> e02c8af5
 
 size_t io_buf::buf_read(char*& pointer, size_t n)
 {

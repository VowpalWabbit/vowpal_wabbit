// Copyright (c) by respective owners including Yahoo!, Microsoft, and
// individual contributors. All rights reserved. Released under a BSD (revised)
// license as described in the file LICENSE.

#include <cfloat>
#include "correctedMath.h"
#include "reductions.h"
#include "vw_exception.h"

using namespace VW::config;

struct scorer
{
  vw* all;
};  // for set_minmax, loss

template <bool is_learn, float (*link)(float in)>
void predict_or_learn(scorer& s, VW::LEARNER::single_learner& base, example& ec)
{
  // LDA uses this reduction and explicitly uses no label and so we must check here before using it.
  const float simple_label = ec.l.get_type() == label_type_t::simple ? ec.l.simple().label : 0.f;

  s.all->set_minmax(s.all->sd, simple_label);
  if (is_learn && simple_label != FLT_MAX && ec.weight > 0)
    base.learn(ec);
  else
    base.predict(ec);

  // TODO: LDA returns scalars prediction type - what should we do here?

  if (ec.weight > 0 && simple_label != FLT_MAX)
    ec.loss = s.all->loss->getLoss(s.all->sd, ec.pred.scalar(), simple_label) * ec.weight;

  ec.pred.scalar() = link(ec.pred.scalar());
}

template <float (*link)(float in)>
inline void multipredict(scorer&, VW::LEARNER::single_learner& base, example& ec, size_t count, size_t,
    polyprediction* pred, bool finalize_predictions)
{
  base.multipredict(ec, 0, count, pred, finalize_predictions);  // TODO: need to thread step through???
  for (size_t c = 0; c < count; c++) pred[c].scalar() = link(pred[c].scalar());
}

void update(scorer& s, VW::LEARNER::single_learner& base, example& ec)
{
  s.all->set_minmax(s.all->sd, ec.l.simple().label);
  base.update(ec);
}

// y = f(x) -> [0, 1]
inline float logistic(float in) { return 1.f / (1.f + correctedExp(-in)); }

// http://en.wikipedia.org/wiki/Generalized_logistic_curve
// where the lower & upper asymptotes are -1 & 1 respectively
// 'glf1' stands for 'Generalized Logistic Function with [-1,1] range'
//    y = f(x) -> [-1, 1]
inline float glf1(float in) { return 2.f / (1.f + correctedExp(-in)) - 1.f; }

inline float id(float in) { return in; }

VW::LEARNER::base_learner* scorer_setup(options_i& options, vw& all)
{
  auto s = scoped_calloc_or_throw<scorer>();
  std::string link;
  option_group_definition new_options("scorer options");
  new_options.add(make_option("link", link)
                      .default_value("identity")
                      .keep()
                      .help("Specify the link function: identity, logistic, glf1 or poisson"));
  options.add_and_parse(new_options);

  // This always returns a base_learner, except for in the case of LDA which does not use the scorer.
  if (options.was_supplied("lda"))
    return nullptr;

  s->all = &all;

  auto base = as_singleline(setup_base(options, all));
  VW::LEARNER::learner<scorer, example>* l;
  void (*multipredict_f)(scorer&, VW::LEARNER::single_learner&, example&, size_t, size_t, polyprediction*, bool) =
      multipredict<id>;

  if (link == "identity")
    l = &init_learner(s, base, predict_or_learn<true, id>, predict_or_learn<false, id>);
  else if (link == "logistic")
  {
    l = &init_learner(s, base, predict_or_learn<true, logistic>, predict_or_learn<false, logistic>);
    multipredict_f = multipredict<logistic>;
  }
  else if (link == "glf1")
  {
    l = &init_learner(s, base, predict_or_learn<true, glf1>, predict_or_learn<false, glf1>);
    multipredict_f = multipredict<glf1>;
  }
  else if (link == "poisson")
  {
    l = &init_learner(s, base, predict_or_learn<true, expf>, predict_or_learn<false, expf>);
    multipredict_f = multipredict<expf>;
  }
  else
    THROW("Unknown link function: " << link);

  l->set_multipredict(multipredict_f);
  l->set_update(update);
<<<<<<< HEAD
  l->label_type = base->label_type;
  all.scorer = LEARNER::as_singleline(l);
=======
  all.scorer = VW::LEARNER::as_singleline(l);
>>>>>>> ea01890d

  return make_base(*all.scorer);
}<|MERGE_RESOLUTION|>--- conflicted
+++ resolved
@@ -103,12 +103,7 @@
 
   l->set_multipredict(multipredict_f);
   l->set_update(update);
-<<<<<<< HEAD
-  l->label_type = base->label_type;
-  all.scorer = LEARNER::as_singleline(l);
-=======
   all.scorer = VW::LEARNER::as_singleline(l);
->>>>>>> ea01890d
 
   return make_base(*all.scorer);
 }
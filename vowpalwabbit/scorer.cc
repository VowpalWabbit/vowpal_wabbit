--- conflicted
+++ resolved
@@ -70,15 +70,9 @@
   void (*multipredict_f)(scorer&, LEARNER::single_learner&, example&, size_t, size_t, polyprediction*, bool) =
       multipredict<id>;
 
-<<<<<<< HEAD
-  if (link.compare("identity") == 0)
+  if (link == "identity")
     l = &init_learner(s, base, predict_or_learn<true, id>, predict_or_learn<false, id>, "scorer-identity", false);
-  else if (link.compare("logistic") == 0)
-=======
-  if (link == "identity")
-    l = &init_learner(s, base, predict_or_learn<true, id>, predict_or_learn<false, id>);
   else if (link == "logistic")
->>>>>>> 48a9d36c
   {
     l = &init_learner(
         s, base, predict_or_learn<true, logistic>, predict_or_learn<false, logistic>, "scorer-logistic", false);

--- conflicted
+++ resolved
@@ -8,11 +8,8 @@
 #include <memory>
 #include <string>
 
-<<<<<<< HEAD
-=======
 namespace VW
 {
->>>>>>> 5795e004
 // Information on how to implement a custom loss function in Loss functions · VowpalWabbit/vowpal_wabbit Wiki
 // https://github.com/VowpalWabbit/vowpal_wabbit/wiki/Loss-functions#how-to-write-my-own-loss-function
 class loss_function
@@ -28,13 +25,8 @@
   // Returns the update scalar.
   // Based on the invariant update calculation from the Online Importance Weight Aware Updates paper
   // https://arxiv.org/abs/1011.1576
-<<<<<<< HEAD
-  virtual float getUpdate(float prediction, float label, float update_scale, float pred_per_update) const = 0;
-  virtual float getUnsafeUpdate(float prediction, float label, float update_scale) const = 0;
-=======
   virtual float get_update(float prediction, float label, float update_scale, float pred_per_update) const = 0;
   virtual float get_unsafe_update(float prediction, float label, float update_scale) const = 0;
->>>>>>> 5795e004
 
   virtual float get_square_grad(float prediction, float label) const = 0;
   virtual float first_derivative(const shared_data*, float prediction, float label) const = 0;

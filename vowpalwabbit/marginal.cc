// Copyright (c) by respective owners including Yahoo!, Microsoft, and
// individual contributors. All rights reserved. Released under a BSD (revised)
// license as described in the file LICENSE.

#include <unordered_map>
#include <map>
#include "reductions.h"
#include "correctedMath.h"
#include "interactions.h"

#include "io/logger.h"
#include "text_utils.h"

using namespace VW::config;
namespace MARGINAL
{
struct expert
{
  expert() = default;
  expert(float regret, float abs_regret, float weight) : regret(regret), abs_regret(abs_regret), weight(weight) {}

  float regret = 0.f;
  float abs_regret = 0.f;
  float weight = 1.f;
};

typedef std::pair<double, double> marginal;
using expert_pair = std::pair<expert, expert>;

struct data
{
  data(float initial_numerator, float initial_denominator, float decay, bool update_before_learn,
      bool unweighted_marginals, bool compete, parameters* m_weights, loss_function* m_loss_function,
<<<<<<< HEAD
      shared_data* m_shared_data, VW::io::logger logger)
=======
      shared_data* m_shared_data, bool m_hash_inv)
>>>>>>> d801de4e
      : initial_numerator(initial_numerator)
      , initial_denominator(initial_denominator)
      , decay(decay)
      , update_before_learn(update_before_learn)
      , unweighted_marginals(unweighted_marginals)
      , compete(compete)
      , m_weights(m_weights)
      , m_loss_function(m_loss_function)
      , m_shared_data(m_shared_data)
<<<<<<< HEAD
      , m_logger(std::move(logger))
=======
      , m_hash_inv(m_hash_inv)
>>>>>>> d801de4e
  {
    id_features.fill(false);
  }

  data(float initial_numerator, float initial_denominator, float decay, bool update_before_learn,
      bool unweighted_marginals, bool compete, VW::workspace& all)
      : data(initial_numerator, initial_denominator, decay, update_before_learn, unweighted_marginals, compete,
<<<<<<< HEAD
            &all.weights, all.loss.get(), all.sd, all.logger)
=======
            &all.weights, all.loss.get(), all.sd, all.hash_inv)
>>>>>>> d801de4e
  {
  }

  float initial_numerator;
  float initial_denominator;
  float decay;
  bool update_before_learn;
  bool unweighted_marginals;

  std::array<bool, 256> id_features;
  std::array<features, 256> temp;  // temporary storage when reducing.
  std::map<uint64_t, marginal> marginals;

  // bookkeeping variables for experts
  bool compete;
  float feature_pred = 0.f;        // the prediction computed from using all the features
  float average_pred = 0.f;        // the prediction of the expert
  float net_weight = 0.f;          // normalizer for expert weights
  float net_feature_weight = 0.f;  // the net weight on the feature-based expert
  float alg_loss = 0.f;            // temporary storage for the loss of the current marginal-based predictor
  std::unordered_map<uint64_t, expert_pair>
      expert_state;  // pair of weights on marginal and feature based predictors, one per marginal feature

  parameters* m_weights;
  loss_function* m_loss_function;
  shared_data* m_shared_data;
<<<<<<< HEAD
  VW::io::logger m_logger;
=======
  bool m_hash_inv;
  std::unordered_map<uint64_t, std::string> inverse_hashes;
>>>>>>> d801de4e
};

float get_adanormalhedge_weights(float r, float c)
{
  float r_pos = r > 0.f ? r : 0.f;
  if (c == 0.f || r_pos == 0.f) { return 0.f; }
  return 2.f * r_pos * correctedExp(r_pos * r_pos / (3.f * c)) / (3.f * c);
}

template <bool is_learn>
void make_marginal(data& sm, example& ec)
{
  const uint64_t mask = sm.m_weights->mask();
  const float label = ec.l.simple.label;
  sm.alg_loss = 0.;
  sm.net_weight = 0.;
  sm.net_feature_weight = 0.;
  sm.average_pred = 0.;

  for (auto i = ec.begin(); i != ec.end(); ++i)
  {
    const namespace_index n = i.index();
    if (sm.id_features[n])
    {
      std::swap(sm.temp[n], *i);
      features& f = *i;
      f.clear();
      size_t inv_hash_idx = 0;
      for (auto j = sm.temp[n].begin(); j != sm.temp[n].end(); ++j)
      {
        const float first_value = j.value();
        const uint64_t first_index = j.index() & mask;
        if (++j == sm.temp[n].end())
        {
<<<<<<< HEAD
          sm.m_logger.out_warn("id feature namespace has {} features. Should be a multiple of 2", sm.temp[n].size());
=======
          logger::log_warn("marginal feature namespace has {} features. Should be a multiple of 2", sm.temp[n].size());
>>>>>>> d801de4e
          break;
        }
        const float second_value = j.value();
        const uint64_t second_index = j.index() & mask;
        if (first_value != 1.f || second_value != 1.f)
        {
          sm.m_logger.out_warn("Bad id features, must have value 1.");
          continue;
        }
        const uint64_t key = second_index + ec.ft_offset;
        if (sm.marginals.find(key) == sm.marginals.end())  // need to initialize things.
        {
          sm.marginals.insert(std::make_pair(key, std::make_pair(sm.initial_numerator, sm.initial_denominator)));
          if (sm.compete)
          {
            expert e = {0, 0, 1.};
            sm.expert_state.insert(std::make_pair(key, std::make_pair(e, e)));
          }
          if (sm.m_hash_inv)
          {
            std::ostringstream ss;
            std::vector<audit_strings>& sn = sm.temp[n].space_names;
            ss << sn[inv_hash_idx].first << "^" << sn[inv_hash_idx].second << "*" << sn[inv_hash_idx + 1].second;
            sm.inverse_hashes.insert(std::make_pair(key, ss.str()));
            inv_hash_idx += 2;
          }
        }
        const auto marginal_pred = static_cast<float>(sm.marginals[key].first / sm.marginals[key].second);
        f.push_back(marginal_pred, first_index);
        if (!sm.temp[n].space_names.empty()) f.space_names.push_back(sm.temp[n].space_names[2 * (f.size() - 1)]);

        if (sm.compete)  // compute the prediction from the marginals using the weights
        {
          float weight = sm.expert_state[key].first.weight;
          sm.average_pred += weight * marginal_pred;
          sm.net_weight += weight;
          sm.net_feature_weight += sm.expert_state[key].second.weight;
          if VW_STD17_CONSTEXPR (is_learn)
          { sm.alg_loss += weight * sm.m_loss_function->getLoss(sm.m_shared_data, marginal_pred, label); }
        }
      }
    }
  }
}

void undo_marginal(data& sm, example& ec)
{
  for (auto i = ec.begin(); i != ec.end(); ++i)
  {
    const namespace_index n = i.index();
    if (sm.id_features[n]) { std::swap(sm.temp[n], *i); }
  }
}

template <bool is_learn>
void compute_expert_loss(data& sm, example& ec)
{
  // add in the feature-based expert and normalize,
  const float label = ec.l.simple.label;

  if (sm.net_weight + sm.net_feature_weight > 0.f) { sm.average_pred += sm.net_feature_weight * sm.feature_pred; }
  else
  {
    sm.net_feature_weight = 1.;
    sm.average_pred = sm.feature_pred;
  }
  const float inv_weight = 1.0f / (sm.net_weight + sm.net_feature_weight);
  sm.average_pred *= inv_weight;
  ec.pred.scalar = sm.average_pred;
  ec.partial_prediction = sm.average_pred;

  if VW_STD17_CONSTEXPR (is_learn)
  {
    sm.alg_loss += sm.net_feature_weight * sm.m_loss_function->getLoss(sm.m_shared_data, sm.feature_pred, label);
    sm.alg_loss *= inv_weight;
  }
}

void update_marginal(data& sm, example& ec)
{
  const uint64_t mask = sm.m_weights->mask();
  const float label = ec.l.simple.label;
  float weight = ec.weight;
  if (sm.unweighted_marginals) { weight = 1.; }

  for (example::iterator i = ec.begin(); i != ec.end(); ++i)
  {
    const namespace_index n = i.index();
    if (sm.id_features[n])
    {
      for (auto j = sm.temp[n].begin(); j != sm.temp[n].end(); ++j)
      {
        if (++j == sm.temp[n].end()) break;

        const uint64_t second_index = j.index() & mask;
        uint64_t key = second_index + ec.ft_offset;
        marginal& m = sm.marginals[key];

        if (sm.compete)  // now update weights, before updating marginals
        {
          expert_pair& e = sm.expert_state[key];
          const float regret1 = sm.alg_loss -
              sm.m_loss_function->getLoss(sm.m_shared_data, static_cast<float>(m.first / m.second), label);
          const float regret2 = sm.alg_loss - sm.m_loss_function->getLoss(sm.m_shared_data, sm.feature_pred, label);

          e.first.regret += regret1 * weight;
          e.first.abs_regret += regret1 * regret1 * weight;  // fabs(regret1);
          e.first.weight = get_adanormalhedge_weights(e.first.regret, e.first.abs_regret);
          e.second.regret += regret2 * weight;
          e.second.abs_regret += regret2 * regret2 * weight;  // fabs(regret2);
          e.second.weight = get_adanormalhedge_weights(e.second.regret, e.second.abs_regret);
        }

        m.first = m.first * static_cast<double>(1.f - sm.decay) + static_cast<double>(ec.l.simple.label * weight);
        m.second = m.second * static_cast<double>(1.f - sm.decay) + static_cast<double>(weight);
      }
    }
  }
}

template <bool is_learn>
void predict_or_learn(data& sm, VW::LEARNER::single_learner& base, example& ec)
{
  make_marginal<is_learn>(sm, ec);
  if VW_STD17_CONSTEXPR (is_learn)
  {
    if (sm.update_before_learn)
    {
      base.predict(ec);
      const float pred = ec.pred.scalar;
      if (sm.compete)
      {
        sm.feature_pred = pred;
        compute_expert_loss<is_learn>(sm, ec);
      }
      undo_marginal(sm, ec);
      update_marginal(sm, ec);  // update features before learning.
      make_marginal<is_learn>(sm, ec);
      base.learn(ec);
      ec.pred.scalar = pred;
    }
    else
    {
      base.learn(ec);
      if (sm.compete)
      {
        sm.feature_pred = ec.pred.scalar;
        compute_expert_loss<is_learn>(sm, ec);
      }
      update_marginal(sm, ec);
    }
  }
  else
  {
    base.predict(ec);
    const float pred = ec.pred.scalar;
    if (sm.compete)
    {
      sm.feature_pred = pred;
      compute_expert_loss<is_learn>(sm, ec);
    }
  }

  // undo marginalization
  undo_marginal(sm, ec);
}

void save_load(data& sm, io_buf& io, bool read, bool text)
{
  const uint64_t stride_shift = sm.m_weights->stride_shift();

  if (io.num_files() == 0) return;
  std::stringstream msg;
  uint64_t total_size;
  if (!read)
  {
    total_size = static_cast<uint64_t>(sm.marginals.size());
    msg << "marginals size = " << total_size << "\n";
  }
  bin_text_read_write_fixed_validated(io, reinterpret_cast<char*>(&total_size), sizeof(total_size), read, msg, text);

  auto iter = sm.marginals.begin();
  for (size_t i = 0; i < total_size; ++i)
  {
    uint64_t index;
    if (!read)
    {
      index = iter->first >> stride_shift;
      if (sm.m_hash_inv) { msg << sm.inverse_hashes[iter->first]; }
      else
      {
        msg << index;
      }
      msg << ":";
    }
    bin_text_read_write_fixed(io, reinterpret_cast<char*>(&index), sizeof(index), read, msg, text);
    double numerator;
    if (!read)
    {
      numerator = iter->second.first;
      msg << numerator << ":";
    }
    bin_text_read_write_fixed(io, reinterpret_cast<char*>(&numerator), sizeof(numerator), read, msg, text);
    double denominator;
    if (!read)
    {
      denominator = iter->second.second;
      msg << denominator << "\n";
    }
    bin_text_read_write_fixed(io, reinterpret_cast<char*>(&denominator), sizeof(denominator), read, msg, text);
    if (read)
      sm.marginals.insert(std::make_pair(index << stride_shift, std::make_pair(numerator, denominator)));
    else
      ++iter;
  }

  if (sm.compete)
  {
    if (!read)
    {
      total_size = static_cast<uint64_t>(sm.expert_state.size());
      msg << "expert_state size = " << total_size << "\n";
    }
    bin_text_read_write_fixed_validated(io, reinterpret_cast<char*>(&total_size), sizeof(total_size), read, msg, text);

    auto exp_iter = sm.expert_state.begin();
    for (size_t i = 0; i < total_size; ++i)
    {
      uint64_t index;
      if (!read)
      {
        index = exp_iter->first >> stride_shift;
        msg << index << ":";
      }
      bin_text_read_write_fixed(io, reinterpret_cast<char*>(&index), sizeof(index), read, msg, text);
      float r1 = 0;
      float c1 = 0;
      float w1 = 0;
      float r2 = 0;
      float c2 = 0;
      float w2 = 0;
      if (!read)
      {
        r1 = exp_iter->second.first.regret;
        c1 = exp_iter->second.first.abs_regret;
        w1 = exp_iter->second.first.weight;
        r2 = exp_iter->second.second.regret;
        c2 = exp_iter->second.second.abs_regret;
        w2 = exp_iter->second.second.weight;
        msg << r1 << ":";
      }
      bin_text_read_write_fixed(io, reinterpret_cast<char*>(&r1), sizeof(r1), read, msg, text);
      if (!read) msg << c1 << ":";
      bin_text_read_write_fixed(io, reinterpret_cast<char*>(&c1), sizeof(c1), read, msg, text);
      if (!read) msg << w1 << ":";
      bin_text_read_write_fixed(io, reinterpret_cast<char*>(&w1), sizeof(w1), read, msg, text);
      if (!read) msg << r2 << ":";
      bin_text_read_write_fixed(io, reinterpret_cast<char*>(&r2), sizeof(r2), read, msg, text);
      if (!read) msg << c2 << ":";
      bin_text_read_write_fixed(io, reinterpret_cast<char*>(&c2), sizeof(c2), read, msg, text);
      if (!read) msg << w2 << ":";
      bin_text_read_write_fixed(io, reinterpret_cast<char*>(&w2), sizeof(w2), read, msg, text);

      if (read)
      {
        expert e1 = {r1, c1, w1};
        expert e2 = {r2, c2, w2};
        sm.expert_state.insert(std::make_pair(index << stride_shift, std::make_pair(e1, e2)));
      }
      else
      {
        ++exp_iter;
      }
    }
  }
}
}  // namespace MARGINAL

using namespace MARGINAL;

VW::LEARNER::base_learner* marginal_setup(VW::setup_base_i& stack_builder)
{
  options_i& options = *stack_builder.get_options();
  VW::workspace* all = stack_builder.get_all_pointer();

  std::string marginal;
  float initial_denominator;
  float initial_numerator;
  bool compete = false;
  bool update_before_learn = false;
  bool unweighted_marginals = false;
  float decay;
  option_group_definition marginal_options("Marginal");
  marginal_options.add(
      make_option("marginal", marginal).keep().necessary().help("Substitute marginal label estimates for ids"));
  marginal_options.add(
      make_option("initial_denominator", initial_denominator).default_value(1.f).help("Initial denominator"));
  marginal_options.add(
      make_option("initial_numerator", initial_numerator).default_value(0.5f).help("Initial numerator"));
  marginal_options.add(make_option("compete", compete).help("Enable competition with marginal features"));
  marginal_options.add(
      make_option("update_before_learn", update_before_learn).help("Update marginal values before learning"));
  marginal_options.add(make_option("unweighted_marginals", unweighted_marginals)
                           .help("Ignore importance weights when computing marginals"));
  marginal_options.add(
      make_option("decay", decay).default_value(0.f).help("Decay multiplier per event (1e-3 for example)"));

  if (!options.add_parse_and_check_necessary(marginal_options)) { return nullptr; }

  auto d = VW::make_unique<MARGINAL::data>(
      initial_numerator, initial_denominator, decay, update_before_learn, unweighted_marginals, compete, *all);

  marginal = VW::decode_inline_hex(marginal, all->logger);
  if (marginal.find(':') != std::string::npos) { THROW("Cannot use wildcard with marginal.") }
  for (const auto ns : marginal) { d->id_features[static_cast<unsigned char>(ns)] = true; }

  auto* l = VW::LEARNER::make_reduction_learner(std::move(d), as_singleline(stack_builder.setup_base_learner()),
      predict_or_learn<true>, predict_or_learn<false>, stack_builder.get_setupfn_name(marginal_setup))
                .set_input_label_type(VW::label_type_t::simple)
                .set_output_prediction_type(VW::prediction_type_t::scalar)
                .set_learn_returns_prediction(true)
                .set_save_load(save_load)
                .build();

  return make_base(*l);
}<|MERGE_RESOLUTION|>--- conflicted
+++ resolved
@@ -31,11 +31,7 @@
 {
   data(float initial_numerator, float initial_denominator, float decay, bool update_before_learn,
       bool unweighted_marginals, bool compete, parameters* m_weights, loss_function* m_loss_function,
-<<<<<<< HEAD
-      shared_data* m_shared_data, VW::io::logger logger)
-=======
-      shared_data* m_shared_data, bool m_hash_inv)
->>>>>>> d801de4e
+      shared_data* m_shared_data, bool m_hash_inv, VW::io::logger logger)
       : initial_numerator(initial_numerator)
       , initial_denominator(initial_denominator)
       , decay(decay)
@@ -45,11 +41,8 @@
       , m_weights(m_weights)
       , m_loss_function(m_loss_function)
       , m_shared_data(m_shared_data)
-<<<<<<< HEAD
+      , m_hash_inv(m_hash_inv)
       , m_logger(std::move(logger))
-=======
-      , m_hash_inv(m_hash_inv)
->>>>>>> d801de4e
   {
     id_features.fill(false);
   }
@@ -57,11 +50,7 @@
   data(float initial_numerator, float initial_denominator, float decay, bool update_before_learn,
       bool unweighted_marginals, bool compete, VW::workspace& all)
       : data(initial_numerator, initial_denominator, decay, update_before_learn, unweighted_marginals, compete,
-<<<<<<< HEAD
-            &all.weights, all.loss.get(), all.sd, all.logger)
-=======
-            &all.weights, all.loss.get(), all.sd, all.hash_inv)
->>>>>>> d801de4e
+            &all.weights, all.loss.get(), all.sd, all.hash_inv, all.logger)
   {
   }
 
@@ -88,12 +77,9 @@
   parameters* m_weights;
   loss_function* m_loss_function;
   shared_data* m_shared_data;
-<<<<<<< HEAD
-  VW::io::logger m_logger;
-=======
   bool m_hash_inv;
   std::unordered_map<uint64_t, std::string> inverse_hashes;
->>>>>>> d801de4e
+  VW::io::logger m_logger;
 };
 
 float get_adanormalhedge_weights(float r, float c)
@@ -128,11 +114,7 @@
         const uint64_t first_index = j.index() & mask;
         if (++j == sm.temp[n].end())
         {
-<<<<<<< HEAD
-          sm.m_logger.out_warn("id feature namespace has {} features. Should be a multiple of 2", sm.temp[n].size());
-=======
-          logger::log_warn("marginal feature namespace has {} features. Should be a multiple of 2", sm.temp[n].size());
->>>>>>> d801de4e
+          sm.m_logger.out_warn("marginal feature namespace has {} features. Should be a multiple of 2", sm.temp[n].size());
           break;
         }
         const float second_value = j.value();

#include<unordered_map>
#include "reductions.h"
#include "correctedMath.h"

using namespace std;

namespace MARGINAL
{

  struct expert 
  {  float regret;
    float abs_regret;
    float weight;
  };
  
  typedef pair<double, double> marginal;
  typedef pair<expert, expert> expert_pair;

struct data
{ float initial_numerator;
  float initial_denominator;
  float decay;
  bool update_before_learn;
  bool unweighted_marginals;
  bool id_features[256];
  features temp[256];//temporary storage when reducing.
<<<<<<< HEAD
  unordered_map<uint64_t, marginal> marginals;
=======
  unordered_map<uint64_t, marginal > marginals;
>>>>>>> 2972826c

  //bookkeeping variables for experts
  bool compete;
  float feature_pred; //the prediction computed from using all the features
  float average_pred; //the prediction of the expert
  float net_weight; //normalizer for expert weights
  float net_feature_weight; //the net weight on the feature-based expert
  float alg_loss; //temporary storage for the loss of the current marginal-based predictor  
  unordered_map<uint64_t, expert_pair> expert_state; //pair of weights on marginal and feature based predictors, one per marginal feature
  
  vw* all;
};

  
  float get_adanormalhedge_weights(float R, float C) {
<<<<<<< HEAD
    float Rpos = R > 0 ? R : 0.f;
=======
    float Rpos = R > 0 ? R : 0.;
>>>>>>> 2972826c
    if(C == 0. || Rpos == 0.) return 0;
    return 2*Rpos*correctedExp(Rpos*Rpos / (3*C))/(3*C);
  }

  template <bool is_learn>
  void make_marginal(data& sm, example& ec)
  {
    uint64_t mask = sm.all->weights.mask();
    float label = ec.l.simple.label;
    vw& all = *sm.all;
    sm.alg_loss = 0.;
    sm.net_weight = 0.;
    sm.net_feature_weight = 0.;
    sm.average_pred = 0.;
    
    for (example::iterator i = ec.begin(); i!= ec.end(); ++i)
      { namespace_index n = i.index();
	if (sm.id_features[n])
	  {
	    std::swap(sm.temp[n],*i);
	    features& f = *i;
	    f.erase();
	    for (features::iterator j = sm.temp[n].begin(); j != sm.temp[n].end(); ++j)
	      { float first_value = j.value();
		uint64_t first_index = j.index() & mask;
		if (++j == sm.temp[n].end())
		  { cout << "warning: id feature namespace has " << sm.temp[n].size() << " features. Should be a multiple of 2" << endl;
		    break;
		  }
		float second_value = j.value();
		uint64_t second_index = j.index() & mask;
		if (first_value != 1. || second_value != 1.)
		  { cout << "warning: bad id features, must have value 1." << endl;
		    continue;
		  }
		uint64_t key = second_index + ec.ft_offset;
		if (sm.marginals.find(key) == sm.marginals.end()) {//need to initialize things.
		  sm.marginals.insert(make_pair(key,make_pair(sm.initial_numerator, sm.initial_denominator)));
		  if(sm.compete) {
		    expert e = {0,0,1.};
		    sm.expert_state.insert(make_pair(key, make_pair(e,e)));
		  }		  
		}
		float marginal_pred = (float)(sm.marginals[key].first / sm.marginals[key].second);
		f.push_back(marginal_pred, first_index);
		if (!sm.temp[n].space_names.empty())
		  f.space_names.push_back(sm.temp[n].space_names[2*(f.size()-1)]);

		if(sm.compete) { // compute the prediction from the marginals using the weights
		  float weight = sm.expert_state[key].first.weight;
		  sm.average_pred += weight*marginal_pred;
		  sm.net_weight += weight;
		  sm.net_feature_weight += sm.expert_state[key].second.weight;
		  if(is_learn)
		    sm.alg_loss += weight*all.loss->getLoss(all.sd, marginal_pred, label);
		}
	      }
	  }
      }
  }

  void undo_marginal(data& sm, example& ec)
  {
    for (example::iterator i = ec.begin(); i!= ec.end(); ++i)
      { namespace_index n = i.index();
	if (sm.id_features[n])
	  std::swap(sm.temp[n],*i);
      }
  }
  
  template<bool is_learn>
  void compute_expert_loss(data& sm, example& ec)
  {
    vw& all = *sm.all;
    //add in the feature-based expert and normalize,
    float label = ec.l.simple.label;
    
    if(sm.net_weight + sm.net_feature_weight > 0.) 
      sm.average_pred += sm.net_feature_weight * sm.feature_pred;      
    else {
      sm.net_feature_weight = 1.;
      sm.average_pred = sm.feature_pred;
    }
<<<<<<< HEAD
    float inv_weight = 1.0f/(sm.net_weight + sm.net_feature_weight);
    sm.average_pred *= inv_weight;
    ec.pred.scalar = sm.average_pred;
    ec.partial_prediction = sm.average_pred;

=======
    float inv_weight = 1.0/(sm.net_weight + sm.net_feature_weight);
    sm.average_pred *= inv_weight;
    ec.pred.scalar = sm.average_pred;
    ec.partial_prediction = sm.average_pred;
>>>>>>> 2972826c
    if(is_learn) {
      sm.alg_loss += sm.net_feature_weight*all.loss->getLoss(all.sd, sm.feature_pred, label);
      sm.alg_loss *= inv_weight;
    }
<<<<<<< HEAD
=======
    
>>>>>>> 2972826c
  }
  
  void update_marginal(data& sm, example& ec)
  {
    vw& all = *sm.all;
    uint64_t mask = sm.all->weights.mask();
    float label = ec.l.simple.label;
    float weight = ec.weight;
    if(sm.unweighted_marginals)
      weight = 1.;
    
    for (example::iterator i = ec.begin(); i!= ec.end(); ++i)
      { namespace_index n = i.index();
	if (sm.id_features[n])
	  for (features::iterator j = sm.temp[n].begin(); j != sm.temp[n].end(); ++j)
	    { if (++j == sm.temp[n].end())
		break;
	    
	      uint64_t second_index = j.index() & mask;
	      uint64_t key = second_index + ec.ft_offset;
	      marginal& m = sm.marginals[key];	

	      if(sm.compete) { //now update weights, before updating marginals
		expert_pair& e = sm.expert_state[key];
<<<<<<< HEAD
		float regret1 = sm.alg_loss - all.loss->getLoss(all.sd, (float)(m.first/m.second), label);
=======
		float regret1 = sm.alg_loss - all.loss->getLoss(all.sd, m.first/m.second, label);
>>>>>>> 2972826c
		float regret2 = sm.alg_loss - all.loss->getLoss(all.sd, sm.feature_pred, label);
		
		e.first.regret += regret1*weight;
		e.first.abs_regret += regret1*regret1*weight;//fabs(regret1);
		e.first.weight = get_adanormalhedge_weights(e.first.regret, e.first.abs_regret);
		e.second.regret += regret2*weight;
		e.second.abs_regret += regret2*regret2*weight;//fabs(regret2);
		e.second.weight = get_adanormalhedge_weights(e.second.regret, e.second.abs_regret);	    	    
	      }
	      
	      m.first = m.first * (1. - sm.decay) + ec.l.simple.label * weight;
	      m.second = m.second * (1. - sm.decay) + weight;
		
	    }
      }

  }


  
template <bool is_learn>
void predict_or_learn(data& sm, LEARNER::base_learner& base, example& ec)
{
  make_marginal<is_learn>(sm, ec);
  if (is_learn)
    if (sm.update_before_learn)
      {
	base.predict(ec);
	float pred = ec.pred.scalar;
	if(sm.compete) {
	  sm.feature_pred = pred;
	  compute_expert_loss<is_learn>(sm, ec);
	}
	undo_marginal(sm, ec);
	update_marginal(sm, ec);//update features before learning.
	make_marginal<is_learn>(sm, ec);
	base.learn(ec);
	ec.pred.scalar = pred;
      }
    else
      {
	base.learn(ec);
	if(sm.compete) {
	  sm.feature_pred = ec.pred.scalar;
	  compute_expert_loss<is_learn>(sm, ec);
	}
	update_marginal(sm,ec);
      }
  else {
    base.predict(ec);
    float pred = ec.pred.scalar;
    if(sm.compete) {
      sm.feature_pred = pred;
      compute_expert_loss<is_learn>(sm, ec);
    }
  }
  
  //undo marginalization
  undo_marginal(sm, ec);
}
  
void finish(data& sm)
{ sm.marginals.~unordered_map();
<<<<<<< HEAD
  if (sm.compete) {
    sm.expert_state.~unordered_map();
    for (size_t i =0; i < 256; i++)
      sm.temp[i].delete_v();
  }
=======
  sm.expert_state.~unordered_map();
  for (size_t i =0; i < 256; i++)
    sm.temp[i].delete_v();
>>>>>>> 2972826c
}
  
  void save_load(data& sm, io_buf& io, bool read, bool text)
  {
    uint64_t stride_shift = sm.all->weights.stride_shift();

    if (io.files.size() == 0) 
      return;
    stringstream msg;
    uint64_t total_size;
    if (!read)
      { total_size = (uint64_t)sm.marginals.size();
	msg << "marginals size = " << total_size << "\n";
      }
    bin_text_read_write_fixed_validated(io, (char*)&total_size, sizeof(total_size), "", read, msg, text);
    
    auto iter = sm.marginals.begin();
    for (size_t i = 0; i < total_size; ++i)
      { uint64_t index;
	if (!read)
	  { index = iter->first >> stride_shift;
	    msg << index << ":";
	  }
	bin_text_read_write_fixed(io, (char*)&index, sizeof(index), "", read, msg, text);
	double numerator;
	if (!read)
	  { numerator = iter->second.first;
	    msg << numerator << ":";
	  }
	bin_text_read_write_fixed(io, (char*)&numerator, sizeof(numerator), "", read, msg, text);
	double denominator;
	if (!read)
	  { denominator = iter->second.second;
	    msg << denominator << "\n";
	  }
	bin_text_read_write_fixed(io, (char*)&denominator, sizeof(denominator), "", read, msg, text);
	if (read)
	  sm.marginals.insert(make_pair(index << stride_shift,make_pair(numerator,denominator)));
	else
	  ++iter;
      }

<<<<<<< HEAD
	if (sm.compete) {
=======
>>>>>>> 2972826c
    if (!read)
      { total_size = (uint64_t)sm.expert_state.size();
	msg << "expert_state size = " << total_size << "\n";
      }
    bin_text_read_write_fixed_validated(io, (char*)&total_size, sizeof(total_size), "", read, msg, text);

    auto exp_iter = sm.expert_state.begin();
    for (size_t i = 0; i < total_size; ++i)
      { uint64_t index;
	if (!read)
	  { index = exp_iter->first >> stride_shift;
	    msg << index << ":";
	  }
	bin_text_read_write_fixed(io, (char*)&index, sizeof(index), "", read, msg, text);
	float r1, c1, w1, r2, c2, w2;
	if (!read)
	  { r1 = exp_iter->second.first.regret;
	    c1 = exp_iter->second.first.abs_regret;
	    w1 = exp_iter->second.first.weight;
	    r2 = exp_iter->second.second.regret;
	    c2 = exp_iter->second.second.abs_regret;
	    w2 = exp_iter->second.second.weight;
	    msg<< r1 << ":";
	  }
	bin_text_read_write_fixed(io, (char*)&r1, sizeof(r1), "", read, msg, text);
	if(!read)
	  msg<< c1 << ":";
	bin_text_read_write_fixed(io, (char*)&c1, sizeof(c1), "", read, msg, text);
	if(!read)
	  msg<< w1 << ":";
	bin_text_read_write_fixed(io, (char*)&w1, sizeof(w1), "", read, msg, text);
	if(!read)
	  msg<< r2 << ":";
	bin_text_read_write_fixed(io, (char*)&r2, sizeof(r2), "", read, msg, text);
	if(!read)
	  msg<< c2 << ":";
	bin_text_read_write_fixed(io, (char*)&c2, sizeof(c2), "", read, msg, text);
	if(!read)
	  msg<< w2 << ":";
	bin_text_read_write_fixed(io, (char*)&w2, sizeof(w2), "", read, msg, text);

	if (read) {
	  expert e1 = {r1, c1, w1};
	  expert e2 = {r2, c2, w2};
	  sm.expert_state.insert(make_pair(index << stride_shift,make_pair(e1, e2)));
	}
	else
	  ++exp_iter;
      }
<<<<<<< HEAD
	}
=======
>>>>>>> 2972826c
  }
}

using namespace MARGINAL;

LEARNER::base_learner* marginal_setup(vw& all)
{ if (missing_option<string, true>(all, "marginal", "substitute marginal label estimates for ids"))
    return nullptr;
  new_options(all)
    ("initial_denominator", po::value<float>()->default_value(1.f), "initial denominator")
    ("initial_numerator", po::value<float>()->default_value(0.5f), "initial numerator")
    ("compete", "enable competition with marginal features")
    ("update_before_learn",po::value<bool>()->default_value(false), "update marginal values before learning")
    ("unweighted_marginals",po::value<bool>()->default_value(false), "ignore importance weights when computing marginals")
    ("decay", po::value<float>()->default_value(0.f), "decay multiplier per event (1e-3 for example)");
  add_options(all);
  
  MARGINAL::data& d = calloc_or_throw<MARGINAL::data>();
  d.initial_numerator = all.vm["initial_numerator"].as<float>();
  d.initial_denominator = all.vm["initial_denominator"].as<float>();
  d.decay = all.vm["decay"].as<float>();
  d.compete = false;
  if(all.vm.count("compete"))
    d.compete = true;
  d.update_before_learn = all.vm["update_before_learn"].as<bool>();
  d.unweighted_marginals = all.vm["unweighted_marginals"].as<bool>();
  d.all = &all;
  string s = (string)all.vm["marginal"].as<string>();

  for (size_t u = 0; u < 256; u++)
    if (s.find((char)u) != string::npos)
      d.id_features[u] = true;
  new(&d.marginals)unordered_map<uint64_t,marginal>();
  if(d.compete)
    new(&d.expert_state)unordered_map<uint64_t,expert_pair>();

  LEARNER::learner<MARGINAL::data>& ret =
    init_learner(&d, setup_base(all), predict_or_learn<true>, predict_or_learn<false>);
  ret.set_finish(finish);
  ret.set_save_load(save_load);

  return make_base(ret);
}<|MERGE_RESOLUTION|>--- conflicted
+++ resolved
@@ -24,11 +24,7 @@
   bool unweighted_marginals;
   bool id_features[256];
   features temp[256];//temporary storage when reducing.
-<<<<<<< HEAD
-  unordered_map<uint64_t, marginal> marginals;
-=======
   unordered_map<uint64_t, marginal > marginals;
->>>>>>> 2972826c
 
   //bookkeeping variables for experts
   bool compete;
@@ -44,11 +40,7 @@
 
   
   float get_adanormalhedge_weights(float R, float C) {
-<<<<<<< HEAD
     float Rpos = R > 0 ? R : 0.f;
-=======
-    float Rpos = R > 0 ? R : 0.;
->>>>>>> 2972826c
     if(C == 0. || Rpos == 0.) return 0;
     return 2*Rpos*correctedExp(Rpos*Rpos / (3*C))/(3*C);
   }
@@ -132,26 +124,15 @@
       sm.net_feature_weight = 1.;
       sm.average_pred = sm.feature_pred;
     }
-<<<<<<< HEAD
     float inv_weight = 1.0f/(sm.net_weight + sm.net_feature_weight);
     sm.average_pred *= inv_weight;
     ec.pred.scalar = sm.average_pred;
     ec.partial_prediction = sm.average_pred;
 
-=======
-    float inv_weight = 1.0/(sm.net_weight + sm.net_feature_weight);
-    sm.average_pred *= inv_weight;
-    ec.pred.scalar = sm.average_pred;
-    ec.partial_prediction = sm.average_pred;
->>>>>>> 2972826c
     if(is_learn) {
       sm.alg_loss += sm.net_feature_weight*all.loss->getLoss(all.sd, sm.feature_pred, label);
       sm.alg_loss *= inv_weight;
     }
-<<<<<<< HEAD
-=======
-    
->>>>>>> 2972826c
   }
   
   void update_marginal(data& sm, example& ec)
@@ -176,11 +157,7 @@
 
 	      if(sm.compete) { //now update weights, before updating marginals
 		expert_pair& e = sm.expert_state[key];
-<<<<<<< HEAD
 		float regret1 = sm.alg_loss - all.loss->getLoss(all.sd, (float)(m.first/m.second), label);
-=======
-		float regret1 = sm.alg_loss - all.loss->getLoss(all.sd, m.first/m.second, label);
->>>>>>> 2972826c
 		float regret2 = sm.alg_loss - all.loss->getLoss(all.sd, sm.feature_pred, label);
 		
 		e.first.regret += regret1*weight;
@@ -244,17 +221,11 @@
   
 void finish(data& sm)
 { sm.marginals.~unordered_map();
-<<<<<<< HEAD
   if (sm.compete) {
     sm.expert_state.~unordered_map();
     for (size_t i =0; i < 256; i++)
       sm.temp[i].delete_v();
   }
-=======
-  sm.expert_state.~unordered_map();
-  for (size_t i =0; i < 256; i++)
-    sm.temp[i].delete_v();
->>>>>>> 2972826c
 }
   
   void save_load(data& sm, io_buf& io, bool read, bool text)
@@ -297,10 +268,7 @@
 	  ++iter;
       }
 
-<<<<<<< HEAD
 	if (sm.compete) {
-=======
->>>>>>> 2972826c
     if (!read)
       { total_size = (uint64_t)sm.expert_state.size();
 	msg << "expert_state size = " << total_size << "\n";
@@ -350,10 +318,7 @@
 	else
 	  ++exp_iter;
       }
-<<<<<<< HEAD
 	}
-=======
->>>>>>> 2972826c
   }
 }
 

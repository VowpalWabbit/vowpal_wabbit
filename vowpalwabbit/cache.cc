// Copyright (c) by respective owners including Yahoo!, Microsoft, and
// individual contributors. All rights reserved. Released under a BSD (revised)
// license as described in the file LICENSE.

#include "cache.h"
#include "unique_sort.h"
#include "global_data.h"
#include "vw.h"

constexpr size_t int_size = 11;
constexpr size_t char_size = 2;
constexpr size_t neg_1 = 1;
constexpr size_t general = 2;
constexpr unsigned char newline_example = '1';
constexpr unsigned char non_newline_example = '0';

inline char* run_len_decode(char* p, uint64_t& i)
{
  // read an int 7 bits at a time.
  size_t count = 0;
  while (*p & 128) i = i | ((uint64_t)(*(p++) & 127) << 7 * count++);
  i = i | ((uint64_t)(*(p++)) << 7 * count);
  return p;
}

inline char* run_len_encode(char* p, uint64_t i)
{
  // store an int 7 bits at a time.
  while (i >= 128)
  {
    *(p++) = (i & 127) | 128;
    i = i >> 7;
  }
  *(p++) = (i & 127);
  return p;
}

inline int64_t ZigZagDecode(uint64_t n) { return (n >> 1) ^ -static_cast<int64_t>(n & 1); }

size_t read_cached_tag(io_buf& cache, example* ae)
{
  char* c;
  size_t tag_size;
  if (cache.buf_read(c, sizeof(tag_size)) < sizeof(tag_size)) return 0;
  tag_size = *(size_t*)c;
  c += sizeof(tag_size);
  cache.set(c);
<<<<<<< HEAD

  if (cache.buf_read(c, tag_size) < tag_size)
    return 0;
=======
  if (cache.buf_read(c, tag_size) < tag_size) return 0;
>>>>>>> 183bc339

  ae->tag.clear();
  ae->tag.insert(ae->tag.end(), c, c + tag_size);
  return tag_size + sizeof(tag_size);
}

struct one_float
{
  float f;
}
#ifndef _WIN32
__attribute__((packed))
#endif
;

size_t read_cached_feature(vw *all, std::vector<char>& line, size_t&)
{ 
  std::vector<char> *line_ptr = all->p->io_lines.pop();
  if(line_ptr != nullptr) {
    line = std::move(*line_ptr);
  }

  delete line_ptr;

  return line.size();
}


void notify_examples_cache(vw& all, example *ex)
{

  if (ex && ex != nullptr) {
    ex->done_parsing.store(true);
  
    all.p->example_parsed.notify_one();
  }

}

int read_cached_features_single_example(vw* all, example *ae, io_buf *input)
{
<<<<<<< HEAD

  size_t total = all->p->lp.read_cached_label(all->p->_shared_data, &ae->l, *input);

  if (total == 0)
    return 0;
  if (read_cached_tag(*input, ae) == 0)
    return 0;
=======
  example* ae = examples[0];
  ae->sorted = all->example_parser->sorted_cache;
  io_buf* input = all->example_parser->input.get();

  size_t total = all->example_parser->lbl_parser.read_cached_label(
      all->example_parser->_shared_data, &ae->l, ae->_reduction_features, *input);
  if (total == 0) return 0;
  if (read_cached_tag(*input, ae) == 0) return 0;
>>>>>>> 183bc339
  char* c;
  // is newline example or not
  unsigned char newline_indicator = 0;
  if (input->buf_read(c, sizeof(newline_indicator)) < sizeof(newline_indicator)) return 0;
  newline_indicator = *(unsigned char*)c;
  if (newline_indicator == newline_example) { ae->is_newline = true; }
  else
  {
    ae->is_newline = false;
  }
  c += sizeof(newline_indicator);
  all->example_parser->input->set(c);
  // read indices
  unsigned char num_indices = 0;
  if (input->buf_read(c, sizeof(num_indices)) < sizeof(num_indices)) return 0;
  num_indices = *(unsigned char*)c;
  c += sizeof(num_indices);

  all->example_parser->input->set(c);
  for (; num_indices > 0; num_indices--)
  {
    size_t temp;
    unsigned char index = 0;
    if ((temp = input->buf_read(c, sizeof(index) + sizeof(size_t))) < sizeof(index) + sizeof(size_t))
    {
      *(all->trace_message) << "truncated example! " << temp << " " << char_size + sizeof(size_t) << std::endl;
      return 0;
    }

    index = *(unsigned char*)c;
    c += sizeof(index);

    ae->indices.push_back((size_t)index);
    features& ours = ae->feature_space[index];
    size_t storage = *(size_t*)c;
    c += sizeof(size_t);
    all->example_parser->input->set(c);
    total += storage;
    if (input->buf_read(c, storage) < storage)
    {
      *(all->trace_message) << "truncated example! wanted: " << storage << " bytes" << std::endl;
      return 0;
    }

    char* end = c + storage;

    uint64_t last = 0;

    for (; c != end;)
    {
      feature_index i = 0;
      c = run_len_decode(c, i);
      feature_value v = 1.f;
      if (i & neg_1)
        v = -1.;
      else if (i & general)
      {
        v = ((one_float*)c)->f;
        c += sizeof(float);
      }
      uint64_t diff = i >> 2;
      int64_t s_diff = ZigZagDecode(diff);
      if (s_diff < 0) ae->sorted = false;
      i = last + s_diff;
      last = i;
      ours.push_back(v, i);
    }
    all->example_parser->input->set(c);
  }

  return (int)total;
}

int read_cached_features(vw* all, v_array<example*>& examples, v_array<VW::string_view>&, v_array<VW::string_view>&) {

  std::lock_guard<std::mutex> lck((*all).p->parser_mutex);

  // this needs to outlive the string_views pointing to it
  std::vector<char> line;
  size_t num_chars;
  size_t num_chars_initial;

  // a line is popped off of the io queue in read_features
  num_chars_initial = read_cached_feature(all, line, num_chars);

  if(line.size() == 0) {
    return 0;
  }

 // convert to io_buf -> parse, using create_buffer_view.
  io_buf buf;
  if(line.size() > 0) {
    buf.add_file(VW::io::create_buffer_view(line.data(), line.size()));
  }

  while (examples.size() > 0) {
    examples.pop();
  }

  example *ae = &VW::get_unused_example(all);

  int new_num_read = read_cached_features_single_example(all, ae, &buf);

  char *buffer = nullptr;

  // Get the amount left to read in the input file
  size_t remaining_bytes = buf.buf_read(buffer, num_chars_initial);
  auto *unread_input = new std::vector<char>();
  unread_input->resize(remaining_bytes);

  memcpy(unread_input->data(), buffer, remaining_bytes);

  all->p->io_lines.push(unread_input);

  if(new_num_read == 0){
    return 0;
  }

  examples.push_back(ae);
  if (examples.size() > 0) {
    (*all).p->ready_parsed_examples.push(ae);
  }   

  return new_num_read;

}

/*
// Alternate implementation without pushing back remaining binary input to the io lines queue.
// This will be more efficient than the implementation above, but does not mirror the process in parse_dispatch_loop and other function calls 
// for parsing input, which is a reason why we use the implementation above.
int read_cached_features(vw* all, v_array<example*>& examples, v_array<VW::string_view>&, v_array<VW::string_view>&) {

  std::lock_guard<std::mutex> lck((*all).p->parser_mutex);

  // this needs to outlive the string_views pointing to it
  std::vector<char> line;
  size_t num_chars;
  size_t num_chars_initial;

  //a line is popped off of the io queue in read_features
  num_chars_initial = read_cached_feature(all, line, num_chars);

 //convert to io_buf -> parse, using create_buffer_view.

  io_buf buf;
  if(line.size() > 0) {
    buf.add_file(VW::io::create_buffer_view(line.data(), line.size()));
  }

  int total_num_read = 0;

  std::atomic<bool> should_read(true);

  while (should_read) {

    while (examples.size() > 0) {
      examples.pop();
    }

    example *ae = &VW::get_unused_example(all);

    int new_num_read = read_cached_features_single_example(all, ae, &buf);
    total_num_read += new_num_read;

    if(new_num_read == 0) {
      should_read = false;

    } else {

      examples.push_back(ae);
       if (examples.size() > 0) {
          (*all).p->ready_parsed_examples.push(ae);
      }   

      VW::setup_examples(*all, examples);
      notify_examples_cache(*all, ae);
    }

  }
  all->p->done = true; 

  return total_num_read;

}*/

inline uint64_t ZigZagEncode(int64_t n)
{
  uint64_t ret = (n << 1) ^ (n >> 63);
  return ret;
}

void output_byte(io_buf& cache, unsigned char s)
{
  char* c;

  cache.buf_write(c, 1);
  *(c++) = s;
  cache.set(c);
}

void output_features(io_buf& cache, unsigned char index, features& fs, uint64_t mask)
{
  char* c;
  size_t storage = fs.size() * int_size;
  for (feature_value f : fs.values)
    if (f != 1. && f != -1.) storage += sizeof(feature_value);

  cache.buf_write(c, sizeof(index) + storage + sizeof(size_t));
  *reinterpret_cast<unsigned char*>(c) = index;
  c += sizeof(index);

  char* storage_size_loc = c;
  c += sizeof(size_t);

  uint64_t last = 0;
  for (features::iterator& f : fs)
  {
    feature_index fi = f.index() & mask;
    int64_t s_diff = (fi - last);
    uint64_t diff = ZigZagEncode(s_diff) << 2;
    last = fi;

    if (f.value() == 1.)
      c = run_len_encode(c, diff);
    else if (f.value() == -1.)
      c = run_len_encode(c, diff | neg_1);
    else
    {
      c = run_len_encode(c, diff | general);
      memcpy(c, &f.value(), sizeof(feature_value));
      c += sizeof(feature_value);
    }
  }

  cache.set(c);
  *(size_t*)storage_size_loc = c - storage_size_loc - sizeof(size_t);
}

void cache_tag(io_buf& cache, const v_array<char>& tag)
{
  char* c;
  cache.buf_write(c, sizeof(size_t) + tag.size());
  *(size_t*)c = tag.size();
  c += sizeof(size_t);
  memcpy(c, tag.begin(), tag.size());
  c += tag.size();
  cache.set(c);
}

void cache_features(io_buf& cache, example* ae, uint64_t mask)
{
  cache_tag(cache, ae->tag);

  if (ae->is_newline) { output_byte(cache, newline_example); }
  else
  {
    output_byte(cache, non_newline_example);
  }
  output_byte(cache, (unsigned char)ae->indices.size());

  for (namespace_index ns : ae->indices) output_features(cache, ns, ae->feature_space[ns], mask);
}

uint32_t VW::convert(size_t number)
{
  if (number > UINT32_MAX) { THROW("size_t value is out of bounds of uint32_t.") }
  return static_cast<uint32_t>(number);
}<|MERGE_RESOLUTION|>--- conflicted
+++ resolved
@@ -45,13 +45,7 @@
   tag_size = *(size_t*)c;
   c += sizeof(tag_size);
   cache.set(c);
-<<<<<<< HEAD
-
-  if (cache.buf_read(c, tag_size) < tag_size)
-    return 0;
-=======
   if (cache.buf_read(c, tag_size) < tag_size) return 0;
->>>>>>> 183bc339
 
   ae->tag.clear();
   ae->tag.insert(ae->tag.end(), c, c + tag_size);
@@ -93,15 +87,6 @@
 
 int read_cached_features_single_example(vw* all, example *ae, io_buf *input)
 {
-<<<<<<< HEAD
-
-  size_t total = all->p->lp.read_cached_label(all->p->_shared_data, &ae->l, *input);
-
-  if (total == 0)
-    return 0;
-  if (read_cached_tag(*input, ae) == 0)
-    return 0;
-=======
   example* ae = examples[0];
   ae->sorted = all->example_parser->sorted_cache;
   io_buf* input = all->example_parser->input.get();
@@ -110,7 +95,6 @@
       all->example_parser->_shared_data, &ae->l, ae->_reduction_features, *input);
   if (total == 0) return 0;
   if (read_cached_tag(*input, ae) == 0) return 0;
->>>>>>> 183bc339
   char* c;
   // is newline example or not
   unsigned char newline_indicator = 0;
@@ -184,7 +168,7 @@
   return (int)total;
 }
 
-int read_cached_features(vw* all, v_array<example*>& examples, v_array<VW::string_view>&, v_array<VW::string_view>&) {
+int read_cached_features(vw* all, v_array<example*>& examples, std::vector<VW::string_view>&, std::vector<VW::string_view>&) {
 
   std::lock_guard<std::mutex> lck((*all).p->parser_mutex);
 

--- conflicted
+++ resolved
@@ -92,14 +92,7 @@
 {
   size_t temp;
   if ((temp = input.buf_read(c, sizeof(index) + sizeof(size_t))) < sizeof(index) + sizeof(size_t))
-<<<<<<< HEAD
-  {
-    logger.err_error("truncated example! {} {} ", temp, char_size + sizeof(size_t));
-    return 0;
-  }
-=======
   { THROW("Ran out of cache while reading example. File may be truncated."); }
->>>>>>> 1619df81
   index = *reinterpret_cast<unsigned char*>(c);
   c += sizeof(index);
   return sizeof(index);
@@ -112,15 +105,7 @@
   c += sizeof(size_t);
   input.set(c);
   total += storage;
-<<<<<<< HEAD
-  if (input.buf_read(c, storage) < storage)
-  {
-    logger.err_error("truncated example! wanted: {} bytes ", storage);
-    return total;
-  }
-=======
   if (input.buf_read(c, storage) < storage) { THROW("Ran out of cache while reading example. File may be truncated."); }
->>>>>>> 1619df81
 
   char* end = c + storage;
   uint64_t last = 0;

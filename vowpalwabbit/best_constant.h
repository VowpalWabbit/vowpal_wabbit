--- conflicted
+++ resolved
@@ -7,11 +7,8 @@
 #include "vw.h"
 #include "shared_data.h"
 
-<<<<<<< HEAD
 static std::mutex count_label_mutex;
 
-=======
->>>>>>> 183bc339
 // TODO: This function is unsafe in daemon mode, which uses multiple processes
 inline void count_label(shared_data* sd, float l)
 {
@@ -19,17 +16,10 @@
 
   float l1 = FLT_MAX;
   float l2 = FLT_MAX;
-<<<<<<< HEAD
-  if (!sd->first_observed_label.compare_exchange_strong(l1, l) && l1 != l) {
-    if(!sd->second_observed_label.compare_exchange_strong(l2, l) && l2 != l) {
-      sd->is_more_than_two_labels_observed = true;
-    }
-=======
   if (!sd->first_observed_label.compare_exchange_strong(l1, l) && l1 != l)
   {
     if (!sd->second_observed_label.compare_exchange_strong(l2, l) && l2 != l)
     { sd->is_more_than_two_labels_observed = true; }
->>>>>>> 183bc339
   }
 }
 

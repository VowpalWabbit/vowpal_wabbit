--- conflicted
+++ resolved
@@ -75,11 +75,6 @@
     cout << "total feature number (after poly expansion!) = " << sum_sparsity << std::endl;
 #endif  // DEBUG
 
-<<<<<<< HEAD
-=======
-    //synth_ec.feature_space[tree_atomics].delete_v();
-    synth_ec.indices.delete_v();
->>>>>>> c1f834b4
     free(sd);
     free(depthsbits);
   }

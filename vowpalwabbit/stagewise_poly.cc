--- conflicted
+++ resolved
@@ -692,13 +692,9 @@
   poly->original_ec = nullptr;
   poly->next_batch_sz = poly->batch_sz;
 
-<<<<<<< HEAD
   learner<stagewise_poly, example> &l =
-      init_learner(poly, as_singleline(setup_base(options, all)), learn, predict, "stage_poly");
-=======
-  learner<stagewise_poly, example> &l = init_learner(
-      poly, as_singleline(setup_base(options, all)), learn, predict, all.get_setupfn_name(stagewise_poly_setup));
->>>>>>> 4f7e199c
+      init_learner(poly, as_singleline(setup_base(options, all)), learn, predict, all.get_setupfn_name(stagewise_poly_setup));
+
   l.set_save_load(save_load);
   l.set_finish_example(finish_example);
   l.set_end_pass(end_pass);

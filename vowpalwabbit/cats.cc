// Copyright (c) by respective owners including Yahoo!, Microsoft, and
// individual contributors. All rights reserved. Released under a BSD (revised)
// license as described in the file LICENSE.

#include "cats.h"
#include "parse_args.h"
#include "err_constants.h"
#include "debug_log.h"

// Aliases
using std::endl;
using VW::cb_continuous::continuous_label;
using VW::cb_continuous::continuous_label_elm;
using VW::config::make_option;
using VW::config::option_group_definition;
using VW::config::options_i;
using VW::LEARNER::single_learner;

<<<<<<< HEAD
// Enable/Disable indented debug statements
#undef VW_DEBUG_LOG
#define VW_DEBUG_LOG vw_dbg::cats

=======
>>>>>>> 67b90d5c
// Forward declarations
namespace VW
{
void finish_example(vw& all, example& ec);
}

namespace VW
{
namespace continuous_action
{
namespace cats
{
////////////////////////////////////////////////////
// BEGIN cats reduction and reduction methods
// Pass through
int cats::predict(example& ec, experimental::api_status*)
{
  VW_DBG(ec) << "cats::predict(), " << features_to_string(ec) << endl;
  _base->predict(ec);
  return error_code::success;
}

// Pass through
int cats::learn(example& ec, experimental::api_status* status = nullptr)
{
  assert(!ec.test_only);
  predict(ec, status);
  VW_DBG(ec) << "cats::learn(), " << to_string(ec.l.cb_cont) << features_to_string(ec) << endl;
  _base->learn(ec);
  return error_code::success;
}

float cats::get_loss(const VW::cb_continuous::continuous_label& cb_cont_costs, float predicted_action) const
{
  float loss = 0.f;
  if (!cb_cont_costs.costs.empty())
  {
    const float continuous_range = max_value - min_value;
    const float unit_range = continuous_range / num_actions;

    const float ac = (predicted_action - min_value) / unit_range;
    int discretized_action = std::min(static_cast<int>(num_actions - 1), static_cast<int>(floor(ac)));
    // centre of predicted action
    const float centre = min_value + discretized_action * unit_range + unit_range / 2.0f;

    // is centre close to action from label
    auto logged_action = cb_cont_costs.costs[0].action;
    if ((logged_action - centre <= bandwidth) && (centre - logged_action <= bandwidth))
    {
      float actual_b = std::min(max_value, centre + bandwidth) - std::max(min_value, centre - bandwidth);

      loss = cb_cont_costs.costs[0].cost / float(cb_cont_costs.costs[0].pdf_value * actual_b);
    }
  }

  return loss;
}

cats::cats(single_learner* p_base) : _base(p_base) {}

// Free function to tie function pointers to reduction class methods
template <bool is_learn>
void predict_or_learn(cats& reduction, single_learner&, example& ec)
{
  experimental::api_status status;
  if (is_learn)
    reduction.learn(ec, &status);
  else
    reduction.predict(ec, &status);

  if (status.get_error_code() != error_code::success) { VW_DBG(ec) << status.get_error_msg() << endl; }
}

// END cats reduction and reduction methods
/////////////////////////////////////////////////

///////////////////////////////////////////////////
// BEGIN: functions to output progress
class reduction_output
{
public:
  static void report_progress(vw& all, const cats&, const example& ec);
  static void output_predictions(std::vector<std::unique_ptr<VW::io::writer>>& predict_file_descriptors,
      const continuous_actions::probability_density_function_value& prediction);

private:
  static inline bool does_example_have_label(const example& ec);
  static void print_update_cb_cont(vw& all, const example& ec);
};

// Free function to tie function pointers to output class methods
void finish_example(vw& all, cats& data, example& ec)
{
  // add output example
  reduction_output::report_progress(all, data, ec);
  reduction_output::output_predictions(all.final_prediction_sink, ec.pred.pdf_value);
  VW::finish_example(all, ec);
}

void reduction_output::output_predictions(std::vector<std::unique_ptr<VW::io::writer>>& predict_file_descriptors,
    const continuous_actions::probability_density_function_value& prediction)
{
  // output to the prediction to all files
  const std::string str = to_string(prediction, true);
  for (auto& f : predict_file_descriptors) f->write(str.c_str(), str.size());
}

void reduction_output::report_progress(vw& all, const cats& data, const example& ec)
{
  auto loss = data.get_loss(ec.l.cb_cont, ec.pred.pdf_value.action);

  all.sd->update(ec.test_only, does_example_have_label(ec), loss, ec.weight, ec.num_features);
  all.sd->weighted_labels += ec.weight;
  print_update_cb_cont(all, ec);
}

inline bool reduction_output::does_example_have_label(const example& ec)
{
  return (!ec.l.cb_cont.costs.empty() && ec.l.cb_cont.costs[0].action != FLT_MAX);
}

void reduction_output::print_update_cb_cont(vw& all, const example& ec)
{
  if (all.sd->weighted_examples() >= all.sd->dump_interval && !all.logger.quiet && !all.bfgs)
  {
    all.sd->print_update(all.holdout_set_off, all.current_pass,
        ec.test_only ? "unknown" : to_string(ec.l.cb_cont.costs[0]),  // Label
        to_string(ec.pred.pdf_value),                                 // Prediction
        ec.num_features, all.progress_add, all.progress_arg);
  }
}

// END: functions to output progress
////////////////////////////////////////////////////

// Setup reduction in stack
LEARNER::base_learner* setup(options_i& options, vw& all)
{
  option_group_definition new_options("Continuous actions tree with smoothing");
  uint32_t num_actions = 0;
  float bandwidth = 0;
  float min_value = 0;
  float max_value = 0;
  new_options.add(make_option("cats", num_actions).keep().necessary().help("number of discrete actions <k> for cats"))
      .add(make_option("min_value", min_value).keep().help("Minimum continuous value"))
      .add(make_option("max_value", max_value).keep().help("Maximum continuous value"))
      .add(make_option("bandwidth", bandwidth)
               .keep()
               .help("Bandwidth (radius) of randomization around discrete actions in terms of continuous range. By "
                     "default will be set to half of the continuous action unit-range resulting in smoothing that "
                     "stays inside the action space unit-range:\nunit_range = (max_value - "
                     "min_value)/num-of-actions\ndefault bandwidth = unit_range / 2.0"));

  // If cats reduction was not invoked, don't add anything
  // to the reduction stack;
  if (!options.add_parse_and_check_necessary(new_options)) return nullptr;

  if (num_actions <= 0) THROW(error_code::num_actions_gt_zero_s);

  // cats stack = [cats -> sample_pdf -> cats_pdf ... rest specified by cats_pdf]
  if (!options.was_supplied("sample_pdf")) options.insert("sample_pdf", "");
  options.insert("cats_pdf", std::to_string(num_actions));

  if (!options.was_supplied("bandwidth"))
  {
    float leaf_width = (max_value - min_value) / (num_actions);  // aka unit range
    float half_leaf_width = leaf_width / 2.f;
    bandwidth = half_leaf_width;
    *(all.trace_message) << "Bandwidth was not supplied, setting default to half the continuous action unit range: "
                         << bandwidth << std::endl;
  }

  LEARNER::base_learner* p_base = setup_base(options, all);
  auto p_reduction = scoped_calloc_or_throw<cats>(as_singleline(p_base));
  p_reduction->num_actions = num_actions;
  p_reduction->bandwidth = bandwidth;
  p_reduction->max_value = max_value;
  p_reduction->min_value = min_value;

  LEARNER::learner<cats, example>& l = init_learner(p_reduction, as_singleline(p_base), predict_or_learn<true>,
      predict_or_learn<false>, 1, prediction_type_t::action_pdf_value, all.get_setupfn_name(setup), true);

  l.set_finish_example(finish_example);

  return make_base(l);
}

}  // namespace cats
}  // namespace continuous_action
}  // namespace VW<|MERGE_RESOLUTION|>--- conflicted
+++ resolved
@@ -16,13 +16,10 @@
 using VW::config::options_i;
 using VW::LEARNER::single_learner;
 
-<<<<<<< HEAD
 // Enable/Disable indented debug statements
 #undef VW_DEBUG_LOG
 #define VW_DEBUG_LOG vw_dbg::cats
 
-=======
->>>>>>> 67b90d5c
 // Forward declarations
 namespace VW
 {

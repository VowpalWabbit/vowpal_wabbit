--- conflicted
+++ resolved
@@ -50,13 +50,8 @@
 float weight(label_t& ld) { return (ld.weight > 0) ? ld.weight : 0.f; }
 bool test_label(const label_t& ld) { return ld.label == (uint32_t)-1; }
 
-<<<<<<< HEAD
-void delete_label(void*) {}
-
-void parse_label(parser*, shared_data* sd, void* v, v_array<VW::string_view>& words, v_array<VW::string_view>&)
-=======
-void parse_label(parser*, shared_data* sd, label_t& ld, std::vector<VW::string_view>& words, reduction_features&)
->>>>>>> 183bc339
+void parse_label(parser*, shared_data* sd, label_t& ld, std::vector<VW::string_view>& words,
+                 std::vector<VW::string_view>&, reduction_features&)
 {
   switch (words.size())
   {

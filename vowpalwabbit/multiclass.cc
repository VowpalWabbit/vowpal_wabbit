// Copyright (c) by respective owners including Yahoo!, Microsoft, and
// individual contributors. All rights reserved. Released under a BSD (revised)
// license as described in the file LICENSE.

#include <cstring>
#include <climits>
#include "global_data.h"
#include "vw.h"
#include "vw_exception.h"
#include "vw_string_view.h"
#include "example.h"

namespace MULTICLASS
{
char* bufread_label(label_t& ld, char* c)
{
  memcpy(&ld.label, c, sizeof(ld.label));
  c += sizeof(ld.label);
  memcpy(&ld.weight, c, sizeof(ld.weight));
  c += sizeof(ld.weight);
  return c;
}

size_t read_cached_label(shared_data*, polylabel* v, io_buf& cache)
{
  auto& ld = v->multi;
  char* c;
<<<<<<< HEAD
  size_t total = sizeof(ld.label) + sizeof(ld.weight);
  if (cache.buf_read(c, total) < total)
    return 0;
=======
  size_t total = sizeof(ld->label) + sizeof(ld->weight);
  if (cache.buf_read(c, total) < total) return 0;
>>>>>>> 69a90c17
  bufread_label(ld, c);

  return total;
}

float weight(polylabel* v)
{
  auto& ld = v->multi;
  return (ld.weight > 0) ? ld.weight : 0.f;
}

char* bufcache_label(label_t& ld, char* c)
{
  memcpy(c, &ld.label, sizeof(ld.label));
  c += sizeof(ld.label);
  memcpy(c, &ld.weight, sizeof(ld.weight));
  c += sizeof(ld.weight);
  return c;
}

void cache_label(polylabel* v, io_buf& cache)
{
  char* c;
  auto& ld = v->multi;
  cache.buf_write(c, sizeof(ld.label) + sizeof(ld.weight));
  bufcache_label(ld, c);
}

void default_label(polylabel* v)
{
  auto& ld = v->multi;
  ld.label = (uint32_t)-1;
  ld.weight = 1.;
}

bool test_label(label_t& ld)
{ 
  return ld.label == (uint32_t)-1;
}

bool test_label(polylabel* v)
{
  return test_label(v->multi);
}

void delete_label(label_t&) {}
void delete_label(polylabel*) {}

<<<<<<< HEAD
void parse_label(parser*, shared_data* sd, polylabel* v, v_array<VW::string_view>& words)
=======
void parse_label(parser*, shared_data* sd, void* v, std::vector<VW::string_view>& words)
>>>>>>> 69a90c17
{
  auto& ld = v->multi;

  switch (words.size())
  {
    case 0:
      break;
    case 1:
<<<<<<< HEAD
      ld.label = sd->ldict ? (uint32_t)sd->ldict->get(words[0]) : int_of_string(words[0]);
      ld.weight = 1.0;
      break;
    case 2:
      ld.label = sd->ldict ? (uint32_t)sd->ldict->get(words[0]) : int_of_string(words[0]);
      ld.weight = float_of_string(words[1]);
=======
      if (sd->ldict) { ld->label = (uint32_t)sd->ldict->get(words[0]); }
      else
      {
        char* char_after_int = nullptr;
        ld->label = int_of_string(words[0], char_after_int);
        if (char_after_int != nullptr && *char_after_int != ' ' && *char_after_int != '\0')
        { THROW("malformed example: label has trailing character(s): " << *char_after_int); }
      }
      ld->weight = 1.0;
      break;
    case 2:
      if (sd->ldict) { ld->label = (uint32_t)sd->ldict->get(words[0]); }
      else
      {
        char* char_after_int = nullptr;
        ld->label = int_of_string(words[0], char_after_int);
        if (char_after_int != nullptr && *char_after_int != ' ' && *char_after_int != '\0')
        { THROW("malformed example: label has trailing character(s): " << *char_after_int); }
      }
      ld->weight = float_of_string(words[1]);
>>>>>>> 69a90c17
      break;
    default:
      THROW("malformed example, words.size() = " << words.size());
  }
  if (ld.label == 0)
    THROW("label 0 is not allowed for multiclass.  Valid labels are {1,k}"
        << (sd->ldict ? "\nthis likely happened because you specified an invalid label with named labels" : ""));
}

label_parser mc_label = {default_label, parse_label, cache_label, read_cached_label, delete_label, weight, nullptr,
    test_label, sizeof(label_t)};

void print_label_pred(vw& all, example& ec, uint32_t prediction)
{
  VW::string_view sv_label = all.sd->ldict->get(ec.l.multi.label);
  VW::string_view sv_pred = all.sd->ldict->get(prediction);
  all.sd->print_update(all.holdout_set_off, all.current_pass, sv_label.empty() ? "unknown" : sv_label.to_string(),
      sv_pred.empty() ? "unknown" : sv_pred.to_string(), ec.num_features, all.progress_add, all.progress_arg);
}

void print_probability(vw& all, example& ec, uint32_t prediction)
{
  std::stringstream pred_ss;
  pred_ss << prediction << "(" << std::setw(2) << std::setprecision(0) << std::fixed
          << 100 * ec.pred.scalars[prediction - 1] << "%)";

  std::stringstream label_ss;
  label_ss << ec.l.multi.label;

  all.sd->print_update(all.holdout_set_off, all.current_pass, label_ss.str(), pred_ss.str(), ec.num_features,
      all.progress_add, all.progress_arg);
}

void print_score(vw& all, example& ec, uint32_t prediction)
{
  std::stringstream pred_ss;
  pred_ss << prediction;

  std::stringstream label_ss;
  label_ss << ec.l.multi.label;

  all.sd->print_update(all.holdout_set_off, all.current_pass, label_ss.str(), pred_ss.str(), ec.num_features,
      all.progress_add, all.progress_arg);
}

void direct_print_update(vw& all, example& ec, uint32_t prediction)
{
  all.sd->print_update(all.holdout_set_off, all.current_pass, ec.l.multi.label, prediction, ec.num_features,
      all.progress_add, all.progress_arg);
}

template <void (*T)(vw&, example&, uint32_t)>
void print_update(vw& all, example& ec, uint32_t prediction)
{
  if (all.sd->weighted_examples() >= all.sd->dump_interval && !all.logger.quiet && !all.bfgs)
  {
    if (!all.sd->ldict)
      T(all, ec, prediction);
    else
      print_label_pred(all, ec, ec.pred.multiclass);
  }
}

void print_update_with_probability(vw& all, example& ec, uint32_t pred)
{
  print_update<print_probability>(all, ec, pred);
}
void print_update_with_score(vw& all, example& ec, uint32_t pred) { print_update<print_score>(all, ec, pred); }

void finish_example(vw& all, example& ec, bool update_loss)
{
  float loss = 0;
  if (ec.l.multi.label != (uint32_t)ec.pred.multiclass && ec.l.multi.label != (uint32_t)-1) loss = ec.weight;

  all.sd->update(ec.test_only, update_loss && (ec.l.multi.label != (uint32_t)-1), loss, ec.weight, ec.num_features);

  for (auto& sink : all.final_prediction_sink)
    if (!all.sd->ldict)
      all.print_by_ref(sink.get(), (float)ec.pred.multiclass, 0, ec.tag);
    else
    {
      VW::string_view sv_pred = all.sd->ldict->get(ec.pred.multiclass);
      all.print_text_by_ref(sink.get(), sv_pred.to_string(), ec.tag);
    }

  MULTICLASS::print_update<direct_print_update>(all, ec, ec.pred.multiclass);
  VW::finish_example(all, ec);
}
}  // namespace MULTICLASS<|MERGE_RESOLUTION|>--- conflicted
+++ resolved
@@ -25,14 +25,9 @@
 {
   auto& ld = v->multi;
   char* c;
-<<<<<<< HEAD
   size_t total = sizeof(ld.label) + sizeof(ld.weight);
   if (cache.buf_read(c, total) < total)
     return 0;
-=======
-  size_t total = sizeof(ld->label) + sizeof(ld->weight);
-  if (cache.buf_read(c, total) < total) return 0;
->>>>>>> 69a90c17
   bufread_label(ld, c);
 
   return total;
@@ -81,11 +76,7 @@
 void delete_label(label_t&) {}
 void delete_label(polylabel*) {}
 
-<<<<<<< HEAD
-void parse_label(parser*, shared_data* sd, polylabel* v, v_array<VW::string_view>& words)
-=======
-void parse_label(parser*, shared_data* sd, void* v, std::vector<VW::string_view>& words)
->>>>>>> 69a90c17
+void parse_label(parser*, shared_data* sd, polylabel* v, std::vector<VW::string_view>& words)
 {
   auto& ld = v->multi;
 
@@ -94,14 +85,6 @@
     case 0:
       break;
     case 1:
-<<<<<<< HEAD
-      ld.label = sd->ldict ? (uint32_t)sd->ldict->get(words[0]) : int_of_string(words[0]);
-      ld.weight = 1.0;
-      break;
-    case 2:
-      ld.label = sd->ldict ? (uint32_t)sd->ldict->get(words[0]) : int_of_string(words[0]);
-      ld.weight = float_of_string(words[1]);
-=======
       if (sd->ldict) { ld->label = (uint32_t)sd->ldict->get(words[0]); }
       else
       {
@@ -122,7 +105,6 @@
         { THROW("malformed example: label has trailing character(s): " << *char_after_int); }
       }
       ld->weight = float_of_string(words[1]);
->>>>>>> 69a90c17
       break;
     default:
       THROW("malformed example, words.size() = " << words.size());

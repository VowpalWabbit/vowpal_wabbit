// Copyright (c) by respective owners including Yahoo!, Microsoft, and
// individual contributors. All rights reserved. Released under a BSD (revised)
// license as described in the file LICENSE.

#pragma once

#include <utility>
#include <vector>
#include <unordered_map>
#include <cassert>
#include <set>
#include <map>

#include "feature_group.h"
#include "generic_range.h"
#include "chained_proxy_iterator.h"
#include "object_pool.h"

typedef unsigned char namespace_index;

namespace VW
{
/// Insertion or removal will result in this value in invalidated.
template <typename FeaturesT, typename IndexT, typename HashT>
class iterator_t
{
  FeaturesT** _feature_groups;
  IndexT* _namespace_indices;
  HashT* _namespace_hashes;

public:
  iterator_t(FeaturesT** feature_groups, IndexT* namespace_indices, HashT* namespace_hashes)
      : _feature_groups(feature_groups)
      , _namespace_indices(namespace_indices)
      , _namespace_hashes(namespace_hashes)
  {
  }
  FeaturesT& operator*() { return **_feature_groups; }
  iterator_t& operator++()
  {
    _feature_groups++;
    _namespace_indices++;
    _namespace_hashes++;
    return *this;
  }

  IndexT index() { return *_namespace_indices; }
  HashT hash() { return *_namespace_hashes; }

  bool operator==(const iterator_t& rhs) { return _feature_groups == rhs._feature_groups; }
  bool operator!=(const iterator_t& rhs) { return _feature_groups != rhs._feature_groups; }
};

/// Insertion or removal will result in this value in invalidated.
template <typename IndicesT, typename FeaturesT, typename IndexT, typename HashT>
class indexed_iterator_t
{
  IndicesT* _indices;
  FeaturesT** _feature_groups;
  IndexT* _namespace_indices;
  HashT* _namespace_hashes;

public:
  using difference_type = std::ptrdiff_t;

  indexed_iterator_t(IndicesT* indices, FeaturesT** feature_groups, IndexT* namespace_indices, HashT* namespace_hashes)
      : _indices(indices)
      , _feature_groups(feature_groups)
      , _namespace_indices(namespace_indices)
      , _namespace_hashes(namespace_hashes)
  {
  }
  FeaturesT& operator*()
  {
#ifndef VW_NOEXCEPT
    if (_indices == nullptr) { THROW("Invalid iterator"); }
#endif
    return *_feature_groups[*_indices];
  }
  indexed_iterator_t& operator++()
  {
    if (_indices != nullptr) { ++_indices; }
    return *this;
  }

  indexed_iterator_t& operator--()
  {
    if (_indices != nullptr) { --_indices; }
    return *this;
  }

  IndexT index()
  {
#ifndef VW_NOEXCEPT
    if (_indices == nullptr) { THROW("Invalid iterator"); }
#endif
    return _namespace_indices[*_indices];
  }
  HashT hash()
  {
#ifndef VW_NOEXCEPT
    if (_indices == nullptr) { THROW("Invalid iterator"); }
#endif
    return _namespace_hashes[*_indices];
  }

  friend bool operator<(const indexed_iterator_t& lhs, const indexed_iterator_t& rhs)
  {
    return lhs._indices < rhs._indices;
  }

  friend bool operator>(const indexed_iterator_t& lhs, const indexed_iterator_t& rhs)
  {
    return lhs._indices > rhs._indices;
  }

  friend bool operator<=(const indexed_iterator_t& lhs, const indexed_iterator_t& rhs) { return !(lhs > rhs); }
  friend bool operator>=(const indexed_iterator_t& lhs, const indexed_iterator_t& rhs) { return !(lhs < rhs); }

  friend difference_type operator-(const indexed_iterator_t& lhs, const indexed_iterator_t& rhs)
  {
    assert(lhs._indices >= rhs._indices);
    return lhs._indices - rhs._indices;
  }

  bool operator==(const indexed_iterator_t& rhs) const { return _indices == rhs._indices; }
  bool operator!=(const indexed_iterator_t& rhs) const { return _indices != rhs._indices; }
};

/// namespace_index - 1 byte namespace identifier. Either the first character of the namespace or a reserved namespace
/// identifier namespace_hash - 8 byte hash
struct namespaced_features
{
  using iterator = iterator_t<features, namespace_index, uint64_t>;
  using const_iterator = iterator_t<const features, const namespace_index, const uint64_t>;
  using indexed_iterator = indexed_iterator_t<size_t, features, namespace_index, uint64_t>;
  using const_indexed_iterator =
      indexed_iterator_t<const size_t, const features, const namespace_index, const uint64_t>;

  namespaced_features() = default;
  ~namespaced_features()
  {
    for (auto* ftrs : _feature_groups) { _saved_feature_groups.return_object(ftrs); }
  }
  namespaced_features(const namespaced_features& other)
  {
    for (const auto* ftrs : other._feature_groups)
    {
      auto* new_group = _saved_feature_groups.get_object();
      new (new_group) features(*ftrs);
      _feature_groups.push_back(new_group);
    }
    _namespace_indices = other._namespace_indices;
    _namespace_hashes = other._namespace_hashes;
    _legacy_indices_to_index_mapping = other._legacy_indices_to_index_mapping;
  }
  namespaced_features& operator=(const namespaced_features& other)
  {
    for (auto* ptr_to_remove : _feature_groups)
    {
      ptr_to_remove->clear();
      _saved_feature_groups.return_object(ptr_to_remove);
    }
    _feature_groups.clear();

    for (const auto* ftrs : other._feature_groups)
    {
      auto* new_group = _saved_feature_groups.get_object();
      new (new_group) features(*ftrs);
      _feature_groups.push_back(new_group);
    }
    _namespace_indices = other._namespace_indices;
    _namespace_hashes = other._namespace_hashes;
    _legacy_indices_to_index_mapping = other._legacy_indices_to_index_mapping;
    return *this;
  }
  namespaced_features(namespaced_features&& other) = default;
  namespaced_features& operator=(namespaced_features&& other) = default;

  inline size_t size() const { return _feature_groups.size(); }
  inline bool empty() const { return _feature_groups.empty(); }

  // Returns nullptr if not found.
  features* get_feature_group(uint64_t hash);
  // Returns nullptr if not found.
  const features* get_feature_group(uint64_t hash) const;

<<<<<<< HEAD
  const std::set<namespace_index>& get_indices() const;
  const uint64_t& get_last_hash() const;
=======
  // Wil contains duplicates if there exists more than one feature group per index.
  const std::vector<namespace_index>& get_indices() const;
>>>>>>> 4eb99979
  namespace_index get_index_for_hash(uint64_t hash) const;

  // The following are experimental and may be superseded with namespace_index_begin_proxy
  // Returns empty range if not found
  std::pair<indexed_iterator, indexed_iterator> get_namespace_index_groups(namespace_index ns_index);
  // Returns empty range if not found
  std::pair<const_indexed_iterator, const_indexed_iterator> get_namespace_index_groups(namespace_index ns_index) const;

  // If a feature group already exists in this "slot" it will be merged
  template <typename FeaturesT>
  features& merge_feature_group(FeaturesT&& ftrs, uint64_t hash, namespace_index ns_index);

  // If no feature group already exists a default one will be created.
  // Creating new feature groups will invalidate any pointers or references held.
  features& get_or_create_feature_group(uint64_t hash, namespace_index ns_index);

#ifndef VW_NOEXCEPT
  // These will throw if the hash does not exist
  const features& operator[](uint64_t hash) const;
  features& operator[](uint64_t hash);
#endif

  // Removing a feature group will invalidate any pointers or references held.
  void remove_feature_group(uint64_t hash);

  void clear();

  // Experimental, hence the cumbersome names.
  // These iterators allow you to iterate over an entire namespace index as if it were a single feature group.
  VW::chained_proxy_iterator<indexed_iterator, features::audit_iterator> namespace_index_begin_proxy(
      namespace_index ns_index);
  VW::chained_proxy_iterator<indexed_iterator, features::audit_iterator> namespace_index_end_proxy(
      namespace_index ns_index);
  VW::chained_proxy_iterator<const_indexed_iterator, features::const_audit_iterator> namespace_index_begin_proxy(
      namespace_index ns_index) const;
  VW::chained_proxy_iterator<const_indexed_iterator, features::const_audit_iterator> namespace_index_end_proxy(
      namespace_index ns_index) const;
  VW::chained_proxy_iterator<const_indexed_iterator, features::const_audit_iterator> namespace_index_cbegin_proxy(
      namespace_index ns_index) const;
  VW::chained_proxy_iterator<const_indexed_iterator, features::const_audit_iterator> namespace_index_cend_proxy(
      namespace_index ns_index) const;

  // All of the following are experimental and may be superseded with the above proxies.
  generic_range<indexed_iterator> namespace_index_range(namespace_index ns_index);
  generic_range<const_indexed_iterator> namespace_index_range(namespace_index ns_index) const;
  indexed_iterator namespace_index_begin(namespace_index ns_index);
  indexed_iterator namespace_index_end(namespace_index ns_index);
  const_indexed_iterator namespace_index_begin(namespace_index ns_index) const;
  const_indexed_iterator namespace_index_end(namespace_index ns_index) const;
  const_indexed_iterator namespace_index_cbegin(namespace_index ns_index) const;
  const_indexed_iterator namespace_index_cend(namespace_index ns_index) const;

  iterator begin();
  iterator end();
  const_iterator begin() const;
  const_iterator end() const;
  const_iterator cbegin() const;
  const_iterator cend() const;

private:
  std::vector<features*> _feature_groups;
  // Can have duplicate values.
  std::vector<namespace_index> _namespace_indices;
  // Should never have duplicate values.
  std::vector<uint64_t> _namespace_hashes;

  std::unordered_map<namespace_index, std::vector<size_t>> _legacy_indices_to_index_mapping;
  VW::no_lock_object_pool<features> _saved_feature_groups{0, 1};
};

// If a feature group already exists in this "slot" it will be merged
// Creating new feature groups will invalidate any pointers or references held.
template <typename FeaturesT>
features& namespaced_features::merge_feature_group(FeaturesT&& ftrs, uint64_t hash, namespace_index ns_index)
{
  auto* existing_group = get_feature_group(hash);
  if (existing_group == nullptr)
  {
    auto* new_group = _saved_feature_groups.get_object();
    // This throws away any old buffers...
    new (new_group) features(std::forward<FeaturesT>(ftrs));
    _feature_groups.push_back(new_group);
    _namespace_indices.push_back(ns_index);
    _namespace_hashes.push_back(hash);
    auto new_index = _feature_groups.size() - 1;
    _legacy_indices_to_index_mapping[ns_index].push_back(new_index);
    existing_group = _feature_groups.back();
  }
  else
  {
    existing_group->concat(std::forward<FeaturesT>(ftrs));
    auto it = std::find(_namespace_hashes.begin(), _namespace_hashes.end(), hash);
    auto existing_index = std::distance(_namespace_hashes.begin(), it);
    // Should we ensure that this doesnt already exist under a DIFFERENT namespace_index?
    // However, his shouldn't be possible as ns_index depends on hash.
    auto& ns_indices_list = _legacy_indices_to_index_mapping[ns_index];
    if (std::find(ns_indices_list.begin(), ns_indices_list.end(), ns_index) == ns_indices_list.end())
    { ns_indices_list.push_back(existing_index); }
  }
  return *existing_group;
}

}  // namespace VW<|MERGE_RESOLUTION|>--- conflicted
+++ resolved
@@ -185,13 +185,10 @@
   // Returns nullptr if not found.
   const features* get_feature_group(uint64_t hash) const;
 
-<<<<<<< HEAD
+  // Wil contains duplicates if there exists more than one feature group per index.
   const std::set<namespace_index>& get_indices() const;
   const uint64_t& get_last_hash() const;
-=======
-  // Wil contains duplicates if there exists more than one feature group per index.
-  const std::vector<namespace_index>& get_indices() const;
->>>>>>> 4eb99979
+
   namespace_index get_index_for_hash(uint64_t hash) const;
 
   // The following are experimental and may be superseded with namespace_index_begin_proxy

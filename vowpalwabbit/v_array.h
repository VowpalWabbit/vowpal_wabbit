--- conflicted
+++ resolved
@@ -20,8 +20,6 @@
 
 #include "memory.h"
 
-<<<<<<< HEAD
-const size_t erase_point = ~((1u << 10u) - 1u);
 
 // If you get an error message saying that x uses undefined struct 'v_array<...,void>' that means the type
 // is not trivially copyable and cannot be used with v_array.
@@ -30,8 +28,7 @@
 
 // v_array makes use of realloc for efficiency. However, it is only safe to use trivially copyable types,
 // as std::realloc may do a memcpy if a new piece of memory must be allocated.
-=======
->>>>>>> 4ac29b31
+
 template <class T>
 struct v_array<T, typename std::enable_if<std::is_trivially_copyable<T>::value>::type>
 {

/*
Copyright (c) by respective owners including Yahoo!, Microsoft, and
individual contributors. All rights reserved.  Released under a BSD
license as described in the file LICENSE.
 */

#pragma once
#include <iostream>
#include <algorithm>
#include <stdlib.h>
#include <string.h>
#include <assert.h>
#include <stdint.h>

#ifdef _WIN32
#define __INLINE
#else
#define __INLINE inline
#endif

#ifndef VW_NOEXCEPT
#include "vw_exception.h"
#endif

#include "memory.h"

const size_t erase_point = ~((1 << 10) - 1);

template <class T>
struct v_array
{
  // private:
  T* _begin;
  T* _end;

 public:
  T* end_array;
  size_t erase_count;

  // enable C++ 11 for loops
  inline T*& begin() { return _begin; }
  inline T*& end() { return _end; }

  inline T* cbegin() const { return _begin; }
  inline T* cend() const { return _end; }

  // v_array cannot have a user-defined constructor, because it participates in various unions.
  // union members cannot have user-defined constructors.
  // v_array() : _begin(nullptr), _end(nullptr), end_array(nullptr), erase_count(0) {}
  // ~v_array() {
  //  delete_v();
  // }
  T last() const { return *(_end-1);}
  T pop() { return *(--_end);}
  bool empty() const { return _begin == _end;}
  void decr() { _end--;}
  void incr()
  {
    if (_end == end_array)
      resize(2 * (end_array - _begin) + 3);
    _end++;
  }
  T& operator[](size_t i) const { return _begin[i]; }
  inline size_t size() const { return _end - _begin; }
  void resize(size_t length)
  {
  	if ((size_t)(end_array-_begin) != length)
    {
      size_t old_len = _end-_begin;
      T* temp = (T *)realloc(_begin, sizeof(T) * length);
      if ((temp == nullptr) && ((sizeof(T)*length) > 0))
      {
        THROW_OR_RETURN("realloc of " << length << " failed in resize().  out of memory?");
      }
      else
        _begin = temp;
      if (old_len < length && _begin + old_len != nullptr)
        memset(_begin + old_len, 0, (length - old_len) * sizeof(T));
      _end = _begin + old_len;
      end_array = _begin + length;
    }
  }

  void clear()
  {
    if (++erase_count & erase_point)
    {
      resize(_end - _begin);
      erase_count = 0;
    }
    for (T* item = _begin; item != _end; ++item)
	  item->~T();
    _end = _begin;
  }
  void delete_v()
  {
    if (_begin != nullptr)
    {
      for (T* item = _begin; item != _end; ++item)
	    item->~T();
      free(_begin);
    }
    _begin = _end = end_array = nullptr;
  }
  void push_back(const T& new_ele)
  {
    if (_end == end_array)
      resize(2 * (end_array - _begin) + 3);
    new (_end++) T(new_ele);
  }
  void push_back_unchecked(const T& new_ele)
  { new (_end++) T(new_ele); }

  size_t find_sorted(const T& ele) const  // index of the smallest element >= ele, return true if element is in the
                                          // array
  {
    size_t size = _end - _begin;
    size_t a = 0;
    size_t b = size;
    size_t i = (a + b) / 2;

    while (b - a > 1)
    {
      if (_begin[i] < ele)  // if a = 0, size = 1, if in while we have b - a >= 1 the loop is infinite
        a = i;
      else if (_begin[i] > ele)
        b = i;
      else
        return i;

      i = (a + b) / 2;
    }

    if ((size == 0) || (_begin[a] > ele) || (_begin[a] == ele))  // pusta tablica, nie wchodzi w while
      return a;
    else  // size = 1, ele = 1, _begin[0] = 0
      return b;
  }
  size_t unique_add_sorted(const T& new_ele)
  {
    size_t index = 0;
    size_t size = _end - _begin;
    size_t to_move;

    if (!contain_sorted(new_ele, index))
    {
      if (_end == end_array)
        resize(2 * (end_array - _begin) + 3);

      to_move = size - index;

      if (to_move > 0)
        memmove(_begin + index + 1, _begin + index,
            to_move * sizeof(T));  // kopiuje to_move*.. bytow z _begin+index do _begin+index+1

      _begin[index] = new_ele;

      _end++;
    }

    return index;
  }
  bool contain_sorted(const T& ele, size_t& index)
  {
    index = find_sorted(ele);

    if (index == this->size())
      return false;

    if (_begin[index] == ele)
      return true;

    return false;
  }
};

template <class T>
inline v_array<T> v_init()
{
  return {nullptr, nullptr, nullptr, 0};
}

template <class T>
void copy_array(v_array<T>& dst, const v_array<T>& src)
{
  dst.clear();
  push_many(dst, src._begin, src.size());
}

// use to copy arrays of types with non-trivial copy constructors, such as shared_ptr
template <class T>
void copy_array_no_memcpy(v_array<T>& dst, const v_array<T>& src)
{
  dst.clear();
  for (T* item = src._begin; item != src._end; ++item) dst.push_back(*item);
}

template <class T>
void copy_array(v_array<T>& dst, const v_array<T>& src, T (*copy_item)(T&))
{
  dst.clear();
  for (T* item = src._begin; item != src._end; ++item) dst.push_back(copy_item(*item));
}

template <class T>
void push_many(v_array<T>& v, const T* _begin, size_t num)
{
  if (v._end + num >= v.end_array)
<<<<<<< HEAD
    v.resize(std::max(2 * (size_t)(v.end_array - v._begin) + 3, v._end - v._begin + num));
=======
    v.resize(max(2 * (size_t)(v.end_array - v._begin) + 3,
                 v._end - v._begin + num));
#ifdef _WIN32
  memcpy_s(v._end, v.size() - (num * sizeof(T)), _begin, num * sizeof(T));
#else
>>>>>>> eb6be87f
  memcpy(v._end, _begin, num * sizeof(T));
#endif
 v._end += num;
}

template <class T>
void calloc_reserve(v_array<T>& v, size_t length)
{
  v._begin = calloc_or_throw<T>(length);
  v._end = v._begin;
  v.end_array = v._begin + length;
}

template <class T>
v_array<T> pop(v_array<v_array<T> >& stack)
{
  if (stack._end != stack._begin)
    return *(--stack._end);
  else
    return v_array<T>();
}

template <class T>
bool v_array_contains(v_array<T>& A, T x)
{
  for (T* e = A._begin; e != A._end; ++e)
    if (*e == x)
      return true;
  return false;
}

template <class T>
std::ostream& operator<<(std::ostream& os, const v_array<T>& v)
{
  os << '[';
  for (T* i = v._begin; i != v._end; ++i) os << ' ' << *i;
  os << " ]";
  return os;
}

template <class T, class U>
std::ostream& operator<<(std::ostream& os, const v_array<std::pair<T, U> >& v)
{
  os << '[';
  for (std::pair<T, U>* i = v._begin; i != v._end; ++i) os << ' ' << i->first << ':' << i->second;
  os << " ]";
  return os;
}

typedef v_array<unsigned char> v_string;

inline v_string string2v_string(const std::string& s)
{
  v_string res = v_init<unsigned char>();
  if (!s.empty())
    push_many(res, (unsigned char*)s.data(), s.size());
  return res;
}

inline std::string v_string2string(const v_string& v_s)
{
  std::string res;
  for (unsigned char* i = v_s._begin; i != v_s._end; ++i) res.push_back(*i);
  return res;
}<|MERGE_RESOLUTION|>--- conflicted
+++ resolved
@@ -206,15 +206,11 @@
 void push_many(v_array<T>& v, const T* _begin, size_t num)
 {
   if (v._end + num >= v.end_array)
-<<<<<<< HEAD
-    v.resize(std::max(2 * (size_t)(v.end_array - v._begin) + 3, v._end - v._begin + num));
-=======
-    v.resize(max(2 * (size_t)(v.end_array - v._begin) + 3,
+    v.resize(std::max(2 * (size_t)(v.end_array - v._begin) + 3,
                  v._end - v._begin + num));
 #ifdef _WIN32
   memcpy_s(v._end, v.size() - (num * sizeof(T)), _begin, num * sizeof(T));
 #else
->>>>>>> eb6be87f
   memcpy(v._end, _begin, num * sizeof(T));
 #endif
  v._end += num;

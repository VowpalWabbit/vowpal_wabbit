--- conflicted
+++ resolved
@@ -32,58 +32,10 @@
 template <typename T>
 class v_array;
 
-template <class T, typename std::enable_if<std::is_trivial<T>{}, bool>::type = true>
-void resize_varray(v_array<T>& arr, size_t length)
-{
-     if (arr.capacity() != length)
-    {
-      size_t old_len = arr._end - arr._begin;
-      T* temp = (T*)realloc(arr._begin, sizeof(T) * length);
-      if ((temp == nullptr) && ((sizeof(T) * length) > 0))
-      { THROW_OR_RETURN("realloc of " << length << " failed in resize().  out of memory?"); }
-      else
-        arr._begin = temp;
-      if (old_len < length && arr._begin + old_len != nullptr) memset(arr._begin + old_len, 0, (length - old_len) * sizeof(T));
-      arr._end = arr._begin + old_len;
-      arr.end_array = arr._begin + length;
-    }
-}
-
-
-template <class T, typename std::enable_if<!std::is_trivial<T>{}, bool>::type = true>
-void resize_varray(v_array<T>& arr, size_t length)
-{
-     if (arr.capacity() != length)
-    {
-      size_t old_len = arr._end - arr._begin;
-      T* temp = (T*)realloc(arr._begin, sizeof(T) * length);
-      if ((temp == nullptr) && ((sizeof(T) * length) > 0))
-      { THROW_OR_RETURN("realloc of " << length << " failed in resize().  out of memory?"); }
-      else
-        arr._begin = temp;
-      if (old_len < length && arr._begin + old_len != nullptr)
-      {
-        for (auto* it = (arr._begin + old_len); it < (arr._begin + length); it++)
-        {
-          new (it) T();
-        }
-      }      arr._end = arr._begin + old_len;
-      arr.end_array = arr._begin + length;
-    }
-}
-
 template <class T>
 struct v_array
 {
-<<<<<<< HEAD
-  template<typename U, typename std::enable_if<!std::is_trivial<U>{}, bool>::type>
-  friend void resize_varray(v_array<U>& arr, size_t length);
-
-  template<typename U, typename std::enable_if<std::is_trivial<U>{}, bool>::type>
-  friend void resize_varray(v_array<U>& arr, size_t length);
-=======
   static_assert(sizeof(T) > 0, "The sizeof v_array's element type T cannot be 0.");
->>>>>>> 9dd5142c
 
 private:
   void delete_v_array()
@@ -234,9 +186,6 @@
   // to be renamed to resize() in VW 10
   void actual_resize(size_t length)
   {
-<<<<<<< HEAD
-   resize_varray<T>(*this, length);
-=======
     auto old_size = size();
     // if new length is smaller than current size destroy the excess elements
     for (auto idx = length; idx < old_size; ++idx) { _begin[idx].~T(); }
@@ -263,7 +212,6 @@
         reserve_nocheck(size());
       }
     }
->>>>>>> 9dd5142c
   }
 
   // reserve enough space for the specified number of elements

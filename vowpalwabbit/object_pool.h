#pragma once

#include <set>
#include <queue>
#include <stack>

// Mutex and CV cannot be used in managed C++, tell the compiler that this is unmanaged even if included in a managed
// project.
#ifdef _M_CEE
#pragma managed(push, off)
#undef _M_CEE
#include <mutex>
#include <condition_variable>
#define _M_CEE 001
#pragma managed(pop)
#else
#include <mutex>
#include <condition_variable>
#endif

namespace VW
{
template <typename T>
struct default_cleanup
{
  void operator()(T*) {}
};

template <typename T, typename TInitializer, typename TCleanup = default_cleanup<T>>
struct no_lock_object_pool
{
  no_lock_object_pool() = default;
  no_lock_object_pool(size_t initial_chunk_size, TInitializer initializer = {}, size_t chunk_size = 8)
      : m_initializer(initializer), m_initial_chunk_size(initial_chunk_size), m_chunk_size(chunk_size)
  {
    new_chunk(initial_chunk_size);
  }

  ~no_lock_object_pool()
  {
    while (!m_pool.empty())
    {
      auto front = m_pool.front();
      m_cleanup(front);
      m_pool.pop();
    }
  }

  void return_object(T* obj)
  {
    assert(is_from_pool(obj));
    m_pool.push(obj);
  }

  T* get_object()
  {
    if (m_pool.empty())
    {
      new_chunk(m_chunk_size);
    }

    auto obj = m_pool.front();
    m_pool.pop();
    return obj;
  }

  bool empty() const { return m_pool.empty(); }

  size_t size() const
  {
    size_t size = 0;
    auto num_chunks = m_chunk_bounds.size();

    if (m_chunk_bounds.size() > 0 && m_initial_chunk_size > 0)
    {
      size += m_initial_chunk_size;
      num_chunks--;
    }

    size += num_chunks * m_chunk_size;
    return size;
  }

  bool is_from_pool(T* obj) const
  {
    for (auto& bound : m_chunk_bounds)
    {
      if (obj >= bound.first && obj <= bound.second)
      {
        return true;
      }
    }

    return false;
  }

 private:
  void new_chunk(size_t size)
  {
    if (size == 0)
    {
      return;
    }

    m_chunks.push_back(std::unique_ptr<T[]>(new T[size]));
    auto& chunk = m_chunks.back();
    m_chunk_bounds.push_back({&chunk[0], &chunk[size - 1]});

    for (size_t i = 0; i < size; i++)
    {
      memset(&chunk[i], 0, sizeof(T));
      new (&chunk[i]) T{};
      m_pool.push(m_initializer(&chunk[i]));
    }
  }

  TInitializer m_initializer;
  TCleanup m_cleanup;
  size_t m_initial_chunk_size = 0;
  size_t m_chunk_size = 8;

  std::vector<std::unique_ptr<T[]>> m_chunks;
  std::vector<std::pair<T*, T*>> m_chunk_bounds;
  std::queue<T*> m_pool;
};

template <typename T, typename TAllocator, typename TDeleter>
struct value_object_pool
{
  value_object_pool() = default;

  ~value_object_pool()
  {
    while (!m_pool.empty())
    {
      auto& item = m_pool.top();
      m_deleter(item);
      m_pool.pop();
    }
  }

  void return_object(T obj) { m_pool.push(obj); }

  T get_object()
  {
    if (m_pool.empty())
    {
      return m_allocator();
    }

    auto obj = m_pool.top();
    m_pool.pop();
    return obj;
  }

  bool empty() const { return m_pool.empty(); }

  size_t size() const { return m_pool.size(); }

 private:
  std::stack<T> m_pool;
  TAllocator m_allocator;
  TDeleter m_deleter;
};

template <typename T, typename TInitializer, typename TCleanup = default_cleanup<T>>
struct object_pool
{
  object_pool() = default;
  object_pool(size_t initial_chunk_size, TInitializer initializer = {}, size_t chunk_size = 8)
      : inner_pool(initial_chunk_size, initializer, chunk_size)
  {
  }

  void return_object(T* obj)
  {
    std::unique_lock<std::mutex> lock(m_lock);
    inner_pool.return_object(obj);
  }

  T* get_object()
  {
    std::unique_lock<std::mutex> lock(m_lock);
    return inner_pool.get_object();
  }

  bool empty() const
  {
    std::unique_lock<std::mutex> lock(m_lock);
    return inner_pool.empty();
  }

<<<<<<< HEAD
  size_t size() const
  {
    std::unique_lock<std::mutex> lock(m_lock);
    return inner_pool.size();
  }

  bool is_from_pool(T* obj) const
  {
    std::unique_lock<std::mutex> lock(m_lock);
    return inner_pool.is_from_pool(obj);
  }
=======
  size_t size() const { return inner_pool.size(); }

  bool is_from_pool(T* obj) const { return inner_pool.is_from_pool(obj); }
>>>>>>> cb914a03

  private:
  mutable std::mutex m_lock;
  no_lock_object_pool<T, TInitializer, TCleanup> inner_pool;
};
}  // namespace VW<|MERGE_RESOLUTION|>--- conflicted
+++ resolved
@@ -190,7 +190,6 @@
     return inner_pool.empty();
   }
 
-<<<<<<< HEAD
   size_t size() const
   {
     std::unique_lock<std::mutex> lock(m_lock);
@@ -202,11 +201,6 @@
     std::unique_lock<std::mutex> lock(m_lock);
     return inner_pool.is_from_pool(obj);
   }
-=======
-  size_t size() const { return inner_pool.size(); }
-
-  bool is_from_pool(T* obj) const { return inner_pool.is_from_pool(obj); }
->>>>>>> cb914a03
 
   private:
   mutable std::mutex m_lock;

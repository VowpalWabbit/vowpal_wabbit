/*
  Copyright (c) by respective owners including Yahoo!, Microsoft, and
  individual contributors. All rights reserved.  Released under a BSD
  license as described in the file LICENSE.
*/
#pragma once
#ifdef __FreeBSD__
#include <sys/socket.h>
#endif

#include "parse_regressor.h"
#include "constant.h"

namespace GD{
  LEARNER::base_learner* setup(vw& all);

  struct gd;

  float finalize_prediction(shared_data* sd, float ret);
  void print_audit_features(vw&, example& ec);
  void save_load_regressor(vw& all, io_buf& model_file, bool read, bool text);
  void save_load_online_state(vw& all, io_buf& model_file, bool read, bool text, GD::gd *g = nullptr);

  struct multipredict_info { size_t count; size_t step; polyprediction* pred; regressor* reg; /* & for l1: */ float gravity; };

  inline void vec_add_multipredict(multipredict_info& mp, const float fx, uint32_t fi) {
    if ((-1e-10 < fx) && (fx < 1e-10)) return;
    weight*w    = mp.reg->weight_vector;
    size_t mask = mp.reg->weight_mask;
    polyprediction* p = mp.pred;

    fi &= mask;
    uint32_t top = fi + (mp.count-1) * mp.step;
    if (top <= mask) {
      weight* last = w + top;
      w += fi;
      for (; w <= last; w += mp.step, ++p)
        p->scalar += fx * *w;
    } else  // TODO: this could be faster by unrolling into two loops
      for (size_t c=0; c<mp.count; ++c, fi += mp.step, ++p) {
        fi &= mask;
        p->scalar += fx * w[fi];
      }
  }
  
  // iterate through one namespace (or its part), callback function T(some_data_R, feature_value_x, feature_weight)
  template <class R, void (*T)(R&, const float, float&)>
  inline void foreach_feature(weight* weight_vector, size_t weight_mask, feature* begin, feature* end, R& dat, uint32_t offset=0, float mult=1.)
  {
    for (feature* f = begin; f!= end; f++)
      T(dat, mult*f->x, weight_vector[(f->weight_index + offset) & weight_mask]);
  }

  // iterate through one namespace (or its part), callback function T(some_data_R, feature_value_x, feature_index)
  template <class R, void (*T)(R&, float, uint32_t)>
   void foreach_feature(weight* weight_vector, size_t weight_mask, feature* begin, feature* end, R&dat, uint32_t offset=0, float mult=1.)
   {
<<<<<<< HEAD
     for (feature* f = begin; f!= end; f++) 
       T(dat, mult*f->x, (f->weight_index + offset) & weight_mask);
=======
     for (feature* f = begin; f!= end; f++)
       T(dat, mult*f->x, f->weight_index + offset);
>>>>>>> 98602d46
   }
 
  // iterate through all namespaces and quadratic&cubic features, callback function T(some_data_R, feature_value_x, S)
  // where S is EITHER float& feature_weight OR uint32_t feature_index
  template <class R, class S, void (*T)(R&, float, S)>
  inline void foreach_feature(vw& all, example& ec, R& dat)
  {
    uint32_t offset = ec.ft_offset;

    for (unsigned char* i = ec.indices.begin; i != ec.indices.end; i++)
      foreach_feature<R,T>(all.reg.weight_vector, all.reg.weight_mask, ec.atomics[*i].begin, ec.atomics[*i].end, dat, offset);
     
    for (vector<string>::iterator i = all.pairs.begin(); i != all.pairs.end();i++) {
      if (ec.atomics[(unsigned char)(*i)[0]].size() > 0) {
        v_array<feature> temp = ec.atomics[(unsigned char)(*i)[0]];
        for (; temp.begin != temp.end; temp.begin++)
        {
          uint32_t halfhash = quadratic_constant * (temp.begin->weight_index) + offset;
       
          foreach_feature<R,T>(all.reg.weight_vector, all.reg.weight_mask, ec.atomics[(unsigned char)(*i)[1]].begin, ec.atomics[(unsigned char)(*i)[1]].end, dat, 
                               halfhash, temp.begin->x);
        }
      }
    }

    for (vector<string>::iterator i = all.triples.begin(); i != all.triples.end();i++) {
      if ((ec.atomics[(unsigned char)(*i)[0]].size() == 0) || (ec.atomics[(unsigned char)(*i)[1]].size() == 0) || (ec.atomics[(unsigned char)(*i)[2]].size() == 0)) { continue; }
      v_array<feature> temp1 = ec.atomics[(unsigned char)(*i)[0]];
      for (; temp1.begin != temp1.end; temp1.begin++) {
        v_array<feature> temp2 = ec.atomics[(unsigned char)(*i)[1]];
        for (; temp2.begin != temp2.end; temp2.begin++) {

          uint32_t a = temp1.begin->weight_index;
          uint32_t b = temp2.begin->weight_index;
          uint32_t halfhash = cubic_constant2 * (cubic_constant * a + b) + offset;
          float mult = temp1.begin->x * temp2.begin->x;
          foreach_feature<R,T>(all.reg.weight_vector, all.reg.weight_mask, ec.atomics[(unsigned char)(*i)[2]].begin, ec.atomics[(unsigned char)(*i)[2]].end, dat, halfhash, mult);
        }
      }
    }
  }

  // iterate through all namespaces and quadratic&cubic features, callback function T(some_data_R, feature_value_x, feature_weight)
  template <class R, void (*T)(R&, float, float&)>
  inline void foreach_feature(vw& all, example& ec, R& dat)
  {
    foreach_feature<R,float&,T>(all, ec, dat);
  }

 inline void vec_add(float& p, const float fx, float& fw) { p += fw * fx; }

  inline float inline_predict(vw& all, example& ec)
  {
    float temp = ec.l.simple.initial;
    foreach_feature<float, vec_add>(all, ec, temp);
    return temp;
  }
}<|MERGE_RESOLUTION|>--- conflicted
+++ resolved
@@ -55,13 +55,8 @@
   template <class R, void (*T)(R&, float, uint32_t)>
    void foreach_feature(weight* weight_vector, size_t weight_mask, feature* begin, feature* end, R&dat, uint32_t offset=0, float mult=1.)
    {
-<<<<<<< HEAD
-     for (feature* f = begin; f!= end; f++) 
-       T(dat, mult*f->x, (f->weight_index + offset) & weight_mask);
-=======
      for (feature* f = begin; f!= end; f++)
        T(dat, mult*f->x, f->weight_index + offset);
->>>>>>> 98602d46
    }
  
   // iterate through all namespaces and quadratic&cubic features, callback function T(some_data_R, feature_value_x, S)

--- conflicted
+++ resolved
@@ -70,8 +70,6 @@
             all.ignore_some_linear, all.ignore_linear, *ec.interactions, all.permutations, ec, dat)
       : foreach_feature<DataT, WeightOrIndexT, FuncT, dense_parameters>(all.weights.dense_weights,
             all.ignore_some_linear, all.ignore_linear, *ec.interactions, all.permutations, ec, dat);
-<<<<<<< HEAD
-=======
 }
 
 // iterate through one namespace (or its part), callback function FuncT(some_data_R, feature_value_x, feature_weight)
@@ -84,23 +82,12 @@
                             : foreach_feature<DataT, WeightOrIndexT, FuncT, dense_parameters>(all.weights.dense_weights,
                                   all.ignore_some_linear, all.ignore_linear, *ec.interactions, all.permutations, ec,
                                   dat, num_interacted_features);
->>>>>>> a06f2040
 }
 
 // iterate through all namespaces and quadratic&cubic features, callback function T(some_data_R, feature_value_x,
 // feature_weight)
 template <class DataT, void (*FuncT)(DataT&, float, float&)>
 inline void foreach_feature(vw& all, example& ec, DataT& dat)
-<<<<<<< HEAD
-{
-  foreach_feature<DataT, float&, FuncT>(all, ec, dat);
-}
-
-template <class DataT, void (*FuncT)(DataT&, float, const float&)>
-inline void foreach_feature(vw& all, example& ec, DataT& dat)
-{
-  foreach_feature<DataT, const float&, FuncT>(all, ec, dat);
-=======
 {
   foreach_feature<DataT, float&, FuncT>(all, ec, dat);
 }
@@ -121,7 +108,6 @@
 inline void foreach_feature(vw& all, example& ec, DataT& dat, size_t& num_interacted_features)
 {
   foreach_feature<DataT, const float&, FuncT>(all, ec, dat, num_interacted_features);
->>>>>>> a06f2040
 }
 
 inline float inline_predict(vw& all, example& ec)

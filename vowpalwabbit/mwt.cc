/*
Copyright (c) by respective owners including Yahoo!, Microsoft, and
individual contributors. All rights reserved.  Released under a BSD (revised)
license as described in the file LICENSE.
 */
#include "vw.h"
#include "reductions.h"
#include "gd.h"
#include "cb_algs.h"
#include "io_buf.h"

using namespace LEARNER;
using namespace CB_ALGS;
using namespace VW::config;

namespace MWT
{
struct policy_data
{
  double cost;
  uint32_t action;
  bool seen;
};

struct mwt
{
  bool namespaces[256];        // the set of namespaces to evaluate.
  v_array<policy_data> evals;  // accrued losses of features.
  CB::cb_class* observation;
  v_array<uint64_t> policies;
  double total;
  uint32_t num_classes;
  bool learn;

  v_array<namespace_index> indices;  // excluded namespaces
  features feature_space[256];
  vw* all;

  ~mwt()
  {
    evals.delete_v();
    policies.delete_v();
<<<<<<< HEAD
    //for (auto & i : feature_space) i.delete_v();
=======
    for (auto& i : feature_space) i.delete_v();
>>>>>>> cb914a03
    indices.delete_v();
  }
};

inline bool observed_cost(CB::cb_class* cl)
{
  // cost observed for this action if it has non zero probability and cost != FLT_MAX
  if (cl != nullptr)
    if (cl->cost != FLT_MAX && cl->probability > .0)
      return true;
  return false;
}

CB::cb_class* get_observed_cost(CB::label& ld)
{
  for (auto& cl : ld.costs)
    if (observed_cost(&cl))
      return &cl;
  return nullptr;
}

void value_policy(mwt& c, float val, uint64_t index)  // estimate the value of a single feature.
{
  if (val < 0 || floor(val) != val)
    std::cout << "error " << val << " is not a valid action " << std::endl;

  uint32_t value = (uint32_t)val;
  uint64_t new_index = (index & c.all->weights.mask()) >> c.all->weights.stride_shift();

  if (!c.evals[new_index].seen)
  {
    c.evals[new_index].seen = true;
    c.policies.push_back(new_index);
  }

  c.evals[new_index].action = value;
}

template <bool learn, bool exclude, bool is_learn>
void predict_or_learn(mwt& c, single_learner& base, example& ec)
{
  c.observation = get_observed_cost(ec.l.cb);

  if (c.observation != nullptr)
  {
    c.total++;
    // For each nonzero feature in observed namespaces, check it's value.
    for (unsigned char ns : ec.indices)
      if (c.namespaces[ns])
        GD::foreach_feature<mwt, value_policy>(c.all, ec.feature_space[ns], c);
    for (uint64_t policy : c.policies)
    {
      c.evals[policy].cost += get_cost_estimate(c.observation, c.evals[policy].action);
      c.evals[policy].action = 0;
    }
  }
  if (exclude || learn)
  {
    c.indices.clear();
    uint32_t stride_shift = c.all->weights.stride_shift();
    uint64_t weight_mask = c.all->weights.mask();
    for (unsigned char ns : ec.indices)
      if (c.namespaces[ns])
      {
        c.indices.push_back(ns);
        if (learn)
        {
          c.feature_space[ns].clear();
          for (features::iterator& f : ec.feature_space[ns])
          {
            uint64_t new_index = ((f.index() & weight_mask) >> stride_shift) * c.num_classes + (uint64_t)f.value();
            c.feature_space[ns].push_back(1, new_index << stride_shift);
          }
        }
        std::swap(c.feature_space[ns], ec.feature_space[ns]);
      }
  }

  // modify the predictions to use a vector with a score for each evaluated feature.
  v_array<float> preds = ec.pred.scalars;

  if (learn)
  {
    if (is_learn)
      base.learn(ec);
    else
      base.predict(ec);
  }

  if (exclude || learn)
    while (!c.indices.empty())
    {
      unsigned char ns = c.indices.pop();
      std::swap(c.feature_space[ns], ec.feature_space[ns]);
    }

  // modify the predictions to use a vector with a score for each evaluated feature.
  preds.clear();
  if (learn)
    preds.push_back((float)ec.pred.multiclass);
  for (uint64_t index : c.policies) preds.push_back((float)c.evals[index].cost / (float)c.total);

  ec.pred.scalars = preds;
}

void print_scalars(int f, v_array<float>& scalars, v_array<char>& tag)
{
  if (f >= 0)
  {
    std::stringstream ss;

    for (size_t i = 0; i < scalars.size(); i++)
    {
      if (i > 0)
        ss << ' ';
      ss << scalars[i];
    }
    for (size_t i = 0; i < tag.size(); i++)
    {
      if (i == 0)
        ss << ' ';
      ss << tag[i];
    }
    ss << '\n';
    ssize_t len = ss.str().size();
    ssize_t t = io_buf::write_file_or_socket(f, ss.str().c_str(), (unsigned int)len);
    if (t != len)
      std::cerr << "write error: " << strerror(errno) << std::endl;
  }
}

void finish_example(vw& all, mwt& c, example& ec)
{
  float loss = 0.;
  if (c.learn)
    if (c.observation != nullptr)
      loss = get_cost_estimate(c.observation, (uint32_t)ec.pred.scalars[0]);
  all.sd->update(ec.test_only, c.observation != nullptr, loss, 1.f, ec.num_features);

  for (int sink : all.final_prediction_sink) print_scalars(sink, ec.pred.scalars, ec.tag);

  if (c.learn)
  {
    v_array<float> temp = ec.pred.scalars;
    ec.pred.multiclass = (uint32_t)temp[0];
    CB::print_update(all, c.observation != nullptr, ec, nullptr, false);
    ec.pred.scalars = temp;
  }
  VW::finish_example(all, ec);
}

void save_load(mwt& c, io_buf& model_file, bool read, bool text)
{
  if (model_file.files.empty())
    return;

  std::stringstream msg;

  // total
  msg << "total: " << c.total;
  bin_text_read_write_fixed_validated(model_file, (char*)&c.total, sizeof(c.total), "", read, msg, text);

  // policies
  size_t policies_size = c.policies.size();
  bin_text_read_write_fixed_validated(model_file, (char*)&policies_size, sizeof(policies_size), "", read, msg, text);

  if (read)
  {
    c.policies.resize(policies_size);
    c.policies.end() = c.policies.begin() + policies_size;
  }
  else
  {
    msg << "policies: ";
    for (feature_index& policy : c.policies) msg << policy << " ";
  }

  bin_text_read_write_fixed_validated(
      model_file, (char*)c.policies.begin(), policies_size * sizeof(feature_index), "", read, msg, text);

  // c.evals is already initialized nicely to the same size as the regressor.
  for (feature_index& policy : c.policies)
  {
    policy_data& pd = c.evals[policy];
    if (read)
      msg << "evals: " << policy << ":" << pd.action << ":" << pd.cost << " ";
    bin_text_read_write_fixed_validated(model_file, (char*)&c.evals[policy], sizeof(policy_data), "", read, msg, text);
  }
}
}  // namespace MWT
using namespace MWT;

base_learner* mwt_setup(options_i& options, vw& all)
{
  auto c = scoped_calloc_or_throw<mwt>();
  std::string s;
  bool exclude_eval = false;
  option_group_definition new_options("Multiworld Testing Options");
  new_options.add(make_option("multiworld_test", s).keep().help("Evaluate features as a policies"))
      .add(make_option("learn", c->num_classes).help("Do Contextual Bandit learning on <n> classes."))
      .add(make_option("exclude_eval", exclude_eval).help("Discard mwt policy features before learning"));
  options.add_and_parse(new_options);

  if (!options.was_supplied("multiworld_test"))
    return nullptr;

  for (char i : s) c->namespaces[(unsigned char)i] = true;
  c->all = &all;

  calloc_reserve(c->evals, all.length());
  c->evals.end() = c->evals.begin() + all.length();

  all.delete_prediction = delete_scalars;
  all.p->lp = CB::cb_label;
  all.label_type = label_type::cb;

  if (c->num_classes > 0)
  {
    c->learn = true;

    if (!options.was_supplied("cb"))
    {
      std::stringstream ss;
      ss << c->num_classes;
      options.insert("cb", ss.str());
    }
  }

  learner<mwt, example>* l;
  if (c->learn)
    if (exclude_eval)
      l = &init_learner(c, as_singleline(setup_base(options, all)), predict_or_learn<true, true, true>,
          predict_or_learn<true, true, false>, 1, prediction_type::scalars);
    else
      l = &init_learner(c, as_singleline(setup_base(options, all)), predict_or_learn<true, false, true>,
          predict_or_learn<true, false, false>, 1, prediction_type::scalars);
  else
    l = &init_learner(c, as_singleline(setup_base(options, all)), predict_or_learn<false, false, true>,
        predict_or_learn<false, false, false>, 1, prediction_type::scalars);

  l->set_save_load(save_load);
  l->set_finish_example(finish_example);
  return make_base(*l);
}<|MERGE_RESOLUTION|>--- conflicted
+++ resolved
@@ -40,11 +40,6 @@
   {
     evals.delete_v();
     policies.delete_v();
-<<<<<<< HEAD
-    //for (auto & i : feature_space) i.delete_v();
-=======
-    for (auto& i : feature_space) i.delete_v();
->>>>>>> cb914a03
     indices.delete_v();
   }
 };

--- conflicted
+++ resolved
@@ -175,11 +175,7 @@
       loss = get_cost_estimate(c.observation, (uint32_t)ec.pred.scalars()[0]);
   all.sd->update(ec.test_only, c.observation != nullptr, loss, 1.f, ec.num_features);
 
-<<<<<<< HEAD
-  for (auto sink : all.final_prediction_sink) print_scalars(sink, ec.pred.scalars, ec.tag);
-=======
-  for (int sink : all.final_prediction_sink) print_scalars(sink, ec.pred.scalars(), ec.tag);
->>>>>>> e02c8af5
+  for (auto sink : all.final_prediction_sink) print_scalars(sink, ec.pred.scalars(), ec.tag);
 
   if (c.learn)
   {

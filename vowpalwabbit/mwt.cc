// Copyright (c) by respective owners including Yahoo!, Microsoft, and
// individual contributors. All rights reserved. Released under a BSD (revised)
// license as described in the file LICENSE.
#include <cmath>

#include "vw.h"
#include "reductions.h"
#include "gd.h"
#include "cb_algs.h"
#include "io_buf.h"
#include "cb.h"
#include "shared_data.h"

#include "io/logger.h"

using namespace VW::LEARNER;
using namespace CB_ALGS;
using namespace VW::config;

namespace logger = VW::io::logger;

namespace MWT
{
struct policy_data
{
  double cost = 0.0;
  uint32_t action = 0;
  bool seen = false;
};

struct mwt
{
  bool namespaces[256];        // the set of namespaces to evaluate.
  v_array<policy_data> evals;  // accrued losses of features.
  std::pair<bool, CB::cb_class> optional_observation;
  v_array<uint64_t> policies;
  double total;
  uint32_t num_classes;
  bool learn;

  v_array<namespace_index> indices;  // excluded namespaces
  features feature_space[256];
  vw* all;
};

void value_policy(mwt& c, float val, uint64_t index)  // estimate the value of a single feature.
{
  if (val < 0 || std::floor(val) != val) logger::log_error("error {} is not a valid action", val);

  uint32_t value = static_cast<uint32_t>(val);
  uint64_t new_index = (index & c.all->weights.mask()) >> c.all->weights.stride_shift();

  if (!c.evals[new_index].seen)
  {
    c.evals[new_index].seen = true;
    c.policies.push_back(new_index);
  }

  c.evals[new_index].action = value;
}

template <bool learn, bool exclude, bool is_learn>
void predict_or_learn(mwt& c, single_learner& base, example& ec)
{
  c.optional_observation = get_observed_cost_cb(ec.l.cb);

  if (c.optional_observation.first)
  {
    c.total++;
    // For each nonzero feature in observed namespaces, check it's value.
    for (unsigned char ns : ec.indices)
      if (c.namespaces[ns]) GD::foreach_feature<mwt, value_policy>(c.all, ec.feature_space[ns], c);
    for (uint64_t policy : c.policies)
    {
      c.evals[policy].cost += get_cost_estimate(c.optional_observation.second, c.evals[policy].action);
      c.evals[policy].action = 0;
    }
  }

  VW_WARNING_STATE_PUSH
  VW_WARNING_DISABLE_CPP_17_LANG_EXT
  if VW_STD17_CONSTEXPR (exclude || learn)
  {
    c.indices.clear();
    uint32_t stride_shift = c.all->weights.stride_shift();
    uint64_t weight_mask = c.all->weights.mask();
    for (unsigned char ns : ec.indices)
      if (c.namespaces[ns])
      {
        c.indices.push_back(ns);
        if (learn)
        {
          c.feature_space[ns].clear();
          for (features::iterator& f : ec.feature_space[ns])
          {
            uint64_t new_index =
                ((f.index() & weight_mask) >> stride_shift) * c.num_classes + static_cast<uint64_t>(f.value());
            c.feature_space[ns].push_back(1, new_index << stride_shift);
          }
        }
        std::swap(c.feature_space[ns], ec.feature_space[ns]);
      }
  }
  VW_WARNING_STATE_POP

  // modify the predictions to use a vector with a score for each evaluated feature.
  v_array<float> preds = ec.pred.scalars;

  if (learn)
  {
    if (is_learn)
      base.learn(ec);
    else
      base.predict(ec);
  }

  VW_WARNING_STATE_PUSH
  VW_WARNING_DISABLE_CPP_17_LANG_EXT
  if VW_STD17_CONSTEXPR (exclude || learn)
    while (!c.indices.empty())
    {
      unsigned char ns = c.indices.back();
      c.indices.pop_back();
      std::swap(c.feature_space[ns], ec.feature_space[ns]);
    }
  VW_WARNING_STATE_POP

  // modify the predictions to use a vector with a score for each evaluated feature.
  preds.clear();
  if (learn) preds.push_back(static_cast<float>(ec.pred.multiclass));
  for (uint64_t index : c.policies)
    preds.push_back(static_cast<float>(c.evals[index].cost) / static_cast<float>(c.total));

  ec.pred.scalars = preds;
}

void print_scalars(VW::io::writer* f, v_array<float>& scalars, v_array<char>& tag)
{
  if (f != nullptr)
  {
    std::stringstream ss;

    for (size_t i = 0; i < scalars.size(); i++)
    {
      if (i > 0) ss << ' ';
      ss << scalars[i];
    }
    for (size_t i = 0; i < tag.size(); i++)
    {
      if (i == 0) ss << ' ';
      ss << tag[i];
    }
    ss << '\n';
    ssize_t len = ss.str().size();
    ssize_t t = f->write(ss.str().c_str(), static_cast<unsigned int>(len));
    if (t != len) logger::errlog_error("write error: {}", VW::strerror_to_string(errno));
  }
}

void finish_example(vw& all, mwt& c, example& ec)
{
  float loss = 0.;
  if (c.learn)
    if (c.optional_observation.first)
<<<<<<< HEAD
      loss = get_cost_estimate(c.optional_observation.second, (uint32_t)ec.pred.scalars[0]);
  all.sd->update(ec.test_only, c.optional_observation.first, loss, 1.f, ec.get_num_features());
=======
      loss = get_cost_estimate(c.optional_observation.second, static_cast<uint32_t>(ec.pred.scalars[0]));
  all.sd->update(ec.test_only, c.optional_observation.first, loss, 1.f, ec.num_features);
>>>>>>> 5d86cafa

  for (auto& sink : all.final_prediction_sink) print_scalars(sink.get(), ec.pred.scalars, ec.tag);

  if (c.learn)
  {
    v_array<float> temp = ec.pred.scalars;
    ec.pred.multiclass = static_cast<uint32_t>(temp[0]);
    CB::print_update(all, c.optional_observation.first, ec, nullptr, false, nullptr);
    ec.pred.scalars = temp;
  }
  VW::finish_example(all, ec);
}

void save_load(mwt& c, io_buf& model_file, bool read, bool text)
{
  if (model_file.num_files() == 0) return;

  std::stringstream msg;

  // total
  msg << "total: " << c.total;
  bin_text_read_write_fixed_validated(
      model_file, reinterpret_cast<char*>(&c.total), sizeof(c.total), "", read, msg, text);

  // policies
  size_t policies_size = c.policies.size();
  bin_text_read_write_fixed_validated(
      model_file, reinterpret_cast<char*>(&policies_size), sizeof(policies_size), "", read, msg, text);

  if (read) { c.policies.resize_but_with_stl_behavior(policies_size); }
  else
  {
    msg << "policies: ";
    for (feature_index& policy : c.policies) msg << policy << " ";
  }

  bin_text_read_write_fixed_validated(model_file, reinterpret_cast<char*>(c.policies.begin()),
      policies_size * sizeof(feature_index), "", read, msg, text);

  // c.evals is already initialized nicely to the same size as the regressor.
  for (feature_index& policy : c.policies)
  {
    policy_data& pd = c.evals[policy];
    if (read) msg << "evals: " << policy << ":" << pd.action << ":" << pd.cost << " ";
    bin_text_read_write_fixed_validated(
        model_file, reinterpret_cast<char*>(&c.evals[policy]), sizeof(policy_data), "", read, msg, text);
  }
}
}  // namespace MWT
using namespace MWT;

base_learner* mwt_setup(options_i& options, vw& all)
{
  auto c = scoped_calloc_or_throw<mwt>();
  std::string s;
  bool exclude_eval = false;
  option_group_definition new_options("Multiworld Testing Options");
  new_options.add(make_option("multiworld_test", s).keep().necessary().help("Evaluate features as a policies"))
      .add(make_option("learn", c->num_classes).help("Do Contextual Bandit learning on <n> classes."))
      .add(make_option("exclude_eval", exclude_eval).help("Discard mwt policy features before learning"));

  if (!options.add_parse_and_check_necessary(new_options)) return nullptr;

  for (char i : s) c->namespaces[static_cast<unsigned char>(i)] = true;
  c->all = &all;

  c->evals.resize_but_with_stl_behavior(all.length());
  all.example_parser->lbl_parser = CB::cb_label;

  if (c->num_classes > 0)
  {
    c->learn = true;

    if (!options.was_supplied("cb"))
    {
      std::stringstream ss;
      ss << c->num_classes;
      options.insert("cb", ss.str());
    }
  }

  // default to legacy cb implementation
  options.insert("cb_force_legacy", "");

  learner<mwt, example>* l;
  if (c->learn)
    if (exclude_eval)
      l = &init_learner(c, as_singleline(setup_base(options, all)), predict_or_learn<true, true, true>,
          predict_or_learn<true, true, false>, 1, prediction_type_t::scalars,
          all.get_setupfn_name(mwt_setup) + "-no_eval", true);
    else
      l = &init_learner(c, as_singleline(setup_base(options, all)), predict_or_learn<true, false, true>,
          predict_or_learn<true, false, false>, 1, prediction_type_t::scalars,
          all.get_setupfn_name(mwt_setup) + "-eval", true);
  else
    l = &init_learner(c, as_singleline(setup_base(options, all)), predict_or_learn<false, false, true>,
        predict_or_learn<false, false, false>, 1, prediction_type_t::scalars, all.get_setupfn_name(mwt_setup), true);

  l->set_save_load(save_load);
  l->set_finish_example(finish_example);
  return make_base(*l);
}<|MERGE_RESOLUTION|>--- conflicted
+++ resolved
@@ -162,13 +162,8 @@
   float loss = 0.;
   if (c.learn)
     if (c.optional_observation.first)
-<<<<<<< HEAD
-      loss = get_cost_estimate(c.optional_observation.second, (uint32_t)ec.pred.scalars[0]);
+      loss = get_cost_estimate(c.optional_observation.second, static_cast<uint32_t>(ec.pred.scalars[0]));
   all.sd->update(ec.test_only, c.optional_observation.first, loss, 1.f, ec.get_num_features());
-=======
-      loss = get_cost_estimate(c.optional_observation.second, static_cast<uint32_t>(ec.pred.scalars[0]));
-  all.sd->update(ec.test_only, c.optional_observation.first, loss, 1.f, ec.num_features);
->>>>>>> 5d86cafa
 
   for (auto& sink : all.final_prediction_sink) print_scalars(sink.get(), ec.pred.scalars, ec.tag);
 

// Copyright (c) by respective owners including Yahoo!, Microsoft, and
// individual contributors. All rights reserved. Released under a BSD (revised)
// license as described in the file LICENSE.
#include "vw.h"
#include "reductions.h"
#include "gd.h"
#include "cb_algs.h"
#include "io_buf.h"

using namespace LEARNER;
using namespace CB_ALGS;
using namespace VW::config;

namespace MWT
{
struct policy_data
{
  double cost;
  uint32_t action;
  bool seen;
};

struct mwt
{
  bool namespaces[256];        // the set of namespaces to evaluate.
  v_array<policy_data> evals;  // accrued losses of features.
  CB::cb_class* observation;
  v_array<uint64_t> policies;
  double total;
  uint32_t num_classes;
  bool learn;

  v_array<namespace_index> indices;  // excluded namespaces
  features feature_space[256];
  vw* all;

  ~mwt()
  {
<<<<<<< HEAD
    for (auto& i : feature_space) i.delete_v();
=======
    evals.delete_v();
    policies.delete_v();
    indices.delete_v();
>>>>>>> 6e9d854d
  }
};

inline bool observed_cost(CB::cb_class* cl)
{
  // cost observed for this action if it has non zero probability and cost != FLT_MAX
  if (cl != nullptr)
    if (cl->cost != FLT_MAX && cl->probability > .0)
      return true;
  return false;
}

CB::cb_class* get_observed_cost(CB::label& ld)
{
  for (auto& cl : ld.costs)
    if (observed_cost(&cl))
      return &cl;
  return nullptr;
}

void value_policy(mwt& c, float val, uint64_t index)  // estimate the value of a single feature.
{
  if (val < 0 || floor(val) != val)
    std::cout << "error " << val << " is not a valid action " << std::endl;

  uint32_t value = (uint32_t)val;
  uint64_t new_index = (index & c.all->weights.mask()) >> c.all->weights.stride_shift();

  if (!c.evals[new_index].seen)
  {
    c.evals[new_index].seen = true;
    c.policies.push_back(new_index);
  }

  c.evals[new_index].action = value;
}

template <bool learn, bool exclude, bool is_learn>
void predict_or_learn(mwt& c, single_learner& base, example& ec)
{
  c.observation = get_observed_cost(ec.l.cb());

  if (c.observation != nullptr)
  {
    c.total++;
    // For each nonzero feature in observed namespaces, check it's value.
    for (unsigned char ns : ec.indices)
      if (c.namespaces[ns])
        GD::foreach_feature<mwt, value_policy>(c.all, ec.feature_space[ns], c);
    for (uint64_t policy : c.policies)
    {
      c.evals[policy].cost += get_cost_estimate(c.observation, c.evals[policy].action);
      c.evals[policy].action = 0;
    }
  }
  if (exclude || learn)
  {
    c.indices.clear();
    uint32_t stride_shift = c.all->weights.stride_shift();
    uint64_t weight_mask = c.all->weights.mask();
    for (unsigned char ns : ec.indices)
      if (c.namespaces[ns])
      {
        c.indices.push_back(ns);
        if (learn)
        {
          c.feature_space[ns].clear();
          for (features::iterator& f : ec.feature_space[ns])
          {
            uint64_t new_index = ((f.index() & weight_mask) >> stride_shift) * c.num_classes + (uint64_t)f.value();
            c.feature_space[ns].push_back(1, new_index << stride_shift);
          }
        }
        std::swap(c.feature_space[ns], ec.feature_space[ns]);
      }
  }

  // modify the predictions to use a vector with a score for each evaluated feature.
  v_array<float> preds = ec.pred.scalars();

  if (learn)
  {
    if (is_learn)
      base.learn(ec);
    else
      base.predict(ec);
  }

  if (exclude || learn)
    while (!c.indices.empty())
    {
      unsigned char ns = c.indices.pop();
      std::swap(c.feature_space[ns], ec.feature_space[ns]);
    }

  // modify the predictions to use a vector with a score for each evaluated feature.
  preds.clear();
  if (learn)
    preds.push_back((float)ec.pred.multiclass());
  for (uint64_t index : c.policies) preds.push_back((float)c.evals[index].cost / (float)c.total);

  ec.pred.scalars() = preds;
}

void print_scalars(int f, v_array<float>& scalars, v_array<char>& tag)
{
  if (f >= 0)
  {
    std::stringstream ss;

    for (size_t i = 0; i < scalars.size(); i++)
    {
      if (i > 0)
        ss << ' ';
      ss << scalars[i];
    }
    for (size_t i = 0; i < tag.size(); i++)
    {
      if (i == 0)
        ss << ' ';
      ss << tag[i];
    }
    ss << '\n';
    ssize_t len = ss.str().size();
    ssize_t t = io_buf::write_file_or_socket(f, ss.str().c_str(), (unsigned int)len);
    if (t != len)
      std::cerr << "write error: " << strerror(errno) << std::endl;
  }
}

void finish_example(vw& all, mwt& c, example& ec)
{
  float loss = 0.;
  if (c.learn)
    if (c.observation != nullptr)
      loss = get_cost_estimate(c.observation, (uint32_t)ec.pred.scalars()[0]);
  all.sd->update(ec.test_only, c.observation != nullptr, loss, 1.f, ec.num_features);

  for (int sink : all.final_prediction_sink) print_scalars(sink, ec.pred.scalars(), ec.tag);

  if (c.learn)
  {
    v_array<float> temp = ec.pred.scalars();
    ec.pred.multiclass() = (uint32_t)temp[0];
    CB::print_update(all, c.observation != nullptr, ec, nullptr, false);
    ec.pred.scalars() = temp;
  }
  VW::finish_example(all, ec);
}

void save_load(mwt& c, io_buf& model_file, bool read, bool text)
{
  if (model_file.files.empty())
    return;

  std::stringstream msg;

  // total
  msg << "total: " << c.total;
  bin_text_read_write_fixed_validated(model_file, (char*)&c.total, sizeof(c.total), "", read, msg, text);

  // policies
  size_t policies_size = c.policies.size();
  bin_text_read_write_fixed_validated(model_file, (char*)&policies_size, sizeof(policies_size), "", read, msg, text);

  if (read)
  {
    c.policies.resize(policies_size);
    c.policies.end() = c.policies.begin() + policies_size;
  }
  else
  {
    msg << "policies: ";
    for (feature_index& policy : c.policies) msg << policy << " ";
  }

  bin_text_read_write_fixed_validated(
      model_file, (char*)c.policies.begin(), policies_size * sizeof(feature_index), "", read, msg, text);

  // c.evals is already initialized nicely to the same size as the regressor.
  for (feature_index& policy : c.policies)
  {
    policy_data& pd = c.evals[policy];
    if (read)
      msg << "evals: " << policy << ":" << pd.action << ":" << pd.cost << " ";
    bin_text_read_write_fixed_validated(model_file, (char*)&c.evals[policy], sizeof(policy_data), "", read, msg, text);
  }
}
}  // namespace MWT
using namespace MWT;

base_learner* mwt_setup(options_i& options, vw& all)
{
  auto c = scoped_calloc_or_throw<mwt>();
  std::string s;
  bool exclude_eval = false;
  option_group_definition new_options("Multiworld Testing Options");
  new_options.add(make_option("multiworld_test", s).keep().help("Evaluate features as a policies"))
      .add(make_option("learn", c->num_classes).help("Do Contextual Bandit learning on <n> classes."))
      .add(make_option("exclude_eval", exclude_eval).help("Discard mwt policy features before learning"));
  options.add_and_parse(new_options);

  if (!options.was_supplied("multiworld_test"))
    return nullptr;

  for (char i : s) c->namespaces[(unsigned char)i] = true;
  c->all = &all;

  calloc_reserve(c->evals, all.length());
  c->evals.end() = c->evals.begin() + all.length();

  all.p->lp = CB::cb_label;
  all.label_type = label_type::cb;

  if (c->num_classes > 0)
  {
    c->learn = true;

    if (!options.was_supplied("cb"))
    {
      std::stringstream ss;
      ss << c->num_classes;
      options.insert("cb", ss.str());
    }
  }

  learner<mwt, example>* l;
  if (c->learn)
    if (exclude_eval)
      l = &init_learner(c, as_singleline(setup_base(options, all)), predict_or_learn<true, true, true>,
          predict_or_learn<true, true, false>, 1, prediction_type_t::scalars);
    else
      l = &init_learner(c, as_singleline(setup_base(options, all)), predict_or_learn<true, false, true>,
          predict_or_learn<true, false, false>, 1, prediction_type_t::scalars);
  else
    l = &init_learner(c, as_singleline(setup_base(options, all)), predict_or_learn<false, false, true>,
        predict_or_learn<false, false, false>, 1, prediction_type_t::scalars);

  l->set_save_load(save_load);
  l->set_finish_example(finish_example);
  return make_base(*l);
}<|MERGE_RESOLUTION|>--- conflicted
+++ resolved
@@ -33,17 +33,6 @@
   v_array<namespace_index> indices;  // excluded namespaces
   features feature_space[256];
   vw* all;
-
-  ~mwt()
-  {
-<<<<<<< HEAD
-    for (auto& i : feature_space) i.delete_v();
-=======
-    evals.delete_v();
-    policies.delete_v();
-    indices.delete_v();
->>>>>>> 6e9d854d
-  }
 };
 
 inline bool observed_cost(CB::cb_class* cl)

// Copyright (c) by respective owners including Yahoo!, Microsoft, and
// individual contributors. All rights reserved. Released under a BSD (revised)
// license as described in the file LICENSE.

#pragma once

#include "version.h"

<<<<<<< HEAD
#define EMPTY_VERSION_FILE "0.0.0"  // empty version, default
/* Define the last version where files are backward compatible. */
#define LAST_COMPATIBLE_VERSION "7.6.0"
#define VERSION_FILE_WITH_CUBIC "6.1.3"
#define VERSION_FILE_WITH_RANK_IN_HEADER "7.8.0"  // version since which rank was moved to vw::file_options
#define VERSION_FILE_WITH_INTERACTIONS "7.10.2"   // first version that saves interactions among pairs and triples
#define VERSION_FILE_WITH_INTERACTIONS_IN_FO \
  "7.10.3"  // since this ver -q, --cubic and --interactions are stored in vw::file_options
#define VERSION_FILE_WITH_HEADER_HASH "8.0.1"  // first version with header hash used for validating model content
#define VERSION_FILE_WITH_HEADER_CHAINED_HASH \
  "8.0.2"  // first version with header's chained hash used for more reliably validating model content
#define VERSION_FILE_WITH_HEADER_ID "8.0.3"    // first version with user supplied header
#define VERSION_FILE_WITH_CB_ADF_SAVE "8.3.2"  // first version with user supplied header
#define VERSION_FILE_WITH_CCB_MULTI_SLOTS_SEEN_FLAG \
  "8.9.0"  // CCB optimization for models with only single slot used introduced in this version.
#define VERSION_FILE_WITH_CB_TO_CBADF "8.11.0"            // first version that maps --cb to use cb_adf
#define VERSION_FILE_WITH_REG_CB_SAVE_RESUME "8.11.0"     // version that ensures accuracy of loaded models in regcb
#define VERSION_FILE_WITH_SQUARE_CB_SAVE_RESUME "8.11.0"  // version that ensures accuracy of loaded models in squarecb
#define VERSION_FILE_WITH_FIRST_SAVE_RESUME "8.11.0"      // version that ensures accuracy of loaded models in first

=======
>>>>>>> f821db31
namespace VW
{
namespace version_definitions
{
<<<<<<< HEAD
constexpr VW::version_struct VERSION_FILE_WITH_ACTIVE_SEEN_LABELS{9, 0, 0};
}
=======
/// empty version, default
constexpr VW::version_struct EMPTY_VERSION_FILE{0, 0, 0};

/// The last version where files are backward compatible
constexpr VW::version_struct LAST_COMPATIBLE_VERSION{7, 6, 0};
constexpr VW::version_struct VERSION_FILE_WITH_CUBIC{6, 1, 3};

/// version since which rank was moved to vw::file_options
constexpr VW::version_struct VERSION_FILE_WITH_RANK_IN_HEADER{7, 8, 0};

/// first version that saves interactions among pairs and triples
constexpr VW::version_struct VERSION_FILE_WITH_INTERACTIONS{7, 10, 2};

/// since this ver -q, --cubic and --interactions are stored in vw::file_options
constexpr VW::version_struct VERSION_FILE_WITH_INTERACTIONS_IN_FO{7, 10, 3};

/// first version with header hash used for validating model content
constexpr VW::version_struct VERSION_FILE_WITH_HEADER_HASH{8, 0, 1};

/// first version with header's chained hash used for more reliably validating model content
constexpr VW::version_struct VERSION_FILE_WITH_HEADER_CHAINED_HASH{8, 0, 2};

/// first version with user supplied header
constexpr VW::version_struct VERSION_FILE_WITH_HEADER_ID{8, 0, 3};

/// first version with user supplied header
constexpr VW::version_struct VERSION_FILE_WITH_CB_ADF_SAVE{8, 3, 2};

/// CCB optimization for models with only single slot used introduced in this version,
constexpr VW::version_struct VERSION_FILE_WITH_CCB_MULTI_SLOTS_SEEN_FLAG{8, 9, 0};

/// first version that maps --cb to use cb_adf
constexpr VW::version_struct VERSION_FILE_WITH_CB_TO_CBADF{8, 11, 0};

/// version that ensures accuracy of loaded models in regcb
constexpr VW::version_struct VERSION_FILE_WITH_REG_CB_SAVE_RESUME{8, 11, 0};

/// version that ensures accuracy of loaded models in squarecb
constexpr VW::version_struct VERSION_FILE_WITH_SQUARE_CB_SAVE_RESUME{8, 11, 0};

/// version that ensures accuracy of loaded models in first
constexpr VW::version_struct VERSION_FILE_WITH_FIRST_SAVE_RESUME{8, 11, 0};

constexpr VW::version_struct VERSION_SAVE_RESUME_FIX{7, 10, 1};

constexpr VW::version_struct VERSION_PASS_UINT64{8, 3, 3};
}  // namespace version_definitions
>>>>>>> f821db31
}  // namespace VW<|MERGE_RESOLUTION|>--- conflicted
+++ resolved
@@ -6,37 +6,10 @@
 
 #include "version.h"
 
-<<<<<<< HEAD
-#define EMPTY_VERSION_FILE "0.0.0"  // empty version, default
-/* Define the last version where files are backward compatible. */
-#define LAST_COMPATIBLE_VERSION "7.6.0"
-#define VERSION_FILE_WITH_CUBIC "6.1.3"
-#define VERSION_FILE_WITH_RANK_IN_HEADER "7.8.0"  // version since which rank was moved to vw::file_options
-#define VERSION_FILE_WITH_INTERACTIONS "7.10.2"   // first version that saves interactions among pairs and triples
-#define VERSION_FILE_WITH_INTERACTIONS_IN_FO \
-  "7.10.3"  // since this ver -q, --cubic and --interactions are stored in vw::file_options
-#define VERSION_FILE_WITH_HEADER_HASH "8.0.1"  // first version with header hash used for validating model content
-#define VERSION_FILE_WITH_HEADER_CHAINED_HASH \
-  "8.0.2"  // first version with header's chained hash used for more reliably validating model content
-#define VERSION_FILE_WITH_HEADER_ID "8.0.3"    // first version with user supplied header
-#define VERSION_FILE_WITH_CB_ADF_SAVE "8.3.2"  // first version with user supplied header
-#define VERSION_FILE_WITH_CCB_MULTI_SLOTS_SEEN_FLAG \
-  "8.9.0"  // CCB optimization for models with only single slot used introduced in this version.
-#define VERSION_FILE_WITH_CB_TO_CBADF "8.11.0"            // first version that maps --cb to use cb_adf
-#define VERSION_FILE_WITH_REG_CB_SAVE_RESUME "8.11.0"     // version that ensures accuracy of loaded models in regcb
-#define VERSION_FILE_WITH_SQUARE_CB_SAVE_RESUME "8.11.0"  // version that ensures accuracy of loaded models in squarecb
-#define VERSION_FILE_WITH_FIRST_SAVE_RESUME "8.11.0"      // version that ensures accuracy of loaded models in first
-
-=======
->>>>>>> f821db31
 namespace VW
 {
 namespace version_definitions
 {
-<<<<<<< HEAD
-constexpr VW::version_struct VERSION_FILE_WITH_ACTIVE_SEEN_LABELS{9, 0, 0};
-}
-=======
 /// empty version, default
 constexpr VW::version_struct EMPTY_VERSION_FILE{0, 0, 0};
 
@@ -83,6 +56,8 @@
 constexpr VW::version_struct VERSION_SAVE_RESUME_FIX{7, 10, 1};
 
 constexpr VW::version_struct VERSION_PASS_UINT64{8, 3, 3};
+
+/// Added serialized seen min and max labels in the --active reduction
+constexpr VW::version_struct VERSION_FILE_WITH_ACTIVE_SEEN_LABELS{9, 0, 0};
 }  // namespace version_definitions
->>>>>>> f821db31
 }  // namespace VW
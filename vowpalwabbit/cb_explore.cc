--- conflicted
+++ resolved
@@ -124,247 +124,7 @@
   ec.pred.a_s = probs;
 }
 
-<<<<<<< HEAD
-/*
-template <bool is_learn>
-void predict_or_learn_lambda(cb_explore& data, base_learner& base, example& ec)
-{
-	v_array<action_score> probs = ec.pred.a_s;
-  probs.erase();
-
-	for (uint32_t i = 0; i < data.cbcs.num_actions; i++)
-		probs.push_back({i,0.});
-	float prob = 1.f/(float)data.lambda_size;
-	for (size_t i = 0; i < data.lambda_size; i++)
-	{
-		if (is_learn && n_1 > 0)
-		{
-			//learn with lambda learning rate
-			n_1--;
-		}
-		else if (is_learn && n_1 <= 0)
-		{
-			//learn with 1-lambda learning rate
-			n_1--;
-		}
-		else
-		{
-			// predict
-			// select the lambda that has the minimum cumulative cost
-			base.predict(ec, i);
-			uint32_t chosen = ec.pred.multiclass-1;
-			probs[chosen].score += prob;
-		}
-	}
-  ec.pred.a_s = probs;
-
-}
-*/
-float find_min(v_array<float> arr)
-{
-	float min_val = FLT_MAX;
-	uint32_t argmin = -1;
-
-	for (uint32_t i = 0; i < arr.size(); i++)
-	{
-		if (arr[i] < min_val)
-		{
-			min_val = arr[i];
-			argmin = i;
-		}
-	}
-
-	return argmin;
-}
-
-/*
-  //Randomize over predictions from a base set of predictors
-  //Use cost sensitive oracle to cover actions to form distribution.
-
-  uint32_t num_actions = data.cbcs.num_actions;
-
-  v_array<action_score> probs = ec.pred.a_s;
-  probs.erase();
-  data.cs_label.costs.erase();
-
-  for (uint32_t j = 0; j < num_actions; j++)
-    data.cs_label.costs.push_back({FLT_MAX,j+1,0.,0.});
-
-  size_t cover_size = data.cover_size;
-  size_t counter = data.counter;
-  v_array<float>& probabilities = data.cover_probs;
-  v_array<uint32_t>& predictions = data.preds;
-
-  float additive_probability = 1.f / (float)cover_size;
-
-  float min_prob = min(1.f / num_actions, 1.f / (float)sqrt(counter * num_actions));
-
-  data.cb_label = ec.l.cb;
-
-  ec.l.cs = data.cs_label;
-  get_cover_probabilities(data, base, ec, probs);
-
-  if (is_learn)
-  {
-    ec.l.cb = data.cb_label;
-    base.learn(ec);
-
-    //Now update oracles
-
-    //1. Compute loss vector
-    data.cs_label.costs.erase();
-    float norm = min_prob * num_actions;
-    ec.l.cb = data.cb_label;
-
-    data.cbcs.known_cost = get_observed_cost(data.cb_label);
-
-		for (size_t i = 0; i < data.cbcs.num_actions; i++)
-			cout<<"action "<<i<<" has cost "<<data.cs_label.costs[i].x<<endl;
-
-    gen_cs_example<false>(data.cbcs, ec, data.cb_label, data.cs_label);
-    for(uint32_t i = 0; i < num_actions; i++)
-      probabilities[i] = 0;
-
-		for (size_t i = 0; i < data.cbcs.num_actions; i++)
-			cout<<"action "<<i<<" has cost "<<data.cs_label.costs[i].x<<endl;
-*/
-
-template <bool is_learn>
-void predict_or_learn_lambda(cb_explore& data, base_learner& base, example& ec)
-{
-	v_array<action_score> probs = ec.pred.a_s;
-  probs.erase();
-
-  data.cs_label.costs.erase();
-
-  for (uint32_t j = 0; j < data.cbcs.num_actions; j++)
-    data.cs_label.costs.push_back({FLT_MAX,j+1,0.,0.});
-
-  data.cb_label = ec.l.cb;
-
-  ec.l.cs = data.cs_label;
-
-
-	// learn
-	if (is_learn)
-	{
-
-		// get the cost vector
-		//data.cs_label.costs.erase();
-		//data.cb_label = ec.l.cb;
-		//data.cbcs.known_cost = get_observed_cost(data.cb_label);
-		//gen_cs_example<false>(data.cbcs, ec, data.cb_label, data.cs_label);
-
-		ec.l.cb = data.cb_label;
-    base.learn(ec);
-
-		//cout<<data.cb_label.costs.size()<<endl;
-		//cout<<data.cb_label.costs[0].action<<endl;
-		//cout<<data.cb_label.costs[0].cost<<endl;
-
-    //1. Compute loss vector
-    data.cs_label.costs.erase();
-
-		//for (size_t i = 0; i < data.cbcs.num_actions; i++)
-		//	cout<<"action "<<i<<" has cost "<<data.cs_label.costs[i].x<<endl;
-
-    ec.l.cb = data.cb_label;
-    data.cbcs.known_cost = get_observed_cost(data.cb_label);
-    gen_cs_example<false>(data.cbcs, ec, data.cb_label, data.cs_label);
-
-
-		//for (size_t i = 0; i < data.cbcs.num_actions; i++)
-		//	cout<<"action "<<i<<" has cost "<<data.cs_label.costs[i].x<<endl;
-
-
-		for (size_t i = 0; i < data.lambda_size; i++)
-		{
-				//learn with lambda/(1-lambda) learning rate
-				ec.weight = data.lambdas[i] / (1-data.lambdas[i]);
-				base.learn(ec, i);
-
-				base.predict(ec, i);
-				uint32_t chosen = ec.pred.multiclass-1;
-
-
-				//update the cumulative costs of the lambdas
-
-				data.cost_lambda[i] = data.cost_lambda[i] + data.cs_label.costs[chosen].x;
-				cout<<"lambda "<<data.lambdas[i]<<", cumulative cost = "<<data.cost_lambda[i]<<endl;
-		}
-		cout<<endl;
-
-	}
-
-	float prob = data.epsilon/(float)data.cbcs.num_actions;
-	for (uint32_t i = 0; i < data.cbcs.num_actions; i++)
-		probs.push_back({i,prob});
-
-	// predict
-  // select the lambda that has the minimum cumulative cost (measured by IPS)
-	uint32_t argmin = find_min(data.cost_lambda);
-	//cout<<"lambda = " <<data.lambdas[argmin]<<endl;
-	base.predict(ec, argmin);
-	uint32_t chosen = ec.pred.multiclass-1;
-	probs[chosen].score = probs[chosen].score + (1 - data.epsilon);
-	//cout<<"chosen = "<<chosen<<endl;
-
-
-	ec.l.cb = data.cb_label;
-  ec.pred.a_s = probs;
-
-
-}
-
-
-
-
-void safety(v_array<action_score>& distribution, float min_prob, bool zeros)
-{
-  //input: a probability distribution
-  //output: a probability distribution with all events having probability > min_prob.  This includes events with probability 0 if zeros = true
-  if (min_prob > 0.999) // uniform exploration
-  {
-    size_t support_size = distribution.size();
-    if (!zeros)
-    {
-      for (size_t i = 0; i < distribution.size(); ++i)
-        if (distribution[i].score == 0)
-          support_size--;
-    }
-    for (size_t i = 0; i < distribution.size(); ++i)
-      if (zeros || distribution[i].score > 0)
-        distribution[i].score = 1.f / support_size;
-    return;
-  }
-
-  min_prob /= distribution.size();
-  float touched_mass = 0.;
-  float untouched_mass = 0.;
-  for (uint32_t i = 0; i < distribution.size(); i++)
-    if ((distribution[i].score > 0 || (distribution[i].score ==0 && zeros)) && distribution[i].score <= min_prob)
-    {
-      touched_mass += min_prob;
-      distribution[i].score = min_prob;
-    }
-    else
-      untouched_mass += distribution[i].score;
-
-  if (touched_mass > 0.)
-  {
-    if (touched_mass > 0.999)
-      THROW("Cannot safety this distribution");
-    float ratio = (1.f - touched_mass) / untouched_mass;
-    for (uint32_t i = 0; i < distribution.size(); i++)
-      if (distribution[i].score > min_prob)
-        distribution[i].score = distribution[i].score * ratio;
-  }
-}
-
-void get_cover_probabilities(cb_explore& data, base_learner& base, example& ec, v_array<action_score>& probs)
-=======
 void get_cover_probabilities(cb_explore& data, single_learner& base, example& ec, v_array<action_score>& probs)
->>>>>>> a80fe5e7
 {
   float additive_probability = 1.f / (float)data.cover_size;
   data.preds.clear();
@@ -551,24 +311,6 @@
       .keep("cover", data->cover_size ,"Online cover based exploration")
       .keep("psi", data->psi, 1.0f, "disagreement parameter for cover").missing())
     return nullptr;
-<<<<<<< HEAD
-  new_options(all, "CB_EXPLORE options")
-  ("first", po::value<size_t>(), "tau-first exploration")
-  ("epsilon",po::value<float>() ,"epsilon-greedy exploration")
-  ("bag",po::value<size_t>() ,"bagging-based exploration")
-  ("cover",po::value<size_t>() ,"Online cover based exploration")
-  ("psi", po::value<float>(), "disagreement parameter for cover")
-  ("lambda",po::value<size_t>() ,"Online weighting based exploration")
-  ("n_2", po::value<float>(), "dataset size of source 2");
-  add_options(all);
-
-  po::variables_map& vm = all.vm;
-  cb_explore& data = calloc_or_throw<cb_explore>();
-  data.all = &all;
-  data.cbcs.num_actions = (uint32_t)vm["cb_explore"].as<size_t>();
-  uint32_t num_actions = data.cbcs.num_actions;
-=======
->>>>>>> a80fe5e7
 
   data->all = arg.all;
   uint32_t num_actions = data->cbcs.num_actions;
@@ -599,76 +341,6 @@
     data->preds.resize(data->cover_size);
     l = &init_learner(data, base, predict_or_learn_cover<true>, predict_or_learn_cover<false>, data->cover_size + 1, prediction_type::action_probs);
   }
-<<<<<<< HEAD
-  else if (vm.count("lambda"))
-  {
-		data.lambda_size = (uint32_t)vm["lambda"].as<size_t>();
-		data.cs = all.cost_sensitive;
-		data.cost_lambda = v_init<float>();
-		for (uint32_t i = 0; i < data.lambda_size; i++)
-			data.cost_lambda.push_back(0.);
-
-		data.lambdas = v_init<float>();
-		for (uint32_t i = 0; i < data.lambda_size; i++)
-			if (i%2 == 0)
-			{
-				data.lambdas.push_back(pow(0.5f, floor(i/2) + 1));
-				//cout<<pow(0.5f, floor(i/2) + 1)<<endl;
-			}
-			else
-			{
-				data.lambdas.push_back(1 - pow(0.5f, floor(i/2) + 2));
-				//cout<<1 - pow(0.5f, floor(i/2) + 2)<<endl;
-			}
-
-
-
-		data.second_cs_label.costs.resize(num_actions);
-		data.second_cs_label.costs.end() = data.second_cs_label.costs.begin()+num_actions;
-		*all.file_options << " --lambda "<< data.lambda_size;
-
-		if (vm.count("epsilon"))
-      data.epsilon = vm["epsilon"].as<float>();
-		else
-			data.epsilon = 0.05f;
-
-
-		//data.lambdas.push_back(((float) i )/ data.lambda_size);
-		//cout<<"epsilon = "<<data.epsilon<<endl;
-
-
-		//if (vm.count("n_2"))
-		//	data.n_2 = vm["n_2"].as<float>();
-		//data.preds = v_init<uint32_t>();
- 		//data.preds.resize(data.lambda_size);
-		//sprintf(type_string, "%f", data.n_2);
-		//*all.file_options << " --phi " << type_string;
-		l = &init_learner(&data, base, predict_or_learn_lambda<true>, predict_or_learn_lambda<false>, data.lambda_size, prediction_type::action_probs);
-
-  }
-  else if (vm.count("bag"))
-  {
-    data.bag_size = (uint32_t)vm["bag"].as<size_t>();
-    *all.file_options << " --bag "<< data.bag_size;
-    l = &init_learner(&data, base, predict_or_learn_bag<true>, predict_or_learn_bag<false>, data.bag_size, prediction_type::action_probs);
-  }
-  else if (vm.count("first"))
-  {
-    data.tau = (uint32_t)vm["first"].as<size_t>();
-    *all.file_options << " --first "<< data.tau;
-    l = &init_learner(&data, base, predict_or_learn_first<true>, predict_or_learn_first<false>, 1, prediction_type::action_probs);
-  }
-  else
-  {
-    data.epsilon = 0.05f;
-    if (vm.count("epsilon"))
-      data.epsilon = vm["epsilon"].as<float>();
-    sprintf(type_string, "%f", data.epsilon);
-    *all.file_options << " --epsilon "<<type_string;
-    l = &init_learner(&data, base, predict_or_learn_greedy<true>, predict_or_learn_greedy<false>, 1, prediction_type::action_probs);
-  }
-  data.cbcs.scorer = all.scorer;
-=======
   else if (arg.vm.count("bag"))
     l = &init_learner(data, base, predict_or_learn_bag<true>, predict_or_learn_bag<false>, data->bag_size, prediction_type::action_probs);
   else if (arg.vm.count("first") )
@@ -676,7 +348,6 @@
   else//greedy
     l = &init_learner(data, base, predict_or_learn_greedy<true>, predict_or_learn_greedy<false>, 1, prediction_type::action_probs);
 
->>>>>>> a80fe5e7
   l->set_finish(finish);
   l->set_finish_example(finish_example);
   return make_base(*l);

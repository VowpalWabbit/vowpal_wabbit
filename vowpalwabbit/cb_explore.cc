// Copyright (c) by respective owners including Yahoo!, Microsoft, and
// individual contributors. All rights reserved. Released under a BSD (revised)
// license as described in the file LICENSE.

#include "reductions.h"
#include "cb_algs.h"
#include "rand48.h"
#include "bs.h"
#include "gen_cs_example.h"
#include "explore.h"
#include <memory>

using namespace LEARNER;
using namespace ACTION_SCORE;
using namespace GEN_CS;
using namespace CB_ALGS;
using namespace exploration;
using namespace VW::config;
// All exploration algorithms return a vector of probabilities, to be used by GenericExplorer downstream

namespace CB_EXPLORE
{
struct cb_explore
{
  std::shared_ptr<rand_state> _random_state;
  cb_to_cs cbcs;
  v_array<uint32_t> preds;
  v_array<float> cover_probs;

  CB::label cb_label;
  COST_SENSITIVE::label cs_label;
  COST_SENSITIVE::label second_cs_label;

  learner<cb_explore, example>* cost_sensitive_learner;

  size_t tau;
  float epsilon;
  size_t bag_size;
  size_t cover_size;
  float psi;

  size_t counter;
};

template <bool is_learn>
void predict_or_learn_first(cb_explore& data, single_learner& base, example& ec)
{
  // Explore tau times, then act according to optimal.
  auto probs = std::move(ec.pred.action_scores());
  probs.clear();
  ec.pred.reset();
  ec.pred.init_as_multiclass();

  if (is_learn && ec.l.cb().costs[0].probability < 1)
    base.learn(ec);
  else
    base.predict(ec);

  probs.clear();
  if (data.tau > 0)
  {
    float prob = 1.f / (float)data.cbcs.num_actions;
    for (uint32_t i = 0; i < data.cbcs.num_actions; i++) probs.push_back({i, prob});
    data.tau--;
  }
  else
  {
    uint32_t chosen = ec.pred.multiclass() - 1;
    for (uint32_t i = 0; i < data.cbcs.num_actions; i++) probs.push_back({i, 0.});
    probs[chosen].score = 1.0;
  }

  ec.pred.reset();
  ec.pred.init_as_action_scores(std::move(probs));
}

template <bool is_learn>
void predict_or_learn_greedy(cb_explore& data, single_learner& base, example& ec)
{
  // Explore uniform random an epsilon fraction of the time.
  auto probs = std::move(ec.pred.action_scores());
  probs.clear();
  ec.pred.reset();
  ec.pred.init_as_multiclass();

  if (is_learn)
    base.learn(ec);
  else
    base.predict(ec);

  // pre-allocate pdf
  probs.resize(data.cbcs.num_actions);
  for (uint32_t i = 0; i < data.cbcs.num_actions; i++)
    probs.push_back({i, 0});
  generate_epsilon_greedy(data.epsilon, ec.pred.multiclass() - 1, begin_scores(probs), end_scores(probs));

  ec.pred.reset();
  ec.pred.init_as_action_scores(std::move(probs));
}

template <bool is_learn>
void predict_or_learn_bag(cb_explore& data, single_learner& base, example& ec)
{
  // Randomize over predictions from a base set of predictors
  auto probs = std::move(ec.pred.action_scores());
  probs.clear();
  ec.pred.reset();
  ec.pred.init_as_multiclass();

  for (uint32_t i = 0; i < data.cbcs.num_actions; i++) probs.push_back({i, 0.});
  float prob = 1.f / (float)data.bag_size;
  for (size_t i = 0; i < data.bag_size; i++)
  {
    uint32_t count = BS::weight_gen(data._random_state);
    if (is_learn && count > 0)
      base.learn(ec, i);
    else
      base.predict(ec, i);
    uint32_t chosen = ec.pred.multiclass() - 1;
    probs[chosen].score += prob;
    if (is_learn)
      for (uint32_t j = 1; j < count; j++) base.learn(ec, i);
  }

  ec.pred.reset();
  ec.pred.init_as_action_scores(std::move(probs));
}

void get_cover_probabilities(cb_explore& data, single_learner& /* base */, example& ec, v_array<action_score>& probs)
{
  float additive_probability = 1.f / (float)data.cover_size;
  data.preds.clear();

  ec.pred.reset();
  ec.pred.init_as_multiclass();

  for (uint32_t i = 0; i < data.cbcs.num_actions; i++) probs.push_back({i, 0.});

  for (size_t i = 0; i < data.cover_size; i++)
  {
    // get predicted cost-sensitive predictions
    if (i == 0)
      data.cost_sensitive_learner->predict(ec, i);
    else
      data.cost_sensitive_learner->predict(ec, i + 1);
    uint32_t pred = ec.pred.multiclass();
    probs[pred - 1].score += additive_probability;
    data.preds.push_back((uint32_t)pred);
  }
  uint32_t num_actions = data.cbcs.num_actions;

  float min_prob = std::min(1.f / num_actions, 1.f / (float)std::sqrt(data.counter * num_actions));

  enforce_minimum_probability(min_prob * num_actions, false, begin_scores(probs), end_scores(probs));

  data.counter++;
}

template <bool is_learn>
void predict_or_learn_cover(cb_explore& data, single_learner& base, example& ec)
{
  // Randomize over predictions from a base set of predictors
  // Use cost sensitive oracle to cover actions to form distribution.

  uint32_t num_actions = data.cbcs.num_actions;

  action_scores probs = std::move(ec.pred.action_scores());
  probs.clear();
  data.cs_label.costs.clear();

  for (uint32_t j = 0; j < num_actions; j++) data.cs_label.costs.push_back({FLT_MAX, j + 1, 0., 0.});

  size_t cover_size = data.cover_size;
  size_t counter = data.counter;
  v_array<float>& probabilities = data.cover_probs;
  v_array<uint32_t>& predictions = data.preds;

  float additive_probability = 1.f / (float)cover_size;

  float min_prob = std::min(1.f / num_actions, 1.f / (float)std::sqrt(counter * num_actions));

  data.cb_label = std::move(ec.l.cb());

  ec.l.reset();
  ec.l.init_as_cs() = std::move(data.cs_label);
  get_cover_probabilities(data, base, ec, probs);

  if (is_learn)
  {
    ec.l.reset();
    ec.l.init_as_cb() = std::move(data.cb_label);
    base.learn(ec);

    // Now update oracles

    // 1. Compute loss vector
    data.cs_label.costs.clear();
    float norm = min_prob * num_actions;
    // This should not be nee2ded as it was done just above.
    // ec.l.cb() = data.cb_label;
    data.cbcs.known_cost = get_observed_cost(ec.l.cb());
    gen_cs_example<false>(data.cbcs, ec, ec.l.cb(), data.cs_label);
    for (uint32_t i = 0; i < num_actions; i++) probabilities[i] = 0;

    data.cb_label = std::move(ec.l.cb());
    ec.l.reset();
    ec.l.init_as_cs(std::move(data.second_cs_label));
    auto& second_cs_label_ref = ec.l.cs();

    // 2. Update functions
    for (size_t i = 0; i < cover_size; i++)
    {
      // Create costs of each action based on online cover
      for (uint32_t j = 0; j < num_actions; j++)
      {
        float pseudo_cost =
            data.cs_label.costs[j].x - data.psi * min_prob / (std::max(probabilities[j], min_prob) / norm) + 1;
        second_cs_label_ref.costs[j].class_index = j + 1;
        second_cs_label_ref.costs[j].x = pseudo_cost;
      }
      if (i != 0)
        data.cost_sensitive_learner->learn(ec, i + 1);
      if (probabilities[predictions[i] - 1] < min_prob)
        norm += std::max(0.f, additive_probability - (min_prob - probabilities[predictions[i] - 1]));
      else
        norm += additive_probability;
      probabilities[predictions[i] - 1] += additive_probability;
    }
    data.second_cs_label = std::move(ec.l.cs());
  }

  ec.l.reset();
  ec.l.init_as_cb(std::move(data.cb_label));
  ec.pred.reset();
  ec.pred.init_as_action_scores(std::move(probs));
}

void print_update_cb_explore(vw& all, bool is_test, example& ec, std::stringstream& pred_string)
{
  if (all.sd->weighted_examples() >= all.sd->dump_interval && !all.quiet && !all.bfgs)
  {
    std::stringstream label_string;
    if (is_test)
      label_string << " unknown";
    else
      label_string << ec.l.cb().costs[0].action;
    all.sd->print_update(all.holdout_set_off, all.current_pass, label_string.str(), pred_string.str(), ec.num_features,
        all.progress_add, all.progress_arg);
  }
}

void output_example(vw& all, cb_explore& data, example& ec, CB::label& ld)
{
  float loss = 0.;

  cb_to_cs& c = data.cbcs;

  if ((c.known_cost = get_observed_cost(ld)) != nullptr)
    for (uint32_t i = 0; i < ec.pred.action_scores().size(); i++)
      loss += get_cost_estimate(c.known_cost, c.pred_scores, i + 1) * ec.pred.action_scores()[i].score;

  all.sd->update(ec.test_only, get_observed_cost(ld) != nullptr, loss, 1.f, ec.num_features);

  std::stringstream ss;
  float maxprob = 0.;
  uint32_t maxid = 0;
  for (uint32_t i = 0; i < ec.pred.action_scores().size(); i++)
  {
    ss << std::fixed << ec.pred.action_scores()[i].score << " ";
    if (ec.pred.action_scores()[i].score > maxprob)
    {
      maxprob = ec.pred.action_scores()[i].score;
      maxid = i + 1;
    }
  }
  for (int sink : all.final_prediction_sink) all.print_text_by_ref(sink, ss.str(), ec.tag);

  std::stringstream sso;
  sso << maxid << ":" << std::fixed << maxprob;
  print_update_cb_explore(all, CB::test_label(ld), ec, sso);
}

void finish_example(vw& all, cb_explore& c, example& ec)
{
  output_example(all, c, ec, ec.l.cb());
  VW::finish_example(all, ec);
}
}  // namespace CB_EXPLORE
using namespace CB_EXPLORE;

base_learner* cb_explore_setup(options_i& options, vw& all)
{
  auto data = scoped_calloc_or_throw<cb_explore>();
  option_group_definition new_options("Contextual Bandit Exploration");
  new_options
      .add(make_option("cb_explore", data->cbcs.num_actions)
               .keep()
               .help("Online explore-exploit for a <k> action contextual bandit problem"))
      .add(make_option("first", data->tau).keep().help("tau-first exploration"))
      .add(make_option("epsilon", data->epsilon).keep().default_value(0.05f).help("epsilon-greedy exploration"))
      .add(make_option("bag", data->bag_size).keep().help("bagging-based exploration"))
      .add(make_option("cover", data->cover_size).keep().help("Online cover based exploration"))
      .add(make_option("psi", data->psi).keep().default_value(1.0f).help("disagreement parameter for cover"));
  options.add_and_parse(new_options);

  if (!options.was_supplied("cb_explore"))
    return nullptr;

  data->_random_state = all.get_random_state();
  uint32_t num_actions = data->cbcs.num_actions;

  if (!options.was_supplied("cb"))
  {
    std::stringstream ss;
    ss << data->cbcs.num_actions;
    options.insert("cb", ss.str());
  }

  data->cbcs.cb_type = CB_TYPE_DR;

  single_learner* base = as_singleline(setup_base(options, all));
  data->cbcs.scorer = all.scorer;

  learner<cb_explore, example>* l;
  if (options.was_supplied("cover"))
  {
    data->cost_sensitive_learner = reinterpret_cast<learner<cb_explore, example>*>(as_singleline(all.cost_sensitive));
    data->second_cs_label.costs.resize(num_actions);
    data->second_cs_label.costs.end() = data->second_cs_label.costs.begin() + num_actions;
    data->cover_probs.resize(num_actions);
    data->preds.resize(data->cover_size);
    l = &init_learner(data, base, predict_or_learn_cover<true>, predict_or_learn_cover<false>, data->cover_size + 1,
<<<<<<< HEAD
        prediction_type_t::action_scores);
  }
  else if (options.was_supplied("bag"))
    l = &init_learner(data, base, predict_or_learn_bag<true>, predict_or_learn_bag<false>, data->bag_size,
        prediction_type_t::action_scores);
  else if (options.was_supplied("first"))
    l = &init_learner(
        data, base, predict_or_learn_first<true>, predict_or_learn_first<false>, 1, prediction_type_t::action_scores);
  else  // greedy
    l = &init_learner(
        data, base, predict_or_learn_greedy<true>, predict_or_learn_greedy<false>, 1, prediction_type_t::action_scores);
=======
        prediction_type_t::action_probs);
  }
  else if (options.was_supplied("bag"))
    l = &init_learner(data, base, predict_or_learn_bag<true>, predict_or_learn_bag<false>, data->bag_size,
        prediction_type_t::action_probs);
  else if (options.was_supplied("first"))
    l = &init_learner(
        data, base, predict_or_learn_first<true>, predict_or_learn_first<false>, 1, prediction_type_t::action_probs);
  else  // greedy
    l = &init_learner(
        data, base, predict_or_learn_greedy<true>, predict_or_learn_greedy<false>, 1, prediction_type_t::action_probs);
>>>>>>> c1f834b4

  l->set_finish_example(finish_example);
  l->label_type = label_type_t::cb;
  return make_base(*l);
}<|MERGE_RESOLUTION|>--- conflicted
+++ resolved
@@ -330,19 +330,6 @@
     data->cover_probs.resize(num_actions);
     data->preds.resize(data->cover_size);
     l = &init_learner(data, base, predict_or_learn_cover<true>, predict_or_learn_cover<false>, data->cover_size + 1,
-<<<<<<< HEAD
-        prediction_type_t::action_scores);
-  }
-  else if (options.was_supplied("bag"))
-    l = &init_learner(data, base, predict_or_learn_bag<true>, predict_or_learn_bag<false>, data->bag_size,
-        prediction_type_t::action_scores);
-  else if (options.was_supplied("first"))
-    l = &init_learner(
-        data, base, predict_or_learn_first<true>, predict_or_learn_first<false>, 1, prediction_type_t::action_scores);
-  else  // greedy
-    l = &init_learner(
-        data, base, predict_or_learn_greedy<true>, predict_or_learn_greedy<false>, 1, prediction_type_t::action_scores);
-=======
         prediction_type_t::action_probs);
   }
   else if (options.was_supplied("bag"))
@@ -354,7 +341,6 @@
   else  // greedy
     l = &init_learner(
         data, base, predict_or_learn_greedy<true>, predict_or_learn_greedy<false>, 1, prediction_type_t::action_probs);
->>>>>>> c1f834b4
 
   l->set_finish_example(finish_example);
   l->label_type = label_type_t::cb;

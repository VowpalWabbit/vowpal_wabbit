--- conflicted
+++ resolved
@@ -254,15 +254,10 @@
   }
 }
 
-void generic_output_example(vw& all, example& ec, CB::label& ld)
+float calc_loss(vw& all, cb_explore& data, example& ec, CB::label& ld)
 {
   float loss = 0.;
-  auto known_cost = get_observed_cost(ld);
-
-<<<<<<< HEAD
-  if (known_cost != nullptr)
-    loss = CB_ALGS::get_cost_estimate(known_cost, known_cost->action) * ec.pred.a_s[known_cost->action - 1].score;
-=======
+
   cb_to_cs& c = data.cbcs;
 
   auto optional_cost = CB::get_observed_cost_cb(ld);
@@ -272,9 +267,13 @@
     for (uint32_t i = 0; i < ec.pred.a_s.size(); i++)
       loss += get_cost_estimate(optional_cost.second, c.pred_scores, i + 1) * ec.pred.a_s[i].score;
   }
->>>>>>> 3c44f404
-
-  all.sd->update(ec.test_only, optional_cost.first, loss, 1.f, ec.num_features);
+
+  return loss;
+}
+
+void generic_output_example(vw& all, float loss, example& ec, CB::label& ld)
+{
+  all.sd->update(ec.test_only, !CB::is_test_label(ld), loss, 1.f, ec.num_features);
 
   std::stringstream ss;
   float maxprob = 0.;
@@ -295,9 +294,11 @@
   print_update_cb_explore(all, CB::is_test_label(ld), ec, sso);
 }
 
-void finish_example(vw& all, cb_explore&, example& ec)
-{
-  CB_EXPLORE::generic_output_example(all, ec, ec.l.cb);
+void finish_example(vw& all, cb_explore& data, example& ec)
+{
+  float loss = calc_loss(all, data, ec, ec.l.cb);
+
+  CB_EXPLORE::generic_output_example(all, loss, ec, ec.l.cb);
   VW::finish_example(all, ec);
 }
 

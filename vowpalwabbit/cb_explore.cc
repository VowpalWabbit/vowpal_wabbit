--- conflicted
+++ resolved
@@ -19,10 +19,6 @@
 using namespace exploration;
 using namespace VW::config;
 using std::endl;
-<<<<<<< HEAD
-
-=======
->>>>>>> 27937db3
 // All exploration algorithms return a vector of probabilities, to be used by GenericExplorer downstream
 
 VW_DEBUG_ENABLE(false)

--- conflicted
+++ resolved
@@ -8,12 +8,9 @@
 #include "bs.h"
 #include "gen_cs_example.h"
 #include "explore.h"
-<<<<<<< HEAD
 #include "debug_log.h"
-=======
 #include <memory>
 #include "scope_exit.h"
->>>>>>> 004c1749
 
 using namespace VW::LEARNER;
 using namespace ACTION_SCORE;
@@ -316,12 +313,8 @@
   // add cb to the reduction stack as the default reduction for cb_explore.
   if (!options.was_supplied("cats_tree") && !options.was_supplied("cb"))
   {
-<<<<<<< HEAD
     // none of the relevant options are set, default to cb
-    stringstream ss;
-=======
     std::stringstream ss;
->>>>>>> 004c1749
     ss << data->cbcs.num_actions;
     options.insert("cb", ss.str());
   }

// Copyright (c) by respective owners including Yahoo!, Microsoft, and
// individual contributors. All rights reserved. Released under a BSD (revised)
// license as described in the file LICENSE.

#include "cb_explore.h"
#include "reductions.h"
#include "cb_algs.h"
#include "rand48.h"
#include "bs.h"
#include "gen_cs_example.h"
#include "explore.h"
#include "debug_log.h"
#include "scope_exit.h"
#include "vw_versions.h"
#include "version.h"
#include "cb_label_parser.h"

#include <memory>

using namespace VW::LEARNER;
using namespace ACTION_SCORE;
using namespace GEN_CS;
using namespace CB_ALGS;
using namespace exploration;
using namespace VW::config;
using std::endl;
// All exploration algorithms return a vector of probabilities, to be used by GenericExplorer downstream

namespace CB_EXPLORE
{
struct cb_explore
{
  std::shared_ptr<rand_state> _random_state;
  cb_to_cs cbcs;
  v_array<uint32_t> preds;
  v_array<float> cover_probs;

  CB::label cb_label;
  COST_SENSITIVE::label cs_label;
  COST_SENSITIVE::label second_cs_label;

  learner<cb_explore, example>* cs;

  uint64_t tau;
  float epsilon;
  uint64_t bag_size;
  uint64_t cover_size;
  float psi;
  bool nounif;
  bool epsilon_decay;
  VW::version_struct model_file_version;

  size_t counter;
};

template <bool is_learn>
void predict_or_learn_first(cb_explore& data, single_learner& base, example& ec)
{
  // Explore tau times, then act according to optimal.
  action_scores probs = ec.pred.a_s;
  bool learn = is_learn && ec.l.cb.costs[0].probability < 1;
  if (learn)
    base.learn(ec);
  else
    base.predict(ec);

  probs.clear();
  if (data.tau > 0)
  {
    float prob = 1.f / (float)data.cbcs.num_actions;
    for (uint32_t i = 0; i < data.cbcs.num_actions; i++) probs.push_back({i, prob});
    data.tau--;
  }
  else
  {
    uint32_t chosen = ec.pred.multiclass - 1;
    for (uint32_t i = 0; i < data.cbcs.num_actions; i++) probs.push_back({i, 0.});
    probs[chosen].score = 1.0;
  }

  ec.pred.a_s = probs;
}

template <bool is_learn>
void predict_or_learn_greedy(cb_explore& data, single_learner& base, example& ec)
{
  // Explore uniform random an epsilon fraction of the time.
  // TODO: pointers are copied here. What happens if base.learn/base.predict re-allocs?
  // ec.pred.a_s = probs; will restore the than free'd memory
  action_scores probs = ec.pred.a_s;
  probs.clear();

  if (is_learn)
    base.learn(ec);
  else
    base.predict(ec);

  // pre-allocate pdf

  VW_DBG(ec) << "cb_explore: " << (is_learn ? "learn() " : "predict() ") << multiclass_pred_to_string(ec) << endl;

  probs.resize(data.cbcs.num_actions);
  for (uint32_t i = 0; i < data.cbcs.num_actions; i++) probs.push_back({i, 0});
  generate_epsilon_greedy(data.epsilon, ec.pred.multiclass - 1, begin_scores(probs), end_scores(probs));

  ec.pred.a_s = probs;
}

template <bool is_learn>
void predict_or_learn_bag(cb_explore& data, single_learner& base, example& ec)
{
  // Randomize over predictions from a base set of predictors
  action_scores probs = ec.pred.a_s;
  probs.clear();

  for (uint32_t i = 0; i < data.cbcs.num_actions; i++) probs.push_back({i, 0.});
  float prob = 1.f / (float)data.bag_size;
  for (size_t i = 0; i < data.bag_size; i++)
  {
    uint32_t count = BS::weight_gen(data._random_state);
    bool learn = is_learn && count > 0;
    if (learn)
      base.learn(ec, i);
    else
      base.predict(ec, i);
    uint32_t chosen = ec.pred.multiclass - 1;
    probs[chosen].score += prob;
    if (is_learn)
      for (uint32_t j = 1; j < count; j++) base.learn(ec, i);
  }

  ec.pred.a_s = probs;
}

void get_cover_probabilities(
    cb_explore& data, single_learner& /* base */, example& ec, v_array<action_score>& probs, float min_prob)
{
  float additive_probability = 1.f / (float)data.cover_size;
  data.preds.clear();

  for (uint32_t i = 0; i < data.cbcs.num_actions; i++) probs.push_back({i, 0.});

  for (size_t i = 0; i < data.cover_size; i++)
  {
    // get predicted cost-sensitive predictions
    if (i == 0)
      data.cs->predict(ec, i);
    else
      data.cs->predict(ec, i + 1);
    uint32_t pred = ec.pred.multiclass;
    probs[pred - 1].score += additive_probability;
    data.preds.push_back((uint32_t)pred);
  }
  uint32_t num_actions = data.cbcs.num_actions;

  enforce_minimum_probability(min_prob * num_actions, !data.nounif, begin_scores(probs), end_scores(probs));
}

template <bool is_learn>
void predict_or_learn_cover(cb_explore& data, single_learner& base, example& ec)
{
  // Randomize over predictions from a base set of predictors
  // Use cost sensitive oracle to cover actions to form distribution.

  uint32_t num_actions = data.cbcs.num_actions;

  action_scores probs = ec.pred.a_s;
  probs.clear();
  data.cs_label.costs.clear();

  for (uint32_t j = 0; j < num_actions; j++) data.cs_label.costs.push_back({FLT_MAX, j + 1, 0., 0.});

  size_t cover_size = data.cover_size;
  v_array<float>& probabilities = data.cover_probs;
  v_array<uint32_t>& predictions = data.preds;

  float additive_probability = 1.f / (float)cover_size;

  data.cb_label = ec.l.cb;

  // Guard example state restore against throws
  auto restore_guard = VW::scope_exit([&data, &ec] { ec.l.cb = data.cb_label; });

  ec.l.cs = data.cs_label;

  float min_prob = data.epsilon_decay
      ? std::min(data.epsilon / num_actions, data.epsilon / (float)std::sqrt(data.counter * num_actions))
      : data.epsilon / num_actions;

  get_cover_probabilities(data, base, ec, probs, min_prob);

  if (is_learn)
  {
    data.counter++;
    ec.l.cb = data.cb_label;
    base.learn(ec);

    // Now update oracles

    // 1. Compute loss vector
    data.cs_label.costs.clear();
    float norm = min_prob * num_actions;
    ec.l.cb = data.cb_label;
    auto optional_cost = get_observed_cost_cb(data.cb_label);
    // cost observed, not default
    if (optional_cost.first) { data.cbcs.known_cost = optional_cost.second; }
    else
    {
      data.cbcs.known_cost = CB::cb_class{};
    }
    gen_cs_example<false>(data.cbcs, ec, data.cb_label, data.cs_label);
    for (uint32_t i = 0; i < num_actions; i++) probabilities[i] = 0;

    ec.l.cs = std::move(data.second_cs_label);
    // 2. Update functions
    for (size_t i = 0; i < cover_size; i++)
    {
      // Create costs of each action based on online cover
      for (uint32_t j = 0; j < num_actions; j++)
      {
        float pseudo_cost =
            data.cs_label.costs[j].x - data.psi * min_prob / (std::max(probabilities[j], min_prob) / norm) + 1;
        ec.l.cs.costs[j].class_index = j + 1;
        ec.l.cs.costs[j].x = pseudo_cost;
      }
      if (i != 0) data.cs->learn(ec, i + 1);
      if (probabilities[predictions[i] - 1] < min_prob)
        norm += std::max(0.f, additive_probability - (min_prob - probabilities[predictions[i] - 1]));
      else
        norm += additive_probability;
      probabilities[predictions[i] - 1] += additive_probability;
    }
    data.second_cs_label = std::move(ec.l.cs);
  }

  ec.l.cs = COST_SENSITIVE::label{};
  ec.pred.a_s = probs;
}

void print_update_cb_explore(vw& all, bool is_test, example& ec, std::stringstream& pred_string)
{
  if (all.sd->weighted_examples() >= all.sd->dump_interval && !all.logger.quiet && !all.bfgs)
  {
    std::stringstream label_string;
    if (is_test)
      label_string << " unknown";
    else
    {
      const auto& cost = ec.l.cb.costs[0];
      label_string << cost.action << ":" << cost.cost << ":" << cost.probability;
    }
    all.sd->print_update(all.holdout_set_off, all.current_pass, label_string.str(), pred_string.str(), ec.num_features,
        all.progress_add, all.progress_arg);
  }
}

<<<<<<< HEAD
float calc_loss(cb_explore& data, example& ec, CB::label& ld)
=======
float calc_loss(cb_explore& data, example& ec, const CB::label& ld)
>>>>>>> a6323876
{
  float loss = 0.;

  cb_to_cs& c = data.cbcs;

  auto optional_cost = CB::get_observed_cost_cb(ld);
  // cost observed, not default
  if (optional_cost.first == true)
  {
    for (uint32_t i = 0; i < ec.pred.a_s.size(); i++)
      loss += get_cost_estimate(optional_cost.second, c.pred_scores, i + 1) * ec.pred.a_s[i].score;
  }

  return loss;
}

void generic_output_example(vw& all, float loss, example& ec, CB::label& ld)
{
  all.sd->update(ec.test_only, !CB::is_test_label(ld), loss, 1.f, ec.num_features);

  std::stringstream ss;
  float maxprob = 0.;
  uint32_t maxid = 0;
  for (uint32_t i = 0; i < ec.pred.a_s.size(); i++)
  {
    ss << std::fixed << ec.pred.a_s[i].score << " ";
    if (ec.pred.a_s[i].score > maxprob)
    {
      maxprob = ec.pred.a_s[i].score;
      maxid = ec.pred.a_s[i].action + 1;
    }
  }
  for (auto& sink : all.final_prediction_sink) all.print_text_by_ref(sink.get(), ss.str(), ec.tag);

  std::stringstream sso;
  sso << maxid << ":" << std::fixed << maxprob;
  print_update_cb_explore(all, CB::is_test_label(ld), ec, sso);
}

void finish_example(vw& all, cb_explore& data, example& ec)
{
  float loss = calc_loss(data, ec, ec.l.cb);

  CB_EXPLORE::generic_output_example(all, loss, ec, ec.l.cb);
  VW::finish_example(all, ec);
}

void save_load(cb_explore& cb, io_buf& io, bool read, bool text)
{
  if (io.num_files() == 0) { return; }

  if (!read || cb.model_file_version >= VERSION_FILE_WITH_CCB_MULTI_SLOTS_SEEN_FLAG)
  {
    std::stringstream msg;
    if (!read) { msg << "cb cover storing example counter:  = " << cb.counter << "\n"; }
    bin_text_read_write_fixed_validated(io, (char*)&cb.counter, sizeof(cb.counter), "", read, msg, text);
  }
}
}  // namespace CB_EXPLORE
using namespace CB_EXPLORE;

base_learner* cb_explore_setup(options_i& options, vw& all)
{
  auto data = scoped_calloc_or_throw<cb_explore>();
  option_group_definition new_options("Contextual Bandit Exploration");
  new_options
      .add(make_option("cb_explore", data->cbcs.num_actions)
               .keep()
               .necessary()
               .help("Online explore-exploit for a <k> action contextual bandit problem"))
      .add(make_option("first", data->tau).keep().help("tau-first exploration"))
      .add(make_option("epsilon", data->epsilon)
               .keep()
               .allow_override()
               .default_value(0.05f)
               .help("epsilon-greedy exploration"))
      .add(make_option("bag", data->bag_size).keep().help("bagging-based exploration"))
      .add(make_option("cover", data->cover_size).keep().help("Online cover based exploration"))
      .add(make_option("nounif", data->nounif)
               .keep()
               .help("do not explore uniformly on zero-probability actions in cover"))
      .add(make_option("psi", data->psi).keep().default_value(1.0f).help("disagreement parameter for cover"));

  if (!options.add_parse_and_check_necessary(new_options)) return nullptr;

  if (!options.was_supplied("cb_force_legacy")) return nullptr;

  data->_random_state = all.get_random_state();
  uint32_t num_actions = data->cbcs.num_actions;

  // If neither cb nor cats_tree are present on the reduction stack then
  // add cb to the reduction stack as the default reduction for cb_explore.
  if (!options.was_supplied("cats_tree") && !options.was_supplied("cb"))
  {
    // none of the relevant options are set, default to cb
    std::stringstream ss;
    ss << data->cbcs.num_actions;
    options.insert("cb", ss.str());
    // --cb_explore only works with legacy cb
    options.insert("cb_force_legacy", "");
  }

  if (data->epsilon < 0.0 || data->epsilon > 1.0) { THROW("The value of epsilon must be in [0,1]"); }

  data->cbcs.cb_type = CB_TYPE_DR;

  single_learner* base = as_singleline(setup_base(options, all));
  data->cbcs.scorer = all.scorer;

  learner<cb_explore, example>* l;
  if (options.was_supplied("cover"))
  {
    if (options.was_supplied("epsilon"))
    {
      // fixed epsilon during learning
      data->epsilon_decay = false;
    }
    else
    {
      data->epsilon = 1.f;
      data->epsilon_decay = true;
    }
    data->cs = (learner<cb_explore, example>*)(as_singleline(all.cost_sensitive));
    for (uint32_t j = 0; j < num_actions; j++) { data->second_cs_label.costs.push_back(COST_SENSITIVE::wclass{}); }
    data->cover_probs = v_init<float>();
    data->cover_probs.resize(num_actions);
    data->preds = v_init<uint32_t>();
    data->preds.resize(data->cover_size);
    data->model_file_version = all.model_file_ver;
    l = &init_learner(data, base, predict_or_learn_cover<true>, predict_or_learn_cover<false>, data->cover_size + 1,
        prediction_type_t::action_probs, all.get_setupfn_name(cb_explore_setup) + "-cover");
  }
  else if (options.was_supplied("bag"))
    l = &init_learner(data, base, predict_or_learn_bag<true>, predict_or_learn_bag<false>, data->bag_size,
        prediction_type_t::action_probs, all.get_setupfn_name(cb_explore_setup) + "-bag");
  else if (options.was_supplied("first"))
    l = &init_learner(data, base, predict_or_learn_first<true>, predict_or_learn_first<false>, 1,
        prediction_type_t::action_probs, all.get_setupfn_name(cb_explore_setup) + "-first");
  else  // greedy
    l = &init_learner(data, base, predict_or_learn_greedy<true>, predict_or_learn_greedy<false>, 1,
        prediction_type_t::action_probs, all.get_setupfn_name(cb_explore_setup) + "-greedy");

  l->set_finish_example(finish_example);
  l->set_save_load(save_load);
  return make_base(*l);
}<|MERGE_RESOLUTION|>--- conflicted
+++ resolved
@@ -254,11 +254,7 @@
   }
 }
 
-<<<<<<< HEAD
-float calc_loss(cb_explore& data, example& ec, CB::label& ld)
-=======
 float calc_loss(cb_explore& data, example& ec, const CB::label& ld)
->>>>>>> a6323876
 {
   float loss = 0.;
 

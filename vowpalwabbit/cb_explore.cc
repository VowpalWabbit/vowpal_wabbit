--- conflicted
+++ resolved
@@ -273,20 +273,11 @@
       maxid = i + 1;
     }
   }
-  for (int sink : all.final_prediction_sink) all.print_text_by_ref(sink, ss.str(), ec.tag);
-
-<<<<<<< HEAD
-  sprintf(temp_str, "%d:%f", maxid, maxprob);
-  sso << temp_str;
-
-  for (auto sink : all.final_prediction_sink) all.print_text(sink, ss.str(), ec.tag);
-
-  print_update_cb_explore(all, CB::cb_label.test_label(&ld), ec, sso);
-=======
+  for (auto sink : all.final_prediction_sink)
+    all.print_text(sink, ss.str(), ec.tag);
   std::stringstream sso;
   sso << maxid << ":" << std::fixed << maxprob;
   print_update_cb_explore(all, CB::test_label(ld), ec, sso);
->>>>>>> e02c8af5
 }
 
 void finish_example(vw& all, cb_explore& c, example& ec)

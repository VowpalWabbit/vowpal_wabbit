// Copyright (c) by respective owners including Yahoo!, Microsoft, and
// individual contributors. All rights reserved. Released under a BSD (revised)
// license as described in the file LICENSE.
#include <fstream>
#include <cfloat>
#include <cstdio>
#ifdef _WIN32
#  define NOMINMAX
#  include <winsock2.h>
#else
#  include <netdb.h>
#endif

#include "gd.h"
#include "rand48.h"
#include "reductions.h"
#include "vw_exception.h"
#include "array_parameters.h"
#include "shared_data.h"

using namespace VW::LEARNER;
using namespace VW::config;

struct gdmf
{
  vw* all;  // regressor, printing
  v_array<float> scalars;
  uint32_t rank;
  size_t no_win_counter;
  uint64_t early_stop_thres;
};

void mf_print_offset_features(gdmf& d, example& ec, size_t offset)
{
  // TODO: Where should audit stuff output to?
  vw& all = *d.all;
  parameters& weights = all.weights;
  uint64_t mask = weights.mask();
  for (features& fs : ec)
  {
    bool audit = !fs.space_names.empty();
    for (const auto& f : fs.audit_range())
    {
      std::cout << '\t';
      if (audit) std::cout << f.audit()->get()->first << '^' << f.audit()->get()->second << ':';
      std::cout << f.index() << "(" << ((f.index() + offset) & mask) << ")" << ':' << f.value();
      std::cout << ':' << (&weights[f.index()])[offset];
    }
  }
  for (const auto& i : all.interactions)
  {
    if (i.size() != 2) THROW("can only use pairs in matrix factorization");

    if (ec.feature_space[static_cast<unsigned char>(i[0])].size() > 0 &&
        ec.feature_space[static_cast<unsigned char>(i[1])].size() > 0)
    {
      /* print out nsk^feature:hash:value:weight:nsk^feature^:hash:value:weight:prod_weights */
      for (size_t k = 1; k <= d.rank; k++)
      {
        for (const auto& f1 : ec.feature_space[static_cast<unsigned char>(i[0])].audit_range())
          for (const auto& f2 : ec.feature_space[static_cast<unsigned char>(i[1])].audit_range())
          {
            std::cout << '\t' << f1.audit()->get()->first << k << '^' << f1.audit()->get()->second << ':'
                      << ((f1.index() + k) & mask) << "(" << ((f1.index() + offset + k) & mask) << ")" << ':'
                      << f1.value();
            std::cout << ':' << (&weights[f1.index()])[offset + k];

            std::cout << ':' << f2.audit()->get()->first << k << '^' << f2.audit()->get()->second << ':'
                      << ((f2.index() + k + d.rank) & mask) << "(" << ((f2.index() + offset + k + d.rank) & mask) << ")"
                      << ':' << f2.value();
            std::cout << ':' << (&weights[f2.index()])[offset + k + d.rank];

            std::cout << ':' << (&weights[f1.index()])[offset + k] * (&weights[f2.index()])[offset + k + d.rank];
          }
      }
    }
  }
  std::cout << std::endl;
}

void mf_print_audit_features(gdmf& d, example& ec, size_t offset)
{
  print_result_by_ref(d.all->stdout_adapter.get(), ec.pred.scalar, -1, ec.tag);
  mf_print_offset_features(d, ec, offset);
}

struct pred_offset
{
  float p;
  uint64_t offset;
};

void offset_add(pred_offset& res, const float fx, float& fw) { res.p += (&fw)[res.offset] * fx; }

template <class T>
float mf_predict(gdmf& d, example& ec, T& weights)
{
  vw& all = *d.all;
  const auto& simple_red_features = ec._reduction_features.template get<simple_label_reduction_features>();
  float prediction = simple_red_features.initial;

  ec.num_features_from_interactions = 0;
<<<<<<< HEAD
  for (const auto& i : d.all->interactions)
  {
    if (i.size() != 2) THROW("can only use pairs in matrix factorization");
    ec.num_features -=
=======
  for (const auto& i : d.all->interactions.interactions)
  {
    if (i.size() != 2) THROW("can only use pairs in matrix factorization");
    const auto interacted_count =
>>>>>>> b250d856
        ec.feature_space[static_cast<int>(i[0])].size() * ec.feature_space[static_cast<int>(i[1])].size();
    ec.num_features -= interacted_count;
    ec.num_features += ec.feature_space[static_cast<int>(i[0])].size() * d.rank;
    ec.num_features += ec.feature_space[static_cast<int>(i[1])].size() * d.rank;
<<<<<<< HEAD
    ec.num_features_from_interactions +=
        ec.feature_space[static_cast<size_t>(i[0])].size() * ec.feature_space[static_cast<size_t>(i[1])].size();
=======
    ec.num_features_from_interactions += interacted_count;
>>>>>>> b250d856
  }

  // clear stored predictions
  d.scalars.clear();

  float linear_prediction = 0.;
  // linear terms

  for (features& fs : ec) GD::foreach_feature<float, GD::vec_add, T>(weights, fs, linear_prediction);

  // store constant + linear prediction
  // note: constant is now automatically added
  d.scalars.push_back(linear_prediction);

  prediction += linear_prediction;
  // interaction terms
<<<<<<< HEAD
  for (const auto& i : d.all->interactions)
=======

  for (const auto& i : d.all->interactions.interactions)
>>>>>>> b250d856
  {
    // The check for non-pair interactions is done in the previous loop

    if (ec.feature_space[static_cast<int>(i[0])].size() > 0 && ec.feature_space[static_cast<int>(i[1])].size() > 0)
    {
      for (uint64_t k = 1; k <= d.rank; k++)
      {
        // x_l * l^k
        // l^k is from index+1 to index+d.rank
        // float x_dot_l = sd_offset_add(weights, ec.atomics[(int)(*i)[0]].begin(), ec.atomics[(int)(*i)[0]].end(), k);
        pred_offset x_dot_l = {0., k};
        GD::foreach_feature<pred_offset, offset_add, T>(weights, ec.feature_space[static_cast<int>(i[0])], x_dot_l);
        // x_r * r^k
        // r^k is from index+d.rank+1 to index+2*d.rank
        // float x_dot_r = sd_offset_add(weights, ec.atomics[(int)(*i)[1]].begin(), ec.atomics[(int)(*i)[1]].end(),
        // k+d.rank);
        pred_offset x_dot_r = {0., k + d.rank};
        GD::foreach_feature<pred_offset, offset_add, T>(weights, ec.feature_space[static_cast<int>(i[1])], x_dot_r);

        prediction += x_dot_l.p * x_dot_r.p;

        // store prediction from interaction terms
        d.scalars.push_back(x_dot_l.p);
        d.scalars.push_back(x_dot_r.p);
      }
    }
  }

  // d.scalars has linear, x_dot_l_1, x_dot_r_1, x_dot_l_2, x_dot_r_2, ...

  ec.partial_prediction = prediction;

  all.set_minmax(all.sd, ec.l.simple.label);

  ec.pred.scalar = GD::finalize_prediction(all.sd, all.logger, ec.partial_prediction);

  if (ec.l.simple.label != FLT_MAX) ec.loss = all.loss->getLoss(all.sd, ec.pred.scalar, ec.l.simple.label) * ec.weight;

  if (all.audit) mf_print_audit_features(d, ec, 0);

  return ec.pred.scalar;
}

float mf_predict(gdmf& d, example& ec)
{
  vw& all = *d.all;
  if (all.weights.sparse)
    return mf_predict(d, ec, all.weights.sparse_weights);
  else
    return mf_predict(d, ec, all.weights.dense_weights);
}

template <class T>
void sd_offset_update(T& weights, features& fs, uint64_t offset, float update, float regularization)
{
  for (size_t i = 0; i < fs.size(); i++)
    (&weights[fs.indicies[i]])[offset] += update * fs.values[i] - regularization * (&weights[fs.indicies[i]])[offset];
}

template <class T>
void mf_train(gdmf& d, example& ec, T& weights)
{
  vw& all = *d.all;
  label_data& ld = ec.l.simple;

  // use final prediction to get update size
  // update = eta_t*(y-y_hat) where eta_t = eta/(3*t^p) * importance weight
  float eta_t = all.eta / powf(static_cast<float>(all.sd->t) + ec.weight, all.power_t) / 3.f * ec.weight;
  float update = all.loss->getUpdate(ec.pred.scalar, ld.label, eta_t, 1.);  // ec.total_sum_feat_sq);

  float regularization = eta_t * all.l2_lambda;

  // linear update
  for (features& fs : ec) sd_offset_update<T>(weights, fs, 0, update, regularization);

  // quadratic update
  for (const auto& i : all.interactions)
  {
    if (i.size() != 2) THROW("can only use pairs in matrix factorization");

    if (ec.feature_space[static_cast<int>(i[0])].size() > 0 && ec.feature_space[static_cast<int>(i[1])].size() > 0)
    {
      // update l^k weights
      for (size_t k = 1; k <= d.rank; k++)
      {
        // r^k \cdot x_r
        float r_dot_x = d.scalars[2 * k];
        // l^k <- l^k + update * (r^k \cdot x_r) * x_l
        sd_offset_update<T>(weights, ec.feature_space[static_cast<int>(i[0])], k, update * r_dot_x, regularization);
      }
      // update r^k weights
      for (size_t k = 1; k <= d.rank; k++)
      {
        // l^k \cdot x_l
        float l_dot_x = d.scalars[2 * k - 1];
        // r^k <- r^k + update * (l^k \cdot x_l) * x_r
        sd_offset_update<T>(
            weights, ec.feature_space[static_cast<int>(i[1])], k + d.rank, update * l_dot_x, regularization);
      }
    }
  }
}

void mf_train(gdmf& d, example& ec)
{
  if (d.all->weights.sparse)
    mf_train(d, ec, d.all->weights.sparse_weights);
  else
    mf_train(d, ec, d.all->weights.dense_weights);
}

void initialize_weights(weight* weights, uint64_t index, uint32_t stride)
{
  for (size_t i = 0; i != stride; ++i, ++index)
  {
    float initial_value = 0.1f * merand48(index);
    weights[i] = initial_value;
  }
}

void save_load(gdmf& d, io_buf& model_file, bool read, bool text)
{
  vw& all = *d.all;
  uint64_t length = static_cast<uint64_t>(1) << all.num_bits;
  if (read)
  {
    initialize_regressor(all);
    if (all.random_weights)
    {
      uint32_t stride = all.weights.stride();
      auto weight_initializer = [stride](
                                    weight* weights, uint64_t index) { initialize_weights(weights, index, stride); };

      all.weights.set_default(weight_initializer);
    }
  }

  if (model_file.num_files() > 0)
  {
    uint64_t i = 0;
    size_t brw = 1;
    do
    {
      brw = 0;
      size_t K = d.rank * 2 + 1;
      std::stringstream msg;
      msg << i << " ";
      brw += bin_text_read_write_fixed(model_file, reinterpret_cast<char*>(&i), sizeof(i), "", read, msg, text);
      if (brw != 0)
      {
        weight* w_i = &(all.weights.strided_index(i));
        for (uint64_t k = 0; k < K; k++)
        {
          weight* v = w_i + k;
          msg << v << " ";
          brw += bin_text_read_write_fixed(model_file, reinterpret_cast<char*>(v), sizeof(*v), "", read, msg, text);
        }
      }
      if (text)
      {
        msg << "\n";
        brw += bin_text_read_write_fixed(model_file, nullptr, 0, "", read, msg, text);
      }

      if (!read) ++i;
    } while ((!read && i < length) || (read && brw > 0));
  }
}

void end_pass(gdmf& d)
{
  vw* all = d.all;

  all->eta *= all->eta_decay_rate;
  if (all->save_per_pass) save_predictor(*all, all->final_regressor_name, all->current_pass);

  if (!all->holdout_set_off)
  {
    if (summarize_holdout_set(*all, d.no_win_counter)) finalize_regressor(*all, all->final_regressor_name);
    if ((d.early_stop_thres == d.no_win_counter) &&
        ((all->check_holdout_every_n_passes <= 1) || ((all->current_pass % all->check_holdout_every_n_passes) == 0)))
      set_done(*all);
  }
}

void predict(gdmf& d, single_learner&, example& ec) { mf_predict(d, ec); }

void learn(gdmf& d, single_learner&, example& ec)
{
  vw& all = *d.all;

  mf_predict(d, ec);
  if (all.training && ec.l.simple.label != FLT_MAX) mf_train(d, ec);
}

base_learner* gd_mf_setup(options_i& options, vw& all)
{
  auto data = scoped_calloc_or_throw<gdmf>();

  bool bfgs = false;
  bool conjugate_gradient = false;
  option_group_definition gf_md_options("Gradient Descent Matrix Factorization");
  gf_md_options.add(make_option("rank", data->rank).keep().necessary().help("rank for matrix factorization."));

  // Not supported, need to be checked to be false.
  gf_md_options.add(make_option("bfgs", bfgs).help("Option not supported by this reduction"));
  gf_md_options.add(
      make_option("conjugate_gradient", conjugate_gradient).help("Option not supported by this reduction"));

  if (!options.add_parse_and_check_necessary(gf_md_options)) return nullptr;

  if (options.was_supplied("adaptive")) THROW("adaptive is not implemented for matrix factorization");
  if (options.was_supplied("normalized")) THROW("normalized is not implemented for matrix factorization");
  if (options.was_supplied("exact_adaptive_norm"))
    THROW("normalized adaptive updates is not implemented for matrix factorization");

  if (bfgs || conjugate_gradient) THROW("bfgs is not implemented for matrix factorization");

  data->all = &all;
  data->no_win_counter = 0;

  // store linear + 2*rank weights per index, round up to power of two
  float temp = ceilf(logf(static_cast<float>(data->rank * 2 + 1)) / logf(2.f));
  all.weights.stride_shift(static_cast<size_t>(temp));
  all.random_weights = true;

  if (!all.holdout_set_off)
  {
    all.sd->holdout_best_loss = FLT_MAX;
    data->early_stop_thres = options.get_typed_option<size_t>("early_terminate").value();
  }

  if (!options.was_supplied("learning_rate") && !options.was_supplied("l"))
    all.eta = 10;  // default learning rate to 10 for non default update rule

  // default initial_t to 1 instead of 0
  if (!options.was_supplied("initial_t"))
  {
    all.sd->t = 1.f;
    all.initial_t = 1.f;
  }
  all.eta *= powf(static_cast<float>(all.sd->t), all.power_t);

  learner<gdmf, example>& l = init_learner(
      data, learn, predict, (UINT64_ONE << all.weights.stride_shift()), all.get_setupfn_name(gd_mf_setup), true);
  l.set_save_load(save_load);
  l.set_end_pass(end_pass);

  return make_base(l);
}<|MERGE_RESOLUTION|>--- conflicted
+++ resolved
@@ -100,27 +100,15 @@
   float prediction = simple_red_features.initial;
 
   ec.num_features_from_interactions = 0;
-<<<<<<< HEAD
   for (const auto& i : d.all->interactions)
-  {
-    if (i.size() != 2) THROW("can only use pairs in matrix factorization");
-    ec.num_features -=
-=======
-  for (const auto& i : d.all->interactions.interactions)
   {
     if (i.size() != 2) THROW("can only use pairs in matrix factorization");
     const auto interacted_count =
->>>>>>> b250d856
         ec.feature_space[static_cast<int>(i[0])].size() * ec.feature_space[static_cast<int>(i[1])].size();
     ec.num_features -= interacted_count;
     ec.num_features += ec.feature_space[static_cast<int>(i[0])].size() * d.rank;
     ec.num_features += ec.feature_space[static_cast<int>(i[1])].size() * d.rank;
-<<<<<<< HEAD
-    ec.num_features_from_interactions +=
-        ec.feature_space[static_cast<size_t>(i[0])].size() * ec.feature_space[static_cast<size_t>(i[1])].size();
-=======
     ec.num_features_from_interactions += interacted_count;
->>>>>>> b250d856
   }
 
   // clear stored predictions
@@ -137,12 +125,7 @@
 
   prediction += linear_prediction;
   // interaction terms
-<<<<<<< HEAD
   for (const auto& i : d.all->interactions)
-=======
-
-  for (const auto& i : d.all->interactions.interactions)
->>>>>>> b250d856
   {
     // The check for non-pair interactions is done in the previous loop
 

--- conflicted
+++ resolved
@@ -47,15 +47,11 @@
       std::cout << ':' << (&weights[f.index()])[offset];
     }
   }
-<<<<<<< HEAD
-  for (std::string& i : all.interactions)
+  for (auto& i : all.interactions)
   {
     if (i.size() != 2)
       THROW("can only use pairs in matrix factorization");
 
-=======
-  for (auto& i : all.pairs)
->>>>>>> 0ce154a0
     if (ec.feature_space[(unsigned char)i[0]].size() > 0 && ec.feature_space[(unsigned char)i[1]].size() > 0)
     {
       /* print out nsk^feature:hash:value:weight:nsk^feature^:hash:value:weight:prod_weights */
@@ -103,11 +99,7 @@
   label_data& ld = ec.l.simple;
   float prediction = ld.initial;
 
-<<<<<<< HEAD
-  for (std::string& i : d.all->interactions)
-=======
-  for (auto& i : d.all->pairs)
->>>>>>> 0ce154a0
+  for (auto& i : d.all->interactions)
   {
     if (i.size() != 2)
       THROW("can only use pairs in matrix factorization");
@@ -131,11 +123,7 @@
 
   prediction += linear_prediction;
   // interaction terms
-<<<<<<< HEAD
   for (std::string& i : d.all->interactions)
-=======
-  for (auto& i : d.all->pairs)
->>>>>>> 0ce154a0
   {
     // The check for non-pair interactions is done in the previous loop
 
@@ -214,11 +202,7 @@
   for (features& fs : ec) sd_offset_update<T>(weights, fs, 0, update, regularization);
 
   // quadratic update
-<<<<<<< HEAD
   for (std::string& i : all.interactions)
-=======
-  for (auto& i : all.pairs)
->>>>>>> 0ce154a0
   {
     if (i.size() != 2)
       THROW("can only use pairs in matrix factorization");

--- conflicted
+++ resolved
@@ -152,11 +152,7 @@
 
   all.set_minmax(all.sd, ld.label);
 
-<<<<<<< HEAD
-  ec.pred.scalar() = GD::finalize_prediction(all.sd, ec.partial_prediction);
-=======
   ec.pred.scalar = GD::finalize_prediction(all.sd, all.logger, ec.partial_prediction);
->>>>>>> ea01890d
 
   if (ld.label != FLT_MAX)
     ec.loss = all.loss->getLoss(all.sd, ec.pred.scalar(), ld.label) * ec.weight;

--- conflicted
+++ resolved
@@ -76,11 +76,7 @@
 
 void mf_print_audit_features(gdmf& d, example& ec, size_t offset)
 {
-<<<<<<< HEAD
   print_result_by_ref(d.all->stdout_fileno, ec.pred.scalar(), -1, ec.tag);
-=======
-  print_result_by_ref(d.all->stdout_fileno, ec.pred.scalar, -1, ec.tag);
->>>>>>> c1f834b4
   mf_print_offset_features(d, ec, offset);
 }
 

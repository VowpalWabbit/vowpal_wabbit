--- conflicted
+++ resolved
@@ -156,11 +156,7 @@
 
   ec.pred.scalar = GD::finalize_prediction(all.sd, all.logger, ec.partial_prediction);
 
-<<<<<<< HEAD
-  if (ld.label != FLT_MAX) ec.loss = all.loss->getLoss(all.sd, ec.pred.scalar, ld.label) * ec.weight;
-=======
   if (ec.l.simple.label != FLT_MAX) ec.loss = all.loss->getLoss(all.sd, ec.pred.scalar, ec.l.simple.label) * ec.weight;
->>>>>>> 8726a09b
 
   if (all.audit) mf_print_audit_features(d, ec, 0);
 

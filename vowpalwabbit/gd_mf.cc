// Copyright (c) by respective owners including Yahoo!, Microsoft, and
// individual contributors. All rights reserved. Released under a BSD (revised)
// license as described in the file LICENSE.
#include <fstream>
#include <cfloat>
#include <cstdio>
#ifdef _WIN32
#  define NOMINMAX
#  include <winsock2.h>
#else
#  include <netdb.h>
#endif

#include "gd.h"
#include "rand48.h"
#include "reductions.h"
#include "vw_exception.h"
#include "array_parameters.h"
#include "shared_data.h"

using namespace VW::LEARNER;
using namespace VW::config;

struct gdmf
{
  vw* all;  // regressor, printing
  v_array<float> scalars;
  uint32_t rank;
  size_t no_win_counter;
  uint64_t early_stop_thres;
};

void mf_print_offset_features(gdmf& d, example& ec, size_t offset)
{
  // TODO: Where should audit stuff output to?
  vw& all = *d.all;
  parameters& weights = all.weights;
  uint64_t mask = weights.mask();
  for (features& fs : ec)
  {
    bool audit = !fs.space_names.empty();
    for (const auto& f : fs.audit_range())
    {
      std::cout << '\t';
      if (audit) std::cout << f.audit()->get()->first << '^' << f.audit()->get()->second << ':';
      std::cout << f.index() << "(" << ((f.index() + offset) & mask) << ")" << ':' << f.value();
      std::cout << ':' << (&weights[f.index()])[offset];
    }
  }
  for (const auto& i : all.interactions)
  {
    if (i.size() != 2) THROW("can only use pairs in matrix factorization");

    if (ec.feature_space[static_cast<unsigned char>(i[0])].size() > 0 &&
        ec.feature_space[static_cast<unsigned char>(i[1])].size() > 0)
    {
      /* print out nsk^feature:hash:value:weight:nsk^feature^:hash:value:weight:prod_weights */
      for (size_t k = 1; k <= d.rank; k++)
      {
        for (const auto& f1 : ec.feature_space[static_cast<unsigned char>(i[0])].audit_range())
          for (const auto& f2 : ec.feature_space[static_cast<unsigned char>(i[1])].audit_range())
          {
            std::cout << '\t' << f1.audit()->get()->first << k << '^' << f1.audit()->get()->second << ':'
                      << ((f1.index() + k) & mask) << "(" << ((f1.index() + offset + k) & mask) << ")" << ':'
                      << f1.value();
            std::cout << ':' << (&weights[f1.index()])[offset + k];

            std::cout << ':' << f2.audit()->get()->first << k << '^' << f2.audit()->get()->second << ':'
                      << ((f2.index() + k + d.rank) & mask) << "(" << ((f2.index() + offset + k + d.rank) & mask) << ")"
                      << ':' << f2.value();
            std::cout << ':' << (&weights[f2.index()])[offset + k + d.rank];

            std::cout << ':' << (&weights[f1.index()])[offset + k] * (&weights[f2.index()])[offset + k + d.rank];
          }
      }
    }
  }
  std::cout << std::endl;
}

void mf_print_audit_features(gdmf& d, example& ec, size_t offset)
{
  print_result_by_ref(d.all->stdout_adapter.get(), ec.pred.scalar, -1, ec.tag);
  mf_print_offset_features(d, ec, offset);
}

struct pred_offset
{
  float p;
  uint64_t offset;
};

void offset_add(pred_offset& res, const float fx, float& fw) { res.p += (&fw)[res.offset] * fx; }

template <class T>
float mf_predict(gdmf& d, example& ec, T& weights)
{
  vw& all = *d.all;
  const auto& simple_red_features = ec._reduction_features.template get<simple_label_reduction_features>();
  float prediction = simple_red_features.initial;

<<<<<<< HEAD
  for (const auto& i : d.all->interactions)
=======
  ec.num_features_from_interactions = 0;
  for (const auto& i : d.all->interactions.interactions)
>>>>>>> a06f2040
  {
    if (i.size() != 2) THROW("can only use pairs in matrix factorization");
    ec.num_features -=
        ec.feature_space[static_cast<int>(i[0])].size() * ec.feature_space[static_cast<int>(i[1])].size();
    ec.num_features += ec.feature_space[static_cast<int>(i[0])].size() * d.rank;
    ec.num_features += ec.feature_space[static_cast<int>(i[1])].size() * d.rank;
    ec.num_features_from_interactions +=
        ec.feature_space[static_cast<size_t>(i[0])].size() * ec.feature_space[static_cast<size_t>(i[1])].size();
  }

  // clear stored predictions
  d.scalars.clear();

  float linear_prediction = 0.;
  // linear terms

  for (features& fs : ec) GD::foreach_feature<float, GD::vec_add, T>(weights, fs, linear_prediction);

  // store constant + linear prediction
  // note: constant is now automatically added
  d.scalars.push_back(linear_prediction);

  prediction += linear_prediction;
  // interaction terms
<<<<<<< HEAD
  for (const auto& i : d.all->interactions)
=======

  for (const auto& i : d.all->interactions.interactions)
>>>>>>> a06f2040
  {
    // The check for non-pair interactions is done in the previous loop

    if (ec.feature_space[static_cast<int>(i[0])].size() > 0 && ec.feature_space[static_cast<int>(i[1])].size() > 0)
    {
      for (uint64_t k = 1; k <= d.rank; k++)
      {
        // x_l * l^k
        // l^k is from index+1 to index+d.rank
        // float x_dot_l = sd_offset_add(weights, ec.atomics[(int)(*i)[0]].begin(), ec.atomics[(int)(*i)[0]].end(), k);
        pred_offset x_dot_l = {0., k};
        GD::foreach_feature<pred_offset, offset_add, T>(weights, ec.feature_space[static_cast<int>(i[0])], x_dot_l);
        // x_r * r^k
        // r^k is from index+d.rank+1 to index+2*d.rank
        // float x_dot_r = sd_offset_add(weights, ec.atomics[(int)(*i)[1]].begin(), ec.atomics[(int)(*i)[1]].end(),
        // k+d.rank);
        pred_offset x_dot_r = {0., k + d.rank};
        GD::foreach_feature<pred_offset, offset_add, T>(weights, ec.feature_space[static_cast<int>(i[1])], x_dot_r);

        prediction += x_dot_l.p * x_dot_r.p;

        // store prediction from interaction terms
        d.scalars.push_back(x_dot_l.p);
        d.scalars.push_back(x_dot_r.p);
      }
    }
  }

  // d.scalars has linear, x_dot_l_1, x_dot_r_1, x_dot_l_2, x_dot_r_2, ...

  ec.partial_prediction = prediction;

  all.set_minmax(all.sd, ec.l.simple.label);

  ec.pred.scalar = GD::finalize_prediction(all.sd, all.logger, ec.partial_prediction);

  if (ec.l.simple.label != FLT_MAX) ec.loss = all.loss->getLoss(all.sd, ec.pred.scalar, ec.l.simple.label) * ec.weight;

  if (all.audit) mf_print_audit_features(d, ec, 0);

  return ec.pred.scalar;
}

float mf_predict(gdmf& d, example& ec)
{
  vw& all = *d.all;
  if (all.weights.sparse)
    return mf_predict(d, ec, all.weights.sparse_weights);
  else
    return mf_predict(d, ec, all.weights.dense_weights);
}

template <class T>
void sd_offset_update(T& weights, features& fs, uint64_t offset, float update, float regularization)
{
  for (size_t i = 0; i < fs.size(); i++)
    (&weights[fs.indicies[i]])[offset] += update * fs.values[i] - regularization * (&weights[fs.indicies[i]])[offset];
}

template <class T>
void mf_train(gdmf& d, example& ec, T& weights)
{
  vw& all = *d.all;
  label_data& ld = ec.l.simple;

  // use final prediction to get update size
  // update = eta_t*(y-y_hat) where eta_t = eta/(3*t^p) * importance weight
  float eta_t = all.eta / powf(static_cast<float>(all.sd->t) + ec.weight, all.power_t) / 3.f * ec.weight;
  float update = all.loss->getUpdate(ec.pred.scalar, ld.label, eta_t, 1.);  // ec.total_sum_feat_sq);

  float regularization = eta_t * all.l2_lambda;

  // linear update
  for (features& fs : ec) sd_offset_update<T>(weights, fs, 0, update, regularization);

  // quadratic update
  for (const auto& i : all.interactions)
  {
    if (i.size() != 2) THROW("can only use pairs in matrix factorization");

    if (ec.feature_space[static_cast<int>(i[0])].size() > 0 && ec.feature_space[static_cast<int>(i[1])].size() > 0)
    {
      // update l^k weights
      for (size_t k = 1; k <= d.rank; k++)
      {
        // r^k \cdot x_r
        float r_dot_x = d.scalars[2 * k];
        // l^k <- l^k + update * (r^k \cdot x_r) * x_l
        sd_offset_update<T>(weights, ec.feature_space[static_cast<int>(i[0])], k, update * r_dot_x, regularization);
      }
      // update r^k weights
      for (size_t k = 1; k <= d.rank; k++)
      {
        // l^k \cdot x_l
        float l_dot_x = d.scalars[2 * k - 1];
        // r^k <- r^k + update * (l^k \cdot x_l) * x_r
        sd_offset_update<T>(
            weights, ec.feature_space[static_cast<int>(i[1])], k + d.rank, update * l_dot_x, regularization);
      }
    }
  }
}

void mf_train(gdmf& d, example& ec)
{
  if (d.all->weights.sparse)
    mf_train(d, ec, d.all->weights.sparse_weights);
  else
    mf_train(d, ec, d.all->weights.dense_weights);
}

void initialize_weights(weight* weights, uint64_t index, uint32_t stride)
{
  for (size_t i = 0; i != stride; ++i, ++index)
  {
    float initial_value = 0.1f * merand48(index);
    weights[i] = initial_value;
  }
}

void save_load(gdmf& d, io_buf& model_file, bool read, bool text)
{
  vw& all = *d.all;
  uint64_t length = static_cast<uint64_t>(1) << all.num_bits;
  if (read)
  {
    initialize_regressor(all);
    if (all.random_weights)
    {
      uint32_t stride = all.weights.stride();
      auto weight_initializer = [stride](
                                    weight* weights, uint64_t index) { initialize_weights(weights, index, stride); };

      all.weights.set_default(weight_initializer);
    }
  }

  if (model_file.num_files() > 0)
  {
    uint64_t i = 0;
    size_t brw = 1;
    do
    {
      brw = 0;
      size_t K = d.rank * 2 + 1;
      std::stringstream msg;
      msg << i << " ";
      brw += bin_text_read_write_fixed(model_file, reinterpret_cast<char*>(&i), sizeof(i), "", read, msg, text);
      if (brw != 0)
      {
        weight* w_i = &(all.weights.strided_index(i));
        for (uint64_t k = 0; k < K; k++)
        {
          weight* v = w_i + k;
          msg << v << " ";
          brw += bin_text_read_write_fixed(model_file, reinterpret_cast<char*>(v), sizeof(*v), "", read, msg, text);
        }
      }
      if (text)
      {
        msg << "\n";
        brw += bin_text_read_write_fixed(model_file, nullptr, 0, "", read, msg, text);
      }

      if (!read) ++i;
    } while ((!read && i < length) || (read && brw > 0));
  }
}

void end_pass(gdmf& d)
{
  vw* all = d.all;

  all->eta *= all->eta_decay_rate;
  if (all->save_per_pass) save_predictor(*all, all->final_regressor_name, all->current_pass);

  if (!all->holdout_set_off)
  {
    if (summarize_holdout_set(*all, d.no_win_counter)) finalize_regressor(*all, all->final_regressor_name);
    if ((d.early_stop_thres == d.no_win_counter) &&
        ((all->check_holdout_every_n_passes <= 1) || ((all->current_pass % all->check_holdout_every_n_passes) == 0)))
      set_done(*all);
  }
}

void predict(gdmf& d, single_learner&, example& ec) { mf_predict(d, ec); }

void learn(gdmf& d, single_learner&, example& ec)
{
  vw& all = *d.all;

  mf_predict(d, ec);
  if (all.training && ec.l.simple.label != FLT_MAX) mf_train(d, ec);
}

base_learner* gd_mf_setup(options_i& options, vw& all)
{
  auto data = scoped_calloc_or_throw<gdmf>();

  bool bfgs = false;
  bool conjugate_gradient = false;
  option_group_definition gf_md_options("Gradient Descent Matrix Factorization");
  gf_md_options.add(make_option("rank", data->rank).keep().necessary().help("rank for matrix factorization."));

  // Not supported, need to be checked to be false.
  gf_md_options.add(make_option("bfgs", bfgs).help("Option not supported by this reduction"));
  gf_md_options.add(
      make_option("conjugate_gradient", conjugate_gradient).help("Option not supported by this reduction"));

  if (!options.add_parse_and_check_necessary(gf_md_options)) return nullptr;

  if (options.was_supplied("adaptive")) THROW("adaptive is not implemented for matrix factorization");
  if (options.was_supplied("normalized")) THROW("normalized is not implemented for matrix factorization");
  if (options.was_supplied("exact_adaptive_norm"))
    THROW("normalized adaptive updates is not implemented for matrix factorization");

  if (bfgs || conjugate_gradient) THROW("bfgs is not implemented for matrix factorization");

  data->all = &all;
  data->no_win_counter = 0;

  // store linear + 2*rank weights per index, round up to power of two
  float temp = ceilf(logf(static_cast<float>(data->rank * 2 + 1)) / logf(2.f));
  all.weights.stride_shift(static_cast<size_t>(temp));
  all.random_weights = true;

  if (!all.holdout_set_off)
  {
    all.sd->holdout_best_loss = FLT_MAX;
    data->early_stop_thres = options.get_typed_option<size_t>("early_terminate").value();
  }

  if (!options.was_supplied("learning_rate") && !options.was_supplied("l"))
    all.eta = 10;  // default learning rate to 10 for non default update rule

  // default initial_t to 1 instead of 0
  if (!options.was_supplied("initial_t"))
  {
    all.sd->t = 1.f;
    all.initial_t = 1.f;
  }
  all.eta *= powf(static_cast<float>(all.sd->t), all.power_t);

  learner<gdmf, example>& l = init_learner(
      data, learn, predict, (UINT64_ONE << all.weights.stride_shift()), all.get_setupfn_name(gd_mf_setup), true);
  l.set_save_load(save_load);
  l.set_end_pass(end_pass);

  return make_base(l);
}<|MERGE_RESOLUTION|>--- conflicted
+++ resolved
@@ -99,12 +99,8 @@
   const auto& simple_red_features = ec._reduction_features.template get<simple_label_reduction_features>();
   float prediction = simple_red_features.initial;
 
-<<<<<<< HEAD
-  for (const auto& i : d.all->interactions)
-=======
   ec.num_features_from_interactions = 0;
   for (const auto& i : d.all->interactions.interactions)
->>>>>>> a06f2040
   {
     if (i.size() != 2) THROW("can only use pairs in matrix factorization");
     ec.num_features -=
@@ -129,12 +125,7 @@
 
   prediction += linear_prediction;
   // interaction terms
-<<<<<<< HEAD
   for (const auto& i : d.all->interactions)
-=======
-
-  for (const auto& i : d.all->interactions.interactions)
->>>>>>> a06f2040
   {
     // The check for non-pair interactions is done in the previous loop
 

--- conflicted
+++ resolved
@@ -127,13 +127,7 @@
   // delete_label
   [](polylabel*) {},
    // get_weight
-<<<<<<< HEAD
   [](polylabel* v, const reduction_features& red) { return get_weight(v->simple, red); },
-  // copy_label
-  nullptr,
-=======
-  [](polylabel* v, const reduction_features&) { return get_weight(v->simple); },
->>>>>>> 488ffa8d
   // test_label
   [](polylabel* v) { return test_label(v->simple); },
   // test_label

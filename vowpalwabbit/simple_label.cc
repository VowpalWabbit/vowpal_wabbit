#include <cstring>
#include <float.h>
#include <math.h>
#include <stdio.h>
#include "vw_string_view.h"

#include "cache.h"
#include "accumulate.h"
#include "best_constant.h"

char* bufread_simple_label(shared_data* sd, label_data* ld, char* c)
{
  memcpy(&ld->label, c, sizeof(ld->label));
  //  std::cout << ld->label << " " << sd->is_more_than_two_labels_observed << " " << sd->first_observed_label <<
  //  std::endl;
  c += sizeof(ld->label);
  memcpy(&ld->weight, c, sizeof(ld->weight));
  c += sizeof(ld->weight);
  memcpy(&ld->initial, c, sizeof(ld->initial));
  c += sizeof(ld->initial);

  count_label(sd, ld->label);
  return c;
}

size_t read_cached_simple_label(shared_data* sd, void* v, io_buf& cache)
{
  label_data* ld = (label_data*)v;
  char* c;
  size_t total = sizeof(ld->label) + sizeof(ld->weight) + sizeof(ld->initial);
  if (cache.buf_read(c, total) < total)
    return 0;
  bufread_simple_label(sd, ld, c);

  return total;
}

float get_weight(void* v)
{
  label_data* ld = (label_data*)v;
  return ld->weight;
}

char* bufcache_simple_label(label_data* ld, char* c)
{
  memcpy(c, &ld->label, sizeof(ld->label));
  c += sizeof(ld->label);
  memcpy(c, &ld->weight, sizeof(ld->weight));
  c += sizeof(ld->weight);
  memcpy(c, &ld->initial, sizeof(ld->initial));
  c += sizeof(ld->initial);
  return c;
}

void cache_simple_label(void* v, io_buf& cache)
{
  char* c;
  label_data* ld = (label_data*)v;
  cache.buf_write(c, sizeof(ld->label) + sizeof(ld->weight) + sizeof(ld->initial));
  bufcache_simple_label(ld, c);
}

void default_simple_label(void* v)
{
  label_data* ld = (label_data*)v;
  ld->label = FLT_MAX;
  ld->weight = 1.;
  ld->initial = 0.;
}

bool test_label(void* v)
{
  label_data* ld = (label_data*)v;
  return ld->label == FLT_MAX;
}

void delete_simple_label(void*) {}

void parse_simple_label(parser*, shared_data* sd, void* v, v_array<VW::string_view>& words)
{
  label_data* ld = (label_data*)v;

  switch (words.size())
  {
    case 0:
      break;
    case 1:
      ld->label = float_of_string(words[0]);
      break;
    case 2:
      ld->label = float_of_string(words[0]);
      ld->weight = float_of_string(words[1]);
      break;
    case 3:
      ld->label = float_of_string(words[0]);
      ld->weight = float_of_string(words[1]);
      ld->initial = float_of_string(words[2]);
      break;
    default:
      std::cout << "Error: " << words.size() << " is too many tokens for a simple label: ";
<<<<<<< HEAD
      for (const auto & word : words) std::cout << word;
=======
      for (unsigned int i = 0; i < words.size(); ++i) print_substring(words[i]);
>>>>>>> cb914a03
      std::cout << std::endl;
  }
  count_label(sd, ld->label);
}

label_parser simple_label = {default_simple_label, parse_simple_label, cache_simple_label, read_cached_simple_label,
    delete_simple_label, get_weight, nullptr, test_label, sizeof(label_data)};

void print_update(vw& all, example& ec)
{
  if (all.sd->weighted_labeled_examples + all.sd->weighted_unlabeled_examples >= all.sd->dump_interval && !all.quiet &&
      !all.bfgs)
  {
    all.sd->print_update(all.holdout_set_off, all.current_pass, ec.l.simple.label, ec.pred.scalar, ec.num_features,
        all.progress_add, all.progress_arg);
  }
}

void output_and_account_example(vw& all, example& ec)
{
  label_data ld = ec.l.simple;

  all.sd->update(ec.test_only, ld.label != FLT_MAX, ec.loss, ec.weight, ec.num_features);
  if (ld.label != FLT_MAX && !ec.test_only)
    all.sd->weighted_labels += ((double)ld.label) * ec.weight;

  all.print(all.raw_prediction, ec.partial_prediction, -1, ec.tag);
  for (size_t i = 0; i < all.final_prediction_sink.size(); i++)
  {
    int f = (int)all.final_prediction_sink[i];
    all.print(f, ec.pred.scalar, 0, ec.tag);
  }

  print_update(all, ec);
}

void return_simple_example(vw& all, void*, example& ec)
{
  output_and_account_example(all, ec);
  VW::finish_example(all, ec);
}

bool summarize_holdout_set(vw& all, size_t& no_win_counter)
{
  float thisLoss = (all.sd->weighted_holdout_examples_since_last_pass > 0)
      ? (float)(all.sd->holdout_sum_loss_since_last_pass / all.sd->weighted_holdout_examples_since_last_pass)
      : FLT_MAX * 0.5f;
  if (all.all_reduce != nullptr)
    thisLoss = accumulate_scalar(all, thisLoss);

  all.sd->weighted_holdout_examples_since_last_pass = 0;
  all.sd->holdout_sum_loss_since_last_pass = 0;

  if (thisLoss < all.sd->holdout_best_loss)
  {
    all.sd->holdout_best_loss = thisLoss;
    all.sd->holdout_best_pass = all.current_pass;
    no_win_counter = 0;
    return true;
  }

  if ((thisLoss != FLT_MAX) ||
      (std::isfinite(
          all.sd->holdout_best_loss)))  // it's only a loss if we're not infinite when the previous one wasn't infinite
    no_win_counter++;
  return false;
}<|MERGE_RESOLUTION|>--- conflicted
+++ resolved
@@ -98,11 +98,7 @@
       break;
     default:
       std::cout << "Error: " << words.size() << " is too many tokens for a simple label: ";
-<<<<<<< HEAD
       for (const auto & word : words) std::cout << word;
-=======
-      for (unsigned int i = 0; i < words.size(); ++i) print_substring(words[i]);
->>>>>>> cb914a03
       std::cout << std::endl;
   }
   count_label(sd, ld->label);

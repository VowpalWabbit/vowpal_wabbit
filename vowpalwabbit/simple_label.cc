// Copyright (c) by respective owners including Yahoo!, Microsoft, and
// individual contributors. All rights reserved. Released under a BSD (revised)
// license as described in the file LICENSE.

#include <cstring>
#include <cfloat>
#include <cmath>
#include <cstdio>

#include "cache.h"
#include "accumulate.h"
#include "best_constant.h"
#include "vw_string_view.h"
#include "example.h"
#include "parse_primitives.h"
#include "vw_string_view_fmt.h"

#include "io/logger.h"
// needed for printing ranges of objects (eg: all elements of a vector)
#include <fmt/ranges.h>

namespace logger = VW::io::logger;

label_data::label_data() { reset_to_default(); }

label_data::label_data(float label, float weight, float initial) : label(label), weight(weight), initial(initial) {}

void label_data::reset_to_default()
{
  label = FLT_MAX;
  weight = 1.f;
  initial = 0.f;
}

char* bufread_simple_label(shared_data* sd, label_data& ld, char* c)
{
  memcpy(&ld.label, c, sizeof(ld.label));
<<<<<<< HEAD

=======
>>>>>>> 9c5d4779
  c += sizeof(ld.label);
  memcpy(&ld.serialized_weight, c, sizeof(ld.serialized_weight));
  c += sizeof(ld.serialized_weight);
  memcpy(&ld.serialized_initial, c, sizeof(ld.serialized_initial));
  c += sizeof(ld.serialized_initial);

  count_label(sd, ld.label);
  return c;
}

size_t read_cached_simple_label(shared_data* sd, label_data& ld, io_buf& cache)
{
  char* c;
  size_t total = sizeof(ld.label) + sizeof(ld.serialized_weight) + sizeof(ld.serialized_initial);
  if (cache.buf_read(c, total) < total) return 0;
  bufread_simple_label(sd, ld, c);

  return total;
}

float get_weight(label_data& ld) { return ld.serialized_weight; }

char* bufcache_simple_label(label_data& ld, char* c)
{
  memcpy(c, &ld.label, sizeof(ld.label));
  c += sizeof(ld.label);
  memcpy(c, &ld.serialized_weight, sizeof(ld.serialized_weight));
  c += sizeof(ld.serialized_weight);
  memcpy(c, &ld.serialized_initial, sizeof(ld.serialized_initial));
  c += sizeof(ld.serialized_initial);
  return c;
}

void cache_simple_label(label_data& ld, io_buf& cache)
{
  char* c;
  cache.buf_write(c, sizeof(ld.label) + sizeof(ld.serialized_weight) + sizeof(ld.serialized_initial));
  bufcache_simple_label(ld, c);
}

<<<<<<< HEAD
void default_simple_label(label_data& ld)
{
  ld.label = FLT_MAX;
  ld.serialized_weight = 1.;
  ld.serialized_initial = 0.;
}
=======
void default_simple_label(label_data& ld) { ld.reset_to_default(); }
>>>>>>> 9c5d4779

bool test_label(label_data& ld) { return ld.label == FLT_MAX; }

// Example: 0 1 0.5 'third_house | price:.53 sqft:.32 age:.87 1924
// label := 0, weight := 1, initial := 0.5
void parse_simple_label(
    parser*, shared_data* sd, label_data& ld, std::vector<VW::string_view>& words, reduction_features&)
{
  switch (words.size())
  {
    case 0:
      break;
    case 1:
      ld.label = float_of_string(words[0]);
      break;
    case 2:
      ld.label = float_of_string(words[0]);
      ld.serialized_weight = float_of_string(words[1]);
      break;
    case 3:
      ld.label = float_of_string(words[0]);
      ld.serialized_weight = float_of_string(words[1]);
      ld.serialized_initial = float_of_string(words[2]);
      break;
    default:
      logger::log_error("Error: {0} is too many tokens for a simple label: {1}",
			words.size(), fmt::join(words, " "));
  }
  count_label(sd, ld.label);
}

void post_parse_setup(example* ec) { ec->initial = ec->l.simple.serialized_initial; }

// clang-format off
label_parser simple_label_parser = {
  // default_label
  [](polylabel* v) { default_simple_label(v->simple); },
  // parse_label
  [](parser* p, shared_data* sd, polylabel* v, std::vector<VW::string_view>& words, reduction_features& red_features) {
    parse_simple_label(p, sd, v->simple, words, red_features);
  },
  // cache_label
  [](polylabel* v, io_buf& cache) { cache_simple_label(v->simple, cache); },
  // read_cached_label
  [](shared_data* sd, polylabel* v, io_buf& cache) { return read_cached_simple_label(sd, v->simple, cache); },
  // delete_label
  [](polylabel*) {},
   // get_weight
  [](polylabel* v) { return get_weight(v->simple); },
  // copy_label
  nullptr,
  // test_label
  [](polylabel* v) { return test_label(v->simple); },
  // test_label
  post_parse_setup,
  label_type_t::simple
};
// clang-format on

void print_update(vw& all, example& ec)
{
  if (all.sd->weighted_labeled_examples + all.sd->weighted_unlabeled_examples >= all.sd->dump_interval &&
      !all.logger.quiet && !all.bfgs)
  {
    all.sd->print_update(*all.trace_message, all.holdout_set_off, all.current_pass, ec.l.simple.label, ec.pred.scalar,
        ec.num_features, all.progress_add, all.progress_arg);
  }
}

void output_and_account_example(vw& all, example& ec)
{
  const label_data& ld = ec.l.simple;

  all.sd->update(ec.test_only, ld.label != FLT_MAX, ec.loss, ec.weight, ec.num_features);
  if (ld.label != FLT_MAX && !ec.test_only) all.sd->weighted_labels += ((double)ld.label) * ec.weight;

  all.print_by_ref(all.raw_prediction.get(), ec.partial_prediction, -1, ec.tag);
  for (auto& f : all.final_prediction_sink) { all.print_by_ref(f.get(), ec.pred.scalar, 0, ec.tag); }

  print_update(all, ec);
}

void return_simple_example(vw& all, void*, example& ec)
{
  output_and_account_example(all, ec);
  VW::finish_example(all, ec);
}

bool summarize_holdout_set(vw& all, size_t& no_win_counter)
{
  float thisLoss = (all.sd->weighted_holdout_examples_since_last_pass > 0)
      ? (float)(all.sd->holdout_sum_loss_since_last_pass / all.sd->weighted_holdout_examples_since_last_pass)
      : FLT_MAX * 0.5f;
  if (all.all_reduce != nullptr) thisLoss = accumulate_scalar(all, thisLoss);

  all.sd->weighted_holdout_examples_since_last_pass = 0;
  all.sd->holdout_sum_loss_since_last_pass = 0;

  if (thisLoss < all.sd->holdout_best_loss)
  {
    all.sd->holdout_best_loss = thisLoss;
    all.sd->holdout_best_pass = all.current_pass;
    no_win_counter = 0;
    return true;
  }

  if ((thisLoss != FLT_MAX) ||
      (std::isfinite(
          all.sd->holdout_best_loss)))  // it's only a loss if we're not infinite when the previous one wasn't infinite
    no_win_counter++;
  return false;
}<|MERGE_RESOLUTION|>--- conflicted
+++ resolved
@@ -23,22 +23,18 @@
 
 label_data::label_data() { reset_to_default(); }
 
-label_data::label_data(float label, float weight, float initial) : label(label), weight(weight), initial(initial) {}
+label_data::label_data(float label, float weight, float initial) : label(label), serialized_weight(weight), serialized_initial(initial) {}
 
 void label_data::reset_to_default()
 {
   label = FLT_MAX;
-  weight = 1.f;
-  initial = 0.f;
+  serialized_weight = 1.f;
+  serialized_initial = 0.f;
 }
 
 char* bufread_simple_label(shared_data* sd, label_data& ld, char* c)
 {
   memcpy(&ld.label, c, sizeof(ld.label));
-<<<<<<< HEAD
-
-=======
->>>>>>> 9c5d4779
   c += sizeof(ld.label);
   memcpy(&ld.serialized_weight, c, sizeof(ld.serialized_weight));
   c += sizeof(ld.serialized_weight);
@@ -79,16 +75,7 @@
   bufcache_simple_label(ld, c);
 }
 
-<<<<<<< HEAD
-void default_simple_label(label_data& ld)
-{
-  ld.label = FLT_MAX;
-  ld.serialized_weight = 1.;
-  ld.serialized_initial = 0.;
-}
-=======
 void default_simple_label(label_data& ld) { ld.reset_to_default(); }
->>>>>>> 9c5d4779
 
 bool test_label(label_data& ld) { return ld.label == FLT_MAX; }
 

--- conflicted
+++ resolved
@@ -32,14 +32,9 @@
 {
   label_data& ld = v->simple;
   char* c;
-<<<<<<< HEAD
   size_t total = sizeof(ld.label) + sizeof(ld.weight) + sizeof(ld.initial);
   if (cache.buf_read(c, total) < total)
     return 0;
-=======
-  size_t total = sizeof(ld->label) + sizeof(ld->weight) + sizeof(ld->initial);
-  if (cache.buf_read(c, total) < total) return 0;
->>>>>>> 69a90c17
   bufread_simple_label(sd, ld, c);
 
   return total;
@@ -86,11 +81,7 @@
 
 void delete_simple_label(polylabel*) {}
 
-<<<<<<< HEAD
-void parse_simple_label(parser*, shared_data* sd, polylabel* v, v_array<VW::string_view>& words)
-=======
-void parse_simple_label(parser*, shared_data* sd, void* v, std::vector<VW::string_view>& words)
->>>>>>> 69a90c17
+void parse_simple_label(parser*, shared_data* sd, polylabel* v, std::vector<VW::string_view>& words)
 {
   label_data& ld = v->simple;
 

// Copyright (c) by respective owners including Yahoo!, Microsoft, and
// individual contributors. All rights reserved. Released under a BSD (revised)
// license as described in the file LICENSE.

#include <cstring>
#include <cfloat>
#include <cmath>
#include <cstdio>

#include "cache.h"
#include "accumulate.h"
#include "best_constant.h"
#include "vw_string_view.h"
#include "example.h"
#include "parse_primitives.h"
#include "vw_string_view_fmt.h"

#include "io/logger.h"
// needed for printing ranges of objects (eg: all elements of a vector)
#include <fmt/ranges.h>

namespace logger = VW::io::logger;

label_data::label_data() { reset_to_default(); }

label_data::label_data(float label) : label(label) {}

void label_data::reset_to_default()
{
  label = FLT_MAX;
}

void print_update(vw& all, example& ec)
{
  if (all.sd->weighted_labeled_examples + all.sd->weighted_unlabeled_examples >= all.sd->dump_interval &&
      !all.logger.quiet && !all.bfgs)
  {
    all.sd->print_update(*all.trace_message, all.holdout_set_off, all.current_pass, ec.l.simple.label, ec.pred.scalar,
        ec.get_num_features(), all.progress_add, all.progress_arg);
  }
}

void output_and_account_example(vw& all, example& ec)
{
  const label_data& ld = ec.l.simple;
<<<<<<< HEAD
=======

>>>>>>> a06f2040
  all.sd->update(ec.test_only, ld.label != FLT_MAX, ec.loss, ec.weight, ec.get_num_features());
  if (ld.label != FLT_MAX && !ec.test_only) all.sd->weighted_labels += (static_cast<double>(ld.label)) * ec.weight;

  all.print_by_ref(all.raw_prediction.get(), ec.partial_prediction, -1, ec.tag);
  for (auto& f : all.final_prediction_sink) { all.print_by_ref(f.get(), ec.pred.scalar, 0, ec.tag); }

  print_update(all, ec);
}

void return_simple_example(vw& all, void*, example& ec)
{
  output_and_account_example(all, ec);
  VW::finish_example(all, ec);
}

bool summarize_holdout_set(vw& all, size_t& no_win_counter)
{
  float thisLoss = (all.sd->weighted_holdout_examples_since_last_pass > 0)
      ? static_cast<float>(all.sd->holdout_sum_loss_since_last_pass / all.sd->weighted_holdout_examples_since_last_pass)
      : FLT_MAX * 0.5f;
  if (all.all_reduce != nullptr) thisLoss = accumulate_scalar(all, thisLoss);

  all.sd->weighted_holdout_examples_since_last_pass = 0;
  all.sd->holdout_sum_loss_since_last_pass = 0;

  if (thisLoss < all.sd->holdout_best_loss)
  {
    all.sd->holdout_best_loss = thisLoss;
    all.sd->holdout_best_pass = all.current_pass;
    no_win_counter = 0;
    return true;
  }

  if ((thisLoss != FLT_MAX) ||
      (std::isfinite(
          all.sd->holdout_best_loss)))  // it's only a loss if we're not infinite when the previous one wasn't infinite
    no_win_counter++;
  return false;
}<|MERGE_RESOLUTION|>--- conflicted
+++ resolved
@@ -43,10 +43,7 @@
 void output_and_account_example(vw& all, example& ec)
 {
   const label_data& ld = ec.l.simple;
-<<<<<<< HEAD
-=======
 
->>>>>>> a06f2040
   all.sd->update(ec.test_only, ld.label != FLT_MAX, ec.loss, ec.weight, ec.get_num_features());
   if (ld.label != FLT_MAX && !ec.test_only) all.sd->weighted_labels += (static_cast<double>(ld.label)) * ec.weight;
 

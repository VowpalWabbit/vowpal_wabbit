--- conflicted
+++ resolved
@@ -3,20 +3,14 @@
 // license as described in the file LICENSE.
 
 #include <cstring>
-<<<<<<< HEAD
-#include <float.h>
-#include <math.h>
-#include <stdio.h>
-#include "vw_string_view.h"
-=======
 #include <cfloat>
 #include <cmath>
 #include <cstdio>
->>>>>>> 1b46da1e
 
 #include "cache.h"
 #include "accumulate.h"
 #include "best_constant.h"
+#include "vw_string_view.h"
 
 char* bufread_simple_label(shared_data* sd, label_data* ld, char* c)
 {

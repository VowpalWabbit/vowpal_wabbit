// Copyright (c) by respective owners including Yahoo!, Microsoft, and
// individual contributors. All rights reserved. Released under a BSD (revised)
// license as described in the file LICENSE.

#include <cstring>
#include <cfloat>
#include <cmath>
#include <cstdio>

#include "cache.h"
#include "accumulate.h"
#include "best_constant.h"
#include "vw_string_view.h"
#include "example.h"
#include "parse_primitives.h"
#include "vw_string_view_fmt.h"

#include "io/logger.h"
// needed for printing ranges of objects (eg: all elements of a vector)
#include <fmt/ranges.h>

namespace logger = VW::io::logger;

label_data::label_data() { reset_to_default(); }

label_data::label_data(float label) : label(label) {}

void label_data::reset_to_default()
{
  label = FLT_MAX;
}

void print_update(vw& all, example& ec)
{
  if (all.sd->weighted_labeled_examples + all.sd->weighted_unlabeled_examples >= all.sd->dump_interval &&
      !all.logger.quiet && !all.bfgs)
  {
    all.sd->print_update(*all.trace_message, all.holdout_set_off, all.current_pass, ec.l.simple.label, ec.pred.scalar,
        ec.get_num_features(), all.progress_add, all.progress_arg);
  }
}

void output_and_account_example(vw& all, example& ec)
{
  const label_data& ld = ec.l.simple;

<<<<<<< HEAD
  all.sd->update(ec.test_only, ld.label != FLT_MAX, ec.loss, ec.weight, ec.get_num_features());
  if (ld.label != FLT_MAX && !ec.test_only) all.sd->weighted_labels += ((double)ld.label) * ec.weight;
=======
  all.sd->update(ec.test_only, ld.label != FLT_MAX, ec.loss, ec.weight, ec.num_features);
  if (ld.label != FLT_MAX && !ec.test_only) all.sd->weighted_labels += (static_cast<double>(ld.label)) * ec.weight;
>>>>>>> 5d86cafa

  all.print_by_ref(all.raw_prediction.get(), ec.partial_prediction, -1, ec.tag);
  for (auto& f : all.final_prediction_sink) { all.print_by_ref(f.get(), ec.pred.scalar, 0, ec.tag); }

  print_update(all, ec);
}

void return_simple_example(vw& all, void*, example& ec)
{
  output_and_account_example(all, ec);
  VW::finish_example(all, ec);
}

bool summarize_holdout_set(vw& all, size_t& no_win_counter)
{
  float thisLoss = (all.sd->weighted_holdout_examples_since_last_pass > 0)
      ? static_cast<float>(all.sd->holdout_sum_loss_since_last_pass / all.sd->weighted_holdout_examples_since_last_pass)
      : FLT_MAX * 0.5f;
  if (all.all_reduce != nullptr) thisLoss = accumulate_scalar(all, thisLoss);

  all.sd->weighted_holdout_examples_since_last_pass = 0;
  all.sd->holdout_sum_loss_since_last_pass = 0;

  if (thisLoss < all.sd->holdout_best_loss)
  {
    all.sd->holdout_best_loss = thisLoss;
    all.sd->holdout_best_pass = all.current_pass;
    no_win_counter = 0;
    return true;
  }

  if ((thisLoss != FLT_MAX) ||
      (std::isfinite(
          all.sd->holdout_best_loss)))  // it's only a loss if we're not infinite when the previous one wasn't infinite
    no_win_counter++;
  return false;
}<|MERGE_RESOLUTION|>--- conflicted
+++ resolved
@@ -43,14 +43,8 @@
 void output_and_account_example(vw& all, example& ec)
 {
   const label_data& ld = ec.l.simple;
-
-<<<<<<< HEAD
   all.sd->update(ec.test_only, ld.label != FLT_MAX, ec.loss, ec.weight, ec.get_num_features());
-  if (ld.label != FLT_MAX && !ec.test_only) all.sd->weighted_labels += ((double)ld.label) * ec.weight;
-=======
-  all.sd->update(ec.test_only, ld.label != FLT_MAX, ec.loss, ec.weight, ec.num_features);
   if (ld.label != FLT_MAX && !ec.test_only) all.sd->weighted_labels += (static_cast<double>(ld.label)) * ec.weight;
->>>>>>> 5d86cafa
 
   all.print_by_ref(all.raw_prediction.get(), ec.partial_prediction, -1, ec.tag);
   for (auto& f : all.final_prediction_sink) { all.print_by_ref(f.get(), ec.pred.scalar, 0, ec.tag); }

// Copyright (c) by respective owners including Yahoo!, Microsoft, and
// individual contributors. All rights reserved. Released under a BSD (revised)
// license as described in the file LICENSE.

#include <cstring>
#include <cfloat>
#include <cmath>
#include <cstdio>

#include "cache.h"
#include "accumulate.h"
#include "best_constant.h"
#include "vw_string_view.h"
#include "example.h"
#include "parse_primitives.h"
#include "vw_string_view_fmt.h"

#include "io/logger.h"
// needed for printing ranges of objects (eg: all elements of a vector)
#include <fmt/ranges.h>

namespace logger = VW::io::logger;

label_data::label_data() { reset_to_default(); }

label_data::label_data(float label) : label(label) {}

void label_data::reset_to_default()
{
  label = FLT_MAX;
}

<<<<<<< HEAD
void post_parse_setup(example* ec) { ec->initial = ec->l.simple.serialized_initial; }

// clang-format off
label_parser simple_label_parser = {
  // default_label
  [](polylabel* v) { default_simple_label(v->simple); },
  // parse_label
  [](parser* p, shared_data* sd, polylabel* v, std::vector<VW::string_view>& words, reduction_features& red_features) {
    parse_simple_label(p, sd, v->simple, words, red_features);
  },
  // cache_label
  [](polylabel* v, reduction_features&, io_buf& cache) { cache_simple_label(v->simple, cache); },
  // read_cached_label
  [](shared_data* sd, polylabel* v, reduction_features&, io_buf& cache) { return read_cached_simple_label(sd, v->simple, cache); },
  // get_weight
  [](polylabel* v, const reduction_features&) { return get_weight(v->simple); },
  // test_label
  [](polylabel* v) { return test_label(v->simple); },
  // test_label
  post_parse_setup,
  label_type_t::simple
};
// clang-format on

=======
>>>>>>> aa9f8ee2
void print_update(vw& all, example& ec)
{
  if (all.sd->weighted_labeled_examples + all.sd->weighted_unlabeled_examples >= all.sd->dump_interval &&
      !all.logger.quiet && !all.bfgs)
  {
    all.sd->print_update(*all.trace_message, all.holdout_set_off, all.current_pass, ec.l.simple.label, ec.pred.scalar,
        ec.num_features, all.progress_add, all.progress_arg);
  }
}

void output_and_account_example(vw& all, example& ec)
{
  const label_data& ld = ec.l.simple;

  all.sd->update(ec.test_only, ld.label != FLT_MAX, ec.loss, ec.weight, ec.num_features);
  if (ld.label != FLT_MAX && !ec.test_only) all.sd->weighted_labels += ((double)ld.label) * ec.weight;

  all.print_by_ref(all.raw_prediction.get(), ec.partial_prediction, -1, ec.tag);
  for (auto& f : all.final_prediction_sink) { all.print_by_ref(f.get(), ec.pred.scalar, 0, ec.tag); }

  print_update(all, ec);
}

void return_simple_example(vw& all, void*, example& ec)
{
  output_and_account_example(all, ec);
  VW::finish_example(all, ec);
}

bool summarize_holdout_set(vw& all, size_t& no_win_counter)
{
  float thisLoss = (all.sd->weighted_holdout_examples_since_last_pass > 0)
      ? (float)(all.sd->holdout_sum_loss_since_last_pass / all.sd->weighted_holdout_examples_since_last_pass)
      : FLT_MAX * 0.5f;
  if (all.all_reduce != nullptr) thisLoss = accumulate_scalar(all, thisLoss);

  all.sd->weighted_holdout_examples_since_last_pass = 0;
  all.sd->holdout_sum_loss_since_last_pass = 0;

  if (thisLoss < all.sd->holdout_best_loss)
  {
    all.sd->holdout_best_loss = thisLoss;
    all.sd->holdout_best_pass = all.current_pass;
    no_win_counter = 0;
    return true;
  }

  if ((thisLoss != FLT_MAX) ||
      (std::isfinite(
          all.sd->holdout_best_loss)))  // it's only a loss if we're not infinite when the previous one wasn't infinite
    no_win_counter++;
  return false;
}<|MERGE_RESOLUTION|>--- conflicted
+++ resolved
@@ -30,33 +30,6 @@
   label = FLT_MAX;
 }
 
-<<<<<<< HEAD
-void post_parse_setup(example* ec) { ec->initial = ec->l.simple.serialized_initial; }
-
-// clang-format off
-label_parser simple_label_parser = {
-  // default_label
-  [](polylabel* v) { default_simple_label(v->simple); },
-  // parse_label
-  [](parser* p, shared_data* sd, polylabel* v, std::vector<VW::string_view>& words, reduction_features& red_features) {
-    parse_simple_label(p, sd, v->simple, words, red_features);
-  },
-  // cache_label
-  [](polylabel* v, reduction_features&, io_buf& cache) { cache_simple_label(v->simple, cache); },
-  // read_cached_label
-  [](shared_data* sd, polylabel* v, reduction_features&, io_buf& cache) { return read_cached_simple_label(sd, v->simple, cache); },
-  // get_weight
-  [](polylabel* v, const reduction_features&) { return get_weight(v->simple); },
-  // test_label
-  [](polylabel* v) { return test_label(v->simple); },
-  // test_label
-  post_parse_setup,
-  label_type_t::simple
-};
-// clang-format on
-
-=======
->>>>>>> aa9f8ee2
 void print_update(vw& all, example& ec)
 {
   if (all.sd->weighted_labeled_examples + all.sd->weighted_unlabeled_examples >= all.sd->dump_interval &&

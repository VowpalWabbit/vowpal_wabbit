--- conflicted
+++ resolved
@@ -23,50 +23,18 @@
 {
 void set_baseline_enabled(example* ec)
 {
-<<<<<<< HEAD
-  auto& fs = ec->feature_space.get_or_create_feature_group(message_namespace, message_namespace);
-  for (auto& f : fs)
-  {
-    if (f.index() == baseline_enabled_idx)
-    {
-      f.value() = 1;
-      return;
-    }
-  }
-  // if not found, push new feature
-  fs.push_back(1, baseline_enabled_idx);
-=======
-  if (!baseline_enabled(ec)) { ec->indices.push_back(baseline_enabled_message_namespace); }
->>>>>>> 9de7a009
+  auto& fs = ec->feature_space.get_or_create_feature_group(baseline_enabled_message_namespace, baseline_enabled_message_namespace);
 }
 
 void reset_baseline_disabled(example* ec)
 {
-<<<<<<< HEAD
-  ec->feature_space.remove_feature_group(message_namespace);
-=======
-  auto it = std::find(ec->indices.begin(), ec->indices.end(), baseline_enabled_message_namespace);
-  if (it != ec->indices.end()) { ec->indices.erase(it); }
->>>>>>> 9de7a009
+  ec->feature_space.remove_feature_group(baseline_enabled_message_namespace);
 }
 
 bool baseline_enabled(example* ec)
 {
-<<<<<<< HEAD
   auto* fs = ec->feature_space.get_feature_group(message_namespace);
-  if (fs != nullptr)
-  {
-    for (auto& f : *fs)
-    {
-      if (f.index() == baseline_enabled_idx) return f.value() == 1;
-    }
-  }
-
-  return false;
-=======
-  auto it = std::find(ec->indices.begin(), ec->indices.end(), baseline_enabled_message_namespace);
-  return it != ec->indices.end();
->>>>>>> 9de7a009
+  return fs != nullptr;
 }
 }  // namespace BASELINE
 

// Copyright (c) by respective owners including Yahoo!, Microsoft, and
// individual contributors. All rights reserved. Released under a BSD (revised)
// license as described in the file LICENSE.
#pragma once
// This is the interface for a learning algorithm

#include <iostream>
#include <memory>

#include "memory.h"
#include "multiclass.h"
#include "simple_label.h"
#include "parser.h"
#include "debug_log.h"

#undef VW_DEBUG_LOG
#define VW_DEBUG_LOG vw_dbg::learner

#include "future_compat.h"
#include "example.h"
#include <memory>
#include "scope_exit.h"
#include "metric_sink.h"

#include "label_type.h"
#include "prediction_type.h"

namespace VW
{
/// \brief Contains the VW::LEARNER::learner object and utilities for
/// interacting with it.
namespace LEARNER
{
template <class T, class E>
struct learner;

/// \brief Used to type erase the object and pass around common type.
using base_learner = learner<char, char>;

/// \brief Used for reductions that process single ::example objects at at time.
/// It type erases the specific reduction object type.
using single_learner = learner<char, example>;

/// \brief Used for multiline examples where there are several ::example objects
/// required to describe the overall example. It type erases the specific
/// reduction object type.
using multi_learner = learner<char, multi_ex>;

struct func_data
{
  using fn = void (*)(void* data);
  void* data = nullptr;
  base_learner* base = nullptr;
  fn func = nullptr;
};

inline func_data tuple_dbf(void* data, base_learner* base, void (*func)(void*))
{
  func_data foo;
  foo.data = data;
  foo.base = base;
  foo.func = func;
  return foo;
}

struct learn_data
{
  using fn = void (*)(void* data, base_learner& base, void* ex);
  using multi_fn = void (*)(void* data, base_learner& base, void* ex, size_t count, size_t step, polyprediction* pred,
      bool finalize_predictions);

  void* data = nullptr;
  base_learner* base = nullptr;
  fn learn_f = nullptr;
  fn predict_f = nullptr;
  fn update_f = nullptr;
  multi_fn multipredict_f = nullptr;
};

struct sensitivity_data
{
  using fn = float (*)(void* data, base_learner& base, example& ex);
  void* data = nullptr;
  fn sensitivity_f = nullptr;
};

struct save_load_data
{
  using fn = void (*)(void*, io_buf&, bool read, bool text);
  void* data = nullptr;
  base_learner* base = nullptr;
  fn save_load_f = nullptr;
};

struct save_metric_data
{
  using fn = void (*)(void*, metric_sink& metrics);
  void* data = nullptr;
  base_learner* base = nullptr;
  fn save_metric_f = nullptr;
};

struct finish_example_data
{
  using fn = void (*)(vw&, void* data, void* ex);
  void* data = nullptr;
  base_learner* base = nullptr;
  fn finish_example_f = nullptr;
  fn print_example_f = nullptr;
};

void generic_driver(vw& all);
void generic_driver(const std::vector<vw*>& alls);
void generic_driver_onethread(vw& all);

inline void noop_save_load(void*, io_buf&, bool, bool) {}
inline void noop_persist_metrics(void*, metric_sink&) {}
inline void noop(void*) {}
inline float noop_sensitivity(void*, base_learner&, example&)
{
  // TODO: where should this print to? Just delete this?
  std::cout << std::endl;
  return 0.;
}
float recur_sensitivity(void*, base_learner&, example&);

inline void debug_increment_depth(example& ex)
{
  if (vw_dbg::track_stack) ++ex._debug_current_reduction_depth;
}

inline void debug_increment_depth(multi_ex& ec_seq)
{
  if (vw_dbg::track_stack)
  {
    for (auto& ec : ec_seq) { ++ec->_debug_current_reduction_depth; }
  }
}

inline void debug_decrement_depth(example& ex)
{
  if (vw_dbg::track_stack) --ex._debug_current_reduction_depth;
}

inline void debug_decrement_depth(multi_ex& ec_seq)
{
  if (vw_dbg::track_stack)
  {
    for (auto& ec : ec_seq) { --ec->_debug_current_reduction_depth; }
  }
}

inline void increment_offset(example& ex, const size_t increment, const size_t i)
{
  ex.ft_offset += static_cast<uint32_t>(increment * i);
  debug_increment_depth(ex);
}

inline void increment_offset(multi_ex& ec_seq, const size_t increment, const size_t i)
{
  for (auto& ec : ec_seq) { ec->ft_offset += static_cast<uint32_t>(increment * i); }
  debug_increment_depth(ec_seq);
}

inline void decrement_offset(example& ex, const size_t increment, const size_t i)
{
  assert(ex.ft_offset >= increment * i);
  ex.ft_offset -= static_cast<uint32_t>(increment * i);
  debug_decrement_depth(ex);
}

inline void decrement_offset(multi_ex& ec_seq, const size_t increment, const size_t i)
{
  for (auto ec : ec_seq)
  {
    assert(ec->ft_offset >= increment * i);
    ec->ft_offset -= static_cast<uint32_t>(increment * i);
  }
  debug_decrement_depth(ec_seq);
}

inline bool ec_is_example_header(example const& ec, label_type_t label_type)
{
  if (label_type == VW::label_type_t::cb) { return CB::ec_is_example_header(ec); }
  else if (label_type == VW::label_type_t::ccb)
  {
    return CCB::ec_is_example_header(ec);
  }
  else if (label_type == VW::label_type_t::cs)
  {
    return COST_SENSITIVE::ec_is_example_header(ec);
  }
  return false;
}

/// \brief Defines the interface for a learning algorithm.
///
/// Learner is implemented as a struct of pointers, and associated methods. It
/// implements a sort of virtual inheritance through the use of bundling
/// function pointers with the associated objects to call them with. A reduction
/// will recursively call the base given to it, whereas a base learner will not
/// recurse and will simply return the result. Learner is not intended to be
/// inherited from. Instead it is used through composition, and created through
/// the make_reduction_learner and make_base_learner. The state of this
/// learner, or reduction, is stored in the learner_data field. A
/// <code>std::shared_pointer<void></code> is used as this class uses type
/// erasure to allow for an arbitrary reduction to be implemented. It is
/// extremely important that the function pointers given to the class match the
/// expected types of the object. If the learner is constructed using
/// make_reduction_learner or make_base_learner and assembled before it is
/// transformed into a VW::LEARNER::base_learner with VW::LEARNER::make_base then
/// the usage of the templated functions should ensure types are correct.
///
/// \tparam T Type of the reduction data object stored. This allows this
/// specific reduction to have it's own state.
/// \tparam E Example type this reduction supports. Must be one of ::example or
/// ::multi_ex
template <class T, class E>
struct learner
{
private:
  template <class FluentBuilderT, class DataT, class ExampleT, class BaseLearnerT>
  friend struct common_learner_builder;
  template <class DataT, class ExampleT>
  friend struct base_learner_builder;
  template <class DataT, class ExampleT, class BaseLearnerT>
  friend struct reduction_learner_builder;
  template <class ExampleT, class BaseLearnerT>
  friend struct reduction_no_data_learner_builder;

  func_data init_fd;
  learn_data learn_fd;
  sensitivity_data sensitivity_fd;
  finish_example_data finish_example_fd;
  save_load_data save_load_fd;
  func_data end_pass_fd;
  func_data end_examples_fd;
  save_metric_data persist_metrics_fd;
  func_data finisher_fd;
  std::string name;  // Name of the reduction.  Used in VW_DBG to trace nested learn() and predict() calls

  std::shared_ptr<void> learner_data;

  learner(){};  // Should only be able to construct a learner through make_reduction_learner / make_base_learner

public:
  prediction_type_t pred_type;
  size_t weights;  // this stores the number of "weight vectors" required by the learner.
  size_t increment;
  bool is_multiline;  // Is this a single-line or multi-line reduction?

  // learn will return a prediction.  The framework should
  // not call predict before learn
  bool learn_returns_prediction = false;

  using end_fptr_type = void (*)(vw&, void*, void*);
  using finish_fptr_type = void (*)(void*);

  void debug_log_message(example& ec, const std::string& msg)
  {
    VW_DBG(ec) << "[" << name << "." << msg << "]" << std::endl;
  }

  void debug_log_message(multi_ex& ec, const std::string& msg)
  {
    VW_DBG(*ec[0]) << "[" << name << "." << msg << "]" << std::endl;
  }

  void* get_internal_type_erased_data_pointer_test_use_only() { return learner_data.get(); }

  /// \brief Will update the model according to the labels and examples supplied.
  /// \param ec The ::example object or ::multi_ex to be operated on. This
  /// object **must** have a valid label set for every ::example in the field
  /// example::l that corresponds to the type this reduction expects.
  /// \param i This is the offset used for the weights in this call. If using
  /// multiple regressors/learners you can increment this value for each call.
  /// \returns While some reductions may fill the example::pred, this is not
  /// guaranteed and is undefined behavior if accessed.
  inline void learn(E& ec, size_t i = 0)
  {
    assert((is_multiline && std::is_same<multi_ex, E>::value) ||
        (!is_multiline && std::is_same<example, E>::value));  // sanity check under debug compile
    increment_offset(ec, increment, i);
    debug_log_message(ec, "learn");
    learn_fd.learn_f(learn_fd.data, *learn_fd.base, (void*)&ec);
    decrement_offset(ec, increment, i);
  }

  /// \brief Make a prediction for the given example.
  /// \param ec The ::example object or ::multi_ex to be operated on. This
  /// object **must** have a valid prediction allocated in the field
  /// example::pred that corresponds to this reduction type.
  /// \param i This is the offset used for the weights in this call. If using
  /// multiple regressors/learners you can increment this value for each call.
  /// \returns The prediction calculated by this reduction be set on
  /// example::pred. If <code>E</code> is ::multi_ex then the prediction is set
  /// on the 0th item in the list.
  inline void predict(E& ec, size_t i = 0)
  {
    assert((is_multiline && std::is_same<multi_ex, E>::value) ||
        (!is_multiline && std::is_same<example, E>::value));  // sanity check under debug compile
    increment_offset(ec, increment, i);
    debug_log_message(ec, "predict");
    learn_fd.predict_f(learn_fd.data, *learn_fd.base, (void*)&ec);
    decrement_offset(ec, increment, i);
  }

  inline void multipredict(E& ec, size_t lo, size_t count, polyprediction* pred, bool finalize_predictions)
  {
    assert((is_multiline && std::is_same<multi_ex, E>::value) ||
        (!is_multiline && std::is_same<example, E>::value));  // sanity check under debug compile
    if (learn_fd.multipredict_f == nullptr)
    {
      increment_offset(ec, increment, lo);
      debug_log_message(ec, "multipredict");
      for (size_t c = 0; c < count; c++)
      {
        learn_fd.predict_f(learn_fd.data, *learn_fd.base, (void*)&ec);
        if (finalize_predictions)
          pred[c] = std::move(ec.pred);  // TODO: this breaks for complex labels because = doesn't do deep copy! (XXX we
                                         // "fix" this by moving)
        else
          pred[c].scalar = ec.partial_prediction;
        // pred[c].scalar = finalize_prediction ec.partial_prediction; // TODO: this breaks for complex labels because =
        // doesn't do deep copy! // note works if ec.partial_prediction, but only if finalize_prediction is run????
        increment_offset(ec, increment, 1);
      }
      decrement_offset(ec, increment, lo + count);
    }
    else
    {
      increment_offset(ec, increment, lo);
      debug_log_message(ec, "multipredict");
      learn_fd.multipredict_f(learn_fd.data, *learn_fd.base, (void*)&ec, count, increment, pred, finalize_predictions);
      decrement_offset(ec, increment, lo);
    }
  }

  template <class L>
  inline void set_predict(void (*u)(T&, L&, E&))
  {
    VW_WARNING_STATE_PUSH
    VW_WARNING_DISABLE_CAST_FUNC_TYPE
    learn_fd.predict_f = (learn_data::fn)u;
    VW_WARNING_STATE_POP
  }
  template <class L>
  inline void set_learn(void (*u)(T&, L&, E&))
  {
    VW_WARNING_STATE_PUSH
    VW_WARNING_DISABLE_CAST_FUNC_TYPE
    learn_fd.learn_f = (learn_data::fn)u;
    VW_WARNING_STATE_POP
  }
  template <class L>
  inline void set_multipredict(void (*u)(T&, L&, E&, size_t, size_t, polyprediction*, bool))
  {
    VW_WARNING_STATE_PUSH
    VW_WARNING_DISABLE_CAST_FUNC_TYPE
    learn_fd.multipredict_f = (learn_data::multi_fn)u;
    VW_WARNING_STATE_POP
  }

  inline void update(E& ec, size_t i = 0)
  {
    assert((is_multiline && std::is_same<multi_ex, E>::value) ||
        (!is_multiline && std::is_same<example, E>::value));  // sanity check under debug compile
    increment_offset(ec, increment, i);
    debug_log_message(ec, "update");
    learn_fd.update_f(learn_fd.data, *learn_fd.base, (void*)&ec);
    decrement_offset(ec, increment, i);
  }
  template <class L>
  inline void set_update(void (*u)(T& data, L& base, E&))
  {
    VW_WARNING_STATE_PUSH
    VW_WARNING_DISABLE_CAST_FUNC_TYPE
    learn_fd.update_f = (learn_data::fn)u;
    VW_WARNING_STATE_POP
  }

  // used for active learning and confidence to determine how easily predictions are changed
  inline void set_sensitivity(float (*u)(T& data, base_learner& base, example&))
  {
    sensitivity_fd.data = learn_fd.data;
    VW_WARNING_STATE_PUSH
    VW_WARNING_DISABLE_CAST_FUNC_TYPE
    sensitivity_fd.sensitivity_f = (sensitivity_data::fn)u;
    VW_WARNING_STATE_POP
  }
  inline float sensitivity(example& ec, size_t i = 0)
  {
    increment_offset(ec, increment, i);
    debug_log_message(ec, "sensitivity");
    const float ret = sensitivity_fd.sensitivity_f(sensitivity_fd.data, *learn_fd.base, ec);
    decrement_offset(ec, increment, i);
    return ret;
  }

  // called anytime saving or loading needs to happen. Autorecursive.
  inline void save_load(io_buf& io, const bool read, const bool text)
  {
    save_load_fd.save_load_f(save_load_fd.data, io, read, text);
    if (save_load_fd.base) save_load_fd.base->save_load(io, read, text);
  }
  inline void set_save_load(void (*sl)(T&, io_buf&, bool, bool))
  {
    VW_WARNING_STATE_PUSH
    VW_WARNING_DISABLE_CAST_FUNC_TYPE
    save_load_fd.save_load_f = (save_load_data::fn)sl;
    VW_WARNING_STATE_POP
    save_load_fd.data = learn_fd.data;
    save_load_fd.base = learn_fd.base;
  }

  // called when metrics is enabled.  Autorecursive.
  void persist_metrics(metric_sink& metrics)
  {
    persist_metrics_fd.save_metric_f(persist_metrics_fd.data, metrics);
    if (persist_metrics_fd.base) persist_metrics_fd.base->persist_metrics(metrics);
  }
  void set_persist_metrics(void (*f)(T&, metric_sink&))
  {
    VW_WARNING_STATE_PUSH
    VW_WARNING_DISABLE_CAST_FUNC_TYPE
    persist_metrics_fd.save_metric_f = (save_metric_data::fn)f;
    VW_WARNING_STATE_POP
    persist_metrics_fd.data = learn_fd.data;
    persist_metrics_fd.base = learn_fd.base;
  }

  // called to clean up state.  Autorecursive.
  void set_finish(void (*f)(T&))
  {
    VW_WARNING_STATE_PUSH
    VW_WARNING_DISABLE_CAST_FUNC_TYPE
    finisher_fd = tuple_dbf(learn_fd.data, learn_fd.base, (finish_fptr_type)(f));
    VW_WARNING_STATE_POP
  }

  inline void finish()
  {
    if (finisher_fd.data) { finisher_fd.func(finisher_fd.data); }
    if (finisher_fd.base)
    {
      finisher_fd.base->finish();
      delete finisher_fd.base;
    }
  }

  void end_pass()
  {
    end_pass_fd.func(end_pass_fd.data);
    if (end_pass_fd.base) end_pass_fd.base->end_pass();
  }  // autorecursive

  void set_end_pass(void (*f)(T&))
  {
    VW_WARNING_STATE_PUSH
    VW_WARNING_DISABLE_CAST_FUNC_TYPE
    end_pass_fd = tuple_dbf(learn_fd.data, learn_fd.base, (func_data::fn)f);
    VW_WARNING_STATE_POP
  }

  // called after parsing of examples is complete.  Autorecursive.
  void end_examples()
  {
    end_examples_fd.func(end_examples_fd.data);
    if (end_examples_fd.base) end_examples_fd.base->end_examples();
  }
  void set_end_examples(void (*f)(T&))
  {
    VW_WARNING_STATE_PUSH
    VW_WARNING_DISABLE_CAST_FUNC_TYPE
    end_examples_fd = tuple_dbf(learn_fd.data, learn_fd.base, (func_data::fn)f);
    VW_WARNING_STATE_POP
  }

  // Called at the beginning by the driver.  Explicitly not recursive.
  void init_driver() { init_fd.func(init_fd.data); }
  void set_init_driver(void (*f)(T&))
  {
    VW_WARNING_STATE_PUSH
    VW_WARNING_DISABLE_CAST_FUNC_TYPE
    init_fd = tuple_dbf(learn_fd.data, learn_fd.base, (func_data::fn)f);
    VW_WARNING_STATE_POP
  }

  // called after learn example for each example.  Explicitly not recursive.
  inline void finish_example(vw& all, E& ec)
  {
    debug_log_message(ec, "finish_example");
    finish_example_fd.finish_example_f(all, finish_example_fd.data, (void*)&ec);
  }
  // called after learn example for each example.  Explicitly not recursive.
  void set_finish_example(void (*f)(vw& all, T&, E&))
  {
    finish_example_fd.data = learn_fd.data;
    VW_WARNING_STATE_PUSH
    VW_WARNING_DISABLE_CAST_FUNC_TYPE
    finish_example_fd.finish_example_f = (end_fptr_type)(f);
    VW_WARNING_STATE_POP
  }

  // never called, convienience method in case reduction has a seperate
  // print fn that mirrors the fn received on set_finish_example(..)
  //
  // usually finish_example routine prints and then deallocs
  // that printing logic can be registered here
  void set_print_example(void (*f)(vw& all, T&, E&))
  {
    finish_example_fd.data = learn_fd.data;
    VW_WARNING_STATE_PUSH
    VW_WARNING_DISABLE_CAST_FUNC_TYPE
    finish_example_fd.print_example_f = (end_fptr_type)(f);
    VW_WARNING_STATE_POP
  }

  inline void print_example(vw& all, E& ec)
  {
    debug_log_message(ec, "print_example");

    if (finish_example_fd.print_example_f == nullptr)
      THROW("fatal: learner did not register print example fn: " + name);

    finish_example_fd.print_example_f(all, finish_example_fd.data, (void*)&ec);
  }

  void get_enabled_reductions(std::vector<std::string>& enabled_reductions)
  {
    if (learn_fd.base) { learn_fd.base->get_enabled_reductions(enabled_reductions); }
    enabled_reductions.push_back(name);
  }

  base_learner* get_learner_by_name_prefix(const std::string& reduction_name)
  {
    if (name.find(reduction_name) != std::string::npos) { return (base_learner*)this; }
    else
    {
      if (learn_fd.base != nullptr)
        return learn_fd.base->get_learner_by_name_prefix(reduction_name);
      else
        THROW("fatal: could not find in learner chain: " << reduction_name);
    }
  }
};

<<<<<<< HEAD
// OLD WAY:
// The init_learner set of functions is the old way to create a learner. They
// have been replaced with:
//   - make_reduction_learner
//   - make_base_learner
// They were replaced due to how many different overloads there are and the
// fact defaults are very hard to express. This problem got worse as more
// arguments got added.
template <class T, class E, class L>
learner<T, E>& init_learner(free_ptr<T>& dat, L* base, void (*learn)(T&, L&, E&), void (*predict)(T&, L&, E&),
    size_t ws, prediction_type_t pred_type, const std::string& name, bool learn_returns_prediction = false)
{
  auto ret =
      &learner<T, E>::init_learner(dat.get(), base, learn, predict, ws, pred_type, name, learn_returns_prediction);

  dat.release();
  return *ret;
}

// base learner/predictor
template <class T, class E, class L>
learner<T, E>& init_learner(free_ptr<T>& dat, void (*learn)(T&, L&, E&), void (*predict)(T&, L&, E&),
    size_t params_per_weight, const std::string& name, bool learn_returns_prediction = false)
{
  auto ret = &learner<T, E>::init_learner(dat.get(), (L*)nullptr, learn, predict, params_per_weight,
      VW::prediction_type_t::scalar, name, learn_returns_prediction);

  dat.release();
  return *ret;
}

// base predictor only
template <class T, class E, class L>
learner<T, E>& init_learner(void (*predict)(T&, L&, E&), size_t params_per_weight, const std::string& name)
{
  return learner<T, E>::init_learner(
      nullptr, (L*)nullptr, predict, predict, params_per_weight, VW::prediction_type_t::scalar, name);
}

template <class T, class E, class L>
learner<T, E>& init_learner(free_ptr<T>& dat, void (*learn)(T&, L&, E&), void (*predict)(T&, L&, E&),
    size_t params_per_weight, prediction_type_t pred_type, const std::string& name,
    bool learn_returns_prediction = false)
{
  auto ret = &learner<T, E>::init_learner(
      dat.get(), (L*)nullptr, learn, predict, params_per_weight, pred_type, name, learn_returns_prediction);
  dat.release();
  return *ret;
}

// reduction with default prediction type
template <class T, class E, class L>
learner<T, E>& init_learner(free_ptr<T>& dat, L* base, void (*learn)(T&, L&, E&), void (*predict)(T&, L&, E&),
    size_t ws, const std::string& name, bool learn_returns_prediction = false)
{
  auto ret = &learner<T, E>::init_learner(
      dat.get(), base, learn, predict, ws, base->pred_type, name, learn_returns_prediction);

  dat.release();
  return *ret;
}

// reduction with default num_params
template <class T, class E, class L>
learner<T, E>& init_learner(free_ptr<T>& dat, L* base, void (*learn)(T&, L&, E&), void (*predict)(T&, L&, E&),
    const std::string& name, bool learn_returns_prediction = false)
{
  auto ret =
      &learner<T, E>::init_learner(dat.get(), base, learn, predict, 1, base->pred_type, name, learn_returns_prediction);

  dat.release();
  return *ret;
}

// Reduction with no data.
template <class T, class E, class L>
learner<T, E>& init_learner(L* base, void (*learn)(T&, L&, E&), void (*predict)(T&, L&, E&), const std::string& name,
    bool learn_returns_prediction = false)
{
  return learner<T, E>::init_learner(nullptr, base, learn, predict, 1, base->pred_type, name, learn_returns_prediction);
}

=======
>>>>>>> 4c3bc622
template <class T, class E>
base_learner* make_base(learner<T, E>& base)
{
  return (base_learner*)(&base);
}

template <class T, class E>
multi_learner* as_multiline(learner<T, E>* l)
{
  if (l->is_multiline)  // Tried to use a singleline reduction as a multiline reduction
    return (multi_learner*)(l);
  THROW("Tried to use a singleline reduction as a multiline reduction");
}

template <class T, class E>
single_learner* as_singleline(learner<T, E>* l)
{
  if (!l->is_multiline)  // Tried to use a multiline reduction as a singleline reduction
    return (single_learner*)(l);
  THROW("Tried to use a multiline reduction as a singleline reduction");
}

template <bool is_learn>
void multiline_learn_or_predict(multi_learner& base, multi_ex& examples, const uint64_t offset, const uint32_t id = 0)
{
  std::vector<uint64_t> saved_offsets;
  saved_offsets.reserve(examples.size());
  for (auto ec : examples)
  {
    saved_offsets.push_back(ec->ft_offset);
    ec->ft_offset = offset;
  }

  // Guard example state restore against throws
  auto restore_guard = VW::scope_exit([&saved_offsets, &examples] {
    for (size_t i = 0; i < examples.size(); i++) { examples[i]->ft_offset = saved_offsets[i]; }
  });

  if (is_learn)
    base.learn(examples, id);
  else
    base.predict(examples, id);
}

VW_WARNING_STATE_PUSH
VW_WARNING_DISABLE_CAST_FUNC_TYPE
template <class FluentBuilderT, class DataT, class ExampleT, class BaseLearnerT>
struct common_learner_builder
{
  learner<DataT, ExampleT>* _learner = nullptr;

  using end_fptr_type = void (*)(vw&, void*, void*);
  using finish_fptr_type = void (*)(void*);

  common_learner_builder(learner<DataT, ExampleT>* learner, std::unique_ptr<DataT>&& data, const std::string& name)
  {
    _learner = learner;
    _learner->name = name;
    _learner->is_multiline = std::is_same<multi_ex, ExampleT>::value;
    _learner->learner_data = std::shared_ptr<DataT>(data.release());
  }

  common_learner_builder(std::unique_ptr<DataT>&& data, const std::string& name)
      : common_learner_builder(new learner<DataT, ExampleT>(), std::move(data), name)
  {
  }

  FluentBuilderT& set_predict(void (*fn_ptr)(DataT&, BaseLearnerT&, ExampleT&))
  {
    this->_learner->learn_fd.predict_f = (learn_data::fn)fn_ptr;
    return *static_cast<FluentBuilderT*>(this);
  }

  FluentBuilderT& set_learn(void (*fn_ptr)(DataT&, BaseLearnerT&, ExampleT&))
  {
    this->_learner->learn_fd.learn_f = (learn_data::fn)fn_ptr;
    return *static_cast<FluentBuilderT*>(this);
  }

  FluentBuilderT& set_multipredict(
      void (*fn_ptr)(DataT&, BaseLearnerT&, ExampleT&, size_t, size_t, polyprediction*, bool))
  {
    this->_learner->learn_fd.multipredict_f = (learn_data::multi_fn)fn_ptr;
    return *static_cast<FluentBuilderT*>(this);
  }

  FluentBuilderT& set_update(void (*u)(DataT& data, BaseLearnerT& base, ExampleT&))
  {
    this->_learner->learn_fd.update_f = (learn_data::fn)u;
    return *static_cast<FluentBuilderT*>(this);
  }

  // used for active learning and confidence to determine how easily predictions are changed
  FluentBuilderT& set_sensitivity(float (*fn_ptr)(DataT& data, base_learner& base, example&))
  {
    this->_learner->sensitivity_fd.data = this->_learner->learn_fd.data;
    this->_learner->sensitivity_fd.sensitivity_f = (sensitivity_data::fn)fn_ptr;

    return *static_cast<FluentBuilderT*>(this);
  }

  FluentBuilderT& set_learn_returns_prediction(bool learn_returns_prediction)
  {
    _learner->learn_returns_prediction = learn_returns_prediction;
    return *static_cast<FluentBuilderT*>(this);
  }

  FluentBuilderT& set_save_load(void (*fn_ptr)(DataT&, io_buf&, bool, bool))
  {
    _learner->save_load_fd.save_load_f = (save_load_data::fn)fn_ptr;
    _learner->save_load_fd.data = _learner->learn_fd.data;
    _learner->save_load_fd.base = _learner->learn_fd.base;
    return *static_cast<FluentBuilderT*>(this);
  }

  FluentBuilderT& set_finish(void (*fn_ptr)(DataT&))
  {
    _learner->finisher_fd = tuple_dbf(_learner->learn_fd.data, _learner->learn_fd.base, (finish_fptr_type)(fn_ptr));
    return *static_cast<FluentBuilderT*>(this);
  }

  FluentBuilderT& set_end_pass(void (*fn_ptr)(DataT&))
  {
    _learner->end_pass_fd = tuple_dbf(_learner->learn_fd.data, _learner->learn_fd.base, (func_data::fn)fn_ptr);
    return *static_cast<FluentBuilderT*>(this);
  }

  FluentBuilderT& set_end_examples(void (*fn_ptr)(DataT&))
  {
    _learner->end_examples_fd = tuple_dbf(_learner->learn_fd.data, _learner->learn_fd.base, (func_data::fn)fn_ptr);
    return *static_cast<FluentBuilderT*>(this);
  }

  FluentBuilderT& set_init_driver(void (*fn_ptr)(DataT&))
  {
    _learner->init_fd = tuple_dbf(_learner->learn_fd.data, _learner->learn_fd.base, (func_data::fn)fn_ptr);
    return *static_cast<FluentBuilderT*>(this);
  }

  FluentBuilderT& set_finish_example(void (*fn_ptr)(vw& all, DataT&, ExampleT&))
  {
    _learner->finish_example_fd.data = _learner->learn_fd.data;
    _learner->finish_example_fd.finish_example_f = (end_fptr_type)(fn_ptr);
    return *static_cast<FluentBuilderT*>(this);
  }

  FluentBuilderT& set_print_example(void (*fn_ptr)(vw& all, DataT&, ExampleT&))
  {
    _learner->finish_example_fd.data = _learner->learn_fd.data;
    _learner->finish_example_fd.print_example_f = (end_fptr_type)(fn_ptr);
    return *static_cast<FluentBuilderT*>(this);
  }

  FluentBuilderT& set_persist_metrics(void (*fn_ptr)(DataT&, metric_sink&))
  {
    _learner->persist_metrics_fd.save_metric_f = (save_metric_data::fn)fn_ptr;
    _learner->persist_metrics_fd.data = _learner->learn_fd.data;
    _learner->persist_metrics_fd.base = _learner->learn_fd.base;
    return *static_cast<FluentBuilderT*>(this);
  }
};

template <class DataT, class ExampleT, class BaseLearnerT>
struct reduction_learner_builder
    : public common_learner_builder<reduction_learner_builder<DataT, ExampleT, BaseLearnerT>, DataT, ExampleT,
          BaseLearnerT>
{
  reduction_learner_builder(std::unique_ptr<DataT>&& data, BaseLearnerT* base, const std::string& name)
      // NOTE: This is a copy of the base! The purpose is to copy all of the
      // function data objects so that if this reduction does not define a function such as
      // save_load then calling save_load on this object will essentially result in forwarding the
      // call the next reduction that actually implements it.
      : common_learner_builder<reduction_learner_builder<DataT, ExampleT, BaseLearnerT>, DataT, ExampleT, BaseLearnerT>(
            new learner<DataT, ExampleT>(*reinterpret_cast<learner<DataT, ExampleT>*>(base)), std::move(data), name)
  {
    this->_learner->learn_fd.base = make_base(*base);
    this->_learner->learn_fd.data = this->_learner->learner_data.get();
    this->_learner->sensitivity_fd.sensitivity_f = static_cast<sensitivity_data::fn>(recur_sensitivity);
    this->_learner->finisher_fd.data = this->_learner->learner_data.get();
    this->_learner->finisher_fd.base = make_base(*base);
    this->_learner->finisher_fd.func = static_cast<func_data::fn>(noop);
    this->_learner->learn_fd.multipredict_f = nullptr;

    set_params_per_weight(1);
    this->set_learn_returns_prediction(false);

    set_prediction_type(base->pred_type);
    // TODO add label type as something learner knows about itself, this will enable more type checking and better
    // description of the learner. this->_learner.label_type = label_type;
  }

  reduction_learner_builder<DataT, ExampleT, BaseLearnerT>& set_prediction_type(prediction_type_t pred_type)
  {
    this->_learner->pred_type = pred_type;
    return *this;
  }

  reduction_learner_builder<DataT, ExampleT, BaseLearnerT>& set_label_type(label_type_t label_type)
  {
    // TODO add label type as something learner knows about itself, this will enable more type checking and better
    // description of the learner. this->_learner.label_type = label_type;
    std::ignore = label_type;
    return *this;
  }

  reduction_learner_builder<DataT, ExampleT, BaseLearnerT>& set_params_per_weight(size_t params_per_weight)
  {
    this->_learner->weights = params_per_weight;
    this->_learner->increment = this->_learner->learn_fd.base->increment * this->_learner->weights;
    return *this;
  }

  learner<DataT, ExampleT>* build() { return this->_learner; }
};

template <class ExampleT, class BaseLearnerT>
struct reduction_no_data_learner_builder
    : public common_learner_builder<reduction_learner_builder<char, ExampleT, BaseLearnerT>, char, ExampleT,
          BaseLearnerT>
{
  reduction_no_data_learner_builder(BaseLearnerT* base, const std::string& name)
      // NOTE: This is a copy of the base! The purpose is to copy all of the
      // function data objects so that if this reduction does not define a function such as
      // save_load then calling save_load on this object will essentially result in forwarding the
      // call the next reduction that actually implements it.
      : common_learner_builder<reduction_learner_builder<char, ExampleT, BaseLearnerT>, char, ExampleT, BaseLearnerT>(
            new learner<char, ExampleT>(*reinterpret_cast<learner<char, ExampleT>*>(base)), nullptr, name)
  {
    this->_learner->learn_fd.base = make_base(*base);
    this->_learner->sensitivity_fd.sensitivity_f = static_cast<sensitivity_data::fn>(recur_sensitivity);
    this->_learner->finisher_fd.data = this->_learner->learner_data.get();
    this->_learner->finisher_fd.base = make_base(*base);
    this->_learner->finisher_fd.func = static_cast<func_data::fn>(noop);

    set_params_per_weight(1);

    this->_learner->pred_type = base->pred_type;
  }

  reduction_no_data_learner_builder<ExampleT, BaseLearnerT>& set_prediction_type(prediction_type_t pred_type)
  {
    this->_learner->pred_type = pred_type;
    return *this;
  }

  reduction_no_data_learner_builder<ExampleT, BaseLearnerT>& set_label_type(label_type_t label_type)
  {
    std::ignore = label_type;
    return *this;
  }

  reduction_no_data_learner_builder<ExampleT, BaseLearnerT>& set_params_per_weight(size_t params_per_weight)
  {
    this->_learner->weights = params_per_weight;
    this->_learner->increment = this->_learner->learn_fd.base->increment * this->_learner->weights;
    return *this;
  }

  learner<char, ExampleT>* build() { return this->_learner; }
};

inline float noop_sensitivity_base(void*, example&) { return 0.; }

template <class DataT, class ExampleT>
struct base_learner_builder
    : public common_learner_builder<base_learner_builder<DataT, ExampleT>, DataT, ExampleT, base_learner>
{
  base_learner_builder(
      std::unique_ptr<DataT>&& data, const std::string& name, prediction_type_t pred_type, label_type_t label_type)
      : common_learner_builder<base_learner_builder<DataT, ExampleT>, DataT, ExampleT, base_learner>(
            std::move(data), name)
  {
    this->_learner->persist_metrics_fd.save_metric_f = static_cast<save_metric_data::fn>(noop_persist_metrics);
    this->_learner->end_pass_fd.func = static_cast<func_data::fn>(noop);
    this->_learner->end_examples_fd.func = static_cast<func_data::fn>(noop);
    this->_learner->init_fd.func = static_cast<func_data::fn>(noop);
    this->_learner->save_load_fd.save_load_f = static_cast<save_load_data::fn>(noop_save_load);
    this->_learner->finisher_fd.data = this->_learner->learner_data.get();
    this->_learner->finisher_fd.func = static_cast<func_data::fn>(noop);
    this->_learner->sensitivity_fd.sensitivity_f = reinterpret_cast<sensitivity_data::fn>(noop_sensitivity_base);
    this->_learner->finish_example_fd.data = this->_learner->learner_data.get();
    this->_learner->finish_example_fd.finish_example_f =
        reinterpret_cast<finish_example_data::fn>(return_simple_example);

    this->_learner->learn_fd.data = this->_learner->learner_data.get();
    this->_learner->pred_type = pred_type;
    // TODO add label type as something learner knows about itself.
    std::ignore = label_type;
    // this->_learner.label_type = label_type;

    set_params_per_weight(1);
  }

  base_learner_builder<DataT, ExampleT>& set_params_per_weight(size_t params_per_weight)
  {
    this->_learner->weights = 1;
    this->_learner->increment = params_per_weight;
    return *this;
  }

  learner<DataT, ExampleT>* build() { return this->_learner; }
};
VW_WARNING_STATE_POP

// NEW WAY:
// Use these two functions when creating a new learner.
template <class DataT, class ExampleT, class BaseLearnerT>
reduction_learner_builder<DataT, ExampleT, BaseLearnerT> make_reduction_learner(std::unique_ptr<DataT>&& data,
    BaseLearnerT* base, void (*learn_fn)(DataT&, BaseLearnerT&, ExampleT&),
    void (*predict_fn)(DataT&, BaseLearnerT&, ExampleT&), const std::string& name)
{
  auto builder = reduction_learner_builder<DataT, ExampleT, BaseLearnerT>(std::move(data), base, name);
  builder.set_learn(learn_fn);
  builder.set_update(learn_fn);
  builder.set_predict(predict_fn);
  return builder;
}

template <class ExampleT, class BaseLearnerT>
reduction_no_data_learner_builder<ExampleT, BaseLearnerT> make_no_data_reduction_learner(BaseLearnerT* base,
    void (*learn_fn)(char&, BaseLearnerT&, ExampleT&), void (*predict_fn)(char&, BaseLearnerT&, ExampleT&),
    const std::string& name)
{
  auto builder = reduction_no_data_learner_builder<ExampleT, BaseLearnerT>(base, name);
  builder.set_learn(learn_fn);
  builder.set_update(learn_fn);
  builder.set_predict(predict_fn);
  return builder;
}

template <class DataT, class ExampleT>
base_learner_builder<DataT, ExampleT> make_base_learner(std::unique_ptr<DataT>&& data,
    void (*learn_fn)(DataT&, base_learner&, ExampleT&), void (*predict_fn)(DataT&, base_learner&, ExampleT&),
    const std::string& name, prediction_type_t pred_type, label_type_t label_type)
{
  auto builder = base_learner_builder<DataT, ExampleT>(std::move(data), name, pred_type, label_type);
  builder.set_learn(learn_fn);
  builder.set_update(learn_fn);
  builder.set_predict(predict_fn);
  return builder;
}

template <class ExampleT>
base_learner_builder<char, ExampleT> make_no_data_base_learner(void (*learn_fn)(char&, base_learner&, ExampleT&),
    void (*predict_fn)(char&, base_learner&, ExampleT&), const std::string& name, prediction_type_t pred_type,
    label_type_t label_type)
{
  return make_base_learner<char, ExampleT>(
      std::unique_ptr<char>(nullptr), learn_fn, predict_fn, name, pred_type, label_type);
}

}  // namespace LEARNER
}  // namespace VW<|MERGE_RESOLUTION|>--- conflicted
+++ resolved
@@ -545,91 +545,6 @@
   }
 };
 
-<<<<<<< HEAD
-// OLD WAY:
-// The init_learner set of functions is the old way to create a learner. They
-// have been replaced with:
-//   - make_reduction_learner
-//   - make_base_learner
-// They were replaced due to how many different overloads there are and the
-// fact defaults are very hard to express. This problem got worse as more
-// arguments got added.
-template <class T, class E, class L>
-learner<T, E>& init_learner(free_ptr<T>& dat, L* base, void (*learn)(T&, L&, E&), void (*predict)(T&, L&, E&),
-    size_t ws, prediction_type_t pred_type, const std::string& name, bool learn_returns_prediction = false)
-{
-  auto ret =
-      &learner<T, E>::init_learner(dat.get(), base, learn, predict, ws, pred_type, name, learn_returns_prediction);
-
-  dat.release();
-  return *ret;
-}
-
-// base learner/predictor
-template <class T, class E, class L>
-learner<T, E>& init_learner(free_ptr<T>& dat, void (*learn)(T&, L&, E&), void (*predict)(T&, L&, E&),
-    size_t params_per_weight, const std::string& name, bool learn_returns_prediction = false)
-{
-  auto ret = &learner<T, E>::init_learner(dat.get(), (L*)nullptr, learn, predict, params_per_weight,
-      VW::prediction_type_t::scalar, name, learn_returns_prediction);
-
-  dat.release();
-  return *ret;
-}
-
-// base predictor only
-template <class T, class E, class L>
-learner<T, E>& init_learner(void (*predict)(T&, L&, E&), size_t params_per_weight, const std::string& name)
-{
-  return learner<T, E>::init_learner(
-      nullptr, (L*)nullptr, predict, predict, params_per_weight, VW::prediction_type_t::scalar, name);
-}
-
-template <class T, class E, class L>
-learner<T, E>& init_learner(free_ptr<T>& dat, void (*learn)(T&, L&, E&), void (*predict)(T&, L&, E&),
-    size_t params_per_weight, prediction_type_t pred_type, const std::string& name,
-    bool learn_returns_prediction = false)
-{
-  auto ret = &learner<T, E>::init_learner(
-      dat.get(), (L*)nullptr, learn, predict, params_per_weight, pred_type, name, learn_returns_prediction);
-  dat.release();
-  return *ret;
-}
-
-// reduction with default prediction type
-template <class T, class E, class L>
-learner<T, E>& init_learner(free_ptr<T>& dat, L* base, void (*learn)(T&, L&, E&), void (*predict)(T&, L&, E&),
-    size_t ws, const std::string& name, bool learn_returns_prediction = false)
-{
-  auto ret = &learner<T, E>::init_learner(
-      dat.get(), base, learn, predict, ws, base->pred_type, name, learn_returns_prediction);
-
-  dat.release();
-  return *ret;
-}
-
-// reduction with default num_params
-template <class T, class E, class L>
-learner<T, E>& init_learner(free_ptr<T>& dat, L* base, void (*learn)(T&, L&, E&), void (*predict)(T&, L&, E&),
-    const std::string& name, bool learn_returns_prediction = false)
-{
-  auto ret =
-      &learner<T, E>::init_learner(dat.get(), base, learn, predict, 1, base->pred_type, name, learn_returns_prediction);
-
-  dat.release();
-  return *ret;
-}
-
-// Reduction with no data.
-template <class T, class E, class L>
-learner<T, E>& init_learner(L* base, void (*learn)(T&, L&, E&), void (*predict)(T&, L&, E&), const std::string& name,
-    bool learn_returns_prediction = false)
-{
-  return learner<T, E>::init_learner(nullptr, base, learn, predict, 1, base->pred_type, name, learn_returns_prediction);
-}
-
-=======
->>>>>>> 4c3bc622
 template <class T, class E>
 base_learner* make_base(learner<T, E>& base)
 {

// Copyright (c) by respective owners including Yahoo!, Microsoft, and
// individual contributors. All rights reserved. Released under a BSD (revised)
// license as described in the file LICENSE.
#pragma once
// This is the interface for a learning algorithm

#include <iostream>
#include <memory>

#include "memory.h"
#include "multiclass.h"
#include "simple_label.h"
#include "parser.h"
#include "debug_log.h"

#undef VW_DEBUG_LOG
#define VW_DEBUG_LOG vw_dbg::learner

#include "future_compat.h"
#include "example.h"
#include <memory>
#include "scope_exit.h"
#include "metric_sink.h"

<<<<<<< HEAD
enum class prediction_type_t
{
  scalar,
  scalars,
  action_scores,
  pdf,
  action_probs,
  multiclass,
  multilabels,
  prob,
  multiclassprobs,  // not in use (technically oaa.cc)
  decision_probs,
  action_pdf_value,
  active_multiclass
};

const char* to_string(prediction_type_t prediction_type);
const char* to_string(label_type_t label_type);
=======
#include "label_type.h"
#include "prediction_type.h"
>>>>>>> 365ec15d

namespace VW
{
/// \brief Contains the VW::LEARNER::learner object and utilities for
/// interacting with it.
namespace LEARNER
{
template <class T, class E>
struct learner;

/// \brief Used to type erase the object and pass around common type.
using base_learner = learner<char, char>;

/// \brief Used for reductions that process single ::example objects at at time.
/// It type erases the specific reduction object type.
using single_learner = learner<char, example>;

/// \brief Used for multiline examples where there are several ::example objects
/// required to describe the overall example. It type erases the specific
/// reduction object type.
using multi_learner = learner<char, multi_ex>;

struct func_data
{
  using fn = void (*)(void* data);
  void* data = nullptr;
  base_learner* base = nullptr;
  fn func = nullptr;
};

inline func_data tuple_dbf(void* data, base_learner* base, void (*func)(void*))
{
  func_data foo;
  foo.data = data;
  foo.base = base;
  foo.func = func;
  return foo;
}

struct learn_data
{
  using fn = void (*)(void* data, base_learner& base, void* ex);
  using multi_fn = void (*)(void* data, base_learner& base, void* ex, size_t count, size_t step, polyprediction* pred,
      bool finalize_predictions);

  void* data = nullptr;
  base_learner* base = nullptr;
  fn learn_f = nullptr;
  fn predict_f = nullptr;
  fn update_f = nullptr;
  multi_fn multipredict_f = nullptr;
};

struct sensitivity_data
{
  using fn = float (*)(void* data, base_learner& base, example& ex);
  void* data = nullptr;
  fn sensitivity_f = nullptr;
};

struct save_load_data
{
  using fn = void (*)(void*, io_buf&, bool read, bool text);
  void* data = nullptr;
  base_learner* base = nullptr;
  fn save_load_f = nullptr;
};

struct save_metric_data
{
  using fn = void (*)(void*, metric_sink& metrics);
  void* data = nullptr;
  base_learner* base = nullptr;
  fn save_metric_f = nullptr;
};

struct finish_example_data
{
  using fn = void (*)(VW::workspace&, void* data, void* ex);
  void* data = nullptr;
  base_learner* base = nullptr;
  fn finish_example_f = nullptr;
  fn print_example_f = nullptr;
};

void generic_driver(VW::workspace& all);
void generic_driver(const std::vector<VW::workspace*>& alls);
void generic_driver_onethread(VW::workspace& all);

inline void noop_save_load(void*, io_buf&, bool, bool) {}
inline void noop_persist_metrics(void*, metric_sink&) {}
inline void noop(void*) {}
inline float noop_sensitivity(void*, base_learner&, example&)
{
  // TODO: where should this print to? Just delete this?
  std::cout << std::endl;
  return 0.;
}
float recur_sensitivity(void*, base_learner&, example&);

inline void debug_increment_depth(example& ex)
{
  if (vw_dbg::track_stack) ++ex._debug_current_reduction_depth;
}

inline void debug_increment_depth(multi_ex& ec_seq)
{
  if (vw_dbg::track_stack)
  {
    for (auto& ec : ec_seq) { ++ec->_debug_current_reduction_depth; }
  }
}

inline void debug_decrement_depth(example& ex)
{
  if (vw_dbg::track_stack) --ex._debug_current_reduction_depth;
}

inline void debug_decrement_depth(multi_ex& ec_seq)
{
  if (vw_dbg::track_stack)
  {
    for (auto& ec : ec_seq) { --ec->_debug_current_reduction_depth; }
  }
}

inline void increment_offset(example& ex, const size_t increment, const size_t i)
{
  ex.ft_offset += static_cast<uint32_t>(increment * i);
  debug_increment_depth(ex);
}

inline void increment_offset(multi_ex& ec_seq, const size_t increment, const size_t i)
{
  for (auto& ec : ec_seq) { ec->ft_offset += static_cast<uint32_t>(increment * i); }
  debug_increment_depth(ec_seq);
}

inline void decrement_offset(example& ex, const size_t increment, const size_t i)
{
  assert(ex.ft_offset >= increment * i);
  ex.ft_offset -= static_cast<uint32_t>(increment * i);
  debug_decrement_depth(ex);
}

inline void decrement_offset(multi_ex& ec_seq, const size_t increment, const size_t i)
{
  for (auto ec : ec_seq)
  {
    assert(ec->ft_offset >= increment * i);
    ec->ft_offset -= static_cast<uint32_t>(increment * i);
  }
  debug_decrement_depth(ec_seq);
}

inline bool ec_is_example_header(example const& ec, label_type_t label_type)
{
  if (label_type == VW::label_type_t::cb) { return CB::ec_is_example_header(ec); }
  else if (label_type == VW::label_type_t::ccb)
  {
    return CCB::ec_is_example_header(ec);
  }
  else if (label_type == VW::label_type_t::cs)
  {
    return COST_SENSITIVE::ec_is_example_header(ec);
  }
  return false;
}

/// \brief Defines the interface for a learning algorithm.
///
/// Learner is implemented as a struct of pointers, and associated methods. It
/// implements a sort of virtual inheritance through the use of bundling
/// function pointers with the associated objects to call them with. A reduction
/// will recursively call the base given to it, whereas a base learner will not
/// recurse and will simply return the result. Learner is not intended to be
/// inherited from. Instead it is used through composition, and created through
/// the make_reduction_learner and make_base_learner. The state of this
/// learner, or reduction, is stored in the learner_data field. A
/// <code>std::shared_pointer<void></code> is used as this class uses type
/// erasure to allow for an arbitrary reduction to be implemented. It is
/// extremely important that the function pointers given to the class match the
/// expected types of the object. If the learner is constructed using
/// make_reduction_learner or make_base_learner and assembled before it is
/// transformed into a VW::LEARNER::base_learner with VW::LEARNER::make_base then
/// the usage of the templated functions should ensure types are correct.
///
/// \tparam T Type of the reduction data object stored. This allows this
/// specific reduction to have it's own state.
/// \tparam E Example type this reduction supports. Must be one of ::example or
/// ::multi_ex
template <class T, class E>
struct learner
{
private:
  template <class FluentBuilderT, class DataT, class ExampleT, class BaseLearnerT>
  friend struct common_learner_builder;
  template <class DataT, class ExampleT>
  friend struct base_learner_builder;
  template <class DataT, class ExampleT, class BaseLearnerT>
  friend struct reduction_learner_builder;
  template <class ExampleT, class BaseLearnerT>
  friend struct reduction_no_data_learner_builder;

  func_data init_fd;
  learn_data learn_fd;
  sensitivity_data sensitivity_fd;
  finish_example_data finish_example_fd;
  save_load_data save_load_fd;
  func_data end_pass_fd;
  func_data end_examples_fd;
  save_metric_data persist_metrics_fd;
  func_data finisher_fd;
  std::string name;  // Name of the reduction.  Used in VW_DBG to trace nested learn() and predict() calls
  prediction_type_t _output_pred_type;
  prediction_type_t _input_pred_type;
  label_type_t _output_label_type;
  label_type_t _input_label_type;
  bool _is_multiline;  // Is this a single-line or multi-line reduction?

  std::shared_ptr<void> learner_data;

  learner() = default;  // Should only be able to construct a learner through make_reduction_learner / make_base_learner

public:
  size_t weights;  // this stores the number of "weight vectors" required by the learner.
  size_t increment;

  // learn will return a prediction.  The framework should
  // not call predict before learn
  bool learn_returns_prediction = false;

  using end_fptr_type = void (*)(VW::workspace&, void*, void*);
  using finish_fptr_type = void (*)(void*);

  /// \private
  void debug_log_message(example& ec, const std::string& msg)
  {
    VW_DBG(ec) << "[" << name << "." << msg << "]" << std::endl;
  }

  /// \private
  void debug_log_message(multi_ex& ec, const std::string& msg)
  {
    VW_DBG(*ec[0]) << "[" << name << "." << msg << "]" << std::endl;
  }

  void* get_internal_type_erased_data_pointer_test_use_only() { return learner_data.get(); }

  /// \brief Will update the model according to the labels and examples supplied.
  /// \param ec The ::example object or ::multi_ex to be operated on. This
  /// object **must** have a valid label set for every ::example in the field
  /// example::l that corresponds to the type this reduction expects.
  /// \param i This is the offset used for the weights in this call. If using
  /// multiple regressors/learners you can increment this value for each call.
  /// \returns While some reductions may fill the example::pred, this is not
  /// guaranteed and is undefined behavior if accessed.
  inline void learn(E& ec, size_t i = 0)
  {
    assert((is_multiline() && std::is_same<multi_ex, E>::value) ||
        (!is_multiline() && std::is_same<example, E>::value));  // sanity check under debug compile
    increment_offset(ec, increment, i);
    debug_log_message(ec, "learn");
    learn_fd.learn_f(learn_fd.data, *learn_fd.base, (void*)&ec);
    decrement_offset(ec, increment, i);
  }

  /// \brief Make a prediction for the given example.
  /// \param ec The ::example object or ::multi_ex to be operated on. This
  /// object **must** have a valid prediction allocated in the field
  /// example::pred that corresponds to this reduction type.
  /// \param i This is the offset used for the weights in this call. If using
  /// multiple regressors/learners you can increment this value for each call.
  /// \returns The prediction calculated by this reduction be set on
  /// example::pred. If <code>E</code> is ::multi_ex then the prediction is set
  /// on the 0th item in the list.
  inline void predict(E& ec, size_t i = 0)
  {
    assert((is_multiline() && std::is_same<multi_ex, E>::value) ||
        (!is_multiline() && std::is_same<example, E>::value));  // sanity check under debug compile
    increment_offset(ec, increment, i);
    debug_log_message(ec, "predict");
    learn_fd.predict_f(learn_fd.data, *learn_fd.base, (void*)&ec);
    decrement_offset(ec, increment, i);
  }

  inline void multipredict(E& ec, size_t lo, size_t count, polyprediction* pred, bool finalize_predictions)
  {
    assert((is_multiline() && std::is_same<multi_ex, E>::value) ||
        (!is_multiline() && std::is_same<example, E>::value));  // sanity check under debug compile
    if (learn_fd.multipredict_f == nullptr)
    {
      increment_offset(ec, increment, lo);
      debug_log_message(ec, "multipredict");
      for (size_t c = 0; c < count; c++)
      {
        learn_fd.predict_f(learn_fd.data, *learn_fd.base, (void*)&ec);
        if (finalize_predictions)
          pred[c] = std::move(ec.pred);  // TODO: this breaks for complex labels because = doesn't do deep copy! (XXX we
                                         // "fix" this by moving)
        else
          pred[c].scalar = ec.partial_prediction;
        // pred[c].scalar = finalize_prediction ec.partial_prediction; // TODO: this breaks for complex labels because =
        // doesn't do deep copy! // note works if ec.partial_prediction, but only if finalize_prediction is run????
        increment_offset(ec, increment, 1);
      }
      decrement_offset(ec, increment, lo + count);
    }
    else
    {
      increment_offset(ec, increment, lo);
      debug_log_message(ec, "multipredict");
      learn_fd.multipredict_f(learn_fd.data, *learn_fd.base, (void*)&ec, count, increment, pred, finalize_predictions);
      decrement_offset(ec, increment, lo);
    }
  }

  inline void update(E& ec, size_t i = 0)
  {
    assert((is_multiline() && std::is_same<multi_ex, E>::value) ||
        (!is_multiline() && std::is_same<example, E>::value));  // sanity check under debug compile
    increment_offset(ec, increment, i);
    debug_log_message(ec, "update");
    learn_fd.update_f(learn_fd.data, *learn_fd.base, (void*)&ec);
    decrement_offset(ec, increment, i);
  }

  inline float sensitivity(example& ec, size_t i = 0)
  {
    increment_offset(ec, increment, i);
    debug_log_message(ec, "sensitivity");
    const float ret = sensitivity_fd.sensitivity_f(sensitivity_fd.data, *learn_fd.base, ec);
    decrement_offset(ec, increment, i);
    return ret;
  }

  // called anytime saving or loading needs to happen. Autorecursive.
  inline void save_load(io_buf& io, const bool read, const bool text)
  {
    try
    {
      save_load_fd.save_load_f(save_load_fd.data, io, read, text);
    }
    catch (VW::vw_exception& vwex)
    {
      std::stringstream better_msg;
      better_msg << "model " << std::string(read ? "load" : "save") << " failed. Error Details: " << vwex.what();
      throw VW::save_load_model_exception(vwex.Filename(), vwex.LineNumber(), better_msg.str());
    }
    if (save_load_fd.base) save_load_fd.base->save_load(io, read, text);
  }

  // called when metrics is enabled.  Autorecursive.
  void persist_metrics(metric_sink& metrics)
  {
    persist_metrics_fd.save_metric_f(persist_metrics_fd.data, metrics);
    if (persist_metrics_fd.base) persist_metrics_fd.base->persist_metrics(metrics);
  }


  inline void finish()
  {
    if (finisher_fd.data) { finisher_fd.func(finisher_fd.data); }
    if (finisher_fd.base)
    {
      finisher_fd.base->finish();
      delete finisher_fd.base;
    }
  }

  void end_pass()
  {
    end_pass_fd.func(end_pass_fd.data);
    if (end_pass_fd.base) end_pass_fd.base->end_pass();
  }  // autorecursive

  // called after parsing of examples is complete.  Autorecursive.
  void end_examples()
  {
    end_examples_fd.func(end_examples_fd.data);
    if (end_examples_fd.base) end_examples_fd.base->end_examples();
  }

  // Called at the beginning by the driver.  Explicitly not recursive.
  void init_driver() { init_fd.func(init_fd.data); }

  // called after learn example for each example.  Explicitly not recursive.
  inline void finish_example(VW::workspace& all, E& ec)
  {
    debug_log_message(ec, "finish_example");
    finish_example_fd.finish_example_f(all, finish_example_fd.data, (void*)&ec);
  }

  inline void print_example(VW::workspace& all, E& ec)
  {
    debug_log_message(ec, "print_example");

    if (finish_example_fd.print_example_f == nullptr)
      THROW("fatal: learner did not register print example fn: " + name);

    finish_example_fd.print_example_f(all, finish_example_fd.data, (void*)&ec);
  }

  void get_enabled_reductions(std::vector<std::string>& enabled_reductions)
  {
    if (learn_fd.base) { learn_fd.base->get_enabled_reductions(enabled_reductions); }
    enabled_reductions.push_back(name);
  }

  base_learner* get_learner_by_name_prefix(const std::string& reduction_name)
  {
    if (name.find(reduction_name) != std::string::npos) { return (base_learner*)this; }
    else
    {
      if (learn_fd.base != nullptr)
        return learn_fd.base->get_learner_by_name_prefix(reduction_name);
      else
        THROW("fatal: could not find in learner chain: " << reduction_name);
    }
  }

  prediction_type_t get_output_prediction_type() { return _output_pred_type; }
  prediction_type_t get_input_prediction_type() { return _input_pred_type; }
  label_type_t get_output_label_type() { return _output_label_type; }
  label_type_t get_input_label_type() { return _input_label_type; }
  bool is_multiline() { return _is_multiline; }
};

template <class T, class E>
base_learner* make_base(learner<T, E>& base)
{
  return (base_learner*)(&base);
}

template <class T, class E>
multi_learner* as_multiline(learner<T, E>* l)
{
  if (l->is_multiline())  // Tried to use a singleline reduction as a multiline reduction
    return (multi_learner*)(l);
  THROW("Tried to use a singleline reduction as a multiline reduction");
}

template <class T, class E>
single_learner* as_singleline(learner<T, E>* l)
{
  if (!l->is_multiline())  // Tried to use a multiline reduction as a singleline reduction
    return (single_learner*)(l);
  THROW("Tried to use a multiline reduction as a singleline reduction");
}

template <bool is_learn>
void multiline_learn_or_predict(multi_learner& base, multi_ex& examples, const uint64_t offset, const uint32_t id = 0)
{
  std::vector<uint64_t> saved_offsets;
  saved_offsets.reserve(examples.size());
  for (auto ec : examples)
  {
    saved_offsets.push_back(ec->ft_offset);
    ec->ft_offset = offset;
  }

  // Guard example state restore against throws
  auto restore_guard = VW::scope_exit([&saved_offsets, &examples] {
    for (size_t i = 0; i < examples.size(); i++) { examples[i]->ft_offset = saved_offsets[i]; }
  });

  if (is_learn)
    base.learn(examples, id);
  else
    base.predict(examples, id);
}

VW_WARNING_STATE_PUSH
VW_WARNING_DISABLE_CAST_FUNC_TYPE
template <class FluentBuilderT, class DataT, class ExampleT, class BaseLearnerT>
struct common_learner_builder
{
  learner<DataT, ExampleT>* _learner = nullptr;

  using end_fptr_type = void (*)(VW::workspace&, void*, void*);
  using finish_fptr_type = void (*)(void*);

  common_learner_builder(learner<DataT, ExampleT>* learner, std::unique_ptr<DataT>&& data, const std::string& name)
  {
    _learner = learner;
    _learner->name = name;
    _learner->_is_multiline = std::is_same<multi_ex, ExampleT>::value;
    _learner->learner_data = std::shared_ptr<DataT>(data.release());
  }

  common_learner_builder(std::unique_ptr<DataT>&& data, const std::string& name)
      : common_learner_builder(new learner<DataT, ExampleT>(), std::move(data), name)
  {
  }

  FluentBuilderT& set_predict(void (*fn_ptr)(DataT&, BaseLearnerT&, ExampleT&))
  {
    this->_learner->learn_fd.predict_f = (learn_data::fn)fn_ptr;
    return *static_cast<FluentBuilderT*>(this);
  }

  FluentBuilderT& set_learn(void (*fn_ptr)(DataT&, BaseLearnerT&, ExampleT&))
  {
    this->_learner->learn_fd.learn_f = (learn_data::fn)fn_ptr;
    return *static_cast<FluentBuilderT*>(this);
  }

  FluentBuilderT& set_multipredict(
      void (*fn_ptr)(DataT&, BaseLearnerT&, ExampleT&, size_t, size_t, polyprediction*, bool))
  {
    this->_learner->learn_fd.multipredict_f = (learn_data::multi_fn)fn_ptr;
    return *static_cast<FluentBuilderT*>(this);
  }

  FluentBuilderT& set_update(void (*u)(DataT& data, BaseLearnerT& base, ExampleT&))
  {
    this->_learner->learn_fd.update_f = (learn_data::fn)u;
    return *static_cast<FluentBuilderT*>(this);
  }

  // used for active learning and confidence to determine how easily predictions are changed
  FluentBuilderT& set_sensitivity(float (*fn_ptr)(DataT& data, base_learner& base, example&))
  {
    this->_learner->sensitivity_fd.data = this->_learner->learn_fd.data;
    this->_learner->sensitivity_fd.sensitivity_f = (sensitivity_data::fn)fn_ptr;

    return *static_cast<FluentBuilderT*>(this);
  }

  FluentBuilderT& set_learn_returns_prediction(bool learn_returns_prediction)
  {
    _learner->learn_returns_prediction = learn_returns_prediction;
    return *static_cast<FluentBuilderT*>(this);
  }

  FluentBuilderT& set_save_load(void (*fn_ptr)(DataT&, io_buf&, bool, bool))
  {
    _learner->save_load_fd.save_load_f = (save_load_data::fn)fn_ptr;
    _learner->save_load_fd.data = _learner->learn_fd.data;
    _learner->save_load_fd.base = _learner->learn_fd.base;
    return *static_cast<FluentBuilderT*>(this);
  }

  FluentBuilderT& set_finish(void (*fn_ptr)(DataT&))
  {
    _learner->finisher_fd = tuple_dbf(_learner->learn_fd.data, _learner->learn_fd.base, (finish_fptr_type)(fn_ptr));
    return *static_cast<FluentBuilderT*>(this);
  }

  FluentBuilderT& set_end_pass(void (*fn_ptr)(DataT&))
  {
    _learner->end_pass_fd = tuple_dbf(_learner->learn_fd.data, _learner->learn_fd.base, (func_data::fn)fn_ptr);
    return *static_cast<FluentBuilderT*>(this);
  }

  FluentBuilderT& set_end_examples(void (*fn_ptr)(DataT&))
  {
    _learner->end_examples_fd = tuple_dbf(_learner->learn_fd.data, _learner->learn_fd.base, (func_data::fn)fn_ptr);
    return *static_cast<FluentBuilderT*>(this);
  }

  FluentBuilderT& set_init_driver(void (*fn_ptr)(DataT&))
  {
    _learner->init_fd = tuple_dbf(_learner->learn_fd.data, _learner->learn_fd.base, (func_data::fn)fn_ptr);
    return *static_cast<FluentBuilderT*>(this);
  }

  FluentBuilderT& set_finish_example(void (*fn_ptr)(VW::workspace& all, DataT&, ExampleT&))
  {
    _learner->finish_example_fd.data = _learner->learn_fd.data;
    _learner->finish_example_fd.finish_example_f = (end_fptr_type)(fn_ptr);
    return *static_cast<FluentBuilderT*>(this);
  }

  FluentBuilderT& set_print_example(void (*fn_ptr)(VW::workspace& all, DataT&, ExampleT&))
  {
    _learner->finish_example_fd.data = _learner->learn_fd.data;
    _learner->finish_example_fd.print_example_f = (end_fptr_type)(fn_ptr);
    return *static_cast<FluentBuilderT*>(this);
  }

  FluentBuilderT& set_persist_metrics(void (*fn_ptr)(DataT&, metric_sink&))
  {
    _learner->persist_metrics_fd.save_metric_f = (save_metric_data::fn)fn_ptr;
    _learner->persist_metrics_fd.data = _learner->learn_fd.data;
    _learner->persist_metrics_fd.base = _learner->learn_fd.base;
    return *static_cast<FluentBuilderT*>(this);
  }

  FluentBuilderT& set_output_prediction_type(prediction_type_t pred_type)
  {
    this->_learner->_output_pred_type = pred_type;
    return *static_cast<FluentBuilderT*>(this);
  }

  FluentBuilderT& set_input_prediction_type(prediction_type_t pred_type)
  {
    this->_learner->_input_pred_type = pred_type;
    return *static_cast<FluentBuilderT*>(this);
  }

  FluentBuilderT& set_output_label_type(label_type_t label_type)
  {
    this->_learner->_output_label_type = label_type;
    return *static_cast<FluentBuilderT*>(this);
  }

  FluentBuilderT& set_input_label_type(label_type_t label_type)
  {
    this->_learner->_input_label_type = label_type;
    return *static_cast<FluentBuilderT*>(this);
  }
};

template <class DataT, class ExampleT, class BaseLearnerT>
struct reduction_learner_builder
    : public common_learner_builder<reduction_learner_builder<DataT, ExampleT, BaseLearnerT>, DataT, ExampleT,
          BaseLearnerT>
{
  using super =
      common_learner_builder<reduction_learner_builder<DataT, ExampleT, BaseLearnerT>, DataT, ExampleT, BaseLearnerT>;
  reduction_learner_builder(std::unique_ptr<DataT>&& data, BaseLearnerT* base, const std::string& name)
      // NOTE: This is a copy of the base! The purpose is to copy all of the
      // function data objects so that if this reduction does not define a function such as
      // save_load then calling save_load on this object will essentially result in forwarding the
      // call the next reduction that actually implements it.
      : common_learner_builder<reduction_learner_builder<DataT, ExampleT, BaseLearnerT>, DataT, ExampleT, BaseLearnerT>(
            new learner<DataT, ExampleT>(*reinterpret_cast<learner<DataT, ExampleT>*>(base)), std::move(data), name)
  {
    this->_learner->learn_fd.base = make_base(*base);
    this->_learner->learn_fd.data = this->_learner->learner_data.get();
    this->_learner->sensitivity_fd.sensitivity_f = static_cast<sensitivity_data::fn>(recur_sensitivity);
    this->_learner->finisher_fd.data = this->_learner->learner_data.get();
    this->_learner->finisher_fd.base = make_base(*base);
    this->_learner->finisher_fd.func = static_cast<func_data::fn>(noop);
    this->_learner->learn_fd.multipredict_f = nullptr;

    set_params_per_weight(1);
    this->set_learn_returns_prediction(false);

    // Default here is passthrough.
    super::set_output_prediction_type(base->get_output_prediction_type());
    super::set_input_prediction_type(base->get_input_prediction_type());
    super::set_output_label_type(base->get_output_label_type());
    super::set_input_label_type(base->get_input_label_type());
  }

  reduction_learner_builder<DataT, ExampleT, BaseLearnerT>& set_params_per_weight(size_t params_per_weight)
  {
    this->_learner->weights = params_per_weight;
    this->_learner->increment = this->_learner->learn_fd.base->increment * this->_learner->weights;
    return *this;
  }

  learner<DataT, ExampleT>* build() { return this->_learner; }
};

template <class ExampleT, class BaseLearnerT>
struct reduction_no_data_learner_builder
    : public common_learner_builder<reduction_learner_builder<char, ExampleT, BaseLearnerT>, char, ExampleT,
          BaseLearnerT>
{
  using super =
      common_learner_builder<reduction_learner_builder<char, ExampleT, BaseLearnerT>, char, ExampleT, BaseLearnerT>;
  reduction_no_data_learner_builder(BaseLearnerT* base, const std::string& name)
      // NOTE: This is a copy of the base! The purpose is to copy all of the
      // function data objects so that if this reduction does not define a function such as
      // save_load then calling save_load on this object will essentially result in forwarding the
      // call the next reduction that actually implements it.
      : common_learner_builder<reduction_learner_builder<char, ExampleT, BaseLearnerT>, char, ExampleT, BaseLearnerT>(
            new learner<char, ExampleT>(*reinterpret_cast<learner<char, ExampleT>*>(base)), nullptr, name)
  {
    this->_learner->learn_fd.base = make_base(*base);
    this->_learner->sensitivity_fd.sensitivity_f = static_cast<sensitivity_data::fn>(recur_sensitivity);
    this->_learner->finisher_fd.data = this->_learner->learner_data.get();
    this->_learner->finisher_fd.base = make_base(*base);
    this->_learner->finisher_fd.func = static_cast<func_data::fn>(noop);

    set_params_per_weight(1);
    // Default here is passthrough.
    super::set_output_prediction_type(base->get_output_prediction_type());
    super::set_input_prediction_type(base->get_input_prediction_type());
    super::set_output_label_type(base->get_output_label_type());
    super::set_input_label_type(base->get_input_label_type());
  }

  reduction_no_data_learner_builder<ExampleT, BaseLearnerT>& set_params_per_weight(size_t params_per_weight)
  {
    this->_learner->weights = params_per_weight;
    this->_learner->increment = this->_learner->learn_fd.base->increment * this->_learner->weights;
    return *this;
  }

  learner<char, ExampleT>* build() { return this->_learner; }
};

inline float noop_sensitivity_base(void*, example&) { return 0.; }

template <class DataT, class ExampleT>
struct base_learner_builder
    : public common_learner_builder<base_learner_builder<DataT, ExampleT>, DataT, ExampleT, base_learner>
{
  using super = common_learner_builder<base_learner_builder<DataT, ExampleT>, DataT, ExampleT, base_learner>;
  base_learner_builder(std::unique_ptr<DataT>&& data, const std::string& name, prediction_type_t out_pred_type,
      label_type_t in_label_type)
      : common_learner_builder<base_learner_builder<DataT, ExampleT>, DataT, ExampleT, base_learner>(
            std::move(data), name)
  {
    this->_learner->persist_metrics_fd.save_metric_f = static_cast<save_metric_data::fn>(noop_persist_metrics);
    this->_learner->end_pass_fd.func = static_cast<func_data::fn>(noop);
    this->_learner->end_examples_fd.func = static_cast<func_data::fn>(noop);
    this->_learner->init_fd.func = static_cast<func_data::fn>(noop);
    this->_learner->save_load_fd.save_load_f = static_cast<save_load_data::fn>(noop_save_load);
    this->_learner->finisher_fd.data = this->_learner->learner_data.get();
    this->_learner->finisher_fd.func = static_cast<func_data::fn>(noop);
    this->_learner->sensitivity_fd.sensitivity_f = reinterpret_cast<sensitivity_data::fn>(noop_sensitivity_base);
    this->_learner->finish_example_fd.data = this->_learner->learner_data.get();
    this->_learner->finish_example_fd.finish_example_f =
        reinterpret_cast<finish_example_data::fn>(return_simple_example);

    this->_learner->learn_fd.data = this->_learner->learner_data.get();

    super::set_output_prediction_type(out_pred_type);
    super::set_input_prediction_type(prediction_type_t::nopred);
    super::set_output_label_type(label_type_t::nolabel);
    super::set_input_label_type(in_label_type);

    set_params_per_weight(1);
  }

  base_learner_builder<DataT, ExampleT>& set_params_per_weight(size_t params_per_weight)
  {
    this->_learner->weights = 1;
    this->_learner->increment = params_per_weight;
    return *this;
  }

  learner<DataT, ExampleT>* build() { return this->_learner; }
};
VW_WARNING_STATE_POP

template <class DataT, class ExampleT, class BaseLearnerT>
reduction_learner_builder<DataT, ExampleT, BaseLearnerT> make_reduction_learner(std::unique_ptr<DataT>&& data,
    BaseLearnerT* base, void (*learn_fn)(DataT&, BaseLearnerT&, ExampleT&),
    void (*predict_fn)(DataT&, BaseLearnerT&, ExampleT&), const std::string& name)
{
  auto builder = reduction_learner_builder<DataT, ExampleT, BaseLearnerT>(std::move(data), base, name);
  builder.set_learn(learn_fn);
  builder.set_update(learn_fn);
  builder.set_predict(predict_fn);
  return builder;
}

template <class ExampleT, class BaseLearnerT>
reduction_no_data_learner_builder<ExampleT, BaseLearnerT> make_no_data_reduction_learner(BaseLearnerT* base,
    void (*learn_fn)(char&, BaseLearnerT&, ExampleT&), void (*predict_fn)(char&, BaseLearnerT&, ExampleT&),
    const std::string& name)
{
  auto builder = reduction_no_data_learner_builder<ExampleT, BaseLearnerT>(base, name);
  builder.set_learn(learn_fn);
  builder.set_update(learn_fn);
  builder.set_predict(predict_fn);
  return builder;
}

template <class DataT, class ExampleT>
base_learner_builder<DataT, ExampleT> make_base_learner(std::unique_ptr<DataT>&& data,
    void (*learn_fn)(DataT&, base_learner&, ExampleT&), void (*predict_fn)(DataT&, base_learner&, ExampleT&),
    const std::string& name, prediction_type_t out_pred_type, label_type_t in_label_type)
{
  auto builder = base_learner_builder<DataT, ExampleT>(std::move(data), name, out_pred_type, in_label_type);
  builder.set_learn(learn_fn);
  builder.set_update(learn_fn);
  builder.set_predict(predict_fn);
  return builder;
}

template <class ExampleT>
base_learner_builder<char, ExampleT> make_no_data_base_learner(void (*learn_fn)(char&, base_learner&, ExampleT&),
    void (*predict_fn)(char&, base_learner&, ExampleT&), const std::string& name, prediction_type_t out_pred_type,
    label_type_t in_label_type)
{
  return make_base_learner<char, ExampleT>(
      std::unique_ptr<char>(nullptr), learn_fn, predict_fn, name, out_pred_type, in_label_type);
}

}  // namespace LEARNER
}  // namespace VW<|MERGE_RESOLUTION|>--- conflicted
+++ resolved
@@ -22,29 +22,8 @@
 #include "scope_exit.h"
 #include "metric_sink.h"
 
-<<<<<<< HEAD
-enum class prediction_type_t
-{
-  scalar,
-  scalars,
-  action_scores,
-  pdf,
-  action_probs,
-  multiclass,
-  multilabels,
-  prob,
-  multiclassprobs,  // not in use (technically oaa.cc)
-  decision_probs,
-  action_pdf_value,
-  active_multiclass
-};
-
-const char* to_string(prediction_type_t prediction_type);
-const char* to_string(label_type_t label_type);
-=======
 #include "label_type.h"
 #include "prediction_type.h"
->>>>>>> 365ec15d
 
 namespace VW
 {

--- conflicted
+++ resolved
@@ -444,13 +444,8 @@
   }
 
   template <class L>
-<<<<<<< HEAD
   static learner<T, E>& init_learner(T* dat, L* base, void (*learn)(T&, L&, E&), void (*predict)(T&, L&, E&), size_t ws,
       prediction_type_t pred_type, const std::string& name)
-=======
-  static learner<T, E>& init_learner(
-      T* dat, L* base, void (*learn)(T&, L&, E&), void (*predict)(T&, L&, E&), size_t ws, prediction_type_t pred_type)
->>>>>>> 1d8a056b
   {
     learner<T, E>& ret = calloc_or_throw<learner<T, E> >();
     new (&ret) learner<T, E>();
@@ -529,11 +524,7 @@
     size_t params_per_weight, const std::string& name)
 {
   auto ret = &learner<T, E>::init_learner(
-<<<<<<< HEAD
       dat.get(), (L*)nullptr, learn, predict, params_per_weight, prediction_type_t::scalar, name);
-=======
-      dat.get(), (L*)nullptr, learn, predict, params_per_weight, prediction_type_t::scalar);
->>>>>>> 1d8a056b
 
   dat.release();
   return *ret;
@@ -588,12 +579,8 @@
 // multiclass reduction
 template <class T, class E, class L>
 learner<T, E>& init_multiclass_learner(free_ptr<T>& dat, L* base, void (*learn)(T&, L&, E&),
-<<<<<<< HEAD
     void (*predict)(T&, L&, E&), parser* p, size_t ws, const std::string& name,
     prediction_type_t pred_type = prediction_type_t::multiclass)
-=======
-    void (*predict)(T&, L&, E&), parser* p, size_t ws, prediction_type_t pred_type = prediction_type_t::multiclass)
->>>>>>> 1d8a056b
 {
   learner<T, E>& l = learner<T, E>::init_learner(dat.get(), base, learn, predict, ws, pred_type, name);
 
@@ -605,12 +592,8 @@
 
 template <class T, class E, class L>
 learner<T, E>& init_cost_sensitive_learner(free_ptr<T>& dat, L* base, void (*learn)(T&, L&, E&),
-<<<<<<< HEAD
     void (*predict)(T&, L&, E&), parser* p, size_t ws, const std::string& name,
     prediction_type_t pred_type = prediction_type_t::multiclass)
-=======
-    void (*predict)(T&, L&, E&), parser* p, size_t ws, prediction_type_t pred_type = prediction_type_t::multiclass)
->>>>>>> 1d8a056b
 {
   learner<T, E>& l = learner<T, E>::init_learner(dat.get(), base, learn, predict, ws, pred_type, name);
   dat.release();

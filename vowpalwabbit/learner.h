// Copyright (c) by respective owners including Yahoo!, Microsoft, and
// individual contributors. All rights reserved. Released under a BSD (revised)
// license as described in the file LICENSE.
#pragma once
// This is the interface for a learning algorithm
#include <iostream>
#include "memory.h"
#include "multiclass.h"
#include "simple_label.h"
#include "parser.h"
<<<<<<< HEAD
#include "prediction.h"

#include <memory>

=======
#include "future_compat.h"
#include <memory>


enum class prediction_type_t
{
  scalar,
  scalars,
  action_scores,
  action_probs,
  multiclass,
  multilabels,
  prob,
  multiclassprobs,
  decision_probs
};

const char* to_string(prediction_type_t prediction_type);

>>>>>>> c1f834b4
namespace LEARNER
{
template <class T, class E>
struct learner;

using base_learner = learner<char, char>;
using single_learner = learner<char, example>;
using multi_learner = learner<char, multi_ex>;

struct func_data
{
  using fn = void (*)(void* data);
  void* data;
  base_learner* base;
  fn func;
};

inline func_data tuple_dbf(void* data, base_learner* base, void (*func)(void*))
{
  func_data foo;
  foo.data = data;
  foo.base = base;
  foo.func = func;
  return foo;
}

struct learn_data
{
  using fn = void (*)(void* data, base_learner& base, void* ex);
  using multi_fn = void (*)(void* data, base_learner& base, void* ex, size_t count, size_t step,
      new_polyprediction* pred, bool finalize_predictions);

  void* data;
  base_learner* base;
  fn learn_f;
  fn predict_f;
  fn update_f;
  multi_fn multipredict_f;
};

struct sensitivity_data
{
  using fn = float (*)(void* data, base_learner& base, example& ex);
  void* data;
  fn sensitivity_f;
};

struct save_load_data
{
  using fn = void (*)(void*, io_buf&, bool read, bool text);
  void* data;
  base_learner* base;
  fn save_load_f;
};

struct finish_example_data
{
  using fn = void (*)(vw&, void* data, void* ex);
  void* data;
  base_learner* base;
  fn finish_example_f;
};

void generic_driver(vw& all);
void generic_driver(const std::vector<vw*>& alls);
void generic_driver_onethread(vw& all);

inline void noop_sl(void*, io_buf&, bool, bool) {}
inline void noop(void*) {}
inline float noop_sensitivity(void*, base_learner&, example&)
{
  std::cout << std::endl;
  return 0.;
}
float recur_sensitivity(void*, base_learner&, example&);

inline void increment_offset(example& ex, const size_t increment, const size_t i)
{
  ex.ft_offset += static_cast<uint32_t>(increment * i);
}

inline void increment_offset(multi_ex& ec_seq, const size_t increment, const size_t i)
{
  for (auto ec : ec_seq) ec->ft_offset += static_cast<uint32_t>(increment * i);
}

inline void decrement_offset(example& ex, const size_t increment, const size_t i)
{
  assert(ex.ft_offset >= increment * i);
  ex.ft_offset -= static_cast<uint32_t>(increment * i);
}

inline void decrement_offset(multi_ex& ec_seq, const size_t increment, const size_t i)
{
  for (auto ec : ec_seq)
  {
    assert(ec->ft_offset >= increment * i);
    ec->ft_offset -= static_cast<uint32_t>(increment * i);
  }
}

template <typename T>
void check_prediction_state(T& example_obj, prediction_type_t pred_type) = delete;

template <>
inline void check_prediction_state<example>(example& example_obj, prediction_type_t pred_type)
{
  // The compiler sees these as unused as the only place they are used in an assert statement.
  _UNUSED(pred_type);
  _UNUSED(example_obj);
  assert(example_obj.pred.get_type() == pred_type);
}

template <>
inline void check_prediction_state<multi_ex>(multi_ex& example_obj, prediction_type_t pred_type)
{
  _UNUSED(pred_type);
  _UNUSED(example_obj);
  if (example_obj.size() > 0)
  {
    assert(example_obj[0]->pred.get_type() == pred_type);
  }
}

template <typename T>
void check_label_state(T& example_obj, label_type_t label_type) = delete;

template <>
inline void check_label_state<example>(example& example_obj, label_type_t label_type)
{
  // The compiler sees these as unused as the only place they are used in an assert statement.
  _UNUSED(label_type);
  _UNUSED(example_obj);
  assert(example_obj.l.get_type() == label_type);
}

template <>
inline void check_label_state<multi_ex>(multi_ex& example_obj, label_type_t label_type)
{
  _UNUSED(label_type);
  _UNUSED(example_obj);
  if (example_obj.size() > 0)
  {
    assert(example_obj[0]->l.get_type() == label_type);
  }
}

template <class T, class E>
struct learner
{
 private:
  func_data init_fd;
  learn_data learn_fd;
  sensitivity_data sensitivity_fd;
  finish_example_data finish_example_fd;
  save_load_data save_load_fd;
  func_data end_pass_fd;
  func_data end_examples_fd;
  func_data finisher_fd;

  std::shared_ptr<void> learner_data;
  learner(){};  // Should only be able to construct a learner through init_learner function
 public:
  prediction_type_t pred_type;
<<<<<<< HEAD
  label_type_t label_type;
=======
>>>>>>> c1f834b4
  size_t weights;  // this stores the number of "weight vectors" required by the learner.
  size_t increment;
  bool is_multiline;  // Is this a single-line or multi-line reduction?

  using end_fptr_type = void (*)(vw&, void*, void*);
  using finish_fptr_type = void (*)(void*);

  // called once for each example.  Must work under reduction.
  inline void learn(E& ec, size_t i = 0)
  {
    assert((is_multiline && std::is_same<multi_ex, E>::value) ||
        (!is_multiline && std::is_same<example, E>::value));  // sanity check under debug compile
    check_prediction_state(ec, pred_type);
    check_label_state(ec, label_type);

    increment_offset(ec, increment, i);
    learn_fd.learn_f(learn_fd.data, *learn_fd.base, (void*)&ec);
    decrement_offset(ec, increment, i);

    check_prediction_state(ec, pred_type);
    check_label_state(ec, label_type);
  }

  inline void predict(E& ec, size_t i = 0)
  {
    assert((is_multiline && std::is_same<multi_ex, E>::value) ||
        (!is_multiline && std::is_same<example, E>::value));  // sanity check under debug compile
    check_prediction_state(ec, pred_type);
    check_label_state(ec, label_type);

    increment_offset(ec, increment, i);
    learn_fd.predict_f(learn_fd.data, *learn_fd.base, (void*)&ec);
    decrement_offset(ec, increment, i);

    check_prediction_state(ec, pred_type);
    check_label_state(ec, label_type);
  }

  inline void multipredict(E& ec, size_t lo, size_t count, new_polyprediction* pred, bool finalize_predictions)
  {
    assert((is_multiline && std::is_same<multi_ex, E>::value) ||
        (!is_multiline && std::is_same<example, E>::value));  // sanity check under debug compile
    if (learn_fd.multipredict_f == NULL)
    {
      increment_offset(ec, increment, lo);
      for (size_t c = 0; c < count; c++)
      {
        learn_fd.predict_f(learn_fd.data, *learn_fd.base, (void*)&ec);
        if (finalize_predictions)
          pred[c] = ec.pred;  // TODO: this breaks for complex labels because = doesn't do deep copy!
        else
          pred[c].scalar() = ec.partial_prediction;
        // pred[c].scalar = finalize_prediction ec.partial_prediction; // TODO: this breaks for complex labels because =
        // doesn't do deep copy! // note works if ec.partial_prediction, but only if finalize_prediction is run????
        increment_offset(ec, increment, 1);
      }
      decrement_offset(ec, increment, lo + count);
    }
    else
    {
      increment_offset(ec, increment, lo);
      learn_fd.multipredict_f(learn_fd.data, *learn_fd.base, (void*)&ec, count, increment, pred, finalize_predictions);
      decrement_offset(ec, increment, lo);
    }
  }

  template <class L>
  inline void set_predict(void (*u)(T&, L&, E&))
  {
    learn_fd.predict_f = (learn_data::fn)u;
  }
  template <class L>
  inline void set_learn(void (*u)(T&, L&, E&))
  {
    learn_fd.learn_f = (learn_data::fn)u;
  }
  template <class L>
  inline void set_multipredict(void (*u)(T&, L&, E&, size_t, size_t, new_polyprediction*, bool))
  {
    learn_fd.multipredict_f = (learn_data::multi_fn)u;
  }

  inline void update(E& ec, size_t i = 0)
  {
    assert((is_multiline && std::is_same<multi_ex, E>::value) ||
        (!is_multiline && std::is_same<example, E>::value));  // sanity check under debug compile
    increment_offset(ec, increment, i);
    learn_fd.update_f(learn_fd.data, *learn_fd.base, (void*)&ec);
    decrement_offset(ec, increment, i);
  }
  template <class L>
  inline void set_update(void (*u)(T& data, L& base, E&))
  {
    learn_fd.update_f = (learn_data::fn)u;
  }

  // used for active learning and confidence to determine how easily predictions are changed
  inline void set_sensitivity(float (*u)(T& data, base_learner& base, example&))
  {
    sensitivity_fd.data = learn_fd.data;
    sensitivity_fd.sensitivity_f = (sensitivity_data::fn)u;
  }
  inline float sensitivity(example& ec, size_t i = 0)
  {
    increment_offset(ec, increment, i);
    const float ret = sensitivity_fd.sensitivity_f(sensitivity_fd.data, *learn_fd.base, ec);
    decrement_offset(ec, increment, i);
    return ret;
  }

  // called anytime saving or loading needs to happen. Autorecursive.
  inline void save_load(io_buf& io, const bool read, const bool text)
  {
    save_load_fd.save_load_f(save_load_fd.data, io, read, text);
    if (save_load_fd.base)
      save_load_fd.base->save_load(io, read, text);
  }
  inline void set_save_load(void (*sl)(T&, io_buf&, bool, bool))
  {
    save_load_fd.save_load_f = (save_load_data::fn)sl;
    save_load_fd.data = learn_fd.data;
    save_load_fd.base = learn_fd.base;
  }

  // called to clean up state.  Autorecursive.
  void set_finish(void (*f)(T&)) { finisher_fd = tuple_dbf(learn_fd.data, learn_fd.base, (finish_fptr_type)(f)); }
  inline void finish()
  {
    if (finisher_fd.data)
    {
      finisher_fd.func(finisher_fd.data);
    }
    learner_data.~shared_ptr<void>();
    if (finisher_fd.base)
    {
      finisher_fd.base->finish();
      free(finisher_fd.base);
    }
  }

  void end_pass()
  {
    end_pass_fd.func(end_pass_fd.data);
    if (end_pass_fd.base)
      end_pass_fd.base->end_pass();
  }  // autorecursive
  void set_end_pass(void (*f)(T&)) { end_pass_fd = tuple_dbf(learn_fd.data, learn_fd.base, (func_data::fn)f); }

  // called after parsing of examples is complete.  Autorecursive.
  void end_examples()
  {
    end_examples_fd.func(end_examples_fd.data);
    if (end_examples_fd.base)
      end_examples_fd.base->end_examples();
  }
  void set_end_examples(void (*f)(T&)) { end_examples_fd = tuple_dbf(learn_fd.data, learn_fd.base, (func_data::fn)f); }

  // Called at the beginning by the driver.  Explicitly not recursive.
  void init_driver() { init_fd.func(init_fd.data); }
  void set_init_driver(void (*f)(T&)) { init_fd = tuple_dbf(learn_fd.data, learn_fd.base, (func_data::fn)f); }

  // called after learn example for each example.  Explicitly not recursive.
  inline void finish_example(vw& all, E& ec)
  {
    finish_example_fd.finish_example_f(all, finish_example_fd.data, (void*)&ec);
  }
  // called after learn example for each example.  Explicitly not recursive.
  void set_finish_example(void (*f)(vw& all, T&, E&))
  {
    finish_example_fd.data = learn_fd.data;
    finish_example_fd.finish_example_f = (end_fptr_type)(f);
  }

  template <class L>
<<<<<<< HEAD
  static learner<T, E>& init_learner(
      T* dat, L* base, void (*learn)(T&, L&, E&), void (*predict)(T&, L&, E&), size_t ws, prediction_type_t pred_type)
=======
  static learner<T, E>& init_learner(T* dat, L* base, void (*learn)(T&, L&, E&), void (*predict)(T&, L&, E&), size_t ws,
      prediction_type_t pred_type)
>>>>>>> c1f834b4
  {
    learner<T, E>& ret = calloc_or_throw<learner<T, E> >();

    if (base != nullptr)
    {  // a reduction

      // This is a copy assignment into the current object. The purpose is to copy all of the
      // function data objects so that if this reduction does not define a function such as
      // save_load then calling save_load on this object will essentially result in forwarding the
      // call the next reduction that actually implements it.
      ret = *(learner<T, E>*)(base);

      ret.learn_fd.base = make_base(*base);
      ret.sensitivity_fd.sensitivity_f = (sensitivity_data::fn)recur_sensitivity;
      ret.finisher_fd.data = dat;
      ret.finisher_fd.base = make_base(*base);
      ret.finisher_fd.func = (func_data::fn)noop;
      ret.weights = ws;
      ret.increment = base->increment * ret.weights;
    }
    else  // a base learner
    {
      ret.weights = 1;
      ret.increment = ws;
      ret.end_pass_fd.func = (func_data::fn)noop;
      ret.end_examples_fd.func = (func_data::fn)noop;
      ret.init_fd.func = (func_data::fn)noop;
      ret.save_load_fd.save_load_f = (save_load_data::fn)noop_sl;
      ret.finisher_fd.data = dat;
      ret.finisher_fd.func = (func_data::fn)noop;
      ret.sensitivity_fd.sensitivity_f = (sensitivity_data::fn)noop_sensitivity;
      ret.finish_example_fd.data = dat;
      ret.finish_example_fd.finish_example_f = (finish_example_data::fn)return_simple_example;
    }

    ret.learner_data = std::shared_ptr<T>(dat, [](T* ptr) {
      ptr->~T();
      free(ptr);
    });

    ret.learn_fd.data = dat;
    ret.learn_fd.learn_f = (learn_data::fn)learn;
    ret.learn_fd.update_f = (learn_data::fn)learn;
    ret.learn_fd.predict_f = (learn_data::fn)predict;
    ret.learn_fd.multipredict_f = nullptr;
    ret.pred_type = pred_type;
    ret.label_type = label_type_t::unset;
    ret.is_multiline = std::is_same<multi_ex, E>::value;

    return ret;
  }
};

template <class T, class E, class L>
learner<T, E>& init_learner(free_ptr<T>& dat, L* base, void (*learn)(T&, L&, E&), void (*predict)(T&, L&, E&),
    size_t ws, prediction_type_t pred_type)
{
  auto ret = &learner<T, E>::init_learner(dat.get(), base, learn, predict, ws, pred_type);

  dat.release();
  return *ret;
}

// base learner/predictor
template <class T, class E, class L>
learner<T, E>& init_learner(
    free_ptr<T>& dat, void (*learn)(T&, L&, E&), void (*predict)(T&, L&, E&), size_t params_per_weight)
{
<<<<<<< HEAD
  auto ret = &learner<T, E>::init_learner(
      dat.get(), (L*)nullptr, learn, predict, params_per_weight, prediction_type_t::scalar);
=======
  auto ret =
      &learner<T, E>::init_learner(dat.get(), (L*)nullptr, learn, predict, params_per_weight, prediction_type_t::scalar);
>>>>>>> c1f834b4

  dat.release();
  return *ret;
}

// base predictor only
template <class T, class E, class L>
learner<T, E>& init_learner(void (*predict)(T&, L&, E&), size_t params_per_weight)
{
  return learner<T, E>::init_learner(
      nullptr, (L*)nullptr, predict, predict, params_per_weight, prediction_type_t::scalar);
}

template <class T, class E, class L>
learner<T, E>& init_learner(free_ptr<T>& dat, void (*learn)(T&, L&, E&), void (*predict)(T&, L&, E&),
    size_t params_per_weight, prediction_type_t pred_type)
{
  auto ret = &learner<T, E>::init_learner(dat.get(), (L*)nullptr, learn, predict, params_per_weight, pred_type);
  dat.release();
  return *ret;
}

// reduction with default prediction type
template <class T, class E, class L>
learner<T, E>& init_learner(
    free_ptr<T>& dat, L* base, void (*learn)(T&, L&, E&), void (*predict)(T&, L&, E&), size_t ws)
{
  auto ret = &learner<T, E>::init_learner(dat.get(), base, learn, predict, ws, base->pred_type);

  dat.release();
  return *ret;
}

// reduction with default num_params
template <class T, class E, class L>
learner<T, E>& init_learner(free_ptr<T>& dat, L* base, void (*learn)(T&, L&, E&), void (*predict)(T&, L&, E&))
{
  auto ret = &learner<T, E>::init_learner(dat.get(), base, learn, predict, 1, base->pred_type);

  dat.release();
  return *ret;
}

// Reduction with no data.
template <class T, class E, class L>
learner<T, E>& init_learner(L* base, void (*learn)(T&, L&, E&), void (*predict)(T&, L&, E&))
{
  return learner<T, E>::init_learner(nullptr, base, learn, predict, 1, base->pred_type);
}

// multiclass reduction
template <class T, class E, class L>
learner<T, E>& init_multiclass_learner(free_ptr<T>& dat, L* base, void (*learn)(T&, L&, E&),
<<<<<<< HEAD
    void (*predict)(T&, L&, E&), parser* p, size_t ws, prediction_type_t pred_type = prediction_type_t::multiclass)
=======
    void (*predict)(T&, L&, E&), parser* p, size_t ws,
    prediction_type_t pred_type = prediction_type_t::multiclass)
>>>>>>> c1f834b4
{
  learner<T, E>& l = learner<T, E>::init_learner(dat.get(), base, learn, predict, ws, pred_type);

  dat.release();
  l.set_finish_example(MULTICLASS::finish_example<T>);
  p->lp = MULTICLASS::mc_label;
  return l;
}

template <class T, class E, class L>
learner<T, E>& init_cost_sensitive_learner(free_ptr<T>& dat, L* base, void (*learn)(T&, L&, E&),
<<<<<<< HEAD
    void (*predict)(T&, L&, E&), parser* p, size_t ws, prediction_type_t pred_type = prediction_type_t::multiclass)
=======
    void (*predict)(T&, L&, E&), parser* p, size_t ws,
    prediction_type_t pred_type = prediction_type_t::multiclass)
>>>>>>> c1f834b4
{
  learner<T, E>& l = learner<T, E>::init_learner(dat.get(), base, learn, predict, ws, pred_type);
  dat.release();
  l.set_finish_example(COST_SENSITIVE::finish_example);
  p->lp = COST_SENSITIVE::cs_label;
  return l;
}

template <class T, class E>
base_learner* make_base(learner<T, E>& base)
{
  return (base_learner*)(&base);
}

template <class T, class E>
multi_learner* as_multiline(learner<T, E>* l)
{
  if (l->is_multiline)  // Tried to use a singleline reduction as a multiline reduction
    return (multi_learner*)(l);
  THROW("Tried to use a singleline reduction as a multiline reduction");
}

template <class T, class E>
single_learner* as_singleline(learner<T, E>* l)
{
  if (!l->is_multiline)  // Tried to use a multiline reduction as a singleline reduction
    return (single_learner*)(l);
  THROW("Tried to use a multiline reduction as a singleline reduction");
}

template <bool is_learn>
void multiline_learn_or_predict(multi_learner& base, multi_ex& examples, const uint64_t offset, const uint32_t id = 0)
{
  std::vector<uint64_t> saved_offsets;
  saved_offsets.reserve(examples.size());
  for (auto ec : examples)
  {
    saved_offsets.push_back(ec->ft_offset);
    ec->ft_offset = offset;
  }

  if (is_learn)
    base.learn(examples, id);
  else
    base.predict(examples, id);

  for (size_t i = 0; i < examples.size(); i++) examples[i]->ft_offset = saved_offsets[i];
}
}  // namespace LEARNER<|MERGE_RESOLUTION|>--- conflicted
+++ resolved
@@ -8,32 +8,11 @@
 #include "multiclass.h"
 #include "simple_label.h"
 #include "parser.h"
-<<<<<<< HEAD
 #include "prediction.h"
+#include "future_compat.h"
 
 #include <memory>
 
-=======
-#include "future_compat.h"
-#include <memory>
-
-
-enum class prediction_type_t
-{
-  scalar,
-  scalars,
-  action_scores,
-  action_probs,
-  multiclass,
-  multilabels,
-  prob,
-  multiclassprobs,
-  decision_probs
-};
-
-const char* to_string(prediction_type_t prediction_type);
-
->>>>>>> c1f834b4
 namespace LEARNER
 {
 template <class T, class E>
@@ -198,10 +177,7 @@
   learner(){};  // Should only be able to construct a learner through init_learner function
  public:
   prediction_type_t pred_type;
-<<<<<<< HEAD
   label_type_t label_type;
-=======
->>>>>>> c1f834b4
   size_t weights;  // this stores the number of "weight vectors" required by the learner.
   size_t increment;
   bool is_multiline;  // Is this a single-line or multi-line reduction?
@@ -376,13 +352,8 @@
   }
 
   template <class L>
-<<<<<<< HEAD
   static learner<T, E>& init_learner(
       T* dat, L* base, void (*learn)(T&, L&, E&), void (*predict)(T&, L&, E&), size_t ws, prediction_type_t pred_type)
-=======
-  static learner<T, E>& init_learner(T* dat, L* base, void (*learn)(T&, L&, E&), void (*predict)(T&, L&, E&), size_t ws,
-      prediction_type_t pred_type)
->>>>>>> c1f834b4
   {
     learner<T, E>& ret = calloc_or_throw<learner<T, E> >();
 
@@ -451,13 +422,8 @@
 learner<T, E>& init_learner(
     free_ptr<T>& dat, void (*learn)(T&, L&, E&), void (*predict)(T&, L&, E&), size_t params_per_weight)
 {
-<<<<<<< HEAD
   auto ret = &learner<T, E>::init_learner(
       dat.get(), (L*)nullptr, learn, predict, params_per_weight, prediction_type_t::scalar);
-=======
-  auto ret =
-      &learner<T, E>::init_learner(dat.get(), (L*)nullptr, learn, predict, params_per_weight, prediction_type_t::scalar);
->>>>>>> c1f834b4
 
   dat.release();
   return *ret;
@@ -511,12 +477,7 @@
 // multiclass reduction
 template <class T, class E, class L>
 learner<T, E>& init_multiclass_learner(free_ptr<T>& dat, L* base, void (*learn)(T&, L&, E&),
-<<<<<<< HEAD
     void (*predict)(T&, L&, E&), parser* p, size_t ws, prediction_type_t pred_type = prediction_type_t::multiclass)
-=======
-    void (*predict)(T&, L&, E&), parser* p, size_t ws,
-    prediction_type_t pred_type = prediction_type_t::multiclass)
->>>>>>> c1f834b4
 {
   learner<T, E>& l = learner<T, E>::init_learner(dat.get(), base, learn, predict, ws, pred_type);
 
@@ -528,12 +489,7 @@
 
 template <class T, class E, class L>
 learner<T, E>& init_cost_sensitive_learner(free_ptr<T>& dat, L* base, void (*learn)(T&, L&, E&),
-<<<<<<< HEAD
     void (*predict)(T&, L&, E&), parser* p, size_t ws, prediction_type_t pred_type = prediction_type_t::multiclass)
-=======
-    void (*predict)(T&, L&, E&), parser* p, size_t ws,
-    prediction_type_t pred_type = prediction_type_t::multiclass)
->>>>>>> c1f834b4
 {
   learner<T, E>& l = learner<T, E>::init_learner(dat.get(), base, learn, predict, ws, pred_type);
   dat.release();

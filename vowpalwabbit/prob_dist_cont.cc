--- conflicted
+++ resolved
@@ -8,14 +8,14 @@
 namespace VW { namespace actions_pdf
 {
   // Convert pdf to string of form 'begin-end:pdf_value, ... '
-  std::string to_string(const v_array<pdf_segment>& p_d, bool newline)
+  std::string to_string(const v_array<pdf_segment_new>& p_d, bool newline)
   {
     std::stringstream ss;
     for (size_t i = 0; i < p_d.size(); i++)
     {
       if (i > 0)
         ss << ',';
-      ss << p_d[i].begin << '-' << p_d[i].end << ':' << p_d[i].pdf_value;
+      ss << p_d[i].left << '-' << p_d[i].right << ':' << p_d[i].pdf_value;
     }
 
     if (newline) ss << endl;
@@ -24,7 +24,7 @@
   }
 
   // Print out to_string(pdf) to given file descriptor
-  void print_prob_dist(int f, v_array<pdf_segment>& p_d, v_array<char>&)
+  void print_prob_dist(int f, v_array<pdf_segment_new>& p_d, v_array<char>&)
   {
     if (f >= 0)
     {
@@ -51,7 +51,7 @@
     while (end - begin > 1)
     {
       int mid = (begin + end) / 2;
-      if (prob_dist[mid].end <= chosen_action)
+      if (prob_dist[mid].action <= chosen_action)
       {
         begin = mid;
       }
@@ -62,12 +62,11 @@
     }
 
     // temporary fix for now
-    if (begin == (int)prob_dist.size() - 1 && prob_dist[begin].pdf_value == 0)
-      return prob_dist[begin - 1].pdf_value;
-    return prob_dist[begin].pdf_value;
+    if (begin == (int)prob_dist.size() - 1 && prob_dist[begin].value == 0)
+      return prob_dist[begin - 1].value;
+    return prob_dist[begin].value;
   }
 
-<<<<<<< HEAD
   std::string to_string(const action_pdf_value& a_p, bool newline)
   {
     std::stringstream strm;
@@ -76,33 +75,33 @@
       strm << endl;
     return strm.str();
   }
-=======
-float get_pdf_value(VW::actions_pdf::pdf_new& prob_dist_new, float chosen_action)
-{
-  int begin = -1;
-  int end = (int)prob_dist_new.size();
-  while (end - begin > 1)
+
+  float get_pdf_value(VW::actions_pdf::pdf_new& prob_dist_new, float chosen_action)
   {
-    int mid = (begin + end) / 2;
-    if (prob_dist_new[mid].left <= chosen_action)
+    int begin = -1;
+    int end = (int)prob_dist_new.size();
+    while (end - begin > 1)
     {
-      begin = mid;
+      int mid = (begin + end) / 2;
+      if (prob_dist_new[mid].left <= chosen_action)
+      {
+        begin = mid;
+      }
+      else
+      {
+        end = mid;
+      }
     }
-    else
-    {
-      end = mid;
-    }
+
+    return prob_dist_new[begin].pdf_value;
   }
 
-  return prob_dist_new[begin].pdf_value;
-}
-
-std::string to_string(const pdf_segment& seg)
-{
-  std::stringstream strm;
-  strm << "{" << seg.action << "," << seg.value << "}";
-  return strm.str();
-}
->>>>>>> 41ee512f
+  std::string to_string(const pdf_segment_new& seg)
+  {
+    std::stringstream strm;
+    strm << "{" << seg.left << "-" << seg.right
+         << "," << seg.pdf_value << "}";
+    return strm.str();
+  }
 }} // namespace vw::pdf
 

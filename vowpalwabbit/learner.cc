--- conflicted
+++ resolved
@@ -282,12 +282,7 @@
   single_instance_context context(all);
   handler_type handler(context);
   custom_examples_queue examples_queue;
-<<<<<<< HEAD
-  auto multi_ex_fptr = [&handler, &examples_queue](VW::workspace& all, const v_array<example*>& examples) {
-    all.example_parser->end_parsed_examples += examples.size();  // divergence: lock & signal
-=======
   auto multi_ex_fptr = [&handler, &examples_queue](vw& /*all*/, const v_array<example*>& examples) {
->>>>>>> 151c5ff7
     examples_queue.reset_examples(&examples);
     process_examples(examples_queue, handler);
   };

--- conflicted
+++ resolved
@@ -104,14 +104,8 @@
 
   if ((example_is_newline_not_header(*ec) && is_test_ec) 
       || need_to_break)
-<<<<<<< HEAD
-  {
-    VW::finish_example(all,ec);
-    if (ec_seq.size() == 1) {
-=======
   { VW::finish_example(all, ec);
     if (ec_seq.size() == 0) {
->>>>>>> 955eced6
       cout << "Something is wrong---an example with no choice.  Do you have all 0 features? Or multiple empty lines?" << endl;
       return false;
     }

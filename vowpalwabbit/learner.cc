--- conflicted
+++ resolved
@@ -1,12 +1,8 @@
-<<<<<<< HEAD
 // Copyright (c) by respective owners including Yahoo!, Microsoft, and
 // individual contributors. All rights reserved. Released under a BSD
 // license as described in the file LICENSE.
 
-    #include "parser.h"
-=======
 #include "parser.h"
->>>>>>> cb914a03
 #include "vw.h"
 #include "parse_regressor.h"
 #include "parse_dispatch_loop.h"

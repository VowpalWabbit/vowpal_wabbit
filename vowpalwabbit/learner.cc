--- conflicted
+++ resolved
@@ -7,7 +7,6 @@
 #include "vw.h"
 #include "parse_regressor.h"
 #include "parse_dispatch_loop.h"
-<<<<<<< HEAD
 #include "debug_log.h"
 
 using namespace std;
@@ -20,11 +19,6 @@
   as_singleline(all.l)->finish_example(all, ec);
 }
 
-namespace prediction_type
-{
-=======
-
->>>>>>> 004c1749
 #define CASE(type) \
   case type:       \
     return #type;
@@ -33,17 +27,6 @@
 {
   switch (prediction_type)
   {
-<<<<<<< HEAD
-    CASE(scalar)
-    CASE(scalars)
-    CASE(action_scores)
-    CASE(pdf)
-    CASE(action_probs)
-    CASE(multiclass)
-    CASE(multilabels)
-    CASE(prob)
-    CASE(multiclassprobs)
-=======
     CASE(prediction_type_t::scalar)
     CASE(prediction_type_t::scalars)
     CASE(prediction_type_t::action_scores)
@@ -52,7 +35,6 @@
     CASE(prediction_type_t::multilabels)
     CASE(prediction_type_t::prob)
     CASE(prediction_type_t::multiclassprobs)
->>>>>>> 004c1749
     default:
       return "<unsupported>";
   }

--- conflicted
+++ resolved
@@ -62,26 +62,12 @@
       all.trace_message << "saving regressor to " << final_regressor_name << endl;
     save_predictor(all, final_regressor_name, 0);
 
-<<<<<<< HEAD
     VW::finish_example(all, ec);
   }
   
-  /* example headers have the word "shared" */
-  bool ec_is_example_header(example& ec)
-  {
-    v_array<CB::cb_class> costs = ec.l.cb.costs;
-    if (costs.size() != 1)
-      return false;
-    if (costs[0].probability == -1.f)
-      return true;
-    return false;
-  }
-  
-  bool inline is_save_cmd(example* ec)
-=======
 /* is this just a newline */
 inline bool example_is_newline_not_header(example& ec, vw& all)
-{
+  {
   // If we are using CCB, test against CCB implementation otherwise fallback to previous behavior.
   bool is_header = false;
   if (all.label_type == label_type::ccb)
@@ -94,23 +80,13 @@
   }
 
   return example_is_newline(ec) && !is_header;
-}
-
-
-/* Adds an example to multiline collection
- * Returns: true if complete and false if incomplete example */
-bool complete_multi_ex(example* ec, multi_ex& ec_seq, vw& all)
-{
-  const bool is_test_ec = all.p->lp.test_label(&ec->l);
-
-  if (example_is_newline_not_header(*ec, all) && is_test_ec)
->>>>>>> d35879f2
+  }
+  
+  bool inline is_save_cmd(example* ec)
   {
     return (ec->tag.size() >= 4) && (0 == strncmp((const char*)ec->tag.begin(), "save", 4));
   }
   
-  /* is this just a newline */
-  inline bool example_is_newline_not_header(example& ec) { return (example_is_newline(ec) && !ec_is_example_header(ec)); }
 
   void drain_examples(vw& all) {
     if (all.early_terminate) { // drain any extra examples from parser.

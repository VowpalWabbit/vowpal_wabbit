--- conflicted
+++ resolved
@@ -8,8 +8,7 @@
 #include "parse_regressor.h"
 #include "parse_dispatch_loop.h"
 
-<<<<<<< HEAD
-=======
+
 #define CASE(type) \
   case type:       \
     return #type;
@@ -33,7 +32,6 @@
 
 namespace VW
 {
->>>>>>> ea01890d
 namespace LEARNER
 {
 void learn_ex(example& ec, vw& all)

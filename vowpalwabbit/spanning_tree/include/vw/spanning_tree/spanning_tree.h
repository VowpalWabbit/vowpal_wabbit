// Copyright (c) by respective owners including Yahoo!, Microsoft, and
// individual contributors. All rights reserved. Released under a BSD (revised)
// license as described in the file LICENSE.

#pragma once

#ifdef _WIN32
#  ifndef NOMINMAX
#    define NOMINMAX
#  endif

#  include <WS2tcpip.h>
#  include <WinSock2.h>
#  include <Windows.h>
#  include <io.h>

#  define CLOSESOCK closesocket
#  define inet_ntop InetNtopA

typedef unsigned int uint32_t;
typedef unsigned short uint16_t;
typedef int socklen_t;
typedef SOCKET socket_t;

namespace std
{
// forward declare promise as C++/CLI doesn't allow usage in header files
template <typename T>
class future;
}  // namespace std
#else
#  include <arpa/inet.h>
#  include <netdb.h>
#  include <netinet/in.h>
#  include <netinet/tcp.h>
#  include <strings.h>
#  include <sys/socket.h>
#  include <unistd.h>

#  define CLOSESOCK close

using socket_t = int;

#  include <future>
#endif

#include "vw/common/future_compat.h"

namespace VW  // NOLINT
{
<<<<<<< HEAD
struct spanning_tree
{
  spanning_tree(short unsigned int port = 26543, bool quiet = false);
  ~spanning_tree();

  VW_DEPRECATED(
      "VW::SpanningTree::BoundPort renamed to VW::spanning_tree::bound_port. VW::SpanningTree::BoundPort will be "
      "removed in VW 10.")
  inline short unsigned int BoundPort()  // NOLINT
  {
    return bound_port();
  }
  short unsigned int bound_port();
=======
class SpanningTree
{
public:
  SpanningTree(short unsigned int port = 26543, bool quiet = false);
  ~SpanningTree();
>>>>>>> 9496a6dd

  VW_DEPRECATED(
      "VW::SpanningTree::Start renamed to VW::spanning_tree::start. VW::SpanningTree::Start will be removed in VW 10.")
  inline void Start()  // NOLINT
  {
    return start();
  }
  void start();

  VW_DEPRECATED(
      "VW::SpanningTree::Run renamed to VW::spanning_tree::run. VW::SpanningTree::Run will be removed in VW 10.")
  inline void Run()  // NOLINT
  {
    return run();
  }
  void run();

  VW_DEPRECATED(
      "VW::SpanningTree::Stop renamed to VW::spanning_tree::stop. VW::SpanningTree::Stop will be removed in VW 10.")
  inline void Stop()  // NOLINT
  {
    return stop();
  }
  void stop();

private:
  bool _stop;
  socket_t _sock;
  uint16_t _port;

  // future to signal end of thread running.
  // Need a pointer since C++/CLI doesn't like futures yet
  std::future<void>* _future;

  bool _quiet;
};

using SpanningTree VW_DEPRECATED(
    "VW::SpanningTree renamed to VW::spanning_tree. VW::SpanningTree will be removed in VW 10.") = spanning_tree;
}  // namespace VW<|MERGE_RESOLUTION|>--- conflicted
+++ resolved
@@ -48,9 +48,9 @@
 
 namespace VW  // NOLINT
 {
-<<<<<<< HEAD
-struct spanning_tree
+class spanning_tree
 {
+public:
   spanning_tree(short unsigned int port = 26543, bool quiet = false);
   ~spanning_tree();
 
@@ -62,13 +62,6 @@
     return bound_port();
   }
   short unsigned int bound_port();
-=======
-class SpanningTree
-{
-public:
-  SpanningTree(short unsigned int port = 26543, bool quiet = false);
-  ~SpanningTree();
->>>>>>> 9496a6dd
 
   VW_DEPRECATED(
       "VW::SpanningTree::Start renamed to VW::spanning_tree::start. VW::SpanningTree::Start will be removed in VW 10.")

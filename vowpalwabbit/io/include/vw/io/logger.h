// Copyright (c) by respective owners including Yahoo!, Microsoft, and
// individual contributors. All rights reserved. Released under a BSD (revised)
// license as described in the file LICENSE.

#pragma once

#include <fmt/core.h>

#include <iostream>
#include <memory>
#include <string>
#include <utility>

#ifdef _M_CEE
#  pragma managed(push, off)
#  undef _M_CEE
#  include <spdlog/sinks/base_sink.h>
#  include <spdlog/sinks/null_sink.h>
#  include <spdlog/sinks/stdout_color_sinks.h>
#  include <spdlog/sinks/stdout_sinks.h>
#  include <spdlog/spdlog.h>
#  define _M_CEE 001
#  pragma managed(pop)
#else
#  include <spdlog/sinks/base_sink.h>
#  include <spdlog/sinks/null_sink.h>
#  include <spdlog/sinks/stdout_color_sinks.h>
#  include <spdlog/sinks/stdout_sinks.h>
#  include <spdlog/spdlog.h>
#endif

#include "vw/common/vw_exception.h"

// needed for custom types (like string_view)
#include <fmt/ostream.h>

namespace VW
{
namespace io
{
enum class output_location
{
  STDOUT,
  STDERR,
  COMPAT
};

output_location get_output_location(const std::string& name);

// There are global macros defined which conflict without the _LEVEL suffix.
enum class log_level
{
  TRACE_LEVEL = spdlog::level::trace,
  DEBUG_LEVEL = spdlog::level::debug,
  INFO_LEVEL = spdlog::level::info,
  WARN_LEVEL = spdlog::level::warn,
  ERROR_LEVEL = spdlog::level::err,
  CRITICAL_LEVEL = spdlog::level::critical,
  OFF_LEVEL = spdlog::level::off
};

log_level get_log_level(const std::string& level);

using logger_output_func_t = void (*)(void*, VW::io::log_level, const std::string&);
using logger_legacy_output_func_t = void (*)(void*, const std::string&);

namespace details
{
<<<<<<< HEAD
const constexpr char* DEFAULT_PATTERN = "%^[%l]%$ %v";
struct logger_impl
{
  std::unique_ptr<spdlog::logger> spdlog_stdout_logger;
  std::unique_ptr<spdlog::logger> spdlog_stderr_logger;
  size_t max_limit = SIZE_MAX;
  size_t log_count = 0;
  output_location location = output_location::COMPAT;
=======
const constexpr char* default_pattern = "%^[%l]%$ %v";
class logger_impl
{
public:
  std::unique_ptr<spdlog::logger> _spdlog_stdout_logger;
  std::unique_ptr<spdlog::logger> _spdlog_stderr_logger;
  size_t _max_limit = SIZE_MAX;
  size_t _log_count = 0;
  output_location _location = output_location::compat;
>>>>>>> 6d83ea37

  logger_impl(std::unique_ptr<spdlog::logger> inner_stdout_logger, std::unique_ptr<spdlog::logger> inner_stderr_logger)
      : spdlog_stdout_logger(std::move(inner_stdout_logger)), spdlog_stderr_logger(std::move(inner_stderr_logger))
  {
    spdlog_stdout_logger->set_pattern(details::DEFAULT_PATTERN);
    spdlog_stdout_logger->set_level(spdlog::level::info);
    spdlog_stderr_logger->set_pattern(details::DEFAULT_PATTERN);
    spdlog_stderr_logger->set_level(spdlog::level::info);
  }

  template <typename FormatString, typename... Args>
  void err_info(const FormatString& fmt, Args&&... args)
  {
    log_count++;
    if (log_count <= max_limit)
    {
      if (location == output_location::COMPAT) { spdlog_stderr_logger->info(fmt, std::forward<Args>(args)...); }
      else if (location == output_location::STDERR)
      {
        spdlog_stderr_logger->info(fmt, std::forward<Args>(args)...);
      }
      else
      {
        spdlog_stdout_logger->info(fmt, std::forward<Args>(args)...);
      }
    }
  }

  template <typename FormatString, typename... Args>
  void err_warn(const FormatString& fmt, Args&&... args)
  {
    log_count++;
    if (log_count <= max_limit)
    {
      if (location == output_location::COMPAT) { spdlog_stderr_logger->warn(fmt, std::forward<Args>(args)...); }
      else if (location == output_location::STDERR)
      {
        spdlog_stderr_logger->warn(fmt, std::forward<Args>(args)...);
      }
      else
      {
        spdlog_stdout_logger->warn(fmt, std::forward<Args>(args)...);
      }
    }
  }

  template <typename FormatString, typename... Args>
  void err_error(const FormatString& fmt, Args&&... args)
  {
    log_count++;
    if (log_count <= max_limit)
    {
      if (location == output_location::COMPAT) { spdlog_stderr_logger->error(fmt, std::forward<Args>(args)...); }
      else if (location == output_location::STDERR)
      {
        spdlog_stderr_logger->error(fmt, std::forward<Args>(args)...);
      }
      else
      {
        spdlog_stdout_logger->error(fmt, std::forward<Args>(args)...);
      }
    }
  }

  template <typename FormatString, typename... Args>
  void err_critical(const FormatString& fmt, Args&&... args)
  {
    log_count++;
    // we ignore max_limit with critical log
    if (location == output_location::COMPAT) { spdlog_stderr_logger->critical(fmt, std::forward<Args>(args)...); }
    else if (location == output_location::STDERR)
    {
      spdlog_stderr_logger->critical(fmt, std::forward<Args>(args)...);
    }
    else
    {
      spdlog_stdout_logger->critical(fmt, std::forward<Args>(args)...);
    }
  }

  template <typename FormatString, typename... Args>
  void out_info(const FormatString& fmt, Args&&... args)
  {
    log_count++;
    if (log_count <= max_limit)
    {
      if (location == output_location::COMPAT) { spdlog_stdout_logger->info(fmt, std::forward<Args>(args)...); }
      else if (location == output_location::STDERR)
      {
        spdlog_stderr_logger->info(fmt, std::forward<Args>(args)...);
      }
      else
      {
        spdlog_stdout_logger->info(fmt, std::forward<Args>(args)...);
      }
    }
  }

  template <typename FormatString, typename... Args>
  void out_warn(const FormatString& fmt, Args&&... args)
  {
    log_count++;
    if (log_count <= max_limit)
    {
      if (location == output_location::COMPAT) { spdlog_stdout_logger->warn(fmt, std::forward<Args>(args)...); }
      else if (location == output_location::STDERR)
      {
        spdlog_stderr_logger->warn(fmt, std::forward<Args>(args)...);
      }
      else
      {
        spdlog_stdout_logger->warn(fmt, std::forward<Args>(args)...);
      }
    }
  }

  template <typename FormatString, typename... Args>
  void out_error(const FormatString& fmt, Args&&... args)
  {
    log_count++;
    if (log_count <= max_limit)
    {
      if (location == output_location::COMPAT) { spdlog_stdout_logger->error(fmt, std::forward<Args>(args)...); }
      else if (location == output_location::STDERR)
      {
        spdlog_stderr_logger->error(fmt, std::forward<Args>(args)...);
      }
      else
      {
        spdlog_stdout_logger->error(fmt, std::forward<Args>(args)...);
      }
    }
  }

  template <typename FormatString, typename... Args>
  void out_critical(const FormatString& fmt, Args&&... args)
  {
    log_count++;
    // we ignore max_limit with critical log
    if (location == output_location::COMPAT) { spdlog_stdout_logger->critical(fmt, std::forward<Args>(args)...); }
    else if (location == output_location::STDERR)
    {
      spdlog_stderr_logger->critical(fmt, std::forward<Args>(args)...);
    }
    else
    {
      spdlog_stdout_logger->critical(fmt, std::forward<Args>(args)...);
    }
  }
};

template <typename Mutex>
class function_ptr_sink : public spdlog::sinks::base_sink<Mutex>
{
public:
  function_ptr_sink(void* context, logger_output_func_t func)
      : spdlog::sinks::base_sink<Mutex>(), _func(func), _context(context)
  {
  }

protected:
  void sink_it_(const spdlog::details::log_msg& msg) override
  {
    spdlog::memory_buf_t formatted;
    spdlog::sinks::base_sink<Mutex>::formatter_->format(msg, formatted);
    _func(_context, static_cast<log_level>(msg.level), fmt::to_string(formatted));
  }

  void flush_() override {}

  logger_output_func_t _func;
  void* _context;
};

// Same as above but ignores the log level.
template <typename Mutex>
class function_ptr_legacy_sink : public spdlog::sinks::base_sink<Mutex>
{
public:
  function_ptr_legacy_sink(void* context, logger_legacy_output_func_t func)
      : spdlog::sinks::base_sink<Mutex>(), _func(func), _context(context)
  {
  }

protected:
  void sink_it_(const spdlog::details::log_msg& msg) override
  {
    spdlog::memory_buf_t formatted;
    spdlog::sinks::base_sink<Mutex>::formatter_->format(msg, formatted);
    _func(_context, fmt::to_string(formatted));
  }

  void flush_() override {}

  logger_legacy_output_func_t _func;
  void* _context;
};

}  // namespace details

class logger
{
public:
#if FMT_VERSION >= 80000
  template <typename... Args>
  void err_info(fmt::format_string<Args...> fmt, Args&&... args)
#else
  template <typename FormatString, typename... Args>
  void err_info(const FormatString& fmt, Args&&... args)
#endif
  {
    _logger_impl->err_info(fmt, std::forward<Args>(args)...);
  }
#if FMT_VERSION >= 80000
  template <typename... Args>
  void err_warn(fmt::format_string<Args...> fmt, Args&&... args)
#else
  template <typename FormatString, typename... Args>
  void err_warn(const FormatString& fmt, Args&&... args)
#endif
  {
    _logger_impl->err_warn(fmt, std::forward<Args>(args)...);
  }
#if FMT_VERSION >= 80000
  template <typename... Args>
  void err_error(fmt::format_string<Args...> fmt, Args&&... args)
#else
  template <typename FormatString, typename... Args>
  void err_error(const FormatString& fmt, Args&&... args)
#endif
  {
    _logger_impl->err_error(fmt, std::forward<Args>(args)...);
  }
#if FMT_VERSION >= 80000
  template <typename... Args>
  void err_critical(fmt::format_string<Args...> fmt, Args&&... args)
#else
  template <typename FormatString, typename... Args>
  void err_critical(const FormatString& fmt, Args&&... args)
#endif
  {
    _logger_impl->err_critical(fmt, std::forward<Args>(args)...);
  }
#if FMT_VERSION >= 80000
  template <typename... Args>
  void out_info(fmt::format_string<Args...> fmt, Args&&... args)
#else
  template <typename FormatString, typename... Args>
  void out_info(const FormatString& fmt, Args&&... args)
#endif
  {
    _logger_impl->out_info(fmt, std::forward<Args>(args)...);
  }

#if FMT_VERSION >= 80000
  template <typename... Args>
  void out_warn(fmt::format_string<Args...> fmt, Args&&... args)
#else
  template <typename FormatString, typename... Args>
  void out_warn(const FormatString& fmt, Args&&... args)
#endif
  {
    _logger_impl->out_warn(fmt, std::forward<Args>(args)...);
  }

#if FMT_VERSION >= 80000
  template <typename... Args>
  void out_error(fmt::format_string<Args...> fmt, Args&&... args)
#else
  template <typename FormatString, typename... Args>
  void out_error(const FormatString& fmt, Args&&... args)
#endif
  {
    _logger_impl->out_error(fmt, std::forward<Args>(args)...);
  }

#if FMT_VERSION >= 80000
  template <typename... Args>
  void out_critical(fmt::format_string<Args...> fmt, Args&&... args)
#else
  template <typename FormatString, typename... Args>
  void out_critical(const FormatString& fmt, Args&&... args)
#endif
  {
    _logger_impl->out_critical(fmt, std::forward<Args>(args)...);
  }

#if FMT_VERSION >= 80000
  template <typename... Args>
  void info(fmt::format_string<Args...> fmt, Args&&... args)
#else
  template <typename FormatString, typename... Args>
  void info(const FormatString& fmt, Args&&... args)
#endif
  {
    _logger_impl->out_info(fmt, std::forward<Args>(args)...);
  }

#if FMT_VERSION >= 80000
  template <typename... Args>
  void warn(fmt::format_string<Args...> fmt, Args&&... args)
#else
  template <typename FormatString, typename... Args>
  void warn(const FormatString& fmt, Args&&... args)
#endif
  {
    _logger_impl->out_warn(fmt, std::forward<Args>(args)...);
  }

#if FMT_VERSION >= 80000
  template <typename... Args>
  void error(fmt::format_string<Args...> fmt, Args&&... args)
#else
  template <typename FormatString, typename... Args>
  void error(const FormatString& fmt, Args&&... args)
#endif
  {
    _logger_impl->out_error(fmt, std::forward<Args>(args)...);
  }

#if FMT_VERSION >= 80000
  template <typename... Args>
  void critical(fmt::format_string<Args...> fmt, Args&&... args)
#else
  template <typename FormatString, typename... Args>
  void critical(const FormatString& fmt, Args&&... args)
#endif
  {
    _logger_impl->out_critical(fmt, std::forward<Args>(args)...);
  }

  void set_level(log_level lvl);
  void set_max_output(size_t max);
  void set_location(output_location location);
  size_t get_log_count() const;
  void log_summary();

private:
  std::shared_ptr<details::logger_impl> _logger_impl;

  logger(std::shared_ptr<details::logger_impl> inner_logger) : _logger_impl(std::move(inner_logger)) {}

  friend logger create_default_logger();
  friend logger create_null_logger();
  friend logger create_custom_sink_logger(void* context, logger_output_func_t func);
  friend logger create_custom_sink_logger_legacy(void* context, logger_legacy_output_func_t func);
};

inline logger create_default_logger()
{
  auto stdout_sink = std::make_shared<spdlog::sinks::stdout_color_sink_mt>();
  auto stderr_sink = std::make_shared<spdlog::sinks::stderr_color_sink_mt>();
  return logger(std::make_shared<details::logger_impl>(
      std::unique_ptr<spdlog::logger>(new spdlog::logger("vowpal-stdout", stdout_sink)),
      std::unique_ptr<spdlog::logger>(new spdlog::logger("vowpal-stderr", stderr_sink))

          ));
}

inline logger create_null_logger()
{
  auto null_out_sink = std::make_shared<spdlog::sinks::null_sink_st>();
  auto null_err_sink = std::make_shared<spdlog::sinks::null_sink_st>();
  return logger(std::make_shared<details::logger_impl>(
      std::unique_ptr<spdlog::logger>(new spdlog::logger("vowpal-stdout", null_out_sink)),
      std::unique_ptr<spdlog::logger>(new spdlog::logger("vowpal-stderr", null_err_sink))

          ));
}

inline logger create_custom_sink_logger(void* context, logger_output_func_t func)
{
  auto fptr_out_sink = std::make_shared<details::function_ptr_sink<std::mutex>>(context, func);
  auto fptr_err_sink = std::make_shared<details::function_ptr_sink<std::mutex>>(context, func);
  return logger(std::make_shared<details::logger_impl>(
      std::unique_ptr<spdlog::logger>(new spdlog::logger("vowpal-stdout", fptr_out_sink)),
      std::unique_ptr<spdlog::logger>(new spdlog::logger("vowpal-stdout", fptr_err_sink))));
}

inline logger create_custom_sink_logger_legacy(void* context, logger_legacy_output_func_t func)
{
  auto fptr_out_sink = std::make_shared<details::function_ptr_legacy_sink<std::mutex>>(context, func);
  auto fptr_err_sink = std::make_shared<details::function_ptr_legacy_sink<std::mutex>>(context, func);
  return logger(std::make_shared<details::logger_impl>(
      std::unique_ptr<spdlog::logger>(new spdlog::logger("vowpal-stdout", fptr_out_sink)),
      std::unique_ptr<spdlog::logger>(new spdlog::logger("vowpal-stdout", fptr_err_sink))));
}

}  // namespace io
}  // namespace VW<|MERGE_RESOLUTION|>--- conflicted
+++ resolved
@@ -66,26 +66,15 @@
 
 namespace details
 {
-<<<<<<< HEAD
 const constexpr char* DEFAULT_PATTERN = "%^[%l]%$ %v";
-struct logger_impl
-{
+class logger_impl
+{
+public:
   std::unique_ptr<spdlog::logger> spdlog_stdout_logger;
   std::unique_ptr<spdlog::logger> spdlog_stderr_logger;
   size_t max_limit = SIZE_MAX;
   size_t log_count = 0;
   output_location location = output_location::COMPAT;
-=======
-const constexpr char* default_pattern = "%^[%l]%$ %v";
-class logger_impl
-{
-public:
-  std::unique_ptr<spdlog::logger> _spdlog_stdout_logger;
-  std::unique_ptr<spdlog::logger> _spdlog_stderr_logger;
-  size_t _max_limit = SIZE_MAX;
-  size_t _log_count = 0;
-  output_location _location = output_location::compat;
->>>>>>> 6d83ea37
 
   logger_impl(std::unique_ptr<spdlog::logger> inner_stdout_logger, std::unique_ptr<spdlog::logger> inner_stderr_logger)
       : spdlog_stdout_logger(std::move(inner_stdout_logger)), spdlog_stderr_logger(std::move(inner_stderr_logger))

// Copyright (c) by respective owners including Yahoo!, Microsoft, and
// individual contributors. All rights reserved. Released under a BSD (revised)
// license as described in the file LICENSE.

#include <algorithm>
#include <cassert>
#include <limits>

#include "cats_tree.h"
#include "parse_args.h"  // setup_base()
#include "learner.h"     // init_learner()
#include "reductions.h"
#include "debug_log.h"
#include "explore_internal.h"
#include "hash.h"
#include "guard.h"
#include "label_parser.h"

using namespace VW::config;
using namespace VW::LEARNER;

using CB::cb_class;
using std::vector;

#undef VW_DEBUG_LOG
#define VW_DEBUG_LOG vw_dbg::cats_tree

namespace VW
{
namespace cats_tree
{
tree_node::tree_node(uint32_t node_id, uint32_t left_node_id, uint32_t right_node_id, uint32_t p_id, uint32_t depth,
    bool left_only, bool right_only, bool is_leaf)
    : id(node_id)
    , left_id(left_node_id)
    , right_id(right_node_id)
    , parent_id(p_id)
    , depth(depth)
    , left_only(left_only)
    , right_only(right_only)
    , is_leaf(is_leaf)
    , learn_count(0)
{
}

bool tree_node::operator==(const tree_node& rhs) const
{
  if (this == &rhs) return true;
  return (id == rhs.id && left_id == rhs.left_id && right_id == rhs.right_id && parent_id == rhs.parent_id &&
      depth == rhs.depth && left_only == rhs.left_only && right_only == rhs.right_only && is_leaf == rhs.is_leaf);
}

bool tree_node::operator!=(const tree_node& rhs) const { return !(*this == rhs); }

void min_depth_binary_tree::build_tree(uint32_t num_nodes, uint32_t bandwidth)
{
  // Sanity checks
  if (_initialized)
  {
    if (num_nodes != _num_leaf_nodes)
    {
      THROW("Tree already initialized.  New leaf node count (" << num_nodes << ") does not equal current value. ("
                                                               << _num_leaf_nodes << ")");
    }
    return;
  }

  _num_leaf_nodes = num_nodes;
  // deal with degenerate cases of 0 and 1 actions
  if (_num_leaf_nodes == 0)
  {
    _initialized = true;
    return;
  }

  try
  {
    // Number of nodes in a minimal binary tree := (2 * LeafCount) - 1
    nodes.reserve(2 * _num_leaf_nodes - 1);

    //  Insert Root Node: First node in the collection, Parent is itself
    //  {node_id, left_id, right_id, parent_id, depth, right_only, left_only, is_leaf}
    nodes.emplace_back(0, 0, 0, 0, 0, false, false, true);

    uint32_t depth = 0, depth_const = 1;
    for (uint32_t i = 0; i < _num_leaf_nodes - 1; ++i)
    {
      nodes[i].left_id = 2 * i + 1;
      nodes[i].right_id = 2 * i + 2;
      nodes[i].is_leaf = false;
      if (2 * i + 1 >= depth_const) { depth_const = (1 << (++depth + 1)) - 1; }

      uint32_t id = 2 * i + 1;
      bool right_only = false;
      bool left_only = false;
      if (bandwidth)
      {
        right_only = (id == (_num_leaf_nodes / (2 * bandwidth) - 1));
        left_only = (id == (_num_leaf_nodes / (bandwidth)-2));
      }
      nodes.emplace_back(id, 0, 0, i, depth, left_only, right_only, true);

      id = 2 * i + 2;
      if (bandwidth)
      {
        right_only = (id == (_num_leaf_nodes / (2 * bandwidth) - 1));
        left_only = (id == (_num_leaf_nodes / (bandwidth)-2));
      }
      nodes.emplace_back(id, 0, 0, i, depth, left_only, right_only, true);
    }

    _initialized = true;
    _depth = depth;
  }
  catch (std::bad_alloc& e)
  {
    THROW("Unable to allocate memory for cats_tree.  Label count:" << _num_leaf_nodes << " bad_alloc:" << e.what());
  }
}

uint32_t min_depth_binary_tree::internal_node_count() const
{
  return static_cast<uint32_t>(nodes.size()) - _num_leaf_nodes;
}

uint32_t min_depth_binary_tree::leaf_node_count() const { return _num_leaf_nodes; }

uint32_t min_depth_binary_tree::depth() const { return _depth; }

const tree_node& min_depth_binary_tree::get_sibling(const tree_node& v)
{
  // We expect not to get called on root
  const tree_node& v_parent = nodes[v.parent_id];
  return nodes[(v.id == v_parent.left_id) ? v_parent.right_id : v_parent.left_id];
}

std::string min_depth_binary_tree::tree_stats_to_string()
{
  std::stringstream treestats;
  treestats << "Learn() count per node: ";
  for (const tree_node& n : nodes)
  {
    if (n.is_leaf || n.id >= 16) break;

    treestats << "id=" << n.id << ", #l=" << n.learn_count << "; ";
  }
  return treestats.str();
}

void cats_tree::init(uint32_t num_actions, uint32_t bandwidth) { _binary_tree.build_tree(num_actions, bandwidth); }

int32_t cats_tree::learner_count() const { return _binary_tree.internal_node_count(); }

uint32_t cats_tree::predict(LEARNER::single_learner& base, example& ec)
{
  const vector<tree_node>& nodes = _binary_tree.nodes;

  // Handle degenerate cases of zero node trees
  if (_binary_tree.leaf_node_count() == 0) return 0;
  CB::label saved_label = std::move(ec.l.cb);
  ec.l.simple.label = std::numeric_limits<float>::max();  // says it is a test example
  auto cur_node = nodes[0];

  while (!(cur_node.is_leaf))
  {
    if (cur_node.right_only) { cur_node = nodes[cur_node.right_id]; }
    else if (cur_node.left_only)
    {
      cur_node = nodes[cur_node.left_id];
    }
    else
    {
      ec.partial_prediction = 0.f;
      ec.pred.scalar = 0.f;
      base.predict(ec, cur_node.id);
      VW_DBG(ec) << "tree_c: predict() after base.predict() " << scalar_pred_to_string(ec)
                 << ", nodeid = " << cur_node.id << std::endl;
      if (ec.pred.scalar < 0) { cur_node = nodes[cur_node.left_id]; }
      else
      {
        cur_node = nodes[cur_node.right_id];
      }
    }
  }
  ec.l.cb = std::move(saved_label);
  return (cur_node.id - _binary_tree.internal_node_count() + 1);  // 1 to k
}

void cats_tree::init_node_costs(v_array<cb_class>& ac)
{
  assert(ac.size() > 0);
  assert(ac[0].action > 0);

  _cost_star = ac[0].cost / ac[0].probability;

  uint32_t node_id = ac[0].action + _binary_tree.internal_node_count() - 1;
  // stay inside the node boundaries
  if (node_id >= _binary_tree.nodes.size()) { node_id = static_cast<uint32_t>(_binary_tree.nodes.size()) - 1; }
  _a = {node_id, _cost_star};

  node_id = ac[ac.size() - 1].action + _binary_tree.internal_node_count() - 1;
  // stay inside the node boundaries
  if (node_id >= _binary_tree.nodes.size()) { node_id = static_cast<uint32_t>(_binary_tree.nodes.size()) - 1; }
  _b = {node_id, _cost_star};
}

constexpr float RIGHT = 1.0f;
constexpr float LEFT = -1.0f;

float cats_tree::return_cost(const tree_node& w)
{
  if (w.id < _a.node_id)
    return 0;
  else if (w.id == _a.node_id)
    return _a.cost;
  else if (w.id < _b.node_id)
    return _cost_star;
  else if (w.id == _b.node_id)
    return _b.cost;
  else
    return 0;
}

void cats_tree::learn(LEARNER::single_learner& base, example& ec)
{
  const float saved_weight = ec.weight;
  auto saved_pred = stash_guard(ec.pred);

  const vector<tree_node>& nodes = _binary_tree.nodes;
  v_array<cb_class>& ac = ec.l.cb.costs;

  VW_DBG(ec) << "tree_c: learn() -- tree_traversal -- " << std::endl;

  init_node_costs(ac);

  for (uint32_t d = _binary_tree.depth(); d > 0; d--)
  {
    std::vector<node_cost> set_d = {_a};
    if (nodes[_a.node_id].parent_id != nodes[_b.node_id].parent_id) { set_d.push_back(_b); }
    float a_parent_cost = _a.cost;
    float b_parent_cost = _b.cost;
    for (uint32_t i = 0; i < set_d.size(); i++)
    {
      const node_cost& n_c = set_d[i];
      const tree_node& v = nodes[n_c.node_id];
      const float cost_v = n_c.cost;
      const tree_node& v_parent = nodes[v.parent_id];
      float cost_parent = cost_v;
      if (v_parent.right_only || v_parent.left_only) continue;
      const tree_node& w = _binary_tree.get_sibling(v);  // w is sibling of v
      float cost_w = return_cost(w);
      if (cost_v != cost_w)
      {
        VW_DBG(ec) << "tree_c: learn() cost_w = " << cost_w << ", cost_v != cost_w" << std::endl;
        float local_action = RIGHT;
        if (((cost_v < cost_w) ? v : w).id == v_parent.left_id) { local_action = LEFT; }

        ec.l.simple.label = local_action;
        ec.weight = std::abs(cost_v - cost_w);

        bool filter = false;
        const float weight_th = 0.00001f;
        if (ec.weight < weight_th)
        {
          // generate a new seed
          uint64_t new_random_seed = uniform_hash(&app_seed, sizeof(app_seed), app_seed);
          // pick a uniform random number between 0.0 - .001f
          float random_draw = exploration::uniform_random_merand48(new_random_seed) * weight_th;
          if (random_draw < ec.weight) { ec.weight = weight_th; }
          else
          {
            filter = true;
          }
        }
        if (!filter)
        {
          VW_DBG(ec) << "tree_c: learn() #### binary learning the node " << v.parent_id << std::endl;
          base.learn(ec, v.parent_id);
          _binary_tree.nodes[v.parent_id].learn_count++;
          base.predict(ec, v.parent_id);
          VW_DBG(ec) << "tree_c: learn() after binary predict:" << scalar_pred_to_string(ec)
                     << ", local_action = " << (local_action) << std::endl;
          float trained_action = (ec.pred.scalar < 0) ? LEFT : RIGHT;

          if (trained_action == local_action)
          {
            cost_parent = std::min(cost_v, cost_w) * (1 + std::abs(ec.pred.scalar)) / 2.f +
                std::max(cost_v, cost_w) * (1 - std::abs(ec.pred.scalar)) / 2.f;
            VW_DBG(ec) << "tree_c: learn() ec.pred.scalar == local_action" << std::endl;
          }
          else
          {
            cost_parent = std::max(cost_v, cost_w) * (1 + std::abs(ec.pred.scalar)) / 2.f +
                std::min(cost_v, cost_w) * (1 - std::abs(ec.pred.scalar)) / 2.f;
            VW_DBG(ec) << "tree_c: learn() ec.pred.scalar != local_action" << std::endl;
          }
        }
      }
      if (i == 0)
        a_parent_cost = cost_parent;
      else
        b_parent_cost = cost_parent;
    }
    _a = {nodes[_a.node_id].parent_id, a_parent_cost};
    _b = {nodes[_b.node_id].parent_id, b_parent_cost};
  }

  ec.weight = saved_weight;
}

void cats_tree::set_trace_message(std::ostream* vw_ostream, bool quiet)
{
  _trace_stream = vw_ostream;
  _quiet = quiet;
}

cats_tree::~cats_tree()
{
  if (_trace_stream != nullptr && !_quiet) (*_trace_stream) << tree_stats_to_string() << std::endl;
}

std::string cats_tree::tree_stats_to_string() { return _binary_tree.tree_stats_to_string(); }

void predict(cats_tree& ot, single_learner& base, example& ec)
{
  VW_DBG(ec) << "tree_c: before tree.predict() " << multiclass_pred_to_string(ec) << features_to_string(ec)
             << std::endl;
  ec.pred.multiclass = ot.predict(base, ec);
  VW_DBG(ec) << "tree_c: after tree.predict() " << multiclass_pred_to_string(ec) << features_to_string(ec) << std::endl;
}

void learn(cats_tree& tree, single_learner& base, example& ec)
{
  VW_DBG(ec) << "tree_c: before tree.learn() " << cb_label_to_string(ec) << features_to_string(ec) << std::endl;
  tree.learn(base, ec);
  VW_DBG(ec) << "tree_c: after tree.learn() " << cb_label_to_string(ec) << features_to_string(ec) << std::endl;
}

base_learner* setup(setup_base_fn& setup_base_fn, options_i& options, vw& all)
{
  option_group_definition new_options("CATS Tree Options");
  uint32_t num_actions;  // = K = 2^D
  uint32_t bandwidth;    // = 2^h#
  std::string link;
  new_options.add(make_option("cats_tree", num_actions).keep().necessary().help("CATS Tree with <k> labels"))
      .add(make_option("tree_bandwidth", bandwidth)
               .default_value(0)
               .keep()
               .help("tree bandwidth for continuous actions in terms of #actions"))
      .add(make_option("link", link).keep().help("Specify the link function: identity, logistic, glf1 or poisson"));

  if (!options.add_parse_and_check_necessary(new_options)) return nullptr;

  // default behaviour uses binary
  if (!options.was_supplied("link")) { options.insert("binary", ""); }
  else
  {
    // if link was supplied then force glf1
    if (link != "glf1")
    { *(all.trace_message) << "warning: cats_tree only supports glf1; resetting to glf1." << std::endl; }
    options.replace("link", "glf1");
  }

  auto tree = VW::make_unique<cats_tree>();
  tree->init(num_actions, bandwidth);
  tree->set_trace_message(all.trace_message.get(), all.logger.quiet);

<<<<<<< HEAD
  base_learner* base = setup_base_fn(options, all);

  learner<cats_tree, example>& l = init_learner(tree, as_singleline(base), learn, predict, tree->learner_count(),
      prediction_type_t::multiclass, all.get_setupfn_name(setup));

  return make_base(l);
=======
  base_learner* base = setup_base(options, all);
  int32_t params_per_weight = tree->learner_count();
  auto* l = make_reduction_learner(std::move(tree), as_singleline(base), learn, predict, all.get_setupfn_name(setup))
                .set_params_per_weight(params_per_weight)
                .set_prediction_type(prediction_type_t::multiclass)
                .set_label_type(label_type_t::cb)
                .build();
  return make_base(*l);
>>>>>>> e39dfb67
}

}  // namespace cats_tree
}  // namespace VW<|MERGE_RESOLUTION|>--- conflicted
+++ resolved
@@ -365,15 +365,7 @@
   tree->init(num_actions, bandwidth);
   tree->set_trace_message(all.trace_message.get(), all.logger.quiet);
 
-<<<<<<< HEAD
   base_learner* base = setup_base_fn(options, all);
-
-  learner<cats_tree, example>& l = init_learner(tree, as_singleline(base), learn, predict, tree->learner_count(),
-      prediction_type_t::multiclass, all.get_setupfn_name(setup));
-
-  return make_base(l);
-=======
-  base_learner* base = setup_base(options, all);
   int32_t params_per_weight = tree->learner_count();
   auto* l = make_reduction_learner(std::move(tree), as_singleline(base), learn, predict, all.get_setupfn_name(setup))
                 .set_params_per_weight(params_per_weight)
@@ -381,7 +373,6 @@
                 .set_label_type(label_type_t::cb)
                 .build();
   return make_base(*l);
->>>>>>> e39dfb67
 }
 
 }  // namespace cats_tree

// Copyright (c) by respective owners including Yahoo!, Microsoft, and
// individual contributors. All rights reserved. Released under a BSD (revised)
// license as described in the file LICENSE.

#include <algorithm>
#include <cassert>
#include <limits>

#include "cats_tree.h"
#include "parse_args.h"  // setup_base()
#include "learner.h"     // init_learner()
#include "reductions.h"
#include "debug_log.h"
#include "explore_internal.h"
#include "hash.h"
#include "guard.h"
<<<<<<< HEAD
#include "options.h"
=======
#include "label_parser.h"
>>>>>>> ebd65e49

using namespace VW::config;
using namespace VW::LEARNER;

using CB::cb_class;
using std::vector;

#undef VW_DEBUG_LOG
#define VW_DEBUG_LOG vw_dbg::cats_tree

namespace VW
{
namespace cats_tree
{

bool tree_node::operator==(const tree_node& rhs) const
{
  if (this == &rhs) return true;
  return (id == rhs.id && left_id == rhs.left_id && right_id == rhs.right_id && parent_id == rhs.parent_id &&
      depth == rhs.depth && left_only == rhs.left_only && right_only == rhs.right_only && is_leaf == rhs.is_leaf);
}

bool tree_node::operator!=(const tree_node& rhs) const { return !(*this == rhs); }

<<<<<<< HEAD
=======
void min_depth_binary_tree::build_tree(uint32_t num_nodes, uint32_t bandwidth)
{
  // Sanity checks
  if (_initialized)
  {
    if (num_nodes != _num_leaf_nodes)
    {
      THROW("Tree already initialized.  New leaf node count (" << num_nodes << ") does not equal current value. ("
                                                               << _num_leaf_nodes << ")");
    }
    return;
  }

  _num_leaf_nodes = num_nodes;
  // deal with degenerate cases of 0 and 1 actions
  if (_num_leaf_nodes == 0)
  {
    _initialized = true;
    return;
  }

  try
  {
    // Number of nodes in a minimal binary tree := (2 * LeafCount) - 1
    nodes.reserve(2 * _num_leaf_nodes - 1);

    //  Insert Root Node: First node in the collection, Parent is itself
    //  {node_id, left_id, right_id, parent_id, depth, right_only, left_only, is_leaf}
    nodes.emplace_back(0, 0, 0, 0, 0, false, false, true);

    uint32_t depth = 0, depth_const = 1;
    for (uint32_t i = 0; i < _num_leaf_nodes - 1; ++i)
    {
      nodes[i].left_id = 2 * i + 1;
      nodes[i].right_id = 2 * i + 2;
      nodes[i].is_leaf = false;
      if (2 * i + 1 >= depth_const) { depth_const = (1 << (++depth + 1)) - 1; }

      uint32_t id = 2 * i + 1;
      bool right_only = false;
      bool left_only = false;
      if (bandwidth)
      {
        right_only = (id == (_num_leaf_nodes / (2 * bandwidth) - 1));
        left_only = (id == (_num_leaf_nodes / (bandwidth)-2));
      }
      nodes.emplace_back(id, 0, 0, i, depth, left_only, right_only, true);

      id = 2 * i + 2;
      if (bandwidth)
      {
        right_only = (id == (_num_leaf_nodes / (2 * bandwidth) - 1));
        left_only = (id == (_num_leaf_nodes / (bandwidth)-2));
      }
      nodes.emplace_back(id, 0, 0, i, depth, left_only, right_only, true);
    }

    _initialized = true;
    _depth = depth;
  }
  catch (std::bad_alloc& e)
  {
    THROW("Unable to allocate memory for cats_tree.  Label count:" << _num_leaf_nodes << " bad_alloc:" << e.what());
  }
}

uint32_t min_depth_binary_tree::internal_node_count() const
{
  return static_cast<uint32_t>(nodes.size()) - _num_leaf_nodes;
}

uint32_t min_depth_binary_tree::leaf_node_count() const { return _num_leaf_nodes; }

uint32_t min_depth_binary_tree::depth() const { return _depth; }

const tree_node& min_depth_binary_tree::get_sibling(const tree_node& v)
{
  // We expect not to get called on root
  const tree_node& v_parent = nodes[v.parent_id];
  return nodes[(v.id == v_parent.left_id) ? v_parent.right_id : v_parent.left_id];
}

std::string min_depth_binary_tree::tree_stats_to_string()
{
  std::stringstream treestats;
  treestats << "Learn() count per node: ";
  for (const tree_node& n : nodes)
  {
    if (n.is_leaf || n.id >= 16) break;

    treestats << "id=" << n.id << ", #l=" << n.learn_count << "; ";
  }
  return treestats.str();
}

void cats_tree::init(uint32_t num_actions, uint32_t bandwidth) { _binary_tree.build_tree(num_actions, bandwidth); }

int32_t cats_tree::learner_count() const { return _binary_tree.internal_node_count(); }

uint32_t cats_tree::predict(LEARNER::single_learner& base, example& ec)
{
  const vector<tree_node>& nodes = _binary_tree.nodes;

  // Handle degenerate cases of zero node trees
  if (_binary_tree.leaf_node_count() == 0) return 0;
  CB::label saved_label = std::move(ec.l.cb);
  ec.l.simple.label = std::numeric_limits<float>::max();  // says it is a test example
  auto cur_node = nodes[0];

  while (!(cur_node.is_leaf))
  {
    if (cur_node.right_only) { cur_node = nodes[cur_node.right_id]; }
    else if (cur_node.left_only)
    {
      cur_node = nodes[cur_node.left_id];
    }
    else
    {
      ec.partial_prediction = 0.f;
      ec.pred.scalar = 0.f;
      base.predict(ec, cur_node.id);
      VW_DBG(ec) << "tree_c: predict() after base.predict() " << scalar_pred_to_string(ec)
                 << ", nodeid = " << cur_node.id << std::endl;
      if (ec.pred.scalar < 0) { cur_node = nodes[cur_node.left_id]; }
      else
      {
        cur_node = nodes[cur_node.right_id];
      }
    }
  }
  ec.l.cb = std::move(saved_label);
  return (cur_node.id - _binary_tree.internal_node_count() + 1);  // 1 to k
}

>>>>>>> ebd65e49
void cats_tree::init_node_costs(v_array<cb_class>& ac)
{
  assert(ac.size() > 0);
  assert(ac[0].action > 0);

  _cost_star = ac[0].cost / ac[0].probability;

  uint32_t node_id = ac[0].action + _binary_tree.internal_node_count() - 1;
  // stay inside the node boundaries
  if (node_id >= _binary_tree.nodes.size()) { node_id = static_cast<uint32_t>(_binary_tree.nodes.size()) - 1; }
  _a = {node_id, _cost_star};

  node_id = ac[ac.size() - 1].action + _binary_tree.internal_node_count() - 1;
  // stay inside the node boundaries
  if (node_id >= _binary_tree.nodes.size()) { node_id = static_cast<uint32_t>(_binary_tree.nodes.size()) - 1; }
  _b = {node_id, _cost_star};
}

constexpr float RIGHT = 1.0f;
constexpr float LEFT = -1.0f;

float cats_tree::return_cost(const tree_node& w)
{
  if (w.id < _a.node_id)
    return 0;
  else if (w.id == _a.node_id)
    return _a.cost;
  else if (w.id < _b.node_id)
    return _cost_star;
  else if (w.id == _b.node_id)
    return _b.cost;
  else
    return 0;
}

void cats_tree::learn(LEARNER::single_learner& base, example& ec)
{
  const float saved_weight = ec.weight;
  auto saved_pred = stash_guard(ec.pred);

  const vector<tree_node>& nodes = _binary_tree.nodes;
  v_array<cb_class>& ac = ec.l.cb.costs;

  VW_DBG(ec) << "tree_c: learn() -- tree_traversal -- " << std::endl;

  init_node_costs(ac);

  for (uint32_t d = _binary_tree.depth(); d > 0; d--)
  {
    std::vector<node_cost> set_d = {_a};
    if (nodes[_a.node_id].parent_id != nodes[_b.node_id].parent_id) { set_d.push_back(_b); }
    float a_parent_cost = _a.cost;
    float b_parent_cost = _b.cost;
    for (uint32_t i = 0; i < set_d.size(); i++)
    {
      const node_cost& n_c = set_d[i];
      const tree_node& v = nodes[n_c.node_id];
      const float cost_v = n_c.cost;
      const tree_node& v_parent = nodes[v.parent_id];
      float cost_parent = cost_v;
      if (v_parent.right_only || v_parent.left_only) continue;
      const tree_node& w = _binary_tree.get_sibling(v);  // w is sibling of v
      float cost_w = return_cost(w);
      if (cost_v != cost_w)
      {
        VW_DBG(ec) << "tree_c: learn() cost_w = " << cost_w << ", cost_v != cost_w" << std::endl;
        float local_action = RIGHT;
        if (((cost_v < cost_w) ? v : w).id == v_parent.left_id) { local_action = LEFT; }

        ec.l.simple.label = local_action;
        ec.weight = std::abs(cost_v - cost_w);

        bool filter = false;
        const float weight_th = 0.00001f;
        if (ec.weight < weight_th)
        {
          // generate a new seed
          uint64_t new_random_seed = uniform_hash(&app_seed, sizeof(app_seed), app_seed);
          // pick a uniform random number between 0.0 - .001f
          float random_draw = exploration::uniform_random_merand48(new_random_seed) * weight_th;
          if (random_draw < ec.weight) { ec.weight = weight_th; }
          else
          {
            filter = true;
          }
        }
        if (!filter)
        {
          VW_DBG(ec) << "tree_c: learn() #### binary learning the node " << v.parent_id << std::endl;
          base.learn(ec, v.parent_id);
          _binary_tree.nodes[v.parent_id].learn_count++;
          base.predict(ec, v.parent_id);
          VW_DBG(ec) << "tree_c: learn() after binary predict:" << scalar_pred_to_string(ec)
                     << ", local_action = " << (local_action) << std::endl;
          float trained_action = (ec.pred.scalar < 0) ? LEFT : RIGHT;

          if (trained_action == local_action)
          {
            cost_parent = std::min(cost_v, cost_w) * (1 + std::abs(ec.pred.scalar)) / 2.f +
                std::max(cost_v, cost_w) * (1 - std::abs(ec.pred.scalar)) / 2.f;
            VW_DBG(ec) << "tree_c: learn() ec.pred.scalar == local_action" << std::endl;
          }
          else
          {
            cost_parent = std::max(cost_v, cost_w) * (1 + std::abs(ec.pred.scalar)) / 2.f +
                std::min(cost_v, cost_w) * (1 - std::abs(ec.pred.scalar)) / 2.f;
            VW_DBG(ec) << "tree_c: learn() ec.pred.scalar != local_action" << std::endl;
          }
        }
      }
      if (i == 0)
        a_parent_cost = cost_parent;
      else
        b_parent_cost = cost_parent;
    }
    _a = {nodes[_a.node_id].parent_id, a_parent_cost};
    _b = {nodes[_b.node_id].parent_id, b_parent_cost};
  }

  ec.weight = saved_weight;
}

void cats_tree::set_trace_message(std::ostream* vw_ostream, bool quiet)
{
  _trace_stream = vw_ostream;
  _quiet = quiet;
}

void learn(cats_tree& tree, single_learner& base, example& ec)
{
  VW_DBG(ec) << "tree_c: before tree.learn() " << cb_label_to_string(ec) << features_to_string(ec) << std::endl;
  tree.learn(base, ec);
  VW_DBG(ec) << "tree_c: after tree.learn() " << cb_label_to_string(ec) << features_to_string(ec) << std::endl;
}

base_learner* setup(options_i& options, vw& all)
{
  option_group_definition new_options("CATS Tree Options");
  uint32_t num_actions;  // = K = 2^D
  uint32_t bandwidth;    // = 2^h#
  std::string link;
  new_options.add(make_option("cats_tree", num_actions).keep().necessary().help("CATS Tree with <k> labels"))
      .add(make_option("tree_bandwidth", bandwidth)
               .default_value(0)
               .keep()
               .help("tree bandwidth for continuous actions in terms of #actions"))
      .add(make_option("link", link).keep().help("Specify the link function: identity, logistic, glf1 or poisson"));

  if (!options.add_parse_and_check_necessary(new_options)) return nullptr;

  // default behaviour uses binary
  if (!options.was_supplied("link")) { options.insert("binary", ""); }
  else
  {
    // if link was supplied then force glf1
    if (link != "glf1")
    { *(all.trace_message) << "warning: cats_tree only supports glf1; resetting to glf1." << std::endl; }
    options.replace("link", "glf1");
  }

  auto tree = VW::make_unique<cats_tree>();
  tree->init(num_actions, bandwidth);
  tree->set_trace_message(all.trace_message.get(), all.logger.quiet);

<<<<<<< HEAD
  auto* base = as_singleline(setup_base(options, all));
  auto lc = tree->learner_count();
  auto* l = VW::LEARNER::make_reduction_learner(std::move(tree), base, learn,
      predict, all.get_setupfn_name(setup))
                .set_params_per_weight(lc)
                .set_prediction_type(prediction_type_t::multiclass)
                .set_label_type(label_type_t::simple)
=======
  base_learner* base = setup_base(options, all);
  int32_t params_per_weight = tree->learner_count();
  auto* l = make_reduction_learner(std::move(tree), as_singleline(base), learn, predict, all.get_setupfn_name(setup))
                .set_params_per_weight(params_per_weight)
                .set_prediction_type(prediction_type_t::multiclass)
                .set_label_type(label_type_t::cb)
>>>>>>> ebd65e49
                .build();
  return make_base(*l);
}

}  // namespace cats_tree
}  // namespace VW<|MERGE_RESOLUTION|>--- conflicted
+++ resolved
@@ -14,11 +14,7 @@
 #include "explore_internal.h"
 #include "hash.h"
 #include "guard.h"
-<<<<<<< HEAD
-#include "options.h"
-=======
 #include "label_parser.h"
->>>>>>> ebd65e49
 
 using namespace VW::config;
 using namespace VW::LEARNER;
@@ -43,143 +39,6 @@
 
 bool tree_node::operator!=(const tree_node& rhs) const { return !(*this == rhs); }
 
-<<<<<<< HEAD
-=======
-void min_depth_binary_tree::build_tree(uint32_t num_nodes, uint32_t bandwidth)
-{
-  // Sanity checks
-  if (_initialized)
-  {
-    if (num_nodes != _num_leaf_nodes)
-    {
-      THROW("Tree already initialized.  New leaf node count (" << num_nodes << ") does not equal current value. ("
-                                                               << _num_leaf_nodes << ")");
-    }
-    return;
-  }
-
-  _num_leaf_nodes = num_nodes;
-  // deal with degenerate cases of 0 and 1 actions
-  if (_num_leaf_nodes == 0)
-  {
-    _initialized = true;
-    return;
-  }
-
-  try
-  {
-    // Number of nodes in a minimal binary tree := (2 * LeafCount) - 1
-    nodes.reserve(2 * _num_leaf_nodes - 1);
-
-    //  Insert Root Node: First node in the collection, Parent is itself
-    //  {node_id, left_id, right_id, parent_id, depth, right_only, left_only, is_leaf}
-    nodes.emplace_back(0, 0, 0, 0, 0, false, false, true);
-
-    uint32_t depth = 0, depth_const = 1;
-    for (uint32_t i = 0; i < _num_leaf_nodes - 1; ++i)
-    {
-      nodes[i].left_id = 2 * i + 1;
-      nodes[i].right_id = 2 * i + 2;
-      nodes[i].is_leaf = false;
-      if (2 * i + 1 >= depth_const) { depth_const = (1 << (++depth + 1)) - 1; }
-
-      uint32_t id = 2 * i + 1;
-      bool right_only = false;
-      bool left_only = false;
-      if (bandwidth)
-      {
-        right_only = (id == (_num_leaf_nodes / (2 * bandwidth) - 1));
-        left_only = (id == (_num_leaf_nodes / (bandwidth)-2));
-      }
-      nodes.emplace_back(id, 0, 0, i, depth, left_only, right_only, true);
-
-      id = 2 * i + 2;
-      if (bandwidth)
-      {
-        right_only = (id == (_num_leaf_nodes / (2 * bandwidth) - 1));
-        left_only = (id == (_num_leaf_nodes / (bandwidth)-2));
-      }
-      nodes.emplace_back(id, 0, 0, i, depth, left_only, right_only, true);
-    }
-
-    _initialized = true;
-    _depth = depth;
-  }
-  catch (std::bad_alloc& e)
-  {
-    THROW("Unable to allocate memory for cats_tree.  Label count:" << _num_leaf_nodes << " bad_alloc:" << e.what());
-  }
-}
-
-uint32_t min_depth_binary_tree::internal_node_count() const
-{
-  return static_cast<uint32_t>(nodes.size()) - _num_leaf_nodes;
-}
-
-uint32_t min_depth_binary_tree::leaf_node_count() const { return _num_leaf_nodes; }
-
-uint32_t min_depth_binary_tree::depth() const { return _depth; }
-
-const tree_node& min_depth_binary_tree::get_sibling(const tree_node& v)
-{
-  // We expect not to get called on root
-  const tree_node& v_parent = nodes[v.parent_id];
-  return nodes[(v.id == v_parent.left_id) ? v_parent.right_id : v_parent.left_id];
-}
-
-std::string min_depth_binary_tree::tree_stats_to_string()
-{
-  std::stringstream treestats;
-  treestats << "Learn() count per node: ";
-  for (const tree_node& n : nodes)
-  {
-    if (n.is_leaf || n.id >= 16) break;
-
-    treestats << "id=" << n.id << ", #l=" << n.learn_count << "; ";
-  }
-  return treestats.str();
-}
-
-void cats_tree::init(uint32_t num_actions, uint32_t bandwidth) { _binary_tree.build_tree(num_actions, bandwidth); }
-
-int32_t cats_tree::learner_count() const { return _binary_tree.internal_node_count(); }
-
-uint32_t cats_tree::predict(LEARNER::single_learner& base, example& ec)
-{
-  const vector<tree_node>& nodes = _binary_tree.nodes;
-
-  // Handle degenerate cases of zero node trees
-  if (_binary_tree.leaf_node_count() == 0) return 0;
-  CB::label saved_label = std::move(ec.l.cb);
-  ec.l.simple.label = std::numeric_limits<float>::max();  // says it is a test example
-  auto cur_node = nodes[0];
-
-  while (!(cur_node.is_leaf))
-  {
-    if (cur_node.right_only) { cur_node = nodes[cur_node.right_id]; }
-    else if (cur_node.left_only)
-    {
-      cur_node = nodes[cur_node.left_id];
-    }
-    else
-    {
-      ec.partial_prediction = 0.f;
-      ec.pred.scalar = 0.f;
-      base.predict(ec, cur_node.id);
-      VW_DBG(ec) << "tree_c: predict() after base.predict() " << scalar_pred_to_string(ec)
-                 << ", nodeid = " << cur_node.id << std::endl;
-      if (ec.pred.scalar < 0) { cur_node = nodes[cur_node.left_id]; }
-      else
-      {
-        cur_node = nodes[cur_node.right_id];
-      }
-    }
-  }
-  ec.l.cb = std::move(saved_label);
-  return (cur_node.id - _binary_tree.internal_node_count() + 1);  // 1 to k
-}
-
->>>>>>> ebd65e49
 void cats_tree::init_node_costs(v_array<cb_class>& ac)
 {
   assert(ac.size() > 0);
@@ -344,22 +203,12 @@
   tree->init(num_actions, bandwidth);
   tree->set_trace_message(all.trace_message.get(), all.logger.quiet);
 
-<<<<<<< HEAD
-  auto* base = as_singleline(setup_base(options, all));
-  auto lc = tree->learner_count();
-  auto* l = VW::LEARNER::make_reduction_learner(std::move(tree), base, learn,
-      predict, all.get_setupfn_name(setup))
-                .set_params_per_weight(lc)
-                .set_prediction_type(prediction_type_t::multiclass)
-                .set_label_type(label_type_t::simple)
-=======
   base_learner* base = setup_base(options, all);
   int32_t params_per_weight = tree->learner_count();
   auto* l = make_reduction_learner(std::move(tree), as_singleline(base), learn, predict, all.get_setupfn_name(setup))
                 .set_params_per_weight(params_per_weight)
                 .set_prediction_type(prediction_type_t::multiclass)
                 .set_label_type(label_type_t::cb)
->>>>>>> ebd65e49
                 .build();
   return make_base(*l);
 }

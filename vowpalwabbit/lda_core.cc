// Copyright (c) by respective owners including Yahoo!, Microsoft, and
// individual contributors. All rights reserved. Released under a BSD (revised)
// license as described in the file LICENSE.
#ifdef _WIN32
#pragma warning(disable : 4996)  // generated by inner_product use
#endif
#include <fstream>
#include <vector>
#include <queue>
#include <algorithm>
#include <numeric>
#include <cmath>
#include "correctedMath.h"
#include "vw_versions.h"
#include "vw.h"
#include "mwt.h"

#include <cstring>
#include <cstdio>
#include <cassert>
#include "no_label.h"
#include "gd.h"
#include "rand48.h"
#include "reductions.h"
#include "array_parameters.h"
#include "vw_exception.h"

#include <boost/version.hpp>
#include <boost/math/special_functions/digamma.hpp>
#include <boost/math/special_functions/gamma.hpp>

#if BOOST_VERSION >= 105600
#include <boost/align/is_aligned.hpp>
#endif

using namespace VW::config;

enum lda_math_mode
{
  USE_SIMD,
  USE_PRECISE,
  USE_FAST_APPROX
};

class index_feature
{
 public:
  uint32_t document;
  feature f;
  bool operator<(const index_feature b) const { return f.weight_index < b.f.weight_index; }
};

struct lda
{
  size_t topics;
  float lda_alpha;
  float lda_rho;
  float lda_D;
  float lda_epsilon;
  size_t minibatch;
  lda_math_mode mmode;

  v_array<float> Elogtheta;
  v_array<float> decay_levels;
  v_array<float> total_new;
  v_array<example *> examples;
  v_array<float> total_lambda;
  v_array<int> doc_lengths;
  v_array<float> digammas;
  v_array<float> v;
  std::vector<index_feature> sorted_features;

  bool compute_coherence_metrics;

  // size by 1 << bits
  std::vector<uint32_t> feature_counts;
  std::vector<std::vector<size_t>> feature_to_example_map;

  bool total_lambda_init;

  double example_t;
  vw *all;  // regressor, lda

  static constexpr float underflow_threshold = 1.0e-10f;
  inline float digamma(float x);
  inline float lgamma(float x);
  inline float powf(float x, float p);
  inline void expdigammify(vw &all, float *gamma);
  inline void expdigammify_2(vw &all, float *gamma, float *norm);
};

// #define VW_NO_INLINE_SIMD

namespace
{
inline bool is_aligned16(void *ptr)
{
#if BOOST_VERSION >= 105600
  return boost::alignment::is_aligned(16, ptr);
#else
  return ((reinterpret_cast<uintptr_t>(ptr) & 0x0f) == 0);
#endif
}
}  // namespace

namespace ldamath
{
inline float fastlog2(float x)
{
  uint32_t mx;
  memcpy(&mx, &x, sizeof(uint32_t));
  mx = (mx & 0x007FFFFF) | (0x7e << 23);

  float mx_f;
  memcpy(&mx_f, &mx, sizeof(float));

  uint32_t vx;
  memcpy(&vx, &x, sizeof(uint32_t));

  float y = static_cast<float>(vx);
  y *= 1.0f / (float)(1 << 23);

  return y - 124.22544637f - 1.498030302f * mx_f - 1.72587999f / (0.3520887068f + mx_f);
}

inline float fastlog(float x) { return 0.69314718f * fastlog2(x); }

inline float fastpow2(float p)
{
  float offset = (p < 0) * 1.0f;
  float clipp = (p < -126.0) ? -126.0f : p;
  int w = (int)clipp;
  float z = clipp - w + offset;
  uint32_t approx = (uint32_t)((1 << 23) * (clipp + 121.2740838f + 27.7280233f / (4.84252568f - z) - 1.49012907f * z));

  float v;
  memcpy(&v, &approx, sizeof(uint32_t));
  return v;
}

inline float fastexp(float p) { return fastpow2(1.442695040f * p); }

inline float fastpow(float x, float p) { return fastpow2(p * fastlog2(x)); }

inline float fastlgamma(float x)
{
  float logterm = fastlog(x * (1.0f + x) * (2.0f + x));
  float xp3 = 3.0f + x;

  return -2.081061466f - x + 0.0833333f / xp3 - logterm + (2.5f + x) * fastlog(xp3);
}

inline float fastdigamma(float x)
{
  float twopx = 2.0f + x;
  float logterm = fastlog(twopx);

  return -(1.0f + 2.0f * x) / (x * (1.0f + x)) - (13.0f + 6.0f * x) / (12.0f * twopx * twopx) + logterm;
}

#if !defined(VW_NO_INLINE_SIMD)

#if defined(__SSE2__) || defined(__SSE3__) || defined(__SSE4_1__)

// Include headers for the various SSE versions:
#if defined(__SSE2__)
#include <emmintrin.h>
#endif
#if defined(__SSE3__)
#include <tmmintrin.h>
#endif
#if defined(__SSE4_1__)
#include <smmintrin.h>
#endif

#define HAVE_SIMD_MATHMODE

typedef __m128 v4sf;
typedef __m128i v4si;

inline v4sf v4si_to_v4sf(v4si x) { return _mm_cvtepi32_ps(x); }

inline v4si v4sf_to_v4si(v4sf x) { return _mm_cvttps_epi32(x); }

// Extract v[idx]
template <const int idx>
float v4sf_index(const v4sf x)
{
#if defined(__SSE4_1__)
  float ret;
  uint32_t val;

  val = _mm_extract_ps(x, idx);
  // Portably convert uint32_t bit pattern to float. Optimizers will generally
  // make this disappear.
  memcpy(&ret, &val, sizeof(uint32_t));
  return ret;
#else
  return _mm_cvtss_f32(_mm_shuffle_ps(x, x, _MM_SHUFFLE(idx, idx, idx, idx)));
#endif
}

// Specialization for the 0'th element
template <>
float v4sf_index<0>(const v4sf x)
{
  return _mm_cvtss_f32(x);
}

inline v4sf v4sfl(const float x) { return _mm_set1_ps(x); }

inline v4si v4sil(const uint32_t x) { return _mm_set1_epi32(x); }

#ifdef WIN32

inline __m128 operator+(const __m128 a, const __m128 b) { return _mm_add_ps(a, b); }

inline __m128 operator-(const __m128 a, const __m128 b) { return _mm_sub_ps(a, b); }

inline __m128 operator*(const __m128 a, const __m128 b) { return _mm_mul_ps(a, b); }

inline __m128 operator/(const __m128 a, const __m128 b) { return _mm_div_ps(a, b); }

#endif

inline v4sf vfastpow2(const v4sf p)
{
  v4sf ltzero = _mm_cmplt_ps(p, v4sfl(0.0f));
  v4sf offset = _mm_and_ps(ltzero, v4sfl(1.0f));
  v4sf lt126 = _mm_cmplt_ps(p, v4sfl(-126.0f));
  v4sf clipp = _mm_andnot_ps(lt126, p) + _mm_and_ps(lt126, v4sfl(-126.0f));
  v4si w = v4sf_to_v4si(clipp);
  v4sf z = clipp - v4si_to_v4sf(w) + offset;

  const v4sf c_121_2740838 = v4sfl(121.2740838f);
  const v4sf c_27_7280233 = v4sfl(27.7280233f);
  const v4sf c_4_84252568 = v4sfl(4.84252568f);
  const v4sf c_1_49012907 = v4sfl(1.49012907f);

  v4sf v = v4sfl(1 << 23) * (clipp + c_121_2740838 + c_27_7280233 / (c_4_84252568 - z) - c_1_49012907 * z);

  return _mm_castsi128_ps(v4sf_to_v4si(v));
}

inline v4sf vfastexp(const v4sf p)
{
  const v4sf c_invlog_2 = v4sfl(1.442695040f);

  return vfastpow2(c_invlog_2 * p);
}

inline v4sf vfastlog2(v4sf x)
{
  v4si vx_i = _mm_castps_si128(x);
  v4sf mx_f = _mm_castsi128_ps(_mm_or_si128(_mm_and_si128(vx_i, v4sil(0x007FFFFF)), v4sil(0x3f000000)));
  v4sf y = v4si_to_v4sf(vx_i) * v4sfl(1.1920928955078125e-7f);

  const v4sf c_124_22551499 = v4sfl(124.22551499f);
  const v4sf c_1_498030302 = v4sfl(1.498030302f);
  const v4sf c_1_725877999 = v4sfl(1.72587999f);
  const v4sf c_0_3520087068 = v4sfl(0.3520887068f);

  return y - c_124_22551499 - c_1_498030302 * mx_f - c_1_725877999 / (c_0_3520087068 + mx_f);
}

inline v4sf vfastlog(v4sf x)
{
  const v4sf c_0_69314718 = v4sfl(0.69314718f);

  return c_0_69314718 * vfastlog2(x);
}

inline v4sf vfastdigamma(v4sf x)
{
  v4sf twopx = v4sfl(2.0f) + x;
  v4sf logterm = vfastlog(twopx);

  return (v4sfl(-48.0f) + x * (v4sfl(-157.0f) + x * (v4sfl(-127.0f) - v4sfl(30.0f) * x))) /
      (v4sfl(12.0f) * x * (v4sfl(1.0f) + x) * twopx * twopx) +
      logterm;
}

void vexpdigammify(vw &all, float *gamma, const float underflow_threshold)
{
  float extra_sum = 0.0f;
  v4sf sum = v4sfl(0.0f);
  float *fp;
  const float *fpend = gamma + all.lda;

  // Iterate through the initial part of the array that isn't 128-bit SIMD
  // aligned.
  for (fp = gamma; fp < fpend && !is_aligned16(fp); ++fp)
  {
    extra_sum += *fp;
    *fp = fastdigamma(*fp);
  }

  // Rip through the aligned portion...
  for (; is_aligned16(fp) && fp + 4 < fpend; fp += 4)
  {
    v4sf arg = _mm_load_ps(fp);
    sum = sum + arg;
    arg = vfastdigamma(arg);
    _mm_store_ps(fp, arg);
  }

  for (; fp < fpend; ++fp)
  {
    extra_sum += *fp;
    *fp = fastdigamma(*fp);
  }

#if defined(__SSE3__) || defined(__SSE4_1__)
  // Do two horizontal adds on sum, extract the total from the 0 element:
  sum = _mm_hadd_ps(sum, sum);
  sum = _mm_hadd_ps(sum, sum);
  extra_sum += v4sf_index<0>(sum);
#else
  extra_sum += v4sf_index<0>(sum) + v4sf_index<1>(sum) + v4sf_index<2>(sum) + v4sf_index<3>(sum);
#endif

  extra_sum = fastdigamma(extra_sum);
  sum = v4sfl(extra_sum);

  for (fp = gamma; fp < fpend && !is_aligned16(fp); ++fp)
  {
    *fp = fmax(underflow_threshold, fastexp(*fp - extra_sum));
  }

  for (; is_aligned16(fp) && fp + 4 < fpend; fp += 4)
  {
    v4sf arg = _mm_load_ps(fp);
    arg = arg - sum;
    arg = vfastexp(arg);
    arg = _mm_max_ps(v4sfl(underflow_threshold), arg);
    _mm_store_ps(fp, arg);
  }

  for (; fp < fpend; ++fp)
  {
    *fp = fmax(underflow_threshold, fastexp(*fp - extra_sum));
  }
}

void vexpdigammify_2(vw &all, float *gamma, const float *norm, const float underflow_threshold)
{
  float *fp = gamma;
  const float *np;
  const float *fpend = gamma + all.lda;

  for (np = norm; fp < fpend && !is_aligned16(fp); ++fp, ++np)
    *fp = fmax(underflow_threshold, fastexp(fastdigamma(*fp) - *np));

  for (; is_aligned16(fp) && fp + 4 < fpend; fp += 4, np += 4)
  {
    v4sf arg = _mm_load_ps(fp);
    arg = vfastdigamma(arg);
    v4sf vnorm = _mm_loadu_ps(np);
    arg = arg - vnorm;
    arg = vfastexp(arg);
    arg = _mm_max_ps(v4sfl(underflow_threshold), arg);
    _mm_store_ps(fp, arg);
  }

  for (; fp < fpend; ++fp, ++np) *fp = fmax(underflow_threshold, fastexp(fastdigamma(*fp) - *np));
}

#else
// PLACEHOLDER for future ARM NEON code
// Also remember to define HAVE_SIMD_MATHMODE
#endif

#endif  // !VW_NO_INLINE_SIMD

// Templates for common code shared between the three math modes (SIMD, fast approximations
// and accurate).
//
// The generic template takes a type and a specialization flag, mtype.
//
// mtype == USE_PRECISE: Use the accurate computation for lgamma, digamma.
// mtype == USE_FAST_APPROX: Use the fast approximations for lgamma, digamma.
// mtype == USE_SIMD: Use CPU SIMD instruction
//
// The generic template is specialized for the particular accuracy setting.

// Log gamma:
template <typename T, const lda_math_mode mtype>
inline T lgamma(T /* x */)
{
  BOOST_STATIC_ASSERT_MSG(true, "ldamath::lgamma is not defined for this type and math mode.");
}

// Digamma:
template <typename T, const lda_math_mode mtype>
inline T digamma(T /* x */)
{
  BOOST_STATIC_ASSERT_MSG(true, "ldamath::digamma is not defined for this type and math mode.");
}

// Exponential
template <typename T, lda_math_mode mtype>
inline T exponential(T /* x */)
{
  BOOST_STATIC_ASSERT_MSG(true, "ldamath::exponential is not defined for this type and math mode.");
}

// Powf
template <typename T, lda_math_mode mtype>
inline T powf(T /* x */, T /* p */)
{
  BOOST_STATIC_ASSERT_MSG(true, "ldamath::powf is not defined for this type and math mode.");
}

// High accuracy float specializations:

template <>
inline float lgamma<float, USE_PRECISE>(float x)
{
  return boost::math::lgamma(x);
}
template <>
inline float digamma<float, USE_PRECISE>(float x)
{
  return boost::math::digamma(x);
}
template <>
inline float exponential<float, USE_PRECISE>(float x)
{
  return correctedExp(x);
}
template <>
inline float powf<float, USE_PRECISE>(float x, float p)
{
  return std::pow(x, p);
}

// Fast approximation float specializations:

template <>
inline float lgamma<float, USE_FAST_APPROX>(float x)
{
  return fastlgamma(x);
}
template <>
inline float digamma<float, USE_FAST_APPROX>(float x)
{
  return fastdigamma(x);
}
template <>
inline float exponential<float, USE_FAST_APPROX>(float x)
{
  return fastexp(x);
}
template <>
inline float powf<float, USE_FAST_APPROX>(float x, float p)
{
  return fastpow(x, p);
}

// SIMD specializations:

template <>
inline float lgamma<float, USE_SIMD>(float x)
{
  return lgamma<float, USE_FAST_APPROX>(x);
}
template <>
inline float digamma<float, USE_SIMD>(float x)
{
  return digamma<float, USE_FAST_APPROX>(x);
}
template <>
inline float exponential<float, USE_SIMD>(float x)
{
  return exponential<float, USE_FAST_APPROX>(x);
}
template <>
inline float powf<float, USE_SIMD>(float x, float p)
{
  return powf<float, USE_FAST_APPROX>(x, p);
}

template <typename T, const lda_math_mode mtype>
inline void expdigammify(vw &all, T *gamma, T threshold, T initial)
{
  T sum = digamma<T, mtype>(std::accumulate(gamma, gamma + all.lda, initial));

  std::transform(gamma, gamma + all.lda, gamma,
      [sum, threshold](T g) { return fmax(threshold, exponential<T, mtype>(digamma<T, mtype>(g) - sum)); });
}
template <>
inline void expdigammify<float, USE_SIMD>(vw &all, float *gamma, float threshold, float)
{
#if defined(HAVE_SIMD_MATHMODE)
  vexpdigammify(all, gamma, threshold);
#else
  // Do something sensible if SIMD math isn't available:
  expdigammify<float, USE_FAST_APPROX>(all, gamma, threshold, 0.0);
#endif
}

template <typename T, const lda_math_mode mtype>
inline void expdigammify_2(vw &all, float *gamma, T *norm, const T threshold)
{
  std::transform(gamma, gamma + all.lda, norm, gamma,
      [threshold](float g, float n) { return fmax(threshold, exponential<T, mtype>(digamma<T, mtype>(g) - n)); });
}
template <>
inline void expdigammify_2<float, USE_SIMD>(vw &all, float *gamma, float *norm, const float threshold)
{
#if defined(HAVE_SIMD_MATHMODE)
  vexpdigammify_2(all, gamma, norm, threshold);
#else
  // Do something sensible if SIMD math isn't available:
  expdigammify_2<float, USE_FAST_APPROX>(all, gamma, norm, threshold);
#endif
}

}  // namespace ldamath

float lda::digamma(float x)
{
  switch (mmode)
  {
    case USE_FAST_APPROX:
      // std::cerr << "lda::digamma FAST_APPROX ";
      return ldamath::digamma<float, USE_FAST_APPROX>(x);
    case USE_PRECISE:
      // std::cerr << "lda::digamma PRECISE ";
      return ldamath::digamma<float, USE_PRECISE>(x);
    case USE_SIMD:
      // std::cerr << "lda::digamma SIMD ";
      return ldamath::digamma<float, USE_SIMD>(x);
    default:
      // Should not happen.
      std::cerr << "lda::digamma: Trampled or invalid math mode, aborting" << std::endl;
      abort();
      return 0.0f;
  }
}

float lda::lgamma(float x)
{
  switch (mmode)
  {
    case USE_FAST_APPROX:
      // std::cerr << "lda::lgamma FAST_APPROX ";
      return ldamath::lgamma<float, USE_FAST_APPROX>(x);
    case USE_PRECISE:
      // std::cerr << "lda::lgamma PRECISE ";
      return ldamath::lgamma<float, USE_PRECISE>(x);
    case USE_SIMD:
      // std::cerr << "lda::gamma SIMD ";
      return ldamath::lgamma<float, USE_SIMD>(x);
    default:
      std::cerr << "lda::lgamma: Trampled or invalid math mode, aborting" << std::endl;
      abort();
      return 0.0f;
  }
}

float lda::powf(float x, float p)
{
  switch (mmode)
  {
    case USE_FAST_APPROX:
      // std::cerr << "lda::powf FAST_APPROX ";
      return ldamath::powf<float, USE_FAST_APPROX>(x, p);
    case USE_PRECISE:
      // std::cerr << "lda::powf PRECISE ";
      return ldamath::powf<float, USE_PRECISE>(x, p);
    case USE_SIMD:
      // std::cerr << "lda::powf SIMD ";
      return ldamath::powf<float, USE_SIMD>(x, p);
    default:
      std::cerr << "lda::powf: Trampled or invalid math mode, aborting" << std::endl;
      abort();
      return 0.0f;
  }
}

void lda::expdigammify(vw &all, float *gamma)
{
  switch (mmode)
  {
    case USE_FAST_APPROX:
      ldamath::expdigammify<float, USE_FAST_APPROX>(all, gamma, underflow_threshold, 0.0f);
      break;
    case USE_PRECISE:
      ldamath::expdigammify<float, USE_PRECISE>(all, gamma, underflow_threshold, 0.0f);
      break;
    case USE_SIMD:
      ldamath::expdigammify<float, USE_SIMD>(all, gamma, underflow_threshold, 0.0f);
      break;
    default:
      std::cerr << "lda::expdigammify: Trampled or invalid math mode, aborting" << std::endl;
      abort();
  }
}

void lda::expdigammify_2(vw &all, float *gamma, float *norm)
{
  switch (mmode)
  {
    case USE_FAST_APPROX:
      ldamath::expdigammify_2<float, USE_FAST_APPROX>(all, gamma, norm, underflow_threshold);
      break;
    case USE_PRECISE:
      ldamath::expdigammify_2<float, USE_PRECISE>(all, gamma, norm, underflow_threshold);
      break;
    case USE_SIMD:
      ldamath::expdigammify_2<float, USE_SIMD>(all, gamma, norm, underflow_threshold);
      break;
    default:
      std::cerr << "lda::expdigammify_2: Trampled or invalid math mode, aborting" << std::endl;
      abort();
  }
}

static inline float average_diff(vw &all, float *oldgamma, float *newgamma)
{
  float sum;
  float normalizer;

  // This warps the normal sense of "inner product", but it accomplishes the same
  // thing as the "plain old" for loop. clang does a good job of reducing the
  // common subexpressions.
  sum = std::inner_product(
      oldgamma, oldgamma + all.lda, newgamma, 0.0f, [](float accum, float absdiff) { return accum + absdiff; },
      [](float old_g, float new_g) { return std::abs(old_g - new_g); });

  normalizer = std::accumulate(newgamma, newgamma + all.lda, 0.0f);
  return sum / normalizer;
}

// Returns E_q[log p(\theta)] - E_q[log q(\theta)].
float theta_kl(lda &l, v_array<float> &Elogtheta, float *gamma)
{
  float gammasum = 0;
  Elogtheta.clear();
  for (size_t k = 0; k < l.topics; k++)
  {
    Elogtheta.push_back(l.digamma(gamma[k]));
    gammasum += gamma[k];
  }
  float digammasum = l.digamma(gammasum);
  gammasum = l.lgamma(gammasum);
  float kl = -(l.topics * l.lgamma(l.lda_alpha));
  kl += l.lgamma(l.lda_alpha * l.topics) - gammasum;
  for (size_t k = 0; k < l.topics; k++)
  {
    Elogtheta[k] -= digammasum;
    kl += (l.lda_alpha - gamma[k]) * Elogtheta[k];
    kl += l.lgamma(gamma[k]);
  }

  return kl;
}

static inline float find_cw(lda &l, float *u_for_w, float *v)
{
  return 1.0f / std::inner_product(u_for_w, u_for_w + l.topics, v, 0.0f);
}

namespace
{
// Effectively, these are static and not visible outside the compilation unit.
// TODO: Make these non global as it makes this code non threadsafe
v_array<float> new_gamma;
v_array<float> old_gamma;
}  // namespace

// Returns an estimate of the part of the variational bound that
// doesn't have to do with beta for the entire corpus for the current
// setting of lambda based on the document passed in. The value is
// divided by the total number of words in the document This can be
// used as a (possibly very noisy) estimate of held-out likelihood.
float lda_loop(lda &l, v_array<float> &Elogtheta, float *v, example *ec, float)
{
  parameters &weights = l.all->weights;
  new_gamma.clear();
  old_gamma.clear();

  for (size_t i = 0; i < l.topics; i++)
  {
    new_gamma.push_back(1.f);
    old_gamma.push_back(0.f);
  }
  size_t num_words = 0;
  for (features &fs : *ec) num_words += fs.size();

  float xc_w = 0;
  float score = 0;
  float doc_length = 0;
  do
  {
    memcpy(v, new_gamma.begin(), sizeof(float) * l.topics);
    l.expdigammify(*l.all, v);

    memcpy(old_gamma.begin(), new_gamma.begin(), sizeof(float) * l.topics);
    memset(new_gamma.begin(), 0, sizeof(float) * l.topics);

    score = 0;
    size_t word_count = 0;
    doc_length = 0;
    for (features &fs : *ec)
    {
      for (features::iterator &f : fs)
      {
        float *u_for_w = &(weights[f.index()]) + l.topics + 1;
        float c_w = find_cw(l, u_for_w, v);
        xc_w = c_w * f.value();
        score += -f.value() * log(c_w);
        size_t max_k = l.topics;
        for (size_t k = 0; k < max_k; k++, ++u_for_w) new_gamma[k] += xc_w * *u_for_w;
        word_count++;
        doc_length += f.value();
      }
    }
    for (size_t k = 0; k < l.topics; k++) new_gamma[k] = new_gamma[k] * v[k] + l.lda_alpha;
  } while (average_diff(*l.all, old_gamma.begin(), new_gamma.begin()) > l.lda_epsilon);

  ec->pred.scalars().clear();
  ec->pred.scalars().resize(l.topics);
  memcpy(ec->pred.scalars().begin(), new_gamma.begin(), l.topics * sizeof(float));
  ec->pred.scalars().end() = ec->pred.scalars().begin() + l.topics;

  score += theta_kl(l, Elogtheta, new_gamma.begin());

  return score / doc_length;
}

size_t next_pow2(size_t x)
{
  int i = 0;
  x = x > 0 ? x - 1 : 0;
  while (x > 0)
  {
    x >>= 1;
    i++;
  }
  return ((size_t)1) << i;
}

struct initial_weights
{
  weight _initial;
  weight _initial_random;
  bool _random;
  uint32_t _lda;
  uint32_t _stride;
  initial_weights(weight initial, weight initial_random, bool random, uint32_t lda, uint32_t stride)
      : _initial(initial), _initial_random(initial_random), _random(random), _lda(lda), _stride(stride)
  {
  }
};

template <class T>
class set_initial_lda_wrapper
{
 public:
  static void func(weight &w, initial_weights &iw, uint64_t index)
  {
    uint32_t lda = iw._lda;
    weight initial_random = iw._initial_random;
    if (iw._random)
    {
      weight *pw = &w;
      for (size_t i = 0; i != lda; ++i, ++index) pw[i] = (float)(-log(merand48(index) + 1e-6) + 1.0f) * initial_random;
    }
    (&w)[lda] = iw._initial;
  }
};

void save_load(lda &l, io_buf &model_file, bool read, bool text)
{
  vw &all = *(l.all);
  uint64_t length = (uint64_t)1 << all.num_bits;
  if (read)
  {
    initialize_regressor(all);
    initial_weights init(all.initial_t, (float)(l.lda_D / all.lda / all.length() * 200), all.random_weights, all.lda,
        all.weights.stride());
    if (all.weights.sparse)
      all.weights.sparse_weights.set_default<initial_weights, set_initial_lda_wrapper<sparse_parameters>>(init);
    else
      all.weights.dense_weights.set_default<initial_weights, set_initial_lda_wrapper<dense_parameters>>(init);
  }
  if (!model_file.files.empty())
  {
    uint64_t i = 0;
    std::stringstream msg;
    size_t brw = 1;

    do
    {
      brw = 0;
      size_t K = all.lda;
      if (!read && text)
        msg << i << " ";

      if (!read || all.model_file_ver >= VERSION_FILE_WITH_HEADER_ID)
        brw += bin_text_read_write_fixed(model_file, (char *)&i, sizeof(i), "", read, msg, text);
      else
      {
        // support 32bit build models
        uint32_t j;
        brw += bin_text_read_write_fixed(model_file, (char *)&j, sizeof(j), "", read, msg, text);
        i = j;
      }

      if (brw != 0)
      {
        weight *w = &(all.weights.strided_index(i));
        for (uint64_t k = 0; k < K; k++)
        {
          weight *v = w + k;
          if (!read && text)
            msg << *v + l.lda_rho << " ";
          brw += bin_text_read_write_fixed(model_file, (char *)v, sizeof(*v), "", read, msg, text);
        }
      }
      if (text)
      {
        if (!read)
          msg << "\n";
        brw += bin_text_read_write_fixed(model_file, nullptr, 0, "", read, msg, text);
      }
      if (!read)
        ++i;
    } while ((!read && i < length) || (read && brw > 0));
  }
}

void return_example(vw &all, example &ec)
{
  all.sd->update(ec.test_only, true, ec.loss, ec.weight, ec.num_features);
<<<<<<< HEAD
  for (auto f : all.final_prediction_sink) MWT::print_scalars(f, ec.pred.scalars, ec.tag);
=======
  for (int f : all.final_prediction_sink) MWT::print_scalars(f, ec.pred.scalars(), ec.tag);
>>>>>>> e02c8af5

  if (all.sd->weighted_examples() >= all.sd->dump_interval && !all.quiet)
    all.sd->print_update(
        all.holdout_set_off, all.current_pass, "none", 0, ec.num_features, all.progress_add, all.progress_arg);
  VW::finish_example(all, ec);
}

void learn_batch(lda &l)
{
  parameters &weights = l.all->weights;
  if (l.sorted_features.empty())  // FAST-PASS for real "true"
  {
    // This can happen when the socket connection is dropped by the client.
    // If l.sorted_features is empty, then l.sorted_features[0] does not
    // exist, so we should not try to take its address in the beginning of
    // the for loops down there. Since it seems that there's not much to
    // do in this case, we just return.
    for (size_t d = 0; d < l.examples.size(); d++)
    {
      l.examples[d]->pred.scalars().clear();
      l.examples[d]->pred.scalars().resize(l.topics);
      memset(l.examples[d]->pred.scalars().begin(), 0, l.topics * sizeof(float));
      l.examples[d]->pred.scalars().end() = l.examples[d]->pred.scalars().begin() + l.topics;

      l.examples[d]->pred.scalars().clear();
      return_example(*l.all, *l.examples[d]);
    }
    l.examples.clear();
    return;
  }

  float eta = -1;
  float minuseta = -1;

  if (l.total_lambda.empty())
  {
    for (size_t k = 0; k < l.all->lda; k++) l.total_lambda.push_back(0.f);
    // This part does not work with sparse parameters
    size_t stride = weights.stride();
    for (size_t i = 0; i <= weights.mask(); i += stride)
    {
      weight *w = &(weights[i]);
      for (size_t k = 0; k < l.all->lda; k++) l.total_lambda[k] += w[k];
    }
  }

  l.example_t++;
  l.total_new.clear();
  for (size_t k = 0; k < l.all->lda; k++) l.total_new.push_back(0.f);

  size_t batch_size = l.examples.size();

  sort(l.sorted_features.begin(), l.sorted_features.end());

  eta = l.all->eta * l.powf((float)l.example_t, -l.all->power_t);
  minuseta = 1.0f - eta;
  eta *= l.lda_D / batch_size;
  l.decay_levels.push_back(l.decay_levels.last() + log(minuseta));

  l.digammas.clear();
  float additional = (float)(l.all->length()) * l.lda_rho;
  for (size_t i = 0; i < l.all->lda; i++) l.digammas.push_back(l.digamma(l.total_lambda[i] + additional));

  uint64_t last_weight_index = -1;
  for (index_feature *s = &l.sorted_features[0]; s <= &l.sorted_features.back(); s++)
  {
    if (last_weight_index == s->f.weight_index)
      continue;
    last_weight_index = s->f.weight_index;
    // float *weights_for_w = &(weights[s->f.weight_index]);
    float *weights_for_w = &(weights[s->f.weight_index & weights.mask()]);
    float decay_component =
        l.decay_levels.end()[-2] - l.decay_levels.end()[(int)(-1 - l.example_t + *(weights_for_w + l.all->lda))];
    float decay = fmin(1.0f, correctedExp(decay_component));
    float *u_for_w = weights_for_w + l.all->lda + 1;

    *(weights_for_w + l.all->lda) = (float)l.example_t;
    for (size_t k = 0; k < l.all->lda; k++)
    {
      weights_for_w[k] *= decay;
      u_for_w[k] = weights_for_w[k] + l.lda_rho;
    }

    l.expdigammify_2(*l.all, u_for_w, l.digammas.begin());
  }

  for (size_t d = 0; d < batch_size; d++)
  {
    float score = lda_loop(l, l.Elogtheta, &(l.v[d * l.all->lda]), l.examples[d], l.all->power_t);
    if (l.all->audit)
      GD::print_audit_features(*l.all, *l.examples[d]);
    // If the doc is empty, give it loss of 0.
    if (l.doc_lengths[d] > 0)
    {
      l.all->sd->sum_loss -= score;
      l.all->sd->sum_loss_since_last_dump -= score;
    }
    return_example(*l.all, *l.examples[d]);
  }

  // -t there's no need to update weights (especially since it's a noop)
  if (eta != 0)
  {
    for (index_feature *s = &l.sorted_features[0]; s <= &l.sorted_features.back();)
    {
      index_feature *next = s + 1;
      while (next <= &l.sorted_features.back() && next->f.weight_index == s->f.weight_index) next++;

      float *word_weights = &(weights[s->f.weight_index]);
      for (size_t k = 0; k < l.all->lda; k++, ++word_weights)
      {
        float new_value = minuseta * *word_weights;
        *word_weights = new_value;
      }

      for (; s != next; s++)
      {
        float *v_s = &(l.v[s->document * l.all->lda]);
        float *u_for_w = &(weights[s->f.weight_index]) + l.all->lda + 1;
        float c_w = eta * find_cw(l, u_for_w, v_s) * s->f.x;
        word_weights = &(weights[s->f.weight_index]);
        for (size_t k = 0; k < l.all->lda; k++, ++u_for_w, ++word_weights)
        {
          float new_value = *u_for_w * v_s[k] * c_w;
          l.total_new[k] += new_value;
          *word_weights += new_value;
        }
      }
    }

    for (size_t k = 0; k < l.all->lda; k++)
    {
      l.total_lambda[k] *= minuseta;
      l.total_lambda[k] += l.total_new[k];
    }
  }
  l.sorted_features.resize(0);

  l.examples.clear();
  l.doc_lengths.clear();
}

void learn(lda &l, LEARNER::single_learner &, example &ec)
{
  uint32_t num_ex = (uint32_t)l.examples.size();
  l.examples.push_back(&ec);
  l.doc_lengths.push_back(0);

  // The contract of a reduction is that prediction and label must be valid on the way in and out.
  // In the LDA batch, examples are cleared and so it breaks this contract. Copying them here only
  // for the final example allows us to support that. This is not great either and should be revisited.
  polylabel pl;
  polyprediction pp;
  if (num_ex + 1 == l.minibatch)
  {
    pl = ec.l;
    pp = ec.pred;
  }

  for (features &fs : ec)
  {
    for (features::iterator &f : fs)
    {
      index_feature temp = {num_ex, feature(f.value(), f.index())};
      l.sorted_features.push_back(temp);
      l.doc_lengths[num_ex] += (int)f.value();
    }
  }
  if (num_ex + 1 == l.minibatch)
  {
    learn_batch(l);
    ec.l = std::move(pl);
    ec.pred = std::move(pp);
  }
}

void learn_with_metrics(lda &l, LEARNER::single_learner &base, example &ec)
{
  if (l.all->passes_complete == 0)
  {
    // build feature to example map
    uint64_t stride_shift = l.all->weights.stride_shift();
    uint64_t weight_mask = l.all->weights.mask();

    for (features &fs : ec)
    {
      for (features::iterator &f : fs)
      {
        uint64_t idx = (f.index() & weight_mask) >> stride_shift;
        l.feature_counts[idx] += (uint32_t)f.value();
        l.feature_to_example_map[idx].push_back(ec.example_counter);
      }
    }
  }

  learn(l, base, ec);
}

// placeholder
void predict(lda &l, LEARNER::single_learner &base, example &ec) { learn(l, base, ec); }
void predict_with_metrics(lda &l, LEARNER::single_learner &base, example &ec) { learn_with_metrics(l, base, ec); }

struct word_doc_frequency
{
  // feature/word index
  uint64_t idx;
  // document count
  uint32_t count;
};

// cooccurence of 2 features/words
struct feature_pair
{
  // feature/word 1
  uint64_t f1;
  // feature/word 2
  uint64_t f2;

  feature_pair(uint64_t _f1, uint64_t _f2) : f1(_f1), f2(_f2) {}
};

template <class T>
void get_top_weights(vw *all, int top_words_count, int topic, std::vector<feature> &output, T &weights)
{
  uint64_t length = (uint64_t)1 << all->num_bits;

  // get top features for this topic
  auto cmp = [](feature left, feature right) { return left.x > right.x; };
  std::priority_queue<feature, std::vector<feature>, decltype(cmp)> top_features(cmp);
  typename T::iterator iter = weights.begin();

  for (uint64_t i = 0; i < std::min(static_cast<uint64_t>(top_words_count), length); i++, ++iter)
    top_features.push({(&(*iter))[topic], iter.index()});

  for (uint64_t i = top_words_count; i < length; i++, ++iter)
  {
    weight v = (&(*iter))[topic];
    if (v > top_features.top().x)
    {
      top_features.pop();
      top_features.push({v, i});
    }
  }

  // extract idx and sort descending
  output.resize(top_features.size());
  for (int i = (int)top_features.size() - 1; i >= 0; i--)
  {
    output[i] = top_features.top();
    top_features.pop();
  }
}

void get_top_weights(vw *all, int top_words_count, int topic, std::vector<feature> &output)
{
  if (all->weights.sparse)
    get_top_weights(all, top_words_count, topic, output, all->weights.sparse_weights);
  else
    get_top_weights(all, top_words_count, topic, output, all->weights.dense_weights);
}

template <class T>
void compute_coherence_metrics(lda &l, T &weights)
{
  uint64_t length = (uint64_t)1 << l.all->num_bits;

  std::vector<std::vector<feature_pair>> topics_word_pairs;
  topics_word_pairs.resize(l.topics);

  int top_words_count = 10;  // parameterize and check

  for (size_t topic = 0; topic < l.topics; topic++)
  {
    // get top features for this topic
    auto cmp = [](feature &left, feature &right) { return left.x > right.x; };
    std::priority_queue<feature, std::vector<feature>, decltype(cmp)> top_features(cmp);
    typename T::iterator iter = weights.begin();
    for (uint64_t i = 0; i < std::min(static_cast<uint64_t>(top_words_count), length); i++, ++iter)
      top_features.push(feature((&(*iter))[topic], iter.index()));

    for (typename T::iterator v = weights.begin(); v != weights.end(); ++v)
      if ((&(*v))[topic] > top_features.top().x)
      {
        top_features.pop();
        top_features.push(feature((&(*v))[topic], v.index()));
      }

    // extract idx and sort descending
    std::vector<uint64_t> top_features_idx;
    top_features_idx.resize(top_features.size());
    for (int i = (int)top_features.size() - 1; i >= 0; i--)
    {
      top_features_idx[i] = top_features.top().weight_index;
      top_features.pop();
    }

    auto &word_pairs = topics_word_pairs[topic];
    for (size_t i = 0; i < top_features_idx.size(); i++)
      for (size_t j = i + 1; j < top_features_idx.size(); j++)
        word_pairs.emplace_back(top_features_idx[i], top_features_idx[j]);
  }

  // compress word pairs and create record for storing frequency
  std::map<uint64_t, std::vector<word_doc_frequency>> coWordsDFSet;
  for (auto &vec : topics_word_pairs)
  {
    for (auto &wp : vec)
    {
      auto f1 = wp.f1;
      auto f2 = wp.f2;
      auto wdf = coWordsDFSet.find(f1);

      if (wdf != coWordsDFSet.end())
      {
        // http://stackoverflow.com/questions/5377434/does-stdmapiterator-return-a-copy-of-value-or-a-value-itself
        // if (wdf->second.find(f2) == wdf->second.end())

        if (std::find_if(wdf->second.begin(), wdf->second.end(),
                [&f2](const word_doc_frequency &v) { return v.idx == f2; }) != wdf->second.end())
        {
          wdf->second.push_back({f2, 0});
          // printf(" add %d %d\n", f1, f2);
        }
      }
      else
      {
        std::vector<word_doc_frequency> vec = {{f2, 0}};
        coWordsDFSet.insert(std::make_pair(f1, vec));
        // printf(" insert %d %d\n", f1, f2);
      }
    }
  }

  // this.GetWordPairsDocumentFrequency(coWordsDFSet);
  for (auto &pair : coWordsDFSet)
  {
    auto &examples_for_f1 = l.feature_to_example_map[pair.first];
    for (auto &wdf : pair.second)
    {
      auto &examples_for_f2 = l.feature_to_example_map[wdf.idx];

      // assumes examples_for_f1 and examples_for_f2 are orderd
      size_t i = 0;
      size_t j = 0;
      while (i < examples_for_f1.size() && j < examples_for_f2.size())
      {
        if (examples_for_f1[i] == examples_for_f2[j])
        {
          wdf.count++;
          i++;
          j++;
        }
        else if (examples_for_f2[j] < examples_for_f1[i])
          j++;
        else
          i++;
      }
    }
  }

  float epsilon = 1e-6f;  // TODO
  float avg_coherence = 0;
  for (size_t topic = 0; topic < l.topics; topic++)
  {
    float coherence = 0;

    for (auto &pairs : topics_word_pairs[topic])
    {
      auto f1 = pairs.f1;
      if (l.feature_counts[f1] == 0)
        continue;

      auto f2 = pairs.f2;
      auto &co_feature = coWordsDFSet[f1];
      auto co_feature_df = std::find_if(
          co_feature.begin(), co_feature.end(), [&f2](const word_doc_frequency &v) { return v.idx == f2; });

      if (co_feature_df != co_feature.end())
      {
        // printf("(%d:%d + eps)/(%d:%d)\n", f2, co_feature_df->count, f1, l.feature_counts[f1]);
        coherence += logf((co_feature_df->count + epsilon) / l.feature_counts[f1]);
      }
    }

    printf("Topic %3d coherence: %f\n", (int)topic, coherence);

    // TODO: expose per topic coherence

    // TODO: good vs. bad topics
    avg_coherence += coherence;
  }

  avg_coherence /= l.topics;

  printf("Avg topic coherence: %f\n", avg_coherence);
}

void compute_coherence_metrics(lda &l)
{
  if (l.all->weights.sparse)
    compute_coherence_metrics(l, l.all->weights.sparse_weights);
  else
    compute_coherence_metrics(l, l.all->weights.dense_weights);
}

void end_pass(lda &l)
{
  if (!l.examples.empty())
    learn_batch(l);

  if (l.compute_coherence_metrics && l.all->passes_complete == l.all->numpasses)
  {
    compute_coherence_metrics(l);
    // FASTPASS return;
  }
}

template <class T>
void end_examples(lda &l, T &weights)
{
  for (typename T::iterator iter = weights.begin(); iter != weights.end(); ++iter)
  {
    float decay_component =
        l.decay_levels.last() - l.decay_levels.end()[(int)(-1 - l.example_t + (&(*iter))[l.all->lda])];
    float decay = fmin(1.f, correctedExp(decay_component));

    weight *wp = &(*iter);
    for (size_t i = 0; i < l.all->lda; ++i) wp[i] *= decay;
  }
}

void end_examples(lda &l)
{
  if (l.all->weights.sparse)
    end_examples(l, l.all->weights.sparse_weights);
  else
    end_examples(l, l.all->weights.dense_weights);
}

void finish_example(vw &, lda &, example &) {}

std::istream &operator>>(std::istream &in, lda_math_mode &mmode)
{
  std::string token;
  in >> token;
  if (token == "simd")
    mmode = USE_SIMD;
  else if (token == "accuracy" || token == "precise")
    mmode = USE_PRECISE;
  else if (token == "fast-approx" || token == "approx")
    mmode = USE_FAST_APPROX;
  else
    THROW_EX(VW::vw_unrecognised_option_exception, token);
  return in;
}

LEARNER::base_learner *lda_setup(options_i &options, vw &all)
{
  auto ld = scoped_calloc_or_throw<lda>();
  option_group_definition new_options("Latent Dirichlet Allocation");
  int math_mode;
  new_options.add(make_option("lda", ld->topics).keep().help("Run lda with <int> topics"))
      .add(make_option("lda_alpha", ld->lda_alpha)
               .keep()
               .default_value(0.1f)
               .help("Prior on sparsity of per-document topic weights"))
      .add(make_option("lda_rho", ld->lda_rho)
               .keep()
               .default_value(0.1f)
               .help("Prior on sparsity of topic distributions"))
      .add(make_option("lda_D", ld->lda_D).default_value(10000.0f).help("Number of documents"))
      .add(make_option("lda_epsilon", ld->lda_epsilon).default_value(0.001f).help("Loop convergence threshold"))
      .add(make_option("minibatch", ld->minibatch).default_value(1).help("Minibatch size, for LDA"))
      .add(make_option("math-mode", math_mode).default_value(USE_SIMD).help("Math mode: simd, accuracy, fast-approx"))
      .add(make_option("metrics", ld->compute_coherence_metrics).help("Compute metrics"));
  options.add_and_parse(new_options);

  // Convert from int to corresponding enum value.
  ld->mmode = static_cast<lda_math_mode>(math_mode);

  if (!options.was_supplied("lda"))
    return nullptr;

  all.lda = (uint32_t)ld->topics;
  ld->sorted_features = std::vector<index_feature>();
  ld->total_lambda_init = false;
  ld->all = &all;
  ld->example_t = all.initial_t;
  if (ld->compute_coherence_metrics)
  {
    ld->feature_counts.resize((uint32_t)(UINT64_ONE << all.num_bits));
    ld->feature_to_example_map.resize((uint32_t)(UINT64_ONE << all.num_bits));
  }

  float temp = ceilf(logf((float)(all.lda * 2 + 1)) / logf(2.f));

  all.weights.stride_shift((size_t)temp);
  all.random_weights = true;
  all.add_constant = false;

  if (all.eta > 1.)
  {
    std::cerr << "your learning rate is too high, setting it to 1" << std::endl;
    all.eta = std::min(all.eta, 1.f);
  }

  size_t minibatch2 = next_pow2(ld->minibatch);
  if (minibatch2 > all.p->ring_size)
  {
    bool previous_strict_parse = all.p->strict_parse;
    delete all.p;
    all.p = new parser{minibatch2, previous_strict_parse};
    all.p->_shared_data = all.sd;
  }

  ld->v.resize(all.lda * ld->minibatch);

  ld->decay_levels.push_back(0.f);

  all.p->lp = no_label::no_label_parser;

  LEARNER::learner<lda, example> &l = init_learner(ld, ld->compute_coherence_metrics ? learn_with_metrics : learn,
      ld->compute_coherence_metrics ? predict_with_metrics : predict, UINT64_ONE << all.weights.stride_shift(),
      prediction_type_t::scalars);

  l.set_save_load(save_load);
  l.set_finish_example(finish_example);
  l.set_end_examples(end_examples);
  l.set_end_pass(end_pass);
  l.label_type = label_type_t::empty;
  return make_base(l);
}<|MERGE_RESOLUTION|>--- conflicted
+++ resolved
@@ -835,11 +835,7 @@
 void return_example(vw &all, example &ec)
 {
   all.sd->update(ec.test_only, true, ec.loss, ec.weight, ec.num_features);
-<<<<<<< HEAD
-  for (auto f : all.final_prediction_sink) MWT::print_scalars(f, ec.pred.scalars, ec.tag);
-=======
-  for (int f : all.final_prediction_sink) MWT::print_scalars(f, ec.pred.scalars(), ec.tag);
->>>>>>> e02c8af5
+  for (auto f : all.final_prediction_sink) MWT::print_scalars(f, ec.pred.scalars(), ec.tag);
 
   if (all.sd->weighted_examples() >= all.sd->dump_interval && !all.quiet)
     all.sd->print_update(

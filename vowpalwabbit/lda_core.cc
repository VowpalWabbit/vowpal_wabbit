--- conflicted
+++ resolved
@@ -1304,11 +1304,8 @@
 
   ld->decay_levels.push_back(0.f);
 
-<<<<<<< HEAD
-=======
   arg.all->p->lp = no_label::no_label_parser;
 
->>>>>>> b3e42dfd
   LEARNER::learner<lda,example> &l = init_learner(
                     ld,
                     ld->compute_coherence_metrics ? learn_with_metrics : learn,

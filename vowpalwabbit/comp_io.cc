<<<<<<< HEAD
#define NOMINMAX
#include "zlib.h"
#include "comp_io.h"

int comp_io_buf::open_file(const char* name, bool stdin_off, int flag)
{
  gzFile fil = nullptr;
  int ret = -1;
  switch (flag)
  {
    case READ:
      if (*name != '\0')
        fil = gzopen(name, "rb");
      else if (!stdin_off)
#ifdef _WIN32
        fil = gzdopen(_fileno(stdin), "rb");
#else
        fil = gzdopen(fileno(stdin), "rb");
#endif
      if (fil != nullptr)
      {
        gz_files.push_back(fil);
        ret = (int)gz_files.size() - 1;
        files.push_back(ret);
      }
      break;

    case WRITE:
      fil = gzopen(name, "wb");
      if (fil != nullptr)
      {
        gz_files.push_back(fil);
        ret = (int)gz_files.size() - 1;
        files.push_back(ret);
      }
      break;

    default:
      std::cerr << "Unknown file operation. Something other than READ/WRITE specified" << std::endl;
  }
  return ret;
}

void comp_io_buf::reset_file(int f)
{
  gzFile fil = gz_files[f];
  gzseek(fil, 0, SEEK_SET);
  space.end() = space.begin();
  head = space.begin();
}

ssize_t comp_io_buf::read_file(int f, void* buf, size_t nbytes)
{
  gzFile fil = gz_files[f];
  int num_read = gzread(fil, buf, (unsigned int)nbytes);
  return (num_read > 0) ? num_read : 0;
}

size_t comp_io_buf::num_files() { return gz_files.size(); }

ssize_t comp_io_buf::write_file(int file, const void* buf, size_t nbytes)
{
  int num_written = gzwrite(gz_files[file], buf, (unsigned int)nbytes);
  return (num_written > 0) ? num_written : 0;
}

bool comp_io_buf::compressed() { return true; }

void comp_io_buf::flush()
{
  if (write_file(0, space.begin(), head - space.end()) != (int)((head - space.end())))
    std::cerr << "error, failed to write to cache\n";
  head = space.begin();
}

bool comp_io_buf::close_file()
{
  if (gz_files.size() > 0)
  {
    gzclose(gz_files.back());
    gz_files.pop_back();
    if (files.size() > 0)
      files.pop();
    return true;
  }
  return false;
}
=======
#include "zlib.h"
#include "comp_io.h"

int comp_io_buf::open_file(const char* name, bool stdin_off, int flag)
{
  gzFile fil = nullptr;
  int ret = -1;
  switch (flag)
  {
    case READ:
      if (*name != '\0')
        fil = gzopen(name, "rb");
      else if (!stdin_off)
#ifdef _WIN32
        fil = gzdopen(_fileno(stdin), "rb");
#else
        fil = gzdopen(fileno(stdin), "rb");
#endif
      if (fil != nullptr)
      {
        gz_files.push_back(fil);
        ret = (int)gz_files.size() - 1;
        files.push_back(ret);
      }
      break;

    case WRITE:
      fil = gzopen(name, "wb");
      if (fil != nullptr)
      {
        gz_files.push_back(fil);
        ret = (int)gz_files.size() - 1;
        files.push_back(ret);
      }
      break;

    default:
      std::cerr << "Unknown file operation. Something other than READ/WRITE specified" << std::endl;
  }
  return ret;
}

void comp_io_buf::reset_file(int f)
{
  gzFile fil = gz_files[f];
  gzseek(fil, 0, SEEK_SET);
  space.end() = space.begin();
  head = space.begin();
}

ssize_t comp_io_buf::read_file(int f, void* buf, size_t nbytes)
{
  gzFile fil = gz_files[f];
  int num_read = gzread(fil, buf, (unsigned int)nbytes);
  return (num_read > 0) ? num_read : 0;
}

size_t comp_io_buf::num_files() { return gz_files.size(); }

ssize_t comp_io_buf::write_file(int file, const void* buf, size_t nbytes)
{
  int num_written = gzwrite(gz_files[file], buf, (unsigned int)nbytes);
  return (num_written > 0) ? num_written : 0;
}

bool comp_io_buf::compressed() { return true; }

void comp_io_buf::flush()
{
  if (write_file(0, space.begin(), head - space.end()) != (int)((head - space.end())))
    std::cerr << "error, failed to write to cache\n";
  head = space.begin();
}

bool comp_io_buf::close_file()
{
  if (!gz_files.empty())
  {
    gzclose(gz_files.back());
    gz_files.pop_back();
    if (!files.empty())
      files.pop();
    return true;
  }
  return false;
}
>>>>>>> d5ac7bad
<|MERGE_RESOLUTION|>--- conflicted
+++ resolved
@@ -1,176 +1,87 @@
-<<<<<<< HEAD
-#define NOMINMAX
-#include "zlib.h"
-#include "comp_io.h"
-
-int comp_io_buf::open_file(const char* name, bool stdin_off, int flag)
-{
-  gzFile fil = nullptr;
-  int ret = -1;
-  switch (flag)
-  {
-    case READ:
-      if (*name != '\0')
-        fil = gzopen(name, "rb");
-      else if (!stdin_off)
-#ifdef _WIN32
-        fil = gzdopen(_fileno(stdin), "rb");
-#else
-        fil = gzdopen(fileno(stdin), "rb");
-#endif
-      if (fil != nullptr)
-      {
-        gz_files.push_back(fil);
-        ret = (int)gz_files.size() - 1;
-        files.push_back(ret);
-      }
-      break;
-
-    case WRITE:
-      fil = gzopen(name, "wb");
-      if (fil != nullptr)
-      {
-        gz_files.push_back(fil);
-        ret = (int)gz_files.size() - 1;
-        files.push_back(ret);
-      }
-      break;
-
-    default:
-      std::cerr << "Unknown file operation. Something other than READ/WRITE specified" << std::endl;
-  }
-  return ret;
-}
-
-void comp_io_buf::reset_file(int f)
-{
-  gzFile fil = gz_files[f];
-  gzseek(fil, 0, SEEK_SET);
-  space.end() = space.begin();
-  head = space.begin();
-}
-
-ssize_t comp_io_buf::read_file(int f, void* buf, size_t nbytes)
-{
-  gzFile fil = gz_files[f];
-  int num_read = gzread(fil, buf, (unsigned int)nbytes);
-  return (num_read > 0) ? num_read : 0;
-}
-
-size_t comp_io_buf::num_files() { return gz_files.size(); }
-
-ssize_t comp_io_buf::write_file(int file, const void* buf, size_t nbytes)
-{
-  int num_written = gzwrite(gz_files[file], buf, (unsigned int)nbytes);
-  return (num_written > 0) ? num_written : 0;
-}
-
-bool comp_io_buf::compressed() { return true; }
-
-void comp_io_buf::flush()
-{
-  if (write_file(0, space.begin(), head - space.end()) != (int)((head - space.end())))
-    std::cerr << "error, failed to write to cache\n";
-  head = space.begin();
-}
-
-bool comp_io_buf::close_file()
-{
-  if (gz_files.size() > 0)
-  {
-    gzclose(gz_files.back());
-    gz_files.pop_back();
-    if (files.size() > 0)
-      files.pop();
-    return true;
-  }
-  return false;
-}
-=======
-#include "zlib.h"
-#include "comp_io.h"
-
-int comp_io_buf::open_file(const char* name, bool stdin_off, int flag)
-{
-  gzFile fil = nullptr;
-  int ret = -1;
-  switch (flag)
-  {
-    case READ:
-      if (*name != '\0')
-        fil = gzopen(name, "rb");
-      else if (!stdin_off)
-#ifdef _WIN32
-        fil = gzdopen(_fileno(stdin), "rb");
-#else
-        fil = gzdopen(fileno(stdin), "rb");
-#endif
-      if (fil != nullptr)
-      {
-        gz_files.push_back(fil);
-        ret = (int)gz_files.size() - 1;
-        files.push_back(ret);
-      }
-      break;
-
-    case WRITE:
-      fil = gzopen(name, "wb");
-      if (fil != nullptr)
-      {
-        gz_files.push_back(fil);
-        ret = (int)gz_files.size() - 1;
-        files.push_back(ret);
-      }
-      break;
-
-    default:
-      std::cerr << "Unknown file operation. Something other than READ/WRITE specified" << std::endl;
-  }
-  return ret;
-}
-
-void comp_io_buf::reset_file(int f)
-{
-  gzFile fil = gz_files[f];
-  gzseek(fil, 0, SEEK_SET);
-  space.end() = space.begin();
-  head = space.begin();
-}
-
-ssize_t comp_io_buf::read_file(int f, void* buf, size_t nbytes)
-{
-  gzFile fil = gz_files[f];
-  int num_read = gzread(fil, buf, (unsigned int)nbytes);
-  return (num_read > 0) ? num_read : 0;
-}
-
-size_t comp_io_buf::num_files() { return gz_files.size(); }
-
-ssize_t comp_io_buf::write_file(int file, const void* buf, size_t nbytes)
-{
-  int num_written = gzwrite(gz_files[file], buf, (unsigned int)nbytes);
-  return (num_written > 0) ? num_written : 0;
-}
-
-bool comp_io_buf::compressed() { return true; }
-
-void comp_io_buf::flush()
-{
-  if (write_file(0, space.begin(), head - space.end()) != (int)((head - space.end())))
-    std::cerr << "error, failed to write to cache\n";
-  head = space.begin();
-}
-
-bool comp_io_buf::close_file()
-{
+#define NOMINMAX
+#include "zlib.h"
+#include "comp_io.h"
+
+int comp_io_buf::open_file(const char* name, bool stdin_off, int flag)
+{
+  gzFile fil = nullptr;
+  int ret = -1;
+  switch (flag)
+  {
+    case READ:
+      if (*name != '\0')
+        fil = gzopen(name, "rb");
+      else if (!stdin_off)
+#ifdef _WIN32
+        fil = gzdopen(_fileno(stdin), "rb");
+#else
+        fil = gzdopen(fileno(stdin), "rb");
+#endif
+      if (fil != nullptr)
+      {
+        gz_files.push_back(fil);
+        ret = (int)gz_files.size() - 1;
+        files.push_back(ret);
+      }
+      break;
+
+    case WRITE:
+      fil = gzopen(name, "wb");
+      if (fil != nullptr)
+      {
+        gz_files.push_back(fil);
+        ret = (int)gz_files.size() - 1;
+        files.push_back(ret);
+      }
+      break;
+
+    default:
+      std::cerr << "Unknown file operation. Something other than READ/WRITE specified" << std::endl;
+  }
+  return ret;
+}
+
+void comp_io_buf::reset_file(int f)
+{
+  gzFile fil = gz_files[f];
+  gzseek(fil, 0, SEEK_SET);
+  space.end() = space.begin();
+  head = space.begin();
+}
+
+ssize_t comp_io_buf::read_file(int f, void* buf, size_t nbytes)
+{
+  gzFile fil = gz_files[f];
+  int num_read = gzread(fil, buf, (unsigned int)nbytes);
+  return (num_read > 0) ? num_read : 0;
+}
+
+size_t comp_io_buf::num_files() { return gz_files.size(); }
+
+ssize_t comp_io_buf::write_file(int file, const void* buf, size_t nbytes)
+{
+  int num_written = gzwrite(gz_files[file], buf, (unsigned int)nbytes);
+  return (num_written > 0) ? num_written : 0;
+}
+
+bool comp_io_buf::compressed() { return true; }
+
+void comp_io_buf::flush()
+{
+  if (write_file(0, space.begin(), head - space.end()) != (int)((head - space.end())))
+    std::cerr << "error, failed to write to cache\n";
+  head = space.begin();
+}
+
+bool comp_io_buf::close_file()
+{
   if (!gz_files.empty())
-  {
-    gzclose(gz_files.back());
-    gz_files.pop_back();
+  {
+    gzclose(gz_files.back());
+    gz_files.pop_back();
     if (!files.empty())
-      files.pop();
-    return true;
-  }
-  return false;
-}
->>>>>>> d5ac7bad
+      files.pop();
+    return true;
+  }
+  return false;
+}
// Copyright (c) by respective owners including Yahoo!, Microsoft, and
// individual contributors. All rights reserved. Released under a BSD (revised)
// license as described in the file LICENSE.

#include "cb_explore_adf_bag.h"

#include "cb_explore_adf_common.h"
#include "reductions.h"
#include "cb_adf.h"
#include "rand48.h"
#include "bs.h"
#include "gen_cs_example.h"
#include "cb_explore.h"
#include "explore.h"
#include <vector>
#include <algorithm>
#include <cmath>

// All exploration algorithms return a vector of id, probability tuples, sorted in order of scores. The probabilities
// are the probability with which each action should be replaced to the top of the list.

namespace VW
{
namespace cb_explore_adf
{
namespace bag
{
struct cb_explore_adf_bag
{
 private:
  float _epsilon;
  size_t _bag_size;
  bool _greedify;
  bool _first_only;
  std::shared_ptr<rand_state> _random_state;

  v_array<ACTION_SCORE::action_score> _action_probs;
  std::vector<float> _scores;
  std::vector<float> _top_actions;

 public:
  cb_explore_adf_bag(
      float epsilon, size_t bag_size, bool greedify, bool first_only, std::shared_ptr<rand_state> random_state);
  ~cb_explore_adf_bag();

  // Should be called through cb_explore_adf_base for pre/post-processing
  void predict(VW::LEARNER::multi_learner& base, multi_ex& examples) { predict_or_learn_impl<false>(base, examples); }
  void learn(VW::LEARNER::multi_learner& base, multi_ex& examples) { predict_or_learn_impl<true>(base, examples); }

 private:
  template <bool is_learn>
  void predict_or_learn_impl(VW::LEARNER::multi_learner& base, multi_ex& examples);
};

cb_explore_adf_bag::cb_explore_adf_bag(
    float epsilon, size_t bag_size, bool greedify, bool first_only, std::shared_ptr<rand_state> random_state)
    : _epsilon(epsilon), _bag_size(bag_size), _greedify(greedify), _first_only(first_only), _random_state(random_state)
{
}

template <bool is_learn>
void cb_explore_adf_bag::predict_or_learn_impl(VW::LEARNER::multi_learner& base, multi_ex& examples)
{
  // Randomize over predictions from a base set of predictors
  v_array<ACTION_SCORE::action_score>& preds = examples[0]->pred.a_s;
  uint32_t num_actions = (uint32_t)examples.size();
  if (num_actions == 0)
  {
    preds.clear();
    return;
  }

  _scores.clear();
  for (uint32_t i = 0; i < num_actions; i++) _scores.push_back(0.f);
  _top_actions.assign(num_actions, 0);
  for (uint32_t i = 0; i < _bag_size; i++)
  {
    // avoid updates to the random num generator
    // for greedify, always update first policy once
    uint32_t count = is_learn ? ((_greedify && i == 0) ? 1 : BS::weight_gen(_random_state)) : 0;

    if (is_learn && count > 0)
      VW::LEARNER::multiline_learn_or_predict<true>(base, examples, examples[0]->ft_offset, i);
    else
      VW::LEARNER::multiline_learn_or_predict<false>(base, examples, examples[0]->ft_offset, i);

    assert(preds.size() == num_actions);
    for (auto e : preds) _scores[e.action] += e.score;

    if (!_first_only)
    {
      size_t tied_actions = fill_tied(preds);
      for (size_t j = 0; j < tied_actions; ++j) _top_actions[preds[j].action] += 1.f / tied_actions;
    }
    else
      _top_actions[preds[0].action] += 1.f;
    if (is_learn)
      for (uint32_t j = 1; j < count; j++)
        VW::LEARNER::multiline_learn_or_predict<true>(base, examples, examples[0]->ft_offset, i);
  }

  _action_probs.clear();
  for (uint32_t i = 0; i < _scores.size(); i++) _action_probs.push_back({i, 0.});

  // generate distribution over actions
  exploration::generate_bag(
      begin(_top_actions), end(_top_actions), begin_scores(_action_probs), end_scores(_action_probs));

  exploration::enforce_minimum_probability(_epsilon, true, begin_scores(_action_probs), end_scores(_action_probs));

  sort_action_probs(_action_probs, _scores);

  for (size_t i = 0; i < num_actions; i++) preds[i] = _action_probs[i];
}

cb_explore_adf_bag::~cb_explore_adf_bag() { _action_probs.delete_v(); }

VW::LEARNER::base_learner* setup(VW::config::options_i& options, vw& all)
{
  using config::make_option;
  bool cb_explore_adf_option = false;
  float epsilon = 0.;
  size_t bag_size = 0;
  bool greedify = false;
  bool first_only = false;
  config::option_group_definition new_options("Contextual Bandit Exploration with Action Dependent Features");
  new_options
      .add(make_option("cb_explore_adf", cb_explore_adf_option)
               .keep()
               .help("Online explore-exploit for a contextual bandit problem with multiline action dependent features"))
      .add(make_option("epsilon", epsilon).keep().allow_override().help("epsilon-greedy exploration"))
      .add(make_option("bag", bag_size).keep().help("bagging-based exploration"))
      .add(make_option("greedify", greedify).keep().help("always update first policy once in bagging"))
      .add(make_option("first_only", first_only).keep().help("Only explore the first action in a tie-breaking event"));
  options.add_and_parse(new_options);

  if (!cb_explore_adf_option || !options.was_supplied("bag"))
    return nullptr;

  // Ensure serialization of cb_adf in all cases.
  if (!options.was_supplied("cb_adf"))
  {
    options.insert("cb_adf", "");
  }

  all.delete_prediction = ACTION_SCORE::delete_action_scores;

  size_t problem_multiplier = bag_size;
<<<<<<< HEAD
  LEARNER::multi_learner* base = as_multiline(setup_base(options, all));
  all.example_parser->lbl_parser = CB::cb_label;
  all.label_type = label_type::cb;
=======
  VW::LEARNER::multi_learner* base = as_multiline(setup_base(options, all));
  all.p->lp = CB::cb_label;
  all.label_type = label_type_t::cb;
>>>>>>> 5d4c23af

  using explore_type = cb_explore_adf_base<cb_explore_adf_bag>;
  auto data = scoped_calloc_or_throw<explore_type>(epsilon, bag_size, greedify, first_only, all.get_random_state());

<<<<<<< HEAD
  LEARNER::learner<explore_type, multi_ex>& l = LEARNER::init_learner(
      data, base, explore_type::learn, explore_type::predict, problem_multiplier, prediction_type::action_probs, "cb_explore_adf-bag");
=======
  VW::LEARNER::learner<explore_type, multi_ex>& l = VW::LEARNER::init_learner(
      data, base, explore_type::learn, explore_type::predict, problem_multiplier, prediction_type_t::action_probs);
>>>>>>> 5d4c23af

  l.set_finish_example(explore_type::finish_multiline_example);
  return make_base(l);
}

}  // namespace bag
}  // namespace cb_explore_adf
}  // namespace VW<|MERGE_RESOLUTION|>--- conflicted
+++ resolved
@@ -146,26 +146,15 @@
   all.delete_prediction = ACTION_SCORE::delete_action_scores;
 
   size_t problem_multiplier = bag_size;
-<<<<<<< HEAD
-  LEARNER::multi_learner* base = as_multiline(setup_base(options, all));
+  VW::LEARNER::multi_learner* base = as_multiline(setup_base(options, all));
   all.example_parser->lbl_parser = CB::cb_label;
   all.label_type = label_type::cb;
-=======
-  VW::LEARNER::multi_learner* base = as_multiline(setup_base(options, all));
-  all.p->lp = CB::cb_label;
-  all.label_type = label_type_t::cb;
->>>>>>> 5d4c23af
 
   using explore_type = cb_explore_adf_base<cb_explore_adf_bag>;
   auto data = scoped_calloc_or_throw<explore_type>(epsilon, bag_size, greedify, first_only, all.get_random_state());
 
-<<<<<<< HEAD
-  LEARNER::learner<explore_type, multi_ex>& l = LEARNER::init_learner(
-      data, base, explore_type::learn, explore_type::predict, problem_multiplier, prediction_type::action_probs, "cb_explore_adf-bag");
-=======
   VW::LEARNER::learner<explore_type, multi_ex>& l = VW::LEARNER::init_learner(
-      data, base, explore_type::learn, explore_type::predict, problem_multiplier, prediction_type_t::action_probs);
->>>>>>> 5d4c23af
+      data, base, explore_type::learn, explore_type::predict, problem_multiplier, prediction_type_t::action_probs, "cb_explore_adf-bag");
 
   l.set_finish_example(explore_type::finish_multiline_example);
   return make_base(l);

// Copyright (c) by respective owners including Yahoo!, Microsoft, and
// individual contributors. All rights reserved. Released under a BSD (revised)
// license as described in the file LICENSE.

#ifdef _WIN32
#define NOMINMAX
#include <winsock2.h>
#else
#include <netdb.h>
#endif

#include "reductions.h"
#include "gd.h"

using namespace VW::LEARNER;
using namespace VW::config;

struct mf
{
  std::vector<std::vector<namespace_index>> pairs;

  size_t rank;

  uint32_t increment;

  // array to cache w*x, (l^k * x_l) and (r^k * x_r)
  // [ w*(1,x_l,x_r) , l^1*x_l, r^1*x_r, l^2*x_l, r^2*x_2, ... ]
  v_array<float> sub_predictions;

  // array for temp storage of indices during prediction
  v_array<unsigned char> predict_indices;

  // array for temp storage of indices
  v_array<unsigned char> indices;

  // array for temp storage of features
  features temp_features;

  vw* all;  // for pairs? and finalize

  ~mf()
  {
    // clean up local v_arrays
    indices.delete_v();
    sub_predictions.delete_v();
  }
};

template <bool cache_sub_predictions>
void predict(mf& data, single_learner& base, example& ec)
{
  float prediction = 0;
  if (cache_sub_predictions)
    data.sub_predictions.resize(2 * data.rank + 1);

  // predict from linear terms
  base.predict(ec);

  // store linear prediction
  if (cache_sub_predictions)
    data.sub_predictions[0] = ec.partial_prediction;
  prediction += ec.partial_prediction;

  // store namespace indices
  copy_array(data.predict_indices, ec.indices);

  // erase indices
  ec.indices.clear();
  ec.indices.push_back(0);

  // add interaction terms to prediction
  for (auto& i : data.pairs)
  {
    auto left_ns = static_cast<int>(i[0]);
    auto right_ns = static_cast<int>(i[1]);

    if (ec.feature_space[left_ns].size() > 0 && ec.feature_space[right_ns].size() > 0)
    {
      for (size_t k = 1; k <= data.rank; k++)
      {
        ec.indices[0] = static_cast<namespace_index>(left_ns);

        // compute l^k * x_l using base learner
        base.predict(ec, k);
        float x_dot_l = ec.partial_prediction;
        if (cache_sub_predictions)
          data.sub_predictions[2 * k - 1] = x_dot_l;

        // set example to right namespace only
        ec.indices[0] = static_cast<namespace_index>(right_ns);

        // compute r^k * x_r using base learner
        base.predict(ec, k + data.rank);
        float x_dot_r = ec.partial_prediction;
        if (cache_sub_predictions)
          data.sub_predictions[2 * k] = x_dot_r;

        // accumulate prediction
        prediction += (x_dot_l * x_dot_r);
      }
    }
  }
  // restore namespace indices and label
  copy_array(ec.indices, data.predict_indices);

  // finalize prediction
  ec.partial_prediction = prediction;
  ec.pred.scalar = GD::finalize_prediction(data.all->sd, data.all->logger, ec.partial_prediction);
}

void learn(mf& data, single_learner& base, example& ec)
{
  // predict with current weights
  predict<true>(data, base, ec);
  float predicted = ec.pred.scalar;

  // update linear weights
  base.update(ec);
  ec.pred.scalar = ec.updated_prediction;

  // store namespace indices
  copy_array(data.indices, ec.indices);

  // erase indices
  ec.indices.clear();
  ec.indices.push_back(0);

  // update interaction terms
  // looping over all pairs of non-empty namespaces
  for (auto& i : data.pairs)
  {
    int left_ns = (int)i[0];
    int right_ns = (int)i[1];

    if (ec.feature_space[left_ns].size() > 0 && ec.feature_space[right_ns].size() > 0)
    {
      // set example to left namespace only
      ec.indices[0] = static_cast<namespace_index>(left_ns);

      // store feature values in left namespace
      data.temp_features.deep_copy_from(ec.feature_space[left_ns]);

      for (size_t k = 1; k <= data.rank; k++)
      {
        features& fs = ec.feature_space[left_ns];
        // multiply features in left namespace by r^k * x_r
        for (size_t j = 0; j < fs.size(); ++j) fs.values[j] *= data.sub_predictions[2 * k];

        // update l^k using base learner
        base.update(ec, k);

        // restore left namespace features (undoing multiply)
        fs.deep_copy_from(data.temp_features);

        // compute new l_k * x_l scaling factors
        // base.predict(ec, k);
        // data.sub_predictions[2*k-1] = ec.partial_prediction;
        // ec.pred.scalar = ec.updated_prediction;
      }

      // set example to right namespace only
      ec.indices[0] = static_cast<namespace_index>(right_ns);

      // store feature values for right namespace
      data.temp_features.deep_copy_from(ec.feature_space[right_ns]);

      for (size_t k = 1; k <= data.rank; k++)
      {
        features& fs = ec.feature_space[right_ns];
        // multiply features in right namespace by l^k * x_l
        for (size_t j = 0; j < fs.size(); ++j) fs.values[j] *= data.sub_predictions[2 * k - 1];

        // update r^k using base learner
        base.update(ec, k + data.rank);
        ec.pred.scalar = ec.updated_prediction;

        // restore right namespace features
        fs.deep_copy_from(data.temp_features);
      }
    }
  }
  // restore namespace indices
  copy_array(ec.indices, data.indices);

  // restore original prediction
  ec.pred.scalar = predicted;
}

base_learner* mf_setup(options_i& options, vw& all)
{
  auto data = scoped_calloc_or_throw<mf>();
  option_group_definition new_options("Matrix Factorization Reduction");
  new_options.add(make_option("new_mf", data->rank).keep().help("rank for reduction-based matrix factorization"));
  options.add_and_parse(new_options);

  if (!options.was_supplied("new_mf"))
    return nullptr;

  data->all = &all;
  // store global pairs in local data structure and clear global pairs
  // for eventual calls to base learner
  auto non_pair_count = std::count_if(all.interactions.begin(), all.interactions.end(),
      [](const std::vector<unsigned char>& interaction) { return interaction.size() != 2; });
  if (non_pair_count > 0)
{
    THROW("can only use pairs with new_mf");
  }

  data->pairs = all.interactions;
  all.interactions.clear();

  all.random_positive_weights = true;

  learner<mf, example>& l =
<<<<<<< HEAD
      init_learner(data, as_singleline(setup_base(options, all)), learn, predict<false>, 2 * data->rank + 1,"new_mf");
  l.set_finish(finish);
=======
      init_learner(data, as_singleline(setup_base(options, all)), learn, predict<false>, 2 * data->rank + 1);
>>>>>>> 5d4c23af
  return make_base(l);
}<|MERGE_RESOLUTION|>--- conflicted
+++ resolved
@@ -212,11 +212,6 @@
   all.random_positive_weights = true;
 
   learner<mf, example>& l =
-<<<<<<< HEAD
       init_learner(data, as_singleline(setup_base(options, all)), learn, predict<false>, 2 * data->rank + 1,"new_mf");
-  l.set_finish(finish);
-=======
-      init_learner(data, as_singleline(setup_base(options, all)), learn, predict<false>, 2 * data->rank + 1);
->>>>>>> 5d4c23af
   return make_base(l);
 }
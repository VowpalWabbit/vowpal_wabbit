--- conflicted
+++ resolved
@@ -35,11 +35,7 @@
   // array for temp storage of features
   features temp_features;
 
-<<<<<<< HEAD
-  VW::workspace* all;  // for pairs? and finalize
-=======
-  vw* all = nullptr;  // for pairs? and finalize
->>>>>>> 151c5ff7
+  VW::workspace* all = nullptr;  // for pairs? and finalize
 };
 
 template <bool cache_sub_predictions>
@@ -192,13 +188,8 @@
 base_learner* mf_setup(VW::setup_base_i& stack_builder)
 {
   options_i& options = *stack_builder.get_options();
-<<<<<<< HEAD
-  VW::workspace& all = *stack_builder.get_all_pointer();
-  auto data = scoped_calloc_or_throw<mf>();
-=======
   vw& all = *stack_builder.get_all_pointer();
   auto data = VW::make_unique<mf>();
->>>>>>> 151c5ff7
   option_group_definition new_options("Matrix Factorization Reduction");
   new_options.add(
       make_option("new_mf", data->rank).keep().necessary().help("rank for reduction-based matrix factorization"));

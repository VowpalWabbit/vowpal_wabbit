--- conflicted
+++ resolved
@@ -55,11 +55,7 @@
   VW::object_pool<example> example_pool;
   VW::ptr_queue<example> ready_parsed_examples;
 
-<<<<<<< HEAD
-  std::unique_ptr<io_buf> input;  // Input source(s)
-=======
   io_buf input;  // Input source(s)
->>>>>>> b78904ee
 
   /// reader consumes the given io_buf and produces parsed examples. The number
   /// of produced examples is implementation defined. However, in practice for

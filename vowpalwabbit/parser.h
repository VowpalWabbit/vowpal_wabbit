// Copyright (c) by respective owners including Yahoo!, Microsoft, and
// individual contributors. All rights reserved. Released under a BSD (revised)
// license as described in the file LICENSE.
#pragma once
#include "io_buf.h"
#include "example.h"
#include "future_compat.h"

// Mutex and CV cannot be used in managed C++, tell the compiler that this is unmanaged even if included in a managed
// project.
#ifdef _M_CEE
#  pragma managed(push, off)
#  undef _M_CEE
#  include <mutex>
#  include <condition_variable>
#  define _M_CEE 001
#  pragma managed(pop)
#else
#  include <mutex>
#  include <condition_variable>
#endif

#include <atomic>
#include <memory>
#include "vw_string_view.h"
#include "queue.h"
#include "object_pool.h"
#include "hashstring.h"
#include "simple_label_parser.h"

namespace VW
{
<<<<<<< HEAD
struct workspace;
}
=======
namespace details
{
struct cache_temp_buffer
{
  std::shared_ptr<std::vector<char>> _backing_buffer;
  io_buf _temporary_cache_buffer;
  cache_temp_buffer()
  {
    _backing_buffer = std::make_shared<std::vector<char>>();
    _temporary_cache_buffer.add_file(VW::io::create_vector_writer(_backing_buffer));
  }
};
}  // namespace details
}  // namespace VW

struct vw;
>>>>>>> 151c5ff7
struct input_options;
struct dsjson_metrics;
struct parser
{
  parser(size_t ring_size, bool strict_parse_)
      : example_pool{ring_size}
      , ready_parsed_examples{ring_size}
      , ring_size{ring_size}
      , num_examples_taken_from_pool(0)
      , num_setup_examples(0)
      , num_finished_examples(0)
      , strict_parse{strict_parse_}
  {
    this->lbl_parser = simple_label_parser;
  }

  // delete copy constructor
  parser(const parser&) = delete;
  parser& operator=(const parser&) = delete;

  // helper(s) for text parsing
  std::vector<VW::string_view> words;

  VW::object_pool<example> example_pool;
  VW::ptr_queue<example> ready_parsed_examples;

  io_buf input;  // Input source(s)

  /// reader consumes the given io_buf and produces parsed examples. The number
  /// of produced examples is implementation defined. However, in practice for
  /// single_line parsers a single example is produced. And for multi_line
  /// parsers multiple are produced which all correspond the the same overall
  /// logical example. examples must have a single empty example in it when this
  /// call is made.
  int (*reader)(VW::workspace*, io_buf&, v_array<example*>& examples);
  /// text_reader consumes the char* input and is for text based parsing
  void (*text_reader)(VW::workspace*, const char*, size_t, v_array<example*>&);

  shared_data* _shared_data = nullptr;

  hash_func_t hasher;
  bool resettable;           // Whether or not the input can be reset.
  io_buf output;             // Where to output the cache.
  VW::details::cache_temp_buffer _cache_temp_buffer;
  std::string currentname;
  std::string finalname;

  bool write_cache = false;
  bool sort_features = false;
  bool sorted_cache = false;

  const size_t ring_size;
  std::atomic<uint64_t> num_examples_taken_from_pool;
  std::atomic<uint64_t> num_setup_examples;
  std::atomic<uint64_t> num_finished_examples;
  uint32_t in_pass_counter = 0;
  bool emptylines_separate_examples = false;  // true if you want to have holdout computed on a per-block basis rather
                                              // than a per-line basis

  std::mutex output_lock;
  std::condition_variable output_done;

  bool done = false;

  int bound_sock = 0;

  VW::label_parser_reuse_mem parser_memory_to_reuse;

  label_parser lbl_parser;  // moved from vw

  bool audit = false;
  bool decision_service_json = false;

  bool strict_parse;
  std::exception_ptr exc_ptr;
  std::unique_ptr<dsjson_metrics> metrics = nullptr;
};

struct dsjson_metrics
{
  size_t NumberOfSkippedEvents = 0;
  size_t NumberOfEventsZeroActions = 0;
  size_t LineParseError = 0;
  float DsjsonSumCostOriginal = 0.f;
  float DsjsonSumCostOriginalFirstSlot = 0.f;
  float DsjsonSumCostOriginalBaseline = 0.f;
  size_t DsjsonNumberOfLabelEqualBaselineFirstSlot = 0;
  size_t DsjsonNumberOfLabelNotEqualBaselineFirstSlot = 0;
  float DsjsonSumCostOriginalLabelEqualBaselineFirstSlot = 0.f;
  std::string FirstEventId;
  std::string FirstEventTime;
  std::string LastEventId;
  std::string LastEventTime;
};

void enable_sources(VW::workspace& all, bool quiet, size_t passes, input_options& input_options);

// parser control
void lock_done(parser& p);
void set_done(VW::workspace& all);

// source control functions
void reset_source(VW::workspace& all, size_t numbits);
void free_parser(VW::workspace& all);<|MERGE_RESOLUTION|>--- conflicted
+++ resolved
@@ -30,10 +30,9 @@
 
 namespace VW
 {
-<<<<<<< HEAD
 struct workspace;
 }
-=======
+
 namespace details
 {
 struct cache_temp_buffer
@@ -49,8 +48,6 @@
 }  // namespace details
 }  // namespace VW
 
-struct vw;
->>>>>>> 151c5ff7
 struct input_options;
 struct dsjson_metrics;
 struct parser

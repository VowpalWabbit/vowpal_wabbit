--- conflicted
+++ resolved
@@ -30,12 +30,10 @@
 
 namespace VW
 {
-<<<<<<< HEAD
 struct workspace;
-=======
+
 void parse_example_label(string_view label, const label_parser& lbl_parser, const named_labels* ldict,
     label_parser_reuse_mem& reuse_mem, example& ec);
->>>>>>> 25d25e60
 
 namespace details
 {

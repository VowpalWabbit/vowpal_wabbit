--- conflicted
+++ resolved
@@ -78,21 +78,17 @@
       GEN_CS::gen_cs_example_dr<true>(_gen_cs, examples, _cs_labels);
     else
       GEN_CS::gen_cs_example<false>(_gen_cs, examples, _cs_labels);
-<<<<<<< HEAD
 
     if (base.predict_before_learn)
     {
       // First predict() since the result of the predictions are used to learn
       // later in the reduction
       VW_DBG(examples) << "cb_explore_adf_cover: LEARNER::multiline_learn_or_predict<false>()" << std::endl;
-      LEARNER::multiline_learn_or_predict<false>(base, examples, examples[0]->ft_offset);
+      VW::LEARNER::multiline_learn_or_predict<false>(base, examples, examples[0]->ft_offset);
     }
 
     VW_DBG(examples) << "cb_explore_adf_cover: LEARNER::multiline_learn_or_predict<true>()" << std::endl;
-    LEARNER::multiline_learn_or_predict<true>(base, examples, examples[0]->ft_offset);
-=======
     VW::LEARNER::multiline_learn_or_predict<true>(base, examples, examples[0]->ft_offset);
->>>>>>> 5d4c23af
   }
   else
   {
@@ -272,27 +268,17 @@
   // Set explore_type
   const size_t problem_multiplier = cover_size + 1;
 
-<<<<<<< HEAD
-  LEARNER::multi_learner* base = LEARNER::as_multiline(setup_base(options, all));
+  VW::LEARNER::multi_learner* base = VW::LEARNER::as_multiline(setup_base(options, all));
   all.example_parser->lbl_parser = CB::cb_label;
   all.label_type = label_type::cb;
-=======
-  VW::LEARNER::multi_learner* base = VW::LEARNER::as_multiline(setup_base(options, all));
-  all.p->lp = CB::cb_label;
-  all.label_type = label_type_t::cb;
->>>>>>> 5d4c23af
 
   using explore_type = cb_explore_adf_base<cb_explore_adf_cover>;
   auto data = scoped_calloc_or_throw<explore_type>(
       cover_size, psi, nounif, first_only, as_multiline(all.cost_sensitive), all.scorer, cb_type_enum);
 
-<<<<<<< HEAD
-  LEARNER::learner<explore_type, multi_ex>& l = init_learner(data, base, explore_type::learn, explore_type::predict,
-      problem_multiplier, prediction_type::action_probs, "cb_explore_adf-cover", false);
-=======
+
   VW::LEARNER::learner<explore_type, multi_ex>& l = init_learner(
-      data, base, explore_type::learn, explore_type::predict, problem_multiplier, prediction_type_t::action_probs);
->>>>>>> 5d4c23af
+      data, base, explore_type::learn, explore_type::predict, problem_multiplier, prediction_type_t::action_probs, "cb_explore_adf-cover", false);
 
   l.set_finish_example(explore_type::finish_multiline_example);
   return make_base(l);

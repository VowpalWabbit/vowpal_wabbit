// Copyright (c) by respective owners including Yahoo!, Microsoft, and
// individual contributors. All rights reserved. Released under a BSD (revised)
// license as described in the file LICENSE.

#include "cb_explore_adf_cover.h"
#include "reductions.h"
#include "cb_adf.h"
#include "rand48.h"
#include "bs.h"
#include "gen_cs_example.h"
#include "cb_explore.h"
#include "explore.h"
#include <vector>
#include <algorithm>
#include <cmath>

// All exploration algorithms return a vector of id, probability tuples, sorted in order of scores. The probabilities
// are the probability with which each action should be replaced to the top of the list.

namespace VW
{
namespace cb_explore_adf
{
namespace cover
{
struct cb_explore_adf_cover
{
private:
  size_t _cover_size;
  float _psi;
  bool _nounif;
  bool _first_only;
  size_t _counter;
  VW::LEARNER::multi_learner* _cs_ldf_learner;
  GEN_CS::cb_to_cs_adf _gen_cs;

  v_array<ACTION_SCORE::action_score> _action_probs;
  std::vector<float> _scores;
  COST_SENSITIVE::label _cs_labels;
  COST_SENSITIVE::label _cs_labels_2;
  v_array<COST_SENSITIVE::label> _prepped_cs_labels;
  v_array<CB::label> _cb_labels;

public:
  cb_explore_adf_cover(size_t cover_size, float psi, bool nounif, bool first_only,
      VW::LEARNER::multi_learner* cs_ldf_learner, VW::LEARNER::single_learner* scorer, size_t cb_type);
  ~cb_explore_adf_cover();

  // Should be called through cb_explore_adf_base for pre/post-processing
  void predict(VW::LEARNER::multi_learner& base, multi_ex& examples) { predict_or_learn_impl<false>(base, examples); }
  void learn(VW::LEARNER::multi_learner& base, multi_ex& examples) { predict_or_learn_impl<true>(base, examples); }

private:
  template <bool is_learn>
  void predict_or_learn_impl(VW::LEARNER::multi_learner& base, multi_ex& examples);
};

cb_explore_adf_cover::cb_explore_adf_cover(size_t cover_size, float psi, bool nounif, bool first_only,
    VW::LEARNER::multi_learner* cs_ldf_learner, VW::LEARNER::single_learner* scorer, size_t cb_type)
    : _cover_size(cover_size), _psi(psi), _nounif(nounif), _first_only(first_only), _cs_ldf_learner(cs_ldf_learner)
{
  _gen_cs.cb_type = cb_type;
  _gen_cs.scorer = scorer;
}

template <bool is_learn>
void cb_explore_adf_cover::predict_or_learn_impl(VW::LEARNER::multi_learner& base, multi_ex& examples)
{
  // Redundant with the call in cb_explore_adf_base, but encapsulation means we need to do this again here
  _gen_cs.known_cost = CB_ADF::get_observed_cost(examples);

  // Randomize over predictions from a base set of predictors
  // Use cost sensitive oracle to cover actions to form distribution.
  const bool is_mtr = _gen_cs.cb_type == CB_TYPE_MTR;
  if (is_learn)
  {
    if (is_mtr)  // use DR estimates for non-ERM policies in MTR
      GEN_CS::gen_cs_example_dr<true>(_gen_cs, examples, _cs_labels);
    else
      GEN_CS::gen_cs_example<false>(_gen_cs, examples, _cs_labels);

    if (base.learn_returns_prediction)
    {
      // First predict() since the result of the predictions are used to learn
      // later in the reduction
      VW_DBG(examples) << "cb_explore_adf_cover: LEARNER::multiline_learn_or_predict<false>()" << std::endl;
      VW::LEARNER::multiline_learn_or_predict<false>(base, examples, examples[0]->ft_offset);
    }

    VW_DBG(examples) << "cb_explore_adf_cover: LEARNER::multiline_learn_or_predict<true>()" << std::endl;
    VW::LEARNER::multiline_learn_or_predict<true>(base, examples, examples[0]->ft_offset);
  }
  else
  {
    GEN_CS::gen_cs_example_ips(examples, _cs_labels);
    VW::LEARNER::multiline_learn_or_predict<false>(base, examples, examples[0]->ft_offset);
  }
  v_array<ACTION_SCORE::action_score>& preds = examples[0]->pred.a_s;
  const uint32_t num_actions = (uint32_t)preds.size();

  float additive_probability = 1.f / (float)_cover_size;
  const float min_prob = (std::min)(1.f / num_actions, 1.f / (float)std::sqrt(_counter * num_actions));
  _action_probs.clear();
  for (uint32_t i = 0; i < num_actions; i++) _action_probs.push_back({i, 0.});
  _scores.clear();
  for (uint32_t i = 0; i < num_actions; i++) _scores.push_back(preds[i].score);

  if (!_first_only)
  {
    size_t tied_actions = fill_tied(preds);
    for (size_t i = 0; i < tied_actions; ++i)
      _action_probs[preds[i].action].score += additive_probability / tied_actions;
  }
  else
    _action_probs[preds[0].action].score += additive_probability;

  float norm = min_prob * num_actions + (additive_probability - min_prob);
  for (size_t i = 1; i < _cover_size; i++)
  {
    // Create costs of each action based on online cover
    if (is_learn)
    {
      _cs_labels_2.costs.clear();
      /* Cover's learn policy is similar to bag in that we have multiple learners
       * The main difference here is that Cover's learners interact with each other.
       * The following code generates cost = cost + penalty where a penalty is applied
       * to any action a previous policy has already selected
       */
      for (uint32_t j = 0; j < num_actions; j++)
      {
        float pseudo_cost =
            _cs_labels.costs[j].x - _psi * min_prob / ((std::max)(_action_probs[j].score, min_prob) / norm);
        _cs_labels_2.costs.push_back({pseudo_cost, j, 0., 0.});
      }

      GEN_CS::cs_ldf_learn_or_predict<true>(*(_cs_ldf_learner), examples, _cb_labels, _cs_labels_2, _prepped_cs_labels,
          true, examples[0]->ft_offset, i + 1);
    }
    else
      GEN_CS::cs_ldf_learn_or_predict<false>(*(_cs_ldf_learner), examples, _cb_labels, _cs_labels_2, _prepped_cs_labels,
          false, examples[0]->ft_offset, i + 1);

    for (uint32_t j = 0; j < num_actions; j++) _scores[j] += preds[j].score;
    if (!_first_only)
    {
      size_t tied_actions = fill_tied(preds);
      const float add_prob = additive_probability / tied_actions;
      for (size_t j = 0; j < tied_actions; ++j)
      {
        if (_action_probs[preds[j].action].score < min_prob)
          norm += (std::max)(0.f, add_prob - (min_prob - _action_probs[preds[j].action].score));
        else
          norm += add_prob;
        _action_probs[preds[j].action].score += add_prob;
      }
    }
    else
    {
      uint32_t action = preds[0].action;
      if (_action_probs[action].score < min_prob)
        norm += (std::max)(0.f, additive_probability - (min_prob - _action_probs[action].score));
      else
        norm += additive_probability;
      _action_probs[action].score += additive_probability;
    }
  }

  exploration::enforce_minimum_probability(
      min_prob * num_actions, !_nounif, begin_scores(_action_probs), end_scores(_action_probs));

  sort_action_probs(_action_probs, _scores);
  for (size_t i = 0; i < num_actions; i++) preds[i] = _action_probs[i];

<<<<<<< HEAD
  if (is_learn) ++_counter;
=======
  if (VW_DEBUG_LOG)
  {
    VW_DBG(examples) << "a_p[]=";
    for (auto const& ap : _action_probs) VW_DBG_0 << ap.action << "::" << ap.score << ",";
    VW_DBG_0 << std::endl;

    VW_DBG(examples) << "scores[]=";
    for (auto const& s : _scores) VW_DBG_0 << s << ",";
    VW_DBG_0 << std::endl;
  }

  if (is_learn)
    ++_counter;
>>>>>>> 8726a09b
}

cb_explore_adf_cover::~cb_explore_adf_cover()
{
  _cb_labels.delete_v();
  for (size_t i = 0; i < _prepped_cs_labels.size(); i++) _prepped_cs_labels[i].costs.delete_v();
  _prepped_cs_labels.delete_v();
  _cs_labels_2.costs.delete_v();
  _cs_labels.costs.delete_v();
  _action_probs.delete_v();
  _gen_cs.pred_scores.costs.delete_v();
}

VW::LEARNER::base_learner* setup(config::options_i& options, vw& all)
{
  using config::make_option;

  bool cb_explore_adf_option = false;
  std::string type_string = "mtr";
  size_t cover_size = 0;
  float psi = 0.;
  bool nounif = false;
  bool first_only = false;

  config::option_group_definition new_options("Contextual Bandit Exploration with Action Dependent Features");
  new_options
      .add(make_option("cb_explore_adf", cb_explore_adf_option)
               .keep()
               .necessary()
               .help("Online explore-exploit for a contextual bandit problem with multiline action dependent features"))
      .add(make_option("cover", cover_size).keep().necessary().help("Online cover based exploration"))
      .add(make_option("psi", psi).keep().default_value(1.0f).help("disagreement parameter for cover"))
      .add(make_option("nounif", nounif).keep().help("do not explore uniformly on zero-probability actions in cover"))
      .add(make_option("first_only", first_only).keep().help("Only explore the first action in a tie-breaking event"))
      .add(make_option("cb_type", type_string)
               .keep()
               .help("contextual bandit method to use in {ips,dr,mtr}. Default: mtr"));

  if (!options.add_parse_and_check_necessary(new_options)) return nullptr;

  // Ensure serialization of cb_type in all cases.
  if (!options.was_supplied("cb_type"))
  {
    options.insert("cb_type", type_string);
    options.add_and_parse(new_options);
  }

  // Ensure serialization of cb_adf in all cases.
  if (!options.was_supplied("cb_adf")) { options.insert("cb_adf", ""); }

  all.delete_prediction = ACTION_SCORE::delete_action_scores;

  // Set cb_type
  size_t cb_type_enum;
  if (type_string.compare("dr") == 0)
    cb_type_enum = CB_TYPE_DR;
  else if (type_string.compare("ips") == 0)
    cb_type_enum = CB_TYPE_IPS;
  else if (type_string.compare("mtr") == 0)
  {
    all.trace_message << "warning: currently, mtr is only used for the first policy in cover, other policies use dr"
                      << std::endl;
    cb_type_enum = CB_TYPE_MTR;
  }
  else
  {
    all.trace_message << "warning: cb_type must be in {'ips','dr','mtr'}; resetting to mtr." << std::endl;
    options.replace("cb_type", "mtr");
    cb_type_enum = CB_TYPE_MTR;
  }

  // Set explore_type
  const size_t problem_multiplier = cover_size + 1;

  VW::LEARNER::multi_learner* base = VW::LEARNER::as_multiline(setup_base(options, all));
  all.example_parser->lbl_parser = CB::cb_label;
  all.label_type = label_type_t::cb;

  using explore_type = cb_explore_adf_base<cb_explore_adf_cover>;
  auto data = scoped_calloc_or_throw<explore_type>(
      cover_size, psi, nounif, first_only, as_multiline(all.cost_sensitive), all.scorer, cb_type_enum);

  VW::LEARNER::learner<explore_type, multi_ex>& l = init_learner(data, base, explore_type::learn, explore_type::predict,
      problem_multiplier, prediction_type_t::action_probs, "cb_explore_adf-cover", true);

  l.set_finish_example(explore_type::finish_multiline_example);
  return make_base(l);
}
}  // namespace cover
}  // namespace cb_explore_adf
}  // namespace VW<|MERGE_RESOLUTION|>--- conflicted
+++ resolved
@@ -171,9 +171,6 @@
   sort_action_probs(_action_probs, _scores);
   for (size_t i = 0; i < num_actions; i++) preds[i] = _action_probs[i];
 
-<<<<<<< HEAD
-  if (is_learn) ++_counter;
-=======
   if (VW_DEBUG_LOG)
   {
     VW_DBG(examples) << "a_p[]=";
@@ -187,7 +184,6 @@
 
   if (is_learn)
     ++_counter;
->>>>>>> 8726a09b
 }
 
 cb_explore_adf_cover::~cb_explore_adf_cover()

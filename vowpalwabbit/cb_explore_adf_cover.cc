// Copyright (c) by respective owners including Yahoo!, Microsoft, and
// individual contributors. All rights reserved. Released under a BSD (revised)
// license as described in the file LICENSE.

#include "cb_explore_adf_cover.h"
#include "reductions.h"
#include "cb_adf.h"
#include "rand48.h"
#include "bs.h"
#include "gen_cs_example.h"
#include "cb_explore.h"
#include "explore.h"
#include <vector>
#include <algorithm>
#include <cmath>

// All exploration algorithms return a vector of id, probability tuples, sorted in order of scores. The probabilities
// are the probability with which each action should be replaced to the top of the list.

namespace VW
{
namespace cb_explore_adf
{
namespace cover
{
struct cb_explore_adf_cover
{
 private:
  size_t _cover_size;
  float _psi;
  bool _nounif;
  bool _first_only;
  size_t _counter;
  VW::LEARNER::multi_learner* _cs_ldf_learner;
  GEN_CS::cb_to_cs_adf _gen_cs;

  v_array<ACTION_SCORE::action_score> _action_probs;
  std::vector<float> _scores;
  COST_SENSITIVE::label _cs_labels;
  COST_SENSITIVE::label _cs_labels_2;
  v_array<COST_SENSITIVE::label> _prepped_cs_labels;
  v_array<CB::label> _cb_labels;

 public:
  cb_explore_adf_cover(size_t cover_size, float psi, bool nounif, bool first_only,
<<<<<<< HEAD
      LEARNER::multi_learner* cs_ldf_learner, LEARNER::single_learner* scorer, size_t cb_type);
  ~cb_explore_adf_cover() = default;
=======
      VW::LEARNER::multi_learner* cs_ldf_learner, VW::LEARNER::single_learner* scorer, size_t cb_type);
  ~cb_explore_adf_cover();
>>>>>>> ea01890d

  // Should be called through cb_explore_adf_base for pre/post-processing
  void predict(VW::LEARNER::multi_learner& base, multi_ex& examples) { predict_or_learn_impl<false>(base, examples); }
  void learn(VW::LEARNER::multi_learner& base, multi_ex& examples) { predict_or_learn_impl<true>(base, examples); }

 private:
  template <bool is_learn>
  void predict_or_learn_impl(VW::LEARNER::multi_learner& base, multi_ex& examples);
};

cb_explore_adf_cover::cb_explore_adf_cover(size_t cover_size, float psi, bool nounif, bool first_only,
    VW::LEARNER::multi_learner* cs_ldf_learner, VW::LEARNER::single_learner* scorer, size_t cb_type)
    : _cover_size(cover_size), _psi(psi), _nounif(nounif), _first_only(first_only), _cs_ldf_learner(cs_ldf_learner)
{
  _gen_cs.cb_type = cb_type;
  _gen_cs.scorer = scorer;
}

template <bool is_learn>
void cb_explore_adf_cover::predict_or_learn_impl(VW::LEARNER::multi_learner& base, multi_ex& examples)
{
  // Redundant with the call in cb_explore_adf_base, but encapsulation means we need to do this again here
  _gen_cs.known_cost = CB_ADF::get_observed_cost(examples);

  // Randomize over predictions from a base set of predictors
  // Use cost sensitive oracle to cover actions to form distribution.
  const bool is_mtr = _gen_cs.cb_type == CB_TYPE_MTR;
  // swap_to_scores(examples);
  if (is_learn)
  {
    if (is_mtr)  // use DR estimates for non-ERM policies in MTR
      GEN_CS::gen_cs_example_dr<true>(_gen_cs, examples, _cs_labels);
    else
      GEN_CS::gen_cs_example<false>(_gen_cs, examples, _cs_labels);
    VW::LEARNER::multiline_learn_or_predict<true>(base, examples, examples[0]->ft_offset);
  }
  else
  {
    GEN_CS::gen_cs_example_ips(examples, _cs_labels);
    VW::LEARNER::multiline_learn_or_predict<false>(base, examples, examples[0]->ft_offset);
  }
  // swap_to_probs(examples);
  auto& preds = examples[0]->pred.action_probs();
  const uint32_t num_actions = (uint32_t)preds.size();

  float additive_probability = 1.f / (float)_cover_size;
  const float min_prob = (std::min)(1.f / num_actions, 1.f / (float)std::sqrt(_counter * num_actions));
  _action_probs.clear();
  for (uint32_t i = 0; i < num_actions; i++) _action_probs.push_back({i, 0.});
  _scores.clear();
  for (uint32_t i = 0; i < num_actions; i++) _scores.push_back(preds[i].score);

  if (!_first_only)
  {
    size_t tied_actions = fill_tied(preds);
    for (size_t i = 0; i < tied_actions; ++i)
      _action_probs[preds[i].action].score += additive_probability / tied_actions;
  }
  else
    _action_probs[preds[0].action].score += additive_probability;

  float norm = min_prob * num_actions + (additive_probability - min_prob);
  for (size_t i = 1; i < _cover_size; i++)
  {
    // Create costs of each action based on online cover
    if (is_learn)
    {
      _cs_labels_2.costs.clear();
      /* Cover's learn policy is similar to bag in that we have multiple learners
       * The main difference here is that Cover's learners interact with each other.
       * The following code generates cost = cost + penalty where a penalty is applied
       * to any action a previous policy has already selected
       */
      for (uint32_t j = 0; j < num_actions; j++)
      {
        float pseudo_cost =
            _cs_labels.costs[j].x - _psi * min_prob / ((std::max)(_action_probs[j].score, min_prob) / norm);
        _cs_labels_2.costs.push_back({pseudo_cost, j, 0., 0.});
      }
      GEN_CS::call_cs_ldf<true>(
          *(_cs_ldf_learner), examples, _cb_labels, _cs_labels_2, _prepped_cs_labels, examples[0]->ft_offset, i + 1);
    }
    else
      GEN_CS::call_cs_ldf<false>(
          *(_cs_ldf_learner), examples, _cb_labels, _cs_labels, _prepped_cs_labels, examples[0]->ft_offset, i + 1);

    for (uint32_t i = 0; i < num_actions; i++) _scores[i] += preds[i].score;
    if (!_first_only)
    {
      size_t tied_actions = fill_tied(preds);
      const float add_prob = additive_probability / tied_actions;
      for (size_t i = 0; i < tied_actions; ++i)
      {
        if (_action_probs[preds[i].action].score < min_prob)
          norm += (std::max)(0.f, add_prob - (min_prob - _action_probs[preds[i].action].score));
        else
          norm += add_prob;
        _action_probs[preds[i].action].score += add_prob;
      }
    }
    else
    {
      uint32_t action = preds[0].action;
      if (_action_probs[action].score < min_prob)
        norm += (std::max)(0.f, additive_probability - (min_prob - _action_probs[action].score));
      else
        norm += additive_probability;
      _action_probs[action].score += additive_probability;
    }
  }

  exploration::enforce_minimum_probability(
      min_prob * num_actions, !_nounif, begin_scores(_action_probs), end_scores(_action_probs));

  sort_action_probs(_action_probs, _scores);
  for (size_t i = 0; i < num_actions; i++) preds[i] = _action_probs[i];

  if (is_learn)
    ++_counter;
}

<<<<<<< HEAD
LEARNER::base_learner* setup(config::options_i& options, vw& all)
=======
cb_explore_adf_cover::~cb_explore_adf_cover()
{
  _cb_labels.delete_v();
  for (size_t i = 0; i < _prepped_cs_labels.size(); i++) _prepped_cs_labels[i].costs.delete_v();
  _prepped_cs_labels.delete_v();
  _cs_labels_2.costs.delete_v();
  _cs_labels.costs.delete_v();
  _action_probs.delete_v();
  _gen_cs.pred_scores.costs.delete_v();
}

VW::LEARNER::base_learner* setup(config::options_i& options, vw& all)
>>>>>>> ea01890d
{
  using config::make_option;

  bool cb_explore_adf_option = false;
  std::string type_string = "mtr";
  size_t cover_size = 0;
  float psi = 0.;
  bool nounif = false;
  bool first_only = false;

  config::option_group_definition new_options("Contextual Bandit Exploration with Action Dependent Features");
  new_options
      .add(make_option("cb_explore_adf", cb_explore_adf_option)
               .keep()
               .help("Online explore-exploit for a contextual bandit problem with multiline action dependent features"))
      .add(make_option("cover", cover_size).keep().help("Online cover based exploration"))
      .add(make_option("psi", psi).keep().default_value(1.0f).help("disagreement parameter for cover"))
      .add(make_option("nounif", nounif).keep().help("do not explore uniformly on zero-probability actions in cover"))
      .add(make_option("first_only", first_only).keep().help("Only explore the first action in a tie-breaking event"))
      .add(make_option("cb_type", type_string)
               .keep()
               .help("contextual bandit method to use in {ips,dr,mtr}. Default: mtr"));
  options.add_and_parse(new_options);

  if (!cb_explore_adf_option || !options.was_supplied("cover"))
    return nullptr;

  // Ensure serialization of cb_type in all cases.
  if (!options.was_supplied("cb_type"))
  {
    options.insert("cb_type", type_string);
    options.add_and_parse(new_options);
  }

  // Ensure serialization of cb_adf in all cases.
  if (!options.was_supplied("cb_adf"))
  {
    options.insert("cb_adf", "");
  }

  // Set cb_type
  size_t cb_type_enum;
  if (type_string.compare("dr") == 0)
    cb_type_enum = CB_TYPE_DR;
  else if (type_string.compare("ips") == 0)
    cb_type_enum = CB_TYPE_IPS;
  else if (type_string.compare("mtr") == 0)
  {
    all.trace_message << "warning: currently, mtr is only used for the first policy in cover, other policies use dr"
                      << std::endl;
    cb_type_enum = CB_TYPE_MTR;
  }
  else
  {
    all.trace_message << "warning: cb_type must be in {'ips','dr','mtr'}; resetting to mtr." << std::endl;
    options.replace("cb_type", "mtr");
    cb_type_enum = CB_TYPE_MTR;
  }

  // Set explore_type
  size_t problem_multiplier = cover_size + 1;

  VW::LEARNER::multi_learner* base = VW::LEARNER::as_multiline(setup_base(options, all));
  all.p->lp = CB::cb_label;

  using explore_type = cb_explore_adf_base<cb_explore_adf_cover>;
  auto data = scoped_calloc_or_throw<explore_type>(
      cover_size, psi, nounif, first_only, as_multiline(all.cost_sensitive), all.scorer, cb_type_enum);

  VW::LEARNER::learner<explore_type, multi_ex>& l = init_learner(
      data, base, explore_type::learn, explore_type::predict, problem_multiplier, prediction_type_t::action_probs);
  l.label_type = label_type_t::cb;

  l.set_finish_example(explore_type::finish_multiline_example);
  return make_base(l);
}
}  // namespace cover
}  // namespace cb_explore_adf
}  // namespace VW<|MERGE_RESOLUTION|>--- conflicted
+++ resolved
@@ -43,13 +43,8 @@
 
  public:
   cb_explore_adf_cover(size_t cover_size, float psi, bool nounif, bool first_only,
-<<<<<<< HEAD
-      LEARNER::multi_learner* cs_ldf_learner, LEARNER::single_learner* scorer, size_t cb_type);
-  ~cb_explore_adf_cover() = default;
-=======
       VW::LEARNER::multi_learner* cs_ldf_learner, VW::LEARNER::single_learner* scorer, size_t cb_type);
   ~cb_explore_adf_cover();
->>>>>>> ea01890d
 
   // Should be called through cb_explore_adf_base for pre/post-processing
   void predict(VW::LEARNER::multi_learner& base, multi_ex& examples) { predict_or_learn_impl<false>(base, examples); }
@@ -171,9 +166,6 @@
     ++_counter;
 }
 
-<<<<<<< HEAD
-LEARNER::base_learner* setup(config::options_i& options, vw& all)
-=======
 cb_explore_adf_cover::~cb_explore_adf_cover()
 {
   _cb_labels.delete_v();
@@ -186,7 +178,6 @@
 }
 
 VW::LEARNER::base_learner* setup(config::options_i& options, vw& all)
->>>>>>> ea01890d
 {
   using config::make_option;
 

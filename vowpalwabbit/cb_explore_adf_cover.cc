// Copyright (c) by respective owners including Yahoo!, Microsoft, and
// individual contributors. All rights reserved. Released under a BSD (revised)
// license as described in the file LICENSE.

#include "cb_explore_adf_cover.h"
#include "reductions.h"
#include "cb_adf.h"
#include "rand48.h"
#include "bs.h"
#include "gen_cs_example.h"
#include "cb_explore.h"
#include "explore.h"
#include "vw_versions.h"
#include "version.h"

#include <vector>
#include <algorithm>
#include <cmath>

// All exploration algorithms return a vector of id, probability tuples, sorted in order of scores. The probabilities
// are the probability with which each action should be replaced to the top of the list.

namespace VW
{
namespace cb_explore_adf
{
namespace cover
{
struct cb_explore_adf_cover
{
private:
  size_t _cover_size;
  float _psi;
  bool _nounif;
  float _epsilon;
  bool _epsilon_decay;
  bool _first_only;
  size_t _counter;

  VW::LEARNER::multi_learner* _cs_ldf_learner;
  GEN_CS::cb_to_cs_adf _gen_cs;

  VW::version_struct _model_file_version;

  v_array<ACTION_SCORE::action_score> _action_probs;
  std::vector<float> _scores;
  COST_SENSITIVE::label _cs_labels;
  COST_SENSITIVE::label _cs_labels_2;
  v_array<COST_SENSITIVE::label> _prepped_cs_labels;
  v_array<CB::label> _cb_labels;

public:
  cb_explore_adf_cover(size_t cover_size, float psi, bool nounif, float epsilon, bool epsilon_decay, bool first_only,
      VW::LEARNER::multi_learner* cs_ldf_learner, VW::LEARNER::single_learner* scorer, size_t cb_type,
      VW::version_struct model_file_version);
  ~cb_explore_adf_cover();

  // Should be called through cb_explore_adf_base for pre/post-processing
  void predict(VW::LEARNER::multi_learner& base, multi_ex& examples) { predict_or_learn_impl<false>(base, examples); }
  void learn(VW::LEARNER::multi_learner& base, multi_ex& examples) { predict_or_learn_impl<true>(base, examples); }
  void save_load(io_buf& io, bool read, bool text);

private:
  template <bool is_learn>
  void predict_or_learn_impl(VW::LEARNER::multi_learner& base, multi_ex& examples);
};

cb_explore_adf_cover::cb_explore_adf_cover(size_t cover_size, float psi, bool nounif, float epsilon, bool epsilon_decay,
    bool first_only, VW::LEARNER::multi_learner* cs_ldf_learner, VW::LEARNER::single_learner* scorer, size_t cb_type,
    VW::version_struct model_file_version)
    : _cover_size(cover_size)
    , _psi(psi)
    , _nounif(nounif)
    , _epsilon(epsilon)
    , _epsilon_decay(epsilon_decay)
    , _first_only(first_only)
    , _cs_ldf_learner(cs_ldf_learner)
    , _model_file_version(model_file_version)
{
  _gen_cs.cb_type = cb_type;
  _gen_cs.scorer = scorer;
}

template <bool is_learn>
void cb_explore_adf_cover::predict_or_learn_impl(VW::LEARNER::multi_learner& base, multi_ex& examples)
{
  // Redundant with the call in cb_explore_adf_base, but encapsulation means we need to do this again here
  _gen_cs.known_cost = CB_ADF::get_observed_cost_or_default_cb_adf(examples);

  // Randomize over predictions from a base set of predictors
  // Use cost sensitive oracle to cover actions to form distribution.
  const bool is_mtr = _gen_cs.cb_type == CB_TYPE_MTR;
  if (is_learn)
  {
    if (is_mtr)  // use DR estimates for non-ERM policies in MTR
      GEN_CS::gen_cs_example_dr<true>(_gen_cs, examples, _cs_labels);
    else
      GEN_CS::gen_cs_example<false>(_gen_cs, examples, _cs_labels);

    if (base.learn_returns_prediction)
    {
      // First predict() since the result of the predictions are used to learn
      // later in the reduction
      VW_DBG(examples) << "cb_explore_adf_cover: "
                          "LEARNER::multiline_learn_or_predict<false>()"
                       << std::endl;
      VW::LEARNER::multiline_learn_or_predict<false>(base, examples, examples[0]->ft_offset);
    }

    VW_DBG(examples) << "cb_explore_adf_cover: LEARNER::multiline_learn_or_predict<true>()" << std::endl;
    VW::LEARNER::multiline_learn_or_predict<true>(base, examples, examples[0]->ft_offset);
  }
  else
  {
    GEN_CS::gen_cs_example_ips(examples, _cs_labels);
    VW::LEARNER::multiline_learn_or_predict<false>(base, examples, examples[0]->ft_offset);
  }
  v_array<ACTION_SCORE::action_score>& preds = examples[0]->pred.a_s;
  const uint32_t num_actions = (uint32_t)preds.size();

  float additive_probability = 1.f / (float)_cover_size;

  float min_prob = _epsilon_decay
      ? std::min(_epsilon / num_actions, _epsilon / (float)std::sqrt(_counter * num_actions))
      : _epsilon / num_actions;

  _action_probs.clear();
  for (uint32_t i = 0; i < num_actions; i++) _action_probs.push_back({i, 0.});
  _scores.clear();
  for (uint32_t i = 0; i < num_actions; i++) _scores.push_back(preds[i].score);

  if (!_first_only)
  {
    size_t tied_actions = fill_tied(preds);
    for (size_t i = 0; i < tied_actions; ++i)
      _action_probs[preds[i].action].score += additive_probability / tied_actions;
  }
  else
    _action_probs[preds[0].action].score += additive_probability;

  float norm = min_prob * num_actions + (additive_probability - min_prob);
  for (size_t i = 1; i < _cover_size; i++)
  {
    // Create costs of each action based on online cover
    if (is_learn)
    {
      _cs_labels_2.costs.clear();
      /* Cover's learn policy is similar to bag in that we have multiple learners
       * The main difference here is that Cover's learners interact with each other.
       * The following code generates cost = cost + penalty where a penalty is applied
       * to any action a previous policy has already selected
       */
      for (uint32_t j = 0; j < num_actions; j++)
      {
        float pseudo_cost =
            _cs_labels.costs[j].x - _psi * min_prob / ((std::max)(_action_probs[j].score, min_prob) / norm);
        _cs_labels_2.costs.push_back({pseudo_cost, j, 0., 0.});
      }

      GEN_CS::cs_ldf_learn_or_predict<true>(*(_cs_ldf_learner), examples, _cb_labels, _cs_labels_2, _prepped_cs_labels,
          true, examples[0]->ft_offset, i + 1);
    }
    else
<<<<<<< HEAD
      GEN_CS::cs_ldf_learn_or_predict<false>(
          *(_cs_ldf_learner), examples, _cb_labels, _cs_labels,
          _prepped_cs_labels, false, examples[0]->ft_offset, i + 1);
=======
      GEN_CS::cs_ldf_learn_or_predict<false>(*(_cs_ldf_learner), examples, _cb_labels, _cs_labels_2, _prepped_cs_labels,
          false, examples[0]->ft_offset, i + 1);
>>>>>>> 1fa92786

    for (uint32_t j = 0; j < num_actions; j++) _scores[j] += preds[j].score;
    if (!_first_only)
    {
      size_t tied_actions = fill_tied(preds);
      const float add_prob = additive_probability / tied_actions;
      for (size_t j = 0; j < tied_actions; ++j)
      {
        if (_action_probs[preds[j].action].score < min_prob)
          norm += (std::max)(0.f, add_prob - (min_prob - _action_probs[preds[j].action].score));
        else
          norm += add_prob;
        _action_probs[preds[j].action].score += add_prob;
      }
    }
    else
    {
      uint32_t action = preds[0].action;
      if (_action_probs[action].score < min_prob)
        norm += (std::max)(0.f, additive_probability - (min_prob - _action_probs[action].score));
      else
        norm += additive_probability;
      _action_probs[action].score += additive_probability;
    }
  }

  exploration::enforce_minimum_probability(
      min_prob * num_actions, !_nounif, begin_scores(_action_probs), end_scores(_action_probs));

  sort_action_probs(_action_probs, _scores);
  for (size_t i = 0; i < num_actions; i++) preds[i] = _action_probs[i];

  if (VW_DEBUG_LOG)
  {
    VW_DBG(examples) << "a_p[]=";
    for (auto const& ap : _action_probs) VW_DBG_0 << ap.action << "::" << ap.score << ",";
    VW_DBG_0 << std::endl;

    VW_DBG(examples) << "scores[]=";
    for (auto const& s : _scores) VW_DBG_0 << s << ",";
    VW_DBG_0 << std::endl;
  }

  if (is_learn) ++_counter;
}

void cb_explore_adf_cover::save_load(io_buf& io, bool read, bool text)
{
  if (io.num_files() == 0) { return; }
  if (!read || _model_file_version >= VERSION_FILE_WITH_CCB_MULTI_SLOTS_SEEN_FLAG)
  {
    std::stringstream msg;
    if (!read) { msg << "cb cover adf storing example counter:  = " << _counter << "\n"; }
    bin_text_read_write_fixed_validated(io, (char*)&_counter, sizeof(_counter), "", read, msg, text);
  }
}

cb_explore_adf_cover::~cb_explore_adf_cover()
{
  _cb_labels.delete_v();
  for (size_t i = 0; i < _prepped_cs_labels.size(); i++) _prepped_cs_labels[i].costs.delete_v();
  _prepped_cs_labels.delete_v();
  _cs_labels_2.costs.delete_v();
  _cs_labels.costs.delete_v();
  _action_probs.delete_v();
  _gen_cs.pred_scores.costs.delete_v();
}

VW::LEARNER::base_learner* setup(config::options_i& options, vw& all)
{
  using config::make_option;

  bool cb_explore_adf_option = false;
  std::string type_string = "mtr";
  size_t cover_size = 0;
  float psi = 0.;
  bool nounif = false;
  bool first_only = false;
  float epsilon = 0.;

  config::option_group_definition new_options("Contextual Bandit Exploration with ADF (online cover)");
  new_options
      .add(make_option("cb_explore_adf", cb_explore_adf_option)
               .keep()
               .necessary()
               .help("Online explore-exploit for a contextual bandit problem with multiline action dependent features"))
      .add(make_option("cover", cover_size).keep().necessary().help("Online cover based exploration"))
      .add(make_option("psi", psi).keep().default_value(1.0f).help("disagreement parameter for cover"))
      .add(make_option("nounif", nounif).keep().help("do not explore uniformly on zero-probability actions in cover"))
      .add(make_option("first_only", first_only).keep().help("Only explore the first action in a tie-breaking event"))
      .add(make_option("cb_type", type_string)
               .keep()
               .help("contextual bandit method to use in {ips,dr,mtr}. Default: mtr"))
      .add(make_option("epsilon", epsilon)
               .keep()
               .allow_override()
               .default_value(0.05f)
               .help("epsilon-greedy exploration"));

  if (!options.add_parse_and_check_necessary(new_options)) return nullptr;

  // Ensure serialization of cb_type in all cases.
  if (!options.was_supplied("cb_type"))
  {
    options.insert("cb_type", type_string);
    options.add_and_parse(new_options);
  }

  // Ensure serialization of cb_adf in all cases.
  if (!options.was_supplied("cb_adf")) { options.insert("cb_adf", ""); }

  all.delete_prediction = ACTION_SCORE::delete_action_scores;

  // Set cb_type
  size_t cb_type_enum;
  if (type_string.compare("dr") == 0)
    cb_type_enum = CB_TYPE_DR;
  else if (type_string.compare("ips") == 0)
    cb_type_enum = CB_TYPE_IPS;
  else if (type_string.compare("mtr") == 0)
  {
    *(all.trace_message) << "warning: currently, mtr is only used for the first policy in cover, other policies use dr"
                         << std::endl;
    cb_type_enum = CB_TYPE_MTR;
  }
  else
  {
    *(all.trace_message) << "warning: cb_type must be in {'ips','dr','mtr'}; resetting to mtr." << std::endl;
    options.replace("cb_type", "mtr");
    cb_type_enum = CB_TYPE_MTR;
  }

  // Set explore_type
  const size_t problem_multiplier = cover_size + 1;

  VW::LEARNER::multi_learner* base = VW::LEARNER::as_multiline(setup_base(options, all));
  all.example_parser->lbl_parser = CB::cb_label;

  bool epsilon_decay;
  if (options.was_supplied("epsilon"))
  {
    // fixed epsilon during learning
    epsilon_decay = false;
  }
  else
  {
    epsilon = 1.f;
    epsilon_decay = true;
  }

  using explore_type = cb_explore_adf_base<cb_explore_adf_cover>;
  auto data = scoped_calloc_or_throw<explore_type>(cover_size, psi, nounif, epsilon, epsilon_decay, first_only,
      as_multiline(all.cost_sensitive), all.scorer, cb_type_enum, all.model_file_ver);

  VW::LEARNER::learner<explore_type, multi_ex>& l = init_learner(data, base, explore_type::learn, explore_type::predict,
      problem_multiplier, prediction_type_t::action_probs, all.get_setupfn_name(setup) + "-cover", true);

  l.set_finish_example(explore_type::finish_multiline_example);
  l.set_save_load(explore_type::save_load);
  return make_base(l);
}
}  // namespace cover
}  // namespace cb_explore_adf
}  // namespace VW<|MERGE_RESOLUTION|>--- conflicted
+++ resolved
@@ -161,14 +161,9 @@
           true, examples[0]->ft_offset, i + 1);
     }
     else
-<<<<<<< HEAD
       GEN_CS::cs_ldf_learn_or_predict<false>(
           *(_cs_ldf_learner), examples, _cb_labels, _cs_labels,
           _prepped_cs_labels, false, examples[0]->ft_offset, i + 1);
-=======
-      GEN_CS::cs_ldf_learn_or_predict<false>(*(_cs_ldf_learner), examples, _cb_labels, _cs_labels_2, _prepped_cs_labels,
-          false, examples[0]->ft_offset, i + 1);
->>>>>>> 1fa92786
 
     for (uint32_t j = 0; j < num_actions; j++) _scores[j] += preds[j].score;
     if (!_first_only)

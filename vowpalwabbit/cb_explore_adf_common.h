// Copyright (c) by respective owners including Yahoo!, Microsoft, and
// individual contributors. All rights reserved. Released under a BSD (revised)
// license as described in the file LICENSE.

#pragma once
#include <cstdint>
#include <algorithm>

// Most of these includes are required because templated functions are using the objects defined in them
// A few options to get rid of them:
// - Use virtual function calls in predict/learn to get rid of the templates entirely (con: virtual function calls)
// - Cut out the portions of code that actually use the objects and put them into new functions
//   defined in the cc file (con: can't inline those functions)
// - templatize all input parameters (con: no type safety)
#include "v_array.h"         // required by action_score.h
#include "action_score.h"    // used in sort_action_probs
#include "cb.h"              // required for CB::label
#include "cb_adf.h"          // used for function call in predict/learn
#include "example.h"         // used in predict
#include "gen_cs_example.h"  // required for GEN_CS::cb_to_cs_adf
#include "reductions_fwd.h"

namespace VW
{
namespace cb_explore_adf
{
// Free functions
inline void sort_action_probs(v_array<ACTION_SCORE::action_score>& probs, const std::vector<float>& scores)
{
  // We want to preserve the score order in the returned action_probs if possible.  To do this,
  // sort top_actions and action_probs by the order induced in scores.
  std::sort(probs.begin(), probs.end(),
      [&scores](const ACTION_SCORE::action_score& as1, const ACTION_SCORE::action_score& as2) {
        if (as1.score > as2.score)
          return true;
        else if (as1.score < as2.score)
          return false;
        // equal probabilities
        if (scores[as1.action] < scores[as2.action])
          return true;
        else if (scores[as1.action] > scores[as2.action])
          return false;
        // equal probabilities and equal cost estimates
        return as1.action < as2.action;
      });
}
inline size_t fill_tied(v_array<ACTION_SCORE::action_score>& preds)
{
  if (preds.size() == 0) return 0;
  size_t ret = 1;
  for (size_t i = 1; i < preds.size(); ++i)
    if (preds[i].score == preds[0].score)
      ++ret;
    else
      return ret;
  return ret;
}

// Object
template <typename ExploreType>
// data common to all cb_explore_adf reductions
struct cb_explore_adf_base
{
private:
  CB::cb_class _known_cost;
  // used in output_example
  CB::label _action_label;
  CB::label _empty_label;
  ACTION_SCORE::action_scores _saved_pred;

public:
  template <typename... Args>
  cb_explore_adf_base(Args&&... args) : explore(std::forward<Args>(args)...)
  {
    _saved_pred = v_init<ACTION_SCORE::action_score>();
  }

  ~cb_explore_adf_base() { _saved_pred.delete_v(); }

  static void finish_multiline_example(vw& all, cb_explore_adf_base<ExploreType>& data, multi_ex& ec_seq);
  static void predict(cb_explore_adf_base<ExploreType>& data, VW::LEARNER::multi_learner& base, multi_ex& examples);
  static void learn(cb_explore_adf_base<ExploreType>& data, VW::LEARNER::multi_learner& base, multi_ex& examples);

<<<<<<< HEAD
=======
public:
  ExploreType explore;

>>>>>>> 8726a09b
private:
  void output_example_seq(vw& all, multi_ex& ec_seq);
  void output_example(vw& all, multi_ex& ec_seq);
};

template <typename ExploreType>
inline void cb_explore_adf_base<ExploreType>::predict(
    cb_explore_adf_base<ExploreType>& data, VW::LEARNER::multi_learner& base, multi_ex& examples)
{
  example* label_example = CB_ADF::test_adf_sequence(examples);
  data._known_cost = CB_ADF::get_observed_cost(examples);

  if (label_example != nullptr)
  {
    // predict path, replace the label example with an empty one
    data._action_label = label_example->l.cb;
    label_example->l.cb = data._empty_label;
  }

  data.explore.predict(base, examples);

  if (label_example != nullptr)
  {
    // predict path, restore label
    label_example->l.cb = data._action_label;
  }
}

template <typename ExploreType>
inline void cb_explore_adf_base<ExploreType>::learn(
    cb_explore_adf_base<ExploreType>& data, VW::LEARNER::multi_learner& base, multi_ex& examples)
{
  example* label_example = CB_ADF::test_adf_sequence(examples);
  if (label_example != nullptr)
  {
    // Notes:  Label exists so call learn()
    data._known_cost = CB_ADF::get_observed_cost(examples);
    // learn iff label_example != nullptr
    data.explore.learn(base, examples);
  }
  else
  {
    predict(data, base, examples);
  }
}

template <typename ExploreType>
void cb_explore_adf_base<ExploreType>::output_example(vw& all, multi_ex& ec_seq)
{
  if (ec_seq.size() <= 0) return;

  size_t num_features = 0;

  float loss = 0.;

  auto& ec = *ec_seq[0];
  const auto& preds = ec.pred.a_s;

  for (const auto& example : ec_seq) { num_features += example->num_features; }

  bool labeled_example = true;
  if (_known_cost.probability > 0)
  {
    for (uint32_t i = 0; i < preds.size(); i++)
    {
      float l = CB_ALGS::get_cost_estimate(&_known_cost, preds[i].action);
      loss += l * preds[i].score;
    }
  }
  else
    labeled_example = false;

  bool holdout_example = labeled_example;
  for (size_t i = 0; i < ec_seq.size(); i++) holdout_example &= ec_seq[i]->test_only;

  all.sd->update(holdout_example, labeled_example, loss, ec.weight, num_features);

  for (auto& sink : all.final_prediction_sink) ACTION_SCORE::print_action_score(sink.get(), ec.pred.a_s, ec.tag);

  if (all.raw_prediction != nullptr)
  {
    std::string outputString;
    std::stringstream outputStringStream(outputString);
    const auto& costs = ec.l.cb.costs;

    for (size_t i = 0; i < costs.size(); i++)
    {
      if (i > 0) outputStringStream << ' ';
      outputStringStream << costs[i].action << ':' << costs[i].partial_prediction;
    }
    all.print_text_by_ref(all.raw_prediction.get(), outputStringStream.str(), ec.tag);
  }

  CB::print_update(all, !labeled_example, ec, &ec_seq, true);
}

template <typename ExploreType>
void cb_explore_adf_base<ExploreType>::output_example_seq(vw& all, multi_ex& ec_seq)
{
  if (ec_seq.size() > 0)
  {
    output_example(all, ec_seq);
    if (all.raw_prediction != nullptr) all.print_text_by_ref(all.raw_prediction.get(), "", ec_seq[0]->tag);
  }
}

template <typename ExploreType>
void cb_explore_adf_base<ExploreType>::finish_multiline_example(
    vw& all, cb_explore_adf_base<ExploreType>& data, multi_ex& ec_seq)
{
  if (ec_seq.size() > 0)
  {
    data.output_example_seq(all, ec_seq);
    CB_ADF::global_print_newline(all.final_prediction_sink);
  }

  VW::finish_example(all, ec_seq);
}
}  // namespace cb_explore_adf
}  // namespace VW<|MERGE_RESOLUTION|>--- conflicted
+++ resolved
@@ -81,12 +81,9 @@
   static void predict(cb_explore_adf_base<ExploreType>& data, VW::LEARNER::multi_learner& base, multi_ex& examples);
   static void learn(cb_explore_adf_base<ExploreType>& data, VW::LEARNER::multi_learner& base, multi_ex& examples);
 
-<<<<<<< HEAD
-=======
 public:
   ExploreType explore;
 
->>>>>>> 8726a09b
 private:
   void output_example_seq(vw& all, multi_ex& ec_seq);
   void output_example(vw& all, multi_ex& ec_seq);

--- conflicted
+++ resolved
@@ -135,11 +135,7 @@
   float loss = 0.;
 
   auto& ec = *ec_seq[0];
-<<<<<<< HEAD
-  ACTION_SCORE::action_scores& preds = ec.pred.action_scores();
-=======
-  const auto& preds = ec.pred.a_s;
->>>>>>> c1f834b4
+  const auto& preds = ec.pred.action_scores();
 
   for (const auto& example : ec_seq)
   {
@@ -169,11 +165,7 @@
   {
     std::string outputString;
     std::stringstream outputStringStream(outputString);
-<<<<<<< HEAD
-    v_array<CB::cb_class>& costs = ec.l.cb().costs;
-=======
-    const auto& costs = ec.l.cb.costs;
->>>>>>> c1f834b4
+    const auto& costs = ec.l.cb().costs;
 
     for (size_t i = 0; i < costs.size(); i++)
     {

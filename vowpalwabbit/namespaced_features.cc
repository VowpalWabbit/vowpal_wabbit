--- conflicted
+++ resolved
@@ -164,11 +164,8 @@
   auto begin_it = namespace_index_begin(ns_index);
   auto end_it = namespace_index_end(ns_index);
   features::audit_iterator inner_it;
-<<<<<<< HEAD
-=======
   // If the range is empty we must default construct the inner iterator as dereferencing an end pointer (What begin_it
   // is here) is not valid.
->>>>>>> 7f62d9fb
   if (begin_it == end_it)
   {
     --end_it;
@@ -179,12 +176,9 @@
     --end_it;
     inner_it = (*begin_it).audit_begin();
   }
-<<<<<<< HEAD
-=======
   // end_it always points to the last valid outer iterator instead of the actual end iterator of the outer collection.
   // This is because the end chained_proxy_iterator points to the end iterator of the last valid item of the outer
   // collection.
->>>>>>> 7f62d9fb
   return {begin_it, end_it, inner_it};
 }
 
@@ -230,10 +224,7 @@
 VW::chained_proxy_iterator<namespaced_features::const_indexed_iterator, features::const_audit_iterator>
 namespaced_features::namespace_index_end_proxy(namespace_index ns_index) const
 {
-<<<<<<< HEAD
   // The end iterator points to the end element of the final feature group.
-=======
->>>>>>> 7f62d9fb
   auto begin_it = namespace_index_cbegin(ns_index);
   auto end_it = namespace_index_cend(ns_index);
   features::const_audit_iterator inner_it;

--- conflicted
+++ resolved
@@ -37,12 +37,8 @@
 
 template <bool audit>
 void handle_features_value(const char* key_namespace, const Value& value, example* current_example,
-<<<<<<< HEAD
-    std::vector<Namespace<audit>>& namespaces, VW::workspace& all)
-=======
     std::vector<Namespace<audit>>& namespaces, hash_func_t hash_func, uint64_t hash_seed, uint64_t parse_mask,
     bool chain_hash)
->>>>>>> 25d25e60
 {
   assert(key_namespace != nullptr);
   assert(std::strlen(key_namespace) != 0);
@@ -155,14 +151,9 @@
 }
 
 template <bool audit>
-<<<<<<< HEAD
-void parse_context(const Value& context, VW::workspace& all, v_array<example*>& examples,
-    VW::example_factory_t example_factory, void* ex_factory_context, std::vector<example*>& slot_examples,
-=======
 void parse_context(const Value& context, const label_parser& lbl_parser, hash_func_t hash_func, uint64_t hash_seed,
     uint64_t parse_mask, bool chain_hash, v_array<example*>& examples, VW::example_factory_t example_factory,
     void* ex_factory_context, std::vector<example*>& slot_examples,
->>>>>>> 25d25e60
     std::unordered_map<uint64_t, example*>* dedup_examples = nullptr)
 {
   std::vector<Namespace<audit>> namespaces;
@@ -230,12 +221,8 @@
 }
 
 template <bool audit>
-<<<<<<< HEAD
-void parse_slates_example_json(VW::workspace& all, v_array<example*>& examples, char* line, size_t /*length*/,
-=======
 void parse_slates_example_json(const label_parser& lbl_parser, hash_func_t hash_func, uint64_t hash_seed,
     uint64_t parse_mask, bool chain_hash, v_array<example*>& examples, char* line, size_t /*length*/,
->>>>>>> 25d25e60
     VW::example_factory_t example_factory, void* ex_factory_context,
     std::unordered_map<uint64_t, example*>* dedup_examples = nullptr)
 {

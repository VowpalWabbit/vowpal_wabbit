// Copyright (c) by respective owners including Yahoo!, Microsoft, and
// individual contributors. All rights reserved. Released under a BSD (revised)
// license as described in the file LICENSE.

#pragma once

#include <boost/program_options.hpp>
namespace po = boost::program_options;

#include <memory>
#include <vector>
#include <sstream>
#include <set>
#include <algorithm>

#include "options.h"
#include "options_types.h"
#include "vw_exception.h"

// Boost Program Options requires that all types that have a default option are ostreamable
namespace std
{
template <typename T>
std::ostream& operator<<(std::ostream& os, const std::vector<T>& vec)
{
  for (auto const& item : vec)
  {
    os << item << ", ";
  }
  return os;
}
}  // namespace std

template std::ostream& std::operator<<<int>(std::ostream&, const std::vector<int>&);
template std::ostream& std::operator<<<char>(std::ostream&, const std::vector<char>&);
template std::ostream& std::operator<<<std::string>(std::ostream&, const std::vector<std::string>&);
template std::ostream& std::operator<<<float>(std::ostream&, const std::vector<float>&);
template std::ostream& std::operator<<<bool>(std::ostream&, const std::vector<bool>&);

namespace VW
{
namespace config
{
struct options_boost_po : public options_i
{
  options_boost_po(int argc, char** argv) : options_boost_po(std::vector<std::string>(argv + 1, argv + argc)) {}

  options_boost_po(const std::vector<std::string>& args) : m_command_line(args) {}

  options_boost_po(options_boost_po&) = delete;
  options_boost_po& operator=(options_boost_po&) = delete;

  void add_and_parse(const option_group_definition& group) override;
  bool add_parse_and_check_necessary(const option_group_definition& group) override;
  bool was_supplied(const std::string& key) const override;
  bool ensure_default_dependency(const std::string& key) override;
  bool ensure_default_dependency(const std::string& key, const std::string& value) override;
  std::string help() const override;
  void check_unregistered() override;
  std::vector<std::shared_ptr<base_option>> get_all_options() override;
  std::vector<std::shared_ptr<const base_option>> get_all_options() const override;
  std::shared_ptr<base_option> get_option(const std::string& key) override;
  std::shared_ptr<const base_option> get_option(const std::string& key) const override;

<<<<<<< HEAD
  void require(const std::string& key, const std::string& value) override
  {
    m_command_line.push_back("--" + key);
    if (!value.empty())
    {
      m_command_line.push_back(value);
    }
  }

=======
  void insert(const std::string& key, const std::string& value) override
  {
    m_command_line.push_back("--" + key);
    if (!value.empty())
    {
      m_command_line.push_back(value);
    }

    // If .insert() call gets made, it means that VW itself is adding a new option
    // therefore we know it exists and should be marked as a defined_option.
    // User input should not be added via insert() but rather via the constructor
    m_defined_options.insert(key);
  }

>>>>>>> 0e8b8b5e
  // Note: does not work for vector options.
  void replace(const std::string& key, const std::string& value) override
  {
    auto full_key = "--" + key;
    auto it = std::find(m_command_line.begin(), m_command_line.end(), full_key);

    // Not found, insert instead.
    if (it == m_command_line.end())
    {
      insert(key, value);
      return;
    }

    // Check if it is the final option or the next option is not a value.
    if (it + 1 == m_command_line.end() || (*(it + 1)).find("--") != std::string::npos)
    {
      THROW(key + " option does not have a value.");
    }

    // Actually replace the value.
    *(it + 1) = value;
  }

  std::vector<std::string> get_positional_tokens() const override
  {
    po::positional_options_description p;
    p.add("__positional__", -1);
    auto copied_description = master_description;
    copied_description.add_options()("__positional__", po::value<std::vector<std::string>>()->composing(), "");
    po::parsed_options pos = po::command_line_parser(m_command_line)
                                 .style(po::command_line_style::default_style ^ po::command_line_style::allow_guessing)
                                 .options(copied_description)
                                 .allow_unregistered()
                                 .positional(p)
                                 .run();

    po::variables_map vm;
    po::store(pos, vm);

    if (vm.count("__positional__") != 0)
    {
      return vm["__positional__"].as<std::vector<std::string>>();
    }
    return std::vector<std::string>();
  }

 private:
  void insert(const std::string& key, const std::string& value) override
  {
    m_command_line.push_back("--" + key);
    if (!value.empty())
    {
      m_command_line.push_back(value);
    }
  }

  template <typename T>
  typename po::typed_value<std::vector<T>>* get_base_boost_value(std::shared_ptr<typed_option<T>>& opt);

  template <typename T>
  po::typed_value<std::vector<T>>* get_base_boost_value(std::shared_ptr<typed_option<std::vector<T>>>& opt);

  template <typename T>
  po::typed_value<std::vector<T>>* convert_to_boost_value(std::shared_ptr<typed_option<T>>& opt);

  template <typename T>
  po::typed_value<std::vector<T>>* convert_to_boost_value(std::shared_ptr<typed_option<std::vector<T>>>& opt);

  template <typename T>
  po::typed_value<std::vector<T>>* add_notifier(
      std::shared_ptr<typed_option<T>>& opt, po::typed_value<std::vector<T>>* po_value);

  template <typename T>
  po::typed_value<std::vector<T>>* add_notifier(
      std::shared_ptr<typed_option<std::vector<T>>>& opt, po::typed_value<std::vector<T>>* po_value);

  template <typename T>
  bool add_if_t(std::shared_ptr<base_option> opt, po::options_description& options_description);

  void add_to_description(std::shared_ptr<base_option> opt, po::options_description& options_description);

  template <typename TTypes>
  void add_to_description_impl(std::shared_ptr<base_option> opt, po::options_description& options_description)
  {
    if (add_if_t<typename TTypes::head>(opt, options_description))
    {
      return;
    }
    add_to_description_impl<typename TTypes::tail>(opt, options_description);
  }

  template <typename T>
  void add_to_description(std::shared_ptr<typed_option<T>> opt, po::options_description& options_description);

 private:
  std::map<std::string, std::shared_ptr<base_option>> m_options;

  std::vector<std::string> m_command_line;

  std::stringstream m_help_stringstream;

  // All options that were supplied on the command line.
  std::set<std::string> m_supplied_options;

  // Used the ignore values that get incorrectly interpreted as options.
  std::set<std::string> m_ignore_supplied;

  po::options_description master_description;

  // All options that a description was provided for.
  std::set<std::string> m_defined_options;
};

template <typename T>
po::typed_value<std::vector<T>>* options_boost_po::get_base_boost_value(std::shared_ptr<typed_option<T>>& opt)
{
  auto value = po::value<std::vector<T>>();

  if (opt->default_value_supplied())
  {
    value->default_value({opt->default_value()});
  }

  return add_notifier(opt, value)->composing();
}

template <typename T>
po::typed_value<std::vector<T>>* options_boost_po::get_base_boost_value(
    std::shared_ptr<typed_option<std::vector<T>>>& opt)
{
  auto value = po::value<std::vector<T>>();

  if (opt->default_value_supplied())
  {
    value->default_value(opt->default_value());
  }

  return add_notifier(opt, value)->composing();
}

template <typename T>
po::typed_value<std::vector<T>>* options_boost_po::convert_to_boost_value(std::shared_ptr<typed_option<T>>& opt)
{
  return get_base_boost_value(opt);
}

template <typename T>
po::typed_value<std::vector<T>>* options_boost_po::convert_to_boost_value(
    std::shared_ptr<typed_option<std::vector<T>>>& opt)
{
  return get_base_boost_value(opt)->multitoken();
}

template <>
po::typed_value<std::vector<bool>>* options_boost_po::convert_to_boost_value(std::shared_ptr<typed_option<bool>>& opt);

template <typename T>
po::typed_value<std::vector<T>>* options_boost_po::add_notifier(
    std::shared_ptr<typed_option<T>>& opt, po::typed_value<std::vector<T>>* po_value)
{
  return po_value->notifier([opt](std::vector<T> final_arguments) {
    T result = final_arguments[0];

    // Due to the way options get added to the vector, the model options are at the end, and the
    // command-line options are at the front. To allow override from command-line over model file,
    // simply keep the first item, and suppress the error.
    if (!opt->m_allow_override)
    {
      for (auto const& item : final_arguments)
      {
        if(item != result)
        {
          std::stringstream ss;
          ss << "Disagreeing option values for '" << opt->m_name << "': '" << result << "' vs '" << item << "'";
          THROW_EX(VW::vw_argument_disagreement_exception, ss.str());
        }
      }
    }

    // Set the value for the listening location.
    opt->m_location = result;
    opt->value(result);
  });
}

template <typename T>
po::typed_value<std::vector<T>>* options_boost_po::add_notifier(
    std::shared_ptr<typed_option<std::vector<T>>>& opt, po::typed_value<std::vector<T>>* po_value)
{
  return po_value->notifier([opt](std::vector<T> final_arguments) {
    // Set the value for the listening location.
    opt->m_location = final_arguments;
    opt->value(final_arguments);
  });
}

template <typename T>
bool options_boost_po::add_if_t(std::shared_ptr<base_option> opt, po::options_description& options_description)
{
  if (opt->m_type_hash == typeid(T).hash_code())
  {
    auto typed = std::dynamic_pointer_cast<typed_option<T>>(opt);
    add_to_description(typed, options_description);
    return true;
  }

  return false;
}

template <>
void options_boost_po::add_to_description_impl<typelist<>>(
    std::shared_ptr<base_option> opt, po::options_description& options_description);

template <typename T>
void options_boost_po::add_to_description(
    std::shared_ptr<typed_option<T>> opt, po::options_description& options_description)
{
  std::string boost_option_name = opt->m_name;
  if (opt->m_short_name != "")
  {
    boost_option_name += ",";
    boost_option_name += opt->m_short_name;
  }
  options_description.add_options()(boost_option_name.c_str(), convert_to_boost_value(opt), opt->m_help.c_str());

  if (m_defined_options.count(opt->m_name) == 0)
  {
    // TODO may need to add noop notifier here.
    master_description.add_options()(boost_option_name.c_str(), convert_to_boost_value(opt), "");
  }
}
}  // namespace config
}  // namespace VW
<|MERGE_RESOLUTION|>--- conflicted
+++ resolved
@@ -1,68 +1,76 @@
-// Copyright (c) by respective owners including Yahoo!, Microsoft, and
-// individual contributors. All rights reserved. Released under a BSD (revised)
-// license as described in the file LICENSE.
+// Copyright (c) by respective owners including Yahoo!, Microsoft, and
+// individual contributors. All rights reserved. Released under a BSD (revised)
+// license as described in the file LICENSE.
+
+#pragma once
+
+#include <boost/program_options.hpp>
+namespace po = boost::program_options;
+
+#include <memory>
+#include <vector>
+#include <sstream>
+#include <set>
+#include <algorithm>
+
+#include "options.h"
+#include "options_types.h"
+#include "vw_exception.h"
+
+// Boost Program Options requires that all types that have a default option are ostreamable
+namespace std
+{
+template <typename T>
+std::ostream& operator<<(std::ostream& os, const std::vector<T>& vec)
+{
+  for (auto const& item : vec)
+  {
+    os << item << ", ";
+  }
+  return os;
+}
+}  // namespace std
+
+template std::ostream& std::operator<<<int>(std::ostream&, const std::vector<int>&);
+template std::ostream& std::operator<<<char>(std::ostream&, const std::vector<char>&);
+template std::ostream& std::operator<<<std::string>(std::ostream&, const std::vector<std::string>&);
+template std::ostream& std::operator<<<float>(std::ostream&, const std::vector<float>&);
+template std::ostream& std::operator<<<bool>(std::ostream&, const std::vector<bool>&);
+
+namespace VW
+{
+namespace config
+{
+struct options_boost_po : public options_i
+{
+  options_boost_po(int argc, char** argv) : options_boost_po(std::vector<std::string>(argv + 1, argv + argc)) {}
+
+  options_boost_po(const std::vector<std::string>& args) : m_command_line(args) {}
+
+  options_boost_po(options_boost_po&) = delete;
+  options_boost_po& operator=(options_boost_po&) = delete;
+
+  void add_and_parse(const option_group_definition& group) override;
+  bool add_parse_and_check_necessary(const option_group_definition& group) override;
+  bool was_supplied(const std::string& key) const override;
+  bool ensure_default_dependency(const std::string& key) override;
+  bool ensure_default_dependency(const std::string& key, const std::string& value) override;
+  std::string help() const override;
+  void check_unregistered() override;
+  std::vector<std::shared_ptr<base_option>> get_all_options() override;
+  std::vector<std::shared_ptr<const base_option>> get_all_options() const override;
+  std::shared_ptr<base_option> get_option(const std::string& key) override;
+  std::shared_ptr<const base_option> get_option(const std::string& key) const override;
+
+  void insert(const std::string& key, const std::string& value) override
+  {
+    m_command_line.push_back("--" + key);
+    if (!value.empty())
+    {
+      m_command_line.push_back(value);
+    }
+  }
 
-#pragma once
-
-#include <boost/program_options.hpp>
-namespace po = boost::program_options;
-
-#include <memory>
-#include <vector>
-#include <sstream>
-#include <set>
-#include <algorithm>
-
-#include "options.h"
-#include "options_types.h"
-#include "vw_exception.h"
-
-// Boost Program Options requires that all types that have a default option are ostreamable
-namespace std
-{
-template <typename T>
-std::ostream& operator<<(std::ostream& os, const std::vector<T>& vec)
-{
-  for (auto const& item : vec)
-  {
-    os << item << ", ";
-  }
-  return os;
-}
-}  // namespace std
-
-template std::ostream& std::operator<<<int>(std::ostream&, const std::vector<int>&);
-template std::ostream& std::operator<<<char>(std::ostream&, const std::vector<char>&);
-template std::ostream& std::operator<<<std::string>(std::ostream&, const std::vector<std::string>&);
-template std::ostream& std::operator<<<float>(std::ostream&, const std::vector<float>&);
-template std::ostream& std::operator<<<bool>(std::ostream&, const std::vector<bool>&);
-
-namespace VW
-{
-namespace config
-{
-struct options_boost_po : public options_i
-{
-  options_boost_po(int argc, char** argv) : options_boost_po(std::vector<std::string>(argv + 1, argv + argc)) {}
-
-  options_boost_po(const std::vector<std::string>& args) : m_command_line(args) {}
-
-  options_boost_po(options_boost_po&) = delete;
-  options_boost_po& operator=(options_boost_po&) = delete;
-
-  void add_and_parse(const option_group_definition& group) override;
-  bool add_parse_and_check_necessary(const option_group_definition& group) override;
-  bool was_supplied(const std::string& key) const override;
-  bool ensure_default_dependency(const std::string& key) override;
-  bool ensure_default_dependency(const std::string& key, const std::string& value) override;
-  std::string help() const override;
-  void check_unregistered() override;
-  std::vector<std::shared_ptr<base_option>> get_all_options() override;
-  std::vector<std::shared_ptr<const base_option>> get_all_options() const override;
-  std::shared_ptr<base_option> get_option(const std::string& key) override;
-  std::shared_ptr<const base_option> get_option(const std::string& key) const override;
-
-<<<<<<< HEAD
   void require(const std::string& key, const std::string& value) override
   {
     m_command_line.push_back("--" + key);
@@ -72,252 +80,227 @@
     }
   }
 
-=======
-  void insert(const std::string& key, const std::string& value) override
-  {
-    m_command_line.push_back("--" + key);
-    if (!value.empty())
-    {
-      m_command_line.push_back(value);
-    }
-
-    // If .insert() call gets made, it means that VW itself is adding a new option
-    // therefore we know it exists and should be marked as a defined_option.
-    // User input should not be added via insert() but rather via the constructor
-    m_defined_options.insert(key);
-  }
-
->>>>>>> 0e8b8b5e
-  // Note: does not work for vector options.
-  void replace(const std::string& key, const std::string& value) override
-  {
-    auto full_key = "--" + key;
-    auto it = std::find(m_command_line.begin(), m_command_line.end(), full_key);
-
-    // Not found, insert instead.
-    if (it == m_command_line.end())
-    {
-      insert(key, value);
-      return;
-    }
-
-    // Check if it is the final option or the next option is not a value.
-    if (it + 1 == m_command_line.end() || (*(it + 1)).find("--") != std::string::npos)
-    {
-      THROW(key + " option does not have a value.");
-    }
-
-    // Actually replace the value.
-    *(it + 1) = value;
-  }
-
-  std::vector<std::string> get_positional_tokens() const override
-  {
-    po::positional_options_description p;
-    p.add("__positional__", -1);
-    auto copied_description = master_description;
-    copied_description.add_options()("__positional__", po::value<std::vector<std::string>>()->composing(), "");
-    po::parsed_options pos = po::command_line_parser(m_command_line)
-                                 .style(po::command_line_style::default_style ^ po::command_line_style::allow_guessing)
-                                 .options(copied_description)
-                                 .allow_unregistered()
-                                 .positional(p)
-                                 .run();
-
-    po::variables_map vm;
-    po::store(pos, vm);
-
-    if (vm.count("__positional__") != 0)
-    {
-      return vm["__positional__"].as<std::vector<std::string>>();
-    }
-    return std::vector<std::string>();
-  }
-
- private:
-  void insert(const std::string& key, const std::string& value) override
-  {
-    m_command_line.push_back("--" + key);
-    if (!value.empty())
-    {
-      m_command_line.push_back(value);
-    }
-  }
-
-  template <typename T>
-  typename po::typed_value<std::vector<T>>* get_base_boost_value(std::shared_ptr<typed_option<T>>& opt);
-
-  template <typename T>
-  po::typed_value<std::vector<T>>* get_base_boost_value(std::shared_ptr<typed_option<std::vector<T>>>& opt);
-
-  template <typename T>
-  po::typed_value<std::vector<T>>* convert_to_boost_value(std::shared_ptr<typed_option<T>>& opt);
-
-  template <typename T>
-  po::typed_value<std::vector<T>>* convert_to_boost_value(std::shared_ptr<typed_option<std::vector<T>>>& opt);
-
-  template <typename T>
-  po::typed_value<std::vector<T>>* add_notifier(
-      std::shared_ptr<typed_option<T>>& opt, po::typed_value<std::vector<T>>* po_value);
-
-  template <typename T>
-  po::typed_value<std::vector<T>>* add_notifier(
-      std::shared_ptr<typed_option<std::vector<T>>>& opt, po::typed_value<std::vector<T>>* po_value);
-
-  template <typename T>
-  bool add_if_t(std::shared_ptr<base_option> opt, po::options_description& options_description);
-
-  void add_to_description(std::shared_ptr<base_option> opt, po::options_description& options_description);
-
-  template <typename TTypes>
-  void add_to_description_impl(std::shared_ptr<base_option> opt, po::options_description& options_description)
-  {
-    if (add_if_t<typename TTypes::head>(opt, options_description))
-    {
-      return;
-    }
-    add_to_description_impl<typename TTypes::tail>(opt, options_description);
-  }
-
-  template <typename T>
-  void add_to_description(std::shared_ptr<typed_option<T>> opt, po::options_description& options_description);
-
- private:
-  std::map<std::string, std::shared_ptr<base_option>> m_options;
-
-  std::vector<std::string> m_command_line;
-
-  std::stringstream m_help_stringstream;
-
-  // All options that were supplied on the command line.
-  std::set<std::string> m_supplied_options;
-
-  // Used the ignore values that get incorrectly interpreted as options.
-  std::set<std::string> m_ignore_supplied;
-
-  po::options_description master_description;
-
-  // All options that a description was provided for.
-  std::set<std::string> m_defined_options;
-};
-
-template <typename T>
-po::typed_value<std::vector<T>>* options_boost_po::get_base_boost_value(std::shared_ptr<typed_option<T>>& opt)
-{
-  auto value = po::value<std::vector<T>>();
-
-  if (opt->default_value_supplied())
-  {
-    value->default_value({opt->default_value()});
-  }
-
-  return add_notifier(opt, value)->composing();
-}
-
-template <typename T>
-po::typed_value<std::vector<T>>* options_boost_po::get_base_boost_value(
-    std::shared_ptr<typed_option<std::vector<T>>>& opt)
-{
-  auto value = po::value<std::vector<T>>();
-
-  if (opt->default_value_supplied())
-  {
-    value->default_value(opt->default_value());
-  }
-
-  return add_notifier(opt, value)->composing();
-}
-
-template <typename T>
-po::typed_value<std::vector<T>>* options_boost_po::convert_to_boost_value(std::shared_ptr<typed_option<T>>& opt)
-{
-  return get_base_boost_value(opt);
-}
-
-template <typename T>
-po::typed_value<std::vector<T>>* options_boost_po::convert_to_boost_value(
-    std::shared_ptr<typed_option<std::vector<T>>>& opt)
-{
-  return get_base_boost_value(opt)->multitoken();
-}
-
-template <>
-po::typed_value<std::vector<bool>>* options_boost_po::convert_to_boost_value(std::shared_ptr<typed_option<bool>>& opt);
-
-template <typename T>
-po::typed_value<std::vector<T>>* options_boost_po::add_notifier(
-    std::shared_ptr<typed_option<T>>& opt, po::typed_value<std::vector<T>>* po_value)
-{
-  return po_value->notifier([opt](std::vector<T> final_arguments) {
-    T result = final_arguments[0];
-
-    // Due to the way options get added to the vector, the model options are at the end, and the
-    // command-line options are at the front. To allow override from command-line over model file,
-    // simply keep the first item, and suppress the error.
-    if (!opt->m_allow_override)
-    {
-      for (auto const& item : final_arguments)
-      {
-        if(item != result)
-        {
-          std::stringstream ss;
-          ss << "Disagreeing option values for '" << opt->m_name << "': '" << result << "' vs '" << item << "'";
-          THROW_EX(VW::vw_argument_disagreement_exception, ss.str());
-        }
-      }
-    }
-
-    // Set the value for the listening location.
-    opt->m_location = result;
-    opt->value(result);
-  });
-}
-
-template <typename T>
-po::typed_value<std::vector<T>>* options_boost_po::add_notifier(
-    std::shared_ptr<typed_option<std::vector<T>>>& opt, po::typed_value<std::vector<T>>* po_value)
-{
-  return po_value->notifier([opt](std::vector<T> final_arguments) {
-    // Set the value for the listening location.
-    opt->m_location = final_arguments;
-    opt->value(final_arguments);
-  });
-}
-
-template <typename T>
-bool options_boost_po::add_if_t(std::shared_ptr<base_option> opt, po::options_description& options_description)
-{
-  if (opt->m_type_hash == typeid(T).hash_code())
-  {
-    auto typed = std::dynamic_pointer_cast<typed_option<T>>(opt);
-    add_to_description(typed, options_description);
-    return true;
-  }
-
-  return false;
-}
-
-template <>
-void options_boost_po::add_to_description_impl<typelist<>>(
-    std::shared_ptr<base_option> opt, po::options_description& options_description);
-
-template <typename T>
-void options_boost_po::add_to_description(
-    std::shared_ptr<typed_option<T>> opt, po::options_description& options_description)
-{
-  std::string boost_option_name = opt->m_name;
-  if (opt->m_short_name != "")
-  {
-    boost_option_name += ",";
-    boost_option_name += opt->m_short_name;
-  }
-  options_description.add_options()(boost_option_name.c_str(), convert_to_boost_value(opt), opt->m_help.c_str());
-
-  if (m_defined_options.count(opt->m_name) == 0)
-  {
-    // TODO may need to add noop notifier here.
-    master_description.add_options()(boost_option_name.c_str(), convert_to_boost_value(opt), "");
-  }
-}
-}  // namespace config
-}  // namespace VW
+  // Note: does not work for vector options.
+  void replace(const std::string& key, const std::string& value) override
+  {
+    auto full_key = "--" + key;
+    auto it = std::find(m_command_line.begin(), m_command_line.end(), full_key);
+
+    // Not found, insert instead.
+    if (it == m_command_line.end())
+    {
+      insert(key, value);
+      return;
+    }
+
+    // Check if it is the final option or the next option is not a value.
+    if (it + 1 == m_command_line.end() || (*(it + 1)).find("--") != std::string::npos)
+    {
+      THROW(key + " option does not have a value.");
+    }
+
+    // Actually replace the value.
+    *(it + 1) = value;
+  }
+
+  std::vector<std::string> get_positional_tokens() const override
+  {
+    po::positional_options_description p;
+    p.add("__positional__", -1);
+    auto copied_description = master_description;
+    copied_description.add_options()("__positional__", po::value<std::vector<std::string>>()->composing(), "");
+    po::parsed_options pos = po::command_line_parser(m_command_line)
+                                 .style(po::command_line_style::default_style ^ po::command_line_style::allow_guessing)
+                                 .options(copied_description)
+                                 .allow_unregistered()
+                                 .positional(p)
+                                 .run();
+
+    po::variables_map vm;
+    po::store(pos, vm);
+
+    if (vm.count("__positional__") != 0)
+    {
+      return vm["__positional__"].as<std::vector<std::string>>();
+    }
+    return std::vector<std::string>();
+  }
+
+ private:
+  template <typename T>
+  typename po::typed_value<std::vector<T>>* get_base_boost_value(std::shared_ptr<typed_option<T>>& opt);
+
+  template <typename T>
+  po::typed_value<std::vector<T>>* get_base_boost_value(std::shared_ptr<typed_option<std::vector<T>>>& opt);
+
+  template <typename T>
+  po::typed_value<std::vector<T>>* convert_to_boost_value(std::shared_ptr<typed_option<T>>& opt);
+
+  template <typename T>
+  po::typed_value<std::vector<T>>* convert_to_boost_value(std::shared_ptr<typed_option<std::vector<T>>>& opt);
+
+  template <typename T>
+  po::typed_value<std::vector<T>>* add_notifier(
+      std::shared_ptr<typed_option<T>>& opt, po::typed_value<std::vector<T>>* po_value);
+
+  template <typename T>
+  po::typed_value<std::vector<T>>* add_notifier(
+      std::shared_ptr<typed_option<std::vector<T>>>& opt, po::typed_value<std::vector<T>>* po_value);
+
+  template <typename T>
+  bool add_if_t(std::shared_ptr<base_option> opt, po::options_description& options_description);
+
+  void add_to_description(std::shared_ptr<base_option> opt, po::options_description& options_description);
+
+  template <typename TTypes>
+  void add_to_description_impl(std::shared_ptr<base_option> opt, po::options_description& options_description)
+  {
+    if (add_if_t<typename TTypes::head>(opt, options_description))
+    {
+      return;
+    }
+    add_to_description_impl<typename TTypes::tail>(opt, options_description);
+  }
+
+  template <typename T>
+  void add_to_description(std::shared_ptr<typed_option<T>> opt, po::options_description& options_description);
+
+ private:
+  std::map<std::string, std::shared_ptr<base_option>> m_options;
+
+  std::vector<std::string> m_command_line;
+
+  std::stringstream m_help_stringstream;
+
+  // All options that were supplied on the command line.
+  std::set<std::string> m_supplied_options;
+
+  // Used the ignore values that get incorrectly interpreted as options.
+  std::set<std::string> m_ignore_supplied;
+
+  po::options_description master_description;
+
+  // All options that a description was provided for.
+  std::set<std::string> m_defined_options;
+};
+
+template <typename T>
+po::typed_value<std::vector<T>>* options_boost_po::get_base_boost_value(std::shared_ptr<typed_option<T>>& opt)
+{
+  auto value = po::value<std::vector<T>>();
+
+  if (opt->default_value_supplied())
+  {
+    value->default_value({opt->default_value()});
+  }
+
+  return add_notifier(opt, value)->composing();
+}
+
+template <typename T>
+po::typed_value<std::vector<T>>* options_boost_po::get_base_boost_value(
+    std::shared_ptr<typed_option<std::vector<T>>>& opt)
+{
+  auto value = po::value<std::vector<T>>();
+
+  if (opt->default_value_supplied())
+  {
+    value->default_value(opt->default_value());
+  }
+
+  return add_notifier(opt, value)->composing();
+}
+
+template <typename T>
+po::typed_value<std::vector<T>>* options_boost_po::convert_to_boost_value(std::shared_ptr<typed_option<T>>& opt)
+{
+  return get_base_boost_value(opt);
+}
+
+template <typename T>
+po::typed_value<std::vector<T>>* options_boost_po::convert_to_boost_value(
+    std::shared_ptr<typed_option<std::vector<T>>>& opt)
+{
+  return get_base_boost_value(opt)->multitoken();
+}
+
+template <>
+po::typed_value<std::vector<bool>>* options_boost_po::convert_to_boost_value(std::shared_ptr<typed_option<bool>>& opt);
+
+template <typename T>
+po::typed_value<std::vector<T>>* options_boost_po::add_notifier(
+    std::shared_ptr<typed_option<T>>& opt, po::typed_value<std::vector<T>>* po_value)
+{
+  return po_value->notifier([opt](std::vector<T> final_arguments) {
+    T result = final_arguments[0];
+
+    // Due to the way options get added to the vector, the model options are at the end, and the
+    // command-line options are at the front. To allow override from command-line over model file,
+    // simply keep the first item, and suppress the error.
+    if (!opt->m_allow_override)
+    {
+      for (auto const& item : final_arguments)
+      {
+        if(item != result)
+        {
+          std::stringstream ss;
+          ss << "Disagreeing option values for '" << opt->m_name << "': '" << result << "' vs '" << item << "'";
+          THROW_EX(VW::vw_argument_disagreement_exception, ss.str());
+        }
+      }
+    }
+
+    // Set the value for the listening location.
+    opt->m_location = result;
+    opt->value(result);
+  });
+}
+
+template <typename T>
+po::typed_value<std::vector<T>>* options_boost_po::add_notifier(
+    std::shared_ptr<typed_option<std::vector<T>>>& opt, po::typed_value<std::vector<T>>* po_value)
+{
+  return po_value->notifier([opt](std::vector<T> final_arguments) {
+    // Set the value for the listening location.
+    opt->m_location = final_arguments;
+    opt->value(final_arguments);
+  });
+}
+
+template <typename T>
+bool options_boost_po::add_if_t(std::shared_ptr<base_option> opt, po::options_description& options_description)
+{
+  if (opt->m_type_hash == typeid(T).hash_code())
+  {
+    auto typed = std::dynamic_pointer_cast<typed_option<T>>(opt);
+    add_to_description(typed, options_description);
+    return true;
+  }
+
+  return false;
+}
+
+template <>
+void options_boost_po::add_to_description_impl<typelist<>>(
+    std::shared_ptr<base_option> opt, po::options_description& options_description);
+
+template <typename T>
+void options_boost_po::add_to_description(
+    std::shared_ptr<typed_option<T>> opt, po::options_description& options_description)
+{
+  std::string boost_option_name = opt->m_name;
+  if (opt->m_short_name != "")
+  {
+    boost_option_name += ",";
+    boost_option_name += opt->m_short_name;
+  }
+  options_description.add_options()(boost_option_name.c_str(), convert_to_boost_value(opt), opt->m_help.c_str());
+
+  if (m_defined_options.count(opt->m_name) == 0)
+  {
+    // TODO may need to add noop notifier here.
+    master_description.add_options()(boost_option_name.c_str(), convert_to_boost_value(opt), "");
+  }
+}
+}  // namespace config
+}  // namespace VW
--- conflicted
+++ resolved
@@ -284,13 +284,7 @@
     else  // is multiline
     {     // we need to make a copy
       example* copy = get_new_example();
-<<<<<<< HEAD
-      assert(ec->in_use);
-      VW::copy_example_data(vw_ref->audit, copy, ec, vw_par_ref->p->lp.label_size, nullptr);
-      assert(copy->in_use);
-=======
       VW::copy_example_data(vw_ref->audit, copy, ec, vw_par_ref->p->lp.label_size, vw_par_ref->p->lp.copy_label);
->>>>>>> 8ccb5ed7
       vw_ref->learn(*copy);
       example_copies.push_back(copy);
     }

--- conflicted
+++ resolved
@@ -142,13 +142,10 @@
     float    most_recent_snapshot_loss;  // the loss up to the current point in time
     bool     snapshotted_since_predict;
 
-<<<<<<< HEAD
     size_t   final_snapshot_begin; // this is a pointer to the last snapshot taken at INIT_TRAIN time
     size_t   final_snapshot_end;
     size_t   fast_forward_position; // where should we fast forward to?
     
-=======
->>>>>>> 89a8495b
     bool should_produce_string;
     stringstream *pred_string;
     stringstream *truth_string;
@@ -183,10 +180,7 @@
     //float exploration_temperature; // if <0, always choose policy action; if T>=0, choose according to e^{-prediction / T} -- done to avoid overfitting
     size_t beam_size;
     size_t kbest;
-<<<<<<< HEAD
     bool   allow_unsafe_fast_forward;
-=======
->>>>>>> 89a8495b
 
     size_t num_features;
     uint32_t total_number_of_policies;
@@ -703,7 +697,6 @@
   template <class T>
   uint32_t single_action(vw& all, searn& srn, learner& base, example* ecs, size_t num_ec, T* valid_labels, int pol, v_array<uint32_t> *ystar, bool ystar_is_uint32t, bool allow_exploration, bool set_valid_labels_on_oracle=false) {
     uint32_t action;
-<<<<<<< HEAD
     // cdbg << "pol=" << pol << endl; //  << " ystar.size()=" << ystar->size() << " ystar[0]=" << ((ystar->size() > 0) ? (*ystar)[0] : 0) << endl;
 
     float snapshot_loss = -1.;
@@ -717,29 +710,6 @@
         assert(priv->final_snapshot_end >= priv->final_snapshot_begin);
         assert(priv->final_snapshot_end <  priv->snapshot_data.size());
         cdbg << "fast_forward, t=" << srn.priv->t << " and learn_t=" << srn.priv->learn_t << endl;
-=======
-    // cerr << "pol=" << pol << endl; //  << " ystar.size()=" << ystar->size() << " ystar[0]=" << ((ystar->size() > 0) ? (*ystar)[0] : 0) << endl;
-    if (pol == -1) { // optimal policy
-      if (ystar_is_uint32t)
-        action = *((uint32_t*)ystar);
-      else if ((ystar == NULL) || (ystar->size() == 0)) { // TODO: choose according to current model!
-        if (srn.priv->rollout_all_actions)
-          action = choose_random<COST_SENSITIVE::wclass>(((COST_SENSITIVE::label*)valid_labels)->costs).class_index;
-        else
-          action = choose_random<CB::cb_class >(((CB::label   *)valid_labels)->costs).action;
-      } else
-        action = choose_random<uint32_t>(*ystar);
-
-      if (set_valid_labels_on_oracle && (ystar_is_uint32t || ((ystar != NULL) && (ystar->size() > 0)))) {
-        assert(srn.priv->rollout_all_actions);  // TODO: deal with CB
-        v_array<COST_SENSITIVE::wclass>* costs = &((COST_SENSITIVE::label*)valid_labels)->costs;
-        for (size_t i=0; i<costs->size(); i++) {
-          if (ystar_is_uint32t)
-            costs->get(i).partial_prediction = (costs->get(i).class_index == action) ? 0.f : 1.f;
-          else   // ystar is actually v_array<uint32_t>
-            costs->get(i).partial_prediction = v_array_contains<uint32_t>(*ystar, costs->get(i).class_index) ? 0.f : 1.f;
-        }
->>>>>>> 89a8495b
       }
     } else { // no snapshot found
       if (pol == -1) { // optimal policy
@@ -1655,13 +1625,8 @@
     beam* final_beam = new beam(max(1, min(srn.priv->beam_size, srn.priv->kbest)));  // at least 1, but otherwise the min of beam_size and kbest
 
     compute_full_beam(all, srn, ec, hyp_pool, hyp_pool_id, final_beam);
-<<<<<<< HEAD
-    
+
     if (srn.priv->should_produce_string && !is_learn) { // TODO: check if this is going to be used at all!!!
-=======
-
-    { // TODO: check if this is going to be used at all!!!
->>>>>>> 89a8495b
       /*UNDOME*/cdbg << "========== FINAL ROLLOUT(S) ==" <<endl;
       assert(final_beam->size() > 0);
       stringstream spred;
@@ -1707,38 +1672,12 @@
     delete final_beam;
   }
 
-<<<<<<< HEAD
   bool must_run_test(vw&all, vector<example*>ec) {
     return
         (all.final_prediction_sink.size() > 0) ||   // if we have to produce output, we need to run this
         might_print_update(all) ||                  // if we have to print and update to stderr
         (!all.training) ||                          // if we're just testing
         (all.current_pass == 0) ||                  // we need error rates for progressive cost
-=======
-template <bool is_learn>
-void train_single_example(vw& all, searn& srn, vector<example*>ec)
-{
-  // if we're going to have to print to the screen, generate the "truth" string
-  cdbg << "======================================== GET TRUTH STRING (" << srn.priv->current_policy << "," << srn.priv->read_example_last_pass << ") ========================================" << endl;
-  if (might_print_update(all)) {
-    reset_searn_structure(srn);
-    srn.priv->state = GET_TRUTH_STRING;
-    srn.priv->should_produce_string = true;
-    srn.priv->truth_string->str("");
-    srn.task->structured_predict(srn, ec);
-  }
-
-  // do an initial test pass to compute output (and loss)
-  cdbg << "======================================== INIT TEST (" << srn.priv->current_policy << "," << srn.priv->read_example_last_pass << ") ========================================" << endl;
-
-  reset_searn_structure(srn);
-  srn.priv->state = INIT_TEST;
-
-  if ((all.final_prediction_sink.size() > 0) ||   // if we have to produce output, we need to run this
-      might_print_update(all) ||                  // if we have to print and update to stderr
-      (!all.training) ||                          // if we're just testing
-      (all.current_pass == 0) ||                  // we need error rates for progressive cost
->>>>>>> 89a8495b
         (all.holdout_set_off) ||                    // no holdout
         (ec[0]->test_only) ||                       // it's a holdout example
         (all.raw_prediction > 0)                    // we need raw predictions
@@ -1755,13 +1694,8 @@
 
     if (must_run_test(all, ec)) {
       srn.priv->should_produce_string = might_print_update(all) || (all.final_prediction_sink.size() > 0) || (all.raw_prediction > 0);
-<<<<<<< HEAD
       srn.priv->pred_string->str("");
-=======
-      //if (srn.priv->should_produce_string)
-        srn.priv->pred_string->str("");
-
->>>>>>> 89a8495b
+
       assert(srn.priv->truth_string != NULL);
       srn.task->structured_predict(srn, ec);
       srn.priv->should_produce_string = false;
@@ -1841,11 +1775,7 @@
             srn.priv->loss_last_step = 0;
             srn.priv->learn_loss = 0.f;
             srn.priv->learn_example_len = 0;
-<<<<<<< HEAD
             cdbg << "learn_example_len = 0" << endl;
-=======
-
->>>>>>> 89a8495b
             cdbg << "learn_t = " << srn.priv->learn_t << " || learn_a = " << srn.priv->learn_a << endl;
             // srn.priv->snapshot_is_equivalent_to_t = (size_t)-1;
             // srn.priv->snapshot_could_match = true;
@@ -2252,7 +2182,6 @@
 
     add_neighbor_features(srn);
 
-<<<<<<< HEAD
     // if we're going to have to print to the screen, generate the "truth" string
     cdbg << "======================================== GET TRUTH STRING (" << srn.priv->current_policy << "," << srn.priv->read_example_last_pass << ") ========================================" << endl;
     if (might_print_update(all)) {
@@ -2263,8 +2192,6 @@
       srn.task->structured_predict(srn, srn.priv->ec_seq);
     }
 
-=======
->>>>>>> 89a8495b
     if (srn.priv->beam_size == 0)
       train_single_example<is_learn>(all, srn, srn.priv->ec_seq);
     else {
@@ -2465,11 +2392,8 @@
     //srn.priv->exploration_temperature = -1.0; // don't explore
     srn.priv->beam_size = 0; // 0 ==> no beam
     srn.priv->kbest = 0; // 0 or 1 means just 1 best
-<<<<<<< HEAD
     srn.priv->allow_unsafe_fast_forward = true;
-=======
-
->>>>>>> 89a8495b
+
     srn.priv->neighbor_features_string = new string();
 
     srn.priv->passes_per_policy = 1;     //this should be set to the same value as --passes for dagger
@@ -2501,12 +2425,8 @@
     srn.priv->examples_dont_change = false;
     srn.priv->is_ldf = false;
 
-<<<<<<< HEAD
     snapshot_item_result def_snapshot_result = { 0, -1.f };
     srn.priv->snapshot_map = new snapmap(102341, def_snapshot_result, snapshot_item_ptr_eq, &srn.priv->snapshot_data);
-=======
-    srn.priv->snapshot_map = new snapmap(102341, 0, snapshot_item_ptr_eq, &srn.priv->snapshot_data);
->>>>>>> 89a8495b
 
     srn.priv->empty_example = alloc_examples(sizeof(COST_SENSITIVE::label), 1);
     COST_SENSITIVE::cs_label.default_label(srn.priv->empty_example->ld);
@@ -3066,21 +2986,12 @@
 
  * write documentation
  * pull munge/unmunge out of structured_predict
-<<<<<<< HEAD
  * allow optional functions in searn tasks
  * label constraints
  * hypothesis recombination
  * beam at train
  * coreference
  
-=======
- * make searn tasks classes
- * hide stuff in the searn class (HOW?)
- * add --search_dont_rollout option
- * allow loss to also adjust count --> put in documentation
- * confusion matrix for faster errors?
-
->>>>>>> 89a8495b
 time ./vw -k -c -d pos.gz --search_as_dagger 1e-8 --search_task sequence --search 45 --holdout_off
 
 real	1m40.899s
@@ -3104,11 +3015,8 @@
   4.764648   4.622070      32768    32768.000000   [27 5 14 17 5 4 17 ..] [27 12 14 17 5 4 17..]      144     0     0          783265          783206
   real	1m8.606s
 
-
 next slow commit ab38c2fedee0ba7ca86bd4cf4d145a27d4a6f5d5
   time ./vw -k -c -d pos.gz --search_as_dagger 1e-8 --search_task sequence --search 45 --holdout_off
   4.761292   4.621216      32768    32768.000000   [27 5 14 17 5 4 17 ..] [27 12 14 17 5 4 17..]      144     0     0          783267          783206
   real	3m13.804s
-
-
 */
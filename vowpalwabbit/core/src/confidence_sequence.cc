--- conflicted
+++ resolved
@@ -18,7 +18,9 @@
 
 namespace VW
 {
-<<<<<<< HEAD
+  namespace details
+  {
+
 incremental_f_sum incremental_f_sum::operator+=(double x)
 {
   int i = 0;
@@ -45,17 +47,16 @@
   for (double y : other.partials) { result += y; }
   return result;
 }
-incremental_f_sum::operator double() const
+details::incremental_f_sum::operator double() const
 {
   double result = 0.0;
   for (double x : this->partials) { result += x; }
   return result;
 }
-
-=======
+  }
+
 namespace estimators
 {
->>>>>>> e47ebb56
 confidence_sequence::confidence_sequence(double alpha, double rmin_init, double rmax_init, bool adjust)
     : alpha(alpha), rmin_init(rmin_init), rmax_init(rmax_init), adjust(adjust)
 {

--- conflicted
+++ resolved
@@ -685,13 +685,8 @@
 {
 VW::example& get_unused_example(VW::workspace* all)
 {
-<<<<<<< HEAD
   auto& p = *all->parser_runtime.example_parser;
-  auto* ex = p.example_pool.get_object();
-=======
-  auto& p = *all->example_parser;
   auto* ex = p.example_pool.get_object().release();
->>>>>>> 9662f279
   ex->example_counter = static_cast<size_t>(p.num_examples_taken_from_pool.fetch_add(1, std::memory_order_relaxed));
   return *ex;
 }

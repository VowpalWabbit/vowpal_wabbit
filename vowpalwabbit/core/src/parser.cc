// Copyright (c) by respective owners including Yahoo!, Microsoft, and
// individual contributors. All rights reserved. Released under a BSD (revised)
// license as described in the file LICENSE.

#include "vw/core/parser.h"

#include "vw/core/daemon_utils.h"
#include "vw/core/kskip_ngram_transformer.h"
#include "vw/core/numeric_casts.h"
#include "vw/io/errno_handling.h"
#include "vw/io/logger.h"
#include "vw/text_parser/parse_example_text.h"

#ifndef _WIN32
#  include <netinet/tcp.h>
#  include <sys/mman.h>
#  include <sys/wait.h>
#  include <unistd.h>
#endif

#include "vw/core/crossplat_compat.h"
#include "vw/core/simple_label_parser.h"
#include "vw/core/text_utils.h"

#include <csignal>
#include <fstream>

#ifdef _WIN32
#  ifndef NOMINMAX
#    define NOMINMAX
#  endif

#  include <WinSock2.h>
#  include <Windows.h>
#  include <io.h>
typedef int socklen_t;
// windows doesn't define SOL_TCP and use an enum for the later, so can't check for its presence with a macro.
#  define SOL_TCP IPPROTO_TCP

<<<<<<< HEAD
// int daemon(int /*a*/, int /*b*/) { exit(0); }
=======
#  ifdef VW_FEAT_NETWORKING_ENABLED
int daemon(int /*a*/, int /*b*/) { exit(0); }
#  endif
>>>>>>> eb15bf9a

// Starting with v142 the fix in the else block no longer works due to mismatching linkage. Going forward we should just
// use the actual isocpp version.
// use VW_GETPID instead of getpid to avoid name collisions with process.h
#  if _MSC_VER >= 1920
#    define VW_GETPID _getpid
#  else
int VW_GETPID() { return (int)::GetCurrentProcessId(); }
#  endif

#else
#  include <netdb.h>
#  define VW_GETPID getpid
#endif

#if defined(__FreeBSD__) || defined(__APPLE__)
#  include <netinet/in.h>
#endif

#include "vw/cache_parser/parse_example_cache.h"
#include "vw/common/vw_exception.h"
#include "vw/core/constant.h"
#include "vw/core/interactions.h"
#include "vw/core/parse_args.h"
#include "vw/core/parse_dispatch_loop.h"
#include "vw/core/parse_primitives.h"
#include "vw/core/reductions/conditional_contextual_bandit.h"
#include "vw/core/shared_data.h"
#include "vw/core/unique_sort.h"
#include "vw/core/vw.h"
#include "vw/io/io_adapter.h"
#include "vw/json_parser/parse_example_json.h"
#include "vw/text_parser/parse_example_text.h"

#include <cassert>
#include <cerrno>
#include <cstdio>
#ifdef VW_FEAT_FLATBUFFERS_ENABLED
#  include "vw/fb_parser/parse_example_flatbuffer.h"
#endif

#ifdef VW_FEAT_CSV_ENABLED
#  include "vw/csv_parser/parse_example_csv.h"
#endif

// OSX doesn't expects you to use IPPROTO_TCP instead of SOL_TCP
#if !defined(SOL_TCP) && defined(IPPROTO_TCP)
#  define SOL_TCP IPPROTO_TCP
#endif

using std::endl;

// This should not? matter in a library mode.
bool got_sigterm;

void handle_sigterm(int) { got_sigterm = true; }

VW::parser::parser(size_t example_queue_limit, bool strict_parse_)
    : example_pool{example_queue_limit}
    , ready_parsed_examples{example_queue_limit}
    , example_queue_limit{example_queue_limit}
    , num_examples_taken_from_pool(0)
    , num_setup_examples(0)
    , num_finished_examples(0)
    , strict_parse{strict_parse_}
{
  this->lbl_parser = VW::simple_label_parser_global;
}

namespace VW
{
void parse_example_label(string_view label, const VW::label_parser& lbl_parser, const named_labels* ldict,
    label_parser_reuse_mem& reuse_mem, VW::example& ec, VW::io::logger& logger)
{
  std::vector<string_view> words;
  VW::tokenize(' ', label, words);
  lbl_parser.parse_label(ec.l, ec.ex_reduction_features, reuse_mem, ldict, words, logger);
}
}  // namespace VW

uint32_t cache_numbits(VW::io::reader& cache_reader)
{
  size_t version_buffer_length;
  if (static_cast<size_t>(cache_reader.read(reinterpret_cast<char*>(&version_buffer_length),
          sizeof(version_buffer_length))) < sizeof(version_buffer_length))
  {
    THROW("failed to read: version_buffer_length");
  }

  if (version_buffer_length > 61) THROW("cache version too long, cache file is probably invalid");
  if (version_buffer_length == 0) THROW("cache version too short, cache file is probably invalid");

  std::vector<char> version_buffer(version_buffer_length);
  if (static_cast<size_t>(cache_reader.read(version_buffer.data(), version_buffer_length)) < version_buffer_length)
  {
    THROW("failed to read: version buffer");
  }
  VW::version_struct cache_version(version_buffer.data());
  if (cache_version != VW::VERSION)
  {
    auto msg = fmt::format(
        "Cache file version does not match current VW version. Cache files must be produced by the version consuming "
        "them. Cache version: {} VW version: {}",
        cache_version.to_string(), VW::VERSION.to_string());
    THROW(msg);
  }

  char marker;
  if (static_cast<size_t>(cache_reader.read(&marker, sizeof(marker))) < sizeof(marker)) { THROW("failed to read"); }

  if (marker != 'c') THROW("data file is not a cache file");

  uint32_t cache_numbits;
  if (static_cast<size_t>(cache_reader.read(reinterpret_cast<char*>(&cache_numbits), sizeof(cache_numbits))) <
      sizeof(cache_numbits))
  {
    THROW("failed to read");
  }

  return cache_numbits;
}

void set_cache_reader(VW::workspace& all)
{
  all.parser_runtime.example_parser->reader = VW::parsers::cache::read_example_from_cache;
}

void set_string_reader(VW::workspace& all)
{
  all.parser_runtime.example_parser->reader = VW::parsers::text::read_features_string;
  all.print_by_ref = VW::details::print_result_by_ref;
}

bool is_currently_json_reader(const VW::workspace& all)
{
  return all.parser_runtime.example_parser->reader == &VW::parsers::json::read_features_json<true> ||
      all.parser_runtime.example_parser->reader == &VW::parsers::json::read_features_json<false>;
}

bool is_currently_dsjson_reader(const VW::workspace& all)
{
  return is_currently_json_reader(all) && all.parser_runtime.example_parser->decision_service_json;
}

void set_json_reader(VW::workspace& all, bool dsjson = false)
{
  // TODO: change to class with virtual method
  // --invert_hash requires the audit parser version to save the extra information.
  if (all.output_config.audit || all.output_config.hash_inv)
  {
    all.parser_runtime.example_parser->reader = &VW::parsers::json::read_features_json<true>;
    all.parser_runtime.example_parser->text_reader = &VW::parsers::json::line_to_examples_json<true>;
    all.parser_runtime.example_parser->audit = true;
  }
  else
  {
    all.parser_runtime.example_parser->reader = &VW::parsers::json::read_features_json<false>;
    all.parser_runtime.example_parser->text_reader = &VW::parsers::json::line_to_examples_json<false>;
    all.parser_runtime.example_parser->audit = false;
  }

  all.parser_runtime.example_parser->decision_service_json = dsjson;

  if (dsjson && all.output_runtime.global_metrics.are_metrics_enabled())
  {
    all.parser_runtime.example_parser->metrics = VW::make_unique<VW::details::dsjson_metrics>();
  }
}

#ifdef VW_FEAT_NETWORKING_ENABLED
void set_daemon_reader(VW::workspace& all, bool json = false, bool dsjson = false)
{
  if (all.parser_runtime.example_parser->input.isbinary())
  {
    all.parser_runtime.example_parser->reader = VW::parsers::cache::read_example_from_cache;
    all.print_by_ref = VW::details::binary_print_result_by_ref;
  }
  else if (json || dsjson) { set_json_reader(all, dsjson); }
  else { set_string_reader(all); }
}
#endif

void VW::details::reset_source(VW::workspace& all, size_t numbits)
{
  io_buf& input = all.parser_runtime.example_parser->input;

  // If in write cache mode then close all of the input files then open the written cache as the new input.
  if (all.parser_runtime.example_parser->write_cache)
  {
    all.parser_runtime.example_parser->output.flush();
    // Turn off write_cache as we are now reading it instead of writing!
    all.parser_runtime.example_parser->write_cache = false;
    all.parser_runtime.example_parser->output.close_file();

    // This deletes the file from disk.
    remove(all.parser_runtime.example_parser->finalname.c_str());

    // Rename the cache file to the final name.
    if (0 !=
        rename(all.parser_runtime.example_parser->currentname.c_str(),
            all.parser_runtime.example_parser->finalname.c_str()))
      THROW("WARN: reset_source(VW::workspace& all, size_t numbits) cannot rename: "
          << all.parser_runtime.example_parser->currentname << " to " << all.parser_runtime.example_parser->finalname);
    input.close_files();
    // Now open the written cache as the new input file.
    input.add_file(VW::io::open_file_reader(all.parser_runtime.example_parser->finalname));
    set_cache_reader(all);
  }

  if (all.parser_runtime.example_parser->resettable == true)
  {
#ifdef VW_FEAT_NETWORKING_ENABLED
    if (all.runtime_config.daemon)
    {
      // wait for all predictions to be sent back to client
      {
        std::unique_lock<std::mutex> lock(all.parser_runtime.example_parser->output_lock);
        all.parser_runtime.example_parser->output_done.wait(lock,
            [&]
            {
              return all.parser_runtime.example_parser->num_finished_examples ==
                  all.parser_runtime.example_parser->num_setup_examples &&
                  all.parser_runtime.example_parser->ready_parsed_examples.size() == 0;
            });
      }

      all.output_runtime.final_prediction_sink.clear();
      all.parser_runtime.example_parser->input.close_files();
      all.parser_runtime.example_parser->input.reset();
      sockaddr_in client_address;
      socklen_t size = sizeof(client_address);
      int f = static_cast<int>(
          accept(all.parser_runtime.example_parser->bound_sock, reinterpret_cast<sockaddr*>(&client_address), &size));
      if (f < 0) THROW("accept: " << VW::io::strerror_to_string(errno));

      // Disable Nagle delay algorithm due to daemon mode's interactive workload
      int one = 1;
      setsockopt(f, SOL_TCP, TCP_NODELAY, reinterpret_cast<char*>(&one), sizeof(one));

      // note: breaking cluster parallel online learning by dropping support for id

      auto socket = VW::io::wrap_socket_descriptor(f);
      all.output_runtime.final_prediction_sink.push_back(socket->get_writer());
      all.parser_runtime.example_parser->input.add_file(socket->get_reader());

      set_daemon_reader(all, is_currently_json_reader(all), is_currently_dsjson_reader(all));
    }
    else
#endif
    {
      if (!input.is_resettable()) { THROW("Cannot reset source as it is a non-resettable input type.") }
      input.reset();
      for (auto& file : input.get_input_files())
      {
        const auto num_bits_cachefile = cache_numbits(*file);
        if (num_bits_cachefile < numbits)
        {
          auto message =
              fmt::format("Num bits in the cache file is less than what was expected. Found '{}' but expected >= {}",
                  num_bits_cachefile, numbits);
          THROW(message);
        }
      }
    }
  }
}

void make_write_cache(VW::workspace& all, std::string& newname, bool quiet)
{
  VW::io_buf& output = all.parser_runtime.example_parser->output;
  if (output.num_files() != 0)
  {
    all.logger.err_warn("There was an attempt tried to make two write caches. Only the first one will be made.");
    return;
  }

  all.parser_runtime.example_parser->currentname = newname + std::string(".writing");
  try
  {
    output.add_file(VW::io::open_file_writer(all.parser_runtime.example_parser->currentname));
  }
  catch (const std::exception&)
  {
    all.logger.err_error("Can't create cache file: {}", all.parser_runtime.example_parser->currentname);
    return;
  }

  size_t v_length = static_cast<uint64_t>(VW::VERSION.to_string().length()) + 1;

  output.bin_write_fixed(reinterpret_cast<const char*>(&v_length), sizeof(v_length));
  output.bin_write_fixed(VW::VERSION.to_string().c_str(), v_length);
  output.bin_write_fixed("c", 1);
  output.bin_write_fixed(
      reinterpret_cast<const char*>(&all.initial_weights_config.num_bits), sizeof(all.initial_weights_config.num_bits));
  output.flush();

  all.parser_runtime.example_parser->finalname = newname;
  all.parser_runtime.example_parser->write_cache = true;
  if (!quiet) { *(all.output_runtime.trace_message) << "creating cache_file = " << newname << endl; }
}

void parse_cache(VW::workspace& all, std::vector<std::string> cache_files, bool kill_cache, bool quiet)
{
  all.parser_runtime.example_parser->write_cache = false;

  for (auto& file : cache_files)
  {
    bool cache_file_opened = false;
    if (!kill_cache)
    {
      try
      {
        all.parser_runtime.example_parser->input.add_file(VW::io::open_file_reader(file));
        cache_file_opened = true;
      }
      catch (const std::exception&)
      {
        cache_file_opened = false;
      }
    }
    if (cache_file_opened == false) { make_write_cache(all, file, quiet); }
    else
    {
      uint64_t c = cache_numbits(*all.parser_runtime.example_parser->input.get_input_files().back());
      if (c < all.initial_weights_config.num_bits)
      {
        if (!quiet)
        {
          all.logger.err_warn("cache file is ignored as it's made with less bit precision than required.");
        }
        all.parser_runtime.example_parser->input.close_file();
        make_write_cache(all, file, quiet);
      }
      else
      {
        if (!quiet) { *(all.output_runtime.trace_message) << "using cache_file = " << file.c_str() << endl; }
        set_cache_reader(all);
        all.parser_runtime.example_parser->resettable = true;
      }
    }
  }

  all.runtime_state.parse_mask = (static_cast<uint64_t>(1) << all.initial_weights_config.num_bits) - 1;
  if (cache_files.size() == 0)
  {
    if (!quiet) { *(all.output_runtime.trace_message) << "using no cache" << endl; }
  }
}

// For macs
#ifndef MAP_ANONYMOUS
#  define MAP_ANONYMOUS MAP_ANON
#endif

void VW::details::enable_sources(
    VW::workspace& all, bool quiet, size_t passes, const VW::details::input_options& input_options)
{
  parse_cache(all, input_options.cache_files, input_options.kill_cache, quiet);

  // default text reader
  all.parser_runtime.example_parser->text_reader = VW::parsers::text::read_lines;

#ifdef VW_FEAT_NETWORKING_ENABLED
  if (!input_options.no_daemon && (all.runtime_config.daemon || all.reduction_state.active))
  {
#  ifdef _WIN32
    WSAData wsaData;
    int lastError = WSAStartup(MAKEWORD(2, 2), &wsaData);
    if (lastError != 0) THROWERRNO("WSAStartup() returned error:" << lastError);
#  endif
    all.parser_runtime.example_parser->bound_sock = static_cast<int>(socket(PF_INET, SOCK_STREAM, 0));
    if (all.parser_runtime.example_parser->bound_sock < 0)
    {
      THROW(fmt::format("socket: {}", VW::io::strerror_to_string(errno)));
    }

    int on = 1;
    if (setsockopt(all.parser_runtime.example_parser->bound_sock, SOL_SOCKET, SO_REUSEADDR,
            reinterpret_cast<char*>(&on), sizeof(on)) < 0)
    {
      *(all.output_runtime.trace_message) << "setsockopt SO_REUSEADDR: " << VW::io::strerror_to_string(errno) << endl;
    }

    // Enable TCP Keep Alive to prevent socket leaks
    int enable_tka = 1;
    if (setsockopt(all.parser_runtime.example_parser->bound_sock, SOL_SOCKET, SO_KEEPALIVE,
            reinterpret_cast<char*>(&enable_tka), sizeof(enable_tka)) < 0)
    {
      *(all.output_runtime.trace_message) << "setsockopt SO_KEEPALIVE: " << VW::io::strerror_to_string(errno) << endl;
    }

    sockaddr_in address;
    address.sin_family = AF_INET;
    address.sin_addr.s_addr = htonl(INADDR_ANY);
    short unsigned int port = 26542;
    if (all.options->was_supplied("port")) { port = static_cast<uint16_t>(input_options.port); }
    address.sin_port = htons(port);

    // attempt to bind to socket
    if (::bind(all.parser_runtime.example_parser->bound_sock, reinterpret_cast<sockaddr*>(&address), sizeof(address)) <
        0)
    {
      THROWERRNO("bind");
    }

    // listen on socket
    if (listen(all.parser_runtime.example_parser->bound_sock, 1) < 0) { THROWERRNO("listen"); }

    // write port file
    if (all.options->was_supplied("port_file"))
    {
      socklen_t address_size = sizeof(address);
      if (getsockname(
              all.parser_runtime.example_parser->bound_sock, reinterpret_cast<sockaddr*>(&address), &address_size) < 0)
      {
        *(all.output_runtime.trace_message) << "getsockname: " << VW::io::strerror_to_string(errno) << endl;
      }
      std::ofstream port_file;
      port_file.open(input_options.port_file.c_str());
      if (!port_file.is_open()) THROW("error writing port file: " << input_options.port_file);

      port_file << ntohs(address.sin_port) << endl;
      port_file.close();
    }

    // background process (if foreground is not set)
    if (!input_options.foreground)
    {
      // FIXME switch to posix_spawn
      VW_WARNING_STATE_PUSH
      VW_WARNING_DISABLE_DEPRECATED_USAGE
      // if (!all.reduction_state.active && daemon(1, 1)) THROWERRNO("daemon");
      VW_WARNING_STATE_POP
    }

    // write pid file
    if (all.options->was_supplied("pid_file"))
    {
      std::ofstream pid_file;
      pid_file.open(input_options.pid_file.c_str());
      if (!pid_file.is_open()) { THROW("error writing pid file"); }
      pid_file << VW::get_pid() << endl;
      pid_file.close();
    }

    if (all.runtime_config.daemon && !all.reduction_state.active)
    {
      // See support notes here: https://github.com/VowpalWabbit/vowpal_wabbit/wiki/Daemon-example
#  ifdef __APPLE__
      all.logger.warn("daemon mode is not supported on MacOS.");
#  endif

#  ifdef _WIN32
      THROW("daemon mode is not supported on Windows");
#  else
      fclose(stdin);
      // weights will be shared across processes, accessible to children
      all.weights.share(all.length());

      // learning state to be shared across children
      size_t mmap_length = sizeof(VW::shared_data);
      VW::shared_data* sd = static_cast<VW::shared_data*>(
          mmap(nullptr, mmap_length, PROT_READ | PROT_WRITE, MAP_SHARED | MAP_ANONYMOUS, -1, 0));
      // copy construct with placement new
      new (sd) VW::shared_data(*all.sd);
      all.sd = std::shared_ptr<VW::shared_data>(sd, [sd, mmap_length](void*) { munmap(sd, mmap_length); });

      // create children
      const auto num_children = VW::cast_to_smaller_type<size_t>(input_options.num_children);
      VW::v_array<int> children;
      children.resize(num_children);
      for (size_t i = 0; i < num_children; i++)
      {
        // fork() returns pid if parent, 0 if child
        // store fork value and run child process if child
        if ((children[i] = fork()) == 0)
        {
          all.output_config.quiet |= (i > 0);
          goto child;
        }
      }

      // install signal handler so we can kill children when killed
      {
        class sigaction sa;
        // specifically don't set SA_RESTART in sa.sa_flags, so that
        // waitid will be interrupted by SIGTERM with handler installed
        memset(&sa, 0, sizeof(sa));
        sa.sa_handler = handle_sigterm;
        sigaction(SIGTERM, &sa, nullptr);
      }

      while (true)
      {
        // wait for child to change state; if finished, then respawn
        int status;
        pid_t pid = wait(&status);

        // If the child failed we still fork off another one, but log the issue.
        if (status != 0)
        {
          all.logger.err_warn("Daemon child process received exited with non-zero exit code: {}. Ignoring.", status);
        }

        if (got_sigterm)
        {
          for (size_t i = 0; i < num_children; i++) { kill(children[i], SIGTERM); }
          all.finish();
          delete &all;
          std::exit(0);
        }
        if (pid < 0) { continue; }
        for (size_t i = 0; i < num_children; i++)
        {
          if (pid == children[i])
          {
            if ((children[i] = fork()) == 0)
            {
              all.output_config.quiet |= (i > 0);
              goto child;
            }
            break;
          }
        }
      }

#  endif
    }

#  ifndef _WIN32
  child:
#  endif
    sockaddr_in client_address;
    socklen_t size = sizeof(client_address);
    if (!all.output_config.quiet) { *(all.output_runtime.trace_message) << "calling accept" << endl; }
    auto f_a = static_cast<int>(
        accept(all.parser_runtime.example_parser->bound_sock, reinterpret_cast<sockaddr*>(&client_address), &size));
    if (f_a < 0) THROWERRNO("accept");

    // Disable Nagle delay algorithm due to daemon mode's interactive workload
    int one = 1;
    setsockopt(f_a, SOL_TCP, TCP_NODELAY, reinterpret_cast<char*>(&one), sizeof(one));

    auto socket = VW::io::wrap_socket_descriptor(f_a);

    all.output_runtime.final_prediction_sink.push_back(socket->get_writer());

    all.parser_runtime.example_parser->input.add_file(socket->get_reader());
    if (!all.output_config.quiet) { *(all.output_runtime.trace_message) << "reading data from port " << port << endl; }

    if (all.reduction_state.active) { set_string_reader(all); }
    else { set_daemon_reader(all, input_options.json, input_options.dsjson); }
    all.parser_runtime.example_parser->resettable =
        all.parser_runtime.example_parser->write_cache || all.runtime_config.daemon;
  }
  else
#endif
  {
    if (all.parser_runtime.example_parser->input.num_files() != 0)
    {
      if (!quiet) { *(all.output_runtime.trace_message) << "ignoring text input in favor of cache input" << endl; }
    }
    else
    {
      std::string filename_to_read = all.parser_runtime.data_filename;
      std::string input_name = filename_to_read;
      auto should_use_compressed = input_options.compressed || VW::ends_with(filename_to_read, ".gz");

      try
      {
        std::unique_ptr<VW::io::reader> adapter;
        if (!filename_to_read.empty())
        {
          adapter = should_use_compressed ? VW::io::open_compressed_file_reader(filename_to_read)
                                          : VW::io::open_file_reader(filename_to_read);
        }
        else if (!input_options.stdin_off)
        {
          input_name = "stdin";
          // Should try and use stdin
          if (should_use_compressed) { adapter = VW::io::open_compressed_stdin(); }
          else { adapter = VW::io::open_stdin(); }
        }
        else
        {
          // Stdin is off and no file was passed.
          input_name = "none";
        }

        if (!quiet) { *(all.output_runtime.trace_message) << "Reading datafile = " << input_name << endl; }

        if (adapter) { all.parser_runtime.example_parser->input.add_file(std::move(adapter)); }
      }
      catch (std::exception const& ex)
      {
        THROW("Failed to open input data file '" << filename_to_read << "'. Inner error: " << ex.what());
      }

      if (input_options.json || input_options.dsjson) { set_json_reader(all, input_options.dsjson); }
#ifdef VW_FEAT_FLATBUFFERS_ENABLED
      else if (input_options.flatbuffer)
      {
        all.parser_runtime.flat_converter = VW::make_unique<VW::parsers::flatbuffer::parser>();
        all.parser_runtime.example_parser->reader = VW::parsers::flatbuffer::flatbuffer_to_examples;
      }
#endif
#ifdef VW_FEAT_CSV_ENABLED
      else if (input_options.csv_opts && input_options.csv_opts->enabled)
      {
        all.parser_runtime.custom_parser = VW::make_unique<VW::parsers::csv::csv_parser>(*input_options.csv_opts);
        all.parser_runtime.example_parser->reader = VW::parsers::csv::parse_csv_examples;
      }
#endif
      else { set_string_reader(all); }

      all.parser_runtime.example_parser->resettable = all.parser_runtime.example_parser->write_cache;
      all.parser_runtime.chain_hash_json = input_options.chain_hash_json;
    }
  }

  if (passes > 1 && !all.parser_runtime.example_parser->resettable)
    THROW("need a cache file for multiple passes : try using  --cache or --cache_file <name>");

  if (!quiet
#ifdef VW_FEAT_NETWORKING_ENABLED
      && !all.runtime_config.daemon
#endif
  )
  {
    *(all.output_runtime.trace_message) << "num sources = " << all.parser_runtime.example_parser->input.num_files()
                                        << endl;
  }
}

void VW::details::lock_done(parser& p)
{
  p.done = true;
  // in case get_example() is waiting for a fresh example, wake so it can realize there are no more.
  p.ready_parsed_examples.set_done();
}

void VW::details::set_done(VW::workspace& all)
{
  all.passes_config.early_terminate = true;
  lock_done(*all.parser_runtime.example_parser);
}

void end_pass_example(VW::workspace& all, VW::example* ae)
{
  all.parser_runtime.example_parser->lbl_parser.default_label(ae->l);
  ae->end_pass = true;
  all.parser_runtime.example_parser->in_pass_counter = 0;
}

namespace VW
{
VW::example& get_unused_example(VW::workspace* all)
{
  auto& p = *all->parser_runtime.example_parser;
  auto* ex = p.example_pool.get_object().release();
  ex->example_counter = static_cast<size_t>(p.num_examples_taken_from_pool.fetch_add(1, std::memory_order_relaxed));
  return *ex;
}

}  // namespace VW

void VW::details::free_parser(VW::workspace& all)
{
  // It is possible to exit early when the queue is not yet empty.

  while (all.parser_runtime.example_parser->ready_parsed_examples.size() > 0)
  {
    VW::example* current = nullptr;
    all.parser_runtime.example_parser->ready_parsed_examples.try_pop(current);
    if (current != nullptr)
    {
      // this function also handles examples that were not from the pool.
      VW::finish_example(all, *current);
    }
  }

  // There should be no examples in flight at this point.
  assert(all.parser_runtime.example_parser->ready_parsed_examples.size() == 0);
}<|MERGE_RESOLUTION|>--- conflicted
+++ resolved
@@ -37,13 +37,9 @@
 // windows doesn't define SOL_TCP and use an enum for the later, so can't check for its presence with a macro.
 #  define SOL_TCP IPPROTO_TCP
 
-<<<<<<< HEAD
-// int daemon(int /*a*/, int /*b*/) { exit(0); }
-=======
 #  ifdef VW_FEAT_NETWORKING_ENABLED
 int daemon(int /*a*/, int /*b*/) { exit(0); }
 #  endif
->>>>>>> eb15bf9a
 
 // Starting with v142 the fix in the else block no longer works due to mismatching linkage. Going forward we should just
 // use the actual isocpp version.
@@ -475,7 +471,7 @@
       // FIXME switch to posix_spawn
       VW_WARNING_STATE_PUSH
       VW_WARNING_DISABLE_DEPRECATED_USAGE
-      // if (!all.reduction_state.active && daemon(1, 1)) THROWERRNO("daemon");
+      if (!all.reduction_state.active && daemon(1, 1)) THROWERRNO("daemon");
       VW_WARNING_STATE_POP
     }
 

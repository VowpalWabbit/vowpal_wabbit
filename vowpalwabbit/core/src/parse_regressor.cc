--- conflicted
+++ resolved
@@ -128,13 +128,8 @@
 }
 
 // file_options will be written to when reading
-<<<<<<< HEAD
-void VW::details::save_load_header(VW::workspace& all, io_buf& model_file, bool read, bool text,
+void VW::details::save_load_header(VW::workspace& all, VW::io_buf& model_file, bool read, bool text,
     std::string& file_options, VW::config::options_i& options)
-=======
-void save_load_header(VW::workspace& all, VW::io_buf& model_file, bool read, bool text, std::string& file_options,
-    VW::config::options_i& options)
->>>>>>> 5c920b44
 {
   if (model_file.num_files() > 0)
   {
@@ -478,11 +473,7 @@
   }
 }
 
-<<<<<<< HEAD
-void VW::details::dump_regressor(VW::workspace& all, io_buf& buf, bool as_text)
-=======
-void dump_regressor(VW::workspace& all, VW::io_buf& buf, bool as_text)
->>>>>>> 5c920b44
+void VW::details::dump_regressor(VW::workspace& all, VW::io_buf& buf, bool as_text)
 {
   if (buf.num_output_files() == 0) { THROW("Cannot dump regressor with an io buffer that has no output files."); }
   std::string unused;
@@ -538,11 +529,7 @@
   }
 }
 
-<<<<<<< HEAD
-void VW::details::read_regressor_file(VW::workspace& all, const std::vector<std::string>& all_intial, io_buf& io_temp)
-=======
-void read_regressor_file(VW::workspace& all, const std::vector<std::string>& all_intial, VW::io_buf& io_temp)
->>>>>>> 5c920b44
+void VW::details::read_regressor_file(VW::workspace& all, const std::vector<std::string>& all_intial, VW::io_buf& io_temp)
 {
   if (all_intial.size() > 0)
   {

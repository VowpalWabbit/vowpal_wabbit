// Copyright (c) by respective owners including Yahoo!, Microsoft, and
// individual contributors. All rights reserved. Released under a BSD (revised)
// license as described in the file LICENSE.
#include "vw/core/reductions/search/search.h"

#include "vw/common/text_utils.h"
#include "vw/common/vw_exception.h"
#include "vw/core/crossplat_compat.h"
#include "vw/core/label_dictionary.h"
#include "vw/core/named_labels.h"
#include "vw/core/numeric_casts.h"
#include "vw/core/parse_primitives.h"
#include "vw/core/parse_regressor.h"
#include "vw/core/rand48.h"
#include "vw/core/rand_state.h"
#include "vw/core/reductions/active.h"
#include "vw/core/reductions/csoaa.h"
#include "vw/core/reductions/gd.h"  // for GD::foreach_feature
#include "vw/core/reductions/search/search_dep_parser.h"
#include "vw/core/reductions/search/search_entityrelationtask.h"
#include "vw/core/reductions/search/search_graph.h"
#include "vw/core/reductions/search/search_hooktask.h"
#include "vw/core/reductions/search/search_meta.h"
#include "vw/core/reductions/search/search_multiclasstask.h"
#include "vw/core/reductions/search/search_sequencetask.h"
#include "vw/core/setup_base.h"
#include "vw/core/shared_data.h"
#include "vw/core/vw.h"
#include "vw/io/logger.h"

#include <algorithm>
#include <cfloat>
#include <cmath>
#include <cstring>
#include <memory>
// needed for printing ranges of objects (eg: all elements of a vector)
#include <fmt/ranges.h>

using namespace VW::LEARNER;
using namespace VW::config;

using std::endl;

namespace Search
{
using byte_array = std::unique_ptr<uint8_t[]>;

std::array<search_task*, 10> all_tasks = {&SequenceTask::task, &SequenceSpanTask::task, &SequenceTaskCostToGo::task,
    &ArgmaxTask::task, &SequenceTask_DemoLDF::task, &MulticlassTask::task, &DepParserTask::task,
    &EntityRelationTask::task, &HookTask::task, &GraphTask::task};

std::array<search_metatask*, 2> all_metatasks = {&DebugMT::metatask, &SelectiveBranchingMT::metatask};

constexpr bool PRINT_UPDATE_EVERY_EXAMPLE = false;
constexpr bool PRINT_UPDATE_EVERY_PASS = false;
constexpr bool PRINT_CLOCK_TIME = false;
constexpr uint64_t SEARCH_HASH_SEED = 3419;

std::string neighbor_feature_space("neighbor");
std::string condition_feature_space("search_condition");

uint32_t AUTO_CONDITION_FEATURES = 1, AUTO_HAMMING_LOSS = 2, EXAMPLES_DONT_CHANGE = 4, IS_LDF = 8, NO_CACHING = 16,
         ACTION_COSTS = 32;

enum class search_state
{
  INITIALIZE,
  INIT_TEST,
  INIT_TRAIN,
  LEARN,
  GET_TRUTH_STRING
};
enum class roll_method
{
  POLICY,
  ORACLE,
  MIX_PER_STATE,
  MIX_PER_ROLL,
  NO_ROLLOUT
};

// a data structure to hold conditioning information
class prediction
{
public:
  ptag me;        // the id of the current prediction (the one being memoized)
  size_t cnt;     // how many variables are we conditioning on?
  ptag* tags;     // which variables are they?
  action* acts;   // and which actions were taken at each?
  uint32_t hash;  // a hash of the above
};

// parameters for auto-conditioning
class auto_condition_settings
{
public:
  size_t max_bias_ngram_length = 0;   // add a "bias" feature for each ngram up to and including this length. eg., if
                                      // it's 1, then you get a single feature for each conditional
  size_t max_quad_ngram_length = 0;   // add bias *times* input features for each ngram up to and including this length
  float feature_value = 0.f;          // how much weight should the conditional features get?
  bool use_passthrough_repr = false;  // should we ask lower-level reductions for their internal state?
};

class scored_action
{
public:
  action a;  // the action
  float s;   // the predicted cost of this action
  // v_array<feature> repr;
  scored_action(action _a = static_cast<action>(-1), float _s = 0) : a(_a), s(_s) {}
  // scored_action(action _a, float _s, v_array<feature>& _repr) : a(_a), s(_s), repr(_repr) {}
  // scored_action() { a = (action)-1; s = 0.; }
};
std::ostream& operator<<(std::ostream& os, const scored_action& x)
{
  os << x.a << ':' << x.s;
  return os;
}

class action_repr
{
public:
  action a = 0;
  features* repr = nullptr;
  action_repr() = default;
  action_repr(action _a, features* _repr) : a(_a)
  {
    if (_repr != nullptr) { repr = new features(*_repr); }
  }
  action_repr(action _a) : a(_a), repr(nullptr) {}
};

class action_cache
{
public:
  float min_cost;
  action k;
  bool is_opt;
  float cost;
};
std::ostream& operator<<(std::ostream& os, const action_cache& x)
{
  os << x.k << ':' << x.cost;
  if (x.is_opt) { os << '*'; }
  return os;
}

void clear_memo_foreach_action(search_private& priv);

class search_private
{
private:
  class cached_item_equivalent
  {
<<<<<<< HEAD
    bool operator()(const byte_array& lhs, const byte_array& rhs) const
=======
  public:
    bool operator()(const byte_array& A, const byte_array& B) const
>>>>>>> 9496a6dd
    {
      size_t sz_lhs = *lhs.get();
      size_t sz_rhs = *rhs.get();
      if (sz_lhs != sz_rhs) { return false; }
      return memcmp(lhs.get(), rhs.get(), sz_lhs) == 0;
    }
  };
  class cached_item_hash
  {
  public:
    size_t operator()(const byte_array& key) const
    {
      size_t sz = *key.get();
      return VW::uniform_hash(key.get(), sz, SEARCH_HASH_SEED);
    }
  };

public:
  using cache_map = std::unordered_map<byte_array, scored_action, cached_item_hash, cached_item_equivalent>;

  VW::workspace* all = nullptr;
  std::shared_ptr<VW::rand_state> random_state;

  uint64_t offset = 0;
  bool auto_condition_features = false;  // do you want us to automatically add conditioning features?
  bool auto_hamming_loss = false;        // if you're just optimizing hamming loss, we can do it for you!
  bool examples_dont_change = false;     // set to true if you don't do any internal example munging
  bool is_ldf = false;                   // user declared ldf
  bool use_action_costs = false;         // task promises to define per-action rollout-by-ref costs

  VW::v_array<int32_t> neighbor_features;  // ugly encoding of neighbor feature requirements
  auto_condition_settings acset;           // settings for auto-conditioning
  size_t history_length = 0;               // value of --search_history_length, used by some tasks, default 1

  size_t A = 0;             // NOLINT total number of actions, [1..A]; 0 means ldf
  size_t num_learners = 0;  // total number of learners;
  bool cb_learner = false;  // do contextual bandit learning on action (was "! rollout_all_actions" which was confusing)
  search_state state;       // current state of learning
  size_t learn_learner_id = 0;   // we allow user to use different learners for different states
  int mix_per_roll_policy = 0;   // for MIX_PER_ROLL, we need to choose a policy to use; this is where it's stored (-2
                                 // means "not selected yet")
  bool no_caching = false;       // turn off caching
  size_t rollout_num_steps = 0;  // how many calls of "loss" before we stop really predicting on rollouts and switch to
                                 // oracle (0 means "infinite")
  bool linear_ordering = false;  // insist that examples are generated in linear order (rather that the default hoopla
                                 // permutation)
  bool (*label_is_test)(const VW::polylabel&) = nullptr;  // tell me if the label data from an example is test

  size_t t = 0;                                     // current search step
  size_t T = 0;                                     // NOLINT length of root trajectory
  std::vector<VW::example> learn_ec_copy;           // copy of example(s) at learn_t
  VW::example* learn_ec_ref = nullptr;              // reference to example at learn_t, when there's no example munging
  size_t learn_ec_ref_cnt = 0;                      // how many are there (for LDF mode only; otherwise 1)
  VW::v_array<ptag> learn_condition_on;             // a copy of the tags used for conditioning at the training position
  std::vector<action_repr> learn_condition_on_act;  // the actions taken
  VW::v_array<char> learn_condition_on_names;       // the names of the actions
  VW::v_array<action> learn_allowed_actions;        // which actions were allowed at training time?
  std::vector<action_repr> ptag_to_action;          // tag to action mapping for conditioning
  std::vector<action> test_action_sequence;  // if test-mode was run, what was the corresponding action sequence; it's a
                                             // vector cuz we might expose it to the library
  action learn_oracle_action = 0;            // store an oracle action for debugging purposes
  features last_action_repr;

  VW::polylabel allowed_actions_cache;

  size_t loss_declared_cnt = 0;                 // how many times did run declare any loss (implicitly or explicitly)?
  std::vector<scored_action> train_trajectory;  // the training trajectory
  size_t learn_t = 0;                           // what time step are we learning on?
  size_t learn_a_idx = 0;                       // what action index are we trying?
  bool done_with_all_actions = false;           // set to true when there are no more learn_a_idx to go

  float test_loss = 0.f;   // loss incurred when run INIT_TEST
  float learn_loss = 0.f;  // loss incurred when run LEARN
  float train_loss = 0.f;  // loss incurred when run INIT_TRAIN

  bool hit_new_pass = false;   // have we hit a new pass?
  bool force_oracle = false;   // insist on using the oracle to make predictions
  float perturb_oracle = 0.f;  // with this probability, choose a random action instead of oracle action

  size_t num_calls_to_run = 0;
  size_t num_calls_to_run_previous = 0;
  size_t save_every_k_runs = 0;

  // if we're printing to stderr we need to remember if we've printed the header yet
  // (i.e., we do this if we're driving)
  bool printed_output_header = false;

  // various strings for different search states
  bool should_produce_string = false;
  std::unique_ptr<std::stringstream> pred_string;
  std::unique_ptr<std::stringstream> truth_string;
  std::unique_ptr<std::stringstream> bad_string_stream;

  // parameters controlling interpolation
  float beta = 0.f;   // interpolation rate
  float alpha = 0.f;  // parameter used to adapt beta for dagger (see above comment), should be in (0,1)

  roll_method rollout_method;
  roll_method rollin_method;
  float subsample_timesteps = 0.f;  // train at every time step or just a (random) subset?
  bool xv = false;  // train three separate policies -- two for providing examples to the other and a third training on
                    // the union (which will be used at test time -- TODO)

  bool allow_current_policy = false;  // should the current policy be used for training? true for dagger
  bool adaptive_beta = false;         // used to implement dagger-like algorithms. if true, beta = 1-(1-alpha)^n after n
                                      // updates, and policy is mixed with oracle as \pi' = (1-beta)\pi^* + beta \pi
  size_t passes_per_policy = 0;  // if we're not in dagger-mode, then we need to know how many passes to train a policy

  uint32_t current_policy = 0;  // what policy are we training right now?

  // various statistics for reporting
  size_t num_features = 0;
  uint32_t total_number_of_policies = 0;
  size_t read_example_last_id = 0;
  size_t passes_since_new_policy = 0;
  size_t read_example_last_pass = 0;
  size_t total_examples_generated = 0;
  size_t total_predictions_made = 0;
  size_t total_cache_hits = 0;

  cache_map cache_hash_map;

  // for foreach_feature temporary storage for conditioning
  uint64_t dat_new_feature_idx = 0;
  VW::example* dat_new_feature_ec = nullptr;
  std::stringstream dat_new_feature_audit_ss;
  size_t dat_new_feature_namespace = 0;
  std::string* dat_new_feature_feature_space = nullptr;
  float dat_new_feature_value = 0.f;

  // to reduce memory allocation
  std::unique_ptr<std::stringstream> raw_output_string_stream;
  VW::cs_label ldf_test_label;
  std::vector<action_repr> condition_on_actions;
  VW::v_array<size_t> timesteps;
  VW::polylabel learn_losses;
  VW::polylabel gte_label;
  std::vector<std::pair<float, size_t>> active_uncertainty;
  std::vector<std::vector<std::pair<VW::cs_class&, bool>>> active_known;
  bool force_setup_ec_ref = false;
  bool active_csoaa = false;
  float active_csoaa_verify = 0.f;

  VW::LEARNER::base_learner* base_learner;
  clock_t start_clock_time;

  VW::cs_label empty_cs_label;

  search_task* task = nullptr;          // your task!
  search_metatask* metatask = nullptr;  // your (optional) metatask
  BaseTask* metaoverride = nullptr;
  size_t meta_t = 0;  // the metatask has it's own notion of time. meta_t+t, during a single run, is the way to think
                      // about the "real" decision step but this really only matters for caching purposes
  VW::v_array<VW::v_array<action_cache>*>
      memo_foreach_action;  // when foreach_action is on, we need to cache TRAIN trajectory actions for LEARN

  ~search_private()
  {
    if (all)
    {
      for (auto& ar : ptag_to_action) { delete ar.repr; }
      clear_memo_foreach_action(*this);
    }
  }
};

void clear_memo_foreach_action(search_private& priv)
{
  for (size_t i = 0; i < priv.memo_foreach_action.size(); i++)
  {
    if (priv.memo_foreach_action[i]) { delete priv.memo_foreach_action[i]; }
  }
  priv.memo_foreach_action.clear();
}

search::search()
{
  priv = &calloc_or_throw<search_private>();
  new (priv) search_private();
}

search::~search()
{
  if (this->priv)
  {
    this->priv->~search_private();
    free(this->priv);
  }
}

std::string audit_feature_space("conditional");
uint64_t conditional_constant = 8290743;

inline bool need_memo_foreach_action(search_private& priv)
{
  return (priv.state == search_state::INIT_TRAIN) && (priv.metatask) && (priv.metaoverride);  // &&
  //        (priv.metaoverride->_foreach_action || priv.metaoverride->_post_prediction);
}

int random_policy(search_private& priv, bool allow_current, bool allow_optimal, bool advance_prng = true)
{
  if (priv.beta >= 1)
  {
    if (allow_current) { return static_cast<int>(priv.current_policy); }
    if (priv.current_policy > 0) { return ((static_cast<int>(priv.current_policy)) - 1); }
    if (allow_optimal) { return -1; }
    priv.all->logger.err_error("internal error (bug): no valid policies to choose from!  defaulting to current");
    return static_cast<int>(priv.current_policy);
  }

  int num_valid_policies = static_cast<int>(priv.current_policy) + allow_optimal + allow_current;
  int pid = -1;

  if (num_valid_policies == 0)
  {
    priv.all->logger.err_error("internal error (bug): no valid policies to choose from!  defaulting to current");
    return static_cast<int>(priv.current_policy);
  }
  else if (num_valid_policies == 1)
  {
    pid = 0;
  }
  else if (num_valid_policies == 2)
  {
    pid = (advance_prng ? priv.random_state->get_and_update_random() : priv.random_state->get_random()) >= priv.beta;
  }
  else
  {
    // SPEEDUP this up in the case that beta is small!
    float r = (advance_prng ? priv.random_state->get_and_update_random() : priv.random_state->get_random());
    pid = 0;

    if (r > priv.beta)
    {
      r -= priv.beta;
      while ((r > 0) && (pid < num_valid_policies - 1))
      {
        pid++;
        r -= priv.beta * powf(1.f - priv.beta, static_cast<float>(pid));
      }
    }
  }
  // figure out which policy pid refers to
  if (allow_optimal && (pid == num_valid_policies - 1))
  {
    return -1;  // this is the optimal policy
  }

  pid = static_cast<int>(priv.current_policy) - pid;
  if (!allow_current) { pid--; }

  return pid;
}

// for two-fold cross validation, we double the number of learners
// and send examples to one or the other depending on the xor of
// (is_training) and (example_id % 2)
int select_learner(search_private& priv, int policy, size_t learner_id, bool is_training, bool is_local)
{
  if (policy < 0)
  {
    return policy;  // optimal policy
  }
  else
  {
    if (priv.xv)
    {
      learner_id *= 3;
      if (!is_local) { learner_id += 1 + static_cast<size_t>(is_training ^ (priv.all->sd->example_number % 2 == 1)); }
    }
    int p = static_cast<int>(policy * priv.num_learners + learner_id);
    return p;
  }
}

bool should_print_update(VW::workspace& all, bool hit_new_pass = false)
{
  // uncomment to print out final loss after all examples processed
  // commented for now so that outputs matches make test

  if (PRINT_UPDATE_EVERY_EXAMPLE) { return true; }
  if (PRINT_UPDATE_EVERY_PASS)
  {
    if (hit_new_pass) { return true; }
  }
  return (all.sd->weighted_examples() >= all.sd->dump_interval) && !all.quiet && !all.bfgs;
}

bool might_print_update(VW::workspace& all)
{
  // basically do should_print_update but check me and the next
  // example because of off-by-ones

  if (PRINT_UPDATE_EVERY_EXAMPLE) { return true; }
  if (PRINT_UPDATE_EVERY_PASS)
  {
    return true;  // SPEEDUP: make this better
  }
  return (all.sd->weighted_examples() + 1. >= all.sd->dump_interval) && !all.quiet && !all.bfgs;
}

bool must_run_test(VW::workspace& all, VW::multi_ex& ec, bool is_test_ex)
{
  return (all.final_prediction_sink.size() > 0) ||  // if we have to produce output, we need to run this
      might_print_update(all) ||                    // if we have to print and update to stderr
      (all.raw_prediction != nullptr) ||            // we need raw predictions
      ((!all.vw_is_main) && (is_test_ex)) ||        // library needs predictions
      // or:
      //   it's not quiet AND
      //     current_pass == 0
      //     OR holdout is off
      //     OR it's a test example
      ((!all.quiet || !all.vw_is_main) &&  // had to disable this because of library mode!
          (!is_test_ex) &&
          (all.holdout_set_off ||                          // no holdout
              ec[0]->test_only || (all.current_pass == 0)  // we need error rates for progressive cost
              ));
}

float safediv(float a, float b)
{
  if (b == 0.f) { return 0.f; }
  else
  {
    return (a / b);
  }
}

void to_short_string(std::string in, size_t max_len, char* out)
{
  for (size_t i = 0; i < max_len; i++)
  { out[i] = ((i >= in.length()) || (in[i] == '\n') || (in[i] == '\t')) ? ' ' : in[i]; }

  if (in.length() > max_len)
  {
    out[max_len - 2] = '.';
    out[max_len - 1] = '.';
  }
  out[max_len] = 0;
}

std::string number_to_natural(size_t big)
{
  std::stringstream ss;
  if (big > 9999999999) { ss << big / 1000000000 << "g"; }
  else if (big > 9999999)
  {
    ss << big / 1000000 << "m";
  }
  else if (big > 9999)
  {
    ss << big / 1000 << "k";
  }
  else
  {
    ss << big;
  }

  return ss.str();
}

void print_update(search_private& priv)
{
  // TODO: This function should be outputting to trace_message(?), but is mixing ostream and printf formats
  //       Currently there is no way to convert an ostream to FILE*, so the lines will need to be converted
  //       to ostream format
  VW::workspace& all = *priv.all;
  if (!priv.printed_output_header && !all.quiet)
  {
    const char* header_fmt = "%-10s %-10s %8s%24s %22s %5s %5s  %7s  %7s  %7s  %-8s\n";
    fprintf(stderr, header_fmt, "average", "since", "instance", "current true", "current predicted", "cur", "cur",
        "predic", "cache", "examples", "");
    if (priv.active_csoaa)
    {
      fprintf(stderr, header_fmt, "loss", "last", "counter", "output prefix", "output prefix", "pass", "pol", "made",
          "hits", "gener", "#run");
    }
    else
    {
      fprintf(stderr, header_fmt, "loss", "last", "counter", "output prefix", "output prefix", "pass", "pol", "made",
          "hits", "gener", "beta");
    }
    std::cerr.precision(5);
    priv.printed_output_header = true;
  }

  if (!should_print_update(all, priv.hit_new_pass)) { return; }

  char true_label[21];
  char pred_label[21];
  to_short_string(priv.truth_string->str(), 20, true_label);
  to_short_string(priv.pred_string->str(), 20, pred_label);

  float avg_loss = 0.;
  float avg_loss_since = 0.;
  bool use_heldout_loss = (!all.holdout_set_off && all.current_pass >= 1) && (all.sd->weighted_holdout_examples > 0);
  if (use_heldout_loss)
  {
    avg_loss =
        safediv(static_cast<float>(all.sd->holdout_sum_loss), static_cast<float>(all.sd->weighted_holdout_examples));
    avg_loss_since = safediv(static_cast<float>(all.sd->holdout_sum_loss_since_last_dump),
        static_cast<float>(all.sd->weighted_holdout_examples_since_last_dump));

    all.sd->weighted_holdout_examples_since_last_dump = 0;
    all.sd->holdout_sum_loss_since_last_dump = 0.0;
  }
  else
  {
    avg_loss = safediv(static_cast<float>(all.sd->sum_loss), static_cast<float>(all.sd->weighted_labeled_examples));
    avg_loss_since = safediv(static_cast<float>(all.sd->sum_loss_since_last_dump),
        static_cast<float>(all.sd->weighted_labeled_examples - all.sd->old_weighted_labeled_examples));
  }

  auto const& inst_cntr = number_to_natural(static_cast<size_t>(all.sd->example_number));
  auto const& total_pred = number_to_natural(priv.total_predictions_made);
  auto const& total_cach = number_to_natural(priv.total_cache_hits);
  auto const& total_exge = number_to_natural(priv.total_examples_generated);

  fprintf(stderr, "%-10.6f %-10.6f %8s  [%s] [%s] %5d %5d  %7s  %7s  %7s  %-8f", avg_loss, avg_loss_since,
      inst_cntr.c_str(), true_label, pred_label, static_cast<int>(priv.read_example_last_pass),
      static_cast<int>(priv.current_policy), total_pred.c_str(), total_cach.c_str(), total_exge.c_str(),
      priv.active_csoaa ? priv.num_calls_to_run : priv.beta);

  if (PRINT_CLOCK_TIME)
  {
    size_t num_sec = static_cast<size_t>((static_cast<float>(clock() - priv.start_clock_time)) / CLOCKS_PER_SEC);
    std::cerr << " " << num_sec << "sec";
  }

  if (use_heldout_loss) { fprintf(stderr, " h"); }

  fprintf(stderr, "\n");
  fflush(stderr);
  all.sd->update_dump_interval(all.progress_add, all.progress_arg);
}

void add_new_feature(search_private& priv, float val, uint64_t idx)
{
  uint64_t mask = priv.all->weights.mask();
  size_t ss = priv.all->weights.stride_shift();

  uint64_t idx2 = ((idx & mask) >> ss) & mask;
  features& fs = priv.dat_new_feature_ec->feature_space[priv.dat_new_feature_namespace];
  fs.push_back(val * priv.dat_new_feature_value, ((priv.dat_new_feature_idx + idx2) << ss));
  cdbg << "adding: " << fs.indices.back() << ':' << fs.values.back() << endl;
  if (priv.all->audit)
  {
    std::stringstream temp;
    temp << "fid=" << ((idx & mask) >> ss) << "_" << priv.dat_new_feature_audit_ss.str();
    fs.space_names.emplace_back(*priv.dat_new_feature_feature_space, temp.str());
  }
}

void del_features_in_top_namespace(search_private& /* priv */, VW::example& ec, size_t ns)
{
  if ((ec.indices.size() == 0) || (ec.indices.back() != ns))
  {
    return;
    // if (ec.indices.size() == 0)
    //{ THROW("internal error (bug): expecting top namespace to be '" << ns << "' but it was empty"); }
    // else
    //{ THROW("internal error (bug): expecting top namespace to be '" << ns << "' but it was " <<
    //(size_t)ec.indices.last()); }
  }
  features& fs = ec.feature_space[ns];
  ec.indices.pop_back();
  ec.num_features -= fs.size();
  ec.reset_total_sum_feat_sq();
  fs.clear();
}

void add_neighbor_features(search_private& priv, VW::multi_ex& ec_seq)
{
  if (priv.neighbor_features.size() == 0) { return; }

  uint32_t stride_shift = priv.all->weights.stride_shift();
  for (size_t n = 0; n < ec_seq.size(); n++)  // iterate over every example in the sequence
  {
    VW::example& me = *ec_seq[n];
    for (size_t n_id = 0; n_id < priv.neighbor_features.size(); n_id++)
    {
      int32_t offset = priv.neighbor_features[n_id] >> 24;
      size_t ns = priv.neighbor_features[n_id] & 0xFF;

      priv.dat_new_feature_ec = &me;
      priv.dat_new_feature_value = 1.;
      priv.dat_new_feature_idx = static_cast<uint64_t>(priv.neighbor_features[n_id]) * static_cast<uint64_t>(13748127);
      priv.dat_new_feature_namespace = neighbor_namespace;
      if (priv.all->audit)
      {
        priv.dat_new_feature_feature_space = &neighbor_feature_space;
        priv.dat_new_feature_audit_ss.str("");
        priv.dat_new_feature_audit_ss << '@' << ((offset > 0) ? '+' : '-') << static_cast<char>(abs(offset) + '0');
        if (ns != ' ') { priv.dat_new_feature_audit_ss << static_cast<char>(ns); }
      }

      if ((offset < 0) && (n < static_cast<uint64_t>(-offset)))
      {  // add <s> feature
        add_new_feature(priv, 1., static_cast<uint64_t>(925871901) << stride_shift);
      }
      else if (n + offset >= ec_seq.size())
      {  // add </s> feature
        add_new_feature(priv, 1., static_cast<uint64_t>(3824917) << stride_shift);
      }
      else  // this is actually a neighbor
      {
        VW::example& other = *ec_seq[n + offset];
        GD::foreach_feature<search_private, add_new_feature>(priv.all, other.feature_space[ns], priv, me.ft_offset);
      }
    }

    features& fs = me.feature_space[neighbor_namespace];
    size_t sz = fs.size();
    if ((sz > 0) && (fs.sum_feat_sq > 0.))
    {
      me.indices.push_back(neighbor_namespace);
      me.reset_total_sum_feat_sq();
      me.num_features += sz;
    }
    else
    {
      fs.clear();
    }
  }
}

void del_neighbor_features(search_private& priv, VW::multi_ex& ec_seq)
{
  if (priv.neighbor_features.size() == 0) { return; }
  for (size_t n = 0; n < ec_seq.size(); n++) { del_features_in_top_namespace(priv, *ec_seq[n], neighbor_namespace); }
}

void reset_search_structure(search_private& priv)
{
  // NOTE: make sure do NOT reset priv.learn_a_idx
  priv.t = 0;
  priv.meta_t = 0;
  priv.loss_declared_cnt = 0;
  priv.done_with_all_actions = false;
  priv.test_loss = 0.;
  priv.learn_loss = 0.;
  priv.train_loss = 0.;
  priv.num_features = 0;
  priv.should_produce_string = false;
  priv.mix_per_roll_policy = -2;
  priv.force_setup_ec_ref = false;
  if (priv.adaptive_beta)
  {
    float x = -log1pf(-priv.alpha) * static_cast<float>(priv.total_examples_generated);
    static constexpr float LOG_OF_2 = static_cast<float>(0.6931471805599453);
    priv.beta = (x <= LOG_OF_2) ? -expm1f(-x) : (1 - expf(-x));  // numerical stability
    // float priv_beta = 1.f - powf(1.f - priv.alpha, (float)priv.total_examples_generated);
    // assert( fabs(priv_beta - priv.beta) < 1e-2 );
    if (priv.beta > 1) { priv.beta = 1; }
  }

  for (auto& ar : priv.ptag_to_action) { delete ar.repr; }
  priv.ptag_to_action.clear();

  if (!priv.cb_learner)  // was: if rollout_all_actions
  {
    priv.random_state->set_random_state(
        static_cast<uint32_t>(priv.read_example_last_id * 147483 + 4831921) * 2147483647);
  }
}

void search_declare_loss(search_private& priv, float loss)
{
  priv.loss_declared_cnt++;
  switch (priv.state)
  {
    case search_state::INIT_TEST:
      priv.test_loss += loss;
      break;
    case search_state::INIT_TRAIN:
      priv.train_loss += loss;
      break;
    case search_state::LEARN:
      if ((priv.rollout_num_steps == 0) || (priv.loss_declared_cnt <= priv.rollout_num_steps))
      {
        priv.learn_loss += loss;
        cdbg << "priv.learn_loss += " << loss << " (now = " << priv.learn_loss << ")" << endl;
      }
      break;
    default:
      break;  // get rid of the warning about missing cases (danger!)
  }
}

template <class T>
void cdbg_print_array(const std::string& str, VW::v_array<T>& A)
{
  cdbg << str << " = [";
  for (size_t i = 0; i < A.size(); i++) { cdbg << " " << A[i]; }
  cdbg << " ]" << endl;
}

template <class T>
void cdbg_print_array(const std::string& str, std::vector<T>& A)
{
  cdbg << str << " = [";
  for (size_t i = 0; i < A.size(); i++) { cdbg << " " << A[i]; }
  cdbg << " ]" << endl;
}

size_t random(std::shared_ptr<VW::rand_state>& rs, size_t max)
{
  return static_cast<size_t>(rs->get_and_update_random() * static_cast<float>(max));
}
template <class T>
bool array_contains(T target, const T* A, size_t n)
{
  if (A == nullptr) { return false; }
  for (size_t i = 0; i < n; i++)
  {
    if (A[i] == target) { return true; }
  }
  return false;
}

// priv.learn_condition_on_act or priv.condition_on_actions
void add_example_conditioning(search_private& priv, VW::example& ec, size_t condition_on_cnt,
    const char* condition_on_names, action_repr* condition_on_actions)
{
  if (condition_on_cnt == 0) { return; }

  uint64_t extra_offset = 0;
  if (priv.is_ldf)
  {
    if (ec.l.cs.costs.size() > 0) { extra_offset = 3849017 * ec.l.cs.costs[0].class_index; }
  }

  size_t I = condition_on_cnt;                                                              // NOLINT
  size_t N = std::max(priv.acset.max_bias_ngram_length, priv.acset.max_quad_ngram_length);  // NOLINT
  for (size_t i = 0; i < I; i++)                                                            // position in conditioning
  {
    uint64_t fid = 71933 + 8491087 * extra_offset;
    if (priv.all->audit)
    {
      priv.dat_new_feature_audit_ss.str("");
      priv.dat_new_feature_audit_ss.clear();
      priv.dat_new_feature_feature_space = &condition_feature_space;
    }

    for (size_t n = 0; n < N; n++)  // length of ngram
    {
      if (i + n >= I)
      {
        break;  // no more ngrams
      }
      // we're going to add features for the ngram condition_on_actions[i .. i+N]
      uint64_t name = condition_on_names[i + n];
      fid = fid * 328901 + 71933 * ((condition_on_actions[i + n].a + 349101) * (name + 38490137));

      priv.dat_new_feature_ec = &ec;
      priv.dat_new_feature_idx = fid * quadratic_constant;
      priv.dat_new_feature_namespace = conditioning_namespace;
      priv.dat_new_feature_value = priv.acset.feature_value;

      if (priv.all->audit)
      {
        if (n > 0) { priv.dat_new_feature_audit_ss << ','; }
        if ((33 <= name) && (name <= 126)) { priv.dat_new_feature_audit_ss << name; }
        else
        {
          priv.dat_new_feature_audit_ss << '#' << static_cast<int>(name);
        }
        priv.dat_new_feature_audit_ss << '=' << condition_on_actions[i + n].a;
      }

      // add the single bias feature
      if (n < priv.acset.max_bias_ngram_length)
      { add_new_feature(priv, 1., static_cast<uint64_t>(4398201) << priv.all->weights.stride_shift()); }
      // add the quadratic features
      if (n < priv.acset.max_quad_ngram_length)
      { GD::foreach_feature<search_private, uint64_t, add_new_feature>(*priv.all, ec, priv); }
    }
  }

  if (priv.acset.use_passthrough_repr)
  {
    cdbg << "BEGIN adding passthrough features" << endl;
    for (size_t i = 0; i < I; i++)
    {
      if (condition_on_actions[i].repr == nullptr) { continue; }
      features& fs = *(condition_on_actions[i].repr);
      char name = condition_on_names[i];
      for (size_t k = 0; k < fs.size(); k++)
      {
        if ((fs.values[k] > 1e-10) || (fs.values[k] < -1e-10))
        {
          uint64_t fid = 84913 + 48371803 * (extra_offset + 8392817 * name) + 840137 * (4891 + fs.indices[k]);
          if (priv.all->audit)
          {
            priv.dat_new_feature_audit_ss.str("");
            priv.dat_new_feature_audit_ss.clear();
            priv.dat_new_feature_audit_ss << "passthrough_repr_" << i << '_' << k;
          }

          priv.dat_new_feature_ec = &ec;
          priv.dat_new_feature_idx = fid;
          priv.dat_new_feature_namespace = conditioning_namespace;
          priv.dat_new_feature_value = fs.values[k];
          add_new_feature(priv, 1., static_cast<uint64_t>(4398201) << priv.all->weights.stride_shift());
        }
      }
    }
    cdbg << "END adding passthrough features" << endl;
  }

  features& con_fs = ec.feature_space[conditioning_namespace];
  if ((con_fs.size() > 0) && (con_fs.sum_feat_sq > 0.))
  {
    ec.indices.push_back(conditioning_namespace);
    ec.reset_total_sum_feat_sq();
    ec.num_features += con_fs.size();
  }
  else
  {
    con_fs.clear();
  }
}

void del_example_conditioning(search_private& priv, VW::example& ec)
{
  if ((ec.indices.size() > 0) && (ec.indices.back() == conditioning_namespace))
  { del_features_in_top_namespace(priv, ec, conditioning_namespace); }
}

inline size_t cs_get_costs_size(bool is_cb, VW::polylabel& ld)
{
  return is_cb ? ld.cb.costs.size() : ld.cs.costs.size();
}

inline uint32_t cs_get_cost_index(bool is_cb, VW::polylabel& ld, size_t k)
{
  return is_cb ? ld.cb.costs[k].action : ld.cs.costs[k].class_index;
}

inline float cs_get_cost_partial_prediction(bool is_cb, VW::polylabel& ld, size_t k)
{
  return is_cb ? ld.cb.costs[k].partial_prediction : ld.cs.costs[k].partial_prediction;
}

inline void cs_set_cost_loss(bool is_cb, VW::polylabel& ld, size_t k, float val)
{
  if (is_cb) { ld.cb.costs[k].cost = val; }
  else
  {
    ld.cs.costs[k].x = val;
  }
}

inline void cs_costs_erase(bool is_cb, VW::polylabel& ld)
{
  if (is_cb) { ld.cb.costs.clear(); }
  else
  {
    ld.cs.costs.clear();
  }
}

inline void cs_costs_reserve(bool is_cb, VW::polylabel& ld, size_t new_size)
{
  if (is_cb) { ld.cb.costs.reserve(new_size); }
  else
  {
    ld.cs.costs.reserve(new_size);
  }
}

inline void cs_cost_push_back(bool is_cb, VW::polylabel& ld, uint32_t index, float value)
{
  if (is_cb)
  {
    CB::cb_class cost{value, index, 0.};
    ld.cb.costs.push_back(cost);
  }
  else
  {
    VW::cs_class cost = {value, index, 0., 0.};
    ld.cs.costs.push_back(cost);
  }
}

VW::polylabel& allowed_actions_to_ld(search_private& priv, size_t ec_cnt, const action* allowed_actions,
    size_t allowed_actions_cnt, const float* allowed_actions_cost)
{
  bool is_cb = priv.cb_learner;
  VW::polylabel& ld = priv.allowed_actions_cache;
  uint32_t num_costs = static_cast<uint32_t>(cs_get_costs_size(is_cb, ld));

  if (priv.is_ldf)  // LDF version easier
  {
    if (num_costs > ec_cnt) { cs_costs_reserve(is_cb, ld, ec_cnt); }
    else if (num_costs < ec_cnt)
    {
      for (action k = num_costs; k < ec_cnt; k++) { cs_cost_push_back(is_cb, ld, k, FLT_MAX); }
    }
  }
  else if (priv.use_action_costs)
  {
    // TODO: Weight
    if (allowed_actions == nullptr)
    {
      if (cs_get_costs_size(is_cb, ld) != priv.A)
      {
        cs_costs_erase(is_cb, ld);
        for (action k = 0; k < priv.A; k++) { cs_cost_push_back(is_cb, ld, k + 1, 0.); }
      }
      for (action k = 0; k < priv.A; k++) { cs_set_cost_loss(is_cb, ld, k, allowed_actions_cost[k]); }
    }
    else  // manually specified actions
    {
      cs_costs_erase(is_cb, ld);
      for (action k = 0; k < allowed_actions_cnt; k++)
      { cs_cost_push_back(is_cb, ld, allowed_actions[k], allowed_actions_cost[k]); }
    }
  }
  else  // non-LDF version, no action costs
  {
    if ((allowed_actions == nullptr) || (allowed_actions_cnt == 0))  // any action is allowed
    {
      if (num_costs != priv.A)  // if there are already A-many actions, they must be the right ones, unless the user did
                                // something stupid like putting duplicate allowed_actions...
      {
        cs_costs_erase(is_cb, ld);
        for (action k = 0; k < priv.A; k++)
        {
          cs_cost_push_back(is_cb, ld, k + 1, FLT_MAX);  //+1 because MC is 1-based
        }
      }
    }
    else  // we need to peek at allowed_actions
    {
      cs_costs_erase(is_cb, ld);
      for (size_t i = 0; i < allowed_actions_cnt; i++) { cs_cost_push_back(is_cb, ld, allowed_actions[i], FLT_MAX); }
    }
  }

  return ld;
}

void allowed_actions_to_label(search_private& priv, size_t ec_cnt, const action* allowed_actions,
    size_t allowed_actions_cnt, const float* allowed_actions_cost, const action* oracle_actions,
    size_t oracle_actions_cnt, VW::polylabel& lab)
{
  bool is_cb = priv.cb_learner;
  if (priv.is_ldf)  // LDF version easier
  {
    cs_costs_erase(is_cb, lab);
    for (action k = 0; k < ec_cnt; k++)
    { cs_cost_push_back(is_cb, lab, k, array_contains<action>(k, oracle_actions, oracle_actions_cnt) ? 0.f : 1.f); }
  }
  else if (priv.use_action_costs)
  {
    // TODO: Weight
    if (allowed_actions == nullptr)
    {
      if (cs_get_costs_size(is_cb, lab) != priv.A)
      {
        cs_costs_erase(is_cb, lab);
        for (action k = 0; k < priv.A; k++) { cs_cost_push_back(is_cb, lab, k + 1, 0.); }
      }
      for (action k = 0; k < priv.A; k++) { cs_set_cost_loss(is_cb, lab, k, allowed_actions_cost[k]); }
    }
    else  // manually specified actions
    {
      cs_costs_erase(is_cb, lab);
      for (action k = 0; k < allowed_actions_cnt; k++)
      { cs_cost_push_back(is_cb, lab, allowed_actions[k], allowed_actions_cost[k]); }
    }
  }
  else  // non-LDF, no action costs
  {
    if ((allowed_actions == nullptr) || (allowed_actions_cnt == 0))  // any action is allowed
    {
      bool set_to_one = false;
      if (cs_get_costs_size(is_cb, lab) != priv.A)
      {
        cs_costs_erase(is_cb, lab);
        for (action k = 0; k < priv.A; k++) { cs_cost_push_back(is_cb, lab, k + 1, 1.); }
        set_to_one = true;
      }
      if (oracle_actions_cnt <= 1)  // common case to speed up
      {
        if (!set_to_one)
        {
          for (action k = 0; k < priv.A; k++) { cs_set_cost_loss(is_cb, lab, k, 1.); }
        }
        if (oracle_actions_cnt == 1) { cs_set_cost_loss(is_cb, lab, oracle_actions[0] - 1, 0.); }
      }
      else
      {
        for (action k = 0; k < priv.A; k++)
        {
          cs_set_cost_loss(
              is_cb, lab, k, array_contains<action>(k + 1, oracle_actions, oracle_actions_cnt) ? 0.f : 1.f);
        }
      }
    }
    else  // only some actions are allowed
    {
      cs_costs_erase(is_cb, lab);
      float w = 1.;  // array_contains<action>(3, oracle_actions, oracle_actions_cnt) ? 5.f : 1.f;
      for (size_t i = 0; i < allowed_actions_cnt; i++)
      {
        action k = allowed_actions[i];
        cs_cost_push_back(
            is_cb, lab, k, (array_contains<action>(k, oracle_actions, oracle_actions_cnt)) ? 0.f : w);  // 1.f );
      }
    }
  }
}

template <class T>
void ensure_size(VW::v_array<T>& A, size_t sz)
{
  A.resize_but_with_stl_behavior(sz);
}

template <class T>
void ensure_size(std::vector<T>& A, size_t sz)
{
  A.resize(sz);
}

template <class T>
void set_at(VW::v_array<T>& v, T item, size_t pos)
{
  if (pos >= v.size()) { v.resize_but_with_stl_behavior(pos + 1); }
  v[pos] = item;
}

template <class T>
void set_at(std::vector<T>& v, T item, size_t pos)
{
  if (pos >= v.size()) { v.resize(pos + 1); }
  v[pos] = item;
}

action choose_oracle_action(search_private& priv, size_t ec_cnt, const action* oracle_actions,
    size_t oracle_actions_cnt, const action* allowed_actions, size_t allowed_actions_cnt,
    const float* allowed_actions_cost)
{
  action a = static_cast<action>(-1);
  if (priv.use_action_costs)
  {
    size_t K = (allowed_actions == nullptr) ? priv.A : allowed_actions_cnt;  // NOLINT
    cdbg << "costs = [";
    for (size_t k = 0; k < K; k++) { cdbg << ' ' << allowed_actions_cost[k]; }
    cdbg << " ]" << endl;
    float min_cost = FLT_MAX;
    for (size_t k = 0; k < K; k++) { min_cost = std::min(min_cost, allowed_actions_cost[k]); }
    cdbg << "min_cost = " << min_cost;
    if (min_cost < FLT_MAX)
    {
      size_t count = 0;
      for (size_t k = 0; k < K; k++)
      {
        if (allowed_actions_cost[k] <= min_cost)
        {
          cdbg << ", hit @ " << k;
          count++;
          if ((count == 1) || (priv.random_state->get_and_update_random() < 1. / static_cast<float>(count)))
          {
            a = (allowed_actions == nullptr) ? static_cast<uint32_t>(k + 1) : allowed_actions[k];
            cdbg << "***";
          }
        }
      }
    }
    cdbg << endl;
  }

  if (a == static_cast<action>(-1))
  {
    if ((priv.perturb_oracle > 0.) && (priv.state == search_state::INIT_TRAIN) &&
        (priv.random_state->get_and_update_random() < priv.perturb_oracle))
    { oracle_actions_cnt = 0; }
    a = (oracle_actions_cnt > 0)
        ? oracle_actions[random(priv.random_state, oracle_actions_cnt)]
        : (allowed_actions_cnt > 0) ? allowed_actions[random(priv.random_state, allowed_actions_cnt)]
                                    : priv.is_ldf ? static_cast<action>(random(priv.random_state, ec_cnt))
                                                  : static_cast<action>(1 + random(priv.random_state, priv.A));
  }
  cdbg << "choose_oracle_action from oracle_actions = [";
  for (size_t i = 0; i < oracle_actions_cnt; i++) { cdbg << " " << oracle_actions[i]; }
  cdbg << " ], ret=" << a << endl;
  if (need_memo_foreach_action(priv) && (priv.state == search_state::INIT_TRAIN))
  {
    VW::v_array<action_cache>* this_cache = new VW::v_array<action_cache>();
    // TODO we don't really need to construct this VW::polylabel
    VW::polylabel l =
        allowed_actions_to_ld(priv, 1, allowed_actions, allowed_actions_cnt, allowed_actions_cost);  // NOLINT
    size_t K = cs_get_costs_size(priv.cb_learner, l);                                                // NOLINT
    for (size_t k = 0; k < K; k++)
    {
      action cl = cs_get_cost_index(priv.cb_learner, l, k);
      float cost = array_contains(cl, oracle_actions, oracle_actions_cnt) ? 0.f : 1.f;
      this_cache->push_back(action_cache{0., cl, cl == a, cost});
    }
    assert(priv.memo_foreach_action.size() == priv.meta_t + priv.t - 1);
    priv.memo_foreach_action.push_back(this_cache);
    cdbg << "memo_foreach_action[" << priv.meta_t + priv.t - 1 << "] = " << this_cache << " from oracle" << endl;
  }
  return a;
}

action single_prediction_not_ldf(search_private& priv, VW::example& ec, int policy, const action* allowed_actions,
    size_t allowed_actions_cnt, const float* allowed_actions_cost, float& a_cost,
    action override_action)  // if override_action != -1, then we return it as the action and a_cost is set to the
                             // appropriate cost for that action
{
  VW::workspace& all = *priv.all;
  VW::polylabel old_label = ec.l;
  bool need_partial_predictions = need_memo_foreach_action(priv) ||
      (priv.metaoverride && priv.metaoverride->_foreach_action) || (override_action != static_cast<action>(-1)) ||
      priv.active_csoaa;
  if ((allowed_actions_cnt > 0) || need_partial_predictions)
  { ec.l = allowed_actions_to_ld(priv, 1, allowed_actions, allowed_actions_cnt, allowed_actions_cost); }
  else
  {
    ec.l.cs = priv.empty_cs_label;
  }

  cdbg << "allowed_actions_cnt=" << allowed_actions_cnt << ", ec.l = [";
  for (size_t i = 0; i < ec.l.cs.costs.size(); i++)
  { cdbg << ' ' << ec.l.cs.costs[i].class_index << ':' << ec.l.cs.costs[i].x; }
  cdbg << " ]" << endl;

  as_singleline(priv.base_learner)->predict(ec, policy);

  uint32_t act = priv.active_csoaa ? ec.pred.active_multiclass.predicted_class : ec.pred.multiclass;
  cdbg << "a=" << act << " from";
  if (allowed_actions)
  {
    for (size_t ii = 0; ii < allowed_actions_cnt; ii++) { cdbg << ' ' << allowed_actions[ii]; }
  }
  cdbg << endl;
  a_cost = ec.partial_prediction;
  cdbg << "a_cost = " << a_cost << endl;

  if (override_action != static_cast<action>(-1)) { act = override_action; }

  if (need_partial_predictions)
  {
    size_t K = cs_get_costs_size(priv.cb_learner, ec.l);  // NOLINT
    float min_cost = FLT_MAX;
    for (size_t k = 0; k < K; k++)
    {
      float cost = cs_get_cost_partial_prediction(priv.cb_learner, ec.l, k);
      if (cost < min_cost) { min_cost = cost; }
    }
    VW::v_array<action_cache>* this_cache = nullptr;
    if (need_memo_foreach_action(priv) && (override_action == static_cast<action>(-1)))
    { this_cache = new VW::v_array<action_cache>(); }
    for (size_t k = 0; k < K; k++)
    {
      action cl = cs_get_cost_index(priv.cb_learner, ec.l, k);
      float cost = cs_get_cost_partial_prediction(priv.cb_learner, ec.l, k);
      if (priv.metaoverride && priv.metaoverride->_foreach_action)
      { priv.metaoverride->_foreach_action(*priv.metaoverride->sch, priv.t - 1, min_cost, cl, cl == act, cost); }
      if (override_action == cl) { a_cost = cost; }
      if (this_cache) { this_cache->push_back(action_cache{min_cost, cl, cl == act, cost}); }
    }
    if (this_cache)
    {
      assert(priv.memo_foreach_action.size() == priv.meta_t + priv.t - 1);
      priv.memo_foreach_action.push_back(this_cache);
      cdbg << "memo_foreach_action[" << priv.meta_t + priv.t - 1 << "] = " << this_cache << endl;
    }
  }

  if ((priv.state == search_state::INIT_TRAIN) && (priv.subsample_timesteps <= -1))  // active learning
  {
    size_t K = cs_get_costs_size(priv.cb_learner, ec.l);  // NOLINT
    float min_cost = FLT_MAX, min_cost2 = FLT_MAX;
    for (size_t k = 0; k < K; k++)
    {
      float cost = cs_get_cost_partial_prediction(priv.cb_learner, ec.l, k);
      if (cost < min_cost)
      {
        min_cost2 = min_cost;
        min_cost = cost;
      }
      else if (cost < min_cost2)
      {
        min_cost2 = cost;
      }
    }
    if (min_cost2 < FLT_MAX)
    { priv.active_uncertainty.push_back(std::make_pair(min_cost2 - min_cost, priv.t + priv.meta_t)); }
  }
  if ((priv.state == search_state::INIT_TRAIN) && priv.active_csoaa)
  {
    if (priv.cb_learner) THROW("cannot use active_csoaa with cb learning");
    size_t cur_t = priv.t + priv.meta_t - 1;
    while (priv.active_known.size() <= cur_t)
    {
      priv.active_known.push_back({});
      cdbg << "active_known length now " << priv.active_known.size() << endl;
    }
    priv.active_known[cur_t].clear();
    assert(ec.l.cs.costs.size() > 0);
    for (size_t k = 0; k < ec.l.cs.costs.size(); k++)
    {
      /* priv.active_known[cur_t].push_back( ec.l.cs.costs[k].pred_is_certain
                                          ? ec.l.cs.costs[k].partial_prediction
                                          : FLT_MAX );
                                          cdbg << "active_known[" << cur_t << "][" << (priv.active_known[cur_t].size() -
         1) << "] = certain=" << ec.l.cs.costs[k].pred_is_certain << ", cost=" << ec.l.cs.costs[k].partial_prediction <<
         "}" << endl; */
      VW::cs_class& wc = ec.l.cs.costs[k];
      // Get query_needed from pred
      const auto& query_list = ec.pred.active_multiclass.more_info_required_for_classes;
      bool query_needed = std::find(query_list.begin(), query_list.end(), wc.class_index) != query_list.end();
      std::pair<VW::cs_class&, bool> p = {wc, query_needed};
      // Push into active_known[cur_t] with wc
      priv.active_known[cur_t].push_back(p);
      // cdbg << "active_known[" << cur_t << "][" << (priv.active_known[cur_t].size() - 1) << "] = " << wc.class_index
      // << ':' << wc.x << " pp=" << wc.partial_prediction << " query_needed=" << wc.query_needed << " max_pred=" <<
      // wc.max_pred << " min_pred=" << wc.min_pred << " is_range_overlapped=" << wc.is_range_overlapped << "
      // is_range_large=" << wc.is_range_large << endl;
      // query_needed=" << ec.l.cs.costs[k].query_needed << ", cost=" << ec.l.cs.costs[k].partial_prediction << "}" <<
      // endl;
    }
  }

  // generate raw predictions if necessary
  if ((priv.state == search_state::INIT_TEST) && (all.raw_prediction != nullptr))
  {
    priv.raw_output_string_stream->str("");
    for (size_t k = 0; k < cs_get_costs_size(priv.cb_learner, ec.l); k++)
    {
      if (k > 0) { (*priv.raw_output_string_stream) << ' '; }
      (*priv.raw_output_string_stream) << cs_get_cost_index(priv.cb_learner, ec.l, k) << ':'
                                       << cs_get_cost_partial_prediction(priv.cb_learner, ec.l, k);
    }
    all.print_text_by_ref(all.raw_prediction.get(), priv.raw_output_string_stream->str(), ec.tag, all.logger);
  }

  ec.l = old_label;

  priv.total_predictions_made++;
  priv.num_features += ec.get_num_features();

  return act;
}

action single_prediction_ldf(search_private& priv, VW::example* ecs, size_t ec_cnt, int policy, float& a_cost,
    action override_action)  // if override_action != -1, then we return it as the action and a_cost is set to the
                             // appropriate cost for that action
{
  bool need_partial_predictions = need_memo_foreach_action(priv) ||
      (priv.metaoverride && priv.metaoverride->_foreach_action) || (override_action != static_cast<action>(-1));

  VW::default_cs_label(priv.ldf_test_label);
  VW::cs_class wc = {0., 1, 0., 0.};
  priv.ldf_test_label.costs.push_back(wc);

  // keep track of best (aka chosen) action
  float best_prediction = 0.;
  action best_action = 0;

  size_t start_K = (priv.is_ldf && VW::is_cs_example_header(ecs[0])) ? 1 : 0;  // NOLINT

  VW::v_array<action_cache>* this_cache = nullptr;
  if (need_partial_predictions) { this_cache = new VW::v_array<action_cache>(); }

  for (action a = static_cast<uint32_t>(start_K); a < ec_cnt; a++)
  {
    cdbg << "== single_prediction_ldf a=" << a << "==" << endl;
    if (start_K > 0) { LabelDict::add_example_namespaces_from_example(ecs[a], ecs[0]); }

    VW::polylabel old_label = ecs[a].l;
    ecs[a].l.cs = priv.ldf_test_label;

    VW::multi_ex tmp;
    uint64_t old_offset = ecs[a].ft_offset;
    ecs[a].ft_offset = priv.offset;
    tmp.push_back(&ecs[a]);

    as_multiline(priv.base_learner)->predict(tmp, policy);

    ecs[a].ft_offset = old_offset;
    cdbg << "partial_prediction[" << a << "] = " << ecs[a].partial_prediction << endl;

    if (override_action != static_cast<action>(-1))
    {
      if (a == override_action) { a_cost = ecs[a].partial_prediction; }
    }
    else if ((a == start_K) || (ecs[a].partial_prediction < best_prediction))
    {
      best_prediction = ecs[a].partial_prediction;
      best_action = a;
      a_cost = best_prediction;
    }
    if (this_cache) { this_cache->push_back(action_cache{0., a, false, ecs[a].partial_prediction}); }

    priv.num_features += ecs[a].get_num_features();
    ecs[a].l = old_label;
    if (start_K > 0) { LabelDict::del_example_namespaces_from_example(ecs[a], ecs[0]); }
  }
  if (override_action != static_cast<action>(-1)) { best_action = override_action; }
  else
  {
    a_cost = best_prediction;
  }

  if (this_cache)
  {
    for (size_t i = 0; i < this_cache->size(); i++)
    {
      action_cache& ac = (*this_cache)[i];
      ac.min_cost = a_cost;
      ac.is_opt = (ac.k == best_action);
      if (priv.metaoverride && priv.metaoverride->_foreach_action)
      {
        priv.metaoverride->_foreach_action(*priv.metaoverride->sch, priv.t - 1, ac.min_cost, ac.k, ac.is_opt, ac.cost);
      }
    }
    if (need_memo_foreach_action(priv) && (override_action == static_cast<action>(-1)))
    { priv.memo_foreach_action.push_back(this_cache); }
    else
    {
      delete this_cache;
    }
  }

  // TODO: generate raw predictions if necessary

  priv.total_predictions_made++;
  return best_action;
}

int choose_policy(search_private& priv, bool advance_prng = true)
{
  roll_method method = (priv.state == search_state::INIT_TEST) ? roll_method::POLICY
                                                               : (priv.state == search_state::LEARN)
          ? priv.rollout_method
          : (priv.state == search_state::INIT_TRAIN) ? priv.rollin_method
                                                     : roll_method::NO_ROLLOUT;  // this should never happen
  switch (method)
  {
    case roll_method::POLICY:
      return random_policy(
          priv, priv.allow_current_policy || (priv.state == search_state::INIT_TEST), false, advance_prng);

    case roll_method::ORACLE:
      return -1;

    case roll_method::MIX_PER_STATE:
      return random_policy(priv, priv.allow_current_policy, true, advance_prng);

    case roll_method::MIX_PER_ROLL:
      if (priv.mix_per_roll_policy == -2)
      {  // then we have to choose one!
        priv.mix_per_roll_policy = random_policy(priv, priv.allow_current_policy, true, advance_prng);
      }
      return priv.mix_per_roll_policy;

    case roll_method::NO_ROLLOUT:
    default:
      THROW("internal error (bug): trying to rollin or rollout with NO_ROLLOUT");
  }
}

bool cached_item_equivalent(unsigned char* const& A, unsigned char* const& B)
{
  size_t sz_A = *A;  // NOLINT
  size_t sz_B = *B;  // NOLINT
  if (sz_A != sz_B) { return false; }
  return memcmp(A, B, sz_A) == 0;
}

// returns true if found and do_store is false. if do_store is true, always returns true.
bool cached_action_store_or_find(search_private& priv, ptag mytag, const ptag* condition_on,
    const char* condition_on_names, action_repr* condition_on_actions, size_t condition_on_cnt, int policy,
    size_t learner_id, action& a, bool do_store, float& a_cost)
{
  if (priv.no_caching) { return do_store; }
  if (mytag == 0)
  {
    return do_store;  // don't attempt to cache when tag is zero
  }

  size_t sz = sizeof(size_t) + sizeof(ptag) + sizeof(int) + sizeof(size_t) + sizeof(size_t) +
      condition_on_cnt * (sizeof(ptag) + sizeof(action) + sizeof(char));
  if (sz % 4 != 0)
  {
    sz += 4 - (sz % 4);  // make sure sz aligns to 4 so that uniform_hash does the right thing
  }

  byte_array item(new uint8_t[sz]);
  uint8_t* here = item.get();
  // get rid of a valgrind warning about uninitialized memory
  memset(here, 0, sz);
  *here = static_cast<unsigned char>(sz);
  here += sizeof(size_t);
  *here = static_cast<uint8_t>(mytag);
  here += sizeof(ptag);
  *here = static_cast<uint8_t>(policy);
  here += sizeof(int);
  *here = static_cast<unsigned char>(learner_id);
  here += sizeof(size_t);
  *here = static_cast<unsigned char>(condition_on_cnt);
  here += sizeof(size_t);
  for (size_t i = 0; i < condition_on_cnt; i++)
  {
    *here = static_cast<uint8_t>(condition_on[i]);
    here += sizeof(ptag);
    *here = static_cast<uint8_t>(condition_on_actions[i].a);
    here += sizeof(action);
    *here = condition_on_names[i];
    here += sizeof(char);  // SPEEDUP: should we align this at 4?
  }
  if (do_store)
  {
    priv.cache_hash_map.emplace(std::move(item), scored_action(a, a_cost));
    return true;
  }
  else  // its a find
  {
    auto sa_iter = priv.cache_hash_map.find(item);
    if (sa_iter == priv.cache_hash_map.end()) { return false; }
    a = sa_iter->second.a;
    a_cost = sa_iter->second.s;
    return a != static_cast<action>(-1);
  }
}

void generate_training_example(search_private& priv, VW::polylabel& losses, float weight, bool add_conditioning = true,
    float min_loss = FLT_MAX)  // min_loss = FLT_MAX means "please compute it for me as the actual min"; any other value
                               // means to use this
{
  // should we really subtract out min-loss?
  // float min_loss = FLT_MAX;
  if (priv.cb_learner)
  {
    if (min_loss == FLT_MAX)
    {
      for (size_t i = 0; i < losses.cb.costs.size(); i++) { min_loss = std::min(min_loss, losses.cb.costs[i].cost); }
    }
    for (size_t i = 0; i < losses.cb.costs.size(); i++)
    { losses.cb.costs[i].cost = losses.cb.costs[i].cost - min_loss; }
  }
  else
  {
    if (min_loss == FLT_MAX)
    {
      for (size_t i = 0; i < losses.cs.costs.size(); i++) { min_loss = std::min(min_loss, losses.cs.costs[i].x); }
    }
    for (size_t i = 0; i < losses.cs.costs.size(); i++)
    { losses.cs.costs[i].x = (losses.cs.costs[i].x - min_loss) * weight; }
  }

  if (!priv.is_ldf)  // not LDF
  {
    // since we're not LDF, it should be the case that ec_ref_cnt == 1
    // and learn_ec_ref[0] is a pointer to a single example
    assert(priv.learn_ec_ref_cnt == 1);
    assert(priv.learn_ec_ref != nullptr);

    VW::example& ec = priv.learn_ec_ref[0];
    VW::polylabel old_label = ec.l;
    ec.l = losses;  // labels;
    if (add_conditioning)
    {
      add_example_conditioning(priv, ec, priv.learn_condition_on.size(), priv.learn_condition_on_names.begin(),
          priv.learn_condition_on_act.data());
    }
    for (size_t is_local = 0; is_local <= static_cast<size_t>(priv.xv); is_local++)
    {
      int learner = select_learner(priv, priv.current_policy, priv.learn_learner_id, true, is_local > 0);
      cdbg << "BEGIN base_learner->learn(ec, " << learner << ")" << endl;
      as_singleline(priv.base_learner)->learn(ec, learner);
      cdbg << "END   base_learner->learn(ec, " << learner << ")" << endl;
    }
    if (add_conditioning) { del_example_conditioning(priv, ec); }
    ec.l = old_label;
    priv.total_examples_generated++;
  }
  else  // is  LDF
  {
    assert(cs_get_costs_size(priv.cb_learner, losses) == priv.learn_ec_ref_cnt);
    size_t start_K = (priv.is_ldf && VW::is_cs_example_header(priv.learn_ec_ref[0])) ? 1 : 0;  // NOLINT

    // TODO: weight
    if (add_conditioning)
    {
      for (action a = static_cast<uint32_t>(start_K); a < priv.learn_ec_ref_cnt; a++)
      {
        VW::example& ec = priv.learn_ec_ref[a];
        add_example_conditioning(priv, ec, priv.learn_condition_on.size(), priv.learn_condition_on_names.begin(),
            priv.learn_condition_on_act.data());
      }
    }

    for (size_t is_local = 0; is_local <= static_cast<size_t>(priv.xv); is_local++)
    {
      int learner = select_learner(priv, priv.current_policy, priv.learn_learner_id, true, is_local > 0);

      // create an example collection for

      VW::multi_ex tmp;
      uint64_t tmp_offset = 0;
      if (priv.learn_ec_ref_cnt > start_K) { tmp_offset = priv.learn_ec_ref[start_K].ft_offset; }
      for (action a = static_cast<uint32_t>(start_K); a < priv.learn_ec_ref_cnt; a++)
      {
        VW::example& ec = priv.learn_ec_ref[a];
        VW::cs_label& lab = ec.l.cs;
        if (lab.costs.size() == 0)
        {
          VW::cs_class wc = {0., a - static_cast<uint32_t>(start_K), 0., 0.};
          lab.costs.push_back(wc);
        }
        lab.costs[0].x = losses.cs.costs[a - start_K].x;
        // store the offset to restore it later
        ec.ft_offset = priv.offset;
        // create the example collection used to learn
        tmp.push_back(&ec);
        cdbg << "generate_training_example called learn on action a=" << a << ", costs.size=" << lab.costs.size()
             << " ec=" << &ec << endl;
        priv.total_examples_generated++;
      }

      // learn with the multiline example
      as_multiline(priv.base_learner)->learn(tmp, learner);

      // restore the offsets in examples
      int i = 0;
      for (action a = static_cast<uint32_t>(start_K); a < priv.learn_ec_ref_cnt; a++, i++)
      { priv.learn_ec_ref[a].ft_offset = tmp_offset; }
    }

    if (add_conditioning)
    {
      for (action a = static_cast<uint32_t>(start_K); a < priv.learn_ec_ref_cnt; a++)
      {
        VW::example& ec = priv.learn_ec_ref[a];
        del_example_conditioning(priv, ec);
      }
    }
  }
}

bool search_predict_needs_example(search_private& priv)
{
  // this is basically copied from the logic of search_predict()
  switch (priv.state)
  {
    case search_state::INITIALIZE:
      return false;
    case search_state::GET_TRUTH_STRING:
      return false;
    case search_state::INIT_TEST:
      return true;
    case search_state::INIT_TRAIN:
      // TODO: do we need to do something here for metatasks?
      // if (priv.beam && (priv.t < priv.beam_actions.size()))
      //  return false;
      if (priv.rollout_method == roll_method::NO_ROLLOUT) { return true; }
      break;
    case search_state::LEARN:
      if (priv.t + priv.meta_t < priv.learn_t)
      {
        return false;  // TODO: in meta search mode with foreach feature we'll need it even here
      }
      if (priv.t + priv.meta_t == priv.learn_t)
      {
        return true;  // SPEEDUP: we really only need it on the last learn_a, but this is hard to know...
      }
      // t > priv.learn_t
      if ((priv.rollout_num_steps > 0) && (priv.loss_declared_cnt >= priv.rollout_num_steps))
      {
        return false;  // skipping
      }
      break;
  }

  int pol = choose_policy(priv, false);  // choose a policy but don't advance prng
  return (pol != -1);
}

void foreach_action_from_cache(search_private& priv, size_t t, action override_a = static_cast<action>(-1))
{
  cdbg << "foreach_action_from_cache: t=" << t << ", memo_foreach_action.size()=" << priv.memo_foreach_action.size()
       << ", override_a=" << override_a << endl;
  assert(t < priv.memo_foreach_action.size());
  VW::v_array<action_cache>* cached = priv.memo_foreach_action[t];
  if (!cached)
  {
    return;  // the only way this can happen is if the metatask overrode this action
  }
  cdbg << "memo_foreach_action size = " << cached->size() << endl;
  for (size_t id = 0; id < cached->size(); id++)
  {
    action_cache& ac = (*cached)[id];
    priv.metaoverride->_foreach_action(*priv.metaoverride->sch, t - priv.meta_t, ac.min_cost, ac.k,
        (override_a == static_cast<action>(-1)) ? ac.is_opt : (ac.k == override_a), ac.cost);
  }
}

// note: ec_cnt should be 1 if we are not LDF
action search_predict(search_private& priv, VW::example* ecs, size_t ec_cnt, ptag mytag, const action* oracle_actions,
    size_t oracle_actions_cnt, const ptag* condition_on, const char* condition_on_names, const action* allowed_actions,
    size_t allowed_actions_cnt, const float* allowed_actions_cost, size_t learner_id, float& a_cost, float /* weight */)
{
  size_t condition_on_cnt = condition_on_names ? strlen(condition_on_names) : 0;
  size_t t = priv.t + priv.meta_t;
  priv.t++;

  // make sure parameters come in pairs correctly
  assert((oracle_actions == nullptr) == (oracle_actions_cnt == 0));
  assert((condition_on == nullptr) == (condition_on_names == nullptr));
  assert(((allowed_actions == nullptr) && (allowed_actions_cost == nullptr)) == (allowed_actions_cnt == 0));
  assert(priv.use_action_costs == (allowed_actions_cost != nullptr));
  if (allowed_actions_cost != nullptr) { assert(oracle_actions == nullptr); }

  // if we're just after the string, choose an oracle action
  if ((priv.state == search_state::GET_TRUTH_STRING) || priv.force_oracle)
  {
    action a = choose_oracle_action(
        priv, ec_cnt, oracle_actions, oracle_actions_cnt, allowed_actions, allowed_actions_cnt, allowed_actions_cost);
    // if (priv.metaoverride && priv.metaoverride->_post_prediction)
    //  priv.metaoverride->_post_prediction(*priv.metaoverride->sch, t-priv.meta_t, a, 0.);
    a_cost = 0.;
    return a;
  }

  // if we're in LEARN mode and before learn_t, return the train action
  if ((priv.state == search_state::LEARN) && (t < priv.learn_t))
  {
    assert(t < priv.train_trajectory.size());
    action a = priv.train_trajectory[t].a;
    a_cost = priv.train_trajectory[t].s;
    cdbg << "LEARN " << t << " < priv.learn_t ==> a=" << a << ", a_cost=" << a_cost << endl;
    if (priv.metaoverride && priv.metaoverride->_foreach_action) { foreach_action_from_cache(priv, t); }
    if (priv.metaoverride && priv.metaoverride->_post_prediction)
    { priv.metaoverride->_post_prediction(*priv.metaoverride->sch, t - priv.meta_t, a, a_cost); }
    return a;
  }

  // for LDF, # of valid actions is ec_cnt; otherwise it's either allowed_actions_cnt or A
  size_t valid_action_cnt = priv.is_ldf ? ec_cnt : (allowed_actions_cnt > 0) ? allowed_actions_cnt : priv.A;

  // if we're in LEARN mode and _at_ learn_t, then:
  //   - choose the next action
  //   - decide if we're done
  //   - if we are, then copy/mark the example ref
  if ((priv.state == search_state::LEARN) && (t == priv.learn_t))
  {
    action a = static_cast<action>(priv.learn_a_idx);
    priv.loss_declared_cnt = 0;

    cdbg << "LEARN " << t << " = priv.learn_t ==> a=" << a << ", learn_a_idx=" << priv.learn_a_idx
         << " valid_action_cnt=" << valid_action_cnt << endl;
    priv.learn_a_idx++;

    // check to see if we're done with available actions
    if (priv.learn_a_idx >= valid_action_cnt)
    {
      priv.done_with_all_actions = true;
      priv.learn_learner_id = learner_id;

      // set reference or copy example(s)
      if (oracle_actions_cnt > 0) { priv.learn_oracle_action = oracle_actions[0]; }
      priv.learn_ec_ref_cnt = ec_cnt;
      if (priv.examples_dont_change) { priv.learn_ec_ref = ecs; }
      else
      {
        priv.learn_ec_copy.resize(ec_cnt);
        for (size_t i = 0; i < ec_cnt; i++) { VW::copy_example_data_with_label(&priv.learn_ec_copy[i], ecs + i); }

        priv.learn_ec_ref = priv.learn_ec_copy.data();
      }

      // copy conditioning stuff and allowed actions
      if (priv.auto_condition_features)
      {
        priv.learn_condition_on.resize_but_with_stl_behavior(condition_on_cnt);
        ensure_size(priv.learn_condition_on_act, condition_on_cnt);

        memcpy(priv.learn_condition_on.begin(), condition_on, condition_on_cnt * sizeof(ptag));

        for (size_t i = 0; i < condition_on_cnt; i++)
        {
          set_at(priv.learn_condition_on_act,
              action_repr(((1 <= condition_on[i]) && (condition_on[i] < priv.ptag_to_action.size()))
                      ? priv.ptag_to_action[condition_on[i]]
                      : 0),
              i);
        }

        if (condition_on_names == nullptr)
        {
          ensure_size(priv.learn_condition_on_names, 1);
          priv.learn_condition_on_names[0] = 0;
        }
        else
        {
          ensure_size(priv.learn_condition_on_names, strlen(condition_on_names) + 1);
          VW::string_cpy(priv.learn_condition_on_names.begin(), (strlen(condition_on_names) + 1), condition_on_names);
        }
      }

      if (allowed_actions && (allowed_actions_cnt > 0))
      {
        ensure_size(priv.learn_allowed_actions, allowed_actions_cnt);
        memcpy(priv.learn_allowed_actions.begin(), allowed_actions, allowed_actions_cnt * sizeof(action));
        cdbg_print_array("in LEARN, learn_allowed_actions", priv.learn_allowed_actions);
      }
    }

    assert((allowed_actions_cnt == 0) || (a < allowed_actions_cnt));

    a_cost = 0.;
    action a_name = (allowed_actions && (allowed_actions_cnt > 0)) ? allowed_actions[a] : priv.is_ldf ? a : (a + 1);
    if (priv.metaoverride && priv.metaoverride->_foreach_action)
    {
      foreach_action_from_cache(priv, t, a_name);
      if (priv.memo_foreach_action[t])
      {
        cdbg << "@ memo_foreach_action: t=" << t << ", a=" << a << ", cost=" << (*priv.memo_foreach_action[t])[a].cost
             << endl;
        a_cost = (*priv.memo_foreach_action[t])[a].cost;
      }
    }

    a = a_name;

    if (priv.metaoverride && priv.metaoverride->_post_prediction)
    { priv.metaoverride->_post_prediction(*priv.metaoverride->sch, t - priv.meta_t, a, a_cost); }
    return a;
  }

  if ((priv.state == search_state::LEARN) && (t > priv.learn_t) && (priv.rollout_num_steps > 0) &&
      (priv.loss_declared_cnt >= priv.rollout_num_steps))
  {
    cdbg << "... skipping" << endl;
    action a = priv.is_ldf ? 0 : ((allowed_actions && (allowed_actions_cnt > 0)) ? allowed_actions[0] : 1);
    if (priv.metaoverride && priv.metaoverride->_post_prediction)
    { priv.metaoverride->_post_prediction(*priv.metaoverride->sch, t - priv.meta_t, a, 0.); }
    if (priv.metaoverride && priv.metaoverride->_foreach_action) { foreach_action_from_cache(priv, t); }
    a_cost = 0.;
    return a;
  }

  if ((priv.state == search_state::INIT_TRAIN) || (priv.state == search_state::INIT_TEST) ||
      ((priv.state == search_state::LEARN) && (t > priv.learn_t)))
  {
    // we actually need to run the policy

    int policy = choose_policy(priv);
    action a = 0;

    cdbg << "executing policy " << policy << endl;

    bool gte_here = (priv.state == search_state::INIT_TRAIN) && (priv.rollout_method == roll_method::NO_ROLLOUT) &&
        ((oracle_actions_cnt > 0) || (priv.use_action_costs));
    a_cost = 0.;
    bool skip = false;

    if (priv.metaoverride && priv.metaoverride->_maybe_override_prediction &&
        (priv.state != search_state::LEARN))  // if LEARN and t>learn_t,then we cannot allow overrides!
    {
      skip = priv.metaoverride->_maybe_override_prediction(*priv.metaoverride->sch, t - priv.meta_t, a, a_cost);
      cdbg << "maybe_override_prediction --> " << skip << ", a=" << a << ", a_cost=" << a_cost << endl;
      if (skip && need_memo_foreach_action(priv)) { priv.memo_foreach_action.push_back(nullptr); }
    }

    if ((!skip) && (policy == -1))
    {
      a = choose_oracle_action(priv, ec_cnt, oracle_actions, oracle_actions_cnt, allowed_actions, allowed_actions_cnt,
          allowed_actions_cost);  // TODO: we probably want to actually get costs for oracle actions???
    }

    bool need_fea = (policy == -1) && priv.metaoverride && priv.metaoverride->_foreach_action;

    if ((policy >= 0) || gte_here || need_fea)  // the last case is we need to do foreach action
    {
      int learner = select_learner(priv, policy, learner_id, false, priv.state != search_state::INIT_TEST);

      ensure_size(priv.condition_on_actions, condition_on_cnt);
      for (size_t i = 0; i < condition_on_cnt; i++)
      {
        priv.condition_on_actions[i] = ((1 <= condition_on[i]) && (condition_on[i] < priv.ptag_to_action.size()))
            ? priv.ptag_to_action[condition_on[i]]
            : action_repr(0);
      }

      bool not_test = priv.all->training && !ecs[0].test_only;

      if ((!skip) && (!need_fea) && not_test &&
          cached_action_store_or_find(priv, mytag, condition_on, condition_on_names, priv.condition_on_actions.data(),
              condition_on_cnt, policy, learner_id, a, false, a_cost))
      {
        // if this succeeded, 'a' has the right action
        priv.total_cache_hits++;
      }
      else  // we need to predict, and then cache, and maybe run foreach_action
      {
        size_t start_K = (priv.is_ldf && VW::is_cs_example_header(ecs[0])) ? 1 : 0;  // NOLINT
        priv.last_action_repr.clear();
        if (priv.auto_condition_features)
        {
          for (size_t n = start_K; n < ec_cnt; n++)
          {
            add_example_conditioning(
                priv, ecs[n], condition_on_cnt, condition_on_names, priv.condition_on_actions.data());
          }
        }

        if (((!skip) && (policy >= 0)) || need_fea)  // only make a prediction if we're going to use the output
        {
          if (priv.auto_condition_features && priv.acset.use_passthrough_repr)
          {
            if (priv.is_ldf) { THROW("search cannot use state representations in ldf mode"); }
            if (ecs[0].passthrough) { THROW("search cannot passthrough"); }
            ecs[0].passthrough = &priv.last_action_repr;
          }
          a = priv.is_ldf
              ? single_prediction_ldf(priv, ecs, ec_cnt, learner, a_cost, need_fea ? a : static_cast<action>(-1))
              : single_prediction_not_ldf(priv, *ecs, learner, allowed_actions, allowed_actions_cnt,
                    allowed_actions_cost, a_cost, need_fea ? a : static_cast<action>(-1));

          cdbg << "passthrough = [";
          for (size_t kk = 0; kk < priv.last_action_repr.size(); kk++)
          { cdbg << ' ' << priv.last_action_repr.indices[kk] << ':' << priv.last_action_repr.values[kk]; }
          cdbg << " ]" << endl;

          ecs[0].passthrough = nullptr;
        }

        if (need_fea)
        {
          // TODO this
        }

        if (gte_here)
        {
          cdbg << "INIT_TRAIN, NO_ROLLOUT, at least one oracle_actions, a=" << a << endl;
          // we can generate a training example _NOW_ because we're not doing rollouts
          // allowed_actions_to_losses(priv, ec_cnt, allowed_actions, allowed_actions_cnt, oracle_actions,
          // oracle_actions_cnt, losses);
          allowed_actions_to_label(priv, ec_cnt, allowed_actions, allowed_actions_cnt, allowed_actions_cost,
              oracle_actions, oracle_actions_cnt, priv.gte_label);
          cdbg << "priv.gte_label = [";
          for (size_t i = 0; i < priv.gte_label.cs.costs.size(); i++)
          { cdbg << ' ' << priv.gte_label.cs.costs[i].class_index << ':' << priv.gte_label.cs.costs[i].x; }
          cdbg << " ]" << endl;

          priv.learn_ec_ref = ecs;
          priv.learn_ec_ref_cnt = ec_cnt;
          if (allowed_actions)
          {
            ensure_size(priv.learn_allowed_actions, allowed_actions_cnt);  // TODO: do we really need this?
            memcpy(priv.learn_allowed_actions.begin(), allowed_actions, allowed_actions_cnt * sizeof(action));
          }
          size_t old_learner_id = priv.learn_learner_id;
          priv.learn_learner_id = learner_id;
          generate_training_example(
              priv, priv.gte_label, 1., false);  // this is false because the conditioning has already been added!
          priv.learn_learner_id = old_learner_id;
        }

        if (priv.auto_condition_features)
        {
          for (size_t n = start_K; n < ec_cnt; n++) { del_example_conditioning(priv, ecs[n]); }
        }

        if (not_test && (!skip))
        {
          cached_action_store_or_find(priv, mytag, condition_on, condition_on_names, priv.condition_on_actions.data(),
              condition_on_cnt, policy, learner_id, a, true, a_cost);
        }
      }
    }

    if (priv.state == search_state::INIT_TRAIN)
    {
      priv.train_trajectory.push_back(scored_action(a, a_cost));  // note the action for future reference
    }

    if (priv.metaoverride && priv.metaoverride->_post_prediction)
    { priv.metaoverride->_post_prediction(*priv.metaoverride->sch, t - priv.meta_t, a, a_cost); }

    return a;
  }

  THROW("error: predict called in unknown state");
}

inline bool cmp_size_t(const size_t a, const size_t b) { return a < b; }
inline bool cmp_size_t_pair(const std::pair<size_t, size_t>& a, const std::pair<size_t, size_t>& b)
{
  return ((a.first == b.first) && (a.second < b.second)) || (a.first < b.first);
}

inline size_t absdiff(size_t a, size_t b) { return (a < b) ? (b - a) : (a - b); }

void hoopla_permute(size_t* B, size_t* end)
{
  // from Curtis IPL 2004, "Darts and hoopla board design"
  // first sort
  size_t N = end - B;  // NOLINT
  std::sort(B, end, cmp_size_t);
  // make some temporary space
  size_t* A = calloc_or_throw<size_t>((N + 1) * 2);  // NOLINT
  A[N] = B[0];                                       // arbitrarily choose the maximum in the middle
  A[N + 1] = B[N - 1];                               // so the maximum goes next to it
  size_t lo = N, hi = N + 1;                         // which parts of A have we filled in? [lo,hi]
  size_t i = 0, j = N - 1;                           // which parts of B have we already covered? [0,i] and [j,N-1]
  while (i + 1 < j)
  {
    // there are four options depending on where things get placed
    size_t d1 = absdiff(A[lo], B[i + 1]);  // put B[i+1] at the bottom
    size_t d2 = absdiff(A[lo], B[j - 1]);  // put B[j-1] at the bottom
    size_t d3 = absdiff(A[hi], B[i + 1]);  // put B[i+1] at the top
    size_t d4 = absdiff(A[hi], B[j - 1]);  // put B[j-1] at the top
    size_t mx = std::max(std::max(d1, d2), std::max(d3, d4));
    if (d1 >= mx) { A[--lo] = B[++i]; }
    else if (d2 >= mx)
    {
      A[--lo] = B[--j];
    }
    else if (d3 >= mx)
    {
      A[++hi] = B[++i];
    }
    else
    {
      A[++hi] = B[--j];
    }
  }
  // copy it back to B
  memcpy(B, A + lo, N * sizeof(size_t));
  // clean up
  free(A);
}

void get_training_timesteps(search_private& priv, VW::v_array<size_t>& timesteps)
{
  timesteps.clear();

  // if there's active learning, we need to
  if (priv.subsample_timesteps <= -1)
  {
    for (size_t i = 0; i < priv.active_uncertainty.size(); i++)
    {
      if (priv.random_state->get_and_update_random() > priv.active_uncertainty[i].first)
      { timesteps.push_back(priv.active_uncertainty[i].second - 1); }
    }
  }
  // if there's no subsampling to do, just return [0,T)
  else if (priv.subsample_timesteps <= 0)
  {
    for (size_t t = 0; t < priv.T; t++)
    {
      uint32_t count = 99;
      if (priv.active_csoaa && (t < priv.active_known.size()))
      {
        count = 0;
        for (std::pair<VW::cs_class&, bool> wcq : priv.active_known[t])
        {
          if (wcq.second)
          {
            count++;
            if (count > 1) { break; }
          }
        }
      }
      if (count > 1) { timesteps.push_back(t); }
    }

    // if subsample in (0,1) then pick steps with that probability, but ensuring there's at least one!
  }
  else if (priv.subsample_timesteps < 1)
  {
    for (size_t t = 0; t < priv.T; t++)
    {
      if (priv.random_state->get_and_update_random() <= priv.subsample_timesteps) { timesteps.push_back(t); }
    }

    if (timesteps.size() == 0)
    {  // ensure at least one
      timesteps.push_back(static_cast<size_t>(priv.random_state->get_and_update_random() * priv.T));
    }
  }

  // finally, if subsample >= 1, then pick (int) that many uniformly at random without replacement; could use an LFSR
  // but why? :P
  else
  {
    while ((timesteps.size() < static_cast<size_t>(priv.subsample_timesteps)) && (timesteps.size() < priv.T))
    {
      size_t t = static_cast<size_t>(priv.random_state->get_and_update_random() * static_cast<float>(priv.T));
      if (std::find(timesteps.begin(), timesteps.end(), t) == timesteps.end()) { timesteps.push_back(t); }
    }
    std::sort(timesteps.begin(), timesteps.end(), cmp_size_t);
  }

  if (!priv.linear_ordering) { hoopla_permute(timesteps.begin(), timesteps.end()); }
}

void BaseTask::Run()
{
  search_private& priv = *sch->priv;
  // make sure output is correct
  bool old_should_produce_string = priv.should_produce_string;
  if (!_final_run && !_with_output_string) { priv.should_produce_string = false; }
  // if this isn't a final run, it shouldn't count for loss
  float old_test_loss = priv.test_loss;
  // float old_learn_loss = priv.learn_loss;
  priv.learn_loss *= 0.5;
  float old_train_loss = priv.train_loss;

  if (priv.should_produce_string) { priv.pred_string->str(""); }

  priv.t = 0;
  priv.metaoverride = this;
  priv.task->run(*sch, ec);
  priv.metaoverride = nullptr;
  priv.meta_t += priv.t;

  // restore
  if (_with_output_string && old_should_produce_string) { _with_output_string(*sch, *priv.pred_string); }

  priv.should_produce_string = old_should_produce_string;
  if (!_final_run)
  {
    priv.test_loss = old_test_loss;
    // priv.learn_loss = old_learn_loss;
    priv.train_loss = old_train_loss;
  }
}

void run_task(search& sch, VW::multi_ex& ec)
{
  search_private& priv = *sch.priv;
  priv.num_calls_to_run++;
  if (priv.metatask && (priv.state != search_state::GET_TRUTH_STRING)) { priv.metatask->run(sch, ec); }
  else
  {
    priv.task->run(sch, ec);
  }
}

void verify_active_csoaa(VW::cs_label& losses, const std::vector<std::pair<VW::cs_class&, bool>>& known, size_t t,
    float multiplier, VW::io::logger& logger)
{
  float threshold = multiplier / std::sqrt(static_cast<float>(t));
  cdbg << "verify_active_csoaa, losses = [";
  for (VW::cs_class& wc : losses.costs) { cdbg << " " << wc.class_index << ":" << wc.x; }
  cdbg << " ]" << endl;
  // cdbg_print_array("verify_active_csoaa,  known", known);
  size_t i = 0;
  for (VW::cs_class& wc : losses.costs)
  {
    if (!known[i].second)
    {
      float err = static_cast<float>(std::pow(known[i].first.partial_prediction - wc.x, 2));
      if (err > threshold)
      {
        logger.err_error("verify_active_csoaa failed: truth {0}:{1}, known[{2}]={3}, error={4} vs threshold {5}",
            wc.class_index /*0*/, wc.x /*1*/, i /*2*/, known[i].first.partial_prediction /*3*/, err /*4*/,
            threshold /*5*/);
      }
    }
    i++;
  }
}

void advance_from_known_actions(search_private& priv)
{
  size_t t = priv.learn_t;
  if (!priv.active_csoaa) { return; }
  if (priv.active_csoaa_verify > 0.) { return; }
  if (t >= priv.active_known.size()) { return; }
  cdbg << "advance_from_known_actions t=" << t << " active_known.size()=" << priv.active_known.size()
       << " learn_a_idx=" << priv.learn_a_idx << endl;
  // cdbg_print_array(" active_known[t]", priv.active_known[t]);
  if (priv.learn_a_idx >= priv.active_known[t].size())
  {
    cdbg << "advance_from_known_actions setting done_with_all_actions=true (active_known[t].size()="
         << priv.active_known[t].size() << ")" << endl;
    priv.done_with_all_actions = true;
    return;
  }
  // if (priv.active_known[t][priv.learn_a_idx] >= FLT_MAX) return;
  if (priv.active_known[t][priv.learn_a_idx].second) { return; }
  // return;
  // wow, we actually found something we were confident about!
  /*
  cs_cost_push_back(priv.cb_learner,
                    priv.learn_losses,
                    priv.is_ldf ? (uint32_t)(priv.learn_a_idx - 1) : (uint32_t)priv.learn_a_idx,
                    priv.active_known[t][priv.learn_a_idx],
                    true);
  */
  priv.learn_losses.cs.costs.push_back(priv.active_known[t][priv.learn_a_idx].first);
  cdbg << "  --> adding " << priv.learn_a_idx << ":" << priv.active_known[t][priv.learn_a_idx].first.x << endl;
  priv.learn_a_idx++;
  advance_from_known_actions(priv);
}

template <bool is_learn>
void train_single_example(search& sch, bool is_test_ex, bool is_holdout_ex, VW::multi_ex& ec_seq)
{
  search_private& priv = *sch.priv;
  VW::workspace& all = *priv.all;
  bool ran_test = false;  // we must keep track so that even if we skip test, we still update # of examples seen

  // if (! priv.no_caching)
  priv.cache_hash_map.clear();

  cdbg << "is_test_ex=" << is_test_ex << " vw_is_main=" << all.vw_is_main << endl;
  cdbg << "must_run_test = " << must_run_test(all, ec_seq, is_test_ex) << endl;
  // do an initial test pass to compute output (and loss)
  if (must_run_test(all, ec_seq, is_test_ex))
  {
    cdbg << "======================================== INIT TEST (" << priv.current_policy << ","
         << priv.read_example_last_pass << ") ========================================" << endl;

    ran_test = true;

    // do the prediction
    reset_search_structure(priv);
    priv.state = search_state::INIT_TEST;
    priv.should_produce_string =
        might_print_update(all) || (all.final_prediction_sink.size() > 0) || (all.raw_prediction != nullptr);
    priv.pred_string->str("");
    priv.test_action_sequence.clear();
    run_task(sch, ec_seq);

    // accumulate loss
    if (!is_test_ex) { all.sd->update(ec_seq[0]->test_only, !is_test_ex, priv.test_loss, 1.f, priv.num_features); }

    // generate output
    for (auto& sink : all.final_prediction_sink)
    { all.print_text_by_ref(sink.get(), priv.pred_string->str(), ec_seq[0]->tag, all.logger); }

    if (all.raw_prediction != nullptr)
    { all.print_text_by_ref(all.raw_prediction.get(), "", ec_seq[0]->tag, all.logger); }
  }

  // if we're not training, then we're done!
  if (!is_learn) { return; }
  if (is_test_ex || is_holdout_ex || ec_seq[0]->test_only || (!priv.all->training)) { return; }

  // SPEEDUP: if the oracle was never called, we can skip this!

  // do a pass over the data allowing oracle
  cdbg << "======================================== INIT TRAIN (" << priv.current_policy << ","
       << priv.read_example_last_pass << ") ========================================" << endl;

  priv.cache_hash_map.clear();
  reset_search_structure(priv);
  clear_memo_foreach_action(priv);
  priv.state = search_state::INIT_TRAIN;
  priv.active_uncertainty.clear();
  priv.train_trajectory.clear();  // this is where we'll store the training sequence
  run_task(sch, ec_seq);

  if (!ran_test)
  {  // was  && !priv.ec_seq[0]->test_only) { but we know it's not test_only
    all.sd->update(ec_seq[0]->test_only, true, priv.test_loss, 1.f, priv.num_features);
  }

  // if there's nothing to train on, we're done!
  if ((priv.loss_declared_cnt == 0) || (priv.t + priv.meta_t == 0) ||
      (priv.rollout_method == roll_method::NO_ROLLOUT))  // TODO: make sure NO_ROLLOUT works with beam!
  { return; }

  // otherwise, we have some learn'in to do!
  cdbg << "======================================== LEARN (" << priv.current_policy << ","
       << priv.read_example_last_pass << ") ========================================" << endl;
  priv.T = priv.metatask ? priv.meta_t : priv.t;
  get_training_timesteps(priv, priv.timesteps);
  cdbg << "train_trajectory.size() = " << priv.train_trajectory.size() << ":\t";
  cdbg_print_array<scored_action>("", priv.train_trajectory);
  // cdbg << "memo_foreach_action = " << priv.memo_foreach_action << endl;
  for (size_t i = 0; i < priv.memo_foreach_action.size(); i++)
  {
    cdbg << "memo_foreach_action[" << i << "] = ";
    if (priv.memo_foreach_action[i]) { cdbg << *priv.memo_foreach_action[i]; }
    else
      cdbg << "null";
    cdbg << endl;
  }

  if (priv.cb_learner) { priv.learn_losses.cb.costs.clear(); }
  else
  {
    priv.learn_losses.cs.costs.clear();
  }

  for (size_t tid = 0; tid < priv.timesteps.size(); tid++)
  {
    cdbg << "timestep = " << priv.timesteps[tid] << " [" << tid << "/" << priv.timesteps.size() << "]" << endl;

    if (priv.metatask && !priv.memo_foreach_action[tid])
    {
      cdbg << "skipping because it looks like this was overridden by metatask" << endl;
      continue;
    }

    priv.learn_ec_ref = nullptr;
    priv.learn_ec_ref_cnt = 0;

    reset_search_structure(priv);  // TODO remove this?
    bool skipped_all_actions = true;
    priv.learn_a_idx = 0;
    priv.done_with_all_actions = false;
    // for each action, roll out to get a loss
    while (!priv.done_with_all_actions)
    {
      priv.learn_t = priv.timesteps[tid];
      advance_from_known_actions(priv);
      if (priv.done_with_all_actions) { break; }

      skipped_all_actions = false;
      reset_search_structure(priv);

      priv.state = search_state::LEARN;
      priv.learn_t = priv.timesteps[tid];
      cdbg << "-------------------------------------------------------------------------------------" << endl;
      cdbg << "learn_t = " << priv.learn_t << ", learn_a_idx = " << priv.learn_a_idx << endl;
      run_task(sch, ec_seq);
      float this_loss = priv.learn_loss;
      cs_cost_push_back(priv.cb_learner, priv.learn_losses,
          priv.is_ldf ? static_cast<uint32_t>(priv.learn_a_idx - 1) : static_cast<uint32_t>(priv.learn_a_idx),
          this_loss);
      //                          (priv.learn_allowed_actions.size() > 0) ?
      //                          priv.learn_allowed_actions[priv.learn_a_idx-1] : priv.is_ldf ? (priv.learn_a_idx-1) :
      //                          (priv.learn_a_idx),
      //                           priv.learn_loss);
    }
    if (priv.active_csoaa_verify > 0.)
    {
      verify_active_csoaa(priv.learn_losses.cs, priv.active_known[priv.learn_t], ec_seq[0]->example_counter,
          priv.active_csoaa_verify, priv.all->logger);
    }

    if (skipped_all_actions)
    {
      reset_search_structure(priv);
      priv.state = search_state::LEARN;
      priv.learn_t = priv.timesteps[tid];
      priv.force_setup_ec_ref = true;
      cdbg << "<<<<<" << endl;
      cdbg << "skipped all actions; learn_t = " << priv.learn_t << ", learn_a_idx = " << priv.learn_a_idx << endl;
      run_task(sch, ec_seq);  // TODO: i guess we can break out of this early
      cdbg << ">>>>>" << endl;
    }
    else
      cdbg << "didn't skip all actions" << endl;

    // now we can make a training example
    if (priv.learn_allowed_actions.size() > 0)
    {
      for (size_t i = 0; i < priv.learn_allowed_actions.size(); i++)
      { priv.learn_losses.cs.costs[i].class_index = priv.learn_allowed_actions[i]; }
    }
    // float min_loss = 0.;
    // if (priv.metatask)
    //  for (size_t aid=0; aid<priv.memo_foreach_action[tid]->size(); aid++)
    //    min_loss = std::min(min_loss, priv.memo_foreach_action[tid]->get(aid).cost);
    cdbg << "priv.learn_losses = [";
    for (auto& wc : priv.learn_losses.cs.costs) { cdbg << " " << wc.class_index << ":" << wc.x; }
    cdbg << " ]" << endl;
    cdbg << "gte" << endl;
    generate_training_example(priv, priv.learn_losses, 1., true);  // , min_loss);  // TODO: weight
    if (!priv.examples_dont_change)
    {
      for (auto& ex : priv.learn_ec_copy)
      {
        // Reset the state of the VW::polylabel
        ex.l = VW::polylabel{};
      }
    }
    if (priv.cb_learner) { priv.learn_losses.cb.costs.clear(); }
    else
    {
      priv.learn_losses.cs.costs.clear();
    }
  }

  if (priv.active_csoaa && (priv.save_every_k_runs > 1))
  {
    size_t prev_num = priv.num_calls_to_run_previous / priv.save_every_k_runs;
    size_t this_num = priv.num_calls_to_run / priv.save_every_k_runs;
    if (this_num > prev_num) { save_predictor(all, all.final_regressor_name, this_num); }
    priv.num_calls_to_run_previous = priv.num_calls_to_run;
  }
}

void inline adjust_auto_condition(search_private& priv)
{
  if (priv.auto_condition_features)
  {
    // turn off auto-condition if it's irrelevant
    if ((priv.history_length == 0) || (priv.acset.feature_value == 0.f))
    {
      priv.all->logger.err_warn("Turning off AUTO_CONDITION_FEATURES because settings make it useless");
      priv.auto_condition_features = false;
    }
  }
}

template <bool is_learn>
void do_actual_learning(search& sch, base_learner& base, VW::multi_ex& ec_seq)
{
  if (ec_seq.size() == 0)
  {
    return;  // nothing to do :)
  }

  bool is_test_ex = false;
  bool is_holdout_ex = false;

  search_private& priv = *sch.priv;
  priv.offset = ec_seq[0]->ft_offset;
  priv.base_learner = &base;

  adjust_auto_condition(priv);
  priv.read_example_last_id = ec_seq[ec_seq.size() - 1]->example_counter;

  // hit_new_pass true would have already triggered a printout
  // finish_example(VW::multi_ex).  so we can reset hit_new_pass here
  priv.hit_new_pass = false;

  for (size_t i = 0; i < ec_seq.size(); i++)
  {
    is_test_ex |= priv.label_is_test(ec_seq[i]->l);
    is_holdout_ex |= ec_seq[i]->test_only;
    if (is_test_ex && is_holdout_ex) { break; }
  }

  if (priv.task->run_setup) { priv.task->run_setup(sch, ec_seq); }

  // if we're going to have to print to the screen, generate the "truth" std::string
  cdbg << "======================================== GET TRUTH STRING (" << priv.current_policy << ","
       << priv.read_example_last_pass << ") ========================================" << endl;
  if (might_print_update(*priv.all))
  {
    if (is_test_ex) { priv.truth_string->str("**test**"); }
    else
    {
      reset_search_structure(*sch.priv);
      priv.state = search_state::GET_TRUTH_STRING;
      priv.should_produce_string = true;
      priv.truth_string->str("");
      run_task(sch, ec_seq);
    }
  }

  add_neighbor_features(priv, ec_seq);
  train_single_example<is_learn>(sch, is_test_ex, is_holdout_ex, ec_seq);
  del_neighbor_features(priv, ec_seq);

  if (priv.task->run_takedown) { priv.task->run_takedown(sch, ec_seq); }
}

void end_pass(search& sch)
{
  search_private& priv = *sch.priv;
  VW::workspace* all = priv.all;
  priv.hit_new_pass = true;
  priv.read_example_last_pass++;
  priv.passes_since_new_policy++;

  if (priv.passes_since_new_policy >= priv.passes_per_policy)
  {
    priv.passes_since_new_policy = 0;
    if (all->training) { priv.current_policy++; }
    if (priv.current_policy > priv.total_number_of_policies)
    {
      priv.all->logger.err_error("internal error (bug): too many policies; not advancing");
      priv.current_policy = priv.total_number_of_policies;
    }
    // reset search_trained_nb_policies in options_from_file so it is saved to regressor file later
    // TODO work out a better system to update state that will be saved in the model.
    all->options->replace("search_trained_nb_policies", std::to_string(priv.current_policy));
    all->options->get_typed_option<uint32_t>("search_trained_nb_policies").value(priv.current_policy);
  }
}

void finish_multiline_example(VW::workspace& all, search& sch, VW::multi_ex& ec_seq)
{
  print_update(*sch.priv);
  VW::finish_example(all, ec_seq);
}

void end_examples(search& sch)
{
  search_private& priv = *sch.priv;
  VW::workspace* all = priv.all;

  if (all->training)
  {
    // TODO work out a better system to update state that will be saved in the model.
    // Dig out option and change it in case we already loaded a predictor which had a value stored for
    // --search_trained_nb_policies
    auto val = (priv.passes_since_new_policy == 0) ? priv.current_policy : (priv.current_policy + 1);
    all->options->replace("search_trained_nb_policies", std::to_string(val));
    all->options->get_typed_option<uint32_t>("search_trained_nb_policies").value(val);
    // Dig out option and change it in case we already loaded a predictor which had a value stored for
    // --search_total_nb_policies
    all->options->replace("search_total_nb_policies", std::to_string(priv.total_number_of_policies));
    all->options->get_typed_option<uint32_t>("search_total_nb_policies").value(priv.total_number_of_policies);
  }
}

bool mc_label_is_test(const VW::polylabel& lab) { return VW::test_multiclass_label(lab.multi); }

void search_initialize(VW::workspace* all, search& sch)
{
  search_private& priv = *sch.priv;  // priv is zero initialized by default
  priv.all = all;
  priv.random_state = all->get_random_state();

  priv.active_csoaa = false;
  priv.label_is_test = mc_label_is_test;

  priv.num_learners = 1;
  priv.state = search_state::INITIALIZE;
  priv.mix_per_roll_policy = -2;

  priv.pred_string = VW::make_unique<std::stringstream>();
  priv.truth_string = VW::make_unique<std::stringstream>();
  priv.bad_string_stream = VW::make_unique<std::stringstream>();
  priv.bad_string_stream->clear(priv.bad_string_stream->badbit);

  priv.rollout_method = roll_method::MIX_PER_ROLL;
  priv.rollin_method = roll_method::MIX_PER_ROLL;

  priv.allow_current_policy = true;
  priv.adaptive_beta = true;

  priv.total_number_of_policies = 1;

  priv.acset.max_bias_ngram_length = 1;

  priv.acset.feature_value = 1.;

  scored_action sa(static_cast<action>(-1), 0.);

  sch.task_data = nullptr;

  priv.active_uncertainty.clear();
  priv.active_known.clear();

  VW::default_cs_label(priv.empty_cs_label);

  priv.raw_output_string_stream = VW::make_unique<std::stringstream>();
}

void ensure_param(float& v, float lo, float hi, float def, const char* str, VW::io::logger& logger)
{
  if ((v < lo) || (v > hi))
  {
    logger.err_warn("{}", str);
    v = def;
  }
}

void handle_condition_options(VW::workspace& all, auto_condition_settings& acset)
{
  uint64_t max_bias_ngram_length;
  uint64_t max_quad_ngram_length;
  option_group_definition new_options("[Search] Search Auto-Conditioning");
  new_options.add(make_option("search_max_bias_ngram_length", max_bias_ngram_length)
                      .keep()
                      .default_value(1)
                      .help("Add a \"bias\" feature for each ngram up to and including this length. eg., if it's 1 "
                            "(default), then you get a single feature for each conditional"));
  new_options.add(make_option("search_max_quad_ngram_length", max_quad_ngram_length)
                      .keep()
                      .default_value(0)
                      .help("Add bias *times* input features for each ngram up to and including this length (def: 0)"));
  new_options.add(make_option("search_condition_feature_value", acset.feature_value)
                      .keep()
                      .default_value(1.f)
                      .help("How much weight should the conditional features get? (def: 1.)"));
  new_options.add(make_option("search_use_passthrough_repr", acset.use_passthrough_repr)
                      .keep()
                      .help("Should we use lower-level reduction _internal state_ as additional features? (def: no)"));
  all.options->add_and_parse(new_options);
  acset.max_bias_ngram_length = VW::cast_to_smaller_type<size_t>(max_bias_ngram_length);
  acset.max_quad_ngram_length = VW::cast_to_smaller_type<size_t>(max_quad_ngram_length);
}

void search_finish(search& sch)
{
  search_private& priv = *sch.priv;
  cdbg << "search_finish" << endl;

  if (priv.active_csoaa) { priv.all->logger.err_info("search calls to run = {}", priv.num_calls_to_run); }

  if (priv.task->finish) { priv.task->finish(sch); }
  if (priv.metatask && priv.metatask->finish) { priv.metatask->finish(sch); }
}

std::vector<VW::cs_label> read_allowed_transitions(action A, const char* filename, VW::io::logger& logger)
{
  FILE* f;
  if (VW::file_open(&f, filename, "r") != 0)
    THROW("error: could not read file " << filename << " (" << VW::strerror_to_string(errno)
                                        << "); assuming all transitions are valid");

  bool* bg = calloc_or_throw<bool>((static_cast<size_t>(A + 1)) * (A + 1));
  int rd, from, to, count = 0;
  while ((rd = fscanf_s(f, "%d:%d", &from, &to)) > 0)
  {
    if ((from < 0) || (from > static_cast<int>(A)))
    { logger.err_warn("Ignoring transition from {0} because it's out of the range [0,{1}]", from, A); }
    if ((to < 0) || (to > static_cast<int>(A)))
    { logger.err_warn("Ignoring transition to {0} because it's out of the range [0,{1}]", to, A); }
    bg[from * (A + 1) + to] = true;
    count++;
  }
  fclose(f);

  std::vector<VW::cs_label> allowed;

  // from
  for (size_t i = 0; i < A; i++)
  {
    std::vector<VW::cs_class> costs;

    // to
    for (size_t j = 0; j < A; j++)
    {
      if (bg[i * (A + 1) + j])
      {
        VW::cs_class c = {FLT_MAX, static_cast<action>(j), 0., 0.};
        costs.push_back(c);
      }
    }

    VW::cs_label ld = {costs};
    allowed.push_back(ld);
  }
  free(bg);

  logger.err_info("read {0} allowed transitions from {1}", count, filename);

  return allowed;
}

void parse_neighbor_features(
    VW::string_view nf_strview, VW::v_array<int32_t>& neighbor_features, VW::io::logger& logger)
{
  neighbor_features.clear();
  if (nf_strview.empty()) { return; }

  std::vector<VW::string_view> cmd;
  size_t end_idx = 0;
  bool reached_end = false;
  while (!reached_end)
  {
    end_idx = nf_strview.find(',');
    VW::string_view strview = nf_strview.substr(0, end_idx);
    // If we haven't reached the end yet, slice off the piece we're currently parsing
    if (end_idx != VW::string_view::npos) { nf_strview.remove_prefix(end_idx + 1); }
    else
    {
      reached_end = true;
    }

    cmd.clear();
    VW::tokenize(':', strview, cmd, true);
    int32_t posn = 0;
    char ns = ' ';
    if (cmd.size() == 1)
    {
      posn = int_of_string(cmd[0], logger);
      ns = ' ';
    }
    else if (cmd.size() == 2)
    {
      posn = int_of_string(cmd[0], logger);
      ns = (!cmd[1].empty()) ? cmd[1].front() : ' ';
    }
    else
    {
      logger.err_warn("Ignoring malformed neighbor specification: '{}'", strview);
    }
    int32_t enc = static_cast<int32_t>((static_cast<uint32_t>(posn) << 24) | (ns & 0xFF));
    neighbor_features.push_back(enc);
  }
}

float action_hamming_loss(action a, const action* A, size_t sz)
{
  if (sz == 0)
  {
    return 0.;  // latent variables have zero loss
  }
  for (size_t i = 0; i < sz; i++)
  {
    if (a == A[i]) { return 0.; }
  }
  return 1.;
}

float action_cost_loss(action a, const action* act, const float* costs, size_t sz)
{
  if (act == nullptr) { return costs[a - 1]; }
  for (size_t i = 0; i < sz; i++)
  {
    if (act[i] == a) { return costs[i]; }
  }
  THROW("action_cost_loss got action that wasn't allowed: " << a);
}

// the interface:
bool search::is_ldf() { return priv->is_ldf; }

action search::predict(VW::example& ec, ptag mytag, const action* oracle_actions, size_t oracle_actions_cnt,
    const ptag* condition_on, const char* condition_on_names, const action* allowed_actions, size_t allowed_actions_cnt,
    const float* allowed_actions_cost, size_t learner_id, float weight)
{
  float a_cost = 0.;
  action a = search_predict(*priv, &ec, 1, mytag, oracle_actions, oracle_actions_cnt, condition_on, condition_on_names,
      allowed_actions, allowed_actions_cnt, allowed_actions_cost, learner_id, a_cost, weight);
  if (priv->state == search_state::INIT_TEST) { priv->test_action_sequence.push_back(a); }
  if (mytag != 0)
  {
    if (mytag < priv->ptag_to_action.size())
    {
      cdbg << "delete_v at " << mytag << endl;
      if (priv->ptag_to_action[mytag].repr != nullptr)
      {
        delete priv->ptag_to_action[mytag].repr;
        priv->ptag_to_action[mytag].repr = nullptr;
      }
    }
    if (priv->acset.use_passthrough_repr)
    {
      assert((mytag >= priv->ptag_to_action.size()) || (priv->ptag_to_action[mytag].repr == nullptr));
      set_at(priv->ptag_to_action, action_repr(a, &(priv->last_action_repr)), mytag);
    }
    else
    {
      set_at(priv->ptag_to_action, action_repr(a, (features*)nullptr), mytag);
    }
    cdbg << "set_at " << mytag << endl;
  }
  if (priv->auto_hamming_loss)
  {
    loss(priv->use_action_costs ? action_cost_loss(a, allowed_actions, allowed_actions_cost, allowed_actions_cnt)
                                : action_hamming_loss(a, oracle_actions, oracle_actions_cnt));
  }
  cdbg << "predict returning " << a << endl;
  return a;
}

action search::predictLDF(VW::example* ecs, size_t ec_cnt, ptag mytag, const action* oracle_actions,
    size_t oracle_actions_cnt, const ptag* condition_on, const char* condition_on_names, size_t learner_id,
    float weight)
{
  float a_cost = 0.;
  // TODO: action costs for ldf
  action a = search_predict(*priv, ecs, ec_cnt, mytag, oracle_actions, oracle_actions_cnt, condition_on,
      condition_on_names, nullptr, 0, nullptr, learner_id, a_cost, weight);
  if (priv->state == search_state::INIT_TEST) { priv->test_action_sequence.push_back(a); }

  // If there is a shared example (example header), then action "1" is at index 1, but otherwise
  // action "1" is at index 0. Map action to its appropriate index. In particular, this fixes an
  // issue where the predicted action is the last, and there is no example header, causing an index
  // beyond the end of the array (usually resulting in a segfault at some point.)
  size_t action_index = (a - VW::is_cs_example_header(ecs[0])) ? 0 : 1;

  if ((mytag != 0) && !ecs[action_index].l.cs.costs.empty())
  {
    if (mytag < priv->ptag_to_action.size())
    {
      cdbg << "delete_v at " << mytag << endl;
      if (priv->ptag_to_action[mytag].repr != nullptr)
      {
        delete priv->ptag_to_action[mytag].repr;
        priv->ptag_to_action[mytag].repr = nullptr;
      }
    }
    set_at(priv->ptag_to_action, action_repr(ecs[a].l.cs.costs[0].class_index, &(priv->last_action_repr)), mytag);
  }
  if (priv->auto_hamming_loss)
  {
    loss(action_hamming_loss(a, oracle_actions, oracle_actions_cnt));  // TODO: action costs
  }
  cdbg << "predict returning " << a << endl;
  return a;
}

void search::loss(float loss) { search_declare_loss(*this->priv, loss); }

bool search::predictNeedsExample() { return search_predict_needs_example(*this->priv); }

std::stringstream& search::output()
{
  if (!this->priv->should_produce_string) { return *(this->priv->bad_string_stream); }
  else if (this->priv->state == search_state::GET_TRUTH_STRING)
  {
    return *(this->priv->truth_string);
  }
  else
  {
    return *(this->priv->pred_string);
  }
}

void search::set_options(uint32_t opts)
{
  if (this->priv->all->vw_is_main && (this->priv->state != search_state::INITIALIZE))
  { priv->all->logger.err_warn("Task should not set options except in initialize function."); }
  if ((opts & AUTO_CONDITION_FEATURES) != 0) { this->priv->auto_condition_features = true; }
  if ((opts & AUTO_HAMMING_LOSS) != 0) { this->priv->auto_hamming_loss = true; }
  if ((opts & EXAMPLES_DONT_CHANGE) != 0) { this->priv->examples_dont_change = true; }
  if ((opts & IS_LDF) != 0) { this->priv->is_ldf = true; }
  if ((opts & NO_CACHING) != 0) { this->priv->no_caching = true; }
  if ((opts & ACTION_COSTS) != 0) { this->priv->use_action_costs = true; }

  if (this->priv->is_ldf && this->priv->use_action_costs)
    THROW("Using LDF and actions costs is not yet implemented; turn off action costs.");  // TODO fix

  if (this->priv->use_action_costs && (this->priv->rollout_method != roll_method::NO_ROLLOUT))
  {
    priv->all->logger.err_warn(
        "Task is designed to use rollout costs, but this only works when --search_rollout none is specified.");
  }
}

void search::set_label_parser(VW::label_parser& lp, bool (*is_test)(const VW::polylabel&))
{
  if (this->priv->all->vw_is_main && (this->priv->state != search_state::INITIALIZE))
  { priv->all->logger.err_warn("Task should not set label parser except in initialize function."); }
  this->priv->all->example_parser->lbl_parser = lp;
  this->priv->all->example_parser->lbl_parser.test_label = is_test;
  this->priv->label_is_test = is_test;
}

void search::get_test_action_sequence(std::vector<action>& V)
{
  V.clear();
  for (size_t i = 0; i < this->priv->test_action_sequence.size(); i++)
  { V.push_back(this->priv->test_action_sequence[i]); }
}

void search::set_num_learners(size_t num_learners) { this->priv->num_learners = num_learners; }

uint64_t search::get_mask() { return this->priv->all->weights.mask(); }
size_t search::get_stride_shift() { return this->priv->all->weights.stride_shift(); }
uint32_t search::get_history_length() { return static_cast<uint32_t>(this->priv->history_length); }

std::string search::pretty_label(action a)
{
  if (this->priv->all->sd->ldict)
  {
    auto sv = this->priv->all->sd->ldict->get(a);
    return std::string{sv};
  }
  else
  {
    std::ostringstream os;
    os << a;
    return os.str();
  }
}

VW::workspace& search::get_vw_pointer_unsafe() { return *this->priv->all; }
void search::set_force_oracle(bool force) { this->priv->force_oracle = force; }

// predictor implementation
predictor::predictor(search& sch, ptag my_tag)
    : is_ldf(false), my_tag(my_tag), ec(nullptr), ec_cnt(0), weight(1.), learner_id(0), sch(sch)
{
}

predictor& predictor::reset()
{
  this->erase_oracles();
  this->erase_alloweds();
  condition_on_tags.clear();
  condition_on_names.clear();
  allocated_examples.clear();
  return *this;
}

predictor& predictor::set_input(VW::example& input_example)
{
  assert(sch.is_ldf() == false);
  is_ldf = false;
  ec = &input_example;
  ec_cnt = 1;
  return *this;
}

predictor& predictor::set_input(VW::example* input_example, size_t input_length)
{
  assert(sch.is_ldf() == true);
  is_ldf = true;
  ec = input_example;
  ec_cnt = input_length;
  return *this;
}

void predictor::set_input_length(size_t input_length)
{
  assert(sch.is_ldf() == true);
  is_ldf = true;
  allocated_examples.resize(input_length);
  ec = allocated_examples.data();
  ec_cnt = input_length;
}
void predictor::set_input_at(size_t posn, VW::example& ex)
{
  if (posn >= ec_cnt)
    THROW("call to set_input_at with too large a position: posn (" << posn << ") >= ec_cnt(" << ec_cnt << ")");

  VW::copy_example_data_with_label(ec + posn, &ex);
}

predictor& predictor::erase_oracles()
{
  oracle_actions.clear();
  return *this;
}

predictor& predictor::add_oracle(action a)
{
  oracle_actions.push_back(a);
  return *this;
}

predictor& predictor::add_oracle(action* a, size_t action_count)
{
  for (size_t i = 0; i < action_count; i++) { oracle_actions.push_back(*(a + i)); }
  return *this;
}

predictor& predictor::add_oracle(VW::v_array<action>& a)
{
  for (const auto& item : a) { oracle_actions.push_back(item); }
  return *this;
}

predictor& predictor::set_oracle(action a)
{
  oracle_actions.clear();
  return add_oracle(a);
}

predictor& predictor::set_oracle(action* a, size_t action_count)
{
  oracle_actions.clear();
  return add_oracle(a, action_count);
}

predictor& predictor::set_oracle(VW::v_array<action>& a)
{
  oracle_actions.clear();
  return add_oracle(a);
}

predictor& predictor::set_weight(float w)
{
  weight = w;
  return *this;
}

predictor& predictor::erase_alloweds()
{
  allowed_actions.clear();
  allowed_actions_cost.clear();
  return *this;
}

predictor& predictor::add_allowed(action a)
{
  allowed_actions.push_back(a);
  return *this;
}
predictor& predictor::add_allowed(action* a, size_t action_count)
{
  for (size_t i = 0; i < action_count; i++) { allowed_actions.push_back(*(a + i)); }
  return *this;
}
predictor& predictor::add_allowed(VW::v_array<action>& a)
{
  for (const auto& item : a) { allowed_actions.push_back(item); }
  return *this;
}

predictor& predictor::set_allowed(action a)
{
  allowed_actions.clear();
  return add_allowed(a);
}

predictor& predictor::set_allowed(action* a, size_t action_count)
{
  allowed_actions.clear();
  return add_allowed(a, action_count);
}

predictor& predictor::set_allowed(VW::v_array<action>& a)
{
  allowed_actions.clear();
  return add_allowed(a);
}

predictor& predictor::add_allowed(action a, float cost)
{
  allowed_actions_cost.push_back(cost);
  allowed_actions.push_back(a);
  return *this;
}

predictor& predictor::add_allowed(action* a, float* costs, size_t action_count)
{
  if (costs != nullptr)
  {
    for (size_t i = 0; i < action_count; i++) { allowed_actions_cost.push_back(*(costs + i)); }
  }
  if (a != nullptr)
  {
    for (size_t i = 0; i < action_count; i++) { allowed_actions.push_back(*(a + i)); }
  }
  return *this;
}

predictor& predictor::add_allowed(std::vector<std::pair<action, float>>& a)
{
  for (const auto& item : a)
  {
    allowed_actions.push_back(item.first);
    allowed_actions_cost.push_back(item.second);
  }
  return *this;
}

predictor& predictor::set_allowed(action a, float cost)
{
  allowed_actions_cost.clear();
  allowed_actions.clear();
  return add_allowed(a, cost);
}

predictor& predictor::set_allowed(action* a, float* costs, size_t action_count)
{
  allowed_actions_cost.clear();
  allowed_actions.clear();
  return add_allowed(a, costs, action_count);
}

predictor& predictor::set_allowed(std::vector<std::pair<action, float>>& a)
{
  erase_alloweds();
  return add_allowed(a);
}

predictor& predictor::add_condition(ptag tag, char name)
{
  condition_on_tags.push_back(tag);
  condition_on_names.push_back(name);
  return *this;
}
predictor& predictor::set_condition(ptag tag, char name)
{
  condition_on_tags.clear();
  condition_on_names.clear();
  return add_condition(tag, name);
}

predictor& predictor::add_condition_range(ptag hi, ptag count, char name0)
{
  if (count == 0) { return *this; }
  for (ptag i = 0; i < count; i++)
  {
    if (i > hi) { break; }
    char name = name0 + static_cast<char>(i);
    condition_on_tags.push_back(hi - i);
    condition_on_names.push_back(name);
  }
  return *this;
}
predictor& predictor::set_condition_range(ptag hi, ptag count, char name0)
{
  condition_on_tags.clear();
  condition_on_names.clear();
  return add_condition_range(hi, count, name0);
}

predictor& predictor::set_learner_id(size_t id)
{
  learner_id = id;
  return *this;
}

predictor& predictor::set_tag(ptag tag)
{
  my_tag = tag;
  return *this;
}

action predictor::predict()
{
  const action* orA = oracle_actions.size() == 0 ? nullptr : oracle_actions.begin();       // NOLINT
  const ptag* cOn = condition_on_names.size() == 0 ? nullptr : condition_on_tags.begin();  // NOLINT
  const char* cNa = nullptr;                                                               // NOLINT
  if (condition_on_names.size() > 0)
  {
    condition_on_names.push_back(static_cast<char>(0));  // null terminate
    cNa = condition_on_names.begin();
  }
  const action* alA = (allowed_actions.size() == 0) ? nullptr : allowed_actions.begin();                // NOLINT
  const float* alAcosts = (allowed_actions_cost.size() == 0) ? nullptr : allowed_actions_cost.begin();  // NOLINT
  size_t numAlA = std::max(allowed_actions.size(), allowed_actions_cost.size());                        // NOLINT
  action p = is_ldf
      ? sch.predictLDF(ec, ec_cnt, my_tag, orA, oracle_actions.size(), cOn, cNa, learner_id, weight)
      : sch.predict(*ec, my_tag, orA, oracle_actions.size(), cOn, cNa, alA, numAlA, alAcosts, learner_id, weight);

  if (condition_on_names.size() > 0)
  {
    condition_on_names.pop_back();  // un-null-terminate
  }
  return p;
}
}  // namespace Search

// TODO: valgrind --leak-check=full ./vw --search 2 -k -c --passes 1 --search_task sequence -d test_beam --holdout_off
// --search_rollin policy --search_metatask selective_branching 2>&1 | less
base_learner* VW::reductions::search_setup(VW::setup_base_i& stack_builder)
{
  using namespace Search;

  options_i& options = *stack_builder.get_options();
  VW::workspace& all = *stack_builder.get_all_pointer();
  auto sch = VW::make_unique<search>();
  search_private& priv = *sch->priv;
  std::string task_string;
  std::string metatask_string;
  std::string interpolation_string = "data";
  std::string neighbor_features_string;
  std::string rollout_string = "mix_per_state";
  std::string rollin_string = "mix_per_state";
  uint64_t A;  // NOLINT
  uint64_t passes_per_policy;
  uint64_t history_length;
  uint64_t rollout_num_steps;
  uint64_t save_every_k_runs;

  uint32_t search_trained_nb_policies;
  std::string search_allowed_transitions;

  option_group_definition new_options("[Reduction] Search");
  new_options
      .add(make_option("search", A)
               .keep()
               .default_value(1)
               .help("Use learning to search, argument=maximum action id or 0 for LDF"))
      .add(make_option("search_task", task_string)
               .keep()
               .necessary()
               .one_of({"sequence", "sequencespan", "sequence_ctg", "argmax", "sequence_demoldf", "multiclasstask",
                   "dep_parser", "entity_relation", "hook", "graph", "list"})
               .help("The search task (use \"--search_task list\" to get a list of available tasks)"))
      .add(make_option("search_metatask", metatask_string)
               .keep()
               .help("The search metatask (use \"--search_metatask list\" to get a list of available metatasks"
                     " Note: a valid search_task needs to be supplied in addition for this to output.)"))
      .add(make_option("search_interpolation", interpolation_string)
               .keep()
               .one_of({"data", "policy"})
               .help("At what level should interpolation happen?"))
      .add(make_option("search_rollout", rollout_string)
               .one_of({"policy", "learn", "oracle", "ref", "mix_per_state", "mix_per_roll", "mix", "none"})
               .help("How should rollouts be executed"))
      .add(make_option("search_rollin", rollin_string)
               .one_of({"policy", "learn", "oracle", "ref", "mix_per_state", "mix_per_roll", "mix"})
               .help("How should past trajectories be generated"))
      .add(make_option("search_passes_per_policy", passes_per_policy)
               .default_value(1)
               .help("Number of passes per policy (only valid for search_interpolation=policy)"))
      .add(make_option("search_beta", priv.beta)
               .default_value(0.5f)
               .help("Interpolation rate for policies (only valid for search_interpolation=policy)"))
      .add(make_option("search_alpha", priv.alpha)
               .default_value(1e-10f)
               .help("Annealed beta = 1-(1-alpha)^t (only valid for search_interpolation=data)"))
      .add(make_option("search_total_nb_policies", priv.total_number_of_policies)
               .help("If we are going to train the policies through multiple separate calls to vw, we need to "
                     "specify this parameter and tell vw how many policies are eventually going to be trained"))
      .add(make_option("search_trained_nb_policies", search_trained_nb_policies)
               .help("The number of trained policies in a file"))
      .add(make_option("search_allowed_transitions", search_allowed_transitions)
               .help("Read file of allowed transitions [def: all transitions are allowed]"))
      .add(make_option("search_subsample_time", priv.subsample_timesteps)
               .help("Instead of training at all timesteps, use a subset. if value in (0,1), train on a random "
                     "v%. if v>=1, train on precisely v steps per example, if v<=-1, use active learning"))
      .add(make_option("search_neighbor_features", neighbor_features_string)
               .keep()
               .help("Copy features from neighboring lines. argument looks like: '-1:a,+2' meaning copy previous line "
                     "namespace a and next next line from namespace _unnamed_, where ',' separates them"))
      .add(make_option("search_rollout_num_steps", rollout_num_steps)
               .default_value(0)
               .help("How many calls of \"loss\" before we stop really predicting on rollouts and switch to "
                     "oracle (default means \"infinite\")"))
      .add(make_option("search_history_length", history_length)
               .keep()
               .default_value(1)
               .help("Some tasks allow you to specify how much history their depend on; specify that here"))
      .add(make_option("search_no_caching", priv.no_caching)
               .help("Turn off the built-in caching ability (makes things slower, but technically more safe)"))
      .add(make_option("search_xv", priv.xv).help("Train two separate policies, alternating prediction/learning"))
      .add(make_option("search_perturb_oracle", priv.perturb_oracle)
               .default_value(0.f)
               .help("Perturb the oracle on rollin with this probability"))
      .add(make_option("search_linear_ordering", priv.linear_ordering)
               .help("Insist on generating examples in linear order (def: hoopla permutation)"))
      .add(make_option("search_active_verify", priv.active_csoaa_verify)
               .help("Verify that active learning is doing the right thing (arg = multiplier, should be = "
                     "cost_range * range_c)"))
      .add(make_option("search_save_every_k_runs", save_every_k_runs).default_value(0).help("Save model every k runs"));

  if (!options.add_parse_and_check_necessary(new_options)) { return nullptr; }

  priv.A = VW::cast_to_smaller_type<size_t>(A);
  priv.passes_per_policy = VW::cast_to_smaller_type<size_t>(passes_per_policy);
  priv.rollout_num_steps = VW::cast_to_smaller_type<size_t>(rollout_num_steps);
  priv.history_length = VW::cast_to_smaller_type<size_t>(history_length);
  priv.save_every_k_runs = VW::cast_to_smaller_type<size_t>(save_every_k_runs);

  search_initialize(&all, *sch.get());

  parse_neighbor_features(neighbor_features_string, sch->priv->neighbor_features, all.logger);

  if (interpolation_string == "data")  // run as dagger
  {
    priv.adaptive_beta = true;
    priv.allow_current_policy = true;
    priv.passes_per_policy = all.numpasses;
    if (priv.current_policy > 1) { priv.current_policy = 1; }
  }
  else if (interpolation_string == "policy")
  {
    ;
  }
  else
    THROW("error: --search_interpolation must be 'data' or 'policy'");

  if ((rollout_string == "policy") || (rollout_string == "learn")) { priv.rollout_method = roll_method::POLICY; }
  else if ((rollout_string == "oracle") || (rollout_string == "ref"))
  {
    priv.rollout_method = roll_method::ORACLE;
  }
  else if ((rollout_string == "mix_per_state"))
  {
    priv.rollout_method = roll_method::MIX_PER_STATE;
  }
  else if ((rollout_string == "mix_per_roll") || (rollout_string == "mix"))
  {
    priv.rollout_method = roll_method::MIX_PER_ROLL;
  }
  else if ((rollout_string == "none"))
  {
    priv.rollout_method = roll_method::NO_ROLLOUT;
    priv.no_caching = true;
  }

  if ((rollin_string == "policy") || (rollin_string == "learn")) { priv.rollin_method = roll_method::POLICY; }
  else if ((rollin_string == "oracle") || (rollin_string == "ref"))
  {
    priv.rollin_method = roll_method::ORACLE;
  }
  else if ((rollin_string == "mix_per_state"))
  {
    priv.rollin_method = roll_method::MIX_PER_STATE;
  }
  else if ((rollin_string == "mix_per_roll") || (rollin_string == "mix"))
  {
    priv.rollin_method = roll_method::MIX_PER_ROLL;
  }

  // check if the base learner is contextual bandit, in which case, we dont rollout all actions.
  // TODO consume this when learner understand base label type
  if (options.was_supplied("cb"))
  {
    priv.cb_learner = true;
    CB::cb_label.default_label(priv.allowed_actions_cache);
    priv.learn_losses.cb.costs.clear();
    priv.gte_label.cb.costs.clear();
  }
  else
  {
    priv.cb_learner = false;
    VW::cs_label_parser_global.default_label(priv.allowed_actions_cache);
    priv.learn_losses.cs.costs.clear();
    priv.gte_label.cs.costs.clear();
  }

  ensure_param(priv.beta, 0.0, 1.0, 0.5, "Search_beta must be in (0,1); resetting to 0.5", all.logger);
  ensure_param(priv.alpha, 0.0, 1.0, 1e-10f, "Search_alpha must be in (0,1); resetting to 1e-10", all.logger);

  priv.num_calls_to_run = 0;

  // compute total number of policies we will have at end of training
  // we add current_policy for cases where we start from an initial set of policies loaded through -i option
  uint32_t tmp_number_of_policies = priv.current_policy;
  if (all.training)
  {
    tmp_number_of_policies +=
        static_cast<int>(std::ceil((static_cast<float>(all.numpasses)) / (static_cast<float>(priv.passes_per_policy))));
  }

  // the user might have specified the number of policies that will eventually be trained through multiple vw calls,
  // so only set total_number_of_policies to computed value if it is larger
  cdbg << "current_policy=" << priv.current_policy << " tmp_number_of_policies=" << tmp_number_of_policies
       << " total_number_of_policies=" << priv.total_number_of_policies << endl;
  if (tmp_number_of_policies > priv.total_number_of_policies)
  {
    priv.total_number_of_policies = tmp_number_of_policies;
    if (priv.current_policy > 0)
    {  // we loaded a file but total number of policies didn't match what is needed for training
      all.logger.err_warn(
          "You're attempting to train more classifiers than was allocated initially. "
          "Likely to cause bad performance.");
    }
  }

  // current policy currently points to a new policy we would train
  // if we are not training and loaded a bunch of policies for testing, we need to subtract 1 from current policy
  // so that we only use those loaded when testing (as run_prediction is called with allow_current to true)
  if (!all.training && priv.current_policy > 0) { priv.current_policy--; }

  all.options->replace("search_trained_nb_policies", std::to_string(priv.current_policy));
  all.options->get_typed_option<uint32_t>("search_trained_nb_policies").value(priv.current_policy);

  all.options->replace("search_total_nb_policies", std::to_string(priv.total_number_of_policies));
  all.options->get_typed_option<uint32_t>("search_total_nb_policies").value(priv.total_number_of_policies);

  cdbg << "search current_policy = " << priv.current_policy
       << " total_number_of_policies = " << priv.total_number_of_policies << endl;

  if (task_string == "list")
  {
    // command line action, output directly to cerr
    std::vector<const char*> names;
    std::transform(all_tasks.begin(), all_tasks.end(), std::back_inserter(names),
        [](const search_task* task) { return task->task_name; });
    fmt::print(stderr, "available search tasks:\n  - {}\n", fmt::join(names, "\n  - "));
    exit(0);
  }
  if (metatask_string == "list")
  {
    // command line action, output directly to cerr
    std::vector<const char*> names;
    std::transform(all_metatasks.begin(), all_metatasks.end(), std::back_inserter(names),
        [](const search_metatask* task) { return task->metatask_name; });
    fmt::print(stderr, "available search metatasks:\n  - {}\n", fmt::join(names, "\n  - "));
    exit(0);
  }
  for (auto* task : all_tasks)
  {
    if (task_string == task->task_name)
    {
      priv.task = task;
      sch->task_name = task->task_name;
      break;
    }
  }

  if (priv.task == nullptr)
  {
    if (!options.was_supplied("help"))
    { THROW("fail: unknown task for --search_task '" << task_string << "'; use --search_task list to get a list"); }
  }
  priv.metatask = nullptr;
  for (auto* task : all_metatasks)
  {
    if (metatask_string == task->metatask_name)
    {
      priv.metatask = task;
      sch->metatask_name = task->metatask_name;
      break;
    }
  }
  all.example_parser->emptylines_separate_examples = true;

  if (!options.was_supplied("csoaa") && !options.was_supplied("cs_active") && !options.was_supplied("csoaa_ldf") &&
      !options.was_supplied("wap_ldf") && !options.was_supplied("cb"))
  { options.insert("csoaa", std::to_string(priv.A)); }

  priv.active_csoaa = options.was_supplied("cs_active");
  priv.active_csoaa_verify = -1.;
  if (options.was_supplied("search_active_verify"))
  {
    if (!priv.active_csoaa) { THROW("cannot use --search_active_verify without using --cs_active"); }
  }

  cdbg << "active_csoaa = " << priv.active_csoaa << ", active_csoaa_verify = " << priv.active_csoaa_verify << endl;

  auto* base = stack_builder.setup_base_learner();

  // default to OAA labels unless the task wants to override this (which they can do in initialize)
  all.example_parser->lbl_parser = VW::multiclass_label_parser_global;

  if (priv.task && priv.task->initialize) { priv.task->initialize(*sch.get(), priv.A, options); }
  if (priv.metatask && priv.metatask->initialize) { priv.metatask->initialize(*sch.get(), priv.A, options); }
  priv.meta_t = 0;

  VW::label_type_t expected_label_type = all.example_parser->lbl_parser.label_type;

  if (options.was_supplied("search_allowed_transitions"))
  { read_allowed_transitions(static_cast<action>(priv.A), search_allowed_transitions.c_str(), all.logger); }

  // set up auto-history (used to only do this if AUTO_CONDITION_FEATURES was on, but that doesn't work for hooktask)
  handle_condition_options(all, priv.acset);

  if (!priv.allow_current_policy)
  {  // if we're not dagger
    all.check_holdout_every_n_passes = priv.passes_per_policy;
  }

  all.searchstr = sch.get();

  priv.start_clock_time = clock();

  if (priv.xv) { priv.num_learners *= 3; }

  cdbg << "num_learners = " << priv.num_learners << endl;

  // No normal prediction is produced so the base prediction type is used. That type is unlikely to be accessible
  // though. TODO: either let search return a prediction or add a NO_PRED type.

  // base is multiline
  learner<search, VW::multi_ex>* l =
      VW::LEARNER::make_reduction_learner(std::move(sch), base, do_actual_learning<true>, do_actual_learning<false>,
          stack_builder.get_setupfn_name(search_setup))
          .set_learn_returns_prediction(true)
          .set_params_per_weight(priv.total_number_of_policies * priv.num_learners)
          .set_finish_example(finish_multiline_example)
          .set_end_examples(end_examples)
          .set_finish(search_finish)
          .set_end_pass(end_pass)
          .set_input_label_type(expected_label_type)
          // .set_output_label(priv.cb_learner ? label_type_t::cb : label_type_t::cs)
          // .set_input_prediction(priv.active_csoaa ? ec.pred.active_multiclass.predicted_class : ec.pred.multiclass)
          .build();

  return make_base(*l);
}<|MERGE_RESOLUTION|>--- conflicted
+++ resolved
@@ -152,12 +152,8 @@
 private:
   class cached_item_equivalent
   {
-<<<<<<< HEAD
+  public:
     bool operator()(const byte_array& lhs, const byte_array& rhs) const
-=======
-  public:
-    bool operator()(const byte_array& A, const byte_array& B) const
->>>>>>> 9496a6dd
     {
       size_t sz_lhs = *lhs.get();
       size_t sz_rhs = *rhs.get();

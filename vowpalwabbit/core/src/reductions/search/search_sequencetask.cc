// Copyright (c) by respective owners including Yahoo!, Microsoft, and
// individual contributors. All rights reserved. Released under a BSD (revised)
// license as described in the file LICENSE.
#include "vw/core/reductions/search/search_sequencetask.h"

#include "vw/config/options.h"
#include "vw/core/cost_sensitive.h"
#include "vw/core/memory.h"
#include "vw/core/numeric_casts.h"
#include "vw/core/vw.h"

using namespace VW::config;

namespace SequenceTask
{
Search::search_task task = {"sequence", run, initialize, nullptr, nullptr, nullptr};
}
namespace SequenceSpanTask
{
Search::search_task task = {"sequencespan", run, initialize, nullptr, setup, takedown};
}
namespace SequenceTaskCostToGo
{
Search::search_task task = {"sequence_ctg", run, initialize, nullptr, nullptr, nullptr};
}
namespace ArgmaxTask
{
Search::search_task task = {"argmax", run, initialize, nullptr, nullptr, nullptr};
}
namespace SequenceTask_DemoLDF
{
Search::search_task task = {"sequence_demoldf", run, initialize, nullptr, nullptr, nullptr};
}

namespace SequenceTask
{
void initialize(Search::search& sch, size_t& /*num_actions*/, options_i& /*options*/)
{
  sch.set_options(Search::AUTO_CONDITION_FEATURES |  // automatically add history features to our examples, please
      Search::AUTO_HAMMING_LOSS |     // please just use hamming loss on individual predictions -- we won't declare loss
      Search::EXAMPLES_DONT_CHANGE |  // we don't do any internal example munging
      0);
}

void run(Search::search& sch, VW::multi_ex& ec)
{
  Search::predictor search_predictor(sch, static_cast<ptag>(0));
  for (size_t i = 0; i < ec.size(); i++)
  {
    action oracle = ec[i]->l.multi.label;
    size_t prediction = search_predictor.set_tag(static_cast<ptag>(i) + 1)
                            .set_input(*ec[i])
                            .set_oracle(oracle)
                            .set_condition_range(static_cast<ptag>(i), sch.get_history_length(), 'p')
                            .predict();

    if (sch.output().good()) { sch.output() << sch.pretty_label(static_cast<uint32_t>(prediction)) << ' '; }
  }
}
}  // namespace SequenceTask

namespace SequenceSpanTask
{
enum class encoding_type
{
  BIO,
  BILOU
};
// the format for the BIO encoding is:
//     label     description
//     1         "O" (out)
//     n even    begin X, where X is defined by n/2
//     n odd     in X, where X is (n-1)/2
//   thus, valid transitions are:
//     *       -> 1       (anything to OUT)
//     *       -> n even  (anything in BEGIN X)
//     n even  -> n+1     (BEGIN X to IN X)
//     n odd>1 -> n       (IN X to IN X)
// the format for the BILOU (begin, inside, last, out, unit-length) encoding is:
//     label     description
//     1         out
//     n>1: let m=n-2:
//       m % 4 == 0    unit-(m div 4)
//       m % 4 == 1    begin-(m div 4)
//       m % 4 == 2    in-(m div 4)
//       m % 4 == 3    last-(m div 4)
//   thus, valid transitions are:
//     1     -> 1; 2, 6, 10, ...; 3, 7, 11, ...         out to { out, unit-Y, begin-Y }       1
//     m%4=0 -> 1; 2, 6, 10, ..., 3, 7, 11, ...         unit-X to { out, unit-Y, begin-Y }    2, 6, 10, 14, ...
//     m%4=1 -> m+1, m+2                                begin-X to { in-X, last-X }           3, 7, 11, 15, ...
//     m%4=2 -> m, m+1                                  in-X to { in-X, last-X }              4, 8, 12, 16, ...
//     m%4=3 -> 1; 2, 6, 10, ...; 3, 7, 11, ...         last-X to { out, unit-Y, begin-Y }    5, 9, 13, 17, ...

inline action bilou_to_bio(action y)
{
  return y / 2 + 1;  // out -> out, {unit,begin} -> begin; {in,last} -> in
}

void convert_bio_to_bilou(VW::multi_ex& ec)
{
  for (size_t n = 0; n < ec.size(); n++)
  {
    VW::multiclass_label& ylab = ec[n]->l.multi;
    action y = ylab.label;
    action nexty = (n == ec.size() - 1) ? 0 : ec[n + 1]->l.multi.label;
    if (y == 1)
    {  // do nothing
      ;
    }
    else if (y % 2 == 0)  // this is a begin-X
    {
      if (nexty != y + 1)
      {                                    // should be unit
        ylab.label = (y / 2 - 1) * 4 + 2;  // from 2 to 2, 4 to 6, 6 to 10, etc.
      }
      else
      {                                    // should be begin-X
        ylab.label = (y / 2 - 1) * 4 + 3;  // from 2 to 3, 4 to 7, 6 to 11, etc.
      }
    }
    else if (y % 2 == 1)  // this is an in-X
    {
      if (nexty != y)
      {                                // should be last
        ylab.label = (y - 1) * 2 + 1;  // from 3 to 5, 5 to 9, 7 to 13, etc.
      }
      else
      {                            // should be in-X
        ylab.label = (y - 1) * 2;  // from 3 to 4, 5 to 8, 7 to 12, etc.
      }
    }
    assert(y == bilou_to_bio(ylab.label));
  }
}

class task_data
{
<<<<<<< HEAD
  encoding_type encoding;
=======
public:
  EncodingType encoding;
>>>>>>> 9496a6dd
  VW::v_array<action> allowed_actions;
  VW::v_array<action> only_two_allowed;  // used for BILOU encoding
  size_t multipass;
};

void initialize(Search::search& sch, size_t& num_actions, options_i& options)
{
  uint64_t multipass;
  bool search_span_bilou = false;
  option_group_definition new_options("[Search] Search Sequencespan");
  new_options
      .add(make_option("search_span_bilou", search_span_bilou)
               .help("Switch to (internal) BILOU encoding instead of BIO encoding"))
      .add(make_option("search_span_multipass", multipass).default_value(1).help("Do multiple passes"));
  options.add_and_parse(new_options);

  auto data = VW::make_unique<task_data>();
  data->multipass = VW::cast_to_smaller_type<size_t>(multipass);

  if (search_span_bilou)
  {
    // TODO: is this the right logger?
    *(sch.get_vw_pointer_unsafe().trace_message)
        << "switching to BILOU encoding for sequence span labeling" << std::endl;
    data->encoding = encoding_type::BILOU;
    num_actions = num_actions * 2 - 1;
  }
  else
  {
    data->encoding = encoding_type::BIO;
  }

  data->allowed_actions.clear();

  if (data->encoding == encoding_type::BIO)
  {
    data->allowed_actions.push_back(1);
    for (action l = 2; l < num_actions; l += 2) { data->allowed_actions.push_back(l); }
    data->allowed_actions.push_back(1);  // push back an extra 1 that we can overwrite later if we want
  }
  else if (data->encoding == encoding_type::BILOU)
  {
    data->allowed_actions.push_back(1);
    for (action l = 2; l < num_actions; l += 4)
    {
      data->allowed_actions.push_back(l);
      data->allowed_actions.push_back(l + 1);
    }
    data->only_two_allowed.push_back(0);
    data->only_two_allowed.push_back(0);
  }

  sch.set_options(Search::AUTO_CONDITION_FEATURES |  // automatically add history features to our examples, please
      Search::AUTO_HAMMING_LOSS |     // please just use hamming loss on individual predictions -- we won't declare loss
      Search::EXAMPLES_DONT_CHANGE |  // we don't do any internal example munging
      0);
  sch.set_num_learners(data->multipass);
  sch.set_task_data<task_data>(data.release());
}

void setup(Search::search& sch, VW::multi_ex& ec)
{
  task_data& data = *sch.get_task_data<task_data>();
  if (data.encoding == encoding_type::BILOU) { convert_bio_to_bilou(ec); }
}

void takedown(Search::search& sch, VW::multi_ex& ec)
{
  task_data& data = *sch.get_task_data<task_data>();

  if (data.encoding == encoding_type::BILOU)
  {
    for (size_t n = 0; n < ec.size(); n++)
    {
      VW::multiclass_label ylab = ec[n]->l.multi;
      ylab.label = bilou_to_bio(ylab.label);
    }
  }
}

void run(Search::search& sch, VW::multi_ex& ec)
{
  task_data& data = *sch.get_task_data<task_data>();
  VW::v_array<action>* y_allowed = &(data.allowed_actions);
  Search::predictor search_predictor(sch, static_cast<ptag>(0));
  for (size_t pass = 1; pass <= data.multipass; pass++)
  {
    action last_prediction = 1;
    for (size_t i = 0; i < ec.size(); i++)
    {
      action oracle = ec[i]->l.multi.label;
      size_t len = y_allowed->size();
      search_predictor.set_tag(static_cast<ptag>(i) + 1);
      search_predictor.set_learner_id(pass - 1);
      if (data.encoding == encoding_type::BIO)
      {
        if (last_prediction == 1) { search_predictor.set_allowed(y_allowed->begin(), len - 1); }
        else if (last_prediction % 2 == 0)
        {
          (*y_allowed)[len - 1] = last_prediction + 1;
          search_predictor.set_allowed(*y_allowed);
        }
        else
        {
          (*y_allowed)[len - 1] = last_prediction;
          search_predictor.set_allowed(*y_allowed);
        }
        if ((oracle > 1) && (oracle % 2 == 1) && (last_prediction != oracle) && (last_prediction != oracle - 1))
        {
          oracle = 1;  // if we are supposed to I-X, but last wasn't B-X or I-X, then say O
        }
      }
      else if (data.encoding == encoding_type::BILOU)
      {
        if ((last_prediction == 1) || ((last_prediction - 2) % 4 == 0) ||
            ((last_prediction - 2) % 4 == 3))  // O or unit-X or last-X
        {
          search_predictor.set_allowed(data.allowed_actions);
          // we cannot allow in-X or last-X next
          if ((oracle > 1) && (((oracle - 2) % 4 == 2) || ((oracle - 2) % 4 == 3))) { oracle = 1; }
        }
        else  // begin-X or in-X
        {
          action other = ((last_prediction - 2) % 4 == 1) ? (last_prediction + 2) : last_prediction;
          search_predictor.set_allowed(last_prediction + 1);
          search_predictor.add_allowed(other);
          if ((oracle != last_prediction + 1) && (oracle != other)) { oracle = other; }
        }
      }
      search_predictor.set_input(*ec[i]);
      search_predictor.set_condition_range(static_cast<ptag>(i), sch.get_history_length(), 'p');
      if (pass > 1)
      {
        search_predictor.add_condition_range(
            static_cast<ptag>(i + 1 + sch.get_history_length()), sch.get_history_length() + 1, 'a');
      }
      search_predictor.set_oracle(oracle);
      last_prediction = search_predictor.predict();

      if ((pass == data.multipass) && sch.output().good())
      {
        sch.output() << ((data.encoding == encoding_type::BIO) ? last_prediction : bilou_to_bio(last_prediction))
                     << ' ';
      }
    }
  }
}
}  // namespace SequenceSpanTask

namespace SequenceTaskCostToGo
{
void initialize(Search::search& sch, size_t& num_actions, options_i& /*options*/)
{
  sch.set_options(Search::AUTO_CONDITION_FEATURES |  // automatically add history features to our examples, please
      Search::AUTO_HAMMING_LOSS |     // please just use hamming loss on individual predictions -- we won't declare loss
      Search::EXAMPLES_DONT_CHANGE |  // we don't do any internal example munging
      Search::ACTION_COSTS |          // we'll provide cost-per-action (rather than oracle)
      0);
  sch.set_task_data<size_t>(new size_t{num_actions});
}

void run(Search::search& sch, VW::multi_ex& ec)
{
  size_t K = *sch.get_task_data<size_t>();  // NOLINT
  float* costs = calloc_or_throw<float>(K);
  Search::predictor search_predictor(sch, static_cast<ptag>(0));
  for (size_t i = 0; i < ec.size(); i++)
  {
    action oracle = ec[i]->l.multi.label;
    for (size_t k = 0; k < K; k++) { costs[k] = 1.; }
    costs[oracle - 1] = 0.;
    size_t prediction = search_predictor.set_tag(static_cast<ptag>(i) + 1)
                            .set_input(*ec[i])
                            .set_allowed(nullptr, costs, K)
                            .set_condition_range(static_cast<ptag>(i), sch.get_history_length(), 'p')
                            .predict();
    if (sch.output().good()) { sch.output() << sch.pretty_label(static_cast<uint32_t>(prediction)) << ' '; }
  }
  free(costs);
}
}  // namespace SequenceTaskCostToGo

namespace ArgmaxTask
{
class task_data
{
public:
  float false_negative_cost;
  float negative_weight;
  bool predict_max;
};

void initialize(Search::search& sch, size_t& /*num_actions*/, options_i& options)
{
  task_data* data = new task_data();

  option_group_definition new_options("[Search] Argmax");
  new_options.add(make_option("cost", data->false_negative_cost).default_value(10.0f).help("False Negative Cost"))
      .add(make_option("negative_weight", data->negative_weight)
               .default_value(1.f)
               .help("Relative weight of negative examples"))
      .add(make_option("max", data->predict_max).help("Disable structure: just predict the max"));
  options.add_and_parse(new_options);

  sch.set_task_data(data);

  if (data->predict_max)
  {
    sch.set_options(Search::EXAMPLES_DONT_CHANGE);  // we don't do any internal example munging
  }
  else
  {
    sch.set_options(Search::AUTO_CONDITION_FEATURES |  // automatically add history features to our examples, please
        Search::EXAMPLES_DONT_CHANGE);                 // we don't do any internal example munging
  }
}

void run(Search::search& sch, VW::multi_ex& ec)
{
  task_data& data = *sch.get_task_data<task_data>();
  uint32_t max_prediction = 1;
  uint32_t max_label = 1;

  for (size_t i = 0; i < ec.size(); i++) { max_label = std::max(ec[i]->l.multi.label, max_label); }

  for (ptag i = 0; i < ec.size(); i++)
  {
    // labels should be 1 or 2, and our output is MAX of all predicted values
    uint32_t oracle = data.predict_max ? max_label : ec[i]->l.multi.label;
    uint32_t prediction = sch.predict(*ec[i], i + 1, &oracle, 1, &i, "p");

    max_prediction = std::max(prediction, max_prediction);
  }
  float loss = 0.;
  if (max_label > max_prediction) { loss = data.false_negative_cost / data.negative_weight; }
  else if (max_prediction > max_label)
  {
    loss = 1.;
  }
  sch.loss(loss);

  if (sch.output().good()) { sch.output() << max_prediction; }
}
}  // namespace ArgmaxTask

namespace SequenceTask_DemoLDF  // this is just to debug/show off how to do LDF
{
class task_data
{
public:
  std::vector<VW::example> ldf_examples;
  size_t num_actions;
};

void initialize(Search::search& sch, size_t& num_actions, options_i& /*options*/)
{
  VW::cs_class default_wclass = {0., 0, 0., 0.};

  task_data* data = new task_data;
  data->ldf_examples.resize(num_actions);
  for (size_t a = 0; a < num_actions; a++)
  {
    auto& lab = data->ldf_examples[a].l.cs;
    VW::default_cs_label(lab);
    lab.costs.push_back(default_wclass);
    data->ldf_examples[a].interactions = &sch.get_vw_pointer_unsafe().interactions;
    data->ldf_examples[a].extent_interactions = &sch.get_vw_pointer_unsafe().extent_interactions;
  }

  data->num_actions = num_actions;
  sch.set_task_data<task_data>(data);
  sch.set_options(Search::AUTO_CONDITION_FEATURES |  // automatically add history features to our examples, please
      Search::AUTO_HAMMING_LOSS |  // please just use hamming loss on individual predictions -- we won't declare loss
      Search::IS_LDF);             // we generate ldf examples
}

// this is totally bogus for the example -- you'd never actually do this!
void my_update_example_indices(
    Search::search& sch, bool /* audit */, VW::example* ec, uint64_t mult_amount, uint64_t plus_amount)
{
  size_t ss = sch.get_stride_shift();
  for (features& fs : *ec)
  {
    for (feature_index& idx : fs.indices) { idx = (((idx >> ss) * mult_amount) + plus_amount) << ss; }
  }
}

void run(Search::search& sch, VW::multi_ex& ec)
{
  auto* data = sch.get_task_data<task_data>();
  Search::predictor search_predictor(sch, static_cast<ptag>(0));
  for (ptag i = 0; i < ec.size(); i++)
  {
    for (uint32_t a = 0; a < data->num_actions; a++)
    {
      if (sch.predictNeedsExample())  // we can skip this work if `predict` won't actually use the example data
      {
        VW::copy_example_data(&data->ldf_examples[a], ec[i]);  // copy but leave label alone!
        // now, offset it appropriately for the action id
        my_update_example_indices(sch, true, &data->ldf_examples[a], 28904713, 4832917 * static_cast<uint64_t>(a));
      }

      // regardless of whether the example is needed or not, the class info is needed
      auto& lab = data->ldf_examples[a].l.cs;
      // need to tell search what the action id is, so that it can add history features correctly!
      lab.costs[0].x = 0.;
      lab.costs[0].class_index = a + 1;
      lab.costs[0].partial_prediction = 0.;
      lab.costs[0].wap_value = 0.;
    }

    action oracle = ec[i]->l.multi.label - 1;
    action pred_id = search_predictor.set_tag(static_cast<ptag>(i + 1))
                         .set_input(data->ldf_examples.data(), data->num_actions)
                         .set_oracle(oracle)
                         .set_condition_range(i, sch.get_history_length(), 'p')
                         .predict();
    action prediction = pred_id + 1;  // or ldf_examples[pred_id]->ld.costs[0].weight_index

    if (sch.output().good()) { sch.output() << prediction << ' '; }
  }
}
}  // namespace SequenceTask_DemoLDF<|MERGE_RESOLUTION|>--- conflicted
+++ resolved
@@ -135,12 +135,9 @@
 
 class task_data
 {
-<<<<<<< HEAD
+public:
   encoding_type encoding;
-=======
-public:
-  EncodingType encoding;
->>>>>>> 9496a6dd
+
   VW::v_array<action> allowed_actions;
   VW::v_array<action> only_two_allowed;  // used for BILOU encoding
   size_t multipass;

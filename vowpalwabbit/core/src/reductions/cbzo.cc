--- conflicted
+++ resolved
@@ -368,10 +368,6 @@
 
   auto l = make_bottom_learner(std::move(data), get_learn(all, policy, feature_mask_off), get_predict(all, policy),
       stack_builder.get_setupfn_name(cbzo_setup), prediction_type_t::PDF, label_type_t::CONTINUOUS)
-<<<<<<< HEAD
-               .set_bottom_interleaves(0)
-=======
->>>>>>> b6225409
                .set_save_load(save_load)
                .set_output_example_prediction(output_example_prediction_cbzo)
                .set_print_update(print_update_cbzo)

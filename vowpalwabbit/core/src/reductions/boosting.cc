// Copyright (c) by respective owners including Yahoo!, Microsoft, and
// individual contributors. All rights reserved. Released under a BSD (revised)
// license as described in the file LICENSE.

/*
 * Implementation of online boosting algorithms from
 *    Beygelzimer, Kale, Luo: Optimal and adaptive algorithms for online boosting,
 *    ICML-2015.
 */

#include "vw/core/reductions/boosting.h"

#include "vw/config/options.h"
#include "vw/core/correctedMath.h"
#include "vw/core/learner.h"
#include "vw/core/rand48.h"
#include "vw/core/rand_state.h"
#include "vw/core/setup_base.h"
#include "vw/core/shared_data.h"
#include "vw/core/vw.h"
#include "vw/core/vw_math.h"
#include "vw/io/logger.h"

#include <fmt/core.h>

#include <cfloat>
#include <climits>
#include <cmath>
#include <cstdio>
#include <memory>
#include <sstream>
#include <string>
#include <utility>
#include <vector>

using namespace VW::LEARNER;
using namespace VW::config;
using namespace VW::reductions;

using std::endl;

class boosting
{
public:
  int N = 0;  // NOLINT
  float gamma = 0.f;
  std::string alg = "";
  VW::workspace* all = nullptr;
  std::shared_ptr<VW::rand_state> random_state;
  std::vector<std::vector<int64_t> > C;  // NOLINT
  std::vector<float> alpha;
  std::vector<float> v;
  int t = 0;
  VW::io::logger logger;

  explicit boosting(VW::io::logger logger) : logger(std::move(logger)) {}
};

//---------------------------------------------------
// Online Boost-by-Majority (BBM)
// --------------------------------------------------
template <bool is_learn>
void predict_or_learn(boosting& o, VW::LEARNER::single_learner& base, VW::example& ec)
{
  auto& ld = ec.l.simple;

  float final_prediction = 0;

  float s = 0;
  float u = ec.weight;

  if (is_learn) { o.t++; }

  for (int i = 0; i < o.N; i++)
  {
    if (is_learn)
    {
      float k = floorf((o.N - i - s) / 2);
      int64_t c;
      if (o.N - (i + 1) < 0) { c = 0; }
      else if (k > o.N - (i + 1)) { c = 0; }
      else if (k < 0) { c = 0; }
      else if (o.C[o.N - (i + 1)][static_cast<int64_t>(k)] != -1) { c = o.C[o.N - (i + 1)][static_cast<int64_t>(k)]; }
      else
      {
        c = VW::math::choose(o.N - (i + 1), static_cast<int64_t>(k));
        o.C[o.N - (i + 1)][static_cast<int64_t>(k)] = c;
      }

      float w = c * static_cast<float>(pow((0.5 + o.gamma), static_cast<double>(k))) *
          static_cast<float>(pow((double)0.5 - o.gamma, static_cast<double>(o.N - (i + 1) - k)));

      // update ec.weight, weight for learner i (starting from 0)
      ec.weight = u * w;

      base.predict(ec, i);

      // ec.pred.scalar is now the i-th learner prediction on this example
      s += ld.label * ec.pred.scalar;

      final_prediction += ec.pred.scalar;

      base.learn(ec, i);
    }
    else
    {
      base.predict(ec, i);
      final_prediction += ec.pred.scalar;
    }
  }

  ec.weight = u;
  ec.partial_prediction = final_prediction;
  ec.pred.scalar = VW::math::sign(final_prediction);

  if (ld.label == ec.pred.scalar) { ec.loss = 0.; }
  else { ec.loss = ec.weight; }
}

//-----------------------------------------------------------------
// Logistic boost
//-----------------------------------------------------------------
template <bool is_learn>
void predict_or_learn_logistic(boosting& o, VW::LEARNER::single_learner& base, VW::example& ec)
{
  auto& ld = ec.l.simple;

  float final_prediction = 0;

  float s = 0;
  float u = ec.weight;

  if (is_learn) { o.t++; }
  float eta = 4.f / sqrtf(static_cast<float>(o.t));

  for (int i = 0; i < o.N; i++)
  {
    if (is_learn)
    {
      float w = 1 / (1 + correctedExp(s));

      ec.weight = u * w;

      base.predict(ec, i);
      float z;
      z = ld.label * ec.pred.scalar;

      s += z * o.alpha[i];

      // if ld.label * ec.pred.scalar < 0, learner i made a mistake

      final_prediction += ec.pred.scalar * o.alpha[i];

      // update alpha
      o.alpha[i] += eta * z / (1 + correctedExp(s));
      if (o.alpha[i] > 2.) { o.alpha[i] = 2; }
      if (o.alpha[i] < -2.) { o.alpha[i] = -2; }

      base.learn(ec, i);
    }
    else
    {
      base.predict(ec, i);
      final_prediction += ec.pred.scalar * o.alpha[i];
    }
  }

  ec.weight = u;
  ec.partial_prediction = final_prediction;
  ec.pred.scalar = VW::math::sign(final_prediction);

  if (ld.label == ec.pred.scalar) { ec.loss = 0.; }
  else { ec.loss = ec.weight; }
}

template <bool is_learn>
void predict_or_learn_adaptive(boosting& o, VW::LEARNER::single_learner& base, VW::example& ec)
{
  auto& ld = ec.l.simple;

  float final_prediction = 0, partial_prediction = 0;

  float s = 0;
  float v_normalization = 0, v_partial_sum = 0;
  float u = ec.weight;

  if (is_learn) { o.t++; }
  float eta = 4.f / sqrtf(static_cast<float>(o.t));

  float stopping_point = o.random_state->get_and_update_random();

  for (int i = 0; i < o.N; i++)
  {
    if (is_learn)
    {
      float w = 1 / (1 + correctedExp(s));

      ec.weight = u * w;

      base.predict(ec, i);
      float z;

      z = ld.label * ec.pred.scalar;

      s += z * o.alpha[i];

      if (v_partial_sum <= stopping_point) { final_prediction += ec.pred.scalar * o.alpha[i]; }

      partial_prediction += ec.pred.scalar * o.alpha[i];

      v_partial_sum += o.v[i];

      // update v, exp(-1) = 0.36788
      if (ld.label * partial_prediction < 0) { o.v[i] *= 0.36788f; }
      v_normalization += o.v[i];

      // update alpha
      o.alpha[i] += eta * z / (1 + correctedExp(s));
      if (o.alpha[i] > 2.) { o.alpha[i] = 2; }
      if (o.alpha[i] < -2.) { o.alpha[i] = -2; }

      base.learn(ec, i);
    }
    else
    {
      base.predict(ec, i);
      if (v_partial_sum <= stopping_point) { final_prediction += ec.pred.scalar * o.alpha[i]; }
      else
      {
        // stopping at learner i
        break;
      }
      v_partial_sum += o.v[i];
    }
  }

  // normalize v vector in training
  if (is_learn)
  {
    for (int i = 0; i < o.N; i++)
    {
      if (v_normalization) { o.v[i] /= v_normalization; }
    }
  }

  ec.weight = u;
  ec.partial_prediction = final_prediction;
  ec.pred.scalar = VW::math::sign(final_prediction);

  if (ld.label == ec.pred.scalar) { ec.loss = 0.; }
  else { ec.loss = ec.weight; }
}

void save_load_sampling(boosting& o, io_buf& model_file, bool read, bool text)
{
  if (model_file.num_files() == 0) { return; }
  std::stringstream os;
  os << "boosts " << o.N << endl;
  bin_text_read_write_fixed(model_file, reinterpret_cast<char*>(&(o.N)), sizeof(o.N), read, os, text);

  if (read)
  {
    o.alpha.resize(o.N);
    o.v.resize(o.N);
  }

  for (int i = 0; i < o.N; i++)
  {
    if (read)
    {
      float f;
      model_file.bin_read_fixed(reinterpret_cast<char*>(&f), sizeof(f));
      o.alpha[i] = f;
    }
    else
    {
      std::stringstream os2;
      os2 << "alpha " << o.alpha[i] << endl;
      bin_text_write_fixed(model_file, reinterpret_cast<char*>(&(o.alpha[i])), sizeof(o.alpha[i]), os2, text);
    }
  }

  for (int i = 0; i < o.N; i++)
  {
    if (read)
    {
      float f;
      model_file.bin_read_fixed(reinterpret_cast<char*>(&f), sizeof(f));
      o.v[i] = f;
    }
    else
    {
      std::stringstream os2;
      os2 << "v " << o.v[i] << endl;
      bin_text_write_fixed(model_file, reinterpret_cast<char*>(&(o.v[i])), sizeof(o.v[i]), os2, text);
    }
  }

  // avoid making syscalls multiple times
  fmt::memory_buffer buffer;
  if (read) { fmt::format_to(std::back_inserter(buffer), "Loading alpha and v: \n"); }
  else
  {
    fmt::format_to(std::back_inserter(buffer), "Saving alpha and v, current weighted_examples = {}\n",
        o.all->sd->weighted_labeled_examples + o.all->sd->weighted_unlabeled_examples);
  }

  for (int i = 0; i < o.N; i++) { fmt::format_to(std::back_inserter(buffer), "{0} {1}\n", o.alpha[i], o.v[i]); }
  o.logger.err_info("{}", fmt::to_string(buffer));
}

void return_example(VW::workspace& all, boosting& /* a */, VW::example& ec)
{
  VW::details::output_and_account_example(all, ec);
  VW::finish_example(all, ec);
}

void save_load(boosting& o, io_buf& model_file, bool read, bool text)
{
  if (model_file.num_files() == 0) { return; }
  std::stringstream os;
  os << "boosts " << o.N << endl;
  bin_text_read_write_fixed(model_file, reinterpret_cast<char*>(&(o.N)), sizeof(o.N), read, os, text);

  if (read) { o.alpha.resize(o.N); }

  for (int i = 0; i < o.N; i++)
  {
    if (read)
    {
      float f;
      model_file.bin_read_fixed(reinterpret_cast<char*>(&f), sizeof(f));
      o.alpha[i] = f;
    }
    else
    {
      std::stringstream os2;
      os2 << "alpha " << o.alpha[i] << endl;
      bin_text_write_fixed(model_file, reinterpret_cast<char*>(&(o.alpha[i])), sizeof(o.alpha[i]), os2, text);
    }
  }

  if (!o.all->quiet)
  {
    // avoid making syscalls multiple times
    fmt::memory_buffer buffer;
    if (read) { fmt::format_to(std::back_inserter(buffer), "Loading alpha: \n"); }
    else
    {
      fmt::format_to(
          std::back_inserter(buffer), "Saving alpha, current weighted_examples = {}\n", o.all->sd->weighted_examples());
    }

    for (int i = 0; i < o.N; i++) { fmt::format_to(std::back_inserter(buffer), "{}\n", o.alpha[i]); }
    o.logger.err_info("{}", fmt::to_string(buffer));
  }
}

void save_load_boosting_noop(boosting&, io_buf&, bool, bool) {}

struct options_boosting_v1
{
  int N;
  float gamma;
  std::string alg;
};

std::unique_ptr<options_boosting_v1> get_boosting_options_instance(
    const VW::workspace&, VW::io::logger&, options_i& options)
{
  auto boosting_options_opts = VW::make_unique<options_boosting_v1>();
  option_group_definition new_options("[Reduction] Boosting");
  new_options
      .add(make_option("boosting", boosting_options_opts->N)
               .keep()
               .necessary()
               .help("Online boosting with <N> weak learners"))
      .add(make_option("gamma", boosting_options_opts->gamma)
               .default_value(0.1f)
               .help("Weak learner's edge (=0.1), used only by online BBM"))
      .add(
          make_option("alg", boosting_options_opts->alg)
              .keep()
              .default_value("BBM")
              .one_of({"BBM", "logistic", "adaptive"})
              .help("Specify the boosting algorithm: BBM (default), logistic (AdaBoost.OL.W), adaptive (AdaBoost.OL)"));

  if (!options.add_parse_and_check_necessary(new_options)) { return nullptr; }
  return boosting_options_opts;
}

VW::LEARNER::base_learner* VW::reductions::boosting_setup(VW::setup_base_i& stack_builder)
{
  VW::workspace& all = *stack_builder.get_all_pointer();
  auto boosting_opts = get_boosting_options_instance(all, all.logger, *stack_builder.get_options());
  if (boosting_opts == nullptr) { return nullptr; }

  auto boosting_data = VW::make_unique<boosting>(all.logger);

  boosting_data->N = boosting_opts->N;
  boosting_data->gamma = boosting_opts->gamma;
  boosting_data->alg = boosting_opts->alg;

  // Description of options:
  // "BBM" implements online BBM (Algorithm 1 in BLK'15)
  // "logistic" implements AdaBoost.OL.W (importance weighted version
  // 	    of Algorithm 2 in BLK'15)
  // "adaptive" implements AdaBoost.OL (Algorithm 2 in BLK'15,
  // 	    using sampling rather than importance weighting)

  all.logger.err_info("Number of weak learners = {}", boosting_data->N);
  all.logger.err_info("Gamma = {}", boosting_data->gamma);

  boosting_data->C = std::vector<std::vector<int64_t> >(boosting_data->N, std::vector<int64_t>(boosting_data->N, -1));
  boosting_data->t = 0;
  boosting_data->all = &all;
  boosting_data->random_state = all.get_random_state();
  boosting_data->alpha = std::vector<float>(boosting_data->N, 0);
  boosting_data->v = std::vector<float>(boosting_data->N, 1);

  size_t ws = boosting_data->N;
  std::string name_addition;
  void (*learn_ptr)(boosting&, VW::LEARNER::single_learner&, VW::example&);
  void (*pred_ptr)(boosting&, VW::LEARNER::single_learner&, VW::example&);
  void (*save_load_fn)(boosting&, io_buf&, bool, bool);

  if (boosting_data->alg == "BBM")
  {
    name_addition = "";
    learn_ptr = predict_or_learn<true>;
    pred_ptr = predict_or_learn<false>;
    save_load_fn = save_load_boosting_noop;
  }
  else if (boosting_data->alg == "logistic")
  {
    name_addition = "-logistic";
    learn_ptr = predict_or_learn_logistic<true>;
    pred_ptr = predict_or_learn_logistic<false>;
    save_load_fn = save_load;
  }
  else if (boosting_data->alg == "adaptive")
  {
    name_addition = "-adaptive";
    learn_ptr = predict_or_learn_adaptive<true>;
    pred_ptr = predict_or_learn_adaptive<false>;
    save_load_fn = save_load_sampling;
  }
<<<<<<< HEAD
  else
  {
    THROW("Unrecognized boosting algorithm: \'" << boosting_data->alg << "\'.");
  }
=======
  else { THROW("Unrecognized boosting algorithm: \'" << data->alg << "\'."); }
>>>>>>> 583ce441

  auto* l = make_reduction_learner(std::move(boosting_data), as_singleline(stack_builder.setup_base_learner()),
      learn_ptr, pred_ptr, stack_builder.get_setupfn_name(boosting_setup) + name_addition)
                .set_params_per_weight(ws)
                .set_output_prediction_type(VW::prediction_type_t::SCALAR)
                .set_input_label_type(VW::label_type_t::SIMPLE)
                .set_save_load(save_load_fn)
                .set_finish_example(return_example)
                .build();

  return make_base(*l);
}<|MERGE_RESOLUTION|>--- conflicted
+++ resolved
@@ -445,14 +445,7 @@
     pred_ptr = predict_or_learn_adaptive<false>;
     save_load_fn = save_load_sampling;
   }
-<<<<<<< HEAD
-  else
-  {
-    THROW("Unrecognized boosting algorithm: \'" << boosting_data->alg << "\'.");
-  }
-=======
-  else { THROW("Unrecognized boosting algorithm: \'" << data->alg << "\'."); }
->>>>>>> 583ce441
+  else { THROW("Unrecognized boosting algorithm: \'" << boosting_data->alg << "\'."); }
 
   auto* l = make_reduction_learner(std::move(boosting_data), as_singleline(stack_builder.setup_base_learner()),
       learn_ptr, pred_ptr, stack_builder.get_setupfn_name(boosting_setup) + name_addition)

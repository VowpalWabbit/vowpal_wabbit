--- conflicted
+++ resolved
@@ -40,12 +40,8 @@
 
 class boosting
 {
-<<<<<<< HEAD
+public:
   int N = 0;  // NOLINT
-=======
-public:
-  int N = 0;
->>>>>>> 9496a6dd
   float gamma = 0.f;
   std::string alg = "";
   VW::workspace* all = nullptr;

--- conflicted
+++ resolved
@@ -152,18 +152,17 @@
   }
 }
 
-<<<<<<< HEAD
 bool is_allowed_to_remove(const unsigned char ns)
 {
   if (ns == ccb_slot_namespace || ns == wildcard_namespace || ns == ccb_id_namespace) { return false; }
   return true;
-=======
+}
+
 void interaction_config_manager::clear_non_champ_weights()
 {
   for (int64_t current_slot_index = 1; static_cast<size_t>(current_slot_index) < estimators.size();
        ++current_slot_index)
   { weights.clear_offset(current_slot_index, wpp); }
->>>>>>> a961ebae
 }
 
 // This function will process an incoming multi_ex, update the namespace_counter,

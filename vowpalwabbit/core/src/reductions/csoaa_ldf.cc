--- conflicted
+++ resolved
@@ -327,13 +327,8 @@
     // cost),
     // so we need to take score = -partial_prediction,
     // thus probability(correct_class) = 1 / (1+exp(-(-partial_prediction)))
-<<<<<<< HEAD
-    float prob = 1.f / (1.f + correctedExp(example->partial_prediction));
+    float prob = 1.f / (1.f + VW::details::correctedExp(example->partial_prediction));
     probabilities.push_back(prob);
-=======
-    float prob = 1.f / (1.f + VW::details::correctedExp(example->partial_prediction));
-    example->pred.prob = prob;
->>>>>>> 07e066fd
     sum_prob += prob;
   }
   // make sure that the probabilities sum up (exactly) to one

--- conflicted
+++ resolved
@@ -130,22 +130,14 @@
   if (ec_seq.empty()) { is_test = true; }
   else
   {
-<<<<<<< HEAD
-    is_test = COST_SENSITIVE::cs_label.test_label(ec_seq[0]->l);
-=======
-    isTest = VW::cs_label_parser_global.test_label(ec_seq[0]->l);
->>>>>>> dc6e9c40
+    is_test = VW::cs_label_parser_global.test_label(ec_seq[0]->l);
   }
   for (const auto& ec : ec_seq)
   {
     // Each sub-example must have just one cost
     assert(ec->l.cs.costs.size() == 1);
 
-<<<<<<< HEAD
-    if (COST_SENSITIVE::cs_label.test_label(ec->l) != is_test)
-=======
-    if (VW::cs_label_parser_global.test_label(ec->l) != isTest)
->>>>>>> dc6e9c40
+    if (VW::cs_label_parser_global.test_label(ec->l) != is_test)
     {
       is_test = true;
       logger.err_warn("ldf example has mix of train/test data; assuming test");
@@ -158,13 +150,8 @@
 {
   VW_DBG(ec_seq) << "do_actual_learning_wap()" << std::endl;
 
-<<<<<<< HEAD
   size_t num_classes = ec_seq.size();
-  std::vector<COST_SENSITIVE::wclass*> all_costs;
-=======
-  size_t K = ec_seq.size();
   std::vector<VW::cs_class*> all_costs;
->>>>>>> dc6e9c40
   for (const auto& example : ec_seq) { all_costs.push_back(&example->l.cs.costs[0]); }
   compute_wap_values(all_costs);
 

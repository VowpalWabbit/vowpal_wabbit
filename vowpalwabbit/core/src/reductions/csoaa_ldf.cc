// Copyright (c) by respective owners including Yahoo!, Microsoft, and
// individual contributors. All rights reserved. Released under a BSD (revised)
// license as described in the file LICENSE.
#include "vw/core/reductions/csoaa_ldf.h"

#include "vw/common/vw_exception.h"
#include "vw/config/options.h"
#include "vw/core/constant.h"
#include "vw/core/correctedMath.h"
#include "vw/core/cost_sensitive.h"
#include "vw/core/label_dictionary.h"
#include "vw/core/learner.h"
#include "vw/core/loss_functions.h"
#include "vw/core/multi_ex.h"
#include "vw/core/prediction_type.h"
#include "vw/core/print_utils.h"
#include "vw/core/reductions/gd.h"  // VW::foreach_feature() needed in subtract_example()
#include "vw/core/scope_exit.h"
#include "vw/core/setup_base.h"
#include "vw/core/shared_data.h"
#include "vw/core/v_array.h"
#include "vw/core/vw.h"
#include "vw/core/vw_fwd.h"
#include "vw/io/logger.h"

#include <algorithm>
#include <cerrno>
#include <cfloat>
#include <cmath>

using namespace VW::LEARNER;
using namespace VW::config;

#undef VW_DEBUG_LOG
#define VW_DEBUG_LOG vw_dbg::CSOAA_LDF

namespace
{
// TODO: passthrough for ldf
class ldf
{
public:
  VW::details::label_feature_map label_features;

  bool is_wap = false;
  bool treat_as_classifier = false;
  bool is_probabilities = false;
  VW::workspace* all = nullptr;

  bool rank = false;
  VW::action_scores a_s;
  uint64_t ft_offset = 0;

  std::vector<VW::action_scores> stored_preds;
};

inline bool cmp_wclass_ptr(const VW::cs_class* a, const VW::cs_class* b) { return a->x < b->x; }

void compute_wap_values(std::vector<VW::cs_class*> costs)
{
  std::sort(costs.begin(), costs.end(), cmp_wclass_ptr);
  costs[0]->wap_value = 0.;
  for (size_t i = 1; i < costs.size(); i++)
  {
    costs[i]->wap_value = costs[i - 1]->wap_value + (costs[i]->x - costs[i - 1]->x) / static_cast<float>(i);
  }
}

// Substract a given feature from example ec.
// Rather than finding the corresponding namespace and feature in ec,
// add a new feature with opposite value (but same index) to ec to a special VW::details::WAP_LDF_NAMESPACE.
// This is faster and allows fast undo in unsubtract_example().
void subtract_feature(VW::example& ec, float feature_value_x, uint64_t weight_index)
{
  ec.feature_space[VW::details::WAP_LDF_NAMESPACE].push_back(
      -feature_value_x, weight_index, VW::details::WAP_LDF_NAMESPACE);
}

// Iterate over all features of ecsub including quadratic and cubic features and subtract them from ec.
void subtract_example(VW::workspace& all, VW::example* ec, VW::example* ecsub)
{
  auto& wap_fs = ec->feature_space[VW::details::WAP_LDF_NAMESPACE];
  wap_fs.sum_feat_sq = 0;
  VW::foreach_feature<VW::example&, uint64_t, subtract_feature>(all, *ecsub, *ec);
  ec->indices.push_back(VW::details::WAP_LDF_NAMESPACE);
  ec->num_features += wap_fs.size();
  ec->reset_total_sum_feat_sq();
}

void unsubtract_example(VW::example* ec, VW::io::logger& logger)
{
  if (ec->indices.empty())
  {
    logger.err_error("Internal error (bug): trying to unsubtract_example, but there are no namespaces");
    return;
  }

  if (ec->indices.back() != VW::details::WAP_LDF_NAMESPACE)
  {
    logger.err_error(
        "Internal error (bug): trying to unsubtract_example, but either it wasn't added, or something was added "
        "after and not removed");
    return;
  }

  auto& fs = ec->feature_space[VW::details::WAP_LDF_NAMESPACE];
  ec->num_features -= fs.size();
  ec->reset_total_sum_feat_sq();
  fs.clear();
  ec->indices.pop_back();
}

void make_single_prediction(ldf& data, learner& base, VW::example& ec)
{
  uint64_t old_offset = ec.ft_offset;

  VW::details::append_example_namespace_from_memory(data.label_features, ec, ec.l.cs.costs[0].class_index);

  auto restore_guard = VW::scope_exit(
      [&data, old_offset, &ec]
      {
        ec.ft_offset = old_offset;
        // WARNING: Access of label information when making prediction is
        // problematic.
        ec.l.cs.costs[0].partial_prediction = ec.partial_prediction;
        // WARNING: Access of label information when making prediction is
        // problematic.
        VW::details::truncate_example_namespace_from_memory(data.label_features, ec, ec.l.cs.costs[0].class_index);
      });

  ec.l.simple = VW::simple_label{FLT_MAX};
  ec.ex_reduction_features.template get<VW::simple_label_reduction_features>().reset_to_default();

  ec.ft_offset = data.ft_offset;
  base.predict(ec);  // make a prediction
}

bool test_ldf_sequence(const VW::multi_ex& ec_seq, VW::io::logger& logger)
{
  bool is_test;
  if (ec_seq.empty()) { is_test = true; }
  else { is_test = ec_seq[0]->l.cs.is_test_label(); }
  for (const auto& ec : ec_seq)
  {
    // Each sub-example must have just one cost
    assert(ec->l.cs.costs.size() == 1);

    if (ec->l.cs.is_test_label() != is_test)
    {
      is_test = true;
      logger.err_warn("ldf example has mix of train/test data; assuming test");
    }
  }
  return is_test;
}

void do_actual_learning_wap(ldf& data, learner& base, VW::multi_ex& ec_seq)
{
  VW_DBG(ec_seq) << "do_actual_learning_wap()" << std::endl;

  size_t num_classes = ec_seq.size();
  std::vector<VW::cs_class*> all_costs;
  for (const auto& example : ec_seq) { all_costs.push_back(&example->l.cs.costs[0]); }
  compute_wap_values(all_costs);

  for (size_t k1 = 0; k1 < num_classes; k1++)
  {
    VW::example* ec1 = ec_seq[k1];

    // save original variables
    VW::cs_label save_cs_label = ec1->l.cs;
    auto& simple_lbl = ec1->l.simple;
    auto& simple_red_features = ec1->ex_reduction_features.template get<VW::simple_label_reduction_features>();

    auto costs1 = save_cs_label.costs;
    if (costs1[0].class_index == static_cast<uint32_t>(-1)) { continue; }

    VW::details::append_example_namespace_from_memory(data.label_features, *ec1, costs1[0].class_index);

    // Guard example state restore against throws
    auto restore_guard = VW::scope_exit(
        [&data, &save_cs_label, &costs1, &ec1]
        {
          VW::details::truncate_example_namespace_from_memory(data.label_features, *ec1, costs1[0].class_index);

          // restore original cost-sensitive label, sum of importance weights
          ec1->l.cs = save_cs_label;
        });

    for (size_t k2 = k1 + 1; k2 < num_classes; k2++)
    {
      VW::example* ec2 = ec_seq[k2];
      auto costs2 = ec2->l.cs.costs;

      if (costs2[0].class_index == static_cast<uint32_t>(-1)) { continue; }
      float value_diff = std::fabs(costs2[0].wap_value - costs1[0].wap_value);
      // float value_diff = fabs(costs2[0].x - costs1[0].x);
      if (value_diff < 1e-6) { continue; }

      // Prepare example for learning
      VW::details::append_example_namespace_from_memory(data.label_features, *ec2, costs2[0].class_index);

      // learn
      float old_weight = ec1->weight;
      uint64_t old_offset = ec1->ft_offset;
      simple_red_features.initial = 0.;
      simple_lbl.label = (costs1[0].x < costs2[0].x) ? -1.0f : 1.0f;
      ec1->weight = value_diff;
      ec1->partial_prediction = 0.;
      subtract_example(*data.all, ec1, ec2);
      ec1->ft_offset = data.ft_offset;

      // Guard inner example state restore against throws
      auto restore_guard_inner = VW::scope_exit(
          [&data, old_offset, old_weight, &costs2, &ec2, &ec1]
          {
            ec1->ft_offset = old_offset;
            ec1->weight = old_weight;
            unsubtract_example(ec1, data.all->logger);
            VW::details::truncate_example_namespace_from_memory(data.label_features, *ec2, costs2[0].class_index);
          });

      base.learn(*ec1);
    }
    // TODO: What about partial_prediction? See do_actual_learning_oaa.
  }
}

void do_actual_learning_oaa(ldf& data, learner& base, VW::multi_ex& ec_seq)
{
  VW_DBG(ec_seq) << "do_actual_learning_oaa()" << std::endl;

  float min_cost = FLT_MAX;
  float max_cost = -FLT_MAX;

  for (const auto& example : ec_seq)
  {
    float ec_cost = example->l.cs.costs[0].x;
    if (ec_cost < min_cost) { min_cost = ec_cost; }
    if (ec_cost > max_cost) { max_cost = ec_cost; }
  }

  for (const auto& ec : ec_seq)
  {
    // save original variables
    VW::cs_label save_cs_label = std::move(ec->l.cs);
    const auto& costs = save_cs_label.costs;

    // build example for the base learner
    VW::simple_label simple_lbl;

    float old_weight = ec->weight;
    if (!data.treat_as_classifier)
    {  // treat like regression
      simple_lbl.label = costs[0].x;
    }
    else  // treat like classification
    {
      if (costs[0].x <= min_cost)
      {
        simple_lbl.label = -1.;
        ec->weight = old_weight * (max_cost - min_cost);
      }
      else
      {
        simple_lbl.label = 1.;
        ec->weight = old_weight * (costs[0].x - min_cost);
      }
    }
    auto& simple_red_features = ec->ex_reduction_features.template get<VW::simple_label_reduction_features>();
    simple_red_features.initial = 0.;
    ec->l.simple = simple_lbl;

    // Prepare examples for learning
    VW::details::append_example_namespace_from_memory(data.label_features, *ec, costs[0].class_index);
    uint64_t old_offset = ec->ft_offset;
    ec->ft_offset = data.ft_offset;

    // Guard example state restore against throws
    auto restore_guard = VW::scope_exit(
        [&save_cs_label, &data, &costs, old_offset, old_weight, &ec]
        {
          ec->ft_offset = old_offset;
          VW::details::truncate_example_namespace_from_memory(data.label_features, *ec, costs[0].class_index);
          ec->weight = old_weight;
          ec->partial_prediction = costs[0].partial_prediction;
          // restore original cost-sensitive label, sum of importance weights and partial_prediction
          ec->l.cs = std::move(save_cs_label);
        });

    base.learn(*ec);
  }
}

/*
 * 1) process all labels at first
 * 2) verify no labels in the middle of data
 * 3) learn_or_predict(data) with rest
 */
void learn_csoaa_ldf(ldf& data, learner& base, VW::multi_ex& ec_seq_all)
{
  if (ec_seq_all.empty())
  {
    return;  // nothing to do
  }

  data.ft_offset = ec_seq_all[0]->ft_offset;

  /////////////////////// learn
  if (!test_ldf_sequence(ec_seq_all, data.all->logger))
  {
    if (data.is_wap) { do_actual_learning_wap(data, base, ec_seq_all); }
    else { do_actual_learning_oaa(data, base, ec_seq_all); }
  }
}

void convert_to_probabilities(const VW::multi_ex& ec_seq, VW::v_array<float>& probabilities)
{
  probabilities.clear();
  probabilities.reserve(ec_seq.size());
  float sum_prob = 0;
  for (const auto* example : ec_seq)
  {
    // probability(correct_class) = 1 / (1+exp(-score)), where score is higher
    // for better classes,
    // but partial_prediction is lower for better classes (we are predicting the
    // cost),
    // so we need to take score = -partial_prediction,
    // thus probability(correct_class) = 1 / (1+exp(-(-partial_prediction)))
    float prob = 1.f / (1.f + VW::details::correctedExp(example->partial_prediction));
    probabilities.push_back(prob);
    sum_prob += prob;
  }
  // make sure that the probabilities sum up (exactly) to one
  for (auto& prob : probabilities) { prob /= sum_prob; }
}

/*
 * 1) process all labels at first
 * 2) verify no labels in the middle of data
 * 3) learn_or_predict(data) with rest
 */
void predict_csoaa_ldf(ldf& data, learner& base, VW::multi_ex& ec_seq_all)
{
  if (ec_seq_all.empty())
  {
    return;  // nothing to do
  }

  data.ft_offset = ec_seq_all[0]->ft_offset;

  uint32_t num_classes = static_cast<uint32_t>(ec_seq_all.size());
  // Predicted class as index of input examples.
  uint32_t predicted_class = 0;

  auto restore_guard =
      VW::scope_exit([&ec_seq_all, &predicted_class] { ec_seq_all[0]->pred.multiclass = predicted_class; });

  /////////////////////// do prediction
  float min_score = FLT_MAX;
  for (uint32_t k = 0; k < num_classes; k++)
  {
    VW::example* ec = ec_seq_all[k];
    make_single_prediction(data, base, *ec);
    if (ec->partial_prediction < min_score)
    {
      min_score = ec->partial_prediction;
      predicted_class = ec->l.cs.costs[0].class_index;
    }
  }
}

void predict_csoaa_ldf_probabilities(ldf& data, learner& base, VW::multi_ex& ec_seq_all)
{
  if (ec_seq_all.empty())
  {
    return;  // nothing to do
  }

  data.ft_offset = ec_seq_all[0]->ft_offset;
  auto restore_guard =
      VW::scope_exit([&ec_seq_all] { convert_to_probabilities(ec_seq_all, ec_seq_all[0]->pred.scalars); });

  /////////////////////// do prediction
  for (auto* ec : ec_seq_all) { make_single_prediction(data, base, *ec); }
}

/*
 * 1) process all labels at first
 * 2) verify no labels in the middle of data
 * 3) learn_or_predict(data) with rest
 */
void predict_csoaa_ldf_rank(ldf& data, learner& base, VW::multi_ex& ec_seq_all)
{
  data.ft_offset = ec_seq_all[0]->ft_offset;
  if (ec_seq_all.empty())
  {
    return;  // nothing more to do
  }

  uint32_t num_classes = static_cast<uint32_t>(ec_seq_all.size());

  /////////////////////// do prediction
  data.a_s.clear();
  data.stored_preds.clear();

  auto restore_guard = VW::scope_exit(
      [&data, &ec_seq_all, num_classes]
      {
        std::sort(data.a_s.begin(), data.a_s.end());

        data.stored_preds[0].clear();
        for (size_t k = 0; k < num_classes; k++)
        {
          ec_seq_all[k]->pred.a_s = std::move(data.stored_preds[k]);
          ec_seq_all[0]->pred.a_s.push_back(data.a_s[k]);
        }
      });

  for (uint32_t k = 0; k < num_classes; k++)
  {
    VW::example* ec = ec_seq_all[k];
    data.stored_preds.emplace_back(std::move(ec->pred.a_s));
    make_single_prediction(data, base, *ec);
    VW::action_score s;
    s.score = ec->partial_prediction;
    s.action = ec->l.cs.costs[0].class_index;
    data.a_s.push_back(s);
  }
}

void csoaa_ldf_multiclass_printline(
    VW::workspace& all, VW::io::writer* output, const VW::multi_ex& ec_seq, VW::io::logger& logger)
{
  const auto predicted_class = ec_seq[0]->pred.multiclass;
  for (const auto* ec : ec_seq)
  {
    if (VW::is_cs_example_header(*ec)) { continue; }

    // predicted example;
    bool predicted_example = false;
    for (const auto cost : ec->l.cs.costs)
    {
      if (cost.class_index == predicted_class)
      {
        predicted_example = true;
        break;
      }
    }

    if (predicted_example) { all.print_by_ref(output, predicted_class, 0, ec->tag, logger); }
    else { all.print_by_ref(output, 0, 0, ec->tag, logger); }
  }
}

void csoaa_ldf_print_raw(VW::workspace& all, VW::io::writer* output, const VW::multi_ex& ec_seq, VW::io::logger& logger)
{
  for (const auto* ec : ec_seq)
  {
    const auto& costs = ec->l.cs.costs;
    std::string output_string;
    std::stringstream output_string_stream(output_string);
    for (size_t i = 0; i < costs.size(); i++)
    {
      if (i > 0) { output_string_stream << ' '; }
      output_string_stream << costs[i].class_index << ':' << costs[i].partial_prediction;
    }
    // outputStringStream << std::endl;
    all.print_text_by_ref(output, output_string_stream.str(), ec->tag, logger);
  }
}

size_t cs_count_features(const VW::multi_ex& ec_seq)
{
  size_t num_features = 0;
  for (const auto* ec : ec_seq)
  {
    if (VW::is_cs_example_header(*ec))
    {
      num_features +=
          (ec_seq.size() - 1) * (ec->get_num_features() - ec->feature_space[VW::details::CONSTANT_NAMESPACE].size());
    }
    else { num_features += ec->get_num_features(); }
  }
  return num_features;
}

const VW::example* get_example_with_labelled_class(uint32_t class_to_find, const VW::multi_ex& ec_seq)
{
  for (const auto* ec : ec_seq)
  {
    assert(!VW::example_is_newline(*ec) && "newline examples should be filtered out before calling this function");
    if (VW::is_cs_example_header(*ec)) { continue; }
    for (const auto& cost : ec->l.cs.costs)
    {
      if (cost.class_index == class_to_find) { return ec; }
    }
  }
  return nullptr;
}

void end_pass(ldf&) {}

void update_stats_csoaa_ldf_rank(const VW::workspace& /* all */, VW::shared_data& sd, const ldf& /* data */,
    const VW::multi_ex& ec_seq, VW::io::logger& logger)
{
  if (test_ldf_sequence(ec_seq, logger)) { sd.weighted_unlabeled_examples += ec_seq[0]->weight; }
  else { sd.weighted_labeled_examples += ec_seq[0]->weight; }
  sd.example_number++;
  const auto& head_ec = *ec_seq[0];

  size_t num_features = cs_count_features(ec_seq);
  sd.total_features += num_features;

  const VW::v_array<VW::action_score>& preds = head_ec.pred.a_s;

  const auto* predicted_ec = get_example_with_labelled_class(preds[0].action, ec_seq);
  if (predicted_ec != nullptr)
  {
    const auto loss = predicted_ec->l.cs.costs[0].x;
    assert(loss >= 0);
    sd.sum_loss += loss;
    sd.sum_loss_since_last_dump += loss;
  }
}

void output_example_prediction_csoaa_ldf_rank(
    VW::workspace& all, const ldf& /* data */, const VW::multi_ex& ec_seq, VW::io::logger& logger)
{
  const auto& head_ec = *ec_seq[0];
  for (auto& sink : all.final_prediction_sink)
  {
    VW::details::print_action_score(sink.get(), head_ec.pred.a_s, head_ec.tag, logger);
  }
  if (all.raw_prediction != nullptr) { csoaa_ldf_print_raw(all, all.raw_prediction.get(), ec_seq, logger); }
  VW::details::global_print_newline(all.final_prediction_sink, logger);
}

void print_update_csoaa_ldf_rank(VW::workspace& all, VW::shared_data& /* sd */, const ldf& /* data */,
    const VW::multi_ex& ec_seq, VW::io::logger& /* unused */)
{
  const auto& head_ec = *ec_seq[0];
  const VW::v_array<VW::action_score>& preds = head_ec.pred.a_s;
  const auto* predicted_ec = get_example_with_labelled_class(preds[0].action, ec_seq);
  VW::details::print_cs_update_action_scores(all, predicted_ec == nullptr, cs_count_features(ec_seq), preds);
}

void update_stats_csoaa_ldf_prob(const VW::workspace& all, VW::shared_data& sd, const ldf& /* data */,
    const VW::multi_ex& ec_seq, VW::io::logger& logger)
{
  if (test_ldf_sequence(ec_seq, logger)) { sd.weighted_unlabeled_examples += ec_seq[0]->weight; }
  else { sd.weighted_labeled_examples += ec_seq[0]->weight; }
  sd.example_number++;

  size_t num_features = cs_count_features(ec_seq);
  sd.total_features += num_features;

  uint32_t predicted_class = 0;
  // Predicted class is the index of the example with the highest probability.
  const auto& probs = ec_seq[0]->pred.scalars;
  const auto max_prob_it = std::max_element(probs.begin(), probs.end());
  auto max_prob_index = std::distance(probs.begin(), max_prob_it);
  predicted_class = ec_seq[max_prob_index]->l.cs.costs[0].class_index;

  // standard loss calc
  const auto* predicted_ec = get_example_with_labelled_class(predicted_class, ec_seq);
  if (predicted_ec != nullptr)
  {
    // The loss of this example is the cost of the predicted class.
    const auto loss = predicted_ec->l.cs.costs[0].x;
    // Is this assert correct?
    assert(loss >= 0);
    sd.sum_loss += loss;
    sd.sum_loss_since_last_dump += loss;
  }

  // Multiclass loss calc
  float min_cost = FLT_MAX;
  size_t correct_class_k = 0;

  for (size_t k = 0; k < ec_seq.size(); k++)
  {
    float ec_cost = ec_seq[k]->l.cs.costs[0].x;
    if (ec_cost < min_cost)
    {
      min_cost = ec_cost;
      correct_class_k = k;
    }
  }

  float multiclass_log_loss = 999;  // -log(0) = plus infinity
  const float correct_class_prob = ec_seq[0]->pred.scalars[correct_class_k];
  if (correct_class_prob > 0.f) { multiclass_log_loss = -std::log(correct_class_prob); }

  // TODO: How to detect if we should update holdout or normal loss?
  // (ec.test_only) OR (COST_SENSITIVE::example_is_test(ec))
  // What should be the "ec"? data.ec_seq[0]?
  // Based on parse_args.cc (where "average multiclass log loss") is printed,
  // I decided to try yet another way: (!all.holdout_set_off).
  if (!all.holdout_set_off) { sd.holdout_multiclass_log_loss += multiclass_log_loss; }
  else { sd.multiclass_log_loss += multiclass_log_loss; }
}

void output_example_prediction_csoaa_ldf_prob(
    VW::workspace& all, const ldf& /* data */, const VW::multi_ex& ec_seq, VW::io::logger& logger)
{
  for (auto& sink : all.final_prediction_sink)
  {
    for (const auto prob : ec_seq[0]->pred.scalars) { all.print_by_ref(sink.get(), prob, 0, ec_seq[0]->tag, logger); }
  }
  if (all.raw_prediction != nullptr) { csoaa_ldf_print_raw(all, all.raw_prediction.get(), ec_seq, logger); }
  VW::details::global_print_newline(all.final_prediction_sink, logger);
}

void print_update_csoaa_ldf_prob(VW::workspace& all, VW::shared_data& /* sd */, const ldf& /* data */,
    const VW::multi_ex& ec_seq, VW::io::logger& /* unused */)
{
  uint32_t predicted_class = 0;
  // Predicted class is the index of the example with the highest probability.
  const auto& probs = ec_seq[0]->pred.scalars;
  const auto max_prob_it = std::max_element(probs.begin(), probs.end());
  auto max_prob_index = std::distance(probs.begin(), max_prob_it);
  predicted_class = ec_seq[max_prob_index]->l.cs.costs[0].class_index;

  // standard loss calc
  const auto* predicted_ec = get_example_with_labelled_class(predicted_class, ec_seq);

  VW::details::print_cs_update_multiclass(all, predicted_ec == nullptr, cs_count_features(ec_seq), predicted_class);
}

void update_stats_csoaa_ldf_multiclass(const VW::workspace& /* all */, VW::shared_data& sd, const ldf& /* data */,
    const VW::multi_ex& ec_seq, VW::io::logger& logger)
{
  if (test_ldf_sequence(ec_seq, logger)) { sd.weighted_unlabeled_examples += ec_seq[0]->weight; }
  else { sd.weighted_labeled_examples += ec_seq[0]->weight; }
  sd.example_number++;

  size_t num_features = cs_count_features(ec_seq);
  sd.total_features += num_features;

  const uint32_t predicted_class = ec_seq[0]->pred.multiclass;

  const auto* predicted_ec = get_example_with_labelled_class(predicted_class, ec_seq);
  if (predicted_ec != nullptr)
  {
    // The loss of this example is the cost of the predicted class.
    const auto loss = predicted_ec->l.cs.costs[0].x;
    // Is this assert correct?
    assert(loss >= 0);
    sd.sum_loss += loss;
    sd.sum_loss_since_last_dump += loss;
  }
}

void output_example_prediction_csoaa_ldf_multiclass(
    VW::workspace& all, const ldf& /* data */, const VW::multi_ex& ec_seq, VW::io::logger& logger)
{
  for (auto& sink : all.final_prediction_sink) { csoaa_ldf_multiclass_printline(all, sink.get(), ec_seq, logger); }
  if (all.raw_prediction != nullptr) { csoaa_ldf_print_raw(all, all.raw_prediction.get(), ec_seq, logger); }
  VW::details::global_print_newline(all.final_prediction_sink, logger);
}

void print_update_csoaa_ldf_multiclass(VW::workspace& all, VW::shared_data& /* sd */, const ldf& /* data */,
    const VW::multi_ex& ec_seq, VW::io::logger& /* unused */)
{
  const uint32_t predicted_class = ec_seq[0]->pred.multiclass;
  const auto* predicted_ec = get_example_with_labelled_class(predicted_class, ec_seq);
  VW::details::print_cs_update_multiclass(all, predicted_ec == nullptr, cs_count_features(ec_seq), predicted_class);
}
}  // namespace

std::shared_ptr<VW::LEARNER::learner> VW::reductions::csldf_setup(VW::setup_base_i& stack_builder)
{
  options_i& options = *stack_builder.get_options();
  VW::workspace& all = *stack_builder.get_all_pointer();
  auto ld = VW::make_unique<ldf>();

  std::string csoaa_ldf;
  std::string ldf_override;
  std::string wap_ldf;

  option_group_definition csldf_outer_options(
      "[Reduction] Cost Sensitive One Against All with Label Dependent Features");
  csldf_outer_options
      .add(make_option("csoaa_ldf", csoaa_ldf)
               .keep()
               .necessary()
               .one_of({"m", "multiline", "mc", "multiline-classifier"})
               .help("Use one-against-all multiclass learning with label dependent features"))
      .add(make_option("ldf_override", ldf_override)
               .help("Override singleline or multiline from csoaa_ldf or wap_ldf, eg if stored in file"))
      .add(make_option("csoaa_rank", ld->rank).keep().help("Return actions sorted by score order"))
      .add(make_option("probabilities", ld->is_probabilities).keep().help("Predict probabilities of all classes"));

  option_group_definition csldf_inner_options(
      "[Reduction] Cost Sensitive Weighted All-Pairs with Label Dependent Features");
  csldf_inner_options.add(make_option("wap_ldf", wap_ldf)
                              .keep()
                              .necessary()
                              .one_of({"m", "multiline", "mc", "multiline-classifier"})
                              .help("Use weighted all-pairs multiclass learning with label dependent features. "
                                    "Specify singleline or multiline."));

  if (!options.add_parse_and_check_necessary(csldf_outer_options))
  {
    if (!options.add_parse_and_check_necessary(csldf_inner_options)) { return nullptr; }
  }

  // csoaa_ldf does logistic link manually for probabilities because the unlinked values are
  // required elsewhere. This implemenation will provide correct probabilities regardless
  // of whether --link logistic is included or not.
  if (ld->is_probabilities && options.was_supplied("link")) { options.replace("link", "identity"); }

  ld->all = &all;

  std::string ldf_arg;

  if (options.was_supplied("csoaa_ldf")) { ldf_arg = csoaa_ldf; }
  else
  {
    ldf_arg = wap_ldf;
    ld->is_wap = true;
  }
  if (options.was_supplied("ldf_override")) { ldf_arg = ldf_override; }

  ld->treat_as_classifier = false;
  if (ldf_arg == "multiline" || ldf_arg == "m") { ld->treat_as_classifier = false; }
  else if (ldf_arg == "multiline-classifier" || ldf_arg == "mc") { ld->treat_as_classifier = true; }
  else
  {
    if (all.training) THROW("ldf requires either m/multiline or mc/multiline-classifier");
    if ((ldf_arg == "singleline" || ldf_arg == "s") || (ldf_arg == "singleline-classifier" || ldf_arg == "sc"))
      THROW(
          "ldf requires either m/multiline or mc/multiline-classifier.  s/sc/singleline/singleline-classifier is no "
          "longer supported");
  }

  if (ld->is_probabilities)
  {
    all.sd->report_multiclass_log_loss = true;
    auto loss_function_type = all.loss->get_type();
    if (loss_function_type != "logistic")
    {
      all.logger.out_warn(
          "--probabilities should be used only with --loss_function=logistic, currently using: {}", loss_function_type);
    }
    if (!ld->treat_as_classifier)
    {
      all.logger.out_warn("--probabilities should be used with --csoaa_ldf=mc (or --oaa, --multilabel_oaa)");
    }
  }

  all.example_parser->emptylines_separate_examples = true;  // TODO: check this to be sure!!!  !ld->is_singleline;

  ld->label_features.max_load_factor(0.25);
  ld->label_features.reserve(256);

  auto base = require_singleline(stack_builder.setup_base_learner());
  VW::learner_update_stats_func<ldf, VW::multi_ex>* update_stats_func = nullptr;
  VW::learner_output_example_prediction_func<ldf, VW::multi_ex>* output_example_prediction_func = nullptr;
  VW::learner_print_update_func<ldf, VW::multi_ex>* print_update_func = nullptr;

  std::string name = stack_builder.get_setupfn_name(csldf_setup);
  std::string name_addition;
  VW::prediction_type_t pred_type;
  void (*pred_ptr)(ldf&, learner&, VW::multi_ex&);
  if (ld->rank)
  {
    name_addition = "-rank";
    pred_type = VW::prediction_type_t::ACTION_SCORES;
    pred_ptr = predict_csoaa_ldf_rank;
    update_stats_func = update_stats_csoaa_ldf_rank;
    output_example_prediction_func = output_example_prediction_csoaa_ldf_rank;
    print_update_func = print_update_csoaa_ldf_rank;
  }
  else if (ld->is_probabilities)
  {
    name_addition = "-prob";
    pred_type = VW::prediction_type_t::SCALARS;
    pred_ptr = predict_csoaa_ldf_probabilities;
    update_stats_func = update_stats_csoaa_ldf_prob;
    output_example_prediction_func = output_example_prediction_csoaa_ldf_prob;
    print_update_func = print_update_csoaa_ldf_prob;
  }
  else
  {
    name_addition = "";
    pred_type = VW::prediction_type_t::MULTICLASS;
    pred_ptr = predict_csoaa_ldf;
    update_stats_func = update_stats_csoaa_ldf_multiclass;
    output_example_prediction_func = output_example_prediction_csoaa_ldf_multiclass;
    print_update_func = print_update_csoaa_ldf_multiclass;
  }

  auto l = make_reduction_learner(std::move(ld), base, learn_csoaa_ldf, pred_ptr, name + name_addition)
               .set_end_pass(end_pass)
               .set_input_label_type(VW::label_type_t::CS)
               .set_output_label_type(VW::label_type_t::SIMPLE)
               .set_input_prediction_type(VW::prediction_type_t::SCALAR)
               .set_output_prediction_type(pred_type)
               .set_update_stats(update_stats_func)
               .set_output_example_prediction(output_example_prediction_func)
               .set_print_update(print_update_func)
               .build();

<<<<<<< HEAD
  all.cost_sensitive = make_base(*l);
  return all.cost_sensitive;
=======
  all.example_parser->lbl_parser = VW::cs_label_parser_global;

  return l;
>>>>>>> 64e5920e
}<|MERGE_RESOLUTION|>--- conflicted
+++ resolved
@@ -802,13 +802,5 @@
                .set_output_example_prediction(output_example_prediction_func)
                .set_print_update(print_update_func)
                .build();
-
-<<<<<<< HEAD
-  all.cost_sensitive = make_base(*l);
-  return all.cost_sensitive;
-=======
-  all.example_parser->lbl_parser = VW::cs_label_parser_global;
-
   return l;
->>>>>>> 64e5920e
 }
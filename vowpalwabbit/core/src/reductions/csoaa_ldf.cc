// Copyright (c) by respective owners including Yahoo!, Microsoft, and
// individual contributors. All rights reserved. Released under a BSD (revised)
// license as described in the file LICENSE.
#include "vw/core/reductions/csoaa_ldf.h"

#include "vw/common/vw_exception.h"
#include "vw/config/options.h"
#include "vw/core/constant.h"
#include "vw/core/correctedMath.h"
#include "vw/core/cost_sensitive.h"
#include "vw/core/label_dictionary.h"
#include "vw/core/learner.h"
#include "vw/core/loss_functions.h"
#include "vw/core/prediction_type.h"
#include "vw/core/print_utils.h"
#include "vw/core/reductions/gd.h"  // GD::foreach_feature() needed in subtract_example()
#include "vw/core/scope_exit.h"
#include "vw/core/setup_base.h"
#include "vw/core/shared_data.h"
#include "vw/core/vw.h"
#include "vw/io/logger.h"

#include <algorithm>
#include <cerrno>
#include <cfloat>
#include <cmath>

using namespace VW::LEARNER;
using namespace VW::config;

#undef VW_DEBUG_LOG
#define VW_DEBUG_LOG vw_dbg::CSOAA_LDF

namespace
{
// TODO: passthrough for ldf
class ldf
{
public:
  VW::details::label_feature_map label_features;

  bool is_wap = false;
  bool treat_as_classifier = false;
  bool is_probabilities = false;
  VW::workspace* all = nullptr;

  bool rank = false;
  VW::action_scores a_s;
  uint64_t ft_offset = 0;

  std::vector<VW::action_scores> stored_preds;
};

inline bool cmp_wclass_ptr(const VW::cs_class* a, const VW::cs_class* b) { return a->x < b->x; }

void compute_wap_values(std::vector<VW::cs_class*> costs)
{
  std::sort(costs.begin(), costs.end(), cmp_wclass_ptr);
  costs[0]->wap_value = 0.;
  for (size_t i = 1; i < costs.size(); i++)
  {
    costs[i]->wap_value = costs[i - 1]->wap_value + (costs[i]->x - costs[i - 1]->x) / static_cast<float>(i);
  }
}

// Substract a given feature from example ec.
// Rather than finding the corresponding namespace and feature in ec,
// add a new feature with opposite value (but same index) to ec to a special VW::details::WAP_LDF_NAMESPACE.
// This is faster and allows fast undo in unsubtract_example().
void subtract_feature(VW::example& ec, float feature_value_x, uint64_t weight_index)
{
  ec.feature_space[VW::details::WAP_LDF_NAMESPACE].push_back(
      -feature_value_x, weight_index, VW::details::WAP_LDF_NAMESPACE);
}

// Iterate over all features of ecsub including quadratic and cubic features and subtract them from ec.
void subtract_example(VW::workspace& all, VW::example* ec, VW::example* ecsub)
{
  features& wap_fs = ec->feature_space[VW::details::WAP_LDF_NAMESPACE];
  wap_fs.sum_feat_sq = 0;
  GD::foreach_feature<VW::example&, uint64_t, subtract_feature>(all, *ecsub, *ec);
  ec->indices.push_back(VW::details::WAP_LDF_NAMESPACE);
  ec->num_features += wap_fs.size();
  ec->reset_total_sum_feat_sq();
}

void unsubtract_example(VW::example* ec, VW::io::logger& logger)
{
  if (ec->indices.empty())
  {
    logger.err_error("Internal error (bug): trying to unsubtract_example, but there are no namespaces");
    return;
  }

  if (ec->indices.back() != VW::details::WAP_LDF_NAMESPACE)
  {
    logger.err_error(
        "Internal error (bug): trying to unsubtract_example, but either it wasn't added, or something was added "
        "after and not removed");
    return;
  }

  features& fs = ec->feature_space[VW::details::WAP_LDF_NAMESPACE];
  ec->num_features -= fs.size();
  ec->reset_total_sum_feat_sq();
  fs.clear();
  ec->indices.pop_back();
}

void make_single_prediction(ldf& data, single_learner& base, VW::example& ec)
{
  uint64_t old_offset = ec.ft_offset;

  VW::details::append_example_namespace_from_memory(data.label_features, ec, ec.l.cs.costs[0].class_index);

  auto restore_guard = VW::scope_exit(
      [&data, old_offset, &ec]
      {
        ec.ft_offset = old_offset;
        // WARNING: Access of label information when making prediction is
        // problematic.
        ec.l.cs.costs[0].partial_prediction = ec.partial_prediction;
        // WARNING: Access of label information when making prediction is
        // problematic.
        VW::details::truncate_example_namespace_from_memory(data.label_features, ec, ec.l.cs.costs[0].class_index);
      });

  ec.l.simple = VW::simple_label{FLT_MAX};
  ec.ex_reduction_features.template get<VW::simple_label_reduction_features>().reset_to_default();

  ec.ft_offset = data.ft_offset;
  base.predict(ec);  // make a prediction
}

bool test_ldf_sequence(ldf& /*data*/, const VW::multi_ex& ec_seq, VW::io::logger& logger)
{
  bool is_test;
  if (ec_seq.empty()) { is_test = true; }
  else { is_test = VW::cs_label_parser_global.test_label(ec_seq[0]->l); }
  for (const auto& ec : ec_seq)
  {
    // Each sub-example must have just one cost
    assert(ec->l.cs.costs.size() == 1);

    if (VW::cs_label_parser_global.test_label(ec->l) != is_test)
    {
      is_test = true;
      logger.err_warn("ldf example has mix of train/test data; assuming test");
    }
  }
  return is_test;
}

void do_actual_learning_wap(ldf& data, single_learner& base, VW::multi_ex& ec_seq)
{
  VW_DBG(ec_seq) << "do_actual_learning_wap()" << std::endl;

  size_t num_classes = ec_seq.size();
  std::vector<VW::cs_class*> all_costs;
  for (const auto& example : ec_seq) { all_costs.push_back(&example->l.cs.costs[0]); }
  compute_wap_values(all_costs);

  for (size_t k1 = 0; k1 < num_classes; k1++)
  {
    VW::example* ec1 = ec_seq[k1];

    // save original variables
    VW::cs_label save_cs_label = ec1->l.cs;
    auto& simple_lbl = ec1->l.simple;
    auto& simple_red_features = ec1->ex_reduction_features.template get<VW::simple_label_reduction_features>();

    auto costs1 = save_cs_label.costs;
    if (costs1[0].class_index == static_cast<uint32_t>(-1)) { continue; }

    VW::details::append_example_namespace_from_memory(data.label_features, *ec1, costs1[0].class_index);

    // Guard example state restore against throws
    auto restore_guard = VW::scope_exit(
        [&data, &save_cs_label, &costs1, &ec1]
        {
          VW::details::truncate_example_namespace_from_memory(data.label_features, *ec1, costs1[0].class_index);

          // restore original cost-sensitive label, sum of importance weights
          ec1->l.cs = save_cs_label;
        });

    for (size_t k2 = k1 + 1; k2 < num_classes; k2++)
    {
      VW::example* ec2 = ec_seq[k2];
      auto costs2 = ec2->l.cs.costs;

      if (costs2[0].class_index == static_cast<uint32_t>(-1)) { continue; }
      float value_diff = std::fabs(costs2[0].wap_value - costs1[0].wap_value);
      // float value_diff = fabs(costs2[0].x - costs1[0].x);
      if (value_diff < 1e-6) { continue; }

      // Prepare example for learning
      VW::details::append_example_namespace_from_memory(data.label_features, *ec2, costs2[0].class_index);

      // learn
      float old_weight = ec1->weight;
      uint64_t old_offset = ec1->ft_offset;
      simple_red_features.initial = 0.;
      simple_lbl.label = (costs1[0].x < costs2[0].x) ? -1.0f : 1.0f;
      ec1->weight = value_diff;
      ec1->partial_prediction = 0.;
      subtract_example(*data.all, ec1, ec2);
      ec1->ft_offset = data.ft_offset;

      // Guard inner example state restore against throws
      auto restore_guard_inner = VW::scope_exit(
          [&data, old_offset, old_weight, &costs2, &ec2, &ec1]
          {
            ec1->ft_offset = old_offset;
            ec1->weight = old_weight;
            unsubtract_example(ec1, data.all->logger);
            VW::details::truncate_example_namespace_from_memory(data.label_features, *ec2, costs2[0].class_index);
          });

      base.learn(*ec1);
    }
    // TODO: What about partial_prediction? See do_actual_learning_oaa.
  }
}

void do_actual_learning_oaa(ldf& data, single_learner& base, VW::multi_ex& ec_seq)
{
  VW_DBG(ec_seq) << "do_actual_learning_oaa()" << std::endl;

  float min_cost = FLT_MAX;
  float max_cost = -FLT_MAX;

  for (const auto& example : ec_seq)
  {
    float ec_cost = example->l.cs.costs[0].x;
    if (ec_cost < min_cost) { min_cost = ec_cost; }
    if (ec_cost > max_cost) { max_cost = ec_cost; }
  }

  for (const auto& ec : ec_seq)
  {
    // save original variables
    VW::cs_label save_cs_label = std::move(ec->l.cs);
    const auto& costs = save_cs_label.costs;

    // build example for the base learner
    VW::simple_label simple_lbl;

    float old_weight = ec->weight;
    if (!data.treat_as_classifier)
    {  // treat like regression
      simple_lbl.label = costs[0].x;
    }
    else  // treat like classification
    {
      if (costs[0].x <= min_cost)
      {
        simple_lbl.label = -1.;
        ec->weight = old_weight * (max_cost - min_cost);
      }
      else
      {
        simple_lbl.label = 1.;
        ec->weight = old_weight * (costs[0].x - min_cost);
      }
    }
    auto& simple_red_features = ec->ex_reduction_features.template get<VW::simple_label_reduction_features>();
    simple_red_features.initial = 0.;
    ec->l.simple = simple_lbl;

    // Prepare examples for learning
    VW::details::append_example_namespace_from_memory(data.label_features, *ec, costs[0].class_index);
    uint64_t old_offset = ec->ft_offset;
    ec->ft_offset = data.ft_offset;

    // Guard example state restore against throws
    auto restore_guard = VW::scope_exit(
        [&save_cs_label, &data, &costs, old_offset, old_weight, &ec]
        {
          ec->ft_offset = old_offset;
          VW::details::truncate_example_namespace_from_memory(data.label_features, *ec, costs[0].class_index);
          ec->weight = old_weight;
          ec->partial_prediction = costs[0].partial_prediction;
          // restore original cost-sensitive label, sum of importance weights and partial_prediction
          ec->l.cs = std::move(save_cs_label);
        });

    base.learn(*ec);
  }
}

/*
 * 1) process all labels at first
 * 2) verify no labels in the middle of data
 * 3) learn_or_predict(data) with rest
 */
void learn_csoaa_ldf(ldf& data, single_learner& base, VW::multi_ex& ec_seq_all)
{
  if (ec_seq_all.empty())
  {
    return;  // nothing to do
  }

  data.ft_offset = ec_seq_all[0]->ft_offset;

  /////////////////////// learn
  if (!test_ldf_sequence(data, ec_seq_all, data.all->logger))
  {
    if (data.is_wap) { do_actual_learning_wap(data, base, ec_seq_all); }
    else { do_actual_learning_oaa(data, base, ec_seq_all); }
  }
}

void convert_to_probabilities(VW::multi_ex& ec_seq)
{
  float sum_prob = 0;
  for (const auto& example : ec_seq)
  {
    // probability(correct_class) = 1 / (1+exp(-score)), where score is higher
    // for better classes,
    // but partial_prediction is lower for better classes (we are predicting the
    // cost),
    // so we need to take score = -partial_prediction,
    // thus probability(correct_class) = 1 / (1+exp(-(-partial_prediction)))
    float prob = 1.f / (1.f + correctedExp(example->partial_prediction));
    example->pred.prob = prob;
    sum_prob += prob;
  }
  // make sure that the probabilities sum up (exactly) to one
  for (const auto& example : ec_seq) { example->pred.prob /= sum_prob; }
}

/*
 * 1) process all labels at first
 * 2) verify no labels in the middle of data
 * 3) learn_or_predict(data) with rest
 */
void predict_csoaa_ldf(ldf& data, single_learner& base, VW::multi_ex& ec_seq_all)
{
  if (ec_seq_all.empty())
  {
    return;  // nothing to do
  }

  data.ft_offset = ec_seq_all[0]->ft_offset;

  uint32_t num_classes = static_cast<uint32_t>(ec_seq_all.size());
  uint32_t predicted_class = 0;

  auto restore_guard = VW::scope_exit(
      [&data, &ec_seq_all, num_classes, &predicted_class]
      {
        // Mark the predicted sub-example with its class_index, all other with 0
        for (size_t k = 0; k < num_classes; k++)
        {
          if (k == predicted_class) { ec_seq_all[k]->pred.multiclass = ec_seq_all[k]->l.cs.costs[0].class_index; }
          else { ec_seq_all[k]->pred.multiclass = 0; }
        }

        ////////////////////// compute probabilities
        if (data.is_probabilities) { convert_to_probabilities(ec_seq_all); }
      });

  /////////////////////// do prediction
  float min_score = FLT_MAX;
  for (uint32_t k = 0; k < num_classes; k++)
  {
    VW::example* ec = ec_seq_all[k];
    make_single_prediction(data, base, *ec);
    if (ec->partial_prediction < min_score)
    {
      min_score = ec->partial_prediction;
      predicted_class = k;
    }
  }
}

/*
 * 1) process all labels at first
 * 2) verify no labels in the middle of data
 * 3) learn_or_predict(data) with rest
 */
void predict_csoaa_ldf_rank(ldf& data, single_learner& base, VW::multi_ex& ec_seq_all)
{
  data.ft_offset = ec_seq_all[0]->ft_offset;
  if (ec_seq_all.empty())
  {
    return;  // nothing more to do
  }

  uint32_t num_classes = static_cast<uint32_t>(ec_seq_all.size());

  /////////////////////// do prediction
  data.a_s.clear();
  data.stored_preds.clear();

  auto restore_guard = VW::scope_exit(
      [&data, &ec_seq_all, num_classes]
      {
        std::sort(data.a_s.begin(), data.a_s.end());

        data.stored_preds[0].clear();
        for (size_t k = 0; k < num_classes; k++)
        {
          ec_seq_all[k]->pred.a_s = std::move(data.stored_preds[k]);
          ec_seq_all[0]->pred.a_s.push_back(data.a_s[k]);
        }

        ////////////////////// compute probabilities
        if (data.is_probabilities) { convert_to_probabilities(ec_seq_all); }
      });

  for (uint32_t k = 0; k < num_classes; k++)
  {
    VW::example* ec = ec_seq_all[k];
    data.stored_preds.emplace_back(std::move(ec->pred.a_s));
    make_single_prediction(data, base, *ec);
    VW::action_score s;
    s.score = ec->partial_prediction;
    s.action = ec->l.cs.costs[0].class_index;
    data.a_s.push_back(s);
  }
}

void output_example(
    VW::workspace& all, const VW::example& ec, bool& hit_loss, const VW::multi_ex* ec_seq, const ldf& data)
{
  const auto& ld = ec.l.cs;
  const auto& costs = ld.costs;

  if (VW::example_is_newline(ec)) { return; }

  if (VW::is_cs_example_header(ec))
  {
    all.sd->total_features +=
        (ec_seq->size() - 1) * (ec.get_num_features() - ec.feature_space[VW::details::CONSTANT_NAMESPACE].size());
    return;
  }
  else { all.sd->total_features += ec.get_num_features(); }

  float loss = 0.f;

  uint32_t predicted_class = 0;
  if (data.is_probabilities)
  {
    // predicted_class was already computed in do_actual_learning(),
    // but we cannot store it in ec.pred union because we store ec.pred.prob there.
    // So we must compute it again.
    uint32_t predicted_k = 0;
    float min_score = FLT_MAX;
    for (size_t k = 0; k < ec_seq->size(); k++)
    {
      VW::example* ec_k = (*ec_seq)[k];
      if (ec_k->partial_prediction < min_score)
      {
        min_score = ec_k->partial_prediction;
        predicted_k = static_cast<uint32_t>(k);
      }
    }
    predicted_class = (*ec_seq)[predicted_k]->l.cs.costs[0].class_index;
  }
  else { predicted_class = ec.pred.multiclass; }

  if (!VW::cs_label_parser_global.test_label(ec.l))
  {
    for (auto const& cost : costs)
    {
      if (hit_loss) { break; }
      if (predicted_class == cost.class_index)
      {
        loss = cost.x;
        hit_loss = true;
      }
    }

    all.sd->sum_loss += loss;
    all.sd->sum_loss_since_last_dump += loss;
  }

  for (auto& sink : all.final_prediction_sink)
  {
    all.print_by_ref(sink.get(), data.is_probabilities ? ec.pred.prob : static_cast<float>(ec.pred.multiclass), 0,
        ec.tag, all.logger);
  }

  if (all.raw_prediction != nullptr)
  {
    std::string output_string;
    std::stringstream output_string_stream(output_string);
    for (size_t i = 0; i < costs.size(); i++)
    {
      if (i > 0) { output_string_stream << ' '; }
      output_string_stream << costs[i].class_index << ':' << costs[i].partial_prediction;
    }
    // outputStringStream << std::endl;
    all.print_text_by_ref(all.raw_prediction.get(), output_string_stream.str(), ec.tag, all.logger);
  }

  VW::details::print_cs_update(all, VW::cs_label_parser_global.test_label(ec.l), ec, ec_seq, false, predicted_class);
}

void output_rank_example(VW::workspace& all, VW::example& head_ec, bool& hit_loss, VW::multi_ex* ec_seq)
{
  const auto& costs = head_ec.l.cs.costs;

  if (VW::example_is_newline(head_ec)) { return; }
  if (VW::is_cs_example_header(head_ec)) { return; }

  all.sd->total_features += head_ec.get_num_features();

  float loss = 0.;
  VW::v_array<VW::action_score>& preds = head_ec.pred.a_s;

  if (!VW::cs_label_parser_global.test_label(head_ec.l))
  {
    for (VW::example* ex : *ec_seq)
    {
      if (hit_loss) { break; }
      if (preds[0].action == ex->l.cs.costs[0].class_index)
      {
        loss = ex->l.cs.costs[0].x;
        hit_loss = true;
      }
    }
    all.sd->sum_loss += loss;
    all.sd->sum_loss_since_last_dump += loss;
    assert(loss >= 0);
  }

  for (auto& sink : all.final_prediction_sink)
  {
    VW::details::print_action_score(sink.get(), head_ec.pred.a_s, head_ec.tag, all.logger);
  }

  if (all.raw_prediction != nullptr)
  {
    std::string output_string;
    std::stringstream output_string_stream(output_string);
    for (size_t i = 0; i < costs.size(); i++)
    {
      if (i > 0) { output_string_stream << ' '; }
      output_string_stream << costs[i].class_index << ':' << costs[i].partial_prediction;
    }
    // outputStringStream << std::endl;
    all.print_text_by_ref(all.raw_prediction.get(), output_string_stream.str(), head_ec.tag, all.logger);
  }

  VW::details::print_cs_update(all, VW::cs_label_parser_global.test_label(head_ec.l), head_ec, ec_seq, true, 0);
}

void output_example_seq(VW::workspace& all, ldf& data, VW::multi_ex& ec_seq)
{
  size_t num_classes = ec_seq.size();
  if (num_classes > 0)
  {
    if (test_ldf_sequence(data, ec_seq, all.logger)) { all.sd->weighted_unlabeled_examples += ec_seq[0]->weight; }
    else { all.sd->weighted_labeled_examples += ec_seq[0]->weight; }
    all.sd->example_number++;

    bool hit_loss = false;
    if (data.rank) { output_rank_example(all, **(ec_seq.begin()), hit_loss, &(ec_seq)); }
    else
    {
      for (VW::example* ec : ec_seq) { output_example(all, *ec, hit_loss, &(ec_seq), data); }
    }

    if (all.raw_prediction != nullptr)
    {
      const VW::v_array<char> empty;
      all.print_text_by_ref(all.raw_prediction.get(), "", empty, all.logger);
    }

    if (data.is_probabilities)
    {
      float min_cost = FLT_MAX;
      size_t correct_class_k = 0;

      for (size_t k = 0; k < num_classes; k++)
      {
        float ec_cost = ec_seq[k]->l.cs.costs[0].x;
        if (ec_cost < min_cost)
        {
          min_cost = ec_cost;
          correct_class_k = k;
        }
      }

      float multiclass_log_loss = 999;  // -log(0) = plus infinity
      float correct_class_prob = ec_seq[correct_class_k]->pred.prob;
      if (correct_class_prob > 0) { multiclass_log_loss = -std::log(correct_class_prob); }

      // TODO: How to detect if we should update holdout or normal loss?
      // (ec.test_only) OR (COST_SENSITIVE::example_is_test(ec))
      // What should be the "ec"? data.ec_seq[0]?
      // Based on parse_args.cc (where "average multiclass log loss") is printed,
      // I decided to try yet another way: (!all.holdout_set_off).
      if (!all.holdout_set_off) { all.sd->holdout_multiclass_log_loss += multiclass_log_loss; }
      else { all.sd->multiclass_log_loss += multiclass_log_loss; }
    }
  }
}

void end_pass(ldf&) {}

void finish_multiline_example(VW::workspace& all, ldf& data, VW::multi_ex& ec_seq)
{
  if (!ec_seq.empty())
  {
    if (ec_seq.size() > 1 && VW::is_cs_example_header(*ec_seq[0]))
    {
      std::swap(ec_seq[0]->pred, ec_seq[1]->pred);
      std::swap(ec_seq[0]->tag, ec_seq[1]->tag);
    }
    output_example_seq(all, data, ec_seq);
    if (ec_seq.size() > 1 && VW::is_cs_example_header(*ec_seq[0]))
    {
      std::swap(ec_seq[0]->pred, ec_seq[1]->pred);
      std::swap(ec_seq[0]->tag, ec_seq[1]->tag);
    }
    VW::details::global_print_newline(all.final_prediction_sink, all.logger);
  }

  VW::finish_example(all, ec_seq);
}

struct options_csoaa_ldf_v1
{
  std::string csoaa_ldf;
  std::string ldf_override;
  std::string wap_ldf;
  bool rank;
  bool is_probabilities;
  bool link_supplied;
  bool csoaa_ldf_supplied;
  bool ldf_override_supplied;
};

std::unique_ptr<options_csoaa_ldf_v1> get_csoaa_ldf_options_instance(
    const VW::workspace&, VW::io::logger&, options_i& options)
{
  auto csoaa_ldf_opts = VW::make_unique<options_csoaa_ldf_v1>();
  option_group_definition csldf_outer_options(
      "[Reduction] Cost Sensitive One Against All with Label Dependent Features");
  csldf_outer_options
      .add(make_option("csoaa_ldf", csoaa_ldf_opts->csoaa_ldf)
               .keep()
               .necessary()
               .one_of({"m", "multiline", "mc", "multiline-classifier"})
               .help("Use one-against-all multiclass learning with label dependent features"))
      .add(make_option("ldf_override", csoaa_ldf_opts->ldf_override)
               .help("Override singleline or multiline from csoaa_ldf or wap_ldf, eg if stored in file"))
      .add(make_option("csoaa_rank", csoaa_ldf_opts->rank).keep().help("Return actions sorted by score order"))
      .add(make_option("probabilities", csoaa_ldf_opts->is_probabilities)
               .keep()
               .help("Predict probabilities of all classes"));

  option_group_definition csldf_inner_options(
      "[Reduction] Cost Sensitive Weighted All-Pairs with Label Dependent Features");
  csldf_inner_options.add(make_option("wap_ldf", csoaa_ldf_opts->wap_ldf)
                              .keep()
                              .necessary()
                              .one_of({"m", "multiline", "mc", "multiline-classifier"})
                              .help("Use weighted all-pairs multiclass learning with label dependent features. "
                                    "Specify singleline or multiline."));

  if (!options.add_parse_and_check_necessary(csldf_outer_options))
  {
    if (!options.add_parse_and_check_necessary(csldf_inner_options)) { return nullptr; }
  }

  csoaa_ldf_opts->link_supplied = options.was_supplied("link");
  csoaa_ldf_opts->csoaa_ldf_supplied = options.was_supplied("csoaa_ldf");
  csoaa_ldf_opts->ldf_override_supplied = options.was_supplied("ldf_override");

  // csoaa_ldf does logistic link manually for probabilities because the unlinked values are
  // required elsewhere. This implemenation will provide correct probabilities regardless
  // of whether --link logistic is included or not.
  if (csoaa_ldf_opts->is_probabilities && csoaa_ldf_opts->link_supplied) { options.replace("link", "identity"); }

  return csoaa_ldf_opts;
}

}  // namespace

base_learner* VW::reductions::csldf_setup(VW::setup_base_i& stack_builder)
{
  VW::workspace& all = *stack_builder.get_all_pointer();
  auto csoaa_ldf_opts = get_csoaa_ldf_options_instance(all, all.logger, *stack_builder.get_options());
  if (csoaa_ldf_opts == nullptr) { return nullptr; }

  auto csoaa_ldf_data = VW::make_unique<ldf>();

  csoaa_ldf_data->rank = csoaa_ldf_opts->rank;
  csoaa_ldf_data->is_probabilities = csoaa_ldf_opts->is_probabilities;

  csoaa_ldf_data->all = &all;

  std::string ldf_arg;

  if (csoaa_ldf_opts->csoaa_ldf_supplied) { ldf_arg = csoaa_ldf_opts->csoaa_ldf; }
  else
  {
    ldf_arg = csoaa_ldf_opts->wap_ldf;
    csoaa_ldf_data->is_wap = true;
  }
  if (csoaa_ldf_opts->ldf_override_supplied) { ldf_arg = csoaa_ldf_opts->ldf_override; }

<<<<<<< HEAD
  csoaa_ldf_data->treat_as_classifier = false;
  if (ldf_arg == "multiline" || ldf_arg == "m") { csoaa_ldf_data->treat_as_classifier = false; }
  else if (ldf_arg == "multiline-classifier" || ldf_arg == "mc")
  {
    csoaa_ldf_data->treat_as_classifier = true;
  }
=======
  ld->treat_as_classifier = false;
  if (ldf_arg == "multiline" || ldf_arg == "m") { ld->treat_as_classifier = false; }
  else if (ldf_arg == "multiline-classifier" || ldf_arg == "mc") { ld->treat_as_classifier = true; }
>>>>>>> 583ce441
  else
  {
    if (all.training) THROW("ldf requires either m/multiline or mc/multiline-classifier");
    if ((ldf_arg == "singleline" || ldf_arg == "s") || (ldf_arg == "singleline-classifier" || ldf_arg == "sc"))
      THROW(
          "ldf requires either m/multiline or mc/multiline-classifier.  s/sc/singleline/singleline-classifier is no "
          "longer supported");
  }

  if (csoaa_ldf_data->is_probabilities)
  {
    all.sd->report_multiclass_log_loss = true;
    auto loss_function_type = all.loss->get_type();
    if (loss_function_type != "logistic")
    {
      all.logger.out_warn(
          "--probabilities should be used only with --loss_function=logistic, currently using: {}", loss_function_type);
    }
<<<<<<< HEAD
    if (!csoaa_ldf_data->treat_as_classifier)
    { all.logger.out_warn("--probabilities should be used with --csoaa_ldf=mc (or --oaa, --multilabel_oaa)"); }
=======
    if (!ld->treat_as_classifier)
    {
      all.logger.out_warn("--probabilities should be used with --csoaa_ldf=mc (or --oaa, --multilabel_oaa)");
    }
>>>>>>> 583ce441
  }

  all.example_parser->emptylines_separate_examples =
      true;  // TODO: check this to be sure!!!  !csoaa_ldf_data->is_singleline;

  csoaa_ldf_data->label_features.max_load_factor(0.25);
  csoaa_ldf_data->label_features.reserve(256);

  single_learner* pbase = as_singleline(stack_builder.setup_base_learner());

  std::string name = stack_builder.get_setupfn_name(csldf_setup);
  std::string name_addition;
  VW::prediction_type_t pred_type;
  void (*pred_ptr)(ldf&, single_learner&, VW::multi_ex&);
  if (csoaa_ldf_data->rank)
  {
    name_addition = "-rank";
    pred_type = VW::prediction_type_t::ACTION_SCORES;
    pred_ptr = predict_csoaa_ldf_rank;
  }
  else if (csoaa_ldf_data->is_probabilities)
  {
    name_addition = "-prob";
    pred_type = VW::prediction_type_t::PROB;
    pred_ptr = predict_csoaa_ldf;
  }
  else
  {
    name_addition = "";
    pred_type = VW::prediction_type_t::MULTICLASS;
    pred_ptr = predict_csoaa_ldf;
  }

  auto* l = make_reduction_learner(std::move(csoaa_ldf_data), pbase, learn_csoaa_ldf, pred_ptr, name + name_addition)
                .set_finish_example(finish_multiline_example)
                .set_end_pass(end_pass)
                .set_input_label_type(VW::label_type_t::CS)
                .set_output_prediction_type(pred_type)
                .build();

  all.example_parser->lbl_parser = VW::cs_label_parser_global;
  all.cost_sensitive = make_base(*l);
  return all.cost_sensitive;
}<|MERGE_RESOLUTION|>--- conflicted
+++ resolved
@@ -705,18 +705,9 @@
   }
   if (csoaa_ldf_opts->ldf_override_supplied) { ldf_arg = csoaa_ldf_opts->ldf_override; }
 
-<<<<<<< HEAD
   csoaa_ldf_data->treat_as_classifier = false;
   if (ldf_arg == "multiline" || ldf_arg == "m") { csoaa_ldf_data->treat_as_classifier = false; }
-  else if (ldf_arg == "multiline-classifier" || ldf_arg == "mc")
-  {
-    csoaa_ldf_data->treat_as_classifier = true;
-  }
-=======
-  ld->treat_as_classifier = false;
-  if (ldf_arg == "multiline" || ldf_arg == "m") { ld->treat_as_classifier = false; }
-  else if (ldf_arg == "multiline-classifier" || ldf_arg == "mc") { ld->treat_as_classifier = true; }
->>>>>>> 583ce441
+  else if (ldf_arg == "multiline-classifier" || ldf_arg == "mc") { csoaa_ldf_data->treat_as_classifier = true; }
   else
   {
     if (all.training) THROW("ldf requires either m/multiline or mc/multiline-classifier");
@@ -735,15 +726,8 @@
       all.logger.out_warn(
           "--probabilities should be used only with --loss_function=logistic, currently using: {}", loss_function_type);
     }
-<<<<<<< HEAD
     if (!csoaa_ldf_data->treat_as_classifier)
     { all.logger.out_warn("--probabilities should be used with --csoaa_ldf=mc (or --oaa, --multilabel_oaa)"); }
-=======
-    if (!ld->treat_as_classifier)
-    {
-      all.logger.out_warn("--probabilities should be used with --csoaa_ldf=mc (or --oaa, --multilabel_oaa)");
-    }
->>>>>>> 583ce441
   }
 
   all.example_parser->emptylines_separate_examples =

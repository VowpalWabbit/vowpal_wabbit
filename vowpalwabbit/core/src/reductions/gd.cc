--- conflicted
+++ resolved
@@ -1448,13 +1448,6 @@
 
   auto g = VW::make_unique<VW::reductions::gd>(feature_width_above);
   g->all = &all;
-<<<<<<< HEAD
-=======
-  auto single_model_state = details::gd_per_model_state();
-  single_model_state.normalized_sum_norm_x = 0;
-  single_model_state.total_weight = 0.;
-  g->gd_per_model_states.emplace_back(single_model_state);
->>>>>>> 009831bf
   g->no_win_counter = 0;
   g->neg_norm_power = (all.weights.adaptive ? (all.power_t - 1.f) : -1.f);
   g->neg_power_t = -all.power_t;
@@ -1550,11 +1543,6 @@
 
   all.weights.stride_shift(static_cast<uint32_t>(::ceil_log_2(stride - 1)));
 
-<<<<<<< HEAD
-=======
-  g->gd_per_model_states.resize(feature_width_above);
-
->>>>>>> 009831bf
   auto* bare = g.get();
   auto l = make_bottom_learner(std::move(g), g->learn, bare->predict, stack_builder.get_setupfn_name(gd_setup),
       VW::prediction_type_t::SCALAR, VW::label_type_t::SIMPLE)

// Copyright (c) by respective owners including Yahoo!, Microsoft, and
// individual contributors. All rights reserved. Released under a BSD (revised)
// license as described in the file LICENSE.

#include "vw/core/reductions/gd.h"

#include "vw/core/array_parameters.h"
#include "vw/core/array_parameters_dense.h"
#include "vw/core/crossplat_compat.h"
#include "vw/core/feature_group.h"
#include "vw/core/global_data.h"
#include "vw/core/learner.h"
#include "vw/core/loss_functions.h"
#include "vw/core/prediction_type.h"
#include "vw/core/setup_base.h"

#include <algorithm>
#include <cfloat>

#if !defined(VW_NO_INLINE_SIMD)
#  if !defined(__SSE2__) && (defined(_M_AMD64) || defined(_M_X64))
#    define __SSE2__
#  endif

#  if defined(__ARM_NEON__)
#    include <arm_neon.h>
#  elif defined(__SSE2__)
#    include <xmmintrin.h>
#  endif
#endif

#include "vw/core/accumulate.h"
#include "vw/core/debug_log.h"
#include "vw/core/label_parser.h"
#include "vw/core/model_utils.h"
#include "vw/core/parse_regressor.h"
#include "vw/core/shared_data.h"
#include "vw/core/vw.h"
#include "vw/core/vw_versions.h"

#undef VW_DEBUG_LOG
#define VW_DEBUG_LOG vw_dbg::GD
#include "vw/io/logger.h"

using namespace VW::LEARNER;
using namespace VW::config;

namespace
{
constexpr double L1_STATE_DEFAULT = 0.;
constexpr double L2_STATE_DEFAULT = 1.;

template <typename WeightsT>
void merge_weights_simple(size_t length, const std::vector<std::reference_wrapper<const WeightsT>>& source,
    const std::vector<float>& per_model_weighting, WeightsT& weights)
{
  for (size_t i = 0; i < source.size(); i++)
  {
    const auto& this_source = source[i].get();
    for (size_t j = 0; j < length; j++)
    {
      weights.strided_index(j) += (this_source.strided_index(j) * per_model_weighting[i]);
    }
  }
}

void merge_weights_with_save_resume(size_t length,
    const std::vector<std::reference_wrapper<const VW::dense_parameters>>& source,
    const std::vector<float>& /*per_model_weighting*/, VW::workspace& output_workspace, VW::dense_parameters& weights)
{
  // Adaptive totals
  std::vector<float> adaptive_totals(length, 0.f);
  for (const auto& model : source)
  {
    const auto& this_model = model.get();
    for (size_t i = 0; i < length; i++) { adaptive_totals[i] += (&(this_model[i << weights.stride_shift()]))[1]; }
  }

  for (size_t i = 0; i < source.size(); i++)
  {
    VW::details::do_weighting(output_workspace.normalized_idx, length, adaptive_totals.data(), weights);
  }

  // Weights have already been reweighted, so just accumulate.
  for (const auto& model_num : source)
  {
    const auto& this_source = model_num.get();
    // Intentionally add irrespective of stride.
    const auto full_weights_size = length << weights.stride_shift();
    for (uint64_t i = 0; i < full_weights_size; i++) { weights[i] += this_source[i]; }
  }
}

template <typename WeightsT>
void add_weights(WeightsT& dest, const WeightsT& lhs, const WeightsT& rhs, size_t length)
{
  const size_t full_weights_size = length << dest.stride_shift();
  for (size_t i = 0; i < full_weights_size; i++) { dest[i] = lhs[i] + rhs[i]; }
}

template <typename WeightsT>
void subtract_weights(WeightsT& dest, const WeightsT& lhs, const WeightsT& rhs, size_t length)
{
  const size_t full_weights_size = length << dest.stride_shift();
  for (size_t i = 0; i < full_weights_size; i++) { dest[i] = lhs[i] - rhs[i]; }
}

void sync_weights(VW::workspace& all)
{
  // todo, fix length dependence
  if (all.sd->gravity == 0. && all.sd->contraction == 1.)
  {  // to avoid unnecessary weight synchronization
    return;
  }

  if (all.weights.sparse)
  {
    for (VW::weight& w : all.weights.sparse_weights)
    {
      w = VW::trunc_weight(w, static_cast<float>(all.sd->gravity)) * static_cast<float>(all.sd->contraction);
    }
  }
  else
  {
    for (VW::weight& w : all.weights.dense_weights)
    {
      w = VW::trunc_weight(w, static_cast<float>(all.sd->gravity)) * static_cast<float>(all.sd->contraction);
    }
  }

  all.sd->gravity = 0.;
  all.sd->contraction = 1.;
}

VW_WARNING_STATE_PUSH
VW_WARNING_DISABLE_UNUSED_FUNCTION
inline float quake_inv_sqrt(float x)
{
  // Carmack/Quake/SGI fast method:
  float xhalf = 0.5f * x;
  static_assert(sizeof(int) == sizeof(float), "Floats and ints are converted between, they must be the same size.");
  int i = reinterpret_cast<int&>(x);  // store floating-point bits in integer
  i = 0x5f3759d5 - (i >> 1);          // initial guess for Newton's method
  x = reinterpret_cast<float&>(i);    // convert new bits into float
  x = x * (1.5f - xhalf * x * x);     // One round of Newton's method
  return x;
}
VW_WARNING_STATE_POP

static inline float inv_sqrt(float x)
{
#if !defined(VW_NO_INLINE_SIMD)
#  if defined(__ARM_NEON__)
  // Propagate into vector
  float32x2_t v1 = vdup_n_f32(x);
  // Estimate
  float32x2_t e1 = vrsqrte_f32(v1);
  // N-R iteration 1
  float32x2_t e2 = vmul_f32(e1, vrsqrts_f32(v1, vmul_f32(e1, e1)));
  // N-R iteration 2
  float32x2_t e3 = vmul_f32(e2, vrsqrts_f32(v1, vmul_f32(e2, e2)));
  // Extract result
  return vget_lane_f32(e3, 0);
#  elif defined(__SSE2__)
  __m128 eta = _mm_load_ss(&x);
  eta = _mm_rsqrt_ss(eta);
  _mm_store_ss(&x, eta);
#  else
  x = quake_inv_sqrt(x);
#  endif
#else
  x = quake_inv_sqrt(x);
#endif

  return x;
}

VW_WARNING_STATE_PUSH
VW_WARNING_DISABLE_COND_CONST_EXPR
template <bool sqrt_rate, bool feature_mask_off, size_t adaptive, size_t normalized, size_t spare>
inline void update_feature(float& update, float x, float& fw)
{
  VW::weight* w = &fw;
  bool modify = x < FLT_MAX && x > -FLT_MAX && (feature_mask_off || fw != 0.);
  if (modify)
  {
    if VW_STD17_CONSTEXPR (spare != 0) { x *= w[spare]; }
    w[0] += update * x;
  }
}

// this deals with few nonzero features vs. all nonzero features issues.
template <bool sqrt_rate, size_t adaptive, size_t normalized>
float average_update(float total_weight, float normalized_sum_norm_x, float neg_norm_power)
{
  if VW_STD17_CONSTEXPR (normalized != 0)
  {
    if (sqrt_rate)
    {
      float avg_norm = (total_weight / normalized_sum_norm_x);
      if (adaptive) { return std::sqrt(avg_norm); }
      else { return avg_norm; }
    }
    else { return powf((normalized_sum_norm_x / total_weight), neg_norm_power); }
  }
  return 1.f;
}

template <bool sqrt_rate, bool feature_mask_off, size_t adaptive, size_t normalized, size_t spare>
void train(VW::reductions::gd& g, VW::example& ec, float update)
{
  if VW_STD17_CONSTEXPR (normalized != 0) { update *= g.update_multiplier; }
  VW_DBG(ec) << "gd: train() spare=" << spare << std::endl;
  VW::foreach_feature<float, update_feature<sqrt_rate, feature_mask_off, adaptive, normalized, spare>>(
      *g.all, ec, update);
}

void end_pass(VW::reductions::gd& g)
{
  VW::workspace& all = *g.all;

  if (!all.save_resume) { sync_weights(all); }

  if (all.all_reduce != nullptr)
  {
    if (all.weights.adaptive) { VW::details::accumulate_weighted_avg(all, all.weights); }
    else { VW::details::accumulate_avg(all, all.weights, 0); }
  }
  all.eta *= all.eta_decay_rate;
  if (all.save_per_pass) { VW::details::save_predictor(all, all.final_regressor_name, all.current_pass); }

  if (!all.holdout_set_off)
  {
    if (VW::details::summarize_holdout_set(all, g.no_win_counter))
    {
      VW::details::finalize_regressor(all, all.final_regressor_name);
    }
    if ((g.early_stop_thres == g.no_win_counter) &&
        ((all.check_holdout_every_n_passes <= 1) || ((all.current_pass % all.check_holdout_every_n_passes) == 0)))
    {
      VW::details::set_done(all);
    }
  }
}

void merge(const std::vector<float>& per_model_weighting, const std::vector<const VW::workspace*>& all_workspaces,
    const std::vector<const VW::reductions::gd*>& all_data, VW::workspace& output_workspace,
    VW::reductions::gd& output_data)
{
  const size_t length = static_cast<size_t>(1) << output_workspace.num_bits;

  // Weight aggregation is based on same method as allreduce.
  if (output_workspace.weights.sparse)
  {
    std::vector<std::reference_wrapper<const VW::sparse_parameters>> source;
    source.reserve(all_workspaces.size());
    for (const auto* workspace : all_workspaces) { source.emplace_back(workspace->weights.sparse_weights); }
    if (output_workspace.weights.adaptive) { THROW("Sparse parameters not supported for merging with save_resume"); }
    else { merge_weights_simple(length, source, per_model_weighting, output_workspace.weights.sparse_weights); }
  }
  else
  {
    std::vector<std::reference_wrapper<const VW::dense_parameters>> source;
    source.reserve(all_workspaces.size());
    for (const auto* workspace : all_workspaces) { source.emplace_back(workspace->weights.dense_weights); }
    if (output_workspace.weights.adaptive)
    {
      merge_weights_with_save_resume(
          length, source, per_model_weighting, output_workspace, output_workspace.weights.dense_weights);
    }
    else { merge_weights_simple(length, source, per_model_weighting, output_workspace.weights.dense_weights); }
  }

  for (size_t i = 0; i < output_data.per_model_states.size(); i++)
  {
    for (const auto* source_data_obj : all_data)
    {
      // normalized_sum_norm_x is additive
      output_data.per_model_states[i].normalized_sum_norm_x +=
          source_data_obj->per_model_states[i].normalized_sum_norm_x;
      // total_weight is additive
      output_data.per_model_states[i].total_weight += source_data_obj->per_model_states[i].total_weight;
    }
  }
}

void add(const VW::workspace& ws1, const VW::reductions::gd& data1, const VW::workspace& ws2,
    const VW::reductions::gd& data2, VW::workspace& ws_out, VW::reductions::gd& data_out)
{
  const size_t length = static_cast<size_t>(1) << ws_out.num_bits;
  if (ws_out.weights.sparse)
  {
    add_weights(ws_out.weights.sparse_weights, ws1.weights.sparse_weights, ws2.weights.sparse_weights, length);
  }
  else { add_weights(ws_out.weights.dense_weights, ws1.weights.dense_weights, ws2.weights.dense_weights, length); }

  for (size_t i = 0; i < data_out.per_model_states.size(); i++)
  {
    // normalized_sum_norm_x is additive
    data_out.per_model_states[i].normalized_sum_norm_x =
        data1.per_model_states[i].normalized_sum_norm_x + data2.per_model_states[i].normalized_sum_norm_x;
    // total_weight is additive
    data_out.per_model_states[i].total_weight =
        data1.per_model_states[i].total_weight + data2.per_model_states[i].total_weight;
  }
}

void subtract(const VW::workspace& ws1, const VW::reductions::gd& data1, const VW::workspace& ws2,
    const VW::reductions::gd& data2, VW::workspace& ws_out, VW::reductions::gd& data_out)
{
  const size_t length = static_cast<size_t>(1) << ws_out.num_bits;
  if (ws_out.weights.sparse)
  {
    subtract_weights(ws_out.weights.sparse_weights, ws1.weights.sparse_weights, ws2.weights.sparse_weights, length);
  }
  else { subtract_weights(ws_out.weights.dense_weights, ws1.weights.dense_weights, ws2.weights.dense_weights, length); }

  for (size_t i = 0; i < data_out.per_model_states.size(); i++)
  {
    // normalized_sum_norm_x is additive
    data_out.per_model_states[i].normalized_sum_norm_x =
        data1.per_model_states[i].normalized_sum_norm_x - data2.per_model_states[i].normalized_sum_norm_x;
    // total_weight is additive
    data_out.per_model_states[i].total_weight =
        data1.per_model_states[i].total_weight - data2.per_model_states[i].total_weight;
  }
}

void resize_ppw_state(VW::reductions::gd& g, size_t factor, size_t /* max_ft_offset */)
{
  assert(g.per_model_states.size() >= 1);

  if (factor == 1) { return; }

  auto initial_size = g.per_model_states.size();
  for (size_t i = 0; i < factor - 1; i++)
  {
    for (size_t y = 0; y < initial_size; y++) { g.per_model_states.emplace_back(g.per_model_states.at(y)); }
  }
}

#include <algorithm>

class string_value
{
public:
  float v;
  std::string s;
  friend bool operator<(const string_value& first, const string_value& second);
};

bool operator<(const string_value& first, const string_value& second) { return fabsf(first.v) > fabsf(second.v); }

class audit_results
{
public:
  VW::workspace& all;
  const uint64_t offset;
  std::vector<VW::audit_strings> components;
  std::vector<string_value> results;
  audit_results(VW::workspace& p_all, const size_t p_offset) : all(p_all), offset(p_offset) {}
};

inline void audit_interaction(audit_results& dat, const VW::audit_strings* f)
{
  if (f == nullptr)
  {
    if (!dat.components.empty()) { dat.components.pop_back(); }

    return;
  }
  if (!f->is_empty()) { dat.components.push_back(*f); }
}

inline void audit_feature(audit_results& dat, const float ft_weight, const uint64_t ft_idx)
{
  auto& weights = dat.all.weights;
  uint64_t index = ft_idx & weights.mask();
  size_t stride_shift = weights.stride_shift();

  std::ostringstream tempstream;
  for (size_t i = 0; i < dat.components.size(); i++)
  {
    if (i > 0) { tempstream << "*"; }
    tempstream << VW::to_string(dat.components[i]);
  }

  if (dat.all.audit)
  {
    tempstream << ':' << (index >> stride_shift) << ':' << ft_weight << ':'
               << VW::trunc_weight(weights[index], static_cast<float>(dat.all.sd->gravity)) *
            static_cast<float>(dat.all.sd->contraction);

    if (weights.adaptive)
    {  // adaptive
      tempstream << '@' << (&weights[index])[1];
    }

    string_value sv = {weights[index] * ft_weight, tempstream.str()};
    dat.results.push_back(sv);
  }

  if ((dat.all.current_pass == 0 || dat.all.training == false) && dat.all.hash_inv)
  {
    const auto strided_index = index >> stride_shift;
    if (dat.all.index_name_map.count(strided_index) == 0)
    {
      VW::details::invert_hash_info info;
      info.weight_components = dat.components;
      info.offset = dat.offset;
      info.stride_shift = stride_shift;
      dat.all.index_name_map.insert(std::make_pair(strided_index, info));
    }
  }
}
void print_lda_features(VW::workspace& all, VW::example& ec)
{
  VW::parameters& weights = all.weights;
  uint32_t stride_shift = weights.stride_shift();
  size_t count = 0;
  for (VW::features& fs : ec) { count += fs.size(); }
  // TODO: Where should audit stuff output to?
  for (VW::features& fs : ec)
  {
    for (const auto& f : fs.audit_range())
    {
      std::cout << '\t' << VW::to_string(*f.audit()) << ':' << ((f.index() >> stride_shift) & all.parse_mask) << ':'
                << f.value();
      for (size_t k = 0; k < all.lda; k++) { std::cout << ':' << (&weights[f.index()])[k]; }
    }
  }
  std::cout << " total of " << count << " features." << std::endl;
}
}  // namespace

void VW::details::print_features(VW::workspace& all, VW::example& ec)
{
  if (all.lda > 0) { print_lda_features(all, ec); }
  else
  {
    audit_results dat(all, ec.ft_offset);

    for (VW::features& fs : ec)
    {
      if (fs.space_names.size() > 0)
      {
        for (const auto& f : fs.audit_range())
        {
          audit_interaction(dat, f.audit());
          audit_feature(dat, f.value(), f.index() + ec.ft_offset);
          audit_interaction(dat, nullptr);
        }
      }
      else
      {
        for (const auto& f : fs) { audit_feature(dat, f.value(), f.index() + ec.ft_offset); }
      }
    }
    size_t num_interacted_features = 0;
    VW::generate_interactions<audit_results, const uint64_t, audit_feature, true, audit_interaction>(
        all, ec, dat, num_interacted_features);

    stable_sort(dat.results.begin(), dat.results.end());
    if (all.audit)
    {
      for (string_value& sv : dat.results)
      {
        all.audit_writer->write("\t", 1);
        all.audit_writer->write(sv.s.data(), sv.s.size());
      }
      all.audit_writer->write("\n", 1);
    }
  }
}

void VW::details::print_audit_features(VW::workspace& all, VW::example& ec)
{
  if (all.audit) { VW::details::print_result_by_ref(all.audit_writer.get(), ec.pred.scalar, -1, ec.tag, all.logger); }
  fflush(stdout);
  print_features(all, ec);
}

float VW::details::finalize_prediction(VW::shared_data& sd, VW::io::logger& logger, float ret)
{
  if (std::isnan(ret))
  {
    ret = 0.;
    logger.err_warn("NAN prediction in example {0}, forcing {1}", sd.example_number + 1, ret);
    return ret;
  }
  if (ret > sd.max_label) { return sd.max_label; }
  if (ret < sd.min_label) { return sd.min_label; }
  return ret;
}

namespace
{
class trunc_data
{
public:
  float prediction;
  float gravity;
};

inline void vec_add_trunc(trunc_data& p, const float fx, float& fw)
{
  p.prediction += VW::trunc_weight(fw, p.gravity) * fx;
}

inline float trunc_predict(VW::workspace& all, VW::example& ec, double gravity, size_t& num_interacted_features)
{
  const auto& simple_red_features = ec.ex_reduction_features.template get<VW::simple_label_reduction_features>();
  trunc_data temp = {simple_red_features.initial, static_cast<float>(gravity)};
  VW::foreach_feature<trunc_data, vec_add_trunc>(all, ec, temp, num_interacted_features);
  return temp.prediction;
}

template <bool l1, bool audit>
void predict(VW::reductions::gd& g, VW::example& ec)
{
  VW_DBG(ec) << "gd.predict(): ex#=" << ec.example_counter << ", offset=" << ec.ft_offset << std::endl;

  VW::workspace& all = *g.all;
  size_t num_interacted_features = 0;
  if (l1) { ec.partial_prediction = trunc_predict(all, ec, all.sd->gravity, num_interacted_features); }
  else { ec.partial_prediction = inline_predict(all, ec, num_interacted_features); }

  ec.num_features_from_interactions = num_interacted_features;
  ec.partial_prediction *= static_cast<float>(all.sd->contraction);
  ec.pred.scalar = VW::details::finalize_prediction(*all.sd, all.logger, ec.partial_prediction);

  VW_DBG(ec) << "gd: predict() " << VW::debug::scalar_pred_to_string(ec) << VW::debug::features_to_string(ec)
             << std::endl;

  if (audit) { VW::details::print_audit_features(all, ec); }
}

template <class T>
inline void vec_add_trunc_multipredict(VW::details::multipredict_info<T>& mp, const float fx, uint64_t fi)
{
  size_t index = fi;
  for (size_t c = 0; c < mp.count; c++, index += mp.step)
  {
    mp.pred[c].scalar += fx * VW::trunc_weight(mp.weights[index], mp.gravity);
  }
}

template <bool l1, bool audit>
void multipredict(VW::reductions::gd& g, VW::example& ec, size_t count, size_t step, VW::polyprediction* pred,
    bool finalize_predictions)
{
  VW::workspace& all = *g.all;
  for (size_t c = 0; c < count; c++)
  {
    const auto& simple_red_features = ec.ex_reduction_features.template get<VW::simple_label_reduction_features>();
    pred[c].scalar = simple_red_features.initial;
  }

  size_t num_features_from_interactions = 0;
  if (g.all->weights.sparse)
  {
    VW::details::multipredict_info<VW::sparse_parameters> mp = {
        count, step, pred, g.all->weights.sparse_weights, static_cast<float>(all.sd->gravity)};
    if (l1)
    {
      VW::foreach_feature<VW::details::multipredict_info<VW::sparse_parameters>, uint64_t, vec_add_trunc_multipredict>(
          all, ec, mp, num_features_from_interactions);
    }
    else
    {
      VW::foreach_feature<VW::details::multipredict_info<VW::sparse_parameters>, uint64_t,
          VW::details::vec_add_multipredict>(all, ec, mp, num_features_from_interactions);
    }
  }
  else
  {
    VW::details::multipredict_info<VW::dense_parameters> mp = {
        count, step, pred, g.all->weights.dense_weights, static_cast<float>(all.sd->gravity)};
    if (l1)
    {
      VW::foreach_feature<VW::details::multipredict_info<VW::dense_parameters>, uint64_t, vec_add_trunc_multipredict>(
          all, ec, mp, num_features_from_interactions);
    }
    else
    {
      VW::foreach_feature<VW::details::multipredict_info<VW::dense_parameters>, uint64_t,
          VW::details::vec_add_multipredict>(all, ec, mp, num_features_from_interactions);
    }
  }
  ec.num_features_from_interactions = num_features_from_interactions;

  if (all.sd->contraction != 1.)
  {
    for (size_t c = 0; c < count; c++) { pred[c].scalar *= static_cast<float>(all.sd->contraction); }
  }
  if (finalize_predictions)
  {
    for (size_t c = 0; c < count; c++)
    {
      pred[c].scalar = VW::details::finalize_prediction(*all.sd, all.logger, pred[c].scalar);
    }
  }
  if (audit)
  {
    for (size_t c = 0; c < count; c++)
    {
      ec.pred.scalar = pred[c].scalar;
      VW::details::print_audit_features(all, ec);
      ec.ft_offset += static_cast<uint64_t>(step);
    }
    ec.ft_offset -= static_cast<uint64_t>(step * count);
  }
}

class power_data
{
public:
  float minus_power_t;
  float neg_norm_power;
};

template <bool sqrt_rate, size_t adaptive, size_t normalized>
inline float compute_rate_decay(power_data& s, float& fw)
{
  VW::weight* w = &fw;
  float rate_decay = 1.f;
  if (adaptive)
  {
    if (sqrt_rate) { rate_decay = inv_sqrt(w[adaptive]); }
    else { rate_decay = powf(w[adaptive], s.minus_power_t); }
  }
  if VW_STD17_CONSTEXPR (normalized != 0)
  {
    if (sqrt_rate)
    {
      float inv_norm = 1.f / w[normalized];
      if (adaptive) { rate_decay *= inv_norm; }
      else { rate_decay *= inv_norm * inv_norm; }
    }
    else { rate_decay *= powf(w[normalized] * w[normalized], s.neg_norm_power); }
  }
  return rate_decay;
}

class norm_data
{
public:
  float grad_squared;
  float pred_per_update;
  float norm_x;
  power_data pd;
  float extra_state[4];
  VW::io::logger* logger;
};

constexpr float X_MIN = 1.084202e-19f;
constexpr float X2_MIN = X_MIN * X_MIN;
constexpr float X2_MAX = FLT_MAX;

template <bool sqrt_rate, bool feature_mask_off, size_t adaptive, size_t normalized, size_t spare, bool stateless>
inline void pred_per_update_feature(norm_data& nd, float x, float& fw)
{
  bool modify = feature_mask_off || fw != 0.;
  if (modify)
  {
    VW::weight* w = &fw;
    float x2 = x * x;
    if (x2 < X2_MIN)
    {
      x = (x > 0) ? X_MIN : -X_MIN;
      x2 = X2_MIN;
    }
    if (stateless)  // we must not modify the parameter state so introduce a shadow version.
    {
      nd.extra_state[0] = w[0];
      nd.extra_state[adaptive] = w[adaptive];
      nd.extra_state[normalized] = w[normalized];
      w = nd.extra_state;
    }
    if (adaptive) { w[adaptive] += nd.grad_squared * x2; }
    if VW_STD17_CONSTEXPR (normalized != 0)
    {
      float x_abs = fabsf(x);
      if (x_abs > w[normalized])  // new scale discovered
      {
        if (w[normalized] >
            0.)  // If the normalizer is > 0 then rescale the weight so it's as if the new scale was the old scale.
        {
          if (sqrt_rate)
          {
            float rescale = w[normalized] / x_abs;
            w[0] *= (adaptive ? rescale : rescale * rescale);
          }
          else
          {
            float rescale = x_abs / w[normalized];
            w[0] *= powf(rescale * rescale, nd.pd.neg_norm_power);
          }
        }
        w[normalized] = x_abs;
      }
      float norm_x2 = x2 / (w[normalized] * w[normalized]);
      if (x2 > X2_MAX)
      {
        norm_x2 = 1;
        assert(nd.logger != nullptr);
        nd.logger->err_error("The features have too much magnitude");
      }
      nd.norm_x += norm_x2;
    }
    w[spare] = compute_rate_decay<sqrt_rate, adaptive, normalized>(nd.pd, w[0]);
    nd.pred_per_update += x2 * w[spare];
  }
}

template <bool sqrt_rate, bool feature_mask_off, bool adax, size_t adaptive, size_t normalized, size_t spare,
    bool stateless>
float get_pred_per_update(VW::reductions::gd& g, VW::example& ec)
{
  // We must traverse the features in _precisely_ the same order as during training.
  auto& ld = ec.l.simple;
  VW::workspace& all = *g.all;

  float grad_squared = ec.weight;
  if (!adax) { grad_squared *= all.loss->get_square_grad(ec.pred.scalar, ld.label); }

  if (grad_squared == 0 && !stateless) { return 1.; }

  norm_data nd = {grad_squared, 0., 0., {g.neg_power_t, g.neg_norm_power}, {0}, &g.all->logger};
  VW::foreach_feature<norm_data,
      pred_per_update_feature<sqrt_rate, feature_mask_off, adaptive, normalized, spare, stateless>>(all, ec, nd);
  if VW_STD17_CONSTEXPR (normalized != 0)
  {
    if (!stateless)
    {
      g.current_model_state->normalized_sum_norm_x += (static_cast<double>(ec.weight)) * nd.norm_x;
      g.current_model_state->total_weight += ec.weight;
      g.update_multiplier =
          average_update<sqrt_rate, adaptive, normalized>(static_cast<float>(g.current_model_state->total_weight),
              static_cast<float>(g.current_model_state->normalized_sum_norm_x), g.neg_norm_power);
    }
    else
    {
      float nsnx = (static_cast<float>(g.current_model_state->normalized_sum_norm_x)) + ec.weight * nd.norm_x;
      float tw = static_cast<float>(g.current_model_state->total_weight) + ec.weight;
      g.update_multiplier = average_update<sqrt_rate, adaptive, normalized>(tw, nsnx, g.neg_norm_power);
    }
    nd.pred_per_update *= g.update_multiplier;
  }
  return nd.pred_per_update;
}

template <bool sqrt_rate, bool feature_mask_off, bool adax, size_t adaptive, size_t normalized, size_t spare,
    bool stateless>
float sensitivity(VW::reductions::gd& g, VW::example& ec)
{
  if VW_STD17_CONSTEXPR (adaptive || normalized)
  {
    return get_pred_per_update<sqrt_rate, feature_mask_off, adax, adaptive, normalized, spare, stateless>(g, ec);
  }
  else
  {
    _UNUSED(g);
    return ec.get_total_sum_feat_sq();
  }
}
VW_WARNING_STATE_POP

template <size_t adaptive>
float get_scale(VW::reductions::gd& g, VW::example& /* ec */, float weight)
{
  float update_scale = g.all->eta * weight;
  if (!adaptive)
  {
    float t = static_cast<float>(
        g.all->sd->t + weight - g.all->sd->weighted_holdout_examples - g.all->sd->weighted_unlabeled_examples);
    update_scale *= powf(t, g.neg_power_t);
  }
  return update_scale;
}

template <bool sqrt_rate, bool feature_mask_off, bool adax, size_t adaptive, size_t normalized, size_t spare>
float sensitivity(VW::reductions::gd& g, VW::example& ec)
{
  if (g.current_model_state == nullptr)
  {
    g.current_model_state = &(g.per_model_states.at(ec.ft_offset / g.all->weights.stride()));
  }
  return get_scale<adaptive>(g, ec, 1.) *
      sensitivity<sqrt_rate, feature_mask_off, adax, adaptive, normalized, spare, true>(g, ec);
  g.current_model_state = nullptr;
}

template <bool sparse_l2, bool invariant, bool sqrt_rate, bool feature_mask_off, bool adax, size_t adaptive,
    size_t normalized, size_t spare>
float compute_update(VW::reductions::gd& g, VW::example& ec)
{
  // invariant: not a test label, importance weight > 0
  const auto& ld = ec.l.simple;
  VW::workspace& all = *g.all;

  float update = 0.;
  ec.updated_prediction = ec.pred.scalar;
  if (all.loss->get_loss(all.sd.get(), ec.pred.scalar, ld.label) > 0.)
  {
    float pred_per_update = sensitivity<sqrt_rate, feature_mask_off, adax, adaptive, normalized, spare, false>(g, ec);
    float update_scale = get_scale<adaptive>(g, ec, ec.weight);
    if (invariant) { update = all.loss->get_update(ec.pred.scalar, ld.label, update_scale, pred_per_update); }
    else { update = all.loss->get_unsafe_update(ec.pred.scalar, ld.label, update_scale); }
    // changed from ec.partial_prediction to ld.prediction
    ec.updated_prediction += pred_per_update * update;

    if (all.reg_mode && std::fabs(update) > 1e-8)
    {
      double dev1 = all.loss->first_derivative(all.sd.get(), ec.pred.scalar, ld.label);
      double eta_bar = (fabs(dev1) > 1e-8) ? (-update / dev1) : 0.0;
      if (fabs(dev1) > 1e-8) { all.sd->contraction *= (1. - all.l2_lambda * eta_bar); }
      update /= static_cast<float>(all.sd->contraction);
      all.sd->gravity += eta_bar * all.l1_lambda;
    }
  }

  if (sparse_l2) { update -= g.sparse_l2 * ec.pred.scalar; }

  if (std::isnan(update))
  {
    g.all->logger.err_warn("update is NAN, replacing with 0");
    update = 0.;
  }

  return update;
}

template <bool sparse_l2, bool invariant, bool sqrt_rate, bool feature_mask_off, bool adax, size_t adaptive,
    size_t normalized, size_t spare>
void update(VW::reductions::gd& g, VW::example& ec)
{
  if (g.current_model_state == nullptr)
  {
    g.current_model_state = &(g.per_model_states.at(ec.ft_offset / g.all->weights.stride()));
  }
  // invariant: not a test label, importance weight > 0
  float update;
  if ((update = compute_update<sparse_l2, invariant, sqrt_rate, feature_mask_off, adax, adaptive, normalized, spare>(
           g, ec)) != 0.)
  {
    train<sqrt_rate, feature_mask_off, adaptive, normalized, spare>(g, ec, update);
  }

  if (g.all->sd->contraction < 1e-9 || g.all->sd->gravity > 1e3)
  {  // updating weights now to avoid numerical instability
    sync_weights(*g.all);
  }
  g.current_model_state = nullptr;
}

template <bool sparse_l2, bool invariant, bool sqrt_rate, bool feature_mask_off, bool adax, size_t adaptive,
    size_t normalized, size_t spare>
void learn(VW::reductions::gd& g, VW::example& ec)
{
  // invariant: not a test label, importance weight > 0
  assert(ec.l.simple.label != FLT_MAX);
  assert(ec.weight > 0.);
<<<<<<< HEAD
  g.predict(g, base, ec);
  // this state should only matter on learn and not predict
  // assert(g.current_model_state == nullptr);
  g.current_model_state = &(g.per_model_states.at(ec.ft_offset / g.all->weights.stride()));
  update<sparse_l2, invariant, sqrt_rate, feature_mask_off, adax, adaptive, normalized, spare>(g, base, ec);
  assert(g.current_model_state == nullptr);  // update clears this pointer
  g.current_model_state = nullptr;
=======
  g.predict(g, ec);
  update<sparse_l2, invariant, sqrt_rate, feature_mask_off, adax, adaptive, normalized, spare>(g, ec);
>>>>>>> bfa67cfb
}

size_t write_index(VW::io_buf& model_file, std::stringstream& msg, bool text, uint32_t num_bits, uint64_t i)
{
  size_t brw;
  uint32_t old_i = 0;

  msg << i;

  if (num_bits < 31)
  {
    old_i = static_cast<uint32_t>(i);
    brw = VW::details::bin_text_write_fixed(model_file, reinterpret_cast<char*>(&old_i), sizeof(old_i), msg, text);
  }
  else { brw = VW::details::bin_text_write_fixed(model_file, reinterpret_cast<char*>(&i), sizeof(i), msg, text); }

  return brw;
}

std::string to_string(const VW::details::invert_hash_info& info)
{
  std::ostringstream ss;
  for (size_t i = 0; i < info.weight_components.size(); i++)
  {
    if (i > 0) { ss << "*"; }
    ss << VW::to_string(info.weight_components[i]);
  }
  if (info.offset != 0)
  {
    // otherwise --oaa output no features for class > 0.
    ss << '[' << (info.offset >> info.stride_shift) << ']';
  }
  return ss.str();
}

template <class T>
void save_load_regressor(VW::workspace& all, VW::io_buf& model_file, bool read, bool text, T& weights)
{
  size_t brw = 1;

  if (all.print_invert)  // write readable model with feature names
  {
    std::stringstream msg;

    for (auto it = weights.begin(); it != weights.end(); ++it)
    {
      const auto weight_value = *it;
      if (*it != 0.f)
      {
        const auto weight_index = it.index() >> weights.stride_shift();

        const auto map_it = all.index_name_map.find(weight_index);
        if (map_it != all.index_name_map.end())
        {
          msg << to_string(map_it->second);
          VW::details::bin_text_write_fixed(model_file, nullptr /*unused*/, 0 /*unused*/, msg, true);
        }

        msg << ":" << weight_index << ":" << weight_value << "\n";
        VW::details::bin_text_write_fixed(model_file, nullptr /*unused*/, 0 /*unused*/, msg, true);
      }
    }
    return;
  }

  uint64_t i = 0;
  uint32_t old_i = 0;
  uint64_t length = static_cast<uint64_t>(1) << all.num_bits;
  if (read)
  {
    do {
      brw = 1;
      if (all.num_bits < 31)  // backwards compatible
      {
        brw = model_file.bin_read_fixed(reinterpret_cast<char*>(&old_i), sizeof(old_i));
        i = old_i;
      }
      else { brw = model_file.bin_read_fixed(reinterpret_cast<char*>(&i), sizeof(i)); }
      if (brw > 0)
      {
        if (i >= length)
          THROW("Model content is corrupted, weight vector index " << i << " must be less than total vector length "
                                                                   << length);
        VW::weight* v = &weights.strided_index(i);
        brw += model_file.bin_read_fixed(reinterpret_cast<char*>(&(*v)), sizeof(*v));
      }
    } while (brw > 0);
  }
  else  // write
  {
    for (typename T::iterator v = weights.begin(); v != weights.end(); ++v)
    {
      if (*v != 0.)
      {
        i = v.index() >> weights.stride_shift();
        std::stringstream msg;
        brw = write_index(model_file, msg, text, all.num_bits, i);
        msg << ":" << *v << "\n";
        brw += VW::details::bin_text_write_fixed(model_file, (char*)&(*v), sizeof(*v), msg, text);
      }
    }
  }
}
}  // namespace

void VW::details::save_load_regressor_gd(VW::workspace& all, VW::io_buf& model_file, bool read, bool text)
{
  if (all.weights.sparse) { ::save_load_regressor(all, model_file, read, text, all.weights.sparse_weights); }
  else { ::save_load_regressor(all, model_file, read, text, all.weights.dense_weights); }
}

namespace
{
template <class T>
void save_load_online_state_weights(VW::workspace& all, VW::io_buf& model_file, bool read, bool text,
    VW::reductions::gd* g, std::stringstream& msg, uint32_t ftrl_size, T& weights)
{
  uint64_t length = static_cast<uint64_t>(1) << all.num_bits;

  uint64_t i = 0;
  uint32_t old_i = 0;
  size_t brw = 1;

  if (read)
  {
    do {
      brw = 1;
      if (all.num_bits < 31)  // backwards compatible
      {
        brw = model_file.bin_read_fixed(reinterpret_cast<char*>(&old_i), sizeof(old_i));
        i = old_i;
      }
      else { brw = model_file.bin_read_fixed(reinterpret_cast<char*>(&i), sizeof(i)); }
      if (brw > 0)
      {
        if (i >= length)
          THROW("Model content is corrupted, weight vector index " << i << " must be less than total vector length "
                                                                   << length);
        VW::weight buff[8] = {0, 0, 0, 0, 0, 0, 0, 0};
        if (ftrl_size > 0)
        {
          brw += model_file.bin_read_fixed(reinterpret_cast<char*>(buff), sizeof(buff[0]) * ftrl_size);
        }
        else if (g == nullptr || (!g->adaptive_input && !g->normalized_input))
        {
          brw += model_file.bin_read_fixed(reinterpret_cast<char*>(buff), sizeof(buff[0]));
        }
        else if ((g->adaptive_input && !g->normalized_input) || (!g->adaptive_input && g->normalized_input))
        {
          brw += model_file.bin_read_fixed(reinterpret_cast<char*>(buff), sizeof(buff[0]) * 2);
        }
        else
        {  // adaptive and normalized
          brw += model_file.bin_read_fixed(reinterpret_cast<char*>(buff), sizeof(buff[0]) * 3);
        }
        uint32_t stride = 1 << weights.stride_shift();
        VW::weight* v = &weights.strided_index(i);
        for (size_t j = 0; j < stride; j++) { v[j] = buff[j]; }
      }
    } while (brw > 0);
  }
  else
  {  // write binary or text
    if (all.hexfloat_weights && (text || all.print_invert)) { msg << std::hexfloat; }

    for (typename T::iterator v = weights.begin(); v != weights.end(); ++v)
    {
      i = v.index() >> weights.stride_shift();
      bool gd_write = *v != 0.f;
      bool ftrl3_write = ftrl_size == 3 && (*v != 0.f || (&(*v))[1] != 0.f || (&(*v))[2] != 0.f);
      bool ftrl4_write = ftrl_size == 4 && (*v != 0.f || (&(*v))[1] != 0.f || (&(*v))[2] != 0.f || (&(*v))[3] != 0.f);
      bool ftrl6_write = ftrl_size == 6 &&
          (*v != 0.f || (&(*v))[1] != 0.f || (&(*v))[2] != 0.f || (&(*v))[3] != 0.f || (&(*v))[4] != 0.f ||
              (&(*v))[5] != 0.f);
      if (all.print_invert)  // write readable model with feature names
      {
        if (gd_write || ftrl3_write || ftrl4_write || ftrl6_write)
        {
          const auto map_it = all.index_name_map.find(i);
          if (map_it != all.index_name_map.end()) { msg << to_string(map_it->second) << ":"; }
        }
      }

      if (ftrl3_write)
      {
        brw = write_index(model_file, msg, text, all.num_bits, i);
        msg << ":" << *v << " " << (&(*v))[1] << " " << (&(*v))[2] << "\n";
        brw += VW::details::bin_text_write_fixed(model_file, (char*)&(*v), 3 * sizeof(*v), msg, text);
      }
      else if (ftrl4_write)
      {
        brw = write_index(model_file, msg, text, all.num_bits, i);
        msg << ":" << *v << " " << (&(*v))[1] << " " << (&(*v))[2] << " " << (&(*v))[3] << "\n";
        brw += VW::details::bin_text_write_fixed(model_file, (char*)&(*v), 4 * sizeof(*v), msg, text);
      }
      else if (ftrl6_write)
      {
        brw = write_index(model_file, msg, text, all.num_bits, i);
        msg << ":" << *v << " " << (&(*v))[1] << " " << (&(*v))[2] << " " << (&(*v))[3] << " " << (&(*v))[4] << " "
            << (&(*v))[5] << "\n";
        brw += VW::details::bin_text_write_fixed(model_file, (char*)&(*v), 6 * sizeof(*v), msg, text);
      }
      else if (g == nullptr || (!all.weights.adaptive && !all.weights.normalized))
      {
        if (*v != 0.)
        {
          brw = write_index(model_file, msg, text, all.num_bits, i);
          msg << ":" << *v << "\n";
          brw += VW::details::bin_text_write_fixed(model_file, (char*)&(*v), sizeof(*v), msg, text);
        }
      }
      else if ((all.weights.adaptive && !all.weights.normalized) || (!all.weights.adaptive && all.weights.normalized))
      {
        // either adaptive or normalized
        if (*v != 0. || (&(*v))[1] != 0.)
        {
          brw = write_index(model_file, msg, text, all.num_bits, i);
          msg << ":" << *v << " " << (&(*v))[1] << "\n";
          brw += VW::details::bin_text_write_fixed(model_file, (char*)&(*v), 2 * sizeof(*v), msg, text);
        }
      }
      else
      {
        // adaptive and normalized
        if (*v != 0. || (&(*v))[1] != 0. || (&(*v))[2] != 0.)
        {
          brw = write_index(model_file, msg, text, all.num_bits, i);
          msg << ":" << *v << " " << (&(*v))[1] << " " << (&(*v))[2] << "\n";
          brw += VW::details::bin_text_write_fixed(model_file, (char*)&(*v), 3 * sizeof(*v), msg, text);
        }
      }
    }
  }
}
}  // namespace

void VW::details::save_load_online_state_gd(VW::workspace& all, VW::io_buf& model_file, bool read, bool text,
    std::vector<VW::reductions::details::per_model_state>& pms, VW::reductions::gd* g, uint32_t ftrl_size)
{
  std::stringstream msg;

  msg << "initial_t " << all.initial_t << "\n";
  VW::details::bin_text_read_write_fixed(
      model_file, reinterpret_cast<char*>(&all.initial_t), sizeof(all.initial_t), read, msg, text);

  assert(pms.size() >= 1);
  msg << "norm normalizer " << pms[0].normalized_sum_norm_x << "\n";
  VW::details::bin_text_read_write_fixed(model_file, reinterpret_cast<char*>(&pms[0].normalized_sum_norm_x),
      sizeof(pms[0].normalized_sum_norm_x), read, msg, text);

  msg << "t " << all.sd->t << "\n";
  VW::details::bin_text_read_write_fixed(
      model_file, reinterpret_cast<char*>(&all.sd->t), sizeof(all.sd->t), read, msg, text);

  msg << "sum_loss " << all.sd->sum_loss << "\n";
  VW::details::bin_text_read_write_fixed(
      model_file, reinterpret_cast<char*>(&all.sd->sum_loss), sizeof(all.sd->sum_loss), read, msg, text);

  msg << "sum_loss_since_last_dump " << all.sd->sum_loss_since_last_dump << "\n";
  VW::details::bin_text_read_write_fixed(model_file, reinterpret_cast<char*>(&all.sd->sum_loss_since_last_dump),
      sizeof(all.sd->sum_loss_since_last_dump), read, msg, text);

  float dump_interval = all.sd->dump_interval;
  msg << "dump_interval " << dump_interval << "\n";
  VW::details::bin_text_read_write_fixed(
      model_file, reinterpret_cast<char*>(&dump_interval), sizeof(dump_interval), read, msg, text);
  if (!read || (all.training && all.preserve_performance_counters))
  {  // update dump_interval from input model
    all.sd->dump_interval = dump_interval;
  }

  msg << "min_label " << all.sd->min_label << "\n";
  VW::details::bin_text_read_write_fixed(
      model_file, reinterpret_cast<char*>(&all.sd->min_label), sizeof(all.sd->min_label), read, msg, text);

  msg << "max_label " << all.sd->max_label << "\n";
  VW::details::bin_text_read_write_fixed(
      model_file, reinterpret_cast<char*>(&all.sd->max_label), sizeof(all.sd->max_label), read, msg, text);

  msg << "weighted_labeled_examples " << all.sd->weighted_labeled_examples << "\n";
  VW::details::bin_text_read_write_fixed(model_file, reinterpret_cast<char*>(&all.sd->weighted_labeled_examples),
      sizeof(all.sd->weighted_labeled_examples), read, msg, text);

  msg << "weighted_labels " << all.sd->weighted_labels << "\n";
  VW::details::bin_text_read_write_fixed(
      model_file, reinterpret_cast<char*>(&all.sd->weighted_labels), sizeof(all.sd->weighted_labels), read, msg, text);

  msg << "weighted_unlabeled_examples " << all.sd->weighted_unlabeled_examples << "\n";
  VW::details::bin_text_read_write_fixed(model_file, reinterpret_cast<char*>(&all.sd->weighted_unlabeled_examples),
      sizeof(all.sd->weighted_unlabeled_examples), read, msg, text);

  msg << "example_number " << all.sd->example_number << "\n";
  VW::details::bin_text_read_write_fixed(
      model_file, reinterpret_cast<char*>(&all.sd->example_number), sizeof(all.sd->example_number), read, msg, text);

  msg << "total_features " << all.sd->total_features << "\n";
  VW::details::bin_text_read_write_fixed(
      model_file, reinterpret_cast<char*>(&all.sd->total_features), sizeof(all.sd->total_features), read, msg, text);

  if (!read || all.model_file_ver >= VW::version_definitions::VERSION_SAVE_RESUME_FIX)
  {
    assert(pms.size() >= 1);
    // restore some data to allow save_resume work more accurate

    // fix average loss
    msg << "total_weight " << pms[0].total_weight << "\n";
    VW::details::bin_text_read_write_fixed(
        model_file, reinterpret_cast<char*>(&pms[0].total_weight), sizeof(pms[0].total_weight), read, msg, text);

    // fix "loss since last" for first printed out example details
    msg << "sd::oec.weighted_labeled_examples " << all.sd->old_weighted_labeled_examples << "\n";
    VW::details::bin_text_read_write_fixed(model_file, reinterpret_cast<char*>(&all.sd->old_weighted_labeled_examples),
        sizeof(all.sd->old_weighted_labeled_examples), read, msg, text);

    // fix "number of examples per pass"
    msg << "current_pass " << all.current_pass << "\n";
    if (all.model_file_ver >= VW::version_definitions::VERSION_PASS_UINT64)
    {
      VW::details::bin_text_read_write_fixed(
          model_file, reinterpret_cast<char*>(&all.current_pass), sizeof(all.current_pass), read, msg, text);
    }
    else  // backwards compatiblity.
    {
      size_t temp_pass = static_cast<size_t>(all.current_pass);
      VW::details::bin_text_read_write_fixed(
          model_file, reinterpret_cast<char*>(&temp_pass), sizeof(temp_pass), read, msg, text);
      all.current_pass = temp_pass;
    }
  }

  if (!read || all.model_file_ver >= VW::version_definitions::VERSION_FILE_WITH_L1_AND_L2_STATE_IN_MODEL_DATA)
  {
    msg << "l1_state " << all.sd->gravity << "\n";
    auto local_gravity = all.sd->gravity;
    VW::details::bin_text_read_write_fixed(
        model_file, reinterpret_cast<char*>(&local_gravity), sizeof(local_gravity), read, msg, text);

    // all.sd->gravity - command line value
    // local_gravity - model value
    // 1. If command line value is non-default, use that value
    // 2. Else if model is non-default, use that value
    // 3. Else use default
    if (read && (all.sd->gravity == L1_STATE_DEFAULT) && (local_gravity != L1_STATE_DEFAULT))
    {
      all.sd->gravity = local_gravity;
    }

    msg << "l2_state " << all.sd->contraction << "\n";
    auto local_contraction = all.sd->contraction;
    VW::details::bin_text_read_write_fixed(
        model_file, reinterpret_cast<char*>(&local_contraction), sizeof(local_contraction), read, msg, text);

    // all.sd->contraction - command line value
    // local_contraction - model value
    // 1. If command line value is non-default, use that value
    // 2. Else if model is non-default, use that value
    // 3. Else use default
    if (read && (all.sd->contraction == L2_STATE_DEFAULT) && (local_contraction != L2_STATE_DEFAULT))
    {
      all.sd->contraction = local_contraction;
    }
  }

  /*if (!read || all.model_file_ver >= VW::version_definitions::VERSION_FILE_WITH_GD_PPW_STATE)
  {
    if (read)
    {
      //pms.clear();
      VW::model_utils::read_model_field(model_file, pms[0]);
    }
    else { VW::model_utils::write_model_field(model_file, pms[0], "gd_ppw_state", text); }
  }*/

  if (read &&
      (!all.training ||
          !all.preserve_performance_counters))  // reset various things so that we report test set performance properly
  {
    all.sd->sum_loss = 0;
    all.sd->sum_loss_since_last_dump = 0;
    all.sd->weighted_labeled_examples = 0.;
    all.sd->weighted_labels = 0.;
    all.sd->weighted_unlabeled_examples = 0.;
    all.sd->old_weighted_labeled_examples = 0.;
    all.sd->example_number = 0;
    all.sd->total_features = 0;
    all.current_pass = 0;
  }
  if (all.weights.sparse)
  {
    save_load_online_state_weights(all, model_file, read, text, g, msg, ftrl_size, all.weights.sparse_weights);
  }
  else { save_load_online_state_weights(all, model_file, read, text, g, msg, ftrl_size, all.weights.dense_weights); }
}

namespace
{
void save_load(VW::reductions::gd& g, VW::io_buf& model_file, bool read, bool text)
{
  VW::workspace& all = *g.all;
  if (read)
  {
    VW::details::initialize_regressor(all);

    if (all.weights.adaptive && all.initial_t > 0)
    {
      float init_weight = all.initial_weight;
      float init_t = all.initial_t;
      auto initial_gd_weight_initializer = [init_weight, init_t](VW::weight* weights, uint64_t /*index*/)
      {
        weights[0] = init_weight;
        weights[1] = init_t;
      };

      all.weights.set_default(initial_gd_weight_initializer);

      // for adaptive update, we interpret initial_t as previously seeing initial_t fake datapoints, all with squared
      // gradient=1 NOTE: this is not invariant to the scaling of the data (i.e. when combined with normalized). Since
      // scaling the data scales the gradient, this should ideally be feature_range*initial_t, or something like that.
      // We could potentially fix this by just adding this base quantity times the current range to the sum of gradients
      // stored in memory at each update, and always start sum of gradients to 0, at the price of additional additions
      // and multiplications during the update...
    }
    if (g.initial_constant != 0.0) { VW::set_weight(all, VW::details::CONSTANT, 0, g.initial_constant); }
  }

  if (model_file.num_files() > 0)
  {
    bool resume = all.save_resume;
    std::stringstream msg;
    msg << ":" << resume << "\n";
    VW::details::bin_text_read_write_fixed(
        model_file, reinterpret_cast<char*>(&resume), sizeof(resume), read, msg, text);
    if (resume)
    {
      if (read && all.model_file_ver < VW::version_definitions::VERSION_SAVE_RESUME_FIX)
      {
        g.all->logger.err_warn(
            "save_resume functionality is known to have inaccuracy in model files version less than '{}'",
            VW::version_definitions::VERSION_SAVE_RESUME_FIX.to_string());
      }
      VW::details::save_load_online_state_gd(all, model_file, read, text, g.per_model_states, &g);
    }
    else
    {
      /* ppw state needs to be saved for consistent predictions
      if (!read || all.model_file_ver >= VW::version_definitions::VERSION_FILE_WITH_GD_PPW_STATE)
      {
      if (read)
      {
        g.per_model_states.clear();
        VW::model_utils::read_model_field(model_file, g.per_model_states[0]);
      }
      else
      {
        for (auto removals : all.wpp_innermost_removals)
        {
          std::vector<VW::reductions::details::per_model_state> new_pms;
          for (auto idx = 0; idx < all.wpp; idx += removals.first)
          {
            new_pms.push_back(g.per_model_states[idx + removals.second]);
          }
          g.per_model_states = std::move(new_pms);
        }
        VW::model_utils::write_model_field(model_file, g.per_model_states[0], "_gd_ppw_state", text);
      }*/
      
      if (!all.weights.not_null()) { THROW("Model weights not initialized."); }
      VW::details::save_load_regressor_gd(all, model_file, read, text);
    }
  }
  if (!all.training)
  {  // If the regressor was saved without --predict_only_model, then when testing we want to
     // materialize the weights.
    sync_weights(all);
  }
}

template <bool sparse_l2, bool invariant, bool sqrt_rate, bool feature_mask_off, uint64_t adaptive, uint64_t normalized,
    uint64_t spare, uint64_t next>
uint64_t set_learn(VW::workspace& all, VW::reductions::gd& g)
{
  all.normalized_idx = normalized;
  if (g.adax)
  {
    g.learn = learn<sparse_l2, invariant, sqrt_rate, feature_mask_off, true, adaptive, normalized, spare>;
    g.update = update<sparse_l2, invariant, sqrt_rate, feature_mask_off, true, adaptive, normalized, spare>;
    g.sensitivity = sensitivity<sqrt_rate, feature_mask_off, true, adaptive, normalized, spare>;
    return next;
  }
  else
  {
    g.learn = learn<sparse_l2, invariant, sqrt_rate, feature_mask_off, false, adaptive, normalized, spare>;
    g.update = update<sparse_l2, invariant, sqrt_rate, feature_mask_off, false, adaptive, normalized, spare>;
    g.sensitivity = sensitivity<sqrt_rate, feature_mask_off, false, adaptive, normalized, spare>;
    return next;
  }
}

template <bool sparse_l2, bool invariant, bool sqrt_rate, uint64_t adaptive, uint64_t normalized, uint64_t spare,
    uint64_t next>
uint64_t set_learn(VW::workspace& all, bool feature_mask_off, VW::reductions::gd& g)
{
  all.normalized_idx = normalized;
  if (feature_mask_off)
  {
    return set_learn<sparse_l2, invariant, sqrt_rate, true, adaptive, normalized, spare, next>(all, g);
  }
  else { return set_learn<sparse_l2, invariant, sqrt_rate, false, adaptive, normalized, spare, next>(all, g); }
}

template <bool invariant, bool sqrt_rate, uint64_t adaptive, uint64_t normalized, uint64_t spare, uint64_t next>
uint64_t set_learn(VW::workspace& all, bool feature_mask_off, VW::reductions::gd& g)
{
  if (g.sparse_l2 > 0.f)
  {
    return set_learn<true, invariant, sqrt_rate, adaptive, normalized, spare, next>(all, feature_mask_off, g);
  }
  else { return set_learn<false, invariant, sqrt_rate, adaptive, normalized, spare, next>(all, feature_mask_off, g); }
}

template <bool sqrt_rate, uint64_t adaptive, uint64_t normalized, uint64_t spare, uint64_t next>
uint64_t set_learn(VW::workspace& all, bool feature_mask_off, VW::reductions::gd& g)
{
  if (all.invariant_updates)
  {
    return set_learn<true, sqrt_rate, adaptive, normalized, spare, next>(all, feature_mask_off, g);
  }
  else { return set_learn<false, sqrt_rate, adaptive, normalized, spare, next>(all, feature_mask_off, g); }
}

template <bool sqrt_rate, uint64_t adaptive, uint64_t spare>
uint64_t set_learn(VW::workspace& all, bool feature_mask_off, VW::reductions::gd& g)
{
  // select the appropriate learn function based on adaptive, normalization, and feature mask
  if (all.weights.normalized)
  {
    return set_learn<sqrt_rate, adaptive, adaptive + 1, adaptive + 2, adaptive + 3>(all, feature_mask_off, g);
  }
  else { return set_learn<sqrt_rate, adaptive, 0, spare, spare + 1>(all, feature_mask_off, g); }
}

template <bool sqrt_rate>
uint64_t set_learn(VW::workspace& all, bool feature_mask_off, VW::reductions::gd& g)
{
  if (all.weights.adaptive) { return set_learn<sqrt_rate, 1, 2>(all, feature_mask_off, g); }
  else { return set_learn<sqrt_rate, 0, 0>(all, feature_mask_off, g); }
}

uint64_t ceil_log_2(uint64_t v)
{
  if (v == 0) { return 0; }
  else { return 1 + ceil_log_2(v >> 1); }
}

}  // namespace

<<<<<<< HEAD
namespace VW
{
namespace model_utils
{
size_t read_model_field(io_buf& model, VW::reductions::details::per_model_state& pms)
{
  size_t bytes = 0;
  bytes += read_model_field(model, pms.normalized_sum_norm_x);
  bytes += read_model_field(model, pms.total_weight);
  return bytes;
}

size_t write_model_field(
    io_buf& model, const VW::reductions::details::per_model_state& pms, const std::string& name, bool text)
{
  size_t bytes = 0;
  bytes += write_model_field(model, pms.normalized_sum_norm_x, name + "_normalized_sum_norm_x", text);
  bytes += write_model_field(model, pms.total_weight, name + "_total_weight", text);
  return bytes;
}
}  // namespace model_utils
}  // namespace VW

base_learner* VW::reductions::gd_setup(VW::setup_base_i& stack_builder)
=======
std::shared_ptr<VW::LEARNER::learner> VW::reductions::gd_setup(VW::setup_base_i& stack_builder)
>>>>>>> bfa67cfb
{
  options_i& options = *stack_builder.get_options();
  VW::workspace& all = *stack_builder.get_all_pointer();

  auto g = VW::make_unique<VW::reductions::gd>();

  bool sgd = false;
  bool adaptive = false;
  bool adax = false;
  bool invariant = false;
  bool normalized = false;

  all.sd->gravity = L1_STATE_DEFAULT;
  all.sd->contraction = L2_STATE_DEFAULT;
  float local_gravity = 0;
  float local_contraction = 0;

  option_group_definition new_options("[Reduction] Gradient Descent");
  new_options.add(make_option("sgd", sgd).help("Use regular stochastic gradient descent update").keep(all.save_resume))
      .add(make_option("adaptive", adaptive).help("Use adaptive, individual learning rates").keep(all.save_resume))
      .add(make_option("adax", adax).help("Use adaptive learning rates with x^2 instead of g^2x^2"))
      .add(make_option("invariant", invariant).help("Use safe/importance aware updates").keep(all.save_resume))
      .add(make_option("normalized", normalized).help("Use per feature normalized updates").keep(all.save_resume))
      .add(make_option("sparse_l2", g->sparse_l2)
               .default_value(0.f)
               .help("Degree of l2 regularization applied to activated sparse parameters"))
      .add(make_option("l1_state", local_gravity)
               .allow_override()
               .default_value(L1_STATE_DEFAULT)
               .help("Amount of accumulated implicit l1 regularization"))
      .add(make_option("l2_state", local_contraction)
               .allow_override()
               .default_value(L2_STATE_DEFAULT)
               .help("Amount of accumulated implicit l2 regularization"));
  options.add_and_parse(new_options);

  if (options.was_supplied("l1_state")) { all.sd->gravity = local_gravity; }
  if (options.was_supplied("l2_state")) { all.sd->contraction = local_contraction; }

  g->all = &all;
  auto single_model_state = details::per_model_state();
  single_model_state.normalized_sum_norm_x = 0;
  single_model_state.total_weight = 0.;
  g->per_model_states.emplace_back(single_model_state);
  g->no_win_counter = 0;
  all.weights.adaptive = true;
  all.weights.normalized = true;
  g->neg_norm_power = (all.weights.adaptive ? (all.power_t - 1.f) : -1.f);
  g->neg_power_t = -all.power_t;

  if (all.initial_t > 0)  // for the normalized update: if initial_t is bigger than 1 we interpret this as if we had
                          // seen (all.initial_t) previous fake datapoints all with norm 1
  {
    g->per_model_states.at(0).normalized_sum_norm_x = all.initial_t;
    g->per_model_states.at(0).total_weight = all.initial_t;
  }

  bool feature_mask_off = true;
  if (options.was_supplied("feature_mask")) { feature_mask_off = false; }

  if (!all.holdout_set_off)
  {
    all.sd->holdout_best_loss = FLT_MAX;
    g->early_stop_thres = options.get_typed_option<uint64_t>("early_terminate").value();
  }

  g->initial_constant = all.initial_constant;

  if (sgd || adaptive || invariant || normalized)
  {
    // nondefault
    all.weights.adaptive = adaptive;
    all.invariant_updates = all.training && invariant;
    all.weights.normalized = normalized;

    if (!options.was_supplied("learning_rate") && !options.was_supplied("l") &&
        !(all.weights.adaptive && all.weights.normalized))
    {
      all.eta = 10;  // default learning rate to 10 for non default update rule
    }

    // if not using normalized or adaptive, default initial_t to 1 instead of 0
    if (!all.weights.adaptive && !all.weights.normalized)
    {
      if (!options.was_supplied("initial_t"))
      {
        all.sd->t = 1.f;
        all.initial_t = 1.f;
      }
      all.eta *= powf(static_cast<float>(all.sd->t), all.power_t);
    }
  }
  else { all.invariant_updates = all.training; }
  g->adaptive_input = all.weights.adaptive;
  g->normalized_input = all.weights.normalized;

  all.weights.adaptive = all.weights.adaptive && all.training;
  all.weights.normalized = all.weights.normalized && all.training;

  if (adax) { g->adax = all.training && adax; }

  if (g->adax && !all.weights.adaptive) THROW("Cannot use adax without adaptive");

  if (pow(static_cast<double>(all.eta_decay_rate), static_cast<double>(all.numpasses)) < 0.0001)
  {
    all.logger.err_warn(
        "The learning rate for the last pass is multiplied by '{}' adjust --decay_learning_rate larger to avoid this.",
        pow(static_cast<double>(all.eta_decay_rate), static_cast<double>(all.numpasses)));
  }

  if (all.reg_mode % 2)
  {
    if (all.audit || all.hash_inv)
    {
      g->predict = ::predict<true, true>;
      g->multipredict = ::multipredict<true, true>;
    }
    else
    {
      g->predict = ::predict<true, false>;
      g->multipredict = ::multipredict<true, false>;
    }
  }
  else if (all.audit || all.hash_inv)
  {
    g->predict = ::predict<false, true>;
    g->multipredict = ::multipredict<false, true>;
  }
  else
  {
    g->predict = ::predict<false, false>;
    g->multipredict = ::multipredict<false, false>;
  }

  uint64_t stride;
  if (all.power_t == 0.5) { stride = ::set_learn<true>(all, feature_mask_off, *g.get()); }
  else { stride = ::set_learn<false>(all, feature_mask_off, *g.get()); }

  all.weights.stride_shift(static_cast<uint32_t>(::ceil_log_2(stride - 1)));

  auto* bare = g.get();
<<<<<<< HEAD
  learner<VW::reductions::gd, VW::example>* l =
      make_base_learner(std::move(g), g->learn, bare->predict, stack_builder.get_setupfn_name(gd_setup),
          VW::prediction_type_t::SCALAR, VW::label_type_t::SIMPLE)
          .set_learn_returns_prediction(true)
          .set_params_per_weight(VW::details::UINT64_ONE << all.weights.stride_shift())
          .set_sensitivity(bare->sensitivity)
          .set_multipredict(bare->multipredict)
          .set_update(bare->update)
          .set_save_load(::save_load)
          .set_end_pass(::end_pass)
          .set_merge_with_all(::merge)
          .set_add_with_all(::add)
          .set_subtract_with_all(::subtract)
          .set_resize_ppw_state(::resize_ppw_state)
          .set_output_example_prediction(VW::details::output_example_prediction_simple_label<VW::reductions::gd>)
          .set_update_stats(VW::details::update_stats_simple_label<VW::reductions::gd>)
          .set_print_update(VW::details::print_update_simple_label<VW::reductions::gd>)
          .build();
  return make_base(*l);
=======
  auto l = make_bottom_learner(std::move(g), g->learn, bare->predict, stack_builder.get_setupfn_name(gd_setup),
      VW::prediction_type_t::SCALAR, VW::label_type_t::SIMPLE)
               .set_learn_returns_prediction(true)
               .set_params_per_weight(VW::details::UINT64_ONE << all.weights.stride_shift())
               .set_sensitivity(bare->sensitivity)
               .set_multipredict(bare->multipredict)
               .set_update(bare->update)
               .set_save_load(::save_load)
               .set_end_pass(::end_pass)
               .set_merge_with_all(::merge)
               .set_add_with_all(::add)
               .set_subtract_with_all(::subtract)
               .set_output_example_prediction(VW::details::output_example_prediction_simple_label<VW::reductions::gd>)
               .set_update_stats(VW::details::update_stats_simple_label<VW::reductions::gd>)
               .set_print_update(VW::details::print_update_simple_label<VW::reductions::gd>)
               .build();
  return l;
>>>>>>> bfa67cfb
}<|MERGE_RESOLUTION|>--- conflicted
+++ resolved
@@ -326,7 +326,7 @@
   }
 }
 
-void resize_ppw_state(VW::reductions::gd& g, size_t factor, size_t /* max_ft_offset */)
+void resize_ppw_state(VW::reductions::gd& g, size_t& factor, size_t& /* max_ft_offset */)
 {
   assert(g.per_model_states.size() >= 1);
 
@@ -861,18 +861,13 @@
   // invariant: not a test label, importance weight > 0
   assert(ec.l.simple.label != FLT_MAX);
   assert(ec.weight > 0.);
-<<<<<<< HEAD
-  g.predict(g, base, ec);
+  g.predict(g, ec);
   // this state should only matter on learn and not predict
   // assert(g.current_model_state == nullptr);
   g.current_model_state = &(g.per_model_states.at(ec.ft_offset / g.all->weights.stride()));
-  update<sparse_l2, invariant, sqrt_rate, feature_mask_off, adax, adaptive, normalized, spare>(g, base, ec);
+  update<sparse_l2, invariant, sqrt_rate, feature_mask_off, adax, adaptive, normalized, spare>(g, ec);
   assert(g.current_model_state == nullptr);  // update clears this pointer
   g.current_model_state = nullptr;
-=======
-  g.predict(g, ec);
-  update<sparse_l2, invariant, sqrt_rate, feature_mask_off, adax, adaptive, normalized, spare>(g, ec);
->>>>>>> bfa67cfb
 }
 
 size_t write_index(VW::io_buf& model_file, std::stringstream& msg, bool text, uint32_t num_bits, uint64_t i)
@@ -1429,7 +1424,6 @@
 
 }  // namespace
 
-<<<<<<< HEAD
 namespace VW
 {
 namespace model_utils
@@ -1453,10 +1447,7 @@
 }  // namespace model_utils
 }  // namespace VW
 
-base_learner* VW::reductions::gd_setup(VW::setup_base_i& stack_builder)
-=======
 std::shared_ptr<VW::LEARNER::learner> VW::reductions::gd_setup(VW::setup_base_i& stack_builder)
->>>>>>> bfa67cfb
 {
   options_i& options = *stack_builder.get_options();
   VW::workspace& all = *stack_builder.get_all_pointer();
@@ -1598,27 +1589,6 @@
   all.weights.stride_shift(static_cast<uint32_t>(::ceil_log_2(stride - 1)));
 
   auto* bare = g.get();
-<<<<<<< HEAD
-  learner<VW::reductions::gd, VW::example>* l =
-      make_base_learner(std::move(g), g->learn, bare->predict, stack_builder.get_setupfn_name(gd_setup),
-          VW::prediction_type_t::SCALAR, VW::label_type_t::SIMPLE)
-          .set_learn_returns_prediction(true)
-          .set_params_per_weight(VW::details::UINT64_ONE << all.weights.stride_shift())
-          .set_sensitivity(bare->sensitivity)
-          .set_multipredict(bare->multipredict)
-          .set_update(bare->update)
-          .set_save_load(::save_load)
-          .set_end_pass(::end_pass)
-          .set_merge_with_all(::merge)
-          .set_add_with_all(::add)
-          .set_subtract_with_all(::subtract)
-          .set_resize_ppw_state(::resize_ppw_state)
-          .set_output_example_prediction(VW::details::output_example_prediction_simple_label<VW::reductions::gd>)
-          .set_update_stats(VW::details::update_stats_simple_label<VW::reductions::gd>)
-          .set_print_update(VW::details::print_update_simple_label<VW::reductions::gd>)
-          .build();
-  return make_base(*l);
-=======
   auto l = make_bottom_learner(std::move(g), g->learn, bare->predict, stack_builder.get_setupfn_name(gd_setup),
       VW::prediction_type_t::SCALAR, VW::label_type_t::SIMPLE)
                .set_learn_returns_prediction(true)
@@ -1631,10 +1601,10 @@
                .set_merge_with_all(::merge)
                .set_add_with_all(::add)
                .set_subtract_with_all(::subtract)
+               .set_resize_ppw_state(::resize_ppw_state)
                .set_output_example_prediction(VW::details::output_example_prediction_simple_label<VW::reductions::gd>)
                .set_update_stats(VW::details::update_stats_simple_label<VW::reductions::gd>)
                .set_print_update(VW::details::print_update_simple_label<VW::reductions::gd>)
                .build();
   return l;
->>>>>>> bfa67cfb
 }
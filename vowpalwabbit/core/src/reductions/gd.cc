--- conflicted
+++ resolved
@@ -2,13 +2,9 @@
 // individual contributors. All rights reserved. Released under a BSD (revised)
 // license as described in the file LICENSE.
 
-<<<<<<< HEAD
 #include "vw/core/reductions/gd.h"
-
-=======
 #include "vw/core/array_parameters.h"
 #include "vw/core/array_parameters_dense.h"
->>>>>>> 37ca5ef9
 #include "vw/core/crossplat_compat.h"
 #include "vw/core/feature_group.h"
 #include "vw/core/global_data.h"
@@ -1562,19 +1558,6 @@
   all.weights.stride_shift(static_cast<uint32_t>(GD::ceil_log_2(stride - 1)));
 
   auto* bare = g.get();
-<<<<<<< HEAD
-  learner<GD::gd, VW::example>* l = make_base_learner(std::move(g), g->learn, bare->predict,
-      stack_builder.get_setupfn_name(gd_setup), VW::prediction_type_t::scalar, VW::label_type_t::simple)
-                                        .set_learn_returns_prediction(true)
-                                        .set_params_per_weight(UINT64_ONE << all.weights.stride_shift())
-                                        .set_sensitivity(bare->sensitivity)
-                                        .set_multipredict(bare->multipredict)
-                                        .set_update(bare->update)
-                                        .set_save_load(GD::save_load)
-                                        .set_end_pass(GD::end_pass)
-                                        .set_resize_ppw_state(GD::resize_ppw_state)
-                                        .build();
-=======
   learner<GD::gd, VW::example>* l =
       make_base_learner(std::move(g), g->learn, bare->predict, stack_builder.get_setupfn_name(gd_setup),
           VW::prediction_type_t::SCALAR, VW::label_type_t::SIMPLE)
@@ -1588,10 +1571,10 @@
           .set_merge_with_all(GD::merge)
           .set_add_with_all(GD::add)
           .set_subtract_with_all(GD::subtract)
+          .set_resize_ppw_state(GD::resize_ppw_state)
           .set_output_example_prediction(VW::details::output_example_prediction_simple_label<GD::gd>)
           .set_update_stats(VW::details::update_stats_simple_label<GD::gd>)
           .set_print_update(VW::details::print_update_simple_label<GD::gd>)
           .build();
->>>>>>> 37ca5ef9
   return make_base(*l);
 }
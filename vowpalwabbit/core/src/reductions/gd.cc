--- conflicted
+++ resolved
@@ -78,13 +78,9 @@
   weight_copies.reserve(source.size());
   for (auto i : source)
   {
-<<<<<<< HEAD
-    VW::details::do_weighting(output_workspace.iwc.normalized_idx, length, adaptive_totals.data(), weights);
-=======
     // There is no copy constructor for weights, so we have to copy manually.
     weight_copies.emplace_back(VW::dense_parameters::deep_copy(i));
-    VW::details::do_weighting(output_workspace.normalized_idx, length, adaptive_totals.data(), weight_copies.back());
->>>>>>> 18d33aac
+    VW::details::do_weighting(output_workspace.iwc.normalized_idx, length, adaptive_totals.data(), weight_copies.back());
   }
 
   // Weights have already been reweighted, so just accumulate.

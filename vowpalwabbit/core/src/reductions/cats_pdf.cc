--- conflicted
+++ resolved
@@ -171,12 +171,5 @@
                .set_print_update(print_update_cats_pdf)
                .set_update_stats(update_stats_cats_pdf)
                .build();
-
-<<<<<<< HEAD
-  return make_base(*l);
-=======
-  all.example_parser->lbl_parser = cb_continuous::the_label_parser;
-
   return l;
->>>>>>> 64e5920e
 }
// Copyright (c) by respective owners including Yahoo!, Microsoft, and
// individual contributors. All rights reserved. Released under a BSD (revised)
// license as described in the file LICENSE.

#include "vw/core/reductions/epsilon_decay.h"

#include "vw/config/options.h"
#include "vw/core/estimators/distributionally_robust.h"
#include "vw/core/global_data.h"
#include "vw/core/label_type.h"
#include "vw/core/learner.h"
#include "vw/core/memory.h"
#include "vw/core/model_utils.h"
#include "vw/core/multi_model_utils.h"
#include "vw/core/prediction_type.h"
#include "vw/core/vw.h"

// TODO: delete this three includes
#include "vw/core/reductions/cb/cb_adf.h"
#include "vw/core/reductions/gd.h"
#include "vw/core/shared_data.h"

#include <utility>

using namespace VW::config;
using namespace VW::LEARNER;

namespace VW
{
namespace reductions
{
namespace epsilon_decay
{
float decayed_epsilon(float init_ep, uint64_t update_count)
{
  return init_ep * static_cast<float>(std::pow(update_count + 1, -1.f / 3.f));
}

epsilon_decay_data::epsilon_decay_data(uint64_t model_count, uint64_t min_scope,
    double epsilon_decay_significance_level, double epsilon_decay_estimator_decay, dense_parameters& weights,
    std::string epsilon_decay_audit_str, bool constant_epsilon, uint32_t& wpp, uint64_t min_champ_examples,
<<<<<<< HEAD
    float initial_epsilon, uint64_t shift_model_bounds, bool reward_as_cost)
    : _model_count(model_count)
    , _min_scope(min_scope)
=======
    float initial_epsilon, uint64_t shift_model_bounds, bool reward_as_cost, double tol_x, bool is_brentq)
    : _min_scope(min_scope)
>>>>>>> 65a8a711
    , _epsilon_decay_significance_level(epsilon_decay_significance_level)
    , _epsilon_decay_estimator_decay(epsilon_decay_estimator_decay)
    , _weights(weights)
    , _epsilon_decay_audit_str(std::move(epsilon_decay_audit_str))
    , _constant_epsilon(constant_epsilon)
    , _wpp(wpp)
    , _min_champ_examples(min_champ_examples)
    , _initial_epsilon(initial_epsilon)
    , _shift_model_bounds(shift_model_bounds)
    , _reward_as_cost(reward_as_cost)
{
  _weight_indices.resize(model_count);
  conf_seq_estimators.reserve(model_count);
  std::iota(_weight_indices.begin(), _weight_indices.end(), 0);
  for (uint64_t i = 0; i < model_count; ++i)
  {
    conf_seq_estimators.emplace_back();
    conf_seq_estimators.back().reserve(i + 1);
    for (uint64_t j = 0; j < i + 1; ++j)
    {
      conf_seq_estimators.back().emplace_back(tol_x, is_brentq, epsilon_decay_significance_level);
    }
  }
}

void epsilon_decay_data::update_weights(float init_ep, VW::LEARNER::multi_learner& base, VW::multi_ex& examples)
{
  auto model_count = static_cast<int64_t>(conf_seq_estimators.size());
  VW::cb_class logged{};
  uint64_t labelled_action = 0;
  const auto it =
      std::find_if(examples.begin(), examples.end(), [](VW::example* item) { return !item->l.cb.costs.empty(); });
  if (it != examples.end())
  {
    logged = (*it)->l.cb.costs[0];
    labelled_action = std::distance(examples.begin(), it);
    const float r = _reward_as_cost ? logged.cost : -logged.cost;
    if (_epsilon_decay_audit_str != "")
    {
      _audit_msg << "Example: " << _global_counter << " Labelled_action: " << labelled_action
                 << " p_log: " << logged.probability << " reward: " << r << "\n";
      ++_global_counter;
    }
    auto& ep_fts = examples[0]->ex_reduction_features.template get<VW::cb_explore_adf::greedy::reduction_features>();
    // Process each model, then update the upper/lower bounds for each model
    for (int64_t model_ind = model_count - 1; model_ind >= 0; --model_ind)
    {
      if (!_constant_epsilon)
      {
        ep_fts.epsilon = VW::reductions::epsilon_decay::decayed_epsilon(
            init_ep, conf_seq_estimators[model_ind][model_ind].update_count);
      }
      std::swap(*_gd_normalized, per_live_model_state_double[_weight_indices[model_ind] * 3]);
      std::swap(*_gd_total_weight, per_live_model_state_double[_weight_indices[model_ind] * 3 + 1]);
      std::swap(*_sd_gravity, per_live_model_state_double[_weight_indices[model_ind] * 3 + 2]);
      std::swap(*_cb_adf_event_sum, per_live_model_state_uint64[_weight_indices[model_ind] * 2]);
      std::swap(*_cb_adf_action_sum, per_live_model_state_uint64[_weight_indices[model_ind] * 2 + 1]);
      if (!base.learn_returns_prediction) { base.predict(examples, _weight_indices[model_ind]); }
      base.learn(examples, _weight_indices[model_ind]);
      std::swap(*_gd_normalized, per_live_model_state_double[_weight_indices[model_ind] * 3]);
      std::swap(*_gd_total_weight, per_live_model_state_double[_weight_indices[model_ind] * 3 + 1]);
      std::swap(*_sd_gravity, per_live_model_state_double[_weight_indices[model_ind] * 3 + 2]);
      std::swap(*_cb_adf_event_sum, per_live_model_state_uint64[_weight_indices[model_ind] * 2]);
      std::swap(*_cb_adf_action_sum, per_live_model_state_uint64[_weight_indices[model_ind] * 2 + 1]);
      for (const auto& a_s : examples[0]->pred.a_s)
      {
        if (a_s.action == labelled_action)
        {
          float w = (logged.probability > 0) ? a_s.score / logged.probability : 0;
          if (model_ind == model_count - 1) { assert(std::abs(w - 1) < 1e-6); }  // Check w = 1 for champ
          for (int64_t estimator_ind = 0; estimator_ind <= model_ind; ++estimator_ind)
          {
            conf_seq_estimators[model_ind][estimator_ind].update(w, r);
          }
          if (_epsilon_decay_audit_str != "")
          {
            if (model_ind != model_count - 1) { _audit_msg << "challenger[" << (model_ind + 1) << "] "; }
            else { _audit_msg << "champ "; }
            _audit_msg << "update_count: " << conf_seq_estimators[model_ind][model_ind].update_count
                       << " lb: " << conf_seq_estimators[model_ind][model_ind].lower_bound()
                       << " champ_ub: " << conf_seq_estimators[model_count - 1][model_ind].upper_bound()
                       << " p_pred: " << a_s.score << "\n";
          }
          break;
        }
      }
    }
  }
}

// Promote model and all those lower with distance swap_dist
void epsilon_decay_data::promote_model(int64_t model_ind, int64_t swap_dist)
{
  for (; model_ind >= 0; --model_ind)
  {
    for (int64_t estimator_ind = 0; estimator_ind < model_ind + 1; ++estimator_ind)
    {
      conf_seq_estimators[model_ind + swap_dist][estimator_ind + swap_dist] =
          std::move(conf_seq_estimators[model_ind][estimator_ind]);
    }
    std::swap(_weight_indices[model_ind + swap_dist], _weight_indices[model_ind]);
  }
}

// Rebalance greater models to match lower shifted models
void epsilon_decay_data::rebalance_greater_models(int64_t model_ind, int64_t swap_dist, int64_t model_count)
{
  int64_t greater_model = model_ind + swap_dist + 1;
  for (int64_t curr_mod = greater_model; curr_mod < model_count; ++curr_mod)
  {
    for (int64_t estimator_ind = model_ind + 1; estimator_ind >= swap_dist; --estimator_ind)
    {
      conf_seq_estimators[curr_mod][estimator_ind] =
          std::move(conf_seq_estimators[curr_mod][estimator_ind - swap_dist]);
    }
  }
}

// Clear values in removed weights and estimators
void epsilon_decay_data::clear_weights_and_estimators(int64_t swap_dist, int64_t model_count)
{
  for (int64_t model_ind = 0; model_ind < model_count; ++model_ind)
  {
    for (int64_t estimator_ind = 0;
         estimator_ind < std::min(static_cast<int64_t>(conf_seq_estimators[model_ind].size()), swap_dist);
         ++estimator_ind)
    {
      conf_seq_estimators[model_ind][estimator_ind].reset_stats();
    }
  }
  for (int64_t ind = 0; ind < swap_dist; ++ind)
  {
    VW::reductions::multi_model::clear_offset(_weights, _weight_indices[ind], _wpp, _model_count);
  }
}

void epsilon_decay_data::shift_model(int64_t model_ind, int64_t swap_dist, int64_t model_count)
{
  if (model_ind >= 0)
  {
    promote_model(model_ind, swap_dist);
    rebalance_greater_models(model_ind, swap_dist, model_count);
  }
  clear_weights_and_estimators(swap_dist, model_count);
}

void epsilon_decay_data::check_estimator_bounds()
{
  // If the lower bound of a model exceeds the upperbound of the champion, migrate the new model as
  // the new champion.
  auto model_count = static_cast<int64_t>(conf_seq_estimators.size());
  auto final_model_idx = model_count - 1;
  for (int64_t i = final_model_idx - 1; i >= 0; --i)
  {
    bool better = conf_seq_estimators[i][i].lower_bound() > conf_seq_estimators[final_model_idx][i].upper_bound();
    if (better && conf_seq_estimators[i][i].update_count >= _min_champ_examples)
    {
      if (_epsilon_decay_audit_str != "") { _audit_msg << "CHALLENGER[" << (i + 1) << "] promoted to CHAMP\n"; }
      shift_model(i, final_model_idx - i, model_count);
      break;
    }
  }
}

void epsilon_decay_data::check_horizon_bounds()
{
  // Check if any model counts are higher than the champion. If so, shift the model
  // back to the beginning of the list and reset its counts
  auto model_count = static_cast<int64_t>(conf_seq_estimators.size());
  auto final_model_idx = model_count - 1;
  for (int64_t i = final_model_idx - 1; i >= 0; --i)
  {
    if (conf_seq_estimators[i][i].update_count > _min_scope &&
        conf_seq_estimators[i][i].update_count >
            std::pow(conf_seq_estimators[final_model_idx][final_model_idx].update_count,
                static_cast<float>(i + 1 + _shift_model_bounds) / (model_count + _shift_model_bounds)))
    {
      shift_model(i - 1, 1, model_count);
      break;
    }
  }
}
}  // namespace epsilon_decay
}  // namespace reductions

namespace model_utils
{
size_t read_model_field(io_buf& io, VW::reductions::epsilon_decay::epsilon_decay_data& epsilon_decay)
{
  size_t bytes = 0;
  epsilon_decay.conf_seq_estimators.clear();
  bytes += read_model_field(io, epsilon_decay.conf_seq_estimators);
  bytes += read_model_field(io, epsilon_decay._global_counter);
  return bytes;
}

size_t write_model_field(io_buf& io, const VW::reductions::epsilon_decay::epsilon_decay_data& epsilon_decay,
    const std::string& upstream_name, bool text)
{
  size_t bytes = 0;
  bytes += write_model_field(io, epsilon_decay.conf_seq_estimators, upstream_name + "conf_seq_estimators", text);
  bytes += write_model_field(io, epsilon_decay._global_counter, upstream_name + "_global_counter", text);
  return bytes;
}
}  // namespace model_utils
}  // namespace VW

namespace
{
void predict(
    VW::reductions::epsilon_decay::epsilon_decay_data& data, VW::LEARNER::multi_learner& base, VW::multi_ex& examples)
{
  uint64_t final_model_idx = static_cast<uint64_t>(data.conf_seq_estimators.size()) - 1;
  if (!data._constant_epsilon)
  {
    auto& ep_fts = examples[0]->ex_reduction_features.template get<VW::cb_explore_adf::greedy::reduction_features>();
    const auto& active_estimator = data.conf_seq_estimators[final_model_idx][final_model_idx];
    ep_fts.epsilon =
        VW::reductions::epsilon_decay::decayed_epsilon(data._initial_epsilon, active_estimator.update_count);
  }
  base.predict(examples, data._weight_indices[final_model_idx]);
}

void learn(
    VW::reductions::epsilon_decay::epsilon_decay_data& data, VW::LEARNER::multi_learner& base, VW::multi_ex& examples)
{
  data.update_weights(data._initial_epsilon, base, examples);
  data.check_estimator_bounds();
  data.check_horizon_bounds();
}

void save_load_epsilon_decay(
    VW::reductions::epsilon_decay::epsilon_decay_data& epsilon_decay, VW::io_buf& io, bool read, bool text)
{
  if (io.num_files() == 0) { return; }
  if (read) { VW::model_utils::read_model_field(io, epsilon_decay); }
  else { VW::model_utils::write_model_field(io, epsilon_decay, "_epsilon_decay", text); }
}

void finish(VW::reductions::epsilon_decay::epsilon_decay_data& data)
{
  if (data._epsilon_decay_audit_str != "")
  {
    VW::io_buf buf;
    buf.add_file(VW::io::open_file_writer(data._epsilon_decay_audit_str));
    VW::details::bin_text_write(buf, nullptr, 0, data._audit_msg, true);
    buf.flush();
    buf.close_file();
  }
}

}  // namespace

VW::LEARNER::base_learner* VW::reductions::epsilon_decay_setup(VW::setup_base_i& stack_builder)
{
  VW::config::options_i& options = *stack_builder.get_options();
  VW::workspace& all = *stack_builder.get_all_pointer();

  std::string arg;
  bool epsilon_decay_option;
  uint64_t model_count;
  uint64_t min_scope;
  float epsilon_decay_significance_level;
  float epsilon_decay_estimator_decay;
  std::string epsilon_decay_audit_str;
  bool constant_epsilon = false;
  bool fixed_significance_level = false;
  uint64_t min_champ_examples;
  float initial_epsilon;
  uint64_t shift_model_bounds;
  bool reward_as_cost;
  float tol_x;
  std::string opt_func = "bisect";

  option_group_definition new_options("[Reduction] Epsilon-Decaying Exploration");
  new_options
      .add(make_option("epsilon_decay", epsilon_decay_option)
               .necessary()
               .keep()
               .help("Use decay of exploration reduction")
               .experimental())
      .add(make_option("model_count", model_count)
               .keep()
               .default_value(3)
               .help("Set number of exploration models")
               .experimental())
      .add(make_option("min_scope", min_scope)
               .keep()
               .default_value(100)
               .help("Minimum example count of model before removing")
               .experimental())
      .add(make_option("epsilon_decay_significance_level", epsilon_decay_significance_level)
               .keep()
               .default_value(VW::details::DEFAULT_ALPHA)
               .help("Set significance level for champion change")
               .experimental())
      .add(make_option("epsilon_decay_estimator_decay", epsilon_decay_estimator_decay)
               .keep()
               .default_value(VW::details::CRESSEREAD_DEFAULT_TAU)
               .help("Time constant for count decay")
               .experimental())
      .add(make_option("epsilon_decay_audit", epsilon_decay_audit_str)
               .default_value("")
               .help("Epsilon decay audit file name")
               .experimental())
      .add(make_option("constant_epsilon", constant_epsilon)
               .keep()
               .help("Keep epsilon constant across models")
               .experimental())
      .add(make_option("fixed_significance_level", fixed_significance_level)
               .keep()
               .help("Use fixed significance level as opposed to scaling by model count (bonferroni correction)")
               .experimental())
      .add(make_option("min_champ_examples", min_champ_examples)
               .default_value(0)
               .keep()
               .help("Minimum number of examples for any challenger to become champion")
               .experimental())
      .add(make_option("initial_epsilon", initial_epsilon)
               .default_value(1.0)
               .keep()
               .help("Initial epsilon value")
               .experimental())
      .add(make_option("shift_model_bounds", shift_model_bounds)
               .default_value(0)
               .keep()
               .help("Shift maximum update_count for model i from champ_update_count^(i / num_models) to "
                     "champ_update_count^((i + shift) / (num_models + shift))")
               .experimental())
      .add(make_option("reward_as_cost", reward_as_cost)
               .keep()
               .help("Treat rewards as cost (do not negate sign)")
               .experimental())
      .add(make_option("tol_x", tol_x)
               .default_value(1e-6)
               .keep()
               .help("Tolerance for estimation optimization")
               .experimental())
      .add(make_option("opt_func", opt_func)
               .default_value("bisect")
               .keep()
               .one_of({"bisect", "brentq"})
               .help("Optimization function for estimation)")
               .experimental());

  if (!options.add_parse_and_check_necessary(new_options)) { return nullptr; }

  if (model_count < 1) { THROW("Model count must be 1 or greater"); }

  if (!fixed_significance_level) { epsilon_decay_significance_level /= model_count; }

  bool is_brentq = opt_func == "brentq";

  auto data = VW::make_unique<VW::reductions::epsilon_decay::epsilon_decay_data>(model_count, min_scope,
      epsilon_decay_significance_level, epsilon_decay_estimator_decay, all.weights.dense_weights,
      epsilon_decay_audit_str, constant_epsilon, all.wpp, min_champ_examples, initial_epsilon, shift_model_bounds,
      reward_as_cost, tol_x, is_brentq);

  // make sure we setup the rest of the stack with cleared interactions
  // to make sure there are not subtle bugs
  auto* base_learner = stack_builder.setup_base_learner();

  VW::reductions::gd& gd = *static_cast<VW::reductions::gd*>(
      base_learner->get_learner_by_name_prefix("gd")->get_internal_type_erased_data_pointer_test_use_only());
  auto& adf_data =
      *static_cast<VW::reductions::cb_adf*>(as_multiline(base_learner->get_learner_by_name_prefix("cb_adf"))
                                                ->get_internal_type_erased_data_pointer_test_use_only());
  data->per_live_model_state_double = std::vector<double>(model_count * 3, 0.f);
  data->per_live_model_state_uint64 = std::vector<uint64_t>(model_count * 2, 0.f);
  data->_gd_normalized = &(gd.per_model_states[0].normalized_sum_norm_x);
  data->_gd_total_weight = &(gd.per_model_states[0].total_weight);
  data->_cb_adf_event_sum = &(adf_data.gen_cs.event_sum);
  data->_cb_adf_action_sum = &(adf_data.gen_cs.action_sum);
  data->_sd_gravity = &(all.sd->gravity);

  if (base_learner->is_multiline())
  {
    auto* learner = VW::LEARNER::make_reduction_learner(std::move(data), VW::LEARNER::as_multiline(base_learner), learn,
        predict, stack_builder.get_setupfn_name(epsilon_decay_setup))
                        .set_input_label_type(VW::label_type_t::CB)
                        .set_output_label_type(VW::label_type_t::CB)
                        .set_input_prediction_type(VW::prediction_type_t::ACTION_PROBS)
                        .set_output_prediction_type(VW::prediction_type_t::ACTION_SCORES)
                        .set_params_per_weight(model_count)
                        .set_save_load(save_load_epsilon_decay)
                        .set_finish(::finish)
                        .build();

    return VW::LEARNER::make_base(*learner);
  }
  else
  {
    // not implemented
    THROW("--epsilon_decay is not supported for single line learners");
  }
}<|MERGE_RESOLUTION|>--- conflicted
+++ resolved
@@ -39,14 +39,9 @@
 epsilon_decay_data::epsilon_decay_data(uint64_t model_count, uint64_t min_scope,
     double epsilon_decay_significance_level, double epsilon_decay_estimator_decay, dense_parameters& weights,
     std::string epsilon_decay_audit_str, bool constant_epsilon, uint32_t& wpp, uint64_t min_champ_examples,
-<<<<<<< HEAD
-    float initial_epsilon, uint64_t shift_model_bounds, bool reward_as_cost)
+    float initial_epsilon, uint64_t shift_model_bounds, bool reward_as_cost, double tol_x, bool is_brentq)
     : _model_count(model_count)
     , _min_scope(min_scope)
-=======
-    float initial_epsilon, uint64_t shift_model_bounds, bool reward_as_cost, double tol_x, bool is_brentq)
-    : _min_scope(min_scope)
->>>>>>> 65a8a711
     , _epsilon_decay_significance_level(epsilon_decay_significance_level)
     , _epsilon_decay_estimator_decay(epsilon_decay_estimator_decay)
     , _weights(weights)

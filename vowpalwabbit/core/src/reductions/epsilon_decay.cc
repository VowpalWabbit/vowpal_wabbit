--- conflicted
+++ resolved
@@ -450,8 +450,7 @@
 
   if (base->is_multiline())
   {
-<<<<<<< HEAD
-    auto l = make_reduction_learner(std::move(data), VW::LEARNER::require_multiline(base), learn, predict,
+    auto l = VW::LEARNER::make_reduction_learner(std::move(data), VW::LEARNER::require_multiline(base), learn, predict,
         stack_builder.get_setupfn_name(epsilon_decay_setup))
                  .set_input_label_type(VW::label_type_t::CB)
                  .set_output_label_type(VW::label_type_t::CB)
@@ -460,24 +459,10 @@
                  .set_params_per_weight(model_count)
                  .set_save_load(save_load_epsilon_decay)
                  .set_finish(::finish)
+                 .set_pre_save_load(pre_save_load_epsilon_decay)
                  .build();
 
     return l;
-=======
-    auto* learner = VW::LEARNER::make_reduction_learner(std::move(data), VW::LEARNER::as_multiline(base_learner), learn,
-        predict, stack_builder.get_setupfn_name(epsilon_decay_setup))
-                        .set_input_label_type(VW::label_type_t::CB)
-                        .set_output_label_type(VW::label_type_t::CB)
-                        .set_input_prediction_type(VW::prediction_type_t::ACTION_PROBS)
-                        .set_output_prediction_type(VW::prediction_type_t::ACTION_SCORES)
-                        .set_params_per_weight(model_count)
-                        .set_save_load(save_load_epsilon_decay)
-                        .set_finish(::finish)
-                        .set_pre_save_load(pre_save_load_epsilon_decay)
-                        .build();
-
-    return VW::LEARNER::make_base(*learner);
->>>>>>> 1cff7211
   }
   else
   {

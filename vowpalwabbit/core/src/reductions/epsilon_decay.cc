--- conflicted
+++ resolved
@@ -39,14 +39,9 @@
 epsilon_decay_data::epsilon_decay_data(uint64_t model_count, uint64_t min_scope,
     double epsilon_decay_significance_level, double epsilon_decay_estimator_decay, dense_parameters& weights,
     std::string epsilon_decay_audit_str, bool constant_epsilon, uint32_t& wpp, uint64_t min_champ_examples,
-<<<<<<< HEAD
-    float initial_epsilon, uint64_t shift_model_bounds, bool reward_as_cost, bool predict_only_model)
-    : _min_scope(min_scope)
-=======
-    float initial_epsilon, uint64_t shift_model_bounds, bool reward_as_cost, double tol_x, bool is_brentq)
+    float initial_epsilon, uint64_t shift_model_bounds, bool reward_as_cost, double tol_x, bool is_brentq, bool predict_only_model)
     : _model_count(model_count)
     , _min_scope(min_scope)
->>>>>>> 67ee7a6a
     , _epsilon_decay_significance_level(epsilon_decay_significance_level)
     , _epsilon_decay_estimator_decay(epsilon_decay_estimator_decay)
     , _weights(weights)
@@ -315,8 +310,8 @@
   std::swap(*data._cb_adf_action_sum, data.per_live_model_state_uint64[1]);
 
   // Adjust champ weights to new single-model space
-  VW::reductions::multi_model::adjust_weights_single_model(
-      data._weights, data._weight_indices[data.conf_seq_estimators.size() - 1], data._wpp);
+  VW::reductions::multi_model::reduce_innermost_model_weights(
+      data._weights, data._weight_indices[data.conf_seq_estimators.size() - 1], data._wpp, data._model_count);
 
   for (auto& group : options.get_all_option_group_definitions())
   {
@@ -430,20 +425,13 @@
 
   if (!fixed_significance_level) { epsilon_decay_significance_level /= model_count; }
 
-<<<<<<< HEAD
   bool predict_only_model = options.was_supplied("predict_only_model");
-=======
   bool is_brentq = opt_func == "brentq";
->>>>>>> 67ee7a6a
 
   auto data = VW::make_unique<VW::reductions::epsilon_decay::epsilon_decay_data>(model_count, min_scope,
       epsilon_decay_significance_level, epsilon_decay_estimator_decay, all.weights.dense_weights,
       epsilon_decay_audit_str, constant_epsilon, all.wpp, min_champ_examples, initial_epsilon, shift_model_bounds,
-<<<<<<< HEAD
-      reward_as_cost, predict_only_model);
-=======
-      reward_as_cost, tol_x, is_brentq);
->>>>>>> 67ee7a6a
+      reward_as_cost, tol_x, is_brentq, predict_only_model);
 
   // make sure we setup the rest of the stack with cleared interactions
   // to make sure there are not subtle bugs

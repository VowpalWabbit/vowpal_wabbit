// Copyright (c) by respective owners including Yahoo!, Microsoft, and
// individual contributors. All rights reserved. Released under a BSD (revised)
// license as described in the file LICENSE.

#include "vw/core/reductions/epsilon_decay.h"

#include "vw/config/options.h"
#include "vw/core/global_data.h"
#include "vw/core/label_type.h"
#include "vw/core/learner.h"
#include "vw/core/memory.h"
#include "vw/core/model_utils.h"
#include "vw/core/prediction_type.h"
#include "vw/core/vw.h"

#include <utility>

using namespace VW::config;
using namespace VW::LEARNER;

// namespace logger = VW::io::logger;

namespace VW
{
namespace reductions
{
namespace epsilon_decay
{
<<<<<<< HEAD
void epsilon_decay_score::update_bounds(float w, float r)
{
  update(w, r);

  // update the lower bound
  distributionally_robust::ScoredDual sd = this->chisq.recompute_duals();
  _lower_bound = static_cast<float>(sd.first);
}

void epsilon_decay_score::reset_stats(double alpha, double tau)
{
  VW::scored_config::reset_stats(alpha, tau);
  _lower_bound = 0.f;
}

=======
>>>>>>> ac8cd3b9
float decayed_epsilon(uint64_t update_count) { return static_cast<float>(std::pow(update_count + 1, -1.f / 3.f)); }

void epsilon_decay_data::update_weights(VW::LEARNER::multi_learner& base, VW::multi_ex& examples)
{
  auto model_count = static_cast<int64_t>(_scored_configs.size());
  CB::cb_class logged{};
  uint64_t labelled_action = 0;
  const auto it =
      std::find_if(examples.begin(), examples.end(), [](VW::example* item) { return !item->l.cb.costs.empty(); });
  if (it != examples.end())
  {
    logged = (*it)->l.cb.costs[0];
    labelled_action = std::distance(examples.begin(), it);
  }

  const float r = -logged.cost;
  auto& ep_fts = examples[0]->_reduction_features.template get<VW::cb_explore_adf::greedy::reduction_features>();
  // Process each model, then update the upper/lower bounds for each model
  for (int64_t i = 0; i < model_count; ++i)
  {
    if (!_constant_epsilon)
    { ep_fts.epsilon = VW::reductions::epsilon_decay::decayed_epsilon(_scored_configs[i][i].update_count); }
    if (!base.learn_returns_prediction) { base.predict(examples, _weight_indices[i]); }
    base.learn(examples, _weight_indices[i]);
    for (const auto& a_s : examples[0]->pred.a_s)
    {
      if (a_s.action == labelled_action)
      {
        const float w = (logged.probability > 0) ? a_s.score / logged.probability : 0;
        for (int64_t j = 0; j <= i; ++j) { _scored_configs[i][j].update_bounds(w, r); }
        break;
      }
    }
  }
}

// Promote model and all those lower with distance swap_dist
void epsilon_decay_data::promote_model(int64_t model_ind, int64_t swap_dist)
{
  for (; model_ind >= 0; --model_ind)
  {
    for (int64_t score_ind = 0; score_ind < model_ind + 1; ++score_ind)
    {
      _scored_configs[model_ind + swap_dist][score_ind + swap_dist] = std::move(_scored_configs[model_ind][score_ind]);
    }
    std::swap(_weight_indices[model_ind + swap_dist], _weight_indices[model_ind]);
  }
}

// Rebalance greater models to match lower shifted models
void epsilon_decay_data::rebalance_greater_models(int64_t model_ind, int64_t swap_dist, int64_t model_count)
{
  int64_t greater_model = model_ind + swap_dist + 1;
  for (int64_t curr_mod = greater_model; curr_mod < model_count; ++curr_mod)
  {
    for (int64_t score_ind = model_ind + 1; score_ind >= swap_dist; --score_ind)
    { _scored_configs[curr_mod][score_ind] = std::move(_scored_configs[curr_mod][score_ind - swap_dist]); }
  }
}

// Clear values in removed weights and scores
void epsilon_decay_data::clear_weights_and_scores(int64_t swap_dist, int64_t model_count)
{
  uint64_t params_per_weight = 1;
  while (params_per_weight < static_cast<uint64_t>(model_count)) { params_per_weight *= 2; }
  for (int64_t model_ind = 0; model_ind < model_count; ++model_ind)
  {
    for (int64_t score_ind = 0;
         score_ind < std::min(static_cast<int64_t>(_scored_configs[model_ind].size()), swap_dist); ++score_ind)
    { _scored_configs[model_ind][score_ind].reset_stats(_epsilon_decay_alpha, _epsilon_decay_tau); }
  }
  for (int64_t ind = 0; ind < swap_dist; ++ind) { _weights.clear_offset(_weight_indices[ind], params_per_weight); }
}

void epsilon_decay_data::shift_model(int64_t model_ind, int64_t swap_dist, int64_t model_count)
{
  if (model_ind >= 0)
  {
    promote_model(model_ind, swap_dist);
    rebalance_greater_models(model_ind, swap_dist, model_count);
  }
  clear_weights_and_scores(swap_dist, model_count);
}

void epsilon_decay_data::check_score_bounds()
{
  // If the lower bound of a model exceeds the upperbound of the champion, migrate the new model as
  // the new champion.
  auto model_count = static_cast<int64_t>(_scored_configs.size());
  auto final_model_idx = model_count - 1;
  for (int64_t i = 0; i < final_model_idx; ++i)
  {
    if (_scored_configs[i][i].get_lower_bound() > _scored_configs[final_model_idx][i].get_upper_bound())
    {
      if (_log_champ_changes)
      {
        _logger.out_info("Champion with update count: {} has changed to challenger with update count: {}",
            _scored_configs[final_model_idx][final_model_idx].update_count, _scored_configs[i][i].update_count);
      }
      shift_model(i, final_model_idx - i, model_count);
      break;
    }
  }
}

void epsilon_decay_data::check_horizon_bounds()
{
  // Check if any model counts are higher than the champion. If so, shift the model
  // back to the beginning of the list and reset its counts
  auto model_count = static_cast<int64_t>(_scored_configs.size());
  auto final_model_idx = model_count - 1;
  for (int64_t i = 0; i < final_model_idx; ++i)
  {
    if (_scored_configs[i][i].update_count > _min_scope &&
        _scored_configs[i][i].update_count > std::pow(_scored_configs[final_model_idx][final_model_idx].update_count,
                                                 static_cast<float>(i + 1) / model_count))
    {
      shift_model(i - 1, 1, model_count);
      break;
    }
  }
}
}  // namespace epsilon_decay
}  // namespace reductions

namespace model_utils
{
size_t read_model_field(io_buf& io, VW::reductions::epsilon_decay::epsilon_decay_score& score)
{
  size_t bytes = 0;
  bytes += read_model_field(io, reinterpret_cast<VW::scored_config&>(score));
<<<<<<< HEAD
  bytes += read_model_field(io, score._lower_bound);
=======
  bytes += read_model_field(io, score._model_idx);
>>>>>>> ac8cd3b9
  return bytes;
}

size_t write_model_field(io_buf& io, const VW::reductions::epsilon_decay::epsilon_decay_score& score,
    const std::string& upstream_name, bool text)
{
  size_t bytes = 0;
  bytes += write_model_field(io, reinterpret_cast<const VW::scored_config&>(score), upstream_name, text);
<<<<<<< HEAD
  bytes += write_model_field(io, score._lower_bound, upstream_name + "_lower_bound", text);
=======
  bytes += write_model_field(io, score._model_idx, upstream_name + "_model_idx", text);
>>>>>>> ac8cd3b9
  return bytes;
}

size_t read_model_field(io_buf& io, VW::reductions::epsilon_decay::epsilon_decay_data& epsilon_decay)
{
  size_t bytes = 0;
  epsilon_decay._scored_configs.clear();
  bytes += read_model_field(io, epsilon_decay._scored_configs);
  return bytes;
}

size_t write_model_field(io_buf& io, const VW::reductions::epsilon_decay::epsilon_decay_data& epsilon_decay,
    const std::string& upstream_name, bool text)
{
  size_t bytes = 0;
  bytes += write_model_field(io, epsilon_decay._scored_configs, upstream_name + "_scored_configs", text);
  return bytes;
}
}  // namespace model_utils
}  // namespace VW

namespace
{
void predict(
    VW::reductions::epsilon_decay::epsilon_decay_data& data, VW::LEARNER::multi_learner& base, VW::multi_ex& examples)
{
  uint64_t final_model_idx = static_cast<uint64_t>(data._scored_configs.size()) - 1;
  if (!data._constant_epsilon)
  {
    auto& ep_fts = examples[0]->_reduction_features.template get<VW::cb_explore_adf::greedy::reduction_features>();
    const auto& active_score = data._scored_configs[final_model_idx][final_model_idx];
    ep_fts.epsilon = VW::reductions::epsilon_decay::decayed_epsilon(active_score.update_count);
  }
  base.predict(examples, data._weight_indices[final_model_idx]);
}

void learn(
    VW::reductions::epsilon_decay::epsilon_decay_data& data, VW::LEARNER::multi_learner& base, VW::multi_ex& examples)
{
<<<<<<< HEAD
  data.update_weights(base, examples);
  data.check_score_bounds();
  data.check_horizon_bounds();
=======
  CB::cb_class logged{};
  uint64_t labelled_action = 0;
  const auto it =
      std::find_if(examples.begin(), examples.end(), [](VW::example* item) { return !item->l.cb.costs.empty(); });
  if (it != examples.end())
  {
    logged = (*it)->l.cb.costs[0];
    labelled_action = std::distance(examples.begin(), it);
  }

  const float r = -logged.cost;
  // Process each model, then update the upper/lower bounds for each model
  for (auto config_iter_vec = data._scored_configs.begin(); config_iter_vec != data._scored_configs.end();
       ++config_iter_vec)
  {
    for (auto config_iter = config_iter_vec->begin(); config_iter != config_iter_vec->end(); ++config_iter)
    {
      // Update the scoring of all configs
      // Only call if learn calls predict is set
      auto& ep_fts = examples[0]->_reduction_features.template get<VW::cb_explore_adf::greedy::reduction_features>();
      ep_fts.epsilon = VW::reductions::epsilon_decay::decayed_epsilon(config_iter->update_count);
      if (!base.learn_returns_prediction) { base.predict(examples, config_iter->get_model_idx()); }
      base.learn(examples, config_iter->get_model_idx());
      for (const auto& a_s : examples[0]->pred.a_s)
      {
        if (a_s.action == labelled_action)
        {
          const float w = (logged.probability > 0) ? a_s.score / logged.probability : 0;
          config_iter->update(w, r);
          break;
        }
      }
    }
  }

  auto K = static_cast<int64_t>(data._scored_configs.size());

  // If the lower bound of a model exceeds the upperbound of the champion, migrate the new model as
  // the new champion.
  for (int64_t i = 0; i < K - 1; ++i)
  {
    if (data._scored_configs[i][i].lower_bound() > data._scored_configs[K - 1][i].upper_bound())
    {
      if (data._log_champ_changes)
      {
        data._logger.out_info("Champion with update count: {} has changed to challenger with update count: {}",
            data._scored_configs[K - 1][K - 1].update_count, data._scored_configs[i][i].update_count);
      }
      int64_t swap_dist = K - i - 1;

      // Move new champ and smaller configs to front
      for (int64_t outer_ind = i; outer_ind >= 0; --outer_ind)
      {
        for (int64_t inner_ind = 0; inner_ind < outer_ind + 1; ++inner_ind)
        {
          std::swap(data._scored_configs[outer_ind][inner_ind],
              data._scored_configs[outer_ind + swap_dist][inner_ind + swap_dist]);
        }
      }

      // Clear old scores and weights
      uint64_t params_per_weight = 1;
      while (params_per_weight < static_cast<uint64_t>(K * (K + 1) / 2)) { params_per_weight *= 2; }
      for (int64_t outer_ind = 0; outer_ind < K; ++outer_ind)
      {
        for (int64_t inner_ind = 0;
             inner_ind < std::min(static_cast<int64_t>(data._scored_configs[outer_ind].size()), swap_dist); ++inner_ind)
        {
          data._scored_configs[outer_ind][inner_ind].reset_stats(data._epsilon_decay_alpha, data._epsilon_decay_tau);
          data._weights.dense_weights.clear_offset(
              data._scored_configs[outer_ind][inner_ind].get_model_idx(), params_per_weight);
        }
      }
      break;
    }
  }

  // Check if any model counts are higher than the champion. If so, shift the model
  // back to the beginning of the list and reset its counts
  for (int64_t i = 0; i < K - 1; ++i)
  {
    if (data._scored_configs[i][i].update_count > data._min_scope &&
        data._scored_configs[i][i].update_count >
            std::pow(data._scored_configs[K - 1][K - 1].update_count, static_cast<float>(i + 1) / K))
    {
      // Move smaller configs up one position
      if (i > 0)
      {
        for (int64_t outer_ind = i - 1; outer_ind >= 0; --outer_ind)
        {
          for (int64_t inner_ind = 0; inner_ind < outer_ind + 1; ++inner_ind)
          {
            std::swap(data._scored_configs[outer_ind][inner_ind], data._scored_configs[outer_ind + 1][inner_ind + 1]);
          }
        }
      }

      // Rebalance greater configs
      for (int64_t outer_ind = i + 1; outer_ind < K; ++outer_ind)
      {
        for (int64_t inner_ind = i; inner_ind > 0; --inner_ind)
        { std::swap(data._scored_configs[outer_ind][inner_ind], data._scored_configs[outer_ind][inner_ind - 1]); }
      }

      // Clear old scores and weights
      uint64_t params_per_weight = 1;
      while (params_per_weight < static_cast<uint64_t>(K * (K + 1) / 2)) { params_per_weight *= 2; }
      for (int64_t outer_ind = 0; outer_ind < K; ++outer_ind)
      {
        data._scored_configs[outer_ind][0].reset_stats(data._epsilon_decay_alpha, data._epsilon_decay_tau);
        data._weights.dense_weights.clear_offset(data._scored_configs[outer_ind][0].get_model_idx(), params_per_weight);
      }
      break;
    }
  }
>>>>>>> ac8cd3b9
}

void save_load_epsilon_decay(
    VW::reductions::epsilon_decay::epsilon_decay_data& epsilon_decay, io_buf& io, bool read, bool text)
{
  if (io.num_files() == 0) { return; }
  if (read) { VW::model_utils::read_model_field(io, epsilon_decay); }
  else
  {
    VW::model_utils::write_model_field(io, epsilon_decay, "_epsilon_decay", text);
  }
}

}  // namespace

VW::LEARNER::base_learner* VW::reductions::epsilon_decay_setup(VW::setup_base_i& stack_builder)
{
  VW::config::options_i& options = *stack_builder.get_options();
  VW::workspace& all = *stack_builder.get_all_pointer();

  std::string arg;
  bool epsilon_decay_option;
  uint64_t model_count;
  uint64_t _min_scope;
  float _epsilon_decay_alpha;
  float _epsilon_decay_tau;
  bool _log_champ_changes = false;
  bool _constant_epsilon = false;

  option_group_definition new_options("[Reduction] Epsilon-Decaying Exploration");
  new_options
      .add(make_option("epsilon_decay", epsilon_decay_option)
               .necessary()
               .keep()
               .help("Use decay of exploration reduction")
               .experimental())
      .add(make_option("model_count", model_count)
               .keep()
               .default_value(3)
               .help("Set number of exploration models")
               .experimental())
      .add(make_option("min_scope", _min_scope)
               .keep()
               .default_value(100)
               .help("Minimum example count of model before removing")
               .experimental())
      .add(make_option("epsilon_decay_alpha", _epsilon_decay_alpha)
               .keep()
               .default_value(DEFAULT_ALPHA)
               .help("Set confidence interval for champion change")
               .experimental())
      .add(make_option("epsilon_decay_tau", _epsilon_decay_tau)
               .keep()
               .default_value(DEFAULT_TAU)
               .help("Time constant for count decay")
               .experimental())
      .add(make_option("log_champ_changes", _log_champ_changes).keep().help("Log champ changes").experimental())
      .add(make_option("constant_epsilon", _constant_epsilon)
               .keep()
               .help("Keep epsilon constant across models")
               .experimental());

  if (!options.add_parse_and_check_necessary(new_options)) { return nullptr; }

  if (model_count < 1) { THROW("Model count must be 1 or greater"); }

  // Scale confidence interval by number of examples
  float scaled_alpha = _epsilon_decay_alpha / model_count;

  auto data = VW::make_unique<VW::reductions::epsilon_decay::epsilon_decay_data>(model_count, _min_scope, scaled_alpha,
      _epsilon_decay_tau, all.weights.dense_weights, all.logger, _log_champ_changes, _constant_epsilon);

  uint64_t params_per_weight = 1;
  while (params_per_weight < model_count) { params_per_weight *= 2; }

  // make sure we setup the rest of the stack with cleared interactions
  // to make sure there are not subtle bugs
  auto* base_learner = stack_builder.setup_base_learner();
  if (base_learner->is_multiline())
  {
    auto* learner = VW::LEARNER::make_reduction_learner(std::move(data), VW::LEARNER::as_multiline(base_learner), learn,
        predict, stack_builder.get_setupfn_name(epsilon_decay_setup))
                        .set_input_label_type(VW::label_type_t::cb)
                        .set_output_label_type(VW::label_type_t::cb)
                        .set_input_prediction_type(VW::prediction_type_t::action_scores)
                        .set_output_prediction_type(VW::prediction_type_t::action_scores)
                        .set_params_per_weight(params_per_weight)
                        .set_output_prediction_type(base_learner->get_output_prediction_type())
                        .set_save_load(save_load_epsilon_decay)
                        .build();

    return VW::LEARNER::make_base(*learner);
  }
  else
  {
    // not implemented
    THROW("--epsilon_decay is not supported for single line learners");
  }
}<|MERGE_RESOLUTION|>--- conflicted
+++ resolved
@@ -26,24 +26,6 @@
 {
 namespace epsilon_decay
 {
-<<<<<<< HEAD
-void epsilon_decay_score::update_bounds(float w, float r)
-{
-  update(w, r);
-
-  // update the lower bound
-  distributionally_robust::ScoredDual sd = this->chisq.recompute_duals();
-  _lower_bound = static_cast<float>(sd.first);
-}
-
-void epsilon_decay_score::reset_stats(double alpha, double tau)
-{
-  VW::scored_config::reset_stats(alpha, tau);
-  _lower_bound = 0.f;
-}
-
-=======
->>>>>>> ac8cd3b9
 float decayed_epsilon(uint64_t update_count) { return static_cast<float>(std::pow(update_count + 1, -1.f / 3.f)); }
 
 void epsilon_decay_data::update_weights(VW::LEARNER::multi_learner& base, VW::multi_ex& examples)
@@ -73,7 +55,7 @@
       if (a_s.action == labelled_action)
       {
         const float w = (logged.probability > 0) ? a_s.score / logged.probability : 0;
-        for (int64_t j = 0; j <= i; ++j) { _scored_configs[i][j].update_bounds(w, r); }
+        for (int64_t j = 0; j <= i; ++j) { _scored_configs[i][j].update(w, r); }
         break;
       }
     }
@@ -136,7 +118,7 @@
   auto final_model_idx = model_count - 1;
   for (int64_t i = 0; i < final_model_idx; ++i)
   {
-    if (_scored_configs[i][i].get_lower_bound() > _scored_configs[final_model_idx][i].get_upper_bound())
+    if (_scored_configs[i][i].lower_bound() > _scored_configs[final_model_idx][i].upper_bound())
     {
       if (_log_champ_changes)
       {
@@ -175,11 +157,7 @@
 {
   size_t bytes = 0;
   bytes += read_model_field(io, reinterpret_cast<VW::scored_config&>(score));
-<<<<<<< HEAD
-  bytes += read_model_field(io, score._lower_bound);
-=======
-  bytes += read_model_field(io, score._model_idx);
->>>>>>> ac8cd3b9
+  bytes += read_model_field(io, score._score_idx);
   return bytes;
 }
 
@@ -188,11 +166,7 @@
 {
   size_t bytes = 0;
   bytes += write_model_field(io, reinterpret_cast<const VW::scored_config&>(score), upstream_name, text);
-<<<<<<< HEAD
-  bytes += write_model_field(io, score._lower_bound, upstream_name + "_lower_bound", text);
-=======
-  bytes += write_model_field(io, score._model_idx, upstream_name + "_model_idx", text);
->>>>>>> ac8cd3b9
+  bytes += write_model_field(io, score._score_idx, upstream_name + "_score_idx", text);
   return bytes;
 }
 
@@ -232,127 +206,9 @@
 void learn(
     VW::reductions::epsilon_decay::epsilon_decay_data& data, VW::LEARNER::multi_learner& base, VW::multi_ex& examples)
 {
-<<<<<<< HEAD
   data.update_weights(base, examples);
   data.check_score_bounds();
   data.check_horizon_bounds();
-=======
-  CB::cb_class logged{};
-  uint64_t labelled_action = 0;
-  const auto it =
-      std::find_if(examples.begin(), examples.end(), [](VW::example* item) { return !item->l.cb.costs.empty(); });
-  if (it != examples.end())
-  {
-    logged = (*it)->l.cb.costs[0];
-    labelled_action = std::distance(examples.begin(), it);
-  }
-
-  const float r = -logged.cost;
-  // Process each model, then update the upper/lower bounds for each model
-  for (auto config_iter_vec = data._scored_configs.begin(); config_iter_vec != data._scored_configs.end();
-       ++config_iter_vec)
-  {
-    for (auto config_iter = config_iter_vec->begin(); config_iter != config_iter_vec->end(); ++config_iter)
-    {
-      // Update the scoring of all configs
-      // Only call if learn calls predict is set
-      auto& ep_fts = examples[0]->_reduction_features.template get<VW::cb_explore_adf::greedy::reduction_features>();
-      ep_fts.epsilon = VW::reductions::epsilon_decay::decayed_epsilon(config_iter->update_count);
-      if (!base.learn_returns_prediction) { base.predict(examples, config_iter->get_model_idx()); }
-      base.learn(examples, config_iter->get_model_idx());
-      for (const auto& a_s : examples[0]->pred.a_s)
-      {
-        if (a_s.action == labelled_action)
-        {
-          const float w = (logged.probability > 0) ? a_s.score / logged.probability : 0;
-          config_iter->update(w, r);
-          break;
-        }
-      }
-    }
-  }
-
-  auto K = static_cast<int64_t>(data._scored_configs.size());
-
-  // If the lower bound of a model exceeds the upperbound of the champion, migrate the new model as
-  // the new champion.
-  for (int64_t i = 0; i < K - 1; ++i)
-  {
-    if (data._scored_configs[i][i].lower_bound() > data._scored_configs[K - 1][i].upper_bound())
-    {
-      if (data._log_champ_changes)
-      {
-        data._logger.out_info("Champion with update count: {} has changed to challenger with update count: {}",
-            data._scored_configs[K - 1][K - 1].update_count, data._scored_configs[i][i].update_count);
-      }
-      int64_t swap_dist = K - i - 1;
-
-      // Move new champ and smaller configs to front
-      for (int64_t outer_ind = i; outer_ind >= 0; --outer_ind)
-      {
-        for (int64_t inner_ind = 0; inner_ind < outer_ind + 1; ++inner_ind)
-        {
-          std::swap(data._scored_configs[outer_ind][inner_ind],
-              data._scored_configs[outer_ind + swap_dist][inner_ind + swap_dist]);
-        }
-      }
-
-      // Clear old scores and weights
-      uint64_t params_per_weight = 1;
-      while (params_per_weight < static_cast<uint64_t>(K * (K + 1) / 2)) { params_per_weight *= 2; }
-      for (int64_t outer_ind = 0; outer_ind < K; ++outer_ind)
-      {
-        for (int64_t inner_ind = 0;
-             inner_ind < std::min(static_cast<int64_t>(data._scored_configs[outer_ind].size()), swap_dist); ++inner_ind)
-        {
-          data._scored_configs[outer_ind][inner_ind].reset_stats(data._epsilon_decay_alpha, data._epsilon_decay_tau);
-          data._weights.dense_weights.clear_offset(
-              data._scored_configs[outer_ind][inner_ind].get_model_idx(), params_per_weight);
-        }
-      }
-      break;
-    }
-  }
-
-  // Check if any model counts are higher than the champion. If so, shift the model
-  // back to the beginning of the list and reset its counts
-  for (int64_t i = 0; i < K - 1; ++i)
-  {
-    if (data._scored_configs[i][i].update_count > data._min_scope &&
-        data._scored_configs[i][i].update_count >
-            std::pow(data._scored_configs[K - 1][K - 1].update_count, static_cast<float>(i + 1) / K))
-    {
-      // Move smaller configs up one position
-      if (i > 0)
-      {
-        for (int64_t outer_ind = i - 1; outer_ind >= 0; --outer_ind)
-        {
-          for (int64_t inner_ind = 0; inner_ind < outer_ind + 1; ++inner_ind)
-          {
-            std::swap(data._scored_configs[outer_ind][inner_ind], data._scored_configs[outer_ind + 1][inner_ind + 1]);
-          }
-        }
-      }
-
-      // Rebalance greater configs
-      for (int64_t outer_ind = i + 1; outer_ind < K; ++outer_ind)
-      {
-        for (int64_t inner_ind = i; inner_ind > 0; --inner_ind)
-        { std::swap(data._scored_configs[outer_ind][inner_ind], data._scored_configs[outer_ind][inner_ind - 1]); }
-      }
-
-      // Clear old scores and weights
-      uint64_t params_per_weight = 1;
-      while (params_per_weight < static_cast<uint64_t>(K * (K + 1) / 2)) { params_per_weight *= 2; }
-      for (int64_t outer_ind = 0; outer_ind < K; ++outer_ind)
-      {
-        data._scored_configs[outer_ind][0].reset_stats(data._epsilon_decay_alpha, data._epsilon_decay_tau);
-        data._weights.dense_weights.clear_offset(data._scored_configs[outer_ind][0].get_model_idx(), params_per_weight);
-      }
-      break;
-    }
-  }
->>>>>>> ac8cd3b9
 }
 
 void save_load_epsilon_decay(

--- conflicted
+++ resolved
@@ -334,11 +334,7 @@
   {
     float weight_multiplier = compute_weight_multiplier(data, i, ec_type);
     for (size_t a = 0; a < data.num_actions; ++a) { data.ecs[a]->weight = old_weights[a] * weight_multiplier; }
-<<<<<<< HEAD
-    multi_learner* cs_learner = as_multiline(data.cost_sensitive);
-=======
-    learner* cs_learner = require_multiline(data.all->cost_sensitive.get());
->>>>>>> 24ea2d4d
+    learner* cs_learner = require_multiline(data.cost_sensitive);
     cs_learner->learn(data.ecs, i);
   }
 

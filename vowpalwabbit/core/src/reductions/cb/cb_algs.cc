--- conflicted
+++ resolved
@@ -214,16 +214,11 @@
   cb_to_cs& c = cb_algs_data->cbcs;
   c.cb_type = VW::cb_type_from_string(cb_algs_opts->type_string);
   auto base = as_singleline(stack_builder.setup_base_learner());
-<<<<<<< HEAD
   if (cb_algs_opts->eval) { all.example_parser->lbl_parser = CB_EVAL::cb_eval; }
   else
   {
     all.example_parser->lbl_parser = CB::cb_label;
   }
-=======
-  if (eval) { all.example_parser->lbl_parser = CB_EVAL::cb_eval; }
-  else { all.example_parser->lbl_parser = CB::cb_label; }
->>>>>>> 583ce441
   c.scorer = VW::LEARNER::as_singleline(base->get_learner_by_name_prefix("scorer"));
 
   std::string name_addition = cb_algs_opts->eval ? "-eval" : "";

// Copyright (c) by respective owners including Yahoo!, Microsoft, and
// individual contributors. All rights reserved. Released under a BSD (revised)
// license as described in the file LICENSE.

#include "vw/core/reductions/cb/cb_algs.h"

#include "vw/common/vw_exception.h"
#include "vw/config/options.h"
#include "vw/core/gen_cs_example.h"
#include "vw/core/setup_base.h"
#include "vw/core/shared_data.h"
#include "vw/core/vw.h"
#include "vw/io/logger.h"

#include <cfloat>
#include <sstream>

using namespace VW::LEARNER;
using namespace VW::config;

namespace
{
class cb
{
public:
  VW::details::cb_to_cs cbcs;
  VW::io::logger logger;

  cb(VW::io::logger logger) : logger(std::move(logger)) {}
};

template <bool is_learn>
void predict_or_learn(cb& data, learner& base, VW::example& ec)
{
  VW::details::cb_to_cs& c = data.cbcs;
  auto optional_cost = get_observed_cost_cb(ec.l.cb);
  // cost observed, not default
  if (optional_cost.first) { c.known_cost = optional_cost.second; }
  else { c.known_cost = VW::cb_class{}; }

  // cost observed, not default
  if (optional_cost.first && (c.known_cost.action < 1 || c.known_cost.action > c.num_actions))
  {
    data.logger.err_error("invalid action: {}", c.known_cost.action);
  }

  // generate a cost-sensitive example to update classifiers
  VW::details::gen_cs_example<is_learn>(c, ec, ec.l.cb, ec.l.cs, data.logger);

  if (c.cb_type != VW::cb_type_t::DM)
  {
    if (is_learn) { base.learn(ec); }
    else { base.predict(ec); }

    for (size_t i = 0; i < ec.l.cb.costs.size(); i++)
    {
      ec.l.cb.costs[i].partial_prediction = ec.l.cs.costs[i].partial_prediction;
    }
  }
}

void predict_eval(cb&, learner&, VW::example&) { THROW("can not use a test label for evaluation"); }

void learn_eval(cb& data, learner&, VW::example& ec)
{
  VW::details::cb_to_cs& c = data.cbcs;
  auto optional_cost = get_observed_cost_cb(ec.l.cb_eval.event);
  // cost observed, not default
  if (optional_cost.first) { c.known_cost = optional_cost.second; }
  else { c.known_cost = VW::cb_class{}; }
  VW::details::gen_cs_example<true>(c, ec, ec.l.cb_eval.event, ec.l.cs, data.logger);

  for (size_t i = 0; i < ec.l.cb_eval.event.costs.size(); i++)
  {
    ec.l.cb_eval.event.costs[i].partial_prediction = ec.l.cs.costs[i].partial_prediction;
  }

  ec.pred.multiclass = ec.l.cb_eval.action;
}

template <bool uses_eval>
void update_stats_cb_algs(const VW::workspace& /* all */, VW::shared_data& sd, const cb& data, const VW::example& ec,
    VW::io::logger& /* unused */)
{
  const auto& ld = uses_eval ? ec.l.cb_eval.event : ec.l.cb;
  const auto& c = data.cbcs;
  float loss = 0.;

  if (!ld.is_test_label()) { loss = VW::get_cost_estimate(c.known_cost, c.pred_scores, ec.pred.multiclass); }

  sd.update(ec.test_only, !ld.is_test_label(), loss, 1.f, ec.get_num_features());
}

template <bool uses_eval>
void output_example_prediction_cb_algs(
    VW::workspace& all, const cb& /* data */, const VW::example& ec, VW::io::logger& logger)
{
  const auto& ld = uses_eval ? ec.l.cb_eval.event : ec.l.cb;

  for (auto& sink : all.final_prediction_sink)
  {
    all.print_by_ref(sink.get(), static_cast<float>(ec.pred.multiclass), 0, ec.tag, all.logger);
  }

  if (all.raw_prediction != nullptr)
  {
    std::stringstream output_string_stream;
    for (unsigned int i = 0; i < ld.costs.size(); i++)
    {
      VW::cb_class cl = ld.costs[i];
      if (i > 0) { output_string_stream << ' '; }
      output_string_stream << cl.action << ':' << cl.partial_prediction;
    }
    all.print_text_by_ref(all.raw_prediction.get(), output_string_stream.str(), ec.tag, logger);
  }
}

template <bool uses_eval>
void print_update_cb_algs(
    VW::workspace& all, VW::shared_data& /* sd */, const cb& data, const VW::example& ec, VW::io::logger& /* unused */)
{
  const auto& ld = uses_eval ? ec.l.cb_eval.event : ec.l.cb;
  const auto& c = data.cbcs;

  bool is_ld_test_label = ld.is_test_label();
  if (!is_ld_test_label) { VW::details::print_update_cb(all, is_ld_test_label, ec, nullptr, false, &c.known_cost); }
  else { VW::details::print_update_cb(all, is_ld_test_label, ec, nullptr, false, nullptr); }
}
}  // namespace

std::shared_ptr<VW::LEARNER::learner> VW::reductions::cb_algs_setup(VW::setup_base_i& stack_builder)
{
  options_i& options = *stack_builder.get_options();
  VW::workspace& all = *stack_builder.get_all_pointer();
  auto data = VW::make_unique<cb>(all.logger);
  std::string type_string = "dr";
  bool eval = false;
  bool force_legacy = true;

  option_group_definition new_options("[Reduction] Contextual Bandit");
  new_options
      .add(make_option("cb", data->cbcs.num_actions)
               .keep()
               .necessary()
               .help("Use contextual bandit learning with <k> costs"))
      .add(make_option("cb_type", type_string)
               .keep()
               .default_value("dr")
               .one_of({"ips", "dm", "dr", "mtr", "sm"})
               .help("Contextual bandit method to use"))
      .add(make_option("eval", eval).help("Evaluate a policy rather than optimizing"))
      .add(make_option("cb_force_legacy", force_legacy)
               .keep()
               .help("Default to non-adf cb implementation (cb_to_cb_adf)"));

  if (!options.add_parse_and_check_necessary(new_options)) { return nullptr; }

  if (!eval && !force_legacy) { return nullptr; }

  // Ensure serialization of this option in all cases.
  if (!options.was_supplied("cb_type"))
  {
    options.insert("cb_type", type_string);
    options.add_and_parse(new_options);
  }

  VW::details::cb_to_cs& c = data->cbcs;

  size_t num_interleaves = 2;  // default for DR
  c.cb_type = VW::cb_type_from_string(type_string);
  switch (c.cb_type)
  {
    case VW::cb_type_t::DR:
      break;
    case VW::cb_type_t::DM:
      if (eval) THROW("direct method can not be used for evaluation --- it is biased.");
      num_interleaves = 1;
      break;
    case VW::cb_type_t::IPS:
      num_interleaves = 1;
      break;
    case VW::cb_type_t::MTR:
    case VW::cb_type_t::SM:
      data->logger.err_warn(
          "cb_type must be in {{'ips','dm','dr'}}; resetting to dr. Input received: {}", VW::to_string(c.cb_type));
      c.cb_type = VW::cb_type_t::DR;
      break;
  }

  if (!options.was_supplied("csoaa"))
  {
    std::stringstream ss;
    ss << data->cbcs.num_actions;
    options.insert("csoaa", ss.str());
  }

<<<<<<< HEAD
  auto base = require_singleline(stack_builder.setup_base_learner(num_interleaves));
  if (eval) { all.example_parser->lbl_parser = VW::cb_eval_label_parser_global; }
  else { all.example_parser->lbl_parser = VW::cb_label_parser_global; }
=======
  auto base = require_singleline(stack_builder.setup_base_learner(problem_multiplier));
>>>>>>> f83cb7f3
  c.scorer = VW::LEARNER::require_singleline(base->get_learner_by_name_prefix("scorer"));

  std::string name_addition = eval ? "-eval" : "";
  auto learn_ptr = eval ? learn_eval : predict_or_learn<true>;
  auto predict_ptr = eval ? predict_eval : predict_or_learn<false>;
  auto label_type = eval ? VW::label_type_t::CB_EVAL : VW::label_type_t::CB;
  VW::learner_update_stats_func<cb, VW::example>* update_stats_func =
      eval ? update_stats_cb_algs<true> : update_stats_cb_algs<false>;
  VW::learner_output_example_prediction_func<cb, VW::example>* output_example_prediction_func =
      eval ? output_example_prediction_cb_algs<true> : output_example_prediction_cb_algs<false>;
  VW::learner_print_update_func<cb, VW::example>* print_update_func =
      eval ? print_update_cb_algs<true> : print_update_cb_algs<false>;

  auto l = make_reduction_learner(
      std::move(data), base, learn_ptr, predict_ptr, stack_builder.get_setupfn_name(cb_algs_setup) + name_addition)
               .set_input_label_type(label_type)
               .set_output_label_type(VW::label_type_t::CS)
               .set_input_prediction_type(VW::prediction_type_t::MULTICLASS)
               .set_output_prediction_type(VW::prediction_type_t::MULTICLASS)
               .set_num_interleaves(num_interleaves)
               .set_learn_returns_prediction(eval)
               .set_update_stats(update_stats_func)
               .set_output_example_prediction(output_example_prediction_func)
               .set_print_update(print_update_func)
               .build();

  return l;
}<|MERGE_RESOLUTION|>--- conflicted
+++ resolved
@@ -194,13 +194,7 @@
     options.insert("csoaa", ss.str());
   }
 
-<<<<<<< HEAD
   auto base = require_singleline(stack_builder.setup_base_learner(num_interleaves));
-  if (eval) { all.example_parser->lbl_parser = VW::cb_eval_label_parser_global; }
-  else { all.example_parser->lbl_parser = VW::cb_label_parser_global; }
-=======
-  auto base = require_singleline(stack_builder.setup_base_learner(problem_multiplier));
->>>>>>> f83cb7f3
   c.scorer = VW::LEARNER::require_singleline(base->get_learner_by_name_prefix("scorer"));
 
   std::string name_addition = eval ? "-eval" : "";

--- conflicted
+++ resolved
@@ -20,13 +20,84 @@
 
 using namespace GEN_CS;
 
-<<<<<<< HEAD
-namespace CB_ALGS
-{
-void generic_output_example(
-    VW::workspace& all, float loss, const VW::example& ec, const VW::cb_label& ld, const VW::cb_class* known_cost)
-{
-  all.sd->update(ec.test_only, !ld.is_test_label(), loss, 1.f, ec.get_num_features());
+namespace
+{
+class cb
+{
+public:
+  cb_to_cs cbcs;
+  VW::io::logger logger;
+
+  cb(VW::io::logger logger) : logger(std::move(logger)) {}
+};
+
+template <bool is_learn>
+void predict_or_learn(cb& data, single_learner& base, VW::example& ec)
+{
+  cb_to_cs& c = data.cbcs;
+  auto optional_cost = get_observed_cost_cb(ec.l.cb);
+  // cost observed, not default
+  if (optional_cost.first) { c.known_cost = optional_cost.second; }
+  else { c.known_cost = VW::cb_class{}; }
+
+  // cost observed, not default
+  if (optional_cost.first && (c.known_cost.action < 1 || c.known_cost.action > c.num_actions))
+  {
+    data.logger.err_error("invalid action: {}", c.known_cost.action);
+  }
+
+  // generate a cost-sensitive example to update classifiers
+  gen_cs_example<is_learn>(c, ec, ec.l.cb, ec.l.cs, data.logger);
+
+  if (c.cb_type != VW::cb_type_t::DM)
+  {
+    if (is_learn) { base.learn(ec); }
+    else { base.predict(ec); }
+
+    for (size_t i = 0; i < ec.l.cb.costs.size(); i++)
+    {
+      ec.l.cb.costs[i].partial_prediction = ec.l.cs.costs[i].partial_prediction;
+    }
+  }
+}
+
+void predict_eval(cb&, single_learner&, VW::example&) { THROW("can not use a test label for evaluation"); }
+
+void learn_eval(cb& data, single_learner&, VW::example& ec)
+{
+  cb_to_cs& c = data.cbcs;
+  auto optional_cost = get_observed_cost_cb(ec.l.cb_eval.event);
+  // cost observed, not default
+  if (optional_cost.first) { c.known_cost = optional_cost.second; }
+  else { c.known_cost = VW::cb_class{}; }
+  gen_cs_example<true>(c, ec, ec.l.cb_eval.event, ec.l.cs, data.logger);
+
+  for (size_t i = 0; i < ec.l.cb_eval.event.costs.size(); i++)
+  {
+    ec.l.cb_eval.event.costs[i].partial_prediction = ec.l.cs.costs[i].partial_prediction;
+  }
+
+  ec.pred.multiclass = ec.l.cb_eval.action;
+}
+
+template <bool uses_eval>
+void update_stats_cb_algs(const VW::workspace& /* all */, VW::shared_data& sd, const cb& data, const VW::example& ec,
+    VW::io::logger& /* unused */)
+{
+  const auto& ld = uses_eval ? ec.l.cb_eval.event : ec.l.cb;
+  const auto& c = data.cbcs;
+  float loss = 0.;
+
+  if (!ld.is_test_label()) { loss = CB_ALGS::get_cost_estimate(c.known_cost, c.pred_scores, ec.pred.multiclass); }
+
+  sd.update(ec.test_only, !ld.is_test_label(), loss, 1.f, ec.get_num_features());
+}
+
+template <bool uses_eval>
+void output_example_prediction_cb_algs(
+    VW::workspace& all, const cb& /* data */, const VW::example& ec, VW::io::logger& logger)
+{
+  const auto& ld = uses_eval ? ec.l.cb_eval.event : ec.l.cb;
 
   for (auto& sink : all.final_prediction_sink)
   {
@@ -42,113 +113,6 @@
       if (i > 0) { output_string_stream << ' '; }
       output_string_stream << cl.action << ':' << cl.partial_prediction;
     }
-    all.print_text_by_ref(all.raw_prediction.get(), output_string_stream.str(), ec.tag, all.logger);
-  }
-
-  bool is_ld_test_label = ld.is_test_label();
-  if (!is_ld_test_label) { VW::details::print_update_cb(all, is_ld_test_label, ec, nullptr, false, known_cost); }
-  else { VW::details::print_update_cb(all, is_ld_test_label, ec, nullptr, false, nullptr); }
-}
-}  // namespace CB_ALGS
-=======
->>>>>>> b38e95e6
-namespace
-{
-class cb
-{
-public:
-  cb_to_cs cbcs;
-  VW::io::logger logger;
-
-  cb(VW::io::logger logger) : logger(std::move(logger)) {}
-};
-
-template <bool is_learn>
-void predict_or_learn(cb& data, single_learner& base, VW::example& ec)
-{
-  cb_to_cs& c = data.cbcs;
-  auto optional_cost = get_observed_cost_cb(ec.l.cb);
-  // cost observed, not default
-  if (optional_cost.first) { c.known_cost = optional_cost.second; }
-  else { c.known_cost = VW::cb_class{}; }
-
-  // cost observed, not default
-  if (optional_cost.first && (c.known_cost.action < 1 || c.known_cost.action > c.num_actions))
-  {
-    data.logger.err_error("invalid action: {}", c.known_cost.action);
-  }
-
-  // generate a cost-sensitive example to update classifiers
-  gen_cs_example<is_learn>(c, ec, ec.l.cb, ec.l.cs, data.logger);
-
-  if (c.cb_type != VW::cb_type_t::DM)
-  {
-    if (is_learn) { base.learn(ec); }
-    else { base.predict(ec); }
-
-    for (size_t i = 0; i < ec.l.cb.costs.size(); i++)
-    {
-      ec.l.cb.costs[i].partial_prediction = ec.l.cs.costs[i].partial_prediction;
-    }
-  }
-}
-
-void predict_eval(cb&, single_learner&, VW::example&) { THROW("can not use a test label for evaluation"); }
-
-void learn_eval(cb& data, single_learner&, VW::example& ec)
-{
-  cb_to_cs& c = data.cbcs;
-  auto optional_cost = get_observed_cost_cb(ec.l.cb_eval.event);
-  // cost observed, not default
-  if (optional_cost.first) { c.known_cost = optional_cost.second; }
-  else { c.known_cost = VW::cb_class{}; }
-  gen_cs_example<true>(c, ec, ec.l.cb_eval.event, ec.l.cs, data.logger);
-
-  for (size_t i = 0; i < ec.l.cb_eval.event.costs.size(); i++)
-  {
-    ec.l.cb_eval.event.costs[i].partial_prediction = ec.l.cs.costs[i].partial_prediction;
-  }
-
-  ec.pred.multiclass = ec.l.cb_eval.action;
-}
-
-<<<<<<< HEAD
-void output_example(VW::workspace& all, cb& data, const VW::example& ec, const VW::cb_label& ld)
-=======
-template <bool uses_eval>
-void update_stats_cb_algs(const VW::workspace& /* all */, VW::shared_data& sd, const cb& data, const VW::example& ec,
-    VW::io::logger& /* unused */)
->>>>>>> b38e95e6
-{
-  const auto& ld = uses_eval ? ec.l.cb_eval.event : ec.l.cb;
-  const auto& c = data.cbcs;
-  float loss = 0.;
-
-  if (!ld.is_test_label()) { loss = CB_ALGS::get_cost_estimate(c.known_cost, c.pred_scores, ec.pred.multiclass); }
-
-  sd.update(ec.test_only, !ld.is_test_label(), loss, 1.f, ec.get_num_features());
-}
-
-template <bool uses_eval>
-void output_example_prediction_cb_algs(
-    VW::workspace& all, const cb& /* data */, const VW::example& ec, VW::io::logger& logger)
-{
-  const auto& ld = uses_eval ? ec.l.cb_eval.event : ec.l.cb;
-
-  for (auto& sink : all.final_prediction_sink)
-  {
-    all.print_by_ref(sink.get(), static_cast<float>(ec.pred.multiclass), 0, ec.tag, all.logger);
-  }
-
-  if (all.raw_prediction != nullptr)
-  {
-    std::stringstream output_string_stream;
-    for (unsigned int i = 0; i < ld.costs.size(); i++)
-    {
-      cb_class cl = ld.costs[i];
-      if (i > 0) { output_string_stream << ' '; }
-      output_string_stream << cl.action << ':' << cl.partial_prediction;
-    }
     all.print_text_by_ref(all.raw_prediction.get(), output_string_stream.str(), ec.tag, logger);
   }
 }
@@ -161,8 +125,8 @@
   const auto& c = data.cbcs;
 
   bool is_ld_test_label = ld.is_test_label();
-  if (!is_ld_test_label) { print_update(all, is_ld_test_label, ec, nullptr, false, &c.known_cost); }
-  else { print_update(all, is_ld_test_label, ec, nullptr, false, nullptr); }
+  if (!is_ld_test_label) { VW::details::print_update_cb(all, is_ld_test_label, ec, nullptr, false, &c.known_cost); }
+  else { VW::details::print_update_cb(all, is_ld_test_label, ec, nullptr, false, nullptr); }
 }
 }  // namespace
 
@@ -232,7 +196,7 @@
     options.insert("csoaa", ss.str());
   }
 
-  auto base = as_singleline(stack_builder.setup_base_learner());
+  auto* base = as_singleline(stack_builder.setup_base_learner());
   if (eval) { all.example_parser->lbl_parser = VW::cb_eval_label_parser_global; }
   else { all.example_parser->lbl_parser = VW::cb_label_parser_global; }
   c.scorer = VW::LEARNER::as_singleline(base->get_learner_by_name_prefix("scorer"));

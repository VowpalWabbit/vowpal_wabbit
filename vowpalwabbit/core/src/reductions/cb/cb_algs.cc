// Copyright (c) by respective owners including Yahoo!, Microsoft, and
// individual contributors. All rights reserved. Released under a BSD (revised)
// license as described in the file LICENSE.

#include "vw/core/reductions/cb/cb_algs.h"

#include "vw/common/vw_exception.h"
#include "vw/config/options.h"
#include "vw/core/cb_label_parser.h"
#include "vw/core/gen_cs_example.h"
#include "vw/core/setup_base.h"
#include "vw/core/shared_data.h"
#include "vw/core/vw.h"
#include "vw/io/logger.h"

#include <cfloat>

using namespace VW::LEARNER;
using namespace VW::config;

using namespace CB;
using namespace GEN_CS;

namespace CB_ALGS
{
void generic_output_example(
    VW::workspace& all, float loss, const VW::example& ec, const CB::label& ld, const CB::cb_class* known_cost)
{
  all.sd->update(ec.test_only, !CB::is_test_label(ld), loss, 1.f, ec.get_num_features());

  for (auto& sink : all.final_prediction_sink)
  { all.print_by_ref(sink.get(), static_cast<float>(ec.pred.multiclass), 0, ec.tag, all.logger); }

  if (all.raw_prediction != nullptr)
  {
    std::stringstream output_string_stream;
    for (unsigned int i = 0; i < ld.costs.size(); i++)
    {
      cb_class cl = ld.costs[i];
      if (i > 0) { output_string_stream << ' '; }
      output_string_stream << cl.action << ':' << cl.partial_prediction;
    }
    all.print_text_by_ref(all.raw_prediction.get(), output_string_stream.str(), ec.tag, all.logger);
  }

  bool is_ld_test_label = CB::is_test_label(ld);
  if (!is_ld_test_label) { print_update(all, is_ld_test_label, ec, nullptr, false, known_cost); }
  else
  {
    print_update(all, is_ld_test_label, ec, nullptr, false, nullptr);
  }
}
}  // namespace CB_ALGS
namespace
{
class cb
{
public:
  cb_to_cs cbcs;
  VW::io::logger logger;

  cb(VW::io::logger logger) : logger(std::move(logger)) {}
};

template <bool is_learn>
void predict_or_learn(cb& data, single_learner& base, VW::example& ec)
{
  cb_to_cs& c = data.cbcs;
  auto optional_cost = get_observed_cost_cb(ec.l.cb);
  // cost observed, not default
  if (optional_cost.first) { c.known_cost = optional_cost.second; }
  else
  {
    c.known_cost = CB::cb_class{};
  }

  // cost observed, not default
  if (optional_cost.first && (c.known_cost.action < 1 || c.known_cost.action > c.num_actions))
  { data.logger.err_error("invalid action: {}", c.known_cost.action); }

  // generate a cost-sensitive example to update classifiers
  gen_cs_example<is_learn>(c, ec, ec.l.cb, ec.l.cs, data.logger);

  if (c.cb_type != VW::cb_type_t::dm)
  {
    if (is_learn) { base.learn(ec); }
    else
    {
      base.predict(ec);
    }

    for (size_t i = 0; i < ec.l.cb.costs.size(); i++)
    { ec.l.cb.costs[i].partial_prediction = ec.l.cs.costs[i].partial_prediction; }
  }
}

void predict_eval(cb&, single_learner&, VW::example&) { THROW("can not use a test label for evaluation"); }

void learn_eval(cb& data, single_learner&, VW::example& ec)
{
  cb_to_cs& c = data.cbcs;
  auto optional_cost = get_observed_cost_cb(ec.l.cb_eval.event);
  // cost observed, not default
  if (optional_cost.first) { c.known_cost = optional_cost.second; }
  else
  {
    c.known_cost = CB::cb_class{};
  }
  gen_cs_example<true>(c, ec, ec.l.cb_eval.event, ec.l.cs, data.logger);

  for (size_t i = 0; i < ec.l.cb_eval.event.costs.size(); i++)
  { ec.l.cb_eval.event.costs[i].partial_prediction = ec.l.cs.costs[i].partial_prediction; }

  ec.pred.multiclass = ec.l.cb_eval.action;
}

void output_example(VW::workspace& all, cb& data, const VW::example& ec, const CB::label& ld)
{
  float loss = 0.;

  cb_to_cs& c = data.cbcs;
  if (!CB::is_test_label(ld)) { loss = CB_ALGS::get_cost_estimate(c.known_cost, c.pred_scores, ec.pred.multiclass); }

  CB_ALGS::generic_output_example(all, loss, ec, ld, &c.known_cost);
}

void finish_example(VW::workspace& all, cb& c, VW::example& ec)
{
  output_example(all, c, ec, ec.l.cb);
  VW::finish_example(all, ec);
}

void eval_finish_example(VW::workspace& all, cb& c, VW::example& ec)
{
  output_example(all, c, ec, ec.l.cb_eval.event);
  VW::finish_example(all, ec);
}

struct options_cb_algs_v1
{
  uint32_t num_actions;
  std::string type_string = "dr";
  bool eval = false;
  bool force_legacy = true;
  size_t problem_multiplier = 2;  // default for DR
};

std::unique_ptr<options_cb_algs_v1> get_cb_algs_options_instance(
    const VW::workspace&, VW::io::logger& logger, options_i& options)
{
  auto cb_algs_opts = VW::make_unique<options_cb_algs_v1>();
  option_group_definition new_options("[Reduction] Contextual Bandit");
  new_options
      .add(make_option("cb", cb_algs_opts->num_actions)
               .keep()
               .necessary()
               .help("Use contextual bandit learning with <k> costs"))
      .add(make_option("cb_type", cb_algs_opts->type_string)
               .keep()
               .default_value("dr")
               .one_of({"ips", "dm", "dr", "mtr", "sm"})
               .help("Contextual bandit method to use"))
      .add(make_option("eval", cb_algs_opts->eval).help("Evaluate a policy rather than optimizing"))
      .add(make_option("cb_force_legacy", cb_algs_opts->force_legacy)
               .keep()
               .help("Default to non-adf cb implementation (cb_to_cb_adf)"));

  if (!options.add_parse_and_check_necessary(new_options)) { return nullptr; }

  if (!cb_algs_opts->eval && !cb_algs_opts->force_legacy) { return nullptr; }

  // Ensure serialization of this option in all cases.
  if (!options.was_supplied("cb_type"))
  {
    options.insert("cb_type", cb_algs_opts->type_string);
    options.add_and_parse(new_options);
  }

  if (!options.was_supplied("csoaa"))
  {
    std::stringstream ss;
    ss << cb_algs_opts->num_actions;
    options.insert("csoaa", ss.str());
  }

  switch (VW::cb_type_from_string(cb_algs_opts->type_string))
  {
    case VW::cb_type_t::dr:
      break;
    case VW::cb_type_t::dm:
      if (cb_algs_opts->eval) THROW("direct method can not be used for evaluation --- it is biased.");
      cb_algs_opts->problem_multiplier = 1;
      break;
    case VW::cb_type_t::ips:
      cb_algs_opts->problem_multiplier = 1;
      break;
    case VW::cb_type_t::mtr:
    case VW::cb_type_t::sm:
      logger.err_warn(
          "cb_type must be in {{'ips','dm','dr'}}; resetting to dr. Input received: {}", cb_algs_opts->type_string);
      cb_algs_opts->type_string = "dr";
      break;
  }

  return cb_algs_opts;
}

}  // namespace

base_learner* VW::reductions::cb_algs_setup(VW::setup_base_i& stack_builder)
{
  options_i& options = *stack_builder.get_options();
  VW::workspace& all = *stack_builder.get_all_pointer();
  auto cb_algs_opts = get_cb_algs_options_instance(all, all.logger, options);
  if (cb_algs_opts == nullptr) { return nullptr; }
  auto cb_algs_data = VW::make_unique<cb>(all.logger);
  cb_algs_data->cbcs.num_actions = cb_algs_opts->num_actions;

  cb_to_cs& c = cb_algs_data->cbcs;

  c.cb_type = VW::cb_type_from_string(cb_algs_opts->type_string);

  auto base = as_singleline(stack_builder.setup_base_learner());
  if (cb_algs_opts->eval) { all.example_parser->lbl_parser = CB_EVAL::cb_eval; }
  else
  {
    all.example_parser->lbl_parser = CB::cb_label;
  }
  c.scorer = VW::LEARNER::as_singleline(base->get_learner_by_name_prefix("scorer"));

  std::string name_addition = cb_algs_opts->eval ? "-eval" : "";
  auto learn_ptr = cb_algs_opts->eval ? learn_eval : predict_or_learn<true>;
  auto predict_ptr = cb_algs_opts->eval ? predict_eval : predict_or_learn<false>;
  auto label_type = cb_algs_opts->eval ? VW::label_type_t::CB_EVAL : VW::label_type_t::CB;
  auto finish_ex = cb_algs_opts->eval ? eval_finish_example : ::finish_example;

  auto* l = make_reduction_learner(std::move(cb_algs_data), base, learn_ptr, predict_ptr,
      stack_builder.get_setupfn_name(cb_algs_setup) + name_addition)
                .set_input_label_type(label_type)
                .set_output_label_type(VW::label_type_t::CS)
<<<<<<< HEAD
                .set_input_prediction_type(VW::prediction_type_t::multiclass)
                .set_output_prediction_type(VW::prediction_type_t::multiclass)
                .set_params_per_weight(cb_algs_opts->problem_multiplier)
                .set_learn_returns_prediction(cb_algs_opts->eval)
=======
                .set_input_prediction_type(VW::prediction_type_t::MULTICLASS)
                .set_output_prediction_type(VW::prediction_type_t::MULTICLASS)
                .set_params_per_weight(problem_multiplier)
                .set_learn_returns_prediction(eval)
>>>>>>> 5a600e9c
                .set_finish_example(finish_ex)
                .build(&all.logger);

  return make_base(*l);
}<|MERGE_RESOLUTION|>--- conflicted
+++ resolved
@@ -238,17 +238,10 @@
       stack_builder.get_setupfn_name(cb_algs_setup) + name_addition)
                 .set_input_label_type(label_type)
                 .set_output_label_type(VW::label_type_t::CS)
-<<<<<<< HEAD
-                .set_input_prediction_type(VW::prediction_type_t::multiclass)
-                .set_output_prediction_type(VW::prediction_type_t::multiclass)
+                .set_input_prediction_type(VW::prediction_type_t::MULTICLASS)
+                .set_output_prediction_type(VW::prediction_type_t::MULTICLASS)
                 .set_params_per_weight(cb_algs_opts->problem_multiplier)
                 .set_learn_returns_prediction(cb_algs_opts->eval)
-=======
-                .set_input_prediction_type(VW::prediction_type_t::MULTICLASS)
-                .set_output_prediction_type(VW::prediction_type_t::MULTICLASS)
-                .set_params_per_weight(problem_multiplier)
-                .set_learn_returns_prediction(eval)
->>>>>>> 5a600e9c
                 .set_finish_example(finish_ex)
                 .build(&all.logger);
 

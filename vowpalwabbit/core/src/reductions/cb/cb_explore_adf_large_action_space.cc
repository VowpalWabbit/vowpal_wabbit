// Copyright (c) by respective owners including Yahoo!, Microsoft, and
// individual contributors. All rights reserved. Released under a BSD (revised)
// license as described in the file LICENSE.

#include "vw/core/reductions/cb/cb_explore_adf_large_action_space.h"

#include "details/large_action_space.h"
#include "qr_decomposition.h"
#include "vw/common/random.h"
#include "vw/config/options.h"
#include "vw/core/gd_predict.h"
#include "vw/core/global_data.h"
#include "vw/core/label_dictionary.h"
#include "vw/core/label_parser.h"
#include "vw/core/model_utils.h"
#include "vw/core/parser.h"
#include "vw/core/reductions/cb/cb_adf.h"
#include "vw/core/reductions/cb/cb_explore.h"
#include "vw/core/reductions/cb/cb_explore_adf_common.h"
#include "vw/core/setup_base.h"
#include "vw/explore/explore.h"

#include <algorithm>
#include <cmath>
#include <functional>
#include <vector>
using namespace VW::cb_explore_adf;

namespace VW
{
namespace cb_explore_adf
{
class A_triplet_constructor
{
public:
  A_triplet_constructor(
      uint64_t weights_mask, uint64_t row_index, std::vector<Eigen::Triplet<float>>& triplets, uint64_t& max_col)
      : _weights_mask(weights_mask), _row_index(row_index), _triplets(triplets), _max_col(max_col)
  {
  }

  void set(float feature_value, uint64_t index)
  {
    if (feature_value != 0.f)
    {
      _triplets.emplace_back(Eigen::Triplet<float>(_row_index, index & _weights_mask, feature_value));
      if ((index & _weights_mask) > _max_col) { _max_col = (index & _weights_mask); }
    }
  }

private:
  uint64_t _weights_mask;
  uint64_t _row_index;
  std::vector<Eigen::Triplet<float>>& _triplets;
  uint64_t& _max_col;
};

bool _test_only_generate_A(VW::workspace* _all, const multi_ex& examples, std::vector<Eigen::Triplet<float>>& _triplets,
    Eigen::SparseMatrix<float>& _A)
{
  uint64_t row_index = 0;
  uint64_t max_non_zero_col = 0;
  _triplets.clear();
  for (auto* ex : examples)
  {
    assert(!VW::ec_is_example_header_cb(*ex));

    auto& red_features = ex->ex_reduction_features.template get<VW::large_action_space::las_reduction_features>();
    auto* shared_example = red_features.shared_example;
    if (shared_example != nullptr) { VW::details::truncate_example_namespaces_from_example(*ex, *shared_example); }

    if (_all->weights.sparse)
    {
      A_triplet_constructor w(_all->weights.sparse_weights.mask(), row_index, _triplets, max_non_zero_col);
      VW::foreach_feature<A_triplet_constructor, uint64_t, triplet_construction, sparse_parameters>(
          _all->weights.sparse_weights, _all->ignore_some_linear, _all->ignore_linear,
          (red_features.generated_interactions ? *red_features.generated_interactions : *ex->interactions),
          (red_features.generated_extent_interactions ? *red_features.generated_extent_interactions
                                                      : *ex->extent_interactions),
          _all->permutations, *ex, w, _all->generate_interactions_object_cache_state);
    }
    else
    {
      A_triplet_constructor w(_all->weights.dense_weights.mask(), row_index, _triplets, max_non_zero_col);

      VW::foreach_feature<A_triplet_constructor, uint64_t, triplet_construction, dense_parameters>(
          _all->weights.dense_weights, _all->ignore_some_linear, _all->ignore_linear,
          (red_features.generated_interactions ? *red_features.generated_interactions : *ex->interactions),
          (red_features.generated_extent_interactions ? *red_features.generated_extent_interactions
                                                      : *ex->extent_interactions),
          _all->permutations, *ex, w, _all->generate_interactions_object_cache_state);
    }

    if (shared_example != nullptr) { VW::details::append_example_namespaces_from_example(*ex, *shared_example); }

    row_index++;
  }

  assert(row_index == examples[0]->pred.a_s.size());
  if (max_non_zero_col == 0)
  {
    // no non-zero columns were found for A, it is empty
    _A.resize(0, 0);
  }
  else
  {
    _A.resize(row_index, max_non_zero_col + 1);
    _A.setZero();
    _A.setFromTriplets(_triplets.begin(), _triplets.end());
  }

  return (_A.cols() != 0 && _A.rows() != 0);
}

template <typename randomized_svd_impl, typename spanner_impl>
void cb_explore_adf_large_action_space<randomized_svd_impl, spanner_impl>::randomized_SVD(const multi_ex& examples)
{
  impl.run(examples, shrink_factors, U, S, _V);
}

template <typename randomized_svd_impl, typename spanner_impl>
size_t cb_explore_adf_large_action_space<randomized_svd_impl, spanner_impl>::number_of_non_degenerate_singular_values()
{
  _non_degenerate_singular_values = 0;
  if (S.size() > 0)
  {
    // sum the singular values
    auto sum_of_sv = S.sum();

    // how many singular values represent 99% of the total sum of the singular values
    float current_sum_sv = 0;
    for (auto val : S)
    {
      _non_degenerate_singular_values++;
      current_sum_sv += val;
      if (current_sum_sv > 0.99f * sum_of_sv) { break; }
    }
  }

  return _non_degenerate_singular_values;
}

template <typename randomized_svd_impl, typename spanner_impl>
void cb_explore_adf_large_action_space<randomized_svd_impl, spanner_impl>::update_example_prediction(
    VW::multi_ex& examples)
{
  auto& preds = examples[0]->pred.a_s;

  if (_d < preds.size())
  {
    auto& red_features =
        examples[0]->ex_reduction_features.template get<VW::large_action_space::las_reduction_features>();

    shrink_fact_config.calculate_shrink_factor(red_features.squarecb_gamma, _d, preds, shrink_factors);
    randomized_SVD(examples);

    // The U matrix is empty before learning anything.
    if (U.rows() == 0)
    {
      // Set uniform random probability for empty U.
      const float prob = 1.0f / preds.size();
      for (auto& pred : preds) { pred.score = prob; }
      return;
    }

    auto non_degen = std::min(_d, static_cast<uint64_t>(number_of_non_degenerate_singular_values()));
    spanner_state.compute_spanner(U, non_degen, shrink_factors);

    assert(spanner_state.spanner_size() == preds.size());
  }
  else
  {
    // When the number of actions is not larger than d, all actions are selected.
    return;
  }

  // Keep only the actions in the spanner so they can be fed into the e-greedy or squarecb reductions.
  // Removed actions will be added back with zero probabilities in the cb_actions_mask reduction later

  auto best_action = preds[0].action;

  auto it = preds.begin();
  while (it != preds.end())
  {
    if (!spanner_state.is_action_in_spanner(it->action) && it->action != best_action) { it = preds.erase(it); }
    else { it++; }
  }
}

template <typename randomized_svd_impl, typename spanner_impl>
void cb_explore_adf_large_action_space<randomized_svd_impl, spanner_impl>::predict(
    VW::LEARNER::learner& base, multi_ex& examples)
{
  base.predict(examples);
  update_example_prediction(examples);
}

template <typename randomized_svd_impl, typename spanner_impl>
void cb_explore_adf_large_action_space<randomized_svd_impl, spanner_impl>::learn(
    VW::LEARNER::learner& base, multi_ex& examples)
{
  VW::v_array<VW::action_score> preds = std::move(examples[0]->pred.a_s);
  auto restore_guard = VW::scope_exit([&preds, &examples] { examples[0]->pred.a_s = std::move(preds); });
  base.learn(examples);
}

void generate_Z(const multi_ex& examples, Eigen::MatrixXf& Z, Eigen::MatrixXf& B, uint64_t d, uint64_t seed)
{
  // create Z matrix with dimenstions Kxd where K = examples.size()
  // Z = B * P where P is a dxd gaussian matrix

  uint64_t num_actions = examples[0]->pred.a_s.size();
  Z.resize(num_actions, d);
  Z.setZero();

  for (Eigen::Index row = 0; row < B.rows(); row++)
  {
    for (uint64_t col = 0; col < d; col++)
    {
      for (uint64_t inner_index = 0; inner_index < d; inner_index++)
      {
        auto combined_index = inner_index + col + seed;
        auto dot_prod_prod = B(row, inner_index) * VW::details::merand48_boxmuller(combined_index);
        Z(row, col) += dot_prod_prod;
      }
    }
  }
  VW::gram_schmidt(Z);
}

template <typename T, typename S>
cb_explore_adf_large_action_space<T, S>::cb_explore_adf_large_action_space(uint64_t d, float c,
    bool apply_shrink_factor, VW::workspace* all, uint64_t seed, size_t total_size, size_t thread_pool_size,
    size_t block_size, bool use_explicit_simd, implementation_type impl_type)
    : _d(d)
    , _all(all)
    , _seed(seed)
    , _impl_type(impl_type)
    , spanner_state(c, d)
    , shrink_fact_config(apply_shrink_factor)
    , impl(all, d, _seed, total_size, thread_pool_size, block_size, use_explicit_simd)
{
}

shrink_factor_config::shrink_factor_config(bool apply_shrink_factor) : _apply_shrink_factor(apply_shrink_factor) {}

void shrink_factor_config::calculate_shrink_factor(
    float gamma, size_t max_actions, const VW::action_scores& preds, std::vector<float>& shrink_factors)
{
  if (_apply_shrink_factor)
  {
    shrink_factors.clear();
    float min_ck = std::min_element(preds.begin(), preds.end())->score;
    for (size_t i = 0; i < preds.size(); i++)
    {
      shrink_factors.push_back(std::sqrt(1 + max_actions + gamma / (4.0f * max_actions) * (preds[i].score - min_ck)));
    }
  }
  else { shrink_factors.resize(preds.size(), 1.f); }
}

template class cb_explore_adf_large_action_space<one_pass_svd_impl, one_rank_spanner_state>;
template class cb_explore_adf_large_action_space<two_pass_svd_impl, one_rank_spanner_state>;
}  // namespace cb_explore_adf
}  // namespace VW

namespace
{
template <typename T, typename S>
void persist_metrics(cb_explore_adf_large_action_space<T, S>& data, VW::metric_sink& metrics)
{
  metrics.set_uint("cb_las_filtering_factor", data.number_of_non_degenerate_singular_values());
}

template <typename T, typename S>
void predict(cb_explore_adf_large_action_space<T, S>& data, VW::LEARNER::learner& base, VW::multi_ex& examples)
{
  data.predict(base, examples);
}

template <typename T, typename S>
void learn(cb_explore_adf_large_action_space<T, S>& data, VW::LEARNER::learner& base, VW::multi_ex& examples)
{
  data.learn(base, examples);
}

template <typename T, typename S>
std::shared_ptr<VW::LEARNER::learner> make_las_with_impl(VW::setup_base_i& stack_builder,
    std::shared_ptr<VW::LEARNER::learner> base, implementation_type& impl_type, VW::workspace& all, uint64_t d, float c,
    bool apply_shrink_factor, size_t thread_pool_size, size_t block_size, bool use_explicit_simd)
{
  size_t problem_multiplier = 1;

  float seed = (all.get_random_state()->get_random() + 1) * 10.f;

  auto data = VW::make_unique<cb_explore_adf_large_action_space<T, S>>(d, c, apply_shrink_factor, &all, seed,
      1 << all.num_bits, thread_pool_size, block_size, use_explicit_simd, impl_type);

  auto l = make_reduction_learner(std::move(data), base, learn<T, S>, predict<T, S>,
      stack_builder.get_setupfn_name(VW::reductions::cb_explore_adf_large_action_space_setup))
               .set_input_label_type(VW::label_type_t::CB)
               .set_output_label_type(VW::label_type_t::CB)
               .set_input_prediction_type(VW::prediction_type_t::ACTION_SCORES)
               .set_output_prediction_type(VW::prediction_type_t::ACTION_SCORES)
               .set_params_per_weight(problem_multiplier)
               .set_persist_metrics(persist_metrics<T, S>)
               .set_learn_returns_prediction(false)
               .build();
  return l;
}
}  // namespace

std::shared_ptr<VW::LEARNER::learner> VW::reductions::cb_explore_adf_large_action_space_setup(
    VW::setup_base_i& stack_builder)
{
  VW::config::options_i& options = *stack_builder.get_options();
  VW::workspace& all = *stack_builder.get_all_pointer();
  using config::make_option;
  bool cb_explore_adf_option = false;
  bool large_action_space = false;
  uint64_t d;
  float c;
  bool apply_shrink_factor = false;
  bool use_two_pass_svd_impl = false;
  bool use_simd_in_one_pass_svd_impl = false;
  // leave some resources available in the case of few core's (for parser)
  uint64_t thread_pool_size = (std::thread::hardware_concurrency() - 1) / 2;
  uint64_t block_size = 0;

  config::option_group_definition new_options(
      "[Reduction] Experimental: Contextual Bandit Exploration with ADF with large action space filtering");
  new_options
      .add(make_option("cb_explore_adf", cb_explore_adf_option)
               .keep()
               .necessary()
               .help("Online explore-exploit for a contextual bandit problem with multiline action dependent features"))
      .add(make_option("large_action_space", large_action_space)
               .necessary()
               .keep()
               .help("Large action space filtering")
               .experimental())
      .add(make_option("max_actions", d)
               .keep()
               .allow_override()
               .default_value(20)
               .help("Max number of actions to hold")
               .experimental())
      .add(make_option("spanner_c", c)
               .keep()
               .allow_override()
               .default_value(2)
               .help("Parameter for computing c-approximate spanner")
               .experimental())
      .add(make_option("thread_pool_size", thread_pool_size)
               .help("Number of threads in the thread pool that will be used when running with one pass svd "
                     "implementation (default svd implementation option). Default thread pool size will be half of the "
                     "available hardware threads"))
      .add(make_option("block_size", block_size)
               .default_value(0)
               .help("Number of actions in a block to be scheduled for multithreading when using one pass svd "
                     "implementation (by default, block_size = num_actions / thread_pool_size)"))
      .add(make_option("las_hint_explicit_simd", use_simd_in_one_pass_svd_impl)
               .experimental()
               .help("Use explicit simd implementation in one pass svd. Only works with quadratic interactions. "
                     "(x86 Linux only)"))
      .add(make_option("two_pass_svd", use_two_pass_svd_impl)
               .experimental()
               .help("A more accurate svd that is much slower than the default (one pass svd)"));

  auto enabled = options.add_parse_and_check_necessary(new_options) && large_action_space;
  if (!enabled) { return nullptr; }

  if (options.was_supplied("squarecb")) { apply_shrink_factor = true; }

  if (options.was_supplied("cb_type"))
  {
    auto cb_type = options.get_typed_option<std::string>("cb_type").value();
    if (cb_type != "mtr")
    {
      all.logger.err_warn(
          "Only cb_type 'mtr' is currently supported with large action spaces, resetting to mtr. Input was: '{}'",
          cb_type);
      options.replace("cb_type", "mtr");
    }
  }

<<<<<<< HEAD
  auto base = require_multiline(stack_builder.setup_base_learner());
=======
  if (use_simd_in_one_pass_svd_impl &&
      (options.was_supplied("cubic") || options.was_supplied("interactions") ||
          options.was_supplied("experimental_full_name_interactions")))
  {
    all.logger.err_warn(
        "Large action space with SIMD only supports quadratic interactions for now. Using scalar code path.");
    use_simd_in_one_pass_svd_impl = false;
  }

  VW::LEARNER::multi_learner* base = as_multiline(stack_builder.setup_base_learner());
>>>>>>> 2fe6f2fb
  all.example_parser->lbl_parser = VW::cb_label_parser_global;

  if (use_two_pass_svd_impl)
  {
    auto impl_type = implementation_type::two_pass_svd;
    return make_las_with_impl<two_pass_svd_impl, one_rank_spanner_state>(stack_builder, base, impl_type, all, d, c,
        apply_shrink_factor, thread_pool_size, block_size,
        /*use_explicit_simd=*/false);
  }
  else
  {
    auto impl_type = implementation_type::one_pass_svd;
    return make_las_with_impl<one_pass_svd_impl, one_rank_spanner_state>(stack_builder, base, impl_type, all, d, c,
        apply_shrink_factor, thread_pool_size, block_size, use_simd_in_one_pass_svd_impl);
  }
}<|MERGE_RESOLUTION|>--- conflicted
+++ resolved
@@ -384,9 +384,6 @@
     }
   }
 
-<<<<<<< HEAD
-  auto base = require_multiline(stack_builder.setup_base_learner());
-=======
   if (use_simd_in_one_pass_svd_impl &&
       (options.was_supplied("cubic") || options.was_supplied("interactions") ||
           options.was_supplied("experimental_full_name_interactions")))
@@ -396,8 +393,7 @@
     use_simd_in_one_pass_svd_impl = false;
   }
 
-  VW::LEARNER::multi_learner* base = as_multiline(stack_builder.setup_base_learner());
->>>>>>> 2fe6f2fb
+  auto base = require_multiline(stack_builder.setup_base_learner());
   all.example_parser->lbl_parser = VW::cb_label_parser_global;
 
   if (use_two_pass_svd_impl)

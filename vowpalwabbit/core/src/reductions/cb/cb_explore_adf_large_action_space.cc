--- conflicted
+++ resolved
@@ -388,12 +388,7 @@
     use_simd_in_one_pass_svd_impl = false;
   }
 
-<<<<<<< HEAD
-  VW::LEARNER::multi_learner* base = as_multiline(stack_builder.setup_base_learner());
-=======
   auto base = require_multiline(stack_builder.setup_base_learner());
-  all.example_parser->lbl_parser = VW::cb_label_parser_global;
->>>>>>> 64e5920e
 
   if (use_two_pass_svd_impl)
   {

// Copyright (c) by respective owners including Yahoo!, Microsoft, and
// individual contributors. All rights reserved. Released under a BSD (revised)
// license as described in the file LICENSE.

#include "vw/core/reductions/cb/cb_explore_adf_large_action_space.h"

#include "details/large_action_space.h"
#include "vw/config/options.h"
#include "vw/core/gd_predict.h"
#include "vw/core/label_parser.h"
#include "vw/core/qr_decomposition.h"
#include "vw/core/rand_state.h"
#include "vw/core/reductions/cb/cb_adf.h"
#include "vw/core/reductions/cb/cb_explore.h"
#include "vw/core/reductions/cb/cb_explore_adf_common.h"
#include "vw/core/setup_base.h"
#include "vw/explore/explore.h"

#include <algorithm>
#include <cmath>
#include <functional>
#include <vector>
using namespace VW::cb_explore_adf;

namespace VW
{
namespace cb_explore_adf
{
template <typename impl_detail>
void cb_explore_adf_large_action_space<impl_detail>::predict(VW::LEARNER::multi_learner& base, multi_ex& examples)
{
  predict_or_learn_impl<false>(base, examples);
}
template <typename impl_detail>
void cb_explore_adf_large_action_space<impl_detail>::learn(VW::LEARNER::multi_learner& base, multi_ex& examples)
{
  predict_or_learn_impl<true>(base, examples);
}

<<<<<<< HEAD
template <>
void cb_explore_adf_large_action_space<aatop_impl>::_populate_all_testing_components()
=======
cb_explore_adf_large_action_space::cb_explore_adf_large_action_space(uint64_t d, float gamma_scale,
    float gamma_exponent, float c, bool apply_shrink_factor, VW::workspace* all, implementation_type impl_type)
    : _all(all)
    , _d(d)
    , _seed(all->get_random_state()->get_current_state() * 10.f)
    , _counter(0)
    , _impl_type(impl_type)
    , _spanner_state(c, d)
    , _shrink_factor_config(gamma_scale, gamma_exponent, apply_shrink_factor)
    , _aatop_impl(all)
    , _vanilla_rand_svd_impl(all, d, _seed)
    , _model_weight_rand_svd_impl(all, d, _seed)
    , _one_pass_svd_impl(all, d, _seed)
>>>>>>> 198147bb
{
  _set_testing_components = true;
}

template <typename impl_detail>
void cb_explore_adf_large_action_space<impl_detail>::_populate_all_testing_components()
{
  _set_testing_components = true;
<<<<<<< HEAD
  _impl._set_testing_components = true;
}

template <>
void cb_explore_adf_large_action_space<aatop_impl>::_set_rank(uint64_t rank)
{
  _d = rank;
  _spanner_state._action_indices.resize(_d);
=======
  _vanilla_rand_svd_impl._set_testing_components = true;
  _model_weight_rand_svd_impl._set_testing_components = true;
  _one_pass_svd_impl._set_testing_components = true;
>>>>>>> 198147bb
}

template <typename impl_detail>
void cb_explore_adf_large_action_space<impl_detail>::_set_rank(uint64_t rank)
{
  _d = rank;
<<<<<<< HEAD
  _impl._d = rank;
=======
  _vanilla_rand_svd_impl._set_rank(rank);
  _model_weight_rand_svd_impl._set_rank(rank);
  _one_pass_svd_impl._set_rank(rank);
>>>>>>> 198147bb
  _spanner_state._action_indices.resize(_d);
}

template <typename impl_detail>
void cb_explore_adf_large_action_space<impl_detail>::save_load(io_buf& io, bool read, bool text)
{
  if (io.num_files() == 0) { return; }
  std::stringstream msg;
  if (!read) { msg << "cb large action space storing example counter:  = " << _counter << "\n"; }
  bin_text_read_write_fixed_validated(io, reinterpret_cast<char*>(&_counter), sizeof(_counter), read, msg, text);
}

template <>
void cb_explore_adf_large_action_space<aatop_impl>::randomized_SVD(const multi_ex& examples)
{
<<<<<<< HEAD
  _impl.run(examples, shrink_factors);
=======
  if (_impl_type == implementation_type::aatop)
  {
    _aatop_impl.run(examples, shrink_factors);
    // TODO run svd here
  }
  else if (_impl_type == implementation_type::vanilla_rand_svd)
  {
    _vanilla_rand_svd_impl.run(examples, shrink_factors, U, _S, _V);
  }
  else if (_impl_type == implementation_type::model_weight_rand_svd)
  {
    _model_weight_rand_svd_impl.run(examples, shrink_factors, U, _S, _V);
  }
  else if (_impl_type == implementation_type::one_pass_svd)
  {
    _one_pass_svd_impl.run(examples, shrink_factors, U, _S, _V);
  }
>>>>>>> 198147bb
}

template <typename impl_detail>
void cb_explore_adf_large_action_space<impl_detail>::randomized_SVD(const multi_ex& examples)
{
  _impl.run(examples, shrink_factors, U, _S, _V);
}

template <typename impl_detail>
void cb_explore_adf_large_action_space<impl_detail>::update_example_prediction(VW::multi_ex& examples)
{
  auto& preds = examples[0]->pred.a_s;

  if (_d < preds.size())
  {
    _shrink_factor_config.calculate_shrink_factor(_counter, _d, preds, shrink_factors);
    randomized_SVD(examples);

    // The U matrix is empty before learning anything.
    if (U.rows() == 0)
    {
      // Set uniform random probability for empty U.
      const float prob = 1.0f / preds.size();
      for (auto& pred : preds) { pred.score = prob; }
      return;
    }

    _spanner_state.compute_spanner(U, _d);
    assert(_spanner_state._spanner_bitvec.size() == preds.size());
  }
  else
  {
    // When the number of actions is not larger than d, all actions are selected.
    _spanner_state._spanner_bitvec.clear();
    _spanner_state._spanner_bitvec.resize(preds.size(), true);
  }

  // Keep only the actions in the spanner so they can be fed into the e-greedy or squarecb reductions.
  // Removed actions will be added back with zero probabilities in the cb_actions_mask reduction later
  // if the --full_predictions flag is supplied.
  size_t index = 0;
  for (auto it = preds.begin(); it != preds.end(); it++)
  {
    if (!_spanner_state._spanner_bitvec[index]) { preds.erase(it--); }
    index++;
  }
}

template <typename impl_detail>
template <bool is_learn>
void cb_explore_adf_large_action_space<impl_detail>::predict_or_learn_impl(
    VW::LEARNER::multi_learner& base, multi_ex& examples)
{
  if (is_learn)
  {
    base.learn(examples);
    ++_counter;
  }
  else
  {
    base.predict(examples);
    update_example_prediction(examples);
  }
}

void generate_Z(const multi_ex& examples, Eigen::MatrixXf& Z, Eigen::MatrixXf& B, uint64_t d, uint64_t seed)
{
  // create Z matrix with dimenstions Kxd where K = examples.size()
  // Z = B * P where P is a dxd gaussian matrix

  uint64_t num_actions = examples[0]->pred.a_s.size();
  Z.resize(num_actions, d);
  Z.setZero();

  for (Eigen::Index row = 0; row < B.rows(); row++)
  {
    for (uint64_t col = 0; col < d; col++)
    {
      for (uint64_t inner_index = 0; inner_index < d; inner_index++)
      {
        auto combined_index = inner_index + col + seed;
        auto dot_prod_prod = B(row, inner_index) * merand48_boxmuller(combined_index);
        Z(row, col) += dot_prod_prod;
      }
    }
  }
  VW::gram_schmidt(Z);
}

template <>
cb_explore_adf_large_action_space<model_weight_rand_svd_impl>::cb_explore_adf_large_action_space(uint64_t d,
    float gamma_scale, float gamma_exponent, float c, bool apply_shrink_factor, VW::workspace* all, uint64_t seed,
    size_t total_size, implementation_type impl_type)
    : _d(d)
    , _spanner_state(c, d)
    , _shrink_factor_config(gamma_scale, gamma_exponent, apply_shrink_factor)
    , _all(all)
    , _counter(0)
    , _seed(seed)
    , _impl_type(impl_type)
    , _impl(all, d, _seed, total_size)
{
  assert(impl_type == implementation_type::model_weight_rand_svd);
}
template <>
cb_explore_adf_large_action_space<vanilla_rand_svd_impl>::cb_explore_adf_large_action_space(uint64_t d,
    float gamma_scale, float gamma_exponent, float c, bool apply_shrink_factor, VW::workspace* all, uint64_t seed,
    size_t total_size, implementation_type impl_type)
    : _d(d)
    , _spanner_state(c, d)
    , _shrink_factor_config(gamma_scale, gamma_exponent, apply_shrink_factor)
    , _all(all)
    , _counter(0)
    , _seed(seed)
    , _impl_type(impl_type)
    , _impl(all, d, _seed)
{
  assert(impl_type == implementation_type::vanilla_rand_svd);
}
template <>
cb_explore_adf_large_action_space<aatop_impl>::cb_explore_adf_large_action_space(uint64_t d, float gamma_scale,
    float gamma_exponent, float c, bool apply_shrink_factor, VW::workspace* all, uint64_t seed, size_t total_size,
    implementation_type impl_type)
    : _d(d)
    , _spanner_state(c, d)
    , _shrink_factor_config(gamma_scale, gamma_exponent, apply_shrink_factor)
    , _all(all)
    , _counter(0)
    , _seed(seed)
    , _impl_type(impl_type)
    , _impl(all)
{
  assert(impl_type == implementation_type::aatop);
}

void shrink_factor_config::calculate_shrink_factor(
    size_t counter, size_t max_actions, const ACTION_SCORE::action_scores& preds, std::vector<float>& shrink_factors)
{
  if (_apply_shrink_factor)
  {
    shrink_factors.clear();
    float min_ck = std::min_element(preds.begin(), preds.end(), VW::action_score_compare_lt)->score;
    float gamma = _gamma_scale * static_cast<float>(std::pow(counter, _gamma_exponent));
    for (size_t i = 0; i < preds.size(); i++)
    {
      shrink_factors.push_back(std::sqrt(1 + max_actions + gamma / (4.0f * max_actions) * (preds[i].score - min_ck)));
    }
  }
  else
  {
    shrink_factors.resize(preds.size(), 1.f);
  }
}

template class cb_explore_adf_large_action_space<vanilla_rand_svd_impl>;
template class cb_explore_adf_large_action_space<model_weight_rand_svd_impl>;
template class cb_explore_adf_large_action_space<aatop_impl>;
}  // namespace cb_explore_adf
}  // namespace VW

template <typename T>
VW::LEARNER::base_learner* make_las_with_impl(VW::setup_base_i& stack_builder, VW::LEARNER::multi_learner* base,
    implementation_type& impl_type, VW::workspace& all, bool with_metrics, uint64_t d, float gamma_scale,
    float gamma_exponent, float c, bool apply_shrink_factor)
{
  using explore_type = cb_explore_adf_base<cb_explore_adf_large_action_space<T>>;

  size_t problem_multiplier = 1;

  uint64_t seed = all.get_random_state()->get_current_state() * 10.f;

  auto data = VW::make_unique<explore_type>(
      with_metrics, d, gamma_scale, gamma_exponent, c, apply_shrink_factor, &all, seed, 1 << all.num_bits, impl_type);

  auto* l = make_reduction_learner(std::move(data), base, explore_type::learn, explore_type::predict,
      stack_builder.get_setupfn_name(VW::reductions::cb_explore_adf_large_action_space_setup))
                .set_input_label_type(VW::label_type_t::cb)
                .set_output_label_type(VW::label_type_t::cb)
                .set_input_prediction_type(VW::prediction_type_t::action_scores)
                .set_output_prediction_type(VW::prediction_type_t::action_scores)
                .set_params_per_weight(problem_multiplier)
                .set_finish_example(explore_type::finish_multiline_example)
                .set_print_example(explore_type::print_multiline_example)
                .set_persist_metrics(explore_type::persist_metrics)
                .set_save_load(explore_type::save_load)
                .build(&all.logger);
  return make_base(*l);
}

VW::LEARNER::base_learner* VW::reductions::cb_explore_adf_large_action_space_setup(VW::setup_base_i& stack_builder)
{
  VW::config::options_i& options = *stack_builder.get_options();
  VW::workspace& all = *stack_builder.get_all_pointer();
  using config::make_option;
  bool cb_explore_adf_option = false;
  bool large_action_space = false;
  uint64_t d;
  float gamma_scale = 1.f;
  float gamma_exponent = 0.f;
  float c;
  bool apply_shrink_factor = false;
  bool full_predictions = false;
  bool aatop = false;
  bool model_weight_impl = false;
  bool one_pass_svd_impl = false;

  config::option_group_definition new_options(
      "[Reduction] Experimental: Contextual Bandit Exploration with ADF with large action space");
  new_options
      .add(make_option("cb_explore_adf", cb_explore_adf_option)
               .keep()
               .necessary()
               .help("Online explore-exploit for a contextual bandit problem with multiline action dependent features"))
      .add(make_option("aatop", aatop))
      .add(make_option("model_weight", model_weight_impl))
      .add(make_option("one_pass", one_pass_svd_impl))
      .add(make_option("large_action_space", large_action_space)
               .necessary()
               .keep()
               .help("Large action space exploration")
               .experimental())
      .add(make_option("full_predictions", full_predictions)
               .help("Full representation of the prediction's action probabilities")
               .experimental())
      .add(make_option("max_actions", d)
               .keep()
               .allow_override()
               .default_value(50)
               .help("Max number of actions to explore")
               .experimental())
      .add(make_option("spanner_c", c)
               .keep()
               .allow_override()
               .default_value(2)
               .help("Parameter for computing c-approximate spanner")
               .experimental());

  auto enabled = options.add_parse_and_check_necessary(new_options) && large_action_space;
  if (!enabled) { return nullptr; }

  if (options.was_supplied("squarecb"))
  {
    apply_shrink_factor = true;
    gamma_scale = options.get_typed_option<float>("gamma_scale").value();
    gamma_exponent = options.get_typed_option<float>("gamma_exponent").value();
  }

  if (options.was_supplied("cb_type"))
  {
    auto cb_type = options.get_typed_option<std::string>("cb_type").value();
    if (cb_type != "mtr")
    {
      all.logger.err_warn(
          "Only cb_type 'mtr' is currently supported with large action spaces, resetting to mtr. Input was: '{}'",
          cb_type);
      options.replace("cb_type", "mtr");
    }
  }

  VW::LEARNER::multi_learner* base = as_multiline(stack_builder.setup_base_learner());
  all.example_parser->lbl_parser = CB::cb_label;

  bool with_metrics = options.was_supplied("extra_metrics");

  auto impl_type = implementation_type::vanilla_rand_svd;
<<<<<<< HEAD
  if (aatop)
  {
    impl_type = implementation_type::aatop;
=======
  if (aatop) { impl_type = implementation_type::aatop; }
  if (model_weight_impl) { impl_type = implementation_type::model_weight_rand_svd; }
  if (one_pass_svd_impl) { impl_type = implementation_type::one_pass_svd; }

  auto data = VW::make_unique<explore_type>(
      with_metrics, d, gamma_scale, gamma_exponent, c, apply_shrink_factor, &all, impl_type);
>>>>>>> 198147bb

    return make_las_with_impl<aatop_impl>(
        stack_builder, base, impl_type, all, with_metrics, d, gamma_scale, gamma_exponent, c, apply_shrink_factor);
  }
  else if (model_weight_impl)
  {
    impl_type = implementation_type::model_weight_rand_svd;
    return make_las_with_impl<model_weight_rand_svd_impl>(
        stack_builder, base, impl_type, all, with_metrics, d, gamma_scale, gamma_exponent, c, apply_shrink_factor);
  }
  else
  {
    return make_las_with_impl<vanilla_rand_svd_impl>(
        stack_builder, base, impl_type, all, with_metrics, d, gamma_scale, gamma_exponent, c, apply_shrink_factor);
  }
}<|MERGE_RESOLUTION|>--- conflicted
+++ resolved
@@ -37,24 +37,8 @@
   predict_or_learn_impl<true>(base, examples);
 }
 
-<<<<<<< HEAD
 template <>
 void cb_explore_adf_large_action_space<aatop_impl>::_populate_all_testing_components()
-=======
-cb_explore_adf_large_action_space::cb_explore_adf_large_action_space(uint64_t d, float gamma_scale,
-    float gamma_exponent, float c, bool apply_shrink_factor, VW::workspace* all, implementation_type impl_type)
-    : _all(all)
-    , _d(d)
-    , _seed(all->get_random_state()->get_current_state() * 10.f)
-    , _counter(0)
-    , _impl_type(impl_type)
-    , _spanner_state(c, d)
-    , _shrink_factor_config(gamma_scale, gamma_exponent, apply_shrink_factor)
-    , _aatop_impl(all)
-    , _vanilla_rand_svd_impl(all, d, _seed)
-    , _model_weight_rand_svd_impl(all, d, _seed)
-    , _one_pass_svd_impl(all, d, _seed)
->>>>>>> 198147bb
 {
   _set_testing_components = true;
 }
@@ -63,7 +47,6 @@
 void cb_explore_adf_large_action_space<impl_detail>::_populate_all_testing_components()
 {
   _set_testing_components = true;
-<<<<<<< HEAD
   _impl._set_testing_components = true;
 }
 
@@ -72,24 +55,13 @@
 {
   _d = rank;
   _spanner_state._action_indices.resize(_d);
-=======
-  _vanilla_rand_svd_impl._set_testing_components = true;
-  _model_weight_rand_svd_impl._set_testing_components = true;
-  _one_pass_svd_impl._set_testing_components = true;
->>>>>>> 198147bb
 }
 
 template <typename impl_detail>
 void cb_explore_adf_large_action_space<impl_detail>::_set_rank(uint64_t rank)
 {
   _d = rank;
-<<<<<<< HEAD
-  _impl._d = rank;
-=======
-  _vanilla_rand_svd_impl._set_rank(rank);
-  _model_weight_rand_svd_impl._set_rank(rank);
-  _one_pass_svd_impl._set_rank(rank);
->>>>>>> 198147bb
+  _impl._set_rank(rank);
   _spanner_state._action_indices.resize(_d);
 }
 
@@ -105,27 +77,7 @@
 template <>
 void cb_explore_adf_large_action_space<aatop_impl>::randomized_SVD(const multi_ex& examples)
 {
-<<<<<<< HEAD
   _impl.run(examples, shrink_factors);
-=======
-  if (_impl_type == implementation_type::aatop)
-  {
-    _aatop_impl.run(examples, shrink_factors);
-    // TODO run svd here
-  }
-  else if (_impl_type == implementation_type::vanilla_rand_svd)
-  {
-    _vanilla_rand_svd_impl.run(examples, shrink_factors, U, _S, _V);
-  }
-  else if (_impl_type == implementation_type::model_weight_rand_svd)
-  {
-    _model_weight_rand_svd_impl.run(examples, shrink_factors, U, _S, _V);
-  }
-  else if (_impl_type == implementation_type::one_pass_svd)
-  {
-    _one_pass_svd_impl.run(examples, shrink_factors, U, _S, _V);
-  }
->>>>>>> 198147bb
 }
 
 template <typename impl_detail>
@@ -260,6 +212,21 @@
 {
   assert(impl_type == implementation_type::aatop);
 }
+template <>
+cb_explore_adf_large_action_space<one_pass_svd_impl>::cb_explore_adf_large_action_space(uint64_t d, float gamma_scale,
+    float gamma_exponent, float c, bool apply_shrink_factor, VW::workspace* all, uint64_t seed, size_t total_size,
+    implementation_type impl_type)
+    : _d(d)
+    , _spanner_state(c, d)
+    , _shrink_factor_config(gamma_scale, gamma_exponent, apply_shrink_factor)
+    , _all(all)
+    , _counter(0)
+    , _seed(seed)
+    , _impl_type(impl_type)
+    , _impl(all, d, _seed)
+{
+  assert(impl_type == implementation_type::one_pass_svd);
+}
 
 void shrink_factor_config::calculate_shrink_factor(
     size_t counter, size_t max_actions, const ACTION_SCORE::action_scores& preds, std::vector<float>& shrink_factors)
@@ -283,6 +250,7 @@
 template class cb_explore_adf_large_action_space<vanilla_rand_svd_impl>;
 template class cb_explore_adf_large_action_space<model_weight_rand_svd_impl>;
 template class cb_explore_adf_large_action_space<aatop_impl>;
+template class cb_explore_adf_large_action_space<one_pass_svd_impl>;
 }  // namespace cb_explore_adf
 }  // namespace VW
 
@@ -330,7 +298,7 @@
   bool full_predictions = false;
   bool aatop = false;
   bool model_weight_impl = false;
-  bool one_pass_svd_impl = false;
+  bool use_one_pass_svd = false;
 
   config::option_group_definition new_options(
       "[Reduction] Experimental: Contextual Bandit Exploration with ADF with large action space");
@@ -341,7 +309,7 @@
                .help("Online explore-exploit for a contextual bandit problem with multiline action dependent features"))
       .add(make_option("aatop", aatop))
       .add(make_option("model_weight", model_weight_impl))
-      .add(make_option("one_pass", one_pass_svd_impl))
+      .add(make_option("one_pass", use_one_pass_svd))
       .add(make_option("large_action_space", large_action_space)
                .necessary()
                .keep()
@@ -391,18 +359,9 @@
   bool with_metrics = options.was_supplied("extra_metrics");
 
   auto impl_type = implementation_type::vanilla_rand_svd;
-<<<<<<< HEAD
   if (aatop)
   {
     impl_type = implementation_type::aatop;
-=======
-  if (aatop) { impl_type = implementation_type::aatop; }
-  if (model_weight_impl) { impl_type = implementation_type::model_weight_rand_svd; }
-  if (one_pass_svd_impl) { impl_type = implementation_type::one_pass_svd; }
-
-  auto data = VW::make_unique<explore_type>(
-      with_metrics, d, gamma_scale, gamma_exponent, c, apply_shrink_factor, &all, impl_type);
->>>>>>> 198147bb
 
     return make_las_with_impl<aatop_impl>(
         stack_builder, base, impl_type, all, with_metrics, d, gamma_scale, gamma_exponent, c, apply_shrink_factor);
@@ -413,6 +372,12 @@
     return make_las_with_impl<model_weight_rand_svd_impl>(
         stack_builder, base, impl_type, all, with_metrics, d, gamma_scale, gamma_exponent, c, apply_shrink_factor);
   }
+  else if (use_one_pass_svd)
+  {
+    impl_type = implementation_type::one_pass_svd;
+    return make_las_with_impl<one_pass_svd_impl>(
+        stack_builder, base, impl_type, all, with_metrics, d, gamma_scale, gamma_exponent, c, apply_shrink_factor);
+  }
   else
   {
     return make_las_with_impl<vanilla_rand_svd_impl>(

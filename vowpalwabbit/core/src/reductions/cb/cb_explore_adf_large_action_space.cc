--- conflicted
+++ resolved
@@ -273,17 +273,7 @@
 }
 
 template <typename T, typename S>
-<<<<<<< HEAD
-void save_load(cb_explore_adf_large_action_space<T, S>& data, VW::io_buf& io, bool read, bool text)
-{
-  data.save_load(io, read, text);
-}
-
-template <typename T, typename S>
 void predict(cb_explore_adf_large_action_space<T, S>& data, VW::LEARNER::learner& base, VW::multi_ex& examples)
-=======
-void predict(cb_explore_adf_large_action_space<T, S>& data, VW::LEARNER::multi_learner& base, VW::multi_ex& examples)
->>>>>>> 2bde23dd
 {
   data.predict(base, examples);
 }
@@ -295,16 +285,9 @@
 }
 
 template <typename T, typename S>
-<<<<<<< HEAD
 std::shared_ptr<VW::LEARNER::learner> make_las_with_impl(VW::setup_base_i& stack_builder,
-    std::shared_ptr<VW::LEARNER::learner> base, implementation_type& impl_type, VW::workspace& all, uint64_t d,
-    float gamma_scale, float gamma_exponent, float c, bool apply_shrink_factor, size_t thread_pool_size,
-    size_t block_size, bool use_explicit_simd)
-=======
-VW::LEARNER::base_learner* make_las_with_impl(VW::setup_base_i& stack_builder, VW::LEARNER::multi_learner* base,
-    implementation_type& impl_type, VW::workspace& all, uint64_t d, float c, bool apply_shrink_factor,
-    size_t thread_pool_size, size_t block_size, bool use_explicit_simd)
->>>>>>> 2bde23dd
+    std::shared_ptr<VW::LEARNER::learner> base, implementation_type& impl_type, VW::workspace& all, uint64_t d, float c,
+    bool apply_shrink_factor, size_t thread_pool_size, size_t block_size, bool use_explicit_simd)
 {
   size_t problem_multiplier = 1;
 
@@ -315,28 +298,15 @@
 
   auto l = make_reduction_learner(std::move(data), base, learn<T, S>, predict<T, S>,
       stack_builder.get_setupfn_name(VW::reductions::cb_explore_adf_large_action_space_setup))
-<<<<<<< HEAD
                .set_input_label_type(VW::label_type_t::CB)
                .set_output_label_type(VW::label_type_t::CB)
                .set_input_prediction_type(VW::prediction_type_t::ACTION_SCORES)
                .set_output_prediction_type(VW::prediction_type_t::ACTION_SCORES)
                .set_params_per_weight(problem_multiplier)
                .set_persist_metrics(persist_metrics<T, S>)
-               .set_save_load(save_load<T, S>)
-               .set_learn_returns_prediction(base->learn_returns_prediction)
+               .set_learn_returns_prediction(false)
                .build();
   return l;
-=======
-                .set_input_label_type(VW::label_type_t::CB)
-                .set_output_label_type(VW::label_type_t::CB)
-                .set_input_prediction_type(VW::prediction_type_t::ACTION_SCORES)
-                .set_output_prediction_type(VW::prediction_type_t::ACTION_SCORES)
-                .set_params_per_weight(problem_multiplier)
-                .set_persist_metrics(persist_metrics<T, S>)
-                .set_learn_returns_prediction(false)
-                .build();
-  return VW::LEARNER::make_base(*l);
->>>>>>> 2bde23dd
 }
 }  // namespace
 

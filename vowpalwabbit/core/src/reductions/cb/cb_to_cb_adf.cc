--- conflicted
+++ resolved
@@ -154,11 +154,7 @@
   // ANY model created with older version should default to --cb_force_legacy
   if (all.model_file_ver != VW::version_definitions::EMPTY_VERSION_FILE)
   {
-<<<<<<< HEAD
     cb_to_cb_adf_opts->compat_old_cb = !(all.model_file_ver >= VW::version_definitions::VERSION_FILE_WITH_CB_TO_CBADF);
-=======
-    compat_old_cb = !(all.model_file_ver >= VW::version_definitions::VERSION_FILE_WITH_CB_TO_CBADF);
->>>>>>> 583ce441
   }
 
   // not compatible with adf

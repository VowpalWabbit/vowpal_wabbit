// Copyright (c) by respective owners including Yahoo!, Microsoft, and
// individual contributors. All rights reserved. Released under a BSD (revised)
// license as described in the file LICENSE.

#include "vw/core/reductions/cb/cb_explore_adf_cover.h"

#include "vw/config/options.h"
#include "vw/core/gen_cs_example.h"
#include "vw/core/global_data.h"
#include "vw/core/label_parser.h"
#include "vw/core/numeric_casts.h"
#include "vw/core/parser.h"
#include "vw/core/reductions/bs.h"
#include "vw/core/reductions/cb/cb_adf.h"
#include "vw/core/reductions/cb/cb_explore.h"
#include "vw/core/reductions/cb/cb_explore_adf_common.h"
#include "vw/core/setup_base.h"
#include "vw/core/version.h"
#include "vw/core/vw_versions.h"
#include "vw/explore/explore.h"
#include "vw/io/logger.h"

#include <algorithm>
#include <cmath>
#include <vector>

// All exploration algorithms return a vector of id, probability tuples, sorted in order of scores. The probabilities
// are the probability with which each action should be replaced to the top of the list.

using namespace VW::cb_explore_adf;

namespace
{
class cb_explore_adf_cover
{
public:
  cb_explore_adf_cover(size_t cover_size, float psi, bool nounif, float epsilon, bool epsilon_decay, bool first_only,
      VW::LEARNER::learner* cs_ldf_learner, VW::LEARNER::learner* scorer, VW::cb_type_t cb_type,
      VW::version_struct model_file_version, VW::io::logger logger);

  // Should be called through cb_explore_adf_base for pre/post-processing
  void predict(VW::LEARNER::learner& base, VW::multi_ex& examples) { predict_or_learn_impl<false>(base, examples); }
  void learn(VW::LEARNER::learner& base, VW::multi_ex& examples) { predict_or_learn_impl<true>(base, examples); }
  void save_load(VW::io_buf& io, bool read, bool text);

private:
  size_t _cover_size;
  float _psi;
  bool _nounif;
  float _epsilon;
  bool _epsilon_decay;
  bool _first_only;
  size_t _counter;

  VW::LEARNER::learner* _cs_ldf_learner;
  VW::details::cb_to_cs_adf gen_cs;

  VW::version_struct _model_file_version;
  VW::io::logger _logger;

  VW::v_array<VW::action_score> _action_probs;
  std::vector<float> _scores;
  VW::cs_label _cs_labels;
  VW::cs_label _cs_labels_2;
  std::vector<VW::cs_label> _prepped_cs_labels;
  std::vector<VW::cb_label> _cb_labels;
  template <bool is_learn>
  void predict_or_learn_impl(VW::LEARNER::learner& base, VW::multi_ex& examples);
};

cb_explore_adf_cover::cb_explore_adf_cover(size_t cover_size, float psi, bool nounif, float epsilon, bool epsilon_decay,
    bool first_only, VW::LEARNER::learner* cs_ldf_learner, VW::LEARNER::learner* scorer, VW::cb_type_t cb_type,
    VW::version_struct model_file_version, VW::io::logger logger)
    : _cover_size(cover_size)
    , _psi(psi)
    , _nounif(nounif)
    , _epsilon(epsilon)
    , _epsilon_decay(epsilon_decay)
    , _first_only(first_only)
    , _counter(0)
    , _cs_ldf_learner(cs_ldf_learner)
    , _model_file_version(model_file_version)
    , _logger(std::move(logger))
{
  gen_cs.cb_type = cb_type;
  gen_cs.scorer = scorer;
}

template <bool is_learn>
void cb_explore_adf_cover::predict_or_learn_impl(VW::LEARNER::learner& base, VW::multi_ex& examples)
{
  // Redundant with the call in cb_explore_adf_base, but encapsulation means we need to do this again here
  gen_cs.known_cost = VW::get_observed_cost_or_default_cb_adf(examples);

  // Randomize over predictions from a base set of predictors
  // Use cost sensitive oracle to cover actions to form distribution.
  const bool is_mtr = gen_cs.cb_type == VW::cb_type_t::MTR;
  if (is_learn)
  {
    if (is_mtr)
    {  // use DR estimates for non-ERM policies in MTR
      VW::details::gen_cs_example_dr<true>(gen_cs, examples, _cs_labels);
    }
    else { VW::details::gen_cs_example<false>(gen_cs, examples, _cs_labels, _logger); }

    if (base.learn_returns_prediction)
    {
      // First predict() since the result of the predictions are used to learn
      // later in the reduction
      VW_DBG(examples) << "cb_explore_adf_cover: "
                          "LEARNER::multiline_learn_or_predict<false>()"
                       << std::endl;
      VW::LEARNER::multiline_learn_or_predict<false>(base, examples, examples[0]->ft_offset);
    }

    VW_DBG(examples) << "cb_explore_adf_cover: LEARNER::multiline_learn_or_predict<true>()" << std::endl;
    VW::LEARNER::multiline_learn_or_predict<true>(base, examples, examples[0]->ft_offset);
  }
  else
  {
    VW::details::gen_cs_example_ips(examples, _cs_labels, _logger);
    VW::LEARNER::multiline_learn_or_predict<false>(base, examples, examples[0]->ft_offset);
  }
  VW::v_array<VW::action_score>& preds = examples[0]->pred.a_s;
  const uint32_t num_actions = static_cast<uint32_t>(preds.size());

  float additive_probability = 1.f / static_cast<float>(_cover_size);

  float min_prob = _epsilon_decay
      ? std::min(_epsilon / num_actions, _epsilon / static_cast<float>(std::sqrt(_counter * num_actions)))
      : _epsilon / num_actions;

  _action_probs.clear();
  for (uint32_t i = 0; i < num_actions; i++) { _action_probs.push_back({i, 0.}); }
  _scores.clear();
  for (uint32_t i = 0; i < num_actions; i++) { _scores.push_back(preds[i].score); }

  if (!_first_only)
  {
    size_t tied_actions = fill_tied(preds);
    for (size_t i = 0; i < tied_actions; ++i)
    {
      _action_probs[preds[i].action].score += additive_probability / tied_actions;
    }
  }
  else { _action_probs[preds[0].action].score += additive_probability; }

  float norm = min_prob * num_actions + (additive_probability - min_prob);
  for (size_t i = 1; i < _cover_size; i++)
  {
    // Create costs of each action based on online cover
    if (is_learn)
    {
      _cs_labels_2.costs.clear();
      /* Cover's learn policy is similar to bag in that we have multiple learners
       * The main difference here is that Cover's learners interact with each other.
       * The following code generates cost = cost + penalty where a penalty is applied
       * to any action a previous policy has already selected
       */
      for (uint32_t j = 0; j < num_actions; j++)
      {
        float pseudo_cost =
            _cs_labels.costs[j].x - _psi * min_prob / ((std::max)(_action_probs[j].score, min_prob) / norm);
        _cs_labels_2.costs.push_back({pseudo_cost, j, 0., 0.});
      }

      VW::details::cs_ldf_learn_or_predict<true>(*(_cs_ldf_learner), examples, _cb_labels, _cs_labels_2,
          _prepped_cs_labels, true, examples[0]->ft_offset, i + 1);
    }
    else
    {
      VW::details::cs_ldf_learn_or_predict<false>(*(_cs_ldf_learner), examples, _cb_labels, _cs_labels,
          _prepped_cs_labels, false, examples[0]->ft_offset, i + 1);
    }

    for (uint32_t j = 0; j < num_actions; j++) { _scores[j] += preds[j].score; }
    if (!_first_only)
    {
      size_t tied_actions = fill_tied(preds);
      const float add_prob = additive_probability / tied_actions;
      for (size_t j = 0; j < tied_actions; ++j)
      {
        if (_action_probs[preds[j].action].score < min_prob)
        {
          norm += (std::max)(0.f, add_prob - (min_prob - _action_probs[preds[j].action].score));
        }
        else { norm += add_prob; }
        _action_probs[preds[j].action].score += add_prob;
      }
    }
    else
    {
      uint32_t action = preds[0].action;
      if (_action_probs[action].score < min_prob)
      {
        norm += (std::max)(0.f, additive_probability - (min_prob - _action_probs[action].score));
      }
      else { norm += additive_probability; }
      _action_probs[action].score += additive_probability;
    }
  }

  VW::explore::enforce_minimum_probability(
      min_prob * num_actions, !_nounif, begin_scores(_action_probs), end_scores(_action_probs));

  sort_action_probs(_action_probs, _scores);
  for (size_t i = 0; i < num_actions; i++) { preds[i] = _action_probs[i]; }

  if (VW_DEBUG_LOG)
  {
    VW_DBG(examples) << "a_p[]=";
    for (auto const& ap : _action_probs) { VW_DBG_0 << ap.action << "::" << ap.score << ","; }
    VW_DBG_0 << std::endl;

    VW_DBG(examples) << "scores[]=";
    for (auto const& s : _scores) { VW_DBG_0 << s << ","; }
    VW_DBG_0 << std::endl;
  }

  if (is_learn) { ++_counter; }
}

void cb_explore_adf_cover::save_load(VW::io_buf& io, bool read, bool text)
{
  if (io.num_files() == 0) { return; }
  if (!read || _model_file_version >= VW::version_definitions::VERSION_FILE_WITH_CCB_MULTI_SLOTS_SEEN_FLAG)
  {
    std::stringstream msg;
    if (!read) { msg << "cb cover adf storing example counter:  = " << _counter << "\n"; }
    VW::details::bin_text_read_write_fixed_validated(
        io, reinterpret_cast<char*>(&_counter), sizeof(_counter), read, msg, text);
  }
}
}  // namespace

std::shared_ptr<VW::LEARNER::learner> VW::reductions::cb_explore_adf_cover_setup(VW::setup_base_i& stack_builder)
{
  VW::config::options_i& options = *stack_builder.get_options();
  VW::workspace& all = *stack_builder.get_all_pointer();
  using config::make_option;

  bool cb_explore_adf_option = false;
  std::string type_string = "mtr";
  uint64_t cover_size = 0;
  float psi = 0.;
  bool nounif = false;
  bool first_only = false;
  float epsilon = 0.;

  config::option_group_definition new_options("[Reduction] Contextual Bandit Exploration with ADF (online cover)");
  new_options
      .add(make_option("cb_explore_adf", cb_explore_adf_option)
               .keep()
               .necessary()
               .help("Online explore-exploit for a contextual bandit problem with multiline action dependent features"))
      .add(make_option("cover", cover_size).keep().necessary().help("Online cover based exploration"))
      .add(make_option("psi", psi).keep().default_value(1.0f).help("Disagreement parameter for cover"))
      .add(make_option("nounif", nounif).keep().help("Do not explore uniformly on zero-probability actions in cover"))
      .add(make_option("first_only", first_only).keep().help("Only explore the first action in a tie-breaking event"))
      .add(make_option("cb_type", type_string)
               .keep()
               .default_value("mtr")
               .one_of({"ips", "dr", "mtr"})
               .help("Contextual bandit method to use"))
      .add(make_option("epsilon", epsilon)
               .keep()
               .allow_override()
               .default_value(0.05f)
               .help("Epsilon-greedy exploration"));

  if (!options.add_parse_and_check_necessary(new_options)) { return nullptr; }

  // Ensure serialization of cb_type in all cases.
  if (!options.was_supplied("cb_type"))
  {
    options.insert("cb_type", type_string);
    options.add_and_parse(new_options);
  }

  // Ensure serialization of cb_adf in all cases.
  if (!options.was_supplied("cb_adf")) { options.insert("cb_adf", ""); }

  auto cb_type = VW::cb_type_from_string(type_string);
  switch (cb_type)
  {
    case VW::cb_type_t::DR:
    case VW::cb_type_t::IPS:
      break;
    case VW::cb_type_t::MTR:
      all.logger.err_warn("currently, mtr is only used for the first policy in cover, other policies use dr");
      break;
    case VW::cb_type_t::DM:
    case VW::cb_type_t::SM:
      all.logger.err_warn(
          "cb_type must be in {{'ips','dr','mtr'}}; resetting to mtr. Input received: {}", VW::to_string(cb_type));
      options.replace("cb_type", "mtr");
      cb_type = VW::cb_type_t::MTR;
      break;
  }

  // Set explore_type
  size_t problem_multiplier = cover_size + 1;

  // Cover is using doubly robust without the cooperation of the base reduction
  if (cb_type == VW::cb_type_t::MTR) { problem_multiplier *= 2; }

<<<<<<< HEAD
  VW::LEARNER::multi_learner* base = VW::LEARNER::as_multiline(stack_builder.setup_base_learner());
=======
  auto base = VW::LEARNER::require_multiline(stack_builder.setup_base_learner(problem_multiplier));
  all.example_parser->lbl_parser = VW::cb_label_parser_global;
>>>>>>> 64e5920e

  bool epsilon_decay;
  if (options.was_supplied("epsilon"))
  {
    // fixed epsilon during learning
    epsilon_decay = false;
  }
  else
  {
    epsilon = 1.f;
    epsilon_decay = true;
  }

  auto* scorer = VW::LEARNER::require_singleline(base->get_learner_by_name_prefix("scorer"));
  auto* cost_sensitive = require_multiline(base->get_learner_by_name_prefix("cs"));

  using explore_type = cb_explore_adf_base<cb_explore_adf_cover>;
  auto data = VW::make_unique<explore_type>(all.global_metrics.are_metrics_enabled(),
      VW::cast_to_smaller_type<size_t>(cover_size), psi, nounif, epsilon, epsilon_decay, first_only, cost_sensitive,
      scorer, cb_type, all.model_file_ver, all.logger);
  auto l = make_reduction_learner(std::move(data), base, explore_type::learn, explore_type::predict,
      stack_builder.get_setupfn_name(cb_explore_adf_cover_setup))
               .set_input_label_type(VW::label_type_t::CB)
               .set_output_label_type(VW::label_type_t::CB)
               .set_input_prediction_type(VW::prediction_type_t::ACTION_SCORES)
               .set_output_prediction_type(VW::prediction_type_t::ACTION_PROBS)
               .set_learn_returns_prediction(true)
               .set_params_per_weight(problem_multiplier)
               .set_output_example_prediction(explore_type::output_example_prediction)
               .set_update_stats(explore_type::update_stats)
               .set_print_update(explore_type::print_update)
               .set_save_load(explore_type::save_load)
               .set_persist_metrics(explore_type::persist_metrics)
               .build();
  return l;
}<|MERGE_RESOLUTION|>--- conflicted
+++ resolved
@@ -304,12 +304,7 @@
   // Cover is using doubly robust without the cooperation of the base reduction
   if (cb_type == VW::cb_type_t::MTR) { problem_multiplier *= 2; }
 
-<<<<<<< HEAD
-  VW::LEARNER::multi_learner* base = VW::LEARNER::as_multiline(stack_builder.setup_base_learner());
-=======
   auto base = VW::LEARNER::require_multiline(stack_builder.setup_base_learner(problem_multiplier));
-  all.example_parser->lbl_parser = VW::cb_label_parser_global;
->>>>>>> 64e5920e
 
   bool epsilon_decay;
   if (options.was_supplied("epsilon"))

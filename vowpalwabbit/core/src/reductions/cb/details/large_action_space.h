// Copyright (c) by respective owners including Yahoo!, Microsoft, and
// individual contributors. All rights reserved. Released under a BSD (revised)
// license as described in the file LICENSE.
#pragma once

#include "vw/core/action_score.h"
#include "vw/core/rand48.h"
#include "vw/core/v_array.h"
#include "vw/core/vw_fwd.h"
#include "vw/core/vw_versions.h"

#include <Eigen/Dense>
#include <Eigen/SparseCore>
#include <iostream>
#include <vector>

namespace VW
{
namespace cb_explore_adf
{
struct cb_explore_adf_large_action_space
{
private:
<<<<<<< HEAD
  uint64_t _d;
  float _gamma;
  float _gamma_scale;
  float _gamma_exponent;
  bool _apply_shrink_factor;
=======
  uint64_t _d = 0;
  float _gamma = 1;
  float _c = 2;
>>>>>>> 92df93e4
  VW::workspace* _all;
  uint64_t _seed;
  size_t _counter;
  VW::version_struct _model_file_version;
  std::vector<Eigen::Triplet<float>> _triplets;
  std::vector<uint64_t> _action_indices;
  std::vector<bool> _spanner_bitvec;

public:
  Eigen::SparseMatrix<float> Y;
  Eigen::MatrixXf B;
  Eigen::MatrixXf Z;
  Eigen::MatrixXf U;
  std::vector<float> shrink_factors;
  // the below matrixes are used only during unit testing and are not set otherwise
  Eigen::VectorXf _S;
  Eigen::MatrixXf _V;
  Eigen::SparseMatrix<float> _A;
  bool _set_all_svd_components = false;

<<<<<<< HEAD
  cb_explore_adf_large_action_space(
      uint64_t d, float gamma_scale, float gamma_exponent, bool apply_shrink_factor, VW::workspace* all);
=======
  cb_explore_adf_large_action_space(uint64_t d, float gamma, float c, VW::workspace* all);
>>>>>>> 92df93e4
  ~cb_explore_adf_large_action_space() = default;
  void save_load(io_buf& io, bool read, bool text);

  // Should be called through cb_explore_adf_base for pre/post-processing
  void predict(VW::LEARNER::multi_learner& base, multi_ex& examples);
  void learn(VW::LEARNER::multi_learner& base, multi_ex& examples);

  void calculate_shrink_factor(const ACTION_SCORE::action_scores& preds);
  void generate_Z(const multi_ex& examples);
  void generate_B(const multi_ex& examples);
  bool generate_Y(const multi_ex& examples);
  void randomized_SVD(const multi_ex& examples);
  std::pair<float, uint64_t> find_max_volume(uint64_t x_row, Eigen::MatrixXf& X);
  void compute_spanner();

  // the below methods are used only during unit testing and are not called otherwise
  bool _generate_A(const multi_ex& examples);
  void _populate_all_SVD_components();
  void _set_rank(uint64_t rank);

private:
  template <bool is_learn>
  void predict_or_learn_impl(VW::LEARNER::multi_learner& base, multi_ex& examples);
};
}  // namespace cb_explore_adf
}  // namespace VW<|MERGE_RESOLUTION|>--- conflicted
+++ resolved
@@ -21,17 +21,12 @@
 struct cb_explore_adf_large_action_space
 {
 private:
-<<<<<<< HEAD
   uint64_t _d;
   float _gamma;
   float _gamma_scale;
   float _gamma_exponent;
+  float _c = 2;
   bool _apply_shrink_factor;
-=======
-  uint64_t _d = 0;
-  float _gamma = 1;
-  float _c = 2;
->>>>>>> 92df93e4
   VW::workspace* _all;
   uint64_t _seed;
   size_t _counter;
@@ -52,12 +47,8 @@
   Eigen::SparseMatrix<float> _A;
   bool _set_all_svd_components = false;
 
-<<<<<<< HEAD
   cb_explore_adf_large_action_space(
-      uint64_t d, float gamma_scale, float gamma_exponent, bool apply_shrink_factor, VW::workspace* all);
-=======
-  cb_explore_adf_large_action_space(uint64_t d, float gamma, float c, VW::workspace* all);
->>>>>>> 92df93e4
+      uint64_t d, float gamma_scale, float gamma_exponent, float c, bool apply_shrink_factor, VW::workspace* all);
   ~cb_explore_adf_large_action_space() = default;
   void save_load(io_buf& io, bool read, bool text);
 

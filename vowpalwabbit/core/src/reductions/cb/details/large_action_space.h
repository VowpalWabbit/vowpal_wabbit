// Copyright (c) by respective owners including Yahoo!, Microsoft, and
// individual contributors. All rights reserved. Released under a BSD (revised)
// license as described in the file LICENSE.
#pragma once

#include "vw/core/action_score.h"
#include "vw/core/array_parameters_dense.h"
#include "vw/core/learner_fwd.h"
#include "vw/core/multi_ex.h"
#include "vw/core/thread_pool.h"
#include "vw/core/v_array.h"
#include "vw/core/vw_fwd.h"

// Eigen explicit vectorization may not work well with AVX2 when using smaller MAX_ALIGN_BYTES.
// For more info:
// https://eigen.tuxfamily.org/dox/TopicPreprocessorDirectives.html#TopicPreprocessorDirectivesPerformance
#define EIGEN_MAX_ALIGN_BYTES 32

#include <Eigen/Dense>
#include <Eigen/SparseCore>
#include <iostream>
#include <set>
#include <unordered_map>
#include <vector>

namespace VW
{
namespace cb_explore_adf
{
enum class implementation_type
{
  two_pass_svd,
  one_pass_svd
};

class two_pass_svd_impl
{
public:
  Eigen::MatrixXf B;
  Eigen::SparseMatrix<float> Y;
  Eigen::MatrixXf Z;

  two_pass_svd_impl(VW::workspace* all, uint64_t d, uint64_t seed, size_t total_size, size_t thread_pool_size,
      size_t block_size, bool use_explicit_simd);
  void run(const multi_ex& examples, const std::vector<float>& shrink_factors, Eigen::MatrixXf& U, Eigen::VectorXf& S,
      Eigen::MatrixXf& _V);
  bool generate_Y(const multi_ex& examples, const std::vector<float>& shrink_factors);
  void generate_B(const multi_ex& examples, const std::vector<float>& shrink_factors);

  // testing only
  void _test_only_set_rank(uint64_t rank);
  bool _set_testing_components = false;

private:
  VW::workspace* _all;
  uint64_t _d;
  uint64_t _seed;
  std::vector<Eigen::Triplet<float>> _triplets;
};

class one_pass_svd_impl
{
public:
  Eigen::MatrixXf AOmega;

  one_pass_svd_impl(VW::workspace* all, uint64_t d, uint64_t seed, size_t total_size, size_t thread_pool_size,
      size_t block_size, bool use_explicit_simd);
  void run(const multi_ex& examples, const std::vector<float>& shrink_factors, Eigen::MatrixXf& U, Eigen::VectorXf& S,
      Eigen::MatrixXf& _V);
  void generate_AOmega(const multi_ex& examples, const std::vector<float>& shrink_factors);

  // for testing purposes only
  void _test_only_set_rank(uint64_t rank);
  bool _set_testing_components = false;

private:
  VW::workspace* _all;
  uint64_t _d;
  uint64_t _seed;
  thread_pool _thread_pool;
  size_t _block_size;
#ifdef BUILD_LAS_WITH_SIMD
  enum class simd_type
  {
    NO_SIMD,
    AVX2,
    AVX512
  };
  simd_type _use_simd = simd_type::NO_SIMD;
#endif
  std::vector<std::future<void>> _futures;
  Eigen::JacobiSVD<Eigen::MatrixXf> _svd;
};

class shrink_factor_config
{
public:
<<<<<<< HEAD
  const bool _squarecb_enabled;
  shrink_factor_config(bool squarecb_enabled);

  void calculate_shrink_factor(VW::LEARNER::base_learner& base, size_t max_actions, const VW::action_scores& preds,
      std::vector<float>& shrink_factors);
=======
  const bool _apply_shrink_factor;
  shrink_factor_config(bool apply_shrink_factor);

  void calculate_shrink_factor(
      float gamma, size_t max_actions, const VW::action_scores& preds, std::vector<float>& shrink_factors);
>>>>>>> c64fdd96
};

class one_rank_spanner_state
{
public:
  one_rank_spanner_state(float c, uint64_t d) : _c(c), _action_indices(d), _log_determinant_factor(0.f){};
  void find_max_volume(const Eigen::MatrixXf& U, const Eigen::VectorXf& phi, float& max_volume, uint64_t& U_rid);
  void compute_spanner(const Eigen::MatrixXf& U, size_t _d, const std::vector<float>& shrink_factors);
  bool is_action_in_spanner(uint32_t action);
  size_t spanner_size();

  void _test_only_set_rank(uint64_t rank);

private:
  const float _c = 2;
  std::vector<uint64_t> _action_indices;
  float _log_determinant_factor;
  Eigen::MatrixXf _X;
  Eigen::MatrixXf _X_inv;
  std::vector<bool> _spanner_bitvec;

  void rank_one_determinant_update(
      const Eigen::MatrixXf& U, float max_volume, uint64_t U_rid, float shrink_factor, uint64_t row_iteration);
  void update_inverse(const Eigen::VectorXf& y, const Eigen::VectorXf& Xi, uint64_t row_iteration);
  void scale_all(float max_volume, uint64_t num_examples);
};

template <typename randomized_svd_impl, typename spanner_impl>
class cb_explore_adf_large_action_space
{
private:
  uint64_t _d;
  VW::workspace* _all;
  uint64_t _seed;
  implementation_type _impl_type;
  size_t _non_degenerate_singular_values;
  bool _set_testing_components = false;

public:
  spanner_impl spanner_state;
  shrink_factor_config shrink_fact_config;
  randomized_svd_impl impl;
  Eigen::MatrixXf U;
  std::vector<float> shrink_factors;
  Eigen::VectorXf S;

  // the below matrixes are used only during unit testing and are not set otherwise
  Eigen::SparseMatrix<float> _A;
  Eigen::MatrixXf _V;

<<<<<<< HEAD
  cb_explore_adf_large_action_space(uint64_t d, float c, bool squarecb_enabled, VW::workspace* all, uint64_t seed,
=======
  cb_explore_adf_large_action_space(uint64_t d, float c, bool apply_shrink_factor, VW::workspace* all, uint64_t seed,
>>>>>>> c64fdd96
      size_t total_size, size_t thread_pool_size, size_t block_size, bool use_explicit_simd,
      implementation_type impl_type);

  ~cb_explore_adf_large_action_space() = default;

  void save_load(io_buf& io, bool read, bool text);
  void predict(VW::LEARNER::multi_learner& base, multi_ex& examples);
  void learn(VW::LEARNER::multi_learner& base, multi_ex& examples);

  void randomized_SVD(const multi_ex& examples);

  size_t number_of_non_degenerate_singular_values();

  // the below methods are used only during unit testing and are not called otherwise
  void _populate_all_testing_components()
  {
    _set_testing_components = true;
    impl._set_testing_components = true;
  }

  void _test_only_set_rank(uint64_t rank)
  {
    _d = rank;
    impl._test_only_set_rank(rank);
    spanner_state._test_only_set_rank(rank);
  }

private:
  void update_example_prediction(VW::multi_ex& examples);
};

template <typename TripletType>
void triplet_construction(TripletType& tc, float feature_value, uint64_t feature_index)
{
  tc.set(feature_value, feature_index);
}

void generate_Z(const multi_ex& examples, Eigen::MatrixXf& Z, Eigen::MatrixXf& B, uint64_t d, uint64_t seed);
// the below methods are used only during unit testing and are not called otherwise
bool _test_only_generate_A(VW::workspace* _all, const multi_ex& examples, std::vector<Eigen::Triplet<float>>& _triplets,
    Eigen::SparseMatrix<float>& _A);

}  // namespace cb_explore_adf
}  // namespace VW<|MERGE_RESOLUTION|>--- conflicted
+++ resolved
@@ -95,19 +95,11 @@
 class shrink_factor_config
 {
 public:
-<<<<<<< HEAD
   const bool _squarecb_enabled;
   shrink_factor_config(bool squarecb_enabled);
 
   void calculate_shrink_factor(VW::LEARNER::base_learner& base, size_t max_actions, const VW::action_scores& preds,
       std::vector<float>& shrink_factors);
-=======
-  const bool _apply_shrink_factor;
-  shrink_factor_config(bool apply_shrink_factor);
-
-  void calculate_shrink_factor(
-      float gamma, size_t max_actions, const VW::action_scores& preds, std::vector<float>& shrink_factors);
->>>>>>> c64fdd96
 };
 
 class one_rank_spanner_state
@@ -158,11 +150,7 @@
   Eigen::SparseMatrix<float> _A;
   Eigen::MatrixXf _V;
 
-<<<<<<< HEAD
   cb_explore_adf_large_action_space(uint64_t d, float c, bool squarecb_enabled, VW::workspace* all, uint64_t seed,
-=======
-  cb_explore_adf_large_action_space(uint64_t d, float c, bool apply_shrink_factor, VW::workspace* all, uint64_t seed,
->>>>>>> c64fdd96
       size_t total_size, size_t thread_pool_size, size_t block_size, bool use_explicit_simd,
       implementation_type impl_type);
 

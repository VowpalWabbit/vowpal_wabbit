--- conflicted
+++ resolved
@@ -60,10 +60,6 @@
   void randomized_SVD(const multi_ex& examples);
   std::pair<float, uint64_t> find_max_volume(uint64_t x_row, Eigen::MatrixXf& X);
   void compute_spanner();
-<<<<<<< HEAD
-  void set_rank(uint64_t rank);
-=======
->>>>>>> 0c6101b8
 
   // the below methods are used only during unit testing and are not called otherwise
   bool _generate_A(const multi_ex& examples);

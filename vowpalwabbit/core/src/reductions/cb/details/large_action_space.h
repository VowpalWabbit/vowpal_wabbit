--- conflicted
+++ resolved
@@ -154,13 +154,6 @@
 public:
   spanner_state _spanner_state;
   shrink_factor_config _shrink_factor_config;
-<<<<<<< HEAD
-=======
-  aatop_impl _aatop_impl;
-  vanilla_rand_svd_impl _vanilla_rand_svd_impl;
-  model_weight_rand_svd_impl _model_weight_rand_svd_impl;
-  one_pass_svd_impl _one_pass_svd_impl;
->>>>>>> 198147bb
   Eigen::MatrixXf U;
   std::vector<float> shrink_factors;
   bool _set_testing_components = false;

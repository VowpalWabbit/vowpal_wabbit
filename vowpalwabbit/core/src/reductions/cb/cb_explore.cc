// Copyright (c) by respective owners including Yahoo!, Microsoft, and
// individual contributors. All rights reserved. Released under a BSD (revised)
// license as described in the file LICENSE.

#include "vw/core/reductions/cb/cb_explore.h"

#include "vw/config/options.h"
#include "vw/core/cb_label_parser.h"
#include "vw/core/debug_log.h"
#include "vw/core/gen_cs_example.h"
#include "vw/core/rand48.h"
#include "vw/core/reductions/bs.h"
#include "vw/core/reductions/cb/cb_algs.h"
#include "vw/core/scope_exit.h"
#include "vw/core/setup_base.h"
#include "vw/core/shared_data.h"
#include "vw/core/version.h"
#include "vw/core/vw_versions.h"
#include "vw/explore/explore.h"

#include <cfloat>
#include <memory>
#include <utility>

using namespace VW::LEARNER;
using namespace GEN_CS;
using namespace CB_ALGS;
using namespace exploration;
using namespace VW::config;
using std::endl;
// All exploration algorithms return a vector of probabilities, to be used by GenericExplorer downstream

#undef VW_DEBUG_LOG
#define VW_DEBUG_LOG vw_dbg::cb_explore

namespace
{
struct cb_explore
{
  std::shared_ptr<VW::rand_state> random_state;
  cb_to_cs cbcs;
  VW::v_array<uint32_t> preds;
  VW::v_array<float> cover_probs;

  CB::label cb_label;
  VW::cs_label cs_label;
  VW::cs_label second_cs_label;

  learner<cb_explore, VW::example>* cs = nullptr;

  uint64_t tau = 0;
  float epsilon = 0.f;
  uint64_t bag_size = 0;
  uint64_t cover_size = 0;
  float psi = 0.f;
  bool nounif = false;
  bool epsilon_decay = false;
  VW::version_struct model_file_version;
  VW::io::logger logger;

  size_t counter = 0;

  cb_explore(VW::io::logger logger) : logger(std::move(logger)) {}
};

template <bool is_learn>
void predict_or_learn_first(cb_explore& data, single_learner& base, VW::example& ec)
{
  // Explore tau times, then act according to optimal.
  bool learn = is_learn && ec.l.cb.costs[0].probability < 1;
  if (learn) { base.learn(ec); }
  else
  {
    base.predict(ec);
  }

  auto& probs = ec.pred.a_s;
  probs.clear();
  if (data.tau > 0)
  {
    float prob = 1.f / static_cast<float>(data.cbcs.num_actions);
    for (uint32_t i = 0; i < data.cbcs.num_actions; i++) { probs.push_back({i, prob}); }
    data.tau--;
  }
  else
  {
    uint32_t chosen = ec.pred.multiclass - 1;
    for (uint32_t i = 0; i < data.cbcs.num_actions; i++) { probs.push_back({i, 0.}); }
    probs[chosen].score = 1.0;
  }
}

template <bool is_learn>
void predict_or_learn_greedy(cb_explore& data, single_learner& base, VW::example& ec)
{
  // Explore uniform random an epsilon fraction of the time.
  // TODO: pointers are copied here. What happens if base.learn/base.predict re-allocs?
  // ec.pred.a_s = probs; will restore the than free'd memory
  if (is_learn) { base.learn(ec); }
  else
  {
    base.predict(ec);
  }

  auto& probs = ec.pred.a_s;
  probs.clear();

  // pre-allocate pdf

  VW_DBG(ec) << "cb_explore: " << (is_learn ? "learn() " : "predict() ") << VW::debug::multiclass_pred_to_string(ec)
             << endl;

  probs.reserve(data.cbcs.num_actions);
  for (uint32_t i = 0; i < data.cbcs.num_actions; i++) { probs.push_back({i, 0}); }
  uint32_t chosen = ec.pred.multiclass - 1;
  generate_epsilon_greedy(data.epsilon, chosen, begin_scores(probs), end_scores(probs));
}

template <bool is_learn>
void predict_or_learn_bag(cb_explore& data, single_learner& base, VW::example& ec)
{
  // Randomize over predictions from a base set of predictors
  auto& probs = ec.pred.a_s;
  probs.clear();

  for (uint32_t i = 0; i < data.cbcs.num_actions; i++) { probs.push_back({i, 0.}); }
  float prob = 1.f / static_cast<float>(data.bag_size);
  for (size_t i = 0; i < data.bag_size; i++)
  {
    uint32_t count = VW::reductions::bs::weight_gen(data.random_state);
    bool learn = is_learn && count > 0;
    if (learn) { base.learn(ec, i); }
    else
    {
      base.predict(ec, i);
    }
    uint32_t chosen = ec.pred.multiclass - 1;
    probs[chosen].score += prob;
    if (is_learn)
    {
      for (uint32_t j = 1; j < count; j++) { base.learn(ec, i); }
    }
  }
}

void get_cover_probabilities(
    cb_explore& data, single_learner& /* base */, VW::example& ec, VW::action_scores& probs, float min_prob)
{
  float additive_probability = 1.f / static_cast<float>(data.cover_size);
  data.preds.clear();

  for (uint32_t i = 0; i < data.cbcs.num_actions; i++) { probs.push_back({i, 0.}); }

  for (size_t i = 0; i < data.cover_size; i++)
  {
    // get predicted cost-sensitive predictions
    if (i == 0) { data.cs->predict(ec, i); }
    else
    {
      data.cs->predict(ec, i + 1);
    }
    uint32_t pred = ec.pred.multiclass;
    probs[pred - 1].score += additive_probability;
    data.preds.push_back(pred);
  }
  uint32_t num_actions = data.cbcs.num_actions;

  enforce_minimum_probability(min_prob * num_actions, !data.nounif, begin_scores(probs), end_scores(probs));
}

template <bool is_learn>
void predict_or_learn_cover(cb_explore& data, single_learner& base, VW::example& ec)
{
  VW_DBG(ec) << "predict_or_learn_cover:" << is_learn << " start" << endl;
  // Randomize over predictions from a base set of predictors
  // Use cost sensitive oracle to cover actions to form distribution.

  uint32_t num_actions = data.cbcs.num_actions;

  ec.pred.a_s.clear();
  data.cs_label.costs.clear();

  for (uint32_t j = 0; j < num_actions; j++) { data.cs_label.costs.push_back({FLT_MAX, j + 1, 0., 0.}); }

  size_t cover_size = data.cover_size;
  VW::v_array<float>& probabilities = data.cover_probs;

  float additive_probability = 1.f / static_cast<float>(cover_size);

  data.cb_label = ec.l.cb;

  // Guard VW::example state restore against throws
  auto restore_guard = VW::scope_exit([&data, &ec] { ec.l.cb = data.cb_label; });

  ec.l.cs = data.cs_label;

  float min_prob = data.epsilon_decay
      ? std::min(data.epsilon / num_actions, data.epsilon / static_cast<float>(std::sqrt(data.counter * num_actions)))
      : data.epsilon / num_actions;

  get_cover_probabilities(data, base, ec, ec.pred.a_s, min_prob);

  if (is_learn)
  {
    data.counter++;
    ec.l.cb = data.cb_label;
    base.learn(ec);

    // Now update oracles

    // 1. Compute loss vector
    data.cs_label.costs.clear();
    float norm = min_prob * num_actions;
    ec.l.cb = data.cb_label;
    auto optional_cost = get_observed_cost_cb(data.cb_label);
    // cost observed, not default
    if (optional_cost.first) { data.cbcs.known_cost = optional_cost.second; }
    else
    {
      data.cbcs.known_cost = CB::cb_class{};
    }
    gen_cs_example<false>(data.cbcs, ec, data.cb_label, data.cs_label, data.logger);
    for (uint32_t i = 0; i < num_actions; i++) { probabilities[i] = 0.f; }

    ec.l.cs = std::move(data.second_cs_label);
    // 2. Update functions
    for (size_t i = 0; i < cover_size; i++)
    {
      uint32_t pred = data.preds[i] - 1;
      // Create costs of each action based on online cover
      for (uint32_t j = 0; j < num_actions; j++)
      {
        float pseudo_cost =
            data.cs_label.costs[j].x - data.psi * min_prob / (std::max(probabilities[j], min_prob) / norm) + 1;
        ec.l.cs.costs[j].class_index = j + 1;
        ec.l.cs.costs[j].x = pseudo_cost;
      }
      if (i != 0) { data.cs->learn(ec, i + 1); }
      if (probabilities[pred] < min_prob)
      { norm += std::max(0.f, additive_probability - (min_prob - probabilities[pred])); }
      else
      {
        norm += additive_probability;
      }
      probabilities[pred] += additive_probability;
    }
    data.second_cs_label = std::move(ec.l.cs);
  }

  ec.l.cs = VW::cs_label{};
}

void print_update_cb_explore(VW::workspace& all, bool is_test, VW::example& ec, std::stringstream& pred_string)
{
  if (all.sd->weighted_examples() >= all.sd->dump_interval && !all.quiet && !all.bfgs)
  {
    std::stringstream label_string;
    if (is_test) { label_string << "unknown"; }
    else
    {
      const auto& cost = ec.l.cb.costs[0];
      label_string << cost.action << ":" << cost.cost << ":" << cost.probability;
    }
    all.sd->print_update(*all.trace_message, all.holdout_set_off, all.current_pass, label_string.str(),
        pred_string.str(), ec.get_num_features(), all.progress_add, all.progress_arg);
  }
}

float calc_loss(cb_explore& data, VW::example& ec, const CB::label& ld)
{
  float loss = 0.f;

  cb_to_cs& c = data.cbcs;

  auto optional_cost = CB::get_observed_cost_cb(ld);
  // cost observed, not default
  if (optional_cost.first == true)
  {
    for (uint32_t i = 0; i < ec.pred.a_s.size(); i++)
    { loss += get_cost_estimate(optional_cost.second, c.pred_scores, i + 1) * ec.pred.a_s[i].score; }
  }

  return loss;
}

void finish_example(VW::workspace& all, cb_explore& data, VW::example& ec)
{
  float loss = calc_loss(data, ec, ec.l.cb);

  CB_EXPLORE::generic_output_example(all, loss, ec, ec.l.cb);
  VW::finish_example(all, ec);
}

void save_load(cb_explore& cb, io_buf& io, bool read, bool text)
{
  if (io.num_files() == 0) { return; }

  if (!read || cb.model_file_version >= VW::version_definitions::VERSION_FILE_WITH_CCB_MULTI_SLOTS_SEEN_FLAG)
  {
    std::stringstream msg;
    if (!read) { msg << "cb cover storing VW::example counter:  = " << cb.counter << "\n"; }
    bin_text_read_write_fixed_validated(io, reinterpret_cast<char*>(&cb.counter), sizeof(cb.counter), read, msg, text);
  }
}
}  // namespace

namespace CB_EXPLORE
{
void generic_output_example(VW::workspace& all, float loss, VW::example& ec, CB::label& ld)
{
  all.sd->update(ec.test_only, !CB::is_test_label(ld), loss, 1.f, ec.get_num_features());

  std::stringstream ss;
  float maxprob = 0.f;
  uint32_t maxid = 0;
  for (uint32_t i = 0; i < ec.pred.a_s.size(); i++)
  {
    ss << std::fixed << ec.pred.a_s[i].score << " ";
    if (ec.pred.a_s[i].score > maxprob)
    {
      maxprob = ec.pred.a_s[i].score;
      maxid = ec.pred.a_s[i].action + 1;
    }
  }
  for (auto& sink : all.final_prediction_sink) { all.print_text_by_ref(sink.get(), ss.str(), ec.tag, all.logger); }

  std::stringstream sso;
  sso << maxid << ":" << std::fixed << maxprob;
  print_update_cb_explore(all, CB::is_test_label(ld), ec, sso);
}

struct cb_explore_options_instance_v1
{
  uint32_t num_actions;
  uint64_t tau;
  float epsilon;
  uint64_t bag_size;
  uint64_t cover_size;
  bool nounif;
  float psi;
  bool cover_supplied;
  bool epsilon_supplied;
  bool bag_supplied;
  bool first_supplied;
};

std::unique_ptr<cb_explore_options_instance_v1> get_cb_explore_options_instance(
    const VW::workspace&, options_i& options)
{
  auto cb_explore_opts = VW::make_unique<cb_explore_options_instance_v1>();
  option_group_definition new_options("[Reduction] Contextual Bandit Exploration");
  new_options
      .add(make_option("cb_explore", cb_explore_opts->num_actions)
               .keep()
               .necessary()
               .help("Online explore-exploit for a <k> action contextual bandit problem"))
      .add(make_option("first", cb_explore_opts->tau).keep().help("Tau-first exploration"))
      .add(make_option("epsilon", cb_explore_opts->epsilon)
               .keep()
               .allow_override()
               .default_value(0.05f)
               .help("Epsilon-greedy exploration"))
      .add(make_option("bag", cb_explore_opts->bag_size).keep().help("Bagging-based exploration"))
      .add(make_option("cover", cb_explore_opts->cover_size).keep().help("Online cover based exploration"))
      .add(make_option("nounif", cb_explore_opts->nounif)
               .keep()
               .help("Do not explore uniformly on zero-probability actions in cover"))
      .add(
          make_option("psi", cb_explore_opts->psi).keep().default_value(1.0f).help("Disagreement parameter for cover"));

  if (!options.add_parse_and_check_necessary(new_options)) { return nullptr; }

  if (!options.was_supplied("cb_force_legacy")) { return nullptr; }

  if (options.was_supplied("indexing"))
  { THROW("--indexing is not compatible with contextual bandits, please remove this option") }

<<<<<<< HEAD
=======
  data->random_state = all.get_random_state();
  uint32_t num_actions = data->cbcs.num_actions;

>>>>>>> 1529e743
  // If neither cb nor cats_tree are present on the reduction stack then
  // add cb to the reduction stack as the default reduction for cb_explore.
  if (!options.was_supplied("cats_tree") && !options.was_supplied("cb"))
  {
    // none of the relevant options are set, default to cb
    std::stringstream ss;
    ss << cb_explore_opts->num_actions;
    options.insert("cb", ss.str());
  }
  cb_explore_opts->cover_supplied = options.was_supplied("cover");
  cb_explore_opts->epsilon_supplied = options.was_supplied("epsilon");
  cb_explore_opts->bag_supplied = options.was_supplied("bag");
  cb_explore_opts->first_supplied = options.was_supplied("first");
  return cb_explore_opts;
}

}  // namespace CB_EXPLORE

base_learner* VW::reductions::cb_explore_setup(VW::setup_base_i& stack_builder)
{
  options_i& options = *stack_builder.get_options();
  VW::workspace& all = *stack_builder.get_all_pointer();
  auto cb_explore_opts = CB_EXPLORE::get_cb_explore_options_instance(all, options);
  if (cb_explore_opts == nullptr) { return nullptr; }
  auto cb_explore_data = VW::make_unique<cb_explore>(all.logger);
  cb_explore_data->cbcs.num_actions = cb_explore_opts->num_actions;
  cb_explore_data->tau = cb_explore_opts->tau;
  cb_explore_data->epsilon = cb_explore_opts->epsilon;
  cb_explore_data->bag_size = cb_explore_opts->bag_size;
  cb_explore_data->cover_size = cb_explore_opts->cover_size;
  cb_explore_data->nounif = cb_explore_opts->nounif;
  cb_explore_data->psi = cb_explore_opts->psi;

  cb_explore_data->_random_state = all.get_random_state();
  uint32_t num_actions = cb_explore_data->cbcs.num_actions;

  if (cb_explore_data->epsilon < 0.0 || cb_explore_data->epsilon > 1.0)
  { THROW("The value of epsilon must be in [0,1]"); }

  cb_explore_data->cbcs.cb_type = VW::cb_type_t::dr;
  cb_explore_data->model_file_version = all.model_file_ver;

  single_learner* base = as_singleline(stack_builder.setup_base_learner());
  cb_explore_data->cbcs.scorer = VW::LEARNER::as_singleline(base->get_learner_by_name_prefix("scorer"));

  void (*learn_ptr)(cb_explore&, single_learner&, VW::example&);
  void (*predict_ptr)(cb_explore&, single_learner&, VW::example&);
  size_t params_per_weight;
  std::string name_addition;

  if (cb_explore_opts->cover_supplied)
  {
    if (cb_explore_opts->epsilon_supplied)
    {
      // fixed epsilon during learning
      cb_explore_data->epsilon_decay = false;
    }
    else
    {
      cb_explore_data->epsilon = 1.f;
      cb_explore_data->epsilon_decay = true;
    }
<<<<<<< HEAD
    cb_explore_data->cs = reinterpret_cast<learner<cb_explore, VW::example>*>(as_singleline(all.cost_sensitive));
    for (uint32_t j = 0; j < num_actions; j++)
    { cb_explore_data->second_cs_label.costs.push_back(COST_SENSITIVE::wclass{}); }
    cb_explore_data->cover_probs.resize_but_with_stl_behavior(num_actions);
    cb_explore_data->preds.reserve(cb_explore_data->cover_size);
=======
    data->cs = reinterpret_cast<learner<cb_explore, VW::example>*>(as_singleline(all.cost_sensitive));
    for (uint32_t j = 0; j < num_actions; j++) { data->second_cs_label.costs.push_back(VW::cs_class{}); }
    data->cover_probs.resize_but_with_stl_behavior(num_actions);
    data->preds.reserve(data->cover_size);
>>>>>>> 1529e743
    learn_ptr = predict_or_learn_cover<true>;
    predict_ptr = predict_or_learn_cover<false>;
    params_per_weight = cb_explore_data->cover_size + 1;
    name_addition = "-cover";
  }
  else if (cb_explore_opts->bag_supplied)
  {
    learn_ptr = predict_or_learn_bag<true>;
    predict_ptr = predict_or_learn_bag<false>;
    params_per_weight = cb_explore_data->bag_size;
    name_addition = "-bag";
  }
  else if (cb_explore_opts->first_supplied)
  {
    learn_ptr = predict_or_learn_first<true>;
    predict_ptr = predict_or_learn_first<false>;
    params_per_weight = 1;
    name_addition = "-first";
  }
  else  // greedy
  {
    learn_ptr = predict_or_learn_greedy<true>;
    predict_ptr = predict_or_learn_greedy<false>;
    params_per_weight = 1;
    name_addition = "-greedy";
  }
  auto* l = make_reduction_learner(std::move(cb_explore_data), base, learn_ptr, predict_ptr,
      stack_builder.get_setupfn_name(cb_explore_setup) + name_addition)
                .set_input_label_type(VW::label_type_t::cb)
                .set_output_label_type(VW::label_type_t::cb)
                .set_input_prediction_type(VW::prediction_type_t::multiclass)
                .set_output_prediction_type(VW::prediction_type_t::action_probs)
                .set_params_per_weight(params_per_weight)
                .set_finish_example(::finish_example)
                .set_save_load(save_load)
                .build(&all.logger);

  return make_base(*l);
}<|MERGE_RESOLUTION|>--- conflicted
+++ resolved
@@ -375,12 +375,6 @@
   if (options.was_supplied("indexing"))
   { THROW("--indexing is not compatible with contextual bandits, please remove this option") }
 
-<<<<<<< HEAD
-=======
-  data->random_state = all.get_random_state();
-  uint32_t num_actions = data->cbcs.num_actions;
-
->>>>>>> 1529e743
   // If neither cb nor cats_tree are present on the reduction stack then
   // add cb to the reduction stack as the default reduction for cb_explore.
   if (!options.was_supplied("cats_tree") && !options.was_supplied("cb"))
@@ -414,7 +408,7 @@
   cb_explore_data->nounif = cb_explore_opts->nounif;
   cb_explore_data->psi = cb_explore_opts->psi;
 
-  cb_explore_data->_random_state = all.get_random_state();
+  cb_explore_data->random_state = all.get_random_state();
   uint32_t num_actions = cb_explore_data->cbcs.num_actions;
 
   if (cb_explore_data->epsilon < 0.0 || cb_explore_data->epsilon > 1.0)
@@ -443,18 +437,10 @@
       cb_explore_data->epsilon = 1.f;
       cb_explore_data->epsilon_decay = true;
     }
-<<<<<<< HEAD
     cb_explore_data->cs = reinterpret_cast<learner<cb_explore, VW::example>*>(as_singleline(all.cost_sensitive));
-    for (uint32_t j = 0; j < num_actions; j++)
-    { cb_explore_data->second_cs_label.costs.push_back(COST_SENSITIVE::wclass{}); }
+    for (uint32_t j = 0; j < num_actions; j++) { cb_explore_data->second_cs_label.costs.push_back(VW::cs_class{}); }
     cb_explore_data->cover_probs.resize_but_with_stl_behavior(num_actions);
     cb_explore_data->preds.reserve(cb_explore_data->cover_size);
-=======
-    data->cs = reinterpret_cast<learner<cb_explore, VW::example>*>(as_singleline(all.cost_sensitive));
-    for (uint32_t j = 0; j < num_actions; j++) { data->second_cs_label.costs.push_back(VW::cs_class{}); }
-    data->cover_probs.resize_but_with_stl_behavior(num_actions);
-    data->preds.reserve(data->cover_size);
->>>>>>> 1529e743
     learn_ptr = predict_or_learn_cover<true>;
     predict_ptr = predict_or_learn_cover<false>;
     params_per_weight = cb_explore_data->cover_size + 1;

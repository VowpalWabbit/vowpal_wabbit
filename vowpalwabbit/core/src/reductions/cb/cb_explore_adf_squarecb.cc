// Copyright (c) by respective owners including Yahoo!, Microsoft, and
// individual contributors. All rights reserved. Released under a BSD (revised)
// license as described in the file LICENSE.

#include "vw/core/reductions/cb/cb_explore_adf_squarecb.h"

#include "vw/config/options.h"
#include "vw/core/action_score.h"
#include "vw/core/cb.h"
#include "vw/core/gen_cs_example.h"
#include "vw/core/global_data.h"
#include "vw/core/label_parser.h"
#include "vw/core/parser.h"
#include "vw/core/reductions/cb/cb_adf.h"
#include "vw/core/reductions/cb/cb_explore.h"
#include "vw/core/reductions/cb/cb_explore_adf_common.h"
#include "vw/core/setup_base.h"
#include "vw/core/version.h"
#include "vw/core/vw_versions.h"
#include "vw/explore/explore.h"

#include <algorithm>
#include <cfloat>
#include <cmath>
#include <vector>
using namespace VW::cb_explore_adf;

/*
This file implements the SquareCB algorithm/reduction (Foster and Rakhlin (2020), https://arxiv.org/abs/2002.04926),
with the VW learner as the base algorithm.
*/

// All exploration algorithms return a vector of id, probability tuples, sorted in order of scores. The probabilities
// are the probability with which each action should be replaced to the top of the list.

#define B_SEARCH_MAX_ITER 20

using namespace VW::LEARNER;

namespace
{
class cb_explore_adf_squarecb
{
public:
  cb_explore_adf_squarecb(float gamma_scale, float gamma_exponent, bool elim, float c0, float min_cb_cost,
      float max_cb_cost, VW::version_struct model_file_version, float epsilon, bool store_gamma_in_reduction_features);
  ~cb_explore_adf_squarecb() = default;

  // Should be called through cb_explore_adf_base for pre/post-processing
  void predict(learner& base, VW::multi_ex& examples);
  void learn(learner& base, VW::multi_ex& examples);
  void save_load(VW::io_buf& io, bool read, bool text);

private:
  size_t _counter;
  float _gamma_scale;     // Scale factor for SquareCB reediness parameter $\gamma$.
  float _gamma_exponent;  // Exponent on $t$ for SquareCB reediness parameter $\gamma$.

  // Parameters and data structures for RegCB action set computation
  bool _elim;
  float _c0;
  float _min_cb_cost;
  float _max_cb_cost;
  float _epsilon;

  std::vector<float> _min_costs;
  std::vector<float> _max_costs;

  VW::version_struct _model_file_version;

  bool _store_gamma_in_reduction_features;

  // for backing up cb example data when computing sensitivities
  std::vector<VW::action_scores> _ex_as;
  std::vector<std::vector<VW::cb_class>> _ex_costs;
  void get_cost_ranges(float delta, learner& base, VW::multi_ex& examples, bool min_only);
  float binary_search(float fhat, float delta, float sens, float tol = 1e-6);
};

cb_explore_adf_squarecb::cb_explore_adf_squarecb(float gamma_scale, float gamma_exponent, bool elim, float c0,
    float min_cb_cost, float max_cb_cost, VW::version_struct model_file_version, float epsilon,
    bool store_gamma_in_reduction_features)
    : _counter(0)
    , _gamma_scale(gamma_scale)
    , _gamma_exponent(gamma_exponent)
    , _elim(elim)
    , _c0(c0)
    , _min_cb_cost(min_cb_cost)
    , _max_cb_cost(max_cb_cost)
    , _epsilon(epsilon)
    , _model_file_version(model_file_version)
    , _store_gamma_in_reduction_features(store_gamma_in_reduction_features)
{
}

// TODO: same as cs_active.cc and cb_explore_adf_regcb.cc, move to shared place
float cb_explore_adf_squarecb::binary_search(float fhat, float delta, float sens, float tol)
{
  /*
     Binary search to find the largest weight w such that w*(fhat^2 - (fhat - w*sens)^2) \leq delta.
     Implements binary search procedure described at the end of Section 7.1 in https://arxiv.org/pdf/1703.01014.pdf.
  */

  // We are always guaranteed that the solution to the problem above lies in (0, maxw), as long as fhat \geq 0.
  const float maxw = (std::min)(fhat / sens, FLT_MAX);

  // If the objective value for maxw satisfies the delta constraint, we can just take this and skip the binary search.
  if (maxw * fhat * fhat <= delta) { return maxw; }

  // Upper and lower bounds on w for binary search.
  float l = 0;
  float u = maxw;
  // Binary search variable.
  float w;
  // Value for w.
  float v;

  // Standard binary search given the objective described above.
  for (int iter = 0; iter < B_SEARCH_MAX_ITER; iter++)
  {
    w = (u + l) / 2.f;
    v = w * (fhat * fhat - (fhat - sens * w) * (fhat - sens * w)) - delta;
    if (v > 0) { u = w; }
    else { l = w; }
    if (std::fabs(v) <= tol || u - l <= tol) { break; }
  }

  return l;
}

// TODO: Same as cb_explore_adf_regcb.cc
void cb_explore_adf_squarecb::get_cost_ranges(float delta, learner& base, VW::multi_ex& examples, bool min_only)
{
  const size_t num_actions = examples[0]->pred.a_s.size();
  _min_costs.resize(num_actions);
  _max_costs.resize(num_actions);

  _ex_as.clear();
  _ex_costs.clear();

  // backup cb example data
  for (const auto& ex : examples)
  {
    _ex_as.push_back(ex->pred.a_s);
    _ex_costs.push_back(ex->l.cb.costs);
  }

  // set regressor predictions
  for (const auto& as : _ex_as[0]) { examples[as.action]->pred.scalar = as.score; }

  const float cmin = _min_cb_cost;
  const float cmax = _max_cb_cost;

  for (size_t a = 0; a < num_actions; ++a)
  {
    auto* ec = examples[a];
    ec->l.simple.label = cmin - 1;
    float sens = base.sensitivity(*ec);
    float w = 0;  // importance weight

    if (ec->pred.scalar < cmin || std::isnan(sens) || std::isinf(sens)) { _min_costs[a] = cmin; }
    else
    {
      w = binary_search(ec->pred.scalar - cmin + 1, delta, sens);
      _min_costs[a] = (std::max)(ec->pred.scalar - sens * w, cmin);
      if (_min_costs[a] > cmax) { _min_costs[a] = cmax; }
    }

    if (!min_only)
    {
      ec->l.simple.label = cmax + 1;
      sens = base.sensitivity(*ec);
      if (ec->pred.scalar > cmax || std::isnan(sens) || std::isinf(sens)) { _max_costs[a] = cmax; }
      else
      {
        w = binary_search(cmax + 1 - ec->pred.scalar, delta, sens);
        _max_costs[a] = (std::min)(ec->pred.scalar + sens * w, cmax);
        if (_max_costs[a] < cmin) { _max_costs[a] = cmin; }
      }
    }
  }

  // reset cb example data
  for (size_t i = 0; i < examples.size(); ++i)
  {
    examples[i]->pred.a_s = _ex_as[i];
    examples[i]->l.cb.costs = _ex_costs[i];
  }
}

void cb_explore_adf_squarecb::predict(learner& base, VW::multi_ex& examples)
{
  // The actual parameter $\gamma$ used in the SquareCB.
  const float gamma = _gamma_scale * static_cast<float>(std::pow(_counter, _gamma_exponent));
  if (_store_gamma_in_reduction_features)
  {
    auto& red_features =
        examples[0]->ex_reduction_features.template get<VW::large_action_space::las_reduction_features>();
    red_features.squarecb_gamma = gamma;
  }

  multiline_learn_or_predict<false>(base, examples, examples[0]->ft_offset);

  VW::v_array<VW::action_score>& preds = examples[0]->pred.a_s;
  uint32_t num_actions = static_cast<uint32_t>(preds.size());

  // RegCB action set parameters
  const float max_range = _max_cb_cost - _min_cb_cost;
  // threshold on empirical loss difference
  const float delta =
      _c0 * std::log(static_cast<float>(num_actions * _counter)) * static_cast<float>(std::pow(max_range, 2));

  // SquareCB Exploration
  if (!_elim)  // Vanilla variant (perform SquareCB exploration over all actions)
  {
    size_t a_min = 0;
    float min_cost = preds[0].score;
    // Compute highest-scoring action
    for (size_t a = 0; a < num_actions; ++a)
    {
      if (preds[a].score < min_cost)
      {
        a_min = a;
        min_cost = preds[a].score;
      }
    }
    // Compute probabilities using SquareCB rule.
    float total_weight = 0;
    float pa = 0;
    for (size_t a = 0; a < num_actions; ++a)
    {
      if (a == a_min) { continue; }
      pa = 1.f / (num_actions + gamma * (preds[a].score - min_cost));
      preds[a].score = pa;
      total_weight += pa;
    }
    preds[a_min].score = 1.f - total_weight;

    VW::explore::enforce_minimum_probability(_epsilon, true, begin_scores(preds), end_scores(preds));
  }
  else  // elimination variant
  {
    get_cost_ranges(delta, base, examples, /*min_only=*/false);

    float min_max_cost = FLT_MAX;
    for (size_t a = 0; a < num_actions; ++a)
    {
      if (_max_costs[a] < min_max_cost) { min_max_cost = _max_costs[a]; }
    }

    size_t a_min = 0;
    size_t num_surviving_actions = 0;
    float min_cost = FLT_MAX;
    // Compute plausible / surviving actions.
    for (size_t a = 0; a < num_actions; ++a)
    {
      if (preds[a].score < min_cost && _min_costs[preds[a].action] <= min_max_cost)
      {
        a_min = a;
        min_cost = preds[a].score;
        num_surviving_actions += 1;
      }
    }
    float total_weight = 0;
    float pa = 0;
    // Compute probabilities for surviving actions using SquareCB rule.
    for (size_t a = 0; a < num_actions; ++a)
    {
      if (_min_costs[preds[a].action] > min_max_cost) { preds[a].score = 0; }
      else
      {
        if (a == a_min) { continue; }
        pa = 1.f / (num_surviving_actions + gamma * (preds[a].score - min_cost));
        preds[a].score = pa;
        total_weight += pa;
      }
    }
    preds[a_min].score = 1.f - total_weight;
  }
}

void cb_explore_adf_squarecb::learn(learner& base, VW::multi_ex& examples)
{
  VW::v_array<VW::action_score> preds = std::move(examples[0]->pred.a_s);
  for (size_t i = 0; i < examples.size() - 1; ++i)
  {
    VW::cb_label& ld = examples[i]->l.cb;
    if (ld.costs.size() == 1)
    {
      ld.costs[0].probability = 1.f;  // no importance weighting
    }
  }

  multiline_learn_or_predict<true>(base, examples, examples[0]->ft_offset);
  ++_counter;
  examples[0]->pred.a_s = std::move(preds);
}

void cb_explore_adf_squarecb::save_load(VW::io_buf& io, bool read, bool text)
{
  if (io.num_files() == 0) { return; }
  if (!read || _model_file_version >= VW::version_definitions::VERSION_FILE_WITH_SQUARE_CB_SAVE_RESUME)
  {
    std::stringstream msg;
    if (!read) { msg << "cb squarecb adf storing example counter:  = " << _counter << "\n"; }
    VW::details::bin_text_read_write_fixed_validated(
        io, reinterpret_cast<char*>(&_counter), sizeof(_counter), read, msg, text);
  }
}
}  // namespace

std::shared_ptr<VW::LEARNER::learner> VW::reductions::cb_explore_adf_squarecb_setup(VW::setup_base_i& stack_builder)
{
  VW::config::options_i& options = *stack_builder.get_options();
  VW::workspace& all = *stack_builder.get_all_pointer();
  using config::make_option;
  bool cb_explore_adf_option = false;
  bool squarecb = false;
  std::string type_string = "mtr";

  // Basic SquareCB parameters
  float gamma_scale = 1.;
  float gamma_exponent = 0.;

  // Perform SquareCB exploration over RegCB-style disagreement sets
  bool elim = false;
  float c0 = 0.;
  float min_cb_cost = 0.;
  float max_cb_cost = 0.;
  float epsilon = 0.f;

  config::option_group_definition new_options("[Reduction] Contextual Bandit Exploration with ADF (SquareCB)");
  new_options
      .add(make_option("cb_explore_adf", cb_explore_adf_option)
               .keep()
               .necessary()
               .help("Online explore-exploit for a contextual bandit problem with multiline action dependent features"))
      .add(make_option("squarecb", squarecb).keep().necessary().help("SquareCB exploration"))
      .add(make_option("gamma_scale", gamma_scale)
               .keep()
               .default_value(10.f)
               .help("Sets SquareCB greediness parameter to gamma=[gamma_scale]*[num examples]^1/2"))
      .add(make_option("gamma_exponent", gamma_exponent)
               .keep()
               .default_value(.5f)
               .help("Exponent on [num examples] in SquareCB greediness parameter gamma"))
      .add(make_option("elim", elim)
               .keep()
               .help("Only perform SquareCB exploration over plausible actions (computed via RegCB strategy)"))
      .add(make_option("mellowness", c0)
               .keep()
               .default_value(0.001f)
               .help("Mellowness parameter c_0 for computing plausible action set. Only used with --elim"))
      .add(make_option("cb_min_cost", min_cb_cost)
               .keep()
               .default_value(0.f)
               .help("Lower bound on cost. Only used with --elim"))
      .add(make_option("cb_max_cost", max_cb_cost)
               .keep()
               .default_value(1.f)
               .help("Upper bound on cost. Only used with --elim"))
      .add(make_option("cb_type", type_string)
               .keep()
               .default_value("mtr")
               .one_of({"mtr"})
               .help("Contextual bandit method to use. SquareCB only supports supervised regression (mtr)"))
      // Note: --epsilon for squarecb is semantically different than adding a uniform distribution on all actions
      // as done in epsilon greedy.
      .add(make_option("epsilon", epsilon)
               .keep()
               .default_value(0.f)
               .allow_override()
               .help("The minimum probability of an action is this value divided by the number of actions."));

  if (!options.add_parse_and_check_necessary(new_options)) { return nullptr; }

  // Ensure serialization of this option in all cases.
  if (!options.was_supplied("cb_type"))
  {
    options.insert("cb_type", type_string);
    options.add_and_parse(new_options);
  }

  // Ensure serialization of cb_adf in all cases.
  if (!options.was_supplied("cb_adf")) { options.insert("cb_adf", ""); }

  bool store_gamma_in_reduction_features = false;
  if (options.was_supplied("large_action_space")) { store_gamma_in_reduction_features = true; }

  // Set explore_type
  size_t problem_multiplier = 1;

  auto base = require_multiline(stack_builder.setup_base_learner());
  all.example_parser->lbl_parser = VW::cb_label_parser_global;

  if (epsilon < 0.0 || epsilon > 1.0) { THROW("The value of epsilon must be in [0,1]"); }

  using explore_type = cb_explore_adf_base<cb_explore_adf_squarecb>;
  auto data = VW::make_unique<explore_type>(all.global_metrics.are_metrics_enabled(), gamma_scale, gamma_exponent, elim,
<<<<<<< HEAD
      c0, min_cb_cost, max_cb_cost, all.model_file_ver, epsilon);
  auto l = make_reduction_learner(std::move(data), base, explore_type::learn, explore_type::predict,
=======
      c0, min_cb_cost, max_cb_cost, all.model_file_ver, epsilon, store_gamma_in_reduction_features);
  auto* l = make_reduction_learner(std::move(data), base, explore_type::learn, explore_type::predict,
>>>>>>> 2bde23dd
      stack_builder.get_setupfn_name(cb_explore_adf_squarecb_setup))
               .set_input_label_type(VW::label_type_t::CB)
               .set_output_label_type(VW::label_type_t::CB)
               .set_input_prediction_type(VW::prediction_type_t::ACTION_SCORES)
               .set_output_prediction_type(VW::prediction_type_t::ACTION_PROBS)
               .set_params_per_weight(problem_multiplier)
               .set_output_example_prediction(explore_type::output_example_prediction)
               .set_update_stats(explore_type::update_stats)
               .set_print_update(explore_type::print_update)
               .set_persist_metrics(explore_type::persist_metrics)
               .set_save_load(explore_type::save_load)
               .build();
  return l;
}<|MERGE_RESOLUTION|>--- conflicted
+++ resolved
@@ -397,13 +397,8 @@
 
   using explore_type = cb_explore_adf_base<cb_explore_adf_squarecb>;
   auto data = VW::make_unique<explore_type>(all.global_metrics.are_metrics_enabled(), gamma_scale, gamma_exponent, elim,
-<<<<<<< HEAD
-      c0, min_cb_cost, max_cb_cost, all.model_file_ver, epsilon);
+      c0, min_cb_cost, max_cb_cost, all.model_file_ver, epsilon, store_gamma_in_reduction_features);
   auto l = make_reduction_learner(std::move(data), base, explore_type::learn, explore_type::predict,
-=======
-      c0, min_cb_cost, max_cb_cost, all.model_file_ver, epsilon, store_gamma_in_reduction_features);
-  auto* l = make_reduction_learner(std::move(data), base, explore_type::learn, explore_type::predict,
->>>>>>> 2bde23dd
       stack_builder.get_setupfn_name(cb_explore_adf_squarecb_setup))
                .set_input_label_type(VW::label_type_t::CB)
                .set_output_label_type(VW::label_type_t::CB)

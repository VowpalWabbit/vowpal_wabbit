// Copyright (c) by respective owners including Yahoo!, Microsoft, and
// individual contributors. All rights reserved. Released under a BSD (revised)
// license as described in the file LICENSE.
/*
  Initial implementation by Hal Daume and John Langford.  Reimplementation
  by John Langford.
*/

#include "vw/core/reductions/ect.h"

#include "vw/config/options.h"
#include "vw/core/global_data.h"
#include "vw/core/learner.h"
#include "vw/core/parser.h"
#include "vw/core/setup_base.h"
#include "vw/io/logger.h"

#include <fmt/core.h>

#include <cfloat>
#include <ctime>
#include <fstream>
#include <iostream>
#include <numeric>

using namespace VW::LEARNER;
using namespace VW::config;

namespace
{
class direction
{
public:
  size_t id;          // unique id for node
  size_t tournament;  // unique id for node
  uint32_t winner;    // up traversal, winner
  uint32_t loser;     // up traversal, loser
  uint32_t left;      // down traversal, left
  uint32_t right;     // down traversal, right
  bool last;
};

class ect
{
public:
  uint64_t k = 0;
  uint64_t errors = 0;
  float class_boundary = 0.f;

  VW::v_array<direction> directions;  // The nodes of the tournament datastructure

  std::vector<std::vector<VW::v_array<uint32_t>>> all_levels;

  VW::v_array<uint32_t> final_nodes;  // The final nodes of each tournament.

  VW::v_array<size_t> up_directions;    // On edge e, which node n is in the up direction?
  VW::v_array<size_t> down_directions;  // On edge e, which node n is in the down direction?

  size_t tree_height = 0;  // The height of the final tournament.

  uint32_t last_pair = 0;

  VW::v_array<bool> tournaments_won;
  VW::io::logger logger;

  explicit ect(VW::io::logger logger) : logger(std::move(logger)) {}
};

size_t final_depth(size_t eliminations, VW::io::logger& logger)
{
  eliminations--;
  for (size_t i = 0; i < 32; i++)
  {
    if (eliminations >> i == 0) { return i; }
  }
  logger.err_error("too many eliminations");
  return 31;
}

bool not_empty(std::vector<VW::v_array<uint32_t>> const& tournaments)
{
  auto const first_non_empty_tournament = std::find_if(tournaments.cbegin(), tournaments.cend(),
      [](const VW::v_array<uint32_t>& tournament) { return !tournament.empty(); });
  return first_non_empty_tournament != tournaments.cend();
}

size_t create_circuit(ect& e, uint64_t max_label, uint64_t eliminations)
{
  if (max_label == 1) { return 0; }

  std::vector<VW::v_array<uint32_t>> tournaments;
  VW::v_array<uint32_t> t;

  for (uint32_t i = 0; i < max_label; i++)
  {
    t.push_back(i);
    direction d = {i, 0, 0, 0, 0, 0, false};
    e.directions.push_back(d);
  }

  tournaments.push_back(t);

  for (size_t i = 0; i < eliminations - 1; i++) { tournaments.push_back(VW::v_array<uint32_t>()); }

  e.all_levels.push_back(tournaments);

  size_t level = 0;

  uint32_t node = static_cast<uint32_t>(e.directions.size());

  while (not_empty(e.all_levels[level]))
  {
    std::vector<VW::v_array<uint32_t>> new_tournaments;
    tournaments = e.all_levels[level];

    for (size_t i = 0; i < tournaments.size(); i++)
    {
      VW::v_array<uint32_t> empty;
      new_tournaments.push_back(empty);
    }

    for (size_t i = 0; i < tournaments.size(); i++)
    {
      for (size_t j = 0; j < tournaments[i].size() / 2; j++)
      {
        uint32_t id = node++;
        uint32_t left = tournaments[i][2 * j];
        uint32_t right = tournaments[i][2 * j + 1];

        direction d = {id, i, 0, 0, left, right, false};
        e.directions.push_back(d);
        uint32_t direction_index = static_cast<uint32_t>(e.directions.size()) - 1;
        if (e.directions[left].tournament == i) { e.directions[left].winner = direction_index; }
        else { e.directions[left].loser = direction_index; }
        if (e.directions[right].tournament == i) { e.directions[right].winner = direction_index; }
        else { e.directions[right].loser = direction_index; }
        if (e.directions[left].last) { e.directions[left].winner = direction_index; }

        if (tournaments[i].size() == 2 && (i == 0 || tournaments[i - 1].empty()))
        {
          e.directions[direction_index].last = true;
          if (i + 1 < tournaments.size()) { new_tournaments[i + 1].push_back(id); }
          else
          {  // winner eliminated.
            e.directions[direction_index].winner = 0;
          }
          e.final_nodes.push_back(static_cast<uint32_t>(e.directions.size() - 1));
        }
        else { new_tournaments[i].push_back(id); }
        if (i + 1 < tournaments.size()) { new_tournaments[i + 1].push_back(id); }
        else
        {  // loser eliminated.
          e.directions[direction_index].loser = 0;
        }
      }
      if (tournaments[i].size() % 2 == 1) { new_tournaments[i].push_back(tournaments[i].back()); }
    }
    e.all_levels.push_back(new_tournaments);
    level++;
  }

  e.last_pair = static_cast<uint32_t>((max_label - 1) * eliminations);

  if (max_label > 1) { e.tree_height = final_depth(eliminations, e.logger); }

  return e.last_pair + (eliminations - 1);
}

uint32_t ect_predict(ect& e, single_learner& base, VW::example& ec)
{
  if (e.k == static_cast<size_t>(1)) { return 1; }

  uint32_t finals_winner = 0;

  // Binary final elimination tournament first
  ec.l.simple = {FLT_MAX};
  ec.ex_reduction_features.template get<VW::simple_label_reduction_features>().reset_to_default();

  for (size_t i = e.tree_height - 1; i != static_cast<size_t>(0) - 1; i--)
  {
    if ((finals_winner | ((static_cast<size_t>(1)) << i)) <= e.errors)
    {
      // a real choice exists
      uint32_t problem_number =
          e.last_pair + (finals_winner | ((static_cast<uint32_t>(1)) << i)) - 1;  // This is unique.

      base.learn(ec, problem_number);

      if (ec.pred.scalar > e.class_boundary) { finals_winner = finals_winner | ((static_cast<size_t>(1)) << i); }
    }
  }

  uint32_t id = e.final_nodes[finals_winner];
  while (id >= e.k)
  {
    base.learn(ec, id - e.k);

    if (ec.pred.scalar > e.class_boundary) { id = e.directions[id].right; }
    else { id = e.directions[id].left; }
  }
  return id + 1;
}

void ect_train(ect& e, single_learner& base, VW::example& ec)
{
  if (e.k == 1)
  {  // nothing to do
    return;
  }
  VW::multiclass_label mc = ec.l.multi;

  VW::simple_label simple_temp;

  e.tournaments_won.clear();

  uint32_t id = e.directions[mc.label - 1].winner;
  bool left = e.directions[id].left == mc.label - 1;
  do {
    if (left) { simple_temp.label = -1; }
    else { simple_temp.label = 1; }

    ec.l.simple = simple_temp;
    base.learn(ec, id - e.k);
    float old_weight = ec.weight;
    ec.weight = 0.;
    base.learn(ec, id - e.k);  // inefficient, we should extract final prediction exactly.
    ec.weight = old_weight;

    bool won = (ec.pred.scalar - e.class_boundary) * simple_temp.label > 0;

    if (won)
    {
      if (!e.directions[id].last) { left = e.directions[e.directions[id].winner].left == id; }
      else { e.tournaments_won.push_back(true); }
      id = e.directions[id].winner;
    }
    else
    {
      if (!e.directions[id].last)
      {
        left = e.directions[e.directions[id].loser].left == id;
        if (e.directions[id].loser == 0) { e.tournaments_won.push_back(false); }
      }
      else { e.tournaments_won.push_back(false); }
      id = e.directions[id].loser;
    }
  } while (id != 0);

  // TODO: error? warn? info? what level is this supposed to be?
  if (e.tournaments_won.empty())
  {
    e.logger.out_error("Internal error occurred. tournaments_won was empty which should not be possible.");
  }

  // tournaments_won is a bit vector determining which tournaments the label won.
  for (size_t i = 0; i < e.tree_height; i++)
  {
    for (uint32_t j = 0; j < e.tournaments_won.size() / 2; j++)
    {
      left = e.tournaments_won[j * 2];
      bool right = e.tournaments_won[j * 2 + 1];
      if (left == right)
      {  // no query to do
        e.tournaments_won[j] = left;
      }
      else  // query to do
      {
        if (left) { simple_temp.label = -1; }
        else { simple_temp.label = 1; }
        ec.l.simple = simple_temp;
        ec.weight = static_cast<float>(1 << (e.tree_height - i - 1));

        uint32_t problem_number = e.last_pair + j * (1 << (i + 1)) + (1 << i) - 1;

        base.learn(ec, problem_number);

        if (ec.pred.scalar > e.class_boundary) { e.tournaments_won[j] = right; }
        else { e.tournaments_won[j] = left; }
      }

      if (e.tournaments_won.size() % 2 == 1)
      {
        e.tournaments_won[e.tournaments_won.size() / 2] = e.tournaments_won[e.tournaments_won.size() - 1];
      }
      e.tournaments_won.resize((1 + e.tournaments_won.size()) / 2);
    }
  }
}

void predict(ect& e, single_learner& base, VW::example& ec)
{
  VW::multiclass_label mc = ec.l.multi;
  if (mc.label == 0 || (mc.label > e.k && mc.label != static_cast<uint32_t>(-1)))
  {
    // In order to print curly braces, they need to be embedded within curly braces to escape them.
    // The funny looking part will just print {1, e.k}
    e.logger.out_warn("label {0} is not in {{1, {1}}} This won't work right.", mc.label, e.k);
  }
  ec.pred.multiclass = ect_predict(e, base, ec);
  ec.l.multi = mc;
}

void learn(ect& e, single_learner& base, VW::example& ec)
{
  VW::multiclass_label mc = ec.l.multi;
  uint32_t pred = ec.pred.multiclass;

  if (mc.label != static_cast<uint32_t>(-1)) { ect_train(e, base, ec); }
  ec.l.multi = mc;
  ec.pred.multiclass = pred;
}
}  // namespace

base_learner* VW::reductions::ect_setup(VW::setup_base_i& stack_builder)
{
  options_i& options = *stack_builder.get_options();
  VW::workspace& all = *stack_builder.get_all_pointer();
  auto data = VW::make_unique<ect>(all.logger);
  std::string link;
  option_group_definition new_options("[Reduction] Error Correcting Tournament");
  new_options.add(make_option("ect", data->k).keep().necessary().help("Error correcting tournament with <k> labels"))
      .add(make_option("error", data->errors).keep().default_value(0).help("Errors allowed by ECT"))
      // Used to check value. TODO replace
      .add(make_option("link", link)
               .default_value("identity")
               .keep()
               .one_of({"identity", "logistic", "glf1", "poisson"})
               .help("Specify the link function"));

  if (!options.add_parse_and_check_necessary(new_options)) { return nullptr; }

  size_t wpp = create_circuit(*data.get(), data->k, data->errors + 1);

  base_learner* base = stack_builder.setup_base_learner();
  if (link == "logistic")
  {
    data->class_boundary = 0.5;  // as --link=logistic maps predictions in [0;1]
  }

  auto* l = make_reduction_learner(
      std::move(data), as_singleline(base), learn, predict, stack_builder.get_setupfn_name(ect_setup))
                .set_params_per_weight(wpp)
<<<<<<< HEAD
                .set_finish_example(VW::details::finish_multiclass_example<ect&>)
                .set_input_prediction_type(VW::prediction_type_t::SCALAR)
=======
                .set_input_label_type(VW::label_type_t::MULTICLASS)
                .set_output_label_type(VW::label_type_t::SIMPLE)
                .set_input_prediction_type(VW::prediction_type_t::SCALAR)
                .set_output_prediction_type(VW::prediction_type_t::MULTICLASS)
                .set_update_stats(VW::details::update_stats_multiclass_label<ect>)
                .set_output_example_prediction(VW::details::output_example_prediction_multiclass_label<ect>)
                .set_print_update(VW::details::print_update_multiclass_label<ect>)
>>>>>>> b38e95e6
                .set_output_prediction_type(VW::prediction_type_t::MULTICLASS)
                .set_input_label_type(VW::label_type_t::MULTICLASS)
                .set_output_label_type(VW::label_type_t::SIMPLE)
                .build();

  all.example_parser->lbl_parser = VW::multiclass_label_parser_global;

  return make_base(*l);
}<|MERGE_RESOLUTION|>--- conflicted
+++ resolved
@@ -340,10 +340,6 @@
   auto* l = make_reduction_learner(
       std::move(data), as_singleline(base), learn, predict, stack_builder.get_setupfn_name(ect_setup))
                 .set_params_per_weight(wpp)
-<<<<<<< HEAD
-                .set_finish_example(VW::details::finish_multiclass_example<ect&>)
-                .set_input_prediction_type(VW::prediction_type_t::SCALAR)
-=======
                 .set_input_label_type(VW::label_type_t::MULTICLASS)
                 .set_output_label_type(VW::label_type_t::SIMPLE)
                 .set_input_prediction_type(VW::prediction_type_t::SCALAR)
@@ -351,10 +347,6 @@
                 .set_update_stats(VW::details::update_stats_multiclass_label<ect>)
                 .set_output_example_prediction(VW::details::output_example_prediction_multiclass_label<ect>)
                 .set_print_update(VW::details::print_update_multiclass_label<ect>)
->>>>>>> b38e95e6
-                .set_output_prediction_type(VW::prediction_type_t::MULTICLASS)
-                .set_input_label_type(VW::label_type_t::MULTICLASS)
-                .set_output_label_type(VW::label_type_t::SIMPLE)
                 .build();
 
   all.example_parser->lbl_parser = VW::multiclass_label_parser_global;

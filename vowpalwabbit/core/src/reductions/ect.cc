// Copyright (c) by respective owners including Yahoo!, Microsoft, and
// individual contributors. All rights reserved. Released under a BSD (revised)
// license as described in the file LICENSE.
/*
  Initial implementation by Hal Daume and John Langford.  Reimplementation
  by John Langford.
*/

#include "vw/core/reductions/ect.h"

#include "vw/config/options.h"
#include "vw/core/global_data.h"
#include "vw/core/learner.h"
#include "vw/core/parser.h"
#include "vw/core/setup_base.h"
#include "vw/io/logger.h"

#include <fmt/core.h>

#include <cfloat>
#include <ctime>
#include <fstream>
#include <iostream>
#include <numeric>

using namespace VW::LEARNER;
using namespace VW::config;

namespace
{
class direction
{
public:
  size_t id;          // unique id for node
  size_t tournament;  // unique id for node
  uint32_t winner;    // up traversal, winner
  uint32_t loser;     // up traversal, loser
  uint32_t left;      // down traversal, left
  uint32_t right;     // down traversal, right
  bool last;
};

class ect
{
public:
  uint64_t k = 0;
  uint64_t errors = 0;
  float class_boundary = 0.f;

  VW::v_array<direction> directions;  // The nodes of the tournament datastructure

  std::vector<std::vector<VW::v_array<uint32_t>>> all_levels;

  VW::v_array<uint32_t> final_nodes;  // The final nodes of each tournament.

  VW::v_array<size_t> up_directions;    // On edge e, which node n is in the up direction?
  VW::v_array<size_t> down_directions;  // On edge e, which node n is in the down direction?

  size_t tree_height = 0;  // The height of the final tournament.

  uint32_t last_pair = 0;

  VW::v_array<bool> tournaments_won;
  VW::io::logger logger;

  explicit ect(VW::io::logger logger) : logger(std::move(logger)) {}
};

size_t final_depth(size_t eliminations, VW::io::logger& logger)
{
  eliminations--;
  for (size_t i = 0; i < 32; i++)
  {
    if (eliminations >> i == 0) { return i; }
  }
  logger.err_error("too many eliminations");
  return 31;
}

bool not_empty(std::vector<VW::v_array<uint32_t>> const& tournaments)
{
  auto const first_non_empty_tournament = std::find_if(tournaments.cbegin(), tournaments.cend(),
      [](const VW::v_array<uint32_t>& tournament) { return !tournament.empty(); });
  return first_non_empty_tournament != tournaments.cend();
}

size_t create_circuit(ect& e, uint64_t max_label, uint64_t eliminations)
{
  if (max_label == 1) { return 0; }

  std::vector<VW::v_array<uint32_t>> tournaments;
  VW::v_array<uint32_t> t;

  for (uint32_t i = 0; i < max_label; i++)
  {
    t.push_back(i);
    direction d = {i, 0, 0, 0, 0, 0, false};
    e.directions.push_back(d);
  }

  tournaments.push_back(t);

  for (size_t i = 0; i < eliminations - 1; i++) { tournaments.push_back(VW::v_array<uint32_t>()); }

  e.all_levels.push_back(tournaments);

  size_t level = 0;

  uint32_t node = static_cast<uint32_t>(e.directions.size());

  while (not_empty(e.all_levels[level]))
  {
    std::vector<VW::v_array<uint32_t>> new_tournaments;
    tournaments = e.all_levels[level];

    for (size_t i = 0; i < tournaments.size(); i++)
    {
      VW::v_array<uint32_t> empty;
      new_tournaments.push_back(empty);
    }

    for (size_t i = 0; i < tournaments.size(); i++)
    {
      for (size_t j = 0; j < tournaments[i].size() / 2; j++)
      {
        uint32_t id = node++;
        uint32_t left = tournaments[i][2 * j];
        uint32_t right = tournaments[i][2 * j + 1];

        direction d = {id, i, 0, 0, left, right, false};
        e.directions.push_back(d);
        uint32_t direction_index = static_cast<uint32_t>(e.directions.size()) - 1;
        if (e.directions[left].tournament == i) { e.directions[left].winner = direction_index; }
        else { e.directions[left].loser = direction_index; }
        if (e.directions[right].tournament == i) { e.directions[right].winner = direction_index; }
        else { e.directions[right].loser = direction_index; }
        if (e.directions[left].last) { e.directions[left].winner = direction_index; }

        if (tournaments[i].size() == 2 && (i == 0 || tournaments[i - 1].empty()))
        {
          e.directions[direction_index].last = true;
          if (i + 1 < tournaments.size()) { new_tournaments[i + 1].push_back(id); }
          else
          {  // winner eliminated.
            e.directions[direction_index].winner = 0;
          }
          e.final_nodes.push_back(static_cast<uint32_t>(e.directions.size() - 1));
        }
        else { new_tournaments[i].push_back(id); }
        if (i + 1 < tournaments.size()) { new_tournaments[i + 1].push_back(id); }
        else
        {  // loser eliminated.
          e.directions[direction_index].loser = 0;
        }
      }
      if (tournaments[i].size() % 2 == 1) { new_tournaments[i].push_back(tournaments[i].back()); }
    }
    e.all_levels.push_back(new_tournaments);
    level++;
  }

  e.last_pair = static_cast<uint32_t>((max_label - 1) * eliminations);

  if (max_label > 1) { e.tree_height = final_depth(eliminations, e.logger); }

  return e.last_pair + (eliminations - 1);
}

uint32_t ect_predict(ect& e, learner& base, VW::example& ec)
{
  if (e.k == static_cast<size_t>(1)) { return 1; }

  uint32_t finals_winner = 0;

  // Binary final elimination tournament first
  ec.l.simple = {FLT_MAX};
  ec.ex_reduction_features.template get<VW::simple_label_reduction_features>().reset_to_default();

  for (size_t i = e.tree_height - 1; i != static_cast<size_t>(0) - 1; i--)
  {
    if ((finals_winner | ((static_cast<size_t>(1)) << i)) <= e.errors)
    {
      // a real choice exists
      uint32_t problem_number =
          e.last_pair + (finals_winner | ((static_cast<uint32_t>(1)) << i)) - 1;  // This is unique.

      base.predict(ec, problem_number);

      if (ec.pred.scalar > e.class_boundary) { finals_winner = finals_winner | ((static_cast<size_t>(1)) << i); }
    }
  }

  uint32_t id = e.final_nodes[finals_winner];
  while (id >= e.k)
  {
    base.predict(ec, id - e.k);

    if (ec.pred.scalar > e.class_boundary) { id = e.directions[id].right; }
    else { id = e.directions[id].left; }
  }
  return id + 1;
}

void ect_train(ect& e, learner& base, VW::example& ec)
{
  if (e.k == 1)
  {  // nothing to do
    return;
  }
  VW::multiclass_label mc = ec.l.multi;

  VW::simple_label simple_temp;

  e.tournaments_won.clear();

  uint32_t id = e.directions[mc.label - 1].winner;
  bool left = e.directions[id].left == mc.label - 1;
  do {
    if (left) { simple_temp.label = -1; }
    else { simple_temp.label = 1; }

    ec.l.simple = simple_temp;
    base.learn(ec, id - e.k);
    float old_weight = ec.weight;
    ec.weight = 0.;
    base.learn(ec, id - e.k);  // inefficient, we should extract final prediction exactly.
    ec.weight = old_weight;

    bool won = (ec.pred.scalar - e.class_boundary) * simple_temp.label > 0;

    if (won)
    {
      if (!e.directions[id].last) { left = e.directions[e.directions[id].winner].left == id; }
      else { e.tournaments_won.push_back(true); }
      id = e.directions[id].winner;
    }
    else
    {
      if (!e.directions[id].last)
      {
        left = e.directions[e.directions[id].loser].left == id;
        if (e.directions[id].loser == 0) { e.tournaments_won.push_back(false); }
      }
      else { e.tournaments_won.push_back(false); }
      id = e.directions[id].loser;
    }
  } while (id != 0);

  // TODO: error? warn? info? what level is this supposed to be?
  if (e.tournaments_won.empty())
  {
    e.logger.out_error("Internal error occurred. tournaments_won was empty which should not be possible.");
  }

  // tournaments_won is a bit vector determining which tournaments the label won.
  for (size_t i = 0; i < e.tree_height; i++)
  {
    for (uint32_t j = 0; j < e.tournaments_won.size() / 2; j++)
    {
      left = e.tournaments_won[j * 2];
      bool right = e.tournaments_won[j * 2 + 1];
      if (left == right)
      {  // no query to do
        e.tournaments_won[j] = left;
      }
      else  // query to do
      {
        if (left) { simple_temp.label = -1; }
        else { simple_temp.label = 1; }
        ec.l.simple = simple_temp;
        ec.weight = static_cast<float>(1 << (e.tree_height - i - 1));

        uint32_t problem_number = e.last_pair + j * (1 << (i + 1)) + (1 << i) - 1;

        base.learn(ec, problem_number);

        if (ec.pred.scalar > e.class_boundary) { e.tournaments_won[j] = right; }
        else { e.tournaments_won[j] = left; }
      }

      if (e.tournaments_won.size() % 2 == 1)
      {
        e.tournaments_won[e.tournaments_won.size() / 2] = e.tournaments_won[e.tournaments_won.size() - 1];
      }
      e.tournaments_won.resize((1 + e.tournaments_won.size()) / 2);
    }
  }
}

void predict(ect& e, learner& base, VW::example& ec) { ec.pred.multiclass = ect_predict(e, base, ec); }

void learn(ect& e, learner& base, VW::example& ec)
{
  VW::multiclass_label mc = ec.l.multi;
  uint32_t pred = ec.pred.multiclass;

  if (mc.label != static_cast<uint32_t>(-1)) { ect_train(e, base, ec); }
  ec.l.multi = mc;
  ec.pred.multiclass = pred;
}
}  // namespace

std::shared_ptr<VW::LEARNER::learner> VW::reductions::ect_setup(VW::setup_base_i& stack_builder)
{
  options_i& options = *stack_builder.get_options();
  VW::workspace& all = *stack_builder.get_all_pointer();
  auto data = VW::make_unique<ect>(all.logger);
  std::string link;
  option_group_definition new_options("[Reduction] Error Correcting Tournament");
  new_options.add(make_option("ect", data->k).keep().necessary().help("Error correcting tournament with <k> labels"))
      .add(make_option("error", data->errors).keep().default_value(0).help("Errors allowed by ECT"))
      // Used to check value. TODO replace
      .add(make_option("link", link)
               .default_value("identity")
               .keep()
               .one_of({"identity", "logistic", "glf1", "poisson"})
               .help("Specify the link function"));

  if (!options.add_parse_and_check_necessary(new_options)) { return nullptr; }

  size_t wpp = create_circuit(*data.get(), data->k, data->errors + 1);

  auto base = stack_builder.setup_base_learner(wpp);
  if (link == "logistic")
  {
    data->class_boundary = 0.5;  // as --link=logistic maps predictions in [0;1]
  }

  auto l = make_reduction_learner(
      std::move(data), require_singleline(base), learn, predict, stack_builder.get_setupfn_name(ect_setup))
               .set_params_per_weight(wpp)
               .set_input_label_type(VW::label_type_t::MULTICLASS)
               .set_output_label_type(VW::label_type_t::SIMPLE)
               .set_input_prediction_type(VW::prediction_type_t::SCALAR)
               .set_output_prediction_type(VW::prediction_type_t::MULTICLASS)
               .set_update_stats(VW::details::update_stats_multiclass_label<ect>)
               .set_output_example_prediction(VW::details::output_example_prediction_multiclass_label<ect>)
               .set_print_update(VW::details::print_update_multiclass_label<ect>)
               .build();

<<<<<<< HEAD
  return make_base(*l);
=======
  all.example_parser->lbl_parser = VW::multiclass_label_parser_global;

  return l;
>>>>>>> 64e5920e
}<|MERGE_RESOLUTION|>--- conflicted
+++ resolved
@@ -337,12 +337,5 @@
                .set_output_example_prediction(VW::details::output_example_prediction_multiclass_label<ect>)
                .set_print_update(VW::details::print_update_multiclass_label<ect>)
                .build();
-
-<<<<<<< HEAD
-  return make_base(*l);
-=======
-  all.example_parser->lbl_parser = VW::multiclass_label_parser_global;
-
   return l;
->>>>>>> 64e5920e
 }
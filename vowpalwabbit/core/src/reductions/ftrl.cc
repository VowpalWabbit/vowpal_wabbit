// Copyright (c) by respective owners including Yahoo!, Microsoft, and
// individual contributors. All rights reserved. Released under a BSD (revised)
// license as described in the file LICENSE.

#include "vw/core/reductions/ftrl.h"

#include "vw/core/correctedMath.h"
#include "vw/core/crossplat_compat.h"
#include "vw/core/label_parser.h"
#include "vw/core/learner.h"
#include "vw/core/loss_functions.h"
#include "vw/core/parse_regressor.h"
#include "vw/core/parser.h"
#include "vw/core/reductions/gd.h"
#include "vw/core/setup_base.h"
#include "vw/core/shared_data.h"
#include "vw/core/simple_label.h"
#include "vw/io/logger.h"

#include <cfloat>
#include <cmath>
#include <string>

using namespace VW::LEARNER;
using namespace VW::config;
using namespace VW::math;

#define W_XT 0  // current parameter
#define W_ZT 1  // in proximal is "accumulated z(t) = z(t-1) + g(t) + sigma*w(t)", in general is the dual weight vector
#define W_G2 2  // accumulated gradient information
#define W_MX 3  // maximum absolute value
#define W_WE 4  // Wealth
#define W_MG 5  // maximum gradient

namespace
{
class ftrl_update_data
{
public:
  float update = 0.f;
  float ftrl_alpha = 0.f;
  float ftrl_beta = 0.f;
  float l1_lambda = 0.f;
  float l2_lambda = 0.f;
  float predict = 0.f;
  float normalized_squared_norm_x = 0.f;
  float average_squared_norm_x = 0.f;
};

class ftrl
{
public:
  VW::workspace* all = nullptr;  // features, finalize, l1, l2,
  float ftrl_alpha = 0.f;
  float ftrl_beta = 0.f;
  ftrl_update_data data;
  size_t no_win_counter = 0;
  size_t early_stop_thres = 0;
  uint32_t ftrl_size = 0;
  std::vector<GD::per_model_state> per_model_states;
};

class uncertainty
{
public:
  float pred;
  float score;
  ftrl& b;
  uncertainty(ftrl& ftrlb) : b(ftrlb)
  {
    pred = 0;
    score = 0;
  }
};

inline void predict_with_confidence(uncertainty& d, const float fx, float& fw)
{
  float* w = &fw;
  d.pred += w[W_XT] * fx;
  float sqrtf_ng2 = sqrtf(w[W_G2]);
  float uncertain = ((d.b.data.ftrl_beta + sqrtf_ng2) / d.b.data.ftrl_alpha + d.b.data.l2_lambda);
  d.score += (1 / uncertain) * sign(fx);
}
float sensitivity(ftrl& b, base_learner& /* base */, VW::example& ec)
{
  uncertainty uncetain(b);
  VW::foreach_feature<uncertainty, predict_with_confidence>(*(b.all), ec, uncetain);
  return uncetain.score;
}

template <bool audit>
void predict(ftrl& b, base_learner&, VW::example& ec)
{
  size_t num_features_from_interactions = 0;
  ec.partial_prediction = VW::inline_predict(*b.all, ec, num_features_from_interactions);
  ec.num_features_from_interactions = num_features_from_interactions;
  ec.pred.scalar = VW::details::finalize_prediction(b.all->sd, b.all->logger, ec.partial_prediction);
  if (audit) { VW::details::print_audit_features(*(b.all), ec); }
}

template <bool audit>
void multipredict(ftrl& b, base_learner&, VW::example& ec, size_t count, size_t step, VW::polyprediction* pred,
    bool finalize_predictions)
{
  VW::workspace& all = *b.all;
  for (size_t c = 0; c < count; c++)
  {
    const auto& simple_red_features = ec.ex_reduction_features.template get<VW::simple_label_reduction_features>();
    pred[c].scalar = simple_red_features.initial;
  }
  size_t num_features_from_interactions = 0;
  if (b.all->weights.sparse)
  {
    VW::details::multipredict_info<VW::sparse_parameters> mp = {
        count, step, pred, all.weights.sparse_weights, static_cast<float>(all.sd->gravity)};
    VW::foreach_feature<VW::details::multipredict_info<VW::sparse_parameters>, uint64_t,
        VW::details::vec_add_multipredict>(all, ec, mp, num_features_from_interactions);
  }
  else
  {
    VW::details::multipredict_info<VW::dense_parameters> mp = {
        count, step, pred, all.weights.dense_weights, static_cast<float>(all.sd->gravity)};
    VW::foreach_feature<VW::details::multipredict_info<VW::dense_parameters>, uint64_t,
        VW::details::vec_add_multipredict>(all, ec, mp, num_features_from_interactions);
  }
  ec.num_features_from_interactions = num_features_from_interactions;
  if (all.sd->contraction != 1.)
  {
    for (size_t c = 0; c < count; c++) { pred[c].scalar *= static_cast<float>(all.sd->contraction); }
  }
  if (finalize_predictions)
  {
    for (size_t c = 0; c < count; c++)
    {
      pred[c].scalar = VW::details::finalize_prediction(all.sd, all.logger, pred[c].scalar);
    }
  }
  if (audit)
  {
    for (size_t c = 0; c < count; c++)
    {
      ec.pred.scalar = pred[c].scalar;
      VW::details::print_audit_features(all, ec);
      ec.ft_offset += static_cast<uint64_t>(step);
    }
    ec.ft_offset -= static_cast<uint64_t>(step * count);
  }
}

void inner_update_proximal(ftrl_update_data& d, float x, float& wref)
{
  float* w = &wref;
  float gradient = d.update * x;
  float ng2 = w[W_G2] + gradient * gradient;
  float sqrt_ng2 = sqrtf(ng2);
  float sqrt_wW_G2 = sqrtf(w[W_G2]);  // NOLINT
  float sigma = (sqrt_ng2 - sqrt_wW_G2) / d.ftrl_alpha;
  w[W_ZT] += gradient - sigma * w[W_XT];
  w[W_G2] = ng2;
  sqrt_wW_G2 = sqrt_ng2;
  float flag = sign(w[W_ZT]);
  float fabs_zt = w[W_ZT] * flag;
  if (fabs_zt <= d.l1_lambda) { w[W_XT] = 0.; }
  else
  {
    float step = 1 / (d.l2_lambda + (d.ftrl_beta + sqrt_wW_G2) / d.ftrl_alpha);
    w[W_XT] = step * flag * (d.l1_lambda - fabs_zt);
  }
}

void inner_update_pistol_state_and_predict(ftrl_update_data& d, float x, float& wref)
{
  float* w = &wref;

  float fabs_x = std::fabs(x);
  if (fabs_x > w[W_MX]) { w[W_MX] = fabs_x; }

  float squared_theta = w[W_ZT] * w[W_ZT];
  float tmp = 1.f / (d.ftrl_alpha * w[W_MX] * (w[W_G2] + w[W_MX]));
  w[W_XT] = std::sqrt(w[W_G2]) * d.ftrl_beta * w[W_ZT] * VW::details::correctedExp(squared_theta / 2.f * tmp) * tmp;

  d.predict += w[W_XT] * x;
}

void inner_update_pistol_post(ftrl_update_data& d, float x, float& wref)
{
  float* w = &wref;
  float gradient = d.update * x;

  w[W_ZT] += -gradient;
  w[W_G2] += std::fabs(gradient);
}

// Coin betting vectors
// W_XT 0  current parameter
// W_ZT 1  sum negative gradients
// W_G2 2  sum of absolute value of gradients
// W_MX 3  maximum absolute value
// W_WE 4  Wealth
// W_MG 5  Maximum Lipschitz constant
void inner_coin_betting_predict(ftrl_update_data& d, float x, float& wref)
{
  float* w = &wref;
  float w_mx = w[W_MX];
  float w_xt = 0.0;

  float fabs_x = std::fabs(x);
  if (fabs_x > w_mx) { w_mx = fabs_x; }

  // COCOB update without sigmoid
  if (w[W_MG] * w_mx > 0)
  {
    w_xt = ((d.ftrl_alpha + w[W_WE]) / (w[W_MG] * w_mx * (w[W_MG] * w_mx + w[W_G2]))) * w[W_ZT];
  }

  d.predict += w_xt * x;
  if (w_mx > 0)
  {
    const float x_normalized = x / w_mx;
    d.normalized_squared_norm_x += x_normalized * x_normalized;
  }
}

void inner_coin_betting_update_after_prediction(ftrl_update_data& d, float x, float& wref)
{
  float* w = &wref;
  float fabs_x = std::fabs(x);
  float gradient = d.update * x;

  if (fabs_x > w[W_MX]) { w[W_MX] = fabs_x; }

  float fabs_gradient = std::fabs(d.update);
  if (fabs_gradient > w[W_MG]) { w[W_MG] = fabs_gradient > d.ftrl_beta ? fabs_gradient : d.ftrl_beta; }

  // COCOB update without sigmoid.
  // If a new Lipschitz constant and/or magnitude of x is found, the w is
  // recalculated and used in the update of the wealth below.
  if (w[W_MG] * w[W_MX] > 0)
  {
    w[W_XT] = ((d.ftrl_alpha + w[W_WE]) / (w[W_MG] * w[W_MX] * (w[W_MG] * w[W_MX] + w[W_G2]))) * w[W_ZT];
  }
  else { w[W_XT] = 0; }

  w[W_ZT] += -gradient;
  w[W_G2] += std::fabs(gradient);
  w[W_WE] += (-gradient * w[W_XT]);

  w[W_XT] /= d.average_squared_norm_x;
}

void coin_betting_predict(ftrl& b, base_learner&, VW::example& ec)
{
  b.data.predict = 0;
  b.data.normalized_squared_norm_x = 0;

  size_t num_features_from_interactions = 0;
  VW::foreach_feature<ftrl_update_data, inner_coin_betting_predict>(*b.all, ec, b.data, num_features_from_interactions);
  ec.num_features_from_interactions = num_features_from_interactions;

  b.per_model_states[0].normalized_sum_norm_x += (static_cast<double>(ec.weight)) * b.data.normalized_squared_norm_x;
  b.per_model_states[0].total_weight += ec.weight;
  b.data.average_squared_norm_x =
      (static_cast<float>((b.per_model_states[0].normalized_sum_norm_x + 1e-6) / b.per_model_states[0].total_weight));

  ec.partial_prediction = b.data.predict / b.data.average_squared_norm_x;

  ec.pred.scalar = VW::details::finalize_prediction(b.all->sd, b.all->logger, ec.partial_prediction);
}

void update_state_and_predict_pistol(ftrl& b, base_learner&, VW::example& ec)
{
  b.data.predict = 0;

  size_t num_features_from_interactions = 0;
  VW::foreach_feature<ftrl_update_data, inner_update_pistol_state_and_predict>(
      *b.all, ec, b.data, num_features_from_interactions);
  ec.num_features_from_interactions = num_features_from_interactions;

  ec.partial_prediction = b.data.predict;
  ec.pred.scalar = VW::details::finalize_prediction(b.all->sd, b.all->logger, ec.partial_prediction);
}

void update_after_prediction_proximal(ftrl& b, VW::example& ec)
{
  b.data.update = b.all->loss->first_derivative(b.all->sd, ec.pred.scalar, ec.l.simple.label) * ec.weight;
  VW::foreach_feature<ftrl_update_data, inner_update_proximal>(*b.all, ec, b.data);
}

void update_after_prediction_pistol(ftrl& b, VW::example& ec)
{
  b.data.update = b.all->loss->first_derivative(b.all->sd, ec.pred.scalar, ec.l.simple.label) * ec.weight;
  VW::foreach_feature<ftrl_update_data, inner_update_pistol_post>(*b.all, ec, b.data);
}

void coin_betting_update_after_prediction(ftrl& b, VW::example& ec)
{
  b.data.update = b.all->loss->first_derivative(b.all->sd, ec.pred.scalar, ec.l.simple.label) * ec.weight;
  VW::foreach_feature<ftrl_update_data, inner_coin_betting_update_after_prediction>(*b.all, ec, b.data);
}

// NO_SANITIZE_UNDEFINED needed in learn functions because
// base_learner& base might be a reference created from nullptr
template <bool audit>
void NO_SANITIZE_UNDEFINED learn_proximal(ftrl& a, base_learner& base, VW::example& ec)
{
  // predict with confidence
  predict<audit>(a, base, ec);

  // update state based on the prediction
  update_after_prediction_proximal(a, ec);
}

template <bool audit>
void NO_SANITIZE_UNDEFINED learn_pistol(ftrl& a, base_learner& base, VW::example& ec)
{
  // update state based on the example and predict
  update_state_and_predict_pistol(a, base, ec);
  if (audit) { VW::details::print_audit_features(*(a.all), ec); }
  // update state based on the prediction
  update_after_prediction_pistol(a, ec);
}

template <bool audit>
void NO_SANITIZE_UNDEFINED learn_coin_betting(ftrl& a, base_learner& base, VW::example& ec)
{
  // update state based on the example and predict
  coin_betting_predict(a, base, ec);
  if (audit) { VW::details::print_audit_features(*(a.all), ec); }
  // update state based on the prediction
  coin_betting_update_after_prediction(a, ec);
}

void save_load(ftrl& b, VW::io_buf& model_file, bool read, bool text)
{
  VW::workspace* all = b.all;
  if (read) { VW::details::initialize_regressor(*all); }

  if (model_file.num_files() != 0)
  {
    bool resume = all->save_resume;
    std::stringstream msg;
    msg << ":" << resume << "\n";
    VW::details::bin_text_read_write_fixed(
        model_file, reinterpret_cast<char*>(&resume), sizeof(resume), read, msg, text);

<<<<<<< HEAD
    if (resume) { GD::save_load_online_state(*all, model_file, read, text, b.per_model_states, nullptr, b.ftrl_size); }
    else { GD::save_load_regressor(*all, model_file, read, text); }
=======
    if (resume)
    {
      VW::details::save_load_online_state_gd(
          *all, model_file, read, text, b.total_weight, b.normalized_sum_norm_x, nullptr, b.ftrl_size);
    }
    else { VW::details::save_load_regressor_gd(*all, model_file, read, text); }
>>>>>>> 79975ee2
  }
}

void end_pass(ftrl& g)
{
  VW::workspace& all = *g.all;

  if (!all.holdout_set_off)
  {
    if (VW::details::summarize_holdout_set(all, g.no_win_counter))
    {
      VW::details::finalize_regressor(all, all.final_regressor_name);
    }
    if ((g.early_stop_thres == g.no_win_counter) &&
        ((all.check_holdout_every_n_passes <= 1) || ((all.current_pass % all.check_holdout_every_n_passes) == 0)))
    {
      VW::details::set_done(all);
    }
  }
}
}  // namespace

base_learner* VW::reductions::ftrl_setup(VW::setup_base_i& stack_builder)
{
  options_i& options = *stack_builder.get_options();
  VW::workspace& all = *stack_builder.get_all_pointer();
  auto b = VW::make_unique<ftrl>();

  bool ftrl_option_no_not_use = false;
  bool pistol_no_not_use = false;
  bool coin_no_not_use = false;

  option_group_definition ftrl_options("[Reduction] Follow the Regularized Leader - FTRL");
  ftrl_options
      .add(make_option("ftrl", ftrl_option_no_not_use)
               .necessary()
               .keep()
               .help("FTRL: Follow the Proximal Regularized Leader"))
      .add(make_option("ftrl_alpha", b->ftrl_alpha).help("Learning rate for FTRL optimization"))
      .add(make_option("ftrl_beta", b->ftrl_beta).help("Learning rate for FTRL optimization"));

  option_group_definition pistol_options("[Reduction] Follow the Regularized Leader - Pistol");
  pistol_options
      .add(make_option("pistol", pistol_no_not_use)
               .necessary()
               .keep()
               .help("PiSTOL: Parameter-free STOchastic Learning"))
      .add(make_option("ftrl_alpha", b->ftrl_alpha).help("Learning rate for FTRL optimization"))
      .add(make_option("ftrl_beta", b->ftrl_beta).help("Learning rate for FTRL optimization"));

  option_group_definition coin_options("[Reduction] Follow the Regularized Leader - Coin");
  coin_options.add(make_option("coin", coin_no_not_use).necessary().keep().help("Coin betting optimizer"))
      .add(make_option("ftrl_alpha", b->ftrl_alpha).help("Learning rate for FTRL optimization"))
      .add(make_option("ftrl_beta", b->ftrl_beta).help("Learning rate for FTRL optimization"));

  const auto ftrl_enabled = options.add_parse_and_check_necessary(ftrl_options);
  const auto pistol_enabled = options.add_parse_and_check_necessary(pistol_options);
  const auto coin_enabled = options.add_parse_and_check_necessary(coin_options);

  if (!ftrl_enabled && !pistol_enabled && !coin_enabled) { return nullptr; }
  size_t count = 0;
  count += ftrl_enabled ? 1 : 0;
  count += pistol_enabled ? 1 : 0;
  count += coin_enabled ? 1 : 0;

  if (count != 1) { THROW("You can only use one of 'ftrl', 'pistol', or 'coin' at a time."); }

  b->all = &all;
  b->no_win_counter = 0;
  auto single_model_state = GD::per_model_state();
  single_model_state.normalized_sum_norm_x = 0;
  single_model_state.total_weight = 0.;
  b->per_model_states.emplace_back(single_model_state);

  std::string algorithm_name;
  void (*learn_ptr)(ftrl&, base_learner&, VW::example&) = nullptr;
  bool learn_returns_prediction = false;

  // Defaults that are specific to the mode that was chosen.
  if (ftrl_enabled)
  {
    b->ftrl_alpha = options.was_supplied("ftrl_alpha") ? b->ftrl_alpha : 0.005f;
    b->ftrl_beta = options.was_supplied("ftrl_beta") ? b->ftrl_beta : 0.1f;
    algorithm_name = "Proximal-FTRL";
    learn_ptr = all.audit || all.hash_inv ? learn_proximal<true> : learn_proximal<false>;
    all.weights.stride_shift(2);  // NOTE: for more parameter storage
    b->ftrl_size = 3;
  }
  else if (pistol_enabled)
  {
    b->ftrl_alpha = options.was_supplied("ftrl_alpha") ? b->ftrl_alpha : 1.0f;
    b->ftrl_beta = options.was_supplied("ftrl_beta") ? b->ftrl_beta : 0.5f;
    algorithm_name = "PiSTOL";
    learn_ptr = all.audit || all.hash_inv ? learn_pistol<true> : learn_pistol<false>;
    all.weights.stride_shift(2);  // NOTE: for more parameter storage
    b->ftrl_size = 4;
    learn_returns_prediction = true;
  }
  else if (coin_enabled)
  {
    b->ftrl_alpha = options.was_supplied("ftrl_alpha") ? b->ftrl_alpha : 4.0f;
    b->ftrl_beta = options.was_supplied("ftrl_beta") ? b->ftrl_beta : 1.0f;
    algorithm_name = "Coin Betting";
    learn_ptr = all.audit || all.hash_inv ? learn_coin_betting<true> : learn_coin_betting<false>;
    all.weights.stride_shift(3);  // NOTE: for more parameter storage
    b->ftrl_size = 6;
    learn_returns_prediction = true;
  }

  b->data.ftrl_alpha = b->ftrl_alpha;
  b->data.ftrl_beta = b->ftrl_beta;
  b->data.l1_lambda = b->all->l1_lambda;
  b->data.l2_lambda = b->all->l2_lambda;

  if (!all.quiet)
  {
    *(all.trace_message) << "Enabling FTRL based optimization" << std::endl;
    *(all.trace_message) << "Algorithm used: " << algorithm_name << std::endl;
    *(all.trace_message) << "ftrl_alpha = " << b->ftrl_alpha << std::endl;
    *(all.trace_message) << "ftrl_beta = " << b->ftrl_beta << std::endl;
  }

  if (!all.holdout_set_off)
  {
    all.sd->holdout_best_loss = FLT_MAX;
    b->early_stop_thres = options.get_typed_option<uint64_t>("early_terminate").value();
  }

  auto predict_ptr = (all.audit || all.hash_inv) ? predict<true> : predict<false>;
  auto multipredict_ptr = (all.audit || all.hash_inv) ? multipredict<true> : multipredict<false>;
  std::string name_addition = (all.audit || all.hash_inv) ? "-audit" : "";

  auto l = VW::LEARNER::make_base_learner(std::move(b), learn_ptr, predict_ptr,
      stack_builder.get_setupfn_name(ftrl_setup) + "-" + algorithm_name + name_addition, VW::prediction_type_t::SCALAR,
      VW::label_type_t::SIMPLE)
               .set_learn_returns_prediction(learn_returns_prediction)
               .set_params_per_weight(VW::details::UINT64_ONE << all.weights.stride_shift())
               .set_sensitivity(sensitivity)
               .set_multipredict(multipredict_ptr)
               .set_save_load(save_load)
               .set_end_pass(end_pass)
               .set_output_example_prediction(VW::details::output_example_prediction_simple_label<ftrl>)
               .set_update_stats(VW::details::update_stats_simple_label<ftrl>)
               .set_print_update(VW::details::print_update_simple_label<ftrl>)
               .build();
  return make_base(*l);
}<|MERGE_RESOLUTION|>--- conflicted
+++ resolved
@@ -57,7 +57,7 @@
   size_t no_win_counter = 0;
   size_t early_stop_thres = 0;
   uint32_t ftrl_size = 0;
-  std::vector<GD::per_model_state> per_model_states;
+  std::vector<VW::reductions::details::per_model_state> per_model_states;
 };
 
 class uncertainty
@@ -343,17 +343,8 @@
     VW::details::bin_text_read_write_fixed(
         model_file, reinterpret_cast<char*>(&resume), sizeof(resume), read, msg, text);
 
-<<<<<<< HEAD
-    if (resume) { GD::save_load_online_state(*all, model_file, read, text, b.per_model_states, nullptr, b.ftrl_size); }
-    else { GD::save_load_regressor(*all, model_file, read, text); }
-=======
-    if (resume)
-    {
-      VW::details::save_load_online_state_gd(
-          *all, model_file, read, text, b.total_weight, b.normalized_sum_norm_x, nullptr, b.ftrl_size);
-    }
+    if (resume) { VW::details::save_load_online_state_gd(*all, model_file, read, text, b.per_model_states, nullptr, b.ftrl_size); }
     else { VW::details::save_load_regressor_gd(*all, model_file, read, text); }
->>>>>>> 79975ee2
   }
 }
 
@@ -423,7 +414,7 @@
 
   b->all = &all;
   b->no_win_counter = 0;
-  auto single_model_state = GD::per_model_state();
+  auto single_model_state = VW::reductions::details::per_model_state();
   single_model_state.normalized_sum_norm_x = 0;
   single_model_state.total_weight = 0.;
   b->per_model_states.emplace_back(single_model_state);

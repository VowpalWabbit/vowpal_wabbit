// Copyright (c) by respective owners including Yahoo!, Microsoft, and
// individual contributors. All rights reserved. Released under a BSD (revised)
// license as described in the file LICENSE.

#include "vw/core/reductions/freegrad.h"

#include "vw/core/crossplat_compat.h"
#include "vw/core/global_data.h"
#include "vw/core/learner.h"
#include "vw/core/loss_functions.h"
#include "vw/core/memory.h"
#include "vw/core/parse_regressor.h"
#include "vw/core/parser.h"
#include "vw/core/reductions/gd.h"
#include "vw/core/setup_base.h"
#include "vw/core/shared_data.h"
#include "vw/core/simple_label.h"

#include <cfloat>
#include <cmath>
#include <string>

using namespace VW::LEARNER;
using namespace VW::config;

namespace
{
constexpr size_t W = 0;      // current parameter
constexpr size_t G_SUM = 1;  // sum of gradients
constexpr size_t V_SUM = 2;  // sum of squared gradients
constexpr size_t H1 = 3;     // maximum absolute value of features
constexpr size_t HT = 4;     // maximum gradient
constexpr size_t S = 5;      // sum of radios \sum_s |x_s|/h_s

class freegrad;
class freegrad_update_data
{
public:
  freegrad* freegrad_data_ptr;
  float update = 0.f;
  float ec_weight = 0.f;
  float predict = 0.f;
  float squared_norm_prediction = 0.f;
  float grad_dot_w = 0.f;
  float squared_norm_clipped_grad = 0.f;
  float sum_normalized_grad_norms = 0.f;
  float maximum_clipped_gradient_norm = 0.f;
};

class freegrad
{
public:
  VW::workspace* all;  // features, finalize, l1, l2,
  float epsilon = 0.f;
  float lipschitz_const = 0.f;
  bool restart;
  bool project;
  bool adaptiveradius;
  float radius = 0.f;
  freegrad_update_data update_data;
  size_t no_win_counter;
  size_t early_stop_thres;
  uint32_t freegrad_size;
  std::vector<GD::per_model_state> per_model_states;
};

template <bool audit>
void predict(freegrad& b, base_learner& /* base */, VW::example& ec)
{
  size_t num_features_from_interactions = 0;
  ec.partial_prediction = VW::inline_predict(*b.all, ec, num_features_from_interactions);
  ec.num_features_from_interactions = num_features_from_interactions;
  ec.pred.scalar = VW::details::finalize_prediction(b.all->sd, b.all->logger, ec.partial_prediction);
  if (audit) { VW::details::print_audit_features(*(b.all), ec); }
}

void inner_freegrad_predict(freegrad_update_data& d, float x, float& wref)
{
  float* w = &wref;
  float h1 = w[H1];           // will be set to the value of the first non-zero gradient w.r.t. the scalar feature x
  float ht = w[HT];           // maximum absolute value of the gradient w.r.t. scalar feature x
  float w_pred = 0.0;         // weight for the feature x
  float G = w[G_SUM];         // NOLINT sum of gradients w.r.t. scalar feature x
  float absG = std::fabs(G);  // NOLINT
  float V = w[V_SUM];         // NOLINT sum of squared gradients w.r.t. scalar feature x
  float epsilon = d.freegrad_data_ptr->epsilon;

  // Only predict a non-zero w_pred if a non-zero gradient has been observed
  // freegrad update Equation 9 in paper http://proceedings.mlr.press/v125/mhammedi20a/mhammedi20a.pdf
  if (h1 > 0)
  {
    w_pred = -G * epsilon * (2.f * V + ht * absG) * std::pow(h1, 2.f) /
        (2.f * std::pow(V + ht * absG, 2.f) * sqrtf(V)) * std::exp(std::pow(absG, 2.f) / (2.f * V + 2.f * ht * absG));
  }

  d.squared_norm_prediction += std::pow(w_pred, 2.f);
  // This is the unprojected predict
  d.predict += w_pred * x;
}

void freegrad_predict(freegrad& fg, VW::example& ec)
{
  fg.update_data.predict = 0.;
  fg.update_data.squared_norm_prediction = 0.;
  size_t num_features_from_interactions = 0;
  fg.per_model_states[0].total_weight += ec.weight;
  float norm_w_pred;
  float projection_radius;

  // Compute the unprojected predict
  VW::foreach_feature<freegrad_update_data, inner_freegrad_predict>(
      *fg.all, ec, fg.update_data, num_features_from_interactions);
  norm_w_pred = sqrtf(fg.update_data.squared_norm_prediction);

  if (fg.project)
  {
    // Set the project radius either to the user-specified value, or adap tively
    if (fg.adaptiveradius) { projection_radius = fg.epsilon * sqrtf(fg.update_data.sum_normalized_grad_norms); }
    else { projection_radius = fg.radius; }
    // Compute the projected predict if applicable
    if (norm_w_pred > projection_radius) { fg.update_data.predict *= projection_radius / norm_w_pred; }
  }
  ec.partial_prediction = fg.update_data.predict;

  ec.num_features_from_interactions = num_features_from_interactions;
  ec.pred.scalar = VW::details::finalize_prediction(fg.all->sd, fg.all->logger, ec.partial_prediction);
}

void gradient_dot_w(freegrad_update_data& d, float x, float& wref)
{
  float* w = &wref;
  float h1 = w[H1];           // will be set to the value of the first non-zero gradient w.r.t. the scalar feature x
  float ht = w[HT];           // maximum absolute value of the gradient w.r.t. scalar feature x
  float w_pred = 0.0;         // weight for the feature x
  float G = w[G_SUM];         // NOLINT sum of gradients w.r.t. scalar feature x
  float absG = std::fabs(G);  // NOLINT
  float V = w[V_SUM];         // NOLINT sum of squared gradients w.r.t. scalar feature x
  float epsilon = d.freegrad_data_ptr->epsilon;
  float gradient = d.update * x;

  // Only predict a non-zero w_pred if a non-zero gradient has been observed
  if (h1 > 0.f)
  {
    w_pred = -G * epsilon * (2.f * V + ht * absG) * std::pow(h1, 2.f) /
        (2.f * std::pow(V + ht * absG, 2.f) * sqrtf(V)) * std::exp(std::pow(absG, 2.f) / (2 * V + 2.f * ht * absG));
  }

  d.grad_dot_w += gradient * w_pred;
}

void inner_freegrad_update_after_prediction(freegrad_update_data& d, float x, float& wref)
{
  float* w = &wref;
  float gradient = d.update * x;
  float tilde_gradient = gradient;
  float clipped_gradient;
  float fabs_g = std::fabs(gradient);
  _UNUSED(fabs_g);
  float g_dot_w = d.grad_dot_w;
  float norm_w_pred = sqrtf(d.squared_norm_prediction);
  float projection_radius;
  float fabs_tilde_g;

  float h1 = w[H1];    // will be set to the value of the first non-zero gradient w.r.t. the scalar feature x
  float ht = w[HT];    // maximum absolute value of the gradient w.r.t. scalar feature x
  float w_pred = 0.0;  // weight for the feature x
  _UNUSED(w_pred);
  float G = w[G_SUM];         // NOLINT sum of gradients w.r.t. scalar feature x
  float absG = std::fabs(G);  // NOLINT
  float V = w[V_SUM];         // NOLINT sum of squared gradients w.r.t. scalar feature x
  float epsilon = d.freegrad_data_ptr->epsilon;
  float lipschitz_const = d.freegrad_data_ptr->lipschitz_const;

  // Computing the freegrad prediction again (Eq.(9) and Line 7 of Alg. 2 in paper)
  if (h1 > 0)
  {
    w[W] = -G * epsilon * (2.f * V + ht * absG) * std::pow(h1, 2.f) / (2.f * std::pow(V + ht * absG, 2.f) * sqrtf(V)) *
        std::exp(std::pow(absG, 2.f) / (2 * V + 2.f * ht * absG));
  }

  // Compute the tilted gradient:
  // Cutkosky's varying constrains' reduction in
  // Alg. 1 in http://proceedings.mlr.press/v119/cutkosky20a/cutkosky20a.pdf with sphere sets
  if (d.freegrad_data_ptr->project)
  {
    // Set the project radius either to the user-specified value, or adaptively
    if (d.freegrad_data_ptr->adaptiveradius)
    {
      projection_radius = d.freegrad_data_ptr->epsilon * sqrtf(d.sum_normalized_grad_norms);
    }
    else { projection_radius = d.freegrad_data_ptr->radius; }

    if (norm_w_pred > projection_radius && g_dot_w < 0)
    {
      tilde_gradient = gradient - (g_dot_w * w[W]) / std::pow(norm_w_pred, 2.f);
    }
  }

  // Only do something if a non-zero gradient has been observed
  if (tilde_gradient == 0) { return; }

  clipped_gradient = tilde_gradient;
  fabs_tilde_g = std::fabs(tilde_gradient);

  // Updating the hint sequence
  if (h1 == 0 && lipschitz_const == 0)
  {
    w[H1] = fabs_tilde_g;
    w[HT] = fabs_tilde_g;
    w[V_SUM] += d.ec_weight * std::pow(fabs_tilde_g, 2.f);
  }
  else if (h1 == 0)
  {
    w[H1] = lipschitz_const;
    w[HT] = lipschitz_const;
    w[V_SUM] += d.ec_weight * std::pow(fabs_tilde_g, 2.f);
  }
  else if (fabs_tilde_g > ht)
  {
    // Perform gradient clipping if necessary
    clipped_gradient *= ht / fabs_tilde_g;
    w[HT] = fabs_tilde_g;
  }
  d.squared_norm_clipped_grad += std::pow(clipped_gradient, 2.f);

  // Check if restarts are enabled and whether the condition is satisfied
  if (d.freegrad_data_ptr->restart && w[HT] / w[H1] > w[S] + 2)
  {
    // Do a restart, but keep the lastest hint info
    w[H1] = w[HT];
    w[G_SUM] = clipped_gradient + (d.ec_weight - 1) * tilde_gradient;
    w[V_SUM] = std::pow(clipped_gradient, 2.f) + (d.ec_weight - 1) * std::pow(tilde_gradient, 2.f);
  }
  else
  {
    // Updating the gradient information
    w[G_SUM] += clipped_gradient + (d.ec_weight - 1) * tilde_gradient;
    w[V_SUM] += std::pow(clipped_gradient, 2.f) + (d.ec_weight - 1) * std::pow(tilde_gradient, 2.f);
  }
  if (ht > 0) { w[S] += std::fabs(clipped_gradient) / ht + (d.ec_weight - 1) * std::fabs(tilde_gradient) / w[HT]; }
}

void freegrad_update_after_prediction(freegrad& fg, VW::example& ec)
{
  float clipped_grad_norm;
  fg.update_data.grad_dot_w = 0.;
  fg.update_data.squared_norm_clipped_grad = 0.;
  fg.update_data.ec_weight = (float)ec.weight;

  // Partial derivative of loss (Note that the weight of the examples ec is not accounted for at this stage. This is
  // done in inner_freegrad_update_after_prediction)
  fg.update_data.update = fg.all->loss->first_derivative(fg.all->sd, ec.pred.scalar, ec.l.simple.label);

  // Compute gradient norm
  VW::foreach_feature<freegrad_update_data, gradient_dot_w>(*fg.all, ec, fg.update_data);

  // Performing the update
  VW::foreach_feature<freegrad_update_data, inner_freegrad_update_after_prediction>(*fg.all, ec, fg.update_data);

  // Update the maximum gradient norm value
  clipped_grad_norm = sqrtf(fg.update_data.squared_norm_clipped_grad);
  if (clipped_grad_norm > fg.update_data.maximum_clipped_gradient_norm)
  {
    fg.update_data.maximum_clipped_gradient_norm = clipped_grad_norm;
  }

  if (fg.update_data.maximum_clipped_gradient_norm > 0)
  {
    fg.update_data.sum_normalized_grad_norms +=
        fg.update_data.ec_weight * clipped_grad_norm / fg.update_data.maximum_clipped_gradient_norm;
  }
}

template <bool audit>
void learn_freegrad(freegrad& a, base_learner& /* base */, VW::example& ec)
{
  // update state based on the example and predict
  freegrad_predict(a, ec);
  if (audit) { VW::details::print_audit_features(*(a.all), ec); }

  // update state based on the prediction
  freegrad_update_after_prediction(a, ec);
}

void save_load(freegrad& fg, VW::io_buf& model_file, bool read, bool text)
{
  VW::workspace* all = fg.all;
  if (read) { VW::details::initialize_regressor(*all); }

  if (model_file.num_files() != 0)
  {
    bool resume = all->save_resume;
    std::stringstream msg;
    msg << ":" << resume << "\n";
    VW::details::bin_text_read_write_fixed(
        model_file, reinterpret_cast<char*>(&resume), sizeof(resume), read, msg, text);

    if (resume)
    {
<<<<<<< HEAD
      GD::save_load_online_state(*all, model_file, read, text, fg.per_model_states, nullptr, fg.freegrad_size);
=======
      VW::details::save_load_online_state_gd(
          *all, model_file, read, text, fg.total_weight, fg.normalized_sum_norm_x, nullptr, fg.freegrad_size);
>>>>>>> 79975ee2
    }
    else { VW::details::save_load_regressor_gd(*all, model_file, read, text); }
  }
}

void end_pass(freegrad& fg)
{
  VW::workspace& all = *fg.all;

  if (!all.holdout_set_off)
  {
    if (VW::details::summarize_holdout_set(all, fg.no_win_counter))
    {
      VW::details::finalize_regressor(all, all.final_regressor_name);
    }
    if ((fg.early_stop_thres == fg.no_win_counter) &&
        ((all.check_holdout_every_n_passes <= 1) || ((all.current_pass % all.check_holdout_every_n_passes) == 0)))
    {
      VW::details::set_done(all);
    }
  }
}
}  // namespace

base_learner* VW::reductions::freegrad_setup(VW::setup_base_i& stack_builder)
{
  auto& options = *stack_builder.get_options();
  bool freegrad_enabled;
  bool restart = false;
  bool project = false;
  bool adaptiveradius = true;
  float radius;
  float fepsilon;
  float flipschitz_const;

  option_group_definition new_options("[Reduction] FreeGrad");
  new_options.add(make_option("freegrad", freegrad_enabled).necessary().keep().help("Diagonal FreeGrad Algorithm"))
      .add(make_option("restart", restart).help("Use the FreeRange restarts"))
      .add(make_option("project", project)
               .help("Project the outputs to adapt to both the lipschitz and comparator norm"))
      .add(make_option("radius", radius)
               .help("Radius of the l2-ball for the projection. If not supplied, an adaptive radius will be used"))
      .add(make_option("fepsilon", fepsilon).default_value(1.f).help("Initial wealth"))
      .add(make_option("flipschitz_const", flipschitz_const)
               .default_value(0.f)
               .help("Upper bound on the norm of the gradients if known in advance"));

  if (!options.add_parse_and_check_necessary(new_options)) { return nullptr; }

  auto fg_ptr = VW::make_unique<freegrad>();
  if (options.was_supplied("radius"))
  {
    fg_ptr->radius = radius;
    adaptiveradius = false;
  }

  // Defaults
  fg_ptr->update_data.sum_normalized_grad_norms = 1;
  fg_ptr->update_data.maximum_clipped_gradient_norm = 0.;
  fg_ptr->update_data.freegrad_data_ptr = fg_ptr.get();

  fg_ptr->all = stack_builder.get_all_pointer();
  fg_ptr->restart = restart;
  fg_ptr->project = project;
  fg_ptr->adaptiveradius = adaptiveradius;
  fg_ptr->no_win_counter = 0;
  auto single_model_state = GD::per_model_state();
  single_model_state.normalized_sum_norm_x = 0;
  single_model_state.total_weight = 0.;
  fg_ptr->per_model_states.emplace_back(single_model_state);
  fg_ptr->epsilon = fepsilon;
  fg_ptr->lipschitz_const = flipschitz_const;

  const auto* algorithm_name = "FreeGrad";

  fg_ptr->all->weights.stride_shift(3);  // NOTE: for more parameter storage
  fg_ptr->freegrad_size = 6;

  if (!fg_ptr->all->quiet)
  {
    *(fg_ptr->all->trace_message) << "Enabling FreeGrad based optimization" << std::endl;
    *(fg_ptr->all->trace_message) << "Algorithm used: " << algorithm_name << std::endl;
  }

  if (!fg_ptr->all->holdout_set_off)
  {
    fg_ptr->all->sd->holdout_best_loss = FLT_MAX;
    fg_ptr->early_stop_thres = options.get_typed_option<uint64_t>("early_terminate").value();
  }

  auto predict_ptr = (fg_ptr->all->audit || fg_ptr->all->hash_inv) ? predict<true> : predict<false>;
  auto learn_ptr = (fg_ptr->all->audit || fg_ptr->all->hash_inv) ? learn_freegrad<true> : learn_freegrad<false>;
  auto* l =
      VW::LEARNER::make_base_learner(std::move(fg_ptr), learn_ptr, predict_ptr,
          stack_builder.get_setupfn_name(freegrad_setup), VW::prediction_type_t::SCALAR, VW::label_type_t::SIMPLE)
          .set_learn_returns_prediction(true)
          .set_params_per_weight(VW::details::UINT64_ONE << stack_builder.get_all_pointer()->weights.stride_shift())
          .set_save_load(save_load)
          .set_end_pass(end_pass)
          .set_output_example_prediction(VW::details::output_example_prediction_simple_label<freegrad>)
          .set_update_stats(VW::details::update_stats_simple_label<freegrad>)
          .set_print_update(VW::details::print_update_simple_label<freegrad>)
          .build();

  return make_base(*l);
}<|MERGE_RESOLUTION|>--- conflicted
+++ resolved
@@ -61,7 +61,7 @@
   size_t no_win_counter;
   size_t early_stop_thres;
   uint32_t freegrad_size;
-  std::vector<GD::per_model_state> per_model_states;
+  std::vector<VW::reductions::details::per_model_state> per_model_states;
 };
 
 template <bool audit>
@@ -297,12 +297,8 @@
 
     if (resume)
     {
-<<<<<<< HEAD
-      GD::save_load_online_state(*all, model_file, read, text, fg.per_model_states, nullptr, fg.freegrad_size);
-=======
       VW::details::save_load_online_state_gd(
-          *all, model_file, read, text, fg.total_weight, fg.normalized_sum_norm_x, nullptr, fg.freegrad_size);
->>>>>>> 79975ee2
+          *all, model_file, read, text, fg.per_model_states, nullptr, fg.freegrad_size);
     }
     else { VW::details::save_load_regressor_gd(*all, model_file, read, text); }
   }
@@ -369,7 +365,7 @@
   fg_ptr->project = project;
   fg_ptr->adaptiveradius = adaptiveradius;
   fg_ptr->no_win_counter = 0;
-  auto single_model_state = GD::per_model_state();
+  auto single_model_state = VW::reductions::details::per_model_state();
   single_model_state.normalized_sum_norm_x = 0;
   single_model_state.total_weight = 0.;
   fg_ptr->per_model_states.emplace_back(single_model_state);

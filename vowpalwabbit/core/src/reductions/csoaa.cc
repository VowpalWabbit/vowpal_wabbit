// Copyright (c) by respective owners including Yahoo!, Microsoft, and
// individual contributors. All rights reserved. Released under a BSD (revised)
// license as described in the file LICENSE.
#include "vw/core/reductions/csoaa.h"

#include "vw/common/vw_exception.h"
#include "vw/config/options.h"
#include "vw/core/learner.h"
#include "vw/core/scope_exit.h"
#include "vw/core/setup_base.h"
#include "vw/core/vw.h"
#include "vw/io/logger.h"

#include <utility>

using namespace VW::LEARNER;
using namespace VW::config;

#undef VW_DEBUG_LOG
#define VW_DEBUG_LOG vw_dbg::CSOAA

namespace
{
class csoaa
{
public:
  uint32_t num_classes = 0;
  bool search = false;
  VW::polyprediction* pred = nullptr;
  VW::io::logger logger;
  // Default value of 2 follows behavior of 1-indexing and can change to 0-indexing if detected
  uint32_t& indexing;  // for 0 or 1 indexing
  csoaa(VW::io::logger logger, uint32_t& indexing) : logger(std::move(logger)), indexing(indexing) {}
  ~csoaa() { free(pred); }
};

template <bool is_learn>
inline void inner_loop(learner& base, VW::example& ec, uint32_t i, float cost, uint32_t& prediction, float& score,
    float& partial_prediction, uint32_t& indexing)
{
  if (is_learn)
  {
    ec.weight = (cost == FLT_MAX) ? 0.f : 1.f;
    ec.l.simple.label = cost;
    if (indexing == 0) { base.learn(ec, i); }
    else { base.learn(ec, i - 1); }
  }
  else
  {
    if (indexing == 0) { base.predict(ec, i); }
    else { base.predict(ec, i - 1); }
  }

  partial_prediction = ec.partial_prediction;
  if (ec.partial_prediction < score || (ec.partial_prediction == score && i < prediction))
  {
    score = ec.partial_prediction;
    prediction = i;
  }
  VW_ADD_PASSTHROUGH_FEATURE(ec, i, ec.partial_prediction);
}

#define DO_MULTIPREDICT true

template <bool is_learn>
void predict_or_learn(csoaa& c, learner& base, VW::example& ec)
{
  if (!c.search)
  {
    for (auto& cost : ec.l.cs.costs)
    {
      auto& lbl = cost.class_index;
      // Update indexing
      if (c.indexing == 2 && lbl == 0)
      {
        c.logger.out_info("label 0 found -- labels are now considered 0-indexed.");
        c.indexing = 0;
      }
      else if (c.indexing == 2 && lbl == c.num_classes)
      {
        c.logger.out_info("label {0} found -- labels are now considered 1-indexed.", c.num_classes);
        c.indexing = 1;
      }

      // Label validation
      if (c.indexing == 0 && lbl >= c.num_classes)
      {
        c.logger.out_warn(
            "label {0} is not in {{0,{1}}}. This won't work for 0-indexed actions.", lbl, c.num_classes - 1);
        lbl = 0;
      }
      else if (c.indexing == 1 && (lbl < 1 || lbl > c.num_classes))
      {
        c.logger.out_warn("label {0} is not in {{1,{1}}}. This won't work for 1-indexed actions.", lbl, c.num_classes);
        lbl = static_cast<uint32_t>(c.num_classes);
      }
    }
  }

  VW::cs_label ld = std::move(ec.l.cs);

  // Guard VW::example state restore against throws
  auto restore_guard = VW::scope_exit([&ld, &ec] { ec.l.cs = std::move(ld); });

  uint32_t prediction = (c.indexing == 0) ? 0 : 1;
  float score = FLT_MAX;
  size_t pt_start = ec.passthrough ? ec.passthrough->size() : 0;
  ec.l.simple = {0.};
  ec.ex_reduction_features.template get<VW::simple_label_reduction_features>().reset_to_default();

  bool dont_learn = DO_MULTIPREDICT && !is_learn;

  if (!ld.costs.empty())
  {
    for (auto& cl : ld.costs)
    {
      inner_loop<is_learn>(base, ec, cl.class_index, cl.x, prediction, score, cl.partial_prediction, c.indexing);
    }
    ec.partial_prediction = score;
  }
  else if (dont_learn)
  {
    ec.l.simple = {FLT_MAX};
    ec.ex_reduction_features.template get<VW::simple_label_reduction_features>().reset_to_default();

    base.multipredict(ec, 0, c.num_classes, c.pred, false);
    if (c.indexing == 0)
    {
      for (uint32_t i = 0; i <= c.num_classes; i++)
      {
        VW_ADD_PASSTHROUGH_FEATURE(ec, i, c.pred[i].scalar);
        if (c.pred[i].scalar < c.pred[prediction].scalar) { prediction = i; }
      }
      ec.partial_prediction = c.pred[prediction].scalar;
    }
    else
    {
      for (uint32_t i = 1; i <= c.num_classes; i++)
      {
        VW_ADD_PASSTHROUGH_FEATURE(ec, i, c.pred[i - 1].scalar);
        if (c.pred[i - 1].scalar < c.pred[prediction - 1].scalar) { prediction = i; }
      }
      ec.partial_prediction = c.pred[prediction - 1].scalar;
    }
  }
  else
  {
    float temp;
    for (uint32_t i = 1; i <= c.num_classes; i++)
    {
      inner_loop<false>(base, ec, i, FLT_MAX, prediction, score, temp, c.indexing);
    }
  }

  if (ec.passthrough)
  {
    uint64_t second_best = 0;
    float second_best_cost = FLT_MAX;
    for (size_t i = 0; i < ec.passthrough->size() - pt_start; i++)
    {
      float val = ec.passthrough->values[pt_start + i];
      if ((val > ec.partial_prediction) && (val < second_best_cost))
      {
        second_best_cost = val;
        second_best = ec.passthrough->indices[pt_start + i];
      }
    }
    if (second_best_cost < FLT_MAX)
    {
      float margin = second_best_cost - ec.partial_prediction;
      VW_ADD_PASSTHROUGH_FEATURE(ec, VW::details::CONSTANT * 2, margin);
      VW_ADD_PASSTHROUGH_FEATURE(ec, VW::details::CONSTANT * 2 + 1 + second_best, 1.);
    }
    else { VW_ADD_PASSTHROUGH_FEATURE(ec, VW::details::CONSTANT * 3, 1.); }
  }

  ec.pred.multiclass = prediction;
}
}  // namespace

std::shared_ptr<VW::LEARNER::learner> VW::reductions::csoaa_setup(VW::setup_base_i& stack_builder)
{
  options_i& options = *stack_builder.get_options();
  VW::workspace& all = *stack_builder.get_all_pointer();
  auto c = VW::make_unique<csoaa>(all.logger, all.indexing);
  option_group_definition new_options("[Reduction] Cost Sensitive One Against All");
  new_options
      .add(make_option("csoaa", c->num_classes).keep().necessary().help("One-against-all multiclass with <k> costs"))
      .add(make_option("indexing", all.indexing).one_of({0, 1}).keep().help("Choose between 0 or 1-indexing"));

  if (!options.add_parse_and_check_necessary(new_options)) { return nullptr; }

  if (options.was_supplied("probabilities"))
  {
    THROW("csoaa does not support probabilities flag, please use oaa or multilabel_oaa");
  }
  c->search = options.was_supplied("search");

  c->pred = VW::details::calloc_or_throw<VW::polyprediction>(c->num_classes);
  size_t ws = c->num_classes;
  auto l = make_reduction_learner(std::move(c), require_singleline(stack_builder.setup_base_learner(ws)),
      predict_or_learn<true>, predict_or_learn<false>, stack_builder.get_setupfn_name(csoaa_setup))
               .set_learn_returns_prediction(
                   true) /* csoaa.learn calls gd.learn. nothing to be gained by calling csoaa.predict first */
               .set_params_per_weight(ws)
               .set_input_prediction_type(VW::prediction_type_t::SCALAR)
               .set_output_prediction_type(VW::prediction_type_t::MULTICLASS)
               .set_input_label_type(VW::label_type_t::CS)
               .set_output_label_type(VW::label_type_t::SIMPLE)
               .set_update_stats(VW::details::update_stats_cs_label<csoaa>)
               .set_output_example_prediction(VW::details::output_example_prediction_cs_label<csoaa>)
               .set_print_update(VW::details::print_update_cs_label<csoaa>)
               .build();

<<<<<<< HEAD
  all.cost_sensitive = make_base(*l);
  return all.cost_sensitive;
=======
  all.example_parser->lbl_parser = VW::cs_label_parser_global;

  return l;
>>>>>>> 64e5920e
}<|MERGE_RESOLUTION|>--- conflicted
+++ resolved
@@ -211,13 +211,5 @@
                .set_output_example_prediction(VW::details::output_example_prediction_cs_label<csoaa>)
                .set_print_update(VW::details::print_update_cs_label<csoaa>)
                .build();
-
-<<<<<<< HEAD
-  all.cost_sensitive = make_base(*l);
-  return all.cost_sensitive;
-=======
-  all.example_parser->lbl_parser = VW::cs_label_parser_global;
-
   return l;
->>>>>>> 64e5920e
 }
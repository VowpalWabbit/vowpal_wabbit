--- conflicted
+++ resolved
@@ -201,17 +201,10 @@
   if (!options.add_parse_and_check_necessary(new_options)) { return nullptr; }
 
   if (options.was_supplied("probabilities"))
-<<<<<<< HEAD
   { THROW("csoaa does not support probabilities flag, please use oaa or multilabel_oaa"); }
   csoaa_opts->search = options.was_supplied("search");
   return csoaa_opts;
 }
-=======
-  {
-    THROW("csoaa does not support probabilities flag, please use oaa or multilabel_oaa");
-  }
-  c->search = options.was_supplied("search");
->>>>>>> 583ce441
 
 base_learner* VW::reductions::csoaa_setup(VW::setup_base_i& stack_builder)
 {

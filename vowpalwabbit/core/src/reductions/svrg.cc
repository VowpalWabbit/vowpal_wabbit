
// Copyright (c) by respective owners including Yahoo!, Microsoft, and
// individual contributors. All rights reserved. Released under a BSD (revised)
// license as described in the file LICENSE.

#include "vw/core/reductions/svrg.h"

#include "vw/core/crossplat_compat.h"
#include "vw/core/learner.h"
#include "vw/core/loss_functions.h"
#include "vw/core/memory.h"
#include "vw/core/parse_regressor.h"
#include "vw/core/prediction_type.h"
#include "vw/core/reductions/gd.h"
#include "vw/core/setup_base.h"
#include "vw/core/vw.h"
#include "vw/core/vw_fwd.h"

#include <cassert>
#include <iostream>

using namespace VW::LEARNER;
using namespace VW::config;

namespace
{
#define W_INNER 0       // working "inner-loop" weights, updated per example
#define W_STABLE 1      // stable weights, updated per stage
#define W_STABLEGRAD 2  // gradient corresponding to stable weights

class svrg
{
public:
  int stage_size = 1;         // Number of data passes per stage.
  int prev_pass = -1;         // To detect that we're in a new pass.
  int stable_grad_count = 0;  // Number of data points that
  // contributed to the stable gradient
  // calculation.

  // The VW process' global state.
  VW::workspace* all = nullptr;

  svrg(VW::workspace* all) : all(all) {}
};

// Mimic GD::inline_predict but with offset for predicting with either
// stable versus inner weights.

template <int offset>
inline void vec_add(float& p, const float x, float& w)
{
  float* ws = &w;
  p += x * ws[offset];
}

template <int offset>
inline float inline_predict(VW::workspace& all, VW::example& ec)
{
  const auto& simple_red_features = ec.ex_reduction_features.template get<VW::simple_label_reduction_features>();
  float acc = simple_red_features.initial;
  GD::foreach_feature<float, vec_add<offset> >(all, ec, acc);
  return acc;
}

// -- Prediction, using inner vs. stable weights --

float predict_stable(const svrg& s, VW::example& ec)
{
  return GD::finalize_prediction(s.all->sd, s.all->logger, inline_predict<W_STABLE>(*s.all, ec));
}

void predict(svrg& s, base_learner&, VW::example& ec)
{
  ec.partial_prediction = inline_predict<W_INNER>(*s.all, ec);
  ec.pred.scalar = GD::finalize_prediction(s.all->sd, s.all->logger, ec.partial_prediction);
}

float gradient_scalar(const svrg& s, const VW::example& ec, float pred)
{
  return s.all->loss->first_derivative(s.all->sd, pred, ec.l.simple.label) * ec.weight;
}

// -- Updates, taking inner steps vs. accumulating a full gradient --

class update
{
public:
  float g_scalar_stable;
  float g_scalar_inner;
  float eta;
  float norm;
};

inline void update_inner_feature(update& u, float x, float& w)
{
  float* ws = &w;
  w -= u.eta * ((u.g_scalar_inner - u.g_scalar_stable) * x + ws[W_STABLEGRAD] / u.norm);
}

inline void update_stable_feature(float& g_scalar, float x, float& w)
{
  float* ws = &w;
  ws[W_STABLEGRAD] += g_scalar * x;
}

void update_inner(const svrg& s, VW::example& ec)
{
  update u;
  // |ec| already has prediction according to inner weights.
  u.g_scalar_inner = gradient_scalar(s, ec, ec.pred.scalar);
  u.g_scalar_stable = gradient_scalar(s, ec, predict_stable(s, ec));
  u.eta = s.all->eta;
  u.norm = static_cast<float>(s.stable_grad_count);
  GD::foreach_feature<update, update_inner_feature>(*s.all, ec, u);
}

void update_stable(const svrg& s, VW::example& ec)
{
  float g = gradient_scalar(s, ec, predict_stable(s, ec));
  GD::foreach_feature<float, update_stable_feature>(*s.all, ec, g);
}

void learn(svrg& s, base_learner& base, VW::example& ec)
{
  predict(s, base, ec);

  const int pass = static_cast<int>(s.all->passes_complete);

  if (pass % (s.stage_size + 1) == 0)  // Compute exact gradient
  {
    if (s.prev_pass != pass && !s.all->quiet)
    {
      *(s.all->trace_message) << "svrg pass " << pass << ": committing stable point" << std::endl;
      for (uint32_t j = 0; j < VW::num_weights(*s.all); j++)
      {
        float w = VW::get_weight(*s.all, j, W_INNER);
        VW::set_weight(*s.all, j, W_STABLE, w);
        VW::set_weight(*s.all, j, W_STABLEGRAD, 0.f);
      }
      s.stable_grad_count = 0;
      *(s.all->trace_message) << "svrg pass " << pass << ": computing exact gradient" << std::endl;
    }
    update_stable(s, ec);
    s.stable_grad_count++;
  }
  else  // Perform updates
  {
    if (s.prev_pass != pass && !s.all->quiet)
    {
      *(s.all->trace_message) << "svrg pass " << pass << ": taking steps" << std::endl;
    }
    update_inner(s, ec);
  }

  s.prev_pass = pass;
}

void save_load(svrg& s, io_buf& model_file, bool read, bool text)
{
  if (read) { initialize_regressor(*s.all); }

  if (model_file.num_files() != 0)
  {
    bool resume = s.all->save_resume;
    std::stringstream msg;
    msg << ":" << resume << "\n";
    bin_text_read_write_fixed(model_file, reinterpret_cast<char*>(&resume), sizeof(resume), read, msg, text);

<<<<<<< HEAD
    std::vector<GD::per_model_state> temp_pms = {GD::per_model_state()};
    if (resume) { GD::save_load_online_state(*s.all, model_file, read, text, temp_pms); }
    else
    {
      GD::save_load_regressor(*s.all, model_file, read, text);
    }
=======
    double temp = 0.;
    double temp_normalized_sum_norm_x = 0.;
    if (resume) { GD::save_load_online_state(*s.all, model_file, read, text, temp, temp_normalized_sum_norm_x); }
    else { GD::save_load_regressor(*s.all, model_file, read, text); }
>>>>>>> 37ca5ef9
  }
}
}  // namespace

base_learner* VW::reductions::svrg_setup(VW::setup_base_i& stack_builder)
{
  VW::config::options_i& options = *stack_builder.get_options();
  VW::workspace& all = *stack_builder.get_all_pointer();
  auto s = VW::make_unique<svrg>(&all);

  bool svrg_option = false;
  option_group_definition new_options("[Reduction] Stochastic Variance Reduced Gradient");
  new_options
      .add(make_option("svrg", svrg_option).keep().necessary().help("Streaming Stochastic Variance Reduced Gradient"))
      .add(make_option("stage_size", s->stage_size).default_value(1).help("Number of passes per SVRG stage"));

  if (!options.add_parse_and_check_necessary(new_options)) { return nullptr; }

  // Request more parameter storage (4 floats per feature)
  all.weights.stride_shift(2);
  auto* l = VW::LEARNER::make_base_learner(std::move(s), learn, predict, stack_builder.get_setupfn_name(svrg_setup),
      VW::prediction_type_t::SCALAR, VW::label_type_t::SIMPLE)
                .set_params_per_weight(UINT64_ONE << all.weights.stride_shift())
                .set_output_example_prediction(VW::details::output_example_prediction_simple_label<svrg>)
                .set_update_stats(VW::details::update_stats_simple_label<svrg>)
                .set_print_update(VW::details::print_update_simple_label<svrg>)
                .set_save_load(save_load)
                .build();
  return make_base(*l);
}<|MERGE_RESOLUTION|>--- conflicted
+++ resolved
@@ -166,19 +166,12 @@
     msg << ":" << resume << "\n";
     bin_text_read_write_fixed(model_file, reinterpret_cast<char*>(&resume), sizeof(resume), read, msg, text);
 
-<<<<<<< HEAD
     std::vector<GD::per_model_state> temp_pms = {GD::per_model_state()};
     if (resume) { GD::save_load_online_state(*s.all, model_file, read, text, temp_pms); }
     else
     {
       GD::save_load_regressor(*s.all, model_file, read, text);
     }
-=======
-    double temp = 0.;
-    double temp_normalized_sum_norm_x = 0.;
-    if (resume) { GD::save_load_online_state(*s.all, model_file, read, text, temp, temp_normalized_sum_norm_x); }
-    else { GD::save_load_regressor(*s.all, model_file, read, text); }
->>>>>>> 37ca5ef9
   }
 }
 }  // namespace

--- conflicted
+++ resolved
@@ -231,15 +231,8 @@
   // If there are no wildcards, then no expansion is required.
   // ccb_explore_adf adds a wildcard post setup and so this reduction must be turned on.
   if (!(interactions_spec_contains_wildcards || interactions_spec_contains_extent_wildcards ||
-<<<<<<< HEAD
           generate_interactions_opts->ccb_explore_adf_supplied))
   { return nullptr; }
-=======
-          options.was_supplied("ccb_explore_adf")))
-  {
-    return nullptr;
-  }
->>>>>>> 583ce441
 
   if (generate_interactions_opts->large_action_space_supplied) { store_in_reduction_features = true; }
 

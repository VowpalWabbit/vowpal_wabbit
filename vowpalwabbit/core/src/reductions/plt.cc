// Copyright (c) by respective owners including Yahoo!, Microsoft, and
// individual contributors. All rights reserved. Released under a BSD (revised)
// license as described in the file LICENSE.
#include "vw/core/reductions/plt.h"

#include "vw/config/options.h"
#include "vw/core/learner.h"
#include "vw/core/loss_functions.h"
#include "vw/core/named_labels.h"
#include "vw/core/setup_base.h"
#include "vw/core/shared_data.h"
#include "vw/core/vw.h"
#include "vw/io/logger.h"

#include <algorithm>
#include <cfloat>
#include <cmath>
#include <cstdio>
#include <queue>
#include <sstream>
#include <unordered_set>
#include <vector>

using namespace VW::LEARNER;
using namespace VW::config;

namespace
{
class node
{
public:
  uint32_t n;  // node number
  float p;     // node probability

  bool operator<(const node& r) const { return p < r.p; }
};

class plt
{
public:
  VW::workspace* all = nullptr;

  // tree structure
  uint32_t k = 0;     // number of labels
  uint32_t t = 0;     // number of tree nodes
  uint32_t ti = 0;    // number of internal nodes
  uint32_t kary = 0;  // kary tree

  // for training
  VW::v_array<float> nodes_time;                // in case of sgd, this stores individual t for each node
  std::unordered_set<uint32_t> positive_nodes;  // container for positive nodes
  std::unordered_set<uint32_t> negative_nodes;  // container for negative nodes

  // for prediction
  float threshold = 0.f;
  uint32_t top_k = 0;
  std::vector<VW::polyprediction> node_pred;  // for storing results of base.multipredict
  std::vector<node> node_queue;               // container for queue used for both types of predictions
  bool probabilities = false;

  // for measuring predictive performance
  std::unordered_set<uint32_t> true_labels;
  VW::v_array<float> p_at;  // precision at
  VW::v_array<float> r_at;  // recall at
  uint32_t tp = 0;          // true positives
  uint32_t fp = 0;          // false positives
  uint32_t fn = 0;          // false negatives
  uint32_t ec_count = 0;    // number of examples

  plt()
  {
    tp = 0;
    fp = 0;
    fn = 0;
    ec_count = 0;
  }
};

inline float learn_node(plt& p, uint32_t n, single_learner& base, VW::example& ec)
{
  p.all->sd->t = p.nodes_time[n];
  p.nodes_time[n] += ec.weight;
  base.learn(ec, n);
  return ec.loss;
}

void learn(plt& p, single_learner& base, VW::example& ec)
{
  MULTILABEL::labels multilabels = std::move(ec.l.multilabels);
  VW::polyprediction pred = std::move(ec.pred);

  double t = p.all->sd->t;
  double weighted_holdout_examples = p.all->sd->weighted_holdout_examples;
  p.all->sd->weighted_holdout_examples = 0;

  p.positive_nodes.clear();
  p.negative_nodes.clear();

  if (multilabels.label_v.size() > 0)
  {
    for (auto label : multilabels.label_v)
    {
      uint32_t tn = label + p.ti;
      if (tn < p.t)
      {
        p.positive_nodes.insert(tn);
        while (tn > 0)
        {
          tn = static_cast<uint32_t>(std::floor(static_cast<float>(tn - 1) / p.kary));
          p.positive_nodes.insert(tn);
        }
      }
    }
    if (multilabels.label_v.back() >= p.k)
    {
      p.all->logger.out_error(
          "label {0} is not in {{0,{1}}} This won't work right.", multilabels.label_v.back(), p.k - 1);
    }

    for (auto& n : p.positive_nodes)
    {
      if (n < p.ti)
      {
        for (uint32_t i = 1; i <= p.kary; ++i)
        {
          uint32_t n_child = p.kary * n + i;
          if (n_child < p.t && p.positive_nodes.find(n_child) == p.positive_nodes.end())
          {
            p.negative_nodes.insert(n_child);
          }
        }
      }
    }
  }
  else { p.negative_nodes.insert(0); }

  float loss = 0;
  ec.l.simple = {1.f};
  ec.ex_reduction_features.template get<VW::simple_label_reduction_features>().reset_to_default();
  for (auto& n : p.positive_nodes) { loss += learn_node(p, n, base, ec); }

  ec.l.simple.label = -1.f;
  for (auto& n : p.negative_nodes) { loss += learn_node(p, n, base, ec); }

  p.all->sd->t = t;
  p.all->sd->weighted_holdout_examples = weighted_holdout_examples;

  ec.loss = loss;
  ec.pred = std::move(pred);
  ec.l.multilabels = std::move(multilabels);
}

inline float sigmoid(float x) { return 1.0f / (1.0f + std::exp(-x)); }

inline float predict_node(uint32_t n, single_learner& base, VW::example& ec)
{
  ec.l.simple = {FLT_MAX};
  ec.ex_reduction_features.template get<VW::simple_label_reduction_features>().reset_to_default();
  base.predict(ec, n);
  return sigmoid(ec.partial_prediction);
}

template <bool threshold>
void predict(plt& p, single_learner& base, VW::example& ec)
{
  MULTILABEL::labels multilabels = std::move(ec.l.multilabels);
  VW::polyprediction pred = std::move(ec.pred);

  if (p.probabilities) { pred.a_s.clear(); }
  pred.multilabels.label_v.clear();

  // split labels into true and skip (those > max. label num)
  p.true_labels.clear();
  for (auto label : multilabels.label_v)
  {
    if (label < p.k) { p.true_labels.insert(label); }
    else { p.all->logger.out_error("label {0} is not in {{0,{1}}} This won't work right.", label, p.k - 1); }
  }

  p.node_queue.clear();  // clear node queue

  // prediction with threshold
  if (threshold)
  {
    float cp_root = predict_node(0, base, ec);
    if (cp_root > p.threshold)
    {
      p.node_queue.push_back({0, cp_root});  // here queue is used for dfs search
    }

    while (!p.node_queue.empty())
    {
      node node = p.node_queue.back();  // current node
      p.node_queue.pop_back();

      uint32_t n_child = p.kary * node.n + 1;
      ec.l.simple = {FLT_MAX};
      ec.ex_reduction_features.template get<VW::simple_label_reduction_features>().reset_to_default();
      base.multipredict(ec, n_child, p.kary, p.node_pred.data(), false);

      for (uint32_t i = 0; i < p.kary; ++i, ++n_child)
      {
        float cp_child = node.p * sigmoid(p.node_pred[i].scalar);
        if (cp_child > p.threshold)
        {
          if (n_child < p.ti) { p.node_queue.push_back({n_child, cp_child}); }
          else
          {
            uint32_t l = n_child - p.ti;
            if (p.probabilities) { pred.a_s.push_back({l, cp_child}); }
            pred.multilabels.label_v.push_back(l);
          }
        }
      }
    }

    // calculate evaluation measures
    uint32_t tp = 0;
    uint32_t pred_size = pred.multilabels.label_v.size();

    for (uint32_t i = 0; i < pred_size; ++i)
    {
      uint32_t pred_label = pred.multilabels.label_v[i];
      if (p.true_labels.count(pred_label)) { ++tp; }
    }
    p.tp += tp;
    p.fp += static_cast<uint32_t>(pred_size) - tp;
    p.fn += static_cast<uint32_t>(p.true_labels.size()) - tp;
  }

  // top-k prediction
  else
  {
    p.node_queue.push_back({0, predict_node(0, base, ec)});  // here queue is used as priority queue
    std::push_heap(p.node_queue.begin(), p.node_queue.end());

    while (!p.node_queue.empty())
    {
      std::pop_heap(p.node_queue.begin(), p.node_queue.end());
      node node = p.node_queue.back();
      p.node_queue.pop_back();

      if (node.n < p.ti)
      {
        uint32_t n_child = p.kary * node.n + 1;
        ec.l.simple = {FLT_MAX};
        ec.ex_reduction_features.template get<VW::simple_label_reduction_features>().reset_to_default();

        base.multipredict(ec, n_child, p.kary, p.node_pred.data(), false);

        for (uint32_t i = 0; i < p.kary; ++i, ++n_child)
        {
          float cp_child = node.p * sigmoid(p.node_pred[i].scalar);
          p.node_queue.push_back({n_child, cp_child});
          std::push_heap(p.node_queue.begin(), p.node_queue.end());
        }
      }
      else
      {
        uint32_t l = node.n - p.ti;
        if (p.probabilities) { pred.a_s.push_back({l, node.p}); }
        pred.multilabels.label_v.push_back(l);
        if (pred.multilabels.label_v.size() >= p.top_k) { break; }
      }
    }

    // calculate precision and recall at
    float tp_at = 0;
    for (size_t i = 0; i < p.top_k; ++i)
    {
      uint32_t pred_label = pred.multilabels.label_v[i];
      if (p.true_labels.count(pred_label)) { tp_at += 1; }
      p.p_at[i] += tp_at / (i + 1);
      if (p.true_labels.size() > 0) { p.r_at[i] += tp_at / p.true_labels.size(); }
    }
  }

  ++p.ec_count;
  p.node_queue.clear();

  ec.loss = 0;
  ec.pred = std::move(pred);
  ec.l.multilabels = std::move(multilabels);
}

void update_stats_plt(const VW::workspace& all, VW::shared_data&, const plt&, const VW::example& ec, VW::io::logger&)
{
  const bool is_test = ec.l.multilabels.label_v.empty();
  all.sd->update(ec.test_only, !is_test, ec.loss, 1.f, ec.get_num_features());
}

void output_example_prediction_plt(VW::workspace& all, const plt& p, const VW::example& ec, VW::io::logger&)
{
  std::ostringstream output_string_stream;
  if (p.probabilities)
  {
    // print probabilities for predicted labels stored in a_s vector, similar to multilabel_oaa reduction
    for (auto& sink : all.final_prediction_sink)
    {
      VW::details::print_action_score(sink.get(), ec.pred.a_s, ec.tag, all.logger);
    }
  }
  else
  {
    // print just the list of labels
    MULTILABEL::output_example_prediction(all, ec);
  }
}

void print_update_plt(VW::workspace& all, VW::shared_data&, const plt&, const VW::example& ec, VW::io::logger&)
{
  MULTILABEL::print_update(all, ec);
}

void finish(plt& p)
{
  // print results in the test mode
  if (!p.all->training && p.ec_count > 0)
  {
    // top-k predictions
    if (p.top_k > 0)
    {
      for (size_t i = 0; i < p.top_k; ++i)
      {
        // TODO: is this the correct logger?
        *(p.all->trace_message) << "p@" << i + 1 << " = " << p.p_at[i] / p.ec_count << std::endl;
        *(p.all->trace_message) << "r@" << i + 1 << " = " << p.r_at[i] / p.ec_count << std::endl;
      }
    }
    else if (p.threshold > 0)
    {
      // TODO: is this the correct logger?
      *(p.all->trace_message) << "hamming loss = " << static_cast<double>(p.fp + p.fn) / p.ec_count << std::endl;
      *(p.all->trace_message) << "micro-precision = " << static_cast<double>(p.tp) / (p.tp + p.fp) << std::endl;
      *(p.all->trace_message) << "micro-recall = " << static_cast<double>(p.tp) / (p.tp + p.fn) << std::endl;
    }
  }
}

void save_load_tree(plt& p, io_buf& model_file, bool read, bool text)
{
  std::stringstream msg;
  if (model_file.num_files() > 0)
  {
    for (size_t i = 0; i < p.t; ++i)
    {
      bin_text_read_write_fixed(
          model_file, reinterpret_cast<char*>(&p.nodes_time[i]), sizeof(p.nodes_time[0]), read, msg, text);
    }
  }
}
}  // namespace

base_learner* VW::reductions::plt_setup(VW::setup_base_i& stack_builder)
{
  options_i& options = *stack_builder.get_options();
  VW::workspace& all = *stack_builder.get_all_pointer();
  auto tree = VW::make_unique<plt>();
  option_group_definition new_options("[Reduction] Probabilistic Label Tree");
  new_options.add(make_option("plt", tree->k).keep().necessary().help("Probabilistic Label Tree with <k> labels"))
      .add(make_option("kary_tree", tree->kary).keep().default_value(2).help("Use <k>-ary tree"))
      .add(make_option("threshold", tree->threshold)
               .default_value(0.5)
               .help("Predict labels with conditional marginal probability greater than <thr> threshold"))
      .add(make_option("top_k", tree->top_k)
               .default_value(0)
               .help("Predict top-<k> labels instead of labels above threshold"))
      .add(make_option("probabilities", tree->probabilities).help("Predict probabilities for the predicted labels"));

  if (!options.add_parse_and_check_necessary(new_options)) { return nullptr; }

  if (all.loss->get_type() != "logistic")
  {
    THROW("--plt requires --loss_function=logistic, but instead found: " << all.loss->get_type());
  }

  tree->all = &all;

  // calculate number of tree nodes
  const double a = std::pow(tree->kary, std::floor(std::log(tree->k) / std::log(tree->kary)));
  const double b = tree->k - a;
  const double c = std::ceil(b / (tree->kary - 1.0));
  const double d = (tree->kary * a - 1.0) / (tree->kary - 1.0);
  const double e = tree->k - (a - c);
  tree->t = static_cast<uint32_t>(e + d);
  tree->ti = tree->t - tree->k;

  if (!all.quiet)
  {
    *(all.trace_message) << "PLT k = " << tree->k << "\nkary_tree = " << tree->kary << std::endl;
    if (!all.training)
    {
      if (tree->top_k > 0) { *(all.trace_message) << "top_k = " << tree->top_k << std::endl; }
      else { *(all.trace_message) << "threshold = " << tree->threshold << std::endl; }
    }
  }

  // resize VW::v_arrays
  tree->nodes_time.resize(tree->t);
  std::fill(tree->nodes_time.begin(), tree->nodes_time.end(), all.initial_t);
<<<<<<< HEAD
  tree->node_pred.resize(tree->kary);
  if (tree->top_k > 0)
  {
    tree->p_at.resize_but_with_stl_behavior(tree->top_k);
    tree->r_at.resize_but_with_stl_behavior(tree->top_k);
  }
=======
  tree->node_preds.resize(tree->kary);
  if (tree->top_k > 0) { tree->tp_at.resize(tree->top_k); }
>>>>>>> 39e21469

  size_t ws = tree->t;
  std::string name_addition = "";
  VW::prediction_type_t pred_type;
  void (*pred_ptr)(plt&, single_learner&, VW::example&);

  if (tree->top_k > 0)
  {
    name_addition = " -top_k";
    pred_ptr = predict<false>;
  }
  else { pred_ptr = predict<true>; }

  if (tree->probabilities)
  {
    name_addition += " -prob";
    pred_type = VW::prediction_type_t::ACTION_PROBS;
  }
  else { pred_type = VW::prediction_type_t::MULTILABELS; }

  auto* l = make_reduction_learner(std::move(tree), as_singleline(stack_builder.setup_base_learner()), learn, pred_ptr,
      stack_builder.get_setupfn_name(plt_setup) + name_addition)
                .set_params_per_weight(ws)
                .set_learn_returns_prediction(false)
                .set_output_prediction_type(pred_type)
                .set_input_label_type(VW::label_type_t::MULTILABEL)
                .set_learn_returns_prediction(false)
                .set_update_stats(update_stats_plt)
                .set_output_example_prediction(output_example_prediction_plt)
                .set_print_update(print_update_plt)
                .set_finish(::finish)
                .set_save_load(::save_load_tree)
                .build();

  all.example_parser->lbl_parser = MULTILABEL::multilabel;

  return make_base(*l);
}<|MERGE_RESOLUTION|>--- conflicted
+++ resolved
@@ -398,17 +398,12 @@
   // resize VW::v_arrays
   tree->nodes_time.resize(tree->t);
   std::fill(tree->nodes_time.begin(), tree->nodes_time.end(), all.initial_t);
-<<<<<<< HEAD
   tree->node_pred.resize(tree->kary);
   if (tree->top_k > 0)
   {
     tree->p_at.resize_but_with_stl_behavior(tree->top_k);
     tree->r_at.resize_but_with_stl_behavior(tree->top_k);
   }
-=======
-  tree->node_preds.resize(tree->kary);
-  if (tree->top_k > 0) { tree->tp_at.resize(tree->top_k); }
->>>>>>> 39e21469
 
   size_t ws = tree->t;
   std::string name_addition = "";

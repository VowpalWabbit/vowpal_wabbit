--- conflicted
+++ resolved
@@ -135,13 +135,8 @@
 
   float loss = 0;
   ec.l.simple = {1.f};
-<<<<<<< HEAD
-  ec._reduction_features.template get<simple_label_reduction_features>().reset_to_default();
+  ec.ex_reduction_features.template get<VW::simple_label_reduction_features>().reset_to_default();
   for (auto& n : p.positive_nodes) { loss += learn_node(p, n, base, ec); }
-=======
-  ec.ex_reduction_features.template get<VW::simple_label_reduction_features>().reset_to_default();
-  for (auto& n : p.positive_nodes) { learn_node(p, n, base, ec); }
->>>>>>> 417012d7
 
   ec.l.simple.label = -1.f;
   for (auto& n : p.negative_nodes) { loss += learn_node(p, n, base, ec); }
@@ -159,7 +154,7 @@
 inline float predict_node(uint32_t n, single_learner& base, VW::example& ec)
 {
   ec.l.simple = {FLT_MAX};
-  ec.ex_reduction_features.template get<VW::simple_label_reduction_features>().reset_to_default();
+  ec._reduction_features.template get<simple_label_reduction_features>().reset_to_default();
   base.predict(ec, n);
   return sigmoid(ec.partial_prediction);
 }
@@ -199,13 +194,8 @@
 
       uint32_t n_child = p.kary * node.n + 1;
       ec.l.simple = {FLT_MAX};
-<<<<<<< HEAD
-      ec._reduction_features.template get<simple_label_reduction_features>().reset_to_default();
+      ec.ex_reduction_features.template get<VW::simple_label_reduction_features>().reset_to_default();
       base.multipredict(ec, n_child, p.kary, p.node_pred.data(), false);
-=======
-      ec.ex_reduction_features.template get<VW::simple_label_reduction_features>().reset_to_default();
-      base.multipredict(ec, n_child, p.kary, p.node_preds.data(), false);
->>>>>>> 417012d7
 
       for (uint32_t i = 0; i < p.kary; ++i, ++n_child)
       {
@@ -378,7 +368,6 @@
 
   if (!options.add_parse_and_check_necessary(new_options)) { return nullptr; }
 
-
   if (all.loss->get_type() != "logistic")
   {
     THROW("--plt requires --loss_function=logistic, but instead found: " << all.loss->get_type());
@@ -437,15 +426,9 @@
   auto* l = make_reduction_learner(std::move(tree), as_singleline(stack_builder.setup_base_learner()), learn, pred_ptr,
       stack_builder.get_setupfn_name(plt_setup) + name_addition)
                 .set_params_per_weight(ws)
-<<<<<<< HEAD
                 .set_output_prediction_type(pred_type)
                 .set_input_label_type(VW::label_type_t::multilabel)
                 .set_learn_returns_prediction(false)
-=======
-                .set_output_prediction_type(VW::prediction_type_t::MULTILABELS)
-                .set_input_label_type(VW::label_type_t::MULTILABEL)
-                .set_learn_returns_prediction(true)
->>>>>>> 417012d7
                 .set_finish_example(::finish_example)
                 .set_finish(::finish)
                 .set_save_load(save_load_tree)

--- conflicted
+++ resolved
@@ -486,12 +486,5 @@
                .set_finish(::finish)
                .set_save_load(::save_load_tree)
                .build();
-
-<<<<<<< HEAD
-  return make_base(*l);
-=======
-  all.example_parser->lbl_parser = VW::multilabel_label_parser_global;
-
   return l;
->>>>>>> 64e5920e
 }
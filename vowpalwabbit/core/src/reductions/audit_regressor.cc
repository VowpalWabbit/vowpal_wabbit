// Copyright (c) by respective owners including Yahoo!, Microsoft, and
// individual contributors. All rights reserved. Released under a BSD (revised)
// license as described in the file LICENSE.

#include "vw/core/reductions/audit_regressor.h"

#include "vw/config/options.h"
#include "vw/core/interactions.h"
#include "vw/core/learner.h"
#include "vw/core/reductions/gd.h"
#include "vw/core/setup_base.h"
#include "vw/core/shared_data.h"
#include "vw/core/table_formatter.h"
#include "vw/core/vw.h"

#include <fmt/format.h>

#include <string>

using namespace VW::config;
namespace
{
constexpr size_t NUM_COLS = 3;
constexpr std::array<VW::column_definition, NUM_COLS> AUDIT_REGRESSOR_COLUMNS = {
    VW::column_definition(8, VW::align_type::left, VW::wrap_type::wrap_space),    // example counter
    VW::column_definition(9, VW::align_type::right, VW::wrap_type::wrap_space),   // values audited
    VW::column_definition(12, VW::align_type::right, VW::wrap_type::wrap_space),  // total progress
};
const std::array<std::string, NUM_COLS> AUDIT_REGRESSOR_HEADER = {
    "example\ncounter", "values\naudited", "total\nprogress"};

class audit_regressor
{
public:
  audit_regressor(VW::workspace* all, std::unique_ptr<VW::io::writer>&& output) : all(all)
  {
    out_file.add_file(std::move(output));
  }

  VW::workspace* all;
  size_t increment = 0;
  size_t cur_class = 0;
  size_t total_class_cnt = 0;
  std::vector<std::string> ns_pre;
  VW::io_buf out_file;
  size_t loaded_regressor_values = 0;
  size_t values_audited = 0;
};

inline void audit_regressor_interaction(audit_regressor& dat, const VW::audit_strings* f)
{
  // same as audit_interaction in gd.cc
  if (f == nullptr)
  {
    dat.ns_pre.pop_back();
    return;
  }

  std::string ns_pre;
  if (!dat.ns_pre.empty()) { ns_pre += '*'; }

  if (!f->ns.empty() && ((f->ns) != " "))
  {
    ns_pre.append(f->ns);
    ns_pre += '^';
  }
  if (!f->name.empty())
  {
    ns_pre.append(f->name);
    dat.ns_pre.push_back(ns_pre);
  }
}

inline void audit_regressor_feature(audit_regressor& dat, const float, const uint64_t ft_idx)
{
  auto& weights = dat.all->weights;
  if (weights[ft_idx] != 0) { ++dat.values_audited; }
  else { return; }

  std::string ns_pre;
  for (const auto& s : dat.ns_pre) { ns_pre += s; }

  std::ostringstream tempstream;
  tempstream << ':' << ((ft_idx & weights.mask()) >> weights.stride_shift()) << ':' << weights[ft_idx];

  std::string temp = ns_pre + tempstream.str() + '\n';
  if (dat.total_class_cnt > 1)
  {  // add class prefix for multiclass problems
    temp = std::to_string(dat.cur_class) + ':' + temp;
  }

  dat.out_file.bin_write_fixed(temp.c_str(), static_cast<uint32_t>(temp.size()));

  weights[ft_idx] = 0.;  // mark value audited
}

void audit_regressor_lda(audit_regressor& rd, VW::LEARNER::single_learner& /* base */, VW::example& ec)
{
  VW::workspace& all = *rd.all;

  std::ostringstream tempstream;
  auto& weights = rd.all->weights;
  for (unsigned char* i = ec.indices.begin(); i != ec.indices.end(); i++)
  {
    auto& fs = ec.feature_space[*i];
    for (size_t j = 0; j < fs.size(); ++j)
    {
      tempstream << '\t' << fs.space_names[j].ns << '^' << fs.space_names[j].name << ':'
                 << ((fs.indices[j] >> weights.stride_shift()) & all.parse_mask);
      for (size_t k = 0; k < all.lda; k++)
      {
        VW::weight& w = weights[(fs.indices[j] + k)];
        tempstream << ':' << w;
        w = 0.;
      }
      tempstream << std::endl;
    }
  }

  rd.out_file.bin_write_fixed(tempstream.str().c_str(), static_cast<uint32_t>(tempstream.str().size()));
}

// This is a learner which does nothing with examples.
// void learn(audit_regressor&, VW::LEARNER::base_learner&, example&) {}

void audit_regressor(audit_regressor& rd, VW::LEARNER::single_learner& base, VW::example& ec)
{
  VW::workspace& all = *rd.all;

  if (all.lda > 0) { audit_regressor_lda(rd, base, ec); }
  else
  {
    rd.cur_class = 0;
    const uint64_t old_offset = ec.ft_offset;

    while (rd.cur_class < rd.total_class_cnt)
    {
      for (unsigned char* i = ec.indices.begin(); i != ec.indices.end(); ++i)
      {
        const auto& fs = ec.feature_space[static_cast<size_t>(*i)];
        if (!fs.space_names.empty())
        {
          for (size_t j = 0; j < fs.size(); ++j)
          {
            audit_regressor_interaction(rd, &fs.space_names[j]);
            audit_regressor_feature(rd, fs.values[j], static_cast<uint32_t>(fs.indices[j]) + ec.ft_offset);
            audit_regressor_interaction(rd, nullptr);
          }
        }
        else
        {
          for (size_t j = 0; j < fs.size(); ++j)
          {
            audit_regressor_feature(rd, fs.values[j], static_cast<uint32_t>(fs.indices[j]) + ec.ft_offset);
          }
        }
      }

      size_t num_interacted_features = 0;
      if (rd.all->weights.sparse)
      {
<<<<<<< HEAD
        INTERACTIONS::generate_interactions<audit_regressor, const uint64_t, audit_regressor_feature, true,
            audit_regressor_interaction, sparse_parameters>(rd.all->interactions, rd.all->extent_interactions,
=======
        INTERACTIONS::generate_interactions<audit_regressor_data, const uint64_t, audit_regressor_feature, true,
            audit_regressor_interaction, VW::sparse_parameters>(rd.all->interactions, rd.all->extent_interactions,
>>>>>>> eb250367
            rd.all->permutations, ec, rd, rd.all->weights.sparse_weights, num_interacted_features,
            rd.all->generate_interactions_object_cache_state);
      }
      else
      {
<<<<<<< HEAD
        INTERACTIONS::generate_interactions<audit_regressor, const uint64_t, audit_regressor_feature, true,
            audit_regressor_interaction, dense_parameters>(rd.all->interactions, rd.all->extent_interactions,
=======
        INTERACTIONS::generate_interactions<audit_regressor_data, const uint64_t, audit_regressor_feature, true,
            audit_regressor_interaction, VW::dense_parameters>(rd.all->interactions, rd.all->extent_interactions,
>>>>>>> eb250367
            rd.all->permutations, ec, rd, rd.all->weights.dense_weights, num_interacted_features,
            rd.all->generate_interactions_object_cache_state);
      }

      ec.ft_offset += rd.increment;
      ++rd.cur_class;
    }

    ec.ft_offset = old_offset;  // make sure example is not changed.
  }
}

void print_row(std::ostream& output, size_t ex_processed, size_t vals_found, size_t progress)
{
  VW::format_row({std::to_string(ex_processed), std::to_string(vals_found), std::to_string(progress) + "%"},
      AUDIT_REGRESSOR_COLUMNS, 1, output);
  output << "\n";
}

<<<<<<< HEAD
void finish_example(VW::workspace& all, audit_regressor& rd, VW::example& ec)
=======
void print_update_audit_regressor(VW::workspace& all, VW::shared_data& /* sd */, const audit_regressor_data& rd,
    const VW::example& ec, VW::io::logger& /* unused */)
>>>>>>> eb250367
{
  bool printed = false;
  if (static_cast<float>(ec.example_counter + std::size_t{1}) >= all.sd->dump_interval && !all.quiet)
  {
    print_row(*all.trace_message, ec.example_counter + 1, rd.values_audited,
        rd.values_audited * 100 / rd.loaded_regressor_values);
    all.sd->weighted_unlabeled_examples = static_cast<double>(ec.example_counter + 1);  // used in update_dump_interval
    all.sd->update_dump_interval(all.progress_add, all.progress_arg);
    printed = true;
  }

  if (rd.values_audited == rd.loaded_regressor_values)
  {
    // all regressor values were audited
    if (!printed) { print_row(*all.trace_message, ec.example_counter + 1, rd.values_audited, 100); }
    VW::details::set_done(all);
  }
}

void finish(audit_regressor& rd)
{
  rd.out_file.flush();

  if (rd.values_audited < rd.loaded_regressor_values)
  {
    *rd.all->trace_message << fmt::format(
        "Note: for some reason audit couldn't find all regressor values in dataset ({} of {} found).\n",
        rd.values_audited, rd.loaded_regressor_values);
  }
}

template <class T>
size_t count_non_zero(const T& w)
{
  return std::count_if(w.cbegin(), w.cend(), [](float weight) { return weight != 0; });
}

void init_driver(audit_regressor& dat)
{
  // checks a few settings that might be applied after audit_regressor_setup() is called
  if ((dat.all->options->was_supplied("cache_file") || dat.all->options->was_supplied("cache")) &&
      !dat.all->options->was_supplied("kill_cache"))
  {
    THROW("audit_regressor is incompatible with a cache file. Use it in single pass mode only.")
  }

  dat.all->sd->dump_interval = 1.;  // regressor could initialize these if saved without --predict_only_model
  dat.all->sd->example_number = 0;

  dat.increment = dat.all->l->increment / dat.all->l->weights;
  dat.total_class_cnt = dat.all->l->weights;

  if (dat.all->options->was_supplied("csoaa"))
  {
    const size_t n = dat.all->options->get_typed_option<uint32_t>("csoaa").value();
    if (n != dat.total_class_cnt)
    {
      dat.total_class_cnt = n;
      dat.increment = dat.all->l->increment / n;
    }
  }

  // count non-null feature values in regressor
  dat.loaded_regressor_values = 0;
  if (dat.all->weights.sparse) { dat.loaded_regressor_values += count_non_zero(dat.all->weights.sparse_weights); }
  else { dat.loaded_regressor_values += count_non_zero(dat.all->weights.dense_weights); }

  if (dat.loaded_regressor_values == 0) { THROW("regressor has no non-zero weights. Nothing to audit.") }

  if (!dat.all->quiet)
  {
    *dat.all->trace_message << "Regressor contains " << dat.loaded_regressor_values << " values\n";
    VW::format_row(AUDIT_REGRESSOR_HEADER, AUDIT_REGRESSOR_COLUMNS, 1, *dat.all->trace_message);
    (*dat.all->trace_message) << "\n";
  }
}
}  // namespace

struct options_audit_regressor_v1
{
  std::string out_file;
};

std::unique_ptr<options_audit_regressor_v1> get_audit_regressor_options_instance(
    const VW::workspace& all, VW::io::logger&, options_i& options)
{
  auto audit_regressor_opts = VW::make_unique<options_audit_regressor_v1>();
  option_group_definition new_options("[Reduction] Audit Regressor");
  new_options.add(make_option("audit_regressor", audit_regressor_opts->out_file)
                      .keep()
                      .necessary()
                      .help("Stores feature names and their regressor values. Same dataset must be used for both "
                            "regressor training and this mode."));

  if (!options.add_parse_and_check_necessary(new_options)) { return nullptr; }

  if (audit_regressor_opts->out_file.empty()) { THROW("audit_regressor argument (output filename) is missing.") }

  if (all.numpasses > 1) { THROW("audit_regressor can't be used with --passes > 1.") }
  return audit_regressor_opts;
}

VW::LEARNER::base_learner* VW::reductions::audit_regressor_setup(VW::setup_base_i& stack_builder)
{
  VW::workspace& all = *stack_builder.get_all_pointer();
  auto audit_regressor_opts = get_audit_regressor_options_instance(all, all.logger, *stack_builder.get_options());
  if (audit_regressor_opts == nullptr) { return nullptr; }

  all.audit = true;

<<<<<<< HEAD
  auto audit_regressor_data =
      VW::make_unique<audit_regressor>(&all, VW::io::open_file_writer(audit_regressor_opts->out_file));
  auto ret = VW::LEARNER::make_reduction_learner(std::move(audit_regressor_data),
      as_singleline(stack_builder.setup_base_learner()), audit_regressor, audit_regressor,
      stack_builder.get_setupfn_name(audit_regressor_setup))
                 // learn does not predict or learn. nothing to be gained by calling predict() before learn()
                 .set_learn_returns_prediction(true)
                 .set_finish_example(::finish_example)
                 .set_finish(::finish)
                 .set_init_driver(init_driver)
                 .build();

  return LEARNER::make_base(*ret);
=======
  // TODO: work out how to handle the fact that this reduction produces no
  // predictions but also needs to inherit the type from the loaded base so that
  // the rest of the stack loads.
  auto dat = VW::make_unique<audit_regressor_data>(&all, VW::io::open_file_writer(out_file));
  auto* ret = VW::LEARNER::make_reduction_learner(std::move(dat), as_singleline(stack_builder.setup_base_learner()),
      audit_regressor, audit_regressor, stack_builder.get_setupfn_name(audit_regressor_setup))
                  // learn does not predict or learn. nothing to be gained by calling predict() before learn()
                  .set_learn_returns_prediction(true)
                  .set_finish(::finish)
                  .set_print_update(::print_update_audit_regressor)
                  .set_init_driver(init_driver)
                  .build();

  return make_base(*ret);
>>>>>>> eb250367
}<|MERGE_RESOLUTION|>--- conflicted
+++ resolved
@@ -123,7 +123,7 @@
 // This is a learner which does nothing with examples.
 // void learn(audit_regressor&, VW::LEARNER::base_learner&, example&) {}
 
-void audit_regressor(audit_regressor& rd, VW::LEARNER::single_learner& base, VW::example& ec)
+void audit_regressor_learn_pred(audit_regressor& rd, VW::LEARNER::single_learner& base, VW::example& ec)
 {
   VW::workspace& all = *rd.all;
 
@@ -159,25 +159,15 @@
       size_t num_interacted_features = 0;
       if (rd.all->weights.sparse)
       {
-<<<<<<< HEAD
         INTERACTIONS::generate_interactions<audit_regressor, const uint64_t, audit_regressor_feature, true,
             audit_regressor_interaction, sparse_parameters>(rd.all->interactions, rd.all->extent_interactions,
-=======
-        INTERACTIONS::generate_interactions<audit_regressor_data, const uint64_t, audit_regressor_feature, true,
-            audit_regressor_interaction, VW::sparse_parameters>(rd.all->interactions, rd.all->extent_interactions,
->>>>>>> eb250367
             rd.all->permutations, ec, rd, rd.all->weights.sparse_weights, num_interacted_features,
             rd.all->generate_interactions_object_cache_state);
       }
       else
       {
-<<<<<<< HEAD
         INTERACTIONS::generate_interactions<audit_regressor, const uint64_t, audit_regressor_feature, true,
             audit_regressor_interaction, dense_parameters>(rd.all->interactions, rd.all->extent_interactions,
-=======
-        INTERACTIONS::generate_interactions<audit_regressor_data, const uint64_t, audit_regressor_feature, true,
-            audit_regressor_interaction, VW::dense_parameters>(rd.all->interactions, rd.all->extent_interactions,
->>>>>>> eb250367
             rd.all->permutations, ec, rd, rd.all->weights.dense_weights, num_interacted_features,
             rd.all->generate_interactions_object_cache_state);
       }
@@ -197,12 +187,8 @@
   output << "\n";
 }
 
-<<<<<<< HEAD
-void finish_example(VW::workspace& all, audit_regressor& rd, VW::example& ec)
-=======
-void print_update_audit_regressor(VW::workspace& all, VW::shared_data& /* sd */, const audit_regressor_data& rd,
+void print_update_audit_regressor(VW::workspace& all, VW::shared_data& /* sd */, const audit_regressor& rd,
     const VW::example& ec, VW::io::logger& /* unused */)
->>>>>>> eb250367
 {
   bool printed = false;
   if (static_cast<float>(ec.example_counter + std::size_t{1}) >= all.sd->dump_interval && !all.quiet)
@@ -313,27 +299,12 @@
 
   all.audit = true;
 
-<<<<<<< HEAD
-  auto audit_regressor_data =
-      VW::make_unique<audit_regressor>(&all, VW::io::open_file_writer(audit_regressor_opts->out_file));
-  auto ret = VW::LEARNER::make_reduction_learner(std::move(audit_regressor_data),
-      as_singleline(stack_builder.setup_base_learner()), audit_regressor, audit_regressor,
-      stack_builder.get_setupfn_name(audit_regressor_setup))
-                 // learn does not predict or learn. nothing to be gained by calling predict() before learn()
-                 .set_learn_returns_prediction(true)
-                 .set_finish_example(::finish_example)
-                 .set_finish(::finish)
-                 .set_init_driver(init_driver)
-                 .build();
-
-  return LEARNER::make_base(*ret);
-=======
   // TODO: work out how to handle the fact that this reduction produces no
   // predictions but also needs to inherit the type from the loaded base so that
   // the rest of the stack loads.
-  auto dat = VW::make_unique<audit_regressor_data>(&all, VW::io::open_file_writer(out_file));
-  auto* ret = VW::LEARNER::make_reduction_learner(std::move(dat), as_singleline(stack_builder.setup_base_learner()),
-      audit_regressor, audit_regressor, stack_builder.get_setupfn_name(audit_regressor_setup))
+  auto audit_regressor_data = VW::make_unique<audit_regressor>(&all, VW::io::open_file_writer(audit_regressor_opts->out_file));
+  auto* ret = VW::LEARNER::make_reduction_learner(std::move(audit_regressor_data), as_singleline(stack_builder.setup_base_learner()),
+      audit_regressor_learn_pred, audit_regressor_learn_pred, stack_builder.get_setupfn_name(audit_regressor_setup))
                   // learn does not predict or learn. nothing to be gained by calling predict() before learn()
                   .set_learn_returns_prediction(true)
                   .set_finish(::finish)
@@ -342,5 +313,4 @@
                   .build();
 
   return make_base(*ret);
->>>>>>> eb250367
 }
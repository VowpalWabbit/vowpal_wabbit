--- conflicted
+++ resolved
@@ -669,15 +669,10 @@
     THROW("Error: Cannot use flags --no_predict and -p simultaneously");
   }
 
-<<<<<<< HEAD
   if (options.was_supplied("no_predict") && ccb_opts->type_string != "mtr")
-  { THROW("Error: --no_predict flag can only be used with default cb_type mtr"); }
-=======
-  if (options.was_supplied("no_predict") && type_string != "mtr")
   {
     THROW("Error: --no_predict flag can only be used with default cb_type mtr");
   }
->>>>>>> 583ce441
 
   if (!options.was_supplied("cb_sample") && !ccb_opts->no_pred)
   {

// Copyright (c) by respective owners including Yahoo!, Microsoft, and
// individual contributors. All rights reserved. Released under a BSD (revised)
// license as described in the file LICENSE.

#include "vw/core/reductions/conditional_contextual_bandit.h"

#include "vw/config/options.h"
#include "vw/core/ccb_label.h"
#include "vw/core/ccb_reduction_features.h"
#include "vw/core/constant.h"
#include "vw/core/debug_log.h"
#include "vw/core/decision_scores.h"
#include "vw/core/example.h"
#include "vw/core/global_data.h"
#include "vw/core/interactions.h"
#include "vw/core/label_dictionary.h"
#include "vw/core/model_utils.h"
#include "vw/core/multi_ex.h"
#include "vw/core/print_utils.h"
#include "vw/core/reductions/cb/cb_adf.h"
#include "vw/core/reductions/cb/cb_algs.h"
#include "vw/core/setup_base.h"
#include "vw/core/shared_data.h"
#include "vw/core/v_array_pool.h"
#include "vw/core/version.h"
#include "vw/core/vw.h"
#include "vw/core/vw_versions.h"
#include "vw/io/logger.h"

#include <algorithm>
#include <bitset>
#include <numeric>
#include <unordered_set>

#undef VW_DEBUG_LOG
#define VW_DEBUG_LOG vw_dbg::CCB

using namespace VW::LEARNER;
using namespace VW;
using namespace VW::config;
using namespace VW::reductions::ccb;

namespace
{
template <typename T>
void return_collection(VW::v_array<T>& array, VW::v_array_pool<T>& pool)
{
  array.clear();
  pool.reclaim_object(std::move(array));
  array = VW::v_array<T>{};
}

template <typename T>
void return_collection(std::vector<T>& array, VW::vector_pool<T>& pool)
{
  array.clear();
  pool.reclaim_object(std::move(array));
  array = std::vector<T>{};
}

class ccb_data
{
public:
  VW::workspace* all = nullptr;
  VW::example* shared = nullptr;
  VW::multi_ex actions, slots;
  std::vector<uint32_t> origin_index;
  VW::cb_class cb_label;
  std::vector<bool> exclude_list, include_list;
  std::vector<VW::ccb_label> stored_labels;
  size_t action_with_label = 0;

  VW::multi_ex cb_ex;

  // All of these hashes are with a hasher seeded with the below namespace hash.
  std::vector<uint64_t> slot_id_hashes;
  uint64_t id_namespace_hash = 0;
  std::string id_namespace_str;
  std::string id_namespace_audit_str;

  size_t base_learner_stride_shift = 0;
  bool all_slots_loss_report = false;
  bool no_pred = false;

  VW::vector_pool<VW::cb_class> cb_label_pool;
  VW::v_array_pool<VW::action_score> action_score_pool;

  VW::version_struct model_file_version;
  // If the reduction has not yet seen a multi slot example, it will behave the same as if it were CB.
  // This means the interactions aren't added and the slot feature is not added.
  bool has_seen_multi_slot_example = false;
  // Introduction has_seen_multi_slot_example was breaking change in terms of model format.
  // This flag is required for loading cb models (which do not have has_seen_multi_slot_example flag) into ccb_data
  // reduction
  bool is_ccb_input_model = false;
};

void clear_all(ccb_data& data)
{
  // data.include_list and data.exclude_list aren't cleared here but are assigned in the predict/learn function
  data.shared = nullptr;
  data.actions.clear();
  data.slots.clear();
  data.action_with_label = 0;
  data.stored_labels.clear();
}

// split the slots, the actions and the shared example from the multiline example
bool split_multi_example_and_stash_labels(const VW::multi_ex& examples, ccb_data& data)
{
  for (auto* ex : examples)
  {
    switch (ex->l.conditional_contextual_bandit.type)
    {
      case VW::ccb_example_type::SHARED:
        data.shared = ex;
        break;
      case VW::ccb_example_type::ACTION:
        data.actions.push_back(ex);
        break;
      case VW::ccb_example_type::SLOT:
        data.slots.push_back(ex);
        break;
      default:
        data.all->logger.out_error("ccb_adf_explore: badly formatted example - invalid example type");
        return false;
    }

    // Stash the CCB labels before rewriting them.
    data.stored_labels.push_back(std::move(ex->l.conditional_contextual_bandit));
  }

  return true;
}

// create empty/default cb labels
void create_cb_labels(ccb_data& data)
{
  data.cb_label_pool.acquire_object(data.shared->l.cb.costs);
  data.shared->l.cb.costs.push_back(VW::cb_class{});
  for (VW::example* action : data.actions) { data.cb_label_pool.acquire_object(action->l.cb.costs); }
  data.shared->l.cb.weight = 1.0;
}

// the polylabel (union) must be manually cleaned up
void delete_cb_labels(ccb_data& data)
{
  return_collection(data.shared->l.cb.costs, data.cb_label_pool);
  data.shared->l.cb.costs.clear();

  for (VW::example* action : data.actions)
  {
    return_collection(action->l.cb.costs, data.cb_label_pool);
    action->l.cb.costs.clear();
  }
}

void attach_label_to_example(
    uint32_t action_index_one_based, VW::example* example, const VW::ccb_outcome* outcome, ccb_data& data)
{
  // save the cb label
  // Action is unused in cb
  data.cb_label.action = action_index_one_based;
  data.cb_label.probability = outcome->probabilities[0].score;
  data.cb_label.cost = outcome->cost;

  example->l.cb.costs.push_back(data.cb_label);
}

// This is used for outputting predictions for a slot. It will exclude the chosen action for labeled examples,
// otherwise it will exclude the action with the highest prediction.
void save_action_scores_and_exclude_top_action(ccb_data& data, decision_scores_t& decision_scores)
{
  auto& pred = data.shared->pred.a_s;

  // correct indices: we want index relative to the original ccb multi-example, with no actions filtered
  for (auto& action_score : pred) { action_score.action = data.origin_index[action_score.action]; }

  // Exclude the chosen action from next slots.
  const auto original_index_of_chosen_action = pred[0].action;
  data.exclude_list[original_index_of_chosen_action] = true;

  decision_scores.emplace_back(std::move(pred));
  data.shared->pred.a_s.clear();
}

// This is used to exclude the chosen action for a slot for a labeled example where no_predict is enabled.
void exclude_chosen_action(ccb_data& data, const VW::multi_ex& examples)
{
  int32_t action_index = -1;
  for (size_t i = 0; i < examples.size(); i++)
  {
    const VW::cb_label& ld = examples[i]->l.cb;
    if (ld.costs.size() == 1 && ld.costs[0].cost != FLT_MAX)
    {
      action_index = static_cast<int32_t>(i) - 1; /* un-1-index for shared */
      break;
    }
  }
  if (action_index == -1)
  {
    data.all->logger.err_warn("Unlabeled example used for learning only. Skipping over.");
    return;
  }
  data.exclude_list[action_index] = true;
}

void clear_pred_and_label(ccb_data& data)
{
  // Don't need to return to pool, as that will be done when the example is output.

  // This just needs to be cleared as it is reused.
  data.actions[data.action_with_label]->l.cb.costs.clear();
}

// true if there exists at least 1 action in the cb multi-example
bool has_action(VW::multi_ex& cb_ex) { return !cb_ex.empty(); }

// This function intentionally does not handle increasing the num_features of the example because
// the output_example function has special logic to ensure the number of features is correctly calculated.
// Copy anything in default namespace for slot to ccb_slot_namespace in shared
// Copy other slot namespaces to shared
void inject_slot_features(VW::example* shared, VW::example* slot)
{
  for (auto index : slot->indices)
  {
    // constant namespace should be ignored, as it already exists and we don't want to double it up.
    if (index == VW::details::CONSTANT_NAMESPACE) { continue; }

    if (index == VW::details::DEFAULT_NAMESPACE)  // slot default namespace has a special namespace in shared
    {
      VW::details::append_example_namespace(
          *shared, VW::details::CCB_SLOT_NAMESPACE, slot->feature_space[VW::details::DEFAULT_NAMESPACE]);
    }
    else { VW::details::append_example_namespace(*shared, index, slot->feature_space[index]); }
  }
}

template <bool audit>
void inject_slot_id(ccb_data& data, VW::example* shared, size_t id)
{
  // id is zero based, so the vector must be of size id + 1
  if (id + 1 > data.slot_id_hashes.size()) { data.slot_id_hashes.resize(id + 1, 0); }

  uint64_t index;
  if (data.slot_id_hashes[id] == 0)
  {
    const auto current_index_str = "index" + std::to_string(id);
    index = VW::hash_feature(*data.all, current_index_str, data.id_namespace_hash);

    // To maintain indices consistent with what the parser does we must scale.
    index *= static_cast<uint64_t>(data.all->wpp) << data.base_learner_stride_shift;
    data.slot_id_hashes[id] = index;
  }
  else { index = data.slot_id_hashes[id]; }

  shared->feature_space[VW::details::CCB_ID_NAMESPACE].push_back(1., index, VW::details::CCB_ID_NAMESPACE);
  shared->indices.push_back(VW::details::CCB_ID_NAMESPACE);
  if (id == 0) { shared->num_features++; }

  if (audit)
  {
    auto current_index_str = "index" + std::to_string(id);
    shared->feature_space[VW::details::CCB_ID_NAMESPACE].space_names.emplace_back(
        data.id_namespace_audit_str, current_index_str);
  }
}

// Since the slot id is the only thing in this namespace, the popping the value off will work correctly.
template <bool audit>
void remove_slot_id(VW::example* shared)
{
  shared->feature_space[VW::details::CCB_ID_NAMESPACE].clear();
  shared->indices.pop_back();
}

void remove_slot_features(VW::example* shared, VW::example* slot)
{
  for (auto index : slot->indices)
  {
    // constant namespace should be ignored, as it already exists and we don't want to double it up.
    if (index == VW::details::CONSTANT_NAMESPACE) { continue; }

    if (index == VW::details::DEFAULT_NAMESPACE)  // slot default namespace has a special namespace in shared
    {
      VW::details::truncate_example_namespace(
          *shared, VW::details::CCB_SLOT_NAMESPACE, slot->feature_space[VW::details::DEFAULT_NAMESPACE]);
    }
    else { VW::details::truncate_example_namespace(*shared, index, slot->feature_space[index]); }
  }
}

// build a cb example from the ccb example
template <bool is_learn>
void build_cb_example(VW::multi_ex& cb_ex, VW::example* slot, const VW::ccb_label& ccb_label, ccb_data& data)
{
  const bool slot_has_label = ccb_label.outcome != nullptr;

  // Merge the slot features with the shared example and set it in the cb multi-example
  // TODO is it important for total_sum_feat_sq and num_features to be correct at this point?
  inject_slot_features(data.shared, slot);
  cb_ex.push_back(data.shared);

  // Retrieve the list of actions explicitly available for the slot (if the list is empty, then all actions are
  // possible)
  const auto& explicit_includes = ccb_label.explicit_included_actions;
  if (!explicit_includes.empty())
  {
    // First time seeing this, initialize the vector with falses so we can start setting each included action.
    if (data.include_list.empty()) { data.include_list.assign(data.actions.size(), false); }

    for (uint32_t included_action_id : explicit_includes) { data.include_list[included_action_id] = true; }
  }

  // set the available actions in the cb multi-example
  uint32_t index = 0;
  data.origin_index.clear();
  data.origin_index.resize(data.actions.size(), 0);
  for (size_t i = 0; i < data.actions.size(); i++)
  {
    // Filter actions that are not explicitly included. If the list is empty though, everything is included.
    if (!data.include_list.empty() && !data.include_list[i]) { continue; }

    // Filter actions chosen by previous slots
    if (data.exclude_list[i]) { continue; }

    // Select the action
    cb_ex.push_back(data.actions[i]);

    // Save the original index from the root multi-example
    data.origin_index[index++] = static_cast<uint32_t>(i);

    // Remember the index of the chosen action
    if (is_learn)
    {
      if (slot_has_label && i == ccb_label.outcome->probabilities[0].action)
      {
        // This is used to remove the label later.
        data.action_with_label = static_cast<uint32_t>(i);
        attach_label_to_example(index, data.actions[i], ccb_label.outcome, data);
      }
    }
  }

  // Must provide a prediction that cb can write into, this will be saved into the decision scores object later.
  data.action_score_pool.acquire_object(data.shared->pred.a_s);

  // Tag can be used for specifying the sampling seed per slot. For it to be used it must be inserted into the shared
  // example.
  std::swap(data.shared->tag, slot->tag);
}

VW_WARNING_STATE_PUSH
VW_WARNING_DISABLE_UNUSED_INTERNAL_DECLARATION
std::string ccb_decision_to_string(const ccb_data& data)
{
  std::ostringstream out_stream;
  auto& pred = data.shared->pred.a_s;
  // correct indices: we want index relative to the original ccb multi-example,
  // with no actions filtered
  out_stream << "a_s [";
  for (const auto& action_score : pred) { out_stream << action_score.action << ":" << action_score.score << ", "; }
  out_stream << "] ";

  out_stream << "excl [";
  for (auto excl : data.exclude_list) { out_stream << excl << ","; }
  out_stream << "] ";

  return out_stream.str();
}
VW_WARNING_STATE_POP

// iterate over slots contained in the multi-example, and for each slot, build a cb example and perform a
// cb_explore_adf call.
template <bool is_learn>
void learn_or_predict(ccb_data& data, learner& base, VW::multi_ex& examples)
{
  clear_all(data);
  // split shared, actions and slots
  if (!split_multi_example_and_stash_labels(examples, data)) { return; }
  auto restore_labels_guard = VW::scope_exit(
      [&data, &examples]
      {
        // Restore ccb labels to the example objects.
        for (size_t i = 0; i < examples.size(); i++)
        {
          examples[i]->l.conditional_contextual_bandit = std::move(data.stored_labels[i]);
        }
      });

  if (data.slots.size() > data.actions.size())
  {
    std::stringstream msg;
    msg << "ccb_adf_explore: badly formatted example - number of actions " << data.actions.size()
        << " must be greater than or equal to the number of slots " << data.slots.size();
    THROW(msg.str())
  }

  if (is_learn)
  {
    for (auto* slot : data.slots)
    {
      if (slot->l.conditional_contextual_bandit.outcome != nullptr &&
          slot->l.conditional_contextual_bandit.outcome->probabilities.empty())
      {
        THROW("ccb_adf_explore: badly formatted example - missing label probability")
      }
    }
  }

  auto previously_should_augment_with_slot_info = data.has_seen_multi_slot_example;
  data.has_seen_multi_slot_example = data.has_seen_multi_slot_example || data.slots.size() > 1;

  // If we have not seen more than one slot, we need to check if the user has supplied slot features.
  // In that case we will turn on CCB slot id/interactions.
  if (!data.has_seen_multi_slot_example)
  {
    // We decide that user defined features exist if there is at least one feature space which is not the constant
    // namespace.
    const bool user_defined_slot_features_exist = !data.slots.empty() && !data.slots[0]->indices.empty() &&
        data.slots[0]->indices[0] != VW::details::CONSTANT_NAMESPACE;
    data.has_seen_multi_slot_example = data.has_seen_multi_slot_example || user_defined_slot_features_exist;
  }
  const bool should_augment_with_slot_info = data.has_seen_multi_slot_example;

  // Even though the interactions reduction caches things when we move into CCB
  // mode a new namespace is added (VW::details::CCB_ID_NAMESPACE) and so we can be confident
  // that the cache will be invalidated.
  if (!previously_should_augment_with_slot_info && should_augment_with_slot_info)
  {
    insert_ccb_interactions(data.all->interactions, data.all->extent_interactions);
  }

  // This will overwrite the labels with CB.
  create_cb_labels(data);
  auto delete_cb_labels_guard = VW::scope_exit([&data] { delete_cb_labels(data); });

  // this is temporary only so we can get some logging of what's going on
  try
  {
    // Reset exclusion list for this example.
    data.exclude_list.assign(data.actions.size(), false);

    auto& decision_scores = examples[0]->pred.decision_scores;

    // for each slot, re-build the cb example and call cb_explore_adf
    size_t slot_id = 0;
    for (VW::example* slot : data.slots)
    {
      // shared, action, action, slot
      data.include_list.clear();
      assert(1 /* shared */ + data.actions.size() + slot_id < data.stored_labels.size());
      build_cb_example<is_learn>(
          data.cb_ex, slot, data.stored_labels[1 /* shared */ + data.actions.size() + slot_id], data);

      if (should_augment_with_slot_info)
      {
        if (data.all->audit || data.all->hash_inv) { inject_slot_id<true>(data, data.shared, slot_id); }
        else { inject_slot_id<false>(data, data.shared, slot_id); }
      }

      // the cb example contains at least 1 action
      if (has_action(data.cb_ex))
      {
        // Notes:  Prediction is needed for output purposes. i.e.
        // save_action_scores needs it.
        // This is will be used to a) display prediction, b) output to a predict
        // file c) progressive loss calcs
        //
        // Strictly speaking, predict is not needed to learn.  The only reason
        // for doing this here
        // instead of letting the framework call predict before learn is to
        // avoid extra work in example manipulation.
        //
        // The right thing to do here is to detect library mode and not have to
        // call predict if prediction is
        // not needed for learn.  This will be part of a future PR
        if (!is_learn) { multiline_learn_or_predict<false>(base, data.cb_ex, examples[0]->ft_offset); }
        else { multiline_learn_or_predict<true>(base, data.cb_ex, examples[0]->ft_offset); }

        if (!data.no_pred) { save_action_scores_and_exclude_top_action(data, decision_scores); }
        else { exclude_chosen_action(data, examples); }

        VW_DBG(examples) << "ccb "
                         << "slot:" << slot_id << " " << ccb_decision_to_string(data) << std::endl;
        for (const auto& ex : data.cb_ex)
        {
          if (VW::ec_is_example_header_cb(*ex)) { slot->num_features = (data.cb_ex.size() - 1) * ex->num_features; }
          else
          {
            slot->num_features += ex->num_features;
            slot->num_features_from_interactions += ex->num_features_from_interactions;
            slot->num_features -= ex->feature_space[VW::details::CONSTANT_NAMESPACE].size();
          }
        }
        clear_pred_and_label(data);
      }
      else
      {
        // the cb example contains no action => cannot decide
        decision_scores.emplace_back();
        data.action_score_pool.acquire_object(*(decision_scores.end() - 1));
      }

      remove_slot_features(data.shared, slot);

      if (should_augment_with_slot_info)
      {
        if (data.all->audit || data.all->hash_inv) { remove_slot_id<true>(data.shared); }
        else { remove_slot_id<false>(data.shared); }
      }

      // Put back the original shared example tag.
      std::swap(data.shared->tag, slot->tag);
      slot_id++;
      data.cb_ex.clear();
    }
  }
  catch (std::exception& e)
  {
    data.all->logger.err_error("CCB got exception from base reductions: {}", e.what());
    throw;
  }
}

void update_stats_ccb(const VW::workspace& /* all */, shared_data& sd, const ccb_data& data, const VW::multi_ex& ec_seq,
    VW::io::logger& logger)
{
  if (!ec_seq.empty() && !data.no_pred)
  {
    size_t num_features = 0;
    for (const auto* ec : data.slots) { num_features += ec->get_num_features(); }

    // Is it hold out?
    size_t num_labeled = 0;
    const auto& preds = ec_seq[0]->pred.decision_scores;
    float loss = 0.;
    for (size_t i = 0; i < data.slots.size(); i++)
    {
      auto* outcome = data.slots[i]->l.conditional_contextual_bandit.outcome;
      if (outcome != nullptr)
      {
        num_labeled++;
        if (i == 0 || data.all_slots_loss_report)
        {
          const float l = VW::get_cost_estimate(outcome->probabilities[VW::details::TOP_ACTION_INDEX], outcome->cost,
              preds[i][VW::details::TOP_ACTION_INDEX].action);
          loss += l * preds[i][VW::details::TOP_ACTION_INDEX].score * ec_seq[VW::details::SHARED_EX_INDEX]->weight;
        }
      }
    }

    if (num_labeled > 0 && num_labeled < data.slots.size())
    {
      logger.err_warn("Unlabeled example in train set, was this intentional?");
    }

    bool holdout_example = num_labeled > 0;
    for (const auto* example : ec_seq) { holdout_example &= example->test_only; }

    // TODO what does weight mean here?
    sd.update(holdout_example, num_labeled > 0, loss, ec_seq[VW::details::SHARED_EX_INDEX]->weight, num_features);
  }
}

void output_example_prediction_ccb(
    VW::workspace& all, const ccb_data& data, const VW::multi_ex& ec_seq, VW::io::logger& /* unused */)
{
  if (!ec_seq.empty() && !data.no_pred)
  {
    // Print predictions
    for (auto& sink : all.final_prediction_sink)
    {
      VW::print_decision_scores(sink.get(), ec_seq[VW::details::SHARED_EX_INDEX]->pred.decision_scores, all.logger);
    }
    VW::details::global_print_newline(all.final_prediction_sink, all.logger);
  }
}

void print_update_ccb(VW::workspace& all, shared_data& /* sd */, const ccb_data& data, const VW::multi_ex& ec_seq,
    VW::io::logger& /* unused */)
{
  const bool should_print_driver_update =
      all.sd->weighted_examples() >= all.sd->dump_interval && !all.quiet && !all.bfgs;

  if (should_print_driver_update && !ec_seq.empty() && !data.no_pred)
  {
    // Print progress
    size_t num_features = 0;
    for (auto* ec : data.slots) { num_features += ec->get_num_features(); }

    VW::print_update_ccb(all, data.slots, ec_seq[VW::details::SHARED_EX_INDEX]->pred.decision_scores, num_features);
  }
}

void cleanup_example_ccb(ccb_data& data, VW::multi_ex& ec_seq)
{
  if (!data.no_pred)
  {
    for (auto& a_s : ec_seq[VW::details::SHARED_EX_INDEX]->pred.decision_scores)
    {
      return_collection(a_s, data.action_score_pool);
    }
    ec_seq[VW::details::SHARED_EX_INDEX]->pred.decision_scores.clear();
  }
}

void save_load(ccb_data& sm, VW::io_buf& io, bool read, bool text)
{
  if (io.num_files() == 0) { return; }

  // We need to check if reading a model file after the version in which this was added.
  if (read &&
      (sm.model_file_version >= VW::version_definitions::VERSION_FILE_WITH_CCB_MULTI_SLOTS_SEEN_FLAG &&
          sm.is_ccb_input_model))
  {
    VW::model_utils::read_model_field(io, sm.has_seen_multi_slot_example);
  }
  else if (!read)
  {
    VW::model_utils::write_model_field(io, sm.has_seen_multi_slot_example, "CCB: has_seen_multi_slot_example", text);
  }

  if (read && sm.has_seen_multi_slot_example)
  {
    insert_ccb_interactions(sm.all->interactions, sm.all->extent_interactions);
  }
}
}  // namespace
std::shared_ptr<VW::LEARNER::learner> VW::reductions::ccb_explore_adf_setup(VW::setup_base_i& stack_builder)
{
  options_i& options = *stack_builder.get_options();
  VW::workspace& all = *stack_builder.get_all_pointer();
  auto data = VW::make_unique<ccb_data>();
  bool ccb_explore_adf_option = false;
  bool all_slots_loss_report = false;
  std::string type_string = "mtr";

  data->is_ccb_input_model = all.is_ccb_input_model;

  option_group_definition new_options("[Reduction] Conditional Contextual Bandit Exploration with ADF");
  new_options
      .add(make_option("ccb_explore_adf", ccb_explore_adf_option)
               .keep()
               .necessary()
               .help("Do Conditional Contextual Bandit learning with multiline action dependent features"))
      .add(make_option("all_slots_loss", all_slots_loss_report).help("Report average loss from all slots"))
      .add(make_option("no_predict", data->no_pred).help("Do not do a prediction when training"))
      .add(make_option("cb_type", type_string)
               .keep()
               .default_value("mtr")
               .one_of({"ips", "dm", "dr", "mtr", "sm"})
               .help("Contextual bandit method to use"));

  if (!options.add_parse_and_check_necessary(new_options)) { return nullptr; }

  // Ensure serialization of this option in all cases.
  if (!options.was_supplied("cb_type"))
  {
    options.insert("cb_type", type_string);
    options.add_and_parse(new_options);
  }

  data->all_slots_loss_report = all_slots_loss_report;
  if (!options.was_supplied("cb_explore_adf"))
  {
    options.insert("cb_explore_adf", "");
    options.add_and_parse(new_options);
  }

  if (options.was_supplied("no_predict") && options.was_supplied("p"))
  {
    THROW("Error: Cannot use flags --no_predict and -p simultaneously");
  }

  if (options.was_supplied("no_predict") && type_string != "mtr")
  {
    THROW("Error: --no_predict flag can only be used with default cb_type mtr");
  }

  if (!options.was_supplied("cb_sample") && !data->no_pred)
  {
    options.insert("cb_sample", "");
    options.add_and_parse(new_options);
  }

<<<<<<< HEAD
  auto* base = as_multiline(stack_builder.setup_base_learner());
=======
  auto base = require_multiline(stack_builder.setup_base_learner());
  all.example_parser->lbl_parser = VW::ccb_label_parser_global;
>>>>>>> 64e5920e

  // Stash the base learners stride_shift so we can properly add a feature
  // later.
  data->base_learner_stride_shift = all.weights.stride_shift();

  // Extract from lower level reductions
  data->shared = nullptr;
  data->all = &all;
  data->model_file_version = all.model_file_ver;

  data->id_namespace_str = "_id";
  data->id_namespace_audit_str = "_ccb_slot_index";
  data->id_namespace_hash = VW::hash_space(all, data->id_namespace_str);

  auto l = make_reduction_learner(std::move(data), base, learn_or_predict<true>, learn_or_predict<false>,
      stack_builder.get_setupfn_name(ccb_explore_adf_setup))
               .set_learn_returns_prediction(true)
               .set_input_prediction_type(VW::prediction_type_t::ACTION_PROBS)
               .set_output_prediction_type(VW::prediction_type_t::DECISION_PROBS)
               .set_input_label_type(VW::label_type_t::CCB)
               .set_output_label_type(VW::label_type_t::CB)
               .set_output_example_prediction(output_example_prediction_ccb)
               .set_print_update(::print_update_ccb)
               .set_update_stats(update_stats_ccb)
               .set_cleanup_example(cleanup_example_ccb)
               .set_save_load(save_load)
               .build();
  return l;
}

// CCB adds the following interactions:
//   1. Every existing interaction + VW::details::CCB_ID_NAMESPACE
//   2. wildcard_namespace + VW::details::CCB_ID_NAMESPACE
void VW::reductions::ccb::insert_ccb_interactions(std::vector<std::vector<VW::namespace_index>>& interactions_to_add_to,
    std::vector<std::vector<extent_term>>& extent_interactions_to_add_to)
{
  const auto reserve_size = interactions_to_add_to.size() * 2;
  std::vector<std::vector<VW::namespace_index>> new_interactions;
  new_interactions.reserve(reserve_size);
  for (const auto& inter : interactions_to_add_to)
  {
    new_interactions.push_back(inter);
    new_interactions.back().push_back(static_cast<VW::namespace_index>(VW::details::CCB_ID_NAMESPACE));
    new_interactions.push_back(inter);
  }
  interactions_to_add_to.reserve(interactions_to_add_to.size() + new_interactions.size() + 2);
  std::move(new_interactions.begin(), new_interactions.end(), std::back_inserter(interactions_to_add_to));
  interactions_to_add_to.push_back({VW::details::WILDCARD_NAMESPACE, VW::details::CCB_ID_NAMESPACE});

  std::vector<std::vector<extent_term>> new_extent_interactions;
  new_extent_interactions.reserve(new_extent_interactions.size() * 2);
  for (const auto& inter : extent_interactions_to_add_to)
  {
    new_extent_interactions.push_back(inter);
    new_extent_interactions.back().emplace_back(VW::details::CCB_ID_NAMESPACE, VW::details::CCB_ID_NAMESPACE);
    new_extent_interactions.push_back(inter);
  }
  extent_interactions_to_add_to.reserve(extent_interactions_to_add_to.size() + new_extent_interactions.size() + 2);
  std::move(new_extent_interactions.begin(), new_extent_interactions.end(),
      std::back_inserter(extent_interactions_to_add_to));
  extent_interactions_to_add_to.push_back(
      {std::make_pair(VW::details::WILDCARD_NAMESPACE, VW::details::WILDCARD_NAMESPACE),
          std::make_pair(VW::details::CCB_ID_NAMESPACE, VW::details::CCB_ID_NAMESPACE)});
}

bool VW::reductions::ccb::ec_is_example_header(VW::example const& ec)
{
  return ec.l.conditional_contextual_bandit.type == VW::ccb_example_type::SHARED;
}
bool VW::reductions::ccb::ec_is_example_unset(VW::example const& ec)
{
  return ec.l.conditional_contextual_bandit.type == VW::ccb_example_type::UNSET;
}

std::string VW::reductions::ccb::generate_ccb_label_printout(const VW::multi_ex& slots)
{
  size_t counter = 0;
  std::stringstream label_ss;
  std::string delim;
  for (const auto& slot : slots)
  {
    counter++;

    auto* outcome = slot->l.conditional_contextual_bandit.outcome;
    if (outcome == nullptr) { label_ss << delim << "?"; }
    else { label_ss << delim << outcome->probabilities[0].action << ":" << outcome->cost; }

    delim = ",";

    // Stop after 2...
    if (counter > 1 && slots.size() > 2)
    {
      label_ss << delim << "...";
      break;
    }
  }
  return label_ss.str();
}<|MERGE_RESOLUTION|>--- conflicted
+++ resolved
@@ -684,12 +684,7 @@
     options.add_and_parse(new_options);
   }
 
-<<<<<<< HEAD
-  auto* base = as_multiline(stack_builder.setup_base_learner());
-=======
   auto base = require_multiline(stack_builder.setup_base_learner());
-  all.example_parser->lbl_parser = VW::ccb_label_parser_global;
->>>>>>> 64e5920e
 
   // Stash the base learners stride_shift so we can properly add a feature
   // later.

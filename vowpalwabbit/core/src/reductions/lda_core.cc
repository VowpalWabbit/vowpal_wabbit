// Copyright (c) by respective owners including Yahoo!, Microsoft, and
// individual contributors. All rights reserved. Released under a BSD (revised)
// license as described in the file LICENSE.

#include "vw/core/reductions/lda_core.h"

#include "vw/common/future_compat.h"
#include "vw/core/crossplat_compat.h"
#include "vw/core/learner.h"
#include "vw/core/setup_base.h"

VW_WARNING_DISABLE_DEPRECATED_USAGE

VW_WARNING_STATE_PUSH
VW_WARNING_DISABLE_UNUSED_PARAM
#include <boost/math/special_functions/digamma.hpp>
#include <boost/math/special_functions/gamma.hpp>
VW_WARNING_STATE_POP

#include "vw/common/vw_exception.h"
#include "vw/core/array_parameters.h"
#include "vw/core/correctedMath.h"
#include "vw/core/no_label.h"
#include "vw/core/numeric_casts.h"
#include "vw/core/parse_regressor.h"
#include "vw/core/prediction_type.h"
#include "vw/core/rand48.h"
#include "vw/core/reductions/gd.h"
#include "vw/core/reductions/mwt.h"
#include "vw/core/shared_data.h"
#include "vw/core/vw.h"
#include "vw/core/vw_versions.h"
#include "vw/io/logger.h"

#if defined(__ARM_NEON)
#  include <sse2neon/sse2neon.h>
#endif

#include <algorithm>
#include <cassert>
#include <cmath>
#include <cstdio>
#include <cstring>
#include <fstream>
#include <numeric>
#include <queue>
#include <vector>

using namespace VW::config;
using namespace VW::LEARNER;

namespace
{
enum class lda_math_mode : int
{
  USE_SIMD = 0,
  USE_PRECISE,
  USE_FAST_APPROX
};

class index_feature
{
public:
  uint32_t document;
  VW::feature f;
  bool operator<(const index_feature b) const { return f.weight_index < b.f.weight_index; }
};

class lda
{
public:
  size_t topics = 0;
  float lda_alpha = 0.f;
  float lda_rho = 0.f;
  float lda_D = 0.f;  // NOLINT
  float lda_epsilon = 0.f;
  size_t minibatch = 0;
  lda_math_mode mmode;

  VW::v_array<float> Elogtheta;  // NOLINT
  VW::v_array<float> decay_levels;
  VW::v_array<float> total_new;
  VW::v_array<float> total_lambda;
  VW::v_array<int> doc_lengths;
  VW::v_array<float> digammas;
  VW::v_array<float> v;
  std::vector<index_feature> sorted_features;

  std::vector<VW::example*> batch_buffer;
  // If the epoch size is greater than 1, the examples in the batch need to be saved somewhere.
  std::vector<std::unique_ptr<VW::example>> saved_batch_examples;

  bool compute_coherence_metrics = false;

  // size by 1 << bits
  std::vector<uint32_t> feature_counts;
  std::vector<std::vector<size_t>> feature_to_example_map;

  bool total_lambda_init = false;

  double example_t;
  VW::workspace* all = nullptr;  // regressor, lda

  static constexpr float UNDERFLOW_THRESHOLD = 1.0e-10f;
  inline float digamma(float x);
  inline float lgamma(float x);
  inline float powf(float x, float p);
  inline void expdigammify(VW::workspace& all, float* gamma);
  inline void expdigammify_2(VW::workspace& all, float* gamma, float* norm);
};

// #define VW_NO_INLINE_SIMD

namespace ldamath
{
inline float fastlog2(float x)
{
  uint32_t mx;
  memcpy(&mx, &x, sizeof(uint32_t));
  mx = (mx & 0x007FFFFF) | (0x7e << 23);

  float mx_f;
  memcpy(&mx_f, &mx, sizeof(float));

  uint32_t vx;
  memcpy(&vx, &x, sizeof(uint32_t));

  float y = static_cast<float>(vx);
  y *= 1.0f / static_cast<float>(1 << 23);

  return y - 124.22544637f - 1.498030302f * mx_f - 1.72587999f / (0.3520887068f + mx_f);
}

inline float fastlog(float x) { return 0.69314718f * fastlog2(x); }

inline float fastpow2(float p)
{
  float offset = (p < 0) * 1.0f;
  float clipp = (p < -126.0) ? -126.0f : p;
  int w = static_cast<int>(clipp);
  float z = clipp - w + offset;
  uint32_t approx =
      static_cast<uint32_t>((1 << 23) * (clipp + 121.2740838f + 27.7280233f / (4.84252568f - z) - 1.49012907f * z));

  float v;
  memcpy(&v, &approx, sizeof(uint32_t));
  return v;
}

inline float fastexp(float p) { return fastpow2(1.442695040f * p); }

inline float fastpow(float x, float p) { return fastpow2(p * fastlog2(x)); }

inline float fastlgamma(float x)
{
  float logterm = fastlog(x * (1.0f + x) * (2.0f + x));
  float xp3 = 3.0f + x;

  return -2.081061466f - x + 0.0833333f / xp3 - logterm + (2.5f + x) * fastlog(xp3);
}

inline float fastdigamma(float x)
{
  float twopx = 2.0f + x;
  float logterm = fastlog(twopx);

  return -(1.0f + 2.0f * x) / (x * (1.0f + x)) - (13.0f + 6.0f * x) / (12.0f * twopx * twopx) + logterm;
}

#if !defined(VW_NO_INLINE_SIMD)

#  if defined(__SSE2__) || defined(__SSE3__) || defined(__SSE4_1__) || defined(__ARM_NEON)

namespace
{
inline bool is_aligned16(void* ptr)
{
  constexpr std::size_t alignment = 16;
  return (reinterpret_cast<std::size_t>(ptr) & (alignment - 1)) == 0;
}
}  // namespace

// Include headers for the various SSE versions:
#    if defined(__SSE2__)
#      include <emmintrin.h>
#    endif
#    if defined(__SSE3__)
#      include <tmmintrin.h>
#    endif
#    if defined(__SSE4_1__)
#      include <smmintrin.h>
#    endif

// Transport SSE intrinsics through sse2neon on ARM:
#    if defined(__ARM_NEON)
#      define __SSE2__ 1
#      define __SSE3__ 1
#      define __SSE4_1__ 1
#    endif

#    define HAVE_SIMD_MATHMODE

using v4sf = __m128;
using v4si = __m128i;

inline v4sf v4si_to_v4sf(v4si x) { return _mm_cvtepi32_ps(x); }

inline v4si v4sf_to_v4si(v4sf x) { return _mm_cvttps_epi32(x); }

// Extract v[idx]
template <const int idx>
float v4sf_index(const v4sf x)
{
#    if defined(__SSE4_1__)
  float ret;
  uint32_t val;

  val = _mm_extract_ps(x, idx);
  // Portably convert uint32_t bit pattern to float. Optimizers will generally
  // make this disappear.
  memcpy(&ret, &val, sizeof(uint32_t));
  return ret;
#    else
  return _mm_cvtss_f32(_mm_shuffle_ps(x, x, _MM_SHUFFLE(idx, idx, idx, idx)));
#    endif
}

// Specialization for the 0'th element
template <>
float v4sf_index<0>(const v4sf x)
{
  return _mm_cvtss_f32(x);
}

inline v4sf v4sfl(const float x) { return _mm_set1_ps(x); }

inline v4si v4sil(const uint32_t x) { return _mm_set1_epi32(x); }

#    ifdef _WIN32

inline __m128 operator+(const __m128 a, const __m128 b) { return _mm_add_ps(a, b); }

inline __m128 operator-(const __m128 a, const __m128 b) { return _mm_sub_ps(a, b); }

inline __m128 operator*(const __m128 a, const __m128 b) { return _mm_mul_ps(a, b); }

inline __m128 operator/(const __m128 a, const __m128 b) { return _mm_div_ps(a, b); }

#    endif

inline v4sf vfastpow2(const v4sf p)
{
  v4sf ltzero = _mm_cmplt_ps(p, v4sfl(0.0f));
  v4sf offset = _mm_and_ps(ltzero, v4sfl(1.0f));
  v4sf lt126 = _mm_cmplt_ps(p, v4sfl(-126.0f));
  v4sf clipp = _mm_andnot_ps(lt126, p) + _mm_and_ps(lt126, v4sfl(-126.0f));
  v4si w = v4sf_to_v4si(clipp);
  v4sf z = clipp - v4si_to_v4sf(w) + offset;

  const v4sf c_121_2740838 = v4sfl(121.2740838f);
  const v4sf c_27_7280233 = v4sfl(27.7280233f);
  const v4sf c_4_84252568 = v4sfl(4.84252568f);
  const v4sf c_1_49012907 = v4sfl(1.49012907f);

  v4sf v = v4sfl(1 << 23) * (clipp + c_121_2740838 + c_27_7280233 / (c_4_84252568 - z) - c_1_49012907 * z);

  return _mm_castsi128_ps(v4sf_to_v4si(v));
}

inline v4sf vfastexp(const v4sf p)
{
  const v4sf c_invlog_2 = v4sfl(1.442695040f);

  return vfastpow2(c_invlog_2 * p);
}

inline v4sf vfastlog2(v4sf x)
{
  v4si vx_i = _mm_castps_si128(x);
  v4sf mx_f = _mm_castsi128_ps(_mm_or_si128(_mm_and_si128(vx_i, v4sil(0x007FFFFF)), v4sil(0x3f000000)));
  v4sf y = v4si_to_v4sf(vx_i) * v4sfl(1.1920928955078125e-7f);

  const v4sf c_124_22551499 = v4sfl(124.22551499f);
  const v4sf c_1_498030302 = v4sfl(1.498030302f);
  const v4sf c_1_725877999 = v4sfl(1.72587999f);
  const v4sf c_0_3520087068 = v4sfl(0.3520887068f);

  return y - c_124_22551499 - c_1_498030302 * mx_f - c_1_725877999 / (c_0_3520087068 + mx_f);
}

inline v4sf vfastlog(v4sf x)
{
  const v4sf c_0_69314718 = v4sfl(0.69314718f);

  return c_0_69314718 * vfastlog2(x);
}

inline v4sf vfastdigamma(v4sf x)
{
  v4sf twopx = v4sfl(2.0f) + x;
  v4sf logterm = vfastlog(twopx);

  return (v4sfl(-48.0f) + x * (v4sfl(-157.0f) + x * (v4sfl(-127.0f) - v4sfl(30.0f) * x))) /
      (v4sfl(12.0f) * x * (v4sfl(1.0f) + x) * twopx * twopx) +
      logterm;
}

void vexpdigammify(VW::workspace& all, float* gamma, const float underflow_threshold)
{
  float extra_sum = 0.0f;
  v4sf sum = v4sfl(0.0f);
  float* fp;
  const float* fpend = gamma + all.lda;

  // Iterate through the initial part of the array that isn't 128-bit SIMD
  // aligned.
  for (fp = gamma; fp < fpend && !is_aligned16(fp); ++fp)
  {
    extra_sum += *fp;
    *fp = fastdigamma(*fp);
  }

  // Rip through the aligned portion...
  for (; is_aligned16(fp) && fp + 4 < fpend; fp += 4)
  {
    v4sf arg = _mm_load_ps(fp);
    sum = sum + arg;
    arg = vfastdigamma(arg);
    _mm_store_ps(fp, arg);
  }

  for (; fp < fpend; ++fp)
  {
    extra_sum += *fp;
    *fp = fastdigamma(*fp);
  }

#    if defined(__SSE3__) || defined(__SSE4_1__)
  // Do two horizontal adds on sum, extract the total from the 0 element:
  sum = _mm_hadd_ps(sum, sum);
  sum = _mm_hadd_ps(sum, sum);
  extra_sum += v4sf_index<0>(sum);
#    else
  extra_sum += v4sf_index<0>(sum) + v4sf_index<1>(sum) + v4sf_index<2>(sum) + v4sf_index<3>(sum);
#    endif

  extra_sum = fastdigamma(extra_sum);
  sum = v4sfl(extra_sum);

  for (fp = gamma; fp < fpend && !is_aligned16(fp); ++fp)
  {
    *fp = std::fmax(underflow_threshold, fastexp(*fp - extra_sum));
  }

  for (; is_aligned16(fp) && fp + 4 < fpend; fp += 4)
  {
    v4sf arg = _mm_load_ps(fp);
    arg = arg - sum;
    arg = vfastexp(arg);
    arg = _mm_max_ps(v4sfl(underflow_threshold), arg);
    _mm_store_ps(fp, arg);
  }

  for (; fp < fpend; ++fp) { *fp = std::fmax(underflow_threshold, fastexp(*fp - extra_sum)); }
}

void vexpdigammify_2(VW::workspace& all, float* gamma, const float* norm, const float underflow_threshold)
{
  float* fp = gamma;
  const float* np;
  const float* fpend = gamma + all.lda;

  for (np = norm; fp < fpend && !is_aligned16(fp); ++fp, ++np)
  {
    *fp = std::fmax(underflow_threshold, fastexp(fastdigamma(*fp) - *np));
  }

  for (; is_aligned16(fp) && fp + 4 < fpend; fp += 4, np += 4)
  {
    v4sf arg = _mm_load_ps(fp);
    arg = vfastdigamma(arg);
    v4sf vnorm = _mm_loadu_ps(np);
    arg = arg - vnorm;
    arg = vfastexp(arg);
    arg = _mm_max_ps(v4sfl(underflow_threshold), arg);
    _mm_store_ps(fp, arg);
  }

  for (; fp < fpend; ++fp, ++np) { *fp = std::fmax(underflow_threshold, fastexp(fastdigamma(*fp) - *np)); }
}

#  else
// PLACEHOLDER for future ARM NEON code
// Also remember to define HAVE_SIMD_MATHMODE
#  endif

#endif  // !VW_NO_INLINE_SIMD

// Templates for common code shared between the three math modes (SIMD, fast approximations
// and accurate).
//
// The generic template takes a type and a specialization flag, mtype.
//
// mtype == USE_PRECISE: Use the accurate computation for lgamma, digamma.
// mtype == USE_FAST_APPROX: Use the fast approximations for lgamma, digamma.
// mtype == USE_SIMD: Use CPU SIMD instruction
//
// The generic template is specialized for the particular accuracy setting.

// Log gamma:
template <typename T, const lda_math_mode mtype>
inline T lgamma(T /* x */)
{
  static_assert(true, "ldamath::lgamma is not defined for this type and math mode.");
}

// Digamma:
template <typename T, const lda_math_mode mtype>
inline T digamma(T /* x */)
{
  static_assert(true, "ldamath::digamma is not defined for this type and math mode.");
}

// Exponential
template <typename T, const lda_math_mode mtype>
inline T exponential(T /* x */)
{
  static_assert(true, "ldamath::exponential is not defined for this type and math mode.");
}

// Powf
template <typename T, const lda_math_mode mtype>
inline T powf(T /* x */, T /* p */)
{
  static_assert(true, "ldamath::powf is not defined for this type and math mode.");
}

// High accuracy float specializations:

template <>
inline float lgamma<float, lda_math_mode::USE_PRECISE>(float x)
{
  return boost::math::lgamma(x);
}
template <>
inline float digamma<float, lda_math_mode::USE_PRECISE>(float x)
{
  return boost::math::digamma(x);
}
template <>
inline float exponential<float, lda_math_mode::USE_PRECISE>(float x)
{
  return VW::details::correctedExp(x);
}
template <>
inline float powf<float, lda_math_mode::USE_PRECISE>(float x, float p)
{
  return std::pow(x, p);
}

// Fast approximation float specializations:

template <>
inline float lgamma<float, lda_math_mode::USE_FAST_APPROX>(float x)
{
  return fastlgamma(x);
}
template <>
inline float digamma<float, lda_math_mode::USE_FAST_APPROX>(float x)
{
  return fastdigamma(x);
}
template <>
inline float exponential<float, lda_math_mode::USE_FAST_APPROX>(float x)
{
  return fastexp(x);
}
template <>
inline float powf<float, lda_math_mode::USE_FAST_APPROX>(float x, float p)
{
  return fastpow(x, p);
}

// SIMD specializations:

template <>
inline float lgamma<float, lda_math_mode::USE_SIMD>(float x)
{
  return lgamma<float, lda_math_mode::USE_FAST_APPROX>(x);
}
template <>
inline float digamma<float, lda_math_mode::USE_SIMD>(float x)
{
  return digamma<float, lda_math_mode::USE_FAST_APPROX>(x);
}
VW_WARNING_STATE_PUSH
VW_WARNING_DISABLE_UNUSED_FUNCTION
template <>
inline float exponential<float, lda_math_mode::USE_SIMD>(float x)
{
  return exponential<float, lda_math_mode::USE_FAST_APPROX>(x);
}
VW_WARNING_STATE_POP
template <>
inline float powf<float, lda_math_mode::USE_SIMD>(float x, float p)
{
  return powf<float, lda_math_mode::USE_FAST_APPROX>(x, p);
}

template <typename T, const lda_math_mode mtype>
inline void expdigammify(VW::workspace& all, T* gamma, T threshold, T initial)
{
  T sum = digamma<T, mtype>(std::accumulate(gamma, gamma + all.lda, initial));

  std::transform(gamma, gamma + all.lda, gamma,
      [sum, threshold](T g) { return std::fmax(threshold, exponential<T, mtype>(digamma<T, mtype>(g) - sum)); });
}
template <>
inline void expdigammify<float, lda_math_mode::USE_SIMD>(VW::workspace& all, float* gamma, float threshold, float)
{
#if defined(HAVE_SIMD_MATHMODE)
  vexpdigammify(all, gamma, threshold);
#else
  // Do something sensible if SIMD math isn't available:
  expdigammify<float, lda_math_mode::USE_FAST_APPROX>(all, gamma, threshold, 0.0);
#endif
}

template <typename T, const lda_math_mode mtype>
inline void expdigammify_2(VW::workspace& all, float* gamma, T* norm, const T threshold)
{
  std::transform(gamma, gamma + all.lda, norm, gamma,
      [threshold](float g, float n) { return std::fmax(threshold, exponential<T, mtype>(digamma<T, mtype>(g) - n)); });
}
template <>
inline void expdigammify_2<float, lda_math_mode::USE_SIMD>(
    VW::workspace& all, float* gamma, float* norm, const float threshold)
{
#if defined(HAVE_SIMD_MATHMODE)
  vexpdigammify_2(all, gamma, norm, threshold);
#else
  // Do something sensible if SIMD math isn't available:
  expdigammify_2<float, lda_math_mode::USE_FAST_APPROX>(all, gamma, norm, threshold);
#endif
}

}  // namespace ldamath

float lda::digamma(float x)
{
  switch (mmode)
  {
    case lda_math_mode::USE_FAST_APPROX:
      return ldamath::digamma<float, lda_math_mode::USE_FAST_APPROX>(x);
    case lda_math_mode::USE_PRECISE:
      return ldamath::digamma<float, lda_math_mode::USE_PRECISE>(x);
    case lda_math_mode::USE_SIMD:
      return ldamath::digamma<float, lda_math_mode::USE_SIMD>(x);
    default:
      // Should not happen.
      std::cerr << "lda::digamma: Trampled or invalid math mode, aborting" << std::endl;
      std::abort();
  }
}

float lda::lgamma(float x)
{
  switch (mmode)
  {
    case lda_math_mode::USE_FAST_APPROX:
      return ldamath::lgamma<float, lda_math_mode::USE_FAST_APPROX>(x);
    case lda_math_mode::USE_PRECISE:
      return ldamath::lgamma<float, lda_math_mode::USE_PRECISE>(x);
    case lda_math_mode::USE_SIMD:
      return ldamath::lgamma<float, lda_math_mode::USE_SIMD>(x);
    default:
      std::cerr << "lda::lgamma: Trampled or invalid math mode, aborting" << std::endl;
      std::abort();
  }
}

float lda::powf(float x, float p)
{
  switch (mmode)
  {
    case lda_math_mode::USE_FAST_APPROX:
      return ldamath::powf<float, lda_math_mode::USE_FAST_APPROX>(x, p);
    case lda_math_mode::USE_PRECISE:
      return ldamath::powf<float, lda_math_mode::USE_PRECISE>(x, p);
    case lda_math_mode::USE_SIMD:
      return ldamath::powf<float, lda_math_mode::USE_SIMD>(x, p);
    default:
      std::cerr << "lda::powf: Trampled or invalid math mode, aborting" << std::endl;
      std::abort();
  }
}

void lda::expdigammify(VW::workspace& all_, float* gamma)
{
  switch (mmode)
  {
    case lda_math_mode::USE_FAST_APPROX:
      ldamath::expdigammify<float, lda_math_mode::USE_FAST_APPROX>(all_, gamma, UNDERFLOW_THRESHOLD, 0.0f);
      break;
    case lda_math_mode::USE_PRECISE:
      ldamath::expdigammify<float, lda_math_mode::USE_PRECISE>(all_, gamma, UNDERFLOW_THRESHOLD, 0.0f);
      break;
    case lda_math_mode::USE_SIMD:
      ldamath::expdigammify<float, lda_math_mode::USE_SIMD>(all_, gamma, UNDERFLOW_THRESHOLD, 0.0f);
      break;
    default:
      std::cerr << "lda::expdigammify: Trampled or invalid math mode, aborting" << std::endl;
      std::abort();
  }
}

void lda::expdigammify_2(VW::workspace& all_, float* gamma, float* norm)
{
  switch (mmode)
  {
    case lda_math_mode::USE_FAST_APPROX:
      ldamath::expdigammify_2<float, lda_math_mode::USE_FAST_APPROX>(all_, gamma, norm, UNDERFLOW_THRESHOLD);
      break;
    case lda_math_mode::USE_PRECISE:
      ldamath::expdigammify_2<float, lda_math_mode::USE_PRECISE>(all_, gamma, norm, UNDERFLOW_THRESHOLD);
      break;
    case lda_math_mode::USE_SIMD:
      ldamath::expdigammify_2<float, lda_math_mode::USE_SIMD>(all_, gamma, norm, UNDERFLOW_THRESHOLD);
      break;
    default:
      std::cerr << "lda::expdigammify_2: Trampled or invalid math mode, aborting" << std::endl;
      std::abort();
  }
}

static inline float average_diff(VW::workspace& all, float* oldgamma, float* newgamma)
{
  float sum;
  float normalizer;

  // This warps the normal sense of "inner product", but it accomplishes the same
  // thing as the "plain old" for loop. clang does a good job of reducing the
  // common subexpressions.
  sum = std::inner_product(
      oldgamma, oldgamma + all.lda, newgamma, 0.0f, [](float accum, float absdiff) { return accum + absdiff; },
      [](float old_g, float new_g) { return std::abs(old_g - new_g); });

  normalizer = std::accumulate(newgamma, newgamma + all.lda, 0.0f);
  return sum / normalizer;
}

// Returns E_q[log p(\theta)] - E_q[log q(\theta)].
float theta_kl(lda& l, VW::v_array<float>& Elogtheta, float* gamma)
{
  float gammasum = 0;
  Elogtheta.clear();
  for (size_t k = 0; k < l.topics; k++)
  {
    Elogtheta.push_back(l.digamma(gamma[k]));
    gammasum += gamma[k];
  }
  float digammasum = l.digamma(gammasum);
  gammasum = l.lgamma(gammasum);
  float kl = -(l.topics * l.lgamma(l.lda_alpha));
  kl += l.lgamma(l.lda_alpha * l.topics) - gammasum;
  for (size_t k = 0; k < l.topics; k++)
  {
    Elogtheta[k] -= digammasum;
    kl += (l.lda_alpha - gamma[k]) * Elogtheta[k];
    kl += l.lgamma(gamma[k]);
  }

  return kl;
}

static inline float find_cw(lda& l, float* u_for_w, float* v)
{
  return 1.0f / std::inner_product(u_for_w, u_for_w + l.topics, v, 0.0f);
}

namespace
{
// Effectively, these are static and not visible outside the compilation unit.
VW::v_array<float> new_gamma;
VW::v_array<float> old_gamma;
}  // namespace

// Returns an estimate of the part of the variational bound that
// doesn't have to do with beta for the entire corpus for the current
// setting of lambda based on the document passed in. The value is
// divided by the total number of words in the document This can be
// used as a (possibly very noisy) estimate of held-out likelihood.
float lda_loop(lda& l, VW::v_array<float>& Elogtheta, float* v, VW::example* ec, float)
{
  parameters& weights = l.all->weights;
  new_gamma.clear();
  old_gamma.clear();

  for (size_t i = 0; i < l.topics; i++)
  {
    new_gamma.push_back(1.f);
    old_gamma.push_back(0.f);
  }

  float xc_w = 0;
  float score = 0;
  float doc_length = 0;
  do {
    memcpy(v, new_gamma.begin(), sizeof(float) * l.topics);
    l.expdigammify(*l.all, v);

    memcpy(old_gamma.begin(), new_gamma.begin(), sizeof(float) * l.topics);
    memset(new_gamma.begin(), 0, sizeof(float) * l.topics);

    score = 0;
    doc_length = 0;
    for (VW::features& fs : *ec)
    {
      for (VW::features::iterator& f : fs)
      {
        float* u_for_w = &(weights[f.index()]) + l.topics + 1;
        float c_w = find_cw(l, u_for_w, v);
        xc_w = c_w * f.value();
        score += -f.value() * std::log(c_w);
        size_t max_k = l.topics;
        for (size_t k = 0; k < max_k; k++, ++u_for_w) { new_gamma[k] += xc_w * *u_for_w; }
        doc_length += f.value();
      }
    }
    for (size_t k = 0; k < l.topics; k++) { new_gamma[k] = new_gamma[k] * v[k] + l.lda_alpha; }
  } while (average_diff(*l.all, old_gamma.begin(), new_gamma.begin()) > l.lda_epsilon);

  ec->pred.scalars.clear();
  ec->pred.scalars.resize(l.topics);
  memcpy(ec->pred.scalars.begin(), new_gamma.begin(), l.topics * sizeof(float));

  score += theta_kl(l, Elogtheta, new_gamma.begin());

  return score / doc_length;
}

size_t next_pow2(size_t x)
{
  int i = 0;
  x = x > 0 ? x - 1 : 0;
  while (x > 0)
  {
    x >>= 1;
    i++;
  }
  return (static_cast<size_t>(1)) << i;
}

class initial_weights
{
public:
  weight initial;
  weight initial_random;
  bool random;
  uint32_t lda;
  uint64_t stride;
};

void save_load(lda& l, VW::io_buf& model_file, bool read, bool text)
{
  VW::workspace& all = *(l.all);
  uint64_t length = static_cast<uint64_t>(1) << all.num_bits;
  if (read)
  {
    VW::details::initialize_regressor(all);
    initial_weights init{all.initial_t, static_cast<float>(l.lda_D / all.lda / all.length() * 200.f),
        all.random_weights, all.lda, all.weights.stride()};

    auto initial_lda_weight_initializer = [init](VW::weight* weights, uint64_t index)
    {
      uint32_t lda = init.lda;
      weight initial_random = init.initial_random;
      if (init.random)
      {
        for (size_t i = 0; i != lda; ++i, ++index)
        {
          weights[i] = static_cast<float>(-std::log(merand48(index) + 1e-6) + 1.0f) * initial_random;
        }
      }
      weights[lda] = init.initial;
    };

    all.weights.set_default(initial_lda_weight_initializer);
  }
  if (model_file.num_files() != 0)
  {
    uint64_t i = 0;
    std::stringstream msg;
    size_t brw = 1;

    do {
      brw = 0;
      size_t K = all.lda;  // NOLINT
      if (!read && text) { msg << i << " "; }

      if (!read || all.model_file_ver >= VW::version_definitions::VERSION_FILE_WITH_HEADER_ID)
      {
        brw +=
            VW::details::bin_text_read_write_fixed(model_file, reinterpret_cast<char*>(&i), sizeof(i), read, msg, text);
      }
      else
      {
        // support 32bit build models
        uint32_t j;
        brw +=
            VW::details::bin_text_read_write_fixed(model_file, reinterpret_cast<char*>(&j), sizeof(j), read, msg, text);
        i = j;
      }

      if (brw != 0)
      {
        VW::weight* w = &(all.weights.strided_index(i));
        for (uint64_t k = 0; k < K; k++)
        {
          VW::weight* v = w + k;
          if (!read && text) { msg << *v + l.lda_rho << " "; }
          brw += VW::details::bin_text_read_write_fixed(
              model_file, reinterpret_cast<char*>(v), sizeof(*v), read, msg, text);
        }
      }
      if (text)
      {
        if (!read) { msg << "\n"; }
        brw += VW::details::bin_text_read_write_fixed(model_file, nullptr, 0, read, msg, text);
      }
      if (!read) { ++i; }
    } while ((!read && i < length) || (read && brw > 0));
  }
}

void learn_batch(lda& l, std::vector<example*>& batch)
{
  parameters& weights = l.all->weights;
  if (l.sorted_features.empty())  // FAST-PASS for real "true"
  {
    // This can happen when the socket connection is dropped by the client.
    // If l.sorted_features is empty, then l.sorted_features[0] does not
    // exist, so we should not try to take its address in the beginning of
    // the for loops down there. Since it seems that there's not much to
    // do in this case, we just return.
    for (auto& d : batch) { d->pred.scalars.clear(); }
    return;
  }

  float eta = -1;
  float minuseta = -1;

  if (l.total_lambda.empty())
  {
    for (size_t k = 0; k < l.all->lda; k++) { l.total_lambda.push_back(0.f); }
    // This part does not work with sparse parameters
    size_t stride = weights.stride();
    for (size_t i = 0; i <= weights.mask(); i += stride)
    {
      VW::weight* w = &(weights[i]);
      for (size_t k = 0; k < l.all->lda; k++) { l.total_lambda[k] += w[k]; }
    }
  }

  l.example_t++;
  l.total_new.clear();
  for (size_t k = 0; k < l.all->lda; k++) { l.total_new.push_back(0.f); }

  size_t batch_size = batch.size();

  sort(l.sorted_features.begin(), l.sorted_features.end());

  eta = l.all->eta * l.powf(static_cast<float>(l.example_t), -l.all->power_t);
  minuseta = 1.0f - eta;
  eta *= l.lda_D / batch_size;
  l.decay_levels.push_back(l.decay_levels.back() + std::log(minuseta));

  l.digammas.clear();
  float additional = static_cast<float>(l.all->length()) * l.lda_rho;
  for (size_t i = 0; i < l.all->lda; i++) { l.digammas.push_back(l.digamma(l.total_lambda[i] + additional)); }

  auto last_weight_index = std::numeric_limits<uint64_t>::max();
  for (index_feature* s = &l.sorted_features[0]; s <= &l.sorted_features.back(); s++)
  {
    if (last_weight_index == s->f.weight_index) { continue; }
    last_weight_index = s->f.weight_index;
    // float *weights_for_w = &(weights[s->f.weight_index]);
    float* weights_for_w = &(weights[s->f.weight_index & weights.mask()]);
    float decay_component = l.decay_levels.end()[-2] -
        l.decay_levels.end()[static_cast<int>(-1 - l.example_t + *(weights_for_w + l.all->lda))];
    float decay = std::fmin(1.0f, VW::details::correctedExp(decay_component));
    float* u_for_w = weights_for_w + l.all->lda + 1;

    *(weights_for_w + l.all->lda) = static_cast<float>(l.example_t);
    for (size_t k = 0; k < l.all->lda; k++)
    {
      weights_for_w[k] *= decay;
      u_for_w[k] = weights_for_w[k] + l.lda_rho;
    }

    l.expdigammify_2(*l.all, u_for_w, l.digammas.begin());
  }

  for (size_t d = 0; d < batch_size; d++)
  {
<<<<<<< HEAD
    float score = lda_loop(l, l.Elogtheta, &(l.v[d * l.all->lda]), batch[d], l.all->power_t);
    if (l.all->audit) { GD::print_audit_features(*l.all, *batch[d]); }
=======
    float score = lda_loop(l, l.Elogtheta, &(l.v[d * l.all->lda]), l.examples[d], l.all->power_t);
    if (l.all->audit) { VW::details::print_audit_features(*l.all, *l.examples[d]); }
>>>>>>> 79975ee2
    // If the doc is empty, give it loss of 0.
    if (l.doc_lengths[d] > 0)
    {
      l.all->sd->sum_loss -= score;
      l.all->sd->sum_loss_since_last_dump -= score;
    }
  }

  // -t there's no need to update weights (especially since it's a noop)
  if (eta != 0)
  {
    for (index_feature* s = &l.sorted_features[0]; s <= &l.sorted_features.back();)
    {
      index_feature* next = s + 1;
      while (next <= &l.sorted_features.back() && next->f.weight_index == s->f.weight_index) { next++; }

      float* word_weights = &(weights[s->f.weight_index]);
      for (size_t k = 0; k < l.all->lda; k++, ++word_weights)
      {
        float new_value = minuseta * *word_weights;
        *word_weights = new_value;
      }

      for (; s != next; s++)
      {
        float* v_s = &(l.v[static_cast<size_t>(s->document) * static_cast<size_t>(l.all->lda)]);
        float* u_for_w = &(weights[s->f.weight_index]) + l.all->lda + 1;
        float c_w = eta * find_cw(l, u_for_w, v_s) * s->f.x;
        word_weights = &(weights[s->f.weight_index]);
        for (size_t k = 0; k < l.all->lda; k++, ++u_for_w, ++word_weights)
        {
          float new_value = *u_for_w * v_s[k] * c_w;
          l.total_new[k] += new_value;
          *word_weights += new_value;
        }
      }
    }

    for (size_t k = 0; k < l.all->lda; k++)
    {
      l.total_lambda[k] *= minuseta;
      l.total_lambda[k] += l.total_new[k];
    }
  }
  l.sorted_features.resize(0);
  l.doc_lengths.clear();
}

void learn(lda& l, base_learner&, VW::example& ec)
{
  // Test if there was a completed batch that now needs to be cleared before we start the next one.
  if (l.batch_buffer.size() == l.minibatch) { l.batch_buffer.clear(); }

  VW::example* next_in_batch = nullptr;
  // If the size is 1, we can just use the example directly.
  if (l.minibatch == 1) { next_in_batch = &ec; }
  else
  {
    // If the batch size is greater than 1, we must make a copy of the example as its lifetime doesn't go beyond this
    // function.
    next_in_batch = l.saved_batch_examples[l.batch_buffer.size()].get();
    VW::copy_example_data_with_label(next_in_batch, &ec);
  }
  assert(next_in_batch != nullptr);
  l.batch_buffer.push_back(next_in_batch);

  const auto new_example_batch_index = static_cast<uint32_t>(l.batch_buffer.size()) - 1;
  l.doc_lengths.push_back(0);
  for (const auto& fs : ec)
  {
    for (const auto& f : fs)
    {
      index_feature temp = {new_example_batch_index, VW::feature(f.value(), f.index())};
      l.sorted_features.push_back(temp);
      l.doc_lengths[new_example_batch_index] += static_cast<int>(f.value());
    }
  }
  if ((new_example_batch_index + 1) == l.minibatch) { learn_batch(l, l.batch_buffer); }
}

void learn_with_metrics(lda& l, base_learner& base, VW::example& ec)
{
  if (l.all->passes_complete == 0)
  {
    // build feature to example map
    uint64_t stride_shift = l.all->weights.stride_shift();
    uint64_t weight_mask = l.all->weights.mask();

    for (VW::features& fs : ec)
    {
      for (VW::features::iterator& f : fs)
      {
        uint64_t idx = (f.index() & weight_mask) >> stride_shift;
        l.feature_counts[idx] += static_cast<uint32_t>(f.value());
        l.feature_to_example_map[idx].push_back(ec.example_counter);
      }
    }
  }

  learn(l, base, ec);
}

// placeholder
void predict(lda& l, base_learner& base, VW::example& ec) { learn(l, base, ec); }
void predict_with_metrics(lda& l, base_learner& base, VW::example& ec) { learn_with_metrics(l, base, ec); }

class word_doc_frequency
{
public:
  // feature/word index
  uint64_t idx;
  // document count
  uint32_t count;
};

// cooccurence of 2 features/words
class feature_pair
{
public:
  // feature/word 1
  uint64_t f1;
  // feature/word 2
  uint64_t f2;

  feature_pair(uint64_t _f1, uint64_t _f2) : f1(_f1), f2(_f2) {}
};

template <class T>
void get_top_weights(VW::workspace* all, int top_words_count, int topic, std::vector<VW::feature>& output, T& weights)
{
  uint64_t length = static_cast<uint64_t>(1) << all->num_bits;

  // get top features for this topic
  auto cmp = [](VW::feature left, VW::feature right) { return left.x > right.x; };
  std::priority_queue<VW::feature, std::vector<VW::feature>, decltype(cmp)> top_features(cmp);
  typename T::iterator iter = weights.begin();

  for (uint64_t i = 0; i < std::min(static_cast<uint64_t>(top_words_count), length); i++, ++iter)
  {
    top_features.push({(&(*iter))[topic], iter.index()});
  }

  for (uint64_t i = top_words_count; i < length; i++, ++iter)
  {
    weight v = (&(*iter))[topic];
    if (v > top_features.top().x)
    {
      top_features.pop();
      top_features.push({v, i});
    }
  }

  // extract idx and sort descending
  output.resize(top_features.size());
  for (int i = (int)top_features.size() - 1; i >= 0; i--)
  {
    output[i] = top_features.top();
    top_features.pop();
  }
}

template <class T>
void compute_coherence_metrics(lda& l, T& weights)
{
  uint64_t length = static_cast<uint64_t>(1) << l.all->num_bits;

  std::vector<std::vector<feature_pair>> topics_word_pairs;
  topics_word_pairs.resize(l.topics);

  int top_words_count = 10;  // parameterize and check

  for (size_t topic = 0; topic < l.topics; topic++)
  {
    // get top features for this topic
    auto cmp = [](VW::feature& left, VW::feature& right) { return left.x > right.x; };
    std::priority_queue<VW::feature, std::vector<VW::feature>, decltype(cmp)> top_features(cmp);
    typename T::iterator iter = weights.begin();
    for (uint64_t i = 0; i < std::min(static_cast<uint64_t>(top_words_count), length); i++, ++iter)
    {
      top_features.push(VW::feature((&(*iter))[topic], iter.index()));
    }

    for (typename T::iterator v = weights.begin(); v != weights.end(); ++v)
    {
      if ((&(*v))[topic] > top_features.top().x)
      {
        top_features.pop();
        top_features.push(VW::feature((&(*v))[topic], v.index()));
      }
    }

    // extract idx and sort descending
    std::vector<uint64_t> top_features_idx;
    top_features_idx.resize(top_features.size());
    for (int i = (int)top_features.size() - 1; i >= 0; i--)
    {
      top_features_idx[i] = top_features.top().weight_index;
      top_features.pop();
    }

    auto& word_pairs = topics_word_pairs[topic];
    for (size_t i = 0; i < top_features_idx.size(); i++)
    {
      for (size_t j = i + 1; j < top_features_idx.size(); j++)
      {
        word_pairs.emplace_back(top_features_idx[i], top_features_idx[j]);
      }
    }
  }

  // compress word pairs and create record for storing frequency
  std::map<uint64_t, std::vector<word_doc_frequency>> co_words_df_set;
  for (auto& vec : topics_word_pairs)
  {
    for (auto& wp : vec)
    {
      auto f1 = wp.f1;
      auto f2 = wp.f2;
      auto wdf = co_words_df_set.find(f1);

      if (wdf != co_words_df_set.end())
      {
        // http://stackoverflow.com/questions/5377434/does-stdmapiterator-return-a-copy-of-value-or-a-value-itself
        // if (wdf->second.find(f2) == wdf->second.end())

        if (std::find_if(wdf->second.begin(), wdf->second.end(),
                [&f2](const word_doc_frequency& v) { return v.idx == f2; }) != wdf->second.end())
        {
          wdf->second.push_back({f2, 0});
          // printf(" add %d %d\n", f1, f2);
        }
      }
      else
      {
        std::vector<word_doc_frequency> tmp_vec = {{f2, 0}};
        co_words_df_set.insert(std::make_pair(f1, tmp_vec));
      }
    }
  }

  // this.GetWordPairsDocumentFrequency(coWordsDFSet);
  for (auto& pair : co_words_df_set)
  {
    auto& examples_for_f1 = l.feature_to_example_map[pair.first];
    for (auto& wdf : pair.second)
    {
      auto& examples_for_f2 = l.feature_to_example_map[wdf.idx];

      // assumes examples_for_f1 and examples_for_f2 are orderd
      size_t i = 0;
      size_t j = 0;
      while (i < examples_for_f1.size() && j < examples_for_f2.size())
      {
        if (examples_for_f1[i] == examples_for_f2[j])
        {
          wdf.count++;
          i++;
          j++;
        }
        else if (examples_for_f2[j] < examples_for_f1[i]) { j++; }
        else { i++; }
      }
    }
  }

  float epsilon = 1e-6f;  // TODO
  float avg_coherence = 0;
  for (size_t topic = 0; topic < l.topics; topic++)
  {
    float coherence = 0;

    for (auto& pairs : topics_word_pairs[topic])
    {
      auto f1 = pairs.f1;
      if (l.feature_counts[f1] == 0) { continue; }

      auto f2 = pairs.f2;
      auto& co_feature = co_words_df_set[f1];
      auto co_feature_df = std::find_if(
          co_feature.begin(), co_feature.end(), [&f2](const word_doc_frequency& v) { return v.idx == f2; });

      if (co_feature_df != co_feature.end())
      {
        // printf("(%d:%d + eps)/(%d:%d)\n", f2, co_feature_df->count, f1, l.feature_counts[f1]);
        coherence += logf((co_feature_df->count + epsilon) / l.feature_counts[f1]);
      }
    }

    printf("Topic %3d coherence: %f\n", static_cast<int>(topic), coherence);

    // TODO: expose per topic coherence

    // TODO: good vs. bad topics
    avg_coherence += coherence;
  }

  avg_coherence /= l.topics;

  printf("Avg topic coherence: %f\n", avg_coherence);
}

void compute_coherence_metrics(lda& l)
{
  if (l.all->weights.sparse) { compute_coherence_metrics(l, l.all->weights.sparse_weights); }
  else { compute_coherence_metrics(l, l.all->weights.dense_weights); }
}

void end_pass(lda& l)
{
  if (!l.batch_buffer.empty()) { learn_batch(l, l.batch_buffer); }

  if (l.compute_coherence_metrics && l.all->passes_complete == l.all->numpasses) { compute_coherence_metrics(l); }
}

template <class T>
void end_examples(lda& l, T& weights)
{
  for (auto iter = weights.begin(); iter != weights.end(); ++iter)
  {
    float decay_component =
        l.decay_levels.back() - l.decay_levels.end()[(int)(-1 - l.example_t + (&(*iter))[l.all->lda])];
    float decay = std::fmin(1.f, VW::details::correctedExp(decay_component));

    VW::weight* wp = &(*iter);
    for (size_t i = 0; i < l.all->lda; ++i) { wp[i] *= decay; }
  }
}

void end_examples(lda& l)
{
  if (l.all->weights.sparse) { end_examples(l, l.all->weights.sparse_weights); }
  else { end_examples(l, l.all->weights.dense_weights); }
}

void update_stats_lda(const VW::workspace& /* all */, VW::shared_data& sd, const lda& data,
    const VW::example& /* unused_example */, VW::io::logger& /* logger */)
{
  if (data.minibatch == data.batch_buffer.size())
  {
    for (auto* ex : data.batch_buffer) { sd.update(ex->test_only, true, ex->loss, ex->weight, ex->get_num_features()); }
  }
}

void output_example_prediction_lda(
    VW::workspace& all, const lda& data, const VW::example& /* unused_example */, VW::io::logger& logger)
{
  if (data.minibatch == data.batch_buffer.size())
  {
    for (auto* ex : data.batch_buffer)
    {
      for (auto& sink : all.final_prediction_sink)
      {
        VW::details::print_scalars(sink.get(), ex->pred.scalars, ex->tag, logger);
      }
    }
  }
}

void print_update_lda(VW::workspace& all, VW::shared_data& sd, const lda& data, const VW::example& /* unused_example */,
    VW::io::logger& /* unused */)
{
  if (data.minibatch == data.batch_buffer.size())
  {
    if (sd.weighted_examples() >= sd.dump_interval && !all.quiet)
    {
      sd.print_update(*all.trace_message, all.holdout_set_off, all.current_pass, "none", 0,
          data.batch_buffer.at(0)->get_num_features(), all.progress_add, all.progress_arg);
    }
  }
}
}  // namespace

void VW::reductions::lda::get_top_weights(
    VW::workspace* all, int top_words_count, int topic, std::vector<feature>& output)
{
  if (all->weights.sparse) { ::get_top_weights(all, top_words_count, topic, output, all->weights.sparse_weights); }
  else { ::get_top_weights(all, top_words_count, topic, output, all->weights.dense_weights); }
}

base_learner* VW::reductions::lda_setup(VW::setup_base_i& stack_builder)
{
  options_i& options = *stack_builder.get_options();
  VW::workspace& all = *stack_builder.get_all_pointer();

  auto ld = VW::make_unique<::lda>();
  option_group_definition new_options("[Reduction] Latent Dirichlet Allocation");
  int64_t math_mode;
  uint64_t topics;
  uint64_t minibatch;
  new_options.add(make_option("lda", topics).keep().necessary().help("Run lda with <int> topics"))
      .add(make_option("lda_alpha", ld->lda_alpha)
               .keep()
               .default_value(0.1f)
               .help("Prior on sparsity of per-document topic weights"))
      .add(make_option("lda_rho", ld->lda_rho)
               .keep()
               .default_value(0.1f)
               .help("Prior on sparsity of topic distributions"))
      .add(make_option("lda_D", ld->lda_D).default_value(10000.0f).help("Number of documents"))
      .add(make_option("lda_epsilon", ld->lda_epsilon).default_value(0.001f).help("Loop convergence threshold"))
      .add(make_option("minibatch", minibatch).default_value(1).help("Minibatch size, for LDA"))
      .add(make_option("math-mode", math_mode)
               .default_value(static_cast<int64_t>(lda_math_mode::USE_SIMD))
               .one_of({0, 1, 2})
               .help("Math mode: 0=simd, 1=accuracy, 2=fast-approx"))
      .add(make_option("metrics", ld->compute_coherence_metrics).help("Compute metrics"));

  if (!options.add_parse_and_check_necessary(new_options)) { return nullptr; }

  // Convert from int to corresponding enum value.
  ld->mmode = static_cast<lda_math_mode>(math_mode);
  ld->topics = VW::cast_to_smaller_type<size_t>(topics);
  ld->minibatch = VW::cast_to_smaller_type<size_t>(minibatch);

  all.lda = static_cast<uint32_t>(ld->topics);
  ld->sorted_features = std::vector<index_feature>();
  ld->total_lambda_init = false;
  ld->all = &all;
  ld->example_t = all.initial_t;
  if (ld->compute_coherence_metrics)
  {
    ld->feature_counts.resize(static_cast<uint32_t>(VW::details::UINT64_ONE << all.num_bits));
    ld->feature_to_example_map.resize(static_cast<uint32_t>(VW::details::UINT64_ONE << all.num_bits));
  }

  float temp = ceilf(logf(static_cast<float>(all.lda * 2 + 1)) / logf(2.f));

  all.weights.stride_shift(static_cast<size_t>(temp));
  all.random_weights = true;
  all.add_constant = false;

  if (all.eta > 1.)
  {
    all.logger.err_warn("The learning rate is too high, setting it to 1");
    all.eta = std::min(all.eta, 1.f);
  }

  size_t minibatch2 = next_pow2(ld->minibatch);
  if (minibatch2 > all.example_parser->example_queue_limit)
  {
    bool previous_strict_parse = all.example_parser->strict_parse;
    all.example_parser = VW::make_unique<VW::parser>(minibatch2, previous_strict_parse);
  }

  if (ld->minibatch > 1)
  {
    ld->saved_batch_examples.reserve(ld->minibatch);
    for (uint64_t i = 0; i < ld->minibatch; i++)
    {
      ld->saved_batch_examples.emplace_back(VW::make_unique<VW::example>());
    }
  }

  ld->v.resize(all.lda * ld->minibatch);

  ld->decay_levels.push_back(0.f);

  all.example_parser->lbl_parser = VW::no_label_parser_global;

  // If minibatch is > 1, then the predict function does not actually produce predictions.
  const auto pred_type = ld->minibatch > 1 ? VW::prediction_type_t::NOPRED : VW::prediction_type_t::SCALARS;

  // FIXME: lda with batch size > 1 doesnt produce predictions.
  auto* l = make_base_learner(std::move(ld), ld->compute_coherence_metrics ? learn_with_metrics : learn,
      ld->compute_coherence_metrics ? predict_with_metrics : predict, stack_builder.get_setupfn_name(lda_setup),
      pred_type, VW::label_type_t::NOLABEL)
                .set_params_per_weight(VW::details::UINT64_ONE << all.weights.stride_shift())
                .set_learn_returns_prediction(true)
                .set_save_load(save_load)
                .set_end_examples(end_examples)
                .set_end_pass(end_pass)
                .set_output_example_prediction(output_example_prediction_lda)
                .set_print_update(print_update_lda)
                .set_update_stats(update_stats_lda)
                .build();

  return make_base(*l);
}<|MERGE_RESOLUTION|>--- conflicted
+++ resolved
@@ -903,13 +903,8 @@
 
   for (size_t d = 0; d < batch_size; d++)
   {
-<<<<<<< HEAD
     float score = lda_loop(l, l.Elogtheta, &(l.v[d * l.all->lda]), batch[d], l.all->power_t);
-    if (l.all->audit) { GD::print_audit_features(*l.all, *batch[d]); }
-=======
-    float score = lda_loop(l, l.Elogtheta, &(l.v[d * l.all->lda]), l.examples[d], l.all->power_t);
-    if (l.all->audit) { VW::details::print_audit_features(*l.all, *l.examples[d]); }
->>>>>>> 79975ee2
+    if (l.all->audit) { VW::details::print_audit_features(*l.all, *batch[d]); }
     // If the doc is empty, give it loss of 0.
     if (l.doc_lengths[d] > 0)
     {

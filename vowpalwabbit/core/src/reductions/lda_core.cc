// Copyright (c) by respective owners including Yahoo!, Microsoft, and
// individual contributors. All rights reserved. Released under a BSD (revised)
// license as described in the file LICENSE.

#include "vw/core/reductions/lda_core.h"

#include "vw/common/future_compat.h"
#include "vw/core/crossplat_compat.h"
#include "vw/core/learner.h"
#include "vw/core/setup_base.h"

VW_WARNING_DISABLE_DEPRECATED_USAGE

VW_WARNING_STATE_PUSH
VW_WARNING_DISABLE_UNUSED_PARAM
#include <boost/math/special_functions/digamma.hpp>
#include <boost/math/special_functions/gamma.hpp>
VW_WARNING_STATE_POP

#include "vw/common/vw_exception.h"
#include "vw/core/array_parameters.h"
#include "vw/core/correctedMath.h"
#include "vw/core/no_label.h"
#include "vw/core/numeric_casts.h"
#include "vw/core/parse_regressor.h"
#include "vw/core/prediction_type.h"
#include "vw/core/rand48.h"
#include "vw/core/reductions/gd.h"
#include "vw/core/reductions/mwt.h"
#include "vw/core/shared_data.h"
#include "vw/core/vw.h"
#include "vw/core/vw_versions.h"
#include "vw/io/logger.h"

#if defined(__ARM_NEON)
#  include <sse2neon/sse2neon.h>
#endif

#include <algorithm>
#include <cassert>
#include <cmath>
#include <cstdio>
#include <cstring>
#include <fstream>
#include <numeric>
#include <queue>
#include <vector>

using namespace VW::config;
using namespace VW::LEARNER;

namespace
{
enum class lda_math_mode : int
{
  USE_SIMD = 0,
  USE_PRECISE,
  USE_FAST_APPROX
};

class index_feature
{
public:
  uint32_t document;
  VW::feature f;
  bool operator<(const index_feature b) const { return f.weight_index < b.f.weight_index; }
};

class lda
{
public:
  size_t topics = 0;
  float lda_alpha = 0.f;
  float lda_rho = 0.f;
  float lda_D = 0.f;  // NOLINT
  float lda_epsilon = 0.f;
  size_t minibatch = 0;
  lda_math_mode mmode;

  VW::v_array<float> Elogtheta;  // NOLINT
  VW::v_array<float> decay_levels;
  VW::v_array<float> total_new;
  VW::v_array<float> total_lambda;
  VW::v_array<int> doc_lengths;
  VW::v_array<float> digammas;
  VW::v_array<float> v;
  std::vector<index_feature> sorted_features;

  std::vector<VW::example*> batch_buffer;
  // If the epoch size is greater than 1, the examples in the batch need to be saved somewhere.
  std::vector<std::unique_ptr<VW::example>> saved_batch_examples;

  bool compute_coherence_metrics = false;

  // size by 1 << bits
  std::vector<uint32_t> feature_counts;
  std::vector<std::vector<size_t>> feature_to_example_map;

  bool total_lambda_init = false;

  double example_t;
  VW::workspace* all = nullptr;  // regressor, lda

  static constexpr float UNDERFLOW_THRESHOLD = 1.0e-10f;
  inline float digamma(float x);
  inline float lgamma(float x);
  inline float powf(float x, float p);
  inline void expdigammify(VW::workspace& all, float* gamma);
  inline void expdigammify_2(VW::workspace& all, float* gamma, float* norm);
};

// #define VW_NO_INLINE_SIMD

namespace ldamath
{
inline float fastlog2(float x)
{
  uint32_t mx;
  memcpy(&mx, &x, sizeof(uint32_t));
  mx = (mx & 0x007FFFFF) | (0x7e << 23);

  float mx_f;
  memcpy(&mx_f, &mx, sizeof(float));

  uint32_t vx;
  memcpy(&vx, &x, sizeof(uint32_t));

  float y = static_cast<float>(vx);
  y *= 1.0f / static_cast<float>(1 << 23);

  return y - 124.22544637f - 1.498030302f * mx_f - 1.72587999f / (0.3520887068f + mx_f);
}

inline float fastlog(float x) { return 0.69314718f * fastlog2(x); }

inline float fastpow2(float p)
{
  float offset = (p < 0) * 1.0f;
  float clipp = (p < -126.0) ? -126.0f : p;
  int w = static_cast<int>(clipp);
  float z = clipp - w + offset;
  uint32_t approx =
      static_cast<uint32_t>((1 << 23) * (clipp + 121.2740838f + 27.7280233f / (4.84252568f - z) - 1.49012907f * z));

  float v;
  memcpy(&v, &approx, sizeof(uint32_t));
  return v;
}

inline float fastexp(float p) { return fastpow2(1.442695040f * p); }

inline float fastpow(float x, float p) { return fastpow2(p * fastlog2(x)); }

inline float fastlgamma(float x)
{
  float logterm = fastlog(x * (1.0f + x) * (2.0f + x));
  float xp3 = 3.0f + x;

  return -2.081061466f - x + 0.0833333f / xp3 - logterm + (2.5f + x) * fastlog(xp3);
}

inline float fastdigamma(float x)
{
  float twopx = 2.0f + x;
  float logterm = fastlog(twopx);

  return -(1.0f + 2.0f * x) / (x * (1.0f + x)) - (13.0f + 6.0f * x) / (12.0f * twopx * twopx) + logterm;
}

#if !defined(VW_NO_INLINE_SIMD)

#  if defined(__SSE2__) || defined(__SSE3__) || defined(__SSE4_1__) || defined(__ARM_NEON)

namespace
{
inline bool is_aligned16(void* ptr)
{
  constexpr std::size_t alignment = 16;
  return (reinterpret_cast<std::size_t>(ptr) & (alignment - 1)) == 0;
}
}  // namespace

// Include headers for the various SSE versions:
#    if defined(__SSE2__)
#      include <emmintrin.h>
#    endif
#    if defined(__SSE3__)
#      include <tmmintrin.h>
#    endif
#    if defined(__SSE4_1__)
#      include <smmintrin.h>
#    endif

// Transport SSE intrinsics through sse2neon on ARM:
#    if defined(__ARM_NEON)
#      define __SSE2__ 1
#      define __SSE3__ 1
#      define __SSE4_1__ 1
#    endif

#    define HAVE_SIMD_MATHMODE

typedef __m128 v4sf;
using v4si = __m128i;

inline v4sf v4si_to_v4sf(v4si x) { return _mm_cvtepi32_ps(x); }

inline v4si v4sf_to_v4si(v4sf x) { return _mm_cvttps_epi32(x); }

// Extract v[idx]
template <const int idx>
float v4sf_index(const v4sf x)
{
#    if defined(__SSE4_1__)
  float ret;
  uint32_t val;

  val = _mm_extract_ps(x, idx);
  // Portably convert uint32_t bit pattern to float. Optimizers will generally
  // make this disappear.
  memcpy(&ret, &val, sizeof(uint32_t));
  return ret;
#    else
  return _mm_cvtss_f32(_mm_shuffle_ps(x, x, _MM_SHUFFLE(idx, idx, idx, idx)));
#    endif
}

// Specialization for the 0'th element
template <>
float v4sf_index<0>(const v4sf x)
{
  return _mm_cvtss_f32(x);
}

inline v4sf v4sfl(const float x) { return _mm_set1_ps(x); }

inline v4si v4sil(const uint32_t x) { return _mm_set1_epi32(x); }

#    ifdef _WIN32

inline __m128 operator+(const __m128 a, const __m128 b) { return _mm_add_ps(a, b); }

inline __m128 operator-(const __m128 a, const __m128 b) { return _mm_sub_ps(a, b); }

inline __m128 operator*(const __m128 a, const __m128 b) { return _mm_mul_ps(a, b); }

inline __m128 operator/(const __m128 a, const __m128 b) { return _mm_div_ps(a, b); }

#    endif

inline v4sf vfastpow2(const v4sf p)
{
  v4sf ltzero = _mm_cmplt_ps(p, v4sfl(0.0f));
  v4sf offset = _mm_and_ps(ltzero, v4sfl(1.0f));
  v4sf lt126 = _mm_cmplt_ps(p, v4sfl(-126.0f));
  v4sf clipp = _mm_andnot_ps(lt126, p) + _mm_and_ps(lt126, v4sfl(-126.0f));
  v4si w = v4sf_to_v4si(clipp);
  v4sf z = clipp - v4si_to_v4sf(w) + offset;

  const v4sf c_121_2740838 = v4sfl(121.2740838f);
  const v4sf c_27_7280233 = v4sfl(27.7280233f);
  const v4sf c_4_84252568 = v4sfl(4.84252568f);
  const v4sf c_1_49012907 = v4sfl(1.49012907f);

  v4sf v = v4sfl(1 << 23) * (clipp + c_121_2740838 + c_27_7280233 / (c_4_84252568 - z) - c_1_49012907 * z);

  return _mm_castsi128_ps(v4sf_to_v4si(v));
}

inline v4sf vfastexp(const v4sf p)
{
  const v4sf c_invlog_2 = v4sfl(1.442695040f);

  return vfastpow2(c_invlog_2 * p);
}

inline v4sf vfastlog2(v4sf x)
{
  v4si vx_i = _mm_castps_si128(x);
  v4sf mx_f = _mm_castsi128_ps(_mm_or_si128(_mm_and_si128(vx_i, v4sil(0x007FFFFF)), v4sil(0x3f000000)));
  v4sf y = v4si_to_v4sf(vx_i) * v4sfl(1.1920928955078125e-7f);

  const v4sf c_124_22551499 = v4sfl(124.22551499f);
  const v4sf c_1_498030302 = v4sfl(1.498030302f);
  const v4sf c_1_725877999 = v4sfl(1.72587999f);
  const v4sf c_0_3520087068 = v4sfl(0.3520887068f);

  return y - c_124_22551499 - c_1_498030302 * mx_f - c_1_725877999 / (c_0_3520087068 + mx_f);
}

inline v4sf vfastlog(v4sf x)
{
  const v4sf c_0_69314718 = v4sfl(0.69314718f);

  return c_0_69314718 * vfastlog2(x);
}

inline v4sf vfastdigamma(v4sf x)
{
  v4sf twopx = v4sfl(2.0f) + x;
  v4sf logterm = vfastlog(twopx);

  return (v4sfl(-48.0f) + x * (v4sfl(-157.0f) + x * (v4sfl(-127.0f) - v4sfl(30.0f) * x))) /
      (v4sfl(12.0f) * x * (v4sfl(1.0f) + x) * twopx * twopx) +
      logterm;
}

void vexpdigammify(VW::workspace& all, float* gamma, const float underflow_threshold)
{
  float extra_sum = 0.0f;
  v4sf sum = v4sfl(0.0f);
  float* fp;
  const float* fpend = gamma + all.lda;

  // Iterate through the initial part of the array that isn't 128-bit SIMD
  // aligned.
  for (fp = gamma; fp < fpend && !is_aligned16(fp); ++fp)
  {
    extra_sum += *fp;
    *fp = fastdigamma(*fp);
  }

  // Rip through the aligned portion...
  for (; is_aligned16(fp) && fp + 4 < fpend; fp += 4)
  {
    v4sf arg = _mm_load_ps(fp);
    sum = sum + arg;
    arg = vfastdigamma(arg);
    _mm_store_ps(fp, arg);
  }

  for (; fp < fpend; ++fp)
  {
    extra_sum += *fp;
    *fp = fastdigamma(*fp);
  }

#    if defined(__SSE3__) || defined(__SSE4_1__)
  // Do two horizontal adds on sum, extract the total from the 0 element:
  sum = _mm_hadd_ps(sum, sum);
  sum = _mm_hadd_ps(sum, sum);
  extra_sum += v4sf_index<0>(sum);
#    else
  extra_sum += v4sf_index<0>(sum) + v4sf_index<1>(sum) + v4sf_index<2>(sum) + v4sf_index<3>(sum);
#    endif

  extra_sum = fastdigamma(extra_sum);
  sum = v4sfl(extra_sum);

  for (fp = gamma; fp < fpend && !is_aligned16(fp); ++fp)
  {
    *fp = std::fmax(underflow_threshold, fastexp(*fp - extra_sum));
  }

  for (; is_aligned16(fp) && fp + 4 < fpend; fp += 4)
  {
    v4sf arg = _mm_load_ps(fp);
    arg = arg - sum;
    arg = vfastexp(arg);
    arg = _mm_max_ps(v4sfl(underflow_threshold), arg);
    _mm_store_ps(fp, arg);
  }

  for (; fp < fpend; ++fp) { *fp = std::fmax(underflow_threshold, fastexp(*fp - extra_sum)); }
}

void vexpdigammify_2(VW::workspace& all, float* gamma, const float* norm, const float underflow_threshold)
{
  float* fp = gamma;
  const float* np;
  const float* fpend = gamma + all.lda;

  for (np = norm; fp < fpend && !is_aligned16(fp); ++fp, ++np)
  {
    *fp = std::fmax(underflow_threshold, fastexp(fastdigamma(*fp) - *np));
  }

  for (; is_aligned16(fp) && fp + 4 < fpend; fp += 4, np += 4)
  {
    v4sf arg = _mm_load_ps(fp);
    arg = vfastdigamma(arg);
    v4sf vnorm = _mm_loadu_ps(np);
    arg = arg - vnorm;
    arg = vfastexp(arg);
    arg = _mm_max_ps(v4sfl(underflow_threshold), arg);
    _mm_store_ps(fp, arg);
  }

  for (; fp < fpend; ++fp, ++np) { *fp = std::fmax(underflow_threshold, fastexp(fastdigamma(*fp) - *np)); }
}

#  else
// PLACEHOLDER for future ARM NEON code
// Also remember to define HAVE_SIMD_MATHMODE
#  endif

#endif  // !VW_NO_INLINE_SIMD

// Templates for common code shared between the three math modes (SIMD, fast approximations
// and accurate).
//
// The generic template takes a type and a specialization flag, mtype.
//
// mtype == USE_PRECISE: Use the accurate computation for lgamma, digamma.
// mtype == USE_FAST_APPROX: Use the fast approximations for lgamma, digamma.
// mtype == USE_SIMD: Use CPU SIMD instruction
//
// The generic template is specialized for the particular accuracy setting.

// Log gamma:
template <typename T, const lda_math_mode mtype>
inline T lgamma(T /* x */)
{
  static_assert(true, "ldamath::lgamma is not defined for this type and math mode.");
}

// Digamma:
template <typename T, const lda_math_mode mtype>
inline T digamma(T /* x */)
{
  static_assert(true, "ldamath::digamma is not defined for this type and math mode.");
}

// Exponential
template <typename T, const lda_math_mode mtype>
inline T exponential(T /* x */)
{
  static_assert(true, "ldamath::exponential is not defined for this type and math mode.");
}

// Powf
template <typename T, const lda_math_mode mtype>
inline T powf(T /* x */, T /* p */)
{
  static_assert(true, "ldamath::powf is not defined for this type and math mode.");
}

// High accuracy float specializations:

template <>
inline float lgamma<float, lda_math_mode::USE_PRECISE>(float x)
{
  return boost::math::lgamma(x);
}
template <>
inline float digamma<float, lda_math_mode::USE_PRECISE>(float x)
{
  return boost::math::digamma(x);
}
template <>
inline float exponential<float, lda_math_mode::USE_PRECISE>(float x)
{
  return VW::details::correctedExp(x);
}
template <>
inline float powf<float, lda_math_mode::USE_PRECISE>(float x, float p)
{
  return std::pow(x, p);
}

// Fast approximation float specializations:

template <>
inline float lgamma<float, lda_math_mode::USE_FAST_APPROX>(float x)
{
  return fastlgamma(x);
}
template <>
inline float digamma<float, lda_math_mode::USE_FAST_APPROX>(float x)
{
  return fastdigamma(x);
}
template <>
inline float exponential<float, lda_math_mode::USE_FAST_APPROX>(float x)
{
  return fastexp(x);
}
template <>
inline float powf<float, lda_math_mode::USE_FAST_APPROX>(float x, float p)
{
  return fastpow(x, p);
}

// SIMD specializations:

template <>
inline float lgamma<float, lda_math_mode::USE_SIMD>(float x)
{
  return lgamma<float, lda_math_mode::USE_FAST_APPROX>(x);
}
template <>
inline float digamma<float, lda_math_mode::USE_SIMD>(float x)
{
  return digamma<float, lda_math_mode::USE_FAST_APPROX>(x);
}
VW_WARNING_STATE_PUSH
VW_WARNING_DISABLE_UNUSED_FUNCTION
template <>
inline float exponential<float, lda_math_mode::USE_SIMD>(float x)
{
  return exponential<float, lda_math_mode::USE_FAST_APPROX>(x);
}
VW_WARNING_STATE_POP
template <>
inline float powf<float, lda_math_mode::USE_SIMD>(float x, float p)
{
  return powf<float, lda_math_mode::USE_FAST_APPROX>(x, p);
}

template <typename T, const lda_math_mode mtype>
inline void expdigammify(VW::workspace& all, T* gamma, T threshold, T initial)
{
  T sum = digamma<T, mtype>(std::accumulate(gamma, gamma + all.lda, initial));

  std::transform(gamma, gamma + all.lda, gamma,
      [sum, threshold](T g) { return std::fmax(threshold, exponential<T, mtype>(digamma<T, mtype>(g) - sum)); });
}
template <>
inline void expdigammify<float, lda_math_mode::USE_SIMD>(VW::workspace& all, float* gamma, float threshold, float)
{
#if defined(HAVE_SIMD_MATHMODE)
  vexpdigammify(all, gamma, threshold);
#else
  // Do something sensible if SIMD math isn't available:
  expdigammify<float, lda_math_mode::USE_FAST_APPROX>(all, gamma, threshold, 0.0);
#endif
}

template <typename T, const lda_math_mode mtype>
inline void expdigammify_2(VW::workspace& all, float* gamma, T* norm, const T threshold)
{
  std::transform(gamma, gamma + all.lda, norm, gamma,
      [threshold](float g, float n) { return std::fmax(threshold, exponential<T, mtype>(digamma<T, mtype>(g) - n)); });
}
template <>
inline void expdigammify_2<float, lda_math_mode::USE_SIMD>(
    VW::workspace& all, float* gamma, float* norm, const float threshold)
{
#if defined(HAVE_SIMD_MATHMODE)
  vexpdigammify_2(all, gamma, norm, threshold);
#else
  // Do something sensible if SIMD math isn't available:
  expdigammify_2<float, lda_math_mode::USE_FAST_APPROX>(all, gamma, norm, threshold);
#endif
}

}  // namespace ldamath

float lda::digamma(float x)
{
  switch (mmode)
  {
    case lda_math_mode::USE_FAST_APPROX:
      return ldamath::digamma<float, lda_math_mode::USE_FAST_APPROX>(x);
    case lda_math_mode::USE_PRECISE:
      return ldamath::digamma<float, lda_math_mode::USE_PRECISE>(x);
    case lda_math_mode::USE_SIMD:
      return ldamath::digamma<float, lda_math_mode::USE_SIMD>(x);
    default:
      // Should not happen.
      std::cerr << "lda::digamma: Trampled or invalid math mode, aborting" << std::endl;
      std::abort();
  }
}

float lda::lgamma(float x)
{
  switch (mmode)
  {
    case lda_math_mode::USE_FAST_APPROX:
      return ldamath::lgamma<float, lda_math_mode::USE_FAST_APPROX>(x);
    case lda_math_mode::USE_PRECISE:
      return ldamath::lgamma<float, lda_math_mode::USE_PRECISE>(x);
    case lda_math_mode::USE_SIMD:
      return ldamath::lgamma<float, lda_math_mode::USE_SIMD>(x);
    default:
      std::cerr << "lda::lgamma: Trampled or invalid math mode, aborting" << std::endl;
      std::abort();
  }
}

float lda::powf(float x, float p)
{
  switch (mmode)
  {
    case lda_math_mode::USE_FAST_APPROX:
      return ldamath::powf<float, lda_math_mode::USE_FAST_APPROX>(x, p);
    case lda_math_mode::USE_PRECISE:
      return ldamath::powf<float, lda_math_mode::USE_PRECISE>(x, p);
    case lda_math_mode::USE_SIMD:
      return ldamath::powf<float, lda_math_mode::USE_SIMD>(x, p);
    default:
      std::cerr << "lda::powf: Trampled or invalid math mode, aborting" << std::endl;
      std::abort();
  }
}

void lda::expdigammify(VW::workspace& all_, float* gamma)
{
  switch (mmode)
  {
    case lda_math_mode::USE_FAST_APPROX:
      ldamath::expdigammify<float, lda_math_mode::USE_FAST_APPROX>(all_, gamma, UNDERFLOW_THRESHOLD, 0.0f);
      break;
    case lda_math_mode::USE_PRECISE:
      ldamath::expdigammify<float, lda_math_mode::USE_PRECISE>(all_, gamma, UNDERFLOW_THRESHOLD, 0.0f);
      break;
    case lda_math_mode::USE_SIMD:
      ldamath::expdigammify<float, lda_math_mode::USE_SIMD>(all_, gamma, UNDERFLOW_THRESHOLD, 0.0f);
      break;
    default:
      std::cerr << "lda::expdigammify: Trampled or invalid math mode, aborting" << std::endl;
      std::abort();
  }
}

void lda::expdigammify_2(VW::workspace& all_, float* gamma, float* norm)
{
  switch (mmode)
  {
    case lda_math_mode::USE_FAST_APPROX:
      ldamath::expdigammify_2<float, lda_math_mode::USE_FAST_APPROX>(all_, gamma, norm, UNDERFLOW_THRESHOLD);
      break;
    case lda_math_mode::USE_PRECISE:
      ldamath::expdigammify_2<float, lda_math_mode::USE_PRECISE>(all_, gamma, norm, UNDERFLOW_THRESHOLD);
      break;
    case lda_math_mode::USE_SIMD:
      ldamath::expdigammify_2<float, lda_math_mode::USE_SIMD>(all_, gamma, norm, UNDERFLOW_THRESHOLD);
      break;
    default:
      std::cerr << "lda::expdigammify_2: Trampled or invalid math mode, aborting" << std::endl;
      std::abort();
  }
}

static inline float average_diff(VW::workspace& all, float* oldgamma, float* newgamma)
{
  float sum;
  float normalizer;

  // This warps the normal sense of "inner product", but it accomplishes the same
  // thing as the "plain old" for loop. clang does a good job of reducing the
  // common subexpressions.
  sum = std::inner_product(
      oldgamma, oldgamma + all.lda, newgamma, 0.0f, [](float accum, float absdiff) { return accum + absdiff; },
      [](float old_g, float new_g) { return std::abs(old_g - new_g); });

  normalizer = std::accumulate(newgamma, newgamma + all.lda, 0.0f);
  return sum / normalizer;
}

// Returns E_q[log p(\theta)] - E_q[log q(\theta)].
float theta_kl(lda& l, VW::v_array<float>& Elogtheta, float* gamma)
{
  float gammasum = 0;
  Elogtheta.clear();
  for (size_t k = 0; k < l.topics; k++)
  {
    Elogtheta.push_back(l.digamma(gamma[k]));
    gammasum += gamma[k];
  }
  float digammasum = l.digamma(gammasum);
  gammasum = l.lgamma(gammasum);
  float kl = -(l.topics * l.lgamma(l.lda_alpha));
  kl += l.lgamma(l.lda_alpha * l.topics) - gammasum;
  for (size_t k = 0; k < l.topics; k++)
  {
    Elogtheta[k] -= digammasum;
    kl += (l.lda_alpha - gamma[k]) * Elogtheta[k];
    kl += l.lgamma(gamma[k]);
  }

  return kl;
}

static inline float find_cw(lda& l, float* u_for_w, float* v)
{
  return 1.0f / std::inner_product(u_for_w, u_for_w + l.topics, v, 0.0f);
}

namespace
{
// Effectively, these are static and not visible outside the compilation unit.
VW::v_array<float> new_gamma;
VW::v_array<float> old_gamma;
}  // namespace

// Returns an estimate of the part of the variational bound that
// doesn't have to do with beta for the entire corpus for the current
// setting of lambda based on the document passed in. The value is
// divided by the total number of words in the document This can be
// used as a (possibly very noisy) estimate of held-out likelihood.
float lda_loop(lda& l, VW::v_array<float>& Elogtheta, float* v, VW::example* ec, float)
{
  parameters& weights = l.all->weights;
  new_gamma.clear();
  old_gamma.clear();

  for (size_t i = 0; i < l.topics; i++)
  {
    new_gamma.push_back(1.f);
    old_gamma.push_back(0.f);
  }

  float xc_w = 0;
  float score = 0;
  float doc_length = 0;
  do {
    memcpy(v, new_gamma.begin(), sizeof(float) * l.topics);
    l.expdigammify(*l.all, v);

    memcpy(old_gamma.begin(), new_gamma.begin(), sizeof(float) * l.topics);
    memset(new_gamma.begin(), 0, sizeof(float) * l.topics);

    score = 0;
    doc_length = 0;
    for (VW::features& fs : *ec)
    {
      for (VW::features::iterator& f : fs)
      {
        float* u_for_w = &(weights[f.index()]) + l.topics + 1;
        float c_w = find_cw(l, u_for_w, v);
        xc_w = c_w * f.value();
        score += -f.value() * std::log(c_w);
        size_t max_k = l.topics;
        for (size_t k = 0; k < max_k; k++, ++u_for_w) { new_gamma[k] += xc_w * *u_for_w; }
        doc_length += f.value();
      }
    }
    for (size_t k = 0; k < l.topics; k++) { new_gamma[k] = new_gamma[k] * v[k] + l.lda_alpha; }
  } while (average_diff(*l.all, old_gamma.begin(), new_gamma.begin()) > l.lda_epsilon);

  ec->pred.scalars.clear();
  ec->pred.scalars.resize(l.topics);
  memcpy(ec->pred.scalars.begin(), new_gamma.begin(), l.topics * sizeof(float));

  score += theta_kl(l, Elogtheta, new_gamma.begin());

  return score / doc_length;
}

size_t next_pow2(size_t x)
{
  int i = 0;
  x = x > 0 ? x - 1 : 0;
  while (x > 0)
  {
    x >>= 1;
    i++;
  }
  return (static_cast<size_t>(1)) << i;
}

class initial_weights
{
public:
  weight initial;
  weight initial_random;
  bool random;
  uint32_t lda;
  uint64_t stride;
};

void save_load(lda& l, VW::io_buf& model_file, bool read, bool text)
{
  VW::workspace& all = *(l.all);
  uint64_t length = static_cast<uint64_t>(1) << all.num_bits;
  if (read)
  {
    VW::details::initialize_regressor(all);
    initial_weights init{all.initial_t, static_cast<float>(l.lda_D / all.lda / all.length() * 200.f),
        all.random_weights, all.lda, all.weights.stride()};

    auto initial_lda_weight_initializer = [init](VW::weight* weights, uint64_t index)
    {
      uint32_t lda = init.lda;
      weight initial_random = init.initial_random;
      if (init.random)
      {
        for (size_t i = 0; i != lda; ++i, ++index)
        {
          weights[i] = static_cast<float>(-std::log(merand48(index) + 1e-6) + 1.0f) * initial_random;
        }
      }
      weights[lda] = init.initial;
    };

    all.weights.set_default(initial_lda_weight_initializer);
  }
  if (model_file.num_files() != 0)
  {
    uint64_t i = 0;
    std::stringstream msg;
    size_t brw = 1;

    do {
      brw = 0;
      size_t K = all.lda;  // NOLINT
      if (!read && text) { msg << i << " "; }

      if (!read || all.model_file_ver >= VW::version_definitions::VERSION_FILE_WITH_HEADER_ID)
      {
        brw +=
            VW::details::bin_text_read_write_fixed(model_file, reinterpret_cast<char*>(&i), sizeof(i), read, msg, text);
      }
      else
      {
        // support 32bit build models
        uint32_t j;
        brw +=
            VW::details::bin_text_read_write_fixed(model_file, reinterpret_cast<char*>(&j), sizeof(j), read, msg, text);
        i = j;
      }

      if (brw != 0)
      {
        VW::weight* w = &(all.weights.strided_index(i));
        for (uint64_t k = 0; k < K; k++)
        {
          VW::weight* v = w + k;
          if (!read && text) { msg << *v + l.lda_rho << " "; }
          brw += VW::details::bin_text_read_write_fixed(
              model_file, reinterpret_cast<char*>(v), sizeof(*v), read, msg, text);
        }
      }
      if (text)
      {
        if (!read) { msg << "\n"; }
        brw += VW::details::bin_text_read_write_fixed(model_file, nullptr, 0, read, msg, text);
      }
      if (!read) { ++i; }
    } while ((!read && i < length) || (read && brw > 0));
  }
}

<<<<<<< HEAD
void learn_batch(lda& l, std::vector<example*>& batch)
=======
void return_example(VW::workspace& all, VW::example& ec)
{
  all.sd->update(ec.test_only, true, ec.loss, ec.weight, ec.get_num_features());
  for (auto& sink : all.final_prediction_sink)
  {
    VW::details::print_scalars(sink.get(), ec.pred.scalars, ec.tag, all.logger);
  }

  if (all.sd->weighted_examples() >= all.sd->dump_interval && !all.quiet)
  {
    all.sd->print_update(*all.trace_message, all.holdout_set_off, all.current_pass, "none", 0, ec.get_num_features(),
        all.progress_add, all.progress_arg);
  }
  VW::finish_example(all, ec);
}

void learn_batch(lda& l)
>>>>>>> 07e066fd
{
  parameters& weights = l.all->weights;
  if (l.sorted_features.empty())  // FAST-PASS for real "true"
  {
    // This can happen when the socket connection is dropped by the client.
    // If l.sorted_features is empty, then l.sorted_features[0] does not
    // exist, so we should not try to take its address in the beginning of
    // the for loops down there. Since it seems that there's not much to
    // do in this case, we just return.
    for (auto& d : batch) { d->pred.scalars.clear(); }
    return;
  }

  float eta = -1;
  float minuseta = -1;

  if (l.total_lambda.empty())
  {
    for (size_t k = 0; k < l.all->lda; k++) { l.total_lambda.push_back(0.f); }
    // This part does not work with sparse parameters
    size_t stride = weights.stride();
    for (size_t i = 0; i <= weights.mask(); i += stride)
    {
      VW::weight* w = &(weights[i]);
      for (size_t k = 0; k < l.all->lda; k++) { l.total_lambda[k] += w[k]; }
    }
  }

  l.example_t++;
  l.total_new.clear();
  for (size_t k = 0; k < l.all->lda; k++) { l.total_new.push_back(0.f); }

  size_t batch_size = batch.size();

  sort(l.sorted_features.begin(), l.sorted_features.end());

  eta = l.all->eta * l.powf(static_cast<float>(l.example_t), -l.all->power_t);
  minuseta = 1.0f - eta;
  eta *= l.lda_D / batch_size;
  l.decay_levels.push_back(l.decay_levels.back() + std::log(minuseta));

  l.digammas.clear();
  float additional = static_cast<float>(l.all->length()) * l.lda_rho;
  for (size_t i = 0; i < l.all->lda; i++) { l.digammas.push_back(l.digamma(l.total_lambda[i] + additional)); }

  auto last_weight_index = std::numeric_limits<uint64_t>::max();
  for (index_feature* s = &l.sorted_features[0]; s <= &l.sorted_features.back(); s++)
  {
    if (last_weight_index == s->f.weight_index) { continue; }
    last_weight_index = s->f.weight_index;
    // float *weights_for_w = &(weights[s->f.weight_index]);
    float* weights_for_w = &(weights[s->f.weight_index & weights.mask()]);
    float decay_component = l.decay_levels.end()[-2] -
        l.decay_levels.end()[static_cast<int>(-1 - l.example_t + *(weights_for_w + l.all->lda))];
    float decay = std::fmin(1.0f, VW::details::correctedExp(decay_component));
    float* u_for_w = weights_for_w + l.all->lda + 1;

    *(weights_for_w + l.all->lda) = static_cast<float>(l.example_t);
    for (size_t k = 0; k < l.all->lda; k++)
    {
      weights_for_w[k] *= decay;
      u_for_w[k] = weights_for_w[k] + l.lda_rho;
    }

    l.expdigammify_2(*l.all, u_for_w, l.digammas.begin());
  }

  for (size_t d = 0; d < batch_size; d++)
  {
    float score = lda_loop(l, l.Elogtheta, &(l.v[d * l.all->lda]), batch[d], l.all->power_t);
    if (l.all->audit) { GD::print_audit_features(*l.all, *batch[d]); }
    // If the doc is empty, give it loss of 0.
    if (l.doc_lengths[d] > 0)
    {
      l.all->sd->sum_loss -= score;
      l.all->sd->sum_loss_since_last_dump -= score;
    }
  }

  // -t there's no need to update weights (especially since it's a noop)
  if (eta != 0)
  {
    for (index_feature* s = &l.sorted_features[0]; s <= &l.sorted_features.back();)
    {
      index_feature* next = s + 1;
      while (next <= &l.sorted_features.back() && next->f.weight_index == s->f.weight_index) { next++; }

      float* word_weights = &(weights[s->f.weight_index]);
      for (size_t k = 0; k < l.all->lda; k++, ++word_weights)
      {
        float new_value = minuseta * *word_weights;
        *word_weights = new_value;
      }

      for (; s != next; s++)
      {
        float* v_s = &(l.v[static_cast<size_t>(s->document) * static_cast<size_t>(l.all->lda)]);
        float* u_for_w = &(weights[s->f.weight_index]) + l.all->lda + 1;
        float c_w = eta * find_cw(l, u_for_w, v_s) * s->f.x;
        word_weights = &(weights[s->f.weight_index]);
        for (size_t k = 0; k < l.all->lda; k++, ++u_for_w, ++word_weights)
        {
          float new_value = *u_for_w * v_s[k] * c_w;
          l.total_new[k] += new_value;
          *word_weights += new_value;
        }
      }
    }

    for (size_t k = 0; k < l.all->lda; k++)
    {
      l.total_lambda[k] *= minuseta;
      l.total_lambda[k] += l.total_new[k];
    }
  }
  l.sorted_features.resize(0);
  l.doc_lengths.clear();
}

void learn(lda& l, base_learner&, VW::example& ec)
{
  // Test if there was a completed batch that now needs to be cleared before we start the next one.
  if (l.batch_buffer.size() == l.minibatch) { l.batch_buffer.clear(); }

  VW::example* next_in_batch = nullptr;
  // If the size is 1, we can just use the example directly.
  if (l.minibatch == 1) { next_in_batch = &ec; }
  else
  {
    // If the batch size is greater than 1, we must make a copy of the example as its lifetime doesn't go beyond this
    // function.
    next_in_batch = l.saved_batch_examples[l.batch_buffer.size()].get();
    VW::copy_example_data_with_label(next_in_batch, &ec);
  }
  assert(next_in_batch != nullptr);
  l.batch_buffer.push_back(next_in_batch);

  const auto new_example_batch_index = static_cast<uint32_t>(l.batch_buffer.size()) - 1;
  l.doc_lengths.push_back(0);
  for (const auto& fs : ec)
  {
    for (const auto& f : fs)
    {
      index_feature temp = {new_example_batch_index, VW::feature(f.value(), f.index())};
      l.sorted_features.push_back(temp);
      l.doc_lengths[new_example_batch_index] += static_cast<int>(f.value());
    }
  }
  if ((new_example_batch_index + 1) == l.minibatch) { learn_batch(l, l.batch_buffer); }
}

void learn_with_metrics(lda& l, base_learner& base, VW::example& ec)
{
  if (l.all->passes_complete == 0)
  {
    // build feature to example map
    uint64_t stride_shift = l.all->weights.stride_shift();
    uint64_t weight_mask = l.all->weights.mask();

    for (VW::features& fs : ec)
    {
      for (VW::features::iterator& f : fs)
      {
        uint64_t idx = (f.index() & weight_mask) >> stride_shift;
        l.feature_counts[idx] += static_cast<uint32_t>(f.value());
        l.feature_to_example_map[idx].push_back(ec.example_counter);
      }
    }
  }

  learn(l, base, ec);
}

// placeholder
void predict(lda& l, base_learner& base, VW::example& ec) { learn(l, base, ec); }
void predict_with_metrics(lda& l, base_learner& base, VW::example& ec) { learn_with_metrics(l, base, ec); }

class word_doc_frequency
{
public:
  // feature/word index
  uint64_t idx;
  // document count
  uint32_t count;
};

// cooccurence of 2 features/words
class feature_pair
{
public:
  // feature/word 1
  uint64_t f1;
  // feature/word 2
  uint64_t f2;

  feature_pair(uint64_t _f1, uint64_t _f2) : f1(_f1), f2(_f2) {}
};

template <class T>
void get_top_weights(VW::workspace* all, int top_words_count, int topic, std::vector<VW::feature>& output, T& weights)
{
  uint64_t length = static_cast<uint64_t>(1) << all->num_bits;

  // get top features for this topic
  auto cmp = [](VW::feature left, VW::feature right) { return left.x > right.x; };
  std::priority_queue<VW::feature, std::vector<VW::feature>, decltype(cmp)> top_features(cmp);
  typename T::iterator iter = weights.begin();

  for (uint64_t i = 0; i < std::min(static_cast<uint64_t>(top_words_count), length); i++, ++iter)
  {
    top_features.push({(&(*iter))[topic], iter.index()});
  }

  for (uint64_t i = top_words_count; i < length; i++, ++iter)
  {
    weight v = (&(*iter))[topic];
    if (v > top_features.top().x)
    {
      top_features.pop();
      top_features.push({v, i});
    }
  }

  // extract idx and sort descending
  output.resize(top_features.size());
  for (int i = (int)top_features.size() - 1; i >= 0; i--)
  {
    output[i] = top_features.top();
    top_features.pop();
  }
}

template <class T>
void compute_coherence_metrics(lda& l, T& weights)
{
  uint64_t length = static_cast<uint64_t>(1) << l.all->num_bits;

  std::vector<std::vector<feature_pair>> topics_word_pairs;
  topics_word_pairs.resize(l.topics);

  int top_words_count = 10;  // parameterize and check

  for (size_t topic = 0; topic < l.topics; topic++)
  {
    // get top features for this topic
    auto cmp = [](VW::feature& left, VW::feature& right) { return left.x > right.x; };
    std::priority_queue<VW::feature, std::vector<VW::feature>, decltype(cmp)> top_features(cmp);
    typename T::iterator iter = weights.begin();
    for (uint64_t i = 0; i < std::min(static_cast<uint64_t>(top_words_count), length); i++, ++iter)
    {
      top_features.push(VW::feature((&(*iter))[topic], iter.index()));
    }

    for (typename T::iterator v = weights.begin(); v != weights.end(); ++v)
    {
      if ((&(*v))[topic] > top_features.top().x)
      {
        top_features.pop();
        top_features.push(VW::feature((&(*v))[topic], v.index()));
      }
    }

    // extract idx and sort descending
    std::vector<uint64_t> top_features_idx;
    top_features_idx.resize(top_features.size());
    for (int i = (int)top_features.size() - 1; i >= 0; i--)
    {
      top_features_idx[i] = top_features.top().weight_index;
      top_features.pop();
    }

    auto& word_pairs = topics_word_pairs[topic];
    for (size_t i = 0; i < top_features_idx.size(); i++)
    {
      for (size_t j = i + 1; j < top_features_idx.size(); j++)
      {
        word_pairs.emplace_back(top_features_idx[i], top_features_idx[j]);
      }
    }
  }

  // compress word pairs and create record for storing frequency
  std::map<uint64_t, std::vector<word_doc_frequency>> co_words_df_set;
  for (auto& vec : topics_word_pairs)
  {
    for (auto& wp : vec)
    {
      auto f1 = wp.f1;
      auto f2 = wp.f2;
      auto wdf = co_words_df_set.find(f1);

      if (wdf != co_words_df_set.end())
      {
        // http://stackoverflow.com/questions/5377434/does-stdmapiterator-return-a-copy-of-value-or-a-value-itself
        // if (wdf->second.find(f2) == wdf->second.end())

        if (std::find_if(wdf->second.begin(), wdf->second.end(),
                [&f2](const word_doc_frequency& v) { return v.idx == f2; }) != wdf->second.end())
        {
          wdf->second.push_back({f2, 0});
          // printf(" add %d %d\n", f1, f2);
        }
      }
      else
      {
        std::vector<word_doc_frequency> tmp_vec = {{f2, 0}};
        co_words_df_set.insert(std::make_pair(f1, tmp_vec));
      }
    }
  }

  // this.GetWordPairsDocumentFrequency(coWordsDFSet);
  for (auto& pair : co_words_df_set)
  {
    auto& examples_for_f1 = l.feature_to_example_map[pair.first];
    for (auto& wdf : pair.second)
    {
      auto& examples_for_f2 = l.feature_to_example_map[wdf.idx];

      // assumes examples_for_f1 and examples_for_f2 are orderd
      size_t i = 0;
      size_t j = 0;
      while (i < examples_for_f1.size() && j < examples_for_f2.size())
      {
        if (examples_for_f1[i] == examples_for_f2[j])
        {
          wdf.count++;
          i++;
          j++;
        }
        else if (examples_for_f2[j] < examples_for_f1[i]) { j++; }
        else { i++; }
      }
    }
  }

  float epsilon = 1e-6f;  // TODO
  float avg_coherence = 0;
  for (size_t topic = 0; topic < l.topics; topic++)
  {
    float coherence = 0;

    for (auto& pairs : topics_word_pairs[topic])
    {
      auto f1 = pairs.f1;
      if (l.feature_counts[f1] == 0) { continue; }

      auto f2 = pairs.f2;
      auto& co_feature = co_words_df_set[f1];
      auto co_feature_df = std::find_if(
          co_feature.begin(), co_feature.end(), [&f2](const word_doc_frequency& v) { return v.idx == f2; });

      if (co_feature_df != co_feature.end())
      {
        // printf("(%d:%d + eps)/(%d:%d)\n", f2, co_feature_df->count, f1, l.feature_counts[f1]);
        coherence += logf((co_feature_df->count + epsilon) / l.feature_counts[f1]);
      }
    }

    printf("Topic %3d coherence: %f\n", static_cast<int>(topic), coherence);

    // TODO: expose per topic coherence

    // TODO: good vs. bad topics
    avg_coherence += coherence;
  }

  avg_coherence /= l.topics;

  printf("Avg topic coherence: %f\n", avg_coherence);
}

void compute_coherence_metrics(lda& l)
{
  if (l.all->weights.sparse) { compute_coherence_metrics(l, l.all->weights.sparse_weights); }
  else { compute_coherence_metrics(l, l.all->weights.dense_weights); }
}

void end_pass(lda& l)
{
  if (!l.batch_buffer.empty()) { learn_batch(l, l.batch_buffer); }

  if (l.compute_coherence_metrics && l.all->passes_complete == l.all->numpasses) { compute_coherence_metrics(l); }
}

template <class T>
void end_examples(lda& l, T& weights)
{
  for (auto iter = weights.begin(); iter != weights.end(); ++iter)
  {
    float decay_component =
        l.decay_levels.back() - l.decay_levels.end()[(int)(-1 - l.example_t + (&(*iter))[l.all->lda])];
    float decay = std::fmin(1.f, VW::details::correctedExp(decay_component));

    VW::weight* wp = &(*iter);
    for (size_t i = 0; i < l.all->lda; ++i) { wp[i] *= decay; }
  }
}

void end_examples(lda& l)
{
  if (l.all->weights.sparse) { end_examples(l, l.all->weights.sparse_weights); }
  else { end_examples(l, l.all->weights.dense_weights); }
}

void update_stats_lda(const VW::workspace& /* all */, VW::shared_data& sd, const lda& data,
    const VW::example& /* unused_example */, VW::io::logger& /* logger */)
{
  if (data.minibatch == data.batch_buffer.size())
  {
    for (auto* ex : data.batch_buffer) { sd.update(ex->test_only, true, ex->loss, ex->weight, ex->get_num_features()); }
  }
}

void output_example_prediction_lda(
    VW::workspace& all, const lda& data, const VW::example& /* unused_example */, VW::io::logger& logger)
{
  if (data.minibatch == data.batch_buffer.size())
  {
    for (auto* ex : data.batch_buffer)
    {
      for (auto& sink : all.final_prediction_sink)
      {
        MWT::print_scalars(sink.get(), ex->pred.scalars, ex->tag, logger);
      }
    }
  }
}

void print_update_lda(VW::workspace& all, VW::shared_data& sd, const lda& data, const VW::example& /* unused_example */,
    VW::io::logger& /* unused */)
{
  if (data.minibatch == data.batch_buffer.size())
  {
    if (sd.weighted_examples() >= sd.dump_interval && !all.quiet)
    {
      sd.print_update(*all.trace_message, all.holdout_set_off, all.current_pass, "none", 0,
          data.batch_buffer.at(0)->get_num_features(), all.progress_add, all.progress_arg);
    }
  }
}
}  // namespace

void VW::reductions::lda::get_top_weights(
    VW::workspace* all, int top_words_count, int topic, std::vector<feature>& output)
{
  if (all->weights.sparse) { ::get_top_weights(all, top_words_count, topic, output, all->weights.sparse_weights); }
  else { ::get_top_weights(all, top_words_count, topic, output, all->weights.dense_weights); }
}

base_learner* VW::reductions::lda_setup(VW::setup_base_i& stack_builder)
{
  options_i& options = *stack_builder.get_options();
  VW::workspace& all = *stack_builder.get_all_pointer();

  auto ld = VW::make_unique<::lda>();
  option_group_definition new_options("[Reduction] Latent Dirichlet Allocation");
  int64_t math_mode;
  uint64_t topics;
  uint64_t minibatch;
  new_options.add(make_option("lda", topics).keep().necessary().help("Run lda with <int> topics"))
      .add(make_option("lda_alpha", ld->lda_alpha)
               .keep()
               .default_value(0.1f)
               .help("Prior on sparsity of per-document topic weights"))
      .add(make_option("lda_rho", ld->lda_rho)
               .keep()
               .default_value(0.1f)
               .help("Prior on sparsity of topic distributions"))
      .add(make_option("lda_D", ld->lda_D).default_value(10000.0f).help("Number of documents"))
      .add(make_option("lda_epsilon", ld->lda_epsilon).default_value(0.001f).help("Loop convergence threshold"))
      .add(make_option("minibatch", minibatch).default_value(1).help("Minibatch size, for LDA"))
      .add(make_option("math-mode", math_mode)
               .default_value(static_cast<int64_t>(lda_math_mode::USE_SIMD))
               .one_of({0, 1, 2})
               .help("Math mode: 0=simd, 1=accuracy, 2=fast-approx"))
      .add(make_option("metrics", ld->compute_coherence_metrics).help("Compute metrics"));

  if (!options.add_parse_and_check_necessary(new_options)) { return nullptr; }

  // Convert from int to corresponding enum value.
  ld->mmode = static_cast<lda_math_mode>(math_mode);
  ld->topics = VW::cast_to_smaller_type<size_t>(topics);
  ld->minibatch = VW::cast_to_smaller_type<size_t>(minibatch);

  all.lda = static_cast<uint32_t>(ld->topics);
  ld->sorted_features = std::vector<index_feature>();
  ld->total_lambda_init = false;
  ld->all = &all;
  ld->example_t = all.initial_t;
  if (ld->compute_coherence_metrics)
  {
    ld->feature_counts.resize(static_cast<uint32_t>(VW::details::UINT64_ONE << all.num_bits));
    ld->feature_to_example_map.resize(static_cast<uint32_t>(VW::details::UINT64_ONE << all.num_bits));
  }

  float temp = ceilf(logf(static_cast<float>(all.lda * 2 + 1)) / logf(2.f));

  all.weights.stride_shift(static_cast<size_t>(temp));
  all.random_weights = true;
  all.add_constant = false;

  if (all.eta > 1.)
  {
    all.logger.err_warn("The learning rate is too high, setting it to 1");
    all.eta = std::min(all.eta, 1.f);
  }

  size_t minibatch2 = next_pow2(ld->minibatch);
  if (minibatch2 > all.example_parser->example_queue_limit)
  {
    bool previous_strict_parse = all.example_parser->strict_parse;
    all.example_parser = VW::make_unique<VW::parser>(minibatch2, previous_strict_parse);
  }

  if (ld->minibatch > 1)
  {
    ld->saved_batch_examples.reserve(ld->minibatch);
    for (uint64_t i = 0; i < ld->minibatch; i++)
    {
      ld->saved_batch_examples.emplace_back(VW::make_unique<VW::example>());
    }
  }

  ld->v.resize(all.lda * ld->minibatch);

  ld->decay_levels.push_back(0.f);

  all.example_parser->lbl_parser = VW::no_label_parser_global;

  // If minibatch is > 1, then the predict function does not actually produce predictions.
  const auto pred_type = ld->minibatch > 1 ? VW::prediction_type_t::NOPRED : VW::prediction_type_t::SCALARS;

  // FIXME: lda with batch size > 1 doesnt produce predictions.
  auto* l = make_base_learner(std::move(ld), ld->compute_coherence_metrics ? learn_with_metrics : learn,
      ld->compute_coherence_metrics ? predict_with_metrics : predict, stack_builder.get_setupfn_name(lda_setup),
      pred_type, VW::label_type_t::NOLABEL)
                .set_params_per_weight(VW::details::UINT64_ONE << all.weights.stride_shift())
                .set_learn_returns_prediction(true)
                .set_save_load(save_load)
                .set_end_examples(end_examples)
                .set_end_pass(end_pass)
                .set_output_example_prediction(output_example_prediction_lda)
                .set_print_update(print_update_lda)
                .set_update_stats(update_stats_lda)
                .build();

  return make_base(*l);
}<|MERGE_RESOLUTION|>--- conflicted
+++ resolved
@@ -200,7 +200,7 @@
 
 #    define HAVE_SIMD_MATHMODE
 
-typedef __m128 v4sf;
+using v4sf = __m128;
 using v4si = __m128i;
 
 inline v4sf v4si_to_v4sf(v4si x) { return _mm_cvtepi32_ps(x); }
@@ -833,27 +833,7 @@
   }
 }
 
-<<<<<<< HEAD
 void learn_batch(lda& l, std::vector<example*>& batch)
-=======
-void return_example(VW::workspace& all, VW::example& ec)
-{
-  all.sd->update(ec.test_only, true, ec.loss, ec.weight, ec.get_num_features());
-  for (auto& sink : all.final_prediction_sink)
-  {
-    VW::details::print_scalars(sink.get(), ec.pred.scalars, ec.tag, all.logger);
-  }
-
-  if (all.sd->weighted_examples() >= all.sd->dump_interval && !all.quiet)
-  {
-    all.sd->print_update(*all.trace_message, all.holdout_set_off, all.current_pass, "none", 0, ec.get_num_features(),
-        all.progress_add, all.progress_arg);
-  }
-  VW::finish_example(all, ec);
-}
-
-void learn_batch(lda& l)
->>>>>>> 07e066fd
 {
   parameters& weights = l.all->weights;
   if (l.sorted_features.empty())  // FAST-PASS for real "true"
@@ -1277,7 +1257,7 @@
     {
       for (auto& sink : all.final_prediction_sink)
       {
-        MWT::print_scalars(sink.get(), ex->pred.scalars, ex->tag, logger);
+        VW::details::print_scalars(sink.get(), ex->pred.scalars, ex->tag, logger);
       }
     }
   }

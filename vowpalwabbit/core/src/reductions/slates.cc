--- conflicted
+++ resolved
@@ -260,14 +260,8 @@
     options.add_and_parse(new_options);
   }
 
-<<<<<<< HEAD
-  auto* base = as_multiline(stack_builder.setup_base_learner());
-  auto* l = VW::LEARNER::make_reduction_learner(std::move(data), base, learn_or_predict<true>, learn_or_predict<false>,
-=======
   auto base = require_multiline(stack_builder.setup_base_learner());
-  all.example_parser->lbl_parser = VW::slates::slates_label_parser;
   auto l = make_reduction_learner(std::move(data), base, learn_or_predict<true>, learn_or_predict<false>,
->>>>>>> 64e5920e
       stack_builder.get_setupfn_name(slates_setup))
                .set_learn_returns_prediction(base->learn_returns_prediction)
                .set_input_prediction_type(VW::prediction_type_t::DECISION_PROBS)

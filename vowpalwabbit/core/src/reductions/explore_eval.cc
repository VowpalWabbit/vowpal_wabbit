// Copyright (c) by respective owners including Yahoo!, Microsoft, and
// individual contributors. All rights reserved. Released under a BSD (revised)
// license as described in the file LICENSE.

#include "vw/core/reductions/explore_eval.h"

#include "vw/config/options.h"
#include "vw/core/global_data.h"
#include "vw/core/print_utils.h"
#include "vw/core/rand_state.h"
#include "vw/core/reductions/cb/cb_adf.h"
#include "vw/core/reductions/cb/cb_algs.h"
#include "vw/core/setup_base.h"
#include "vw/core/shared_data.h"
#include "vw/core/vw.h"

#include <cfloat>
#include <memory>

// Do evaluation of nonstationary policies.
// input = contextual bandit label
// output = chosen ranking

using namespace VW::LEARNER;
using namespace CB_ALGS;
using namespace VW::config;

namespace
{
class rate_target
{
  /**
   * This class is used to adjust a multiplier to be used when deciding whether to update on a given example or not.
   * The class has a target rate and uses the threshold at each step to keep an estimate of the current sampling rate,
   * and return the multiplier that is needed in order to either over sample or under sample if the current sampling
   * rate is under or over the target rate respectively
   */
  float _target_rate;
  float _sum_p;
  size_t _t;
  float _latest_rate = 1.f;

  float predict() const
  {
    if (_sum_p > 0.f) { return _target_rate * (float)_t / _sum_p; }
    else
    {
      return 1.f;
    }
  }

  void learn(float p)
  {
    _sum_p += p;
    _t++;
  }

public:
  rate_target() : _target_rate(1), _sum_p(0), _t(0) {}

  void set_target_rate(float rate) { _target_rate = rate; }

  float get_target_rate() const { return _target_rate; }

  float get_latest_rate() const { return _latest_rate; }

  float get_rate_and_update(float threshold)
  {
    float z = predict();
    learn(threshold);

    _latest_rate = z;
    return z;
  }
};

class explore_eval
{
public:
  CB::cb_class known_cost;
  VW::workspace* all = nullptr;
  std::shared_ptr<VW::rand_state> random_state;
  uint64_t offset = 0;
  CB::label action_label;
  CB::label empty_label;
  size_t example_counter = 0;
  rate_target rt_target;

  size_t update_count = 0;
  float weighted_update_count = 0;
  size_t violations = 0;
  float multiplier = 0.f;

  bool fixed_multiplier = false;
  bool target_rate_on = false;
};

void finish(explore_eval& data)
{
  if (!data.all->quiet)
  {
    *(data.all->trace_message) << "weighted update count = " << data.weighted_update_count << std::endl;
    *(data.all->trace_message) << "average accepted example weight = "
                               << data.weighted_update_count / static_cast<float>(data.update_count) << std::endl;
    if (data.violations > 0) { *(data.all->trace_message) << "violation count = " << data.violations << std::endl; }
    if (!data.fixed_multiplier) { *(data.all->trace_message) << "final multiplier = " << data.multiplier << std::endl; }
    if (data.target_rate_on)
    {
      *(data.all->trace_message) << "targeted update count = "
                                 << (data.example_counter * data.rt_target.get_target_rate()) << std::endl;
      *(data.all->trace_message) << "final rate = " << (data.rt_target.get_latest_rate()) << std::endl;
    }
  }
}

// Semantics: Currently we compute the IPS loss no matter what flags
// are specified. We print the first action and probability, based on
// ordering by scores in the final output.

void output_example(VW::workspace& all, const explore_eval& c, const VW::example& ec, const VW::multi_ex* ec_seq)
{
  if (example_is_newline_not_header(ec)) { return; }

  size_t num_features = 0;

  float loss = 0.;
  VW::action_scores preds = (*ec_seq)[0]->pred.a_s;
  VW::label_type_t label_type = all.example_parser->lbl_parser.label_type;

  for (size_t i = 0; i < (*ec_seq).size(); i++)
  {
    if (!VW::LEARNER::ec_is_example_header(*(*ec_seq)[i], label_type))
    { num_features += (*ec_seq)[i]->get_num_features(); }
  }

  bool labeled_example = true;
  if (c.known_cost.probability > 0)
  {
    for (uint32_t i = 0; i < preds.size(); i++)
    {
      float l = get_cost_estimate(c.known_cost, preds[i].action);
      loss += l * preds[i].score;
    }
  }
  else
  {
    labeled_example = false;
  }

  bool holdout_example = labeled_example;
  for (size_t i = 0; i < ec_seq->size(); i++) { holdout_example &= (*ec_seq)[i]->test_only; }

  all.sd->update(holdout_example, labeled_example, loss, ec.weight, num_features);

  for (auto& sink : all.final_prediction_sink)
  { VW::details::print_action_score(sink.get(), ec.pred.a_s, ec.tag, all.logger); }

  if (all.raw_prediction != nullptr)
  {
    std::string output_string;
    std::stringstream output_string_stream(output_string);
    const auto& costs = ec.l.cb.costs;

    for (size_t i = 0; i < costs.size(); i++)
    {
      if (i > 0) { output_string_stream << ' '; }
      output_string_stream << costs[i].action << ':' << costs[i].partial_prediction;
    }
    all.print_text_by_ref(all.raw_prediction.get(), output_string_stream.str(), ec.tag, all.logger);
  }

  CB::print_update(all, !labeled_example, ec, ec_seq, true, nullptr);
}

void output_example_seq(VW::workspace& all, const explore_eval& data, const VW::multi_ex& ec_seq)
{
  if (ec_seq.size() > 0)
  {
    output_example(all, data, **(ec_seq.begin()), &(ec_seq));
    if (all.raw_prediction != nullptr)
    { all.print_text_by_ref(all.raw_prediction.get(), "", ec_seq[0]->tag, all.logger); }
  }
}

void finish_multiline_example(VW::workspace& all, explore_eval& data, VW::multi_ex& ec_seq)
{
  if (ec_seq.size() > 0)
  {
    output_example_seq(all, data, ec_seq);
    VW::details::global_print_newline(all.final_prediction_sink, all.logger);
  }
  VW::finish_example(all, ec_seq);
}

template <bool is_learn>
void do_actual_learning(explore_eval& data, multi_learner& base, VW::multi_ex& ec_seq)
{
  VW::example* label_example = CB_ADF::test_adf_sequence(ec_seq);

  if (label_example != nullptr)  // extract label
  {
    data.action_label = std::move(label_example->l.cb);
    label_example->l.cb = std::move(data.empty_label);
  }

  multiline_learn_or_predict<false>(base, ec_seq, data.offset);

  if (label_example != nullptr)  // restore label
  {
    label_example->l.cb = std::move(data.action_label);
    data.empty_label.costs.clear();
    data.empty_label.weight = 1.f;
  }

  data.known_cost = CB_ADF::get_observed_cost_or_default_cb_adf(ec_seq);
  if (label_example != nullptr && is_learn)
  {
    data.example_counter++;

    VW::action_scores& a_s = ec_seq[0]->pred.a_s;

    float action_probability = 0;
    bool action_found = false;
    for (size_t i = 0; i < a_s.size(); i++)
    {
      if (data.known_cost.action == a_s[i].action)
      {
        action_probability = a_s[i].score;
        action_found = true;
      }
    }

    float threshold = action_probability / data.known_cost.probability;

    if (!data.fixed_multiplier && !data.target_rate_on)
    {
      if (action_found) { data.multiplier = std::min(data.multiplier, 1.f / threshold); }
    }

    threshold *= data.multiplier;

    // rate multiplier called before we potentially return if action not found since we want to update the rate
    // prediction
    float rate_multiplier = data.rt_target.get_rate_and_update(threshold);

    if (!action_found) { return; }

    if (threshold > 1. + 1e-6) { data.violations++; }

    if (data.target_rate_on) { threshold *= rate_multiplier; }

    if (data.random_state->get_and_update_random() < threshold)
    {
      VW::example* ec_found = nullptr;
      for (VW::example*& ec : ec_seq)
      {
        if (ec->l.cb.costs.size() == 1 && ec->l.cb.costs[0].cost != FLT_MAX && ec->l.cb.costs[0].probability > 0)
        { ec_found = ec; }
        if (threshold > 1.f) { ec->weight *= threshold; }
      }

      ec_found->l.cb.costs[0].probability = action_probability;

      // weighted update count since weight can be *= threshold
      data.weighted_update_count += ec_found->weight;
      data.update_count++;

      multiline_learn_or_predict<true>(base, ec_seq, data.offset);

      // restore logged example
      if (threshold > 1.f)
      {
        float inv_threshold = 1.f / threshold;
        for (auto& ec : ec_seq) { ec->weight *= inv_threshold; }
      }

      ec_found->l.cb.costs[0].probability = data.known_cost.probability;
    }
  }
}

struct options_explore_eval_v1
{
  bool explore_eval_option = false;
<<<<<<< HEAD
  uint32_t block_size = 0;
  float multiplier;
  bool multiplier_supplied;
};

std::unique_ptr<options_explore_eval_v1> get_explore_eval_options_instance(
    const VW::workspace&, VW::io::logger&, options_i& options)
{
  auto explore_eval_opts = VW::make_unique<options_explore_eval_v1>();
=======
  float target_rate = 1.f;
>>>>>>> a295b6ea
  option_group_definition new_options("[Reduction] Explore Evaluation");
  new_options
      .add(make_option("explore_eval", explore_eval_opts->explore_eval_option)
               .keep()
               .necessary()
               .help("Evaluate explore_eval adf policies"))
      .add(make_option("multiplier", explore_eval_opts->multiplier)
               .help("Multiplier used to make all rejection sample probabilities <= 1"))
<<<<<<< HEAD
      .add(
          make_option("block_size", explore_eval_opts->block_size)
              .default_value(1)
              .help("The examples will be processed in blocks of block_size. If an example update is found in that "
                    "block no other examples in the block will be used to update the policy. If an example is not used "
                    "in the block then the quota rolls over and the next block can update more than one examples"));
=======
      .add(make_option("target_rate", target_rate)
               .help("The target rate will be used to adjust the rejection rate in order to achieve an update count of "
                     "#examples * target_rate"));
>>>>>>> a295b6ea

  if (!options.add_parse_and_check_necessary(new_options)) { return nullptr; }
  if (!options.was_supplied("cb_explore_adf")) { options.insert("cb_explore_adf", ""); }
  explore_eval_opts->multiplier_supplied = options.was_supplied("multiplier");
  return explore_eval_opts;
}

<<<<<<< HEAD
}  // namespace
=======
  data->all = &all;
  data->random_state = all.get_random_state();
  data->rt_target.set_target_rate(target_rate);
  if (options.was_supplied("target_rate")) { data->target_rate_on = true; }
>>>>>>> a295b6ea

base_learner* VW::reductions::explore_eval_setup(VW::setup_base_i& stack_builder)
{
  VW::workspace& all = *stack_builder.get_all_pointer();
  auto explore_eval_opts = get_explore_eval_options_instance(all, all.logger, *stack_builder.get_options());
  if (explore_eval_opts == nullptr) { return nullptr; }

  auto explore_eval_data = VW::make_unique<explore_eval>();

  explore_eval_data->multiplier = explore_eval_opts->multiplier;
  explore_eval_data->all = &all;
  explore_eval_data->random_state = all.get_random_state();
  explore_eval_data->block_size = static_cast<size_t>(explore_eval_opts->block_size);
  explore_eval_data->block_ex_quota = 1;

  if (explore_eval_opts->multiplier_supplied) { explore_eval_data->fixed_multiplier = true; }
  else
  {
    explore_eval_data->multiplier = 1;
  }

  multi_learner* base = as_multiline(stack_builder.setup_base_learner());
  all.example_parser->lbl_parser = CB::cb_label;

  auto* l = make_reduction_learner(std::move(explore_eval_data), base, do_actual_learning<true>,
      do_actual_learning<false>, stack_builder.get_setupfn_name(explore_eval_setup))
                .set_learn_returns_prediction(true)
                .set_output_prediction_type(VW::prediction_type_t::ACTION_PROBS)
                .set_input_label_type(VW::label_type_t::CB)
                .set_finish_example(finish_multiline_example)
                .set_finish(::finish)
                .build();

  return make_base(*l);
}<|MERGE_RESOLUTION|>--- conflicted
+++ resolved
@@ -1,3 +1,4 @@
+
 // Copyright (c) by respective owners including Yahoo!, Microsoft, and
 // individual contributors. All rights reserved. Released under a BSD (revised)
 // license as described in the file LICENSE.
@@ -278,23 +279,19 @@
     }
   }
 }
-
 struct options_explore_eval_v1
 {
   bool explore_eval_option = false;
-<<<<<<< HEAD
-  uint32_t block_size = 0;
+  float target_rate = 1.f;
   float multiplier;
   bool multiplier_supplied;
+  bool target_rate_supplied;
 };
 
 std::unique_ptr<options_explore_eval_v1> get_explore_eval_options_instance(
     const VW::workspace&, VW::io::logger&, options_i& options)
 {
   auto explore_eval_opts = VW::make_unique<options_explore_eval_v1>();
-=======
-  float target_rate = 1.f;
->>>>>>> a295b6ea
   option_group_definition new_options("[Reduction] Explore Evaluation");
   new_options
       .add(make_option("explore_eval", explore_eval_opts->explore_eval_option)
@@ -303,33 +300,18 @@
                .help("Evaluate explore_eval adf policies"))
       .add(make_option("multiplier", explore_eval_opts->multiplier)
                .help("Multiplier used to make all rejection sample probabilities <= 1"))
-<<<<<<< HEAD
-      .add(
-          make_option("block_size", explore_eval_opts->block_size)
-              .default_value(1)
-              .help("The examples will be processed in blocks of block_size. If an example update is found in that "
-                    "block no other examples in the block will be used to update the policy. If an example is not used "
-                    "in the block then the quota rolls over and the next block can update more than one examples"));
-=======
-      .add(make_option("target_rate", target_rate)
+      .add(make_option("target_rate", explore_eval_opts->target_rate)
                .help("The target rate will be used to adjust the rejection rate in order to achieve an update count of "
                      "#examples * target_rate"));
->>>>>>> a295b6ea
 
   if (!options.add_parse_and_check_necessary(new_options)) { return nullptr; }
   if (!options.was_supplied("cb_explore_adf")) { options.insert("cb_explore_adf", ""); }
   explore_eval_opts->multiplier_supplied = options.was_supplied("multiplier");
+  explore_eval_opts->target_rate_supplied = options.was_supplied("target_rate");
   return explore_eval_opts;
 }
 
-<<<<<<< HEAD
 }  // namespace
-=======
-  data->all = &all;
-  data->random_state = all.get_random_state();
-  data->rt_target.set_target_rate(target_rate);
-  if (options.was_supplied("target_rate")) { data->target_rate_on = true; }
->>>>>>> a295b6ea
 
 base_learner* VW::reductions::explore_eval_setup(VW::setup_base_i& stack_builder)
 {
@@ -342,8 +324,8 @@
   explore_eval_data->multiplier = explore_eval_opts->multiplier;
   explore_eval_data->all = &all;
   explore_eval_data->random_state = all.get_random_state();
-  explore_eval_data->block_size = static_cast<size_t>(explore_eval_opts->block_size);
-  explore_eval_data->block_ex_quota = 1;
+  explore_eval_data->rt_target.set_target_rate(explore_eval_opts->target_rate);
+  if (explore_eval_opts->target_rate_supplied) { explore_eval_data->target_rate_on = true; }
 
   if (explore_eval_opts->multiplier_supplied) { explore_eval_data->fixed_multiplier = true; }
   else

// Copyright (c) by respective owners including Yahoo!, Microsoft, and
// individual contributors. All rights reserved. Released under a BSD (revised)
// license as described in the file LICENSE.

#include "../automl_impl.h"
#include "vw/core/reductions/conditional_contextual_bandit.h"

namespace VW
{
namespace reductions
{
namespace automl
{
void insert_if_is_allowed_to_remove(set_ns_list_t& new_elements, const std::vector<VW::namespace_index> interaction)
{
  if (interaction.size() == 2)
  {
    namespace_index ns1 = interaction[0];
    namespace_index ns2 = interaction[1];
    if (is_allowed_to_remove(ns1) && is_allowed_to_remove(ns2))
    {
      std::vector<namespace_index> idx{ns1, ns2};
      new_elements.insert(idx);
    }
  }
  else if (interaction.size() == 3)
  {
    namespace_index ns1 = interaction[0];
    namespace_index ns2 = interaction[1];
    namespace_index ns3 = interaction[2];
    if (is_allowed_to_remove(ns1) && is_allowed_to_remove(ns2) && is_allowed_to_remove(ns3))
    {
      std::vector<namespace_index> idx{ns1, ns2, ns3};
      new_elements.insert(idx);
    }
  }
  else { THROW("Unknown interaction type."); }
}

template <>
config_oracle<oracle_rand_impl>::config_oracle(uint64_t default_lease, priority_func* calc_priority,
    const std::string& interaction_type, const std::string& oracle_type, std::shared_ptr<VW::rand_state>& rand_state,
    config_type conf_type)
    : _interaction_type(interaction_type)
    , _oracle_type(oracle_type)
    , calc_priority(calc_priority)
    , default_lease(default_lease)
    , _impl(oracle_rand_impl(std::move(rand_state)))
{
  _conf_type = conf_type;
}
template <>
config_oracle<qbase_cubic>::config_oracle(uint64_t default_lease, priority_func* calc_priority,
    const std::string& interaction_type, const std::string& oracle_type, std::shared_ptr<VW::rand_state>& rand_state,
    config_type conf_type)
    : _interaction_type(interaction_type)
    , _oracle_type(oracle_type)
    , calc_priority(calc_priority)
    , default_lease(default_lease)
    , _impl(qbase_cubic(std::move(rand_state)))
{
  _conf_type = conf_type;
}
template <typename oracle_impl>
config_oracle<oracle_impl>::config_oracle(uint64_t default_lease, priority_func* calc_priority,
    const std::string& interaction_type, const std::string& oracle_type, std::shared_ptr<VW::rand_state>&,
    config_type conf_type)
    : _interaction_type(interaction_type)
    , _oracle_type(oracle_type)
    , calc_priority(calc_priority)
    , default_lease(default_lease)
    , _impl(oracle_impl())
{
  _conf_type = conf_type;
}
template <typename oracle_impl>
void config_oracle<oracle_impl>::insert_starting_configuration()
{
  assert(valid_config_size == 0);
  configs.emplace_back(set_ns_list_t(), default_lease, _conf_type);
  ++valid_config_size;
}
template <>
void config_oracle<champdupe_impl>::keep_best_two(uint64_t winner_config_index)
{
  std::swap(configs[0], configs[winner_config_index]);
  if (winner_config_index != 1) { std::swap(configs[1], configs[winner_config_index]); }

  configs[2].state = config_state::Inactive;
  // assert(configs[0].conf_type == config_type::Exclusion);
}
template <typename oracle_impl>
void config_oracle<oracle_impl>::keep_best_two(uint64_t winner_config_index)
{
  std::swap(configs[0], configs[winner_config_index]);
  if (winner_config_index != 1) { std::swap(configs[1], configs[winner_config_index]); }
  valid_config_size = 2;
}

template <typename oracle_impl>
uint64_t config_oracle<oracle_impl>::choose(std::priority_queue<std::pair<float, uint64_t>>& index_queue)
{
  uint64_t ret = index_queue.top().second;
  index_queue.pop();
  return ret;
}

interaction_vec_t ns_based_config::gen_quadratic_interactions(
    const std::map<namespace_index, uint64_t>& ns_counter, const set_ns_list_t& exclusions)
{
  interaction_vec_t interactions;
  for (auto it = ns_counter.begin(); it != ns_counter.end(); ++it)
  {
    auto idx1 = (*it).first;
    for (auto jt = it; jt != ns_counter.end(); ++jt)
    {
      auto idx2 = (*jt).first;
      std::vector<namespace_index> idx{idx1, idx2};
      if (exclusions.find(idx) == exclusions.end()) { interactions.push_back({idx1, idx2}); }
    }
  }
  return interactions;
}

interaction_vec_t ns_based_config::gen_cubic_interactions(
    const std::map<namespace_index, uint64_t>& ns_counter, const set_ns_list_t& exclusions)
{
  interaction_vec_t interactions;
  for (auto it = ns_counter.begin(); it != ns_counter.end(); ++it)
  {
    auto idx1 = (*it).first;
    for (auto jt = it; jt != ns_counter.end(); ++jt)
    {
      auto idx2 = (*jt).first;
      for (auto kt = jt; kt != ns_counter.end(); ++kt)
      {
        auto idx3 = (*kt).first;
        std::vector<namespace_index> idx{idx1, idx2, idx3};
        if (exclusions.find(idx) == exclusions.end()) { interactions.push_back({idx1, idx2, idx3}); }
      }
    }
  }
  return interactions;
}

// This code is primarily borrowed from expand_quadratics_wildcard_interactions in
// interactions.cc. It will generate interactions with -q :: and exclude namespaces
// from the corresponding live_slot. This function can be swapped out depending on
// preference of how to generate interactions from a given set of namespaces lists.
// Transforms config -> interactions expected by VW.
void ns_based_config::apply_config_to_interactions(const bool ccb_on,
    const std::map<namespace_index, uint64_t>& ns_counter, const std::string& interaction_type,
    const ns_based_config& config, interaction_vec_t& interactions)
{
  if (config.conf_type == config_type::Exclusion)
  {
    if (interaction_type == "quadratic")
    {
      if (!interactions.empty()) { interactions.clear(); }
      interactions = gen_quadratic_interactions(ns_counter, config.elements);
    }
    else if (interaction_type == "cubic")
    {
      if (!interactions.empty()) { interactions.clear(); }
      interactions = gen_cubic_interactions(ns_counter, config.elements);
    }
    else { THROW("Unknown interaction type."); }
  }
  else if (config.conf_type == config_type::Interaction)
  {
    if (!interactions.empty()) { interactions.clear(); }
    interactions.reserve(config.elements.size());
    interactions.assign(config.elements.begin(), config.elements.end());

    if (interaction_type == "both")
    {
      auto quads = gen_quadratic_interactions(ns_counter, {});
      interactions.insert(
          interactions.end(), std::make_move_iterator(quads.begin()), std::make_move_iterator((quads.end())));
    }
  }

  if (ccb_on)
  {
    std::vector<std::vector<extent_term>> empty;
    ccb::insert_ccb_interactions(interactions, empty);
  }
}

// Helper function to insert new configs from oracle into map of configs as well as index_queue.
// Handles creating new config with exclusions or overwriting stale configs to avoid reallocation.
template <typename oracle_impl>
bool config_oracle<oracle_impl>::insert_config(set_ns_list_t&& new_elements,
    const std::map<namespace_index, uint64_t>& ns_counter, VW::reductions::automl::config_type conf_type,
    bool allow_dups)
{
  // First check if config already exists
  if (!allow_dups)
  {
    for (size_t i = 0; i < configs.size(); ++i)
    {
      if (configs[i].elements == new_elements)
      {
        if (i < valid_config_size) { return false; }
        else
        {
          configs[valid_config_size].reset(std::move(configs[i].elements), default_lease, conf_type);
          // TODO: do we have to push here to index_quue?
        }
      }
    }
  }

  // Note that configs are never actually cleared, but valid_config_size is set to 0 instead to denote that
  // configs have become stale. Here we try to write over stale configs with new configs, and if no stale
  // configs exist we'll generate a new one.
  if (valid_config_size < configs.size())
  {
    configs[valid_config_size].reset(std::move(new_elements), default_lease, conf_type);
  }
  else { configs.emplace_back(std::move(new_elements), default_lease, conf_type); }

  float priority = (*calc_priority)(configs[valid_config_size], ns_counter);
  index_queue.push(std::make_pair(priority, valid_config_size));
  ++valid_config_size;
  return true;
}

// This will generate configs based on the current champ. These configs will be
// stored as a set of NS lists. The current design is to look at the interactions of
// the current champ and remove one interaction for each new config. The number
// of configs to generate per champ is hard-coded to 5 at the moment.
<<<<<<< HEAD
void oracle_rand_impl::gen_ns_groupings_at(
    const interaction_vec_t& champ_interactions, const size_t, set_ns_list_t& new_elements, config_type)
{
  uint64_t rand_ind = static_cast<uint64_t>(random_state->get_and_update_random() * champ_interactions.size());
  auto& interaction = champ_interactions[rand_ind];
  insert_if_is_allowed_to_remove(new_elements, interaction);
}

void one_diff_impl::gen_ns_groupings_at(const interaction_vec_t& champ_interactions, const size_t num,
    set_ns_list_t::iterator& exclusion, set_ns_list_t& new_elements)
=======
void oracle_rand_impl::gen_ns_groupings_at(const std::string& interaction_type,
    const interaction_vec_t& all_interactions, const size_t num, set_ns_list_t& copy_champ)
{
  if (interaction_type == "quadratic")
  {
    namespace_index ns1 = all_interactions[num][0];
    namespace_index ns2 = all_interactions[num][1];
    std::vector<namespace_index> idx{ns1, ns2};
    if (copy_champ.count(idx) == 0) { copy_champ.insert(idx); }
    else { copy_champ.erase(idx); }
  }
  else if (interaction_type == "cubic")
  {
    namespace_index ns1 = all_interactions[num][0];
    namespace_index ns2 = all_interactions[num][1];
    namespace_index ns3 = all_interactions[num][2];
    std::vector<namespace_index> idx{ns1, ns2, ns3};
    if (copy_champ.count(idx) == 0) { copy_champ.insert(idx); }
    else { copy_champ.erase(idx); }
  }
  else { THROW("Unknown interaction type."); }
}
void one_diff_impl::gen_ns_groupings_at(const std::string& interaction_type,
    const interaction_vec_t& champ_interactions, const size_t num, set_ns_list_t::iterator& exclusion,
    const set_ns_list_t::iterator& exclusion_end, set_ns_list_t& new_elements)
>>>>>>> 5f735013
{
  // Add one exclusion (for each interaction)
  if (num < champ_interactions.size())
  {
    auto& interaction = champ_interactions[num];
    insert_if_is_allowed_to_remove(new_elements, interaction);
  }
  else
  {
    // Remove one exclusion (for each exclusion)
    if (exclusion != exclusion_end)
    {
      new_elements.erase(*exclusion);
      ++exclusion;
    }
  }
}

template <>
void config_oracle<one_diff_impl>::gen_configs(
    const interaction_vec_t& champ_interactions, const std::map<namespace_index, uint64_t>& ns_counter)
{
  // we need this to stay constant bc insert might resize configs vector
  auto champ_excl = std::move(configs[0].elements);
  auto exclusion_it = champ_excl.begin();
  auto exclusion_it_end = champ_excl.end();

  for (auto it = _impl.begin(); it < _impl.end(champ_interactions, champ_excl); ++it)
  {
<<<<<<< HEAD
    auto copy_champ = champ_excl;
    _impl.gen_ns_groupings_at(champ_interactions, *it, exclusion_it, copy_champ);
=======
    set_ns_list_t copy_champ(champ_excl);
    _impl.gen_ns_groupings_at(_interaction_type, champ_interactions, *it, exclusion_it, exclusion_it_end, copy_champ);
>>>>>>> 5f735013
    insert_config(std::move(copy_champ), ns_counter, _conf_type);
  }

  configs[0].elements = std::move(champ_excl);
}

void one_diff_inclusion_impl::gen_ns_groupings_at(
    const interaction_vec_t& all_interactions, const size_t num, set_ns_list_t& copy_champ)
{
  // Element does not exist, so add it
  if (copy_champ.find(all_interactions[num]) == copy_champ.end())
  {
    auto& interaction = all_interactions[num];
    insert_if_is_allowed_to_remove(copy_champ, interaction);
  }
  else  // Element does exist, so remove it
  {
    copy_champ.erase(all_interactions[num]);
  }
}

void qbase_cubic::gen_ns_groupings_at(
    const interaction_vec_t& all_interactions, const size_t num, set_ns_list_t& copy_champ)
{
  // Element does not exist, so add it
  if (copy_champ.find(all_interactions[num]) == copy_champ.end())
  {
    auto& interaction = all_interactions[num];
    insert_if_is_allowed_to_remove(copy_champ, interaction);
  }
  else  // Element does exist, so remove it
  {
    copy_champ.erase(all_interactions[num]);
  }
}

template <>
void config_oracle<one_diff_inclusion_impl>::gen_configs(
    const interaction_vec_t&, const std::map<namespace_index, uint64_t>& ns_counter)
{
  // we need this to stay constant bc insert might resize configs vector
  auto champ_incl = std::move(configs[0].elements);
  interaction_vec_t all_interactions = (_interaction_type == "quadratic")
      ? ns_based_config::gen_quadratic_interactions(ns_counter, {})
      : ns_based_config::gen_cubic_interactions(ns_counter, {});

  for (auto it = _impl.begin(); it < _impl.end(all_interactions); ++it)
  {
<<<<<<< HEAD
    auto copy_champ = champ_incl;
    _impl.gen_ns_groupings_at(all_interactions, *it, copy_champ);
=======
    set_ns_list_t copy_champ(champ_incl);
    _impl.gen_ns_groupings_at(_interaction_type, all_interactions, *it, copy_champ);
>>>>>>> 5f735013
    insert_config(std::move(copy_champ), ns_counter, _conf_type);
  }

  configs[0].elements = std::move(champ_incl);
}

template <>
void config_oracle<champdupe_impl>::gen_configs(
    const interaction_vec_t&, const std::map<namespace_index, uint64_t>& ns_counter)
{
  if (configs.size() == 1)
  {
    auto current = 0;
    for (auto it = _impl.begin(); it < _impl.end(); ++it, ++current)
    {
      set_ns_list_t copy_champ(configs[0].elements);
      if (current % 2) { insert_config(std::move(copy_champ), ns_counter, _conf_type, true); }
      else
      {
        set_ns_list_t empty;
        insert_config(std::move(empty), ns_counter, config_type::Interaction, true);
      }
    }
  }
}

template <>
<<<<<<< HEAD
void config_oracle<qbase_cubic>::gen_configs(
    const interaction_vec_t&, const std::map<namespace_index, uint64_t>& ns_counter)
{
  if (_impl.last_seen_ns_count != ns_counter.size())
  {
    _impl.last_seen_ns_count = ns_counter.size();
    _impl.total_space.clear();
    interaction_vec_t cubics = ns_based_config::gen_cubic_interactions(ns_counter, {});
    _impl.total_space.insert(
        _impl.total_space.end(), std::make_move_iterator(cubics.begin()), std::make_move_iterator(cubics.end()));
  }

  std::vector<int> indexes(_impl.total_space.size());

  for (size_t i = 0; i < _impl.total_space.size(); i++) { indexes.push_back(i); }
  for (size_t i = 0; i < _impl.total_space.size(); i++)
  {
    std::swap(indexes[_impl.random_state->get_and_update_random() * indexes.size()], indexes[i]);
  }

  for (std::vector<int>::iterator it = indexes.begin(); it != indexes.end(); ++it)
  {
    auto copy_champ = configs[0].elements;

    _impl.gen_ns_groupings_at(_impl.total_space, *it, copy_champ);
    insert_config(std::move(copy_champ), ns_counter, _conf_type);
  }
}

template <typename oracle_impl>
void config_oracle<oracle_impl>::gen_configs(
    const interaction_vec_t& champ_interactions, const std::map<namespace_index, uint64_t>& ns_counter)
=======
void config_oracle<oracle_rand_impl>::gen_configs(
    const interaction_vec_t&, const std::map<namespace_index, uint64_t>& ns_counter)
>>>>>>> 5f735013
{
  if (_impl.last_seen_ns_count != ns_counter.size())
  {
    _impl.last_seen_ns_count = ns_counter.size();
    _impl.total_space.clear();
    if (_interaction_type == "quadratic")
    {
      interaction_vec_t quadratics = ns_based_config::gen_quadratic_interactions(ns_counter, {});
      _impl.total_space.insert(_impl.total_space.end(), std::make_move_iterator(quadratics.begin()),
          std::make_move_iterator(quadratics.end()));
    }
    else if (_interaction_type == "cubic")
    {
      interaction_vec_t cubics = ns_based_config::gen_cubic_interactions(ns_counter, {});
      _impl.total_space.insert(
          _impl.total_space.end(), std::make_move_iterator(cubics.begin()), std::make_move_iterator(cubics.end()));
    }
  }

  std::vector<int> indexes(_impl.total_space.size());

  for (size_t i = 0; i < _impl.total_space.size(); i++) { indexes.push_back(i); }
  for (size_t i = 0; i < _impl.total_space.size(); i++)
  {
    std::swap(indexes[_impl.random_state->get_and_update_random() * indexes.size()], indexes[i]);
  }

  for (std::vector<int>::iterator it = indexes.begin(); it != indexes.end(); ++it)
  {
    auto copy_champ = configs[0].elements;
<<<<<<< HEAD
    _impl.gen_ns_groupings_at(champ_interactions, *it, copy_champ, _conf_type);
=======

    _impl.gen_ns_groupings_at(_interaction_type, _impl.total_space, *it, copy_champ);
>>>>>>> 5f735013
    insert_config(std::move(copy_champ), ns_counter, _conf_type);
  }
}

// This function is triggered when all sets of interactions generated by the oracle have been tried and
// reached their lease. It will then add inactive configs (stored in the config manager) to the queue
// 'index_queue' which can be used to swap out live configs as they run out of lease. This functionality
// may be better within the oracle, which could generate better priorities for different configs based
// on ns_counter (which is updated as each example is processed)
template <typename oracle_impl>
bool config_oracle<oracle_impl>::repopulate_index_queue(const std::map<namespace_index, uint64_t>& ns_counter)
{
  for (size_t i = 0; i < valid_config_size; ++i)
  {
    // Only re-add if not removed and not live
    if (configs[i].state == VW::reductions::automl::config_state::New ||
        configs[i].state == VW::reductions::automl::config_state::Inactive)
    {
      float priority = (*calc_priority)(configs[i], ns_counter);
      index_queue.push(std::make_pair(priority, i));
    }
  }
  return !index_queue.empty();
}

template class config_oracle<oracle_rand_impl>;
template class config_oracle<one_diff_impl>;
template class config_oracle<champdupe_impl>;
template class config_oracle<one_diff_inclusion_impl>;
template class config_oracle<qbase_cubic>;

}  // namespace automl
}  // namespace reductions
}  // namespace VW<|MERGE_RESOLUTION|>--- conflicted
+++ resolved
@@ -230,22 +230,10 @@
 // stored as a set of NS lists. The current design is to look at the interactions of
 // the current champ and remove one interaction for each new config. The number
 // of configs to generate per champ is hard-coded to 5 at the moment.
-<<<<<<< HEAD
 void oracle_rand_impl::gen_ns_groupings_at(
-    const interaction_vec_t& champ_interactions, const size_t, set_ns_list_t& new_elements, config_type)
-{
-  uint64_t rand_ind = static_cast<uint64_t>(random_state->get_and_update_random() * champ_interactions.size());
-  auto& interaction = champ_interactions[rand_ind];
-  insert_if_is_allowed_to_remove(new_elements, interaction);
-}
-
-void one_diff_impl::gen_ns_groupings_at(const interaction_vec_t& champ_interactions, const size_t num,
-    set_ns_list_t::iterator& exclusion, set_ns_list_t& new_elements)
-=======
-void oracle_rand_impl::gen_ns_groupings_at(const std::string& interaction_type,
     const interaction_vec_t& all_interactions, const size_t num, set_ns_list_t& copy_champ)
 {
-  if (interaction_type == "quadratic")
+  if (all_interactions[num].size() == 2)
   {
     namespace_index ns1 = all_interactions[num][0];
     namespace_index ns2 = all_interactions[num][1];
@@ -253,7 +241,7 @@
     if (copy_champ.count(idx) == 0) { copy_champ.insert(idx); }
     else { copy_champ.erase(idx); }
   }
-  else if (interaction_type == "cubic")
+  else if (all_interactions[num].size() == 3)
   {
     namespace_index ns1 = all_interactions[num][0];
     namespace_index ns2 = all_interactions[num][1];
@@ -264,10 +252,9 @@
   }
   else { THROW("Unknown interaction type."); }
 }
-void one_diff_impl::gen_ns_groupings_at(const std::string& interaction_type,
-    const interaction_vec_t& champ_interactions, const size_t num, set_ns_list_t::iterator& exclusion,
-    const set_ns_list_t::iterator& exclusion_end, set_ns_list_t& new_elements)
->>>>>>> 5f735013
+
+void one_diff_impl::gen_ns_groupings_at(const interaction_vec_t& champ_interactions, const size_t num,
+    set_ns_list_t::iterator& exclusion, const set_ns_list_t::iterator& exclusion_end, set_ns_list_t& new_elements)
 {
   // Add one exclusion (for each interaction)
   if (num < champ_interactions.size())
@@ -297,13 +284,8 @@
 
   for (auto it = _impl.begin(); it < _impl.end(champ_interactions, champ_excl); ++it)
   {
-<<<<<<< HEAD
-    auto copy_champ = champ_excl;
-    _impl.gen_ns_groupings_at(champ_interactions, *it, exclusion_it, copy_champ);
-=======
     set_ns_list_t copy_champ(champ_excl);
-    _impl.gen_ns_groupings_at(_interaction_type, champ_interactions, *it, exclusion_it, exclusion_it_end, copy_champ);
->>>>>>> 5f735013
+    _impl.gen_ns_groupings_at(champ_interactions, *it, exclusion_it, exclusion_it_end, copy_champ);
     insert_config(std::move(copy_champ), ns_counter, _conf_type);
   }
 
@@ -352,13 +334,8 @@
 
   for (auto it = _impl.begin(); it < _impl.end(all_interactions); ++it)
   {
-<<<<<<< HEAD
-    auto copy_champ = champ_incl;
+    set_ns_list_t copy_champ(champ_incl);
     _impl.gen_ns_groupings_at(all_interactions, *it, copy_champ);
-=======
-    set_ns_list_t copy_champ(champ_incl);
-    _impl.gen_ns_groupings_at(_interaction_type, all_interactions, *it, copy_champ);
->>>>>>> 5f735013
     insert_config(std::move(copy_champ), ns_counter, _conf_type);
   }
 
@@ -386,7 +363,6 @@
 }
 
 template <>
-<<<<<<< HEAD
 void config_oracle<qbase_cubic>::gen_configs(
     const interaction_vec_t&, const std::map<namespace_index, uint64_t>& ns_counter)
 {
@@ -416,13 +392,9 @@
   }
 }
 
-template <typename oracle_impl>
-void config_oracle<oracle_impl>::gen_configs(
-    const interaction_vec_t& champ_interactions, const std::map<namespace_index, uint64_t>& ns_counter)
-=======
+template <>
 void config_oracle<oracle_rand_impl>::gen_configs(
     const interaction_vec_t&, const std::map<namespace_index, uint64_t>& ns_counter)
->>>>>>> 5f735013
 {
   if (_impl.last_seen_ns_count != ns_counter.size())
   {
@@ -453,12 +425,7 @@
   for (std::vector<int>::iterator it = indexes.begin(); it != indexes.end(); ++it)
   {
     auto copy_champ = configs[0].elements;
-<<<<<<< HEAD
-    _impl.gen_ns_groupings_at(champ_interactions, *it, copy_champ, _conf_type);
-=======
-
-    _impl.gen_ns_groupings_at(_interaction_type, _impl.total_space, *it, copy_champ);
->>>>>>> 5f735013
+    _impl.gen_ns_groupings_at(_impl.total_space, *it, copy_champ);
     insert_config(std::move(copy_champ), ns_counter, _conf_type);
   }
 }

// Copyright (c) by respective owners including Yahoo!, Microsoft, and
// individual contributors. All rights reserved. Released under a BSD (revised)
// license as described in the file LICENSE.

#include "vw/core/automl_impl.h"

#include "vw/common/vw_exception.h"
#include "vw/core/estimators/confidence_sequence_robust.h"

/*
This reduction implements the ChaCha algorithm from page 5 of the following paper:
https://arxiv.org/pdf/2106.04815.pdf

There are two key differences between this implementation and the algorithm described
in the paper. First, the paper assumes all knowledge (of examples and namespaces) is
known at the start, whereas that information is gathered as we process examples in reality.
Second, this algorithm follows the pattern Schedule -> Update Champ -> Learn, whereas
the paper follows the pattern Schedule -> Learn -> Update Champ. This should not make a
functional difference. Nearly all of the variables and functions described in the
algorithm live in the config_manager struct. The following provides a translation of
terms used in the paper to this implementation:

Variables from ChaCha:
c_init -> 0: The first champ is initialized to the 0th indexed set of weights
b(budget) -> max_live_configs: The weights/configs to learn on
C -> current_champ: The weight index of the current champ
S -> configs: The entire set of challengers/configs generated so far
B(+ C) -> estimators: The live challengers (including the champ) with statistics

Functions from ChaCha:
ConfigOracle -> config_oracle(): Generates new configs based on champ
Schedule -> schedule(): Swaps out / manages live configs on each step
Schedule.Choose -> calc_priority(): Determines priority when selecting next live config
Predict/Incur Loss -> offset_learn(): Updates weights and learns on live configs
Better -> better(): Changes champ if challenger is better
Worse -> worse(): Removes challenger is much worse than champ

New Concepts:
The 'eligible_to_inactivate' flag within socred_config is an implementation of the median
function in Algorithm 2 of Chacha. Basically we set half (or some number with the
--priority_challengers flag) of the live configs as regular, and the other half as priority.
The champ is a priority config, but is used for predictions while the other configs are not.
When a priority config runs out of lease, its lease it doubled and it's able to keep running.
When a regular config runs out of lease, we first compare it's lower_bound to each of the
priority config's ips. If the lower bound is higher, we'll swap the priorities (priority
becomes regular, regular becomes priority), then double its lease and keep running. If the
lower_bound of the regular config can't beat the ips of any priority configs, then it is
swapped out for some new config on the index_queue. The idea is that some live slots should
be used for priority challengers to have more time to beat the champ, while others are used
to swap out and try new configs more consistently.
*/

namespace VW
{
namespace reductions
{
namespace automl
{
// config_manager is a state machine (config_manager_state) 'time' moves forward after a call into one_step()
// this can also be interpreted as a pre-learn() hook since it gets called by a learn() right before calling
// into its own learner.learn(). see learn_automl(...)
template <typename config_oracle_impl, typename estimator_impl>
interaction_config_manager<config_oracle_impl, estimator_impl>::interaction_config_manager(uint64_t default_lease,
    uint64_t max_live_configs, std::shared_ptr<VW::rand_state> rand_state, uint64_t priority_challengers,
    const std::string& interaction_type, const std::string& oracle_type, dense_parameters& weights,
<<<<<<< HEAD
    priority_func calc_priority, double automl_significance_level, VW::io::logger* logger, uint32_t& wpp, bool ccb_on,
    config_type conf_type, std::string trace_prefix, bool reward_as_cost)
=======
    priority_func* calc_priority, double automl_significance_level, VW::io::logger* logger, uint32_t& wpp, bool ccb_on,
    config_type conf_type, std::string trace_prefix, bool reward_as_cost, double tol_x, bool is_brentq)
>>>>>>> 2d6dc7df
    : default_lease(default_lease)
    , max_live_configs(max_live_configs)
    , priority_challengers(priority_challengers)
    , weights(weights)
    , automl_significance_level(automl_significance_level)
    , logger(logger)
    , wpp(wpp)
    , _ccb_on(ccb_on)
    , _config_oracle(config_oracle_impl(
          default_lease, std::move(calc_priority), interaction_type, oracle_type, rand_state, conf_type))
    , reward_as_cost(reward_as_cost)
    , tol_x(tol_x)
    , is_brentq(is_brentq)
{
  if (trace_prefix != "")
  {
    champ_log_file = VW::make_unique<std::ofstream>(trace_prefix + ".champ_change.csv");
    *champ_log_file << "state, example_count, slot_id, config_type, ns_elements" << std::endl;
    inputlabel_log_file = VW::make_unique<std::ofstream>(trace_prefix + "input_examples.csv");
    *inputlabel_log_file << "example_count, logged_action, logged_probability, weight, reward" << std::endl;
  }
  insert_starting_configuration(estimators, _config_oracle, automl_significance_level, tol_x, is_brentq);
}

template <typename config_oracle_impl, typename estimator_impl>
void interaction_config_manager<config_oracle_impl, estimator_impl>::insert_starting_configuration(
    estimator_vec_t<estimator_impl>& estimators, config_oracle_impl& config_oracle, const double sig_level,
    const double tol_x, bool is_brentq)
{
  assert(config_oracle.index_queue.size() == 0);
  assert(config_oracle.configs.size() == 0);

  config_oracle.insert_starting_configuration();

  assert(config_oracle.index_queue.size() == 0);
  assert(config_oracle.configs.size() >= 1);

  config_oracle.configs[0].state = VW::reductions::automl::config_state::New;
  estimators.emplace_back(std::make_pair(
      aml_estimator<estimator_impl>(tol_x, is_brentq, sig_level), estimator_impl(tol_x, is_brentq, sig_level)));
}

template <typename config_oracle_impl, typename estimator_impl>
bool interaction_config_manager<config_oracle_impl, estimator_impl>::swap_eligible_to_inactivate(
    estimator_vec_t<estimator_impl>& estimators, uint64_t live_slot)
{
  const uint64_t current_champ = 0;
  for (uint64_t other_live_slot = 0; other_live_slot < estimators.size(); ++other_live_slot)
  {
    if (!estimators[other_live_slot].first.eligible_to_inactivate && other_live_slot != current_champ)
    {
      if (aml_estimator<estimator_impl>::better(
              estimators[live_slot].first._estimator, estimators[other_live_slot].first._estimator))
      {
        estimators[live_slot].first.eligible_to_inactivate = false;
        estimators[other_live_slot].first.eligible_to_inactivate = true;
        return true;
      }
    }
  }
  return false;
}

// This function defines the logic update the live configs' leases, and to swap out
// new configs when the lease runs out.
template <typename config_oracle_impl, typename estimator_impl>
void interaction_config_manager<config_oracle_impl, estimator_impl>::schedule()
{
  for (uint64_t live_slot = 0; live_slot < max_live_configs; ++live_slot)
  {
    bool need_new_estimator = estimators.size() <= live_slot;
    /*
    Scheduling a new live config is necessary in 3 cases:
    1. We have not reached the maximum number of live configs yet
    2. The current live config has been removed due to Chacha's worse function
    3. A config has reached its lease
    */
    if (need_new_estimator ||
        _config_oracle.configs[estimators[live_slot].first.config_index].state ==
            VW::reductions::automl::config_state::Removed ||
        estimators[live_slot].first._estimator.update_count >=
            _config_oracle.configs[estimators[live_slot].first.config_index].lease)
    {
      // Double the lease check swap for eligible_to_inactivate configs
      if (!need_new_estimator &&
          _config_oracle.configs[estimators[live_slot].first.config_index].state ==
              VW::reductions::automl::config_state::Live)
      {
        _config_oracle.configs[estimators[live_slot].first.config_index].lease *= 2;
        if (!estimators[live_slot].first.eligible_to_inactivate || swap_eligible_to_inactivate(estimators, live_slot))
        {
          continue;
        }
      }
      // Skip over removed configs in index queue, and do nothing we we run out of eligible configs
      while (!_config_oracle.index_queue.empty() &&
          _config_oracle.configs[_config_oracle.index_queue.top().second].state ==
              VW::reductions::automl::config_state::Removed)
      {
        _config_oracle.index_queue.pop();
      }
      if (_config_oracle.index_queue.empty() && !_config_oracle.repopulate_index_queue(ns_counter)) { continue; }

      // Only inactivate current config if lease is reached
      if (!need_new_estimator &&
          _config_oracle.configs[estimators[live_slot].first.config_index].state ==
              VW::reductions::automl::config_state::Live)
      {
        _config_oracle.configs[estimators[live_slot].first.config_index].state =
            VW::reductions::automl::config_state::Inactive;
      }

      assert(live_slot < max_live_configs);
      // fetch config from the queue, and apply it current live slot
      apply_config_at_slot(estimators, _config_oracle.configs, live_slot,
          config_oracle_impl::choose(_config_oracle.index_queue), automl_significance_level, tol_x, is_brentq,
          priority_challengers);
      if (champ_log_file)
      {
        *champ_log_file << "APPLY_CONFIG," << total_learn_count << "," << live_slot << ","
                        << to_string(_config_oracle._conf_type) << ","
                        << util::elements_to_string(
                               _config_oracle.configs[estimators[live_slot].first.config_index].elements, " ")
                        << std::endl;
      }

      // copy the weights of the champ to the new slot
      weights.move_offsets(current_champ, live_slot, wpp);
      // Regenerate interactions each time an exclusion is swapped in
      ns_based_config::apply_config_to_interactions(_ccb_on, ns_counter, _config_oracle._interaction_type,
          _config_oracle.configs[estimators[live_slot].first.config_index],
          estimators[live_slot].first.live_interactions);
    }
  }
}

template <typename config_oracle_impl, typename estimator_impl>
void interaction_config_manager<config_oracle_impl, estimator_impl>::apply_config_at_slot(
    estimator_vec_t<estimator_impl>& estimators, std::vector<ns_based_config>& configs, const uint64_t live_slot,
    const uint64_t config_index, const double sig_level, const double tol_x, bool is_brentq,
    const uint64_t priority_challengers)
{
  // Allocate new estimator if we haven't reached maximum yet
  if (estimators.size() <= live_slot)
  {
    estimators.emplace_back(std::make_pair(
        aml_estimator<estimator_impl>(tol_x, is_brentq, sig_level), estimator_impl(tol_x, is_brentq, sig_level)));
    if (live_slot > priority_challengers) { estimators.back().first.eligible_to_inactivate = true; }
  }
  assert(estimators.size() > live_slot);

  // Set all features of new live config
  estimators[live_slot].first._estimator.reset_stats();
  estimators[live_slot].second.reset_stats();

  estimators[live_slot].first.config_index = config_index;
  configs[config_index].state = VW::reductions::automl::config_state::Live;

  // We may also want to 0 out weights here? Currently keep all same in live_slot position
  // TODO: reset stats of gd, cb_adf, sd patch , to default.. what is default?
}

template <typename config_oracle_impl, typename estimator_impl>
void interaction_config_manager<config_oracle_impl, estimator_impl>::check_for_new_champ()
{
  bool champ_change = false;
  uint64_t old_champ_slot = current_champ;
  assert(old_champ_slot == 0);
  uint64_t winning_challenger_slot = 0;

  // compare lowerbound of any challenger to the ips of the champ, and switch whenever when the LB beats the champ
  for (uint64_t live_slot = 0; live_slot < estimators.size(); ++live_slot)
  {
    if (live_slot == current_champ) { continue; }
    // If challenger is better ('better function from Chacha')
    if (aml_estimator<estimator_impl>::better(estimators[live_slot].first._estimator, estimators[live_slot].second))
    {
      champ_change = true;
      winning_challenger_slot = live_slot;
    }
    else if (worse())  // If challenger is worse ('worse function from Chacha')
    {
      _config_oracle.configs[estimators[live_slot].first.config_index].state =
          VW::reductions::automl::config_state::Removed;
    }
  }
  if (champ_change)
  {
    this->total_champ_switches++;

    /*
     * Note here that the wining challenger (and its weights) will be moved into slot 0, and the old
     * champion will move into slot 1. All other weights are no longer relevant and will later take on the
     * champ's weights. The current champion will always be in slot 0, so if the winning challenger is in
     * slot 3 with 5 live models, the following operations will occur:
     * w0 w1 w2 w3 w4
     * w3 w1 w2 w0 w4 // w3 are the weights for the winning challenger (new champion) and placed in slot 0
     * w3 w0 w2 w0 w4 // w0 are the old champ's weights and place in slot 1, other weights are irrelevant
     */

    // this is a swap, see last bool argument in move_offsets
    weights.move_offsets(winning_challenger_slot, old_champ_slot, wpp, true);
    if (winning_challenger_slot != 1) { weights.move_offsets(winning_challenger_slot, 1, wpp, false); }

    apply_new_champ(_config_oracle, winning_challenger_slot, estimators, priority_challengers, ns_counter);
    if (champ_log_file)
    {
      *champ_log_file << "CHAMP_SWITCH," << total_learn_count << "," << total_champ_switches << ","
                      << to_string(_config_oracle._conf_type) << ","
                      << util::elements_to_string(_config_oracle.configs[0].elements, " ") << std::endl;
    }
  }
}

template <typename config_oracle_impl, typename estimator_impl>
void interaction_config_manager<config_oracle_impl, estimator_impl>::apply_new_champ(config_oracle_impl& config_oracle,
    const uint64_t winning_challenger_slot, estimator_vec_t<estimator_impl>& estimators,
    const uint64_t priority_challengers, const std::map<namespace_index, uint64_t>& ns_counter)
{
  const uint64_t champ_slot = 0;

  while (!config_oracle.index_queue.empty()) { config_oracle.index_queue.pop(); };

  estimators[winning_challenger_slot].first.eligible_to_inactivate = false;
  if (priority_challengers > 1) { estimators[champ_slot].first.eligible_to_inactivate = false; }

  config_oracle.keep_best_two(estimators[winning_challenger_slot].first.config_index);

  estimators[winning_challenger_slot].first.config_index = 0;
  estimators[champ_slot].first.config_index = 1;

  auto champ_estimator = std::move(estimators[winning_challenger_slot]);
  auto old_champ_estimator = std::move(estimators[champ_slot]);

  estimators.clear();

  estimators.push_back(std::move(champ_estimator));
  estimators.push_back(std::move(old_champ_estimator));

  /*
   * These operations rearrange the scoring data to sync up the new champion and old champion. Assume the first
   * challenger (chal_1) is taking over the champ (old_champ). The estimators would have this configuration before a
   * champ change: slot_0: <old_champ_dummy, old_champ_dummy_track_champ> slot_1: <chal_1, chal_1_track_champ> Note
   * that the estimators <old_champ_dummy, old_champ_dummy_track_champ> are not updated since the champion does not
   * need to track itself. After the champ change, the same estimators will look like this: slot_0: <chal_1,
   * chal_1_track_champ> slot_1: <old_champ_dummy, old_champ_dummy_track_champ> We then want to move the statistics
   * from chal_1_track_champ to old_champ_dummy and chal_1 to old_champ_dummy_track_champ since they both share the
   * same horizons, but have swapped which is champion and which is challenger. While we want to swap these
   * statistics, we don't want to alter the other state such as interactions and config_index.
   */
  estimators[1].first = aml_estimator<estimator_impl>(std::move(estimators[0].second), estimators[1].first.config_index,
      estimators[1].first.eligible_to_inactivate, estimators[1].first.live_interactions);
  estimators[1].second = estimators[0].first._estimator;

  config_oracle.gen_configs(estimators[champ_slot].first.live_interactions, ns_counter);
}

template <typename config_oracle_impl, typename estimator_impl>
void interaction_config_manager<config_oracle_impl, estimator_impl>::do_learning(
    LEARNER::learner& base, multi_ex& ec, uint64_t live_slot)
{
  assert(live_slot < max_live_configs);
  // TODO: what to do if that slot is switched with a new config?
  std::swap(*_gd_normalized, per_live_model_state_double[live_slot * 3]);
  std::swap(*_gd_total_weight, per_live_model_state_double[live_slot * 3 + 1]);
  std::swap(*_sd_gravity, per_live_model_state_double[live_slot * 3 + 2]);
  std::swap(*_cb_adf_event_sum, per_live_model_state_uint64[live_slot * 2]);
  std::swap(*_cb_adf_action_sum, per_live_model_state_uint64[live_slot * 2 + 1]);
  for (example* ex : ec) { apply_config(ex, &estimators[live_slot].first.live_interactions); }
  if (!base.learn_returns_prediction) { base.predict(ec, live_slot); }
  base.learn(ec, live_slot);
  std::swap(*_gd_normalized, per_live_model_state_double[live_slot * 3]);
  std::swap(*_gd_total_weight, per_live_model_state_double[live_slot * 3 + 1]);
  std::swap(*_sd_gravity, per_live_model_state_double[live_slot * 3 + 2]);
  std::swap(*_cb_adf_event_sum, per_live_model_state_uint64[live_slot * 2]);
  std::swap(*_cb_adf_action_sum, per_live_model_state_uint64[live_slot * 2 + 1]);
}

template <typename config_oracle_impl, typename estimator_impl>
void interaction_config_manager<config_oracle_impl, estimator_impl>::process_example(const multi_ex& ec)
{
  bool new_ns_seen = count_namespaces(ec, ns_counter);
  // Regenerate interactions if new namespaces are seen
  if (new_ns_seen)
  {
    for (uint64_t live_slot = 0; live_slot < estimators.size(); ++live_slot)
    {
      auto& curr_config = _config_oracle.configs[estimators[live_slot].first.config_index];
      auto& interactions = estimators[live_slot].first.live_interactions;
      ns_based_config::apply_config_to_interactions(
          _ccb_on, ns_counter, _config_oracle._interaction_type, curr_config, interactions);
    }

    if (_config_oracle.configs[current_champ].state == VW::reductions::automl::config_state::New)
    {
      _config_oracle.configs[current_champ].state = VW::reductions::automl::config_state::Live;
      _config_oracle.gen_configs(estimators[current_champ].first.live_interactions, ns_counter);
    }
  }
}

template class interaction_config_manager<config_oracle<oracle_rand_impl>, VW::estimators::confidence_sequence_robust>;
template class interaction_config_manager<config_oracle<one_diff_impl>, VW::estimators::confidence_sequence_robust>;
template class interaction_config_manager<config_oracle<champdupe_impl>, VW::estimators::confidence_sequence_robust>;
template class interaction_config_manager<config_oracle<one_diff_inclusion_impl>,
    VW::estimators::confidence_sequence_robust>;
template class interaction_config_manager<config_oracle<qbase_cubic>, VW::estimators::confidence_sequence_robust>;

template <typename CMType>
void automl<CMType>::one_step(LEARNER::learner& base, multi_ex& ec, VW::cb_class& logged, uint64_t labelled_action)
{
  cm->total_learn_count++;
  cm->process_example(ec);
  cm->schedule();
  offset_learn(base, ec, logged, labelled_action);
  cm->check_for_new_champ();
}

template <typename CMType>
void automl<CMType>::offset_learn(LEARNER::learner& base, multi_ex& ec, VW::cb_class& logged, uint64_t labelled_action)
{
  interaction_vec_t* incoming_interactions = ec[0]->interactions;
  for (VW::example* ex : ec)
  {
    _UNUSED(ex);
    assert(ex->interactions == incoming_interactions);
  }

  const float w = logged.probability > 0 ? 1 / logged.probability : 0;
  const float r = cm->reward_as_cost ? logged.cost : -logged.cost;

  if (cm->inputlabel_log_file)
  {
    *cm->inputlabel_log_file << cm->total_learn_count << "," << logged.action << "," << logged.probability << "," << w
                             << "," << r << std::endl;
  }

  int64_t live_slot = 0;
  int64_t current_champ = static_cast<int64_t>(cm->current_champ);
  assert(current_champ == 0);

  auto restore_guard = VW::scope_exit(
      [&ec, &incoming_interactions]()
      {
        for (example* ex : ec) { ex->interactions = incoming_interactions; }
      });

  // Learn and update estimators of challengers
  for (int64_t current_slot_index = 1; static_cast<size_t>(current_slot_index) < cm->estimators.size();
       ++current_slot_index)
  {
    if (!debug_reverse_learning_order) { live_slot = current_slot_index; }
    else { live_slot = cm->estimators.size() - current_slot_index; }
    cm->do_learning(base, ec, live_slot);
    cm->estimators[live_slot].first._estimator.update(ec[0]->pred.a_s[0].action == labelled_action ? w : 0, r);
  }

  // ** Note: champ learning is done after to ensure correct feature count in gd **
  // Learn and get action of champ
  cm->do_learning(base, ec, current_champ);

  if (ec.size() < 1) { return; }

  for (live_slot = 1; static_cast<size_t>(live_slot) < cm->estimators.size(); ++live_slot)
  {
    cm->estimators[live_slot].second.update(ec[0]->pred.a_s[0].action == labelled_action ? w : 0, r);
    auto& curr = cm->estimators[live_slot];
    if (log_file)
    {
      *log_file << cm->total_learn_count << "," << live_slot << "," << cm->total_champ_switches << ","
                << curr.first._estimator.lower_bound() << "," << curr.first._estimator.upper_bound() << ","
                << curr.second.lower_bound() << "," << curr.second.upper_bound() << std::endl;
    }
  }
}

template class automl<
    interaction_config_manager<config_oracle<oracle_rand_impl>, VW::estimators::confidence_sequence_robust>>;
template class automl<
    interaction_config_manager<config_oracle<one_diff_impl>, VW::estimators::confidence_sequence_robust>>;
template class automl<
    interaction_config_manager<config_oracle<champdupe_impl>, VW::estimators::confidence_sequence_robust>>;
template class automl<
    interaction_config_manager<config_oracle<one_diff_inclusion_impl>, VW::estimators::confidence_sequence_robust>>;
template class automl<
    interaction_config_manager<config_oracle<qbase_cubic>, VW::estimators::confidence_sequence_robust>>;

}  // namespace automl
}  // namespace reductions
}  // namespace VW<|MERGE_RESOLUTION|>--- conflicted
+++ resolved
@@ -63,13 +63,8 @@
 interaction_config_manager<config_oracle_impl, estimator_impl>::interaction_config_manager(uint64_t default_lease,
     uint64_t max_live_configs, std::shared_ptr<VW::rand_state> rand_state, uint64_t priority_challengers,
     const std::string& interaction_type, const std::string& oracle_type, dense_parameters& weights,
-<<<<<<< HEAD
     priority_func calc_priority, double automl_significance_level, VW::io::logger* logger, uint32_t& wpp, bool ccb_on,
-    config_type conf_type, std::string trace_prefix, bool reward_as_cost)
-=======
-    priority_func* calc_priority, double automl_significance_level, VW::io::logger* logger, uint32_t& wpp, bool ccb_on,
     config_type conf_type, std::string trace_prefix, bool reward_as_cost, double tol_x, bool is_brentq)
->>>>>>> 2d6dc7df
     : default_lease(default_lease)
     , max_live_configs(max_live_configs)
     , priority_challengers(priority_challengers)

--- conflicted
+++ resolved
@@ -356,33 +356,10 @@
 void automl<CMType>::one_step(multi_learner& base, multi_ex& ec, CB::cb_class& logged, uint64_t labelled_action)
 {
   cm->total_learn_count++;
-<<<<<<< HEAD
-  switch (current_state)
-  {
-    // todo: collecting and experimenting can be folded into one
-    case automl_state::Collecting:
-      cm->process_example(ec);
-      cm->_config_oracle.gen_configs(cm->estimators[cm->current_champ].first.live_interactions, cm->ns_counter);
-      offset_learn(base, ec, logged, labelled_action);
-      current_state = automl_state::Experimenting;
-      break;
-
-    case automl_state::Experimenting:
-      cm->process_example(ec);
-      cm->schedule();
-      offset_learn(base, ec, logged, labelled_action);
-      cm->check_for_new_champ();
-      break;
-
-    default:
-      break;
-  }
-=======
   cm->process_example(ec);
   cm->schedule();
   offset_learn(base, ec, logged, labelled_action);
   cm->check_for_new_champ();
->>>>>>> 97ce1627
 }
 
 template <typename CMType>

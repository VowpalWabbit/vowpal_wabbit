// Copyright (c) by respective owners including Yahoo!, Microsoft, and
// individual contributors. All rights reserved. Released under a BSD (revised)
// license as described in the file LICENSE.

#include "vw/core/reductions/mwt.h"

#include "vw/config/options.h"
#include "vw/core/cb.h"
#include "vw/core/constant.h"
#include "vw/core/io_buf.h"
#include "vw/core/reductions/cb/cb_algs.h"
#include "vw/core/reductions/gd.h"
#include "vw/core/setup_base.h"
#include "vw/core/shared_data.h"
#include "vw/core/vw.h"
#include "vw/io/errno_handling.h"
#include "vw/io/logger.h"

#include <cmath>

using namespace VW::LEARNER;
using namespace VW::config;

void VW::details::print_scalars(
    VW::io::writer* f, const VW::v_array<float>& scalars, const VW::v_array<char>& tag, VW::io::logger& logger)
{
  if (f != nullptr)
  {
    std::stringstream ss;

    for (size_t i = 0; i < scalars.size(); i++)
    {
      if (i > 0) { ss << ' '; }
      ss << scalars[i];
    }
    for (size_t i = 0; i < tag.size(); i++)
    {
      if (i == 0) { ss << ' '; }
      ss << tag[i];
    }
    ss << '\n';
    ssize_t len = ss.str().size();
    ssize_t t = f->write(ss.str().c_str(), static_cast<unsigned int>(len));
    if (t != len) { logger.err_error("write error: {}", VW::io::strerror_to_string(errno)); }
  }
}

namespace
{
class policy_data
{
public:
  double cost = 0.0;
  uint32_t action = 0;
  bool seen = false;
};

class mwt
{
public:
  std::array<bool, VW::NUM_NAMESPACES> namespaces{};  // the set of namespaces to evaluate.
  std::vector<policy_data> evals;                     // accrued losses of features.
  std::pair<bool, VW::cb_class> optional_observation;
  VW::v_array<uint64_t> policies;
  double total = 0.;
  uint32_t num_classes = 0;
  bool learn = false;

  VW::v_array<VW::namespace_index> indices;  // excluded namespaces
  std::array<VW::features, VW::NUM_NAMESPACES> feature_space;
  VW::workspace* all = nullptr;
};

void value_policy(mwt& c, float val, uint64_t index)  // estimate the value of a single feature.
{
  if (val < 0 || std::floor(val) != val) { c.all->logger.out_error("error {} is not a valid action", val); }

  auto value = static_cast<uint32_t>(val);
  uint64_t new_index = (index & c.all->weights.mask()) >> c.all->weights.stride_shift();

  if (!c.evals[new_index].seen)
  {
    c.evals[new_index].seen = true;
    c.policies.push_back(new_index);
  }

  c.evals[new_index].action = value;
}

template <bool learn, bool exclude, bool is_learn>
void predict_or_learn(mwt& c, learner& base, VW::example& ec)
{
  c.optional_observation = get_observed_cost_cb(ec.l.cb);

  if (c.optional_observation.first)
  {
    c.total++;
    // For each nonzero feature in observed namespaces, check it's value.
    for (unsigned char ns : ec.indices)
    {
      if (c.namespaces[ns]) { VW::foreach_feature<mwt, value_policy>(c.all, ec.feature_space[ns], c); }
    }
    for (uint64_t policy : c.policies)
    {
      c.evals[policy].cost += get_cost_estimate(c.optional_observation.second, c.evals[policy].action);
      c.evals[policy].action = 0;
    }
  }

  VW_WARNING_STATE_PUSH
  VW_WARNING_DISABLE_COND_CONST_EXPR
  if VW_STD17_CONSTEXPR (exclude || learn)
  {
    c.indices.clear();
    uint32_t stride_shift = c.all->weights.stride_shift();
    uint64_t weight_mask = c.all->weights.mask();
    for (unsigned char ns : ec.indices)
    {
      if (c.namespaces[ns])
      {
        c.indices.push_back(ns);
        if (learn)
        {
          c.feature_space[ns].clear();
          for (VW::features::iterator& f : ec.feature_space[ns])
          {
            uint64_t new_index =
                ((f.index() & weight_mask) >> stride_shift) * c.num_classes + static_cast<uint64_t>(f.value());
            c.feature_space[ns].push_back(1, new_index << stride_shift);
          }
        }
        std::swap(c.feature_space[ns], ec.feature_space[ns]);
      }
    }
  }
  VW_WARNING_STATE_POP

  // modify the predictions to use a vector with a score for each evaluated feature.
  VW::v_array<float> preds = ec.pred.scalars;

  if (learn)
  {
    if (is_learn) { base.learn(ec); }
    else { base.predict(ec); }
  }

  VW_WARNING_STATE_PUSH
  VW_WARNING_DISABLE_COND_CONST_EXPR
  if VW_STD17_CONSTEXPR (exclude || learn)
  {
    while (!c.indices.empty())
    {
      unsigned char ns = c.indices.back();
      c.indices.pop_back();
      std::swap(c.feature_space[ns], ec.feature_space[ns]);
    }
  }
  VW_WARNING_STATE_POP

  // modify the predictions to use a vector with a score for each evaluated feature.
  preds.clear();
  if (learn) { preds.push_back(static_cast<float>(ec.pred.multiclass)); }
  for (uint64_t index : c.policies)
  {
    preds.push_back(static_cast<float>(c.evals[index].cost) / static_cast<float>(c.total));
  }

  ec.pred.scalars = preds;
}

void update_stats_mwt(const VW::workspace& /* all */, VW::shared_data& sd, const mwt& data, const VW::example& ec,
    VW::io::logger& /* logger */)
{
  float loss = 0.;
  if (data.learn)
  {
    if (data.optional_observation.first)
    {
      loss = get_cost_estimate(data.optional_observation.second, static_cast<uint32_t>(ec.pred.scalars[0]));
    }
  }
  sd.update(ec.test_only, data.optional_observation.first, loss, 1.f, ec.get_num_features());
}

void output_example_prediction_mwt(
    VW::workspace& all, const mwt& /* data */, const VW::example& ec, VW::io::logger& /* unused */)
{
  for (auto& sink : all.final_prediction_sink)
  {
    VW::details::print_scalars(sink.get(), ec.pred.scalars, ec.tag, all.logger);
  }
}

void print_update_mwt(
    VW::workspace& all, VW::shared_data& /* sd */, const mwt& data, const VW::example& ec, VW::io::logger& /* unused */)
{
  const bool should_print_driver_update =
      all.sd->weighted_examples() >= all.sd->dump_interval && !all.quiet && !all.bfgs;

  if (should_print_driver_update && data.learn)
  {
    size_t num_features = ec.get_num_features();
    size_t pred = ec.pred.multiclass;

    std::string label_buf;
    if (data.optional_observation.first) { label_buf = "unknown"; }
    else { label_buf = " known"; }

    all.sd->print_update(*all.trace_message, all.holdout_set_off, all.current_pass, label_buf,
        static_cast<uint32_t>(pred), num_features);
  }
}

void save_load(mwt& c, VW::io_buf& model_file, bool read, bool text)
{
  if (model_file.num_files() == 0) { return; }

  std::stringstream msg;

  // total
  msg << "total: " << c.total;
  VW::details::bin_text_read_write_fixed_validated(
      model_file, reinterpret_cast<char*>(&c.total), sizeof(c.total), read, msg, text);

  // policies
  size_t policies_size = c.policies.size();
  VW::details::bin_text_read_write_fixed_validated(
      model_file, reinterpret_cast<char*>(&policies_size), sizeof(policies_size), read, msg, text);

  if (read) { c.policies.resize(policies_size); }
  else
  {
    msg << "policies: ";
    for (VW::feature_index& policy : c.policies) { msg << policy << " "; }
  }

  VW::details::bin_text_read_write_fixed_validated(model_file, reinterpret_cast<char*>(c.policies.begin()),
      policies_size * sizeof(VW::feature_index), read, msg, text);

  // c.evals is already initialized nicely to the same size as the regressor.
  for (VW::feature_index& policy : c.policies)
  {
    policy_data& pd = c.evals[policy];
    if (read) { msg << "evals: " << policy << ":" << pd.action << ":" << pd.cost << " "; }
    VW::details::bin_text_read_write_fixed_validated(
        model_file, reinterpret_cast<char*>(&c.evals[policy].cost), sizeof(double), read, msg, text);
    VW::details::bin_text_read_write_fixed_validated(
        model_file, reinterpret_cast<char*>(&c.evals[policy].action), sizeof(uint32_t), read, msg, text);
    VW::details::bin_text_read_write_fixed_validated(
        model_file, reinterpret_cast<char*>(&c.evals[policy].seen), sizeof(bool), read, msg, text);
  }
}
}  // namespace

std::shared_ptr<VW::LEARNER::learner> VW::reductions::mwt_setup(VW::setup_base_i& stack_builder)
{
  options_i& options = *stack_builder.get_options();
  VW::workspace& all = *stack_builder.get_all_pointer();
  auto c = VW::make_unique<mwt>();
  std::string s;
  bool exclude_eval = false;
  option_group_definition new_options("[Reduction] Multiworld Testing");
  new_options.add(make_option("multiworld_test", s).keep().necessary().help("Evaluate features as a policies"))
      .add(make_option("learn", c->num_classes).help("Do Contextual Bandit learning on <n> classes"))
      .add(make_option("exclude_eval", exclude_eval).help("Discard mwt policy features before learning"));

  if (!options.add_parse_and_check_necessary(new_options)) { return nullptr; }

  for (char i : s) { c->namespaces[static_cast<unsigned char>(i)] = true; }
  c->all = &all;

  c->evals.resize(all.length(), policy_data{});

  bool cb_added = false;
  if (c->num_classes > 0)
  {
    c->learn = true;

    if (!options.was_supplied("cb"))
    {
      std::stringstream ss;
      ss << c->num_classes;
      options.insert("cb", ss.str());
      cb_added = true;
    }
  }

  if (options.was_supplied("cb") || cb_added)
  {
    // default to legacy cb implementation
    options.insert("cb_force_legacy", "");
  }

  std::string name_addition;
  void (*learn_ptr)(mwt&, learner&, VW::example&) = nullptr;
  void (*pred_ptr)(mwt&, learner&, VW::example&) = nullptr;

  if (c->learn)
  {
    if (exclude_eval)
    {
      name_addition = "-no_eval";
      learn_ptr = predict_or_learn<true, true, true>;
      pred_ptr = predict_or_learn<true, true, false>;
    }
    else
    {
      name_addition = "-eval";
      learn_ptr = predict_or_learn<true, false, true>;
      pred_ptr = predict_or_learn<true, false, false>;
    }
  }
  else
  {
    name_addition = "";
    learn_ptr = predict_or_learn<false, false, true>;
    pred_ptr = predict_or_learn<false, false, false>;
  }

<<<<<<< HEAD
  base_learner* base = stack_builder.setup_base_learner();

  auto* l = make_reduction_learner(
      std::move(c), as_singleline(base), learn_ptr, pred_ptr, stack_builder.get_setupfn_name(mwt_setup) + name_addition)
                .set_learn_returns_prediction(true)
                .set_input_prediction_type(base->get_output_prediction_type())
                .set_output_prediction_type(VW::prediction_type_t::SCALARS)
                .set_input_label_type(VW::label_type_t::CB)
                .set_output_label_type(base->get_input_label_type())
                .set_save_load(save_load)
                .set_output_example_prediction(::output_example_prediction_mwt)
                .set_update_stats(::update_stats_mwt)
                .set_print_update(::print_update_mwt)
                .build();
  return make_base(*l);
=======
  auto base = stack_builder.setup_base_learner();

  auto l = make_reduction_learner(std::move(c), require_singleline(base), learn_ptr, pred_ptr,
      stack_builder.get_setupfn_name(mwt_setup) + name_addition)
               .set_learn_returns_prediction(true)
               .set_input_prediction_type(base->get_output_prediction_type())
               .set_output_prediction_type(VW::prediction_type_t::SCALARS)
               .set_input_label_type(VW::label_type_t::CB)
               .set_output_label_type(base->get_input_label_type())
               .set_save_load(save_load)
               .set_output_example_prediction(::output_example_prediction_mwt)
               .set_update_stats(::update_stats_mwt)
               .set_print_update(::print_update_mwt)
               .build();

  all.example_parser->lbl_parser = VW::cb_label_parser_global;
  return l;
>>>>>>> 64e5920e
}<|MERGE_RESOLUTION|>--- conflicted
+++ resolved
@@ -317,23 +317,6 @@
     pred_ptr = predict_or_learn<false, false, false>;
   }
 
-<<<<<<< HEAD
-  base_learner* base = stack_builder.setup_base_learner();
-
-  auto* l = make_reduction_learner(
-      std::move(c), as_singleline(base), learn_ptr, pred_ptr, stack_builder.get_setupfn_name(mwt_setup) + name_addition)
-                .set_learn_returns_prediction(true)
-                .set_input_prediction_type(base->get_output_prediction_type())
-                .set_output_prediction_type(VW::prediction_type_t::SCALARS)
-                .set_input_label_type(VW::label_type_t::CB)
-                .set_output_label_type(base->get_input_label_type())
-                .set_save_load(save_load)
-                .set_output_example_prediction(::output_example_prediction_mwt)
-                .set_update_stats(::update_stats_mwt)
-                .set_print_update(::print_update_mwt)
-                .build();
-  return make_base(*l);
-=======
   auto base = stack_builder.setup_base_learner();
 
   auto l = make_reduction_learner(std::move(c), require_singleline(base), learn_ptr, pred_ptr,
@@ -348,8 +331,5 @@
                .set_update_stats(::update_stats_mwt)
                .set_print_update(::print_update_mwt)
                .build();
-
-  all.example_parser->lbl_parser = VW::cb_label_parser_global;
   return l;
->>>>>>> 64e5920e
 }
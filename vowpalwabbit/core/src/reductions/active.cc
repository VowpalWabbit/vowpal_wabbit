// Copyright (c) by respective owners including Yahoo!, Microsoft, and
// individual contributors. All rights reserved. Released under a BSD (revised)
// license as described in the file LICENSE.

// Notes:
// Implements importance weighted active learning.  Source: https://arxiv.org/pdf/0812.4952.pdf

#include "vw/core/reductions/active.h"

#include "vw/common/random.h"
#include "vw/common/string_view.h"
#include "vw/common/vw_exception.h"
#include "vw/config/options.h"
#include "vw/core/learner.h"
#include "vw/core/model_utils.h"
#include "vw/core/setup_base.h"
#include "vw/core/shared_data.h"
#include "vw/core/simple_label.h"
#include "vw/core/vw.h"
#include "vw/core/vw_math.h"
#include "vw/core/vw_versions.h"
#include "vw/io/errno_handling.h"
#include "vw/io/logger.h"

#include <cerrno>
#include <cfloat>
#include <cmath>

using namespace VW::LEARNER;
using namespace VW::config;
using namespace VW::reductions;
namespace
{
float get_active_coin_bias(float k, float avg_loss, float g, float c0)
{
  const float b = c0 * (std::log(k + 1.f) + 0.0001f) / (k + 0.0001f);
  const float sb = std::sqrt(b);
  // loss should be in [0,1]
  avg_loss = VW::math::clamp(avg_loss, 0.f, 1.f);

  const float sl = std::sqrt(avg_loss) + std::sqrt(avg_loss + g);
  if (g <= sb * sl + b) { return 1; }
  const float rs = (sl + std::sqrt(sl * sl + 4 * g)) / (2 * g);
  return b * rs * rs;
}

float query_decision(const active& a, float ec_revert_weight, float k)
{
  float bias;
  if (k <= 1.f) { bias = 1.f; }
  else
  {
    const auto weighted_queries = static_cast<float>(a._all->sd->weighted_labeled_examples);
    const float avg_loss = (static_cast<float>(a._all->sd->sum_loss) / k) +
        std::sqrt((1.f + 0.5f * std::log(k)) / (weighted_queries + 0.0001f));
    bias = get_active_coin_bias(k, avg_loss, ec_revert_weight / k, a.active_c0);
  }

  return (a._all->get_random_state()->get_and_update_random() < bias) ? 1.f / bias : -1.f;
}

template <bool is_learn>
void predict_or_learn_simulation(active& a, learner& base, VW::example& ec)
{
  base.predict(ec);

  if (is_learn)
  {
    const auto k = static_cast<float>(a._all->sd->t);
    constexpr float threshold = 0.f;

    ec.confidence = fabsf(ec.pred.scalar - threshold) / base.sensitivity(ec);
    const float importance = query_decision(a, ec.confidence, k);

    if (importance > 0.f)
    {
      a._all->sd->queries += 1;
      ec.weight *= importance;
      base.learn(ec);
    }
    else
    {
      ec.l.simple.label = FLT_MAX;
      ec.weight = 0.f;
    }
  }
}

template <bool is_learn>
void predict_or_learn_active(active& a, learner& base, VW::example& ec)
{
  if (is_learn) { base.learn(ec); }
  else { base.predict(ec); }

  if (ec.l.simple.label == FLT_MAX)
  {
    const float threshold = (a._all->sd->max_label + a._all->sd->min_label) * 0.5f;
    // We want to understand the change in prediction if the label were to be
    // the opposite of what was predicted. 0 and 1 are used for the expected min
    // and max labels to be coming in from the active interactor.
    ec.l.simple.label = (ec.pred.scalar >= threshold) ? a._min_seen_label : a._max_seen_label;
    ec.confidence = std::abs(ec.pred.scalar - threshold) / base.sensitivity(ec);
    ec.l.simple.label = FLT_MAX;
  }
  else
  {
    // Update seen labels based on the current example's label.
    a._min_seen_label = std::min(ec.l.simple.label, a._min_seen_label);
    a._max_seen_label = std::max(ec.l.simple.label, a._max_seen_label);
  }
}

void active_print_result(
    VW::io::writer* f, float res, float weight, const VW::v_array<char>& tag, VW::io::logger& logger)
{
  if (f == nullptr) { return; }

  std::stringstream ss;
  ss << std::fixed << res;
  ss << " ";
  if (!tag.empty()) { ss << VW::string_view{tag.begin(), tag.size()}; }
  if (weight >= 0) { ss << " " << std::fixed << weight; }
  ss << '\n';
  const auto ss_str = ss.str();
  ssize_t len = ss_str.size();
  ssize_t t = f->write(ss_str.c_str(), static_cast<unsigned int>(len));
  if (t != len) { logger.err_error("write error: {}", VW::io::strerror_to_string(errno)); }
}

void save_load(active& a, VW::io_buf& io, bool read, bool text)
{
  if (io.num_files() == 0) { return; }
  if (a._model_version >= VW::version_definitions::VERSION_FILE_WITH_ACTIVE_SEEN_LABELS)
  {
    if (read)
    {
      VW::model_utils::read_model_field(io, a._min_seen_label);
      VW::model_utils::read_model_field(io, a._max_seen_label);
    }
    else
    {
      VW::model_utils::write_model_field(io, a._min_seen_label, "Active: min_seen_label {}", text);
      VW::model_utils::write_model_field(io, a._max_seen_label, "Active: max_seen_label {}", text);
    }
  }
}

<<<<<<< HEAD
learner* VW::reductions::active_setup(VW::setup_base_i& stack_builder)
=======
void update_stats_active(const VW::workspace& /* all */, VW::shared_data& sd, const active& /* unused */,
    const VW::example& ec, VW::io::logger& /* logger */)
{
  const auto& ld = ec.l.simple;

  sd.update(ec.test_only, ld.label != FLT_MAX, ec.loss, ec.weight, ec.get_num_features());
  if (ld.label != FLT_MAX && !ec.test_only)
  {
    sd.weighted_labels += (static_cast<double>(ld.label)) * static_cast<double>(ec.weight);
  }
}

void output_example_prediction_active(
    VW::workspace& all, const active& data, const VW::example& ec, VW::io::logger& logger)
{
  const auto& ld = ec.l.simple;

  float ai = -1;
  if (ld.label == FLT_MAX)
  {
    ai = query_decision(data, ec.confidence, static_cast<float>(all.sd->weighted_unlabeled_examples));
  }

  all.print_by_ref(all.raw_prediction.get(), ec.partial_prediction, -1, ec.tag, logger);
  for (auto& i : all.final_prediction_sink) { active_print_result(i.get(), ec.pred.scalar, ai, ec.tag, logger); }
}
}  // namespace

base_learner* VW::reductions::active_setup(VW::setup_base_i& stack_builder)
>>>>>>> ae4387fc
{
  options_i& options = *stack_builder.get_options();
  VW::workspace& all = *stack_builder.get_all_pointer();

  bool active_option = false;
  bool simulation = false;
  float active_c0;
  option_group_definition new_options("[Reduction] Active Learning");
  new_options.add(make_option("active", active_option).keep().necessary().help("Enable active learning"))
      .add(make_option("simulation", simulation).help("Active learning simulation mode"))
      .add(make_option("mellowness", active_c0)
               .keep()
               .default_value(8.f)
               .help("Active learning mellowness parameter c_0. Default 8"));

  if (!options.add_parse_and_check_necessary(new_options)) { return nullptr; }

  if (options.was_supplied("lda")) { THROW("lda cannot be combined with active learning") }
  auto data = VW::make_unique<active>(active_c0, &all);
  auto base = as_singleline(stack_builder.setup_base_learner());

  using learn_pred_func_t = void (*)(active&, VW::LEARNER::learner&, VW::example&);
  learn_pred_func_t learn_func;
  learn_pred_func_t pred_func;

  VW::learner_update_stats_func<active, VW::example>* update_stats_func = nullptr;
  VW::learner_output_example_prediction_func<active, VW::example>* output_example_prediction_func = nullptr;
  VW::learner_print_update_func<active, VW::example>* print_update_func = nullptr;

  bool learn_returns_prediction = true;
  std::string reduction_name = stack_builder.get_setupfn_name(VW::reductions::active_setup);
  if (simulation)
  {
    learn_func = predict_or_learn_simulation<true>;
    pred_func = predict_or_learn_simulation<false>;
    update_stats_func = VW::details::update_stats_simple_label<active>;
    output_example_prediction_func = VW::details::output_example_prediction_simple_label<active>;
    print_update_func = VW::details::print_update_simple_label<active>;
    reduction_name.append("-simulation");
  }
  else
  {
    all.active = true;
    learn_func = predict_or_learn_active<true>;
    pred_func = predict_or_learn_active<false>;
    update_stats_func = update_stats_active;
    output_example_prediction_func = output_example_prediction_active;
    print_update_func = VW::details::print_update_simple_label<active>;
    learn_returns_prediction = base->learn_returns_prediction;
  }

  // Create new learner
  auto* l = make_reduction_learner(std::move(data), base, learn_func, pred_func, reduction_name)
                .set_input_label_type(VW::label_type_t::SIMPLE)
                .set_output_label_type(VW::label_type_t::SIMPLE)
                .set_input_prediction_type(VW::prediction_type_t::SCALAR)
                .set_output_prediction_type(VW::prediction_type_t::SCALAR)
                .set_learn_returns_prediction(learn_returns_prediction)
                .set_save_load(save_load)
                .set_update_stats(update_stats_func)
                .set_output_example_prediction(output_example_prediction_func)
                .set_print_update(print_update_func)
                .build();

  return l;
}<|MERGE_RESOLUTION|>--- conflicted
+++ resolved
@@ -145,9 +145,6 @@
   }
 }
 
-<<<<<<< HEAD
-learner* VW::reductions::active_setup(VW::setup_base_i& stack_builder)
-=======
 void update_stats_active(const VW::workspace& /* all */, VW::shared_data& sd, const active& /* unused */,
     const VW::example& ec, VW::io::logger& /* logger */)
 {
@@ -176,8 +173,7 @@
 }
 }  // namespace
 
-base_learner* VW::reductions::active_setup(VW::setup_base_i& stack_builder)
->>>>>>> ae4387fc
+learner* VW::reductions::active_setup(VW::setup_base_i& stack_builder)
 {
   options_i& options = *stack_builder.get_options();
   VW::workspace& all = *stack_builder.get_all_pointer();

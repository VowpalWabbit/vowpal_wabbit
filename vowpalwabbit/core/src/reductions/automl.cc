--- conflicted
+++ resolved
@@ -249,11 +249,7 @@
   bool verbose_metrics = false;
   std::string interaction_type = "quadratic";
   std::string oracle_type = "one_diff";
-<<<<<<< HEAD
   float automl_significance_level = VW::details::CS_ROBUST_DEFAULT_ALPHA;
-=======
-  float automl_significance_level = VW::details::CS_DEFAULT_ALPHA;
->>>>>>> 01dfe248
   bool reversed_learning_order = false;
   bool fixed_significance_level = false;
   bool trace_logging = false;
@@ -305,11 +301,7 @@
                .experimental())
       .add(make_option("automl_significance_level", automl_significance_level)
                .keep()
-<<<<<<< HEAD
                .default_value(VW::details::CS_ROBUST_DEFAULT_ALPHA)
-=======
-               .default_value(VW::details::CS_DEFAULT_ALPHA)
->>>>>>> 01dfe248
                .allow_override()
                .help("Set significance level for champion change")
                .experimental())
@@ -394,7 +386,7 @@
     {
       interaction_type = "both";
       conf_type = config_type::Interaction;
-      return make_automl_with_impl<config_oracle<qbase_cubic>, VW::estimators::confidence_sequence>(stack_builder,
+      return make_automl_with_impl<config_oracle<qbase_cubic>, VW::estimators::confidence_sequence_robust>(stack_builder,
           base_learner, max_live_configs, verbose_metrics, oracle_type, default_lease, all, priority_challengers,
           interaction_type, priority_type, automl_significance_level, ccb_on, predict_only_model,
           reversed_learning_order, conf_type, trace_logging);

--- conflicted
+++ resolved
@@ -267,12 +267,8 @@
                .experimental())
       .add(make_option("automl_significance_level", automl_significance_level)
                .keep()
-<<<<<<< HEAD
                .default_value(CS_DEFAULT_ALPHA)
-=======
-               .allow_override()
-               .default_value(DEFAULT_ALPHA)
->>>>>>> d3c054d5
+               .allow_override()
                .help("Set significance level for champion change")
                .experimental())
       .add(make_option("fixed_significance_level", fixed_significance_level)

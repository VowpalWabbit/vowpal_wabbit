--- conflicted
+++ resolved
@@ -191,16 +191,9 @@
 // this can also be interpreted as a pre-learn() hook since it gets called by a learn() right before calling
 // into its own base_learner.learn(). see learn_automl(...)
 interaction_config_manager::interaction_config_manager(uint64_t global_lease, uint64_t max_live_configs,
-<<<<<<< HEAD
-    std::shared_ptr<VW::rand_state> rand_state, uint64_t priority_challengers, bool keep_configs,
-    std::string interaction_type, std::string oracle_type, dense_parameters& weights, priority_func* calc_priority,
-    double automl_significance_level, double automl_estimator_decay, VW::io::logger* logger, uint32_t& wpp,
-    bool lb_trick)
-=======
     std::shared_ptr<VW::rand_state> rand_state, uint64_t priority_challengers, std::string interaction_type,
     std::string oracle_type, dense_parameters& weights, priority_func* calc_priority, double automl_significance_level,
-    double automl_estimator_decay, VW::io::logger* logger, uint32_t& wpp)
->>>>>>> a0038afa
+    double automl_estimator_decay, VW::io::logger* logger, uint32_t& wpp, bool lb_trick)
     : global_lease(global_lease)
     , max_live_configs(max_live_configs)
     , random_state(std::move(rand_state))
@@ -455,14 +448,9 @@
 {
   for (uint64_t other_live_slot = 0; other_live_slot < scores.size(); ++other_live_slot)
   {
-<<<<<<< HEAD
-    bool better = lb_trick ? scores[live_slot].lower_bound() > (1.f - scores[other_live_slot].lower_bound())
-                           : scores[live_slot].lower_bound() > scores[other_live_slot].upper_bound();
-    if (!scores[other_live_slot].eligible_to_inactivate && other_live_slot != current_champ && better)
-=======
-    if (!scores[other_live_slot].first.eligible_to_inactivate && other_live_slot != current_champ &&
-        scores[live_slot].first.lower_bound() > scores[other_live_slot].first.upper_bound())
->>>>>>> a0038afa
+    bool better = lb_trick ? scores[live_slot].first.lower_bound() > (1.f - scores[other_live_slot].first.lower_bound())
+                           : scores[live_slot].first.lower_bound() > scores[other_live_slot].first.upper_bound();
+    if (!scores[other_live_slot].first.eligible_to_inactivate && other_live_slot != current_champ && better)
     {
       scores[live_slot].first.eligible_to_inactivate = false;
       scores[other_live_slot].first.eligible_to_inactivate = true;
@@ -528,12 +516,8 @@
 
 bool interaction_config_manager::better(uint64_t live_slot)
 {
-<<<<<<< HEAD
-  return lb_trick ? scores[live_slot].lower_bound() > (1.f - champ_scores[live_slot].lower_bound())
-                  : scores[live_slot].lower_bound() > champ_scores[live_slot].upper_bound();
-=======
-  return scores[live_slot].first.lower_bound() > scores[live_slot].second.upper_bound();
->>>>>>> a0038afa
+  return lb_trick ? scores[live_slot].first.lower_bound() > (1.f - scores[live_slot].second.lower_bound())
+                  : scores[live_slot].first.lower_bound() > scores[live_slot].second.upper_bound();
 }
 
 bool interaction_config_manager::worse(uint64_t)
@@ -932,15 +916,9 @@
 
   // Note that all.wpp will not be set correctly until after setup
   auto cm = VW::make_unique<VW::reductions::automl::interaction_config_manager>(global_lease, max_live_configs,
-<<<<<<< HEAD
-      all.get_random_state(), static_cast<uint64_t>(priority_challengers), keep_configs, interaction_type, oracle_type,
+      all.get_random_state(), static_cast<uint64_t>(priority_challengers), interaction_type, oracle_type,
       all.weights.dense_weights, calc_priority, automl_significance_level, automl_estimator_decay, &all.logger, all.wpp,
       lb_trick);
-=======
-      all.get_random_state(), static_cast<uint64_t>(priority_challengers), interaction_type, oracle_type,
-      all.weights.dense_weights, calc_priority, automl_significance_level, automl_estimator_decay, &all.logger,
-      all.wpp);
->>>>>>> a0038afa
   auto data = VW::make_unique<VW::reductions::automl::automl<VW::reductions::automl::interaction_config_manager>>(
       std::move(cm), &all.logger);
   data->debug_reverse_learning_order = reversed_learning_order;

--- conflicted
+++ resolved
@@ -102,11 +102,11 @@
   if (!data.should_save_predict_only_model) { return; }
   // Clear non-champ weights first
 
-  std::swap(*data.cm->_gd_normalized, data.cm->per_live_model_state_double[0]);
-  std::swap(*data.cm->_gd_total_weight, data.cm->per_live_model_state_double[1]);
-  std::swap(*data.cm->_sd_gravity, data.cm->per_live_model_state_double[2]);
-  std::swap(*data.cm->_cb_adf_event_sum, data.cm->per_live_model_state_uint64[0]);
-  std::swap(*data.cm->_cb_adf_action_sum, data.cm->per_live_model_state_uint64[1]);
+  //std::swap(*data.cm->_gd_normalized, data.cm->per_live_model_state_double[0]);
+  //std::swap(*data.cm->_gd_total_weight, data.cm->per_live_model_state_double[1]);
+  //std::swap(*data.cm->_sd_gravity, data.cm->per_live_model_state_double[2]);
+  //std::swap(*data.cm->_cb_adf_event_sum, data.cm->per_live_model_state_uint64[0]);
+  //std::swap(*data.cm->_cb_adf_action_sum, data.cm->per_live_model_state_uint64[1]);
 
   // Adjust champ weights to new single-model space
   VW::reductions::multi_model::adjust_weights_single_model(data.cm->weights, 0, data.cm->wpp);
@@ -189,21 +189,21 @@
       calc_priority, automl_significance_level, &all.logger, all.wpp, ccb_on, conf_type);
   auto data = VW::make_unique<automl<config_manager_type>>(std::move(cm), &all.logger, predict_only_model);
   data->debug_reverse_learning_order = reversed_learning_order;
-  data->cm->per_live_model_state_double = std::vector<double>(max_live_configs * 3, 0.f);
-  data->cm->per_live_model_state_uint64 = std::vector<uint64_t>(max_live_configs * 2, 0.f);
+  //data->cm->per_live_model_state_double = std::vector<double>(max_live_configs * 3, 0.f);
+  //data->cm->per_live_model_state_uint64 = std::vector<uint64_t>(max_live_configs * 2, 0.f);
 
   auto ppw = max_live_configs;
   auto* persist_ptr = verbose_metrics ? persist<config_manager_type, true> : persist<config_manager_type, false>;
   data->adf_learner = as_multiline(base_learner->get_learner_by_name_prefix("cb_adf"));
-  GD::gd& gd = *static_cast<GD::gd*>(
-      base_learner->get_learner_by_name_prefix("gd")->get_internal_type_erased_data_pointer_test_use_only());
+  //GD::gd& gd = *static_cast<GD::gd*>(
+  //    base_learner->get_learner_by_name_prefix("gd")->get_internal_type_erased_data_pointer_test_use_only());
   auto& adf_data =
       *static_cast<CB_ADF::cb_adf*>(data->adf_learner->get_internal_type_erased_data_pointer_test_use_only());
-  data->cm->_gd_normalized = &(gd.per_model_states[0].normalized_sum_norm_x);
-  data->cm->_gd_total_weight = &(gd.per_model_states[0].total_weight);
-  data->cm->_cb_adf_event_sum = &(adf_data.gen_cs.event_sum);
-  data->cm->_cb_adf_action_sum = &(adf_data.gen_cs.action_sum);
-  data->cm->_sd_gravity = &(all.sd->gravity);
+  //data->cm->_gd_normalized = &(gd.per_model_states[0].normalized_sum_norm_x);
+  //data->cm->_gd_total_weight = &(gd.per_model_states[0].total_weight);
+  //data->cm->_cb_adf_event_sum = &(adf_data.gen_cs.event_sum);
+  //data->cm->_cb_adf_action_sum = &(adf_data.gen_cs.action_sum);
+  //data->cm->_sd_gravity = &(all.sd->gravity);
 
   auto* l = make_reduction_learner(std::move(data), as_multiline(base_learner), learn_automl<config_manager_type, true>,
       predict_automl<config_manager_type, true>,
@@ -307,20 +307,8 @@
 
   if (!fixed_significance_level) { automl_significance_level /= max_live_configs; }
 
-<<<<<<< HEAD
-  // Note that all.wpp will not be set correctly until after setup
-  auto cm = VW::make_unique<VW::reductions::automl::interaction_config_manager>(global_lease, max_live_configs,
-      all.get_random_state(), static_cast<uint64_t>(priority_challengers), interaction_type, oracle_type,
-      all.weights.dense_weights, calc_priority, automl_significance_level, automl_estimator_decay, &all.logger, all.wpp,
-      lb_trick);
-  auto data = VW::make_unique<VW::reductions::automl::automl<VW::reductions::automl::interaction_config_manager>>(
-      std::move(cm), &all.logger);
-  data->debug_reverse_learning_order = reversed_learning_order;
-  data->cm->per_live_model_state_uint64 = std::vector<uint64_t>(max_live_configs * 2, 0.f);
-=======
   bool ccb_on = options.was_supplied("ccb_explore_adf");
   bool predict_only_model = options.was_supplied("predict_only_model");
->>>>>>> 37ca5ef9
 
   if (max_live_configs > MAX_CONFIGS)
   {
@@ -357,33 +345,6 @@
   // only this has been tested
   if (base_learner->is_multiline())
   {
-<<<<<<< HEAD
-    auto ppw = max_live_configs;
-    auto* persist_ptr = verbose_metrics ? persist<VW::reductions::automl::interaction_config_manager, true>
-                                        : persist<VW::reductions::automl::interaction_config_manager, false>;
-    data->adf_learner = as_multiline(base_learner->get_learner_by_name_prefix("cb_adf"));
-    auto& adf_data =
-        *static_cast<CB_ADF::cb_adf*>(data->adf_learner->get_internal_type_erased_data_pointer_test_use_only());
-    data->cm->_cb_adf_event_sum = &(adf_data._gen_cs.event_sum);
-    data->cm->_cb_adf_action_sum = &(adf_data._gen_cs.action_sum);
-
-    auto* l = make_reduction_learner(std::move(data), as_multiline(base_learner),
-        learn_automl<VW::reductions::automl::interaction_config_manager, true>,
-        predict_automl<VW::reductions::automl::interaction_config_manager, true>,
-        stack_builder.get_setupfn_name(automl_setup))
-                  .set_params_per_weight(ppw)  // refactor pm
-                  .set_output_prediction_type(VW::prediction_type_t::action_scores)
-                  .set_input_label_type(VW::label_type_t::cb)
-                  .set_input_prediction_type(VW::prediction_type_t::action_scores)
-                  .set_output_label_type(VW::label_type_t::cb)
-                  .set_finish_example(::finish_example<VW::reductions::automl::interaction_config_manager>)
-                  .set_save_load(save_load_aml<VW::reductions::automl::interaction_config_manager>)
-                  .set_persist_metrics(persist_ptr)
-                  .set_output_prediction_type(base_learner->get_output_prediction_type())
-                  .set_learn_returns_prediction(true)
-                  .build();
-    return make_base(*l);
-=======
     if (oracle_type == "one_diff")
     {
       return make_automl_with_impl<config_oracle<one_diff_impl>, VW::confidence_sequence>(stack_builder, base_learner,
@@ -410,7 +371,6 @@
           interaction_type, priority_type, automl_significance_level, ccb_on, predict_only_model,
           reversed_learning_order, conf_type);
     }
->>>>>>> 37ca5ef9
   }
   else
   {

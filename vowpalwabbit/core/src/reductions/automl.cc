--- conflicted
+++ resolved
@@ -70,86 +70,7 @@
 namespace
 {
 constexpr uint64_t MAX_CONFIGS = 10;
-<<<<<<< HEAD
-constexpr uint64_t CONFIGS_PER_CHAMP_CHANGE = 5;
-=======
 constexpr uint64_t CONFIGS_PER_CHAMP_CHANGE = 10;
-
-// fail if incompatible reductions got setup
-// todo: audit if they reference global all interactions
-void fail_if_enabled(VW::workspace& all, const std::set<std::string>& not_compat)
-{
-  std::vector<std::string> enabled_reductions;
-  if (all.l != nullptr) { all.l->get_enabled_reductions(enabled_reductions); }
-
-  for (const auto& reduction : enabled_reductions)
-  {
-    if (not_compat.count(reduction) > 0) THROW("automl does not yet support this reduction: " + reduction);
-  }
-}
-
-std::string ns_to_str(unsigned char ns)
-{
-  if (ns == constant_namespace) { return "[constant]"; }
-  else if (ns == ccb_slot_namespace)
-  {
-    return "[ccbslot]";
-  }
-  else if (ns == ccb_id_namespace)
-  {
-    return "[ccbid]";
-  }
-  else if (ns == wildcard_namespace)
-  {
-    return "[wild]";
-  }
-  else if (ns == default_namespace)
-  {
-    return "[default]";
-  }
-  else
-  {
-    return std::string(1, ns);
-  }
-}
-
-std::string interaction_vec_t_to_string(
-    const VW::reductions::automl::interaction_vec_t& interactions, const std::string& interaction_type)
-{
-  std::stringstream ss;
-  for (const std::vector<VW::namespace_index>& v : interactions)
-  {
-    interaction_type == "quadratic" ? ss << "-q " : ss << "-cubic ";
-    for (VW::namespace_index c : v) { ss << ns_to_str(c); }
-    ss << " ";
-  }
-  return ss.str();
-}
-
-std::string exclusions_to_string(const std::set<std::vector<VW::namespace_index>>& exclusions)
-{
-  const char* const delim = ", ";
-  std::stringstream ss;
-  size_t total = exclusions.size();
-  size_t count = 0;
-  ss << "{";
-  for (auto const& x : exclusions)
-  {
-    ss << "[";
-    if (!x.empty())
-    {
-      auto i = x.begin(), x_last = std::prev(x.end());
-      for (; i != x_last; ++i) { ss << "\"" << ns_to_str(*i) << "\"" << delim; }
-      ss << "\"" << ns_to_str(*x_last) << "\"";
-    }
-    count += 1;
-    ss << "]";
-    if (count < total) { ss << delim; }
-  }
-  ss << "}";
-  return ss.str();
-}
->>>>>>> a0038afa
 }  // namespace
 
 namespace VW
@@ -985,137 +906,4 @@
     // not implemented yet
     THROW("fatal: automl not supported for single line learners yet");
   }
-<<<<<<< HEAD
-}
-=======
-}
-
-namespace VW
-{
-namespace model_utils
-{
-size_t read_model_field(io_buf& io, VW::reductions::automl::exclusion_config& ec)
-{
-  size_t bytes = 0;
-  bytes += read_model_field(io, ec.exclusions);
-  bytes += read_model_field(io, ec.lease);
-  bytes += read_model_field(io, ec.state);
-  return bytes;
-}
-
-size_t write_model_field(
-    io_buf& io, const VW::reductions::automl::exclusion_config& ec, const std::string& upstream_name, bool text)
-{
-  size_t bytes = 0;
-  bytes += write_model_field(io, ec.exclusions, upstream_name + "_exclusions", text);
-  bytes += write_model_field(io, ec.lease, upstream_name + "_lease", text);
-  bytes += write_model_field(io, ec.state, upstream_name + "_state", text);
-  return bytes;
-}
-
-size_t read_model_field(io_buf& io, VW::reductions::automl::aml_score& amls)
-{
-  size_t bytes = 0;
-  bytes += read_model_field(io, reinterpret_cast<VW::scored_config&>(amls));
-  bytes += read_model_field(io, amls.config_index);
-  bytes += read_model_field(io, amls.eligible_to_inactivate);
-  return bytes;
-}
-
-size_t write_model_field(
-    io_buf& io, const VW::reductions::automl::aml_score& amls, const std::string& upstream_name, bool text)
-{
-  size_t bytes = 0;
-  bytes += write_model_field(io, reinterpret_cast<const VW::scored_config&>(amls), upstream_name, text);
-  bytes += write_model_field(io, amls.config_index, upstream_name + "_index", text);
-  bytes += write_model_field(io, amls.eligible_to_inactivate, upstream_name + "_eligible_to_inactivate", text);
-  return bytes;
-}
-
-size_t read_model_field(io_buf& io, VW::reductions::automl::interaction_config_manager& cm)
-{
-  cm.scores.clear();
-  size_t bytes = 0;
-  bytes += read_model_field(io, cm.total_learn_count);
-  bytes += read_model_field(io, cm.current_champ);
-  bytes += read_model_field(io, cm.valid_config_size);
-  bytes += read_model_field(io, cm.ns_counter);
-  bytes += read_model_field(io, cm.configs);
-  bytes += read_model_field(io, cm.scores);
-  bytes += read_model_field(io, cm.index_queue);
-  for (uint64_t live_slot = 0; live_slot < cm.scores.size(); ++live_slot) { cm.gen_interactions(live_slot); }
-  return bytes;
-}
-
-size_t write_model_field(io_buf& io, const VW::reductions::automl::interaction_config_manager& cm,
-    const std::string& upstream_name, bool text)
-{
-  size_t bytes = 0;
-  bytes += write_model_field(io, cm.total_learn_count, upstream_name + "_count", text);
-  bytes += write_model_field(io, cm.current_champ, upstream_name + "_champ", text);
-  bytes += write_model_field(io, cm.valid_config_size, upstream_name + "_valid_config_size", text);
-  bytes += write_model_field(io, cm.ns_counter, upstream_name + "_ns_counter", text);
-  bytes += write_model_field(io, cm.configs, upstream_name + "_configs", text);
-  bytes += write_model_field(io, cm.scores, upstream_name + "_scores", text);
-  bytes += write_model_field(io, cm.index_queue, upstream_name + "_index_queue", text);
-  return bytes;
-}
-
-template <typename CMType>
-size_t read_model_field(io_buf& io, VW::reductions::automl::automl<CMType>& aml)
-{
-  size_t bytes = 0;
-  bytes += read_model_field(io, aml.current_state);
-  bytes += read_model_field(io, *aml.cm);
-  bytes += read_model_field(io, aml.per_live_model_state_double);
-  bytes += read_model_field(io, aml.per_live_model_state_uint64);
-  return bytes;
-}
-
-template <typename CMType>
-size_t write_model_field(
-    io_buf& io, const VW::reductions::automl::automl<CMType>& aml, const std::string& upstream_name, bool text)
-{
-  size_t bytes = 0;
-  bytes += write_model_field(io, aml.current_state, upstream_name + "_state", text);
-  bytes += write_model_field(io, *aml.cm, upstream_name + "_config_manager", text);
-  bytes += write_model_field(io, aml.per_live_model_state_double, upstream_name + "_per_live_model_state_double", text);
-  bytes += write_model_field(io, aml.per_live_model_state_uint64, upstream_name + "_per_live_model_state_uint64", text);
-  return bytes;
-}
-
-}  // namespace model_utils
-
-VW::string_view to_string(reductions::automl::automl_state state)
-{
-  switch (state)
-  {
-    case reductions::automl::automl_state::Collecting:
-      return "Collecting";
-    case reductions::automl::automl_state::Experimenting:
-      return "Experimenting";
-  }
-
-  assert(false);
-  return "unknown";
-}
-
-VW::string_view to_string(reductions::automl::config_state state)
-{
-  switch (state)
-  {
-    case reductions::automl::config_state::New:
-      return "New";
-    case reductions::automl::config_state::Live:
-      return "Live";
-    case reductions::automl::config_state::Inactive:
-      return "Inactive";
-    case reductions::automl::config_state::Removed:
-      return "Removed";
-  }
-
-  assert(false);
-  return "unknown";
-}
-}  // namespace VW
->>>>>>> a0038afa
+}
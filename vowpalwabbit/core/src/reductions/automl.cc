--- conflicted
+++ resolved
@@ -233,12 +233,7 @@
   auto data = VW::make_unique<VW::reductions::automl::automl<VW::reductions::automl::interaction_config_manager>>(
       std::move(cm), &all.logger);
   data->debug_reverse_learning_order = reversed_learning_order;
-<<<<<<< HEAD
-  data->per_live_model_state_uint64 = std::vector<uint64_t>(max_live_configs * 2, 0.f);
-=======
-  data->cm->per_live_model_state_double = std::vector<double>(max_live_configs * 2, 0.f);
   data->cm->per_live_model_state_uint64 = std::vector<uint64_t>(max_live_configs * 2, 0.f);
->>>>>>> 8d156339
 
   if (max_live_configs > VW::reductions::automl::MAX_CONFIGS)
   {
@@ -274,15 +269,8 @@
     data->adf_learner = as_multiline(base_learner->get_learner_by_name_prefix("cb_adf"));
     auto& adf_data =
         *static_cast<CB_ADF::cb_adf*>(data->adf_learner->get_internal_type_erased_data_pointer_test_use_only());
-<<<<<<< HEAD
-    data->_cb_adf_event_sum = &(adf_data._gen_cs.event_sum);
-    data->_cb_adf_action_sum = &(adf_data._gen_cs.action_sum);
-=======
-    data->cm->_gd_normalized = &(gd.per_model_states[0].normalized_sum_norm_x);
-    data->cm->_gd_total_weight = &(gd.per_model_states[0].total_weight);
     data->cm->_cb_adf_event_sum = &(adf_data._gen_cs.event_sum);
     data->cm->_cb_adf_action_sum = &(adf_data._gen_cs.action_sum);
->>>>>>> 8d156339
 
     auto* l = make_reduction_learner(std::move(data), as_multiline(base_learner),
         learn_automl<VW::reductions::automl::interaction_config_manager, true>,

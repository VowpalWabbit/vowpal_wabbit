--- conflicted
+++ resolved
@@ -628,15 +628,12 @@
       live_slot = cm->scores.size() - 1 - current_slot_index;
     }
 
-<<<<<<< HEAD
     // TODO: what to do if that slot is switched with anew config?
     std::swap(*_all_normalized, per_live_model_state_double[live_slot * 2]);
     std::swap(*_gd_total_weight, per_live_model_state_double[live_slot * 2 + 1]);
     std::swap(*_cb_adf_event_sum, per_live_model_state_uint64[live_slot * 2]);
     std::swap(*_cb_adf_action_sum, per_live_model_state_uint64[live_slot * 2 + 1]);
 
-=======
->>>>>>> bc2f0ced
     if (live_slot == current_champ) { std::swap(ec[0]->pred.a_s, buffer_a_s); }
     else
     {
@@ -661,6 +658,7 @@
     {
       cm->scores[live_slot].update(chosen_action == labelled_action ? w : 0, r);
     }
+    
     std::swap(*_all_normalized, per_live_model_state_double[live_slot * 2]);
     std::swap(*_gd_total_weight, per_live_model_state_double[live_slot * 2 + 1]);
     std::swap(*_cb_adf_event_sum, per_live_model_state_uint64[live_slot * 2]);
@@ -879,11 +877,9 @@
   auto data = VW::make_unique<VW::reductions::automl::automl<VW::reductions::automl::interaction_config_manager>>(
       std::move(cm), &all.logger);
   data->debug_reverse_learning_order = reversed_learning_order;
-<<<<<<< HEAD
   data->per_live_model_state_double = std::vector<double>(max_live_configs * 2, 0.f);
   data->per_live_model_state_uint64 = std::vector<uint64_t>(max_live_configs * 2, 0.f);
-=======
->>>>>>> bc2f0ced
+  
   if (max_live_configs > MAX_CONFIGS)
   {
     THROW("Maximum number of configs is "

// Copyright (c) by respective owners including Yahoo!, Microsoft, and
// individual contributors. All rights reserved. Released under a BSD (revised)
// license as described in the file LICENSE.

#include "vw/core/reductions/automl.h"

#include "vw/config/options.h"
#include "vw/core/constant.h"  // NUM_NAMESPACES
#include "vw/core/debug_log.h"
#include "vw/core/model_utils.h"
#include "vw/core/rand_state.h"
#include "vw/core/setup_base.h"
#include "vw/core/vw.h"
#include "vw/io/logger.h"

#include <cfloat>

using namespace VW::config;
using namespace VW::LEARNER;

/*
This reduction implements the ChaCha algorithm from page 5 of the following paper:
https://arxiv.org/pdf/2106.04815.pdf

There are two key differences between this implementation and the algorithm described
in the paper. First, the paper assumes all knowledge (of examples and namespaces) is
known at the start, whereas that information is gathered as we process examples in reality.
Second, this algorithm follows the pattern Schedule -> Update Champ -> Learn, whereas
the paper follows the pattern Schedule -> Learn -> Update Champ. This should not make a
functional difference. Nearly all of the variables and functions described in the
algorithm live in the config_manager struct. The following provides a translation of
terms used in the paper to this implementation:

Variables from ChaCha:
c_init -> 0: The first champ is initialized to the 0th indexed set of weights
b(budget) -> max_live_configs: The weights/configs to learn on
C -> current_champ: The weight index of the current champ
S -> configs: The entire set of challengers/configs generated so far
B(+ C) -> scores: The live challengers (including the champ) with statistics

Functions from ChaCha:
ConfigOracle -> config_oracle(): Generates new configs based on champ
Schedule -> schedule(): Swaps out / manages live configs on each step
Schedule.Choose -> calc_priority(): Determines priority when selecting next live config
Predict/Incur Loss -> offset_learn(): Updates weights and learns on live configs
Better -> better(): Changes champ if challenger is better
Worse -> worse(): Removes challenger is much worse than champ

New Concepts:
The 'eligible_to_inactivate' flag within socred_config is an implementation of the median
function in Algorithm 2 of Chacha. Basically we set half (or some number with the
--priority_challengers flag) of the live configs as regular, and the other half as priority.
The champ is a priority config, but is used for predictions while the other configs are not.
When a priority config runs out of lease, its lease it doubled and it's able to keep running.
When a regular config runs out of lease, we first compare it's lower_bound to each of the
priority config's ips. If the lower bound is higher, we'll swap the priorities (priority
becomes regular, regular becomes priority), then double its lease and keep running. If the
lower_bound of the regular config can't beat the ips of any priority configs, then it is
swapped out for some new config on the index_queue. The idea is that some live slots should
be used for priority challengers to have more time to beat the champ, while others are used
to swap out and try new configs more consistently.
*/

namespace
{
constexpr uint64_t MAX_CONFIGS = 10;
constexpr uint64_t CONFIGS_PER_CHAMP_CHANGE = 5;
const std::vector<unsigned char> NS_EXCLUDE_LIST = {ccb_slot_namespace, ccb_id_namespace};

// fail if incompatible reductions got setup
// todo: audit if they reference global all interactions
void fail_if_enabled(VW::workspace& all, const std::set<std::string>& not_compat)
{
  std::vector<std::string> enabled_reductions;
  if (all.l != nullptr) { all.l->get_enabled_reductions(enabled_reductions); }

  for (const auto& reduction : enabled_reductions)
  {
    if (not_compat.count(reduction) > 0) THROW("automl does not yet support this reduction: " + reduction);
  }
}

std::string ns_to_str(unsigned char ns)
{
  if (ns == constant_namespace)
    return "[constant]";
  else if (ns == ccb_slot_namespace)
    return "[ccbslot]";
  else if (ns == ccb_id_namespace)
    return "[ccbid]";
  else if (ns == wildcard_namespace)
    return "[wild]";
  else if (ns == default_namespace)
    return "[default]";
  else
    return std::string(1, ns);
}

std::string interaction_vec_t_to_string(
    const VW::reductions::automl::interaction_vec_t& interactions, std::string interaction_type)
{
  std::stringstream ss;
  for (const std::vector<VW::namespace_index>& v : interactions)
  {
    interaction_type == "quadratic" ? ss << "-q " : ss << "-cubic ";
    for (VW::namespace_index c : v) { ss << ns_to_str(c); }
    ss << " ";
  }
  return ss.str();
}

std::string exclusions_to_string(const std::set<std::vector<VW::namespace_index>>& exclusions)
{
  const char* const delim = ", ";
  std::stringstream ss;
  size_t total = exclusions.size();
  size_t count = 0;
  ss << "{";
  for (auto const& x : exclusions)
  {
    ss << "[";
    if (!x.empty())
    {
      auto i = x.begin(), x_last = std::prev(x.end());
      for (; i != x_last; ++i) { ss << "\"" << ns_to_str(*i) << "\"" << delim; }
      ss << "\"" << ns_to_str(*x_last) << "\"";
    }
    count += 1;
    ss << "]";
    if (count < total) { ss << delim; }
  }
  ss << "}";
  return ss.str();
}
}  // namespace

namespace VW
{
namespace reductions
{
namespace automl
{
void aml_score::persist(
    metric_sink& metrics, const std::string& suffix, bool verbose, const std::string& interaction_type)
{
  VW::scored_config::persist(metrics, suffix);
  metrics.set_uint("conf_idx" + suffix, config_index);
  if (verbose)
  { metrics.set_string("interactions" + suffix, ::interaction_vec_t_to_string(live_interactions, interaction_type)); }
}

template <typename CMType>
void automl<CMType>::one_step(multi_learner& base, multi_ex& ec, CB::cb_class& logged, uint64_t labelled_action)
{
  cm->total_learn_count++;
  switch (current_state)
  {
    case VW::reductions::automl::automl_state::Collecting:
      cm->pre_process(ec);
      cm->config_oracle();
      offset_learn(base, ec, logged, labelled_action);
      current_state = VW::reductions::automl::automl_state::Experimenting;
      break;

    case VW::reductions::automl::automl_state::Experimenting:
      cm->pre_process(ec);
      cm->schedule();
      offset_learn(base, ec, logged, labelled_action);
      cm->update_champ();
      break;

    default:
      break;
  }
}

// config_manager is a state machine (config_manager_state) 'time' moves forward after a call into one_step()
// this can also be interpreted as a pre-learn() hook since it gets called by a learn() right before calling
// into its own base_learner.learn(). see learn_automl(...)
interaction_config_manager::interaction_config_manager(uint64_t global_lease, uint64_t max_live_configs,
    std::shared_ptr<VW::rand_state> rand_state, uint64_t priority_challengers, bool keep_configs,
<<<<<<< HEAD
    std::string interaction_type, std::string oracle_type, dense_parameters& weights, priority_func* calc_priority,
    double automl_alpha, double automl_tau, VW::io::logger* logger)
=======
    std::string oracle_type, dense_parameters& weights, priority_func* calc_priority, double automl_alpha,
    double automl_tau, VW::io::logger* logger, uint32_t& wpp)
>>>>>>> 48740ee7
    : global_lease(global_lease)
    , max_live_configs(max_live_configs)
    , random_state(std::move(rand_state))
    , priority_challengers(priority_challengers)
    , keep_configs(keep_configs)
    , interaction_type(std::move(interaction_type))
    , oracle_type(std::move(oracle_type))
    , weights(weights)
    , calc_priority(calc_priority)
    , automl_alpha(automl_alpha)
    , automl_tau(automl_tau)
    , logger(logger)
    , wpp(wpp)
{
  configs[0] = exclusion_config(global_lease);
  configs[0].state = VW::reductions::automl::config_state::Live;
  scores.emplace_back(automl_alpha, automl_tau);
  champ_scores.emplace_back(automl_alpha, automl_tau);
  ++valid_config_size;
}

// This code is primarily borrowed from expand_quadratics_wildcard_interactions in
// interactions.cc. It will generate interactions with -q :: and exclude namespaces
// from the corresponding live_slot. This function can be swapped out depending on
// preference of how to generate interactions from a given set of exclusions.
// Transforms exclusions -> interactions expected by VW.

void interaction_config_manager::gen_interactions(uint64_t live_slot)
{
  if (interaction_type == "quadratic")
  {
    auto& exclusions = configs[scores[live_slot].config_index].exclusions;
    auto& interactions = scores[live_slot].live_interactions;
    if (!interactions.empty()) { interactions.clear(); }
    for (auto it = ns_counter.begin(); it != ns_counter.end(); ++it)
    {
      auto idx1 = (*it).first;
      for (auto jt = it; jt != ns_counter.end(); ++jt)
      {
        auto idx2 = (*jt).first;
        std::vector<namespace_index> idx{idx1, idx2};
        if (exclusions.find(idx) == exclusions.end()) { interactions.push_back({idx1, idx2}); }
      }
    }
  }
  else if (interaction_type == "cubic")
  {
    auto& exclusions = configs[scores[live_slot].config_index].exclusions;
    auto& interactions = scores[live_slot].live_interactions;
    if (!interactions.empty()) { interactions.clear(); }
    for (auto it = ns_counter.begin(); it != ns_counter.end(); ++it)
    {
      auto idx1 = (*it).first;
      for (auto jt = it; jt != ns_counter.end(); ++jt)
      {
        auto idx2 = (*jt).first;
        for (auto kt = jt; kt != ns_counter.end(); ++kt)
        {
          auto idx3 = (*kt).first;
          std::vector<namespace_index> idx{idx1, idx2, idx3};
          if (exclusions.find(idx) == exclusions.end()) { interactions.push_back({idx1, idx2, idx3}); }
        }
      }
    }
  }
  else
  {
    THROW("Unknown interaction type.");
  }
}

// This function will process an incoming multi_ex, update the namespace_counter,
// log if new namespaces are encountered, and regenerate interactions based on
// newly seen namespaces.
void interaction_config_manager::pre_process(const multi_ex& ecs)
{
  // Count all namepsace seen in current example
  bool new_ns_seen = false;
  for (const example* ex : ecs)
  {
    for (const auto& ns : ex->indices)
    {
      if (std::find(NS_EXCLUDE_LIST.begin(), NS_EXCLUDE_LIST.end(), ns) != NS_EXCLUDE_LIST.end()) { continue; }
      ns_counter[ns]++;
      if (ns_counter[ns] == 1) { new_ns_seen = true; }
    }
  }

  // Regenerate interactions if new namespaces are seen
  if (new_ns_seen)
  {
    for (uint64_t live_slot = 0; live_slot < scores.size(); ++live_slot) { gen_interactions(live_slot); }
  }
}
// Helper function to insert new configs from oracle into map of configs as well as index_queue.
// Handles creating new config with exclusions or overwriting stale configs to avoid reallocation.
void interaction_config_manager::insert_config(std::set<std::vector<namespace_index>>&& new_exclusions)
{
  // Note that configs are never actually cleared, but valid_config_size is set to 0 instead to denote that
  // configs have become stale. Here we try to write over stale configs with new configs, and if no stale
  // configs exist we'll generate a new one.
  if (valid_config_size < configs.size())
  {
    configs[valid_config_size].exclusions = std::move(new_exclusions);
    configs[valid_config_size].lease = global_lease;
    configs[valid_config_size].state = VW::reductions::automl::config_state::New;
  }
  else
  {
    configs[valid_config_size] = exclusion_config(global_lease);
    configs[valid_config_size].exclusions = std::move(new_exclusions);
  }
  float priority = (*calc_priority)(configs[valid_config_size], ns_counter);
  index_queue.push(std::make_pair(priority, valid_config_size));
  ++valid_config_size;
}

// This will generate configs based on the current champ. These configs will be
// stored as 'exclusions.' The current design is to look at the interactions of
// the current champ and remove one interaction for each new config. The number
// of configs to generate per champ is hard-coded to 5 at the moment.
// TODO: Add logic to avoid duplicate configs (could be very costly)
void interaction_config_manager::config_oracle()
{
  auto& champ_interactions = scores[current_champ].live_interactions;
  if (oracle_type == "rand")
  {
    for (uint64_t i = 0; i < CONFIGS_PER_CHAMP_CHANGE; ++i)
    {
      uint64_t rand_ind = static_cast<uint64_t>(random_state->get_and_update_random() * champ_interactions.size());
      std::set<std::vector<namespace_index>> new_exclusions(configs[scores[current_champ].config_index].exclusions);
      if (interaction_type == "quadratic")
      {
        namespace_index ns1 = champ_interactions[rand_ind][0];
        namespace_index ns2 = champ_interactions[rand_ind][1];
        std::vector<namespace_index> idx{ns1, ns2};
        new_exclusions.insert(idx);
      }
      else if (interaction_type == "cubic")
      {
        namespace_index ns1 = champ_interactions[rand_ind][0];
        namespace_index ns2 = champ_interactions[rand_ind][1];
        namespace_index ns3 = champ_interactions[rand_ind][2];
        std::vector<namespace_index> idx{ns1, ns2, ns3};
        new_exclusions.insert(idx);
      }
      else
      {
        THROW("Unknown interaction type.");
      }
      insert_config(std::move(new_exclusions));
    }
  }
  /*
   * Example of one_diff oracle:
   * Say we have namespaces {a,b,c}, so all quadratic interactions are {aa, ab, ac, bb, bc, cc}. If the champ has
   * an exclusion set {aa, ab}, then the champs interactions would be {ac, bb, bc, cc}. We want to generate all
   * configs with a distance of 1 from the champ, meaning all sets with one less exclusion, and all sets with one
   * more exclusion. So the first part looks through the champs interaction set, and creates new configs which add
   * one of those to the current exclusion set (eg it will generate {aa, ab, ac}, {aa, ab, bb}, {aa, ab, bc},
   * {aa, ab, cc}). Then the second part will create all exclusion sets which remove one (eg {aa} and {ab}).
   */
  else if (oracle_type == "one_diff")
  {
    // Add one exclusion (for each interaction)
    for (auto& interaction : champ_interactions)
    {
      std::set<std::vector<namespace_index>> new_exclusions(configs[scores[current_champ].config_index].exclusions);
      if (interaction_type == "quadratic")
      {
        namespace_index ns1 = interaction[0];
        namespace_index ns2 = interaction[1];
        std::vector<namespace_index> idx{ns1, ns2};
        new_exclusions.insert(idx);
      }
      else if (interaction_type == "cubic")
      {
        namespace_index ns1 = interaction[0];
        namespace_index ns2 = interaction[1];
        namespace_index ns3 = interaction[2];
        std::vector<namespace_index> idx{ns1, ns2, ns3};
        new_exclusions.insert(idx);
      }
      else
      {
        THROW("Unknown interaction type.");
      }
      insert_config(std::move(new_exclusions));
    }
    // Remove one exclusion (for each exclusion)
    for (auto& ns_pair : configs[scores[current_champ].config_index].exclusions)
    {
      std::set<std::vector<namespace_index>> new_exclusions(configs[scores[current_champ].config_index].exclusions);
      new_exclusions.erase(ns_pair);
      insert_config(std::move(new_exclusions));
    }
  }
  else
  {
    THROW("Unknown oracle type.");
  }
}
// This function is triggered when all sets of interactions generated by the oracle have been tried and
// reached their lease. It will then add inactive configs (stored in the config manager) to the queue
// 'index_queue' which can be used to swap out live configs as they run out of lease. This functionality
// may be better within the oracle, which could generate better priorities for different configs based
// on ns_counter (which is updated as each example is processed)
bool interaction_config_manager::repopulate_index_queue()
{
  for (size_t i = 0; i < valid_config_size; ++i)
  {
    // Only re-add if not removed and not live
    if (configs[i].state == VW::reductions::automl::config_state::New ||
        configs[i].state == VW::reductions::automl::config_state::Inactive)
    {
      float priority = (*calc_priority)(configs[i], ns_counter);
      index_queue.push(std::make_pair(priority, i));
    }
  }
  return !index_queue.empty();
}

bool interaction_config_manager::swap_eligible_to_inactivate(uint64_t live_slot)
{
  for (uint64_t other_live_slot = 0; other_live_slot < scores.size(); ++other_live_slot)
  {
    if (!scores[other_live_slot].eligible_to_inactivate && other_live_slot != current_champ &&
        scores[live_slot].lower_bound() > scores[other_live_slot].upper_bound())
    {
      scores[live_slot].eligible_to_inactivate = false;
      scores[other_live_slot].eligible_to_inactivate = true;
      return true;
    }
  }
  return false;
}

// This function defines the logic update the live configs' leases, and to swap out
// new configs when the lease runs out.
void interaction_config_manager::schedule()
{
  for (uint64_t live_slot = 0; live_slot < max_live_configs; ++live_slot)
  {
    bool need_new_score = scores.size() <= live_slot;
    /*
    Scheduling a new live config is necessary in 3 cases:
    1. We have not reached the maximum number of live configs yet
    2. The current live config has been removed due to Chacha's worse function
    3. A config has reached its lease
    */
    if (need_new_score ||
        configs[scores[live_slot].config_index].state == VW::reductions::automl::config_state::Removed ||
        scores[live_slot].update_count >= configs[scores[live_slot].config_index].lease)
    {
      // Double the lease check swap for eligible_to_inactivate configs
      if (!need_new_score &&
          configs[scores[live_slot].config_index].state == VW::reductions::automl::config_state::Live)
      {
        configs[scores[live_slot].config_index].lease *= 2;
        if (!scores[live_slot].eligible_to_inactivate || swap_eligible_to_inactivate(live_slot)) { continue; }
      }
      // Skip over removed configs in index queue, and do nothing we we run out of eligible configs
      while (!index_queue.empty() &&
          configs[index_queue.top().second].state == VW::reductions::automl::config_state::Removed)
      { index_queue.pop(); }
      if (index_queue.empty() && !repopulate_index_queue()) { continue; }
      // Allocate new score if we haven't reached maximum yet
      if (need_new_score)
      {
        scores.emplace_back(automl_alpha, automl_tau);
        champ_scores.emplace_back(automl_alpha, automl_tau);
        if (live_slot > priority_challengers) { scores.back().eligible_to_inactivate = true; }
      }
      // Only inactivate current config if lease is reached
      if (!need_new_score &&
          configs[scores[live_slot].config_index].state == VW::reductions::automl::config_state::Live)
      { configs[scores[live_slot].config_index].state = VW::reductions::automl::config_state::Inactive; }
      // Set all features of new live config
      scores[live_slot].reset_stats(automl_alpha, automl_tau);
      champ_scores[live_slot].reset_stats(automl_alpha, automl_tau);
      uint64_t new_live_config_index = choose();
      scores[live_slot].config_index = new_live_config_index;
      configs[new_live_config_index].state = VW::reductions::automl::config_state::Live;
      weights.copy_offsets(current_champ, live_slot, wpp);
      // Regenerate interactions each time an exclusion is swapped in
      gen_interactions(live_slot);
      // We may also want to 0 out weights here? Currently keep all same in live_slot position
    }
  }
}

bool interaction_config_manager::better(uint64_t live_slot)
{
  return scores[live_slot].lower_bound() > champ_scores[live_slot].upper_bound();
}

bool interaction_config_manager::worse(uint64_t)
{
  // Dummy return false
  return false;
}

uint64_t interaction_config_manager::choose()
{
  uint64_t ret = index_queue.top().second;
  index_queue.pop();
  return ret;
}

void interaction_config_manager::update_champ()
{
  bool champ_change = false;

  // compare lowerbound of any challenger to the ips of the champ, and switch whenever when the LB beats the champ
  for (uint64_t live_slot = 0; live_slot < scores.size(); ++live_slot)
  {
    if (live_slot == current_champ) { continue; }
    // If challenger is better ('better function from Chacha')
    if (better(live_slot))
    {
      champ_change = true;
      // Update champ with live_slot of live config
      if (scores[live_slot].eligible_to_inactivate)
      {
<<<<<<< HEAD
        // Update champ with live_slot of live config
        for (uint64_t live_slot = 0; live_slot < scores.size(); ++live_slot)
        {
          if (scores[live_slot].config_index == config_index)
          {
            if (scores[live_slot].eligible_to_inactivate)
            {
              scores[live_slot].eligible_to_inactivate = false;
              scores[current_champ].eligible_to_inactivate = true;
            }
            current_champ = live_slot;
            break;
          }
        }
        champ_config = configs[config_index];
      }
      else
      {
        float worst_ips = std::numeric_limits<float>::infinity();
        uint64_t worst_live_slot = 0;
        for (uint64_t live_slot = 0; live_slot < scores.size(); ++live_slot)
        {
          if (configs[scores[live_slot].config_index].ips < worst_ips)
          {
            worst_ips = configs[scores[live_slot].config_index].ips;
            worst_live_slot = live_slot;
          }
        }
        configs[scores[worst_live_slot].config_index].lease *= 2;
        configs[scores[worst_live_slot].config_index].state = VW::reductions::automl::config_state::Inactive;
        scores[worst_live_slot].reset_stats(automl_alpha, automl_tau);
        scores[worst_live_slot].config_index = config_index;
        configs[scores[worst_live_slot].config_index].state = VW::reductions::automl::config_state::Live;
        gen_interactions(worst_live_slot);
        if (scores[worst_live_slot].eligible_to_inactivate)
        {
          scores[worst_live_slot].eligible_to_inactivate = false;
          scores[current_champ].eligible_to_inactivate = true;
        }
        current_champ = worst_live_slot;
        // Rare case breaks index_queue, best to just clear it
        while (!index_queue.empty()) { index_queue.pop(); };
=======
        scores[live_slot].eligible_to_inactivate = false;
        scores[current_champ].eligible_to_inactivate = true;
>>>>>>> 48740ee7
      }
      current_champ = live_slot;
    }
    else if (worse(live_slot))  // If challenger is worse ('worse function from Chacha')
    {
      configs[scores[live_slot].config_index].state = VW::reductions::automl::config_state::Removed;
    }
  }
  if (champ_change)
  {
    this->total_champ_switches++;
    if (!keep_configs)
    {
      while (!index_queue.empty()) { index_queue.pop(); };
      uint64_t champ_config_index = scores[current_champ].config_index;
      if (champ_config_index != 0)
      {
        exclusion_config& zero_ind = configs[0];
        exclusion_config& new_champ = configs[champ_config_index];
        std::swap(zero_ind, new_champ);
        scores[current_champ].config_index = 0;
      }
      auto champ_primary_score = std::move(scores[current_champ]);
      auto champ_secondary_score = std::move(champ_scores[current_champ]);
      scores.clear();
      champ_scores.clear();
      scores.push_back(std::move(champ_primary_score));
      champ_scores.push_back(std::move(champ_secondary_score));
      current_champ = 0;
      valid_config_size = 1;
    }
    for (uint64_t live_slot = 0; live_slot < scores.size(); ++live_slot)
    {
      scores[live_slot].reset_stats(automl_alpha, automl_tau);
      champ_scores[live_slot].reset_stats(automl_alpha, automl_tau);
    }
    config_oracle();
  }
}

void interaction_config_manager::persist(metric_sink& metrics, bool verbose)
{
  metrics.set_uint("test_county", total_learn_count);
  metrics.set_uint("current_champ", current_champ);
  for (uint64_t live_slot = 0; live_slot < scores.size(); ++live_slot)
  {
    scores[live_slot].persist(metrics, "_" + std::to_string(live_slot), verbose, interaction_type);
    if (verbose)
    {
      auto& exclusions = configs[scores[live_slot].config_index].exclusions;
      metrics.set_string("exclusionc_" + std::to_string(live_slot), ::exclusions_to_string(exclusions));
    }
  }
  metrics.set_uint("total_champ_switches", total_champ_switches);
}

// This sets up example with correct ineractions vector
void interaction_config_manager::apply_config(example* ec, uint64_t live_slot)
{
  if (ec == nullptr) { return; }
  if (live_slot < max_live_configs) { ec->interactions = &(scores[live_slot].live_interactions); }
  else
  {
    THROW("fatal (automl): trying to apply a config higher than max configs allowed");
  }
}

// inner loop of learn driven by # MAX_CONFIGS
template <typename CMType>
void automl<CMType>::offset_learn(multi_learner& base, multi_ex& ec, CB::cb_class& logged, uint64_t labelled_action)
{
  VW::reductions::automl::interaction_vec_t* incoming_interactions = ec[0]->interactions;
  for (VW::example* ex : ec)
  {
    _UNUSED(ex);
    assert(ex->interactions == incoming_interactions);
  }

  // if (ec[0]->interactions != nullptr)
  // { logger->out_info("offlearn: incoming interaction: {}", ::interaction_vec_t_to_string(*(ec[0]->interactions))); }
  const float w = logged.probability > 0 ? 1 / logged.probability : 0;
  const float r = -logged.cost;

  std::swap(ec[0]->pred.a_s, buffer_a_s);

  int64_t live_slot = cm->scores.size() - 1;
  int64_t current_champ = static_cast<int64_t>(cm->current_champ);
  assert(current_champ >= 0);

  auto restore_guard = VW::scope_exit([this, &ec, &live_slot, &current_champ, &incoming_interactions]() {
    for (example* ex : ec) { ex->interactions = incoming_interactions; }
    if (live_slot >= 0 && live_slot != current_champ) { std::swap(ec[0]->pred.a_s, buffer_a_s); }
  });

  for (; live_slot >= 0; live_slot -= 1)
  {
    if (live_slot == current_champ) { std::swap(ec[0]->pred.a_s, buffer_a_s); }
    else
    {
      ec[0]->pred.a_s.clear();
    }

    for (example* ex : ec) { cm->apply_config(ex, live_slot); }

    if (!base.learn_returns_prediction) { base.predict(ec, live_slot); }
    base.learn(ec, live_slot);
    const uint32_t chosen_action = ec[0]->pred.a_s[0].action;
    if (live_slot == current_champ)
    {
      for (size_t live_slot_upd = 0; live_slot_upd < cm->scores.size(); ++live_slot_upd)
      {
        if (live_slot_upd == static_cast<size_t>(current_champ)) { continue; }
        cm->champ_scores[live_slot_upd].update(chosen_action == labelled_action ? w : 0, r);
      }
      std::swap(ec[0]->pred.a_s, buffer_a_s);
    }
    else
    {
      cm->scores[live_slot].update(chosen_action == labelled_action ? w : 0, r);
    }
  }

  std::swap(ec[0]->pred.a_s, buffer_a_s);
}

}  // namespace automl
}  // namespace reductions
}  // namespace VW

namespace
{
template <typename CMType, bool is_explore>
void predict_automl(VW::reductions::automl::automl<CMType>& data, multi_learner& base, VW::multi_ex& ec)
{
  VW::reductions::automl::interaction_vec_t* incoming_interactions = ec[0]->interactions;
  for (VW::example* ex : ec)
  {
    _UNUSED(ex);
    assert(ex->interactions == incoming_interactions);
  }

  // if (ec[0]->interactions != nullptr)
  // { data.logger->out_info("pred: incoming interaction: {}", ::interaction_vec_t_to_string(*(ec[0]->interactions))); }
  uint64_t champ_live_slot = data.cm->current_champ;
  for (VW::example* ex : ec) { data.cm->apply_config(ex, champ_live_slot); }

  auto restore_guard = VW::scope_exit([&ec, &incoming_interactions] {
    for (VW::example* ex : ec) { ex->interactions = incoming_interactions; }
  });

  base.predict(ec, champ_live_slot);
}

// this is the registered learn function for this reduction
// mostly uses config_manager and actual_learn(..)
template <typename CMType, bool is_explore>
void learn_automl(VW::reductions::automl::automl<CMType>& data, multi_learner& base, VW::multi_ex& ec)
{
  CB::cb_class logged{};
  uint64_t labelled_action = 0;
  const auto it = std::find_if(ec.begin(), ec.end(), [](VW::example* item) { return !item->l.cb.costs.empty(); });

  if (it != ec.end())
  {
    logged = (*it)->l.cb.costs[0];
    labelled_action = std::distance(ec.begin(), it);
  }

  data.one_step(base, ec, logged, labelled_action);
  assert(ec[0]->interactions != nullptr);
}

template <typename CMType, bool verbose>
void persist(VW::reductions::automl::automl<CMType>& data, VW::metric_sink& metrics)
{
  if (verbose) { data.cm->persist(metrics, true); }
  else
  {
    data.cm->persist(metrics, false);
  }
}

template <typename CMType>
void finish_example(VW::workspace& all, VW::reductions::automl::automl<CMType>& data, VW::multi_ex& ec)
{
  VW::reductions::automl::interaction_vec_t* incoming_interactions = ec[0]->interactions;

  uint64_t champ_live_slot = data.cm->current_champ;
  for (VW::example* ex : ec) { data.cm->apply_config(ex, champ_live_slot); }

  {
    auto restore_guard = VW::scope_exit([&ec, &incoming_interactions] {
      for (VW::example* ex : ec) { ex->interactions = incoming_interactions; }
    });

    data.adf_learner->print_example(all, ec);
  }

  VW::finish_example(all, ec);
}

template <typename CMType>
void save_load_aml(VW::reductions::automl::automl<CMType>& aml, io_buf& io, bool read, bool text)
{
  if (io.num_files() == 0) { return; }
  if (read) { VW::model_utils::read_model_field(io, aml); }
  else
  {
    VW::model_utils::write_model_field(io, aml, "_automl", text);
  }
}

// Basic implementation of scheduler to pick new configs when one runs out of lease.
// Highest priority will be picked first because of max-PQ implementation, this will
// be the config with the least exclusion. Note that all configs will run to lease
// before priorities and lease are reset.
float calc_priority_least_exclusion(
    const VW::reductions::automl::exclusion_config& config, const std::map<VW::namespace_index, uint64_t>& ns_counter)
{
  float priority = 0.f;
  for (const auto& ns_pair : config.exclusions) { priority -= ns_counter.at(*ns_pair.begin()); }
  return priority;
}

// Same as above, returns 0 (includes rest to remove unused variable warning)
float calc_priority_empty(
    const VW::reductions::automl::exclusion_config& config, const std::map<VW::namespace_index, uint64_t>& ns_counter)
{
  _UNUSED(config);
  _UNUSED(ns_counter);
  return 0.f;
}
}  // namespace

VW::LEARNER::base_learner* VW::reductions::automl_setup(VW::setup_base_i& stack_builder)
{
  options_i& options = *stack_builder.get_options();
  VW::workspace& all = *stack_builder.get_all_pointer();

  uint64_t global_lease;
  uint64_t max_live_configs;
  std::string cm_type;
  std::string priority_type;
  int32_t priority_challengers;
  bool keep_configs = false;
  bool verbose_metrics = false;
  std::string interaction_type;
  std::string oracle_type;
  float automl_alpha;
  float automl_tau;

  option_group_definition new_options("[Reduction] Automl");
  new_options
      .add(make_option("automl", max_live_configs)
               .necessary()
               .keep()
               .default_value(3)
               .help("Set number of live configs")
               .experimental())
      .add(make_option("global_lease", global_lease)
               .keep()
               .default_value(10)
               .help("Set initial lease for automl interactions")
               .experimental())
      .add(make_option("cm_type", cm_type)
               .keep()
               .default_value("interaction")
               .one_of({"interaction"})
               .help("Set type of config manager")
               .experimental())
      .add(make_option("priority_type", priority_type)
               .keep()
               .default_value("none")
               .one_of({"none", "least_exclusion"})
               .help("Set function to determine next config")
               .experimental())
      .add(make_option("priority_challengers", priority_challengers)
               .keep()
               .default_value(-1)
               .help("Set number of priority challengers to use")
               .experimental())
      .add(make_option("keep_configs", keep_configs).keep().help("Keep all configs after champ change").experimental())
      .add(make_option("verbose_metrics", verbose_metrics).help("Extended metrics for debugging").experimental())
      .add(make_option("interaction_type", interaction_type)
               .keep()
               .default_value("quadratic")
               .one_of({"quadratic", "cubic"})
               .help("Set what type of feature to use")
               .experimental())
      .add(make_option("oracle_type", oracle_type)
               .keep()
               .default_value("one_diff")
               .one_of({"one_diff", "rand"})
               .help("Set oracle to generate configs")
               .experimental())
      .add(make_option("automl_alpha", automl_alpha)
               .keep()
               .default_value(DEFAULT_ALPHA)
               .help("Set confidence interval for champion change")
               .experimental())
      .add(make_option("automl_tau", automl_tau)
               .keep()
               .default_value(CRESSEREAD_DEFAULT_TAU)
               .help("Time constant for count decay")
               .experimental());

  if (!options.add_parse_and_check_necessary(new_options)) { return nullptr; }

  VW::reductions::automl::priority_func* calc_priority;

  if (priority_type == "none") { calc_priority = &calc_priority_empty; }
  else if (priority_type == "least_exclusion")
  {
    calc_priority = &calc_priority_least_exclusion;
  }
  else
  {
    THROW("Invalid priority function provided");
  }

  if (priority_challengers < 0) { priority_challengers = (static_cast<int>(max_live_configs) - 1) / 2; }

  // Note that all.wpp will not be set correctly until after setup
  auto cm = VW::make_unique<VW::reductions::automl::interaction_config_manager>(global_lease, max_live_configs,
<<<<<<< HEAD
      all.get_random_state(), static_cast<uint64_t>(priority_challengers), keep_configs, interaction_type, oracle_type,
      all.weights.dense_weights, calc_priority, automl_alpha, automl_tau, &all.logger);
=======
      all.get_random_state(), static_cast<uint64_t>(priority_challengers), keep_configs, oracle_type,
      all.weights.dense_weights, calc_priority, automl_alpha, automl_tau, &all.logger, all.wpp);
>>>>>>> 48740ee7
  auto data = VW::make_unique<VW::reductions::automl::automl<VW::reductions::automl::interaction_config_manager>>(
      std::move(cm), &all.logger);
  if (max_live_configs > MAX_CONFIGS)
  {
    THROW("Maximum number of configs is "
        << MAX_CONFIGS << " and " << max_live_configs
        << " were specified. Please decrease the number of configs with the --automl flag.");
  }

  // override and clear all the global interactions
  // see parser.cc line 740
  all.interactions.clear();
  assert(all.interactions.empty() == true);

  // make sure we setup the rest of the stack with cleared interactions
  // to make sure there are not subtle bugs
  auto* base_learner = stack_builder.setup_base_learner();

  assert(all.interactions.empty() == true);

  assert(all.weights.sparse == false);
  if (all.weights.sparse) THROW("--automl does not work with sparse weights");

  ::fail_if_enabled(all,
      {"ccb_explore_adf", "audit_regressor", "baseline", "cb_explore_adf_rnd", "cb_to_cb_adf", "cbify", "replay_c",
          "replay_b", "replay_m", "memory_tree", "new_mf", "nn", "stage_poly"});

  // only this has been tested
  if (base_learner->is_multiline())
  {
    auto ppw = max_live_configs;
    auto* persist_ptr = verbose_metrics ? persist<VW::reductions::automl::interaction_config_manager, true>
                                        : persist<VW::reductions::automl::interaction_config_manager, false>;
    data->adf_learner = as_multiline(base_learner->get_learner_by_name_prefix("cb_adf"));
    auto* l = make_reduction_learner(std::move(data), as_multiline(base_learner),
        learn_automl<VW::reductions::automl::interaction_config_manager, true>,
        predict_automl<VW::reductions::automl::interaction_config_manager, true>,
        stack_builder.get_setupfn_name(automl_setup))
                  .set_params_per_weight(ppw)  // refactor pm
                  .set_output_prediction_type(VW::prediction_type_t::action_scores)
                  .set_input_label_type(VW::label_type_t::cb)
                  .set_input_prediction_type(VW::prediction_type_t::action_scores)
                  .set_output_label_type(VW::label_type_t::cb)
                  .set_finish_example(::finish_example<VW::reductions::automl::interaction_config_manager>)
                  .set_save_load(save_load_aml<VW::reductions::automl::interaction_config_manager>)
                  .set_persist_metrics(persist_ptr)
                  .set_output_prediction_type(base_learner->get_output_prediction_type())
                  .set_learn_returns_prediction(true)
                  .build();
    return make_base(*l);
  }
  else
  {
    // not implemented yet
    THROW("fatal: automl not supported for single line learners yet");
  }
}

namespace VW
{
namespace model_utils
{
size_t read_model_field(io_buf& io, VW::reductions::automl::exclusion_config& ec)
{
  size_t bytes = 0;
  bytes += read_model_field(io, ec.exclusions);
  bytes += read_model_field(io, ec.lease);
  bytes += read_model_field(io, ec.state);
  return bytes;
}

size_t write_model_field(
    io_buf& io, const VW::reductions::automl::exclusion_config& ec, const std::string& upstream_name, bool text)
{
  size_t bytes = 0;
  bytes += write_model_field(io, ec.exclusions, upstream_name + "_exclusions", text);
  bytes += write_model_field(io, ec.lease, upstream_name + "_lease", text);
  bytes += write_model_field(io, ec.state, upstream_name + "_state", text);
  return bytes;
}

size_t read_model_field(io_buf& io, VW::reductions::automl::aml_score& amls)
{
  size_t bytes = 0;
  bytes += read_model_field(io, reinterpret_cast<VW::scored_config&>(amls));
  bytes += read_model_field(io, amls.config_index);
  bytes += read_model_field(io, amls.eligible_to_inactivate);
  return bytes;
}

size_t write_model_field(
    io_buf& io, const VW::reductions::automl::aml_score& amls, const std::string& upstream_name, bool text)
{
  size_t bytes = 0;
  bytes += write_model_field(io, reinterpret_cast<const VW::scored_config&>(amls), upstream_name, text);
  bytes += write_model_field(io, amls.config_index, upstream_name + "_index", text);
  bytes += write_model_field(io, amls.eligible_to_inactivate, upstream_name + "_eligible_to_inactivate", text);
  return bytes;
}

size_t read_model_field(io_buf& io, VW::reductions::automl::interaction_config_manager& cm)
{
  cm.scores.clear();
  size_t bytes = 0;
  bytes += read_model_field(io, cm.total_learn_count);
  bytes += read_model_field(io, cm.current_champ);
  bytes += read_model_field(io, cm.valid_config_size);
  bytes += read_model_field(io, cm.ns_counter);
  bytes += read_model_field(io, cm.configs);
  bytes += read_model_field(io, cm.scores);
  bytes += read_model_field(io, cm.champ_scores);
  bytes += read_model_field(io, cm.index_queue);
  for (uint64_t live_slot = 0; live_slot < cm.scores.size(); ++live_slot) { cm.gen_interactions(live_slot); }
  return bytes;
}

size_t write_model_field(io_buf& io, const VW::reductions::automl::interaction_config_manager& cm,
    const std::string& upstream_name, bool text)
{
  size_t bytes = 0;
  bytes += write_model_field(io, cm.total_learn_count, upstream_name + "_count", text);
  bytes += write_model_field(io, cm.current_champ, upstream_name + "_champ", text);
  bytes += write_model_field(io, cm.valid_config_size, upstream_name + "_valid_config_size", text);
  bytes += write_model_field(io, cm.ns_counter, upstream_name + "_ns_counter", text);
  bytes += write_model_field(io, cm.configs, upstream_name + "_configs", text);
  bytes += write_model_field(io, cm.scores, upstream_name + "_scores", text);
  bytes += write_model_field(io, cm.champ_scores, upstream_name + "_champ_scores", text);
  bytes += write_model_field(io, cm.index_queue, upstream_name + "_index_queue", text);
  return bytes;
}

template <typename CMType>
size_t read_model_field(io_buf& io, VW::reductions::automl::automl<CMType>& aml)
{
  size_t bytes = 0;
  bytes += read_model_field(io, aml.current_state);
  bytes += read_model_field(io, *aml.cm);
  return bytes;
}

template <typename CMType>
size_t write_model_field(
    io_buf& io, const VW::reductions::automl::automl<CMType>& aml, const std::string& upstream_name, bool text)
{
  size_t bytes = 0;
  bytes += write_model_field(io, aml.current_state, upstream_name + "_state", text);
  bytes += write_model_field(io, *aml.cm, upstream_name + "_config_manager", text);
  return bytes;
}

}  // namespace model_utils

VW::string_view to_string(reductions::automl::automl_state state)
{
  switch (state)
  {
    case reductions::automl::automl_state::Collecting:
      return "Collecting";
    case reductions::automl::automl_state::Experimenting:
      return "Experimenting";
  }

  assert(false);
  return "unknown";
}

VW::string_view to_string(reductions::automl::config_state state)
{
  switch (state)
  {
    case reductions::automl::config_state::New:
      return "New";
    case reductions::automl::config_state::Live:
      return "Live";
    case reductions::automl::config_state::Inactive:
      return "Inactive";
    case reductions::automl::config_state::Removed:
      return "Removed";
  }

  assert(false);
  return "unknown";
}
}  // namespace VW<|MERGE_RESOLUTION|>--- conflicted
+++ resolved
@@ -179,13 +179,8 @@
 // into its own base_learner.learn(). see learn_automl(...)
 interaction_config_manager::interaction_config_manager(uint64_t global_lease, uint64_t max_live_configs,
     std::shared_ptr<VW::rand_state> rand_state, uint64_t priority_challengers, bool keep_configs,
-<<<<<<< HEAD
-    std::string interaction_type, std::string oracle_type, dense_parameters& weights, priority_func* calc_priority,
-    double automl_alpha, double automl_tau, VW::io::logger* logger)
-=======
     std::string oracle_type, dense_parameters& weights, priority_func* calc_priority, double automl_alpha,
     double automl_tau, VW::io::logger* logger, uint32_t& wpp)
->>>>>>> 48740ee7
     : global_lease(global_lease)
     , max_live_configs(max_live_configs)
     , random_state(std::move(rand_state))
@@ -510,53 +505,8 @@
       // Update champ with live_slot of live config
       if (scores[live_slot].eligible_to_inactivate)
       {
-<<<<<<< HEAD
-        // Update champ with live_slot of live config
-        for (uint64_t live_slot = 0; live_slot < scores.size(); ++live_slot)
-        {
-          if (scores[live_slot].config_index == config_index)
-          {
-            if (scores[live_slot].eligible_to_inactivate)
-            {
-              scores[live_slot].eligible_to_inactivate = false;
-              scores[current_champ].eligible_to_inactivate = true;
-            }
-            current_champ = live_slot;
-            break;
-          }
-        }
-        champ_config = configs[config_index];
-      }
-      else
-      {
-        float worst_ips = std::numeric_limits<float>::infinity();
-        uint64_t worst_live_slot = 0;
-        for (uint64_t live_slot = 0; live_slot < scores.size(); ++live_slot)
-        {
-          if (configs[scores[live_slot].config_index].ips < worst_ips)
-          {
-            worst_ips = configs[scores[live_slot].config_index].ips;
-            worst_live_slot = live_slot;
-          }
-        }
-        configs[scores[worst_live_slot].config_index].lease *= 2;
-        configs[scores[worst_live_slot].config_index].state = VW::reductions::automl::config_state::Inactive;
-        scores[worst_live_slot].reset_stats(automl_alpha, automl_tau);
-        scores[worst_live_slot].config_index = config_index;
-        configs[scores[worst_live_slot].config_index].state = VW::reductions::automl::config_state::Live;
-        gen_interactions(worst_live_slot);
-        if (scores[worst_live_slot].eligible_to_inactivate)
-        {
-          scores[worst_live_slot].eligible_to_inactivate = false;
-          scores[current_champ].eligible_to_inactivate = true;
-        }
-        current_champ = worst_live_slot;
-        // Rare case breaks index_queue, best to just clear it
-        while (!index_queue.empty()) { index_queue.pop(); };
-=======
         scores[live_slot].eligible_to_inactivate = false;
         scores[current_champ].eligible_to_inactivate = true;
->>>>>>> 48740ee7
       }
       current_champ = live_slot;
     }
@@ -881,13 +831,8 @@
 
   // Note that all.wpp will not be set correctly until after setup
   auto cm = VW::make_unique<VW::reductions::automl::interaction_config_manager>(global_lease, max_live_configs,
-<<<<<<< HEAD
-      all.get_random_state(), static_cast<uint64_t>(priority_challengers), keep_configs, interaction_type, oracle_type,
-      all.weights.dense_weights, calc_priority, automl_alpha, automl_tau, &all.logger);
-=======
       all.get_random_state(), static_cast<uint64_t>(priority_challengers), keep_configs, oracle_type,
       all.weights.dense_weights, calc_priority, automl_alpha, automl_tau, &all.logger, all.wpp);
->>>>>>> 48740ee7
   auto data = VW::make_unique<VW::reductions::automl::automl<VW::reductions::automl::interaction_config_manager>>(
       std::move(cm), &all.logger);
   if (max_live_configs > MAX_CONFIGS)

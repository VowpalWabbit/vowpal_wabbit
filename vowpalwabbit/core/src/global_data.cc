// Copyright (c) by respective owners including Yahoo!, Microsoft, and
// individual contributors. All rights reserved. Released under a BSD (revised)
// license as described in the file LICENSE.

#include "vw/core/global_data.h"

#include "vw/config/options.h"
#include "vw/core/parse_regressor.h"
#include "vw/core/reductions/metrics.h"

#define RAPIDJSON_HAS_STDSTRING 1

#include "vw/common/future_compat.h"
#include "vw/common/random.h"
#include "vw/common/string_view.h"
#include "vw/common/vw_exception.h"
#include "vw/config/options.h"
#include "vw/core/array_parameters.h"
#include "vw/core/kskip_ngram_transformer.h"
#include "vw/core/learner.h"
#include "vw/core/loss_functions.h"
#include "vw/core/named_labels.h"
#include "vw/core/parse_regressor.h"
#include "vw/core/parser.h"
#include "vw/core/reduction_stack.h"
#include "vw/core/reductions/metrics.h"
#include "vw/core/shared_data.h"
#include "vw/core/vw_allreduce.h"
#include "vw/io/logger.h"

#include <rapidjson/document.h>
#include <rapidjson/rapidjson.h>
#include <rapidjson/stringbuffer.h>
#include <rapidjson/writer.h>

#include <cassert>
#include <cerrno>
#include <cfloat>
#include <climits>
#include <cmath>
#include <cstdio>
#include <iomanip>
#include <iostream>
#include <sstream>

#ifdef BUILD_FLATBUFFERS
#  include "vw/fb_parser/parse_example_flatbuffer.h"
#endif

void VW::details::print_result_by_ref(
    VW::io::writer* f, float res, float, const VW::v_array<char>& tag, VW::io::logger& logger)
{
  if (f != nullptr)
  {
    std::stringstream ss;
    auto saved_precision = ss.precision();
    if (floorf(res) == res) { ss << std::setprecision(0); }
    ss << std::fixed << res << std::setprecision(saved_precision);
    if (!tag.empty()) { ss << " " << VW::string_view{tag.begin(), tag.size()}; }
    ss << '\n';
    ssize_t len = ss.str().size();
    ssize_t t = f->write(ss.str().c_str(), static_cast<unsigned int>(len));
    if (t != len) { logger.err_error("write error: {}", VW::io::strerror_to_string(errno)); }
  }
}

void print_raw_text_by_ref(
    VW::io::writer* f, const std::string& s, const VW::v_array<char>& tag, VW::io::logger& logger)
{
  if (f == nullptr) { return; }

  std::stringstream ss;
  ss << s;
  if (!tag.empty()) { ss << " " << VW::string_view{tag.begin(), tag.size()}; }
  ss << '\n';
  ssize_t len = ss.str().size();
  ssize_t t = f->write(ss.str().c_str(), static_cast<unsigned int>(len));
  if (t != len) { logger.err_error("write error: {}", VW::io::strerror_to_string(errno)); }
}

namespace VW
{
void workspace::learn(example& ec)
{
  if (l->is_multiline()) THROW("This learner does not support single-line examples.");

  if (ec.test_only || !runtime_config.training) { VW::LEARNER::require_singleline(l)->predict(ec); }
  else
  {
    if (l->learn_returns_prediction) { VW::LEARNER::require_singleline(l)->learn(ec); }
    else
    {
      VW::LEARNER::require_singleline(l)->predict(ec);
      VW::LEARNER::require_singleline(l)->learn(ec);
    }
  }
}

void workspace::learn(multi_ex& ec)
{
  if (!l->is_multiline()) THROW("This learner does not support multi-line example.");

  if (!runtime_config.training) { VW::LEARNER::require_multiline(l)->predict(ec); }
  else
  {
    if (l->learn_returns_prediction) { VW::LEARNER::require_multiline(l)->learn(ec); }
    else
    {
      VW::LEARNER::require_multiline(l)->predict(ec);
      VW::LEARNER::require_multiline(l)->learn(ec);
    }
  }
}

void workspace::predict(example& ec)
{
  if (l->is_multiline()) THROW("This learner does not support single-line examples.");

  // be called directly in library mode, test_only must be explicitly set here. If the example has a label but is passed
  // to predict it would otherwise be incorrectly labelled as test_only = false.
  ec.test_only = true;
  VW::LEARNER::require_singleline(l)->predict(ec);
}

void workspace::predict(multi_ex& ec)
{
  if (!l->is_multiline()) THROW("This learner does not support multi-line example.");

  // be called directly in library mode, test_only must be explicitly set here. If the example has a label but is passed
  // to predict it would otherwise be incorrectly labelled as test_only = false.
  for (auto& ex : ec) { ex->test_only = true; }

  VW::LEARNER::require_multiline(l)->predict(ec);
}

void workspace::finish_example(example& ec)
{
  if (l->is_multiline()) THROW("This learner does not support single-line examples.");

  VW::LEARNER::require_singleline(l)->finish_example(*this, ec);
}

void workspace::finish_example(multi_ex& ec)
{
  if (!l->is_multiline()) THROW("This learner does not support multi-line example.");

  VW::LEARNER::require_multiline(l)->finish_example(*this, ec);
}

template <typename WeightsT>
std::string dump_weights_to_json_weight_typed(const WeightsT& weights,
    const std::map<uint64_t, VW::details::invert_hash_info>& index_name_map, const parameters& parameter_holder,
    bool include_feature_names, bool include_online_state)
{
  rapidjson::Document doc;
  auto& allocator = doc.GetAllocator();
  // define the _document as an object rather than an array
  doc.SetObject();

  rapidjson::Value array(rapidjson::kArrayType);
  doc.AddMember("weights", array, allocator);

  for (auto v = weights.cbegin(); v != weights.cend(); ++v)
  {
    const auto idx = v.index() >> weights.stride_shift();
    if (*v != 0.f)
    {
      rapidjson::Value parameter_object(rapidjson::kObjectType);
      const auto map_it = index_name_map.find(idx);
      if (include_feature_names && map_it != index_name_map.end())
      {
        const VW::details::invert_hash_info& info = map_it->second;
        rapidjson::Value terms_array(rapidjson::kArrayType);
        for (const auto& component : info.weight_components)
        {
          rapidjson::Value component_object(rapidjson::kObjectType);
          rapidjson::Value name_value;
          name_value.SetString(component.name, allocator);
          component_object.AddMember("name", name_value, allocator);

          rapidjson::Value namespace_value;
          namespace_value.SetString(component.ns, allocator);
          component_object.AddMember("namespace", namespace_value, allocator);

          if (!component.str_value.empty())
          {
            rapidjson::Value string_value_value;
            string_value_value.SetString(component.str_value, allocator);
            component_object.AddMember("string_value", string_value_value, allocator);
          }
          else { component_object.AddMember("string_value", rapidjson::Value(rapidjson::Type::kNullType), allocator); }
          terms_array.PushBack(component_object, allocator);
        }
        parameter_object.AddMember("terms", terms_array, allocator);
        rapidjson::Value offset_value(static_cast<uint64_t>(info.offset != 0 ? info.offset >> info.stride_shift : 0));
        parameter_object.AddMember("offset", offset_value, allocator);
      }
      else if (include_feature_names)
      {
        // There is no reverse mapping. We leave nulls in place of terms and offset.
        parameter_object.AddMember("terms", rapidjson::Value(rapidjson::Type::kNullType), allocator);
        parameter_object.AddMember("offset", rapidjson::Value(rapidjson::Type::kNullType), allocator);
      }

      // If include_feature_names is false, we don't add terms or offset

      rapidjson::Value index_value(static_cast<uint64_t>(idx));
      parameter_object.AddMember("index", index_value, allocator);
      rapidjson::Value value_value(static_cast<float>(*v));
      parameter_object.AddMember("value", value_value, allocator);

      const float* current_weight_state = &(*v);
      if (include_online_state)
      {
        rapidjson::Value extra_state_value(rapidjson::kObjectType);
        rapidjson::Value adaptive_value(rapidjson::kNumberType);
        rapidjson::Value normalized_value(rapidjson::kNumberType);

        if (parameter_holder.adaptive && !parameter_holder.normalized)
        {
          adaptive_value = current_weight_state[1];
          normalized_value = rapidjson::kNullType;
        }
        if (!parameter_holder.adaptive && parameter_holder.normalized)
        {
          adaptive_value = rapidjson::kNullType;
          normalized_value = current_weight_state[1];
        }
        if (parameter_holder.adaptive && parameter_holder.normalized)
        {
          adaptive_value = current_weight_state[1];
          normalized_value = current_weight_state[2];
        }

        extra_state_value.AddMember("adaptive", adaptive_value, allocator);
        extra_state_value.AddMember("normalized", normalized_value, allocator);
        parameter_object.AddMember("gd_extra_online_state", extra_state_value, allocator);
      }
      doc["weights"].PushBack(parameter_object, allocator);
    }
  }

  rapidjson::StringBuffer strbuf;
  rapidjson::Writer<rapidjson::StringBuffer> writer(strbuf);
  doc.Accept(writer);
  return strbuf.GetString();
}

std::string workspace::dump_weights_to_json_experimental()
{
  assert(l != nullptr);
  const auto* current = l.get();

  // This could be extended to other base learners reasonably. Since this is new and experimental though keep the scope
  // small.
  while (current->get_base_learner() != nullptr) { current = current->get_base_learner(); }
  if (current->get_name() == "ksvm")
  {
    THROW("dump_weights_to_json is currently only supported for KSVM base learner. The current base learner is "
        << current->get_name());
  }
  if (om.dump_json_weights_include_feature_names && !output_config.hash_inv)
  {
    THROW("hash_inv == true is required to dump weights to json including feature names");
  }
  if (om.dump_json_weights_include_extra_online_state && !om.save_resume)
  {
    THROW("save_resume == true is required to dump weights to json including feature names");
  }
  if (om.dump_json_weights_include_extra_online_state && current->get_name() != "gd")
  {
    THROW("including extra online state is only allowed with GD as base learner");
  }

  return weights.sparse
      ? dump_weights_to_json_weight_typed(weights.sparse_weights, output_runtime.index_name_map, weights,
            om.dump_json_weights_include_feature_names, om.dump_json_weights_include_extra_online_state)
      : dump_weights_to_json_weight_typed(weights.dense_weights, output_runtime.index_name_map, weights,
            om.dump_json_weights_include_feature_names, om.dump_json_weights_include_extra_online_state);
}
}  // namespace VW

void VW::details::compile_limits(std::vector<std::string> limits, std::array<uint32_t, VW::NUM_NAMESPACES>& dest,
    bool /*quiet*/, VW::io::logger& logger)
{
  for (size_t i = 0; i < limits.size(); i++)
  {
    std::string limit = limits[i];
    if (isdigit(limit[0]))
    {
      int n = atoi(limit.c_str());
      logger.err_warn("limiting to {} features for each namespace.", n);
      for (size_t j = 0; j < 256; j++) { dest[j] = n; }
    }
    else if (limit.size() == 1) { logger.out_error("The namespace index must be specified before the n"); }
    else
    {
      int n = atoi(limit.c_str() + 1);
      dest[static_cast<uint32_t>(limit[0])] = n;
      logger.err_warn("limiting to {0} for namespaces {1}", n, limit[0]);
    }
  }
}

VW_WARNING_STATE_PUSH
VW_WARNING_DISABLE_DEPRECATED_USAGE

namespace VW
{
workspace::workspace(VW::io::logger logger) : options(nullptr, nullptr), logger(std::move(logger))
{
  _random_state_sp = std::make_shared<VW::rand_state>();
  sd = std::make_shared<shared_data>();
  // Default is stderr.
  output_runtime.trace_message = std::make_shared<std::ostream>(std::cout.rdbuf());

  lc.loss = nullptr;

  lc.reg_mode = 0;
  pc.current_pass = 0;

  reduction_state.bfgs = false;
  lc.no_bias = false;
  reduction_state.active = false;
  iwc.num_bits = 18;
  runtime_config.default_bits = true;
  runtime_config.daemon = false;
  om.save_resume = true;
  om.preserve_performance_counters = false;

  iwc.random_positive_weights = false;

  weights.sparse = false;

  // default set_minmax function
  set_minmax = [this](float label)
  {
    this->sd->min_label = std::min(this->sd->min_label, label);
    if (label != FLT_MAX) { this->sd->max_label = std::max(this->sd->max_label, label); }
  };

  uc.power_t = 0.5f;
  uc.eta = 0.5f;  // default learning rate for normalized adaptive updates, this is switched to 10 by default for the
                  // other updates (see parse_args.cc)
  runtime_config.numpasses = 1;

  print_by_ref = VW::details::print_result_by_ref;
  print_text_by_ref = print_raw_text_by_ref;
  reduction_state.lda = 0;
  iwc.random_weights = false;
  iwc.normal_weights = false;
  iwc.tnormal_weights = false;
  iwc.per_feature_regularizer_input = "";
  om.per_feature_regularizer_output = "";
  om.per_feature_regularizer_text = "";

  output_runtime.stdout_adapter = VW::io::open_stdout();

  reduction_state.searchstr = nullptr;

  // nonormalize = false;
  lc.l1_lambda = 0.0;
  lc.l2_lambda = 0.0;

  uc.eta_decay_rate = 1.0;
  iwc.initial_weight = 0.0;
  fc.initial_constant = 0.0;

  for (size_t i = 0; i < NUM_NAMESPACES; i++)
  {
    fc.limit[i] = INT_MAX;
    fc.affix_features[i] = 0;
    fc.spelling_features[i] = 0;
  }

  fc.add_constant = true;

  reduction_state.invariant_updates = true;
  iwc.normalized_idx = 2;

  output_config.audit = false;
  output_runtime.audit_writer = VW::io::open_stdout();

  runtime_config.pass_length = std::numeric_limits<size_t>::max();
  runtime_state.passes_complete = 0;

  om.save_per_pass = false;

  runtime_state.do_reset_source = false;
  pc.holdout_set_off = true;
  pc.holdout_after = 0;
  pc.check_holdout_every_n_passes = 1;
  pc.early_terminate = false;

  parser_runtime.max_examples = std::numeric_limits<size_t>::max();

  output_config.hash_inv = false;
  output_config.print_invert = false;
  output_config.hexfloat_weights = false;
}
VW_WARNING_STATE_POP

void workspace::finish()
{
  // also update VowpalWabbit::PerformanceStatistics::get() (vowpalwabbit.cpp)
  if (!output_config.quiet && !options->was_supplied("audit_regressor"))
  {
    sd->print_summary(*output_runtime.trace_message, *sd, *lc.loss, pc.current_pass, pc.holdout_set_off);
  }

  details::finalize_regressor(*this, om.final_regressor_name);
  if (options->was_supplied("dump_json_weights_experimental"))
  {
    auto content = dump_weights_to_json_experimental();
    auto writer = VW::io::open_file_writer(om.json_weights_file_name);
    writer->write(content.c_str(), content.length());
  }
<<<<<<< HEAD
  output_runtime.global_metrics.register_metrics_callback(
      [this](VW::metric_sink& sink) -> void { VW::reductions::additional_metrics(*this, sink); });
=======
>>>>>>> 9662f279
  VW::reductions::output_metrics(*this);
  logger.log_summary();

  if (l != nullptr) { l->finish(); }
}

workspace::~workspace()
{
  // TODO: migrate all finalization into parser destructor
  if (parser_runtime.example_parser != nullptr) { VW::details::free_parser(*this); }
}

}  // namespace VW<|MERGE_RESOLUTION|>--- conflicted
+++ resolved
@@ -415,11 +415,6 @@
     auto writer = VW::io::open_file_writer(om.json_weights_file_name);
     writer->write(content.c_str(), content.length());
   }
-<<<<<<< HEAD
-  output_runtime.global_metrics.register_metrics_callback(
-      [this](VW::metric_sink& sink) -> void { VW::reductions::additional_metrics(*this, sink); });
-=======
->>>>>>> 9662f279
   VW::reductions::output_metrics(*this);
   logger.log_summary();
 

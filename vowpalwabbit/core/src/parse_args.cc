--- conflicted
+++ resolved
@@ -1663,333 +1663,6 @@
   }
 }
 
-<<<<<<< HEAD
-VW::workspace* initialize(config::options_i& options, io_buf* model, bool skip_model_load,
-    VW::trace_message_t trace_listener, void* trace_context)
-{
-  std::unique_ptr<options_i, options_deleter_type> opts(&options, [](VW::config::options_i*) {});
-
-  return initialize(std::move(opts), model, skip_model_load, trace_listener, trace_context);
-}
-
-std::unique_ptr<VW::workspace> initialize_internal(std::unique_ptr<options_i, options_deleter_type> options,
-    io_buf* model, bool skip_model_load, VW::trace_message_t trace_listener, void* trace_context,
-    VW::io::logger* custom_logger, std::unique_ptr<VW::setup_base_i> learner_builder = nullptr)
-{
-  // Set up logger as early as possible
-  auto all = parse_args(std::move(options), trace_listener, trace_context, custom_logger);
-
-  // if user doesn't pass in a model, read from options
-  io_buf local_model;
-  if (!model)
-  {
-    std::vector<std::string> all_initial_regressor_files(all->initial_regressors);
-    if (all->options->was_supplied("input_feature_regularizer"))
-    {
-      all_initial_regressor_files.push_back(all->per_feature_regularizer_input);
-    }
-    read_regressor_file(*all, all_initial_regressor_files, local_model);
-    model = &local_model;
-  }
-
-  std::vector<std::string> dictionary_namespaces;
-  try
-  {
-    // Loads header of model files and loads the command line options into the options object.
-    bool interactions_settings_duplicated;
-    load_header_merge_options(*all->options, *all, *model, interactions_settings_duplicated);
-
-    parse_modules(*all->options, *all, interactions_settings_duplicated, dictionary_namespaces);
-    instantiate_learner(*all, std::move(learner_builder));
-    parse_sources(*all->options, *all, *model, skip_model_load);
-  }
-  catch (VW::save_load_model_exception& e)
-  {
-    auto msg = fmt::format("{}, model files = {}", e.what(), fmt::join(all->initial_regressors, ", "));
-    throw save_load_model_exception(e.filename(), e.line_number(), msg);
-  }
-
-  if (!all->quiet)
-  {
-    *(all->trace_message) << "Num weight bits = " << all->num_bits << endl;
-    *(all->trace_message) << "learning rate = " << all->eta << endl;
-    *(all->trace_message) << "initial_t = " << all->sd->t << endl;
-    *(all->trace_message) << "power_t = " << all->power_t << endl;
-    if (all->numpasses > 1) { *(all->trace_message) << "decay_learning_rate = " << all->eta_decay_rate << endl; }
-    if (all->options->was_supplied("cb_type"))
-    {
-      *(all->trace_message) << "cb_type = " << all->options->get_typed_option<std::string>("cb_type").value() << endl;
-    }
-  }
-
-  // we must delay so parse_mask is fully defined.
-  for (const auto& name_space : dictionary_namespaces) { parse_dictionary_argument(*all, name_space); }
-
-  std::vector<std::string> enabled_reductions;
-  if (all->l != nullptr) { all->l->get_enabled_reductions(enabled_reductions); }
-
-  // upon direct query for help -- spit it out to stdout;
-  if (all->options->get_typed_option<bool>("help").value())
-  {
-    size_t num_supplied = 0;
-    for (auto const& option : all->options->get_all_options())
-    {
-      num_supplied += all->options->was_supplied(option->m_name) ? 1 : 0;
-    }
-
-    auto option_groups = all->options->get_all_option_group_definitions();
-    std::sort(option_groups.begin(), option_groups.end(),
-        [](const VW::config::option_group_definition& a, const VW::config::option_group_definition& b)
-        { return a.m_name < b.m_name; });
-    // Help is added as help and h. So greater than 2 means there is more command line there.
-    if (num_supplied > 2) { option_groups = remove_disabled_necessary_options(*all->options, option_groups); }
-
-    VW::config::cli_help_formatter formatter;
-    std::cout << formatter.format_help(option_groups);
-    std::exit(0);
-  }
-
-  if (all->options->was_supplied("automl") && all->options->was_supplied("aml_predict_only_model"))
-  {
-    std::string automl_predict_only_filename =
-        all->options->get_typed_option<std::string>("aml_predict_only_model").value();
-    if (automl_predict_only_filename.empty())
-    {
-      THROW("error: --aml_predict_only_model has to be non-zero string representing filename to write");
-    }
-
-    finalize_regressor(*all, automl_predict_only_filename);
-    std::exit(0);
-  }
-
-  print_enabled_reductions(*all, enabled_reductions);
-
-  if (!all->quiet)
-  {
-    *(all->trace_message) << "Input label = " << VW::to_string(all->l->get_input_label_type()).substr(14) << std::endl;
-    *(all->trace_message) << "Output pred = " << VW::to_string(all->l->get_output_prediction_type()).substr(19)
-                          << std::endl;
-  }
-
-  if (!all->options->get_typed_option<bool>("dry_run").value())
-  {
-    if (!all->quiet && !all->bfgs && !all->searchstr && !all->options->was_supplied("audit_regressor"))
-    {
-      all->sd->print_update_header(*all->trace_message);
-    }
-    all->l->init_driver();
-  }
-
-  return all;
-}
-
-std::unique_ptr<VW::workspace> initialize_experimental(std::unique_ptr<config::options_i> options,
-    std::unique_ptr<VW::io::reader> model_override_reader, driver_output_func_t driver_output_func,
-    void* driver_output_func_context, VW::io::logger* custom_logger, std::unique_ptr<VW::setup_base_i> learner_builder)
-{
-  auto* released_options = options.release();
-  std::unique_ptr<options_i, options_deleter_type> options_custom_deleter(
-      released_options, [](VW::config::options_i* ptr) { delete ptr; });
-
-  // Skip model load should be implemented by a caller not passing model loading args.
-  std::unique_ptr<io_buf> model(nullptr);
-  if (model_override_reader != nullptr)
-  {
-    model = VW::make_unique<io_buf>();
-    model->add_file(std::move(model_override_reader));
-  }
-  return initialize_internal(std::move(options_custom_deleter), model.get(), false /* skip model load */,
-      driver_output_func, driver_output_func_context, custom_logger, std::move(learner_builder));
-}
-
-VW::workspace* initialize_with_builder(std::unique_ptr<options_i, options_deleter_type> options, io_buf* model,
-    bool skip_model_load, VW::trace_message_t trace_listener, void* trace_context,
-
-    std::unique_ptr<VW::setup_base_i> learner_builder = nullptr)
-{
-  return initialize_internal(
-      std::move(options), model, skip_model_load, trace_listener, trace_context, nullptr, std::move(learner_builder))
-      .release();
-}
-
-VW::workspace* initialize(std::unique_ptr<options_i, options_deleter_type> options, io_buf* model, bool skip_model_load,
-    VW::trace_message_t trace_listener, void* trace_context)
-{
-  return initialize_with_builder(std::move(options), model, skip_model_load, trace_listener, trace_context, nullptr);
-}
-
-VW::workspace* initialize_escaped(
-    std::string const& s, io_buf* model, bool skip_model_load, VW::trace_message_t trace_listener, void* trace_context)
-{
-  int argc = 0;
-  VW_WARNING_STATE_PUSH
-  VW_WARNING_DISABLE_DEPRECATED_USAGE
-  char** argv = to_argv_escaped(s, argc);
-  VW_WARNING_STATE_POP
-
-  VW::workspace* ret = nullptr;
-
-  try
-  {
-    ret = initialize(argc, argv, model, skip_model_load, trace_listener, trace_context);
-  }
-  catch (...)
-  {
-    VW_WARNING_STATE_PUSH
-    VW_WARNING_DISABLE_DEPRECATED_USAGE
-    free_args(argc, argv);
-    VW_WARNING_STATE_POP
-
-    throw;
-  }
-
-  VW_WARNING_STATE_PUSH
-  VW_WARNING_DISABLE_DEPRECATED_USAGE
-  free_args(argc, argv);
-  VW_WARNING_STATE_POP
-
-  return ret;
-}
-
-VW::workspace* initialize_with_builder(int argc, char* argv[], io_buf* model, bool skip_model_load,
-    VW::trace_message_t trace_listener, void* trace_context, std::unique_ptr<VW::setup_base_i> learner_builder)
-{
-  std::unique_ptr<options_i, options_deleter_type> options(
-      new config::options_cli(std::vector<std::string>(argv + 1, argv + argc)),
-      [](VW::config::options_i* ptr) { delete ptr; });
-  return initialize_with_builder(
-      std::move(options), model, skip_model_load, trace_listener, trace_context, std::move(learner_builder));
-}
-
-VW::workspace* initialize(int argc, char* argv[], io_buf* model, bool skip_model_load,
-    VW::trace_message_t trace_listener, void* trace_context)
-{
-  return initialize_with_builder(argc, argv, model, skip_model_load, trace_listener, trace_context, nullptr);
-}
-
-VW::workspace* initialize_with_builder(const std::string& s, io_buf* model, bool skip_model_load,
-    VW::trace_message_t trace_listener, void* trace_context, std::unique_ptr<VW::setup_base_i> learner_builder)
-{
-  int argc = 0;
-  VW_WARNING_STATE_PUSH
-  VW_WARNING_DISABLE_DEPRECATED_USAGE
-  char** argv = to_argv(s, argc);
-  VW_WARNING_STATE_POP
-
-  VW::workspace* ret = nullptr;
-
-  try
-  {
-    ret = initialize_with_builder(
-        argc, argv, model, skip_model_load, trace_listener, trace_context, std::move(learner_builder));
-  }
-  catch (...)
-  {
-    VW_WARNING_STATE_PUSH
-    VW_WARNING_DISABLE_DEPRECATED_USAGE
-    free_args(argc, argv);
-    VW_WARNING_STATE_POP
-
-    throw;
-  }
-
-  VW_WARNING_STATE_PUSH
-  VW_WARNING_DISABLE_DEPRECATED_USAGE
-  free_args(argc, argv);
-  VW_WARNING_STATE_POP
-
-  return ret;
-}
-
-VW::workspace* initialize(
-    const std::string& s, io_buf* model, bool skip_model_load, VW::trace_message_t trace_listener, void* trace_context)
-{
-  return initialize_with_builder(s, model, skip_model_load, trace_listener, trace_context, nullptr);
-}
-
-// Create a new VW instance while sharing the model with another instance
-// The extra arguments will be appended to those of the other VW instance
-VW::workspace* seed_vw_model(
-    VW::workspace* vw_model, const std::string& extra_args, VW::trace_message_t trace_listener, void* trace_context)
-{
-  cli_options_serializer serializer;
-  for (auto const& option : vw_model->options->get_all_options())
-  {
-    if (vw_model->options->was_supplied(option->m_name))
-    {
-      // ignore no_stdin since it will be added by vw::initialize, and ignore -i since we don't want to reload the
-      // model.
-      if (option->m_name == "no_stdin" || option->m_name == "initial_regressor") { continue; }
-
-      serializer.add(*option);
-    }
-  }
-
-  auto serialized_options = serializer.str();
-  serialized_options = serialized_options + " " + extra_args;
-
-  VW::workspace* new_model =
-      VW::initialize(serialized_options, nullptr, true /* skip_model_load */, trace_listener, trace_context);
-  delete new_model->sd;
-
-  // reference model states stored in the specified VW instance
-  new_model->weights.shallow_copy(vw_model->weights);  // regressor
-  new_model->sd = vw_model->sd;                        // shared data
-
-  return new_model;
-}
-
-void sync_stats(VW::workspace& all)
-{
-  if (all.all_reduce != nullptr)
-  {
-    const auto loss = static_cast<float>(all.sd->sum_loss);
-    all.sd->sum_loss = static_cast<double>(VW::details::accumulate_scalar(all, loss));
-    const auto weighted_labeled_examples = static_cast<float>(all.sd->weighted_labeled_examples);
-    all.sd->weighted_labeled_examples =
-        static_cast<double>(VW::details::accumulate_scalar(all, weighted_labeled_examples));
-    const auto weighted_labels = static_cast<float>(all.sd->weighted_labels);
-    all.sd->weighted_labels = static_cast<double>(VW::details::accumulate_scalar(all, weighted_labels));
-    const auto weighted_unlabeled_examples = static_cast<float>(all.sd->weighted_unlabeled_examples);
-    all.sd->weighted_unlabeled_examples =
-        static_cast<double>(VW::details::accumulate_scalar(all, weighted_unlabeled_examples));
-    const auto example_number = static_cast<float>(all.sd->example_number);
-    all.sd->example_number = static_cast<uint64_t>(VW::details::accumulate_scalar(all, example_number));
-    const auto total_features = static_cast<float>(all.sd->total_features);
-    all.sd->total_features = static_cast<uint64_t>(VW::details::accumulate_scalar(all, total_features));
-  }
-}
-
-void finish(VW::workspace& all, bool delete_all)
-{
-  auto deleter = VW::scope_exit(
-      [&]
-      {
-        if (delete_all) { delete &all; }
-      });
-
-  // also update VowpalWabbit::PerformanceStatistics::get() (vowpalwabbit.cpp)
-  if (!all.quiet && !all.options->was_supplied("audit_regressor"))
-  {
-    all.sd->print_summary(*all.trace_message, *all.sd, *all.loss, all.current_pass, all.holdout_set_off);
-  }
-
-  finalize_regressor(all, all.final_regressor_name);
-  if (all.options->was_supplied("dump_json_weights_experimental"))
-  {
-    auto content = all.dump_weights_to_json_experimental();
-    auto writer = VW::io::open_file_writer(all.json_weights_file_name);
-    writer->write(content.c_str(), content.length());
-  }
-  all.global_metrics.register_metrics_callback(
-      [&all](VW::metric_sink& sink) -> void { VW::reductions::additional_metrics(all, sink); });
-  VW::reductions::output_metrics(all);
-  all.logger.log_summary();
-}
-}  // namespace VW
-
-=======
->>>>>>> 72077e5c
 std::string spoof_hex_encoded_namespaces(const std::string& arg)
 {
   auto nl = VW::io::create_null_logger();

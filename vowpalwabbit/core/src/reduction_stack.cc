#include "vw/core/reduction_stack.h"

#include "vw/config/options.h"
#include "vw/config/options_name_extractor.h"
#include "vw/core/cached_learner.h"
#include "vw/core/global_data.h"  // to get vw struct
#include "vw/core/learner.h"
#include "vw/core/simple_label_parser.h"
#include "vw/core/vw_fwd.h"

// reductions / setup functions
#include "vw/core/reductions/active.h"
#include "vw/core/reductions/active_cover.h"
#include "vw/core/reductions/audit_regressor.h"
#include "vw/core/reductions/autolink.h"
#include "vw/core/reductions/automl.h"
#include "vw/core/reductions/baseline.h"
#include "vw/core/reductions/baseline_challenger_cb.h"
#include "vw/core/reductions/bfgs.h"
#include "vw/core/reductions/binary.h"
#include "vw/core/reductions/boosting.h"
#include "vw/core/reductions/bs.h"
#include "vw/core/reductions/cats.h"
#include "vw/core/reductions/cats_pdf.h"
#include "vw/core/reductions/cats_tree.h"
#include "vw/core/reductions/cb/cb_actions_mask.h"
#include "vw/core/reductions/cb/cb_adf.h"
#include "vw/core/reductions/cb/cb_algs.h"
#include "vw/core/reductions/cb/cb_dro.h"
#include "vw/core/reductions/cb/cb_explore.h"
#include "vw/core/reductions/cb/cb_explore_adf_bag.h"
#include "vw/core/reductions/cb/cb_explore_adf_cover.h"
#include "vw/core/reductions/cb/cb_explore_adf_first.h"
#include "vw/core/reductions/cb/cb_explore_adf_greedy.h"
#include "vw/core/reductions/cb/cb_explore_adf_large_action_space.h"
#include "vw/core/reductions/cb/cb_explore_adf_regcb.h"
#include "vw/core/reductions/cb/cb_explore_adf_rnd.h"
#include "vw/core/reductions/cb/cb_explore_adf_softmax.h"
#include "vw/core/reductions/cb/cb_explore_adf_squarecb.h"
#include "vw/core/reductions/cb/cb_explore_adf_synthcover.h"
#include "vw/core/reductions/cb/cb_explore_pdf.h"
#include "vw/core/reductions/cb/cb_sample.h"
#include "vw/core/reductions/cb/cb_to_cb_adf.h"
#include "vw/core/reductions/cb/cbify.h"
#include "vw/core/reductions/cb/warm_cb.h"
#include "vw/core/reductions/cbzo.h"
#include "vw/core/reductions/classweight.h"
#include "vw/core/reductions/conditional_contextual_bandit.h"
#include "vw/core/reductions/confidence.h"
#include "vw/core/reductions/count_label.h"
#include "vw/core/reductions/cs_active.h"
#include "vw/core/reductions/csoaa.h"
#include "vw/core/reductions/csoaa_ldf.h"
#include "vw/core/reductions/ect.h"
#include "vw/core/reductions/epsilon_decay.h"
#include "vw/core/reductions/explore_eval.h"
#include "vw/core/reductions/expreplay.h"
#include "vw/core/reductions/freegrad.h"
#include "vw/core/reductions/ftrl.h"
#include "vw/core/reductions/gd.h"
#include "vw/core/reductions/gd_mf.h"
#include "vw/core/reductions/generate_interactions.h"
#include "vw/core/reductions/get_pmf.h"
#include "vw/core/reductions/interact.h"
#include "vw/core/reductions/interaction_ground.h"
#include "vw/core/reductions/kernel_svm.h"
#include "vw/core/reductions/lda_core.h"
#include "vw/core/reductions/log_multi.h"
#include "vw/core/reductions/lrq.h"
#include "vw/core/reductions/lrqfa.h"
#include "vw/core/reductions/marginal.h"
#include "vw/core/reductions/memory_tree.h"
#include "vw/core/reductions/metrics.h"
#include "vw/core/reductions/mf.h"
#include "vw/core/reductions/multilabel_oaa.h"
#include "vw/core/reductions/mwt.h"
#include "vw/core/reductions/nn.h"
#include "vw/core/reductions/noop.h"
#include "vw/core/reductions/oaa.h"
#include "vw/core/reductions/offset_tree.h"
#include "vw/core/reductions/oja_newton.h"
#include "vw/core/reductions/plt.h"
#include "vw/core/reductions/pmf_to_pdf.h"
#include "vw/core/reductions/print.h"
#include "vw/core/reductions/recall_tree.h"
#include "vw/core/reductions/sample_pdf.h"
#include "vw/core/reductions/scorer.h"
#include "vw/core/reductions/search/search.h"
#include "vw/core/reductions/sender.h"
#include "vw/core/reductions/shared_feature_merger.h"
#include "vw/core/reductions/slates.h"
#include "vw/core/reductions/stagewise_poly.h"
#include "vw/core/reductions/svrg.h"
#include "vw/core/reductions/topk.h"
#include "vw/core/reductions/uniform_exploration.h"

void register_reductions(std::vector<reduction_setup_fn>& reductions,
    std::vector<std::tuple<std::string, reduction_setup_fn>>& reduction_stack)
{
  std::map<reduction_setup_fn, std::string> allowlist = {{VW::reductions::gd_setup, "gd"},
      {VW::reductions::ftrl_setup, "ftrl"}, {VW::reductions::sender_setup, "sender"}, {VW::reductions::nn_setup, "nn"},
      {VW::reductions::oaa_setup, "oaa"}, {VW::reductions::scorer_setup, "scorer"},
      {VW::reductions::csldf_setup, "csoaa_ldf"},
      {VW::reductions::cb_explore_adf_greedy_setup, "cb_explore_adf_greedy"},
      {VW::reductions::cb_explore_adf_regcb_setup, "cb_explore_adf_regcb"},
      {VW::reductions::shared_feature_merger_setup, "shared_feature_merger"},
      {VW::reductions::generate_interactions_setup, "generate_interactions"},
      {VW::reductions::count_label_setup, "count_label"}, {VW::reductions::cb_to_cb_adf_setup, "cb_to_cbadf"},
<<<<<<< HEAD
#ifdef BUILD_LARGE_ACTION_SPACE
      , {VW::reductions::cb_actions_mask_setup, "cb_actions_mask"}
#endif
  };
=======
      {VW::reductions::cb_actions_mask_setup, "cb_actions_mask"}};
>>>>>>> a295b6ea

  auto name_extractor = VW::config::options_name_extractor();
  VW::workspace dummy_all(VW::io::create_null_logger());

  VW::cached_learner null_ptr_learner(dummy_all, name_extractor, nullptr);

  for (auto setup_fn : reductions)
  {
    if (allowlist.count(setup_fn)) { reduction_stack.push_back(std::make_tuple(allowlist[setup_fn], setup_fn)); }
    else
    {
      auto base = setup_fn(null_ptr_learner);

      if (base == nullptr) { reduction_stack.push_back(std::make_tuple(name_extractor.generated_name, setup_fn)); }
      else
        THROW("fatal: under register_reduction() all setup functions must return nullptr");
    }
  }
}

void prepare_reductions(std::vector<std::tuple<std::string, reduction_setup_fn>>& reduction_stack)
{
  std::vector<reduction_setup_fn> reductions;

  // Base algorithms
  reductions.push_back(VW::reductions::gd_setup);
  reductions.push_back(VW::reductions::kernel_svm_setup);
  reductions.push_back(VW::reductions::ftrl_setup);
  reductions.push_back(VW::reductions::freegrad_setup);
  reductions.push_back(VW::reductions::svrg_setup);
  reductions.push_back(VW::reductions::sender_setup);
  reductions.push_back(VW::reductions::gd_mf_setup);
  reductions.push_back(VW::reductions::print_setup);
  reductions.push_back(VW::reductions::noop_setup);
  reductions.push_back(VW::reductions::bfgs_setup);
  reductions.push_back(VW::reductions::oja_newton_setup);

  reductions.push_back(VW::reductions::mf_setup);

  reductions.push_back(VW::reductions::generate_interactions_setup);

  // Score Users
  reductions.push_back(VW::reductions::baseline_setup);
  reductions.push_back(VW::reductions::expreplay_setup<'b', VW::simple_label_parser_global>);
  reductions.push_back(VW::reductions::active_setup);
  reductions.push_back(VW::reductions::active_cover_setup);
  reductions.push_back(VW::reductions::confidence_setup);
  reductions.push_back(VW::reductions::nn_setup);
  reductions.push_back(VW::reductions::marginal_setup);
  reductions.push_back(VW::reductions::autolink_setup);
  reductions.push_back(VW::reductions::lrq_setup);
  reductions.push_back(VW::reductions::lrqfa_setup);
  reductions.push_back(VW::reductions::stagewise_poly_setup);
  reductions.push_back(VW::reductions::scorer_setup);
  reductions.push_back(VW::reductions::lda_setup);
  reductions.push_back(VW::reductions::cbzo_setup);

  // Reductions
  reductions.push_back(VW::reductions::bs_setup);
  reductions.push_back(VW::reductions::binary_setup);

  reductions.push_back(VW::reductions::expreplay_setup<'m', VW::multiclass_label_parser_global>);
  reductions.push_back(VW::reductions::topk_setup);
  reductions.push_back(VW::reductions::oaa_setup);
  reductions.push_back(VW::reductions::boosting_setup);
  reductions.push_back(VW::reductions::ect_setup);
  reductions.push_back(VW::reductions::log_multi_setup);
  reductions.push_back(VW::reductions::recall_tree_setup);
  reductions.push_back(VW::reductions::memory_tree_setup);
  reductions.push_back(VW::reductions::classweight_setup);
  reductions.push_back(VW::reductions::multilabel_oaa_setup);
  reductions.push_back(VW::reductions::plt_setup);

  reductions.push_back(VW::reductions::cs_active_setup);
  reductions.push_back(VW::reductions::csoaa_setup);
  reductions.push_back(VW::reductions::interact_setup);
  reductions.push_back(VW::reductions::csldf_setup);
  reductions.push_back(VW::reductions::cb_algs_setup);
  reductions.push_back(VW::reductions::cb_adf_setup);
  reductions.push_back(VW::reductions::interaction_ground_setup);
  reductions.push_back(VW::reductions::mwt_setup);
  reductions.push_back(VW::reductions::cats_tree_setup);
  reductions.push_back(VW::reductions::baseline_challenger_cb_setup);
  reductions.push_back(VW::reductions::automl_setup);
  reductions.push_back(VW::reductions::cb_explore_setup);
  reductions.push_back(VW::reductions::cb_explore_adf_large_action_space_setup);
  reductions.push_back(VW::reductions::cb_explore_adf_greedy_setup);
  reductions.push_back(VW::reductions::cb_explore_adf_softmax_setup);
  reductions.push_back(VW::reductions::cb_explore_adf_rnd_setup);
  reductions.push_back(VW::reductions::cb_explore_adf_regcb_setup);
  reductions.push_back(VW::reductions::cb_explore_adf_squarecb_setup);
  reductions.push_back(VW::reductions::cb_explore_adf_synthcover_setup);
  reductions.push_back(VW::reductions::cb_explore_adf_first_setup);
  reductions.push_back(VW::reductions::cb_explore_adf_cover_setup);
  reductions.push_back(VW::reductions::cb_explore_adf_bag_setup);
  reductions.push_back(VW::reductions::uniform_exploration_setup);
  reductions.push_back(VW::reductions::cb_dro_setup);
  reductions.push_back(VW::reductions::cb_sample_setup);
  reductions.push_back(VW::reductions::explore_eval_setup);
  reductions.push_back(VW::reductions::epsilon_decay_setup);
  reductions.push_back(VW::reductions::cb_actions_mask_setup);
  reductions.push_back(VW::reductions::shared_feature_merger_setup);
  reductions.push_back(VW::reductions::ccb_explore_adf_setup);
  reductions.push_back(VW::reductions::slates_setup);
  // cbify/warm_cb can generate multi-examples. Merge shared features after them
  reductions.push_back(VW::reductions::warm_cb_setup);
  reductions.push_back(VW::reductions::get_pmf_setup);
  reductions.push_back(VW::reductions::pmf_to_pdf_setup);
  reductions.push_back(VW::reductions::cb_explore_pdf_setup);
  reductions.push_back(VW::reductions::cats_pdf_setup);
  reductions.push_back(VW::reductions::sample_pdf_setup);
  reductions.push_back(VW::reductions::cats_setup);
  reductions.push_back(VW::reductions::cbify_setup);
  reductions.push_back(VW::reductions::cbifyldf_setup);
  reductions.push_back(VW::reductions::cb_to_cb_adf_setup);
  reductions.push_back(VW::reductions::offset_tree_setup);
  reductions.push_back(VW::reductions::expreplay_setup<'c', VW::cs_label_parser_global>);
  reductions.push_back(VW::reductions::search_setup);
  reductions.push_back(VW::reductions::audit_regressor_setup);
  reductions.push_back(VW::reductions::metrics_setup);
  reductions.push_back(VW::reductions::count_label_setup);

  register_reductions(reductions, reduction_stack);
}

namespace VW
{
default_reduction_stack_setup::default_reduction_stack_setup(VW::workspace& all, VW::config::options_i& options)
{
  // push all reduction functions into the stack
  prepare_reductions(_reduction_stack);
  delayed_state_attach(all, options);
}

default_reduction_stack_setup::default_reduction_stack_setup() { prepare_reductions(_reduction_stack); }

// this should be reworked, but its setup related to how setup is tied with all object
// which is not applicable to everything
void default_reduction_stack_setup::delayed_state_attach(VW::workspace& all, VW::config::options_i& options)
{
  _all_ptr = &all;
  _options_impl = &options;
  // populate setup_fn -> name map to be used to lookup names in setup_base
  all.build_setupfn_name_dict(_reduction_stack);
}

// this function consumes all the _reduction_stack until it's able to construct a base_learner
// same signature/code as the old setup_base(...) from parse_args.cc
VW::LEARNER::base_learner* default_reduction_stack_setup::setup_base_learner()
{
  if (!_reduction_stack.empty())
  {
    auto func_map = _reduction_stack.back();
    reduction_setup_fn setup_func = std::get<1>(func_map);
    std::string setup_func_name = std::get<0>(func_map);
    _reduction_stack.pop_back();

    // 'hacky' way of keeping track of the option group created by the setup_func about to be created
    _options_impl->tint(setup_func_name);
    auto base = setup_func(*this);
    _options_impl->reset_tint();

    // returning nullptr means that setup_func (any reduction) was not 'enabled' but
    // only added their respective command args and did not add itself into the
    // chain of learners, therefore we call into setup_base again
    if (base == nullptr) { return this->setup_base_learner(); }
    else
    {
      _reduction_stack.clear();
      return base;
    }
  }

  return nullptr;
}

std::string default_reduction_stack_setup::get_setupfn_name(reduction_setup_fn setup)
{
  return _all_ptr->get_setupfn_name(setup);
}
}  // namespace VW<|MERGE_RESOLUTION|>--- conflicted
+++ resolved
@@ -106,14 +106,7 @@
       {VW::reductions::shared_feature_merger_setup, "shared_feature_merger"},
       {VW::reductions::generate_interactions_setup, "generate_interactions"},
       {VW::reductions::count_label_setup, "count_label"}, {VW::reductions::cb_to_cb_adf_setup, "cb_to_cbadf"},
-<<<<<<< HEAD
-#ifdef BUILD_LARGE_ACTION_SPACE
-      , {VW::reductions::cb_actions_mask_setup, "cb_actions_mask"}
-#endif
-  };
-=======
       {VW::reductions::cb_actions_mask_setup, "cb_actions_mask"}};
->>>>>>> a295b6ea
 
   auto name_extractor = VW::config::options_name_extractor();
   VW::workspace dummy_all(VW::io::create_null_logger());

--- conflicted
+++ resolved
@@ -375,13 +375,8 @@
         # Special case for dealing with header-only INTERFACE dependencies of a STATIC library
         # Use BUILD_INTERFACE to prevent them from being exported, i.e. treat them as PRIVATE
         # https://gitlab.kitware.com/cmake/cmake/issues/15415
-<<<<<<< HEAD
-        ${CMAKE_DL_LIBS} ${LINK_THREADS} vw_io $<BUILD_INTERFACE:${boost_math_target}> $<BUILD_INTERFACE:RapidJSON>
-        $<BUILD_INTERFACE:eigen> $<BUILD_INTERFACE:sse2neon> $<BUILD_INTERFACE:mlpack_ensmallen>
-=======
         ${CMAKE_DL_LIBS} ${LINK_THREADS} vw_io $<BUILD_INTERFACE:RapidJSON>
         $<BUILD_INTERFACE:eigen> $<BUILD_INTERFACE:sse2neon>
->>>>>>> 8b9a750d
     DESCRIPTION "This contains all remaining VW code, all reduction implementations, driver, option handling"
     EXCEPTION_DESCRIPTION "Yes"
     ENABLE_INSTALL

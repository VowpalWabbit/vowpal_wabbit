--- conflicted
+++ resolved
@@ -433,16 +433,13 @@
       tests/cats_tree_test.cc
       tests/cats_user_provided_pdf.cc
       tests/cb_explore_adf_test.cc
-<<<<<<< HEAD
       tests/cb_graph_feedback_label_text_parse_test.cc
-=======
       tests/cb_large_actions_test.cc
       tests/cb_las_one_pass_svd_test.cc
       tests/cb_las_spanner_test.cc
       tests/ccb_parser_test.cc
       tests/ccb_test.cc
       tests/chain_hashing.cc
->>>>>>> 79975ee2
       tests/confidence_sequence_robust_test.cc
       tests/confidence_sequence_test.cc
       tests/continuous_actions_parser_test.cc

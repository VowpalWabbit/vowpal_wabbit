set(vw_core_headers
  include/vw/core/accumulate.h
  include/vw/core/action_score.h
  include/vw/core/active_multiclass_prediction.h
  include/vw/core/api_status.h
  include/vw/core/array_parameters_dense.h
  include/vw/core/array_parameters_sparse.h
  include/vw/core/array_parameters.h
  include/vw/core/best_constant.h
  include/vw/core/cache.h
  include/vw/core/cached_learner.h
  include/vw/core/cb_continuous_label.h
  include/vw/core/cb_label_parser.h
  include/vw/core/multi_ex.h
  include/vw/core/learner_fwd.h
  include/vw/core/cb_type.h
  include/vw/core/cb.h
  include/vw/core/ccb_label.h
  include/vw/core/ccb_reduction_features.h
  include/vw/core/confidence_sequence.h
  include/vw/core/constant.h
  include/vw/core/continuous_actions_reduction_features.h
  include/vw/core/correctedMath.h
  include/vw/core/cost_sensitive.h
  include/vw/core/cressieread_estimator.h
  include/vw/core/crossplat_compat.h
  include/vw/core/debug_log.h
  include/vw/core/debug_print.h
  include/vw/core/decision_scores.h
  include/vw/core/distributionally_robust.h
  include/vw/core/epsilon_reduction_features.h
  include/vw/core/error_constants.h
  include/vw/core/error_data.h
  include/vw/core/error_reporting.h
  include/vw/core/example_predict.h
  include/vw/core/example.h
  include/vw/core/fast_pow10.h
  include/vw/core/feature_group.h
  include/vw/core/gd_predict.h
  include/vw/core/gen_cs_example.h
  include/vw/core/large_action_space_reduction_features.h
  include/vw/core/generic_range.h
  include/vw/core/global_data.h
  include/vw/core/guard.h
  include/vw/core/hashstring.h
  include/vw/core/interactions_predict.h
  include/vw/core/interactions.h
  include/vw/core/io_buf.h
  include/vw/core/json_utils.h
  include/vw/core/kskip_ngram_transformer.h
  include/vw/core/label_dictionary.h
  include/vw/core/label_parser.h
  include/vw/core/label_type.h
  include/vw/core/learner.h
  include/vw/core/loss_functions.h
  include/vw/core/memory.h
  include/vw/core/merge.h
  include/vw/core/metric_sink.h
  include/vw/core/model_utils.h
  include/vw/core/multi_model_utils.h
  include/vw/core/multiclass.h
  include/vw/core/multilabel.h
  include/vw/core/named_labels.h
  include/vw/core/network.h
  include/vw/core/no_label.h
  include/vw/core/numeric_casts.h
  include/vw/core/object_pool.h
  include/vw/core/parse_args.h
  include/vw/core/parse_dispatch_loop.h
  include/vw/core/parse_example_json.h
  include/vw/core/parse_example.h
  include/vw/core/parse_primitives.h
  include/vw/core/parse_regressor.h
  include/vw/core/parse_slates_example_json.h
  include/vw/core/parser.h
  include/vw/core/prediction_type.h
  include/vw/core/print_utils.h
  include/vw/core/prob_dist_cont.h
  include/vw/core/qr_decomposition.h
  include/vw/core/queue.h
  include/vw/core/rand_state.h
  include/vw/core/rand48.h
  include/vw/core/reduction_features.h
  include/vw/core/reduction_stack.h
  include/vw/core/reductions/active_cover.h
  include/vw/core/reductions/active.h
  include/vw/core/reductions/audit_regressor.h
  include/vw/core/reductions/autolink.h
  include/vw/core/reductions/automl.h
  include/vw/core/reductions/baseline_challenger_cb.h
  include/vw/core/reductions/baseline.h
  include/vw/core/reductions/bfgs.h
  include/vw/core/reductions/binary.h
  include/vw/core/reductions/boosting.h
  include/vw/core/reductions/bs.h
  include/vw/core/reductions/cats_pdf.h
  include/vw/core/reductions/cats_tree.h
  include/vw/core/reductions/cats.h
  include/vw/core/reductions/cb/cb_actions_mask.h
  include/vw/core/reductions/cb/cb_adf.h
  include/vw/core/reductions/cb/cb_algs.h
  include/vw/core/reductions/cb/cb_dro.h
  include/vw/core/reductions/cb/cb_explore_adf_bag.h
  include/vw/core/reductions/cb/cb_explore_adf_common.h
  include/vw/core/reductions/cb/cb_explore_adf_cover.h
  include/vw/core/reductions/cb/cb_explore_adf_first.h
  include/vw/core/reductions/cb/cb_explore_adf_greedy.h
  include/vw/core/reductions/cb/cb_explore_adf_large_action_space.h
  include/vw/core/reductions/cb/cb_explore_adf_regcb.h
  include/vw/core/reductions/cb/cb_explore_adf_rnd.h
  include/vw/core/reductions/cb/cb_explore_adf_softmax.h
  include/vw/core/reductions/cb/cb_explore_adf_squarecb.h
  include/vw/core/reductions/cb/cb_explore_adf_synthcover.h
  include/vw/core/reductions/cb/cb_explore_pdf.h
  include/vw/core/reductions/cb/cb_explore.h
  include/vw/core/reductions/cb/cb_to_cb_adf.h
  include/vw/core/reductions/cb/cbify.h
  include/vw/core/reductions/cb/warm_cb.h
  include/vw/core/reductions/cbzo.h
  include/vw/core/reductions/classweight.h
  include/vw/core/reductions/conditional_contextual_bandit.h
  include/vw/core/reductions/confidence.h
  include/vw/core/reductions/count_label.h
  include/vw/core/reductions/cs_active.h
  include/vw/core/reductions/csoaa_ldf.h
  include/vw/core/reductions/csoaa.h
  include/vw/core/reductions/ect.h
  include/vw/core/reductions/eigen_memory_tree.h
  include/vw/core/reductions/epsilon_decay.h
  include/vw/core/reductions/explore_eval.h
  include/vw/core/reductions/expreplay.h
  include/vw/core/reductions/freegrad.h
  include/vw/core/reductions/ftrl.h
  include/vw/core/reductions/gd_mf.h
  include/vw/core/reductions/gd.h
  include/vw/core/reductions/generate_interactions.h
  include/vw/core/reductions/get_pmf.h
  include/vw/core/reductions/interact.h
  include/vw/core/reductions/interaction_ground.h
  include/vw/core/reductions/kernel_svm.h
  include/vw/core/reductions/lda_core.h
  include/vw/core/reductions/log_multi.h
  include/vw/core/reductions/lrq.h
  include/vw/core/reductions/lrqfa.h
  include/vw/core/reductions/marginal.h
  include/vw/core/reductions/memory_tree.h
  include/vw/core/reductions/metrics.h
  include/vw/core/reductions/mf.h
  include/vw/core/reductions/multilabel_oaa.h
  include/vw/core/reductions/mwt.h
  include/vw/core/reductions/nn.h
  include/vw/core/reductions/noop.h
  include/vw/core/reductions/oaa.h
  include/vw/core/reductions/offset_tree.h
  include/vw/core/reductions/oja_newton.h
  include/vw/core/reductions/plt.h
  include/vw/core/reductions/pmf_to_pdf.h
  include/vw/core/reductions/print.h
  include/vw/core/reductions/recall_tree.h
  include/vw/core/reductions/sample_pdf.h
  include/vw/core/reductions/scorer.h
  include/vw/core/reductions/search/search_dep_parser.h
  include/vw/core/reductions/search/search_entityrelationtask.h
  include/vw/core/reductions/search/search_graph.h
  include/vw/core/reductions/search/search_hooktask.h
  include/vw/core/reductions/search/search_meta.h
  include/vw/core/reductions/search/search_multiclasstask.h
  include/vw/core/reductions/search/search_sequencetask.h
  include/vw/core/reductions/search/search.h
  include/vw/core/reductions/sender.h
  include/vw/core/reductions/shared_feature_merger.h
  include/vw/core/reductions/slates.h
  include/vw/core/reductions/stagewise_poly.h
  include/vw/core/reductions/svrg.h
  include/vw/core/reductions/topk.h
  include/vw/core/scope_exit.h
  include/vw/core/shared_data.h
  include/vw/core/simple_label_parser.h
  include/vw/core/simple_label.h
  include/vw/core/slates_label.h
  include/vw/core/stable_unique.h
  include/vw/core/tag_utils.h
  include/vw/core/text_utils.h
  include/vw/core/thread_pool.h
  include/vw/core/unique_sort.h
  include/vw/core/v_array.h
  include/vw/core/version.h
  include/vw/core/vw_allreduce.h
  include/vw/core/vw_math.h
  include/vw/core/vw_validate.h
  include/vw/core/vw_versions.h
  include/vw/core/vw.h
)

set(vw_core_sources
  src/accumulate.cc
  src/action_score.cc
  src/api_status.cc
  src/array_parameters_dense.cc
  src/array_parameters_sparse.cc
  src/best_constant.cc
  src/cb_continuous_label.cc
  src/cb_type.cc
  src/cb.cc
  src/ccb_label.cc
  src/ccb_reduction_features.cc
  src/confidence_sequence.cc
  src/cost_sensitive.cc
  src/cressieread_estimator.cc
  src/crossplat_compat.cc
  src/debug_print.cc
  src/decision_scores.cc
  src/distributionally_robust.cc
  src/example_predict.cc
  src/example.cc
  src/feature_group.cc
  src/gen_cs_example.cc
  src/global_data.cc
  src/hashstring.cc
  src/interactions.cc
  src/io_buf.cc
  src/kskip_ngram_transformer.cc
  src/label_dictionary.cc
  src/label_parser.cc
  src/label_parser.cc
  src/label_type.cc
  src/learner.cc
  src/loss_functions.cc
  src/merge.cc
  src/metric_sink.cc
  src/multiclass.cc
  src/multilabel.cc
  src/named_labels.cc
  src/network.cc
  src/no_label.cc
  src/parse_args.cc
  src/parse_example.cc
  src/parse_example_json.cc
  src/parse_primitives.cc
  src/parse_regressor.cc
  src/parse_slates_example_json.cc
  src/parser.cc
  src/prediction_type.cc
  src/print_utils.cc
  src/prob_dist_cont.cc
  src/qr_decomposition.cc
  src/rand48.cc
  src/reduction_stack.cc
  src/reductions/active_cover.cc
  src/reductions/active.cc
  src/reductions/audit_regressor.cc
  src/reductions/autolink.cc
  src/reductions/automl.cc
  src/reductions/baseline_challenger_cb.cc
  src/reductions/baseline.cc
  src/reductions/bfgs.cc
  src/reductions/binary.cc
  src/reductions/boosting.cc
  src/reductions/bs.cc
  src/reductions/cats_pdf.cc
  src/reductions/cats_tree.cc
  src/reductions/cats.cc
  src/reductions/cb/details/large_action/compute_dot_prod_avx2.cc
  src/reductions/cb/details/large_action/compute_dot_prod_avx512.cc
  src/reductions/cb/details/large_action/one_pass_svd_impl.cc
  src/reductions/cb/details/large_action/one_rank_spanner_impl.cc
  src/reductions/cb/details/large_action/two_pass_svd_impl.cc
  src/reductions/cb/cb_actions_mask.cc
  src/reductions/cb/cb_adf.cc
  src/reductions/cb/cb_algs.cc
  src/reductions/cb/cb_dro.cc
  src/reductions/cb/cb_explore_adf_bag.cc
  src/reductions/cb/cb_explore_adf_cover.cc
  src/reductions/cb/cb_explore_adf_first.cc
  src/reductions/cb/cb_explore_adf_greedy.cc
  src/reductions/cb/cb_explore_adf_large_action_space.cc
  src/reductions/cb/cb_explore_adf_regcb.cc
  src/reductions/cb/cb_explore_adf_rnd.cc
  src/reductions/cb/cb_explore_adf_softmax.cc
  src/reductions/cb/cb_explore_adf_squarecb.cc
  src/reductions/cb/cb_explore_adf_synthcover.cc
  src/reductions/cb/cb_explore_pdf.cc
  src/reductions/cb/cb_explore.cc
  src/reductions/cb/cb_sample.cc
  src/reductions/cb/cb_to_cb_adf.cc
  src/reductions/cb/cbify.cc
  src/reductions/cb/warm_cb.cc
  src/reductions/cbzo.cc
  src/reductions/classweight.cc
  src/reductions/conditional_contextual_bandit.cc
  src/reductions/confidence.cc
  src/reductions/count_label.cc
  src/reductions/cs_active.cc
  src/reductions/csoaa_ldf.cc
  src/reductions/csoaa.cc
  src/reductions/details/automl/automl_impl.cc
  src/reductions/details/automl/automl_iomodel.cc
  src/reductions/details/automl/automl_oracle.cc
  src/reductions/details/automl/automl_util.cc
  src/reductions/ect.cc
  src/reductions/eigen_memory_tree.cc
  src/reductions/epsilon_decay.cc
  src/reductions/explore_eval.cc
  src/reductions/freegrad.cc
  src/reductions/ftrl.cc
  src/reductions/gd_mf.cc
  src/reductions/gd.cc
  src/reductions/generate_interactions.cc
  src/reductions/get_pmf.cc
  src/reductions/interact.cc
  src/reductions/interaction_ground.cc
  src/reductions/kernel_svm.cc
  src/reductions/lda_core.cc
  src/reductions/log_multi.cc
  src/reductions/lrq.cc
  src/reductions/lrqfa.cc
  src/reductions/marginal.cc
  src/reductions/memory_tree.cc
  src/reductions/metrics.cc
  src/reductions/mf.cc
  src/reductions/multilabel_oaa.cc
  src/reductions/mwt.cc
  src/reductions/nn.cc
  src/reductions/noop.cc
  src/reductions/oaa.cc
  src/reductions/offset_tree.cc
  src/reductions/oja_newton.cc
  src/reductions/plt.cc
  src/reductions/pmf_to_pdf.cc
  src/reductions/print.cc
  src/reductions/recall_tree.cc
  src/reductions/sample_pdf.cc
  src/reductions/scorer.cc
  src/reductions/search/search_dep_parser.cc
  src/reductions/search/search_entityrelationtask.cc
  src/reductions/search/search_graph.cc
  src/reductions/search/search_hooktask.cc
  src/reductions/search/search_meta.cc
  src/reductions/search/search_multiclasstask.cc
  src/reductions/search/search_sequencetask.cc
  src/reductions/search/search.cc
  src/reductions/sender.cc
  src/reductions/shared_feature_merger.cc
  src/reductions/slates.cc
  src/reductions/stagewise_poly.cc
  src/reductions/svrg.cc
  src/reductions/topk.cc
  src/shared_data.cc
  src/simple_label_parser.cc
  src/simple_label.cc
  src/slates_label.cc
  src/tag_utils.cc
  src/text_utils.cc
  src/unique_sort.cc
  src/version.cc
  src/vw_validate.cc
)

vw_add_library(
    NAME "core"
    TYPE "STATIC_ONLY"
    SOURCES ${vw_core_headers} ${vw_core_sources}
    PUBLIC_DEPS vw_common vw_explore vw_allreduce vw_config fmt::fmt vw_cache_parser
    PRIVATE_DEPS
        # Special case for dealing with header-only INTERFACE dependencies of a STATIC library
        # Use BUILD_INTERFACE to prevent them from being exported, i.e. treat them as PRIVATE
        # https://gitlab.kitware.com/cmake/cmake/issues/15415
        ${CMAKE_DL_LIBS} ${LINK_THREADS} vw_io $<BUILD_INTERFACE:${boost_math_target}> $<BUILD_INTERFACE:RapidJSON>
        $<BUILD_INTERFACE:eigen>
    DESCRIPTION "This contains all remaining VW code, all reduction implementations, driver, option handling"
    EXCEPTION_DESCRIPTION "Yes"
    ENABLE_INSTALL
)

target_include_directories(vw_core PRIVATE ${CMAKE_CURRENT_LIST_DIR}/src)

if (VW_BUILD_LAS_WITH_SIMD AND (UNIX AND NOT APPLE) AND (${CMAKE_SYSTEM_PROCESSOR} STREQUAL "x86_64"))
  set_source_files_properties(src/reductions/cb/details/large_action/compute_dot_prod_avx2.cc PROPERTIES COMPILE_FLAGS "-mfma -mavx2")
  set_source_files_properties(src/reductions/cb/details/large_action/compute_dot_prod_avx512.cc PROPERTIES COMPILE_FLAGS "-mavx512f -mavx512bw -mavx512vl -mavx512vpopcntdq")
  target_compile_definitions(vw_core PUBLIC BUILD_LAS_WITH_SIMD)
endif()

if(VW_BUILD_CSV)
  target_link_libraries(vw_core PRIVATE vw_csv_parser)
  target_compile_definitions(vw_core PUBLIC VW_BUILD_CSV)
endif()

if(BUILD_FLATBUFFERS)
  target_link_libraries(vw_core PRIVATE vw_fb_parser)
  target_compile_definitions(vw_core PUBLIC BUILD_FLATBUFFERS)
endif()

# Handle generated header
configure_file(config.h.in ${CMAKE_CURRENT_BINARY_DIR}/include/vw/core/config.h)
target_include_directories(vw_core PUBLIC $<BUILD_INTERFACE:${CMAKE_CURRENT_BINARY_DIR}/include/>)
if(VW_INSTALL)
    install(DIRECTORY ${CMAKE_CURRENT_BINARY_DIR}/include/
        DESTINATION ${CMAKE_INSTALL_INCLUDEDIR})
endif()

# Only define if Clang is not used
if (NOT CMAKE_CXX_COMPILER_ID MATCHES "Clang")
  target_compile_definitions(vw_core PUBLIC __extern_always_inline=inline)
endif()

if (MSVC_IDE)
  target_sources(vw_core PRIVATE $<BUILD_INTERFACE:${CMAKE_CURRENT_LIST_DIR}/vw_types.natvis> )
endif()

# Clang-cl on Windows has issues with our usage of SIMD types. Turn it off explicitly for Windows + clang-cl to mitigate.
# See issue #
if(WIN32 AND CMAKE_CXX_COMPILER_ID MATCHES "Clang")
  target_compile_definitions(vw_core PUBLIC VW_NO_INLINE_SIMD)
endif()

if(WIN32)
  target_compile_definitions(vw_core PUBLIC __SSE2__)
endif()

vw_add_test_executable(
    FOR_LIB "core"
    EXTRA_DEPS vw_test_common
    SOURCES
<<<<<<< HEAD
      tests/cache_test.cc
      tests/eigen_memory_tree_test.cc
=======
>>>>>>> adfaf02c
      tests/flat_example_test.cc
      tests/main.cc
      tests/merge_test.cc
      tests/parse_args_test.cc
      tests/save_load_test.cc
      tests/thread_pool_test.cc
)<|MERGE_RESOLUTION|>--- conflicted
+++ resolved
@@ -421,11 +421,8 @@
     FOR_LIB "core"
     EXTRA_DEPS vw_test_common
     SOURCES
-<<<<<<< HEAD
       tests/cache_test.cc
       tests/eigen_memory_tree_test.cc
-=======
->>>>>>> adfaf02c
       tests/flat_example_test.cc
       tests/main.cc
       tests/merge_test.cc

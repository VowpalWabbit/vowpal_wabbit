--- conflicted
+++ resolved
@@ -346,11 +346,7 @@
     SOURCES ${vw_core_headers} ${vw_core_sources}
     PUBLIC_DEPS vw_common vw_explore vw_allreduce vw_config ${spdlog_target} fmt::fmt
     PRIVATE_DEPS
-<<<<<<< HEAD
-        ${CMAKE_DL_LIBS} ${LINK_THREADS} VowpalWabbit::vw_io eigen
-=======
-        ${CMAKE_DL_LIBS} ${LINK_THREADS} vw_io $<BUILD_INTERFACE:${boost_math_target}>
->>>>>>> c9cb804a
+        ${CMAKE_DL_LIBS} ${LINK_THREADS} vw_io $<BUILD_INTERFACE:${boost_math_target}> eigen
         # Workaround an issue where RapidJSON needed to be exported tom install the target. This is
         # actually a private dependency and so do not "link" when processing targets for installation.
         # https://gitlab.kitware.com/cmake/cmake/issues/15415

// Copyright (c) by respective owners including Yahoo!, Microsoft, and
// individual contributors. All rights reserved. Released under a BSD (revised)
// license as described in the file LICENSE.
#pragma once

/*! \mainpage
 *
 * For the primary interface see:
 * - \link VW VW namespace documentation \endlink
 *
 * For other docs see:
 * - [Project website](https://vowpalwabbit.org)
 * - [Wiki](https://github.com/VowpalWabbit/vowpal_wabbit/wiki)
 * - C++ build instructions:
 *     - [Install dependencies](https://github.com/VowpalWabbit/vowpal_wabbit/wiki/Dependencies)
 *     - [Build](https://github.com/VowpalWabbit/vowpal_wabbit/wiki/Building)
 *     - [Install](https://github.com/VowpalWabbit/vowpal_wabbit/wiki/Installing)
 * - [Install other languages](https://vowpalwabbit.org/start.html)
 * - [Tutorials](https://github.com/VowpalWabbit/vowpal_wabbit/wiki/Tutorial)
 */

#ifdef _WIN32
#  ifdef LEAKCHECK
// Visual Leak Detector for memory leak detection on Windows
#    include <vld.h>
#  endif
#endif

#include "vw/common/future_compat.h"
#include "vw/common/hash.h"
#include "vw/core/global_data.h"
#include "vw/core/hashstring.h"
#include "vw/core/parser.h"
#include "vw/core/setup_base.h"
#include "vw/core/vw_fwd.h"

#include <memory>

namespace VW
{
using driver_output_func_t = void (*)(void*, const std::string&);

/*    Caveats:
    (1) Some commandline parameters do not make sense as a library.
    (2) The code is not yet reentrant.
   */

// TODO: uncomment when all uses are migrated
VW_DEPRECATED("Replaced with new unique_ptr based overload.")
VW::workspace* initialize(std::unique_ptr<config::options_i, options_deleter_type> options, io_buf* model = nullptr,
    bool skip_model_load = false, trace_message_t trace_listener = nullptr, void* trace_context = nullptr);

// TODO: uncomment when all uses are migrated
VW_DEPRECATED("Replaced with new unique_ptr based overload.")
VW::workspace* initialize(config::options_i& options, io_buf* model = nullptr, bool skip_model_load = false,
    trace_message_t trace_listener = nullptr, void* trace_context = nullptr);

// TODO: uncomment when all uses are migrated
VW_DEPRECATED("Replaced with new unique_ptr based overload.")
VW::workspace* initialize(const std::string& s, io_buf* model = nullptr, bool skip_model_load = false,
    trace_message_t trace_listener = nullptr, void* trace_context = nullptr);

// TODO: uncomment when all uses are migrated
VW_DEPRECATED("Replaced with new unique_ptr based overload.")
VW::workspace* initialize(int argc, char* argv[], io_buf* model = nullptr, bool skip_model_load = false,
    trace_message_t trace_listener = nullptr, void* trace_context = nullptr);

// TODO: uncomment when all uses are migrated
VW_DEPRECATED("Replaced with new unique_ptr based overload.")
VW::workspace* seed_vw_model(VW::workspace* vw_model, const std::string& extra_args,
    trace_message_t trace_listener = nullptr, void* trace_context = nullptr);
// Allows the input command line string to have spaces escaped by '\'

// TODO: uncomment when all uses are migrated
VW_DEPRECATED("Replaced with new unique_ptr based overload.")
VW::workspace* initialize_escaped(std::string const& s, io_buf* model = nullptr, bool skip_model_load = false,
    trace_message_t trace_listener = nullptr, void* trace_context = nullptr);

// Experimental (VW::setup_base_i):
VW_DEPRECATED("For scenarios requiring the builder, initialize_experimental should be used.")
VW::workspace* initialize_with_builder(const std::string& s, io_buf* model = nullptr, bool skip_model_load = false,
    trace_message_t trace_listener = nullptr, void* trace_context = nullptr,
    std::unique_ptr<VW::setup_base_i> = nullptr);

/**
 * @brief Initialize a workspace.
 *
 * ## Examples
 *
 * To intialize a workspace with specific arguments.
 * \code
 * auto vw = VW::initialize(VW::make_unique<VW::config::options_cli>(
 *    std::vector<std::string>{"--cb_explore_adf", "--epsilon=0.1", "--quadratic=::"}));
 * \endcode
 *
 * To initialize a workspace with a string that needs to be split.
 * VW::split_command_line() can be used to split the string similar to how a
 * shell would
 * \code
 * auto all = VW::initialize(VW::make_unique<VW::config::options_cli>(
 *   VW::split_command_line("--cb_explore_adf --epsilon=0.1 --quadratic=::")));
 * \endcode
 *
 * **Note:** You used to need to call VW::finish() to free the workspace. This is no
 * longer needed and the destructor will free the workspace. However,
 * VW::finish() would also do driver finalization steps, such as writing the output
 * model. This is not often needed in library mode but can be run using
 * VW::workspace::finish().
 *
 * @param options The options to initialize the workspace with. Usually an
 * instance of VW::config::options_cli.
 * @param model_override_reader optional reading source to read the model from.
 * Will override any model specified on the command line.
 * @param driver_output_func optional function to forward driver ouput to
 * @param driver_output_func_context context for driver_output_func
 * @param custom_logger optional custom logger object to override with
 * @param setup_base optional advanced override of reduction stack
 * @return std::unique_ptr<VW::workspace> initialized workspace
 */
std::unique_ptr<VW::workspace> initialize(std::unique_ptr<config::options_i> options,
    std::unique_ptr<VW::io::reader> model_override_reader = nullptr, driver_output_func_t driver_output_func = nullptr,
    void* driver_output_func_context = nullptr, VW::io::logger* custom_logger = nullptr);

/// Creates a workspace based off of another workspace. What this means is that
/// the model weights and the shared_data object are shared. This function needs
/// to be used with caution. Reduction data is not shared, therefore this
/// function is unsafe to use for situations where reduction state is required
/// for proper operation such as marginal and cb_adf. Learn on a seeded instance
/// is unsafe, and prediction is also potentiaslly unsafe.
std::unique_ptr<VW::workspace> seed_vw_model(VW::workspace& vw_model, const std::vector<std::string>& extra_args,
    driver_output_func_t driver_output_func = nullptr, void* driver_output_func_context = nullptr,
    VW::io::logger* custom_logger = nullptr);

VW_WARNING_STATE_PUSH
VW_WARNING_DISABLE_BADLY_FORMED_XML
/**
 * @brief Initialize a workspace. This interface is currently experimental, but
 * will replace the existing array of initialize functions.
 *
 * @param options The options to initialize the workspace with. Usually an
 * instance of VW::config::options_cli.
 * @param model_override_reader optional reading source to read the model from.
 * Will override any model specified on the command line.
 * @param driver_output_func optional function to forward driver ouput to
 * @param driver_output_func_context context for driver_output_func
 * @param custom_logger optional custom logger object to override with
 * @param setup_base optional advanced override of reduction stack
 * @return std::unique_ptr<VW::workspace> initialized workspace
 */
std::unique_ptr<VW::workspace> initialize_experimental(std::unique_ptr<config::options_i> options,
    std::unique_ptr<VW::io::reader> model_override_reader = nullptr, driver_output_func_t driver_output_func = nullptr,
    void* driver_output_func_context = nullptr, VW::io::logger* custom_logger = nullptr,
    std::unique_ptr<VW::setup_base_i> setup_base = nullptr);
VW_WARNING_STATE_POP

VW_DEPRECATED(
    "VW no longer supports manipulating a command line with cmd_string_replace_value. This function will be removed in "
    "VW 10.")
void cmd_string_replace_value(std::stringstream*& ss, std::string flag_to_replace, const std::string& new_value);

// The argv array from both of these functions must be freed.
VW_DEPRECATED(
    "This functionality is now implemented by VW::split_command_line which supports escaping, etc. This function will "
    "be removed in VW 10.")
char** to_argv(std::string const& s, int& argc);
VW_DEPRECATED(
    "This functionality is now implemented by VW::split_command_line which supports escaping, etc. This function will "
    "be removed in VW 10.")
char** to_argv_escaped(std::string const& s, int& argc);
VW_DEPRECATED("This function will be removed in VW 10.")
void free_args(int argc, char* argv[]);

const char* are_features_compatible(const VW::workspace& vw1, const VW::workspace& vw2);

VW_WARNING_STATE_PUSH
VW_WARNING_DISABLE_BADLY_FORMED_XML
/**
 * @brief Call finish() after you are done with the vw instance. This cleans up memory usage if delete_all is true.
 * Finish will cause final stat printouts and model serialization to occur. IMPORTANT: If lifetime is managed by a
 * unique_ptr from initialize_experimental, then you must call this with delete_all = false
 *
 * @param all workspace to be finished
 * @param delete_all whethere to also also call delete on this instance.
 */
<<<<<<< HEAD
VW_DEPRECATED(
    "If needing to cleanup memory, rely on the workspace destructor. Driver finalization is now handled by "
    "VW::workspace.finish().")
=======
// TODO: uncomment when all uses are migrated
// VW_DEPRECATED("If needing to cleanup memory, rely on the workspace destructor. Driver finalization is now handled by
// VW::workspace::finish().")
>>>>>>> b81e378b
void finish(VW::workspace& all, bool delete_all = true);

VW_WARNING_STATE_POP
void sync_stats(VW::workspace& all);

void start_parser(VW::workspace& all);
void end_parser(VW::workspace& all);

VW_DEPRECATED(
    "It is no longer supported to query whether an example is a ring example. This function will be removed in VW 10")
bool is_ring_example(const VW::workspace& all, const example* ae);

class primitive_feature_space  // just a helper definition.
{
public:
  unsigned char name;
  feature* fs;
  size_t len;
};

// The next commands deal with creating examples.
/* The simplest of two ways to create an example.  An example_line is the literal line in a VW-format datafile.
 */
example* read_example(VW::workspace& all, const char* example_line);
example* read_example(VW::workspace& all, const std::string& example_line);

// The more complex way to create an example.

// after you create and fill feature_spaces, get an example with everything filled in.
example* import_example(VW::workspace& all, const std::string& label, primitive_feature_space* features, size_t len);

// callers must free memory using dealloc_examples
// this interface must be used with care as finish_example is a no-op for these examples.
// thus any delay introduced when freeing examples must be at least as long as the one
// introduced by all.l->finish_example implementations.
// e.g. multiline examples as used by cb_adf must not be released before the finishing newline example.
VW_DEPRECATED(
    "This function is no longer needed and will be removed. Use new/make_unique/make_shared or stack based as "
    "appropriate.")
example* alloc_examples(size_t count);
VW_DEPRECATED("This function is no longer needed and will be removed.")
void dealloc_examples(example* example_ptr, size_t count);

void parse_example_label(VW::workspace& all, example& ec, const std::string& label);
void setup_examples(VW::workspace& all, VW::multi_ex& examples);
void setup_example(VW::workspace& all, example* ae);
example* new_unused_example(VW::workspace& all);
example* get_example(parser* pf);
float get_topic_prediction(example* ec, size_t i);  // i=0 to max topic -1
float get_label(example* ec);
float get_importance(example* ec);
float get_initial(example* ec);
float get_prediction(example* ec);
float get_cost_sensitive_prediction(example* ec);
v_array<float>& get_cost_sensitive_prediction_confidence_scores(example* ec);
uint32_t* get_multilabel_predictions(example* ec, size_t& len);
float get_action_score(example* ec, size_t i);
size_t get_action_score_length(example* ec);
size_t get_tag_length(example* ec);
const char* get_tag(example* ec);
size_t get_feature_number(example* ec);
float get_confidence(example* ec);
feature* get_features(VW::workspace& all, example* ec, size_t& feature_number);
void return_features(feature* f);

void add_constant_feature(VW::workspace& all, example* ec);
void add_label(example* ec, float label, float weight = 1, float base = 0);

// notify VW that you are done with the example.
void finish_example(VW::workspace& all, example& ec);
void finish_example(VW::workspace& all, multi_ex& ec);
void empty_example(VW::workspace& all, example& ec);

void move_feature_namespace(example* dst, example* src, namespace_index c);

void copy_example_metadata(example*, const example*);
void copy_example_data(example*, const example*);  // metadata + features, don't copy the label
void copy_example_data_with_label(example* dst, const example* src);

// after export_example, must call releaseFeatureSpace to free native memory
primitive_feature_space* export_example(VW::workspace& all, example* e, size_t& len);
void release_feature_space(primitive_feature_space* features, size_t len);
VW_DEPRECATED("VW::releaseFeatureSpace renamed to VW::release_feature_space")
inline void releaseFeatureSpace(primitive_feature_space* features, size_t len)  // NOLINT
{
  release_feature_space(features, len);
}

void save_predictor(VW::workspace& all, const std::string& reg_name);
void save_predictor(VW::workspace& all, io_buf& buf);

// inlines

// First create the hash of a namespace.
inline uint64_t hash_space(VW::workspace& all, const std::string& s)
{
  return all.example_parser->hasher(s.data(), s.length(), all.hash_seed);
}
inline uint64_t hash_space_static(const std::string& s, const std::string& hash)
{
  return get_hasher(hash)(s.data(), s.length(), 0);
}
inline uint64_t hash_space_cstr(VW::workspace& all, const char* fstr)
{
  return all.example_parser->hasher(fstr, strlen(fstr), all.hash_seed);
}
// Then use it as the seed for hashing features.
inline uint64_t hash_feature(VW::workspace& all, const std::string& s, uint64_t u)
{
  return all.example_parser->hasher(s.data(), s.length(), u) & all.parse_mask;
}
inline uint64_t hash_feature_static(const std::string& s, uint64_t u, const std::string& h, uint32_t num_bits)
{
  size_t parse_mark = (1 << num_bits) - 1;
  return get_hasher(h)(s.data(), s.length(), u) & parse_mark;
}

inline uint64_t hash_feature_cstr(VW::workspace& all, const char* fstr, uint64_t u)
{
  return all.example_parser->hasher(fstr, strlen(fstr), u) & all.parse_mask;
}

inline uint64_t chain_hash(VW::workspace& all, const std::string& name, const std::string& value, uint64_t u)
{
  // chain hash is hash(feature_value, hash(feature_name, namespace_hash)) & parse_mask
  return all.example_parser->hasher(
             value.data(), value.length(), all.example_parser->hasher(name.data(), name.length(), u)) &
      all.parse_mask;
}

inline uint64_t chain_hash_static(
    const std::string& name, const std::string& value, uint64_t u, hash_func_t hash_func, uint64_t parse_mask)
{
  // chain hash is hash(feature_value, hash(feature_name, namespace_hash)) & parse_mask
  return hash_func(value.data(), value.length(), hash_func(name.data(), name.length(), u)) & parse_mask;
}

inline float get_weight(VW::workspace& all, uint32_t index, uint32_t offset)
{
  return (&all.weights[static_cast<uint64_t>(index) << all.weights.stride_shift()])[offset];
}

inline void set_weight(VW::workspace& all, uint32_t index, uint32_t offset, float value)
{
  (&all.weights[static_cast<uint64_t>(index) << all.weights.stride_shift()])[offset] = value;
}

inline uint32_t num_weights(VW::workspace& all) { return static_cast<uint32_t>(all.length()); }

inline uint32_t get_stride(VW::workspace& all) { return all.weights.stride(); }

inline void init_features(primitive_feature_space& fs, size_t features_count)
{
  fs.fs = new feature[features_count];
  fs.len = features_count;
}

inline void set_feature(primitive_feature_space& fs, size_t index, uint64_t feature_hash, float value)
{
  fs.fs[index].weight_index = feature_hash;
  fs.fs[index].x = value;
}
}  // namespace VW<|MERGE_RESOLUTION|>--- conflicted
+++ resolved
@@ -182,15 +182,9 @@
  * @param all workspace to be finished
  * @param delete_all whethere to also also call delete on this instance.
  */
-<<<<<<< HEAD
 VW_DEPRECATED(
     "If needing to cleanup memory, rely on the workspace destructor. Driver finalization is now handled by "
-    "VW::workspace.finish().")
-=======
-// TODO: uncomment when all uses are migrated
-// VW_DEPRECATED("If needing to cleanup memory, rely on the workspace destructor. Driver finalization is now handled by
-// VW::workspace::finish().")
->>>>>>> b81e378b
+    "VW::workspace::finish().")
 void finish(VW::workspace& all, bool delete_all = true);
 
 VW_WARNING_STATE_POP

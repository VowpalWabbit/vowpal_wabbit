--- conflicted
+++ resolved
@@ -33,13 +33,9 @@
 public:
   v_array<continuous_label_elm> costs;
 
-<<<<<<< HEAD
-  VW_ATTR(nodiscard) bool is_labeled() const;
-=======
   VW_ATTR(nodiscard) bool is_test_label() const;
   VW_ATTR(nodiscard) bool is_labeled() const;
   void reset_to_default();
->>>>>>> f8d43bc9
 };
 
 extern VW::label_parser the_label_parser;

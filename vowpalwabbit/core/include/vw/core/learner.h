--- conflicted
+++ resolved
@@ -144,6 +144,15 @@
   fn pre_save_load_f;
 };
 
+class resize_ppw_state_data
+{
+public:
+  using fn = void (*)(void*, size_t factor, size_t mfo);
+  void* data = nullptr;
+  base_learner* base = nullptr;
+  fn resize_ppw_state_f;
+};
+
 class save_metric_data
 {
 public:
@@ -201,7 +210,6 @@
 void decrement_offset(example& ex, const size_t increment, const size_t i);
 void decrement_offset(multi_ex& ec_seq, const size_t increment, const size_t i);
 
-<<<<<<< HEAD
 inline size_t get_offset(const example& ex) { return ex.ft_offset; }
 
 inline size_t get_offset(const multi_ex& ec_seq)
@@ -210,14 +218,9 @@
   return ec_seq[0]->ft_offset;
 }
 
-void learner_build_diagnostic(VW::io::logger& logger, VW::string_view this_name, VW::string_view base_name,
-    prediction_type_t in_pred_type, prediction_type_t base_out_pred_type, label_type_t out_label_type,
-    label_type_t base_in_label_type, details::merge_fn merge_fn_ptr, details::merge_with_all_fn merge_with_all_fn_ptr);
-=======
 void learner_build_diagnostic(VW::string_view this_name, VW::string_view base_name, prediction_type_t in_pred_type,
     prediction_type_t base_out_pred_type, label_type_t out_label_type, label_type_t base_in_label_type,
     details::merge_fn merge_fn_ptr, details::merge_with_all_fn merge_with_all_fn_ptr);
->>>>>>> b82d2b66
 }  // namespace details
 
 bool ec_is_example_header(example const& ec, label_type_t label_type);
@@ -420,17 +423,13 @@
     if (_persist_metrics_fd.base) { _persist_metrics_fd.base->persist_metrics(metrics); }
   }
 
-<<<<<<< HEAD
   void NO_SANITIZE_UNDEFINED resize_ppw_state(size_t factor, size_t mfo)
   {
     max_ft_offset = mfo;
-    _learn_fd.resize_ppw_f(_learn_fd.data, factor, max_ft_offset);
-    if (_learn_fd.base) { _learn_fd.base->resize_ppw_state(factor, max_ft_offset); }
-  }
-
-=======
-  // Autorecursive
->>>>>>> b82d2b66
+    _resize_ppw_state_fd.resize_ppw_state_f(_resize_ppw_state_fd.data, factor, max_ft_offset);
+    if (_resize_ppw_state_fd.base) { _resize_ppw_state_fd.base->resize_ppw_state(factor, max_ft_offset); }
+  }
+
   inline void NO_SANITIZE_UNDEFINED finish()
   {
     // TODO: ensure that finish does not actually manage memory but just does driver finalization.
@@ -668,6 +667,7 @@
   details::func_data _end_pass_fd;
   details::func_data _end_examples_fd;
   details::pre_save_load_data _pre_save_load_fd;
+  details::resize_ppw_state_data _resize_ppw_state_fd;
   details::save_metric_data _persist_metrics_fd;
   details::func_data _finisher_fd;
   std::string _name;  // Name of the reduction.  Used in VW_DBG to trace nested learn() and predict() calls
@@ -1034,14 +1034,18 @@
 
   FluentBuilderT& set_resize_ppw_state(void (*fn_ptr)(DataT&, size_t, size_t)) &
   {
-    this->learner_ptr->_learn_fd.resize_ppw_f = (details::learn_data::resize_ppw_fn)fn_ptr;
-    return *static_cast<FluentBuilderT*>(this);
-  }
-
-  FluentBuilderT& set_resize_ppw_state(void (*fn_ptr)(DataT&, size_t, size_t)) &&
-  {
-    this->learner_ptr->_learn_fd.resize_ppw_f = (details::learn_data::resize_ppw_fn)fn_ptr;
-    return *static_cast<FluentBuilderT*>(this);
+    learner_ptr->_resize_ppw_state_fd.data = learner_ptr->_learn_fd.data;
+    learner_ptr->_resize_ppw_state_fd.resize_ppw_state_f = (details::learn_data::resize_ppw_fn)fn_ptr;
+    learner_ptr->_resize_ppw_state_fd.base = learner_ptr->_learn_fd.base;
+    return *static_cast<FluentBuilderT*>(this);
+  }
+
+  FluentBuilderT&& set_resize_ppw_state(void (*fn_ptr)(DataT&, size_t, size_t)) &&
+  {
+    learner_ptr->_resize_ppw_state_fd.data = learner_ptr->_learn_fd.data;
+    learner_ptr->_resize_ppw_state_fd.resize_ppw_state_f = (details::learn_data::resize_ppw_fn)fn_ptr;
+    learner_ptr->_resize_ppw_state_fd.base = learner_ptr->_learn_fd.base;
+    return std::move(*static_cast<FluentBuilderT*>(this));
   }
 
   // This is the label type of the example passed into the learn function. This

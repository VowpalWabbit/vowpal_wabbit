// Copyright (c) by respective owners including Yahoo!, Microsoft, and
// individual contributors. All rights reserved. Released under a BSD (revised)
// license as described in the file LICENSE.
#pragma once

#include "vw/core/action_score.h"
#include "vw/core/label_parser.h"
#include "vw/core/multi_ex.h"
#include "vw/core/vw_fwd.h"

#include <cfloat>
#include <cstdint>
#include <vector>

namespace VW
{
/// if class_index > 0, then this is a "normal" example
/// if class_index == 0, then:
///   if x == -FLT_MAX then this is a 'shared' example
///   if x > 0 then this is a label feature vector for (size_t)x
class cs_class
{
public:
  float x{};
  uint32_t class_index{};
  float partial_prediction{};  // a partial prediction: new!
  float wap_value{};           // used for wap to store values derived from costs

  cs_class(float x, uint32_t class_index, float partial_prediction, float wap_value)
      : x(x), class_index(class_index), partial_prediction(partial_prediction), wap_value(wap_value)
  {
  }
  cs_class() = default;

  bool operator==(const cs_class& j) const { return class_index == j.class_index; }
};
class cs_label
{
public:
  std::vector<cs_class> costs;

  VW_ATTR(nodiscard) bool is_test_label() const;
  void reset_to_default();
};

extern VW::label_parser cs_label_parser_global;

bool is_cs_example_header(const VW::example& ec);
namespace details
{
void output_cs_example(VW::workspace& all, const VW::example& ec);
void output_cs_example(
    VW::workspace& all, const VW::example& ec, const cs_label& cs_label, uint32_t multiclass_prediction);
void finish_cs_example(VW::workspace& all, VW::example& ec);
template <class T>
void finish_cs_example(VW::workspace& all, T&, VW::example& ec)
{
  finish_cs_example(all, ec);
}
void print_cs_update(VW::workspace& all, bool is_test, const VW::example& ec, const VW::multi_ex* ec_seq,
    bool multilabel, uint32_t prediction);

<<<<<<< HEAD
void print_cs_update_multiclass(VW::workspace& all, bool is_test, size_t num_features, uint32_t prediction);
void print_cs_update_action_scores(
    VW::workspace& all, bool is_test, size_t num_features, const VW::action_scores& action_scores);
=======
void update_stats_cs_label(const VW::workspace& all, shared_data& sd, const VW::example& ec, VW::io::logger& logger);
void output_example_prediction_cs_label(VW::workspace& all, const VW::example& ec, VW::io::logger& logger);
void print_update_cs_label(VW::workspace& all, shared_data& sd, const VW::example& ec, VW::io::logger& logger);

template <typename UnusedDataT>
void update_stats_cs_label(const VW::workspace& all, shared_data& sd, const UnusedDataT& /* unused */,
    const VW::example& ec, VW::io::logger& logger)
{
  update_stats_cs_label(all, sd, ec, logger);
}
template <typename UnusedDataT>
void output_example_prediction_cs_label(
    VW::workspace& all, const UnusedDataT& /* unused */, const VW::example& ec, VW::io::logger& logger)
{
  output_example_prediction_cs_label(all, ec, logger);
}
template <typename UnusedDataT>
void print_update_cs_label(
    VW::workspace& all, shared_data& sd, const UnusedDataT& /* unused */, const VW::example& ec, VW::io::logger& logger)
{
  print_update_cs_label(all, sd, ec, logger);
}
>>>>>>> fc9ab254
}  // namespace details
}  // namespace VW

namespace COST_SENSITIVE  // NOLINT
{
using label VW_DEPRECATED(
    "COST_SENSITIVE::label renamed to VW::cs_label. COST_SENSITIVE::label will be removed in VW 10.") = VW::cs_label;
using wclass VW_DEPRECATED(
    "COST_SENSITIVE::wclass renamed to VW::cs_class. COST_SENSITIVE::wclass will be removed in VW 10.") = VW::cs_class;

VW_DEPRECATED(
    "COST_SENSITIVE::default_label has been moved to VW::cs_label::reset_to_default. COST_SENSITIVE::default_label "
    "will be removed in "
    "VW 10.")
inline void default_label(VW::cs_label& ld) { ld.reset_to_default(); }
// example headers look like "0:-1" or just "shared"
VW_DEPRECATED(
    "COST_SENSITIVE::ec_is_example_header renamed to VW::is_cs_example_header. COST_SENSITIVE::ec_is_example_header "
    "will be removed in VW 10.")
inline bool ec_is_example_header(VW::example const& ec) { return VW::is_cs_example_header(ec); }
}  // namespace COST_SENSITIVE

namespace VW
{
namespace model_utils
{
size_t read_model_field(io_buf&, cs_class&);
size_t write_model_field(io_buf&, const cs_class&, const std::string&, bool);
size_t read_model_field(io_buf&, cs_label&);
size_t write_model_field(io_buf&, const cs_label&, const std::string&, bool);
}  // namespace model_utils
}  // namespace VW
<|MERGE_RESOLUTION|>--- conflicted
+++ resolved
@@ -1,122 +1,120 @@
-// Copyright (c) by respective owners including Yahoo!, Microsoft, and
-// individual contributors. All rights reserved. Released under a BSD (revised)
-// license as described in the file LICENSE.
-#pragma once
-
-#include "vw/core/action_score.h"
-#include "vw/core/label_parser.h"
-#include "vw/core/multi_ex.h"
-#include "vw/core/vw_fwd.h"
-
-#include <cfloat>
-#include <cstdint>
-#include <vector>
-
-namespace VW
-{
-/// if class_index > 0, then this is a "normal" example
-/// if class_index == 0, then:
-///   if x == -FLT_MAX then this is a 'shared' example
-///   if x > 0 then this is a label feature vector for (size_t)x
-class cs_class
-{
-public:
-  float x{};
-  uint32_t class_index{};
-  float partial_prediction{};  // a partial prediction: new!
-  float wap_value{};           // used for wap to store values derived from costs
-
-  cs_class(float x, uint32_t class_index, float partial_prediction, float wap_value)
-      : x(x), class_index(class_index), partial_prediction(partial_prediction), wap_value(wap_value)
-  {
-  }
-  cs_class() = default;
-
-  bool operator==(const cs_class& j) const { return class_index == j.class_index; }
-};
-class cs_label
-{
-public:
-  std::vector<cs_class> costs;
-
-  VW_ATTR(nodiscard) bool is_test_label() const;
-  void reset_to_default();
-};
-
-extern VW::label_parser cs_label_parser_global;
-
-bool is_cs_example_header(const VW::example& ec);
-namespace details
-{
-void output_cs_example(VW::workspace& all, const VW::example& ec);
-void output_cs_example(
-    VW::workspace& all, const VW::example& ec, const cs_label& cs_label, uint32_t multiclass_prediction);
-void finish_cs_example(VW::workspace& all, VW::example& ec);
-template <class T>
-void finish_cs_example(VW::workspace& all, T&, VW::example& ec)
-{
-  finish_cs_example(all, ec);
-}
-void print_cs_update(VW::workspace& all, bool is_test, const VW::example& ec, const VW::multi_ex* ec_seq,
-    bool multilabel, uint32_t prediction);
-
-<<<<<<< HEAD
-void print_cs_update_multiclass(VW::workspace& all, bool is_test, size_t num_features, uint32_t prediction);
-void print_cs_update_action_scores(
-    VW::workspace& all, bool is_test, size_t num_features, const VW::action_scores& action_scores);
-=======
-void update_stats_cs_label(const VW::workspace& all, shared_data& sd, const VW::example& ec, VW::io::logger& logger);
-void output_example_prediction_cs_label(VW::workspace& all, const VW::example& ec, VW::io::logger& logger);
-void print_update_cs_label(VW::workspace& all, shared_data& sd, const VW::example& ec, VW::io::logger& logger);
-
-template <typename UnusedDataT>
-void update_stats_cs_label(const VW::workspace& all, shared_data& sd, const UnusedDataT& /* unused */,
-    const VW::example& ec, VW::io::logger& logger)
-{
-  update_stats_cs_label(all, sd, ec, logger);
-}
-template <typename UnusedDataT>
-void output_example_prediction_cs_label(
-    VW::workspace& all, const UnusedDataT& /* unused */, const VW::example& ec, VW::io::logger& logger)
-{
-  output_example_prediction_cs_label(all, ec, logger);
-}
-template <typename UnusedDataT>
-void print_update_cs_label(
-    VW::workspace& all, shared_data& sd, const UnusedDataT& /* unused */, const VW::example& ec, VW::io::logger& logger)
-{
-  print_update_cs_label(all, sd, ec, logger);
-}
->>>>>>> fc9ab254
-}  // namespace details
-}  // namespace VW
-
-namespace COST_SENSITIVE  // NOLINT
-{
-using label VW_DEPRECATED(
-    "COST_SENSITIVE::label renamed to VW::cs_label. COST_SENSITIVE::label will be removed in VW 10.") = VW::cs_label;
-using wclass VW_DEPRECATED(
-    "COST_SENSITIVE::wclass renamed to VW::cs_class. COST_SENSITIVE::wclass will be removed in VW 10.") = VW::cs_class;
-
-VW_DEPRECATED(
-    "COST_SENSITIVE::default_label has been moved to VW::cs_label::reset_to_default. COST_SENSITIVE::default_label "
-    "will be removed in "
-    "VW 10.")
-inline void default_label(VW::cs_label& ld) { ld.reset_to_default(); }
-// example headers look like "0:-1" or just "shared"
-VW_DEPRECATED(
-    "COST_SENSITIVE::ec_is_example_header renamed to VW::is_cs_example_header. COST_SENSITIVE::ec_is_example_header "
-    "will be removed in VW 10.")
-inline bool ec_is_example_header(VW::example const& ec) { return VW::is_cs_example_header(ec); }
-}  // namespace COST_SENSITIVE
-
-namespace VW
-{
-namespace model_utils
-{
-size_t read_model_field(io_buf&, cs_class&);
-size_t write_model_field(io_buf&, const cs_class&, const std::string&, bool);
-size_t read_model_field(io_buf&, cs_label&);
-size_t write_model_field(io_buf&, const cs_label&, const std::string&, bool);
-}  // namespace model_utils
-}  // namespace VW
+// Copyright (c) by respective owners including Yahoo!, Microsoft, and
+// individual contributors. All rights reserved. Released under a BSD (revised)
+// license as described in the file LICENSE.
+#pragma once
+
+#include "vw/core/action_score.h"
+#include "vw/core/label_parser.h"
+#include "vw/core/multi_ex.h"
+#include "vw/core/vw_fwd.h"
+
+#include <cfloat>
+#include <cstdint>
+#include <vector>
+
+namespace VW
+{
+/// if class_index > 0, then this is a "normal" example
+/// if class_index == 0, then:
+///   if x == -FLT_MAX then this is a 'shared' example
+///   if x > 0 then this is a label feature vector for (size_t)x
+class cs_class
+{
+public:
+  float x{};
+  uint32_t class_index{};
+  float partial_prediction{};  // a partial prediction: new!
+  float wap_value{};           // used for wap to store values derived from costs
+
+  cs_class(float x, uint32_t class_index, float partial_prediction, float wap_value)
+      : x(x), class_index(class_index), partial_prediction(partial_prediction), wap_value(wap_value)
+  {
+  }
+  cs_class() = default;
+
+  bool operator==(const cs_class& j) const { return class_index == j.class_index; }
+};
+class cs_label
+{
+public:
+  std::vector<cs_class> costs;
+
+  VW_ATTR(nodiscard) bool is_test_label() const;
+  void reset_to_default();
+};
+
+extern VW::label_parser cs_label_parser_global;
+
+bool is_cs_example_header(const VW::example& ec);
+namespace details
+{
+void output_cs_example(VW::workspace& all, const VW::example& ec);
+void output_cs_example(
+    VW::workspace& all, const VW::example& ec, const cs_label& cs_label, uint32_t multiclass_prediction);
+void finish_cs_example(VW::workspace& all, VW::example& ec);
+template <class T>
+void finish_cs_example(VW::workspace& all, T&, VW::example& ec)
+{
+  finish_cs_example(all, ec);
+}
+void print_cs_update(VW::workspace& all, bool is_test, const VW::example& ec, const VW::multi_ex* ec_seq,
+    bool multilabel, uint32_t prediction);
+
+void print_cs_update_multiclass(VW::workspace& all, bool is_test, size_t num_features, uint32_t prediction);
+void print_cs_update_action_scores(
+    VW::workspace& all, bool is_test, size_t num_features, const VW::action_scores& action_scores);
+
+void update_stats_cs_label(const VW::workspace& all, shared_data& sd, const VW::example& ec, VW::io::logger& logger);
+void output_example_prediction_cs_label(VW::workspace& all, const VW::example& ec, VW::io::logger& logger);
+void print_update_cs_label(VW::workspace& all, shared_data& sd, const VW::example& ec, VW::io::logger& logger);
+
+template <typename UnusedDataT>
+void update_stats_cs_label(const VW::workspace& all, shared_data& sd, const UnusedDataT& /* unused */,
+    const VW::example& ec, VW::io::logger& logger)
+{
+  update_stats_cs_label(all, sd, ec, logger);
+}
+template <typename UnusedDataT>
+void output_example_prediction_cs_label(
+    VW::workspace& all, const UnusedDataT& /* unused */, const VW::example& ec, VW::io::logger& logger)
+{
+  output_example_prediction_cs_label(all, ec, logger);
+}
+template <typename UnusedDataT>
+void print_update_cs_label(
+    VW::workspace& all, shared_data& sd, const UnusedDataT& /* unused */, const VW::example& ec, VW::io::logger& logger)
+{
+  print_update_cs_label(all, sd, ec, logger);
+}
+}  // namespace details
+}  // namespace VW
+
+namespace COST_SENSITIVE  // NOLINT
+{
+using label VW_DEPRECATED(
+    "COST_SENSITIVE::label renamed to VW::cs_label. COST_SENSITIVE::label will be removed in VW 10.") = VW::cs_label;
+using wclass VW_DEPRECATED(
+    "COST_SENSITIVE::wclass renamed to VW::cs_class. COST_SENSITIVE::wclass will be removed in VW 10.") = VW::cs_class;
+
+VW_DEPRECATED(
+    "COST_SENSITIVE::default_label has been moved to VW::cs_label::reset_to_default. COST_SENSITIVE::default_label "
+    "will be removed in "
+    "VW 10.")
+inline void default_label(VW::cs_label& ld) { ld.reset_to_default(); }
+// example headers look like "0:-1" or just "shared"
+VW_DEPRECATED(
+    "COST_SENSITIVE::ec_is_example_header renamed to VW::is_cs_example_header. COST_SENSITIVE::ec_is_example_header "
+    "will be removed in VW 10.")
+inline bool ec_is_example_header(VW::example const& ec) { return VW::is_cs_example_header(ec); }
+}  // namespace COST_SENSITIVE
+
+namespace VW
+{
+namespace model_utils
+{
+size_t read_model_field(io_buf&, cs_class&);
+size_t write_model_field(io_buf&, const cs_class&, const std::string&, bool);
+size_t read_model_field(io_buf&, cs_label&);
+size_t write_model_field(io_buf&, const cs_label&, const std::string&, bool);
+}  // namespace model_utils
+}  // namespace VW
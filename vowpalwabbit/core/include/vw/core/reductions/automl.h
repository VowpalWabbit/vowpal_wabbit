--- conflicted
+++ resolved
@@ -122,13 +122,8 @@
   std::priority_queue<std::pair<float, uint64_t>> index_queue;
 
   interaction_config_manager(uint64_t, uint64_t, std::shared_ptr<VW::rand_state>, uint64_t, bool, std::string,
-<<<<<<< HEAD
-      std::string, dense_parameters&, float (*)(const exclusion_config&, const std::map<namespace_index, uint64_t>&),
-      double, double, VW::io::logger*);
-=======
       dense_parameters&, float (*)(const exclusion_config&, const std::map<namespace_index, uint64_t>&), double, double,
       VW::io::logger*, uint32_t&);
->>>>>>> 48740ee7
 
   void apply_config(example*, uint64_t);
   void persist(metric_sink&, bool);

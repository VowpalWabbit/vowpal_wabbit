--- conflicted
+++ resolved
@@ -94,11 +94,4 @@
 {
   return (VW::example_is_newline(ec) && !VW::ec_is_example_header_cb(ec));
 }
-
-<<<<<<< HEAD
-void generic_output_example(
-    VW::workspace& all, float loss, const VW::example& ec, const VW::cb_label& ld, const VW::cb_class* known_cost);
-
-=======
->>>>>>> b38e95e6
 }  // namespace CB_ALGS
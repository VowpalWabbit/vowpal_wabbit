--- conflicted
+++ resolved
@@ -25,12 +25,9 @@
 CB::cb_class get_observed_cost_or_default_cb_adf(const VW::multi_ex& examples);
 class cb_adf
 {
-<<<<<<< HEAD
+public:
   GEN_CS::cb_to_cs_adf gen_cs;
-=======
-public:
-  GEN_CS::cb_to_cs_adf _gen_cs;
->>>>>>> 9496a6dd
+
   void learn(VW::LEARNER::multi_learner& base, VW::multi_ex& ec_seq);
   void predict(VW::LEARNER::multi_learner& base, VW::multi_ex& ec_seq);
   bool update_statistics(const VW::example& ec, const VW::multi_ex& ec_seq);

// Copyright (c) by respective owners including Yahoo!, Microsoft, and
// individual contributors. All rights reserved. Released under a BSD (revised)
// license as described in the file LICENSE.

#pragma once

#include "vw/core/array_parameters.h"
#include "vw/core/constant.h"
#include "vw/core/example.h"
#include "vw/core/gd_predict.h"
#include "vw/core/global_data.h"
#include "vw/core/interactions.h"
#include "vw/core/vw_math.h"

// we need it for learner
#include "vw/core/vw_fwd.h"

#include <memory>

namespace VW
{
namespace reductions
{
std::shared_ptr<VW::LEARNER::learner> gd_setup(VW::setup_base_i& stack_builder);

namespace details
{

class gd_per_model_state
{
public:
  double normalized_sum_norm_x = 0.0;
  double total_weight = 0.0;
};
}  // namespace details

class gd
{
public:
<<<<<<< HEAD
  gd(size_t feature_width_above = 1) : per_model_states(feature_width_above) {}
  std::vector<VW::reductions::details::per_model_state> per_model_states;
  VW::reductions::details::per_model_state* current_model_state = nullptr;
=======
  std::vector<VW::reductions::details::gd_per_model_state> gd_per_model_states;
  VW::reductions::details::gd_per_model_state* current_model_state = nullptr;
>>>>>>> 009831bf
  size_t no_win_counter = 0;
  size_t early_stop_thres = 0;
  float initial_constant = 0.f;
  float neg_norm_power = 0.f;
  float neg_power_t = 0.f;
  float sparse_l2 = 0.f;
  float update_multiplier = 0.f;
  void (*predict)(gd&, VW::example&) = nullptr;
  void (*learn)(gd&, VW::example&) = nullptr;
  void (*update)(gd&, VW::example&) = nullptr;
  float (*sensitivity)(gd&, VW::example&) = nullptr;
  void (*multipredict)(gd&, VW::example&, size_t, size_t, VW::polyprediction*, bool) = nullptr;
  bool adaptive_input = false;
  bool normalized_input = false;
  bool adax = false;
  VW::workspace* all = nullptr;  // parallel, features, parameters
};
}  // namespace reductions

namespace details
{

float finalize_prediction(VW::shared_data& sd, VW::io::logger& logger, float ret);
void print_features(VW::workspace& all, VW::example& ec);
void print_audit_features(VW::workspace&, VW::example& ec);
void save_load_regressor_gd(VW::workspace& all, VW::io_buf& model_file, bool read, bool text);
void save_load_online_state_gd(VW::workspace& all, VW::io_buf& model_file, bool read, bool text,
    std::vector<VW::reductions::details::gd_per_model_state>& pms, VW::reductions::gd* g = nullptr,
    uint32_t ftrl_size = 0);

template <class T>
class multipredict_info
{
public:
  size_t count;
  size_t step;
  VW::polyprediction* pred;
  const T& weights; /* & for l1: */
  float gravity;
};

template <class T>
inline void vec_add_multipredict(multipredict_info<T>& mp, const float fx, uint64_t fi)
{
  if ((-1e-10 < fx) && (fx < 1e-10)) { return; }
  uint64_t mask = mp.weights.mask();
  VW::polyprediction* p = mp.pred;
  fi &= mask;
  uint64_t top = fi + (uint64_t)((mp.count - 1) * mp.step);
  uint64_t i = 0;
  if (top <= mask)
  {
    i += fi;
    for (; i <= top; i += mp.step, ++p)
    {
      p->scalar += fx * mp.weights[i];  // TODO: figure out how to use
                                        // weight_parameters::iterator (not using
                                        // change_begin())
    }
  }
  else
  {  // TODO: this could be faster by unrolling into two loops
    for (size_t c = 0; c < mp.count; ++c, fi += (uint64_t)mp.step, ++p)
    {
      fi &= mask;
      p->scalar += fx * mp.weights[fi];
    }
  }
}
}  // namespace details

// iterate through one namespace (or its part), callback function FuncT(some_data_R, feature_value_x, feature_weight)
template <class DataT, class WeightOrIndexT, void (*FuncT)(DataT&, float, WeightOrIndexT)>
inline void foreach_feature(VW::workspace& all, VW::example& ec, DataT& dat)
{
  return all.weights.sparse
      ? foreach_feature<DataT, WeightOrIndexT, FuncT, VW::sparse_parameters>(all.weights.sparse_weights,
            all.ignore_some_linear, all.ignore_linear, *ec.interactions, *ec.extent_interactions, all.permutations, ec,
            dat, all.generate_interactions_object_cache_state)
      : foreach_feature<DataT, WeightOrIndexT, FuncT, VW::dense_parameters>(all.weights.dense_weights,
            all.ignore_some_linear, all.ignore_linear, *ec.interactions, *ec.extent_interactions, all.permutations, ec,
            dat, all.generate_interactions_object_cache_state);
}

// iterate through one namespace (or its part), callback function FuncT(some_data_R, feature_value_x, feature_weight)
template <class DataT, class WeightOrIndexT, void (*FuncT)(DataT&, float, WeightOrIndexT)>
inline void foreach_feature(VW::workspace& all, VW::example& ec, DataT& dat, size_t& num_interacted_features)
{
  return all.weights.sparse
      ? foreach_feature<DataT, WeightOrIndexT, FuncT, VW::sparse_parameters>(all.weights.sparse_weights,
            all.ignore_some_linear, all.ignore_linear, *ec.interactions, *ec.extent_interactions, all.permutations, ec,
            dat, num_interacted_features, all.generate_interactions_object_cache_state)
      : foreach_feature<DataT, WeightOrIndexT, FuncT, VW::dense_parameters>(all.weights.dense_weights,
            all.ignore_some_linear, all.ignore_linear, *ec.interactions, *ec.extent_interactions, all.permutations, ec,
            dat, num_interacted_features, all.generate_interactions_object_cache_state);
}

// iterate through all namespaces and quadratic&cubic features, callback function T(some_data_R, feature_value_x,
// feature_weight)
template <class DataT, void (*FuncT)(DataT&, float, float&)>
inline void foreach_feature(VW::workspace& all, VW::example& ec, DataT& dat)
{
  foreach_feature<DataT, float&, FuncT>(all, ec, dat);
}

template <class DataT, void (*FuncT)(DataT&, float, float)>
inline void foreach_feature(VW::workspace& all, VW::example& ec, DataT& dat)
{
  foreach_feature<DataT, float, FuncT>(all, ec, dat);
}

template <class DataT, void (*FuncT)(DataT&, float, float&)>
inline void foreach_feature(VW::workspace& all, VW::example& ec, DataT& dat, size_t& num_interacted_features)
{
  foreach_feature<DataT, float&, FuncT>(all, ec, dat, num_interacted_features);
}

template <class DataT, void (*FuncT)(DataT&, float, const float&)>
inline void foreach_feature(VW::workspace& all, VW::example& ec, DataT& dat, size_t& num_interacted_features)
{
  foreach_feature<DataT, const float&, FuncT>(all, ec, dat, num_interacted_features);
}

inline float inline_predict(VW::workspace& all, VW::example& ec)
{
  const auto& simple_red_features = ec.ex_reduction_features.template get<VW::simple_label_reduction_features>();
  return all.weights.sparse ? inline_predict<VW::sparse_parameters>(all.weights.sparse_weights, all.ignore_some_linear,
                                  all.ignore_linear, *ec.interactions, *ec.extent_interactions, all.permutations, ec,
                                  all.generate_interactions_object_cache_state, simple_red_features.initial)
                            : inline_predict<VW::dense_parameters>(all.weights.dense_weights, all.ignore_some_linear,
                                  all.ignore_linear, *ec.interactions, *ec.extent_interactions, all.permutations, ec,
                                  all.generate_interactions_object_cache_state, simple_red_features.initial);
}

inline float inline_predict(VW::workspace& all, VW::example& ec, size_t& num_generated_features)
{
  const auto& simple_red_features = ec.ex_reduction_features.template get<VW::simple_label_reduction_features>();
  return all.weights.sparse
      ? inline_predict<VW::sparse_parameters>(all.weights.sparse_weights, all.ignore_some_linear, all.ignore_linear,
            *ec.interactions, *ec.extent_interactions, all.permutations, ec, num_generated_features,
            all.generate_interactions_object_cache_state, simple_red_features.initial)
      : inline_predict<VW::dense_parameters>(all.weights.dense_weights, all.ignore_some_linear, all.ignore_linear,
            *ec.interactions, *ec.extent_interactions, all.permutations, ec, num_generated_features,
            all.generate_interactions_object_cache_state, simple_red_features.initial);
}

inline float trunc_weight(const float w, const float gravity)
{
  return (gravity < fabsf(w)) ? w - VW::math::sign(w) * gravity : 0.f;
}

}  // namespace VW

namespace VW
{
namespace model_utils
{
size_t read_model_field(io_buf&, VW::reductions::details::gd_per_model_state&);
size_t write_model_field(io_buf&, const VW::reductions::details::gd_per_model_state&, const std::string&, bool);
}  // namespace model_utils
}  // namespace VW

namespace VW
{
template <class R, class S, void (*T)(R&, float, S), bool audit, void (*audit_func)(R&, const VW::audit_strings*)>
inline void generate_interactions(VW::workspace& all, VW::example_predict& ec, R& dat, size_t& num_interacted_features)
{
  if (all.weights.sparse)
  {
    VW::generate_interactions<R, S, T, audit, audit_func, VW::sparse_parameters>(*ec.interactions,
        *ec.extent_interactions, all.permutations, ec, dat, all.weights.sparse_weights, num_interacted_features,
        all.generate_interactions_object_cache_state);
  }
  else
  {
    VW::generate_interactions<R, S, T, audit, audit_func, VW::dense_parameters>(*ec.interactions,
        *ec.extent_interactions, all.permutations, ec, dat, all.weights.dense_weights, num_interacted_features,
        all.generate_interactions_object_cache_state);
  }
}

// this code is for C++98/03 complience as I unable to pass null function-pointer as template argument in g++-4.6
template <class R, class S, void (*T)(R&, float, S)>
inline void generate_interactions(VW::workspace& all, VW::example_predict& ec, R& dat, size_t& num_interacted_features)
{
  if (all.weights.sparse)
  {
    VW::generate_interactions<R, S, T, VW::sparse_parameters>(all.interactions, all.extent_interactions,
        all.permutations, ec, dat, all.weights.sparse_weights, num_interacted_features,
        all.generate_interactions_object_cache_state);
  }
  else
  {
    VW::generate_interactions<R, S, T, VW::dense_parameters>(all.interactions, all.extent_interactions,
        all.permutations, ec, dat, all.weights.dense_weights, num_interacted_features,
        all.generate_interactions_object_cache_state);
  }
}

}  // namespace VW

namespace GD
{

using gd = VW::reductions::gd;

// iterate through one namespace (or its part), callback function FuncT(some_data_R, feature_value_x, feature_weight)
template <class DataT, class WeightOrIndexT, void (*FuncT)(DataT&, float, WeightOrIndexT)>
VW_DEPRECATED("Moved to VW namespace")
inline void foreach_feature(VW::workspace& all, VW::example& ec, DataT& dat)
{
  VW::foreach_feature<DataT, WeightOrIndexT, FuncT>(all, ec, dat);
}

// iterate through one namespace (or its part), callback function FuncT(some_data_R, feature_value_x, feature_weight)
template <class DataT, class WeightOrIndexT, void (*FuncT)(DataT&, float, WeightOrIndexT)>
VW_DEPRECATED("Moved to VW namespace")
inline void foreach_feature(VW::workspace& all, VW::example& ec, DataT& dat, size_t& num_interacted_features)
{
  VW::foreach_feature<DataT, WeightOrIndexT, FuncT>(all, ec, dat, num_interacted_features);
}

// iterate through all namespaces and quadratic&cubic features, callback function T(some_data_R, feature_value_x,
// feature_weight)
template <class DataT, void (*FuncT)(DataT&, float, float&)>
VW_DEPRECATED("Moved to VW namespace")
inline void foreach_feature(VW::workspace& all, VW::example& ec, DataT& dat)
{
  VW::foreach_feature<DataT, float&, FuncT>(all, ec, dat);
}

template <class DataT, void (*FuncT)(DataT&, float, float)>
VW_DEPRECATED("Moved to VW namespace")
inline void foreach_feature(VW::workspace& all, VW::example& ec, DataT& dat)
{
  VW::foreach_feature<DataT, float, FuncT>(all, ec, dat);
}

template <class DataT, void (*FuncT)(DataT&, float, float&)>
VW_DEPRECATED("Moved to VW namespace")
inline void foreach_feature(VW::workspace& all, VW::example& ec, DataT& dat, size_t& num_interacted_features)
{
  VW::foreach_feature<DataT, float&, FuncT>(all, ec, dat, num_interacted_features);
}

template <class DataT, void (*FuncT)(DataT&, float, const float&)>
VW_DEPRECATED("Moved to VW namespace")
inline void foreach_feature(VW::workspace& all, VW::example& ec, DataT& dat, size_t& num_interacted_features)
{
  VW::foreach_feature<DataT, const float&, FuncT>(all, ec, dat, num_interacted_features);
}

VW_DEPRECATED("Moved to VW namespace")
inline float inline_predict(VW::workspace& all, VW::example& ec) { return VW::inline_predict(all, ec); }

VW_DEPRECATED("Moved to VW namespace")
inline float inline_predict(VW::workspace& all, VW::example& ec, size_t& num_generated_features)
{
  return VW::inline_predict(all, ec, num_generated_features);
}

VW_DEPRECATED("Moved to VW namespace")
inline float trunc_weight(const float w, const float gravity) { return VW::trunc_weight(w, gravity); }
}  // namespace GD<|MERGE_RESOLUTION|>--- conflicted
+++ resolved
@@ -37,14 +37,9 @@
 class gd
 {
 public:
-<<<<<<< HEAD
-  gd(size_t feature_width_above = 1) : per_model_states(feature_width_above) {}
-  std::vector<VW::reductions::details::per_model_state> per_model_states;
-  VW::reductions::details::per_model_state* current_model_state = nullptr;
-=======
+  gd(size_t feature_width_above = 1) : gd_per_model_states(feature_width_above) {}
   std::vector<VW::reductions::details::gd_per_model_state> gd_per_model_states;
   VW::reductions::details::gd_per_model_state* current_model_state = nullptr;
->>>>>>> 009831bf
   size_t no_win_counter = 0;
   size_t early_stop_thres = 0;
   float initial_constant = 0.f;

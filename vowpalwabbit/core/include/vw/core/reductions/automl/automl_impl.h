--- conflicted
+++ resolved
@@ -211,19 +211,8 @@
 
     auto restore_guard = VW::scope_exit([&ec, &incoming_interactions]() {
       for (example* ex : ec) { ex->interactions = incoming_interactions; }
-<<<<<<< HEAD
-      if (live_slot != current_champ) { std::swap(ec[0]->pred.a_s, buffer_a_s); }
     });
 
-    // Learn and get action of champ
-    cm->do_learning(base, ec, current_champ);
-    auto champ_action = ec[0]->pred.a_s[0].action;
-    std::swap(ec[0]->pred.a_s, buffer_a_s);
-
-=======
-    });
-
->>>>>>> 8d156339
     // Learn and update estimators of challengers
     for (int64_t current_slot_index = 1; static_cast<size_t>(current_slot_index) < cm->estimators.size();
          ++current_slot_index)
@@ -235,11 +224,6 @@
       }
       cm->do_learning(base, ec, live_slot);
       cm->estimators[live_slot].first.update(ec[0]->pred.a_s[0].action == labelled_action ? w : 0, r);
-<<<<<<< HEAD
-      cm->estimators[live_slot].second.update(champ_action == labelled_action ? w : 0, r);
-    }
-    std::swap(ec[0]->pred.a_s, buffer_a_s);
-=======
     }
 
     // ** Note: champ learning is done after to ensure correct feature count in gd **
@@ -248,7 +232,6 @@
     auto champ_action = ec[0]->pred.a_s[0].action;
     for (live_slot = 1; static_cast<size_t>(live_slot) < cm->estimators.size(); ++live_slot)
     { cm->estimators[live_slot].second.update(champ_action == labelled_action ? w : 0, r); }
->>>>>>> 8d156339
   };
 
 private:

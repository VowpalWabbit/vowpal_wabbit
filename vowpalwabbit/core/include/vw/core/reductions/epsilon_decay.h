// Copyright (c) by respective owners including Yahoo!, Microsoft, and
// individual contributors. All rights reserved. Released under a BSD (revised)
// license as described in the file LICENSE.
#pragma once

#include "vw/core/array_parameters.h"
#include "vw/core/distributionally_robust.h"
#include "vw/core/reductions_fwd.h"
#include "vw/core/scored_config.h"
#include "vw/io/logger.h"

#include <algorithm>
#include <numeric>

namespace VW
{
namespace reductions
{
VW::LEARNER::base_learner* epsilon_decay_setup(VW::setup_base_i&);

namespace epsilon_decay
{
struct epsilon_decay_score : scored_config
{
  epsilon_decay_score() = default;
  epsilon_decay_score(double alpha, double tau) : VW::scored_config(alpha, tau) {}
  float decayed_epsilon(uint64_t update_count);
<<<<<<< HEAD
  float get_upper_bound() const { return this->current_ips(); }
  float get_lower_bound() const { return _lower_bound; }
  uint64_t get_score_idx() const { return _score_idx; }
  void update_bounds(float w, float r);
  void reset_stats(double alpha = DEFAULT_ALPHA, double tau = DEFAULT_TAU);

  float _lower_bound = 0.f;
  uint64_t _score_idx;
=======
  uint64_t get_model_idx() const { return _model_idx; }

  uint64_t _model_idx;
>>>>>>> ac8cd3b9
};

struct epsilon_decay_data
{
  epsilon_decay_data(uint64_t model_count, uint64_t min_scope, double epsilon_decay_alpha, double epsilon_decay_tau,
      dense_parameters& weights, VW::io::logger logger, bool log_champ_changes, bool constant_epsilon)
      : _min_scope(min_scope)
      , _epsilon_decay_alpha(epsilon_decay_alpha)
      , _epsilon_decay_tau(epsilon_decay_tau)
      , _weights(weights)
      , _logger(std::move(logger))
      , _log_champ_changes(log_champ_changes)
      , _constant_epsilon(constant_epsilon)
  {
    _scored_configs.reserve(model_count);
    _weight_indices.resize(model_count);
    std::iota(_weight_indices.begin(), _weight_indices.end(), 0);
    for (uint64_t i = 0; i < model_count; ++i)
    {
      _scored_configs.emplace_back(i + 1);
      for (uint64_t j = 0; j < i + 1; ++j)
      { _scored_configs.back().emplace_back(epsilon_decay_alpha, epsilon_decay_tau); }
    }
  }

  void update_weights(VW::LEARNER::multi_learner& base, VW::multi_ex& examples);
  void promote_model(int64_t model_ind, int64_t swap_dist);
  void rebalance_greater_models(int64_t model_ind, int64_t swap_dist, int64_t model_count);
  void clear_weights_and_scores(int64_t swap_dist, int64_t model_count);
  void shift_model(int64_t model_ind, int64_t swap_dist, int64_t model_count);
  void check_score_bounds();
  void check_horizon_bounds();

  std::vector<std::vector<epsilon_decay_score>> _scored_configs;
  std::vector<uint64_t> _weight_indices;
  uint64_t _min_scope;
  double _epsilon_decay_alpha;  // Confidence interval
  double _epsilon_decay_tau;    // Count decay time constant
  dense_parameters& _weights;
  VW::io::logger _logger;
  bool _log_champ_changes;
  bool _constant_epsilon;
};

}  // namespace epsilon_decay
}  // namespace reductions

namespace model_utils
{
size_t read_model_field(io_buf&, VW::reductions::epsilon_decay::epsilon_decay_score&);
size_t read_model_field(io_buf&, VW::reductions::epsilon_decay::epsilon_decay_data&);
size_t write_model_field(io_buf&, const VW::reductions::epsilon_decay::epsilon_decay_score&, const std::string&, bool);
size_t write_model_field(io_buf&, const VW::reductions::epsilon_decay::epsilon_decay_data&, const std::string&, bool);
}  // namespace model_utils
}  // namespace VW<|MERGE_RESOLUTION|>--- conflicted
+++ resolved
@@ -25,20 +25,9 @@
   epsilon_decay_score() = default;
   epsilon_decay_score(double alpha, double tau) : VW::scored_config(alpha, tau) {}
   float decayed_epsilon(uint64_t update_count);
-<<<<<<< HEAD
-  float get_upper_bound() const { return this->current_ips(); }
-  float get_lower_bound() const { return _lower_bound; }
   uint64_t get_score_idx() const { return _score_idx; }
-  void update_bounds(float w, float r);
-  void reset_stats(double alpha = DEFAULT_ALPHA, double tau = DEFAULT_TAU);
 
-  float _lower_bound = 0.f;
   uint64_t _score_idx;
-=======
-  uint64_t get_model_idx() const { return _model_idx; }
-
-  uint64_t _model_idx;
->>>>>>> ac8cd3b9
 };
 
 struct epsilon_decay_data

--- conflicted
+++ resolved
@@ -53,19 +53,13 @@
   float _initial_epsilon;
   uint64_t _shift_model_bounds;
   bool _reward_as_cost;
-<<<<<<< HEAD
-=======
   bool _predict_only_model;
 
   // TODO: delete all this, gd and cb_adf must respect ft_offset, see header import of automl.cc
-  std::vector<double> per_live_model_state_double;
+  LEARNER::multi_learner* adf_learner = nullptr;  //  re-use print from cb_explore_adf
   std::vector<uint64_t> per_live_model_state_uint64;
-  double* _gd_normalized = nullptr;
-  double* _gd_total_weight = nullptr;
-  double* _sd_gravity = nullptr;
   uint64_t* _cb_adf_event_sum = nullptr;
   uint64_t* _cb_adf_action_sum = nullptr;
->>>>>>> 1cff7211
 };
 
 }  // namespace epsilon_decay

// Copyright (c) by respective owners including Yahoo!, Microsoft, and
// individual contributors. All rights reserved. Released under a BSD (revised)
// license as described in the file LICENSE.

#pragma once

#include <cstdint>
#ifndef _WIN32
#  include <sys/mman.h>
#endif

#ifdef PRIVACY_ACTIVATION
#  include <bitset>
#  include <unordered_map>
#endif

#include "vw/core/memory.h"

#include <cassert>

// It appears that on OSX MAP_ANONYMOUS is mapped to MAP_ANON
// https://github.com/leftmike/foment/issues/4
#ifdef __APPLE__
#  define MAP_ANONYMOUS MAP_ANON
#endif

using weight = float;

template <typename T>
class dense_iterator
{
private:
  T* _current;
  T* _begin;
  uint32_t _stride;
  uint32_t _stride_shift;

public:
  using iterator_category = std::forward_iterator_tag;
  using value_type = T;
  using difference_type = std::ptrdiff_t;
  using pointer = T*;
  using reference = T&;

  dense_iterator(T* current, T* begin, uint32_t stride_shift)
      : _current(current), _begin(begin), _stride(1 << stride_shift), _stride_shift(stride_shift)
  {
  }

  T& operator*() { return *_current; }

  size_t index() { return _current - _begin; }

  size_t index_without_stride() { return (index() >> _stride_shift); }

  dense_iterator& operator++()
  {
    _current += _stride;
    return *this;
  }

  dense_iterator& operator+(size_t n)
  {
    _current += _stride * n;
    return *this;
  }

  dense_iterator& operator+=(size_t n)
  {
    _current += _stride * n;
    return *this;
  }

  // ignores the stride
  pointer operator[](size_t n)
  {
    assert(n < _stride);
    return _current + n;
  }

  bool operator==(const dense_iterator& rhs) const { return _current == rhs._current; }
  bool operator!=(const dense_iterator& rhs) const { return _current != rhs._current; }
  bool operator<(const dense_iterator& rhs) const { return _current < rhs._current; }
  bool operator<=(const dense_iterator& rhs) const { return _current <= rhs._current; }
};

class dense_parameters
{
private:
  weight* _begin;
  uint64_t _weight_mask;  // (stride*(1 << num_bits) -1)
  uint32_t _stride_shift;
  bool _seeded;  // whether the instance is sharing model state with others
#ifdef PRIVACY_ACTIVATION
  // struct to store the tag hash and if it is set or not
  struct tag_hash_info
  {
    uint64_t tag_hash;
    bool is_set = false;
  };
  size_t _privacy_activation_threshold;
  std::shared_ptr<std::unordered_map<uint64_t, std::bitset<32>>> _feature_bitset;  // define the bitset for each feature
  tag_hash_info _tag_info;
#endif

public:
  using iterator = dense_iterator<weight>;
  using const_iterator = dense_iterator<const weight>;
  dense_parameters(size_t length, uint32_t stride_shift = 0)
      : _begin(calloc_mergable_or_throw<weight>(length << stride_shift))
      , _weight_mask((length << stride_shift) - 1)
      , _stride_shift(stride_shift)
      , _seeded(false)
#ifdef PRIVACY_ACTIVATION
      , _privacy_activation_threshold(0)
      , _feature_bitset(nullptr)
#endif
  {
  }

  dense_parameters()
      : _begin(nullptr)
      , _weight_mask(0)
      , _stride_shift(0)
      , _seeded(false)
#ifdef PRIVACY_ACTIVATION
      , _privacy_activation_threshold(0)
      , _feature_bitset(nullptr)
#endif
  {
  }

  bool not_null() { return (_weight_mask > 0 && _begin != nullptr); }

  dense_parameters(const dense_parameters& other) = delete;
  dense_parameters& operator=(const dense_parameters& other) = delete;
  dense_parameters& operator=(dense_parameters&&) noexcept = delete;
  dense_parameters(dense_parameters&&) noexcept = delete;

  weight* first()
  {
    return _begin;
  }  // TODO: Temporary fix for allreduce.
     // iterator with stride
  iterator begin() { return iterator(_begin, _begin, stride_shift()); }
  iterator end() { return iterator(_begin + _weight_mask + 1, _begin, stride_shift()); }

  // const iterator
  const_iterator cbegin() const { return const_iterator(_begin, _begin, stride_shift()); }
  const_iterator cend() const { return const_iterator(_begin + _weight_mask + 1, _begin, stride_shift()); }

  inline const weight& operator[](size_t i) const { return _begin[i & _weight_mask]; }
  inline weight& operator[](size_t i)
  {
#ifdef PRIVACY_ACTIVATION
    if (_feature_bitset && _tag_info.is_set)
    {
      // lookup a bit for a feature in the bitset using the
      // tag hash and turn it on
      (*_feature_bitset)[i & _weight_mask][_tag_info.tag_hash] = 1;
    }
#endif
    return _begin[i & _weight_mask];
  }

#ifdef PRIVACY_ACTIVATION
  void set_tag(uint64_t tag_hash)
  {
    if (_feature_bitset)
    {
      _tag_info.tag_hash = tag_hash;
      _tag_info.is_set = true;
    }
  }

  void unset_tag() { _tag_info.is_set = false; }

  // function to check if the number of bits set to 1 are greater than a threshold for a feature
  bool is_activated(uint64_t index)
  {
    if (!_feature_bitset) { return false; }
    return (*_feature_bitset)[index].count() >= _privacy_activation_threshold;
  }
#endif

  void shallow_copy(const dense_parameters& input)
  {
    if (!_seeded) { free(_begin); }
    _begin = input._begin;
    _weight_mask = input._weight_mask;
    _stride_shift = input._stride_shift;
    _seeded = true;
#ifdef PRIVACY_ACTIVATION
    _privacy_activation_threshold = input._privacy_activation_threshold;
    _feature_bitset = input._feature_bitset;
#endif
  }

  inline weight& strided_index(size_t index) { return operator[](index << _stride_shift); }

  template <typename Lambda>
  void set_default(Lambda&& default_func)
  {
    auto iter = begin();
    for (size_t i = 0; iter != end(); ++iter, i += stride())
    {
      // Types are required to be weight* and uint64_t.
      default_func(&(*iter), iter.index());
    }
  }

  void set_zero(size_t offset)
  {
    for (iterator iter = begin(); iter != end(); ++iter) { (&(*iter))[offset] = 0; }
  }

  void copy_offsets(const size_t from, const size_t to, const size_t params_per_problem, bool swap = false)
  {
    assert(from < params_per_problem);
    assert(to < params_per_problem);

    auto iterator_from = begin() + from;
    auto iterator_to = begin() + to;

    for (; iterator_from < end(); iterator_from += params_per_problem, iterator_to += params_per_problem)
    {
      assert((iterator_to.index_without_stride() & (params_per_problem - 1)) == to);
      assert((iterator_from.index_without_stride() & (params_per_problem - 1)) == from);

<<<<<<< HEAD
        if (*other != 0.f || *iter != 0.f)
        {
          for (size_t stride_offset = 0; stride_offset < stride_size; stride_offset++)
          {
            if (swap) { std::swap((&(*other))[stride_offset], (&(*iter))[stride_offset]); }
            else
            {
              (&(*other))[stride_offset] = (&(*iter))[stride_offset];
            }
          }
        }
=======
      for (size_t stride_offset = 0; stride_offset < stride(); stride_offset++)
      {
        if (*iterator_to[stride_offset] != *iterator_from[stride_offset])
        { *iterator_to[stride_offset] = *iterator_from[stride_offset]; }
>>>>>>> 12026cf3
      }
    }
  }

  // ***** NOTE: params_per_problem must be of form 2^n *****
  void clear_offset(const size_t offset, const size_t params_per_problem)
  {
    assert(offset < params_per_problem);

    for (auto iterator_clear = begin() + offset; iterator_clear < end(); iterator_clear += params_per_problem)
    {
      assert((iterator_clear.index_without_stride() & (params_per_problem - 1)) == offset);
      for (size_t stride_offset = 0; stride_offset < stride(); stride_offset++)
      {
        if (*iterator_clear[stride_offset] != 0.0f) { *iterator_clear[stride_offset] = 0.0f; }
      }
    }
  }

  uint64_t mask() const { return _weight_mask; }

  uint64_t seeded() const { return _seeded; }

  uint32_t stride() const { return 1 << _stride_shift; }

  uint32_t stride_shift() const { return _stride_shift; }

  void stride_shift(uint32_t stride_shift) { _stride_shift = stride_shift; }

#ifdef PRIVACY_ACTIVATION
  void privacy_activation_threshold(size_t privacy_activation_threshold)
  {
    _privacy_activation_threshold = privacy_activation_threshold;
    _feature_bitset = std::make_shared<std::unordered_map<uint64_t, std::bitset<32>>>();
  }
#endif

#ifndef _WIN32
#  ifndef DISABLE_SHARED_WEIGHTS
  void share(size_t length)
  {
    float* shared_weights = static_cast<float*>(mmap(
        nullptr, (length << _stride_shift) * sizeof(float), PROT_READ | PROT_WRITE, MAP_SHARED | MAP_ANONYMOUS, -1, 0));
    size_t float_count = length << _stride_shift;
    weight* dest = shared_weights;
    memcpy(dest, _begin, float_count * sizeof(float));
    free(_begin);
    _begin = dest;
  }
#  endif
#endif

  ~dense_parameters()
  {
    if (_begin != nullptr && !_seeded)  // don't free weight vector if it is shared with another instance
    {
      free(_begin);
      _begin = nullptr;
    }
  }
};<|MERGE_RESOLUTION|>--- conflicted
+++ resolved
@@ -214,7 +214,7 @@
     for (iterator iter = begin(); iter != end(); ++iter) { (&(*iter))[offset] = 0; }
   }
 
-  void copy_offsets(const size_t from, const size_t to, const size_t params_per_problem, bool swap = false)
+  void move_offsets(const size_t from, const size_t to, const size_t params_per_problem, bool swap = false)
   {
     assert(from < params_per_problem);
     assert(to < params_per_problem);
@@ -227,24 +227,19 @@
       assert((iterator_to.index_without_stride() & (params_per_problem - 1)) == to);
       assert((iterator_from.index_without_stride() & (params_per_problem - 1)) == from);
 
-<<<<<<< HEAD
-        if (*other != 0.f || *iter != 0.f)
-        {
-          for (size_t stride_offset = 0; stride_offset < stride_size; stride_offset++)
-          {
-            if (swap) { std::swap((&(*other))[stride_offset], (&(*iter))[stride_offset]); }
-            else
-            {
-              (&(*other))[stride_offset] = (&(*iter))[stride_offset];
-            }
-          }
-        }
-=======
       for (size_t stride_offset = 0; stride_offset < stride(); stride_offset++)
       {
         if (*iterator_to[stride_offset] != *iterator_from[stride_offset])
-        { *iterator_to[stride_offset] = *iterator_from[stride_offset]; }
->>>>>>> 12026cf3
+        { 
+          if (swap)
+          {
+            std::swap(*iterator_to[stride_offset], *iterator_from[stride_offset]);
+          }
+          else
+          {
+            *iterator_to[stride_offset] = *iterator_from[stride_offset];
+          }
+        }
       }
     }
   }

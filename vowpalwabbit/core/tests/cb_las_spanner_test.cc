// Copyright (c) by respective owners including Yahoo!, Microsoft, and
// individual contributors. All rights reserved. Released under a BSD (revised)
// license as described in the file LICENSE.

#include "qr_decomposition.h"
#include "reductions/cb/details/large_action_space.h"
#include "vw/common/random.h"
#include "vw/config/options_cli.h"
#include "vw/core/memory.h"
#include "vw/core/reductions/cb/cb_explore_adf_common.h"
#include "vw/core/reductions/cb/cb_explore_adf_large_action_space.h"
#include "vw/core/vw.h"
#include "vw/test_common/test_common.h"

#include <gmock/gmock.h>
#include <gtest/gtest.h>

#include <string>

using internal_action_space_op =
    VW::cb_explore_adf::cb_explore_adf_base<VW::cb_explore_adf::cb_explore_adf_large_action_space<
        VW::cb_explore_adf::one_pass_svd_impl, VW::cb_explore_adf::one_rank_spanner_state>>;

TEST(Las, CheckFindingMaxVolume)
{
  auto d = 3;
  for (const bool use_simd : {false, true})
  {
    std::vector<std::string> args{"--cb_explore_adf", "--large_action_space", "--max_actions", std::to_string(d),
        "--quiet", "--random_seed", "0"};
    if (use_simd) { args.emplace_back("--las_hint_explicit_simd"); }
    auto vw = VW::initialize(VW::make_unique<VW::config::options_cli>(args));

    uint64_t seed = vw->get_random_state()->get_current_state() * 10.f;
    VW::cb_explore_adf::cb_explore_adf_large_action_space<VW::cb_explore_adf::one_pass_svd_impl,
        VW::cb_explore_adf::one_rank_spanner_state>
        largecb(
            /*d=*/0, /*gamma_scale=*/1.f, /*gamma_exponent=*/0.f, /*c=*/2, false, vw.get(), seed, 1 << vw->num_bits,
            /*thread_pool_size*/ 0, /*block_size*/ 0, /*use_explicit_simd=*/use_simd,
            VW::cb_explore_adf::implementation_type::one_pass_svd);
    largecb.U = Eigen::MatrixXf{{1, 2, 3}, {4, 5, 6}, {7, 8, 9}, {0, 0, 0}, {7, 5, 3}, {6, 4, 8}};
    Eigen::MatrixXf X{{1, 2, 3}, {3, 2, 1}, {2, 1, 3}};

    float max_volume;
    uint64_t U_rid;

    // volume is scaled with one rank spanner

    Eigen::MatrixXf X_inv = X.inverse();
    Eigen::VectorXf phi = X_inv.row(0);
    largecb.spanner_state.find_max_volume(largecb.U, phi, max_volume, U_rid);
    EXPECT_NEAR(max_volume - 2.08333349f, 0.f, vwtest::EXPLICIT_FLOAT_TOL);
    EXPECT_EQ(U_rid, 2);

    phi = X_inv.row(1);
    largecb.spanner_state.find_max_volume(largecb.U, phi, max_volume, U_rid);
    EXPECT_NEAR(max_volume - 3.33333278f, 0.f, vwtest::EXPLICIT_FLOAT_TOL);
    EXPECT_EQ(U_rid, 4);

    phi = X_inv.row(2);
    largecb.spanner_state.find_max_volume(largecb.U, phi, max_volume, U_rid);
    EXPECT_NEAR(max_volume - 2.16666675f, 0.f, vwtest::EXPLICIT_FLOAT_TOL);
    EXPECT_EQ(U_rid, 5);
  }
}

TEST(Las, CheckSpannerResultsSquarecb)
{
  auto d = 2;
  std::vector<std::unique_ptr<VW::workspace>> vws;
  for (const int seed : {1, 0})
  {
    for (const bool use_simd : {false, true})
    {
      std::vector<std::string> args{"--cb_explore_adf", "--large_action_space", "--max_actions", std::to_string(d),
          "--quiet", "--random_seed", std::to_string(seed)};
      if (use_simd) { args.emplace_back("--las_hint_explicit_simd"); }
      vws.push_back(VW::initialize(VW::make_unique<VW::config::options_cli>(args)));
    }
  }

  for (auto& vw_ptr : vws)
  {
    auto& vw = *vw_ptr;

    {
      VW::multi_ex examples;

      examples.push_back(VW::read_example(vw, "0:1.0:0.5 | 1:0.1 2:0.12 3:0.13"));
      examples.push_back(VW::read_example(vw, "| a_1:0.5 a_2:0.65 a_3:0.12"));
      examples.push_back(VW::read_example(vw, "| a_4:0.8 a_5:0.32 a_6:0.15"));
      examples.push_back(VW::read_example(vw, "| a_7:0.9 a_8:0.05 a_9:0.45"));
      examples.push_back(VW::read_example(vw, "| a_10:5.9 a_11:5.05 a_12:5.45"));

      vw.learn(examples);
      vw.finish_example(examples);
    }

    {
      VW::multi_ex examples;

      examples.push_back(VW::read_example(vw, "| 1:0.1 2:0.12 3:0.13"));
      examples.push_back(VW::read_example(vw, "0:1.0:0.5 | a_1:0.5 a_2:0.65 a_3:0.12"));
      examples.push_back(VW::read_example(vw, "| a_4:0.8 a_5:0.32 a_6:0.15"));
      examples.push_back(VW::read_example(vw, "| a_7:0.9 a_8:0.05 a_9:0.45"));
      examples.push_back(VW::read_example(vw, "| a_10:5.9 a_11:5.05 a_12:5.45"));

      vw.learn(examples);
      vw.finish_example(examples);
    }

    {
      VW::multi_ex examples;

      examples.push_back(VW::read_example(vw, "| 1:0.1 2:0.12 3:0.13"));
      examples.push_back(VW::read_example(vw, "| a_1:0.5 a_2:0.65 a_3:0.12"));
      examples.push_back(VW::read_example(vw, "0:1.0:0.5 | a_4:0.8 a_5:0.32 a_6:0.15"));
      examples.push_back(VW::read_example(vw, "| a_7:0.9 a_8:0.05 a_9:0.45"));
      examples.push_back(VW::read_example(vw, "| a_10:5.9 a_11:5.05 a_12:5.45"));

      vw.learn(examples);
      vw.finish_example(examples);
    }

    {
      VW::multi_ex examples;

      examples.push_back(VW::read_example(vw, "| 1:0.1 2:0.12 3:0.13"));
      examples.push_back(VW::read_example(vw, "| a_1:0.5 a_2:0.65 a_3:0.12"));
      examples.push_back(VW::read_example(vw, "| a_4:0.8 a_5:0.32 a_6:0.15"));
      examples.push_back(VW::read_example(vw, "0:1.0:0.5 | a_7:0.9 a_8:0.05 a_9:0.45"));
      examples.push_back(VW::read_example(vw, "| a_10:5.9 a_11:5.05 a_12:5.45"));

      vw.learn(examples);
      vw.finish_example(examples);
    }

    {
      VW::multi_ex examples;

      examples.push_back(VW::read_example(vw, "| 1:0.1 2:0.12 3:0.13"));
      examples.push_back(VW::read_example(vw, "| a_1:0.5 a_2:0.65 a_3:0.12"));
      examples.push_back(VW::read_example(vw, "| a_4:0.8 a_5:0.32 a_6:0.15"));
      examples.push_back(VW::read_example(vw, "| a_7:0.9 a_8:0.05 a_9:0.45"));
      examples.push_back(VW::read_example(vw, "0:0.1:0.5 | a_10:5.9 a_11:5.05 a_12:5.45"));

      vw.learn(examples);
      vw.finish_example(examples);
    }

    std::vector<std::string> e_r;
    vw.l->get_enabled_reductions(e_r);
    if (std::find(e_r.begin(), e_r.end(), "cb_explore_adf_large_action_space") == e_r.end())
    {
      FAIL() << "cb_explore_adf_large_action_space not found in enabled reductions";
    }

    VW::LEARNER::learner* learner = as_multiline(vw.l->get_learner_by_name_prefix("cb_explore_adf_large_action_space"));

    auto* action_space = (internal_action_space_op*)learner->get_internal_type_erased_data_pointer_test_use_only();
    EXPECT_EQ(action_space != nullptr, true);

    {
      VW::multi_ex examples;

      examples.push_back(VW::read_example(vw, "| 1:0.1 2:0.12 3:0.13"));
      examples.push_back(VW::read_example(vw, "| a_1:0.5 a_2:0.65 a_3:0.12"));
      examples.push_back(VW::read_example(vw, "| a_4:0.8 a_5:0.32 a_6:0.15"));
      examples.push_back(VW::read_example(vw, "| a_7:0.9 a_8:0.05 a_9:0.45"));
      examples.push_back(VW::read_example(vw, "| a_10:5.9 a_11:5.05 a_12:5.45"));

      vw.predict(examples);

      const auto num_actions = examples.size();
      const auto& preds = examples[0]->pred.a_s;

      // Only d actions have non-zero scores.
      EXPECT_EQ(preds.size(), num_actions);

      // max should be in place 0
      float max_prob = preds[0].score;
      for (size_t i = 1; i < preds.size(); i++) { EXPECT_LT(preds[i].score, max_prob); }

      size_t count_zero_scores = 0;
      for (const auto& as : preds)
      {
        if (as.score == 0.f) { count_zero_scores++; }
      }

      EXPECT_LE(count_zero_scores, num_actions - d);
      EXPECT_GE(count_zero_scores, num_actions - (d + 1));

      vw.finish_example(examples);
    }
  }
}

TEST(Las, CheckSpannerResultsEpsilonGreedy)
{
  auto d = 2;
  float epsilon = 0.2f;

  std::vector<std::unique_ptr<VW::workspace>> vws;
  for (const int seed : {3, 0})
  {
    for (const bool use_simd : {false, true})
    {
      std::vector<std::string> args{"--cb_explore_adf", "--epsilon", std::to_string(epsilon), "--large_action_space",
          "--max_actions", std::to_string(d), "--quiet", "--thread_pool_size", "4", "--random_seed",
          std::to_string(seed)};
      if (use_simd) { args.emplace_back("--las_hint_explicit_simd"); }
      vws.push_back(VW::initialize(VW::make_unique<VW::config::options_cli>(args)));
    }
  }

  for (auto& vw_ptr : vws)
  {
    auto& vw = *vw_ptr;

    {
      VW::multi_ex examples;

      examples.push_back(VW::read_example(vw, "0:1.0:0.5 | 1:0.1 2:0.12 3:0.13"));
      examples.push_back(VW::read_example(vw, "| a_1:0.5 a_2:0.65 a_3:0.12"));
      examples.push_back(VW::read_example(vw, "| a_1:0.5 a_2:0.65 a_3:0.12"));

      vw.learn(examples);
      vw.finish_example(examples);
    }

    {
      VW::multi_ex examples;

      examples.push_back(VW::read_example(vw, "| 1:0.1 2:0.12 3:0.13"));
      examples.push_back(VW::read_example(vw, "0:1.0:0.5 | a_1:0.5 a_2:0.65 a_3:0.12"));
      examples.push_back(VW::read_example(vw, "| a_1:0.5 a_2:0.65 a_3:0.12"));

      vw.learn(examples);
      vw.finish_example(examples);
    }

    {
      VW::multi_ex examples;

      examples.push_back(VW::read_example(vw, "| 1:0.1 2:0.12 3:0.13"));
      examples.push_back(VW::read_example(vw, "| a_1:0.5 a_2:0.65 a_3:0.12"));
      examples.push_back(VW::read_example(vw, "0:1.0:0.5 | a_1:0.5 a_2:0.65 a_3:0.12"));

      vw.learn(examples);
      vw.finish_example(examples);
    }

    std::vector<std::string> e_r;
    vw.l->get_enabled_reductions(e_r);
    if (std::find(e_r.begin(), e_r.end(), "cb_explore_adf_large_action_space") == e_r.end())
    {
      FAIL() << "cb_explore_adf_large_action_space not found in enabled reductions";
    }

    VW::LEARNER::learner* learner = as_multiline(vw.l->get_learner_by_name_prefix("cb_explore_adf_large_action_space"));

    auto* action_space = (internal_action_space_op*)learner->get_internal_type_erased_data_pointer_test_use_only();
    EXPECT_EQ(action_space != nullptr, true);

    {
      VW::multi_ex examples;

      examples.push_back(VW::read_example(vw, "| 1:0.1 2:0.12 3:0.13"));
      examples.push_back(VW::read_example(vw, "| a_1:0.5 a_2:0.65 a_3:0.12"));
      examples.push_back(VW::read_example(vw, "| a_1:0.5 a_2:0.65 a_3:0.12"));

      vw.predict(examples);

      const auto num_actions = examples.size();
      const auto& preds = examples[0]->pred.a_s;
      // Only d actions have non-zero scores.
      EXPECT_EQ(preds.size(), num_actions);

      size_t num_actions_non_zeroed = d;
      float epsilon_ur = epsilon / num_actions_non_zeroed;
      EXPECT_NEAR(preds[0].score - (epsilon_ur + (1.f - epsilon)), 0.f, vwtest::EXPLICIT_FLOAT_TOL);
      EXPECT_EQ(preds[0].action, 0);

      // check either 1 or 2 but not both since they are a duplicate

      size_t encounters = 0;
      for (const auto& a_s : preds)
      {
        if (a_s.action == 1 && a_s.score != 0.f)
        {
          encounters++;
          EXPECT_NEAR(a_s.score - epsilon_ur, 0.f, vwtest::EXPLICIT_FLOAT_TOL);
        }
        if (a_s.action == 2 && a_s.score != 0.f)
        {
          encounters++;
          EXPECT_NEAR(a_s.score - epsilon_ur, 0.f, vwtest::EXPLICIT_FLOAT_TOL);
        }
      }

      EXPECT_EQ(encounters, 1);

      vw.finish_example(examples);
    }
  }
}

TEST(Las, CheckUniformProbabilitiesBeforeLearning)
{
  auto d = 2;
  std::vector<std::pair<std::unique_ptr<VW::workspace>, bool>> vws;
  auto vw_epsilon = VW::initialize(vwtest::make_args("--cb_explore_adf", "--large_action_space", "--max_actions",
      std::to_string(d), "--quiet", "--noconstant", "--two_pass_svd"));
  vws.emplace_back(std::move(vw_epsilon), false);

  auto vw_squarecb = VW::initialize(vwtest::make_args("--cb_explore_adf", "--squarecb", "--large_action_space",
      "--max_actions", std::to_string(d), "--quiet", "--noconstant", "--two_pass_svd"));
  vws.emplace_back(std::move(vw_squarecb), true);

  for (auto& vw_pair : vws)
  {
    auto& vw = *std::get<0>(vw_pair);

    VW::LEARNER::learner* learner = as_multiline(vw.l->get_learner_by_name_prefix("cb_explore_adf_large_action_space"));

    {
      VW::multi_ex examples;

      examples.push_back(VW::read_example(vw, "| 1"));
      examples.push_back(VW::read_example(vw, "| 1"));
      examples.push_back(VW::read_example(vw, "| 1"));

      learner->predict(examples);

      const auto num_actions = examples.size();
      const auto& preds = examples[0]->pred.a_s;
      EXPECT_EQ(preds.size(), num_actions);
      for (const auto& pred : preds) { EXPECT_NEAR(pred.score - (1.f / 3.f), 0.f, vwtest::EXPLICIT_FLOAT_TOL); }

      vw.finish_example(examples);
    }
  }
}

TEST(Las, CheckProbabilitiesWhenDIsLarger)
{
  auto d = 3;
  for (const bool use_simd : {false, true})
  {
    std::vector<std::string> args{"--cb_explore_adf", "--large_action_space", "--max_actions", std::to_string(d),
        "--quiet", "--random_seed", "5"};
    if (use_simd) { args.emplace_back("--las_hint_explicit_simd"); }
    auto vw = VW::initialize(VW::make_unique<VW::config::options_cli>(args));

    {
      VW::multi_ex examples;

      examples.push_back(VW::read_example(*vw, "0:1.0:0.5 | 1:0.1 2:0.12 3:0.13"));
      examples.push_back(VW::read_example(*vw, "| a_1:0.5 a_2:0.65 a_3:0.12"));
      examples.push_back(VW::read_example(*vw, "| a_4:0.8 a_5:0.32 a_6:0.15"));

      vw->learn(examples);
      vw->finish_example(examples);
    }

    {
      VW::multi_ex examples;

      examples.push_back(VW::read_example(*vw, "| 1:0.1 2:0.12 3:0.13"));
      examples.push_back(VW::read_example(*vw, "0:1.0:0.5 | a_1:0.5 a_2:0.65 a_3:0.12"));
      examples.push_back(VW::read_example(*vw, "| a_4:0.8 a_5:0.32 a_6:0.15"));

      vw->learn(examples);
      vw->finish_example(examples);
    }

    {
      VW::multi_ex examples;

      examples.push_back(VW::read_example(*vw, "| 1:0.1 2:0.12 3:0.13"));
      examples.push_back(VW::read_example(*vw, "| a_1:0.5 a_2:0.65 a_3:0.12"));
      examples.push_back(VW::read_example(*vw, "0:1.0:0.5 | a_4:0.8 a_5:0.32 a_6:0.15"));

      vw->learn(examples);
      vw->finish_example(examples);
    }

    std::vector<std::string> e_r;
    vw->l->get_enabled_reductions(e_r);
    if (std::find(e_r.begin(), e_r.end(), "cb_explore_adf_large_action_space") == e_r.end())
    {
      FAIL() << "cb_explore_adf_large_action_space not found in enabled reductions";
    }

<<<<<<< HEAD
    VW::LEARNER::learner* learner = as_multiline(vw.l->get_learner_by_name_prefix("cb_explore_adf_large_action_space"));
=======
    VW::LEARNER::multi_learner* learner =
        as_multiline(vw->l->get_learner_by_name_prefix("cb_explore_adf_large_action_space"));
>>>>>>> ae4387fc

    auto* action_space = (internal_action_space_op*)learner->get_internal_type_erased_data_pointer_test_use_only();
    EXPECT_EQ(action_space != nullptr, true);

    {
      VW::multi_ex examples;

      examples.push_back(VW::read_example(*vw, "| 1:0.1 2:0.12 3:0.13"));
      examples.push_back(VW::read_example(*vw, "| a_1:0.5 a_2:0.65 a_3:0.12"));
      examples.push_back(VW::read_example(*vw, "| a_4:0.8 a_5:0.32 a_6:0.15"));

      vw->predict(examples);

      const auto num_actions = examples.size();
      const auto& preds = examples[0]->pred.a_s;
      EXPECT_EQ(preds.size(), num_actions);
      EXPECT_NEAR(preds[0].score - 0.966666639f, 0.f, vwtest::EXPLICIT_FLOAT_TOL);
      EXPECT_NEAR(preds[1].score - 0.0166666675f, 0.f, vwtest::EXPLICIT_FLOAT_TOL);
      EXPECT_NEAR(preds[2].score - 0.0166666675f, 0.f, vwtest::EXPLICIT_FLOAT_TOL);

      vw->finish_example(examples);
    }
  }
}

static std::vector<std::string> gen_cb_examples(
    size_t actions_per_example, size_t coordinates, float scale, bool add_cost = true)
{
  srand(0);
  std::vector<std::string> examples;

  size_t action_ind = rand() % actions_per_example;
  for (size_t ac = 0; ac < actions_per_example; ++ac)
  {
    std::ostringstream action_ss;
    if (ac == action_ind && add_cost) { action_ss << action_ind << ":1.0:0.5 "; }

    action_ss << "| ";
    for (size_t action_feat = 0; action_feat < coordinates; ++action_feat)
    {
      action_ss << "x" << action_feat << ":" << ((static_cast<double>(std::rand()) / RAND_MAX) * scale) << " ";
    }

    examples.push_back(action_ss.str());
  }

  return examples;
}

TEST(Las, CheckSpannerChoosesActionsThatClearlyMaximiseVolume)
{
  // d actions with larger values (factor of 10x)
  // 10d - d (the rest) actions with smaller values
  // expect the d actions to be chosen by the spanner

  uint32_t d = 5;
  auto K = 10 * d;

  auto exs = gen_cb_examples(K - d, 10, 1.f);
  auto dexs = gen_cb_examples(d, 10, 100.f, false);

  std::vector<std::unique_ptr<VW::workspace>> vws;
  for (const int seed : {6, 0})
  {
    for (const bool use_simd : {false, true})
    {
      std::vector<std::string> args{"--cb_explore_adf", "--squarecb", "--large_action_space", "--max_actions",
          std::to_string(d), "--quiet", "--random_seed", std::to_string(seed)};
      if (use_simd) { args.emplace_back("--las_hint_explicit_simd"); }
      vws.push_back(VW::initialize(VW::make_unique<VW::config::options_cli>(args)));
    }
  }

  for (auto& vw_ptr : vws)
  {
    auto& vw = *vw_ptr;

    {
      VW::multi_ex examples;

      for (const auto& ex : dexs) { examples.push_back(VW::read_example(vw, ex)); }
      for (const auto& ex : exs) { examples.push_back(VW::read_example(vw, ex)); }

      vw.learn(examples);
      vw.finish_example(examples);
    }

    std::vector<std::string> e_r;
    vw.l->get_enabled_reductions(e_r);
    if (std::find(e_r.begin(), e_r.end(), "cb_explore_adf_large_action_space") == e_r.end())
    {
      FAIL() << "cb_explore_adf_large_action_space not found in enabled reductions";
    }

    VW::LEARNER::learner* learner = as_multiline(vw.l->get_learner_by_name_prefix("cb_explore_adf_large_action_space"));

    auto* action_space = (internal_action_space_op*)learner->get_internal_type_erased_data_pointer_test_use_only();
    EXPECT_EQ(action_space != nullptr, true);
    action_space->explore._populate_all_testing_components();

    {
      VW::multi_ex examples;

      for (const auto& ex : exs) { examples.push_back(VW::read_example(vw, ex)); }
      // check that the LAST 5 examples are chosen in the spanner
      for (const auto& ex : dexs) { examples.push_back(VW::read_example(vw, ex)); }

      vw.predict(examples);

      const auto& preds = examples[0]->pred.a_s;

      size_t count_non_zero_scores = 0;
      size_t count_zero_scores = 0;
      size_t last_5_actions_non_zero = 0;

      for (auto a_s : preds)
      {
        if (a_s.action < K - d)
        {
          if (a_s.score == 0.f) { count_zero_scores++; }
          else { count_non_zero_scores++; }
        }
        else
        {
          if (a_s.score != 0.f)
          {
            count_non_zero_scores++;
            last_5_actions_non_zero++;
          }
          else { count_zero_scores++; }
        }
      }

      EXPECT_EQ(last_5_actions_non_zero, d);

      // either VW's prediction was in the spanner and so we have exactly d non-zero scores
      // or it was not in the spanner so got forcefully added before returning the predictions so we have d + 1 non-zero
      // scores

      EXPECT_LE(count_non_zero_scores, d + 1);
      EXPECT_GE(count_non_zero_scores, d);

      EXPECT_LE(count_zero_scores, preds.size() - d);
      EXPECT_GE(count_zero_scores, preds.size() - (d + 1));

      vw.finish_example(examples);
    }

    {
      VW::multi_ex examples;

      // check that the FIRST 5 examples are chosen in the spanner
      for (const auto& ex : dexs) { examples.push_back(VW::read_example(vw, ex)); }
      for (const auto& ex : exs) { examples.push_back(VW::read_example(vw, ex)); }

      vw.predict(examples);

      const auto& preds = examples[0]->pred.a_s;

      size_t count_non_zero_scores = 0;
      size_t count_zero_scores = 0;
      size_t first_5_actions_non_zero = 0;
      for (auto a_s : preds)
      {
        if (a_s.action < d)
        {
          if (a_s.score != 0.f)
          {
            count_non_zero_scores++;
            first_5_actions_non_zero++;
          }
          else { count_zero_scores++; }
        }
        else
        {
          if (a_s.score == 0.f) { count_zero_scores++; }
          else { count_non_zero_scores++; }
        }
      }

      EXPECT_EQ(first_5_actions_non_zero, d);

      // either VW's prediction was in the spanner and so we have exactly d non-zero scores
      // or it was not in the spanner so got forcefully added before returning the predictions so we have d + 1 non-zero
      // scores

      EXPECT_LE(count_non_zero_scores, d + 1);
      EXPECT_GE(count_non_zero_scores, d);

      EXPECT_LE(count_zero_scores, preds.size() - d);
      EXPECT_GE(count_zero_scores, preds.size() - (d + 1));

      vw.finish_example(examples);
    }
  }
}

TEST(Las, CheckSpannerRejectsSameActions)
{
  // 8 actions and I want spanner to reject the duplicate
  auto d = 7;
  std::vector<std::unique_ptr<VW::workspace>> vws;
  for (const int seed : {8, 0})
  {
    for (const bool use_simd : {false, true})
    {
      std::vector<std::string> args{"--cb_explore_adf", "--squarecb", "--large_action_space", "--max_actions",
          std::to_string(d), "--quiet", "--random_seed", std::to_string(seed)};
      if (use_simd) { args.emplace_back("--las_hint_explicit_simd"); }
      vws.push_back(VW::initialize(VW::make_unique<VW::config::options_cli>(args)));
    }
  }

  for (auto& vw_ptr : vws)
  {
    auto& vw = *vw_ptr;

    {
      VW::multi_ex examples;

      examples.push_back(VW::read_example(vw, "| 1:0.1 2:0.12 3:0.13 b200:2 c500:9"));
      // duplicates start
      examples.push_back(VW::read_example(vw, "| a_1:0.5 a_2:0.65 a_3:0.12 a100:4 a200:33"));
      examples.push_back(VW::read_example(vw, "| a_1:0.5 a_2:0.65 a_3:0.12 a100:4 a200:33"));
      // duplicates end
      examples.push_back(VW::read_example(vw, "| a_4:0.8 a_5:0.32 a_6:0.15 d1:0.2 d10:0.2"));
      examples.push_back(VW::read_example(vw, "| a_7 a_8 a_9 v1:0.99"));
      examples.push_back(VW::read_example(vw, "| a_10 a_11 a_12"));
      examples.push_back(VW::read_example(vw, "| a_13 a_14 a_15"));
      examples.push_back(VW::read_example(vw, "| a_16 a_17 a_18:0.2"));

      vw.learn(examples);
      vw.finish_example(examples);
    }

    std::vector<std::string> e_r;
    vw.l->get_enabled_reductions(e_r);
    if (std::find(e_r.begin(), e_r.end(), "cb_explore_adf_large_action_space") == e_r.end())
    {
      FAIL() << "cb_explore_adf_large_action_space not found in enabled reductions";
    }

    VW::LEARNER::learner* learner = as_multiline(vw.l->get_learner_by_name_prefix("cb_explore_adf_large_action_space"));

    auto* action_space = (internal_action_space_op*)learner->get_internal_type_erased_data_pointer_test_use_only();
    EXPECT_EQ(action_space != nullptr, true);
    action_space->explore._populate_all_testing_components();

    {
      VW::multi_ex examples;

      examples.push_back(VW::read_example(vw, "| 1:0.1 2:0.12 3:0.13 b200:2 c500:9"));
      // duplicates start
      examples.push_back(VW::read_example(vw, "| a_1:0.5 a_2:0.65 a_3:0.12 a100:4 a200:33"));
      examples.push_back(VW::read_example(vw, "| a_1:0.5 a_2:0.65 a_3:0.12 a100:4 a200:33"));
      // duplicates end
      examples.push_back(VW::read_example(vw, "| a_4:0.8 a_5:0.32 a_6:0.15 d1:0.2 d10:0.2"));
      examples.push_back(VW::read_example(vw, "| a_7 a_8 a_9 v1:0.99"));
      examples.push_back(VW::read_example(vw, "| a_10 a_11 a_12"));
      examples.push_back(VW::read_example(vw, "| a_13 a_14 a_15"));
      examples.push_back(VW::read_example(vw, "| a_16 a_17 a_18:0.2"));

      vw.predict(examples);

      const auto& preds = examples[0]->pred.a_s;

      size_t encounters = 0;
      for (const auto& a_s : preds)
      {
        if (a_s.action == 1 && a_s.score != 0.f) { encounters++; }
        if (a_s.action == 2 && a_s.score != 0.f) { encounters++; }
      }

      EXPECT_EQ(encounters, 1);

      vw.finish_example(examples);
    }
  }
}

TEST(Las, CheckSpannerWithActionsThatAreLinearCombinationsOfOtherActions)
{
  auto d = 8;
  std::vector<std::unique_ptr<VW::workspace>> vws;
  for (const int seed : {10, 0})
  {
    for (const bool use_simd : {false, true})
    {
      std::vector<std::string> args{"--cb_explore_adf", "--squarecb", "--large_action_space", "--max_actions",
          std::to_string(d), "--quiet", "--random_seed", std::to_string(seed)};
      if (use_simd) { args.emplace_back("--las_hint_explicit_simd"); }
      vws.push_back(VW::initialize(VW::make_unique<VW::config::options_cli>(args)));
    }
  }

  for (auto& vw_ptr : vws)
  {
    auto& vw = *vw_ptr;
    std::vector<std::string> e_r;
    vw.l->get_enabled_reductions(e_r);
    if (std::find(e_r.begin(), e_r.end(), "cb_explore_adf_large_action_space") == e_r.end())
    {
      FAIL() << "cb_explore_adf_large_action_space not found in enabled reductions";
    }

    VW::LEARNER::learner* learner = as_multiline(vw.l->get_learner_by_name_prefix("cb_explore_adf_large_action_space"));

    auto* action_space = (internal_action_space_op*)learner->get_internal_type_erased_data_pointer_test_use_only();
    EXPECT_EQ(action_space != nullptr, true);
    action_space->explore._populate_all_testing_components();

    {
      VW::multi_ex examples;

      examples.push_back(VW::read_example(vw, "| 1:0.1 2:0.12 3:0.13 b200:2 c500:9"));

      examples.push_back(VW::read_example(vw, "| a_1:0.1 a_2:0.25 a_3:0.12 a100:1 a200:0.1"));
      examples.push_back(VW::read_example(vw, "| a_1:0.2 a_2:0.32 a_3:0.15 a100:0.2 a200:0.2"));
      // linear combination of the above two actions
      // action_4 = action_2 + 2 * action_3
      examples.push_back(VW::read_example(vw, "| a_1:0.5 a_2:0.89 a_3:0.42 a100:1.4 a200:0.5"));

      examples.push_back(VW::read_example(vw, "| a_4:0.8 a_5:0.32 a_6:0.15 d1:0.2 d10: 0.2"));
      examples.push_back(VW::read_example(vw, "| a_7 a_8 a_9 v1:0.99"));
      examples.push_back(VW::read_example(vw, "| a_10 a_11 a_12"));
      examples.push_back(VW::read_example(vw, "| a_13 a_14 a_15"));
      examples.push_back(VW::read_example(vw, "| a_16 a_17 a_18:0.2"));

      vw.learn(examples);
      vw.finish_example(examples);
    }

    // we only really care to explore as many actions as there are non degenerate singular values
    // after that actions aren't going to be diverse enough so the spanner will pick similar actions

    // in this case one of the actions that is picked in the spanner is the linear combination of the two other actions,
    // and those two actions do not get picked by the spanner

    auto non_degenerate_singular_values = action_space->explore.number_of_non_degenerate_singular_values();
    action_space->explore._test_only_set_rank(non_degenerate_singular_values);

    {
      VW::multi_ex examples;

      examples.push_back(VW::read_example(vw, "| 1:0.1 2:0.12 3:0.13 b200:2 c500:9"));

      examples.push_back(VW::read_example(vw, "| a_1:0.1 a_2:0.25 a_3:0.12 a100:1 a200:0.1"));
      examples.push_back(VW::read_example(vw, "| a_1:0.2 a_2:0.32 a_3:0.15 a100:0.2 a200:0.2"));
      // linear combination of the above two actions
      // action_4 = action_2 + 2 * action_3
      examples.push_back(VW::read_example(vw, "| a_1:0.5 a_2:0.89 a_3:0.42 a100:1.4 a200:0.5"));

      examples.push_back(VW::read_example(vw, "| a_4:0.8 a_5:0.32 a_6:0.15 d1:0.2 d10: 0.2"));
      examples.push_back(VW::read_example(vw, "| a_7 a_8 a_9 v1:0.99"));
      examples.push_back(VW::read_example(vw, "| a_10 a_11 a_12"));
      examples.push_back(VW::read_example(vw, "| a_13 a_14 a_15"));
      examples.push_back(VW::read_example(vw, "| a_16 a_17 a_18:0.2"));

      vw.predict(examples);

      const auto& preds = examples[0]->pred.a_s;

      size_t encounters = 0;
      bool action_4_in_spanner = false;
      for (const auto& a_s : preds)
      {
        if (a_s.action == 1 && a_s.score != 0.f) { encounters++; }
        if (a_s.action == 2 && a_s.score != 0.f) { encounters++; }
        if (a_s.action == 3 && a_s.score != 0.f)
        {
          encounters++;
          action_4_in_spanner = true;
        }
      }

      EXPECT_EQ(encounters, 1);
      EXPECT_EQ(action_4_in_spanner, true);

      vw.finish_example(examples);
    }
  }
}

TEST(Las, CheckSingularValueSumDiffForDiffRanksIsSmall)
{
  // d actions with larger values (factor of 10x)
  // 10d - d (the rest) actions with smaller values
  // expect the d actions to be chosen by the spanner

  auto d = 5;
  auto K = 10 * d;

  auto exs = gen_cb_examples(K - d, 10, 1.f);
  auto dexs = gen_cb_examples(d, 10, 100.f, false);

  for (const bool use_simd : {false, true})
  {
    std::vector<std::string> args{"--cb_explore_adf", "--large_action_space", "--max_actions", std::to_string(d),
        "--quiet", "--random_seed", "12"};
    if (use_simd) { args.emplace_back("--las_hint_explicit_simd"); }
    auto vw = VW::initialize(VW::make_unique<VW::config::options_cli>(args));

    {
      VW::multi_ex examples;

      for (const auto& ex : dexs) { examples.push_back(VW::read_example(*vw, ex)); }
      for (const auto& ex : exs) { examples.push_back(VW::read_example(*vw, ex)); }

      vw->learn(examples);
      vw->finish_example(examples);
    }

    std::vector<std::string> e_r;
    vw->l->get_enabled_reductions(e_r);
    if (std::find(e_r.begin(), e_r.end(), "cb_explore_adf_large_action_space") == e_r.end())
    {
      FAIL() << "cb_explore_adf_large_action_space not found in enabled reductions";
    }

<<<<<<< HEAD
    VW::LEARNER::learner* learner = as_multiline(vw.l->get_learner_by_name_prefix("cb_explore_adf_large_action_space"));
=======
    VW::LEARNER::multi_learner* learner =
        as_multiline(vw->l->get_learner_by_name_prefix("cb_explore_adf_large_action_space"));
>>>>>>> ae4387fc

    auto* action_space = (internal_action_space_op*)learner->get_internal_type_erased_data_pointer_test_use_only();
    EXPECT_EQ(action_space != nullptr, true);
    action_space->explore._populate_all_testing_components();

    float small_rank_sum = 0;
    float larger_rank_sum = 0;

    {
      action_space->explore._test_only_set_rank(d);
      VW::multi_ex examples;

      for (const auto& ex : dexs) { examples.push_back(VW::read_example(*vw, ex)); }
      for (const auto& ex : exs) { examples.push_back(VW::read_example(*vw, ex)); }

      vw->predict(examples);

      small_rank_sum = action_space->explore.S.sum();
      vw->finish_example(examples);
    }

    {
      action_space->explore._test_only_set_rank(d + 10);
      VW::multi_ex examples;

      for (const auto& ex : dexs) { examples.push_back(VW::read_example(*vw, ex)); }
      for (const auto& ex : exs) { examples.push_back(VW::read_example(*vw, ex)); }

      vw->predict(examples);

      larger_rank_sum = action_space->explore.S.sum();
      vw->finish_example(examples);
    }

    EXPECT_NEAR(small_rank_sum - larger_rank_sum, 0.f, 100.0f);
  }
}

TEST(Las, CheckLearnReturnsCorrectPredictions)
{
  auto d = 2;
  for (const bool use_simd : {false, true})
  {
    std::vector<std::string> args{"--cb_explore_adf", "--large_action_space", "--max_actions", std::to_string(d),
        "--quiet", "--random_seed", "12"};
    if (use_simd) { args.emplace_back("--las_hint_explicit_simd"); }
    auto vw = VW::initialize(VW::make_unique<VW::config::options_cli>(args));

    VW::multi_ex examples;
    examples.push_back(VW::read_example(*vw, "| 1:0.1 2:0.12 3:0.13 b200:2 c500:9"));
    examples.push_back(VW::read_example(*vw, "| a_1:0.1 a_2:0.25 a_3:0.12 a100:1 a200:0.1"));
    examples.push_back(VW::read_example(*vw, "| a_1:0.2 a_2:0.32 a_3:0.15 a100:0.2 a200:0.2"));
    examples.push_back(VW::read_example(*vw, "| a_1:0.5 a_2:0.89 a_3:0.42 a100:1.4 a200:0.5"));
    examples.push_back(VW::read_example(*vw, "| a_4:0.8 a_5:0.32 a_6:0.15 d1:0.2 d10: 0.2"));
    examples.push_back(VW::read_example(*vw, "| a_7 a_8 a_9 v1:0.99"));
    examples.push_back(VW::read_example(*vw, "| a_10 a_11 a_12"));
    examples.push_back(VW::read_example(*vw, "| a_13 a_14 a_15"));
    examples.push_back(VW::read_example(*vw, "| a_16 a_17 a_18:0.2"));

    vw->learn(examples);

    const auto& preds = examples[0]->pred.a_s;

    EXPECT_EQ(preds.size(), examples.size());

    vw->finish_example(examples);
  }
}<|MERGE_RESOLUTION|>--- conflicted
+++ resolved
@@ -392,12 +392,8 @@
       FAIL() << "cb_explore_adf_large_action_space not found in enabled reductions";
     }
 
-<<<<<<< HEAD
-    VW::LEARNER::learner* learner = as_multiline(vw.l->get_learner_by_name_prefix("cb_explore_adf_large_action_space"));
-=======
-    VW::LEARNER::multi_learner* learner =
+    VW::LEARNER::learner* learner =
         as_multiline(vw->l->get_learner_by_name_prefix("cb_explore_adf_large_action_space"));
->>>>>>> ae4387fc
 
     auto* action_space = (internal_action_space_op*)learner->get_internal_type_erased_data_pointer_test_use_only();
     EXPECT_EQ(action_space != nullptr, true);
@@ -817,12 +813,8 @@
       FAIL() << "cb_explore_adf_large_action_space not found in enabled reductions";
     }
 
-<<<<<<< HEAD
-    VW::LEARNER::learner* learner = as_multiline(vw.l->get_learner_by_name_prefix("cb_explore_adf_large_action_space"));
-=======
-    VW::LEARNER::multi_learner* learner =
+    VW::LEARNER::learner* learner =
         as_multiline(vw->l->get_learner_by_name_prefix("cb_explore_adf_large_action_space"));
->>>>>>> ae4387fc
 
     auto* action_space = (internal_action_space_op*)learner->get_internal_type_erased_data_pointer_test_use_only();
     EXPECT_EQ(action_space != nullptr, true);

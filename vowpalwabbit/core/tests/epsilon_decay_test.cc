--- conflicted
+++ resolved
@@ -32,8 +32,7 @@
 }
 }  // namespace epsilon_decay_test
 
-<<<<<<< HEAD
-TEST(epsilon_decay_tests, throw_if_no_explore)
+TEST(EpsilonDecay, ThrowIfNoExplore)
 {
   EXPECT_THROW(
       {
@@ -53,10 +52,7 @@
       VW::vw_exception);
 }
 
-TEST(epsilon_decay_tests, init_w_iterations)
-=======
 TEST(EpsilonDecay, InitWIterations)
->>>>>>> eb250367
 {
   // we initialize the reduction pointing to position 0 as champ, that config is hard-coded to empty
   auto ctr = simulator::_test_helper(

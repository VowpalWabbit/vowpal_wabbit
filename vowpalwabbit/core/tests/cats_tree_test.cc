--- conflicted
+++ resolved
@@ -102,12 +102,8 @@
   VW::reductions::cats::cats_tree tree;
   tree.init(num_leaves, bandwidth);
   VW::example ec;
-<<<<<<< HEAD
   test_base->max_ft_offset = tree.learner_count();
-  auto ret_val = tree.predict(*as_singleline(test_base), ec);
-=======
   auto ret_val = tree.predict(*test_base, ec);
->>>>>>> bfa67cfb
   EXPECT_EQ(ret_val, expected_action);
 }
 
@@ -132,12 +128,8 @@
   ec.l.cb = VW::cb_label();
   ec.l.cb.costs.push_back(VW::cb_class{3.5f, 2, 0.5f});
 
-<<<<<<< HEAD
-  base->max_ft_offset = tree.learner_count();
-  tree.learn(*as_singleline(base), ec);
-=======
-  tree.learn(*base, ec);
->>>>>>> bfa67cfb
+  base->max_ft_offset = tree.learner_count();
+  tree.learn(*base, ec);
 
   // verify 1) # of calls to learn 2) passed in labels 3) passed in weights
   vector<VW::simple_label> expected_labels = {{-1}, {1}};
@@ -165,12 +157,8 @@
   ec.l.cb = VW::cb_label();
   ec.l.cb.costs.push_back(VW::cb_class{3.5f, 2, 0.5f});
 
-<<<<<<< HEAD
-  base->max_ft_offset = tree.learner_count();
-  tree.learn(*as_singleline(base), ec);
-=======
-  tree.learn(*base, ec);
->>>>>>> bfa67cfb
+  base->max_ft_offset = tree.learner_count();
+  tree.learn(*base, ec);
 
   // verify 1) # of calls to learn 2) passed in labels 3) passed in weights
   vector<VW::simple_label> expected_labels = {{-1}};
@@ -200,12 +188,8 @@
   VW::reductions::cats::cats_tree tree;
   tree.init(8, 0);
 
-<<<<<<< HEAD
-  base->max_ft_offset = tree.learner_count();
-  tree.learn(*as_singleline(base), ec);
-=======
-  tree.learn(*base, ec);
->>>>>>> bfa67cfb
+  base->max_ft_offset = tree.learner_count();
+  tree.learn(*base, ec);
 
   // verify 1) # of calls to learn 2) passed in labels 3) passed in weights
   vector<VW::simple_label> expected_labels = {{-1}, {1}};
@@ -235,12 +219,8 @@
   VW::reductions::cats::cats_tree tree;
   tree.init(8, 0);
 
-<<<<<<< HEAD
-  base->max_ft_offset = tree.learner_count();
-  tree.learn(*as_singleline(base), ec);
-=======
-  tree.learn(*base, ec);
->>>>>>> bfa67cfb
+  base->max_ft_offset = tree.learner_count();
+  tree.learn(*base, ec);
 
   // verify 1) # of calls to learn 2) passed in labels 3) passed in weights
   vector<VW::simple_label> expected_labels = {{-1}, {1}, {1}, {1}};
@@ -270,12 +250,8 @@
   VW::reductions::cats::cats_tree tree;
   tree.init(8, 1);
 
-<<<<<<< HEAD
-  base->max_ft_offset = tree.learner_count();
-  tree.learn(*as_singleline(base), ec);
-=======
-  tree.learn(*base, ec);
->>>>>>> bfa67cfb
+  base->max_ft_offset = tree.learner_count();
+  tree.learn(*base, ec);
 
   // verify 1) # of calls to learn 2) passed in labels 3) passed in weights
   vector<VW::simple_label> expected_labels = {
@@ -309,12 +285,8 @@
   VW::reductions::cats::cats_tree tree;
   tree.init(8, 0);
 
-<<<<<<< HEAD
-  base->max_ft_offset = tree.learner_count();
-  tree.learn(*as_singleline(base), ec);
-=======
-  tree.learn(*base, ec);
->>>>>>> bfa67cfb
+  base->max_ft_offset = tree.learner_count();
+  tree.learn(*base, ec);
 
   // verify 1) # of calls to learn 2) passed in labels 3) passed in weights
   vector<VW::simple_label> expected_labels = {{-1}, {1}, {-1}};
@@ -344,12 +316,8 @@
   VW::reductions::cats::cats_tree tree;
   tree.init(8, 0);
 
-<<<<<<< HEAD
-  base->max_ft_offset = tree.learner_count();
-  tree.learn(*as_singleline(base), ec);
-=======
-  tree.learn(*base, ec);
->>>>>>> bfa67cfb
+  base->max_ft_offset = tree.learner_count();
+  tree.learn(*base, ec);
 
   // verify 1) # of calls to learn 2) passed in labels 3) passed in weights
   vector<VW::simple_label> expected_labels = {{1}, {-1}, {1}, {1}};
@@ -379,12 +347,8 @@
   VW::reductions::cats::cats_tree tree;
   tree.init(8, 2);
 
-<<<<<<< HEAD
-  base->max_ft_offset = tree.learner_count();
-  tree.learn(*as_singleline(base), ec);
-=======
-  tree.learn(*base, ec);
->>>>>>> bfa67cfb
+  base->max_ft_offset = tree.learner_count();
+  tree.learn(*base, ec);
 
   // verify 1) # of calls to learn 2) passed in labels 3) passed in weights
   vector<VW::simple_label> expected_labels = {};
@@ -414,12 +378,8 @@
   VW::reductions::cats::cats_tree tree;
   tree.init(16, 2);
 
-<<<<<<< HEAD
-  base->max_ft_offset = tree.learner_count();
-  tree.learn(*as_singleline(base), ec);
-=======
-  tree.learn(*base, ec);
->>>>>>> bfa67cfb
+  base->max_ft_offset = tree.learner_count();
+  tree.learn(*base, ec);
 
   // verify 1) # of calls to learn 2) passed in labels 3) passed in weights
   vector<VW::simple_label> expected_labels = {{1}, {1}, {1}};
@@ -449,12 +409,8 @@
   VW::reductions::cats::cats_tree tree;
   tree.init(8, 1);
 
-<<<<<<< HEAD
-  base->max_ft_offset = tree.learner_count();
-  tree.learn(*as_singleline(base), ec);
-=======
-  tree.learn(*base, ec);
->>>>>>> bfa67cfb
+  base->max_ft_offset = tree.learner_count();
+  tree.learn(*base, ec);
 
   // verify 1) # of calls to learn 2) passed in labels 3) passed in weights
   vector<VW::simple_label> expected_labels = {

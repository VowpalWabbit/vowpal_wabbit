<<<<<<< HEAD
namespace VW { namespace binary {
  LEARNER::base_learner* binary_setup(VW::config::options_i& options, vw& all);
}}
=======
// Copyright (c) by respective owners including Yahoo!, Microsoft, and
// individual contributors. All rights reserved. Released under a BSD (revised)
// license as described in the file LICENSE.

#pragma once
#include "reductions_fwd.h"

VW::LEARNER::base_learner* binary_setup(VW::config::options_i& options, vw& all);
>>>>>>> 004c1749
<|MERGE_RESOLUTION|>--- conflicted
+++ resolved
@@ -1,8 +1,3 @@
-<<<<<<< HEAD
-namespace VW { namespace binary {
-  LEARNER::base_learner* binary_setup(VW::config::options_i& options, vw& all);
-}}
-=======
 // Copyright (c) by respective owners including Yahoo!, Microsoft, and
 // individual contributors. All rights reserved. Released under a BSD (revised)
 // license as described in the file LICENSE.
@@ -10,5 +5,6 @@
 #pragma once
 #include "reductions_fwd.h"
 
-VW::LEARNER::base_learner* binary_setup(VW::config::options_i& options, vw& all);
->>>>>>> 004c1749
+namespace VW { namespace binary {
+  LEARNER::base_learner* binary_setup(VW::config::options_i& options, vw& all);
+}}
<<<<<<< HEAD
namespace VW { namespace binary {
  LEARNER::base_learner* binary_setup(VW::config::options_i& options, vw& all);
}}
=======
// Copyright (c) by respective owners including Yahoo!, Microsoft, and
// individual contributors. All rights reserved. Released under a BSD (revised)
// license as described in the file LICENSE.

LEARNER::base_learner* binary_setup(VW::config::options_i& options, vw& all);
>>>>>>> f83c0e30
<|MERGE_RESOLUTION|>--- conflicted
+++ resolved
@@ -1,11 +1,7 @@
-<<<<<<< HEAD
-namespace VW { namespace binary {
-  LEARNER::base_learner* binary_setup(VW::config::options_i& options, vw& all);
-}}
-=======
 // Copyright (c) by respective owners including Yahoo!, Microsoft, and
 // individual contributors. All rights reserved. Released under a BSD (revised)
 // license as described in the file LICENSE.
 
-LEARNER::base_learner* binary_setup(VW::config::options_i& options, vw& all);
->>>>>>> f83c0e30
+namespace VW { namespace binary {
+  LEARNER::base_learner* binary_setup(VW::config::options_i& options, vw& all);
+}}
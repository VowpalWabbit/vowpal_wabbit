--- conflicted
+++ resolved
@@ -77,13 +77,10 @@
   auto data = scoped_calloc_or_throw<sfm_data>();
 
   auto* base = VW::LEARNER::as_multiline(setup_base(options, all));
-<<<<<<< HEAD
-  auto& learner = VW::LEARNER::init_learner(data, base, predict_or_learn<true>, predict_or_learn<false>,
-      "shared_feature_merger", base->learn_returns_prediction);
-=======
+
   auto& learner = VW::LEARNER::init_learner(
-      data, base, predict_or_learn<true>, predict_or_learn<false>, all.get_setupfn_name(shared_feature_merger_setup));
->>>>>>> 4f7e199c
+    data, base, predict_or_learn<true>, predict_or_learn<false>,
+      all.get_setupfn_name(shared_feature_merger_setup), base->learn_returns_prediction);
 
   // TODO: Incorrect feature numbers will be reported without merging the example namespaces from the
   //       shared example in a finish_example function. However, its too expensive to perform the full operation.

// Copyright (c) by respective owners including Yahoo!, Microsoft, and
// individual contributors. All rights reserved. Released under a BSD (revised)
// license as described in the file LICENSE.

#include "shared_feature_merger.h"
#include "cb.h"
#include "example.h"
#include "label_dictionary.h"
#include "learner.h"
#include "options.h"
#include "parse_args.h"
#include "vw.h"
#include "scope_exit.h"

#include <iterator>

namespace VW
{
namespace shared_feature_merger
{
static const std::vector<std::string> option_strings = {
    "csoaa_ldf", "wap_ldf", "cb_adf", "explore_eval", "cbify_ldf", "cb_explore_adf", "warm_cb"};

bool use_reduction(config::options_i& options)
{
  for (const auto& opt : option_strings)
  {
    if (options.was_supplied(opt))
      return true;
  }
  return false;
}

struct sfm_data
{
};

template <bool is_learn>
void predict_or_learn(sfm_data&, VW::LEARNER::multi_learner& base, multi_ex& ec_seq)
{
  if (ec_seq.size() == 0)
    THROW("cb_adf: At least one action must be provided for an example to be valid.");

  multi_ex::value_type shared_example = nullptr;

  const bool has_example_header = CB::ec_is_example_header(*ec_seq[0]);
  if (has_example_header)
  {
    shared_example = ec_seq[0];
    ec_seq.erase(ec_seq.begin());
    // merge sequences
    for (auto& example : ec_seq) LabelDict::add_example_namespaces_from_example(*example, *shared_example);
    std::swap(ec_seq[0]->pred, shared_example->pred);
    std::swap(ec_seq[0]->tag, shared_example->tag);
  }

  // Guard example state restore against throws
  auto restore_guard = VW::scope_exit(
    [has_example_header, &shared_example, &ec_seq]
    {
      if (has_example_header)
      {
        for (auto& example : ec_seq) LabelDict::del_example_namespaces_from_example(*example, *shared_example);
        std::swap(shared_example->pred, ec_seq[0]->pred);
        std::swap(shared_example->tag, ec_seq[0]->tag);
        ec_seq.insert(ec_seq.begin(), shared_example);
      }
    });

  if (ec_seq.size() == 0)
    return;
  if (is_learn)
    base.learn(ec_seq);
  else
    base.predict(ec_seq);
}

VW::LEARNER::base_learner* shared_feature_merger_setup(config::options_i& options, vw& all)
{
  if (!use_reduction(options))
    return nullptr;

  auto data = scoped_calloc_or_throw<sfm_data>();

<<<<<<< HEAD
  auto* base = LEARNER::as_multiline(setup_base(options, all));
  auto& learner =
      LEARNER::init_learner(
        data,
        base,
        predict_or_learn<true>,
        predict_or_learn<false>,
        "shared_feature_merger",
        base->predict_before_learn);
=======
  auto* base = VW::LEARNER::as_multiline(setup_base(options, all));
  auto& learner = VW::LEARNER::init_learner(data, base, predict_or_learn<true>, predict_or_learn<false>);
>>>>>>> 5d4c23af

  // TODO: Incorrect feature numbers will be reported without merging the example namespaces from the
  //       shared example in a finish_example function. However, its too expensive to perform the full operation.

  return VW::LEARNER::make_base(learner);
}

}  // namespace shared_feature_merger

}  // namespace VW<|MERGE_RESOLUTION|>--- conflicted
+++ resolved
@@ -82,20 +82,15 @@
 
   auto data = scoped_calloc_or_throw<sfm_data>();
 
-<<<<<<< HEAD
-  auto* base = LEARNER::as_multiline(setup_base(options, all));
+  auto* base = VW::LEARNER::as_multiline(setup_base(options, all));
   auto& learner =
-      LEARNER::init_learner(
+      VW::LEARNER::init_learner(
         data,
         base,
         predict_or_learn<true>,
         predict_or_learn<false>,
         "shared_feature_merger",
         base->predict_before_learn);
-=======
-  auto* base = VW::LEARNER::as_multiline(setup_base(options, all));
-  auto& learner = VW::LEARNER::init_learner(data, base, predict_or_learn<true>, predict_or_learn<false>);
->>>>>>> 5d4c23af
 
   // TODO: Incorrect feature numbers will be reported without merging the example namespaces from the
   //       shared example in a finish_example function. However, its too expensive to perform the full operation.

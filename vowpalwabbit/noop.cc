// Copyright (c) by respective owners including Yahoo!, Microsoft, and
// individual contributors. All rights reserved. Released under a BSD (revised)
// license as described in the file LICENSE.

// This is a learner which does nothing with examples.  Used when VW is used as a compressor.

#include "reductions.h"

using namespace VW::config;

void learn(char&, VW::LEARNER::base_learner&, example&) {}

VW::LEARNER::base_learner* noop_setup(options_i& options, vw&)
{
  bool noop = false;
  option_group_definition new_options("Noop Learner");
  new_options.add(make_option("noop", noop).keep().help("do no learning"));
  options.add_and_parse(new_options);

  if (!noop)
    return nullptr;

<<<<<<< HEAD
  return make_base(LEARNER::init_learner(learn, 1, "noop"));
=======
  return make_base(VW::LEARNER::init_learner(learn, 1));
>>>>>>> 5d4c23af
}<|MERGE_RESOLUTION|>--- conflicted
+++ resolved
@@ -20,9 +20,5 @@
   if (!noop)
     return nullptr;
 
-<<<<<<< HEAD
-  return make_base(LEARNER::init_learner(learn, 1, "noop"));
-=======
-  return make_base(VW::LEARNER::init_learner(learn, 1));
->>>>>>> 5d4c23af
+  return make_base(VW::LEARNER::init_learner(learn, 1, "noop"));
 }
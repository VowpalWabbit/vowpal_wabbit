--- conflicted
+++ resolved
@@ -95,13 +95,8 @@
 {
   for (auto const& t : level)
   {
-<<<<<<< HEAD
-    for (size_t i = 0; i < level[t].size(); i++) std::cout << " " << level[t][i];
+    for (auto i : t) std::cout << " " << i;
     std::cout << " | ";
-=======
-    for (auto i : t) cout << " " << i;
-    cout << " | ";
->>>>>>> d5ac7bad
   }
   std::cout << std::endl;
 }
@@ -284,13 +279,8 @@
     }
   } while (id != 0);
 
-<<<<<<< HEAD
-  if (e.tournaments_won.size() < 1)
+  if (e.tournaments_won.empty())
     std::cout << "badness!" << std::endl;
-=======
-  if (e.tournaments_won.empty())
-    cout << "badness!" << endl;
->>>>>>> d5ac7bad
 
   // tournaments_won is a bit vector determining which tournaments the label won.
   for (size_t i = 0; i < e.tree_height; i++)

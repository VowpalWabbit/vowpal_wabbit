/*
  Copyright (c) 2012 Yahoo! Inc.  All rights reserved.  The copyrights
  embodied in the content of this file are licensed under the BSD
  (revised) open source license

  Initial implementation by Hal Daume and John Langford.  Reimplementation 
  by John Langford.
*/

#include <math.h>
#include <iostream>
#include <fstream>
#include <float.h>
#include <pthread.h>
#include <time.h>
#include <boost/program_options.hpp>
#include "ect.h"
#include "parser.h"
#include "simple_label.h"
#include "parse_args.h"

using namespace std;

namespace ECT
{

  //nonreentrant
  int k = 1;
  size_t errors = 0;

  //At each round, the maximum number participating in each tournament.
  // level 0 = first round, entry 0 = first single elimination tournament.
  v_array< v_array< size_t > > tournament_counts; 
  
  //Derived from tournament_counts, the number of pairs in each tournament.
  v_array< v_array< size_t > > pairs; 
  
  //The sum of pairs in all tournaments up to this depth.
  v_array<size_t> cumulative_pairs;
  size_t last_pair;
  
  v_array<size_t> final_levels; //The final rounds of each tournament. 
  // round number is one larger than the entrants round number and equal to 
  // the exit round number.
  size_t tree_height = 0; //The height of the final tournament.
  
  size_t increment = 0;
  v_array<bool> tournaments_won;
  
  bool exists(v_array<size_t> db)
  {
    for (size_t i = 0; i< db.index();i++)
      if (db[i] != 0)
        return true;
    return false;
  }

  size_t final_depth(size_t eliminations)
  {
    eliminations--;
    for (size_t i = 0; i < 32; i++)
      if (eliminations >> i == 0)
	return i;
    cerr << "too many eliminations" << endl;
    return 31;
  }
 
  void create_circuit(vw& all, size_t max_label, size_t eliminations)
  {
    v_array<size_t> first_round;
    v_array<size_t> first_pair;
    
    if (max_label > 0)
      push(first_round, max_label);
    else
      push(first_round, (size_t)0);
    
    for (size_t i = 1; i <= errors; i++)
      push(first_round, (size_t)0);

    push(first_pair, first_round[0]/2);

    push(tournament_counts, first_round);
    push(pairs, first_pair);
    push(cumulative_pairs, first_pair[0]);

    int level = 0; // Counts the level of the tournament.
    while(exists(tournament_counts[level]))
      {
        size_t pair_sum = 0;
        v_array<size_t> new_round;
        v_array<size_t> new_pairs;
        v_array<size_t> old_round = tournament_counts[level];
      
        for (size_t i = 0; i < old_round.index(); i++)
          {
            size_t count = 0;
            size_t prev = 0; 
            if (i != 0)
              prev = old_round[i-1];

            if (prev == 2 && (i == 1 || (i > 1 && old_round[i-2] == 0)))
              //last tournament finished
              count += 2;
            else
              count += prev/2;

            int old = old_round[i];
            if ( (old == 2 && prev == 0) || (old == 1 && prev == 0))
              push(final_levels, (size_t)(level+1));
            else
              count += (old+1)/2;
            push(new_round, count);
            push(new_pairs, new_round[i]/2);
            pair_sum += new_pairs[i];
          }
        push(tournament_counts, new_round);
        push(pairs, new_pairs);
        push(cumulative_pairs, pair_sum + cumulative_pairs[level]);
        level++;
      }
    last_pair = (errors+1)*(k-1); // every single tournament has k-1 pairs.

    if ( k > 1)
      tree_height = final_depth(eliminations);
<<<<<<< HEAD
    if (last_pair > 0) {
      all.base_learner_nb_w *= (last_pair + errors);
      increment = all.length() / all.base_learner_nb_w * all.stride;
    }

    cout << "last_pair = " << last_pair << "\ttree_height = " << tree_height << endl;
    for (size_t i = 0; i < tournament_counts.index(); i++)
      for (size_t j = 0; j < tournament_counts[i].index(); j++)
	cout << "tournament_counts[" << i << "][" << j << "] = " << tournament_counts[i][j] << endl;
    for (size_t i = 0; i < final_levels.index(); i++)
      cout << "final_levels["<< i << "] = " << final_levels[i] << endl;
=======
    if (last_pair > 0)
      increment = all.length() / (last_pair + errors) * all.stride;
>>>>>>> 90c81ec5
  }

  struct node {
    size_t label;// From leaves, starts as actual label
    size_t tournament;// Starts at 0
    size_t level;// Starts at 0 at the leaves
  };

  bool bye_to_leaf(node& current)
  {
    if ((current.label == tournament_counts[current.level][current.tournament]
	 && tournament_counts[current.level-1][current.tournament] % 2 == 1)) 
	// last label in current tournament and odd number in previous level
      {
        current.label = tournament_counts[current.level-1][current.tournament];
        current.level--;
        return true;
      }

    return false;
  }

  void root_to_leaf(node& current, bool right_wins)
  {//shift down one level
    size_t num_losers = 0;
    if (current.tournament > 0)
      {
	v_array<size_t> prev = tournament_counts[current.level - 2];
  
	num_losers = (prev[current.tournament-1]+1) / 2;
	if (prev[current.tournament - 1] == 1 && current.tournament > 1 
	    && prev[current.tournament - 2] == 0)
	  num_losers = 2;
      }
    
    if (current.label < num_losers)
      {
	current.tournament--;
	current.label = current.label * 2 + (right_wins ? 0 : 1);
      }
    else
      current.label = (current.label - 1) * 2 + (right_wins ? 1 : 0) + 1 - num_losers;
    current.level--;
  }

  size_t get_bit(size_t label, size_t bitNum)
  {
    size_t retVal = (label >> bitNum) & 1;
    return retVal;
  }

  void (*base_learner)(void*, example*) = NULL;
  void (*base_finish)(void*) = NULL;

  int ect_predict(vw& all, example* ec)
  {
    if (k == (size_t)1)
      return 1;

    size_t finals_winner = 0;
    
    //Binary final elimination tournament first
    label_data simple_temp = {FLT_MAX,0.,0.};
    ec->ld = & simple_temp;

    for (size_t i = tree_height-1; i != (size_t)0 -1; i--)
      {
        if ((finals_winner | (1 << i)) <= errors)
          {// a real choice exists
            uint32_t offset = 0;
	  
            size_t problem_number = last_pair + (finals_winner | (1 << i)) - 1; //This is unique.
	    offset = problem_number*increment;
	  
            update_example_indicies(all.audit, ec,offset);
            ec->partial_prediction = 0;
	  
            base_learner(&all, ec);
	  
            update_example_indicies(all.audit, ec,-offset);
	    
	    float pred = ec->final_prediction;
	    if (pred > 0.)
              finals_winner = finals_winner | (1 << i);
          }
      }

    node current = {1, finals_winner, final_levels[finals_winner]};
    while (current.level > 0)
      {
	if (bye_to_leaf(current))//nothing to do.
	  ;
	else
	  {
	    size_t problem_number = 0;
	    if (current.level > 1)
	      {
		problem_number += cumulative_pairs[current.level-2];
		size_t i = 0;
		while(i < current.tournament)
		  problem_number += pairs[current.level-1][i++];
	      }
	    problem_number += current.label-1;
	    
	    size_t offset = problem_number*increment;
	    
	    ec->partial_prediction = 0;
	    update_example_indicies(all.audit, ec,offset);
	    base_learner(&all, ec);
	    float pred = ec->final_prediction;
	    update_example_indicies(all.audit, ec,-offset);
	    root_to_leaf(current, pred > 0.);
	  }
      }
    return current.label;
  }

  bool bye_to_root(node& current)
  {
    if (current.label == tournament_counts[current.level][current.tournament] 
        && current.label %2 == 1)
      {
        current.label = tournament_counts[current.level+1][current.tournament];
        current.level++;
	if (final_levels[current.tournament] == current.level)
	  push(tournaments_won,true);
        return true;
      }
    else
      return false;
  }

  void leaf_to_root(node& current, bool right_wins)
  {
    v_array<size_t> round = tournament_counts[current.level];

    bool won = (((current.label % 2) == 0) && right_wins) || (((current.label % 2) == 1) && !right_wins);
    bool last_round = round[current.tournament] == 2 && (current.tournament == 0 ||round[current.tournament-1] == 0);

    if (last_round)
      {
        push(tournaments_won, won);
        current.tournament++;
      }
    else if (won)
      {
        int num_losers= 0;
	if (current.tournament > 0)
	  {
	    num_losers += (round[current.tournament-1]+1) / 2;
	    if (round[current.tournament - 1] == 1 
		&& current.tournament > 1 && round[current.tournament-2] == 0)
	      num_losers = 2;
	  }
        current.label = num_losers + (current.label+1) / 2;
      }
    else 
      {
        push(tournaments_won, false);
        current.tournament++;
        current.label = (current.label+1) / 2;
      }
    current.level++;
  }

  bool member(size_t t, v_array<size_t> ar)
  {
    for (size_t i = 0; i < ar.index(); i++)
      if (ar[i] == t)
        return true;
    return false;
  }

  void ect_train(vw& all, example* ec)
  {
    if (k == 1)//nothing to do
      return;
    OAA::mc_label* mc = (OAA::mc_label*)ec->ld;
  
    node current = {mc->label, 0, 0};

    label_data simple_temp = {1.,mc->weight,0.};

    tournaments_won.erase();
    while(current.tournament <= errors)
      {
        if (bye_to_root(current))
          ;
        else
          {
            simple_temp.label = (int)(2 * ((current.label-1) % 2)) - 1;
	    simple_temp.weight = mc->weight;
            ec->ld = &simple_temp;
	    
            size_t problem_number = 0;
            if (current.level != 0)
              problem_number += cumulative_pairs[current.level-1];
            size_t i = 0;
            while(i < current.tournament)
              problem_number += pairs[current.level][i++];
            problem_number += (current.label-1)/2;
            size_t offset = problem_number*increment;
	    
            update_example_indicies(all.audit, ec,offset);
	    
            ec->partial_prediction = 0;
            base_learner(&all, ec);
            simple_temp.weight = 0.;
            ec->partial_prediction = 0;
            base_learner(&all, ec);//inefficient, we should extract final prediction exactly.
            float pred = ec->final_prediction;
            update_example_indicies(all.audit, ec,-offset);
            leaf_to_root(current, pred > 0.);
          }
      }
  
    if (tournaments_won.index() < 1)
      cout << "badness!" << endl;

    //tournaments_won is a bit vector determining which tournaments the label won.
    for (size_t i = 0; i < tree_height; i++)
      {
        for (size_t j = 0; j < tournaments_won.index()/2; j++)
          {
            bool left = tournaments_won[j*2];
            bool right = tournaments_won[j*2+1];
            if (left == right)//no query to do
              tournaments_won[j] = left;
            else //query to do
              {
                size_t label;
                if (left) 
                  label = -1;
                else
                  label = 1;
                simple_temp.label = label;
                ec->ld = & simple_temp;
	      
                size_t problem_number = last_pair + j*(1 << (i+1)) + (1 << i) -1;
		
                size_t offset = problem_number*increment;
	      
                update_example_indicies(all.audit, ec,offset);
                ec->partial_prediction = 0;
	      
                base_learner(&all, ec);
		
                update_example_indicies(all.audit, ec,-offset);
		
		float pred = ec->final_prediction;
		if (pred > 0.)
                  tournaments_won[j] = right;
                else
                  tournaments_won[j] = left;
              }
            if (tournaments_won.index() %2 == 1)
              tournaments_won[tournaments_won.index()/2] = tournaments_won[tournaments_won.index()-1];
            tournaments_won.end = tournaments_won.begin+(1+tournaments_won.index())/2;
          }
      }
  }

  void learn(void*a, example* ec)
  {
    vw* all = (vw*)a;

    OAA::mc_label* mc = (OAA::mc_label*)ec->ld;
    if ((int)mc->label > k)
      cout << "label > maximum label!  This won't work right." << endl;
    int new_label = ect_predict(*all, ec);
    ec->ld = mc;
    
    if (mc->label != (uint32_t)-1 && all->training)
      ect_train(*all, ec);
    ec->ld = mc;
    
    *(OAA::prediction_t*)&(ec->final_prediction) = new_label;
  }

  void finish(void* all)
  {
    for (size_t i = 0; i < tournament_counts.index(); i++)
      if (tournament_counts[i].begin != tournament_counts[i].end)
        free(tournament_counts[i].begin);
    if (tournament_counts.begin != tournament_counts.end)
      free(tournament_counts.begin);

    if (final_levels.begin != final_levels.end)
      free (final_levels.begin);

    for (size_t i = 0; i < pairs.index(); i++)
      if (pairs[i].begin != pairs[i].end)
        free(pairs[i].begin);
    if (pairs.begin != pairs.end)
      free(pairs.begin);

    if (cumulative_pairs.begin != cumulative_pairs.end)
      free(cumulative_pairs.begin);

    if (tournaments_won.begin != tournaments_won.end)
      free(tournaments_won.begin);

    base_finish(all);
  }

  void drive_ect(void* in)
  {
    vw* all = (vw*)in;
    example* ec = NULL;
    while ( true )
      {
        if ((ec = get_example(all->p)) != NULL)//semiblocking operation.
          {
            learn(all, ec);
            OAA::output_example(*all, ec);
	    VW::finish_example(*all, ec);
          }
        else if (parser_done(all->p))
          {
            return;
          }
        else 
          ;
      }
  }

  void parse_flags(vw& all, std::vector<std::string>&opts, po::variables_map& vm, po::variables_map& vm_file, size_t s)
  {
    po::options_description desc("ECT options");
    desc.add_options()
      ("error", po::value<size_t>(), "error in ECT");

    po::parsed_options parsed = po::command_line_parser(opts).
      style(po::command_line_style::default_style ^ po::command_line_style::allow_guessing).
      options(desc).allow_unregistered().run();
    opts = po::collect_unrecognized(parsed.options, po::include_positional);
    po::store(parsed, vm);
    po::notify(vm);

    po::parsed_options parsed_file = po::command_line_parser(all.options_from_file_argc, all.options_from_file_argv).
      style(po::command_line_style::default_style ^ po::command_line_style::allow_guessing).
      options(desc).allow_unregistered().run();
    po::store(parsed_file, vm_file);
    po::notify(vm_file);

    if(vm_file.count("error")) {
      errors = vm_file["error"].as<size_t>();
      if (vm.count("error") && vm["error"].as<size_t>() != errors) {
        cerr << "warning: specified value for --error different than the one loaded from predictor file. Pursuing with loaded value of: " << errors << endl;
      }
    }
    else if (vm.count("error")) {
      errors = vm["error"].as<size_t>();
<<<<<<< HEAD

      //append error flag to options_from_file so it is saved in regressor file later
      stringstream ss;
      ss << " --error " << errors;
      all.options_from_file.append(ss.str());
    } else {
      cerr << "error: ect requires --error" << endl;
      exit(-1);
    }
=======
    } else 
      errors = 0;
>>>>>>> 90c81ec5

    *(all.p->lp) = OAA::mc_label_parser;
    k = s;
    all.driver = drive_ect;
    base_learner = all.learn;
    all.base_learn = all.learn;
    all.learn = learn;

    base_finish = all.finish;
    all.base_finish = all.finish;
    all.finish = finish;

    create_circuit(all, k, errors+1);
  }

}<|MERGE_RESOLUTION|>--- conflicted
+++ resolved
@@ -123,22 +123,12 @@
 
     if ( k > 1)
       tree_height = final_depth(eliminations);
-<<<<<<< HEAD
+
     if (last_pair > 0) {
       all.base_learner_nb_w *= (last_pair + errors);
       increment = all.length() / all.base_learner_nb_w * all.stride;
     }
 
-    cout << "last_pair = " << last_pair << "\ttree_height = " << tree_height << endl;
-    for (size_t i = 0; i < tournament_counts.index(); i++)
-      for (size_t j = 0; j < tournament_counts[i].index(); j++)
-	cout << "tournament_counts[" << i << "][" << j << "] = " << tournament_counts[i][j] << endl;
-    for (size_t i = 0; i < final_levels.index(); i++)
-      cout << "final_levels["<< i << "] = " << final_levels[i] << endl;
-=======
-    if (last_pair > 0)
-      increment = all.length() / (last_pair + errors) * all.stride;
->>>>>>> 90c81ec5
   }
 
   struct node {
@@ -492,20 +482,14 @@
     }
     else if (vm.count("error")) {
       errors = vm["error"].as<size_t>();
-<<<<<<< HEAD
 
       //append error flag to options_from_file so it is saved in regressor file later
       stringstream ss;
       ss << " --error " << errors;
       all.options_from_file.append(ss.str());
     } else {
-      cerr << "error: ect requires --error" << endl;
-      exit(-1);
+      errors = 0;
     }
-=======
-    } else 
-      errors = 0;
->>>>>>> 90c81ec5
 
     *(all.p->lp) = OAA::mc_label_parser;
     k = s;

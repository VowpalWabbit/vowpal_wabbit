// Copyright (c) by respective owners including Yahoo!, Microsoft, and
// individual contributors. All rights reserved. Released under a BSD (revised)
// license as described in the file LICENSE.
#include <cfloat>
#include <cmath>
#include <cstdio>
#include <sstream>
#include <memory>

#include "reductions.h"
#include "rand48.h"
#include "gd.h"
#include "vw.h"

using namespace LEARNER;
using namespace VW::config;

constexpr float hidden_min_activation = -3;
constexpr float hidden_max_activation = 3;
constexpr uint64_t nn_constant = 533357803;

struct nn
{
  uint32_t k;
  loss_function* squared_loss;
  example output_layer;
  example hiddenbias;
  example outputweight;
  float prediction;
  size_t increment;
  bool dropout;
  uint64_t xsubi;
  uint64_t save_xsubi;
  bool inpass;
  bool finished_setup;
  bool multitask;

  float* hidden_units;
  bool* dropped_out;

  new_polyprediction* hidden_units_pred;
  new_polyprediction* hiddenbias_pred;

  vw* all;  // many things
  std::shared_ptr<rand_state> _random_state;

  ~nn()
  {
    delete squared_loss;
    free(hidden_units);
    free(dropped_out);
    hidden_units_pred->~new_polyprediction();
    hiddenbias_pred->~new_polyprediction();
    free(hidden_units_pred);
    free(hiddenbias_pred);
  }
};

// guard for all.sd, which is swapped out in predict_or_learn_multi
class sd_guard
{
 private:
  vw* saved_all = nullptr;
  shared_data* saved_sd = nullptr;
 public:
   sd_guard(vw* all, shared_data* sd) :
     saved_all(all), saved_sd(saved_all->sd)
   {
     saved_all->sd = sd;
   }
   ~sd_guard()
   {
     saved_all->sd = saved_sd;
   }
};

#define cast_uint32_t static_cast<uint32_t>

static inline float fastpow2(float p)
{
  float offset = (p < 0) ? 1.0f : 0.0f;
  float clipp = (p < -126) ? -126.0f : p;
  int w = (int)clipp;
  float z = clipp - w + offset;
  union
  {
    uint32_t i;
    float f;
  } v = {cast_uint32_t((1 << 23) * (clipp + 121.2740575f + 27.7280233f / (4.84252568f - z) - 1.49012907f * z))};

  return v.f;
}

static inline float fastexp(float p) { return fastpow2(1.442695040f * p); }

static inline float fasttanh(float p) { return -1.0f + 2.0f / (1.0f + fastexp(-2.0f * p)); }

void finish_setup(nn& n, vw& all)
{
  // TODO: output_layer audit

  memset(&n.output_layer, 0, sizeof(n.output_layer));
  n.output_layer.interactions = &all.interactions;
  n.output_layer.indices.push_back(nn_output_namespace);
  uint64_t nn_index = nn_constant << all.weights.stride_shift();

  features& fs = n.output_layer.feature_space[nn_output_namespace];
  for (unsigned int i = 0; i < n.k; ++i)
  {
    fs.push_back(1., nn_index);
    if (all.audit || all.hash_inv)
    {
      std::stringstream ss;
      ss << "OutputLayer" << i;
      fs.space_names.push_back(audit_strings_ptr(new audit_strings("", ss.str())));
    }
    nn_index += (uint64_t)n.increment;
  }
  n.output_layer.num_features += n.k;

  if (!n.inpass)
  {
    fs.push_back(1., nn_index);
    if (all.audit || all.hash_inv)
      fs.space_names.push_back(audit_strings_ptr(new audit_strings("", "OutputLayerConst")));
    ++n.output_layer.num_features;
  }

  n.output_layer.in_use = true;

  // TODO: not correct if --noconstant
  memset(&n.hiddenbias, 0, sizeof(n.hiddenbias));
  n.hiddenbias.interactions = &all.interactions;
  n.hiddenbias.indices.push_back(constant_namespace);
  n.hiddenbias.feature_space[constant_namespace].push_back(1, (uint64_t)constant);
  if (all.audit || all.hash_inv)
    n.hiddenbias.feature_space[constant_namespace].space_names.push_back(
        audit_strings_ptr(new audit_strings("", "HiddenBias")));
  n.hiddenbias.total_sum_feat_sq++;
  n.hiddenbias.l.init_as_simple().label = FLT_MAX;
  n.hiddenbias.weight = 1;
  n.hiddenbias.in_use = true;

  memset(&n.outputweight, 0, sizeof(n.outputweight));
  n.outputweight.interactions = &all.interactions;
  n.outputweight.indices.push_back(nn_output_namespace);
  features& outfs = n.output_layer.feature_space[nn_output_namespace];
  n.outputweight.feature_space[nn_output_namespace].push_back(outfs.values[0], outfs.indicies[0]);
  if (all.audit || all.hash_inv)
    n.outputweight.feature_space[nn_output_namespace].space_names.push_back(
        audit_strings_ptr(new audit_strings("", "OutputWeight")));
  n.outputweight.feature_space[nn_output_namespace].values[0] = 1;
  n.outputweight.total_sum_feat_sq++;
  n.outputweight.l.init_as_simple().label = FLT_MAX;
  n.outputweight.weight = 1;
  n.outputweight.in_use = true;

  n.finished_setup = true;
}

void end_pass(nn& n)
{
  if (n.all->bfgs)
    n.xsubi = n.save_xsubi;
}

template <bool is_learn, bool recompute_hidden>
void predict_or_learn_multi(nn& n, single_learner& base, example& ec)
{
  bool shouldOutput = n.all->raw_prediction > 0;
  if (!n.finished_setup)
    finish_setup(n, *(n.all));
  shared_data sd;
  memcpy(&sd, n.all->sd, sizeof(shared_data));
  {
    sd_guard(n.all, &sd);

<<<<<<< HEAD
  label_data ld = ec.l.simple();
  void (*save_set_minmax)(shared_data*, float) = n.all->set_minmax;
  float save_min_label;
  float save_max_label;
  float dropscale = n.dropout ? 2.0f : 1.0f;
  loss_function* save_loss = n.all->loss;

  new_polyprediction* hidden_units = n.hidden_units_pred;
  new_polyprediction* hiddenbias_pred = n.hiddenbias_pred;
  bool* dropped_out = n.dropped_out;
=======
    label_data ld = ec.l.simple;
    void (*save_set_minmax)(shared_data*, float) = n.all->set_minmax;
    float save_min_label;
    float save_max_label;
    float dropscale = n.dropout ? 2.0f : 1.0f;
    loss_function* save_loss = n.all->loss;

    polyprediction* hidden_units = n.hidden_units_pred;
    polyprediction* hiddenbias_pred = n.hiddenbias_pred;
    bool* dropped_out = n.dropped_out;
>>>>>>> 6e9d854d

    std::ostringstream outputStringStream;

    n.all->set_minmax = noop_mm;
    n.all->loss = n.squared_loss;
    save_min_label = n.all->sd->min_label;
    n.all->sd->min_label = hidden_min_activation;
    save_max_label = n.all->sd->max_label;
    n.all->sd->max_label = hidden_max_activation;

    uint64_t save_ft_offset = ec.ft_offset;

    if (n.multitask)
      ec.ft_offset = 0;

    n.hiddenbias.ft_offset = ec.ft_offset;

    if (recompute_hidden)
    {
      base.multipredict(n.hiddenbias, 0, n.k, hiddenbias_pred, true);

<<<<<<< HEAD
    for (unsigned int i = 0; i < n.k; ++i)
      // avoid saddle point at 0
      if (hiddenbias_pred[i].scalar() == 0)
      {
        n.hiddenbias.l.simple().label = (float)(n._random_state->get_and_update_random() - 0.5);
        base.learn(n.hiddenbias, i);
        n.hiddenbias.l.simple().label = FLT_MAX;
      }
=======
      for (unsigned int i = 0; i < n.k; ++i)
        // avoid saddle point at 0
        if (hiddenbias_pred[i].scalar == 0)
        {
          n.hiddenbias.l.simple.label = (float)(n._random_state->get_and_update_random() - 0.5);
          base.learn(n.hiddenbias, i);
          n.hiddenbias.l.simple.label = FLT_MAX;
        }

      base.multipredict(ec, 0, n.k, hidden_units, true);
>>>>>>> 6e9d854d

      for (unsigned int i = 0; i < n.k; ++i) dropped_out[i] = (n.dropout && merand48(n.xsubi) < 0.5);

      if (ec.passthrough)
        for (unsigned int i = 0; i < n.k; ++i)
        {
          add_passthrough_feature(ec, i * 2, hiddenbias_pred[i].scalar);
          add_passthrough_feature(ec, i * 2 + 1, hidden_units[i].scalar);
        }
    }

    if (shouldOutput)
      for (unsigned int i = 0; i < n.k; ++i)
      {
<<<<<<< HEAD
        add_passthrough_feature(ec, i * 2, hiddenbias_pred[i].scalar());
        add_passthrough_feature(ec, i * 2 + 1, hidden_units[i].scalar());
      }
  }

  if (shouldOutput)
    for (unsigned int i = 0; i < n.k; ++i)
    {
      if (i > 0)
        outputStringStream << ' ';
      outputStringStream << i << ':' << hidden_units[i].scalar() << ','
                         << fasttanh(hidden_units[i].scalar());  // TODO: huh, what was going on here?
    }
=======
        if (i > 0)
          outputStringStream << ' ';
        outputStringStream << i << ':' << hidden_units[i].scalar << ','
                           << fasttanh(hidden_units[i].scalar);  // TODO: huh, what was going on here?
      }
>>>>>>> 6e9d854d

    n.all->loss = save_loss;
    n.all->set_minmax = save_set_minmax;
    n.all->sd->min_label = save_min_label;
    n.all->sd->max_label = save_max_label;
    ec.ft_offset = save_ft_offset;

    bool converse = false;
    float save_partial_prediction = 0;
    float save_final_prediction = 0;
    float save_ec_loss = 0;

CONVERSE:  // That's right, I'm using goto.  So sue me.

    n.output_layer.total_sum_feat_sq = 1;
    n.output_layer.feature_space[nn_output_namespace].sum_feat_sq = 1;

    n.outputweight.ft_offset = ec.ft_offset;

    n.all->set_minmax = noop_mm;
    n.all->loss = n.squared_loss;
    save_min_label = n.all->sd->min_label;
    n.all->sd->min_label = -1;
    save_max_label = n.all->sd->max_label;
    n.all->sd->max_label = 1;

<<<<<<< HEAD
  for (unsigned int i = 0; i < n.k; ++i)
  {
    float sigmah = (dropped_out[i]) ? 0.0f : dropscale * fasttanh(hidden_units[i].scalar());
    features& out_fs = n.output_layer.feature_space[nn_output_namespace];
    out_fs.values[i] = sigmah;
=======
    for (unsigned int i = 0; i < n.k; ++i)
    {
      float sigmah = (dropped_out[i]) ? 0.0f : dropscale * fasttanh(hidden_units[i].scalar);
      features& out_fs = n.output_layer.feature_space[nn_output_namespace];
      out_fs.values[i] = sigmah;
>>>>>>> 6e9d854d

      n.output_layer.total_sum_feat_sq += sigmah * sigmah;
      out_fs.sum_feat_sq += sigmah * sigmah;

<<<<<<< HEAD
    n.outputweight.feature_space[nn_output_namespace].indicies[0] = out_fs.indicies[i];
    base.predict(n.outputweight, n.k);
    float wf = n.outputweight.pred.scalar();

    // avoid saddle point at 0
    if (wf == 0)
    {
      float sqrtk = std::sqrt((float)n.k);
      n.outputweight.l.simple().label = (float)(n._random_state->get_and_update_random() - 0.5) / sqrtk;
      base.update(n.outputweight, n.k);
      n.outputweight.l.simple().label = FLT_MAX;
=======
      n.outputweight.feature_space[nn_output_namespace].indicies[0] = out_fs.indicies[i];
      base.predict(n.outputweight, n.k);
      float wf = n.outputweight.pred.scalar;

      // avoid saddle point at 0
      if (wf == 0)
      {
        float sqrtk = std::sqrt((float)n.k);
        n.outputweight.l.simple.label = (float)(n._random_state->get_and_update_random() - 0.5) / sqrtk;
        base.update(n.outputweight, n.k);
        n.outputweight.l.simple.label = FLT_MAX;
      }
>>>>>>> 6e9d854d
    }

    n.all->loss = save_loss;
    n.all->set_minmax = save_set_minmax;
    n.all->sd->min_label = save_min_label;
    n.all->sd->max_label = save_max_label;

    if (n.inpass)
    {
      // TODO: this is not correct if there is something in the
      // nn_output_namespace but at least it will not leak memory
      // in that case
      ec.indices.push_back(nn_output_namespace);

      /*
       * Features shuffling:
       * save_nn_output_namespace contains what was in ec.feature_space[]
       * ec.feature_space[] contains a COPY of n.output_layer.feature_space[]
       * learn/predict is called
       * ec.feature_space[] is reverted to its original value
       * save_nn_output_namespace contains the COPIED value
       * save_nn_output_namespace is destroyed
       */ 
      features save_nn_output_namespace = std::move(ec.feature_space[nn_output_namespace]);
      auto tmp_sum_feat_sq = n.output_layer.feature_space[nn_output_namespace].sum_feat_sq;
      ec.feature_space[nn_output_namespace].deep_copy_from(n.output_layer.feature_space[nn_output_namespace]);

      ec.total_sum_feat_sq += tmp_sum_feat_sq;
      if (is_learn)
        base.learn(ec, n.k);
      else
        base.predict(ec, n.k);
      n.output_layer.partial_prediction = ec.partial_prediction;
      n.output_layer.loss = ec.loss;
      ec.total_sum_feat_sq -= tmp_sum_feat_sq;
      ec.feature_space[nn_output_namespace].sum_feat_sq = 0;
      std::swap(ec.feature_space[nn_output_namespace], save_nn_output_namespace);
      ec.indices.pop();
    }
    else
    {
      n.output_layer.ft_offset = ec.ft_offset;
      n.output_layer.l = ec.l;
      n.output_layer.weight = ec.weight;
      n.output_layer.partial_prediction = 0;
      if (is_learn)
        base.learn(n.output_layer, n.k);
      else
        base.predict(n.output_layer, n.k);
      ec.l = n.output_layer.l;
    }

    n.prediction = GD::finalize_prediction(n.all->sd, n.output_layer.partial_prediction);

    if (shouldOutput)
    {
      outputStringStream << ' ' << n.output_layer.partial_prediction;
      n.all->print_text(n.all->raw_prediction, outputStringStream.str(), ec.tag);
    }

    if (is_learn && n.all->training && ld.label != FLT_MAX)
    {
      float gradient = n.all->loss->first_derivative(n.all->sd, n.prediction, ld.label);

      if (fabs(gradient) > 0)
      {
        n.all->loss = n.squared_loss;
        n.all->set_minmax = noop_mm;
        save_min_label = n.all->sd->min_label;
        n.all->sd->min_label = hidden_min_activation;
        save_max_label = n.all->sd->max_label;
        n.all->sd->max_label = hidden_max_activation;
        save_ft_offset = ec.ft_offset;

        if (n.multitask)
          ec.ft_offset = 0;

        for (unsigned int i = 0; i < n.k; ++i)
        {
<<<<<<< HEAD
          float sigmah = n.output_layer.feature_space[nn_output_namespace].values[i] / dropscale;
          float sigmahprime = dropscale * (1.0f - sigmah * sigmah);
          n.outputweight.feature_space[nn_output_namespace].indicies[0] =
              n.output_layer.feature_space[nn_output_namespace].indicies[i];
          base.predict(n.outputweight, n.k);
          float nu = n.outputweight.pred.scalar();
          float gradhw = 0.5f * nu * gradient * sigmahprime;

          ec.l.simple().label = GD::finalize_prediction(n.all->sd, hidden_units[i].scalar() - gradhw);
          ec.pred.scalar() = hidden_units[i].scalar();
          if (ec.l.simple().label != hidden_units[i].scalar())
            base.update(ec, i);
=======
          if (!dropped_out[i])
          {
            float sigmah = n.output_layer.feature_space[nn_output_namespace].values[i] / dropscale;
            float sigmahprime = dropscale * (1.0f - sigmah * sigmah);
            n.outputweight.feature_space[nn_output_namespace].indicies[0] =
                n.output_layer.feature_space[nn_output_namespace].indicies[i];
            base.predict(n.outputweight, n.k);
            float nu = n.outputweight.pred.scalar;
            float gradhw = 0.5f * nu * gradient * sigmahprime;

            ec.l.simple.label = GD::finalize_prediction(n.all->sd, hidden_units[i].scalar - gradhw);
            ec.pred.scalar = hidden_units[i].scalar;
            if (ec.l.simple.label != hidden_units[i].scalar)
              base.update(ec, i);
          }
>>>>>>> 6e9d854d
        }

        n.all->loss = save_loss;
        n.all->set_minmax = save_set_minmax;
        n.all->sd->min_label = save_min_label;
        n.all->sd->max_label = save_max_label;
        ec.ft_offset = save_ft_offset;
      }
    }
<<<<<<< HEAD
  }

  ec.l.simple().label = ld.label;
=======
>>>>>>> 6e9d854d

    ec.l.simple.label = ld.label;

    if (!converse)
    {
      save_partial_prediction = n.output_layer.partial_prediction;
      save_final_prediction = n.prediction;
      save_ec_loss = n.output_layer.loss;
    }

    if (n.dropout && !converse)
    {
      for (unsigned int i = 0; i < n.k; ++i)
      {
        dropped_out[i] = !dropped_out[i];
      }

<<<<<<< HEAD
  ec.partial_prediction = save_partial_prediction;
  ec.pred.scalar() = save_final_prediction;
  ec.loss = save_ec_loss;
=======
      converse = true;
      goto CONVERSE;
    }
>>>>>>> 6e9d854d

    ec.partial_prediction = save_partial_prediction;
    ec.pred.scalar = save_final_prediction;
    ec.loss = save_ec_loss;
  }
  n.all->set_minmax(n.all->sd, sd.min_label);
  n.all->set_minmax(n.all->sd, sd.max_label);
}

void multipredict(nn& n, single_learner& base, example& ec, size_t count, size_t step, new_polyprediction* pred,
    bool finalize_predictions)
{
  for (size_t c = 0; c < count; c++)
  {
    if (c == 0)
      predict_or_learn_multi<false, true>(n, base, ec);
    else
      predict_or_learn_multi<false, false>(n, base, ec);
    if (finalize_predictions)
      pred[c] = ec.pred;
    else
      pred[c].scalar() = ec.partial_prediction;
    ec.ft_offset += (uint64_t)step;
  }
  ec.ft_offset -= (uint64_t)(step * count);
}

void finish_example(vw& all, nn&, example& ec)
{
  int save_raw_prediction = all.raw_prediction;
  all.raw_prediction = -1;
  return_simple_example_explicit(all, ec);
  all.raw_prediction = save_raw_prediction;
}

base_learner* nn_setup(options_i& options, vw& all)
{
  auto n = scoped_calloc_or_throw<nn>();
  bool meanfield = false;
  option_group_definition new_options("Neural Network");
  new_options.add(make_option("nn", n->k).keep().help("Sigmoidal feedforward network with <k> hidden units"))
      .add(make_option("inpass", n->inpass)
               .keep()
               .help("Train or test sigmoidal feedforward network with input passthrough."))
      .add(make_option("multitask", n->multitask).keep().help("Share hidden layer across all reduced tasks."))
      .add(make_option("dropout", n->dropout).keep().help("Train or test sigmoidal feedforward network using dropout."))
      .add(make_option("meanfield", meanfield).help("Train or test sigmoidal feedforward network using mean field."));
  options.add_and_parse(new_options);

  if (!options.was_supplied("nn"))
    return nullptr;

  n->all = &all;
  n->_random_state = all.get_random_state();

  if (n->multitask && !all.quiet)
    std::cerr << "using multitask sharing for neural network " << (all.training ? "training" : "testing") << std::endl;

  if (options.was_supplied("meanfield"))
  {
    n->dropout = false;
    if (!all.quiet)
      std::cerr << "using mean field for neural network " << (all.training ? "training" : "testing") << std::endl;
  }

  if (n->dropout && !all.quiet)
    std::cerr << "using dropout for neural network " << (all.training ? "training" : "testing") << std::endl;

  if (n->inpass && !all.quiet)
    std::cerr << "using input passthrough for neural network " << (all.training ? "training" : "testing") << std::endl;

  n->finished_setup = false;
  n->squared_loss = getLossFunction(all, "squared", 0);

  n->xsubi = all.random_seed;

  n->save_xsubi = n->xsubi;

  n->hidden_units = calloc_or_throw<float>(n->k);
  n->dropped_out = calloc_or_throw<bool>(n->k);
  n->hidden_units_pred = calloc_or_throw<new_polyprediction>(n->k);
  n->hiddenbias_pred = calloc_or_throw<new_polyprediction>(n->k);

  auto base = as_singleline(setup_base(options, all));
  n->increment = base->increment;  // Indexing of output layer is odd.
  nn& nv = *n.get();
  learner<nn, example>& l =
      init_learner(n, base, predict_or_learn_multi<true, true>, predict_or_learn_multi<false, true>, n->k + 1);
  if (nv.multitask)
    l.set_multipredict(multipredict);
  l.set_finish_example(finish_example);
  l.set_end_pass(end_pass);

  return make_base(l);
}

/*

  train: ./vw -k -c -d mnist8v9.gz --passes 24 -b 25 --nn 64 -l 0.1 --invariant --adaptive --holdout_off --random_seed
19 --nnmultipredict -f mnist64 predict: ./vw -t -d mnist8v9.gz -i mnist64 --nnmultipredict

                     default   multipredict
  nn  64 train         9.1s         8.1s
         predict       0.57s        0.52s
  nn 128 train        16.5s        13.8s
         predict       0.76s        0.69s

with oaa:

  train: ./vw --oaa 10 -b 25 --adaptive --invariant --holdout_off -l 0.1 --nn 64 --passes 24 -k -c -d mnist-all.gz
--random_seed 19 --nnmultipredict -f mnist-all64 predict: ./vw -t -d mnist-all.gz -i mnist-all64 --nnmultipredict

*/<|MERGE_RESOLUTION|>--- conflicted
+++ resolved
@@ -38,8 +38,8 @@
   float* hidden_units;
   bool* dropped_out;
 
-  new_polyprediction* hidden_units_pred;
-  new_polyprediction* hiddenbias_pred;
+  polyprediction* hidden_units_pred;
+  polyprediction* hiddenbias_pred;
 
   vw* all;  // many things
   std::shared_ptr<rand_state> _random_state;
@@ -49,10 +49,11 @@
     delete squared_loss;
     free(hidden_units);
     free(dropped_out);
-    hidden_units_pred->~new_polyprediction();
-    hiddenbias_pred->~new_polyprediction();
     free(hidden_units_pred);
     free(hiddenbias_pred);
+    VW::dealloc_example(nullptr, output_layer);
+    VW::dealloc_example(nullptr, hiddenbias);
+    VW::dealloc_example(nullptr, outputweight);
   }
 };
 
@@ -137,7 +138,7 @@
     n.hiddenbias.feature_space[constant_namespace].space_names.push_back(
         audit_strings_ptr(new audit_strings("", "HiddenBias")));
   n.hiddenbias.total_sum_feat_sq++;
-  n.hiddenbias.l.init_as_simple().label = FLT_MAX;
+  n.hiddenbias.l.simple().label = FLT_MAX;
   n.hiddenbias.weight = 1;
   n.hiddenbias.in_use = true;
 
@@ -151,7 +152,7 @@
         audit_strings_ptr(new audit_strings("", "OutputWeight")));
   n.outputweight.feature_space[nn_output_namespace].values[0] = 1;
   n.outputweight.total_sum_feat_sq++;
-  n.outputweight.l.init_as_simple().label = FLT_MAX;
+  n.outputweight.l.simple().label = FLT_MAX;
   n.outputweight.weight = 1;
   n.outputweight.in_use = true;
 
@@ -175,29 +176,17 @@
   {
     sd_guard(n.all, &sd);
 
-<<<<<<< HEAD
-  label_data ld = ec.l.simple();
-  void (*save_set_minmax)(shared_data*, float) = n.all->set_minmax;
-  float save_min_label;
-  float save_max_label;
-  float dropscale = n.dropout ? 2.0f : 1.0f;
-  loss_function* save_loss = n.all->loss;
-
-  new_polyprediction* hidden_units = n.hidden_units_pred;
-  new_polyprediction* hiddenbias_pred = n.hiddenbias_pred;
-  bool* dropped_out = n.dropped_out;
-=======
-    label_data ld = ec.l.simple;
+
+    label_data ld = ec.l.simple();
     void (*save_set_minmax)(shared_data*, float) = n.all->set_minmax;
     float save_min_label;
     float save_max_label;
     float dropscale = n.dropout ? 2.0f : 1.0f;
     loss_function* save_loss = n.all->loss;
 
-    polyprediction* hidden_units = n.hidden_units_pred;
-    polyprediction* hiddenbias_pred = n.hiddenbias_pred;
+    new_polyprediction* hidden_units = n.hidden_units_pred;
+    new_polyprediction* hiddenbias_pred = n.hiddenbias_pred;
     bool* dropped_out = n.dropped_out;
->>>>>>> 6e9d854d
 
     std::ostringstream outputStringStream;
 
@@ -219,27 +208,16 @@
     {
       base.multipredict(n.hiddenbias, 0, n.k, hiddenbias_pred, true);
 
-<<<<<<< HEAD
-    for (unsigned int i = 0; i < n.k; ++i)
-      // avoid saddle point at 0
-      if (hiddenbias_pred[i].scalar() == 0)
-      {
-        n.hiddenbias.l.simple().label = (float)(n._random_state->get_and_update_random() - 0.5);
-        base.learn(n.hiddenbias, i);
-        n.hiddenbias.l.simple().label = FLT_MAX;
-      }
-=======
       for (unsigned int i = 0; i < n.k; ++i)
         // avoid saddle point at 0
-        if (hiddenbias_pred[i].scalar == 0)
+        if (hiddenbias_pred[i].scalar() == 0)
         {
-          n.hiddenbias.l.simple.label = (float)(n._random_state->get_and_update_random() - 0.5);
+          n.hiddenbias.l.simple().label = (float)(n._random_state->get_and_update_random() - 0.5);
           base.learn(n.hiddenbias, i);
-          n.hiddenbias.l.simple.label = FLT_MAX;
+          n.hiddenbias.l.simple().label = FLT_MAX;
         }
 
       base.multipredict(ec, 0, n.k, hidden_units, true);
->>>>>>> 6e9d854d
 
       for (unsigned int i = 0; i < n.k; ++i) dropped_out[i] = (n.dropout && merand48(n.xsubi) < 0.5);
 
@@ -254,27 +232,11 @@
     if (shouldOutput)
       for (unsigned int i = 0; i < n.k; ++i)
       {
-<<<<<<< HEAD
-        add_passthrough_feature(ec, i * 2, hiddenbias_pred[i].scalar());
-        add_passthrough_feature(ec, i * 2 + 1, hidden_units[i].scalar());
-      }
-  }
-
-  if (shouldOutput)
-    for (unsigned int i = 0; i < n.k; ++i)
-    {
-      if (i > 0)
-        outputStringStream << ' ';
-      outputStringStream << i << ':' << hidden_units[i].scalar() << ','
-                         << fasttanh(hidden_units[i].scalar());  // TODO: huh, what was going on here?
-    }
-=======
         if (i > 0)
           outputStringStream << ' ';
         outputStringStream << i << ':' << hidden_units[i].scalar << ','
                            << fasttanh(hidden_units[i].scalar);  // TODO: huh, what was going on here?
       }
->>>>>>> 6e9d854d
 
     n.all->loss = save_loss;
     n.all->set_minmax = save_set_minmax;
@@ -301,36 +263,15 @@
     save_max_label = n.all->sd->max_label;
     n.all->sd->max_label = 1;
 
-<<<<<<< HEAD
-  for (unsigned int i = 0; i < n.k; ++i)
-  {
-    float sigmah = (dropped_out[i]) ? 0.0f : dropscale * fasttanh(hidden_units[i].scalar());
-    features& out_fs = n.output_layer.feature_space[nn_output_namespace];
-    out_fs.values[i] = sigmah;
-=======
     for (unsigned int i = 0; i < n.k; ++i)
     {
       float sigmah = (dropped_out[i]) ? 0.0f : dropscale * fasttanh(hidden_units[i].scalar);
       features& out_fs = n.output_layer.feature_space[nn_output_namespace];
       out_fs.values[i] = sigmah;
->>>>>>> 6e9d854d
 
       n.output_layer.total_sum_feat_sq += sigmah * sigmah;
       out_fs.sum_feat_sq += sigmah * sigmah;
 
-<<<<<<< HEAD
-    n.outputweight.feature_space[nn_output_namespace].indicies[0] = out_fs.indicies[i];
-    base.predict(n.outputweight, n.k);
-    float wf = n.outputweight.pred.scalar();
-
-    // avoid saddle point at 0
-    if (wf == 0)
-    {
-      float sqrtk = std::sqrt((float)n.k);
-      n.outputweight.l.simple().label = (float)(n._random_state->get_and_update_random() - 0.5) / sqrtk;
-      base.update(n.outputweight, n.k);
-      n.outputweight.l.simple().label = FLT_MAX;
-=======
       n.outputweight.feature_space[nn_output_namespace].indicies[0] = out_fs.indicies[i];
       base.predict(n.outputweight, n.k);
       float wf = n.outputweight.pred.scalar;
@@ -339,11 +280,10 @@
       if (wf == 0)
       {
         float sqrtk = std::sqrt((float)n.k);
-        n.outputweight.l.simple.label = (float)(n._random_state->get_and_update_random() - 0.5) / sqrtk;
+        n.outputweight.l.simple().label = (float)(n._random_state->get_and_update_random() - 0.5) / sqrtk;
         base.update(n.outputweight, n.k);
-        n.outputweight.l.simple.label = FLT_MAX;
+        n.outputweight.l.simple().label = FLT_MAX;
       }
->>>>>>> 6e9d854d
     }
 
     n.all->loss = save_loss;
@@ -423,20 +363,6 @@
 
         for (unsigned int i = 0; i < n.k; ++i)
         {
-<<<<<<< HEAD
-          float sigmah = n.output_layer.feature_space[nn_output_namespace].values[i] / dropscale;
-          float sigmahprime = dropscale * (1.0f - sigmah * sigmah);
-          n.outputweight.feature_space[nn_output_namespace].indicies[0] =
-              n.output_layer.feature_space[nn_output_namespace].indicies[i];
-          base.predict(n.outputweight, n.k);
-          float nu = n.outputweight.pred.scalar();
-          float gradhw = 0.5f * nu * gradient * sigmahprime;
-
-          ec.l.simple().label = GD::finalize_prediction(n.all->sd, hidden_units[i].scalar() - gradhw);
-          ec.pred.scalar() = hidden_units[i].scalar();
-          if (ec.l.simple().label != hidden_units[i].scalar())
-            base.update(ec, i);
-=======
           if (!dropped_out[i])
           {
             float sigmah = n.output_layer.feature_space[nn_output_namespace].values[i] / dropscale;
@@ -447,12 +373,11 @@
             float nu = n.outputweight.pred.scalar;
             float gradhw = 0.5f * nu * gradient * sigmahprime;
 
-            ec.l.simple.label = GD::finalize_prediction(n.all->sd, hidden_units[i].scalar - gradhw);
+            ec.l.simple().label = GD::finalize_prediction(n.all->sd, hidden_units[i].scalar - gradhw);
             ec.pred.scalar = hidden_units[i].scalar;
-            if (ec.l.simple.label != hidden_units[i].scalar)
+            if (ec.l.simple().label != hidden_units[i].scalar)
               base.update(ec, i);
           }
->>>>>>> 6e9d854d
         }
 
         n.all->loss = save_loss;
@@ -462,14 +387,8 @@
         ec.ft_offset = save_ft_offset;
       }
     }
-<<<<<<< HEAD
-  }
-
-  ec.l.simple().label = ld.label;
-=======
->>>>>>> 6e9d854d
-
-    ec.l.simple.label = ld.label;
+
+    ec.l.simple().label = ld.label;
 
     if (!converse)
     {
@@ -485,15 +404,9 @@
         dropped_out[i] = !dropped_out[i];
       }
 
-<<<<<<< HEAD
-  ec.partial_prediction = save_partial_prediction;
-  ec.pred.scalar() = save_final_prediction;
-  ec.loss = save_ec_loss;
-=======
       converse = true;
       goto CONVERSE;
     }
->>>>>>> 6e9d854d
 
     ec.partial_prediction = save_partial_prediction;
     ec.pred.scalar = save_final_prediction;
@@ -503,7 +416,7 @@
   n.all->set_minmax(n.all->sd, sd.max_label);
 }
 
-void multipredict(nn& n, single_learner& base, example& ec, size_t count, size_t step, new_polyprediction* pred,
+void multipredict(nn& n, single_learner& base, example& ec, size_t count, size_t step, polyprediction* pred,
     bool finalize_predictions)
 {
   for (size_t c = 0; c < count; c++)
@@ -515,7 +428,7 @@
     if (finalize_predictions)
       pred[c] = ec.pred;
     else
-      pred[c].scalar() = ec.partial_prediction;
+      pred[c].scalar = ec.partial_prediction;
     ec.ft_offset += (uint64_t)step;
   }
   ec.ft_offset -= (uint64_t)(step * count);
@@ -525,7 +438,7 @@
 {
   int save_raw_prediction = all.raw_prediction;
   all.raw_prediction = -1;
-  return_simple_example_explicit(all, ec);
+  return_simple_example(all, nullptr, ec);
   all.raw_prediction = save_raw_prediction;
 }
 
@@ -574,8 +487,8 @@
 
   n->hidden_units = calloc_or_throw<float>(n->k);
   n->dropped_out = calloc_or_throw<bool>(n->k);
-  n->hidden_units_pred = calloc_or_throw<new_polyprediction>(n->k);
-  n->hiddenbias_pred = calloc_or_throw<new_polyprediction>(n->k);
+  n->hidden_units_pred = calloc_or_throw<polyprediction>(n->k);
+  n->hiddenbias_pred = calloc_or_throw<polyprediction>(n->k);
 
   auto base = as_singleline(setup_base(options, all));
   n->increment = base->increment;  // Indexing of output layer is odd.

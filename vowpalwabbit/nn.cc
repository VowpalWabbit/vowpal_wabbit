/*
Copyright (c) by respective owners including Yahoo!, Microsoft, and
individual contributors. All rights reserved.  Released under a BSD (revised)
license as described in the file LICENSE.
 */
#include <float.h>
#include <math.h>
#include <stdio.h>
#include <sstream>

#include "reductions.h"
#include "constant.h"
#include "simple_label.h"
#include "rand48.h"
#include "gd.h"

using namespace std;
using namespace LEARNER;

namespace NN {
  const float hidden_min_activation = -3;
  const float hidden_max_activation = 3;
  const uint32_t nn_constant = 533357803;
  
  struct nn {
    uint32_t k;
    loss_function* squared_loss;
    example output_layer;
    float prediction;
    size_t increment;
    bool dropout;
    uint64_t xsubi;
    uint64_t save_xsubi;
    bool inpass;
    bool finished_setup;

    vw* all;
  };

#define cast_uint32_t static_cast<uint32_t>

  static inline float
  fastpow2 (float p)
  {
    float offset = (p < 0) ? 1.0f : 0.0f;
    float clipp = (p < -126) ? -126.0f : p;
    int w = (int)clipp;
    float z = clipp - w + offset;
    union { uint32_t i; float f; } v = { cast_uint32_t ( (1 << 23) * (clipp + 121.2740575f + 27.7280233f / (4.84252568f - z) - 1.49012907f * z) ) };

    return v.f;
  }

  static inline float
  fastexp (float p)
  {
    return fastpow2 (1.442695040f * p);
  }

  static inline float
  fasttanh (float p)
  {
    return -1.0f + 2.0f / (1.0f + fastexp (-2.0f * p));
  }

  void finish_setup (nn& n, vw& all)
  {
    // TODO: output_layer audit

    memset (&n.output_layer, 0, sizeof (n.output_layer));
    n.output_layer.indices.push_back(nn_output_namespace);
    feature output = {1., nn_constant << all.reg.stride_shift};

    for (unsigned int i = 0; i < n.k; ++i)
      {
        n.output_layer.atomics[nn_output_namespace].push_back(output);
        ++n.output_layer.num_features;
        output.weight_index += (uint32_t)n.increment;
      }

    if (! n.inpass) 
      {
        n.output_layer.atomics[nn_output_namespace].push_back(output);
        ++n.output_layer.num_features;
      }

    n.output_layer.in_use = true;

    n.finished_setup = true;
  }

  void end_pass(nn& n)
  {
    if (n.all->bfgs)
      n.xsubi = n.save_xsubi;
  }

  template <bool is_learn>
  void predict_or_learn(nn& n, learner& base, example& ec)
  {
    bool shouldOutput = n.all->raw_prediction > 0;

    if (! n.finished_setup)
      finish_setup (n, *(n.all));

    shared_data sd;
    memcpy (&sd, n.all->sd, sizeof(shared_data));
    shared_data* save_sd = n.all->sd;
    n.all->sd = &sd;

    label_data ld = ec.l.simple;
    void (*save_set_minmax) (shared_data*, float) = n.all->set_minmax;
    float save_min_label;
    float save_max_label;
    float dropscale = n.dropout ? 2.0f : 1.0f;
    loss_function* save_loss = n.all->loss;

    float* hidden_units = (float*) alloca (n.k * sizeof (float));
    bool* dropped_out = (bool*) alloca (n.k * sizeof (bool));
  
    string outputString;
    stringstream outputStringStream(outputString);

    n.all->set_minmax = noop_mm;
    n.all->loss = n.squared_loss;
    save_min_label = n.all->sd->min_label;
    n.all->sd->min_label = hidden_min_activation;
    save_max_label = n.all->sd->max_label;
    n.all->sd->max_label = hidden_max_activation;
    for (unsigned int i = 0; i < n.k; ++i)
      {
        uint32_t biasindex = (uint32_t) constant * (n.all->wpp << n.all->reg.stride_shift) + i * (uint32_t)n.increment + ec.ft_offset;
        weight* w = &n.all->reg.weight_vector[biasindex & n.all->reg.weight_mask];
        
        // avoid saddle point at 0
        if (*w == 0)
          {
            w[0] = (float) (frand48 () - 0.5);

            if (n.dropout && n.all->normalized_updates)
              w[n.all->normalized_idx] = 1e-4f;
          }

	base.predict(ec, i);

        hidden_units[i] = ec.pred.scalar;

        dropped_out[i] = (n.dropout && merand48 (n.xsubi) < 0.5);

        if (shouldOutput) {
          if (i > 0) outputStringStream << ' ';
          outputStringStream << i << ':' << ec.partial_prediction << ',' << fasttanh (hidden_units[i]);
        }
      }
    n.all->loss = save_loss;
    n.all->set_minmax = save_set_minmax;
    n.all->sd->min_label = save_min_label;
    n.all->sd->max_label = save_max_label;

    bool converse = false;
    float save_partial_prediction = 0;
    float save_final_prediction = 0;
    float save_ec_loss = 0;

CONVERSE: // That's right, I'm using goto.  So sue me.

    n.output_layer.total_sum_feat_sq = 1;
    n.output_layer.sum_feat_sq[nn_output_namespace] = 1;

    for (unsigned int i = 0; i < n.k; ++i)
      {
        float sigmah = 
          (dropped_out[i]) ? 0.0f : dropscale * fasttanh (hidden_units[i]);
        n.output_layer.atomics[nn_output_namespace][i].x = sigmah;

        n.output_layer.total_sum_feat_sq += sigmah * sigmah;
        n.output_layer.sum_feat_sq[nn_output_namespace] += sigmah * sigmah;

        uint32_t nuindex = n.output_layer.atomics[nn_output_namespace][i].weight_index + (n.k * (uint32_t)n.increment) + ec.ft_offset;
        weight* w = &n.all->reg.weight_vector[nuindex & n.all->reg.weight_mask];
        
        // avoid saddle point at 0
        if (*w == 0)
          {
            float sqrtk = sqrt ((float)n.k);
            w[0] = (float) (frand48 () - 0.5) / sqrtk;

            if (n.dropout && n.all->normalized_updates)
              w[n.all->normalized_idx] = 1e-4f;
          }
      }

    if (n.inpass) {
      // TODO: this is not correct if there is something in the 
      // nn_output_namespace but at least it will not leak memory
      // in that case

      ec.indices.push_back (nn_output_namespace);
      v_array<feature> save_nn_output_namespace = ec.atomics[nn_output_namespace];
      ec.atomics[nn_output_namespace] = n.output_layer.atomics[nn_output_namespace];
      ec.sum_feat_sq[nn_output_namespace] = n.output_layer.sum_feat_sq[nn_output_namespace];
      ec.total_sum_feat_sq += n.output_layer.sum_feat_sq[nn_output_namespace];
      if (is_learn)
	base.learn(ec, n.k);
      else
	base.predict(ec, n.k);
      n.output_layer.partial_prediction = ec.partial_prediction;
      n.output_layer.loss = ec.loss;
      ec.total_sum_feat_sq -= n.output_layer.sum_feat_sq[nn_output_namespace];
      ec.sum_feat_sq[nn_output_namespace] = 0;
      ec.atomics[nn_output_namespace] = save_nn_output_namespace;
      ec.indices.pop ();
    }
    else {
      n.output_layer.ft_offset = ec.ft_offset;
      n.output_layer.l = ec.l;
      n.output_layer.partial_prediction = 0;
      n.output_layer.example_t = ec.example_t;
      if (is_learn)
	base.learn(n.output_layer, n.k);
      else
	base.predict(n.output_layer, n.k);
      ec.l = n.output_layer.l;
    }

    n.prediction = GD::finalize_prediction (n.all->sd, n.output_layer.partial_prediction);

    if (shouldOutput) {
      outputStringStream << ' ' << n.output_layer.partial_prediction;
      n.all->print_text(n.all->raw_prediction, outputStringStream.str(), ec.tag);
    }
    
    if (is_learn && n.all->training && ld.label != FLT_MAX) {
      float gradient = n.all->loss->first_derivative(n.all->sd, 
						     n.prediction,
						     ld.label);

      if (fabs (gradient) > 0) {
        n.all->loss = n.squared_loss;
        n.all->set_minmax = noop_mm;
        save_min_label = n.all->sd->min_label;
        n.all->sd->min_label = hidden_min_activation;
        save_max_label = n.all->sd->max_label;
        n.all->sd->max_label = hidden_max_activation;

        for (unsigned int i = 0; i < n.k; ++i) {
          if (! dropped_out[i]) {
            float sigmah = 
              n.output_layer.atomics[nn_output_namespace][i].x / dropscale;
            float sigmahprime = dropscale * (1.0f - sigmah * sigmah);
            uint32_t nuindex = n.output_layer.atomics[nn_output_namespace][i].weight_index + (n.k * (uint32_t)n.increment) + ec.ft_offset;
            float nu = n.all->reg.weight_vector[nuindex & n.all->reg.weight_mask];
            float gradhw = 0.5f * nu * gradient * sigmahprime;

            ec.l.simple.label = GD::finalize_prediction (n.all->sd, hidden_units[i] - gradhw);
            if (ec.l.simple.label != hidden_units[i]) 
              base.learn(ec, i);
          }
        }

        n.all->loss = save_loss;
        n.all->set_minmax = save_set_minmax;
        n.all->sd->min_label = save_min_label;
        n.all->sd->max_label = save_max_label;
      }
    }

    ec.l.simple.label = ld.label;

    if (! converse) {
      save_partial_prediction = n.output_layer.partial_prediction;
      save_final_prediction = n.prediction;
      save_ec_loss = n.output_layer.loss;
    }

    if (n.dropout && ! converse)
      {
        for (unsigned int i = 0; i < n.k; ++i)
          {
            dropped_out[i] = ! dropped_out[i];
          }

        converse = true;
        goto CONVERSE;
      }

    ec.partial_prediction = save_partial_prediction;
    ec.pred.scalar = save_final_prediction;
    ec.loss = save_ec_loss;

    n.all->sd = save_sd;
    n.all->set_minmax (n.all->sd, sd.min_label);
    n.all->set_minmax (n.all->sd, sd.max_label);
  }

  void finish_example(vw& all, nn&, example& ec)
  {
    int save_raw_prediction = all.raw_prediction;
    all.raw_prediction = -1;
    return_simple_example(all, NULL, ec);
    all.raw_prediction = save_raw_prediction;
  }

  void finish(nn& n)
  {
    delete n.squared_loss;
    free (n.output_layer.indices.begin);
    free (n.output_layer.atomics[nn_output_namespace].begin);
  }

  learner* setup(vw& all, po::variables_map& vm)
  {
<<<<<<< HEAD
    po::options_description opts("NN options");
    opts.add_options()
      ("nn", po::value<size_t>(), "Use sigmoidal feedforward network with <k> hidden units")
=======
    nn* n = calloc_or_die<nn>();
    n->all = &all;

    po::options_description nn_opts("NN options");
    nn_opts.add_options()
>>>>>>> cb0dc4cf
      ("inpass", "Train or test sigmoidal feedforward network with input passthrough.")
      ("dropout", "Train or test sigmoidal feedforward network using dropout.")
      ("meanfield", "Train or test sigmoidal feedforward network using mean field.");
    vm = add_options(all, opts);
    if(!vm.count("nn"))
      return NULL;

    nn* n = (nn*)calloc_or_die(1,sizeof(nn));
    n->all = &all;

    //first parse for number of hidden units
    n->k = (uint32_t)vm["nn"].as<size_t>();
    
    std::stringstream ss;
    ss << " --nn " << n->k;
    all.file_options.append(ss.str());

    if ( vm.count("dropout") ) {
      n->dropout = true;
      
      std::stringstream ss;
      ss << " --dropout ";
      all.file_options.append(ss.str());
    }
    
    if ( vm.count("meanfield") ) {
      n->dropout = false;
      if (! all.quiet) 
        std::cerr << "using mean field for neural network " 
                  << (all.training ? "training" : "testing") 
                  << std::endl;
    }

    if (n->dropout) 
      if (! all.quiet)
        std::cerr << "using dropout for neural network "
                  << (all.training ? "training" : "testing") 
                  << std::endl;

    if (vm.count ("inpass")) {
      n->inpass = true;

      std::stringstream ss;
      ss << " --inpass";
      all.file_options.append(ss.str());
    }

    if (n->inpass && ! all.quiet)
      std::cerr << "using input passthrough for neural network "
                << (all.training ? "training" : "testing") 
                << std::endl;

    n->finished_setup = false;
    n->squared_loss = getLossFunction (0, "squared", 0);

    n->xsubi = 0;

    if (vm.count("random_seed"))
      n->xsubi = vm["random_seed"].as<size_t>();

    n->save_xsubi = n->xsubi;
    n->increment = all.l->increment;//Indexing of output layer is odd.
    learner* l = new learner(n,  all.l, n->k+1);
    l->set_learn<nn, predict_or_learn<true> >();
    l->set_predict<nn, predict_or_learn<false> >();
    l->set_finish<nn, finish>();
    l->set_finish_example<nn, finish_example>();
    l->set_end_pass<nn,end_pass>();

    return l;
  }
}<|MERGE_RESOLUTION|>--- conflicted
+++ resolved
@@ -310,25 +310,17 @@
 
   learner* setup(vw& all, po::variables_map& vm)
   {
-<<<<<<< HEAD
     po::options_description opts("NN options");
     opts.add_options()
       ("nn", po::value<size_t>(), "Use sigmoidal feedforward network with <k> hidden units")
-=======
-    nn* n = calloc_or_die<nn>();
-    n->all = &all;
-
-    po::options_description nn_opts("NN options");
-    nn_opts.add_options()
->>>>>>> cb0dc4cf
       ("inpass", "Train or test sigmoidal feedforward network with input passthrough.")
       ("dropout", "Train or test sigmoidal feedforward network using dropout.")
       ("meanfield", "Train or test sigmoidal feedforward network using mean field.");
     vm = add_options(all, opts);
     if(!vm.count("nn"))
       return NULL;
-
-    nn* n = (nn*)calloc_or_die(1,sizeof(nn));
+    
+    nn* n = calloc_or_die<nn>();
     n->all = &all;
 
     //first parse for number of hidden units

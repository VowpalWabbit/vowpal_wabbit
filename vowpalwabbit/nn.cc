// Copyright (c) by respective owners including Yahoo!, Microsoft, and
// individual contributors. All rights reserved. Released under a BSD (revised)
// license as described in the file LICENSE.
#include <cfloat>
#include <cmath>
#include <cstdio>
#include <sstream>
#include <memory>

#include "reductions.h"
#include "rand48.h"
#include "gd.h"
#include "vw.h"
#include "guard.h"
#include "shared_data.h"

#include "io/logger.h"


using namespace VW::LEARNER;
using namespace VW::config;

namespace logger = VW::io::logger;

constexpr float hidden_min_activation = -3;
constexpr float hidden_max_activation = 3;
constexpr uint64_t nn_constant = 533357803;

struct nn
{
  uint32_t k = 0;
  std::unique_ptr<loss_function> squared_loss;
  example output_layer;
  example hiddenbias;
  example outputweight;
<<<<<<< HEAD
  float prediction;
  size_t increment;
  bool dropout;
  uint64_t xsubi;
  uint64_t save_xsubi;
  bool inpass;
  bool finished_setup;
  bool multitask;

  float* hidden_units;
  bool* dropped_out;

  polyprediction* hidden_units_pred;
  polyprediction* hiddenbias_pred;

  VW::workspace* all;  // many things
=======
  float prediction = 0.f;
  size_t increment = 0;
  bool dropout = false;
  uint64_t xsubi = 0;
  uint64_t save_xsubi = 0;
  bool inpass = false;
  bool finished_setup = false;
  bool multitask = false;

  float* hidden_units = nullptr;
  bool* dropped_out = nullptr;

  polyprediction* hidden_units_pred = nullptr;
  polyprediction* hiddenbias_pred = nullptr;

  vw* all = nullptr;  // many things
>>>>>>> 151c5ff7
  std::shared_ptr<rand_state> _random_state;

  ~nn()
  {
    free(hidden_units);
    free(dropped_out);
    free(hidden_units_pred);
    free(hiddenbias_pred);
  }
};

#define cast_uint32_t static_cast<uint32_t>

static inline float fastpow2(float p)
{
  float offset = (p < 0) ? 1.0f : 0.0f;
  float clipp = (p < -126) ? -126.0f : p;
  int w = static_cast<int>(clipp);
  float z = clipp - w + offset;
  union
  {
    uint32_t i;
    float f;
  } v = {cast_uint32_t((1 << 23) * (clipp + 121.2740575f + 27.7280233f / (4.84252568f - z) - 1.49012907f * z))};

  return v.f;
}

static inline float fastexp(float p) { return fastpow2(1.442695040f * p); }

static inline float fasttanh(float p) { return -1.0f + 2.0f / (1.0f + fastexp(-2.0f * p)); }

void finish_setup(nn& n, VW::workspace& all)
{
  // TODO: output_layer audit

  n.output_layer.interactions = &all.interactions;
  n.output_layer.extent_interactions = &all.extent_interactions;
  n.output_layer.indices.push_back(nn_output_namespace);
  uint64_t nn_index = nn_constant << all.weights.stride_shift();

  features& fs = n.output_layer.feature_space[nn_output_namespace];
  for (unsigned int i = 0; i < n.k; ++i)
  {
    fs.push_back(1., nn_index);
    if (all.audit || all.hash_inv)
    {
      std::stringstream ss;
      ss << "OutputLayer" << i;
      fs.space_names.push_back(audit_strings("", ss.str()));
    }
    nn_index += static_cast<uint64_t>(n.increment);
  }
  n.output_layer.num_features += n.k;

  if (!n.inpass)
  {
    fs.push_back(1., nn_index);
    if (all.audit || all.hash_inv) fs.space_names.push_back(audit_strings("", "OutputLayerConst"));
    ++n.output_layer.num_features;
  }

  // TODO: not correct if --noconstant
  n.hiddenbias.interactions = &all.interactions;
  n.hiddenbias.extent_interactions = &all.extent_interactions;
  n.hiddenbias.indices.push_back(constant_namespace);
  n.hiddenbias.feature_space[constant_namespace].push_back(1, constant);
  if (all.audit || all.hash_inv)
    n.hiddenbias.feature_space[constant_namespace].space_names.push_back(audit_strings("", "HiddenBias"));
  n.hiddenbias.l.simple.label = FLT_MAX;
  n.hiddenbias.weight = 1;

  n.outputweight.interactions = &all.interactions;
  n.outputweight.extent_interactions = &all.extent_interactions;
  n.outputweight.indices.push_back(nn_output_namespace);
  features& outfs = n.output_layer.feature_space[nn_output_namespace];
  n.outputweight.feature_space[nn_output_namespace].push_back(outfs.values[0], outfs.indicies[0]);
  if (all.audit || all.hash_inv)
    n.outputweight.feature_space[nn_output_namespace].space_names.push_back(audit_strings("", "OutputWeight"));
  n.outputweight.feature_space[nn_output_namespace].values[0] = 1;
  n.outputweight.l.simple.label = FLT_MAX;
  n.outputweight.weight = 1;
  n.outputweight._reduction_features.template get<simple_label_reduction_features>().initial = 0.f;

  n.finished_setup = true;
}

void end_pass(nn& n)
{
  if (n.all->bfgs) n.xsubi = n.save_xsubi;
}

template <bool is_learn, bool recompute_hidden>
void predict_or_learn_multi(nn& n, single_learner& base, example& ec)
{
  bool shouldOutput = n.all->raw_prediction != nullptr;
  if (!n.finished_setup) finish_setup(n, *(n.all));
  // Yes, copy all of shared data.
  shared_data sd{*n.all->sd};
  {
    // guard for all.sd as it is modified - this will restore the state at the end of the scope.
    auto swap_guard = VW::swap_guard(n.all->sd, &sd);

    label_data ld = ec.l.simple;
    void (*save_set_minmax)(shared_data*, float) = n.all->set_minmax;
    float save_min_label;
    float save_max_label;
    float dropscale = n.dropout ? 2.0f : 1.0f;
    auto loss_function_swap_guard = VW::swap_guard(n.all->loss, n.squared_loss);

    polyprediction* hidden_units = n.hidden_units_pred;
    polyprediction* hiddenbias_pred = n.hiddenbias_pred;
    bool* dropped_out = n.dropped_out;

    std::ostringstream outputStringStream;

    n.all->set_minmax = noop_mm;
    save_min_label = n.all->sd->min_label;
    n.all->sd->min_label = hidden_min_activation;
    save_max_label = n.all->sd->max_label;
    n.all->sd->max_label = hidden_max_activation;

    uint64_t save_ft_offset = ec.ft_offset;

    if (n.multitask) ec.ft_offset = 0;

    n.hiddenbias.ft_offset = ec.ft_offset;

    if (recompute_hidden)
    {
      base.multipredict(n.hiddenbias, 0, n.k, hiddenbias_pred, true);

      for (unsigned int i = 0; i < n.k; ++i)
        // avoid saddle point at 0
        if (hiddenbias_pred[i].scalar == 0)
        {
          n.hiddenbias.l.simple.label = static_cast<float>(n._random_state->get_and_update_random() - 0.5);
          base.learn(n.hiddenbias, i);
          n.hiddenbias.l.simple.label = FLT_MAX;
        }

      base.multipredict(ec, 0, n.k, hidden_units, true);

      for (unsigned int i = 0; i < n.k; ++i) dropped_out[i] = (n.dropout && merand48(n.xsubi) < 0.5);

      if (ec.passthrough)
        for (unsigned int i = 0; i < n.k; ++i)
        {
          add_passthrough_feature(ec, i * 2, hiddenbias_pred[i].scalar);
          add_passthrough_feature(ec, i * 2 + 1, hidden_units[i].scalar);
        }
    }

    if (shouldOutput)
      for (unsigned int i = 0; i < n.k; ++i)
      {
        if (i > 0) outputStringStream << ' ';
        outputStringStream << i << ':' << hidden_units[i].scalar << ','
                           << fasttanh(hidden_units[i].scalar);  // TODO: huh, what was going on here?
      }

    loss_function_swap_guard.do_swap();
    n.all->set_minmax = save_set_minmax;
    n.all->sd->min_label = save_min_label;
    n.all->sd->max_label = save_max_label;
    ec.ft_offset = save_ft_offset;

    bool converse = false;
    float save_partial_prediction = 0;
    float save_final_prediction = 0;
    float save_ec_loss = 0;

  CONVERSE:  // That's right, I'm using goto.  So sue me.

    n.output_layer.reset_total_sum_feat_sq();
    n.output_layer.feature_space[nn_output_namespace].sum_feat_sq = 1;

    n.outputweight.ft_offset = ec.ft_offset;

    n.all->set_minmax = noop_mm;
    auto loss_function_swap_guard_converse_block = VW::swap_guard(n.all->loss, n.squared_loss);
    save_min_label = n.all->sd->min_label;
    n.all->sd->min_label = -1;
    save_max_label = n.all->sd->max_label;
    n.all->sd->max_label = 1;

    for (unsigned int i = 0; i < n.k; ++i)
    {
      float sigmah = (dropped_out[i]) ? 0.0f : dropscale * fasttanh(hidden_units[i].scalar);
      features& out_fs = n.output_layer.feature_space[nn_output_namespace];
      out_fs.values[i] = sigmah;
      out_fs.sum_feat_sq += sigmah * sigmah;

      n.outputweight.feature_space[nn_output_namespace].indicies[0] = out_fs.indicies[i];
      base.predict(n.outputweight, n.k);
      float wf = n.outputweight.pred.scalar;

      // avoid saddle point at 0
      if (wf == 0)
      {
        float sqrtk = std::sqrt(static_cast<float>(n.k));
        n.outputweight.l.simple.label = static_cast<float>(n._random_state->get_and_update_random() - 0.5) / sqrtk;
        base.update(n.outputweight, n.k);
        n.outputweight.l.simple.label = FLT_MAX;
      }
    }

    loss_function_swap_guard_converse_block.do_swap();
    n.all->set_minmax = save_set_minmax;
    n.all->sd->min_label = save_min_label;
    n.all->sd->max_label = save_max_label;

    if (n.inpass)
    {
      // TODO: this is not correct if there is something in the
      // nn_output_namespace but at least it will not leak memory
      // in that case
      ec.indices.push_back(nn_output_namespace);

      /*
       * Features shuffling:
       * save_nn_output_namespace contains what was in ec.feature_space[]
       * ec.feature_space[] contains a COPY of n.output_layer.feature_space[]
       * learn/predict is called
       * ec.feature_space[] is reverted to its original value
       * save_nn_output_namespace contains the COPIED value
       * save_nn_output_namespace is destroyed
       */
      features save_nn_output_namespace = std::move(ec.feature_space[nn_output_namespace]);
      ec.feature_space[nn_output_namespace] = n.output_layer.feature_space[nn_output_namespace];

      if (is_learn)
        base.learn(ec, n.k);
      else
        base.predict(ec, n.k);
      n.output_layer.partial_prediction = ec.partial_prediction;
      n.output_layer.loss = ec.loss;
      ec.feature_space[nn_output_namespace].sum_feat_sq = 0;
      std::swap(ec.feature_space[nn_output_namespace], save_nn_output_namespace);
      ec.indices.pop_back();
    }
    else
    {
      n.output_layer.ft_offset = ec.ft_offset;
      n.output_layer.l.simple = ec.l.simple;
      n.output_layer._reduction_features.template get<simple_label_reduction_features>().initial =
          ec._reduction_features.template get<simple_label_reduction_features>().initial;
      n.output_layer.weight = ec.weight;
      n.output_layer.partial_prediction = 0;
      if (is_learn)
        base.learn(n.output_layer, n.k);
      else
        base.predict(n.output_layer, n.k);
    }

    n.prediction = GD::finalize_prediction(n.all->sd, n.all->logger, n.output_layer.partial_prediction);

    if (shouldOutput)
    {
      outputStringStream << ' ' << n.output_layer.partial_prediction;
      n.all->print_text_by_ref(n.all->raw_prediction.get(), outputStringStream.str(), ec.tag);
    }

    if (is_learn)
    {
      if (n.all->training && ld.label != FLT_MAX)
      {
        float gradient = n.all->loss->first_derivative(n.all->sd, n.prediction, ld.label);

        if (std::fabs(gradient) > 0)
        {
          auto loss_function_swap_guard_learn_block = VW::swap_guard(n.all->loss, n.squared_loss);
          n.all->set_minmax = noop_mm;
          save_min_label = n.all->sd->min_label;
          n.all->sd->min_label = hidden_min_activation;
          save_max_label = n.all->sd->max_label;
          n.all->sd->max_label = hidden_max_activation;
          save_ft_offset = ec.ft_offset;

          if (n.multitask) ec.ft_offset = 0;

          for (unsigned int i = 0; i < n.k; ++i)
          {
            if (!dropped_out[i])
            {
              float sigmah = n.output_layer.feature_space[nn_output_namespace].values[i] / dropscale;
              float sigmahprime = dropscale * (1.0f - sigmah * sigmah);
              n.outputweight.feature_space[nn_output_namespace].indicies[0] =
                  n.output_layer.feature_space[nn_output_namespace].indicies[i];
              base.predict(n.outputweight, n.k);
              float nu = n.outputweight.pred.scalar;
              float gradhw = 0.5f * nu * gradient * sigmahprime;

              ec.l.simple.label = GD::finalize_prediction(n.all->sd, n.all->logger, hidden_units[i].scalar - gradhw);
              ec.pred.scalar = hidden_units[i].scalar;
              if (ec.l.simple.label != hidden_units[i].scalar) base.update(ec, i);
            }
          }

          loss_function_swap_guard_learn_block.do_swap();
          n.all->set_minmax = save_set_minmax;
          n.all->sd->min_label = save_min_label;
          n.all->sd->max_label = save_max_label;
          ec.ft_offset = save_ft_offset;
        }
      }
    }

    ec.l.simple.label = ld.label;

    if (!converse)
    {
      save_partial_prediction = n.output_layer.partial_prediction;
      save_final_prediction = n.prediction;
      save_ec_loss = n.output_layer.loss;
    }

    if (n.dropout && !converse)
    {
      for (unsigned int i = 0; i < n.k; ++i) { dropped_out[i] = !dropped_out[i]; }

      converse = true;
      goto CONVERSE;
    }

    ec.partial_prediction = save_partial_prediction;
    ec.pred.scalar = save_final_prediction;
    ec.loss = save_ec_loss;
  }
  n.all->set_minmax(n.all->sd, sd.min_label);
  n.all->set_minmax(n.all->sd, sd.max_label);
}

void multipredict(nn& n, single_learner& base, example& ec, size_t count, size_t step, polyprediction* pred,
    bool finalize_predictions)
{
  for (size_t c = 0; c < count; c++)
  {
    if (c == 0)
      predict_or_learn_multi<false, true>(n, base, ec);
    else
      predict_or_learn_multi<false, false>(n, base, ec);
    if (finalize_predictions)
      pred[c] = std::move(ec.pred);  // TODO: this breaks for complex labels because = doesn't do deep copy! (XXX we
                                     // "fix" this by moving)
    else
      pred[c].scalar = ec.partial_prediction;
    ec.ft_offset += static_cast<uint64_t>(step);
  }
  ec.ft_offset -= static_cast<uint64_t>(step * count);
}

void finish_example(VW::workspace& all, nn&, example& ec)
{
  std::unique_ptr<VW::io::writer> temp(nullptr);
  auto raw_prediction_guard = VW::swap_guard(all.raw_prediction, temp);
  return_simple_example(all, nullptr, ec);
}

base_learner* nn_setup(VW::setup_base_i& stack_builder)
{
  options_i& options = *stack_builder.get_options();
<<<<<<< HEAD
  VW::workspace& all = *stack_builder.get_all_pointer();
  auto n = scoped_calloc_or_throw<nn>();
=======
  vw& all = *stack_builder.get_all_pointer();
  auto n = VW::make_unique<nn>();
>>>>>>> 151c5ff7
  bool meanfield = false;
  option_group_definition new_options("Neural Network");
  new_options
      .add(make_option("nn", n->k).keep().necessary().help("Sigmoidal feedforward network with <k> hidden units"))
      .add(make_option("inpass", n->inpass)
               .keep()
               .help("Train or test sigmoidal feedforward network with input passthrough."))
      .add(make_option("multitask", n->multitask).keep().help("Share hidden layer across all reduced tasks."))
      .add(make_option("dropout", n->dropout).keep().help("Train or test sigmoidal feedforward network using dropout."))
      .add(make_option("meanfield", meanfield).help("Train or test sigmoidal feedforward network using mean field."));

  if (!options.add_parse_and_check_necessary(new_options)) return nullptr;

  n->all = &all;
  n->_random_state = all.get_random_state();

  if (n->multitask && !all.logger.quiet)
    logger::errlog_info("using multitask sharing for neural network {}", (all.training ? "training" : "testing"));

  if (options.was_supplied("meanfield"))
  {
    n->dropout = false;
    logger::errlog_info("using mean field for neural network {}", (all.training ? "training" : "testing"));
  }

  if (n->dropout && !all.logger.quiet)
    logger::errlog_info("using dropout for neural network {}", (all.training ? "training" : "testing"));

  if (n->inpass && !all.logger.quiet)
    logger::errlog_info("using input passthrough for neural network {}", (all.training ? "training" : "testing"));

  n->finished_setup = false;
  n->squared_loss = getLossFunction(all, "squared", 0);

  n->xsubi = all.random_seed;

  n->save_xsubi = n->xsubi;

  n->hidden_units = calloc_or_throw<float>(n->k);
  n->dropped_out = calloc_or_throw<bool>(n->k);
  n->hidden_units_pred = calloc_or_throw<polyprediction>(n->k);
  n->hiddenbias_pred = calloc_or_throw<polyprediction>(n->k);

  auto base = as_singleline(stack_builder.setup_base_learner());
  n->increment = base->increment;  // Indexing of output layer is odd.
  nn& nv = *n.get();

  size_t ws = n->k + 1;
  auto* multipredict_f = (nv.multitask) ? multipredict : nullptr;

  auto* l = make_reduction_learner(std::move(n), base, predict_or_learn_multi<true, true>,
      predict_or_learn_multi<false, true>, stack_builder.get_setupfn_name(nn_setup))
                .set_params_per_weight(ws)
                .set_learn_returns_prediction(true)
                .set_multipredict(multipredict_f)
                .set_output_prediction_type(VW::prediction_type_t::scalar)
                .set_input_label_type(VW::label_type_t::simple)
                .set_finish_example(finish_example)
                .set_end_pass(end_pass)
                .build();

  return make_base(*l);
}

/*

  train: ./vw -k -c -d mnist8v9.gz --passes 24 -b 25 --nn 64 -l 0.1 --invariant --adaptive --holdout_off --random_seed
19 --nnmultipredict -f mnist64 predict: ./vw -t -d mnist8v9.gz -i mnist64 --nnmultipredict

                     default   multipredict
  nn  64 train         9.1s         8.1s
         predict       0.57s        0.52s
  nn 128 train        16.5s        13.8s
         predict       0.76s        0.69s

with oaa:

  train: ./vw --oaa 10 -b 25 --adaptive --invariant --holdout_off -l 0.1 --nn 64 --passes 24 -k -c -d mnist-all.gz
--random_seed 19 --nnmultipredict -f mnist-all64 predict: ./vw -t -d mnist-all.gz -i mnist-all64 --nnmultipredict

*/<|MERGE_RESOLUTION|>--- conflicted
+++ resolved
@@ -33,24 +33,6 @@
   example output_layer;
   example hiddenbias;
   example outputweight;
-<<<<<<< HEAD
-  float prediction;
-  size_t increment;
-  bool dropout;
-  uint64_t xsubi;
-  uint64_t save_xsubi;
-  bool inpass;
-  bool finished_setup;
-  bool multitask;
-
-  float* hidden_units;
-  bool* dropped_out;
-
-  polyprediction* hidden_units_pred;
-  polyprediction* hiddenbias_pred;
-
-  VW::workspace* all;  // many things
-=======
   float prediction = 0.f;
   size_t increment = 0;
   bool dropout = false;
@@ -67,7 +49,6 @@
   polyprediction* hiddenbias_pred = nullptr;
 
   vw* all = nullptr;  // many things
->>>>>>> 151c5ff7
   std::shared_ptr<rand_state> _random_state;
 
   ~nn()
@@ -430,13 +411,8 @@
 base_learner* nn_setup(VW::setup_base_i& stack_builder)
 {
   options_i& options = *stack_builder.get_options();
-<<<<<<< HEAD
-  VW::workspace& all = *stack_builder.get_all_pointer();
-  auto n = scoped_calloc_or_throw<nn>();
-=======
   vw& all = *stack_builder.get_all_pointer();
   auto n = VW::make_unique<nn>();
->>>>>>> 151c5ff7
   bool meanfield = false;
   option_group_definition new_options("Neural Network");
   new_options

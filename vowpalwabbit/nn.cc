--- conflicted
+++ resolved
@@ -365,15 +365,9 @@
             float nu = n.outputweight.pred.scalar();
             float gradhw = 0.5f * nu * gradient * sigmahprime;
 
-<<<<<<< HEAD
-            ec.l.simple().label = GD::finalize_prediction(n.all->sd, hidden_units[i].scalar() - gradhw);
-            ec.pred.scalar() = hidden_units[i].scalar();
-            if (ec.l.simple().label != hidden_units[i].scalar())
-=======
             ec.l.simple.label = GD::finalize_prediction(n.all->sd, n.all->logger, hidden_units[i].scalar - gradhw);
             ec.pred.scalar = hidden_units[i].scalar;
             if (ec.l.simple.label != hidden_units[i].scalar)
->>>>>>> ea01890d
               base.update(ec, i);
           }
         }

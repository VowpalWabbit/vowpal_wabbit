// Copyright (c) by respective owners including Yahoo!, Microsoft, and
// individual contributors. All rights reserved. Released under a BSD (revised)
// license as described in the file LICENSE.
#include <cfloat>
#include <cmath>
#include <cstdio>
#include <sstream>
#include <memory>

#include "reductions.h"
#include "rand48.h"
#include "gd.h"
#include "vw.h"
#include "guard.h"

using namespace VW::LEARNER;
using namespace VW::config;

constexpr float hidden_min_activation = -3;
constexpr float hidden_max_activation = 3;
constexpr uint64_t nn_constant = 533357803;

struct nn
{
  uint32_t k;
  std::unique_ptr<loss_function> squared_loss;
  example output_layer;
  example hiddenbias;
  example outputweight;
  float prediction;
  size_t increment;
  bool dropout;
  uint64_t xsubi;
  uint64_t save_xsubi;
  bool inpass;
  bool finished_setup;
  bool multitask;

  float* hidden_units;
  bool* dropped_out;

  polyprediction* hidden_units_pred;
  polyprediction* hiddenbias_pred;

  vw* all;  // many things
  std::shared_ptr<rand_state> _random_state;

  ~nn()
  {
    free(hidden_units);
    free(dropped_out);
    free(hidden_units_pred);
    free(hiddenbias_pred);
  }
};

#define cast_uint32_t static_cast<uint32_t>

static inline float fastpow2(float p)
{
  float offset = (p < 0) ? 1.0f : 0.0f;
  float clipp = (p < -126) ? -126.0f : p;
  int w = (int)clipp;
  float z = clipp - w + offset;
  union
  {
    uint32_t i;
    float f;
  } v = {cast_uint32_t((1 << 23) * (clipp + 121.2740575f + 27.7280233f / (4.84252568f - z) - 1.49012907f * z))};

  return v.f;
}

static inline float fastexp(float p) { return fastpow2(1.442695040f * p); }

static inline float fasttanh(float p) { return -1.0f + 2.0f / (1.0f + fastexp(-2.0f * p)); }

void finish_setup(nn& n, vw& all)
{
  // TODO: output_layer audit

  n.output_layer.interactions = &all.interactions;
  n.output_layer.indices.push_back(nn_output_namespace);
  uint64_t nn_index = nn_constant << all.weights.stride_shift();

  features& fs = n.output_layer.feature_space[nn_output_namespace];
  for (unsigned int i = 0; i < n.k; ++i)
  {
    fs.push_back(1., nn_index);
    if (all.audit || all.hash_inv)
    {
      std::stringstream ss;
      ss << "OutputLayer" << i;
      fs.space_names.push_back(audit_strings_ptr(new audit_strings("", ss.str())));
    }
    nn_index += (uint64_t)n.increment;
  }
  n.output_layer.num_features += n.k;

  if (!n.inpass)
  {
    fs.push_back(1., nn_index);
    if (all.audit || all.hash_inv)
      fs.space_names.push_back(audit_strings_ptr(new audit_strings("", "OutputLayerConst")));
    ++n.output_layer.num_features;
  }

  // TODO: not correct if --noconstant
  n.hiddenbias.interactions = &all.interactions;
  n.hiddenbias.indices.push_back(constant_namespace);
  n.hiddenbias.feature_space[constant_namespace].push_back(1, (uint64_t)constant);
  if (all.audit || all.hash_inv)
    n.hiddenbias.feature_space[constant_namespace].space_names.push_back(
        audit_strings_ptr(new audit_strings("", "HiddenBias")));
  n.hiddenbias.total_sum_feat_sq++;
  n.hiddenbias.l.simple.label = FLT_MAX;
  n.hiddenbias.weight = 1;

  n.outputweight.interactions = &all.interactions;
  n.outputweight.indices.push_back(nn_output_namespace);
  features& outfs = n.output_layer.feature_space[nn_output_namespace];
  n.outputweight.feature_space[nn_output_namespace].push_back(outfs.values[0], outfs.indicies[0]);
  if (all.audit || all.hash_inv)
    n.outputweight.feature_space[nn_output_namespace].space_names.push_back(
        audit_strings_ptr(new audit_strings("", "OutputWeight")));
  n.outputweight.feature_space[nn_output_namespace].values[0] = 1;
  n.outputweight.total_sum_feat_sq++;
  n.outputweight.l.simple.label = FLT_MAX;
  n.outputweight.weight = 1;

  n.finished_setup = true;
}

void end_pass(nn& n)
{
  if (n.all->bfgs) n.xsubi = n.save_xsubi;
}

template <bool is_learn, bool recompute_hidden>
void predict_or_learn_multi(nn& n, single_learner& base, example& ec)
{
  bool shouldOutput = n.all->raw_prediction != nullptr;
  if (!n.finished_setup) finish_setup(n, *(n.all));
  shared_data sd;
  memcpy(&sd, n.all->sd, sizeof(shared_data));
  {
    // guard for all.sd as it is modified - this will restore the state at the end of the scope.
    auto swap_guard = VW::swap_guard(n.all->sd, &sd);

    label_data ld = ec.l.simple;
    void (*save_set_minmax)(shared_data*, float) = n.all->set_minmax;
    float save_min_label;
    float save_max_label;
    float dropscale = n.dropout ? 2.0f : 1.0f;
    auto loss_function_swap_guard = VW::swap_guard(n.all->loss, n.squared_loss);

    polyprediction* hidden_units = n.hidden_units_pred;
    polyprediction* hiddenbias_pred = n.hiddenbias_pred;
    bool* dropped_out = n.dropped_out;

    std::ostringstream outputStringStream;

    n.all->set_minmax = noop_mm;
    save_min_label = n.all->sd->min_label;
    n.all->sd->min_label = hidden_min_activation;
    save_max_label = n.all->sd->max_label;
    n.all->sd->max_label = hidden_max_activation;

    uint64_t save_ft_offset = ec.ft_offset;

    if (n.multitask) ec.ft_offset = 0;

    n.hiddenbias.ft_offset = ec.ft_offset;

    if (recompute_hidden)
    {
      base.multipredict(n.hiddenbias, 0, n.k, hiddenbias_pred, true);

      for (unsigned int i = 0; i < n.k; ++i)
        // avoid saddle point at 0
        if (hiddenbias_pred[i].scalar == 0)
        {
          n.hiddenbias.l.simple.label = (float)(n._random_state->get_and_update_random() - 0.5);
          base.learn(n.hiddenbias, i);
          n.hiddenbias.l.simple.label = FLT_MAX;
        }

      base.multipredict(ec, 0, n.k, hidden_units, true);

      for (unsigned int i = 0; i < n.k; ++i) dropped_out[i] = (n.dropout && merand48(n.xsubi) < 0.5);

      if (ec.passthrough)
        for (unsigned int i = 0; i < n.k; ++i)
        {
          add_passthrough_feature(ec, i * 2, hiddenbias_pred[i].scalar);
          add_passthrough_feature(ec, i * 2 + 1, hidden_units[i].scalar);
        }
    }

    if (shouldOutput)
      for (unsigned int i = 0; i < n.k; ++i)
      {
        if (i > 0) outputStringStream << ' ';
        outputStringStream << i << ':' << hidden_units[i].scalar << ','
                           << fasttanh(hidden_units[i].scalar);  // TODO: huh, what was going on here?
      }

    loss_function_swap_guard.do_swap();
    n.all->set_minmax = save_set_minmax;
    n.all->sd->min_label = save_min_label;
    n.all->sd->max_label = save_max_label;
    ec.ft_offset = save_ft_offset;

    bool converse = false;
    float save_partial_prediction = 0;
    float save_final_prediction = 0;
    float save_ec_loss = 0;

  CONVERSE:  // That's right, I'm using goto.  So sue me.

    n.output_layer.total_sum_feat_sq = 1;
    n.output_layer.feature_space[nn_output_namespace].sum_feat_sq = 1;

    n.outputweight.ft_offset = ec.ft_offset;

    n.all->set_minmax = noop_mm;
    auto loss_function_swap_guard_converse_block = VW::swap_guard(n.all->loss, n.squared_loss);
    save_min_label = n.all->sd->min_label;
    n.all->sd->min_label = -1;
    save_max_label = n.all->sd->max_label;
    n.all->sd->max_label = 1;

    for (unsigned int i = 0; i < n.k; ++i)
    {
      float sigmah = (dropped_out[i]) ? 0.0f : dropscale * fasttanh(hidden_units[i].scalar);
      features& out_fs = n.output_layer.feature_space[nn_output_namespace];
      out_fs.values[i] = sigmah;

      n.output_layer.total_sum_feat_sq += sigmah * sigmah;
      out_fs.sum_feat_sq += sigmah * sigmah;

      n.outputweight.feature_space[nn_output_namespace].indicies[0] = out_fs.indicies[i];
      base.predict(n.outputweight, n.k);
      float wf = n.outputweight.pred.scalar;

      // avoid saddle point at 0
      if (wf == 0)
      {
        float sqrtk = std::sqrt((float)n.k);
        n.outputweight.l.simple.label = (float)(n._random_state->get_and_update_random() - 0.5) / sqrtk;
        base.update(n.outputweight, n.k);
        n.outputweight.l.simple.label = FLT_MAX;
      }
    }

    loss_function_swap_guard_converse_block.do_swap();
    n.all->set_minmax = save_set_minmax;
    n.all->sd->min_label = save_min_label;
    n.all->sd->max_label = save_max_label;

    if (n.inpass)
    {
      // TODO: this is not correct if there is something in the
      // nn_output_namespace but at least it will not leak memory
      // in that case
      ec.indices.push_back(nn_output_namespace);

      /*
       * Features shuffling:
       * save_nn_output_namespace contains what was in ec.feature_space[]
       * ec.feature_space[] contains a COPY of n.output_layer.feature_space[]
       * learn/predict is called
       * ec.feature_space[] is reverted to its original value
       * save_nn_output_namespace contains the COPIED value
       * save_nn_output_namespace is destroyed
       */
      features save_nn_output_namespace = std::move(ec.feature_space[nn_output_namespace]);
      auto tmp_sum_feat_sq = n.output_layer.feature_space[nn_output_namespace].sum_feat_sq;
      ec.feature_space[nn_output_namespace].deep_copy_from(n.output_layer.feature_space[nn_output_namespace]);

      ec.total_sum_feat_sq += tmp_sum_feat_sq;
      if (is_learn)
        base.learn(ec, n.k);
      else
        base.predict(ec, n.k);
      n.output_layer.partial_prediction = ec.partial_prediction;
      n.output_layer.loss = ec.loss;
      ec.total_sum_feat_sq -= tmp_sum_feat_sq;
      ec.feature_space[nn_output_namespace].sum_feat_sq = 0;
      std::swap(ec.feature_space[nn_output_namespace], save_nn_output_namespace);
      ec.indices.pop();
    }
    else
    {
      n.output_layer.ft_offset = ec.ft_offset;
      n.output_layer.l = ec.l;
      n.output_layer.weight = ec.weight;
      n.output_layer.partial_prediction = 0;
      if (is_learn)
        base.learn(n.output_layer, n.k);
      else
        base.predict(n.output_layer, n.k);
      ec.l = n.output_layer.l;
    }

    n.prediction = GD::finalize_prediction(n.all->sd, n.all->logger, n.output_layer.partial_prediction);

    if (shouldOutput)
    {
      outputStringStream << ' ' << n.output_layer.partial_prediction;
      n.all->print_text_by_ref(n.all->raw_prediction.get(), outputStringStream.str(), ec.tag);
    }

    if (is_learn)
    {
      if (n.all->training && ld.label != FLT_MAX)
      {
        float gradient = n.all->loss->first_derivative(n.all->sd, n.prediction, ld.label);

        if (fabs(gradient) > 0)
        {
          auto loss_function_swap_guard_learn_block = VW::swap_guard(n.all->loss, n.squared_loss);
          n.all->set_minmax = noop_mm;
          save_min_label = n.all->sd->min_label;
          n.all->sd->min_label = hidden_min_activation;
          save_max_label = n.all->sd->max_label;
          n.all->sd->max_label = hidden_max_activation;
          save_ft_offset = ec.ft_offset;

          if (n.multitask) ec.ft_offset = 0;

          for (unsigned int i = 0; i < n.k; ++i)
          {
            if (!dropped_out[i])
            {
              float sigmah = n.output_layer.feature_space[nn_output_namespace].values[i] / dropscale;
              float sigmahprime = dropscale * (1.0f - sigmah * sigmah);
              n.outputweight.feature_space[nn_output_namespace].indicies[0] =
                  n.output_layer.feature_space[nn_output_namespace].indicies[i];
              base.predict(n.outputweight, n.k);
              float nu = n.outputweight.pred.scalar;
              float gradhw = 0.5f * nu * gradient * sigmahprime;

              ec.l.simple.label = GD::finalize_prediction(n.all->sd, n.all->logger, hidden_units[i].scalar - gradhw);
              ec.pred.scalar = hidden_units[i].scalar;
              if (ec.l.simple.label != hidden_units[i].scalar) base.update(ec, i);
            }
          }

          loss_function_swap_guard_learn_block.do_swap();
          n.all->set_minmax = save_set_minmax;
          n.all->sd->min_label = save_min_label;
          n.all->sd->max_label = save_max_label;
          ec.ft_offset = save_ft_offset;
        }
      }
    }

    ec.l.simple.label = ld.label;

    if (!converse)
    {
      save_partial_prediction = n.output_layer.partial_prediction;
      save_final_prediction = n.prediction;
      save_ec_loss = n.output_layer.loss;
    }

    if (n.dropout && !converse)
    {
      for (unsigned int i = 0; i < n.k; ++i) { dropped_out[i] = !dropped_out[i]; }

      converse = true;
      goto CONVERSE;
    }

    ec.partial_prediction = save_partial_prediction;
    ec.pred.scalar = save_final_prediction;
    ec.loss = save_ec_loss;
  }
  n.all->set_minmax(n.all->sd, sd.min_label);
  n.all->set_minmax(n.all->sd, sd.max_label);
}

void multipredict(nn& n, single_learner& base, example& ec, size_t count, size_t step, polyprediction* pred,
    bool finalize_predictions)
{
  for (size_t c = 0; c < count; c++)
  {
    if (c == 0)
      predict_or_learn_multi<false, true>(n, base, ec);
    else
      predict_or_learn_multi<false, false>(n, base, ec);
    if (finalize_predictions)
      pred[c] = ec.pred;
    else
      pred[c].scalar = ec.partial_prediction;
    ec.ft_offset += (uint64_t)step;
  }
  ec.ft_offset -= (uint64_t)(step * count);
}

void finish_example(vw& all, nn&, example& ec)
{
  std::unique_ptr<VW::io::writer> temp(nullptr);
  auto raw_prediction_guard = VW::swap_guard(all.raw_prediction, temp);
  return_simple_example(all, nullptr, ec);
}

base_learner* nn_setup(options_i& options, vw& all)
{
  auto n = scoped_calloc_or_throw<nn>();
  bool meanfield = false;
  option_group_definition new_options("Neural Network");
  new_options
      .add(make_option("nn", n->k).keep().necessary().help("Sigmoidal feedforward network with <k> hidden units"))
      .add(make_option("inpass", n->inpass)
               .keep()
               .help("Train or test sigmoidal feedforward network with input passthrough."))
      .add(make_option("multitask", n->multitask).keep().help("Share hidden layer across all reduced tasks."))
      .add(make_option("dropout", n->dropout).keep().help("Train or test sigmoidal feedforward network using dropout."))
      .add(make_option("meanfield", meanfield).help("Train or test sigmoidal feedforward network using mean field."));

  if (!options.add_parse_and_check_necessary(new_options)) return nullptr;

  n->all = &all;
  n->_random_state = all.get_random_state();

  if (n->multitask && !all.logger.quiet)
    std::cerr << "using multitask sharing for neural network " << (all.training ? "training" : "testing") << std::endl;

  if (options.was_supplied("meanfield"))
  {
    n->dropout = false;
    if (!all.logger.quiet)
      std::cerr << "using mean field for neural network " << (all.training ? "training" : "testing") << std::endl;
  }

  if (n->dropout && !all.logger.quiet)
    std::cerr << "using dropout for neural network " << (all.training ? "training" : "testing") << std::endl;

  if (n->inpass && !all.logger.quiet)
    std::cerr << "using input passthrough for neural network " << (all.training ? "training" : "testing") << std::endl;

  n->finished_setup = false;
  n->squared_loss = getLossFunction(all, "squared", 0);

  n->xsubi = all.random_seed;

  n->save_xsubi = n->xsubi;

  n->hidden_units = calloc_or_throw<float>(n->k);
  n->dropped_out = calloc_or_throw<bool>(n->k);
  n->hidden_units_pred = calloc_or_throw<polyprediction>(n->k);
  n->hiddenbias_pred = calloc_or_throw<polyprediction>(n->k);

  auto base = as_singleline(setup_base(options, all));
  n->increment = base->increment;  // Indexing of output layer is odd.
  nn& nv = *n.get();
<<<<<<< HEAD
  learner<nn, example>& l =
      init_learner(n, base, predict_or_learn_multi<true, true>, predict_or_learn_multi<false, true>, n->k + 1, "nn");
=======
  learner<nn, example>& l = init_learner(n, base, predict_or_learn_multi<true, true>,
      predict_or_learn_multi<false, true>, n->k + 1, all.get_setupfn_name(nn_setup));
>>>>>>> 4f7e199c
  if (nv.multitask) l.set_multipredict(multipredict);
  l.set_finish_example(finish_example);
  l.set_end_pass(end_pass);

  return make_base(l);
}

/*

  train: ./vw -k -c -d mnist8v9.gz --passes 24 -b 25 --nn 64 -l 0.1 --invariant --adaptive --holdout_off --random_seed
19 --nnmultipredict -f mnist64 predict: ./vw -t -d mnist8v9.gz -i mnist64 --nnmultipredict

                     default   multipredict
  nn  64 train         9.1s         8.1s
         predict       0.57s        0.52s
  nn 128 train        16.5s        13.8s
         predict       0.76s        0.69s

with oaa:

  train: ./vw --oaa 10 -b 25 --adaptive --invariant --holdout_off -l 0.1 --nn 64 --passes 24 -k -c -d mnist-all.gz
--random_seed 19 --nnmultipredict -f mnist-all64 predict: ./vw -t -d mnist-all.gz -i mnist-all64 --nnmultipredict

*/<|MERGE_RESOLUTION|>--- conflicted
+++ resolved
@@ -456,13 +456,8 @@
   auto base = as_singleline(setup_base(options, all));
   n->increment = base->increment;  // Indexing of output layer is odd.
   nn& nv = *n.get();
-<<<<<<< HEAD
   learner<nn, example>& l =
-      init_learner(n, base, predict_or_learn_multi<true, true>, predict_or_learn_multi<false, true>, n->k + 1, "nn");
-=======
-  learner<nn, example>& l = init_learner(n, base, predict_or_learn_multi<true, true>,
-      predict_or_learn_multi<false, true>, n->k + 1, all.get_setupfn_name(nn_setup));
->>>>>>> 4f7e199c
+      init_learner(n, base, predict_or_learn_multi<true, true>, predict_or_learn_multi<false, true>, n->k + 1, all.get_setupfn_name(nn_setup));
   if (nv.multitask) l.set_multipredict(multipredict);
   l.set_finish_example(finish_example);
   l.set_end_pass(end_pass);

--- conflicted
+++ resolved
@@ -161,11 +161,7 @@
 template <bool is_learn, bool recompute_hidden>
 void predict_or_learn_multi(nn& n, single_learner& base, example& ec)
 {
-<<<<<<< HEAD
-  bool shouldOutput = n.all->raw_prediction != nullptr;
-=======
-  const bool shouldOutput = n.all->raw_prediction > 0;
->>>>>>> e02c8af5
+  const bool shouldOutput = n.all->raw_prediction != nullptr;
   if (!n.finished_setup)
     finish_setup(n, *(n.all));
   shared_data sd;
@@ -432,15 +428,9 @@
 
 void finish_example(vw& all, nn&, example& ec)
 {
-<<<<<<< HEAD
   auto save_raw_prediction = all.raw_prediction;
   all.raw_prediction = nullptr;
-  return_simple_example(all, nullptr, ec);
-=======
-  int save_raw_prediction = all.raw_prediction;
-  all.raw_prediction = -1;
-  return_simple_example_explicit(all, ec);
->>>>>>> e02c8af5
+  return_simple_example_explicit(all, nullptr, ec);
   all.raw_prediction = save_raw_prediction;
 }
 

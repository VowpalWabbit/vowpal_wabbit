--- conflicted
+++ resolved
@@ -323,7 +323,6 @@
       ec.indices.pop();
     }
     else
-<<<<<<< HEAD
     {
       n.output_layer.ft_offset = ec.ft_offset;
       n.output_layer.l = ec.l;
@@ -335,26 +334,13 @@
         base.predict(n.output_layer, n.k);
       ec.l = n.output_layer.l;
     }
-=======
-      base.predict(n.output_layer, n.k);
-    ec.l = n.output_layer.l;
-  }
-
-  n.prediction = GD::finalize_prediction(n.all->sd, n.output_layer.partial_prediction);
-
-  if (shouldOutput)
-  {
-    outputStringStream << ' ' << n.output_layer.partial_prediction;
-    n.all->print_text_by_ref(n.all->raw_prediction, outputStringStream.str(), ec.tag);
-  }
->>>>>>> e609a71f
 
     n.prediction = GD::finalize_prediction(n.all->sd, n.output_layer.partial_prediction);
 
     if (shouldOutput)
     {
       outputStringStream << ' ' << n.output_layer.partial_prediction;
-      n.all->print_text(n.all->raw_prediction, outputStringStream.str(), ec.tag);
+      n.all->print_text_by_ref(n.all->raw_prediction, outputStringStream.str(), ec.tag);
     }
 
     if (is_learn && n.all->training && ld.label != FLT_MAX)

// Copyright (c) by respective owners including Yahoo!, Microsoft, and
// individual contributors. All rights reserved. Released under a BSD (revised)
// license as described in the file LICENSE.
#include <cfloat>
#include <cmath>
#include <cstdio>
#include <sstream>
#include <memory>

#include "reductions.h"
#include "rand48.h"
#include "gd.h"
#include "vw.h"
#include "guard.h"

using namespace VW::LEARNER;
using namespace VW::config;

constexpr float hidden_min_activation = -3;
constexpr float hidden_max_activation = 3;
constexpr uint64_t nn_constant = 533357803;

struct nn
{
  uint32_t k;
  std::unique_ptr<loss_function> squared_loss;
  example output_layer;
  example hiddenbias;
  example outputweight;
  float prediction;
  size_t increment;
  bool dropout;
  uint64_t xsubi;
  uint64_t save_xsubi;
  bool inpass;
  bool finished_setup;
  bool multitask;

  float* hidden_units;
  bool* dropped_out;

  polyprediction* hidden_units_pred;
  polyprediction* hiddenbias_pred;

  vw* all;  // many things
  std::shared_ptr<rand_state> _random_state;

  ~nn()
  {
    free(hidden_units);
    free(dropped_out);
    free(hidden_units_pred);
    free(hiddenbias_pred);
    VW::dealloc_example(nullptr, output_layer);
    VW::dealloc_example(nullptr, hiddenbias);
    VW::dealloc_example(nullptr, outputweight);
  }
};

#define cast_uint32_t static_cast<uint32_t>

static inline float fastpow2(float p)
{
  float offset = (p < 0) ? 1.0f : 0.0f;
  float clipp = (p < -126) ? -126.0f : p;
  int w = (int)clipp;
  float z = clipp - w + offset;
  union
  {
    uint32_t i;
    float f;
  } v = {cast_uint32_t((1 << 23) * (clipp + 121.2740575f + 27.7280233f / (4.84252568f - z) - 1.49012907f * z))};

  return v.f;
}

static inline float fastexp(float p) { return fastpow2(1.442695040f * p); }

static inline float fasttanh(float p) { return -1.0f + 2.0f / (1.0f + fastexp(-2.0f * p)); }

void finish_setup(nn& n, vw& all)
{
  // TODO: output_layer audit

  n.output_layer.interactions = &all.interactions;
  n.output_layer.indices.push_back(nn_output_namespace);
  uint64_t nn_index = nn_constant << all.weights.stride_shift();

  features& fs = n.output_layer.feature_space[nn_output_namespace];
  for (unsigned int i = 0; i < n.k; ++i)
  {
    fs.push_back(1., nn_index);
    if (all.audit || all.hash_inv)
    {
      std::stringstream ss;
      ss << "OutputLayer" << i;
      fs.space_names.push_back(audit_strings_ptr(new audit_strings("", ss.str())));
    }
    nn_index += (uint64_t)n.increment;
  }
  n.output_layer.num_features += n.k;

  if (!n.inpass)
  {
    fs.push_back(1., nn_index);
    if (all.audit || all.hash_inv)
      fs.space_names.push_back(audit_strings_ptr(new audit_strings("", "OutputLayerConst")));
    ++n.output_layer.num_features;
  }

  // TODO: not correct if --noconstant
  n.hiddenbias.interactions = &all.interactions;
  n.hiddenbias.indices.push_back(constant_namespace);
  n.hiddenbias.feature_space[constant_namespace].push_back(1, (uint64_t)constant);
  if (all.audit || all.hash_inv)
    n.hiddenbias.feature_space[constant_namespace].space_names.push_back(
        audit_strings_ptr(new audit_strings("", "HiddenBias")));
  n.hiddenbias.total_sum_feat_sq++;
  n.hiddenbias.l.simple.label = FLT_MAX;
  n.hiddenbias.weight = 1;

  n.outputweight.interactions = &all.interactions;
  n.outputweight.indices.push_back(nn_output_namespace);
  features& outfs = n.output_layer.feature_space[nn_output_namespace];
  n.outputweight.feature_space[nn_output_namespace].push_back(outfs.values[0], outfs.indicies[0]);
  if (all.audit || all.hash_inv)
    n.outputweight.feature_space[nn_output_namespace].space_names.push_back(
        audit_strings_ptr(new audit_strings("", "OutputWeight")));
  n.outputweight.feature_space[nn_output_namespace].values[0] = 1;
  n.outputweight.total_sum_feat_sq++;
  n.outputweight.l.simple.label = FLT_MAX;
  n.outputweight.weight = 1;

  n.finished_setup = true;
}

void end_pass(nn& n)
{
  if (n.all->bfgs) n.xsubi = n.save_xsubi;
}

template <bool is_learn, bool recompute_hidden>
void predict_or_learn_multi(nn& n, single_learner& base, example& ec)
{
  bool shouldOutput = n.all->raw_prediction != nullptr;
  if (!n.finished_setup) finish_setup(n, *(n.all));
  shared_data sd;
  memcpy(&sd, n.all->sd, sizeof(shared_data));
  {
    // guard for all.sd as it is modified - this will restore the state at the end of the scope.
    auto swap_guard = VW::swap_guard(n.all->sd, &sd);

    label_data ld = ec.l.simple;
    void (*save_set_minmax)(shared_data*, float) = n.all->set_minmax;
    float save_min_label;
    float save_max_label;
    float dropscale = n.dropout ? 2.0f : 1.0f;
    auto loss_function_swap_guard = VW::swap_guard(n.all->loss, n.squared_loss);

    polyprediction* hidden_units = n.hidden_units_pred;
    polyprediction* hiddenbias_pred = n.hiddenbias_pred;
    bool* dropped_out = n.dropped_out;

    std::ostringstream outputStringStream;

    n.all->set_minmax = noop_mm;
    save_min_label = n.all->sd->min_label;
    n.all->sd->min_label = hidden_min_activation;
    save_max_label = n.all->sd->max_label;
    n.all->sd->max_label = hidden_max_activation;

    uint64_t save_ft_offset = ec.ft_offset;

    if (n.multitask) ec.ft_offset = 0;

    n.hiddenbias.ft_offset = ec.ft_offset;

    if (recompute_hidden)
    {
      base.multipredict(n.hiddenbias, 0, n.k, hiddenbias_pred, true);

      for (unsigned int i = 0; i < n.k; ++i)
        // avoid saddle point at 0
        if (hiddenbias_pred[i].scalar == 0)
        {
          n.hiddenbias.l.simple.label = (float)(n._random_state->get_and_update_random() - 0.5);
          base.learn(n.hiddenbias, i);
          n.hiddenbias.l.simple.label = FLT_MAX;
        }

      base.multipredict(ec, 0, n.k, hidden_units, true);

      for (unsigned int i = 0; i < n.k; ++i) dropped_out[i] = (n.dropout && merand48(n.xsubi) < 0.5);

      if (ec.passthrough)
        for (unsigned int i = 0; i < n.k; ++i)
        {
          add_passthrough_feature(ec, i * 2, hiddenbias_pred[i].scalar);
          add_passthrough_feature(ec, i * 2 + 1, hidden_units[i].scalar);
        }
    }

    if (shouldOutput)
      for (unsigned int i = 0; i < n.k; ++i)
      {
        if (i > 0) outputStringStream << ' ';
        outputStringStream << i << ':' << hidden_units[i].scalar << ','
                           << fasttanh(hidden_units[i].scalar);  // TODO: huh, what was going on here?
      }

    loss_function_swap_guard.do_swap();
    n.all->set_minmax = save_set_minmax;
    n.all->sd->min_label = save_min_label;
    n.all->sd->max_label = save_max_label;
    ec.ft_offset = save_ft_offset;

    bool converse = false;
    float save_partial_prediction = 0;
    float save_final_prediction = 0;
    float save_ec_loss = 0;

  CONVERSE:  // That's right, I'm using goto.  So sue me.

    n.output_layer.total_sum_feat_sq = 1;
    n.output_layer.feature_space[nn_output_namespace].sum_feat_sq = 1;

    n.outputweight.ft_offset = ec.ft_offset;

    n.all->set_minmax = noop_mm;
    auto loss_function_swap_guard_converse_block = VW::swap_guard(n.all->loss, n.squared_loss);
    save_min_label = n.all->sd->min_label;
    n.all->sd->min_label = -1;
    save_max_label = n.all->sd->max_label;
    n.all->sd->max_label = 1;

    for (unsigned int i = 0; i < n.k; ++i)
    {
      float sigmah = (dropped_out[i]) ? 0.0f : dropscale * fasttanh(hidden_units[i].scalar);
      features& out_fs = n.output_layer.feature_space[nn_output_namespace];
      out_fs.values[i] = sigmah;

      n.output_layer.total_sum_feat_sq += sigmah * sigmah;
      out_fs.sum_feat_sq += sigmah * sigmah;

      n.outputweight.feature_space[nn_output_namespace].indicies[0] = out_fs.indicies[i];
      base.predict(n.outputweight, n.k);
      float wf = n.outputweight.pred.scalar;

      // avoid saddle point at 0
      if (wf == 0)
      {
        float sqrtk = std::sqrt((float)n.k);
        n.outputweight.l.simple.label = (float)(n._random_state->get_and_update_random() - 0.5) / sqrtk;
        base.update(n.outputweight, n.k);
        n.outputweight.l.simple.label = FLT_MAX;
      }
    }

    loss_function_swap_guard_converse_block.do_swap();
    n.all->set_minmax = save_set_minmax;
    n.all->sd->min_label = save_min_label;
    n.all->sd->max_label = save_max_label;

    if (n.inpass)
    {
      // TODO: this is not correct if there is something in the
      // nn_output_namespace but at least it will not leak memory
      // in that case
      ec.indices.push_back(nn_output_namespace);

      /*
       * Features shuffling:
       * save_nn_output_namespace contains what was in ec.feature_space[]
       * ec.feature_space[] contains a COPY of n.output_layer.feature_space[]
       * learn/predict is called
       * ec.feature_space[] is reverted to its original value
       * save_nn_output_namespace contains the COPIED value
       * save_nn_output_namespace is destroyed
       */
      features save_nn_output_namespace = std::move(ec.feature_space[nn_output_namespace]);
      auto tmp_sum_feat_sq = n.output_layer.feature_space[nn_output_namespace].sum_feat_sq;
      ec.feature_space[nn_output_namespace].deep_copy_from(n.output_layer.feature_space[nn_output_namespace]);

      ec.total_sum_feat_sq += tmp_sum_feat_sq;
      if (is_learn)
        base.learn(ec, n.k);
      else
        base.predict(ec, n.k);
      n.output_layer.partial_prediction = ec.partial_prediction;
      n.output_layer.loss = ec.loss;
      ec.total_sum_feat_sq -= tmp_sum_feat_sq;
      ec.feature_space[nn_output_namespace].sum_feat_sq = 0;
      std::swap(ec.feature_space[nn_output_namespace], save_nn_output_namespace);
      ec.indices.pop();
    }
    else
    {
      n.output_layer.ft_offset = ec.ft_offset;
      n.output_layer.l = ec.l;
      n.output_layer.weight = ec.weight;
      n.output_layer.partial_prediction = 0;
      if (is_learn)
        base.learn(n.output_layer, n.k);
      else
        base.predict(n.output_layer, n.k);
      ec.l = n.output_layer.l;
    }

    n.prediction = GD::finalize_prediction(n.all->sd, n.all->logger, n.output_layer.partial_prediction);

    if (shouldOutput)
    {
      outputStringStream << ' ' << n.output_layer.partial_prediction;
      n.all->print_text_by_ref(n.all->raw_prediction.get(), outputStringStream.str(), ec.tag);
    }

    if (is_learn)
    {
      if (n.all->training && ld.label != FLT_MAX)
      {
        float gradient = n.all->loss->first_derivative(n.all->sd, n.prediction, ld.label);

        if (fabs(gradient) > 0)
        {
          auto loss_function_swap_guard_learn_block = VW::swap_guard(n.all->loss, n.squared_loss);
          n.all->set_minmax = noop_mm;
          save_min_label = n.all->sd->min_label;
          n.all->sd->min_label = hidden_min_activation;
          save_max_label = n.all->sd->max_label;
          n.all->sd->max_label = hidden_max_activation;
          save_ft_offset = ec.ft_offset;

          if (n.multitask) ec.ft_offset = 0;

          for (unsigned int i = 0; i < n.k; ++i)
          {
            if (!dropped_out[i])
            {
              float sigmah = n.output_layer.feature_space[nn_output_namespace].values[i] / dropscale;
              float sigmahprime = dropscale * (1.0f - sigmah * sigmah);
              n.outputweight.feature_space[nn_output_namespace].indicies[0] =
                  n.output_layer.feature_space[nn_output_namespace].indicies[i];
              base.predict(n.outputweight, n.k);
              float nu = n.outputweight.pred.scalar;
              float gradhw = 0.5f * nu * gradient * sigmahprime;

              ec.l.simple.label = GD::finalize_prediction(n.all->sd, n.all->logger, hidden_units[i].scalar - gradhw);
              ec.pred.scalar = hidden_units[i].scalar;
              if (ec.l.simple.label != hidden_units[i].scalar) base.update(ec, i);
            }
          }

          loss_function_swap_guard_learn_block.do_swap();
          n.all->set_minmax = save_set_minmax;
          n.all->sd->min_label = save_min_label;
          n.all->sd->max_label = save_max_label;
          ec.ft_offset = save_ft_offset;
        }
      }
    }

    ec.l.simple.label = ld.label;

    if (!converse)
    {
      save_partial_prediction = n.output_layer.partial_prediction;
      save_final_prediction = n.prediction;
      save_ec_loss = n.output_layer.loss;
    }

    if (n.dropout && !converse)
    {
      for (unsigned int i = 0; i < n.k; ++i) { dropped_out[i] = !dropped_out[i]; }

      converse = true;
      goto CONVERSE;
    }

    ec.partial_prediction = save_partial_prediction;
    ec.pred.scalar = save_final_prediction;
    ec.loss = save_ec_loss;
  }
  n.all->set_minmax(n.all->sd, sd.min_label);
  n.all->set_minmax(n.all->sd, sd.max_label);
}

void multipredict(nn& n, single_learner& base, example& ec, size_t count, size_t step, polyprediction* pred,
    bool finalize_predictions)
{
  for (size_t c = 0; c < count; c++)
  {
    if (c == 0)
      predict_or_learn_multi<false, true>(n, base, ec);
    else
      predict_or_learn_multi<false, false>(n, base, ec);
    if (finalize_predictions)
      pred[c] = ec.pred;
    else
      pred[c].scalar = ec.partial_prediction;
    ec.ft_offset += (uint64_t)step;
  }
  ec.ft_offset -= (uint64_t)(step * count);
}

void finish_example(vw& all, nn&, example& ec)
{
  std::unique_ptr<VW::io::writer> temp(nullptr);
  auto raw_prediction_guard = VW::swap_guard(all.raw_prediction, temp);
  return_simple_example(all, nullptr, ec);
}

base_learner* nn_setup(options_i& options, vw& all)
{
  auto n = scoped_calloc_or_throw<nn>();
  bool meanfield = false;
  option_group_definition new_options("Neural Network");
  new_options
      .add(make_option("nn", n->k).keep().necessary().help("Sigmoidal feedforward network with <k> hidden units"))
      .add(make_option("inpass", n->inpass)
               .keep()
               .help("Train or test sigmoidal feedforward network with input passthrough."))
      .add(make_option("multitask", n->multitask).keep().help("Share hidden layer across all reduced tasks."))
      .add(make_option("dropout", n->dropout).keep().help("Train or test sigmoidal feedforward network using dropout."))
      .add(make_option("meanfield", meanfield).help("Train or test sigmoidal feedforward network using mean field."));

  if (!options.add_parse_and_check_necessary(new_options)) return nullptr;

  n->all = &all;
  n->_random_state = all.get_random_state();

  if (n->multitask && !all.logger.quiet)
    std::cerr << "using multitask sharing for neural network " << (all.training ? "training" : "testing") << std::endl;

  if (options.was_supplied("meanfield"))
  {
    n->dropout = false;
    if (!all.logger.quiet)
      std::cerr << "using mean field for neural network " << (all.training ? "training" : "testing") << std::endl;
  }

  if (n->dropout && !all.logger.quiet)
    std::cerr << "using dropout for neural network " << (all.training ? "training" : "testing") << std::endl;

  if (n->inpass && !all.logger.quiet)
    std::cerr << "using input passthrough for neural network " << (all.training ? "training" : "testing") << std::endl;

  n->finished_setup = false;
  n->squared_loss = getLossFunction(all, "squared", 0);

  n->xsubi = all.random_seed;

  n->save_xsubi = n->xsubi;

  n->hidden_units = calloc_or_throw<float>(n->k);
  n->dropped_out = calloc_or_throw<bool>(n->k);
  n->hidden_units_pred = calloc_or_throw<polyprediction>(n->k);
  n->hiddenbias_pred = calloc_or_throw<polyprediction>(n->k);

  auto base = as_singleline(setup_base(options, all));
  n->increment = base->increment;  // Indexing of output layer is odd.
  nn& nv = *n.get();
  learner<nn, example>& l =
<<<<<<< HEAD
      init_learner(n, base, predict_or_learn_multi<true, true>, predict_or_learn_multi<false, true>, n->k + 1);
  if (nv.multitask) l.set_multipredict(multipredict);
=======
      init_learner(n, base, predict_or_learn_multi<true, true>, predict_or_learn_multi<false, true>, n->k + 1, "nn");
  if (nv.multitask)
    l.set_multipredict(multipredict);
>>>>>>> 8726a09b
  l.set_finish_example(finish_example);
  l.set_end_pass(end_pass);

  return make_base(l);
}

/*

  train: ./vw -k -c -d mnist8v9.gz --passes 24 -b 25 --nn 64 -l 0.1 --invariant --adaptive --holdout_off --random_seed
19 --nnmultipredict -f mnist64 predict: ./vw -t -d mnist8v9.gz -i mnist64 --nnmultipredict

                     default   multipredict
  nn  64 train         9.1s         8.1s
         predict       0.57s        0.52s
  nn 128 train        16.5s        13.8s
         predict       0.76s        0.69s

with oaa:

  train: ./vw --oaa 10 -b 25 --adaptive --invariant --holdout_off -l 0.1 --nn 64 --passes 24 -k -c -d mnist-all.gz
--random_seed 19 --nnmultipredict -f mnist-all64 predict: ./vw -t -d mnist-all.gz -i mnist-all64 --nnmultipredict

*/<|MERGE_RESOLUTION|>--- conflicted
+++ resolved
@@ -460,14 +460,9 @@
   n->increment = base->increment;  // Indexing of output layer is odd.
   nn& nv = *n.get();
   learner<nn, example>& l =
-<<<<<<< HEAD
-      init_learner(n, base, predict_or_learn_multi<true, true>, predict_or_learn_multi<false, true>, n->k + 1);
-  if (nv.multitask) l.set_multipredict(multipredict);
-=======
       init_learner(n, base, predict_or_learn_multi<true, true>, predict_or_learn_multi<false, true>, n->k + 1, "nn");
   if (nv.multitask)
     l.set_multipredict(multipredict);
->>>>>>> 8726a09b
   l.set_finish_example(finish_example);
   l.set_end_pass(end_pass);
 

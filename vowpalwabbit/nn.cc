--- conflicted
+++ resolved
@@ -83,12 +83,7 @@
 {
   // TODO: output_layer audit
 
-<<<<<<< HEAD
-  memset(&n.output_layer, 0, sizeof(n.output_layer));
   n.output_layer.interactions = &all.gs.interactions;
-=======
-  n.output_layer.interactions = &all.interactions;
->>>>>>> 613897c8
   n.output_layer.indices.push_back(nn_output_namespace);
   uint64_t nn_index = nn_constant << all.weights.stride_shift();
 
@@ -115,12 +110,7 @@
   }
 
   // TODO: not correct if --noconstant
-<<<<<<< HEAD
-  memset(&n.hiddenbias, 0, sizeof(n.hiddenbias));
   n.hiddenbias.interactions = &all.gs.interactions;
-=======
-  n.hiddenbias.interactions = &all.interactions;
->>>>>>> 613897c8
   n.hiddenbias.indices.push_back(constant_namespace);
   n.hiddenbias.feature_space[constant_namespace].push_back(1, (uint64_t)constant);
   if (all.oc.audit || all.oc.hash_inv)
@@ -129,13 +119,8 @@
   n.hiddenbias.total_sum_feat_sq++;
   n.hiddenbias.l.simple.label = FLT_MAX;
   n.hiddenbias.weight = 1;
-<<<<<<< HEAD
-  memset(&n.outputweight, 0, sizeof(n.outputweight));
+
   n.outputweight.interactions = &all.gs.interactions;
-=======
-
-  n.outputweight.interactions = &all.interactions;
->>>>>>> 613897c8
   n.outputweight.indices.push_back(nn_output_namespace);
   features& outfs = n.output_layer.feature_space[nn_output_namespace];
   n.outputweight.feature_space[nn_output_namespace].push_back(outfs.values[0], outfs.indicies[0]);

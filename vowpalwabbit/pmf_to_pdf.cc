#include "reductions.h"
#include "pmf_to_pdf.h"
#include "explore.h"
#include "vw.h"
#include "vw_exception.h"
//#include "cb.h"
//#include "cb_algs.h"
//#include "cb_adf.h"

//#include "rand48.h"

using namespace LEARNER;
using namespace VW;
using namespace VW::config;

namespace VW { namespace pmf_to_pdf {
    void transform(pmf_to_pdf::pdf_data& data, example& ec)
    {
      auto& continuous_scores = data.scores;
      continuous_scores.clear();
      continuous_scores.resize(data.num_actions, 0.f);
      float continuous_range = data.max_value - data.min_value;
      for (uint32_t i = 0; i < data.num_actions; i++)
        {
          auto& a_s = data.temp_probs[i];
          uint32_t min_h = max(0, (int)i - (int)data.bandwidth);
          uint32_t max_h = min(data.num_actions, i + data.bandwidth);
          uint32_t bandwidth_range = max_h - min_h;
          float continuous_mass = a_s.score * data.num_actions / ((float)bandwidth_range * continuous_range);
          /*std::cout << "i = " << i << ", min_value = " << min_h << std::endl;*/
          for (uint32_t j = min_h; j < max_h; j++)
            {
              continuous_scores[j] += continuous_mass;
              /*std::cout << "j = " << j << ", continuous_mass = " << continuous_mass << ", continuous_scores[" << j << "] = "
                << continuous_scores[j] << std::endl;  */
            }
        }
      auto& p_dist = ec.pred.prob_dist;
      p_dist.clear();
      for (uint32_t i = 0; i < data.num_actions; i++)
        {
          float action = data.min_value + i * continuous_range / data.num_actions;
          p_dist.push_back({action, continuous_scores[i]});
        }
    }

    void predict(pmf_to_pdf::pdf_data& data, single_learner& base, example& ec)
  {
    auto temp = ec.pred.prob_dist;
    ec.pred.a_s = data.temp_probs;
    base.predict(ec, 0);
<<<<<<< HEAD
    std::cout << "pmf_to_pdf.predict" << a_s_pred_to_string(ec) << std::endl;
    auto& action_scores = ec.pred.a_s;
    auto& continuous_scores = data.scores;
    continuous_scores.clear();
    continuous_scores.resize(data.num_actions, 0.f);
    float continuous_range = data.max_value - data.min_value;
    for (uint32_t i = 0; i < data.num_actions; i++)
    {
      auto& a_s = action_scores[i];
      uint32_t min_h = max(0, (int)i - (int)data.bandwidth);
      uint32_t max_h = min(data.num_actions, i + data.bandwidth);
      uint32_t bandwidth_range = max_h - min_h;
      float continuous_mass = a_s.score * data.num_actions / ((float)bandwidth_range * continuous_range);
      /*std::cout << "i = " << i << ", min_value = " << min_h << std::endl;*/
      for (uint32_t j = min_h; j < max_h; j++)
      {
        continuous_scores[j] += continuous_mass;
        /*std::cout << "j = " << j << ", continuous_mass = " << continuous_mass << ", continuous_scores[" << j << "] = "
                  << continuous_scores[j] << std::endl;  */
      }
    }
    ec.pred.a_s.clear();
    auto& p_dist = ec.pred.prob_dist;
    p_dist = v_init<actions_pdf::pdf_segment>();
    for (uint32_t i = 0; i < data.num_actions; i++)
    {
      float action = data.min_value + i * continuous_range / data.num_actions;
      p_dist.push_back({action, continuous_scores[i]});
    }

    std::cout << "pmf_to_pdf.predict" << prob_dist_pred_to_string(ec) << std::endl;
=======

    for (uint32_t i = 0; i < ec.pred.a_s.size(); i++)
    {
      std::cout << "pmf_to_pdf:\nec.pred.a_s[" << i << "] = " << ec.pred.a_s[i].action << ", " << ec.pred.a_s[i].score << std::endl;
    }
    data.temp_probs = ec.pred.a_s;
    ec.pred.prob_dist = temp;
    transform(data, ec);

    for (uint32_t i = 0; i < ec.pred.prob_dist.size(); i++)
    {
      std::cout << "pmf_to_pdf:\nec.pred.prob_dist[" << i << "] = " << ec.pred.prob_dist[i].action << ", " << ec.pred.prob_dist[i].value
           << std::endl;
    }
>>>>>>> f633de32
  }

  void learn(pmf_to_pdf::pdf_data& data, single_learner& base, example& ec)
  {
    float cost = ec.l.cb_cont.costs[0].cost;
    float prob = ec.l.cb_cont.costs[0].probability;
    float continuous_range = data.max_value - data.min_value;
    float action_cont = ec.l.cb_cont.costs[0].action;
    float ac = (action_cont - data.min_value) * data.num_actions / continuous_range;
    int ic = (int)floor(ac);
    bool cond1 = data.min_value + ic * continuous_range / data.num_actions <= action_cont;
    bool cond2 = action_cont < data.min_value + (ic + 1) * continuous_range / data.num_actions;

    /*std::cout << "ac = " << ac << std::endl;
    std::cout << "ic = " << ic << std::endl;
    std::cout << "cond1 = " << cond1 << std::endl;
    std::cout << "cond2 = " << cond2 << std::endl;*/

    if (!cond1 || !cond2)
    {
      if (!cond1)
      {
        /*std::cout << "!cond1" << std::endl;*/
        ic--;
      }

      if (!cond2)
      {
        /*std::cout << "!cond2" << std::endl;*/
        ic++;
      }
    }

    uint32_t min_value = max(0, ic - data.bandwidth + 1);
    uint32_t max_value = min(data.num_actions - 1, ic + data.bandwidth);

    /*std::cout << "ic after = " << ic << std::endl;
    std::cout << "min_value = " << min_value << std::endl;
    std::cout << "max_value = " << max_value << std::endl;*/

    auto temp = ec.l.cb_cont;
    ec.l.cb = data.temp_cb;
    ec.l.cb.costs.clear();
    for (uint32_t j = min_value; j <= max_value; j++)
    {
      uint32_t min_h = max(0, (int)j - (int)data.bandwidth);
      uint32_t max_h = min(data.num_actions, j + data.bandwidth);
      uint32_t bandwidth_range = max_h - min_h;
      ec.l.cb.costs.push_back({cost, j, prob * bandwidth_range, 0.0f});
    }

    auto temp_pd = ec.pred.prob_dist;
    ec.pred.a_s = data.temp_probs;
    base.learn(ec, 0);
    data.temp_probs = ec.pred.a_s;
    ec.pred.prob_dist = temp_pd;
    transform(data, ec);

    data.temp_cb = ec.l.cb;
    ec.l.cb_cont = temp;
  }

    void finish(pdf_data& data)
    {
      data.temp_cb.costs.delete_v();
      data.temp_probs.delete_v();
      data.scores.~vector<float>();
    }

  void print_update(vw& all, bool is_test, example& ec, std::stringstream& pred_string)
  {
    if (all.sd->weighted_examples() >= all.sd->dump_interval && !all.quiet && !all.bfgs)
    {
      std::stringstream label_string;
      if (is_test)
        label_string << " unknown";
      else
      {
        const auto& cost = ec.l.cb.costs[0];
        label_string << cost.action << ":" << cost.cost << ":" << cost.probability;
      }
      all.sd->print_update(all.holdout_set_off, all.current_pass, label_string.str(), pred_string.str(), ec.num_features,
          all.progress_add, all.progress_arg);
    }
  }

  inline bool observed_cost(CB::cb_class* cl)
  {
    // cost observed for this action if it has non zero probability and cost != FLT_MAX
    return (cl != nullptr && cl->cost != FLT_MAX && cl->probability > .0);
  }

  CB::cb_class* get_observed_cost(CB::label& ld)
  {
    for (auto& cl : ld.costs)
      if (observed_cost(&cl))
        return &cl;
    return nullptr;
  }

  void output_example(vw& all, pdf_data& , example& ec, CB::label& ld)
  {
    float loss = 0.;

    if (get_observed_cost(ec.l.cb) != nullptr)
      for (auto& cbc: ec.l.cb.costs)
        for (uint32_t i = 0; i < ec.pred.prob_dist.size(); i++)
          loss += (cbc.cost / cbc.probability) * ec.pred.prob_dist[i].value;

    all.sd->update(ec.test_only, get_observed_cost(ld) != nullptr, loss, 1.f, ec.num_features);

    char temp_str[20];
    std::stringstream ss, sso;
    float maxprob = 0.;
    uint32_t maxid = 0;
    for (uint32_t i = 0; i < ec.pred.prob_dist.size(); i++)
    {
      sprintf(temp_str, "%f ", ec.pred.prob_dist[i].value);
      ss << temp_str;
      if (ec.pred.prob_dist[i].value > maxprob)
      {
        maxprob = ec.pred.prob_dist[i].value;
        maxid = i + 1;
      }
    }

    sprintf(temp_str, "%d:%f", maxid, maxprob);
    sso << temp_str;

    for (int sink : all.final_prediction_sink) all.print_text(sink, ss.str(), ec.tag);

    print_update(all, CB::cb_label.test_label(&ld), ec, sso);
  }

  void finish_example(vw& all, pdf_data& c, example& ec)
  {
    output_example(all, c, ec, ec.l.cb);
    VW::finish_example(all, ec);
  }

  base_learner* pmf_to_pdf_setup(options_i& options, vw& all)
  {
    auto data = scoped_calloc_or_throw<pmf_to_pdf::pdf_data>();

    option_group_definition new_options("CB Continuous");
    new_options
        .add(make_option("cb_continuous", data->num_actions)
                 .default_value(0)
                 .keep()
                 .help("Convert discrete PDF into continuous PDF."))
        .add(make_option("min_value", data->min_value).keep().help("Minimum continuous value"))
        .add(make_option("max_value", data->max_value).keep().help("Maximum continuous value"))
        .add(make_option("bandwidth", data->bandwidth)
                 .keep()
                 .help("Bandwidth (radius) of randomization around discrete actions in number of actions."));
    options.add_and_parse(new_options);

    if (data->num_actions == 0)
      return nullptr;
    if (!options.was_supplied("cb_continuous"))
      return nullptr;
    if (!options.was_supplied("cb_explore"))  // TODO: check
    {
      std::stringstream ss;
      ss << data->num_actions;
      options.insert("cb_explore", ss.str());
    }

    // todo: enforce the right kind of base reduction

    return make_base(init_learner(data, as_singleline(setup_base(options, all)), learn, predict,
        data->num_actions /* weights */, prediction_type::prob_dist));
  }

}}  // namespace VW::pmf_to_pdf<|MERGE_RESOLUTION|>--- conflicted
+++ resolved
@@ -14,51 +14,16 @@
 using namespace VW::config;
 
 namespace VW { namespace pmf_to_pdf {
-    void transform(pmf_to_pdf::pdf_data& data, example& ec)
-    {
-      auto& continuous_scores = data.scores;
-      continuous_scores.clear();
-      continuous_scores.resize(data.num_actions, 0.f);
-      float continuous_range = data.max_value - data.min_value;
-      for (uint32_t i = 0; i < data.num_actions; i++)
-        {
-          auto& a_s = data.temp_probs[i];
-          uint32_t min_h = max(0, (int)i - (int)data.bandwidth);
-          uint32_t max_h = min(data.num_actions, i + data.bandwidth);
-          uint32_t bandwidth_range = max_h - min_h;
-          float continuous_mass = a_s.score * data.num_actions / ((float)bandwidth_range * continuous_range);
-          /*std::cout << "i = " << i << ", min_value = " << min_h << std::endl;*/
-          for (uint32_t j = min_h; j < max_h; j++)
-            {
-              continuous_scores[j] += continuous_mass;
-              /*std::cout << "j = " << j << ", continuous_mass = " << continuous_mass << ", continuous_scores[" << j << "] = "
-                << continuous_scores[j] << std::endl;  */
-            }
-        }
-      auto& p_dist = ec.pred.prob_dist;
-      p_dist.clear();
-      for (uint32_t i = 0; i < data.num_actions; i++)
-        {
-          float action = data.min_value + i * continuous_range / data.num_actions;
-          p_dist.push_back({action, continuous_scores[i]});
-        }
-    }
-
-    void predict(pmf_to_pdf::pdf_data& data, single_learner& base, example& ec)
-  {
-    auto temp = ec.pred.prob_dist;
-    ec.pred.a_s = data.temp_probs;
-    base.predict(ec, 0);
-<<<<<<< HEAD
-    std::cout << "pmf_to_pdf.predict" << a_s_pred_to_string(ec) << std::endl;
-    auto& action_scores = ec.pred.a_s;
+
+  void transform(pmf_to_pdf::pdf_data& data, example& ec)
+  {
     auto& continuous_scores = data.scores;
     continuous_scores.clear();
     continuous_scores.resize(data.num_actions, 0.f);
     float continuous_range = data.max_value - data.min_value;
     for (uint32_t i = 0; i < data.num_actions; i++)
     {
-      auto& a_s = action_scores[i];
+      auto& a_s = data.temp_probs[i];
       uint32_t min_h = max(0, (int)i - (int)data.bandwidth);
       uint32_t max_h = min(data.num_actions, i + data.bandwidth);
       uint32_t bandwidth_range = max_h - min_h;
@@ -68,35 +33,31 @@
       {
         continuous_scores[j] += continuous_mass;
         /*std::cout << "j = " << j << ", continuous_mass = " << continuous_mass << ", continuous_scores[" << j << "] = "
-                  << continuous_scores[j] << std::endl;  */
-      }
-    }
-    ec.pred.a_s.clear();
+          << continuous_scores[j] << std::endl;  */
+      }
+    }
     auto& p_dist = ec.pred.prob_dist;
-    p_dist = v_init<actions_pdf::pdf_segment>();
+    p_dist.clear();
     for (uint32_t i = 0; i < data.num_actions; i++)
     {
       float action = data.min_value + i * continuous_range / data.num_actions;
       p_dist.push_back({action, continuous_scores[i]});
     }
-
-    std::cout << "pmf_to_pdf.predict" << prob_dist_pred_to_string(ec) << std::endl;
-=======
-
-    for (uint32_t i = 0; i < ec.pred.a_s.size(); i++)
-    {
-      std::cout << "pmf_to_pdf:\nec.pred.a_s[" << i << "] = " << ec.pred.a_s[i].action << ", " << ec.pred.a_s[i].score << std::endl;
-    }
+  }
+
+  void predict(pmf_to_pdf::pdf_data& data, single_learner& base, example& ec)
+  {
+    auto temp = ec.pred.prob_dist;
+    ec.pred.a_s = data.temp_probs;
+    base.predict(ec, 0);
+
+    std::cout << "pmf_to_pdf.predict" << a_s_pred_to_string(ec) << std::endl;
+
     data.temp_probs = ec.pred.a_s;
     ec.pred.prob_dist = temp;
     transform(data, ec);
 
-    for (uint32_t i = 0; i < ec.pred.prob_dist.size(); i++)
-    {
-      std::cout << "pmf_to_pdf:\nec.pred.prob_dist[" << i << "] = " << ec.pred.prob_dist[i].action << ", " << ec.pred.prob_dist[i].value
-           << std::endl;
-    }
->>>>>>> f633de32
+    std::cout << "pmf_to_pdf.predict" << prob_dist_pred_to_string(ec) << std::endl;
   }
 
   void learn(pmf_to_pdf::pdf_data& data, single_learner& base, example& ec)
@@ -159,12 +120,12 @@
     ec.l.cb_cont = temp;
   }
 
-    void finish(pdf_data& data)
-    {
-      data.temp_cb.costs.delete_v();
-      data.temp_probs.delete_v();
-      data.scores.~vector<float>();
-    }
+  void finish(pdf_data& data)
+  {
+    data.temp_cb.costs.delete_v();
+    data.temp_probs.delete_v();
+    data.scores.~vector<float>();
+  }
 
   void print_update(vw& all, bool is_test, example& ec, std::stringstream& pred_string)
   {

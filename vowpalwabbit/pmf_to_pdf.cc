// Copyright (c) by respective owners including Yahoo!, Microsoft, and
// individual contributors. All rights reserved. Released under a BSD (revised)
// license as described in the file LICENSE.

#include "reductions.h"
#include "pmf_to_pdf.h"
#include "explore.h"
#include "guard.h"
#include "vw.h"
#include "cb_label_parser.h"

using namespace LEARNER;
using namespace VW;
using namespace VW::config;

namespace VW
{
namespace pmf_to_pdf
{
void reduction::transform_prediction(example& ec)
{
  const float continuous_range = max_value - min_value;
  const float unit_range = continuous_range / num_actions;

  size_t n = temp_pred_a_s.size();
  assert(n != 0);

  auto score = temp_pred_a_s[0].score;
  // map discrete action (predicted tree leaf) to the continuous value of the centre of the leaf
  auto centre = min_value + temp_pred_a_s[0].action * unit_range + unit_range / 2.0f;

  // if zero bandwidth -> stay inside leaf by smoothing around unit_range / 2 (leaf range is unit_range)
  auto b = !bandwidth ? unit_range / 2.0f : bandwidth;

  pdf_lim.clear();
  if (centre - b != min_value) pdf_lim.push_back(min_value);

  uint32_t l = 0;
  uint32_t r = 0;
  while (l < n || r < n)
  {
    if (centre >= b)
    {
      if (l == n || centre + b < centre - b)
      {
        auto val = std::min(centre + b, max_value);
        pdf_lim.push_back(val);
        r++;
      }
      else if (r == n || centre - b < centre + b)
      {
        auto val = std::max(centre - b, min_value);
        if ((!pdf_lim.empty() && pdf_lim.back() != val) || pdf_lim.empty()) { pdf_lim.push_back(val); }
        l++;
      }
      else if (centre - b == centre + b)
      {
        auto val = std::max(centre - b, min_value);
        if ((!pdf_lim.empty() && pdf_lim.back() != val) || pdf_lim.empty()) { pdf_lim.push_back(val); }
        l++;
        r++;
      }
    }
    else
    {
      // centre < b so lower limit should be min_value (already added to pdf_lim)
      // so need to add centre + b
      auto val = std::min(centre + b, max_value);
      pdf_lim.push_back(val);
      l++;
      r++;
    }
  }

  if (pdf_lim.back() != max_value) pdf_lim.push_back(max_value);

  auto& p_dist = ec.pred.pdf;
  p_dist.clear();

  size_t m = pdf_lim.size();
  l = 0;
  for (uint32_t i = 0; i < m - 1; i++)
  {
    float p = 0;
    // there are 2 ways of knowing that we are entering the pdf limits of the chosen action and thus need to assign a
    // probability: (1) if centre - b < min_value -> pdf_lim would be 'min_value' or
    // (2) pdf_lim is 'centre - b'
    if (l < n && (((centre - min_value) < b && pdf_lim[i] == min_value) || pdf_lim[i] == centre - b))
    {
      // default: 2 * b : 'centre - b' to 'centre + b'
      float actual_b = std::min(max_value, centre + b) - std::max(min_value, centre - b);
      p += score / actual_b;
      l++;
    }
    const float left = pdf_lim[i];
    const float right = pdf_lim[i + 1];

    p_dist.push_back({left, right, p});
  }
}

reduction::~reduction()
{
  temp_lbl_cb.costs.delete_v();
  temp_pred_a_s.delete_v();
}

void reduction::predict(example& ec)
{
  auto swap_label = VW::swap_guard(ec.l.cb, temp_lbl_cb);

  const auto& reduction_features = ec._reduction_features.template get<VW::continuous_actions::reduction_features>();
  if (first_only && reduction_features.is_chosen_action_set())
  {
    float chosen_action = reduction_features.chosen_action;
    const float continuous_range = max_value - min_value;
    const float unit_range = continuous_range / num_actions;

    // discretize chosen action
    const float ac = (chosen_action - min_value) / unit_range;
    auto action = static_cast<uint32_t>(floor(ac));

    temp_pred_a_s.clear();
    temp_pred_a_s.push_back({action, 1.f});
  }
  else
  {
    // scope for saving / restoring prediction
    auto save_prediction = VW::swap_guard(ec.pred.a_s, temp_pred_a_s);
    _p_base->predict(ec);
  }
  transform_prediction(ec);
}

void reduction::learn(example& ec)
{
  const float cost = ec.l.cb_cont.costs[0].cost;
  const float pdf_value = ec.l.cb_cont.costs[0].pdf_value;
  const float action_cont = ec.l.cb_cont.costs[0].action;

  const float continuous_range = max_value - min_value;
  const float unit_range = continuous_range / num_actions;

  const float ac = (action_cont - min_value) / unit_range;
  int action_segment_index = static_cast<int>(floor(ac));
  const bool cond1 = min_value + action_segment_index * unit_range <= action_cont;
  const bool cond2 = action_cont < min_value + (action_segment_index + 1) * unit_range;

  if (!cond1 || !cond2)
  {
    if (!cond1) action_segment_index--;
    if (!cond2) action_segment_index++;
  }

  // going to pass label into tree, so need to used discretized version of bandwidth i.e. tree_bandwidth
  uint32_t b = tree_bandwidth;
  const uint32_t local_min_value = std::max((int)b, action_segment_index - (int)b + 1);
  const uint32_t local_max_value = std::min(num_actions - 1 - b, action_segment_index + b);

  auto swap_label = VW::swap_guard(ec.l.cb, temp_lbl_cb);

  ec.l.cb.costs.clear();

  auto actual_bandwidth = !tree_bandwidth ? 1 : 2 * b;  // avoid zero division

  ec.l.cb.costs.push_back(
<<<<<<< HEAD
      {cost, local_min_value + 1, pdf_value * actual_bandwidth * continuous_range / num_actions, 0.0f});
  ec.l.cb.costs.push_back(
      {cost, local_max_value + 1, pdf_value * actual_bandwidth * continuous_range / num_actions, 0.0f});
=======
      CB::cb_class(cost, local_min_value + 1, pdf_value * 2 * bandwidth * continuous_range / num_actions));
  ec.l.cb.costs.push_back(
      CB::cb_class(cost, local_max_value + 1, pdf_value * 2 * bandwidth * continuous_range / num_actions));
>>>>>>> 70631356

  auto swap_prediction = VW::swap_guard(ec.pred.a_s, temp_pred_a_s);

  _p_base->learn(ec);
}

void predict(pmf_to_pdf::reduction& data, single_learner&, example& ec) { data.predict(ec); }

void learn(pmf_to_pdf::reduction& data, single_learner&, example& ec) { data.learn(ec); }

void print_update(vw& all, bool is_test, example& ec, std::stringstream& pred_string)
{
  if (all.sd->weighted_examples() >= all.sd->dump_interval && !all.logger.quiet && !all.bfgs)
  {
    std::stringstream label_string;
    if (is_test)
      label_string << " unknown";
    else
    {
      const auto& cost = ec.l.cb.costs[0];
      label_string << cost.action << ":" << cost.cost << ":" << cost.probability;
    }
    all.sd->print_update(all.holdout_set_off, all.current_pass, label_string.str(), pred_string.str(), ec.num_features,
        all.progress_add, all.progress_arg);
  }
}

void output_example(vw& all, reduction&, example& ec, CB::label& ld)
{
  float loss = 0.;
  auto optional_cost = get_observed_cost_cb(ec.l.cb);
  // cost observed, not default
  if (optional_cost.first)
    for (const auto& cbc : ec.l.cb.costs)
      for (uint32_t i = 0; i < ec.pred.pdf.size(); i++) loss += (cbc.cost / cbc.probability) * ec.pred.pdf[i].pdf_value;

  all.sd->update(ec.test_only, optional_cost.first, loss, 1.f, ec.num_features);

  constexpr size_t buffsz = 20;
  char temp_str[buffsz];
  std::stringstream ss, sso;
  float maxprob = 0.;
  uint32_t maxid = 0;
  for (uint32_t i = 0; i < ec.pred.pdf.size(); i++)
  {
    sprintf_s(temp_str, buffsz, "%f ", ec.pred.pdf[i].pdf_value);
    ss << temp_str;
    if (ec.pred.pdf[i].pdf_value > maxprob)
    {
      maxprob = ec.pred.pdf[i].pdf_value;
      maxid = i + 1;
    }
  }

  sprintf_s(temp_str, buffsz, "%d:%f", maxid, maxprob);
  sso << temp_str;

  for (auto& sink : all.final_prediction_sink) all.print_text_by_ref(sink.get(), ss.str(), ec.tag);

  print_update(all, CB::is_test_label(ld), ec, sso);
}

void finish_example(vw& all, reduction& c, example& ec)
{
  output_example(all, c, ec, ec.l.cb);
  VW::finish_example(all, ec);
}

base_learner* setup(options_i& options, vw& all)
{
  auto data = scoped_calloc_or_throw<pmf_to_pdf::reduction>();

  option_group_definition new_options("Convert discrete PDF into continuous PDF");
  new_options
      .add(make_option("pmf_to_pdf", data->num_actions)
               .default_value(0)
               .necessary()
               .keep()
               .help("number of tree labels <k> for pmf_to_pdf"))
      .add(make_option("min_value", data->min_value).keep().help("Minimum continuous value"))
      .add(make_option("max_value", data->max_value).keep().help("Maximum continuous value"))
      .add(make_option("bandwidth", data->bandwidth)
               .keep()
               .help("Bandwidth (radius) of randomization around discrete actions in terms of continuous range. By "
                     "default will be set to half of the continuous action unit-range resulting in smoothing that "
                     "stays inside the action space unit-range:\nunit_range = (max_value - min_value) / "
                     "num_actions\ndefault bandwidth = unit_range / 2.0"))
      .add(make_option("first_only", data->first_only)
               .keep()
               .help("Use user provided first action or user provided pdf or uniform random"));

  if (!options.add_parse_and_check_necessary(new_options)) return nullptr;

  if (data->num_actions == 0) return nullptr;
  if (!options.was_supplied("min_value") || !options.was_supplied("max_value"))
  { THROW("error: min and max values must be supplied with cb_continuous"); }

  float leaf_width = (data->max_value - data->min_value) / (data->num_actions);  // aka unit range
  float half_leaf_width = leaf_width / 2.f;

  if (!options.was_supplied("bandwidth"))
  {
    data->bandwidth = half_leaf_width;
    all.trace_message << "Bandwidth was not supplied, setting default to half the continuous action unit range: "
                      << data->bandwidth << std::endl;
  }

  if (!(data->bandwidth >= 0.0f)) { THROW("error: Bandwidth must be positive"); }

  if (data->bandwidth >= (data->max_value - data->min_value))
  {
    all.trace_message << "WARNING: Bandwidth is larger than continuous action range, this will result in a uniform pdf"
                      << std::endl;
  }

  // Translate user provided bandwidth which is in terms of continuous action range (max_value - min_value)
  // to the internal tree bandwidth which is in terms of #actions
  if (data->bandwidth <= half_leaf_width) { data->tree_bandwidth = 0; }
  else if (std::fmod((data->bandwidth), leaf_width) == 0)
  {
    data->tree_bandwidth = static_cast<uint32_t>((data->bandwidth) / leaf_width);
  }
  else
  {
    data->tree_bandwidth = static_cast<uint32_t>((data->bandwidth) / leaf_width) + 1;
  }

  options.replace("tree_bandwidth", std::to_string(data->tree_bandwidth));

  auto p_base = as_singleline(setup_base(options, all));
  data->_p_base = p_base;

  learner<pmf_to_pdf::reduction, example>& l =
      init_learner(data, p_base, learn, predict, 1, prediction_type_t::pdf, all.get_setupfn_name(setup));

  all.delete_prediction = continuous_actions::delete_probability_density_function;

  return make_base(l);
}

}  // namespace pmf_to_pdf
}  // namespace VW<|MERGE_RESOLUTION|>--- conflicted
+++ resolved
@@ -164,15 +164,9 @@
   auto actual_bandwidth = !tree_bandwidth ? 1 : 2 * b;  // avoid zero division
 
   ec.l.cb.costs.push_back(
-<<<<<<< HEAD
-      {cost, local_min_value + 1, pdf_value * actual_bandwidth * continuous_range / num_actions, 0.0f});
+      CB::cb_class(cost, local_min_value + 1, pdf_value * actual_bandwidth * continuous_range / num_actions));
   ec.l.cb.costs.push_back(
-      {cost, local_max_value + 1, pdf_value * actual_bandwidth * continuous_range / num_actions, 0.0f});
-=======
-      CB::cb_class(cost, local_min_value + 1, pdf_value * 2 * bandwidth * continuous_range / num_actions));
-  ec.l.cb.costs.push_back(
-      CB::cb_class(cost, local_max_value + 1, pdf_value * 2 * bandwidth * continuous_range / num_actions));
->>>>>>> 70631356
+      CB::cb_class(cost, local_max_value + 1, pdf_value * actual_bandwidth * continuous_range / num_actions));
 
   auto swap_prediction = VW::swap_guard(ec.pred.a_s, temp_pred_a_s);
 

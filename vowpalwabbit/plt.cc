--- conflicted
+++ resolved
@@ -368,17 +368,10 @@
   learner<plt, example>* l;
   if (tree->top_k > 0)
     l = &init_learner(tree, as_singleline(setup_base(options, all)), learn, predict<false>, tree->t,
-<<<<<<< HEAD
-        prediction_type_t::multilabels, "plt", true);
+        prediction_type_t::multilabels, all.get_setupfn_name(plt_setup) + "-top_k", true);
   else
     l = &init_learner(tree, as_singleline(setup_base(options, all)), learn, predict<true>, tree->t,
-        prediction_type_t::multilabels, "plt", true);
-=======
-        prediction_type_t::multilabels, all.get_setupfn_name(plt_setup) + "-top_k");
-  else
-    l = &init_learner(tree, as_singleline(setup_base(options, all)), learn, predict<true>, tree->t,
-        prediction_type_t::multilabels, all.get_setupfn_name(plt_setup));
->>>>>>> 4f7e199c
+        prediction_type_t::multilabels, all.get_setupfn_name(plt_setup), true);
 
   all.example_parser->lbl_parser = MULTILABEL::multilabel;
   all.delete_prediction = MULTILABEL::delete_prediction;

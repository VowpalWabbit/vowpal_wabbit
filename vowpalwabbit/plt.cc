// Copyright (c) by respective owners including Yahoo!, Microsoft, and
// individual contributors. All rights reserved. Released under a BSD (revised)
// license as described in the file LICENSE.
#include <cfloat>
#include <cmath>
#include <cstdio>
#include <sstream>
#include <vector>
#include <unordered_map>
#include <unordered_set>
#include <algorithm>
#include <queue>
#include "reductions.h"
#include "vw.h"

#include "io/logger.h"
#include "shared_data.h"

using namespace VW::LEARNER;
using namespace VW::config;
namespace logger = VW::io::logger;

namespace plt_ns
{
struct node
{
  uint32_t n;  // node number
  float p;     // node probability

  bool operator<(const node& r) const { return p < r.p; }
};

struct plt
{
  vw* all = nullptr;

  // tree structure
  uint32_t k = 0;     // number of labels
  uint32_t t = 0;     // number of tree nodes
  uint32_t ti = 0;    // number of internal nodes
  uint32_t kary = 0;  // kary tree

  // for training
  v_array<float> nodes_time;                    // in case of sgd, this stores individual t for each node
  std::unordered_set<uint32_t> positive_nodes;  // container for positive nodes
  std::unordered_set<uint32_t> negative_nodes;  // container for negative nodes

  // for prediction
  float threshold = 0.f;
  uint32_t top_k = 0;
  std::vector<polyprediction> node_preds;  // for storing results of base.multipredict
  std::vector<node> node_queue;        // container for queue used for both types of predictions

  // for measuring predictive performance
  std::unordered_set<uint32_t> true_labels;
  v_array<uint32_t> tp_at;  // true positives at (for precision and recall at)
  uint32_t tp = 0;
  uint32_t fp = 0;
  uint32_t fn = 0;
  uint32_t true_count = 0;  // number of all true labels (for recall at)
  uint32_t ec_count = 0;    // number of examples

  plt()
  {
    tp = 0;
    fp = 0;
    fn = 0;
    ec_count = 0;
    true_count = 0;
  }
};

inline void learn_node(plt& p, uint32_t n, single_learner& base, example& ec)
{
  if (!p.all->weights.adaptive)
  {
    p.all->sd->t = p.nodes_time[n];
    p.nodes_time[n] += ec.weight;
  }
  base.learn(ec, n);
}

void learn(plt& p, single_learner& base, example& ec)
{
  MULTILABEL::labels multilabels = std::move(ec.l.multilabels);
  MULTILABEL::labels preds = std::move(ec.pred.multilabels);

  double t = p.all->sd->t;
  double weighted_holdout_examples = p.all->sd->weighted_holdout_examples;
  p.all->sd->weighted_holdout_examples = 0;

  p.positive_nodes.clear();
  p.negative_nodes.clear();

  if (multilabels.label_v.size() > 0)
  {
    for (auto label : multilabels.label_v)
    {
      uint32_t tn = label + p.ti;
      if (tn < p.t)
      {
        p.positive_nodes.insert(tn);
        while (tn > 0)
        {
          tn = static_cast<uint32_t>(std::floor(static_cast<float>(tn - 1) / p.kary));
          p.positive_nodes.insert(tn);
        }
      }
    }
    if (multilabels.label_v.back() >= p.k)
      logger::log_error("label {0} is not in {{0,{1}}} This won't work right.",
                        multilabels.label_v.back(), p.k - 1);

    for (auto& n : p.positive_nodes)
    {
      if (n < p.ti)
      {
        for (uint32_t i = 1; i <= p.kary; ++i)
        {
          uint32_t n_child = p.kary * n + i;
          if (n_child < p.t && p.positive_nodes.find(n_child) == p.positive_nodes.end())
            p.negative_nodes.insert(n_child);
        }
      }
    }
  }
  else
    p.negative_nodes.insert(0);

  ec.l.simple = {1.f};
  ec._reduction_features.template get<simple_label_reduction_features>().reset_to_default();
  for (auto& n : p.positive_nodes) learn_node(p, n, base, ec);

  ec.l.simple.label = -1.f;
  for (auto& n : p.negative_nodes) learn_node(p, n, base, ec);

  p.all->sd->t = t;
  p.all->sd->weighted_holdout_examples = weighted_holdout_examples;

  ec.pred.multilabels = std::move(preds);
  ec.l.multilabels = std::move(multilabels);
}

inline float predict_node(uint32_t n, single_learner& base, example& ec)
{
  ec.l.simple = {FLT_MAX};
  ec._reduction_features.template get<simple_label_reduction_features>().reset_to_default();
  base.predict(ec, n);
  return 1.0f / (1.0f + std::exp(-ec.partial_prediction));
}

template <bool threshold>
void predict(plt& p, single_learner& base, example& ec)
{
  MULTILABEL::labels multilabels = std::move(ec.l.multilabels);
  MULTILABEL::labels preds = std::move(ec.pred.multilabels);
  preds.label_v.clear();

  // split labels into true and skip (those > max. label num)
  p.true_labels.clear();
  for (auto label : multilabels.label_v)
  {
    if (label < p.k)
      p.true_labels.insert(label);
    else
      logger::log_error("label {0} is not in {{0,{1}}} This won't work right.", label, p.k - 1);
  }

  p.node_queue.clear();  // clear node queue

  // prediction with threshold
  if (threshold)
  {
    float cp_root = predict_node(0, base, ec);
    if (cp_root > p.threshold) p.node_queue.push_back({0, cp_root});  // here queue is used for dfs search

    while (!p.node_queue.empty())
    {
      node node = p.node_queue.back();  // current node
      p.node_queue.pop_back();

      uint32_t n_child = p.kary * node.n + 1;
      ec.l.simple = {FLT_MAX};
      ec._reduction_features.template get<simple_label_reduction_features>().reset_to_default();
      base.multipredict(ec, n_child, p.kary, p.node_preds.data(), false);

      for (uint32_t i = 0; i < p.kary; ++i, ++n_child)
      {
        float cp_child = node.p * (1.f / (1.f + std::exp(-p.node_preds[i].scalar)));
        if (cp_child > p.threshold)
        {
          if (n_child < p.ti)
            p.node_queue.push_back({n_child, cp_child});
          else
          {
            uint32_t l = n_child - p.ti;
            preds.label_v.push_back(l);
          }
        }
      }
    }

    if (p.true_labels.size() > 0)
    {
      uint32_t tp = 0;
      for (auto pred_label : preds.label_v)
      {
        if (p.true_labels.count(pred_label)) ++tp;
      }
      p.tp += tp;
      p.fp += static_cast<uint32_t>(preds.label_v.size()) - tp;
      p.fn += static_cast<uint32_t>(p.true_labels.size()) - tp;
      ++p.ec_count;
    }
  }

  // top-k prediction
  else
  {
    p.node_queue.push_back({0, predict_node(0, base, ec)});  // here queue is used as priority queue
    std::push_heap(p.node_queue.begin(), p.node_queue.end());

    while (!p.node_queue.empty())
    {
      std::pop_heap(p.node_queue.begin(), p.node_queue.end());
      node node = p.node_queue.back();
      p.node_queue.pop_back();

      if (node.n < p.ti)
      {
        uint32_t n_child = p.kary * node.n + 1;
        ec.l.simple = {FLT_MAX};
        ec._reduction_features.template get<simple_label_reduction_features>().reset_to_default();

        base.multipredict(ec, n_child, p.kary, p.node_preds.data(), false);

        for (uint32_t i = 0; i < p.kary; ++i, ++n_child)
        {
          float cp_child = node.p * (1.0f / (1.0f + std::exp(-p.node_preds[i].scalar)));
          p.node_queue.push_back({n_child, cp_child});
          std::push_heap(p.node_queue.begin(), p.node_queue.end());
        }
      }
      else
      {
        uint32_t l = node.n - p.ti;
        preds.label_v.push_back(l);
        if (preds.label_v.size() >= p.top_k) break;
      }
    }

    // calculate p@
    if (p.true_labels.size() > 0)
    {
      for (size_t i = 0; i < p.top_k; ++i)
      {
        if (p.true_labels.count(preds.label_v[i])) ++p.tp_at[i];
      }
      ++p.ec_count;
      p.true_count += static_cast<uint32_t>(p.true_labels.size());
    }
  }

  p.node_queue.clear();

  ec.pred.multilabels = std::move(preds);
  ec.l.multilabels = std::move(multilabels);
}

void finish_example(vw& all, plt& /*p*/, example& ec)
{
  MULTILABEL::output_example(all, ec);
  VW::finish_example(all, ec);
}

void finish(plt& p)
{
  // print results in test mode
  if (!p.all->training && p.ec_count > 0)
  {
    // top-k predictions
    if (p.top_k > 0)
    {
      double correct = 0;
      for (size_t i = 0; i < p.top_k; ++i)
      {
        correct += p.tp_at[i];
        // TODO: is this the correct logger?
        *(p.all->trace_message) << "p@" << i + 1 << " = " << correct / (p.ec_count * (i + 1)) << std::endl;
        *(p.all->trace_message) << "r@" << i + 1 << " = " << correct / p.true_count << std::endl;
      }
    }

    else if (p.threshold > 0)
    {
      // TODO: is this the correct logger?
      *(p.all->trace_message) << "hamming loss = " << static_cast<double>(p.fp + p.fn) / p.ec_count << std::endl;
      *(p.all->trace_message) << "precision = " << static_cast<double>(p.tp) / (p.tp + p.fp) << std::endl;
      *(p.all->trace_message) << "recall = " << static_cast<double>(p.tp) / (p.tp + p.fn) << std::endl;
    }
  }
}

void save_load_tree(plt& p, io_buf& model_file, bool read, bool text)
{
  if (model_file.num_files() > 0)
  {
    bool resume = p.all->save_resume;
    std::stringstream msg;
    msg << ":" << resume << "\n";
    bin_text_read_write_fixed(model_file, reinterpret_cast<char*>(&resume), sizeof(resume), read, msg, text);

    if (resume && !p.all->weights.adaptive)
    {
      for (size_t i = 0; i < p.t; ++i)
        bin_text_read_write_fixed(
            model_file, reinterpret_cast<char*>(&p.nodes_time[i]), sizeof(p.nodes_time[0]), read, msg, text);
    }
  }
}
}  // namespace plt_ns

using namespace plt_ns;

base_learner* plt_setup(VW::setup_base_i& stack_builder)
{
  options_i& options = *stack_builder.get_options();
  vw& all = *stack_builder.get_all_pointer();
  auto tree = VW::make_unique<plt>();
  option_group_definition new_options("Probabilistic Label Tree ");
  new_options.add(make_option("plt", tree->k).keep().necessary().help("Probabilistic Label Tree with <k> labels"))
      .add(make_option("kary_tree", tree->kary).keep().default_value(2).help("use <k>-ary tree"))
      .add(make_option("threshold", tree->threshold)
               .default_value(0.5)
               .help("predict labels with conditional marginal probability greater than <thr> threshold"))
      .add(make_option("top_k", tree->top_k)
               .default_value(0)
               .help("predict top-<k> labels instead of labels above threshold"));

  if (!options.add_parse_and_check_necessary(new_options)) return nullptr;

  tree->all = &all;

  // calculate number of tree nodes
  const double a = std::pow(tree->kary, std::floor(std::log(tree->k) / std::log(tree->kary)));
  const double b = tree->k - a;
  const double c = std::ceil(b / (tree->kary - 1.0));
  const double d = (tree->kary * a - 1.0) / (tree->kary - 1.0);
  const double e = tree->k - (a - c);
  tree->t = static_cast<uint32_t>(e + d);
  tree->ti = tree->t - tree->k;

  if (!all.logger.quiet)
  {
    *(all.trace_message) << "PLT k = " << tree->k << "\nkary_tree = " << tree->kary << std::endl;
    if (!all.training)
    {
      if (tree->top_k > 0) { *(all.trace_message) << "top_k = " << tree->top_k << std::endl; }
      else
      {
        *(all.trace_message) << "threshold = " << tree->threshold << std::endl;
      }
    }
  }

  // resize v_arrays
  tree->nodes_time.resize_but_with_stl_behavior(tree->t);
  std::fill(tree->nodes_time.begin(), tree->nodes_time.end(), all.initial_t);
  tree->node_preds.resize(tree->kary);
  if (tree->top_k > 0) tree->tp_at.resize_but_with_stl_behavior(tree->top_k);

  size_t ws = tree->t;
  std::string name_addition;
  void (*pred_ptr)(plt&, single_learner&, example&);

  if (tree->top_k > 0)
<<<<<<< HEAD
    l = &init_learner(tree, as_singleline(stack_builder.setup_base_learner()), learn, predict<false>, tree->t,
        VW::prediction_type_t::multilabels, stack_builder.get_setupfn_name(plt_setup) + "-top_k", true);
  else
    l = &init_learner(tree, as_singleline(stack_builder.setup_base_learner()), learn, predict<true>, tree->t,
        VW::prediction_type_t::multilabels, stack_builder.get_setupfn_name(plt_setup), true);
=======
  {
    name_addition = "-top_k";
    pred_ptr = predict<false>;
  }
  else
  {
    name_addition = "";
    pred_ptr = predict<true>;
  }

  auto* l = make_reduction_learner(std::move(tree), as_singleline(stack_builder.setup_base_learner()), learn, pred_ptr,
      stack_builder.get_setupfn_name(plt_setup) + name_addition)
                .set_params_per_weight(ws)
                .set_prediction_type(prediction_type_t::multilabels)
                .set_label_type(label_type_t::multilabel)
                .set_learn_returns_prediction(true)
                .set_finish_example(finish_example)
                .set_finish(finish)
                .set_save_load(save_load_tree)
                .build();
>>>>>>> 4c3bc622

  all.example_parser->lbl_parser = MULTILABEL::multilabel;

  // force logistic loss for base classifiers
  all.loss = getLossFunction(all, "logistic");

  return make_base(*l);
}<|MERGE_RESOLUTION|>--- conflicted
+++ resolved
@@ -374,13 +374,6 @@
   void (*pred_ptr)(plt&, single_learner&, example&);
 
   if (tree->top_k > 0)
-<<<<<<< HEAD
-    l = &init_learner(tree, as_singleline(stack_builder.setup_base_learner()), learn, predict<false>, tree->t,
-        VW::prediction_type_t::multilabels, stack_builder.get_setupfn_name(plt_setup) + "-top_k", true);
-  else
-    l = &init_learner(tree, as_singleline(stack_builder.setup_base_learner()), learn, predict<true>, tree->t,
-        VW::prediction_type_t::multilabels, stack_builder.get_setupfn_name(plt_setup), true);
-=======
   {
     name_addition = "-top_k";
     pred_ptr = predict<false>;
@@ -394,14 +387,13 @@
   auto* l = make_reduction_learner(std::move(tree), as_singleline(stack_builder.setup_base_learner()), learn, pred_ptr,
       stack_builder.get_setupfn_name(plt_setup) + name_addition)
                 .set_params_per_weight(ws)
-                .set_prediction_type(prediction_type_t::multilabels)
-                .set_label_type(label_type_t::multilabel)
+                .set_prediction_type(VW::prediction_type_t::multilabels)
+                .set_label_type(VW::label_type_t::multilabel)
                 .set_learn_returns_prediction(true)
                 .set_finish_example(finish_example)
                 .set_finish(finish)
                 .set_save_load(save_load_tree)
                 .build();
->>>>>>> 4c3bc622
 
   all.example_parser->lbl_parser = MULTILABEL::multilabel;
 

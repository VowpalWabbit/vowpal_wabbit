--- conflicted
+++ resolved
@@ -84,11 +84,7 @@
 
   all.sd->update(holdout_example, labeled_example, loss, ec.weight, num_features);
 
-<<<<<<< HEAD
-  for (auto sink : all.final_prediction_sink) print_action_score(sink, ec.pred.a_s, ec.tag);
-=======
-  for (int sink : all.final_prediction_sink) print_action_score(sink, ec.pred.action_probs(), ec.tag);
->>>>>>> e02c8af5
+  for (auto sink : all.final_prediction_sink) print_action_score(sink, ec.pred.action_probs(), ec.tag);
 
   if (all.raw_prediction)
   {
@@ -113,13 +109,8 @@
   if (ec_seq.size() > 0)
   {
     output_example(all, data, **(ec_seq.begin()), &(ec_seq));
-<<<<<<< HEAD
     if (all.raw_prediction)
-      all.print_text(all.raw_prediction, "", ec_seq[0]->tag);
-=======
-    if (all.raw_prediction > 0)
       all.print_text_by_ref(all.raw_prediction, "", ec_seq[0]->tag);
->>>>>>> e02c8af5
   }
 }
 

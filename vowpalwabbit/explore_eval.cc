--- conflicted
+++ resolved
@@ -90,11 +90,7 @@
   {
     std::string outputString;
     std::stringstream outputStringStream(outputString);
-<<<<<<< HEAD
-    v_array<CB::cb_class>& costs = ec.l.cb().costs;
-=======
-    const auto& costs = ec.l.cb.costs;
->>>>>>> c1f834b4
+    const auto& costs = ec.l.cb().costs;
 
     for (size_t i = 0; i < costs.size(); i++)
     {
@@ -217,16 +213,9 @@
 
   multi_learner* base = as_multiline(setup_base(options, all));
   all.p->lp = CB::cb_label;
-<<<<<<< HEAD
-
-  learner<explore_eval, multi_ex>& l =
-      init_learner(data, base, do_actual_learning<true>, do_actual_learning<false>, 1, prediction_type_t::action_scores);
-=======
-  all.label_type = label_type_t::cb;
 
   learner<explore_eval, multi_ex>& l =
       init_learner(data, base, do_actual_learning<true>, do_actual_learning<false>, 1, prediction_type_t::action_probs);
->>>>>>> c1f834b4
 
   l.set_finish_example(finish_multiline_example);
   l.set_finish(finish);

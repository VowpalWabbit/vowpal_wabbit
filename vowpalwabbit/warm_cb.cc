// Copyright (c) by respective owners including Yahoo!, Microsoft, and
// individual contributors. All rights reserved. Released under a BSD (revised)
// license as described in the file LICENSE.

#include <cfloat>
#include "reductions.h"
#include "cb_algs.h"
#include "rand48.h"
#include "bs.h"
#include "vw.h"
#include "hash.h"
#include "explore.h"
#include "vw_exception.h"
#include "scope_exit.h"

#include <vector>
#include <memory>

using namespace VW::LEARNER;
using namespace exploration;
using namespace ACTION_SCORE;
using namespace VW::config;

#define WARM_START 1
#define INTERACTION 2
#define SKIP 3

#define SUPERVISED_WS 1
#define BANDIT_WS 2

#define UAR 1
#define CIRCULAR 2
#define OVERWRITE 3

#define ABS_CENTRAL 1
#define ABS_CENTRAL_ZEROONE 2
#define MINIMAX_CENTRAL 3
#define MINIMAX_CENTRAL_ZEROONE 4

struct warm_cb
{
  CB::label cb_label;
  uint64_t app_seed;
  action_scores a_s;
  // used as the seed
  size_t example_counter;
  vw* all;
  std::shared_ptr<rand_state> _random_state;
  multi_ex ecs;
  float loss0;
  float loss1;

  // warm start parameters
  uint32_t ws_period;
  uint32_t inter_period;
  uint32_t choices_lambda;
  bool upd_ws;
  bool upd_inter;
  int cor_type_ws;
  float cor_prob_ws;
  int vali_method;
  int wt_scheme;
  int lambda_scheme;
  uint32_t overwrite_label;
  int ws_type;
  bool sim_bandit;

  // auxiliary variables
  uint32_t num_actions;
  float epsilon;
  std::vector<float> lambdas;
  action_scores a_s_adf;
  std::vector<float> cumulative_costs;
  CB::cb_class cl_adf;
  uint32_t ws_train_size;
  uint32_t ws_vali_size;
  std::vector<example*> ws_vali;
  float cumu_var;
  uint32_t ws_iter;
  uint32_t inter_iter;
  MULTICLASS::label_t mc_label;
  COST_SENSITIVE::label cs_label;
  COST_SENSITIVE::label* csls;
  CB::label* cbls;
  bool use_cs;

  ~warm_cb()
  {
    CB::delete_label(cb_label);
    a_s.delete_v();

<<<<<<< HEAD
    for (size_t a = 0; a < num_actions; ++a)
    {
      COST_SENSITIVE::delete_label(csls[a]);
    }
=======
    for (size_t a = 0; a < num_actions; ++a) { COST_SENSITIVE::cs_label.delete_label(&csls[a]); }
>>>>>>> 69a90c17
    free(csls);
    free(cbls);

    for (size_t a = 0; a < num_actions; ++a)
    {
      ecs[a]->pred.a_s.delete_v();
      VW::dealloc_example(CB::cb_label.delete_label, *ecs[a]);
      free_it(ecs[a]);
    }

    a_s_adf.delete_v();
    for (size_t i = 0; i < ws_vali.size(); ++i)
    {
      if (use_cs)
        VW::dealloc_example(COST_SENSITIVE::cs_label.delete_label, *ws_vali[i]);
      else
        VW::dealloc_example(MULTICLASS::mc_label.delete_label, *ws_vali[i]);
      free(ws_vali[i]);
    }
  }
};

float loss(warm_cb& data, uint32_t label, uint32_t final_prediction)
{
  if (label != final_prediction)
    return data.loss1;
  else
    return data.loss0;
}

float loss_cs(warm_cb& data, v_array<COST_SENSITIVE::wclass>& costs, uint32_t final_prediction)
{
  float cost = 0.;
  for (auto wc : costs)
  {
    if (wc.class_index == final_prediction)
    {
      cost = wc.x;
      break;
    }
  }
  return data.loss0 + (data.loss1 - data.loss0) * cost;
}

template <class T>
uint32_t find_min(std::vector<T> arr)
{
  T min_val = FLT_MAX;
  uint32_t argmin = 0;

  for (uint32_t i = 0; i < arr.size(); i++)
  {
    if (arr[i] < min_val)
    {
      min_val = arr[i];
      argmin = i;
    }
  }
  return argmin;
}

void finish(warm_cb& data)
{
  uint32_t argmin = find_min(data.cumulative_costs);

  if (!data.all->logger.quiet)
  {
    std::cerr << "average variance estimate = " << data.cumu_var / data.inter_iter << std::endl;
    std::cerr << "theoretical average variance = " << data.num_actions / data.epsilon << std::endl;
    std::cerr << "last lambda chosen = " << data.lambdas[argmin] << " among lambdas ranging from " << data.lambdas[0]
              << " to " << data.lambdas[data.choices_lambda - 1] << std::endl;
  }
}

void copy_example_to_adf(warm_cb& data, example& ec)
{
  const uint64_t ss = data.all->weights.stride_shift();
  const uint64_t mask = data.all->weights.mask();

  for (size_t a = 0; a < data.num_actions; ++a)
  {
    auto& eca = *data.ecs[a];
    // clear label
    auto& lab = eca.l.cb;
    CB::default_label(lab);

    // copy data
    VW::copy_example_data(false, &eca, &ec);

    // offset indicies for given action
    for (features& fs : eca)
    {
      for (feature_index& idx : fs.indicies)
      { idx = ((((idx >> ss) * 28904713) + 4832917 * (uint64_t)a) << ss) & mask; }
    }

    // avoid empty example by adding a tag (hacky)
    if (CB_ALGS::example_is_newline_not_header(eca) && CB::cb_label.test_label(&eca.l)) { eca.tag.push_back('n'); }
  }
}

// Changing the minimax value from eps/(K+eps)
// to eps/(1+eps) to accomodate for
// weight scaling of bandit examples by factor 1/K in mtr reduction
float minimax_lambda(float epsilon) { return epsilon / (1.0f + epsilon); }

void setup_lambdas(warm_cb& data)
{
  // The lambdas are arranged in ascending order
  std::vector<float>& lambdas = data.lambdas;
  for (uint32_t i = 0; i < data.choices_lambda; i++) lambdas.push_back(0.f);

  // interaction only: set all lambda's to be identically 1
  if (!data.upd_ws && data.upd_inter)
  {
    for (uint32_t i = 0; i < data.choices_lambda; i++) lambdas[i] = 1.0;
    return;
  }

  // warm start only: set all lambda's to be identically 0
  if (!data.upd_inter && data.upd_ws)
  {
    for (uint32_t i = 0; i < data.choices_lambda; i++) lambdas[i] = 0.0;
    return;
  }

  uint32_t mid = data.choices_lambda / 2;

  if (data.lambda_scheme == ABS_CENTRAL || data.lambda_scheme == ABS_CENTRAL_ZEROONE)
    lambdas[mid] = 0.5;
  else
    lambdas[mid] = minimax_lambda(data.epsilon);

  for (uint32_t i = mid; i > 0; i--) lambdas[i - 1] = lambdas[i] / 2.0f;

  for (uint32_t i = mid + 1; i < data.choices_lambda; i++) lambdas[i] = 1.f - (1.f - lambdas[i - 1]) / 2.0f;

  if (data.lambda_scheme == MINIMAX_CENTRAL_ZEROONE || data.lambda_scheme == ABS_CENTRAL_ZEROONE)
  {
    lambdas[0] = 0.0;
    lambdas[data.choices_lambda - 1] = 1.0;
  }
}

uint32_t generate_uar_action(warm_cb& data)
{
  float randf = data._random_state->get_and_update_random();

  for (uint32_t i = 1; i <= data.num_actions; i++)
  {
    if (randf <= float(i) / data.num_actions) return i;
  }
  return data.num_actions;
}

uint32_t corrupt_action(warm_cb& data, uint32_t action, int ec_type)
{
  float cor_prob = 0.;
  uint32_t cor_type = UAR;
  uint32_t cor_action;

  if (ec_type == WARM_START)
  {
    cor_prob = data.cor_prob_ws;
    cor_type = data.cor_type_ws;
  }

  float randf = data._random_state->get_and_update_random();
  if (randf < cor_prob)
  {
    if (cor_type == UAR)
      cor_action = generate_uar_action(data);
    else if (cor_type == OVERWRITE)
      cor_action = data.overwrite_label;
    else
      cor_action = (action % data.num_actions) + 1;
  }
  else
    cor_action = action;
  return cor_action;
}

bool ind_update(warm_cb& data, int ec_type)
{
  if (ec_type == WARM_START)
    return data.upd_ws;
  else
    return data.upd_inter;
}

float compute_weight_multiplier(warm_cb& data, size_t i, int ec_type)
{
  float weight_multiplier;
  float ws_train_size = (float)data.ws_train_size;
  float inter_train_size = (float)data.inter_period;
  float total_train_size = ws_train_size + inter_train_size;
  float total_weight = (1 - data.lambdas[i]) * ws_train_size + data.lambdas[i] * inter_train_size;

  if (ec_type == WARM_START)
    weight_multiplier = (1 - data.lambdas[i]) * total_train_size / (total_weight + FLT_MIN);
  else
    weight_multiplier = data.lambdas[i] * total_train_size / (total_weight + FLT_MIN);

  return weight_multiplier;
}

uint32_t predict_sublearner_adf(warm_cb& data, multi_learner& base, example& ec, uint32_t i)
{
  copy_example_to_adf(data, ec);
  base.predict(data.ecs, i);
  return data.ecs[0]->pred.a_s[0].action + 1;
}

void accumu_costs_iv_adf(warm_cb& data, multi_learner& base, example& ec)
{
  CB::cb_class& cl = data.cl_adf;
  // IPS for approximating the cumulative costs for all lambdas
  for (uint32_t i = 0; i < data.choices_lambda; i++)
  {
    uint32_t action = predict_sublearner_adf(data, base, ec, i);

    if (action == cl.action) data.cumulative_costs[i] += cl.cost / cl.probability;
  }
}

template <bool use_cs>
void add_to_vali(warm_cb& data, example& ec)
{
  // TODO: set the first parameter properly
  example* ec_copy = VW::alloc_examples(sizeof(polylabel), 1);

  if (use_cs)
    VW::copy_example_data(false, ec_copy, &ec, 0, COST_SENSITIVE::cs_label.copy_label);
  else
    VW::copy_example_data(false, ec_copy, &ec, 0, MULTICLASS::mc_label.copy_label);

  data.ws_vali.push_back(ec_copy);
}

uint32_t predict_sup_adf(warm_cb& data, multi_learner& base, example& ec)
{
  uint32_t argmin = find_min(data.cumulative_costs);
  return predict_sublearner_adf(data, base, ec, argmin);
}

template <bool use_cs>
void learn_sup_adf(warm_cb& data, example& ec, int ec_type)
{
  copy_example_to_adf(data, ec);
  // generate cost-sensitive label (for cost-sensitive learner's temporary use)
  auto& csls = data.csls;
  auto& cbls = data.cbls;
  for (uint32_t a = 0; a < data.num_actions; ++a)
  {
    csls[a].costs[0].class_index = a + 1;
    if (use_cs)
      csls[a].costs[0].x = loss_cs(data, ec.l.cs.costs, a + 1);
    else
      csls[a].costs[0].x = loss(data, ec.l.multi.label, a + 1);
  }
  for (size_t a = 0; a < data.num_actions; ++a)
  {
    cbls[a] = data.ecs[a]->l.cb;
    data.ecs[a]->l.cs = csls[a];
  }

  std::vector<float> old_weights;
  for (size_t a = 0; a < data.num_actions; ++a) old_weights.push_back(data.ecs[a]->weight);

  for (uint32_t i = 0; i < data.choices_lambda; i++)
  {
    float weight_multiplier = compute_weight_multiplier(data, i, ec_type);
    for (size_t a = 0; a < data.num_actions; ++a) data.ecs[a]->weight = old_weights[a] * weight_multiplier;
    multi_learner* cs_learner = as_multiline(data.all->cost_sensitive);
    cs_learner->learn(data.ecs, i);
  }

  for (size_t a = 0; a < data.num_actions; ++a) data.ecs[a]->weight = old_weights[a];

  for (size_t a = 0; a < data.num_actions; ++a) data.ecs[a]->l.cb = cbls[a];
}

template <bool use_cs>
void predict_or_learn_sup_adf(warm_cb& data, multi_learner& base, example& ec, int ec_type)
{
  uint32_t action = predict_sup_adf(data, base, ec);

  if (ind_update(data, ec_type)) learn_sup_adf<use_cs>(data, ec, ec_type);

  ec.pred.multiclass = action;
}

uint32_t predict_bandit_adf(warm_cb& data, multi_learner& base, example& ec)
{
  uint32_t argmin = find_min(data.cumulative_costs);

  copy_example_to_adf(data, ec);
  base.predict(data.ecs, argmin);

  auto& out_ec = *data.ecs[0];
  uint32_t chosen_action;
  if (sample_after_normalizing(data.app_seed + data.example_counter++, begin_scores(out_ec.pred.a_s),
          end_scores(out_ec.pred.a_s), chosen_action))
    THROW("Failed to sample from pdf");

  auto& a_s = data.a_s_adf;
  copy_array<action_score>(a_s, out_ec.pred.a_s);

  return chosen_action;
}

void learn_bandit_adf(warm_cb& data, multi_learner& base, example& ec, int ec_type)
{
  copy_example_to_adf(data, ec);

  // add cb label to chosen action
  auto& cl = data.cl_adf;
  auto& lab = data.ecs[cl.action - 1]->l.cb;
  lab.costs.push_back(cl);

  std::vector<float> old_weights;
  for (size_t a = 0; a < data.num_actions; ++a) old_weights.push_back(data.ecs[a]->weight);

  // Guard example state restore against throws
  auto restore_guard = VW::scope_exit([&old_weights, &data] {
    for (size_t a = 0; a < data.num_actions; ++a) { data.ecs[a]->weight = old_weights[a]; }
  });

  for (uint32_t i = 0; i < data.choices_lambda; i++)
  {
    float weight_multiplier = compute_weight_multiplier(data, i, ec_type);
    for (size_t a = 0; a < data.num_actions; ++a) data.ecs[a]->weight = old_weights[a] * weight_multiplier;
    base.learn(data.ecs, i);
  }
}

template <bool use_cs>
void predict_or_learn_bandit_adf(warm_cb& data, multi_learner& base, example& ec, int ec_type)
{
  uint32_t chosen_action = predict_bandit_adf(data, base, ec);

  auto& cl = data.cl_adf;
  auto& a_s = data.a_s_adf;
  cl.action = a_s[chosen_action].action + 1;
  cl.probability = a_s[chosen_action].score;

  if (!cl.action) THROW("No action with non-zero probability found!");

  if (use_cs)
    cl.cost = loss_cs(data, ec.l.cs.costs, cl.action);
  else
    cl.cost = loss(data, ec.l.multi.label, cl.action);

  if (ec_type == INTERACTION) accumu_costs_iv_adf(data, base, ec);

  if (ind_update(data, ec_type)) learn_bandit_adf(data, base, ec, ec_type);

  ec.pred.multiclass = cl.action;
}

void accumu_var_adf(warm_cb& data, multi_learner& base, example& ec)
{
  size_t pred_best_approx = predict_sup_adf(data, base, ec);
  float temp_var = 0.f;

  for (size_t a = 0; a < data.num_actions; ++a)
    if (pred_best_approx == data.a_s_adf[a].action + 1) temp_var = 1.0f / data.a_s_adf[a].score;

  data.cumu_var += temp_var;
}

template <bool is_learn, bool use_cs>
void predict_or_learn_adf(warm_cb& data, multi_learner& base, example& ec)
{
  // Corrupt labels (only corrupting multiclass labels as of now)
  if (use_cs)
    data.cs_label = ec.l.cs;
  else
  {
    data.mc_label = ec.l.multi;
    if (data.ws_iter < data.ws_period) ec.l.multi.label = corrupt_action(data, data.mc_label.label, WARM_START);
  }

  // Warm start phase
  if (data.ws_iter < data.ws_period)
  {
    if (data.ws_type == SUPERVISED_WS)
      predict_or_learn_sup_adf<use_cs>(data, base, ec, WARM_START);
    else if (data.ws_type == BANDIT_WS)
      predict_or_learn_bandit_adf<use_cs>(data, base, ec, WARM_START);

    ec.weight = 0;
    data.ws_iter++;
  }
  // Interaction phase
  else if (data.inter_iter < data.inter_period)
  {
    predict_or_learn_bandit_adf<use_cs>(data, base, ec, INTERACTION);
    accumu_var_adf(data, base, ec);
    data.a_s_adf.clear();
    data.inter_iter++;
  }
  // Skipping the rest of the examples
  else
  {
    ec.weight = 0;
    ec.pred.multiclass = 1;
  }

  // Restore the original labels
  if (use_cs)
    ec.l.cs = data.cs_label;
  else
    ec.l.multi = data.mc_label;
}

void init_adf_data(warm_cb& data, const uint32_t num_actions)
{
  data.num_actions = num_actions;
  if (data.sim_bandit)
    data.ws_type = BANDIT_WS;
  else
    data.ws_type = SUPERVISED_WS;
  data.ecs.resize(num_actions);
  for (size_t a = 0; a < num_actions; ++a)
  {
    data.ecs[a] = VW::alloc_examples(CB::cb_label.label_size, 1);
    auto& lab = data.ecs[a]->l.cb;
    CB::default_label(lab);
  }

  // The rest of the initialization is for warm start CB
  data.csls = calloc_or_throw<COST_SENSITIVE::label>(num_actions);
  for (uint32_t a = 0; a < num_actions; ++a)
  {
    COST_SENSITIVE::default_label(data.csls[a]);
    data.csls[a].costs.push_back({0, a + 1, 0, 0});
  }
  data.cbls = calloc_or_throw<CB::label>(num_actions);

  data.ws_train_size = data.ws_period;
  data.ws_vali_size = 0;

  data.ws_iter = 0;
  data.inter_iter = 0;

  setup_lambdas(data);
  for (uint32_t i = 0; i < data.choices_lambda; i++) data.cumulative_costs.push_back(0.f);
  data.cumu_var = 0.f;
}

base_learner* warm_cb_setup(options_i& options, vw& all)
{
  uint32_t num_actions = 0;
  auto data = scoped_calloc_or_throw<warm_cb>();
  bool use_cs;

  option_group_definition new_options("Make Multiclass into Warm-starting Contextual Bandit");

  new_options
      .add(make_option("warm_cb", num_actions)
               .keep()
               .necessary()
               .help("Convert multiclass on <k> classes into a contextual bandit problem"))
      .add(make_option("warm_cb_cs", use_cs)
               .help("consume cost-sensitive classification examples instead of multiclass"))
      .add(make_option("loss0", data->loss0).default_value(0.f).help("loss for correct label"))
      .add(make_option("loss1", data->loss1).default_value(1.f).help("loss for incorrect label"))
      .add(make_option("warm_start", data->ws_period)
               .default_value(0U)
               .help("number of training examples for warm start phase"))
      .add(make_option("epsilon", data->epsilon).keep().allow_override().help("epsilon-greedy exploration"))
      .add(make_option("interaction", data->inter_period)
               .default_value(UINT32_MAX)
               .help("number of examples for the interactive contextual bandit learning phase"))
      .add(make_option("warm_start_update", data->upd_ws).help("indicator of warm start updates"))
      .add(make_option("interaction_update", data->upd_inter).help("indicator of interaction updates"))
      .add(make_option("corrupt_type_warm_start", data->cor_type_ws)
               .default_value(UAR)
               .help("type of label corruption in the warm start phase (1: uniformly at random, 2: circular, 3: "
                     "replacing with overwriting label)"))
      .add(make_option("corrupt_prob_warm_start", data->cor_prob_ws)
               .default_value(0.f)
               .help("probability of label corruption in the warm start phase"))
      .add(make_option("choices_lambda", data->choices_lambda)
               .default_value(1U)
               .help("the number of candidate lambdas to aggregate (lambda is the importance weight parameter between "
                     "the two sources)"))
      .add(make_option("lambda_scheme", data->lambda_scheme)
               .default_value(ABS_CENTRAL)
               .help("The scheme for generating candidate lambda set (1: center lambda=0.5, 2: center lambda=0.5, min "
                     "lambda=0, max lambda=1, 3: center lambda=epsilon/(1+epsilon), 4: center "
                     "lambda=epsilon/(1+epsilon), min lambda=0, max lambda=1); the rest of candidate lambda values are "
                     "generated using a doubling scheme"))
      .add(make_option("overwrite_label", data->overwrite_label)
               .default_value(1U)
               .help("the label used by type 3 corruptions (overwriting)"))
      .add(make_option("sim_bandit", data->sim_bandit)
               .help("simulate contextual bandit updates on warm start examples"));

  if (!options.add_parse_and_check_necessary(new_options)) { return nullptr; }

  if (use_cs && (options.was_supplied("corrupt_type_warm_start") || options.was_supplied("corrupt_prob_warm_start")))
  { THROW("label corruption on cost-sensitive examples not currently supported"); }

  data->app_seed = uniform_hash("vw", 2, 0);
  data->a_s = v_init<action_score>();
  data->all = &all;
  data->_random_state = all.get_random_state();
  data->use_cs = use_cs;

  init_adf_data(*data.get(), num_actions);

  options.insert("cb_min_cost", std::to_string(data->loss0));
  options.insert("cb_max_cost", std::to_string(data->loss1));

  if (options.was_supplied("baseline"))
  {
    std::stringstream ss;
    ss << std::max(std::abs(data->loss0), std::abs(data->loss1)) / (data->loss1 - data->loss0);
    options.insert("lr_multiplier", ss.str());
  }

  learner<warm_cb, example>* l;

  multi_learner* base = as_multiline(setup_base(options, all));
  // Note: the current version of warm start CB can only support epsilon-greedy exploration
  // We need to wait for the epsilon value to be passed from the base
  // cb_explore learner, if there is one

  if (!options.was_supplied("epsilon"))
  {
    std::cerr << "Warning: no epsilon (greedy parameter) specified; resetting to 0.05" << std::endl;
    data->epsilon = 0.05f;
  }

  if (use_cs)
  {
    l = &init_cost_sensitive_learner(data, base, predict_or_learn_adf<true, true>, predict_or_learn_adf<false, true>,
        all.example_parser, data->choices_lambda);
    all.label_type = label_type_t::cs;
  }
  else
  {
    l = &init_multiclass_learner(data, base, predict_or_learn_adf<true, false>, predict_or_learn_adf<false, false>,
        all.example_parser, data->choices_lambda);
    all.label_type = label_type_t::mc;
  }

  l->set_finish(finish);
  all.delete_prediction = nullptr;

  return make_base(*l);
}<|MERGE_RESOLUTION|>--- conflicted
+++ resolved
@@ -89,14 +89,10 @@
     CB::delete_label(cb_label);
     a_s.delete_v();
 
-<<<<<<< HEAD
     for (size_t a = 0; a < num_actions; ++a)
     {
       COST_SENSITIVE::delete_label(csls[a]);
     }
-=======
-    for (size_t a = 0; a < num_actions; ++a) { COST_SENSITIVE::cs_label.delete_label(&csls[a]); }
->>>>>>> 69a90c17
     free(csls);
     free(cbls);
 

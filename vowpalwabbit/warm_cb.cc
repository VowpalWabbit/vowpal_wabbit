--- conflicted
+++ resolved
@@ -627,25 +627,17 @@
   }
 
   if (use_cs)
-<<<<<<< HEAD
-  {
-    l = &init_cost_sensitive_learner(
-        data, base, predict_or_learn_adf<true, true>, predict_or_learn_adf<false, true>, all.p, data->choices_lambda);
-    all.label_type = label_type_t::cs;
-  }
-  else
-  {
-    l = &init_multiclass_learner(
-        data, base, predict_or_learn_adf<true, false>, predict_or_learn_adf<false, false>, all.p, data->choices_lambda);
-    all.label_type = label_type_t::mc;
-  }
-=======
+  {
     l = &init_cost_sensitive_learner(data, base, predict_or_learn_adf<true, true>, predict_or_learn_adf<false, true>,
         all.example_parser, data->choices_lambda);
-  else
+    all.label_type = label_type_t::cs;
+  }
+  else
+  {
     l = &init_multiclass_learner(data, base, predict_or_learn_adf<true, false>, predict_or_learn_adf<false, false>,
         all.example_parser, data->choices_lambda);
->>>>>>> d1ead9a0
+    all.label_type = label_type_t::mc;
+  }
 
   l->set_finish(finish);
   all.delete_prediction = nullptr;

--- conflicted
+++ resolved
@@ -16,39 +16,24 @@
 
 struct label_parser
 {
-<<<<<<< HEAD
   void (*default_label)(new_polylabel&);
-  void (*parse_label)(parser*, shared_data*, new_polylabel&, v_array<substring>&);
+  void (*parse_label)(parser*, shared_data*, new_polylabel&, v_array<VW::string_view>&);
   void (*cache_label)(new_polylabel&, io_buf& cache);
   size_t (*read_cached_label)(shared_data*, new_polylabel&, io_buf& cache);
   void (*delete_label)(new_polylabel&);
   float (*get_weight)(new_polylabel&);
-  void (*copy_label)(new_polylabel&,
-      new_polylabel&);  // copy_label(dst,src) performs a DEEP copy of src into dst (dst is allocated
-                        // correctly).  if this function is nullptr, then we assume that a memcpy of size
-                        // label_size is sufficient, so you need only specify this function if your label
-                        // constains, for instance, pointers (otherwise you'll get double-free errors)
-  bool (*test_label)(new_polylabel&);
-=======
-  void (*default_label)(void*);
-  void (*parse_label)(parser*, shared_data*, void*, v_array<VW::string_view>&);
-  void (*cache_label)(void*, io_buf& cache);
-  size_t (*read_cached_label)(shared_data*, void*, io_buf& cache);
-  void (*delete_label)(void*);
-  float (*get_weight)(void*);
-  void (*copy_label)(void*, void*);  // copy_label(dst,src) performs a DEEP copy of src into dst (dst is allocated
+  void (*copy_label)(new_polylabel&, new_polylabel&);  // copy_label(dst,src) performs a DEEP copy of src into dst (dst is allocated
                                      // correctly).  if this function is nullptr, then we assume that a memcpy of size
                                      // label_size is sufficient, so you need only specify this function if your label
                                      // constains, for instance, pointers (otherwise you'll get double-free errors)
-  bool (*test_label)(void*);
->>>>>>> 6e9d854d
+  bool (*test_label)(new_polylabel&);
   size_t label_size;
 };
 
 struct v_label_parser
 {
   virtual void default_label(new_polylabel&) = 0;
-  virtual void parse_label(parser*, shared_data*, new_polylabel&, v_array<substring>&) = 0;
+  virtual void parse_label(parser*, shared_data*, new_polylabel&, v_array<VW::string_view>&) = 0;
   virtual void cache_label(new_polylabel&, io_buf& cache) = 0;
   virtual void read_cached_label(shared_data*, new_polylabel&, io_buf& cache) = 0;
   virtual void delete_label(new_polylabel&) = 0;

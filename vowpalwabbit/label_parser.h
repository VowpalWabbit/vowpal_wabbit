--- conflicted
+++ resolved
@@ -19,23 +19,13 @@
 
 struct label_parser
 {
-<<<<<<< HEAD
   void (*default_label)(polylabel*);
-  void (*parse_label)(parser*, shared_data*, polylabel*, std::vector<VW::string_view>&);
+  void (*parse_label)(parser*, shared_data*, polylabel*, std::vector<VW::string_view>&, reduction_features&);
   void (*cache_label)(polylabel*, io_buf& cache);
   size_t (*read_cached_label)(shared_data*, polylabel*, io_buf& cache);
   void (*delete_label)(polylabel*);
   float (*get_weight)(polylabel*);
   void (*copy_label)(polylabel*, polylabel*);  // copy_label(dst,src) performs a DEEP copy of src into dst (dst is allocated
-=======
-  void (*default_label)(void*);
-  void (*parse_label)(parser*, shared_data*, void*, std::vector<VW::string_view>&, reduction_features&);
-  void (*cache_label)(void*, io_buf& cache);
-  size_t (*read_cached_label)(shared_data*, void*, io_buf& cache);
-  void (*delete_label)(void*);
-  float (*get_weight)(void*);
-  void (*copy_label)(void*, void*);  // copy_label(dst,src) performs a DEEP copy of src into dst (dst is allocated
->>>>>>> fc984fc2
                                      // correctly).  if this function is nullptr, then we assume that a memcpy of size
                                      // label_size is sufficient, so you need only specify this function if your label
                                      // constains, for instance, pointers (otherwise you'll get double-free errors)

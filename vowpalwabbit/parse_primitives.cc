// Copyright (c) by respective owners including Yahoo!, Microsoft, and
// individual contributors. All rights reserved. Released under a BSD (revised)
// license as described in the file LICENSE.

#include <iostream>
<<<<<<< HEAD
#ifndef _WIN32
#include <strings.h>
#else
=======
>>>>>>> 0182aa61
#include <string>
#include <stdexcept>
#include <sstream>

#include "parse_primitives.h"
#include "hash.h"
#include "vw_exception.h"

hash_func_t getHasher(const std::string& s)
{
  if (s == "strings")
    return hashstring;
  else if (s == "all")
    return hashall;
  else
    THROW("Unknown hash function: " << s);
}

std::vector<std::string> escaped_tokenize(char delim, VW::string_view s, bool allow_empty)
{
  std::vector<std::string> tokens;
  std::string current;
  size_t end_pos = 0;
  const char delims[3] = {'\\', delim, '\0'};
  bool last_space = false;

  while (!s.empty() && ((end_pos = s.find_first_of(delims)) != VW::string_view::npos))
  {
    if(s[end_pos] == '\\')
    {
      current.append(s.begin(), end_pos);
      s.remove_prefix(end_pos + 1);

      // always insert the next character after an escape if it exists
      if(!s.empty())
      {
        current.append(s.begin(), 1);
        s.remove_prefix(1);
      }
    }
    else
    {
      last_space = end_pos == 0;
      current.append(s.begin(), end_pos);
      s.remove_prefix(end_pos + 1);
      if(!current.empty() || allow_empty)
      {
        tokens.push_back(current);
      }
      current.clear();
    }
  }
  // write whatever's left into the vector
  if (!s.empty() || !current.empty() || (last_space && allow_empty))
  {
    current.append(s.begin(), s.length());
    tokens.push_back(current);
  }
  return tokens;
}<|MERGE_RESOLUTION|>--- conflicted
+++ resolved
@@ -3,12 +3,6 @@
 // license as described in the file LICENSE.
 
 #include <iostream>
-<<<<<<< HEAD
-#ifndef _WIN32
-#include <strings.h>
-#else
-=======
->>>>>>> 0182aa61
 #include <string>
 #include <stdexcept>
 #include <sstream>

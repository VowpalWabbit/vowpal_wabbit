--- conflicted
+++ resolved
@@ -39,13 +39,8 @@
       // always insert the next character after an escape if it exists
       if(!s.empty())
       {
-<<<<<<< HEAD
-	current.append(s.begin(), 1);
-	s.remove_prefix(1);
-=======
         current.append(s.begin(), 1);
         s.remove_prefix(1);
->>>>>>> c1f834b4
       }
     }
     else
@@ -55,11 +50,7 @@
       s.remove_prefix(end_pos + 1);
       if(!current.empty() || allow_empty)
       {
-<<<<<<< HEAD
-	tokens.push_back(current);
-=======
         tokens.push_back(current);
->>>>>>> c1f834b4
       }
       current.clear();
     }

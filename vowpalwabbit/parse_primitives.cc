--- conflicted
+++ resolved
@@ -16,14 +16,6 @@
 #include "hash.h"
 #include "vw_exception.h"
 
-bool substring_equal(const substring& a, const substring& b)
-{
-  return (a.end - a.begin == b.end - b.begin)  // same length
-      && (strncmp(a.begin, b.begin, a.end - a.begin) == 0);
-}
-
-<<<<<<< HEAD
-=======
 bool substring_equal(const substring& ss, const char* str)
 {
   size_t len_ss = ss.end - ss.begin;
@@ -57,7 +49,6 @@
 
 uint64_t hashall(substring s, uint64_t h) { return uniform_hash((unsigned char*)s.begin, s.end - s.begin, h); }
 
->>>>>>> f2bcefaa
 hash_func_t getHasher(const std::string& s)
 {
   if (s == "strings")

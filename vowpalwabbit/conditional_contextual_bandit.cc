--- conflicted
+++ resolved
@@ -678,11 +678,7 @@
     options.add_and_parse(new_options);
   }
 
-<<<<<<< HEAD
-  auto base = as_multiline(setup_base(options, all));
-=======
   auto* base = as_multiline(setup_base(options, all));
->>>>>>> 2135f2b1
   all.example_parser->lbl_parser = CCB::ccb_label_parser;
   all.label_type = label_type_t::ccb;
 

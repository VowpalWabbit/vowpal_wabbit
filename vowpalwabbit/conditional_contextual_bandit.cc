--- conflicted
+++ resolved
@@ -612,21 +612,13 @@
   bool all_slots_loss_report = false;
   option_group_definition new_options(
       "EXPERIMENTAL: Conditional Contextual Bandit Exploration with Action Dependent Features");
-<<<<<<< HEAD
-  new_options.add(
-      make_option("ccb_explore_adf", ccb_explore_adf_option)
-          .keep()
-          .necessary()
-          .help("EXPERIMENTAL: Do Conditional Contextual Bandit learning with multiline action dependent features."));
-=======
   new_options
       .add(make_option("ccb_explore_adf", ccb_explore_adf_option)
                .keep()
+               .necessary()
                .help(
                    "EXPERIMENTAL: Do Conditional Contextual Bandit learning with multiline action dependent features."))
       .add(make_option("all_slots_loss", all_slots_loss_report).help("Report average loss from all slots"));
-  options.add_and_parse(new_options);
->>>>>>> 27937db3
 
   if (!options.add_parse_and_check_necessary(new_options))
   {

--- conflicted
+++ resolved
@@ -407,53 +407,37 @@
   // this is temporary only so we can get some logging of what's going on
   try
   {
-<<<<<<< HEAD
-    if (should_augment_with_slot_info)
-    {
-      // Namespace crossing for slot features.
-      data.generated_interactions.clear();
-      std::copy(data.original_interactions->begin(), data.original_interactions->end(),
-          std::back_inserter(data.generated_interactions));
-      calculate_and_insert_interactions(data.shared, data.actions, data.generated_interactions);
-      data.shared->interactions = &data.generated_interactions;
-      for (auto* ex : data.actions) { ex->interactions = &data.generated_interactions; }
-    }
-=======
     // Reset exclusion list for this example.
     data.exclude_list.assign(data.actions.size(), false);
->>>>>>> 2f282de1
 
     auto decision_scores = examples[0]->pred.decision_scores;
 
-<<<<<<< HEAD
-    if (should_augment_with_slot_info)
-    {
-=======
     // for each slot, re-build the cb example and call cb_explore_adf
     size_t slot_id = 0;
     for (example* slot : data.slots)
     {
-      // Namespace crossing for slot features.
-      data.generated_interactions.clear();
-      std::copy(data.original_interactions->begin(), data.original_interactions->end(),
-          std::back_inserter(data.generated_interactions));
-      calculate_and_insert_interactions(data.shared, data.actions, data.generated_interactions);
-      data.shared->interactions = &data.generated_interactions;
-      for (auto* ex : data.actions) { ex->interactions = &data.generated_interactions; }
+      if (should_augment_with_slot_info)
+      {
+        // Namespace crossing for slot features.
+        data.generated_interactions.clear();
+        std::copy(data.original_interactions->begin(), data.original_interactions->end(),
+            std::back_inserter(data.generated_interactions));
+        calculate_and_insert_interactions(data.shared, data.actions, data.generated_interactions);
+        data.shared->interactions = &data.generated_interactions;
+        for (auto* ex : data.actions) { ex->interactions = &data.generated_interactions; }
+      }
 
       data.include_list.clear();
       build_cb_example<is_learn>(data.cb_ex, slot, data);
 
->>>>>>> 2f282de1
-      if (data.all->audit) { inject_slot_id<true>(data, data.shared, slot_id); }
-      else
-      {
-        inject_slot_id<false>(data, data.shared, slot_id);
-      }
-<<<<<<< HEAD
-    }
-=======
->>>>>>> 2f282de1
+      if (should_augment_with_slot_info)
+      {
+        if (data.all->audit) { inject_slot_id<true>(data, data.shared, slot_id); }
+        else
+        {
+          inject_slot_id<false>(data, data.shared, slot_id);
+        }
+      }
 
       if (has_action(data.cb_ex))
       {
@@ -468,31 +452,21 @@
         decision_scores.push_back(data.action_score_pool.get_object());
       }
 
-<<<<<<< HEAD
-    if (should_augment_with_slot_info)
-    {
-      data.shared->interactions = data.original_interactions;
-      for (auto* ex : data.actions) { ex->interactions = data.original_interactions; }
-    }
-    remove_slot_features(data.shared, slot);
-
-    if (should_augment_with_slot_info)
-    {
-=======
-      data.shared->interactions = data.original_interactions;
-      for (auto* ex : data.actions) { ex->interactions = data.original_interactions; }
+      if (should_augment_with_slot_info)
+      {
+        data.shared->interactions = data.original_interactions;
+        for (auto* ex : data.actions) { ex->interactions = data.original_interactions; }
+      }
       remove_slot_features(data.shared, slot);
 
->>>>>>> 2f282de1
-      if (data.all->audit) { remove_slot_id<true>(data.shared); }
-      else
-      {
-        remove_slot_id<false>(data.shared);
-      }
-<<<<<<< HEAD
-    }
-=======
->>>>>>> 2f282de1
+      if (should_augment_with_slot_info)
+      {
+        if (data.all->audit) { remove_slot_id<true>(data.shared); }
+        else
+        {
+          remove_slot_id<false>(data.shared);
+        }
+      }
 
       // Put back the original shared example tag.
       std::swap(data.shared->tag, slot->tag);

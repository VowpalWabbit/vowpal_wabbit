--- conflicted
+++ resolved
@@ -40,16 +40,14 @@
   std::vector<CCB::label> stored_labels;
   size_t action_with_label;
 
-<<<<<<< HEAD
   // All of these hashes are with a hasher seeded with the below namespace hash.
   std::vector<uint64_t> hashes;
   uint64_t id_namespace_hash;
   std::string id_namespace_str;
-=======
+  
   VW::v_array_pool<CB::cb_class> cb_label_pool;
   VW::v_array_pool<ACTION_SCORE::action_score> action_score_pool;
   VW::v_array_pool<ACTION_SCORE::action_scores> action_scores_pool;
->>>>>>> bec5590d
 };
 
 namespace CCB
@@ -260,14 +258,8 @@
   }
 }
 
-<<<<<<< HEAD
 // Generates quadratics between each namespace and the slot id as well as appends slot id to every existing interaction.
 void calculate_and_insert_interactions(example* shared, std::vector<example*> actions, std::vector<std::string>& vec)
-=======
-// Generates all combinations of 4th order interactions between namespaces in [shared,history,slot,action]
-void calculate_and_insert_interactions(
-    example* shared, example* slot, std::vector<example*> actions, std::vector<std::string>& vec)
->>>>>>> bec5590d
 {
   std::vector<std::string> new_interactions;
   for(auto interaction : vec)
@@ -281,33 +273,7 @@
   {
     for (auto& action_index : action->indices)
     {
-<<<<<<< HEAD
       vec.push_back({(char)action_index, (char)ccb_id_namespace});
-=======
-      for (auto action_index : action->indices)
-      {
-        // Skip past any grouping where shared, action or slot is the constant namespace.
-        if (shared_index == constant_namespace || action_index == constant_namespace)
-        {
-          continue;
-        }
-
-        // Insert automatic quadratic interactions between all shared  action pairs
-        vec.push_back({(char)shared_index, (char)action_index});
-
-        for (auto slot_index : slot->indices)
-        {
-          if (slot_index == constant_namespace)
-          {
-            continue;
-          }
-
-          // Insert automatic cubic interactions between all shared + action + slot groups
-          namespace_index slot_ns_index = (slot_index == default_namespace) ? ccb_slot_namespace : slot_index;
-          vec.push_back({(char)shared_index, (char)slot_ns_index, (char)action_index});
-        }
-      }
->>>>>>> bec5590d
     }
   }
 
@@ -438,12 +404,7 @@
     else
     {
       // the cb example contains no action => cannot decide
-<<<<<<< HEAD
-      auto empty_action_scores = v_init<ACTION_SCORE::action_score>();
-      decision_scores.push_back(empty_action_scores);
-=======
       decision_scores.push_back(data.action_score_pool.get_object());
->>>>>>> bec5590d
     }
 
     data.shared->interactions = data.original_interactions;

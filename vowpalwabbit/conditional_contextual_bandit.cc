--- conflicted
+++ resolved
@@ -12,11 +12,8 @@
 #include "cb_adf.h"
 #include "cb_algs.h"
 #include "constant.h"
-<<<<<<< HEAD
-=======
 #include "v_array_pool.h"
 #include "decision_scores.h"
->>>>>>> ea01890d
 
 #include <numeric>
 #include <algorithm>
@@ -110,13 +107,8 @@
     auto first_slot_index = 1 /*shared*/ + data.actions.size();
     for (size_t index = first_slot_index; index < data.stored_labels.size(); index++)
     {
-<<<<<<< HEAD
-      const auto& slot_label = data.stored_labels[index];
-      if (slot_label.outcome != nullptr && slot_label.outcome->probabilities.size() == 0)
-=======
       if (slot->l.conditional_contextual_bandit.outcome != nullptr &&
           slot->l.conditional_contextual_bandit.outcome->probabilities.empty())
->>>>>>> ea01890d
       {
         std::cerr << "ccb_adf_explore: badly formatted example - missing label probability";
         return false;
@@ -332,13 +324,8 @@
   cb_ex.push_back(data.shared);
 
   // Retrieve the action index whitelist (if the list is empty, then all actions are white-listed)
-<<<<<<< HEAD
-  auto& explicit_includes = slot_label.explicit_included_actions;
-  if (explicit_includes.size() != 0)
-=======
   auto& explicit_includes = slot->l.conditional_contextual_bandit.explicit_included_actions;
   if (!explicit_includes.empty())
->>>>>>> ea01890d
   {
     // First time seeing this, initialize the vector with falses so we can start setting each included action.
     if (data.include_list.empty())
@@ -390,7 +377,7 @@
     example->pred.reset();
     example->pred.init_as_action_probs();
   }
-  
+
   // Tag can be used for specifying the sampling seed per slot. For it to be used it must be inserted into the shared
   // example.
   std::swap(data.shared->tag, slot->tag);
@@ -402,14 +389,9 @@
 void learn_or_predict(ccb& data, multi_learner& base, multi_ex& examples)
 {
   clear_all(data);
-<<<<<<< HEAD
-  data.stored_labels.reserve(examples.size());
-  if (!split_multi_example_and_stash_labels(examples, data))  // split shared, actions and slots
-=======
   // split shared, actions and slots
   if (!split_multi_example_and_stash_labels(examples, data))
   {
->>>>>>> ea01890d
     return;
   }
 
@@ -505,18 +487,13 @@
   examples[0]->pred.init_as_decision_scores(std::move(decision_scores));
 }
 
-<<<<<<< HEAD
-void print_decision_scores(io_adapter* f, decision_scores_t& decision_scores)
-{
-  if (f != nullptr)
-=======
+
 std::string generate_ccb_label_printout(const std::vector<example*>& slots)
 {
   size_t counter = 0;
   std::stringstream label_ss;
   std::string delim;
   for (const auto& slot : slots)
->>>>>>> ea01890d
   {
     counter++;
 
@@ -525,53 +502,9 @@
     {
       label_ss << delim << "?";
     }
-<<<<<<< HEAD
-    ssize_t len = ss.str().size();
-    ssize_t t = f->write(ss.str().c_str(), (unsigned int)len);
-    if (t != len)
-      std::cerr << "write error: " << strerror(errno) << std::endl;
-  }
-}
-
-void print_update(vw& all, std::vector<example*>& slots, decision_scores_t& decision_scores, size_t num_features)
-{
-  if (all.sd->weighted_examples() >= all.sd->dump_interval && !all.quiet && !all.bfgs)
-  {
-    std::string label_str = "";
-    std::string delim = "";
-    int counter = 0;
-    for (auto slot : slots)
-    {
-      counter++;
-
-      auto outcome = slot->l.ccb().outcome;
-      if (outcome == nullptr)
-      {
-        label_str += delim;
-        label_str += "?";
-      }
-      else
-      {
-        label_str += delim;
-        label_str += std::to_string(outcome->probabilities[0].action);
-        label_str += ":";
-        label_str += std::to_string(outcome->cost);
-      }
-
-      delim = ",";
-
-      // Stop after 2...
-      if (counter > 1 && slots.size() > 2)
-      {
-        label_str += delim;
-        label_str += "...";
-        break;
-      }
-=======
     else
     {
       label_ss << delim << outcome->probabilities[0].action << ":" << outcome->cost;
->>>>>>> ea01890d
     }
 
     delim = ",";
@@ -638,13 +571,9 @@
   all.sd->update(holdout_example, num_labelled > 0, loss, ec_seq[SHARED_EX_INDEX]->weight, num_features);
 
   for (auto sink : all.final_prediction_sink)
-<<<<<<< HEAD
-    print_decision_scores(sink, ec_seq[SHARED_EX_INDEX]->pred.decision_scores());
-=======
   {
     VW::print_decision_scores(sink, ec_seq[SHARED_EX_INDEX]->pred.decision_scores);
   }
->>>>>>> ea01890d
 
   VW::print_update_ccb(all, slots, preds, num_features);
 }

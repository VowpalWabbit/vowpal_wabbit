--- conflicted
+++ resolved
@@ -4,13 +4,10 @@
 #include "global_data.h"
 #include "cache.h"
 #include "vw.h"
-<<<<<<< HEAD
 #include "interactions.h"
 #include "label_dictionary.h"
-=======
 #include "cb_adf.h"
 #include "cb_algs.h"
->>>>>>> 3fbc5de6
 
 #include <numeric>
 #include <algorithm>
@@ -35,14 +32,11 @@
   std::vector<std::string>* original_interactions;
 };
 
-<<<<<<< HEAD
-=======
 namespace CCB
 {
 static constexpr uint32_t SHARED_EX_INDEX = 0;
 static constexpr uint32_t TOP_ACTION_INDEX = 0;
 
->>>>>>> 3fbc5de6
 void clear_all(ccb& data)
 {
   data.shared = nullptr;

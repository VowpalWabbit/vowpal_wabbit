// Copyright (c) by respective owners including Yahoo!, Microsoft, and
// individual contributors. All rights reserved. Released under a BSD (revised)
// license as described in the file LICENSE.

#include "conditional_contextual_bandit.h"
#include "reductions.h"
#include "example.h"
#include "global_data.h"
#include "vw.h"
#include "interactions.h"
#include "label_dictionary.h"
#include "cb_adf.h"
#include "cb_algs.h"
#include "constant.h"
#include "v_array_pool.h"
#include "decision_scores.h"
#include "vw_versions.h"
#include "version.h"
#include "debug_log.h"
#include "shared_data.h"

#include "io/logger.h"

#include <numeric>
#include <algorithm>
#include <unordered_set>
#include <bitset>

#undef VW_DEBUG_LOG
#define VW_DEBUG_LOG vw_dbg::ccb

using namespace VW::LEARNER;
using namespace VW;
using namespace VW::config;

namespace logger = VW::io::logger;

template <typename T>
void return_v_array(v_array<T>&& array, VW::v_array_pool<T>& pool)
{
  array.clear();
  pool.reclaim_object(std::move(array));
  array = v_init<T>();
}

void insert_ccb_interactions(std::vector<std::vector<namespace_index>>& interactions_to_add_to)
{
  std::vector<std::vector<namespace_index>> new_interactions;
  for (const auto& inter : interactions_to_add_to)
  {
    auto interaction_copy = inter;
    auto interaction_copy2 = inter;
    interaction_copy.push_back(static_cast<namespace_index>(ccb_id_namespace));
    interaction_copy2.push_back(static_cast<namespace_index>(ccb_slot_namespace));
    new_interactions.push_back(interaction_copy);
    new_interactions.push_back(interaction_copy2);
  }
  std::copy(new_interactions.begin(), new_interactions.end(), std::back_inserter(interactions_to_add_to));
  interactions_to_add_to.push_back({':', ccb_id_namespace});
  interactions_to_add_to.push_back({':', ccb_slot_namespace});
}

struct ccb
{
  vw* all = nullptr;
  example* shared = nullptr;
  std::vector<example*> actions, slots;
  std::vector<uint32_t> origin_index;
  CB::cb_class cb_label;
  std::vector<bool> exclude_list, include_list;
  std::vector<CCB::label> stored_labels;
  size_t action_with_label = 0;

  multi_ex cb_ex;

  // All of these hashes are with a hasher seeded with the below namespace hash.
  std::vector<uint64_t> slot_id_hashes;
  uint64_t id_namespace_hash = 0;
  std::string id_namespace_str;

  size_t base_learner_stride_shift = 0;
  bool all_slots_loss_report = false;

  VW::v_array_pool<CB::cb_class> cb_label_pool;
  VW::v_array_pool<ACTION_SCORE::action_score> action_score_pool;

  VW::version_struct model_file_version;
  // If the reduction has not yet seen a multi slot example, it will behave the same as if it were CB.
  // This means the interactions aren't added and the slot feature is not added.
  bool has_seen_multi_slot_example = false;
  // Introduction has_seen_multi_slot_example was breaking change in terms of model format.
  // This flag is required for loading cb models (which do not have has_seen_multi_slot_example flag) into ccb reduction
  bool is_ccb_input_model = false;
};

namespace CCB
{
static constexpr uint32_t SHARED_EX_INDEX = 0;
static constexpr uint32_t TOP_ACTION_INDEX = 0;

void clear_all(ccb& data)
{
  // data.include_list and data.exclude_list aren't cleared here but are assigned in the predict/learn function
  data.shared = nullptr;
  data.actions.clear();
  data.slots.clear();
  data.action_with_label = 0;
  data.stored_labels.clear();
}

// split the slots, the actions and the shared example from the multiline example
bool split_multi_example_and_stash_labels(const multi_ex& examples, ccb& data)
{
  for (auto* ex : examples)
  {
    switch (ex->l.conditional_contextual_bandit.type)
    {
      case example_type::shared:
        data.shared = ex;
        break;
      case example_type::action:
        data.actions.push_back(ex);
        break;
      case example_type::slot:
        data.slots.push_back(ex);
        break;
      default:
        logger::log_error("ccb_adf_explore: badly formatted example - invalid example type");
        return false;
    }

    // Stash the CCB labels before rewriting them.
    data.stored_labels.push_back(std::move(ex->l.conditional_contextual_bandit));
  }

  return true;
}

// create empty/default cb labels
void create_cb_labels(ccb& data)
{
  data.cb_label_pool.acquire_object(data.shared->l.cb.costs);
  data.shared->l.cb.costs.push_back(CB::cb_class{});
  for (example* action : data.actions) { data.cb_label_pool.acquire_object(action->l.cb.costs); }
  data.shared->l.cb.weight = 1.0;
}

// the polylabel (union) must be manually cleaned up
void delete_cb_labels(ccb& data)
{
  return_v_array(std::move(data.shared->l.cb.costs), data.cb_label_pool);
  data.shared->l.cb.costs = v_array<CB::cb_class>();

  for (example* action : data.actions)
  {
    return_v_array(std::move(action->l.cb.costs), data.cb_label_pool);
    action->l.cb.costs = v_array<CB::cb_class>();
  }
}

void attach_label_to_example(
    uint32_t action_index_one_based, example* example, const conditional_contextual_bandit_outcome* outcome, ccb& data)
{
  // save the cb label
  // Action is unused in cb
  data.cb_label.action = action_index_one_based;
  data.cb_label.probability = outcome->probabilities[0].score;
  data.cb_label.cost = outcome->cost;

  example->l.cb.costs.push_back(data.cb_label);
}

void save_action_scores(ccb& data, decision_scores_t& decision_scores)
{
  auto& pred = data.shared->pred.a_s;

  // correct indices: we want index relative to the original ccb multi-example, with no actions filtered
  for (auto& action_score : pred) { action_score.action = data.origin_index[action_score.action]; }

  // Exclude the chosen action from next slots.
  auto original_index_of_chosen_action = pred[0].action;
  data.exclude_list[original_index_of_chosen_action] = true;

  decision_scores.emplace_back(std::move(pred));
  data.shared->pred.a_s = v_init<ACTION_SCORE::action_score>();
}

void clear_pred_and_label(ccb& data)
{
  // Don't need to return to pool, as that will be done when the example is output.

  // This just needs to be cleared as it is reused.
  data.actions[data.action_with_label]->l.cb.costs.clear();
}

// true if there exists at least 1 action in the cb multi-example
bool has_action(multi_ex& cb_ex) { return !cb_ex.empty(); }

// This function intentionally does not handle increasing the num_features of the example because
// the output_example function has special logic to ensure the number of feaures is correctly calculated.
// Copy anything in default namespace for slot to ccb_slot_namespace in shared
// Copy other slot namespaces to shared
void inject_slot_features(example* shared, example* slot)
{
  for (auto index : slot->indices)
  {
    // constant namespace should be ignored, as it already exists and we don't want to double it up.
    if (index == constant_namespace) { continue; }

    if (index == default_namespace)  // slot default namespace has a special namespace in shared
    { LabelDict::add_example_namespace(*shared, ccb_slot_namespace, slot->feature_space[default_namespace]); }
    else
    {
      LabelDict::add_example_namespace(*shared, index, slot->feature_space[index]);
    }
  }
}

template <bool audit>
void inject_slot_id(ccb& data, example* shared, size_t id)
{
  // id is zero based, so the vector must be of size id + 1
  if (id + 1 > data.slot_id_hashes.size()) { data.slot_id_hashes.resize(id + 1, 0); }

  uint64_t index;
  if (data.slot_id_hashes[id] == 0)
  {
    auto current_index_str = "index" + std::to_string(id);
    index = VW::hash_feature(*data.all, current_index_str, data.id_namespace_hash);

    // To maintain indicies consistent with what the parser does we must scale.
    index *= static_cast<uint64_t>(data.all->wpp) << data.base_learner_stride_shift;
    data.slot_id_hashes[id] = index;
  }
  else
  {
    index = data.slot_id_hashes[id];
  }

  shared->feature_space[ccb_id_namespace].push_back(1., index);
  shared->indices.push_back(ccb_id_namespace);

  if (audit)
  {
    auto current_index_str = "index" + std::to_string(id);
    shared->feature_space[ccb_id_namespace].space_names.push_back(
        std::make_shared<audit_strings>(data.id_namespace_str, current_index_str));
  }
}

// Since the slot id is the only thing in this namespace, the popping the value off will work correctly.
template <bool audit>
void remove_slot_id(example* shared)
{
  shared->feature_space[ccb_id_namespace].indicies.pop_back();
  shared->feature_space[ccb_id_namespace].values.pop_back();
  shared->indices.pop_back();

  if (audit) { shared->feature_space[ccb_id_namespace].space_names.pop_back(); }
}

void remove_slot_features(example* shared, example* slot)
{
  for (auto index : slot->indices)
  {
    // constant namespace should be ignored, as it already exists and we don't want to double it up.
    if (index == constant_namespace) { continue; }

    if (index == default_namespace)  // slot default namespace has a special namespace in shared
    { LabelDict::del_example_namespace(*shared, ccb_slot_namespace, slot->feature_space[default_namespace]); }
    else
    {
      LabelDict::del_example_namespace(*shared, index, slot->feature_space[index]);
    }
  }
}

// build a cb example from the ccb example
template <bool is_learn>
void build_cb_example(multi_ex& cb_ex, example* slot, const CCB::label& ccb_label, ccb& data)
{
  bool slot_has_label = ccb_label.outcome != nullptr;

  // Merge the slot features with the shared example and set it in the cb multi-example
  // TODO is it imporant for total_sum_feat_sq and num_features to be correct at this point?
  inject_slot_features(data.shared, slot);
  cb_ex.push_back(data.shared);

  // Retrieve the list of actions explicitly available for the slot (if the list is empty, then all actions are
  // possible)
  const auto& explicit_includes = ccb_label.explicit_included_actions;
  if (!explicit_includes.empty())
  {
    // First time seeing this, initialize the vector with falses so we can start setting each included action.
    if (data.include_list.empty()) { data.include_list.assign(data.actions.size(), false); }

    for (uint32_t included_action_id : explicit_includes) { data.include_list[included_action_id] = true; }
  }

  // set the available actions in the cb multi-example
  uint32_t index = 0;
  data.origin_index.clear();
  data.origin_index.resize(data.actions.size(), 0);
  for (size_t i = 0; i < data.actions.size(); i++)
  {
    // Filter actions that are not explicitly included. If the list is empty though, everything is included.
    if (!data.include_list.empty() && !data.include_list[i]) { continue; }

    // Filter actions chosen by previous slots
    if (data.exclude_list[i]) { continue; }

    // Select the action
    cb_ex.push_back(data.actions[i]);

    // Save the original index from the root multi-example
    data.origin_index[index++] = static_cast<uint32_t>(i);

    // Remember the index of the chosen action
    if (is_learn)
    {
      if (slot_has_label && i == ccb_label.outcome->probabilities[0].action)
      {
        // This is used to remove the label later.
        data.action_with_label = static_cast<uint32_t>(i);
        attach_label_to_example(index, data.actions[i], ccb_label.outcome, data);
      }
    }
  }

  // Must provide a prediction that cb can write into, this will be saved into the decision scores object later.
  data.action_score_pool.acquire_object(data.shared->pred.a_s);

  // Tag can be used for specifying the sampling seed per slot. For it to be used it must be inserted into the shared
  // example.
  std::swap(data.shared->tag, slot->tag);
}

std::string ccb_decision_to_string(const ccb& data)
{
  std::ostringstream outstrm;
  auto& pred = data.shared->pred.a_s;
  // correct indices: we want index relative to the original ccb multi-example,
  // with no actions filtered
  outstrm << "a_s [";
  for (const auto& action_score : pred) outstrm << action_score.action << ":" << action_score.score << ", ";
  outstrm << "] ";

  outstrm << "excl [";
  for (const auto& excl : data.exclude_list) outstrm << excl << ",";
  outstrm << "] ";

  return outstrm.str();
}

// iterate over slots contained in the multi-example, and for each slot, build a cb example and perform a
// cb_explore_adf call.
template <bool is_learn>
void learn_or_predict(ccb& data, multi_learner& base, multi_ex& examples)
{
  clear_all(data);
  // split shared, actions and slots
  if (!split_multi_example_and_stash_labels(examples, data)) { return; }
  auto restore_labels_guard = VW::scope_exit([&data, &examples] {
    // Restore ccb labels to the example objects.
    for (size_t i = 0; i < examples.size(); i++)
    { examples[i]->l.conditional_contextual_bandit = std::move(data.stored_labels[i]); }
  });

  if (data.slots.size() > data.actions.size())
  {
    std::stringstream msg;
    msg << "ccb_adf_explore: badly formatted example - number of actions " << data.actions.size()
        << " must be greater than the number of slots " << data.slots.size();
    THROW(msg.str())
  }

  if (is_learn)
  {
    for (auto* slot : data.slots)
    {
      if (slot->l.conditional_contextual_bandit.outcome != nullptr &&
          slot->l.conditional_contextual_bandit.outcome->probabilities.empty())
      { THROW("ccb_adf_explore: badly formatted example - missing label probability"); }
    }
  }

  // Even though the interactions reduction caches things when we move into CCB
  // mode a new namespace is added (ccb_id_namespace) and so we can be confident
  // that the cache will be invalidated.
  auto prev_has_seen = data.has_seen_multi_slot_example;
  data.has_seen_multi_slot_example = data.has_seen_multi_slot_example || data.slots.size() > 1;
  if (!prev_has_seen && data.has_seen_multi_slot_example)
  {
    insert_ccb_interactions(data.all->interactions);
  }

  // If we have not seen more than one slot, we need to check if the user has supplied slot features.
  // In that case we will turn on CCB slot id/interactions.
  if (!data.has_seen_multi_slot_example)
  {
    // We decide that user defined features exist if there is at least one feature space which is not the constant
    // namespace.
    const bool user_defined_slot_features_exist =
        !data.slots.empty() && !data.slots[0]->indices.empty() && data.slots[0]->indices[0] != constant_namespace;
    data.has_seen_multi_slot_example = data.has_seen_multi_slot_example || user_defined_slot_features_exist;
  }
  const bool should_augment_with_slot_info = data.has_seen_multi_slot_example;

  // This will overwrite the labels with CB.
  create_cb_labels(data);
  auto delete_cb_labels_guard = VW::scope_exit([&data, &examples] { delete_cb_labels(data); });

  // this is temporary only so we can get some logging of what's going on
  try
  {
    // Reset exclusion list for this example.
    data.exclude_list.assign(data.actions.size(), false);

    auto& decision_scores = examples[0]->pred.decision_scores;

    // for each slot, re-build the cb example and call cb_explore_adf
    size_t slot_id = 0;
    for (example* slot : data.slots)
    {
      // shared, action, action, slot
      data.include_list.clear();
      assert(1 /* shared */ + data.actions.size() + slot_id < data.stored_labels.size());
      build_cb_example<is_learn>(
          data.cb_ex, slot, data.stored_labels[1 /* shared */ + data.actions.size() + slot_id], data);

      if (should_augment_with_slot_info)
      {
        if (data.all->audit || data.all->hash_inv) { inject_slot_id<true>(data, data.shared, slot_id); }
        else
        {
          inject_slot_id<false>(data, data.shared, slot_id);
        }
      }

      // the cb example contains at least 1 action
      if (has_action(data.cb_ex))
      {
        // Notes:  Prediction is needed for output purposes. i.e.
        // save_action_scores needs it.
        // This is will be used to a) display prediction, b) output to a predict
        // file c) progressive loss calcs
        //
        // Strictly speaking, predict is not needed to learn.  The only reason
        // for doing this here
        // instead of letting the framework call predict before learn is to
        // avoid extra work in example manipulation.
        //
        // The right thing to do here is to detect library mode and not have to
        // call predict if prediction is
        // not needed for learn.  This will be part of a future PR
        if (!is_learn) multiline_learn_or_predict<false>(base, data.cb_ex, examples[0]->ft_offset);

        if (is_learn) { multiline_learn_or_predict<true>(base, data.cb_ex, examples[0]->ft_offset); }

        save_action_scores(data, decision_scores);
        VW_DBG(examples) << "ccb "
                         << "slot:" << slot_id << " " << ccb_decision_to_string(data) << std::endl;
        clear_pred_and_label(data);
      }
      else
      {
        // the cb example contains no action => cannot decide
        decision_scores.push_back(v_array<ACTION_SCORE::action_score>());
        data.action_score_pool.acquire_object(*(decision_scores.end() - 1));
      }

      remove_slot_features(data.shared, slot);

      if (should_augment_with_slot_info)
      {
        if (data.all->audit || data.all->hash_inv) { remove_slot_id<true>(data.shared); }
        else
        {
          remove_slot_id<false>(data.shared);
        }
      }

      // Put back the original shared example tag.
      std::swap(data.shared->tag, slot->tag);
      slot_id++;
      data.cb_ex.clear();
    }
  }
  catch (std::exception& e)
  {
    *(data.all->trace_message) << "CCB got exception from base reductions: " << e.what() << std::endl;
    throw;
  }
}

std::string generate_ccb_label_printout(const std::vector<example*>& slots)
{
  size_t counter = 0;
  std::stringstream label_ss;
  std::string delim;
  for (const auto& slot : slots)
  {
    counter++;

    auto* outcome = slot->l.conditional_contextual_bandit.outcome;
    if (outcome == nullptr) { label_ss << delim << "?"; }
    else
    {
      label_ss << delim << outcome->probabilities[0].action << ":" << outcome->cost;
    }

    delim = ",";

    // Stop after 2...
    if (counter > 1 && slots.size() > 2)
    {
      label_ss << delim << "...";
      break;
    }
  }
  return label_ss.str();
}

void output_example(vw& all, ccb& c, multi_ex& ec_seq)
{
  if (ec_seq.empty()) { return; }

  std::vector<example*> slots;
  size_t num_features = 0;
  float loss = 0.;

  for (auto* ec : ec_seq)
  {
<<<<<<< HEAD
    // TODO: revisit this since we need to count with the same method as cb_adf,
    // but do so for each slot.
    // Only features in action examples should be counted. This is because we
    // merged the slot into the shared example and then later down the stack the
    // shared example is merged into each action.
    if (ec->l.conditional_contextual_bandit.type == CCB::example_type::action)
    { num_features += ec->get_num_features(); }
=======
    num_features += ec->get_num_features();
>>>>>>> a06f2040

    if (ec->l.conditional_contextual_bandit.type == CCB::example_type::slot) { slots.push_back(ec); }
  }

  // Is it hold out?
  size_t num_labelled = 0;
  const auto& preds = ec_seq[0]->pred.decision_scores;
  for (size_t i = 0; i < slots.size(); i++)
  {
    auto* outcome = slots[i]->l.conditional_contextual_bandit.outcome;
    if (outcome != nullptr)
    {
      num_labelled++;
      if (i == 0 || c.all_slots_loss_report)
      {
        float l = CB_ALGS::get_cost_estimate(
            outcome->probabilities[TOP_ACTION_INDEX], outcome->cost, preds[i][TOP_ACTION_INDEX].action);
        loss += l * preds[i][TOP_ACTION_INDEX].score;
      }
    }
  }

  if (num_labelled > 0 && num_labelled < slots.size())
  { logger::errlog_warn("Unlabeled example in train set, was this intentional?"); }

  bool holdout_example = num_labelled > 0;
  for (const auto& example : ec_seq) { holdout_example &= example->test_only; }

  // TODO what does weight mean here?
  all.sd->update(holdout_example, num_labelled > 0, loss, ec_seq[SHARED_EX_INDEX]->weight, num_features);

  for (auto& sink : all.final_prediction_sink)
  { VW::print_decision_scores(sink.get(), ec_seq[SHARED_EX_INDEX]->pred.decision_scores); }

  VW::print_update_ccb(all, slots, preds, num_features);
}

void finish_multiline_example(vw& all, ccb& data, multi_ex& ec_seq)
{
  if (!ec_seq.empty())
  {
    output_example(all, data, ec_seq);
    CB_ADF::global_print_newline(all.final_prediction_sink);
  }

  for (auto& a_s : ec_seq[0]->pred.decision_scores) { return_v_array(std::move(a_s), data.action_score_pool); }
  ec_seq[0]->pred.decision_scores.clear();

  VW::finish_example(all, ec_seq);
}

void save_load(ccb& sm, io_buf& io, bool read, bool text)
{
  if (io.num_files() == 0) { return; }

  // We want to enter this block if either we are writing, or reading a model file after the version in which this was
  // added.
  if (!read || (sm.model_file_version >= VERSION_FILE_WITH_CCB_MULTI_SLOTS_SEEN_FLAG && sm.is_ccb_input_model))
  {
    std::stringstream msg;
    if (!read) { msg << "CCB: has_seen_multi_slot_example = " << sm.has_seen_multi_slot_example << "\n"; }
    bin_text_read_write_fixed_validated(io, reinterpret_cast<char*>(&sm.has_seen_multi_slot_example),
        sizeof(sm.has_seen_multi_slot_example), "", read, msg, text);
  }

  if (read && sm.has_seen_multi_slot_example) { insert_ccb_interactions(sm.all->interactions); }
}

base_learner* ccb_explore_adf_setup(options_i& options, vw& all)
{
  auto data = VW::make_unique<ccb>();
  bool ccb_explore_adf_option = false;
  bool all_slots_loss_report = false;

  data->is_ccb_input_model = all.is_ccb_input_model;

  option_group_definition new_options("EXPERIMENTAL: Conditional Contextual Bandit Exploration with ADF");
  new_options
      .add(make_option("ccb_explore_adf", ccb_explore_adf_option)
               .keep()
               .necessary()
               .help(
                   "EXPERIMENTAL: Do Conditional Contextual Bandit learning with multiline action dependent features."))
      .add(make_option("all_slots_loss", all_slots_loss_report).help("Report average loss from all slots"));

  if (!options.add_parse_and_check_necessary(new_options)) { return nullptr; }
  data->all_slots_loss_report = all_slots_loss_report;
  if (!options.was_supplied("cb_explore_adf"))
  {
    options.insert("cb_explore_adf", "");
    options.add_and_parse(new_options);
  }

  if (!options.was_supplied("cb_sample"))
  {
    options.insert("cb_sample", "");
    options.add_and_parse(new_options);
  }

  auto* base = as_multiline(setup_base(options, all));
  all.example_parser->lbl_parser = CCB::ccb_label_parser;

  // Stash the base learners stride_shift so we can properly add a feature
  // later.
  data->base_learner_stride_shift = all.weights.stride_shift();

  // Extract from lower level reductions
  data->shared = nullptr;
  data->all = &all;
  data->model_file_version = all.model_file_ver;

  data->id_namespace_str.append("_id");
  data->id_namespace_hash = VW::hash_space(all, data->id_namespace_str);

  auto* l = VW::LEARNER::make_reduction_learner(std::move(data), base, learn_or_predict<true>, learn_or_predict<false>,
      all.get_setupfn_name(ccb_explore_adf_setup))
                .set_learn_returns_prediction(true)
                .set_prediction_type(prediction_type_t::decision_probs)
                .set_label_type(label_type_t::ccb)
                .set_finish_example(finish_multiline_example)
                .set_save_load(save_load)
                .build();
  return make_base(*l);
}

bool ec_is_example_header(example const& ec) { return ec.l.conditional_contextual_bandit.type == example_type::shared; }
bool ec_is_example_unset(example const& ec) { return ec.l.conditional_contextual_bandit.type == example_type::unset; }
}  // namespace CCB<|MERGE_RESOLUTION|>--- conflicted
+++ resolved
@@ -531,17 +531,7 @@
 
   for (auto* ec : ec_seq)
   {
-<<<<<<< HEAD
-    // TODO: revisit this since we need to count with the same method as cb_adf,
-    // but do so for each slot.
-    // Only features in action examples should be counted. This is because we
-    // merged the slot into the shared example and then later down the stack the
-    // shared example is merged into each action.
-    if (ec->l.conditional_contextual_bandit.type == CCB::example_type::action)
-    { num_features += ec->get_num_features(); }
-=======
     num_features += ec->get_num_features();
->>>>>>> a06f2040
 
     if (ec->l.conditional_contextual_bandit.type == CCB::example_type::slot) { slots.push_back(ec); }
   }

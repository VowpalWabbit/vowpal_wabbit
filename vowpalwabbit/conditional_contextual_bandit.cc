// Copyright (c) by respective owners including Yahoo!, Microsoft, and
// individual contributors. All rights reserved. Released under a BSD (revised)
// license as described in the file LICENSE.

#include "conditional_contextual_bandit.h"
#include "reductions.h"
#include "example.h"
#include "global_data.h"
#include "vw.h"
#include "interactions.h"
#include "label_dictionary.h"
#include "cb_adf.h"
#include "cb_algs.h"
#include "constant.h"
#include "v_array_pool.h"
#include "decision_scores.h"

#include <numeric>
#include <algorithm>
#include <unordered_set>
#include <bitset>

using namespace VW::LEARNER;
using namespace VW;
using namespace VW::config;

template <typename T>
void return_v_array(v_array<T>& array, VW::v_array_pool<T>& pool)
{
  array.clear();
  pool.return_object(array);
}

struct ccb
{
  vw* all;
  example* shared;
  std::vector<example*> actions, slots;
  std::vector<uint32_t> origin_index;
  CB::cb_class cb_label, default_cb_label;
  std::vector<bool> exclude_list, include_list;
  std::vector<std::vector<namespace_index>> generated_interactions;
  std::vector<std::vector<namespace_index>>* original_interactions;
  std::vector<CCB::label> stored_labels;
  size_t action_with_label;

  multi_ex cb_ex;

  // All of these hashes are with a hasher seeded with the below namespace hash.
  std::vector<uint64_t> slot_id_hashes;
  uint64_t id_namespace_hash;
  std::string id_namespace_str;

  size_t base_learner_stride_shift;

  VW::v_array_pool<CB::cb_class> cb_label_pool;
  VW::v_array_pool<ACTION_SCORE::action_score> action_score_pool;
};

namespace CCB
{
static constexpr uint32_t SHARED_EX_INDEX = 0;
static constexpr uint32_t TOP_ACTION_INDEX = 0;

void clear_all(ccb& data)
{
  // data.include_list and data.exclude_list aren't cleared here but are assigned in the predict/learn function
  data.shared = nullptr;
  data.actions.clear();
  data.slots.clear();
  data.action_with_label = 0;
  data.stored_labels.clear();
}

// split the slots, the actions and the shared example from the multiline example
bool split_multi_example_and_stash_labels(const multi_ex& examples, ccb& data)
{
  for (auto* ex : examples)
  {
    switch (ex->l.conditional_contextual_bandit.type)
    {
      case example_type::shared:
        data.shared = ex;
        break;
      case example_type::action:
        data.actions.push_back(ex);
        break;
      case example_type::slot:
        data.slots.push_back(ex);
        break;
      default:
        std::cout << "ccb_adf_explore: badly formatted example - invalid example type";
        return false;
    }

    // Stash the CCB labels before rewriting them.
    data.stored_labels.push_back({ex->l.conditional_contextual_bandit.type, ex->l.conditional_contextual_bandit.outcome,
        ex->l.conditional_contextual_bandit.explicit_included_actions, 0.});
  }

  return true;
}

template <bool is_learn>
bool sanity_checks(ccb& data)
{
  if (data.slots.size() > data.actions.size())
  {
    std::cerr << "ccb_adf_explore: badly formatted example - number of actions " << data.actions.size()
              << " must be greater than the number of slots " << data.slots.size();
    return false;
  }

  if (is_learn)
  {
    for (auto* slot : data.slots)
    {
      if (slot->l.conditional_contextual_bandit.outcome != nullptr &&
          slot->l.conditional_contextual_bandit.outcome->probabilities.empty())
      {
        std::cerr << "ccb_adf_explore: badly formatted example - missing label probability";
        return false;
      }
    }
  }
  return true;
}

// create empty/default cb labels
void create_cb_labels(ccb& data)
{
  data.shared->l.cb.costs = data.cb_label_pool.get_object();
  data.shared->l.cb.costs.push_back(data.default_cb_label);
  for (example* action : data.actions)
  {
    action->l.cb.costs = data.cb_label_pool.get_object();
  }
  data.shared->l.cb.weight = 1.0;
}

// the polylabel (union) must be manually cleaned up
void delete_cb_labels(ccb& data)
{
  return_v_array(data.shared->l.cb.costs, data.cb_label_pool);

  for (example* action : data.actions)
  {
    return_v_array(action->l.cb.costs, data.cb_label_pool);
  }
}

void attach_label_to_example(
    uint32_t action_index_one_based, example* example, conditional_contextual_bandit_outcome* outcome, ccb& data)
{
  // save the cb label
  // Action is unused in cb
  data.cb_label.action = action_index_one_based;
  data.cb_label.probability = outcome->probabilities[0].score;
  data.cb_label.cost = outcome->cost;

  example->l.cb.costs.push_back(data.cb_label);
}

void save_action_scores(ccb& data, decision_scores_t& decision_scores)
{
  auto& pred = data.shared->pred.a_s;
  decision_scores.push_back(pred);

  // correct indices: we want index relative to the original ccb multi-example, with no actions filtered
  for (auto& action_score : pred)
  {
    action_score.action = data.origin_index[action_score.action];
  }

  // Exclude the chosen action from next slots.
  auto original_index_of_chosen_action = pred[0].action;
  data.exclude_list[original_index_of_chosen_action] = true;
}

void clear_pred_and_label(ccb& data)
{
  // Don't need to return to pool, as that will be done when the example is output.

  // This just needs to be cleared as it is reused.
  data.actions[data.action_with_label]->l.cb.costs.clear();
}

// true if there exists at least 1 action in the cb multi-example
bool has_action(multi_ex& cb_ex) { return !cb_ex.empty(); }

// This function intentionally does not handle increasing the num_features of the example because
// the output_example function has special logic to ensure the number of feaures is correctly calculated.
// Copy anything in default namespace for slot to ccb_slot_namespace in shared
// Copy other slot namespaces to shared
void inject_slot_features(example* shared, example* slot)
{
  for (auto index : slot->indices)
  {
    // constant namespace should be ignored, as it already exists and we don't want to double it up.
    if (index == constant_namespace)
    {
      continue;
    }

    if (index == default_namespace)  // slot default namespace has a special namespace in shared
    {
      LabelDict::add_example_namespace(*shared, ccb_slot_namespace, slot->feature_space[default_namespace]);
    }
    else
    {
      LabelDict::add_example_namespace(*shared, index, slot->feature_space[index]);
    }
  }
}

template <bool audit>
void inject_slot_id(ccb& data, example* shared, size_t id)
{
  // id is zero based, so the vector must be of size id + 1
  if (id + 1 > data.slot_id_hashes.size())
  {
    data.slot_id_hashes.resize(id + 1, 0);
  }

  uint64_t index;
  if (data.slot_id_hashes[id] == 0)
  {
    auto current_index_str = "index" + std::to_string(id);
    index = VW::hash_feature(*data.all, current_index_str, data.id_namespace_hash);

    // To maintain indicies consistent with what the parser does we must scale.
    index *= static_cast<uint64_t>(data.all->wpp) << data.base_learner_stride_shift;
    data.slot_id_hashes[id] = index;
  }
  else
  {
    index = data.slot_id_hashes[id];
  }

  shared->feature_space[ccb_id_namespace].push_back(1., index);
  shared->indices.push_back(ccb_id_namespace);

  if (audit)
  {
    auto current_index_str = "index" + std::to_string(id);
    shared->feature_space[ccb_id_namespace].space_names.push_back(
        std::make_shared<audit_strings>(data.id_namespace_str, current_index_str));
  }
}

// Since the slot id is the only thing in this namespace, the popping the value off will work correctly.
template <bool audit>
void remove_slot_id(example* shared)
{
  shared->feature_space[ccb_id_namespace].indicies.pop();
  shared->feature_space[ccb_id_namespace].values.pop();
  shared->indices.pop();

  if (audit)
  {
    shared->feature_space[ccb_id_namespace].space_names.pop_back();
  }
}

void remove_slot_features(example* shared, example* slot)
{
  for (auto index : slot->indices)
  {
    // constant namespace should be ignored, as it already exists and we don't want to double it up.
    if (index == constant_namespace)
    {
      continue;
    }

    if (index == default_namespace)  // slot default namespace has a special namespace in shared
    {
      LabelDict::del_example_namespace(*shared, ccb_slot_namespace, slot->feature_space[default_namespace]);
    }
    else
    {
      LabelDict::del_example_namespace(*shared, index, slot->feature_space[index]);
    }
  }
}

// Generates quadratics between each namespace and the slot id as well as appends slot id to every existing interaction.
void calculate_and_insert_interactions(example* shared, const std::vector<example*>& actions,
    std::vector<std::vector<namespace_index>>& generated_interactions)
{
  std::bitset<INTERACTIONS::printable_ns_size> found_namespaces;

  const auto original_size = generated_interactions.size();
  for (size_t i = 0; i < original_size; i++)
  {
    auto interaction_copy = generated_interactions[i];
    interaction_copy.push_back(static_cast<namespace_index>(ccb_id_namespace));
    generated_interactions.push_back(interaction_copy);
  }

  for (const auto& action : actions)
  {
    for (const auto& action_index : action->indices)
    {
      if (INTERACTIONS::is_printable_namespace(action_index) &&
          !found_namespaces[action_index - INTERACTIONS::printable_start])
      {
        found_namespaces[action_index - INTERACTIONS::printable_start] = true;
        generated_interactions.push_back({action_index, ccb_id_namespace});
      }
    }
  }

  for (const auto& shared_index : shared->indices)
  {
    if (INTERACTIONS::is_printable_namespace(shared_index) &&
        !found_namespaces[shared_index - INTERACTIONS::printable_start])
    {
      found_namespaces[shared_index - INTERACTIONS::printable_start] = true;
      generated_interactions.push_back({shared_index, ccb_id_namespace});
    }
  }
}

// build a cb example from the ccb example
template <bool is_learn>
void build_cb_example(multi_ex& cb_ex, example* slot, ccb& data)
{
  bool slot_has_label = slot->l.conditional_contextual_bandit.outcome != nullptr;

  // Merge the slot features with the shared example and set it in the cb multi-example
  // TODO is it imporant for total_sum_feat_sq and num_features to be correct at this point?
  inject_slot_features(data.shared, slot);
  cb_ex.push_back(data.shared);

  // Retrieve the list of actions explicitly available for the slot (if the list is empty, then all actions are possible)
  auto& explicit_includes = slot->l.conditional_contextual_bandit.explicit_included_actions;
  if (!explicit_includes.empty())
  {
    // First time seeing this, initialize the vector with falses so we can start setting each included action.
    if (data.include_list.empty())
    {
      data.include_list.assign(data.actions.size(), false);
    }

    for (uint32_t included_action_id : explicit_includes)
    {
      data.include_list[included_action_id] = true;
    }
  }

  // set the available actions in the cb multi-example
  uint32_t index = 0;
  data.origin_index.clear();
  data.origin_index.resize(data.actions.size(), 0);
  for (size_t i = 0; i < data.actions.size(); i++)
  {
    // Filter actions that are not explicitly included. If the list is empty though, everything is included.
    if (!data.include_list.empty() && !data.include_list[i])
    {
      continue;
    }

    // Filter actions chosen by previous slots
    if (data.exclude_list[i])
    {
      continue;
    }

    // Select the action
    cb_ex.push_back(data.actions[i]);

    // Save the original index from the root multi-example
    data.origin_index[index++] = (uint32_t)i;

    // Remember the index of the chosen action
    if (is_learn && slot_has_label && i == slot->l.conditional_contextual_bandit.outcome->probabilities[0].action)
    {
      // This is used to remove the label later.
      data.action_with_label = (uint32_t)i;
      attach_label_to_example(index, data.actions[i], slot->l.conditional_contextual_bandit.outcome, data);
    }
  }

  // Must provide a prediction that cb can write into, this will be saved into the decision scores object later.
  data.shared->pred.a_s = data.action_score_pool.get_object();

  // Tag can be used for specifying the sampling seed per slot. For it to be used it must be inserted into the shared
  // example.
  std::swap(data.shared->tag, slot->tag);
}

// iterate over slots contained in the multi-example, and for each slot, build a cb example and perform a
// cb_explore_adf call.
template <bool is_learn>
void learn_or_predict(ccb& data, multi_learner& base, multi_ex& examples)
{
  clear_all(data);
  // split shared, actions and slots
  if (!split_multi_example_and_stash_labels(examples, data))
  {
    return;
  }

#ifndef NDEBUG
  if (!sanity_checks<is_learn>(data))
  {
    return;
  }
#endif

  // This will overwrite the labels with CB.
  create_cb_labels(data);

  // Reset exclusion list for this example.
  data.exclude_list.assign(data.actions.size(), false);

  auto decision_scores = examples[0]->pred.decision_scores;

  // for each slot, re-build the cb example and call cb_explore_adf
  size_t slot_id = 0;
  for (example* slot : data.slots)
  {
    // Namespace crossing for slot features.
    data.generated_interactions.clear();
    std::copy(data.original_interactions->begin(), data.original_interactions->end(),
        std::back_inserter(data.generated_interactions));
    calculate_and_insert_interactions(data.shared, data.actions, data.generated_interactions);
    data.shared->interactions = &data.generated_interactions;
    for (auto* ex : data.actions)
    {
      ex->interactions = &data.generated_interactions;
    }

    data.include_list.clear();
    build_cb_example<is_learn>(data.cb_ex, slot, data);

    if (data.all->audit)
    {
      inject_slot_id<true>(data, data.shared, slot_id);
    }
    else
    {
      inject_slot_id<false>(data, data.shared, slot_id);
    }

    // the cb example contains at least 1 action
    if (has_action(data.cb_ex))
    {

      // Notes: This reduction does not seem to have progressive validation or holdoff
      // validation.  When this work is complete, remove the following line.
      // For now we emulate this by calling predict first on base reductions to cache
      // downstream predictions.

      if (is_learn)
        multiline_learn_or_predict<false>(base, data.cb_ex, examples[0]->ft_offset);

      multiline_learn_or_predict<is_learn>(base, data.cb_ex, examples[0]->ft_offset);
      save_action_scores(data, decision_scores);
      clear_pred_and_label(data);
    }
    else
    {
      // the cb example contains no action => cannot decide
      decision_scores.push_back(data.action_score_pool.get_object());
    }

    data.shared->interactions = data.original_interactions;
    for (auto* ex : data.actions)
    {
      ex->interactions = data.original_interactions;
    }
    remove_slot_features(data.shared, slot);

    if (data.all->audit)
    {
      remove_slot_id<true>(data.shared);
    }
    else
    {
      remove_slot_id<false>(data.shared);
    }

    // Put back the original shared example tag.
    std::swap(data.shared->tag, slot->tag);
    slot_id++;
    data.cb_ex.clear();
  }

  delete_cb_labels(data);

  // Restore ccb labels to the example objects.
  for (size_t i = 0; i < examples.size(); i++)
  {
    examples[i]->l.conditional_contextual_bandit = {
        data.stored_labels[i].type, data.stored_labels[i].outcome, data.stored_labels[i].explicit_included_actions, 0.};
  }

  // Save the predictions
  examples[0]->pred.decision_scores = decision_scores;
}

std::string generate_ccb_label_printout(const std::vector<example*>& slots)
{
  size_t counter = 0;
  std::stringstream label_ss;
  std::string delim;
  for (const auto& slot : slots)
  {
    counter++;

    auto* outcome = slot->l.conditional_contextual_bandit.outcome;
    if (outcome == nullptr)
    {
      label_ss << delim << "?";
    }
    else
    {
      label_ss << delim << outcome->probabilities[0].action << ":" << outcome->cost;
    }

    delim = ",";

    // Stop after 2...
    if (counter > 1 && slots.size() > 2)
    {
      label_ss << delim << "...";
      break;
    }
  }
  return label_ss.str();
}

void output_example(vw& all, ccb& /*c*/, multi_ex& ec_seq)
{
  if (ec_seq.empty())
  {
    return;
  }

  std::vector<example*> slots;
  size_t num_features = 0;
  float loss = 0.;

  // Should this be done for shared, action and slot?
  for (auto* ec : ec_seq)
  {
    num_features += ec->num_features;

    if (ec->l.conditional_contextual_bandit.type == CCB::example_type::slot)
    {
      slots.push_back(ec);
    }
  }

  // Is it hold out?
  size_t num_labelled = 0;
  auto preds = ec_seq[0]->pred.decision_scores;
  for (size_t i = 0; i < slots.size(); i++)
  {
    auto* outcome = slots[i]->l.conditional_contextual_bandit.outcome;
    if (outcome != nullptr)
    {
      num_labelled++;
      float l = CB_ALGS::get_cost_estimate(
          outcome->probabilities[TOP_ACTION_INDEX], outcome->cost, preds[i][TOP_ACTION_INDEX].action);
      loss += l * preds[i][TOP_ACTION_INDEX].score;
    }
  }

  if (num_labelled > 0 && num_labelled < slots.size())
  {
    std::cerr << "Warning: Unlabeled example in train set, was this intentional?\n";
  }

  bool holdout_example = num_labelled > 0;
  for (const auto& example : ec_seq)
  {
    holdout_example &= example->test_only;
  }

  // TODO what does weight mean here?
  all.sd->update(holdout_example, num_labelled > 0, loss, ec_seq[SHARED_EX_INDEX]->weight, num_features);

  for (auto& sink : all.final_prediction_sink)
  {
    VW::print_decision_scores(sink.get(), ec_seq[SHARED_EX_INDEX]->pred.decision_scores);
  }

  VW::print_update_ccb(all, slots, preds, num_features);
}

void finish_multiline_example(vw& all, ccb& data, multi_ex& ec_seq)
{
  if (!ec_seq.empty())
  {
    output_example(all, data, ec_seq);
    CB_ADF::global_print_newline(all.final_prediction_sink);
  }

  for (auto& a_s : ec_seq[0]->pred.decision_scores)
  {
    return_v_array(a_s, data.action_score_pool);
  }
  ec_seq[0]->pred.decision_scores.clear();

  VW::finish_example(all, ec_seq);
}

base_learner* ccb_explore_adf_setup(options_i& options, vw& all)
{
  auto data = scoped_calloc_or_throw<ccb>();
  bool ccb_explore_adf_option = false;
  option_group_definition new_options(
      "EXPERIMENTAL: Conditional Contextual Bandit Exploration with Action Dependent Features");
  new_options.add(
      make_option("ccb_explore_adf", ccb_explore_adf_option)
          .keep()
          .help("EXPERIMENTAL: Do Conditional Contextual Bandit learning with multiline action dependent features."));
  options.add_and_parse(new_options);

  if (!ccb_explore_adf_option)
  {
    return nullptr;
  }

  if (!options.was_supplied("cb_explore_adf"))
  {
    options.insert("cb_explore_adf", "");
    options.add_and_parse(new_options);
  }

  if (!options.was_supplied("cb_sample"))
  {
    options.insert("cb_sample", "");
    options.add_and_parse(new_options);
  }

<<<<<<< HEAD
  auto base = as_multiline(setup_base(options, all));
  all.example_parser->lbl_parser = CCB::ccb_label_parser;
  all.label_type = label_type::ccb;
=======
  auto* base = as_multiline(setup_base(options, all));
  all.p->lp = CCB::ccb_label_parser;
  all.label_type = label_type_t::ccb;
>>>>>>> 5d4c23af

  // Stash the base learners stride_shift so we can properly add a feature later.
  data->base_learner_stride_shift = all.weights.stride_shift();

  // Extract from lower level reductions
  data->default_cb_label = {FLT_MAX, 0, -1.f, 0.f};
  data->shared = nullptr;
  data->original_interactions = &all.interactions;
  data->all = &all;

  data->id_namespace_str.push_back((char)ccb_id_namespace);
  data->id_namespace_str.append("_id");
  data->id_namespace_hash = VW::hash_space(all, data->id_namespace_str);

  learner<ccb, multi_ex>& l =
<<<<<<< HEAD
      init_learner(data, base, learn_or_predict<true>, learn_or_predict<false>, 1, prediction_type::decision_probs,"ccb_explore_adf", false);
=======
      init_learner(data, base, learn_or_predict<true>, learn_or_predict<false>, 1, prediction_type_t::decision_probs);
>>>>>>> 5d4c23af

  all.delete_prediction = ACTION_SCORE::delete_action_scores;

  l.set_finish_example(finish_multiline_example);
  return make_base(l);
}

bool ec_is_example_header(example const& ec) { return ec.l.conditional_contextual_bandit.type == example_type::shared; }
}  // namespace CCB<|MERGE_RESOLUTION|>--- conflicted
+++ resolved
@@ -636,15 +636,9 @@
     options.add_and_parse(new_options);
   }
 
-<<<<<<< HEAD
   auto base = as_multiline(setup_base(options, all));
   all.example_parser->lbl_parser = CCB::ccb_label_parser;
-  all.label_type = label_type::ccb;
-=======
-  auto* base = as_multiline(setup_base(options, all));
-  all.p->lp = CCB::ccb_label_parser;
   all.label_type = label_type_t::ccb;
->>>>>>> 5d4c23af
 
   // Stash the base learners stride_shift so we can properly add a feature later.
   data->base_learner_stride_shift = all.weights.stride_shift();
@@ -660,11 +654,7 @@
   data->id_namespace_hash = VW::hash_space(all, data->id_namespace_str);
 
   learner<ccb, multi_ex>& l =
-<<<<<<< HEAD
-      init_learner(data, base, learn_or_predict<true>, learn_or_predict<false>, 1, prediction_type::decision_probs,"ccb_explore_adf", false);
-=======
-      init_learner(data, base, learn_or_predict<true>, learn_or_predict<false>, 1, prediction_type_t::decision_probs);
->>>>>>> 5d4c23af
+      init_learner(data, base, learn_or_predict<true>, learn_or_predict<false>, 1, prediction_type_t::decision_probs,"ccb_explore_adf", false);
 
   all.delete_prediction = ACTION_SCORE::delete_action_scores;
 

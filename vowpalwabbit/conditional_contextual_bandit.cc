--- conflicted
+++ resolved
@@ -297,14 +297,9 @@
       data.generated_interactions.clear();
       // TODO be more efficient here
       std::copy(data.original_interactions->begin(), data.original_interactions->end(),
-<<<<<<< HEAD
-          std::back_inserter(generated_interactions));
+          std::back_inserter(data.generated_interactions));
       // TODO currently all action namespaces are used adding redundant interactions.
-      calculate_and_insert_interactions(data.shared, decision, data.actions, generated_interactions);
-=======
-          std::back_inserter(data.generated_interactions));
-      calculate_and_insert_interactions(data.shared, decision, data.generated_interactions);
->>>>>>> 36c6cb40
+      calculate_and_insert_interactions(data.shared, decision, data.actions, data.generated_interactions);
       size_t removed_cnt;
       size_t sorted_cnt;
       INTERACTIONS::sort_and_filter_duplicate_interactions(data.generated_interactions, true, removed_cnt, sorted_cnt);

--- conflicted
+++ resolved
@@ -30,11 +30,7 @@
 
 struct OjaNewton
 {
-<<<<<<< HEAD
-  VW::workspace* all;
-=======
   vw* all = nullptr;
->>>>>>> 151c5ff7
   std::shared_ptr<rand_state> _random_state;
   int m = 0;
   int epoch_size = 0;

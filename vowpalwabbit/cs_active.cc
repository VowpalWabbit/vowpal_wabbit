// Copyright (c) by respective owners including Yahoo!, Microsoft, and
// individual contributors. All rights reserved. Released under a BSD (revised)
// license as described in the file LICENSE.

#include <cmath>
#include <errno.h>
#include "reductions.h"
#include "rand48.h"
#include <cfloat>
#include "vw.h"
#include "vw_exception.h"
#include "csoaa.h"
#include "debug_log.h"

#define B_SEARCH_MAX_ITER 20

using namespace VW::LEARNER;
using namespace COST_SENSITIVE;
using namespace VW::config;

using std::cerr;
using std::endl;

#undef VW_DEBUG_LOG
#define VW_DEBUG_LOG vw_dbg::cs_active

struct lq_data
{
  // The following are used by cost-sensitive active learning
  float max_pred;            // The max cost for this label predicted by the current set of good regressors
  float min_pred;            // The min cost for this label predicted by the current set of good regressors
  bool is_range_large;       // Indicator of whether this label's cost range was large
  bool is_range_overlapped;  // Indicator of whether this label's cost range overlaps with the cost range that has the
                             // minimum max_pred
  bool query_needed;         // Used in reduction mode: tell upper-layer whether a query is needed for this label
  COST_SENSITIVE::wclass* cl;
};

struct cs_active
{
  // active learning algorithm parameters
  float c0;        // mellowness controlling the width of the set of good functions
  float c1;        // multiplier on the threshold for the cost range test
  float cost_max;  // max cost
  float cost_min;  // min cost

  uint32_t num_classes;
  size_t t;

  size_t min_labels;
  size_t max_labels;

  bool is_baseline;
  bool use_domination;

  vw* all;  // statistics, loss
  VW::LEARNER::base_learner* l;

  v_array<lq_data> query_data;

  size_t num_any_queries;  // examples where at least one label is queried
  size_t overlapped_and_range_small;
  v_array<size_t> examples_by_queries;
  size_t labels_outside_range;
  float distance_to_range;
  float range;

  ~cs_active() { examples_by_queries.delete_v(); }
};

float binarySearch(float fhat, float delta, float sens, float tol)
{
  float maxw = std::min(fhat / sens, FLT_MAX);

  if (maxw * fhat * fhat <= delta)
    return maxw;

  float l = 0, u = maxw, w, v;

  for (int iter = 0; iter < B_SEARCH_MAX_ITER; iter++)
  {
    w = (u + l) / 2.f;
    v = w * (fhat * fhat - (fhat - sens * w) * (fhat - sens * w)) - delta;
    if (v > 0)
      u = w;
    else
      l = w;
    if (fabs(v) <= tol || u - l <= tol)
      break;
  }

  return l;
}

template <bool is_learn, bool is_simulation>
inline void inner_loop(cs_active& cs_a, single_learner& base, example& ec, uint32_t i, float cost, uint32_t& prediction,
    float& score, float& partial_prediction, bool query_this_label, bool& query_needed)
{
  base.predict(ec, i - 1);
  if (is_learn)
  {
    vw& all = *cs_a.all;
    ec.weight = 1.;
    if (is_simulation)
    {
      // In simulation mode
      if (query_this_label)
      {
        ec.l.simple.label = cost;
        all.sd->queries += 1;
      }
      else
        ec.l.simple.label = FLT_MAX;
    }
    else
    {
      // In reduction mode.
      // If the cost of this label was previously queried, then it should be available for learning now.
      // If the cost of this label was not queried, then skip it.
      if (query_needed)
      {
        ec.l.simple.label = cost;
        if ((cost < cs_a.cost_min) || (cost > cs_a.cost_max))
          cerr << "warning: cost " << cost << " outside of cost range [" << cs_a.cost_min << ", " << cs_a.cost_max
               << "]!" << endl;
      }
      else
        ec.l.simple.label = FLT_MAX;
    }

    if (ec.l.simple.label != FLT_MAX)
      base.learn(ec, i - 1);
  }
  else if (!is_simulation)
    // Prediction in reduction mode could be used by upper layer to ask whether this label needs to be queried.
    // So we return that.
    query_needed = query_this_label;

  partial_prediction = ec.partial_prediction;
  if (ec.partial_prediction < score || (ec.partial_prediction == score && i < prediction))
  {
    score = ec.partial_prediction;
    prediction = i;
  }
  add_passthrough_feature(ec, i, ec.partial_prediction);
}

inline void find_cost_range(cs_active& cs_a, single_learner& base, example& ec, uint32_t i, float delta, float eta,
    float& min_pred, float& max_pred, bool& is_range_large)
{
  float tol = 1e-6f;

  base.predict(ec, i - 1);
  float sens = base.sensitivity(ec, i - 1);

  if (cs_a.t <= 1 || std::isnan(sens) || std::isinf(sens))
  {
    min_pred = cs_a.cost_min;
    max_pred = cs_a.cost_max;
    is_range_large = true;
    VW_DBG(ec) << "  find_cost_rangeA: i=" << i << " pp=" << ec.partial_prediction << " sens=" << sens << " eta=" << eta
           << " [" << min_pred << ", " << max_pred << "] = " << (max_pred - min_pred) << endl;
  }
  else
  {
    // finding max_pred and min_pred by binary search
    max_pred =
        std::min(ec.pred.scalar + sens * binarySearch(cs_a.cost_max - ec.pred.scalar, delta, sens, tol), cs_a.cost_max);
    min_pred =
        std::max(ec.pred.scalar - sens * binarySearch(ec.pred.scalar - cs_a.cost_min, delta, sens, tol), cs_a.cost_min);
    is_range_large = (max_pred - min_pred > eta);
    VW_DBG(ec) << "  find_cost_rangeB: i=" << i << " pp=" << ec.partial_prediction << " sens=" << sens << " eta=" << eta
           << " [" << min_pred << ", " << max_pred << "] = " << (max_pred - min_pred) << endl;
  }
}

template <bool is_learn, bool is_simulation>
void predict_or_learn(cs_active& cs_a, single_learner& base, example& ec)
{
  COST_SENSITIVE::label ld = ec.l.cs;

  if (cs_a.all->sd->queries >= cs_a.min_labels * cs_a.num_classes)
  {
    // save regressor
    std::stringstream filename;
    filename << cs_a.all->final_regressor_name << "." << ec.example_counter << "." << cs_a.all->sd->queries << "."
             << cs_a.num_any_queries;
    VW::save_predictor(*(cs_a.all), filename.str());
    cerr << endl << "Number of examples with at least one query = " << cs_a.num_any_queries;
    // Double label query budget
    cs_a.min_labels *= 2;
    for (size_t i = 0; i < cs_a.examples_by_queries.size(); i++)
    {
      cerr << endl << "examples with " << i << " labels queried = " << cs_a.examples_by_queries[i];
    }

    cerr << endl << "labels outside of cost range = " << cs_a.labels_outside_range;
    cerr << endl << "average distance to range = " << cs_a.distance_to_range / ((float)cs_a.labels_outside_range);
    cerr << endl << "average range = " << cs_a.range / ((float)cs_a.labels_outside_range);

    cerr << endl << endl;
  }

  if (cs_a.all->sd->queries >= cs_a.max_labels * cs_a.num_classes)
    return;

  uint32_t prediction = 1;
  float score = FLT_MAX;
  ec.l.simple = {0., VW::UNUSED_1, VW::UNUSED_0};

  float min_max_cost = FLT_MAX;
  float t = (float)cs_a.t;  // ec.example_t;  // current round
  float t_prev = t - 1.f;   // ec.weight; // last round

  float eta = cs_a.c1 * (cs_a.cost_max - cs_a.cost_min) / std::sqrt(t);  // threshold on cost range
  float delta = cs_a.c0 * log((float)(cs_a.num_classes * std::max(t_prev, 1.f))) *
      pow(cs_a.cost_max - cs_a.cost_min, 2);  // threshold on empirical loss difference

  if (ld.costs.size() > 0)
  {
    // Create metadata structure
    for (COST_SENSITIVE::wclass& cl : ld.costs)
    {
      lq_data f = {0.0, 0.0, 0, 0, 0, &cl};
      cs_a.query_data.push_back(f);
    }
    uint32_t n_overlapped = 0;
    for (lq_data& lqd : cs_a.query_data)
    {
      find_cost_range(cs_a, base, ec, lqd.cl->class_index, delta, eta, lqd.min_pred, lqd.max_pred, lqd.is_range_large);
      min_max_cost = std::min(min_max_cost, lqd.max_pred);
    }
    for (lq_data& lqd : cs_a.query_data)
    {
      lqd.is_range_overlapped = (lqd.min_pred <= min_max_cost);
      n_overlapped += (uint32_t)(lqd.is_range_overlapped);
      cs_a.overlapped_and_range_small += (size_t)(lqd.is_range_overlapped && !lqd.is_range_large);
      if (lqd.cl->x > lqd.max_pred || lqd.cl->x < lqd.min_pred)
      {
        cs_a.labels_outside_range++;
<<<<<<< HEAD
        cs_a.distance_to_range += std::max(lqd.cl.x - lqd.max_pred, lqd.min_pred - lqd.cl.x);
=======
        // cs_a.all->sd->distance_to_range[cl.class_index-1] += std::max(cl.x - cl.max_pred, cl.min_pred - cl.x);
        cs_a.distance_to_range += std::max(lqd.cl->x - lqd.max_pred, lqd.min_pred - lqd.cl->x);
>>>>>>> 5d4c23af
        cs_a.range += lqd.max_pred - lqd.min_pred;
      }
    }

    bool query = (n_overlapped > 1);
    size_t queries = cs_a.all->sd->queries;
    for (lq_data& lqd : cs_a.query_data)
    {
      bool query_label = ((query && cs_a.is_baseline) || (!cs_a.use_domination && lqd.is_range_large) ||
          (query && lqd.is_range_overlapped && lqd.is_range_large));
      inner_loop<is_learn, is_simulation>(cs_a, base, ec, lqd.cl->class_index, lqd.cl->x, prediction, score,
          lqd.cl->partial_prediction, query_label, lqd.query_needed);
      if (lqd.query_needed)
<<<<<<< HEAD
        ec.pred.multilabels.label_v.push_back(lqd.cl.class_index);

      VW_DBG(ec) << "label=" << lqd.cl.class_index << " x=" << lqd.cl.x << " prediction=" << prediction
             << " score=" << score << " pp=" << lqd.cl.partial_prediction << " ql=" << query_label
=======
        ec.pred.multilabels.label_v.push_back(lqd.cl->class_index);
      if (cs_a.print_debug_stuff)
        cerr << "label=" << lqd.cl->class_index << " x=" << lqd.cl->x << " prediction=" << prediction
             << " score=" << score << " pp=" << lqd.cl->partial_prediction << " ql=" << query_label
>>>>>>> 5d4c23af
             << " qn=" << lqd.query_needed << " ro=" << lqd.is_range_overlapped << " rl=" << lqd.is_range_large << " ["
             << lqd.min_pred << ", " << lqd.max_pred << "] vs delta=" << delta << " n_overlapped=" << n_overlapped
             << " is_baseline=" << cs_a.is_baseline << endl;
    }

    // Need to pop metadata
    cs_a.query_data.clear();

    if (cs_a.all->sd->queries - queries > 0)
      cs_a.num_any_queries++;

    cs_a.examples_by_queries[cs_a.all->sd->queries - queries] += 1;

    ec.partial_prediction = score;
    if (is_learn)
    {
      cs_a.t++;
    }
  }
  else
  {
    float temp = 0.f;
    bool temp2 = false, temp3 = false;
    for (uint32_t i = 1; i <= cs_a.num_classes; i++)
    {
      inner_loop<false, is_simulation>(cs_a, base, ec, i, FLT_MAX, prediction, score, temp, temp2, temp3);
    }
  }

  ec.pred.multiclass = prediction;
  ec.l.cs = ld;
}

void finish_example(vw& all, cs_active& cs_a, example& ec) { CSOAA::finish_example(all, *(CSOAA::csoaa*)&cs_a, ec); }

base_learner* cs_active_setup(options_i& options, vw& all)
{
  auto data = scoped_calloc_or_throw<cs_active>();

  bool simulation = false;
  int domination;
  option_group_definition new_options("Cost-sensitive Active Learning");
  new_options
      .add(make_option("cs_active", data->num_classes).keep().help("Cost-sensitive active learning with <k> costs"))
      .add(make_option("simulation", simulation).help("cost-sensitive active learning simulation mode"))
      .add(make_option("baseline", data->is_baseline).help("cost-sensitive active learning baseline"))
      .add(make_option("domination", domination)
               .default_value(1)
               .help("cost-sensitive active learning use domination. Default 1"))
      .add(make_option("mellowness", data->c0).default_value(0.1f).help("mellowness parameter c_0. Default 0.1."))
      .add(make_option("range_c", data->c1)
               .default_value(0.5f)
               .help("parameter controlling the threshold for per-label cost uncertainty. Default 0.5."))
      .add(make_option("max_labels", data->max_labels).default_value(std::numeric_limits<size_t>::max()).help("maximum number of label queries."))
      .add(make_option("min_labels", data->min_labels).default_value(std::numeric_limits<size_t>::max()).help("minimum number of label queries."))
      .add(make_option("cost_max", data->cost_max).default_value(1.f).help("cost upper bound. Default 1."))
      .add(make_option("cost_min", data->cost_min).default_value(0.f).help("cost lower bound. Default 0."));
  options.add_and_parse(new_options);

  data->use_domination = true;
  if (options.was_supplied("domination") && !domination)
    data->use_domination = false;

  if (!options.was_supplied("cs_active"))
    return nullptr;

  data->all = &all;
  data->t = 1;

  auto loss_function_type = all.loss->getType();
  if (loss_function_type != "squared")
    THROW("error: you can't use non-squared loss with cs_active");

  if (options.was_supplied("lda"))
    THROW("error: you can't combine lda and active learning");

  if (options.was_supplied("active"))
    THROW("error: you can't use --cs_active and --active at the same time");

  if (options.was_supplied("active_cover"))
    THROW("error: you can't use --cs_active and --active_cover at the same time");

  if (options.was_supplied("csoaa"))
    THROW("error: you can't use --cs_active and --csoaa at the same time");

  if (!options.was_supplied("adax"))
    all.trace_message << "WARNING: --cs_active should be used with --adax" << endl;

  // Label parser set to cost sensitive label parser
  all.example_parser->lbl_parser = cs_label;
  all.set_minmax(all.sd, data->cost_max);
  all.set_minmax(all.sd, data->cost_min);
  for (uint32_t i = 0; i < data->num_classes + 1; i++) data->examples_by_queries.push_back(0);

  learner<cs_active, example>& l = simulation
      ? init_learner(data, as_singleline(setup_base(options, all)), predict_or_learn<true, true>,
<<<<<<< HEAD
            predict_or_learn<false, true>, data->num_classes, prediction_type::multilabels, "cs_active-sim", false)
      : init_learner(data, as_singleline(setup_base(options, all)), predict_or_learn<true, false>,
            predict_or_learn<false, false>, data->num_classes, prediction_type::multilabels, "cs_active", false);
=======
            predict_or_learn<false, true>, data->num_classes, prediction_type_t::multilabels)
      : init_learner(data, as_singleline(setup_base(options, all)), predict_or_learn<true, false>,
            predict_or_learn<false, false>, data->num_classes, prediction_type_t::multilabels);
>>>>>>> 5d4c23af

  l.set_finish_example(finish_example);
  base_learner* b = make_base(l);
  all.cost_sensitive = b;
  return b;
}<|MERGE_RESOLUTION|>--- conflicted
+++ resolved
@@ -238,12 +238,7 @@
       if (lqd.cl->x > lqd.max_pred || lqd.cl->x < lqd.min_pred)
       {
         cs_a.labels_outside_range++;
-<<<<<<< HEAD
         cs_a.distance_to_range += std::max(lqd.cl.x - lqd.max_pred, lqd.min_pred - lqd.cl.x);
-=======
-        // cs_a.all->sd->distance_to_range[cl.class_index-1] += std::max(cl.x - cl.max_pred, cl.min_pred - cl.x);
-        cs_a.distance_to_range += std::max(lqd.cl->x - lqd.max_pred, lqd.min_pred - lqd.cl->x);
->>>>>>> 5d4c23af
         cs_a.range += lqd.max_pred - lqd.min_pred;
       }
     }
@@ -257,17 +252,10 @@
       inner_loop<is_learn, is_simulation>(cs_a, base, ec, lqd.cl->class_index, lqd.cl->x, prediction, score,
           lqd.cl->partial_prediction, query_label, lqd.query_needed);
       if (lqd.query_needed)
-<<<<<<< HEAD
         ec.pred.multilabels.label_v.push_back(lqd.cl.class_index);
 
       VW_DBG(ec) << "label=" << lqd.cl.class_index << " x=" << lqd.cl.x << " prediction=" << prediction
              << " score=" << score << " pp=" << lqd.cl.partial_prediction << " ql=" << query_label
-=======
-        ec.pred.multilabels.label_v.push_back(lqd.cl->class_index);
-      if (cs_a.print_debug_stuff)
-        cerr << "label=" << lqd.cl->class_index << " x=" << lqd.cl->x << " prediction=" << prediction
-             << " score=" << score << " pp=" << lqd.cl->partial_prediction << " ql=" << query_label
->>>>>>> 5d4c23af
              << " qn=" << lqd.query_needed << " ro=" << lqd.is_range_overlapped << " rl=" << lqd.is_range_large << " ["
              << lqd.min_pred << ", " << lqd.max_pred << "] vs delta=" << delta << " n_overlapped=" << n_overlapped
              << " is_baseline=" << cs_a.is_baseline << endl;
@@ -364,15 +352,9 @@
 
   learner<cs_active, example>& l = simulation
       ? init_learner(data, as_singleline(setup_base(options, all)), predict_or_learn<true, true>,
-<<<<<<< HEAD
-            predict_or_learn<false, true>, data->num_classes, prediction_type::multilabels, "cs_active-sim", false)
+            predict_or_learn<false, true>, data->num_classes, prediction_type_t::multilabels, "cs_active-sim", false)
       : init_learner(data, as_singleline(setup_base(options, all)), predict_or_learn<true, false>,
-            predict_or_learn<false, false>, data->num_classes, prediction_type::multilabels, "cs_active", false);
-=======
-            predict_or_learn<false, true>, data->num_classes, prediction_type_t::multilabels)
-      : init_learner(data, as_singleline(setup_base(options, all)), predict_or_learn<true, false>,
-            predict_or_learn<false, false>, data->num_classes, prediction_type_t::multilabels);
->>>>>>> 5d4c23af
+            predict_or_learn<false, false>, data->num_classes, prediction_type_t::multilabels, "cs_active", false);
 
   l.set_finish_example(finish_example);
   base_learner* b = make_base(l);

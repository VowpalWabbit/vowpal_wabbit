// Copyright (c) by respective owners including Yahoo!, Microsoft, and
// individual contributors. All rights reserved. Released under a BSD (revised)
// license as described in the file LICENSE.

#include <cmath>
#include <errno.h>
#include "reductions.h"
#include "rand48.h"
#include <cfloat>
#include "vw.h"
#include "vw_exception.h"
#include "csoaa.h"
#include "debug_log.h"

#define B_SEARCH_MAX_ITER 20

using namespace VW::LEARNER;
using namespace COST_SENSITIVE;
using namespace VW::config;

using std::cerr;
using std::endl;

#undef VW_DEBUG_LOG
#define VW_DEBUG_LOG vw_dbg::cs_active

struct lq_data
{
  // The following are used by cost-sensitive active learning
  float max_pred;            // The max cost for this label predicted by the current set of good regressors
  float min_pred;            // The min cost for this label predicted by the current set of good regressors
  bool is_range_large;       // Indicator of whether this label's cost range was large
  bool is_range_overlapped;  // Indicator of whether this label's cost range overlaps with the cost range that has the
                             // minimum max_pred
  bool query_needed;         // Used in reduction mode: tell upper-layer whether a query is needed for this label
  COST_SENSITIVE::wclass* cl;
};

struct cs_active
{
  // active learning algorithm parameters
  float c0;        // mellowness controlling the width of the set of good functions
  float c1;        // multiplier on the threshold for the cost range test
  float cost_max;  // max cost
  float cost_min;  // min cost

  uint32_t num_classes;
  size_t t;

  size_t min_labels;
  size_t max_labels;

  bool is_baseline;
  bool use_domination;

  vw* all;  // statistics, loss
  VW::LEARNER::base_learner* l;

  v_array<lq_data> query_data;

  size_t num_any_queries;  // examples where at least one label is queried
  size_t overlapped_and_range_small;
  v_array<size_t> examples_by_queries;
  size_t labels_outside_range;
  float distance_to_range;
  float range;

  ~cs_active()
  {
    examples_by_queries.delete_v();
    query_data.delete_v();
  }
};

float binarySearch(float fhat, float delta, float sens, float tol)
{
  float maxw = std::min(fhat / sens, FLT_MAX);

  if (maxw * fhat * fhat <= delta)
    return maxw;

  float l = 0, u = maxw, w, v;

  for (int iter = 0; iter < B_SEARCH_MAX_ITER; iter++)
  {
    w = (u + l) / 2.f;
    v = w * (fhat * fhat - (fhat - sens * w) * (fhat - sens * w)) - delta;
    if (v > 0)
      u = w;
    else
      l = w;
    if (fabs(v) <= tol || u - l <= tol)
      break;
  }

  return l;
}

template <bool is_learn, bool is_simulation>
inline void inner_loop(cs_active& cs_a, single_learner& base, example& ec, uint32_t i, float cost, uint32_t& prediction,
    float& score, float& partial_prediction, bool query_this_label, bool& query_needed)
{
  base.predict(ec, i - 1);
  if (is_learn)
  {
    vw& all = *cs_a.all;
    ec.weight = 1.;
    if (is_simulation)
    {
      // In simulation mode
      if (query_this_label)
      {
        ec.l.simple.label = cost;
        all.sd->queries += 1;
      }
      else
        ec.l.simple.label = FLT_MAX;
    }
    else
    {
      // In reduction mode.
      // If the cost of this label was previously queried, then it should be available for learning now.
      // If the cost of this label was not queried, then skip it.
      if (query_needed)
      {
        ec.l.simple.label = cost;
        if ((cost < cs_a.cost_min) || (cost > cs_a.cost_max))
          cerr << "warning: cost " << cost << " outside of cost range [" << cs_a.cost_min << ", " << cs_a.cost_max
               << "]!" << endl;
      }
      else
        ec.l.simple.label = FLT_MAX;
    }

    if (ec.l.simple.label != FLT_MAX)
      base.learn(ec, i - 1);
  }
  else if (!is_simulation)
    // Prediction in reduction mode could be used by upper layer to ask whether this label needs to be queried.
    // So we return that.
    query_needed = query_this_label;

  partial_prediction = ec.partial_prediction;
  if (ec.partial_prediction < score || (ec.partial_prediction == score && i < prediction))
  {
    score = ec.partial_prediction;
    prediction = i;
  }
  add_passthrough_feature(ec, i, ec.partial_prediction);
}

inline void find_cost_range(cs_active& cs_a, single_learner& base, example& ec, uint32_t i, float delta, float eta,
    float& min_pred, float& max_pred, bool& is_range_large)
{
  float tol = 1e-6f;

  base.predict(ec, i - 1);
  float sens = base.sensitivity(ec, i - 1);

  if (cs_a.t <= 1 || std::isnan(sens) || std::isinf(sens))
  {
    min_pred = cs_a.cost_min;
    max_pred = cs_a.cost_max;
    is_range_large = true;
    VW_DBG(ec) << "  find_cost_rangeA: i=" << i << " pp=" << ec.partial_prediction << " sens=" << sens << " eta=" << eta
           << " [" << min_pred << ", " << max_pred << "] = " << (max_pred - min_pred) << endl;
  }
  else
  {
    // finding max_pred and min_pred by binary search
    max_pred =
        std::min(ec.pred.scalar + sens * binarySearch(cs_a.cost_max - ec.pred.scalar, delta, sens, tol), cs_a.cost_max);
    min_pred =
        std::max(ec.pred.scalar - sens * binarySearch(ec.pred.scalar - cs_a.cost_min, delta, sens, tol), cs_a.cost_min);
    is_range_large = (max_pred - min_pred > eta);
    VW_DBG(ec) << "  find_cost_rangeB: i=" << i << " pp=" << ec.partial_prediction << " sens=" << sens << " eta=" << eta
           << " [" << min_pred << ", " << max_pred << "] = " << (max_pred - min_pred) << endl;
  }
}

template <bool is_learn, bool is_simulation>
void predict_or_learn(cs_active& cs_a, single_learner& base, example& ec)
{
  COST_SENSITIVE::label ld = ec.l.cs;

  if (cs_a.all->sd->queries >= cs_a.min_labels * cs_a.num_classes)
  {
    // save regressor
    std::stringstream filename;
    filename << cs_a.all->final_regressor_name << "." << ec.example_counter << "." << cs_a.all->sd->queries << "."
             << cs_a.num_any_queries;
    VW::save_predictor(*(cs_a.all), filename.str());
    cerr << endl << "Number of examples with at least one query = " << cs_a.num_any_queries;
    // Double label query budget
    cs_a.min_labels *= 2;
    for (size_t i = 0; i < cs_a.examples_by_queries.size(); i++)
    {
      cerr << endl << "examples with " << i << " labels queried = " << cs_a.examples_by_queries[i];
    }

    cerr << endl << "labels outside of cost range = " << cs_a.labels_outside_range;
    cerr << endl << "average distance to range = " << cs_a.distance_to_range / ((float)cs_a.labels_outside_range);
    cerr << endl << "average range = " << cs_a.range / ((float)cs_a.labels_outside_range);

    cerr << endl << endl;
  }

  if (cs_a.all->sd->queries >= cs_a.max_labels * cs_a.num_classes)
    return;

  uint32_t prediction = 1;
  float score = FLT_MAX;
  ec.l.simple = {0., VW::UNUSED_1, VW::UNUSED_0};

  float min_max_cost = FLT_MAX;
  float t = (float)cs_a.t;  // ec.example_t;  // current round
  float t_prev = t - 1.f;   // ec.weight; // last round

  float eta = cs_a.c1 * (cs_a.cost_max - cs_a.cost_min) / std::sqrt(t);  // threshold on cost range
  float delta = cs_a.c0 * log((float)(cs_a.num_classes * std::max(t_prev, 1.f))) *
      pow(cs_a.cost_max - cs_a.cost_min, 2);  // threshold on empirical loss difference

  if (ld.costs.size() > 0)
  {
    // Create metadata structure
    for (COST_SENSITIVE::wclass& cl : ld.costs)
    {
      lq_data f = {0.0, 0.0, 0, 0, 0, &cl};
      cs_a.query_data.push_back(f);
    }
    uint32_t n_overlapped = 0;
    for (lq_data& lqd : cs_a.query_data)
    {
      find_cost_range(cs_a, base, ec, lqd.cl->class_index, delta, eta, lqd.min_pred, lqd.max_pred, lqd.is_range_large);
      min_max_cost = std::min(min_max_cost, lqd.max_pred);
    }
    for (lq_data& lqd : cs_a.query_data)
    {
      lqd.is_range_overlapped = (lqd.min_pred <= min_max_cost);
      n_overlapped += (uint32_t)(lqd.is_range_overlapped);
      cs_a.overlapped_and_range_small += (size_t)(lqd.is_range_overlapped && !lqd.is_range_large);
      if (lqd.cl->x > lqd.max_pred || lqd.cl->x < lqd.min_pred)
      {
        cs_a.labels_outside_range++;
        cs_a.distance_to_range += std::max(lqd.cl->x - lqd.max_pred, lqd.min_pred - lqd.cl->x);
        cs_a.range += lqd.max_pred - lqd.min_pred;
      }
    }

    bool query = (n_overlapped > 1);
    size_t queries = cs_a.all->sd->queries;
    for (lq_data& lqd : cs_a.query_data)
    {
      bool query_label = ((query && cs_a.is_baseline) || (!cs_a.use_domination && lqd.is_range_large) ||
          (query && lqd.is_range_overlapped && lqd.is_range_large));
      inner_loop<is_learn, is_simulation>(cs_a, base, ec, lqd.cl->class_index, lqd.cl->x, prediction, score,
          lqd.cl->partial_prediction, query_label, lqd.query_needed);
      if (lqd.query_needed)
        ec.pred.multilabels.label_v.push_back(lqd.cl->class_index);

      VW_DBG(ec) << "label=" << lqd.cl->class_index << " x=" << lqd.cl->x << " prediction=" << prediction
             << " score=" << score << " pp=" << lqd.cl->partial_prediction << " ql=" << query_label
             << " qn=" << lqd.query_needed << " ro=" << lqd.is_range_overlapped << " rl=" << lqd.is_range_large << " ["
             << lqd.min_pred << ", " << lqd.max_pred << "] vs delta=" << delta << " n_overlapped=" << n_overlapped
             << " is_baseline=" << cs_a.is_baseline << endl;
    }

    // Need to pop metadata
    cs_a.query_data.clear();

    if (cs_a.all->sd->queries - queries > 0)
      cs_a.num_any_queries++;

    cs_a.examples_by_queries[cs_a.all->sd->queries - queries] += 1;

    ec.partial_prediction = score;
    if (is_learn)
    {
      cs_a.t++;
    }
  }
  else
  {
    float temp = 0.f;
    bool temp2 = false, temp3 = false;
    for (uint32_t i = 1; i <= cs_a.num_classes; i++)
    {
      inner_loop<false, is_simulation>(cs_a, base, ec, i, FLT_MAX, prediction, score, temp, temp2, temp3);
    }
  }

  ec.pred.multiclass = prediction;
  ec.l.cs = ld;
}

void finish_example(vw& all, cs_active& cs_a, example& ec) { CSOAA::finish_example(all, *(CSOAA::csoaa*)&cs_a, ec); }

base_learner* cs_active_setup(options_i& options, vw& all)
{
  auto data = scoped_calloc_or_throw<cs_active>();

  bool simulation = false;
  int domination;
  option_group_definition new_options("Cost-sensitive Active Learning");
  new_options
      .add(make_option("cs_active", data->num_classes)
               .keep()
               .necessary()
               .help("Cost-sensitive active learning with <k> costs"))
      .add(make_option("simulation", simulation).help("cost-sensitive active learning simulation mode"))
      .add(make_option("baseline", data->is_baseline).help("cost-sensitive active learning baseline"))
      .add(make_option("domination", domination)
               .default_value(1)
               .help("cost-sensitive active learning use domination. Default 1"))
      .add(make_option("mellowness", data->c0).default_value(0.1f).help("mellowness parameter c_0. Default 0.1."))
      .add(make_option("range_c", data->c1)
               .default_value(0.5f)
               .help("parameter controlling the threshold for per-label cost uncertainty. Default 0.5."))
      .add(make_option("max_labels", data->max_labels)
               .default_value(std::numeric_limits<size_t>::max())
               .help("maximum number of label queries."))
      .add(make_option("min_labels", data->min_labels)
               .default_value(std::numeric_limits<size_t>::max())
               .help("minimum number of label queries."))
      .add(make_option("cost_max", data->cost_max).default_value(1.f).help("cost upper bound. Default 1."))
<<<<<<< HEAD
      .add(make_option("cost_min", data->cost_min).default_value(0.f).help("cost lower bound. Default 0."));
  options.add_and_parse(new_options);
=======
      .add(make_option("cost_min", data->cost_min).default_value(0.f).help("cost lower bound. Default 0."))
      // TODO replace with trace and quiet
      .add(make_option("csa_debug", data->print_debug_stuff).help("print debug stuff for cs_active"));

  if (!options.add_parse_and_check_necessary(new_options)) return nullptr;
>>>>>>> 5c8c487f

  data->use_domination = true;
  if (options.was_supplied("domination") && !domination)
    data->use_domination = false;

  data->all = &all;
  data->t = 1;

  auto loss_function_type = all.loss->getType();
  if (loss_function_type != "squared")
    THROW("error: you can't use non-squared loss with cs_active");

  if (options.was_supplied("lda"))
    THROW("error: you can't combine lda and active learning");

  if (options.was_supplied("active"))
    THROW("error: you can't use --cs_active and --active at the same time");

  if (options.was_supplied("active_cover"))
    THROW("error: you can't use --cs_active and --active_cover at the same time");

  if (options.was_supplied("csoaa"))
    THROW("error: you can't use --cs_active and --csoaa at the same time");

  if (!options.was_supplied("adax"))
    all.trace_message << "WARNING: --cs_active should be used with --adax" << endl;

  // Label parser set to cost sensitive label parser
  all.example_parser->lbl_parser = cs_label;
  all.set_minmax(all.sd, data->cost_max);
  all.set_minmax(all.sd, data->cost_min);
  for (uint32_t i = 0; i < data->num_classes + 1; i++) data->examples_by_queries.push_back(0);

  learner<cs_active, example>& l = simulation
      ? init_learner(data, as_singleline(setup_base(options, all)), predict_or_learn<true, true>,
            predict_or_learn<false, true>, data->num_classes, prediction_type_t::multilabels, "cs_active-sim", false)
      : init_learner(data, as_singleline(setup_base(options, all)), predict_or_learn<true, false>,
            predict_or_learn<false, false>, data->num_classes, prediction_type_t::multilabels, "cs_active", false);

  l.set_finish_example(finish_example);
  base_learner* b = make_base(l);
  all.cost_sensitive = b;
  return b;
}<|MERGE_RESOLUTION|>--- conflicted
+++ resolved
@@ -47,6 +47,7 @@
   uint32_t num_classes;
   size_t t;
 
+  bool print_debug_stuff;
   size_t min_labels;
   size_t max_labels;
 
@@ -323,16 +324,11 @@
                .default_value(std::numeric_limits<size_t>::max())
                .help("minimum number of label queries."))
       .add(make_option("cost_max", data->cost_max).default_value(1.f).help("cost upper bound. Default 1."))
-<<<<<<< HEAD
-      .add(make_option("cost_min", data->cost_min).default_value(0.f).help("cost lower bound. Default 0."));
-  options.add_and_parse(new_options);
-=======
       .add(make_option("cost_min", data->cost_min).default_value(0.f).help("cost lower bound. Default 0."))
       // TODO replace with trace and quiet
       .add(make_option("csa_debug", data->print_debug_stuff).help("print debug stuff for cs_active"));
 
   if (!options.add_parse_and_check_necessary(new_options)) return nullptr;
->>>>>>> 5c8c487f
 
   data->use_domination = true;
   if (options.was_supplied("domination") && !domination)

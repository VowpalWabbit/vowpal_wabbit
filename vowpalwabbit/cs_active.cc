--- conflicted
+++ resolved
@@ -250,15 +250,6 @@
           (query && lqd.is_range_overlapped && lqd.is_range_large));
       inner_loop<is_learn, is_simulation>(cs_a, base, ec, lqd.cl->class_index, lqd.cl->x, prediction, score,
           lqd.cl->partial_prediction, query_label, lqd.query_needed);
-<<<<<<< HEAD
-      if (lqd.query_needed) ec.pred.multilabels.label_v.push_back(lqd.cl->class_index);
-      if (cs_a.print_debug_stuff)
-        cerr << "label=" << lqd.cl->class_index << " x=" << lqd.cl->x << " prediction=" << prediction
-             << " score=" << score << " pp=" << lqd.cl->partial_prediction << " ql=" << query_label
-             << " qn=" << lqd.query_needed << " ro=" << lqd.is_range_overlapped << " rl=" << lqd.is_range_large << " ["
-             << lqd.min_pred << ", " << lqd.max_pred << "] vs delta=" << delta << " n_overlapped=" << n_overlapped
-             << " is_baseline=" << cs_a.is_baseline << endl;
-=======
       if (lqd.query_needed)
         ec.pred.multilabels.label_v.push_back(lqd.cl->class_index);
 
@@ -267,7 +258,6 @@
                  << " qn=" << lqd.query_needed << " ro=" << lqd.is_range_overlapped << " rl=" << lqd.is_range_large
                  << " [" << lqd.min_pred << ", " << lqd.max_pred << "] vs delta=" << delta
                  << " n_overlapped=" << n_overlapped << " is_baseline=" << cs_a.is_baseline << endl;
->>>>>>> 8726a09b
     }
 
     // Need to pop metadata

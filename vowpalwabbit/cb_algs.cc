--- conflicted
+++ resolved
@@ -199,13 +199,8 @@
       break;
     case VW::cb_type_t::mtr:
     case VW::cb_type_t::sm:
-<<<<<<< HEAD
-      data->logger.err_warn(
-          "cb_type must be in {'ips','dm','dr'}; resetting to dr. Input received: {}", VW::to_string(c.cb_type));
-=======
-      logger::errlog_warn(
+      data->logger.err_warn((
           "cb_type must be in {{'ips','dm','dr'}}; resetting to dr. Input received: {}", VW::to_string(c.cb_type));
->>>>>>> 1619df81
       c.cb_type = VW::cb_type_t::dr;
       break;
   }

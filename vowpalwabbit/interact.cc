--- conflicted
+++ resolved
@@ -18,11 +18,6 @@
   float n1_feat_sq;
   float total_sum_feat_sq;
   size_t num_features;
-<<<<<<< HEAD
-=======
-
-  ~interact() { feat_store.delete_v(); }
->>>>>>> cb914a03
 };
 
 bool contains_valid_namespaces(vw& all, features& f_src1, features& f_src2, interact& in)

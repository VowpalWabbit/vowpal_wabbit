--- conflicted
+++ resolved
@@ -173,11 +173,7 @@
 
   VW::LEARNER::learner<interact, example>* l;
   l = &VW::LEARNER::init_learner(data, as_singleline(setup_base(options, all)), predict_or_learn<true, true>,
-<<<<<<< HEAD
-      predict_or_learn<false, true>, 1, "interact");
-=======
       predict_or_learn<false, true>, 1, all.get_setupfn_name(interact_setup));
->>>>>>> 4f7e199c
 
   return make_base(*l);
 }
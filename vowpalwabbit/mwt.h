// Copyright (c) by respective owners including Yahoo!, Microsoft, and
// individual contributors. All rights reserved. Released under a BSD (revised)
// license as described in the file LICENSE.
#pragma once
#include "reductions_fwd.h"

LEARNER::base_learner* mwt_setup(VW::config::options_i& options, vw& all);

namespace MWT
{
<<<<<<< HEAD
void delete_scalars(void* v);
void print_scalars(io_adapter* f, v_array<float>& scalars, v_array<char>& tag);
=======
void print_scalars(int f, v_array<float>& scalars, v_array<char>& tag);
>>>>>>> e02c8af5
}  // namespace MWT<|MERGE_RESOLUTION|>--- conflicted
+++ resolved
@@ -8,10 +8,5 @@
 
 namespace MWT
 {
-<<<<<<< HEAD
-void delete_scalars(void* v);
 void print_scalars(io_adapter* f, v_array<float>& scalars, v_array<char>& tag);
-=======
-void print_scalars(int f, v_array<float>& scalars, v_array<char>& tag);
->>>>>>> e02c8af5
 }  // namespace MWT
--- conflicted
+++ resolved
@@ -140,13 +140,8 @@
     }
 
     queries += 1;
-<<<<<<< HEAD
     std::string imp = std::string(itok) + " " + tag + " |";
-    pos = line.find_first_of("|");
-=======
-    string imp = string(itok) + " " + tag + " |";
     pos = line.find_first_of('|');
->>>>>>> d5ac7bad
     line.replace(pos, 1, imp);
     cstr = line.c_str();
     len = line.size();

--- conflicted
+++ resolved
@@ -94,12 +94,7 @@
 
 struct ldf {
   v_array<example*> ec_seq;
-<<<<<<< HEAD
-  v_hashmap< size_t, v_array<feature> > label_features;
-  v_hashmap< size_t, v_array<audit_data> > label_features_audit;
-=======
   LabelDict::label_feature_map label_features;
->>>>>>> 0b1215ca
   
   size_t read_example_this_loop;
   bool need_to_clear;
@@ -138,120 +133,6 @@
     return is_lab;
   }
 
-<<<<<<< HEAD
-  void del_example_namespace(example& ec, char ns, v_array<feature> features, bool audit) {
-    size_t numf = features.size();
-    // print_update is called after this del_example_namespace,
-    // so we need to keep the ec.num_features correct,
-    // so shared features are included in the reported number of "current features"
-    //ec.num_features -= numf;
-
-    assert (ec.atomics[(size_t)ns].size() >= numf);
-    if (ec.atomics[(size_t)ns].size() == numf) { // did NOT have ns
-      assert(ec.indices.size() > 0);
-      assert(ec.indices[ec.indices.size()-1] == (size_t)ns);
-      ec.indices.pop();
-      ec.total_sum_feat_sq -= ec.sum_feat_sq[(size_t)ns];
-      ec.atomics[(size_t)ns].erase();
-      ec.sum_feat_sq[(size_t)ns] = 0.;
-      if (audit)
-        ec.audit_features[(size_t)ns].erase();
-    } else { // DID have ns
-      for (feature*f=features.begin; f!=features.end; f++) {
-        ec.sum_feat_sq[(size_t)ns] -= f->x * f->x;
-        ec.atomics[(size_t)ns].pop();
-        if (audit)
-          ec.audit_features[(size_t)ns].pop();
-      }
-    }
-  }
-
-  void add_example_namespace(example& ec, char ns, v_array<feature>& features, v_array<audit_data>* audit) {
-    bool has_ns = false;
-    for (size_t i=0; i<ec.indices.size(); i++) {
-      if (ec.indices[i] == (size_t)ns) {
-        has_ns = true;
-        break;
-      }
-    }
-    if (has_ns) {
-      ec.total_sum_feat_sq -= ec.sum_feat_sq[(size_t)ns];
-    } else {
-      ec.indices.push_back((size_t)ns);
-      ec.sum_feat_sq[(size_t)ns] = 0;
-    }
-
-    for (feature*f=features.begin; f!=features.end; f++) {
-      ec.sum_feat_sq[(size_t)ns] += f->x * f->x;
-      ec.atomics[(size_t)ns].push_back(*f);
-    }
-
-    ec.num_features += features.size();
-    ec.total_sum_feat_sq += ec.sum_feat_sq[(size_t)ns];
-
-    if (audit != nullptr)
-      for (audit_data*f = audit->begin; f != audit->end; ++f) {
-        audit_data f2 = { f->space, f->feature, f->weight_index, f->x, false };
-        ec.audit_features[(size_t)ns].push_back(f2);
-      }
-  }
-
-  void add_example_namespaces_from_example(example& target, example& source, bool audit) {
-    for (unsigned char* idx=source.indices.begin; idx!=source.indices.end; idx++) {
-      if (*idx == constant_namespace) continue;
-      add_example_namespace(target, (char)*idx, source.atomics[*idx],
-                            audit ? &source.audit_features[*idx] : nullptr);
-    }
-  }
-
-  void del_example_namespaces_from_example(example& target, example& source, bool audit) {
-    //for (size_t*idx=source.indices.begin; idx!=source.indices.end; idx++) {
-    unsigned char* idx = source.indices.end;
-    idx--;
-    for (; idx>=source.indices.begin; idx--) {
-      if (*idx == constant_namespace) continue;
-      del_example_namespace(target, (char)*idx, source.atomics[*idx], audit);
-    }
-  }
-
-  void add_example_namespace_from_memory(ldf& data, example& ec, size_t lab) {
-    size_t lab_hash = hash_lab(lab);
-    v_array<feature>& features = data.label_features.get(lab, lab_hash);
-    if (features.size() == 0) return;
-    add_example_namespace(ec, 'l', features, (data.all->audit || data.all->hash_inv) ? &data.label_features_audit.get(lab, lab_hash) : nullptr);
-  }
-
-  void del_example_namespace_from_memory(ldf& data, example& ec, size_t lab) {
-    size_t lab_hash = hash_lab(lab);
-    v_array<feature>& features = data.label_features.get(lab, lab_hash);
-    if (features.size() == 0) return;
-    del_example_namespace(ec, 'l', features, (data.all->audit || data.all->hash_inv));
-  }
-
-  void set_label_features(ldf& data, size_t lab, v_array<feature>& features, v_array<audit_data>* audit) {
-    size_t lab_hash = hash_lab(lab);
-    if (data.label_features.contains(lab, lab_hash)) { return; }
-    data.label_features.put_after_get(lab, lab_hash, features);
-    if (audit != nullptr)
-      data.label_features_audit.put(lab, lab_hash, *audit);
-  }
-
-  void free_label_features(ldf& data) {
-    void* label_iter = data.label_features.iterator();
-    while (label_iter != nullptr) {
-      v_array<feature> *features = data.label_features.iterator_get_value(label_iter);
-      features->erase();
-      features->delete_v();
-
-      label_iter = data.label_features.iterator_next(label_iter);
-    }
-    data.label_features.clear();
-    data.label_features.delete_v();
-  }
-}
-
-=======
->>>>>>> 0b1215ca
 inline bool cmp_wclass_ptr(const COST_SENSITIVE::wclass* a, const COST_SENSITIVE::wclass* b) { return a->x < b->x; }
 
 void compute_wap_values(vector<COST_SENSITIVE::wclass*> costs) {
@@ -309,13 +190,13 @@
   simple_label.weight = 0.;
   ec.partial_prediction = 0.;
     
-  LabelDict::add_example_namespace_from_memory(data.label_features, ec, ld.costs[0].class_index);
+  LabelDict::add_example_namespace_from_memory(data.label_features, ec, ld.costs[0].class_index, data.all->audit || data.all->hash_inv);
     
   ec.l.simple = simple_label;
   base.predict(ec); // make a prediction
   ld.costs[0].partial_prediction = ec.partial_prediction;
 
-  LabelDict::del_example_namespace_from_memory(data.label_features, ec, ld.costs[0].class_index);
+  LabelDict::del_example_namespace_from_memory(data.label_features, ec, ld.costs[0].class_index, data.all->audit || data.all->hash_inv);
   ec.l.cs = ld;
 }
 
@@ -360,7 +241,7 @@
     v_array<COST_SENSITIVE::wclass> costs1 = save_cs_label.costs;
     if (costs1[0].class_index == (uint32_t)-1) continue;
       
-    LabelDict::add_example_namespace_from_memory(data.label_features, *ec1, costs1[0].class_index);
+    LabelDict::add_example_namespace_from_memory(data.label_features, *ec1, costs1[0].class_index, data.all->audit || data.all->hash_inv);
       
     for (size_t k2=k1+1; k2<K; k2++) {
       example *ec2 = data.ec_seq[k2];
@@ -372,7 +253,7 @@
       if (value_diff < 1e-6)
         continue;
         
-      LabelDict::add_example_namespace_from_memory(data.label_features, *ec2, costs2[0].class_index);
+      LabelDict::add_example_namespace_from_memory(data.label_features, *ec2, costs2[0].class_index, data.all->audit || data.all->hash_inv);
         
       // learn
       ec1->example_t = data.csoaa_example_t;
@@ -384,9 +265,9 @@
       base.learn(*ec1);
       unsubtract_example(*data.all, ec1);
         
-      LabelDict::del_example_namespace_from_memory(data.label_features, *ec2, costs2[0].class_index);
-    }
-    LabelDict::del_example_namespace_from_memory(data.label_features, *ec1, costs1[0].class_index);
+      LabelDict::del_example_namespace_from_memory(data.label_features, *ec2, costs2[0].class_index, data.all->audit || data.all->hash_inv);
+    }
+    LabelDict::del_example_namespace_from_memory(data.label_features, *ec1, costs1[0].class_index, data.all->audit || data.all->hash_inv);
       
     // restore original cost-sensitive label, sum of importance weights
     ec1->l.cs = save_cs_label;
@@ -436,9 +317,9 @@
     ec->l.simple = simple_label;
 
     // learn
-    LabelDict::add_example_namespace_from_memory(data.label_features, *ec, costs[0].class_index);
+    LabelDict::add_example_namespace_from_memory(data.label_features, *ec, costs[0].class_index, data.all->audit || data.all->hash_inv);
     base.learn(*ec);
-    LabelDict::del_example_namespace_from_memory(data.label_features, *ec, costs[0].class_index);
+    LabelDict::del_example_namespace_from_memory(data.label_features, *ec, costs[0].class_index, data.all->audit || data.all->hash_inv);
       
     // restore original cost-sensitive label, sum of importance weights and partial_prediction
     ec->l.cs = save_cs_label;
@@ -471,11 +352,7 @@
       v_array<COST_SENSITIVE::wclass>& costs = data.ec_seq[i]->l.cs.costs;
       for (size_t j=0; j<costs.size(); j++) {
         size_t lab = (size_t)costs[j].x;
-<<<<<<< HEAD
-        LabelDict::set_label_features(data, lab, features, (data.all->audit || data.all->hash_inv) ? &audit : nullptr);
-=======
-        LabelDict::set_label_features(data.label_features, lab, features);
->>>>>>> 0b1215ca
+        LabelDict::set_label_features(data.label_features, lab, features, (data.all->audit || data.all->hash_inv) ? &audit : nullptr);
       }
     }
     return;
@@ -734,7 +611,10 @@
   if (all.add_constant) {
     all.add_constant = false;
   }
-  ld.label_features.init(256, v_array<feature>(), LabelDict::size_t_eq);
+  v_array<feature> empty_f = { nullptr, nullptr, nullptr, 0 };
+  v_array<audit_data> empty_a = { nullptr, nullptr, nullptr, 0 };
+  LabelDict::feature_audit empty_fa = { empty_f, empty_a };
+  ld.label_features.init(256, empty_fa, LabelDict::size_t_eq);
   ld.label_features.get(1, 94717244); // TODO: figure this out
 
   ld.read_example_this_loop = 0;

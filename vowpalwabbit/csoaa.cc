--- conflicted
+++ resolved
@@ -543,16 +543,9 @@
 {
   char temp[1];
   temp[0] = '\n';
-<<<<<<< HEAD
   for(auto sink : all.final_prediction_sink)
   {
     ssize_t t = sink->write(temp, 1);
-=======
-  for (int f : all.final_prediction_sink)
-  {
-    ssize_t t;
-    t = io_buf::write_file_or_socket(f, temp, 1);
->>>>>>> e02c8af5
     if (t != 1)
       std::cerr << "write error: " << strerror(errno) << std::endl;
   }
@@ -611,13 +604,8 @@
     all.sd->sum_loss_since_last_dump += loss;
   }
 
-<<<<<<< HEAD
   for (auto sink : all.final_prediction_sink)
-    all.print(sink, data.is_probabilities ? ec.pred.prob : (float)ec.pred.multiclass, 0, ec.tag);
-=======
-  for (int sink : all.final_prediction_sink)
     all.print_by_ref(sink, data.is_probabilities ? ec.pred.prob() : (float)ec.pred.multiclass(), 0, ec.tag);
->>>>>>> e02c8af5
 
   if (all.raw_prediction)
   {
@@ -669,11 +657,7 @@
     assert(loss >= 0);
   }
 
-<<<<<<< HEAD
-  for (auto sink : all.final_prediction_sink) print_action_score(sink, head_ec.pred.a_s, head_ec.tag);
-=======
-  for (int sink : all.final_prediction_sink) print_action_score(sink, head_ec.pred.action_scores(), head_ec.tag);
->>>>>>> e02c8af5
+  for (auto sink : all.final_prediction_sink) print_action_score(sink, head_ec.pred.action_scores(), head_ec.tag);
 
   if (all.raw_prediction)
   {

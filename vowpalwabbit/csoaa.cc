// Copyright (c) by respective owners including Yahoo!, Microsoft, and
// individual contributors. All rights reserved. Released under a BSD (revised)
// license as described in the file LICENSE.
#include <cfloat>
#include <cerrno>

#include "correctedMath.h"
#include "reductions.h"
#include "label_dictionary.h"
#include "vw.h"
#include "gd.h"  // GD::foreach_feature() needed in subtract_example()
#include "vw_exception.h"
#include <algorithm>
#include "csoaa.h"
#include "scope_exit.h"

using namespace VW::LEARNER;
using namespace COST_SENSITIVE;
using namespace VW::config;

#ifdef VW_DEBUG_LOG
#  undef VW_DEBUG_LOG
#endif
#define VW_DEBUG_LOG vw_dbg::csoaa

namespace CSOAA
{
struct csoaa
{
  uint32_t num_classes;
  polyprediction* pred;
  ~csoaa() { free(pred); }
};

template <bool is_learn>
inline void inner_loop(single_learner& base, example& ec, uint32_t i, float cost, uint32_t& prediction, float& score,
    float& partial_prediction)
{
  if (is_learn)
  {
    ec.weight = (cost == FLT_MAX) ? 0.f : 1.f;
    ec.l.simple.label = cost;
    base.learn(ec, i - 1);
  }
  else
    base.predict(ec, i - 1);

  partial_prediction = ec.partial_prediction;
  if (ec.partial_prediction < score || (ec.partial_prediction == score && i < prediction))
  {
    score = ec.partial_prediction;
    prediction = i;
  }
  add_passthrough_feature(ec, i, ec.partial_prediction);
}

#define DO_MULTIPREDICT true

template <bool is_learn>
void predict_or_learn(csoaa& c, single_learner& base, example& ec)
{
<<<<<<< HEAD
  COST_SENSITIVE::label ld = ec.l.cs;
  ec.l.cs.costs = v_init<COST_SENSITIVE::wclass>();
=======
  // std::cerr << "------------- passthrough" << std::endl;
  COST_SENSITIVE::label ld = std::move(ec.l.cs);
>>>>>>> ba64713b

  // Guard example state restore against throws
  auto restore_guard = VW::scope_exit([&ld, &ec] { ec.l.cs = std::move(ld); });

  uint32_t prediction = 1;
  float score = FLT_MAX;
  size_t pt_start = ec.passthrough ? ec.passthrough->size() : 0;
  ec.l.simple = {0., VW::UNUSED_1, VW::UNUSED_0};

  bool dont_learn = DO_MULTIPREDICT && !is_learn;

  if (!ld.costs.empty())
  {
    for (auto& cl : ld.costs)
      inner_loop<is_learn>(base, ec, cl.class_index, cl.x, prediction, score, cl.partial_prediction);
    ec.partial_prediction = score;
  }
  else if (dont_learn)
  {
    ec.l.simple = {FLT_MAX, VW::UNUSED_1, VW::UNUSED_0};
    base.multipredict(ec, 0, c.num_classes, c.pred, false);
    for (uint32_t i = 1; i <= c.num_classes; i++)
    {
      add_passthrough_feature(ec, i, c.pred[i - 1].scalar);
      if (c.pred[i - 1].scalar < c.pred[prediction - 1].scalar) prediction = i;
    }
    ec.partial_prediction = c.pred[prediction - 1].scalar;
  }
  else
  {
    float temp;
    for (uint32_t i = 1; i <= c.num_classes; i++) inner_loop<false>(base, ec, i, FLT_MAX, prediction, score, temp);
  }

  if (ec.passthrough)
  {
    uint64_t second_best = 0;
    float second_best_cost = FLT_MAX;
    for (size_t i = 0; i < ec.passthrough->size() - pt_start; i++)
    {
      float val = ec.passthrough->values[pt_start + i];
      if ((val > ec.partial_prediction) && (val < second_best_cost))
      {
        second_best_cost = val;
        second_best = ec.passthrough->indicies[pt_start + i];
      }
    }
    if (second_best_cost < FLT_MAX)
    {
      float margin = second_best_cost - ec.partial_prediction;
      add_passthrough_feature(ec, constant * 2, margin);
      add_passthrough_feature(ec, constant * 2 + 1 + second_best, 1.);
    }
    else
      add_passthrough_feature(ec, constant * 3, 1.);
  }

  ec.pred.multiclass = prediction;
}

void finish_example(vw& all, csoaa&, example& ec) { COST_SENSITIVE::finish_example(all, ec); }

base_learner* csoaa_setup(options_i& options, vw& all)
{
  auto c = scoped_calloc_or_throw<csoaa>();
  option_group_definition new_options("Cost Sensitive One Against All");
  new_options.add(
      make_option("csoaa", c->num_classes).keep().necessary().help("One-against-all multiclass with <k> costs"));

  if (!options.add_parse_and_check_necessary(new_options)) return nullptr;

  c->pred = calloc_or_throw<polyprediction>(c->num_classes);

  learner<csoaa, example>& l = init_learner(
      c, as_singleline(setup_base(*all.options, all)), predict_or_learn<true>, predict_or_learn<false>, c->num_classes,
      prediction_type_t::multiclass, all.get_setupfn_name(csoaa_setup), true /*csoaa.learn calls gd.learn. nothing to be
                                                                                gained by calling csoaa.predict first*/
  );
  all.example_parser->lbl_parser = cs_label;

  l.set_finish_example(finish_example);
  all.cost_sensitive = make_base(l);
  return all.cost_sensitive;
}

using namespace ACTION_SCORE;

// TODO: passthrough for ldf
struct ldf
{
  LabelDict::label_feature_map label_features;

  size_t read_example_this_loop;
  bool is_wap;
  bool first_pass;
  bool treat_as_classifier;
  bool is_probabilities;
  float csoaa_example_t;
  vw* all;

  bool rank;
  action_scores a_s;
  uint64_t ft_offset;

  v_array<action_scores> saved_preds;

  ~ldf()
  {
    a_s.delete_v();
    saved_preds.delete_v();
  }
};

bool ec_is_label_definition(example& ec)  // label defs look like "0:___" or just "label:___"
{
  if (ec.indices.empty()) return false;
  if (ec.indices[0] != 'l') return false;
  const auto& costs = ec.l.cs.costs;
  for (auto const& cost : costs)
    if ((cost.class_index != 0) || (cost.x <= 0.)) return false;
  return true;
}

bool ec_seq_is_label_definition(multi_ex& ec_seq)
{
  if (ec_seq.empty()) return false;
  bool is_lab = ec_is_label_definition(*ec_seq[0]);
  for (size_t i = 1; i < ec_seq.size(); i++)
    if (is_lab != ec_is_label_definition(*ec_seq[i])) THROW("error: mixed label definition and examples in ldf data!");
  return is_lab;
}

bool ec_seq_has_label_definition(const multi_ex& ec_seq)
{
  return std::any_of(ec_seq.cbegin(), ec_seq.cend(), [](example* ec) { return ec_is_label_definition(*ec); });
}

inline bool cmp_wclass_ptr(const COST_SENSITIVE::wclass* a, const COST_SENSITIVE::wclass* b) { return a->x < b->x; }

void compute_wap_values(std::vector<COST_SENSITIVE::wclass*> costs)
{
  std::sort(costs.begin(), costs.end(), cmp_wclass_ptr);
  costs[0]->wap_value = 0.;
  for (size_t i = 1; i < costs.size(); i++)
    costs[i]->wap_value = costs[i - 1]->wap_value + (costs[i]->x - costs[i - 1]->x) / (float)i;
}

// Substract a given feature from example ec.
// Rather than finding the corresponding namespace and feature in ec,
// add a new feature with opposite value (but same index) to ec to a special wap_ldf_namespace.
// This is faster and allows fast undo in unsubtract_example().
void subtract_feature(example& ec, float feature_value_x, uint64_t weight_index)
{
  ec.feature_space[wap_ldf_namespace].push_back(-feature_value_x, weight_index);
}

// Iterate over all features of ecsub including quadratic and cubic features and subtract them from ec.
void subtract_example(vw& all, example* ec, example* ecsub)
{
  features& wap_fs = ec->feature_space[wap_ldf_namespace];
  wap_fs.sum_feat_sq = 0;
  GD::foreach_feature<example&, uint64_t, subtract_feature>(all, *ecsub, *ec);
  ec->indices.push_back(wap_ldf_namespace);
  ec->num_features += wap_fs.size();
  ec->total_sum_feat_sq += wap_fs.sum_feat_sq;
}

void unsubtract_example(example* ec)
{
  if (ec->indices.empty())
  {
    std::cerr << "internal error (bug): trying to unsubtract_example, but there are no namespaces!" << std::endl;
    return;
  }

  if (ec->indices.back() != wap_ldf_namespace)
  {
    std::cerr
        << "internal error (bug): trying to unsubtract_example, but either it wasn't added, or something was added "
           "after and not removed!"
        << std::endl;
    return;
  }

  features& fs = ec->feature_space[wap_ldf_namespace];
  ec->num_features -= fs.size();
  ec->total_sum_feat_sq -= fs.sum_feat_sq;
  fs.clear();
  ec->indices.decr();
}

void make_single_prediction(ldf& data, single_learner& base, example& ec)
{
<<<<<<< HEAD
  COST_SENSITIVE::label ld = ec.l.cs;
  uint64_t old_offset = ec.ft_offset;
  // WARNING: Access of label information when making prediction is problematic.
  // What should be done here about ld.costs[0].class_index?
  LabelDict::add_example_namespace_from_memory(data.label_features, ec, ld.costs[0].class_index);
  // WARNING: Access of label information when making prediction is problematic.
  // What should be done here about ec.l.simple?
  const label_data simple_label{FLT_MAX, VW::UNUSED_1, VW::UNUSED_0};
  ec.l.simple = simple_label;
  ec.ft_offset = data.ft_offset;
  auto restore_guard = VW::scope_exit([&data, &ld, old_offset, &ec] {
    ec.ft_offset = old_offset;
    // WARNING: Access of label information when making prediction is
    // problematic.
    // What should be done here about ld.costs[0].partial_prediction?
    ld.costs[0].partial_prediction = ec.partial_prediction;
    // WARNING: Access of label information when making prediction is
    // problematic.
    // @What should be done here about ld.costs[0].class_index?
    LabelDict::del_example_namespace_from_memory(data.label_features, ec, ld.costs[0].class_index);
    ec.l.cs = ld;
=======
  label_data simple_lbl;
  simple_lbl.initial = 0.;
  simple_lbl.label = FLT_MAX;
  uint64_t old_offset = ec.ft_offset;

  LabelDict::add_example_namespace_from_memory(data.label_features, ec, ec.l.cs.costs[0].class_index);

  auto restore_guard = VW::scope_exit([&data, old_offset, &ec] {
    ec.ft_offset = old_offset;
    ec.l.cs.costs[0].partial_prediction = ec.partial_prediction;
    LabelDict::del_example_namespace_from_memory(data.label_features, ec, ec.l.cs.costs[0].class_index);
>>>>>>> ba64713b
  });

  base.predict(ec);  // make a prediction
}

bool test_ldf_sequence(ldf& data, multi_ex& ec_seq)
{
  bool isTest;
  if (ec_seq.empty())
    isTest = true;
  else
    isTest = COST_SENSITIVE::cs_label.test_label(&ec_seq[0]->l);
  for (const auto& ec : ec_seq)
  {
    // Each sub-example must have just one cost
    assert(ec->l.cs.costs.size() == 1);

    if (COST_SENSITIVE::cs_label.test_label(&ec->l) != isTest)
    {
      isTest = true;
      *(data.all->trace_message) << "warning: ldf example has mix of train/test data; assuming test" << std::endl;
    }
  }
  return isTest;
}

void do_actual_learning_wap(ldf& data, single_learner& base, multi_ex& ec_seq)
{
  VW_DBG(ec_seq) << "do_actual_learning_wap()" << std::endl;

  size_t K = ec_seq.size();
  std::vector<COST_SENSITIVE::wclass*> all_costs;
  for (const auto& example : ec_seq) all_costs.push_back(&example->l.cs.costs[0]);
  compute_wap_values(all_costs);

  for (size_t k1 = 0; k1 < K; k1++)
  {
    example* ec1 = ec_seq[k1];

    // save original variables
    COST_SENSITIVE::label save_cs_label = ec1->l.cs;
    label_data& simple_lbl = ec1->l.simple;

    v_array<COST_SENSITIVE::wclass> costs1 = save_cs_label.costs;
    if (costs1[0].class_index == (uint32_t)-1) continue;

    LabelDict::add_example_namespace_from_memory(data.label_features, *ec1, costs1[0].class_index);

    // Guard example state restore against throws
    auto restore_guard = VW::scope_exit([&data, &save_cs_label, &costs1, &ec1] {
      LabelDict::del_example_namespace_from_memory(data.label_features, *ec1, costs1[0].class_index);

      // restore original cost-sensitive label, sum of importance weights
      ec1->l.cs = save_cs_label;
    });

    for (size_t k2 = k1 + 1; k2 < K; k2++)
    {
      example* ec2 = ec_seq[k2];
      v_array<COST_SENSITIVE::wclass> costs2 = ec2->l.cs.costs;

      if (costs2[0].class_index == (uint32_t)-1) continue;
      float value_diff = fabs(costs2[0].wap_value - costs1[0].wap_value);
      // float value_diff = fabs(costs2[0].x - costs1[0].x);
      if (value_diff < 1e-6) continue;

      // Prepare example for learning
      LabelDict::add_example_namespace_from_memory(data.label_features, *ec2, costs2[0].class_index);

      // learn
      float old_weight = ec1->weight;
      uint64_t old_offset = ec1->ft_offset;
      ec1->initial = 0.;
      simple_lbl.label = (costs1[0].x < costs2[0].x) ? -1.0f : 1.0f;
      ec1->weight = value_diff;
      ec1->partial_prediction = 0.;
      subtract_example(*data.all, ec1, ec2);
      ec1->ft_offset = data.ft_offset;
      const polyprediction saved_pred = ec1->pred;

      // Guard inner example state restore against throws
      auto restore_guard_inner = VW::scope_exit([&data, old_offset, old_weight, &costs2, &ec2, &ec1, &saved_pred] {
        ec1->ft_offset = old_offset;
        ec1->pred = saved_pred;
        ec1->weight = old_weight;
        unsubtract_example(ec1);

        LabelDict::del_example_namespace_from_memory(data.label_features, *ec2, costs2[0].class_index);
      });

      base.learn(*ec1);
    }
    // TODO: What about partial_prediction? See do_actual_learning_oaa.
  }
}

void do_actual_learning_oaa(ldf& data, single_learner& base, multi_ex& ec_seq)
{
  VW_DBG(ec_seq) << "do_actual_learning_oaa()" << std::endl;

  float min_cost = FLT_MAX;
  float max_cost = -FLT_MAX;

  for (const auto& example : ec_seq)
  {
    float ec_cost = example->l.cs.costs[0].x;
    if (ec_cost < min_cost) min_cost = ec_cost;
    if (ec_cost > max_cost) max_cost = ec_cost;
  }

  for (const auto& ec : ec_seq)
  {
    // save original variables
    label save_cs_label = std::move(ec->l.cs);
    const auto& costs = save_cs_label.costs;

    // build example for the base learner
    label_data simple_lbl;

    float old_weight = ec->weight;
    if (!data.treat_as_classifier)  // treat like regression
      simple_lbl.label = costs[0].x;
    else  // treat like classification
    {
      if (costs[0].x <= min_cost)
      {
        simple_lbl.label = -1.;
        ec->weight = old_weight * (max_cost - min_cost);
      }
      else
      {
        simple_lbl.label = 1.;
        ec->weight = old_weight * (costs[0].x - min_cost);
      }
    }
    ec->initial = 0.;
    ec->l.simple = simple_lbl;

    // Prepare examples for learning
    LabelDict::add_example_namespace_from_memory(data.label_features, *ec, costs[0].class_index);
    uint64_t old_offset = ec->ft_offset;
    ec->ft_offset = data.ft_offset;
    const polyprediction saved_pred = ec->pred;

    // Guard example state restore against throws
    auto restore_guard = VW::scope_exit([&save_cs_label, &data, &costs, old_offset, old_weight, &ec, &saved_pred] {
      ec->ft_offset = old_offset;
      LabelDict::del_example_namespace_from_memory(data.label_features, *ec, costs[0].class_index);
      ec->weight = old_weight;
      ec->pred = saved_pred;

      // restore original cost-sensitive label, sum of importance weights and partial_prediction
      ec->partial_prediction = costs[0].partial_prediction;
      ec->l.cs = std::move(save_cs_label);
    });

    base.learn(*ec);
  }
}

/*
 * The begining of the multi_ex sequence may be labels.  Process those
 * and return the start index of the un-processed examples
 */
multi_ex process_labels(ldf& data, const multi_ex& ec_seq_all);

/*
 * 1) process all labels at first
 * 2) verify no labels in the middle of data
 * 3) learn_or_predict(data) with rest
 */
void learn_csoaa_ldf(ldf& data, single_learner& base, multi_ex& ec_seq_all)
{
  if (ec_seq_all.empty()) return;  // nothing to do

  data.ft_offset = ec_seq_all[0]->ft_offset;
  // handle label definitions
  auto ec_seq = process_labels(data, ec_seq_all);

  /////////////////////// learn
  if (!test_ldf_sequence(data, ec_seq))
  {
    if (data.is_wap)
      do_actual_learning_wap(data, base, ec_seq);
    else
      do_actual_learning_oaa(data, base, ec_seq);
  }
}

void convert_to_probabilities(multi_ex ec_seq)
{
  float sum_prob = 0;
  for (const auto& example : ec_seq)
  {
    // probability(correct_class) = 1 / (1+exp(-score)), where score is higher
    // for better classes,
    // but partial_prediction is lower for better classes (we are predicting the
    // cost),
    // so we need to take score = -partial_prediction,
    // thus probability(correct_class) = 1 / (1+exp(-(-partial_prediction)))
    float prob = 1.f / (1.f + correctedExp(example->partial_prediction));
    example->pred.prob = prob;
    sum_prob += prob;
  }
  // make sure that the probabilities sum up (exactly) to one
  for (const auto& example : ec_seq) { example->pred.prob /= sum_prob; }
}

/*
 * 1) process all labels at first
 * 2) verify no labels in the middle of data
 * 3) learn_or_predict(data) with rest
 */
void predict_csoaa_ldf(ldf& data, single_learner& base, multi_ex& ec_seq_all)
{
  if (ec_seq_all.empty()) return;  // nothing to do

  data.ft_offset = ec_seq_all[0]->ft_offset;
  // handle label definitions
  auto ec_seq = process_labels(data, ec_seq_all);

  uint32_t K = (uint32_t)ec_seq.size();
  uint32_t predicted_K = 0;

  auto restore_guard = VW::scope_exit([&data, &ec_seq, K, &predicted_K] {
    // Mark the predicted sub-example with its class_index, all other with 0
    for (size_t k = 0; k < K; k++)
    {
<<<<<<< HEAD
      if (k == predicted_K)
        ec_seq[k]->pred.multiclass = ec_seq[k]->l.cs.costs[0].class_index;
      else
        ec_seq[k]->pred.multiclass = 0;
=======
      data.stored_preds[0].clear();
      for (size_t k = 0; k < K; k++)
      {
        ec_seq[k]->pred.a_s = std::move(data.stored_preds[k]);
        ec_seq[0]->pred.a_s.push_back(data.a_s[k]);
      }
    }
    else
    {
      // Mark the predicted subexample with its class_index, all other with 0
      for (size_t k = 0; k < K; k++)
      {
        if (k == predicted_K)
          ec_seq[k]->pred.multiclass = ec_seq[k]->l.cs.costs[0].class_index;
        else
          ec_seq[k]->pred.multiclass = 0;
      }
>>>>>>> ba64713b
    }

    ////////////////////// compute probabilities
    if (data.is_probabilities) convert_to_probabilities(ec_seq);
  });

  /////////////////////// do prediction
  float min_score = FLT_MAX;
  for (uint32_t k = 0; k < K; k++)
  {
    example* ec = ec_seq[k];
    make_single_prediction(data, base, *ec);
    if (ec->partial_prediction < min_score)
    {
<<<<<<< HEAD
      min_score = ec->partial_prediction;
      predicted_K = k;
=======
      example* ec = ec_seq[k];
      data.stored_preds.emplace_back(std::move(ec->pred.a_s));
      make_single_prediction(data, base, *ec);
      action_score s;
      s.score = ec->partial_prediction;
      s.action = k;
      data.a_s.push_back(s);
>>>>>>> ba64713b
    }
  }
}

/*
 * 1) process all labels at first
 * 2) verify no labels in the middle of data
 * 3) learn_or_predict(data) with rest
 */
void predict_csoaa_ldf_rank(ldf& data, single_learner& base, multi_ex& ec_seq_all)
{
  data.ft_offset = ec_seq_all[0]->ft_offset;
  // handle label definitions
  auto ec_seq = process_labels(data, ec_seq_all);
  if (ec_seq.empty()) return;  // nothing more to do

  uint32_t K = (uint32_t)ec_seq.size();

  /////////////////////// do prediction
  data.a_s.clear();
  data.saved_preds.clear();

  auto restore_guard = VW::scope_exit([&data, &ec_seq, K] {
    qsort((void*)data.a_s.begin(), data.a_s.size(), sizeof(action_score), score_comp);

    data.saved_preds[0].clear();
    for (size_t k = 0; k < K; k++)
    {
      ec_seq[k]->pred.a_s = data.saved_preds[k];
      ec_seq[0]->pred.a_s.push_back(data.a_s[k]);
    }

    ////////////////////// compute probabilities
    if (data.is_probabilities) convert_to_probabilities(ec_seq);
  });

  for (uint32_t k = 0; k < K; k++)
  {
    example* ec = ec_seq[k];
    data.saved_preds.push_back(ec->pred.a_s);
    make_single_prediction(data, base, *ec);
    action_score s;
    s.score = ec->partial_prediction;
    s.action = k;
    data.a_s.push_back(s);
  }
}

void global_print_newline(vw& all)
{
  char temp[1];
  temp[0] = '\n';
  for (auto& sink : all.final_prediction_sink)
  {
    ssize_t t;
    t = sink->write(temp, 1);
    if (t != 1) std::cerr << "write error: " << VW::strerror_to_string(errno) << std::endl;
  }
}

void output_example(vw& all, example& ec, bool& hit_loss, multi_ex* ec_seq, ldf& data)
{
  label& ld = ec.l.cs;
  const auto& costs = ld.costs;

  if (example_is_newline(ec)) return;
  if (ec_is_label_definition(ec)) return;

  all.sd->total_features += ec.num_features;

  float loss = 0.;

  uint32_t predicted_class;
  if (data.is_probabilities)
  {
    // predicted_K was already computed in do_actual_learning(),
    // but we cannot store it in ec.pred union because we store ec.pred.prob there.
    // So we must compute it again.
    uint32_t predicted_K = 0;
    float min_score = FLT_MAX;
    for (size_t k = 0; k < ec_seq->size(); k++)
    {
      example* ec_k = (*ec_seq)[k];
      if (ec_k->partial_prediction < min_score)
      {
        min_score = ec_k->partial_prediction;
        predicted_K = (uint32_t)k;
      }
    }
    predicted_class = (*ec_seq)[predicted_K]->l.cs.costs[0].class_index;
  }
  else
    predicted_class = ec.pred.multiclass;

  if (!COST_SENSITIVE::cs_label.test_label(&ec.l))
  {
    for (auto const& cost : costs)
    {
      if (hit_loss) break;
      if (predicted_class == cost.class_index)
      {
        loss = cost.x;
        hit_loss = true;
      }
    }

    all.sd->sum_loss += loss;
    all.sd->sum_loss_since_last_dump += loss;
  }

  for (auto& sink : all.final_prediction_sink)
    all.print_by_ref(sink.get(), data.is_probabilities ? ec.pred.prob : (float)ec.pred.multiclass, 0, ec.tag);

  if (all.raw_prediction != nullptr)
  {
    std::string outputString;
    std::stringstream outputStringStream(outputString);
    for (size_t i = 0; i < costs.size(); i++)
    {
      if (i > 0) outputStringStream << ' ';
      outputStringStream << costs[i].class_index << ':' << costs[i].partial_prediction;
    }
    // outputStringStream << std::endl;
    all.print_text_by_ref(all.raw_prediction.get(), outputStringStream.str(), ec.tag);
  }

  COST_SENSITIVE::print_update(all, COST_SENSITIVE::cs_label.test_label(&ec.l), ec, ec_seq, false, predicted_class);
}

void output_rank_example(vw& all, example& head_ec, bool& hit_loss, multi_ex* ec_seq)
{
  const auto& costs = head_ec.l.cs.costs;

  if (example_is_newline(head_ec)) return;
  if (ec_is_label_definition(head_ec)) return;

  all.sd->total_features += head_ec.num_features;

  float loss = 0.;
  v_array<action_score>& preds = head_ec.pred.a_s;

  if (!COST_SENSITIVE::cs_label.test_label(&head_ec.l))
  {
    size_t idx = 0;
    for (example* ex : *ec_seq)
    {
      if (hit_loss) break;
      if (preds[0].action == idx)
      {
        loss = ex->l.cs.costs[0].x;
        hit_loss = true;
      }
      idx++;
    }
    all.sd->sum_loss += loss;
    all.sd->sum_loss_since_last_dump += loss;
    assert(loss >= 0);
  }

  for (auto& sink : all.final_prediction_sink) print_action_score(sink.get(), head_ec.pred.a_s, head_ec.tag);

  if (all.raw_prediction != nullptr)
  {
    std::string outputString;
    std::stringstream outputStringStream(outputString);
    for (size_t i = 0; i < costs.size(); i++)
    {
      if (i > 0) outputStringStream << ' ';
      outputStringStream << costs[i].class_index << ':' << costs[i].partial_prediction;
    }
    // outputStringStream << std::endl;
    all.print_text_by_ref(all.raw_prediction.get(), outputStringStream.str(), head_ec.tag);
  }

  COST_SENSITIVE::print_update(all, COST_SENSITIVE::cs_label.test_label(&head_ec.l), head_ec, ec_seq, true, 0);
}

void output_example_seq(vw& all, ldf& data, multi_ex& ec_seq)
{
  size_t K = ec_seq.size();
  if ((K > 0) && !ec_seq_is_label_definition(ec_seq))
  {
    if (test_ldf_sequence(data, ec_seq))
      all.sd->weighted_unlabeled_examples += ec_seq[0]->weight;
    else
      all.sd->weighted_labeled_examples += ec_seq[0]->weight;
    all.sd->example_number++;

    bool hit_loss = false;
    if (data.rank)
      output_rank_example(all, **(ec_seq.begin()), hit_loss, &(ec_seq));
    else
      for (example* ec : ec_seq) output_example(all, *ec, hit_loss, &(ec_seq), data);

    if (all.raw_prediction != nullptr)
    {
      v_array<char> empty;
      all.print_text_by_ref(all.raw_prediction.get(), "", empty);
    }

    if (data.is_probabilities)
    {
      float min_cost = FLT_MAX;
      size_t correct_class_k = 0;

      for (size_t k = 0; k < K; k++)
      {
        float ec_cost = ec_seq[k]->l.cs.costs[0].x;
        if (ec_cost < min_cost)
        {
          min_cost = ec_cost;
          correct_class_k = k;
        }
      }

      float multiclass_log_loss = 999;  // -log(0) = plus infinity
      float correct_class_prob = ec_seq[correct_class_k]->pred.prob;
      if (correct_class_prob > 0) multiclass_log_loss = -log(correct_class_prob);

      // TODO: How to detect if we should update holdout or normal loss?
      // (ec.test_only) OR (COST_SENSITIVE::example_is_test(ec))
      // What should be the "ec"? data.ec_seq[0]?
      // Based on parse_args.cc (where "average multiclass log loss") is printed,
      // I decided to try yet another way: (!all.holdout_set_off).
      if (!all.holdout_set_off)
        all.sd->holdout_multiclass_log_loss += multiclass_log_loss;
      else
        all.sd->multiclass_log_loss += multiclass_log_loss;
    }
  }
}

void end_pass(ldf& data) { data.first_pass = false; }

void finish_multiline_example(vw& all, ldf& data, multi_ex& ec_seq)
{
  if (!ec_seq.empty())
  {
    output_example_seq(all, data, ec_seq);
    global_print_newline(all);
  }

  VW::finish_example(all, ec_seq);
}

/*
 * Process a single example as a label.
 * Note: example should already be confirmed as a label
 */
void inline process_label(ldf& data, example* ec)
{
  // auto new_fs = ec->feature_space[ec->indices[0]];
  auto& costs = ec->l.cs.costs;
  for (auto const& cost : costs)
  {
    const auto lab = (size_t)cost.x;
    LabelDict::set_label_features(data.label_features, lab, ec->feature_space[ec->indices[0]]);
  }
}

/*
 * The beginning of the multi_ex sequence may be labels.  Process those
 * and return the start index of the un-processed examples
 */
multi_ex process_labels(ldf& data, const multi_ex& ec_seq_all)
{
  if (ec_seq_all.empty()) return ec_seq_all;  // nothing to do

  example* ec = ec_seq_all[0];

  // check the first element, if it's not a label, return
  if (!ec_is_label_definition(*ec)) return ec_seq_all;

  // process the first element as a label
  process_label(data, ec);

  multi_ex ret;
  size_t i = 1;
  // process the rest of the elements that are labels
  for (; i < ec_seq_all.size(); i++)
  {
    ec = ec_seq_all[i];
    if (!ec_is_label_definition(*ec))
    {
      for (size_t j = i; j < ec_seq_all.size(); j++) ret.push_back(ec_seq_all[j]);
      // return index of the first element that is not a label
      return ret;
    }

    process_label(data, ec);
  }

  // Ensure there are no more labels
  // (can be done in existing loops later but as a side effect learning
  //    will happen with bad example)
  if (ec_seq_has_label_definition(ec_seq_all)) { THROW("error: label definition encountered in data block"); }

  // all examples were labels return size
  return ret;
}

base_learner* csldf_setup(options_i& options, vw& all)
{
  auto ld = scoped_calloc_or_throw<ldf>();

  std::string csoaa_ldf;
  std::string ldf_override;
  std::string wap_ldf;

  option_group_definition csldf_outer_options("Cost Sensitive One Against All with Label Dependent Features");
  csldf_outer_options.add(make_option("csoaa_ldf", csoaa_ldf)
                              .keep()
                              .necessary()
                              .help("Use one-against-all multiclass learning with label dependent features."));
  csldf_outer_options.add(
      make_option("ldf_override", ldf_override)
          .help("Override singleline or multiline from csoaa_ldf or wap_ldf, eg if stored in file"));
  csldf_outer_options.add(make_option("csoaa_rank", ld->rank).keep().help("Return actions sorted by score order"));
  csldf_outer_options.add(
      make_option("probabilities", ld->is_probabilities).keep().help("predict probabilites of all classes"));

  option_group_definition csldf_inner_options("Cost Sensitive weighted all-pairs with Label Dependent Features");
  csldf_inner_options.add(make_option("wap_ldf", wap_ldf)
                              .keep()
                              .necessary()
                              .help("Use weighted all-pairs multiclass learning with label dependent features.  "
                                    "Specify singleline or multiline."));

  if (!options.add_parse_and_check_necessary(csldf_outer_options))
  {
    if (!options.add_parse_and_check_necessary(csldf_inner_options)) { return nullptr; }
  }

  ld->all = &all;
  ld->first_pass = true;

  std::string ldf_arg;

  if (options.was_supplied("csoaa_ldf"))
    ldf_arg = csoaa_ldf;
  else
  {
    ldf_arg = wap_ldf;
    ld->is_wap = true;
  }
  if (options.was_supplied("ldf_override")) ldf_arg = ldf_override;
  if (ld->rank) all.delete_prediction = delete_action_scores;

  all.example_parser->lbl_parser = COST_SENSITIVE::cs_label;

  ld->treat_as_classifier = false;
  if (ldf_arg == "multiline" || ldf_arg == "m")
    ld->treat_as_classifier = false;
  else if (ldf_arg == "multiline-classifier" || ldf_arg == "mc")
    ld->treat_as_classifier = true;
  else
  {
    if (all.training) THROW("ldf requires either m/multiline or mc/multiline-classifier");
    if ((ldf_arg == "singleline" || ldf_arg == "s") || (ldf_arg == "singleline-classifier" || ldf_arg == "sc"))
      THROW(
          "ldf requires either m/multiline or mc/multiline-classifier.  s/sc/singleline/singleline-classifier is no "
          "longer supported");
  }

  if (ld->is_probabilities)
  {
    all.sd->report_multiclass_log_loss = true;
    auto loss_function_type = all.loss->getType();
    if (loss_function_type != "logistic")
      *(all.trace_message) << "WARNING: --probabilities should be used only "
                              "with --loss_function=logistic"
                           << std::endl;
    if (!ld->treat_as_classifier)
      *(all.trace_message) << "WARNING: --probabilities should be used with "
                              "--csoaa_ldf=mc (or --oaa)"
                           << std::endl;
  }

  all.example_parser->emptylines_separate_examples = true;  // TODO: check this to be sure!!!  !ld->is_singleline;

  ld->label_features.max_load_factor(0.25);
  ld->label_features.reserve(256);

  ld->read_example_this_loop = 0;
  single_learner* pbase = as_singleline(setup_base(*all.options, all));
  learner<ldf, multi_ex>* pl = nullptr;

  std::string name = all.get_setupfn_name(csldf_setup);
  if (ld->rank)
    pl = &init_learner(
        ld, pbase, learn_csoaa_ldf, predict_csoaa_ldf_rank, 1, prediction_type_t::action_scores, name + "-ldf_rank");
  else if (ld->is_probabilities)
    pl = &init_learner(ld, pbase, learn_csoaa_ldf, predict_csoaa_ldf, 1, prediction_type_t::prob, name + "-ldf_prob");
  else
    pl = &init_learner(ld, pbase, learn_csoaa_ldf, predict_csoaa_ldf, 1, prediction_type_t::multiclass, name + "-ldf");

  pl->set_finish_example(finish_multiline_example);
  pl->set_end_pass(end_pass);
  all.cost_sensitive = make_base(*pl);
  return all.cost_sensitive;
}
}  // namespace CSOAA<|MERGE_RESOLUTION|>--- conflicted
+++ resolved
@@ -59,13 +59,7 @@
 template <bool is_learn>
 void predict_or_learn(csoaa& c, single_learner& base, example& ec)
 {
-<<<<<<< HEAD
-  COST_SENSITIVE::label ld = ec.l.cs;
-  ec.l.cs.costs = v_init<COST_SENSITIVE::wclass>();
-=======
-  // std::cerr << "------------- passthrough" << std::endl;
   COST_SENSITIVE::label ld = std::move(ec.l.cs);
->>>>>>> ba64713b
 
   // Guard example state restore against throws
   auto restore_guard = VW::scope_exit([&ld, &ec] { ec.l.cs = std::move(ld); });
@@ -259,43 +253,22 @@
 
 void make_single_prediction(ldf& data, single_learner& base, example& ec)
 {
-<<<<<<< HEAD
-  COST_SENSITIVE::label ld = ec.l.cs;
   uint64_t old_offset = ec.ft_offset;
-  // WARNING: Access of label information when making prediction is problematic.
-  // What should be done here about ld.costs[0].class_index?
-  LabelDict::add_example_namespace_from_memory(data.label_features, ec, ld.costs[0].class_index);
-  // WARNING: Access of label information when making prediction is problematic.
-  // What should be done here about ec.l.simple?
-  const label_data simple_label{FLT_MAX, VW::UNUSED_1, VW::UNUSED_0};
-  ec.l.simple = simple_label;
-  ec.ft_offset = data.ft_offset;
-  auto restore_guard = VW::scope_exit([&data, &ld, old_offset, &ec] {
+
+  LabelDict::add_example_namespace_from_memory(data.label_features, ec, ec.l.cs.costs[0].class_index);
+
+  auto restore_guard = VW::scope_exit([&data, old_offset, &ec] {
     ec.ft_offset = old_offset;
     // WARNING: Access of label information when making prediction is
     // problematic.
-    // What should be done here about ld.costs[0].partial_prediction?
-    ld.costs[0].partial_prediction = ec.partial_prediction;
+    ec.l.cs.costs[0].partial_prediction = ec.partial_prediction;
     // WARNING: Access of label information when making prediction is
     // problematic.
-    // @What should be done here about ld.costs[0].class_index?
-    LabelDict::del_example_namespace_from_memory(data.label_features, ec, ld.costs[0].class_index);
-    ec.l.cs = ld;
-=======
-  label_data simple_lbl;
-  simple_lbl.initial = 0.;
-  simple_lbl.label = FLT_MAX;
-  uint64_t old_offset = ec.ft_offset;
-
-  LabelDict::add_example_namespace_from_memory(data.label_features, ec, ec.l.cs.costs[0].class_index);
-
-  auto restore_guard = VW::scope_exit([&data, old_offset, &ec] {
-    ec.ft_offset = old_offset;
-    ec.l.cs.costs[0].partial_prediction = ec.partial_prediction;
     LabelDict::del_example_namespace_from_memory(data.label_features, ec, ec.l.cs.costs[0].class_index);
->>>>>>> ba64713b
   });
 
+  ec.l.simple = label_data{FLT_MAX};
+  ec.ft_offset = data.ft_offset;
   base.predict(ec);  // make a prediction
 }
 
@@ -372,12 +345,19 @@
       ec1->partial_prediction = 0.;
       subtract_example(*data.all, ec1, ec2);
       ec1->ft_offset = data.ft_offset;
-      const polyprediction saved_pred = ec1->pred;
+
+      // Deleted copy constructor?  This can cause issues if predictions have to be restored
+      // and predictions of base learners are not known in advance
+      // polyprediction saved_pred = ec1->pred;
 
       // Guard inner example state restore against throws
       auto restore_guard_inner = VW::scope_exit([&data, old_offset, old_weight, &costs2, &ec2, &ec1, &saved_pred] {
         ec1->ft_offset = old_offset;
-        ec1->pred = saved_pred;
+
+        // Deleted assignment operator?  This can cause issues if predictions have to be restored
+        // and predictions of base learners are not known in advance
+        //ec1->pred = saved_pred;
+
         ec1->weight = old_weight;
         unsubtract_example(ec1);
 
@@ -436,14 +416,20 @@
     LabelDict::add_example_namespace_from_memory(data.label_features, *ec, costs[0].class_index);
     uint64_t old_offset = ec->ft_offset;
     ec->ft_offset = data.ft_offset;
-    const polyprediction saved_pred = ec->pred;
+
+    // Deleted copy constructor?  This can cause issues if predictions have to be restored
+    // and predictions of base learners are not known in advance
+    // polyprediction saved_pred = ec1->pred;
 
     // Guard example state restore against throws
     auto restore_guard = VW::scope_exit([&save_cs_label, &data, &costs, old_offset, old_weight, &ec, &saved_pred] {
       ec->ft_offset = old_offset;
       LabelDict::del_example_namespace_from_memory(data.label_features, *ec, costs[0].class_index);
       ec->weight = old_weight;
-      ec->pred = saved_pred;
+
+      // Deleted assignment operator?  This can cause issues if predictions have to be restored
+      // and predictions of base learners are not known in advance
+      //ec1->pred = saved_pred;
 
       // restore original cost-sensitive label, sum of importance weights and partial_prediction
       ec->partial_prediction = costs[0].partial_prediction;
@@ -522,30 +508,10 @@
     // Mark the predicted sub-example with its class_index, all other with 0
     for (size_t k = 0; k < K; k++)
     {
-<<<<<<< HEAD
       if (k == predicted_K)
         ec_seq[k]->pred.multiclass = ec_seq[k]->l.cs.costs[0].class_index;
       else
         ec_seq[k]->pred.multiclass = 0;
-=======
-      data.stored_preds[0].clear();
-      for (size_t k = 0; k < K; k++)
-      {
-        ec_seq[k]->pred.a_s = std::move(data.stored_preds[k]);
-        ec_seq[0]->pred.a_s.push_back(data.a_s[k]);
-      }
-    }
-    else
-    {
-      // Mark the predicted subexample with its class_index, all other with 0
-      for (size_t k = 0; k < K; k++)
-      {
-        if (k == predicted_K)
-          ec_seq[k]->pred.multiclass = ec_seq[k]->l.cs.costs[0].class_index;
-        else
-          ec_seq[k]->pred.multiclass = 0;
-      }
->>>>>>> ba64713b
     }
 
     ////////////////////// compute probabilities
@@ -560,18 +526,8 @@
     make_single_prediction(data, base, *ec);
     if (ec->partial_prediction < min_score)
     {
-<<<<<<< HEAD
       min_score = ec->partial_prediction;
       predicted_K = k;
-=======
-      example* ec = ec_seq[k];
-      data.stored_preds.emplace_back(std::move(ec->pred.a_s));
-      make_single_prediction(data, base, *ec);
-      action_score s;
-      s.score = ec->partial_prediction;
-      s.action = k;
-      data.a_s.push_back(s);
->>>>>>> ba64713b
     }
   }
 }
@@ -600,7 +556,7 @@
     data.saved_preds[0].clear();
     for (size_t k = 0; k < K; k++)
     {
-      ec_seq[k]->pred.a_s = data.saved_preds[k];
+      ec_seq[k]->pred.a_s = std::move(data.saved_preds[k]);
       ec_seq[0]->pred.a_s.push_back(data.a_s[k]);
     }
 
@@ -611,7 +567,7 @@
   for (uint32_t k = 0; k < K; k++)
   {
     example* ec = ec_seq[k];
-    data.saved_preds.push_back(ec->pred.a_s);
+    data.saved_preds.emplace_back(std::move(ec->pred.a_s));
     make_single_prediction(data, base, *ec);
     action_score s;
     s.score = ec->partial_prediction;
@@ -768,7 +724,7 @@
 
     if (all.raw_prediction != nullptr)
     {
-      v_array<char> empty;
+      const v_array<char> empty;
       all.print_text_by_ref(all.raw_prediction.get(), "", empty);
     }
 

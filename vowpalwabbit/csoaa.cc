--- conflicted
+++ resolved
@@ -137,10 +137,6 @@
   learner<csoaa, example>& l = init_learner(c, as_singleline(setup_base(*all.options, all)), predict_or_learn<true>,
       predict_or_learn<false>, c->num_classes, prediction_type_t::multiclass);
   all.p->lp = cs_label;
-<<<<<<< HEAD
-=======
-  all.label_type = label_type_t::cs;
->>>>>>> c1f834b4
 
   l.set_finish_example(finish_example);
   l.label_type = label_type_t::cs;
@@ -168,15 +164,6 @@
   uint64_t ft_offset;
 
   v_array<action_scores> stored_preds;
-<<<<<<< HEAD
-=======
-
-  ~ldf()
-  {
-    a_s.delete_v();
-    stored_preds.delete_v();
-  }
->>>>>>> c1f834b4
 };
 
 bool ec_is_label_definition(example& ec)  // label defs look like "0:___" or just "label:___"
@@ -185,11 +172,7 @@
     return false;
   if (ec.indices[0] != 'l')
     return false;
-<<<<<<< HEAD
-  v_array<COST_SENSITIVE::wclass>& costs = ec.l.cs().costs;
-=======
-  const auto& costs = ec.l.cs.costs;
->>>>>>> c1f834b4
+  const auto& costs = ec.l.cs().costs;
   for (auto const& cost : costs)
     if ((cost.class_index != 0) || (cost.x <= 0.))
       return false;
@@ -390,13 +373,8 @@
   for (const auto& ec : ec_seq)
   {
     // save original variables
-<<<<<<< HEAD
     label save_cs_label = std::move(ec->l.cs());
-    v_array<COST_SENSITIVE::wclass>& costs = save_cs_label.costs;
-=======
-    label save_cs_label = ec->l.cs;
     const auto& costs = save_cs_label.costs;
->>>>>>> c1f834b4
 
     // build example for the base learner
     label_data simple_label;
@@ -628,11 +606,7 @@
   }
 
   for (int sink : all.final_prediction_sink)
-<<<<<<< HEAD
     all.print_by_ref(sink, data.is_probabilities ? ec.pred.prob() : (float)ec.pred.multiclass(), 0, ec.tag);
-=======
-    all.print_by_ref(sink, data.is_probabilities ? ec.pred.prob : (float)ec.pred.multiclass, 0, ec.tag);
->>>>>>> c1f834b4
 
   if (all.raw_prediction > 0)
   {
@@ -653,12 +627,7 @@
 
 void output_rank_example(vw& all, example& head_ec, bool& hit_loss, multi_ex* ec_seq)
 {
-<<<<<<< HEAD
-  label& ld = head_ec.l.cs();
-  v_array<COST_SENSITIVE::wclass>& costs = ld.costs;
-=======
-  const auto& costs = head_ec.l.cs.costs;
->>>>>>> c1f834b4
+  const auto& costs = head_ec.l.cs().costs;
 
   if (example_is_newline(head_ec))
     return;
@@ -727,11 +696,7 @@
 
     if (all.raw_prediction > 0)
     {
-<<<<<<< HEAD
       v_array<char> empty;
-=======
-      v_array<char> empty = {nullptr, nullptr, nullptr, 0};
->>>>>>> c1f834b4
       all.print_text_by_ref(all.raw_prediction, "", empty);
     }
 
@@ -787,13 +752,8 @@
  */
 void inline process_label(ldf& data, example* ec)
 {
-<<<<<<< HEAD
   // auto new_fs = ec->feature_space[ec->indices[0]];
   auto& costs = ec->l.cs().costs;
-=======
-  //auto new_fs = ec->feature_space[ec->indices[0]];
-  auto& costs = ec->l.cs.costs;
->>>>>>> c1f834b4
   for (auto const& cost : costs)
   {
     const auto lab = (size_t)cost.x;
@@ -887,10 +847,6 @@
     ldf_arg = ldf_override;
 
   all.p->lp = COST_SENSITIVE::cs_label;
-<<<<<<< HEAD
-=======
-  all.label_type = label_type_t::cs;
->>>>>>> c1f834b4
 
   ld->treat_as_classifier = false;
   if (ldf_arg == "multiline" || ldf_arg == "m")
@@ -922,12 +878,9 @@
   ld->label_features.max_load_factor(0.25);
   ld->label_features.reserve(256);
   prediction_type_t pred_type;
-<<<<<<< HEAD
 
   if (ld->rank && ld->is_probabilities)
     THROW("Cannot specify both csoaa_rank and probabilities at the same time.");
-=======
->>>>>>> c1f834b4
 
   if (ld->rank)
     pred_type = prediction_type_t::action_scores;

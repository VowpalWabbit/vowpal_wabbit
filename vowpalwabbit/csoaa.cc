--- conflicted
+++ resolved
@@ -862,16 +862,9 @@
 
   all.p->emptylines_separate_examples = true;  // TODO: check this to be sure!!!  !ld->is_singleline;
 
-<<<<<<< HEAD
   ld->label_features.max_load_factor(0.25);
   ld->label_features.reserve(256);
-  prediction_type::prediction_type_t pred_type;
-=======
-  features fs;
-  ld->label_features.init(256, fs, LabelDict::size_t_eq);
-  ld->label_features.get(1, 94717244);  // TODO: figure this out
   prediction_type_t pred_type;
->>>>>>> e609a71f
 
   if (ld->rank)
     pred_type = prediction_type_t::action_scores;

// Copyright (c) by respective owners including Yahoo!, Microsoft, and
// individual contributors. All rights reserved. Released under a BSD (revised)
// license as described in the file LICENSE.
#include <cfloat>
#include <cerrno>

#include "correctedMath.h"
#include "reductions.h"
#include "label_dictionary.h"
#include "vw.h"
#include "gd.h"  // GD::foreach_feature() needed in subtract_example()
#include "vw_exception.h"
#include <algorithm>
#include "csoaa.h"
#include "scope_exit.h"

#include "io/logger.h"

namespace logger = VW::io::logger;

using namespace VW::LEARNER;
using namespace COST_SENSITIVE;
using namespace VW::config;

namespace CSOAA
{
struct csoaa
{
  uint32_t num_classes;
  polyprediction* pred;
  ~csoaa() { free(pred); }
};

template <bool is_learn>
inline void inner_loop(single_learner& base, example& ec, uint32_t i, float cost, uint32_t& prediction, float& score,
    float& partial_prediction)
{
  if (is_learn)
  {
    ec.weight = (cost == FLT_MAX) ? 0.f : 1.f;
    ec.l.simple.label = cost;
    base.learn(ec, i - 1);
  }
  else
    base.predict(ec, i - 1);

  partial_prediction = ec.partial_prediction;
  if (ec.partial_prediction < score || (ec.partial_prediction == score && i < prediction))
  {
    score = ec.partial_prediction;
    prediction = i;
  }
  add_passthrough_feature(ec, i, ec.partial_prediction);
}

#define DO_MULTIPREDICT true

template <bool is_learn>
void predict_or_learn(csoaa& c, single_learner& base, example& ec)
{
<<<<<<< HEAD
  COST_SENSITIVE::label ld = ec.l.cs;
  ec.l.cs.costs = v_init<COST_SENSITIVE::wclass>();
=======
  // std::cerr << "------------- passthrough" << std::endl;
  COST_SENSITIVE::label ld = std::move(ec.l.cs);
>>>>>>> a20e2453

  // Guard example state restore against throws
  auto restore_guard = VW::scope_exit([&ld, &ec] { ec.l.cs = std::move(ld); });

  uint32_t prediction = 1;
  float score = FLT_MAX;
  size_t pt_start = ec.passthrough ? ec.passthrough->size() : 0;
  ec.l.simple = {0., 0., 0.};

  bool dont_learn = DO_MULTIPREDICT && !is_learn;

  if (!ld.costs.empty())
  {
    for (auto& cl : ld.costs)
      inner_loop<is_learn>(base, ec, cl.class_index, cl.x, prediction, score, cl.partial_prediction);
    ec.partial_prediction = score;
  }
  else if (dont_learn)
  {
    ec.l.simple = {FLT_MAX, 0.f, 0.f};
    base.multipredict(ec, 0, c.num_classes, c.pred, false);
    for (uint32_t i = 1; i <= c.num_classes; i++)
    {
      add_passthrough_feature(ec, i, c.pred[i - 1].scalar);
      if (c.pred[i - 1].scalar < c.pred[prediction - 1].scalar) prediction = i;
    }
    ec.partial_prediction = c.pred[prediction - 1].scalar;
  }
  else
  {
    float temp;
    for (uint32_t i = 1; i <= c.num_classes; i++) inner_loop<false>(base, ec, i, FLT_MAX, prediction, score, temp);
  }

  if (ec.passthrough)
  {
    uint64_t second_best = 0;
    float second_best_cost = FLT_MAX;
    for (size_t i = 0; i < ec.passthrough->size() - pt_start; i++)
    {
      float val = ec.passthrough->values[pt_start + i];
      if ((val > ec.partial_prediction) && (val < second_best_cost))
      {
        second_best_cost = val;
        second_best = ec.passthrough->indicies[pt_start + i];
      }
    }
    if (second_best_cost < FLT_MAX)
    {
      float margin = second_best_cost - ec.partial_prediction;
      add_passthrough_feature(ec, constant * 2, margin);
      add_passthrough_feature(ec, constant * 2 + 1 + second_best, 1.);
    }
    else
      add_passthrough_feature(ec, constant * 3, 1.);
  }

  ec.pred.multiclass = prediction;
}

void finish_example(vw& all, csoaa&, example& ec) { COST_SENSITIVE::finish_example(all, ec); }

base_learner* csoaa_setup(options_i& options, vw& all)
{
  auto c = scoped_calloc_or_throw<csoaa>();
  option_group_definition new_options("Cost Sensitive One Against All");
  new_options.add(
      make_option("csoaa", c->num_classes).keep().necessary().help("One-against-all multiclass with <k> costs"));

  if (!options.add_parse_and_check_necessary(new_options)) return nullptr;

  c->pred = calloc_or_throw<polyprediction>(c->num_classes);

  learner<csoaa, example>& l = init_learner(c, as_singleline(setup_base(*all.options, all)), predict_or_learn<true>,
      predict_or_learn<false>, c->num_classes, prediction_type_t::multiclass, all.get_setupfn_name(csoaa_setup));
  all.example_parser->lbl_parser = cs_label;

  l.set_finish_example(finish_example);
  all.cost_sensitive = make_base(l);
  return all.cost_sensitive;
}

using namespace ACTION_SCORE;

// TODO: passthrough for ldf
struct ldf
{
  LabelDict::label_feature_map label_features;

  size_t read_example_this_loop;
  bool is_wap;
  bool first_pass;
  bool treat_as_classifier;
  bool is_probabilities;
  float csoaa_example_t;
  vw* all;

  bool rank;
  action_scores a_s;
  uint64_t ft_offset;

  v_array<action_scores> stored_preds;

  ~ldf()
  {
    a_s.delete_v();
    stored_preds.delete_v();
  }
};

bool ec_is_label_definition(example& ec)  // label defs look like "0:___" or just "label:___"
{
  if (ec.indices.empty()) return false;
  if (ec.indices[0] != 'l') return false;
  const auto& costs = ec.l.cs.costs;
  for (auto const& cost : costs)
    if ((cost.class_index != 0) || (cost.x <= 0.)) return false;
  return true;
}

bool ec_seq_is_label_definition(multi_ex& ec_seq)
{
  if (ec_seq.empty()) return false;
  bool is_lab = ec_is_label_definition(*ec_seq[0]);
  for (size_t i = 1; i < ec_seq.size(); i++)
    if (is_lab != ec_is_label_definition(*ec_seq[i])) THROW("error: mixed label definition and examples in ldf data!");
  return is_lab;
}

bool ec_seq_has_label_definition(multi_ex& ec_seq)
{
  return std::any_of(ec_seq.cbegin(), ec_seq.cend(), [](example* ec) { return ec_is_label_definition(*ec); });
}

inline bool cmp_wclass_ptr(const COST_SENSITIVE::wclass* a, const COST_SENSITIVE::wclass* b) { return a->x < b->x; }

void compute_wap_values(std::vector<COST_SENSITIVE::wclass*> costs)
{
  std::sort(costs.begin(), costs.end(), cmp_wclass_ptr);
  costs[0]->wap_value = 0.;
  for (size_t i = 1; i < costs.size(); i++)
    costs[i]->wap_value = costs[i - 1]->wap_value + (costs[i]->x - costs[i - 1]->x) / (float)i;
}

// Substract a given feature from example ec.
// Rather than finding the corresponding namespace and feature in ec,
// add a new feature with opposite value (but same index) to ec to a special wap_ldf_namespace.
// This is faster and allows fast undo in unsubtract_example().
void subtract_feature(example& ec, float feature_value_x, uint64_t weight_index)
{
  ec.feature_space[wap_ldf_namespace].push_back(-feature_value_x, weight_index);
}

// Iterate over all features of ecsub including quadratic and cubic features and subtract them from ec.
void subtract_example(vw& all, example* ec, example* ecsub)
{
  features& wap_fs = ec->feature_space[wap_ldf_namespace];
  wap_fs.sum_feat_sq = 0;
  GD::foreach_feature<example&, uint64_t, subtract_feature>(all, *ecsub, *ec);
  ec->indices.push_back(wap_ldf_namespace);
  ec->num_features += wap_fs.size();
  ec->total_sum_feat_sq += wap_fs.sum_feat_sq;
}

void unsubtract_example(example* ec)
{
  if (ec->indices.empty())
  {
    logger::errlog_error("internal error (bug): trying to unsubtract_example, but there are no namespaces!");
    return;
  }

  if (ec->indices.back() != wap_ldf_namespace)
  {
    logger::errlog_error(
      "internal error (bug): trying to unsubtract_example, but either it wasn't added, or something was added "
      "after and not removed!");
    return;
  }

  features& fs = ec->feature_space[wap_ldf_namespace];
  ec->num_features -= fs.size();
  ec->total_sum_feat_sq -= fs.sum_feat_sq;
  fs.clear();
  ec->indices.decr();
}

void make_single_prediction(ldf& data, single_learner& base, example& ec)
{
  label_data simple_lbl;
  simple_lbl.initial = 0.;
  simple_lbl.label = FLT_MAX;
  uint64_t old_offset = ec.ft_offset;

  LabelDict::add_example_namespace_from_memory(data.label_features, ec, ec.l.cs.costs[0].class_index);

  auto restore_guard = VW::scope_exit([&data, old_offset, &ec] {
    ec.ft_offset = old_offset;
    ec.l.cs.costs[0].partial_prediction = ec.partial_prediction;
    LabelDict::del_example_namespace_from_memory(data.label_features, ec, ec.l.cs.costs[0].class_index);
  });

  ec.l.simple = simple_lbl;
  ec.ft_offset = data.ft_offset;
  base.predict(ec);  // make a prediction
}

bool test_ldf_sequence(ldf& data, multi_ex& ec_seq)
{
  bool isTest;
  if (ec_seq.empty())
    isTest = true;
  else
    isTest = COST_SENSITIVE::cs_label.test_label(&ec_seq[0]->l);
  for (const auto& ec : ec_seq)
  {
    // Each sub-example must have just one cost
    assert(ec->l.cs.costs.size() == 1);

    if (COST_SENSITIVE::cs_label.test_label(&ec->l) != isTest)
    {
      isTest = true;
      *(data.all->trace_message) << "warning: ldf example has mix of train/test data; assuming test" << std::endl;
    }
  }
  return isTest;
}

void do_actual_learning_wap(ldf& data, single_learner& base, multi_ex& ec_seq)
{
  size_t K = ec_seq.size();
  std::vector<COST_SENSITIVE::wclass*> all_costs;
  for (const auto& example : ec_seq) all_costs.push_back(&example->l.cs.costs[0]);
  compute_wap_values(all_costs);

  for (size_t k1 = 0; k1 < K; k1++)
  {
    example* ec1 = ec_seq[k1];

    // save original variables
    COST_SENSITIVE::label save_cs_label = ec1->l.cs;
    label_data& simple_lbl = ec1->l.simple;

    v_array<COST_SENSITIVE::wclass> costs1 = save_cs_label.costs;
    if (costs1[0].class_index == (uint32_t)-1) continue;

    LabelDict::add_example_namespace_from_memory(data.label_features, *ec1, costs1[0].class_index);

    // Guard example state restore against throws
    auto restore_guard = VW::scope_exit([&data, &save_cs_label, &costs1, &ec1] {
      LabelDict::del_example_namespace_from_memory(data.label_features, *ec1, costs1[0].class_index);

      // restore original cost-sensitive label, sum of importance weights
      ec1->l.cs = save_cs_label;
    });

    for (size_t k2 = k1 + 1; k2 < K; k2++)
    {
      example* ec2 = ec_seq[k2];
      v_array<COST_SENSITIVE::wclass> costs2 = ec2->l.cs.costs;

      if (costs2[0].class_index == (uint32_t)-1) continue;
      float value_diff = fabs(costs2[0].wap_value - costs1[0].wap_value);
      // float value_diff = fabs(costs2[0].x - costs1[0].x);
      if (value_diff < 1e-6) continue;

      // Prepare example for learning
      LabelDict::add_example_namespace_from_memory(data.label_features, *ec2, costs2[0].class_index);
      float old_weight = ec1->weight;
      uint64_t old_offset = ec1->ft_offset;
      simple_lbl.initial = 0.;
      simple_lbl.label = (costs1[0].x < costs2[0].x) ? -1.0f : 1.0f;
      ec1->weight = value_diff;
      ec1->partial_prediction = 0.;
      subtract_example(*data.all, ec1, ec2);
      ec1->ft_offset = data.ft_offset;

      // Guard inner example state restore against throws
      auto restore_guard_inner = VW::scope_exit([&data, old_offset, old_weight, &costs2, &ec2, &ec1] {
        ec1->ft_offset = old_offset;
        ec1->weight = old_weight;
        unsubtract_example(ec1);

        LabelDict::del_example_namespace_from_memory(data.label_features, *ec2, costs2[0].class_index);
      });

      base.learn(*ec1);
    }
    // TODO: What about partial_prediction? See do_actual_learning_oaa.
  }
}

void do_actual_learning_oaa(ldf& data, single_learner& base, multi_ex& ec_seq)
{
  float min_cost = FLT_MAX;
  float max_cost = -FLT_MAX;

  for (const auto& example : ec_seq)
  {
    float ec_cost = example->l.cs.costs[0].x;
    if (ec_cost < min_cost) min_cost = ec_cost;
    if (ec_cost > max_cost) max_cost = ec_cost;
  }

  for (const auto& ec : ec_seq)
  {
    // save original variables
    label save_cs_label = std::move(ec->l.cs);
    const auto& costs = save_cs_label.costs;

    // build example for the base learner
    label_data simple_lbl;

    simple_lbl.initial = 0.;
    float old_weight = ec->weight;
    if (!data.treat_as_classifier)  // treat like regression
      simple_lbl.label = costs[0].x;
    else  // treat like classification
    {
      if (costs[0].x <= min_cost)
      {
        simple_lbl.label = -1.;
        ec->weight = old_weight * (max_cost - min_cost);
      }
      else
      {
        simple_lbl.label = 1.;
        ec->weight = old_weight * (costs[0].x - min_cost);
      }
    }
    ec->l.simple = simple_lbl;

    // Prepare examples for learning
    LabelDict::add_example_namespace_from_memory(data.label_features, *ec, costs[0].class_index);
    uint64_t old_offset = ec->ft_offset;
    ec->ft_offset = data.ft_offset;

    // Guard example state restore against throws
    auto restore_guard = VW::scope_exit([&save_cs_label, &data, &costs, old_offset, old_weight, &ec] {
      ec->ft_offset = old_offset;
      LabelDict::del_example_namespace_from_memory(data.label_features, *ec, costs[0].class_index);
      ec->weight = old_weight;

      // restore original cost-sensitive label, sum of importance weights and partial_prediction
      ec->partial_prediction = costs[0].partial_prediction;
      ec->l.cs = std::move(save_cs_label);
    });

    base.learn(*ec);
  }
}

/*
 * The begining of the multi_ex sequence may be labels.  Process those
 * and return the start index of the un-processed examples
 */
multi_ex process_labels(ldf& data, const multi_ex& ec_seq_all);

/*
 * 1) process all labels at first
 * 2) verify no labels in the middle of data
 * 3) learn_or_predict(data) with rest
 */
template <bool is_learn>
void do_actual_learning(ldf& data, single_learner& base, multi_ex& ec_seq_all)
{
  if (ec_seq_all.empty()) return;  // nothing to do

  data.ft_offset = ec_seq_all[0]->ft_offset;

  // handle label definitions
  auto ec_seq = process_labels(data, ec_seq_all);
  if (ec_seq.empty()) return;  // nothing more to do

  // Ensure there are no more labels
  // (can be done in existing loops later but as a side effect learning
  //    will happen with bad example)
  if (ec_seq_has_label_definition(ec_seq)) { THROW("error: label definition encountered in data block"); }

  /////////////////////// add headers
  uint32_t K = (uint32_t)ec_seq.size();
  uint32_t predicted_K = 0;

  bool isTest = test_ldf_sequence(data, ec_seq);

  auto restore_guard = VW::scope_exit([&data, &ec_seq, K, &predicted_K] {
    if (data.rank)
    {
      data.stored_preds[0].clear();
      for (size_t k = 0; k < K; k++)
      {
        ec_seq[k]->pred.a_s = std::move(data.stored_preds[k]);
        ec_seq[0]->pred.a_s.push_back(data.a_s[k]);
      }
    }
    else
    {
      // Mark the predicted subexample with its class_index, all other with 0
      for (size_t k = 0; k < K; k++)
      {
        if (k == predicted_K)
          ec_seq[k]->pred.multiclass = ec_seq[k]->l.cs.costs[0].class_index;
        else
          ec_seq[k]->pred.multiclass = 0;
      }
    }

    ////////////////////// compute probabilities
    if (data.is_probabilities)
    {
      float sum_prob = 0;
      for (const auto& example : ec_seq)
      {
        // probability(correct_class) = 1 / (1+exp(-score)), where score is higher for better classes,
        // but partial_prediction is lower for better classes (we are predicting the cost),
        // so we need to take score = -partial_prediction,
        // thus probability(correct_class) = 1 / (1+exp(-(-partial_prediction)))
        float prob = 1.f / (1.f + correctedExp(example->partial_prediction));
        example->pred.prob = prob;
        sum_prob += prob;
      }
      // make sure that the probabilities sum up (exactly) to one
      for (const auto& example : ec_seq) { example->pred.prob /= sum_prob; }
    }
  });

  /////////////////////// do prediction
  if (data.rank)
  {
    data.a_s.clear();
    data.stored_preds.clear();
    for (uint32_t k = 0; k < K; k++)
    {
      example* ec = ec_seq[k];
      data.stored_preds.emplace_back(std::move(ec->pred.a_s));
      make_single_prediction(data, base, *ec);
      action_score s;
      s.score = ec->partial_prediction;
      s.action = k;
      data.a_s.push_back(s);
    }

    qsort((void*)data.a_s.begin(), data.a_s.size(), sizeof(action_score), score_comp);
  }
  else
  {
    float min_score = FLT_MAX;
    for (uint32_t k = 0; k < K; k++)
    {
      example* ec = ec_seq[k];
      make_single_prediction(data, base, *ec);
      if (ec->partial_prediction < min_score)
      {
        min_score = ec->partial_prediction;
        predicted_K = k;
      }
    }
  }

  /////////////////////// learn
  if (is_learn)
  {
    if (!isTest)
    {
      if (data.is_wap)
        do_actual_learning_wap(data, base, ec_seq);
      else
        do_actual_learning_oaa(data, base, ec_seq);
    }
  }
}

void global_print_newline(vw& all)
{
  char temp[1];
  temp[0] = '\n';
  for (auto& sink : all.final_prediction_sink)
  {
    ssize_t t;
    t = sink->write(temp, 1);
    if (t != 1) logger::errlog_error("write error: ", VW::strerror_to_string(errno));
  }
}

void output_example(vw& all, example& ec, bool& hit_loss, multi_ex* ec_seq, ldf& data)
{
  label& ld = ec.l.cs;
  const auto& costs = ld.costs;

  if (example_is_newline(ec)) return;
  if (ec_is_label_definition(ec)) return;

  all.sd->total_features += ec.num_features;

  float loss = 0.;

  uint32_t predicted_class;
  if (data.is_probabilities)
  {
    // predicted_K was already computed in do_actual_learning(),
    // but we cannot store it in ec.pred union because we store ec.pred.prob there.
    // So we must compute it again.
    uint32_t predicted_K = 0;
    float min_score = FLT_MAX;
    for (size_t k = 0; k < ec_seq->size(); k++)
    {
      example* ec_k = (*ec_seq)[k];
      if (ec_k->partial_prediction < min_score)
      {
        min_score = ec_k->partial_prediction;
        predicted_K = (uint32_t)k;
      }
    }
    predicted_class = (*ec_seq)[predicted_K]->l.cs.costs[0].class_index;
  }
  else
    predicted_class = ec.pred.multiclass;

  if (!COST_SENSITIVE::cs_label.test_label(&ec.l))
  {
    for (auto const& cost : costs)
    {
      if (hit_loss) break;
      if (predicted_class == cost.class_index)
      {
        loss = cost.x;
        hit_loss = true;
      }
    }

    all.sd->sum_loss += loss;
    all.sd->sum_loss_since_last_dump += loss;
  }

  for (auto& sink : all.final_prediction_sink)
    all.print_by_ref(sink.get(), data.is_probabilities ? ec.pred.prob : (float)ec.pred.multiclass, 0, ec.tag);

  if (all.raw_prediction != nullptr)
  {
    std::string outputString;
    std::stringstream outputStringStream(outputString);
    for (size_t i = 0; i < costs.size(); i++)
    {
      if (i > 0) outputStringStream << ' ';
      outputStringStream << costs[i].class_index << ':' << costs[i].partial_prediction;
    }
    // outputStringStream << std::endl;
    all.print_text_by_ref(all.raw_prediction.get(), outputStringStream.str(), ec.tag);
  }

  COST_SENSITIVE::print_update(all, COST_SENSITIVE::cs_label.test_label(&ec.l), ec, ec_seq, false, predicted_class);
}

void output_rank_example(vw& all, example& head_ec, bool& hit_loss, multi_ex* ec_seq)
{
  const auto& costs = head_ec.l.cs.costs;

  if (example_is_newline(head_ec)) return;
  if (ec_is_label_definition(head_ec)) return;

  all.sd->total_features += head_ec.num_features;

  float loss = 0.;
  v_array<action_score>& preds = head_ec.pred.a_s;

  if (!COST_SENSITIVE::cs_label.test_label(&head_ec.l))
  {
    size_t idx = 0;
    for (example* ex : *ec_seq)
    {
      if (hit_loss) break;
      if (preds[0].action == idx)
      {
        loss = ex->l.cs.costs[0].x;
        hit_loss = true;
      }
      idx++;
    }
    all.sd->sum_loss += loss;
    all.sd->sum_loss_since_last_dump += loss;
    assert(loss >= 0);
  }

  for (auto& sink : all.final_prediction_sink) print_action_score(sink.get(), head_ec.pred.a_s, head_ec.tag);

  if (all.raw_prediction != nullptr)
  {
    std::string outputString;
    std::stringstream outputStringStream(outputString);
    for (size_t i = 0; i < costs.size(); i++)
    {
      if (i > 0) outputStringStream << ' ';
      outputStringStream << costs[i].class_index << ':' << costs[i].partial_prediction;
    }
    // outputStringStream << std::endl;
    all.print_text_by_ref(all.raw_prediction.get(), outputStringStream.str(), head_ec.tag);
  }

  COST_SENSITIVE::print_update(all, COST_SENSITIVE::cs_label.test_label(&head_ec.l), head_ec, ec_seq, true, 0);
}

void output_example_seq(vw& all, ldf& data, multi_ex& ec_seq)
{
  size_t K = ec_seq.size();
  if ((K > 0) && !ec_seq_is_label_definition(ec_seq))
  {
    if (test_ldf_sequence(data, ec_seq))
      all.sd->weighted_unlabeled_examples += ec_seq[0]->weight;
    else
      all.sd->weighted_labeled_examples += ec_seq[0]->weight;
    all.sd->example_number++;

    bool hit_loss = false;
    if (data.rank)
      output_rank_example(all, **(ec_seq.begin()), hit_loss, &(ec_seq));
    else
      for (example* ec : ec_seq) output_example(all, *ec, hit_loss, &(ec_seq), data);

    if (all.raw_prediction != nullptr)
    {
      v_array<char> empty;
      all.print_text_by_ref(all.raw_prediction.get(), "", empty);
    }

    if (data.is_probabilities)
    {
      float min_cost = FLT_MAX;
      size_t correct_class_k = 0;

      for (size_t k = 0; k < K; k++)
      {
        float ec_cost = ec_seq[k]->l.cs.costs[0].x;
        if (ec_cost < min_cost)
        {
          min_cost = ec_cost;
          correct_class_k = k;
        }
      }

      float multiclass_log_loss = 999;  // -log(0) = plus infinity
      float correct_class_prob = ec_seq[correct_class_k]->pred.prob;
      if (correct_class_prob > 0) multiclass_log_loss = -log(correct_class_prob);

      // TODO: How to detect if we should update holdout or normal loss?
      // (ec.test_only) OR (COST_SENSITIVE::example_is_test(ec))
      // What should be the "ec"? data.ec_seq[0]?
      // Based on parse_args.cc (where "average multiclass log loss") is printed,
      // I decided to try yet another way: (!all.holdout_set_off).
      if (!all.holdout_set_off)
        all.sd->holdout_multiclass_log_loss += multiclass_log_loss;
      else
        all.sd->multiclass_log_loss += multiclass_log_loss;
    }
  }
}

void end_pass(ldf& data) { data.first_pass = false; }

void finish_multiline_example(vw& all, ldf& data, multi_ex& ec_seq)
{
  if (!ec_seq.empty())
  {
    output_example_seq(all, data, ec_seq);
    global_print_newline(all);
  }

  VW::finish_example(all, ec_seq);
}

/*
 * Process a single example as a label.
 * Note: example should already be confirmed as a label
 */
void inline process_label(ldf& data, example* ec)
{
  // auto new_fs = ec->feature_space[ec->indices[0]];
  auto& costs = ec->l.cs.costs;
  for (auto const& cost : costs)
  {
    const auto lab = (size_t)cost.x;
    LabelDict::set_label_features(data.label_features, lab, ec->feature_space[ec->indices[0]]);
  }
}

/*
 * The begining of the multi_ex sequence may be labels.  Process those
 * and return the start index of the un-processed examples
 */
multi_ex process_labels(ldf& data, const multi_ex& ec_seq_all)
{
  example* ec = ec_seq_all[0];

  // check the first element, if it's not a label, return
  if (!ec_is_label_definition(*ec)) return ec_seq_all;

  // process the first element as a label
  process_label(data, ec);

  multi_ex ret;
  size_t i = 1;
  // process the rest of the elements that are labels
  for (; i < ec_seq_all.size(); i++)
  {
    ec = ec_seq_all[i];
    if (!ec_is_label_definition(*ec))
    {
      for (size_t j = i; j < ec_seq_all.size(); j++) ret.push_back(ec_seq_all[j]);
      // return index of the first element that is not a label
      return ret;
    }

    process_label(data, ec);
  }

  // all examples were labels return size
  return ret;
}

base_learner* csldf_setup(options_i& options, vw& all)
{
  auto ld = scoped_calloc_or_throw<ldf>();

  std::string csoaa_ldf;
  std::string ldf_override;
  std::string wap_ldf;

  option_group_definition csldf_outer_options("Cost Sensitive One Against All with Label Dependent Features");
  csldf_outer_options.add(make_option("csoaa_ldf", csoaa_ldf)
                              .keep()
                              .necessary()
                              .help("Use one-against-all multiclass learning with label dependent features."));
  csldf_outer_options.add(
      make_option("ldf_override", ldf_override)
          .help("Override singleline or multiline from csoaa_ldf or wap_ldf, eg if stored in file"));
  csldf_outer_options.add(make_option("csoaa_rank", ld->rank).keep().help("Return actions sorted by score order"));
  csldf_outer_options.add(
      make_option("probabilities", ld->is_probabilities).keep().help("predict probabilites of all classes"));

  option_group_definition csldf_inner_options("Cost Sensitive weighted all-pairs with Label Dependent Features");
  csldf_inner_options.add(make_option("wap_ldf", wap_ldf)
                              .keep()
                              .necessary()
                              .help("Use weighted all-pairs multiclass learning with label dependent features.  "
                                    "Specify singleline or multiline."));

  if (!options.add_parse_and_check_necessary(csldf_outer_options))
  {
    if (!options.add_parse_and_check_necessary(csldf_inner_options)) { return nullptr; }
  }

  ld->all = &all;
  ld->first_pass = true;

  std::string ldf_arg;

  if (options.was_supplied("csoaa_ldf"))
    ldf_arg = csoaa_ldf;
  else
  {
    ldf_arg = wap_ldf;
    ld->is_wap = true;
  }
  if (options.was_supplied("ldf_override")) ldf_arg = ldf_override;
  if (ld->rank) all.delete_prediction = delete_action_scores;

  all.example_parser->lbl_parser = COST_SENSITIVE::cs_label;

  ld->treat_as_classifier = false;
  if (ldf_arg == "multiline" || ldf_arg == "m")
    ld->treat_as_classifier = false;
  else if (ldf_arg == "multiline-classifier" || ldf_arg == "mc")
    ld->treat_as_classifier = true;
  else
  {
    if (all.training) THROW("ldf requires either m/multiline or mc/multiline-classifier");
    if ((ldf_arg == "singleline" || ldf_arg == "s") || (ldf_arg == "singleline-classifier" || ldf_arg == "sc"))
      THROW(
          "ldf requires either m/multiline or mc/multiline-classifier.  s/sc/singleline/singleline-classifier is no "
          "longer supported");
  }

  if (ld->is_probabilities)
  {
    all.sd->report_multiclass_log_loss = true;
    auto loss_function_type = all.loss->getType();
    if (loss_function_type != "logistic")
      *(all.trace_message) << "WARNING: --probabilities should be used only with --loss_function=logistic" << std::endl;
    if (!ld->treat_as_classifier)
      *(all.trace_message) << "WARNING: --probabilities should be used with --csoaa_ldf=mc (or --oaa)" << std::endl;
  }

  all.example_parser->emptylines_separate_examples = true;  // TODO: check this to be sure!!!  !ld->is_singleline;

  ld->label_features.max_load_factor(0.25);
  ld->label_features.reserve(256);
  prediction_type_t pred_type;

  std::string name = all.get_setupfn_name(csldf_setup);
  if (ld->rank)
  {
    pred_type = prediction_type_t::action_scores;
    name += "-ldf_rank";
  }
  else if (ld->is_probabilities)
  {
    pred_type = prediction_type_t::prob;
    name += "-ldf_prob";
  }
  else
  {
    pred_type = prediction_type_t::multiclass;
    name += "-ldf";
  }

  ld->read_example_this_loop = 0;
  learner<ldf, multi_ex>& l = init_learner(ld, as_singleline(setup_base(*all.options, all)), do_actual_learning<true>,
      do_actual_learning<false>, 1, pred_type, name);
  l.set_finish_example(finish_multiline_example);
  l.set_end_pass(end_pass);
  all.cost_sensitive = make_base(l);
  return all.cost_sensitive;
}
}  // namespace CSOAA<|MERGE_RESOLUTION|>--- conflicted
+++ resolved
@@ -58,13 +58,7 @@
 template <bool is_learn>
 void predict_or_learn(csoaa& c, single_learner& base, example& ec)
 {
-<<<<<<< HEAD
-  COST_SENSITIVE::label ld = ec.l.cs;
-  ec.l.cs.costs = v_init<COST_SENSITIVE::wclass>();
-=======
-  // std::cerr << "------------- passthrough" << std::endl;
   COST_SENSITIVE::label ld = std::move(ec.l.cs);
->>>>>>> a20e2453
 
   // Guard example state restore against throws
   auto restore_guard = VW::scope_exit([&ld, &ec] { ec.l.cs = std::move(ld); });

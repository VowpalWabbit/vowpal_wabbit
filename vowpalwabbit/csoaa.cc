--- conflicted
+++ resolved
@@ -179,16 +179,9 @@
 {
   if (ec_seq.size() == 0) return false;
   bool is_lab = ec_is_label_definition(*ec_seq[0]);
-<<<<<<< HEAD
-  for (size_t i = 1; i<ec_seq.size(); i++){
-    if (is_lab != ec_is_label_definition(*ec_seq[i]))
-      THROW("error: mixed label definition and examples in ldf data!");
-  }
-=======
   for (size_t i = 1; i<ec_seq.size(); i++)
     if (is_lab != ec_is_label_definition(*ec_seq[i]))
       THROW("error: mixed label definition and examples in ldf data!");
->>>>>>> 955eced6
   return is_lab;
 }
 

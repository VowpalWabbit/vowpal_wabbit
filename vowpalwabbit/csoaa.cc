// Copyright (c) by respective owners including Yahoo!, Microsoft, and
// individual contributors. All rights reserved. Released under a BSD (revised)
// license as described in the file LICENSE.
#include <cfloat>
#include <cerrno>

#include "correctedMath.h"
#include "reductions.h"
#include "label_dictionary.h"
#include "vw.h"
#include "gd.h"  // GD::foreach_feature() needed in subtract_example()
#include "vw_exception.h"
#include <algorithm>
#include "csoaa.h"
#include "scope_exit.h"

using namespace VW::LEARNER;
using namespace COST_SENSITIVE;
using namespace VW::config;

#ifdef VW_DEBUG_LOG
#undef VW_DEBUG_LOG
#endif
#define VW_DEBUG_LOG vw_dbg::csoaa

namespace CSOAA
{
struct csoaa
{
  uint32_t num_classes;
  polyprediction* pred;
  ~csoaa() { free(pred); }
};

template <bool is_learn>
inline void inner_loop(single_learner& base, example& ec, uint32_t i, float cost, uint32_t& prediction, float& score,
    float& partial_prediction)
{
  if (is_learn)
  {
    ec.weight = (cost == FLT_MAX) ? 0.f : 1.f;
    ec.l.simple.label = cost;
    base.learn(ec, i - 1);
  }
  else
    base.predict(ec, i - 1);

  partial_prediction = ec.partial_prediction;
  if (ec.partial_prediction < score || (ec.partial_prediction == score && i < prediction))
  {
    score = ec.partial_prediction;
    prediction = i;
  }
  add_passthrough_feature(ec, i, ec.partial_prediction);
}

#define DO_MULTIPREDICT true

template <bool is_learn>
void predict_or_learn(csoaa& c, single_learner& base, example& ec)
{
  COST_SENSITIVE::label ld = ec.l.cs;

  // Guard example state restore against throws
  auto restore_guard = VW::scope_exit([&ld, &ec] { ec.l.cs = ld; });

  uint32_t prediction = 1;
  float score = FLT_MAX;
  size_t pt_start = ec.passthrough ? ec.passthrough->size() : 0;
  ec.l.simple = {0., VW::UNUSED_1, VW::UNUSED_0};
  if (!ld.costs.empty())
  {
    for (auto& cl : ld.costs)
      inner_loop<is_learn>(base, ec, cl.class_index, cl.x, prediction, score, cl.partial_prediction);
    ec.partial_prediction = score;
  }
  else if (DO_MULTIPREDICT && !is_learn)
  {
    ec.l.simple = {FLT_MAX, VW::UNUSED_1, VW::UNUSED_0};
    base.multipredict(ec, 0, c.num_classes, c.pred, false);
    for (uint32_t i = 1; i <= c.num_classes; i++)
    {
      add_passthrough_feature(ec, i, c.pred[i - 1].scalar);
      if (c.pred[i - 1].scalar < c.pred[prediction - 1].scalar)
        prediction = i;
    }
    ec.partial_prediction = c.pred[prediction - 1].scalar;
  }
  else
  {
    float temp;
    for (uint32_t i = 1; i <= c.num_classes; i++) inner_loop<false>(base, ec, i, FLT_MAX, prediction, score, temp);
  }
  if (ec.passthrough)
  {
    uint64_t second_best = 0;
    float second_best_cost = FLT_MAX;
    for (size_t i = 0; i < ec.passthrough->size() - pt_start; i++)
    {
      float val = ec.passthrough->values[pt_start + i];
      if ((val > ec.partial_prediction) && (val < second_best_cost))
      {
        second_best_cost = val;
        second_best = ec.passthrough->indicies[pt_start + i];
      }
    }
    if (second_best_cost < FLT_MAX)
    {
      float margin = second_best_cost - ec.partial_prediction;
      add_passthrough_feature(ec, constant * 2, margin);
      add_passthrough_feature(ec, constant * 2 + 1 + second_best, 1.);
    }
    else
      add_passthrough_feature(ec, constant * 3, 1.);
  }

  ec.pred.multiclass = prediction;
}

void finish_example(vw& all, csoaa&, example& ec) { COST_SENSITIVE::finish_example(all, ec); }

base_learner* csoaa_setup(options_i& options, vw& all)
{
  auto c = scoped_calloc_or_throw<csoaa>();
  option_group_definition new_options("Cost Sensitive One Against All");
  new_options.add(make_option("csoaa", c->num_classes).keep().help("One-against-all multiclass with <k> costs"));
  options.add_and_parse(new_options);

  if (!options.was_supplied("csoaa"))
    return nullptr;

  c->pred = calloc_or_throw<polyprediction>(c->num_classes);

  learner<csoaa, example>& l = init_learner(c, as_singleline(setup_base(*all.options, all)), predict_or_learn<true>,
<<<<<<< HEAD
      predict_or_learn<false>, c->num_classes, prediction_type::multiclass, "csoaa"
      , false /*csoaa.learn calls gd.learn. nothing to be gained by calling csoaa.predict first*/
      );
  all.example_parser->lbl_parser = cs_label;
  all.label_type = label_type::cs;
=======
      predict_or_learn<false>, c->num_classes, prediction_type_t::multiclass);
  all.p->lp = cs_label;
  all.label_type = label_type_t::cs;
>>>>>>> 5d4c23af

  l.set_finish_example(finish_example);
  all.cost_sensitive = make_base(l);
  return all.cost_sensitive;
}

using namespace ACTION_SCORE;

// TODO: passthrough for ldf
struct ldf
{
  LabelDict::label_feature_map label_features;

  size_t read_example_this_loop;
  bool is_wap;
  bool first_pass;
  bool treat_as_classifier;
  bool is_probabilities;
  float csoaa_example_t;
  vw* all;

  bool rank;
  action_scores a_s;

  v_array<action_scores> saved_preds;

  ~ldf()
  {
    a_s.delete_v();
    saved_preds.delete_v();
  }
};

bool ec_is_label_definition(example& ec)  // label defs look like "0:___" or just "label:___"
{
  if (ec.indices.empty())
    return false;
  if (ec.indices[0] != 'l')
    return false;
  const auto& costs = ec.l.cs.costs;
  for (auto const& cost : costs)
    if ((cost.class_index != 0) || (cost.x <= 0.))
      return false;
  return true;
}

bool ec_seq_is_label_definition(multi_ex& ec_seq)
{
  if (ec_seq.empty())
    return false;
  bool is_lab = ec_is_label_definition(*ec_seq[0]);
  for (size_t i = 1; i < ec_seq.size(); i++)
    if (is_lab != ec_is_label_definition(*ec_seq[i]))
      THROW("error: mixed label definition and examples in ldf data!");
  return is_lab;
}

bool ec_seq_has_label_definition(const multi_ex& ec_seq)
{
  return std::any_of(ec_seq.cbegin(), ec_seq.cend(), [](example* ec) { return ec_is_label_definition(*ec); });
}

inline bool cmp_wclass_ptr(const COST_SENSITIVE::wclass* a, const COST_SENSITIVE::wclass* b) { return a->x < b->x; }

void compute_wap_values(std::vector<COST_SENSITIVE::wclass*> costs)
{
  std::sort(costs.begin(), costs.end(), cmp_wclass_ptr);
  costs[0]->wap_value = 0.;
  for (size_t i = 1; i < costs.size(); i++)
    costs[i]->wap_value = costs[i - 1]->wap_value + (costs[i]->x - costs[i - 1]->x) / (float)i;
}

// Substract a given feature from example ec.
// Rather than finding the corresponding namespace and feature in ec,
// add a new feature with opposite value (but same index) to ec to a special wap_ldf_namespace.
// This is faster and allows fast undo in unsubtract_example().
void subtract_feature(example& ec, float feature_value_x, uint64_t weight_index)
{
  ec.feature_space[wap_ldf_namespace].push_back(-feature_value_x, weight_index);
}

// Iterate over all features of ecsub including quadratic and cubic features and subtract them from ec.
void subtract_example(vw& all, example* ec, example* ecsub)
{
  features& wap_fs = ec->feature_space[wap_ldf_namespace];
  wap_fs.sum_feat_sq = 0;
  GD::foreach_feature<example&, uint64_t, subtract_feature>(all, *ecsub, *ec);
  ec->indices.push_back(wap_ldf_namespace);
  ec->num_features += wap_fs.size();
  ec->total_sum_feat_sq += wap_fs.sum_feat_sq;
}

void unsubtract_example(example* ec)
{
  if (ec->indices.empty())
  {
    std::cerr << "internal error (bug): trying to unsubtract_example, but there are no namespaces!" << std::endl;
    return;
  }

  if (ec->indices.last() != wap_ldf_namespace)
  {
    std::cerr
        << "internal error (bug): trying to unsubtract_example, but either it wasn't added, or something was added "
           "after and not removed!"
        << std::endl;
    return;
  }

  features& fs = ec->feature_space[wap_ldf_namespace];
  ec->num_features -= fs.size();
  ec->total_sum_feat_sq -= fs.sum_feat_sq;
  fs.clear();
  ec->indices.decr();
}

void make_single_prediction(ldf& data, single_learner& base, example& ec)
{
  COST_SENSITIVE::label ld = ec.l.cs;
<<<<<<< HEAD
=======
  label_data simple_lbl;
  simple_lbl.initial = 0.;
  simple_lbl.label = FLT_MAX;
>>>>>>> 5d4c23af

  // WARNING: Access of label information when making prediction is problematic.
  // What should be done here about ld.costs[0].class_index?
  LabelDict::add_example_namespace_from_memory(data.label_features, ec, ld.costs[0].class_index);

<<<<<<< HEAD
  // WARNING: Access of label information when making prediction is problematic.
  // What should be done here about ec.l.simple?
  const label_data simple_label{FLT_MAX, VW::UNUSED_1, VW::UNUSED_0};
  ec.l.simple = simple_label;
=======
  ec.l.simple = simple_lbl;
  uint64_t old_offset = ec.ft_offset;
  ec.ft_offset = data.ft_offset;
>>>>>>> 5d4c23af
  base.predict(ec);  // make a prediction

  // WARNING: Access of label information when making prediction is problematic.
  // What should be done here about ld.costs[0].partial_prediction?
  ld.costs[0].partial_prediction = ec.partial_prediction;

  // WARNING: Access of label information when making prediction is problematic.
  // @What should be done here about ld.costs[0].class_index?
  LabelDict::del_example_namespace_from_memory(data.label_features, ec, ld.costs[0].class_index);

  ec.l.cs = ld;
}

bool test_ldf_sequence(ldf& data, multi_ex& ec_seq)
{
  bool isTest;
  if (ec_seq.empty())
    isTest = true;
  else
    isTest = COST_SENSITIVE::cs_label.test_label(&ec_seq[0]->l);
  for (const auto& ec : ec_seq)
  {
    // Each sub-example must have just one cost
    assert(ec->l.cs.costs.size() == 1);

    if (COST_SENSITIVE::cs_label.test_label(&ec->l) != isTest)
    {
      isTest = true;
      data.all->trace_message << "warning: ldf example has mix of train/test data; assuming test" << std::endl;
    }
  }
  return isTest;
}

void base_learn_restore_pred(single_learner& base, example* ec1)
{
  // Notes:  Q) Why are we saving value of prediction during learn()?
  //
  //        gd.learn() changes state of ec.pred.
  //        However, for progressive validation predict() was called initially
  //        and result saved in ec.pred.  This is needed during finish_example()
  //        Therefore we need to save the state of ec->pred and restore it after
  //        base.learn is called.

  const polyprediction saved_pred = ec1->pred;  // save
  base.learn(*ec1);
  ec1->pred = saved_pred;  // restore
}

void do_actual_learning_wap(ldf& data, single_learner& base, multi_ex& ec_seq)
{
  VW_DBG(ec_seq) << "do_actual_learning_wap()" << std::endl;

  size_t K = ec_seq.size();
  std::vector<COST_SENSITIVE::wclass*> all_costs;
  for (const auto& example : ec_seq) all_costs.push_back(&example->l.cs.costs[0]);
  compute_wap_values(all_costs);

  for (size_t k1 = 0; k1 < K; k1++)
  {
    example* ec1 = ec_seq[k1];

    // save original variables
    COST_SENSITIVE::label save_cs_label = ec1->l.cs;
    label_data& simple_lbl = ec1->l.simple;

    v_array<COST_SENSITIVE::wclass> costs1 = save_cs_label.costs;
    if (costs1[0].class_index == (uint32_t)-1)
      continue;

    LabelDict::add_example_namespace_from_memory(data.label_features, *ec1, costs1[0].class_index);

    // Guard example state restore against throws
    auto restore_guard = VW::scope_exit(
      [&data, &save_cs_label, &costs1, &ec1]
      {
        LabelDict::del_example_namespace_from_memory(data.label_features, *ec1, costs1[0].class_index);

        // restore original cost-sensitive label, sum of importance weights
        ec1->l.cs = save_cs_label;
      });

    for (size_t k2 = k1 + 1; k2 < K; k2++)
    {
      example* ec2 = ec_seq[k2];
      v_array<COST_SENSITIVE::wclass> costs2 = ec2->l.cs.costs;

      if (costs2[0].class_index == (uint32_t)-1)
        continue;
      float value_diff = fabs(costs2[0].wap_value - costs1[0].wap_value);
      // float value_diff = fabs(costs2[0].x - costs1[0].x);
      if (value_diff < 1e-6)
        continue;

      // Prepare example for learning
      LabelDict::add_example_namespace_from_memory(data.label_features, *ec2, costs2[0].class_index);
<<<<<<< HEAD

      // learn
      ec1->initial = 0.;
      simple_label.label = (costs1[0].x < costs2[0].x) ? -1.0f : 1.0f;
=======
>>>>>>> 5d4c23af
      float old_weight = ec1->weight;
      uint64_t old_offset = ec1->ft_offset;
      simple_lbl.initial = 0.;
      simple_lbl.label = (costs1[0].x < costs2[0].x) ? -1.0f : 1.0f;
      ec1->weight = value_diff;
      ec1->partial_prediction = 0.;
      subtract_example(*data.all, ec1, ec2);
<<<<<<< HEAD
      base_learn_restore_pred(base, ec1);
      ec1->weight = old_weight;
      unsubtract_example(ec1);
=======
      ec1->ft_offset = data.ft_offset;
>>>>>>> 5d4c23af

      // Guard inner example state restore against throws
      auto restore_guard_inner = VW::scope_exit(
        [&data, old_offset, old_weight, &costs2, &ec2, &ec1]
        {
          ec1->ft_offset = old_offset;
          ec1->weight = old_weight;
          unsubtract_example(ec1);

          LabelDict::del_example_namespace_from_memory(data.label_features, *ec2, costs2[0].class_index);
        });

      base.learn(*ec1);
    }

    // TODO: What about partial_prediction? See do_actual_learning_oaa.
  }
}

void do_actual_learning_oaa(ldf& data, single_learner& base, multi_ex& ec_seq)
{
  VW_DBG(ec_seq) << "do_actual_learning_oaa()" << std::endl;

  float min_cost = FLT_MAX;
  float max_cost = -FLT_MAX;

  for (const auto& example : ec_seq)
  {
    float ec_cost = example->l.cs.costs[0].x;
    if (ec_cost < min_cost)
      min_cost = ec_cost;
    if (ec_cost > max_cost)
      max_cost = ec_cost;
  }

  for (const auto& ec : ec_seq)
  {
    // save original variables
    label save_cs_label = ec->l.cs;
    const auto& costs = save_cs_label.costs;

    // build example for the base learner
    label_data simple_lbl;

<<<<<<< HEAD
=======
    simple_lbl.initial = 0.;
>>>>>>> 5d4c23af
    float old_weight = ec->weight;
    if (!data.treat_as_classifier)  // treat like regression
      simple_lbl.label = costs[0].x;
    else  // treat like classification
    {
      if (costs[0].x <= min_cost)
      {
        simple_lbl.label = -1.;
        ec->weight = old_weight * (max_cost - min_cost);
      }
      else
      {
        simple_lbl.label = 1.;
        ec->weight = old_weight * (costs[0].x - min_cost);
      }
    }
<<<<<<< HEAD
    ec->initial = 0.;
    ec->l.simple = simple_label;
=======
    ec->l.simple = simple_lbl;
>>>>>>> 5d4c23af

    // Prepare examples for learning
    LabelDict::add_example_namespace_from_memory(data.label_features, *ec, costs[0].class_index);
<<<<<<< HEAD
    base_learn_restore_pred(base, ec);
    LabelDict::del_example_namespace_from_memory(data.label_features, *ec, costs[0].class_index);
    ec->weight = old_weight;
=======
    uint64_t old_offset = ec->ft_offset;
    ec->ft_offset = data.ft_offset;
>>>>>>> 5d4c23af

    // Guard example state restore against throws
    auto restore_guard = VW::scope_exit(
      [&save_cs_label, &data, &costs, old_offset, old_weight, &ec]
      {
        ec->ft_offset = old_offset;
        LabelDict::del_example_namespace_from_memory(data.label_features, *ec, costs[0].class_index);
        ec->weight = old_weight;

        // restore original cost-sensitive label, sum of importance weights and partial_prediction
        ec->l.cs = save_cs_label;
        ec->partial_prediction = costs[0].partial_prediction;
      });

    base.learn(*ec);
  }
}

/*
 * The begining of the multi_ex sequence may be labels.  Process those
 * and return the start index of the un-processed examples
 */
multi_ex process_labels(ldf& data, const multi_ex& ec_seq_all);

/*
 * 1) process all labels at first
 * 2) verify no labels in the middle of data
 * 3) learn_or_predict(data) with rest
 */
void learn_csoaa_ldf(ldf& data, single_learner& base, multi_ex& ec_seq_all)
{
  // handle label definitions
  auto ec_seq = process_labels(data, ec_seq_all);
  if (ec_seq.empty())
    return;  // nothing more to do

  /////////////////////// learn
  if (!test_ldf_sequence(data, ec_seq))
  {
    if (data.is_wap)
      do_actual_learning_wap(data, base, ec_seq);
    else
      do_actual_learning_oaa(data, base, ec_seq);
  }
}

void convert_to_probabilities(multi_ex ec_seq)
{
  float sum_prob = 0;
  for (const auto& example : ec_seq)
  {
    // probability(correct_class) = 1 / (1+exp(-score)), where score is higher for better classes,
    // but partial_prediction is lower for better classes (we are predicting the cost),
    // so we need to take score = -partial_prediction,
    // thus probability(correct_class) = 1 / (1+exp(-(-partial_prediction)))
    float prob = 1.f / (1.f + correctedExp(example->partial_prediction));
    example->pred.prob = prob;
    sum_prob += prob;
  }
  // make sure that the probabilities sum up (exactly) to one
  for (const auto& example : ec_seq)
  {
    example->pred.prob /= sum_prob;
  }
} 

/*
 * 1) process all labels at first
 * 2) verify no labels in the middle of data
 * 3) learn_or_predict(data) with rest
 */
void predict_csoaa_ldf(ldf& data, single_learner& base, multi_ex& ec_seq_all)
{
  // handle label definitions
  auto ec_seq = process_labels(data, ec_seq_all);
  if (ec_seq.empty())
    return;  // nothing more to do

  /////////////////////// add headers
  uint32_t K = (uint32_t)ec_seq.size();

  /////////////////////// do prediction
  uint32_t predicted_K = 0;
  float min_score = FLT_MAX;
  for (uint32_t k = 0; k < K; k++)
  {
    example* ec = ec_seq[k];
    make_single_prediction(data, base, *ec);
    if (ec->partial_prediction < min_score)
    {
      min_score = ec->partial_prediction;
      predicted_K = k;
    }
  }

  // Mark the predicted sub-example with its class_index, all other with 0
  for (size_t k = 0; k < K; k++)
  {
    if (k == predicted_K)
      ec_seq[k]->pred.multiclass = ec_seq[k]->l.cs.costs[0].class_index;
    else
      ec_seq[k]->pred.multiclass = 0;
  }

  ////////////////////// compute probabilities
  if (data.is_probabilities)
    convert_to_probabilities(ec_seq);
}

/*
 * 1) process all labels at first
 * 2) verify no labels in the middle of data
 * 3) learn_or_predict(data) with rest
 */
void predict_csoaa_ldf_rank(ldf& data, single_learner& base, multi_ex& ec_seq_all)
{
  // handle label definitions
  auto ec_seq = process_labels(data, ec_seq_all);
  if (ec_seq.empty())
    return;  // nothing more to do

  uint32_t K = (uint32_t)ec_seq.size();

  /////////////////////// do prediction
  data.a_s.clear();
  data.saved_preds.clear();
  for (uint32_t k = 0; k < K; k++)
  {
    example* ec = ec_seq[k];
    data.saved_preds.push_back(ec->pred.a_s);
    make_single_prediction(data, base, *ec);
    action_score s;
    s.score = ec->partial_prediction;
    s.action = k;
    data.a_s.push_back(s);
  }

  qsort((void*)data.a_s.begin(), data.a_s.size(), sizeof(action_score), score_comp);

  data.saved_preds[0].clear();
  for (size_t k = 0; k < K; k++)
  {
    ec_seq[k]->pred.a_s = data.saved_preds[k];
    ec_seq[0]->pred.a_s.push_back(data.a_s[k]);
  }

  ////////////////////// compute probabilities
  if (data.is_probabilities)
    convert_to_probabilities(ec_seq);
}

void global_print_newline(vw& all)
{
  char temp[1];
  temp[0] = '\n';
  for (auto& sink : all.final_prediction_sink)
  {
    ssize_t t;
    t = sink->write(temp, 1);
    if (t != 1)
      std::cerr << "write error: " << VW::strerror_to_string(errno) << std::endl;
  }
}

void output_example(vw& all, example& ec, bool& hit_loss, multi_ex* ec_seq, ldf& data)
{
  label& ld = ec.l.cs;
  v_array<COST_SENSITIVE::wclass> costs = ld.costs;

  if (example_is_newline(ec))
    return;
  if (ec_is_label_definition(ec))
    return;

  all.sd->total_features += ec.num_features;

  float loss = 0.;

  uint32_t predicted_class;
  if (data.is_probabilities)
  {
    // predicted_K was already computed in do_actual_learning(),
    // but we cannot store it in ec.pred union because we store ec.pred.prob there.
    // So we must compute it again.
    uint32_t predicted_K = 0;
    float min_score = FLT_MAX;
    for (size_t k = 0; k < ec_seq->size(); k++)
    {
      example* ec_k = (*ec_seq)[k];
      if (ec_k->partial_prediction < min_score)
      {
        min_score = ec_k->partial_prediction;
        predicted_K = (uint32_t)k;
      }
    }
    predicted_class = (*ec_seq)[predicted_K]->l.cs.costs[0].class_index;
  }
  else
    predicted_class = ec.pred.multiclass;

  if (!COST_SENSITIVE::cs_label.test_label(&ec.l))
  {
    for (auto const& cost : costs)
    {
      if (hit_loss)
        break;
      if (predicted_class == cost.class_index)
      {
        loss = cost.x;
        hit_loss = true;
      }
    }

    all.sd->sum_loss += loss;
    all.sd->sum_loss_since_last_dump += loss;
  }

  for (auto& sink : all.final_prediction_sink)
    all.print_by_ref(sink.get(), data.is_probabilities ? ec.pred.prob : (float)ec.pred.multiclass, 0, ec.tag);

  if (all.raw_prediction != nullptr)
  {
    std::string outputString;
    std::stringstream outputStringStream(outputString);
    for (size_t i = 0; i < costs.size(); i++)
    {
      if (i > 0)
        outputStringStream << ' ';
      outputStringStream << costs[i].class_index << ':' << costs[i].partial_prediction;
    }
    // outputStringStream << std::endl;
    all.print_text_by_ref(all.raw_prediction.get(), outputStringStream.str(), ec.tag);
  }

  COST_SENSITIVE::print_update(all, COST_SENSITIVE::cs_label.test_label(&ec.l), ec, ec_seq, false, predicted_class);
}

void output_rank_example(vw& all, example& head_ec, bool& hit_loss, multi_ex* ec_seq)
{
  const auto& costs = head_ec.l.cs.costs;

  if (example_is_newline(head_ec))
    return;
  if (ec_is_label_definition(head_ec))
    return;

  all.sd->total_features += head_ec.num_features;

  float loss = 0.;
  v_array<action_score>& preds = head_ec.pred.a_s;

  if (!COST_SENSITIVE::cs_label.test_label(&head_ec.l))
  {
    size_t idx = 0;
    for (example* ex : *ec_seq)
    {
      if (hit_loss)
        break;
      if (preds[0].action == idx)
      {
        loss = ex->l.cs.costs[0].x;
        hit_loss = true;
      }
      idx++;
    }
    all.sd->sum_loss += loss;
    all.sd->sum_loss_since_last_dump += loss;
    assert(loss >= 0);
  }

  for (auto& sink : all.final_prediction_sink) print_action_score(sink.get(), head_ec.pred.a_s, head_ec.tag);

  if (all.raw_prediction != nullptr)
  {
    std::string outputString;
    std::stringstream outputStringStream(outputString);
    for (size_t i = 0; i < costs.size(); i++)
    {
      if (i > 0)
        outputStringStream << ' ';
      outputStringStream << costs[i].class_index << ':' << costs[i].partial_prediction;
    }
    // outputStringStream << std::endl;
    all.print_text_by_ref(all.raw_prediction.get(), outputStringStream.str(), head_ec.tag);
  }

  COST_SENSITIVE::print_update(all, COST_SENSITIVE::cs_label.test_label(&head_ec.l), head_ec, ec_seq, true, 0);
}

void output_example_seq(vw& all, ldf& data, multi_ex& ec_seq)
{
  size_t K = ec_seq.size();
  if ((K > 0) && !ec_seq_is_label_definition(ec_seq))
  {
    if (test_ldf_sequence(data, ec_seq))
      all.sd->weighted_unlabeled_examples += ec_seq[0]->weight;
    else
      all.sd->weighted_labeled_examples += ec_seq[0]->weight;
    all.sd->example_number++;

    bool hit_loss = false;
    if (data.rank)
      output_rank_example(all, **(ec_seq.begin()), hit_loss, &(ec_seq));
    else
      for (example* ec : ec_seq) output_example(all, *ec, hit_loss, &(ec_seq), data);

    if (all.raw_prediction != nullptr)
    {
      v_array<char> empty = {nullptr, nullptr, nullptr, 0};
      all.print_text_by_ref(all.raw_prediction.get(), "", empty);
    }

    if (data.is_probabilities)
    {
      float min_cost = FLT_MAX;
      size_t correct_class_k = 0;

      for (size_t k = 0; k < K; k++)
      {
        float ec_cost = ec_seq[k]->l.cs.costs[0].x;
        if (ec_cost < min_cost)
        {
          min_cost = ec_cost;
          correct_class_k = k;
        }
      }

      float multiclass_log_loss = 999;  // -log(0) = plus infinity
      float correct_class_prob = ec_seq[correct_class_k]->pred.prob;
      if (correct_class_prob > 0)
        multiclass_log_loss = -log(correct_class_prob);

      // TODO: How to detect if we should update holdout or normal loss?
      // (ec.test_only) OR (COST_SENSITIVE::example_is_test(ec))
      // What should be the "ec"? data.ec_seq[0]?
      // Based on parse_args.cc (where "average multiclass log loss") is printed,
      // I decided to try yet another way: (!all.holdout_set_off).
      if (!all.holdout_set_off)
        all.sd->holdout_multiclass_log_loss += multiclass_log_loss;
      else
        all.sd->multiclass_log_loss += multiclass_log_loss;
    }
  }
}

void end_pass(ldf& data) { data.first_pass = false; }

void finish_multiline_example(vw& all, ldf& data, multi_ex& ec_seq)
{
  if (!ec_seq.empty())
  {
    output_example_seq(all, data, ec_seq);
    global_print_newline(all);
  }

  VW::finish_example(all, ec_seq);
}

/*
 * Process a single example as a label.
 * Note: example should already be confirmed as a label
 */
void inline process_label(ldf& data, example* ec)
{
  //auto new_fs = ec->feature_space[ec->indices[0]];
  auto& costs = ec->l.cs.costs;
  for (auto const& cost : costs)
  {
    const auto lab = (size_t)cost.x;
    LabelDict::set_label_features(data.label_features, lab, ec->feature_space[ec->indices[0]]);
  }
}

/*
 * The beginning of the multi_ex sequence may be labels.  Process those
 * and return the start index of the un-processed examples
 */
multi_ex process_labels(ldf& data, const multi_ex& ec_seq_all)
{
  if (ec_seq_all.empty())
    return ec_seq_all;  // nothing to do

  example* ec = ec_seq_all[0];

  // check the first element, if it's not a label, return
  if (!ec_is_label_definition(*ec))
    return ec_seq_all;

  // process the first element as a label
  process_label(data, ec);

  multi_ex ret;
  size_t i = 1;
  // process the rest of the elements that are labels
  for (; i < ec_seq_all.size(); i++)
  {
    ec = ec_seq_all[i];
    if (!ec_is_label_definition(*ec))
    {
      for (size_t j = i; j < ec_seq_all.size(); j++) ret.push_back(ec_seq_all[j]);
      // return index of the first element that is not a label
      return ret;
    }

    process_label(data, ec);
  }

  // Ensure there are no more labels
  // (can be done in existing loops later but as a side effect learning
  //    will happen with bad example)
  if (ec_seq_has_label_definition(ec_seq_all))
  {
    THROW("error: label definition encountered in data block");
  }
  
  // all examples were labels return size
  return ret;
}

base_learner* csldf_setup(options_i& options, vw& all)
{
  auto ld = scoped_calloc_or_throw<ldf>();

  std::string csoaa_ldf;
  std::string ldf_override;
  std::string wap_ldf;

  option_group_definition csldf_outer_options("Cost Sensitive One Against All with Label Dependent Features");
  csldf_outer_options.add(make_option("csoaa_ldf", csoaa_ldf)
                              .keep()
                              .help("Use one-against-all multiclass learning with label dependent features."));
  csldf_outer_options.add(
      make_option("ldf_override", ldf_override)
          .help("Override singleline or multiline from csoaa_ldf or wap_ldf, eg if stored in file"));
  csldf_outer_options.add(make_option("csoaa_rank", ld->rank).keep().help("Return actions sorted by score order"));
  csldf_outer_options.add(
      make_option("probabilities", ld->is_probabilities).keep().help("predict probabilites of all classes"));

  option_group_definition csldf_inner_options("Cost Sensitive One Against All with Label Dependent Features");
  csldf_inner_options.add(make_option("wap_ldf", wap_ldf)
                              .keep()
                              .help("Use weighted all-pairs multiclass learning with label dependent features.  "
                                    "Specify singleline or multiline."));

  options.add_and_parse(csldf_outer_options);
  if (!options.was_supplied("csoaa_ldf"))
  {
    options.add_and_parse(csldf_inner_options);
    if (!options.was_supplied("wap_ldf"))
    {
      return nullptr;
    }
  }

  ld->all = &all;
  ld->first_pass = true;

  std::string ldf_arg;

  if (options.was_supplied("csoaa_ldf"))
    ldf_arg = csoaa_ldf;
  else
  {
    ldf_arg = wap_ldf;
    ld->is_wap = true;
  }
  if (options.was_supplied("ldf_override"))
    ldf_arg = ldf_override;
  if (ld->rank)
    all.delete_prediction = delete_action_scores;

<<<<<<< HEAD
  all.example_parser->lbl_parser = COST_SENSITIVE::cs_label;
  all.label_type = label_type::cs;
=======
  all.p->lp = COST_SENSITIVE::cs_label;
  all.label_type = label_type_t::cs;
>>>>>>> 5d4c23af

  ld->treat_as_classifier = false;
  if (ldf_arg == "multiline" || ldf_arg == "m")
    ld->treat_as_classifier = false;
  else if (ldf_arg == "multiline-classifier" || ldf_arg == "mc")
    ld->treat_as_classifier = true;
  else
  {
    if (all.training)
      THROW("ldf requires either m/multiline or mc/multiline-classifier");
    if ((ldf_arg == "singleline" || ldf_arg == "s") || (ldf_arg == "singleline-classifier" || ldf_arg == "sc"))
      THROW(
          "ldf requires either m/multiline or mc/multiline-classifier.  s/sc/singleline/singleline-classifier is no "
          "longer supported");
  }

  if (ld->is_probabilities)
  {
    all.sd->report_multiclass_log_loss = true;
    auto loss_function_type = all.loss->getType();
    if (loss_function_type != "logistic")
      all.trace_message << "WARNING: --probabilities should be used only with --loss_function=logistic" << std::endl;
    if (!ld->treat_as_classifier)
      all.trace_message << "WARNING: --probabilities should be used with --csoaa_ldf=mc (or --oaa)" << std::endl;
  }

  all.example_parser->emptylines_separate_examples = true;  // TODO: check this to be sure!!!  !ld->is_singleline;

<<<<<<< HEAD
  features fs;
  ld->label_features.init(256, fs, LabelDict::size_t_eq);
  ld->label_features.get(1, 94717244);  // TODO: figure this out
=======
  ld->label_features.max_load_factor(0.25);
  ld->label_features.reserve(256);
  prediction_type_t pred_type;
>>>>>>> 5d4c23af

  ld->read_example_this_loop = 0;
  single_learner* pbase = as_singleline(setup_base(*all.options, all));
  learner<ldf, multi_ex>* pl = nullptr;
  if (ld->rank)
<<<<<<< HEAD
    pl = &init_learner(ld, pbase, learn_csoaa_ldf, predict_csoaa_ldf_rank, 1, prediction_type::action_scores, "csoaa_ldf_rank");
  else
    pl = &init_learner(ld, pbase, learn_csoaa_ldf, predict_csoaa_ldf, 1, prediction_type::multiclass, "csoaa_ldf");
=======
    pred_type = prediction_type_t::action_scores;
  else if (ld->is_probabilities)
    pred_type = prediction_type_t::prob;
  else
    pred_type = prediction_type_t::multiclass;
>>>>>>> 5d4c23af

  pl->set_finish_example(finish_multiline_example);
  pl->set_end_pass(end_pass);
  all.cost_sensitive = make_base(*pl);
  return all.cost_sensitive;
}
}  // namespace CSOAA<|MERGE_RESOLUTION|>--- conflicted
+++ resolved
@@ -132,17 +132,11 @@
   c->pred = calloc_or_throw<polyprediction>(c->num_classes);
 
   learner<csoaa, example>& l = init_learner(c, as_singleline(setup_base(*all.options, all)), predict_or_learn<true>,
-<<<<<<< HEAD
-      predict_or_learn<false>, c->num_classes, prediction_type::multiclass, "csoaa"
+      predict_or_learn<false>, c->num_classes, prediction_type_t::multiclass, "csoaa"
       , false /*csoaa.learn calls gd.learn. nothing to be gained by calling csoaa.predict first*/
       );
   all.example_parser->lbl_parser = cs_label;
-  all.label_type = label_type::cs;
-=======
-      predict_or_learn<false>, c->num_classes, prediction_type_t::multiclass);
-  all.p->lp = cs_label;
   all.label_type = label_type_t::cs;
->>>>>>> 5d4c23af
 
   l.set_finish_example(finish_example);
   all.cost_sensitive = make_base(l);
@@ -262,28 +256,19 @@
 void make_single_prediction(ldf& data, single_learner& base, example& ec)
 {
   COST_SENSITIVE::label ld = ec.l.cs;
-<<<<<<< HEAD
-=======
-  label_data simple_lbl;
-  simple_lbl.initial = 0.;
-  simple_lbl.label = FLT_MAX;
->>>>>>> 5d4c23af
 
   // WARNING: Access of label information when making prediction is problematic.
   // What should be done here about ld.costs[0].class_index?
   LabelDict::add_example_namespace_from_memory(data.label_features, ec, ld.costs[0].class_index);
 
-<<<<<<< HEAD
   // WARNING: Access of label information when making prediction is problematic.
   // What should be done here about ec.l.simple?
   const label_data simple_label{FLT_MAX, VW::UNUSED_1, VW::UNUSED_0};
   ec.l.simple = simple_label;
-=======
-  ec.l.simple = simple_lbl;
   uint64_t old_offset = ec.ft_offset;
   ec.ft_offset = data.ft_offset;
->>>>>>> 5d4c23af
   base.predict(ec);  // make a prediction
+  ec.ft_offset = old_offset;
 
   // WARNING: Access of label information when making prediction is problematic.
   // What should be done here about ld.costs[0].partial_prediction?
@@ -379,27 +364,18 @@
 
       // Prepare example for learning
       LabelDict::add_example_namespace_from_memory(data.label_features, *ec2, costs2[0].class_index);
-<<<<<<< HEAD
 
       // learn
+      float old_weight = ec1->weight;
       ec1->initial = 0.;
-      simple_label.label = (costs1[0].x < costs2[0].x) ? -1.0f : 1.0f;
-=======
->>>>>>> 5d4c23af
-      float old_weight = ec1->weight;
       uint64_t old_offset = ec1->ft_offset;
-      simple_lbl.initial = 0.;
       simple_lbl.label = (costs1[0].x < costs2[0].x) ? -1.0f : 1.0f;
       ec1->weight = value_diff;
       ec1->partial_prediction = 0.;
       subtract_example(*data.all, ec1, ec2);
-<<<<<<< HEAD
       base_learn_restore_pred(base, ec1);
       ec1->weight = old_weight;
-      unsubtract_example(ec1);
-=======
       ec1->ft_offset = data.ft_offset;
->>>>>>> 5d4c23af
 
       // Guard inner example state restore against throws
       auto restore_guard_inner = VW::scope_exit(
@@ -444,10 +420,6 @@
     // build example for the base learner
     label_data simple_lbl;
 
-<<<<<<< HEAD
-=======
-    simple_lbl.initial = 0.;
->>>>>>> 5d4c23af
     float old_weight = ec->weight;
     if (!data.treat_as_classifier)  // treat like regression
       simple_lbl.label = costs[0].x;
@@ -464,23 +436,16 @@
         ec->weight = old_weight * (costs[0].x - min_cost);
       }
     }
-<<<<<<< HEAD
     ec->initial = 0.;
-    ec->l.simple = simple_label;
-=======
     ec->l.simple = simple_lbl;
->>>>>>> 5d4c23af
 
     // Prepare examples for learning
     LabelDict::add_example_namespace_from_memory(data.label_features, *ec, costs[0].class_index);
-<<<<<<< HEAD
     base_learn_restore_pred(base, ec);
     LabelDict::del_example_namespace_from_memory(data.label_features, *ec, costs[0].class_index);
     ec->weight = old_weight;
-=======
     uint64_t old_offset = ec->ft_offset;
     ec->ft_offset = data.ft_offset;
->>>>>>> 5d4c23af
 
     // Guard example state restore against throws
     auto restore_guard = VW::scope_exit(
@@ -545,7 +510,7 @@
   {
     example->pred.prob /= sum_prob;
   }
-} 
+}
 
 /*
  * 1) process all labels at first
@@ -895,7 +860,7 @@
   {
     THROW("error: label definition encountered in data block");
   }
-  
+
   // all examples were labels return size
   return ret;
 }
@@ -952,13 +917,8 @@
   if (ld->rank)
     all.delete_prediction = delete_action_scores;
 
-<<<<<<< HEAD
   all.example_parser->lbl_parser = COST_SENSITIVE::cs_label;
-  all.label_type = label_type::cs;
-=======
-  all.p->lp = COST_SENSITIVE::cs_label;
   all.label_type = label_type_t::cs;
->>>>>>> 5d4c23af
 
   ld->treat_as_classifier = false;
   if (ldf_arg == "multiline" || ldf_arg == "m")
@@ -987,31 +947,22 @@
 
   all.example_parser->emptylines_separate_examples = true;  // TODO: check this to be sure!!!  !ld->is_singleline;
 
-<<<<<<< HEAD
-  features fs;
-  ld->label_features.init(256, fs, LabelDict::size_t_eq);
-  ld->label_features.get(1, 94717244);  // TODO: figure this out
-=======
+
   ld->label_features.max_load_factor(0.25);
   ld->label_features.reserve(256);
   prediction_type_t pred_type;
->>>>>>> 5d4c23af
 
   ld->read_example_this_loop = 0;
   single_learner* pbase = as_singleline(setup_base(*all.options, all));
   learner<ldf, multi_ex>* pl = nullptr;
+  // FIXME: @rajan-chari - the is_probabilities branch was missing
   if (ld->rank)
-<<<<<<< HEAD
-    pl = &init_learner(ld, pbase, learn_csoaa_ldf, predict_csoaa_ldf_rank, 1, prediction_type::action_scores, "csoaa_ldf_rank");
+    pl = &init_learner(ld, pbase, learn_csoaa_ldf, predict_csoaa_ldf_rank, 1, prediction_type_t::action_scores, "csoaa_ldf_rank");
+  else if (ld->is_probabilities)
+    // FIXME: What are the correct predict/learn funcs
+    pl = &init_learner(ld, pbase, nullptr, nullptr, 1, prediction_type_t::prob, "csoaa_ldf_prob");
   else
-    pl = &init_learner(ld, pbase, learn_csoaa_ldf, predict_csoaa_ldf, 1, prediction_type::multiclass, "csoaa_ldf");
-=======
-    pred_type = prediction_type_t::action_scores;
-  else if (ld->is_probabilities)
-    pred_type = prediction_type_t::prob;
-  else
-    pred_type = prediction_type_t::multiclass;
->>>>>>> 5d4c23af
+    pl = &init_learner(ld, pbase, learn_csoaa_ldf, predict_csoaa_ldf, 1, prediction_type_t::multiclass, "csoaa_ldf");
 
   pl->set_finish_example(finish_multiline_example);
   pl->set_end_pass(end_pass);

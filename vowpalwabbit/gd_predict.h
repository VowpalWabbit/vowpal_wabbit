// Copyright (c) by respective owners including Yahoo!, Microsoft, and
// individual contributors. All rights reserved. Released under a BSD (revised)
// license as described in the file LICENSE.
#pragma once

#include "debug_log.h"
#include "interactions_predict.h"
#include "v_array.h"
#include "example_predict.h"

#undef VW_DEBUG_LOG
#define VW_DEBUG_LOG vw_dbg::gd_predict

namespace GD
{
// iterate through one namespace (or its part), callback function FuncT(some_data_R, feature_value_x, feature_index)
template <class DataT, void (*FuncT)(DataT&, float feature_value, uint64_t feature_index), class WeightsT>
void foreach_feature(WeightsT& /*weights*/, const features& fs, DataT& dat, uint64_t offset = 0, float mult = 1.)
{
  for (const auto& f : fs) { FuncT(dat, mult * f.value(), f.index() + offset); }
}

// iterate through one namespace (or its part), callback function FuncT(some_data_R, feature_value_x, feature_weight)
template <class DataT, void (*FuncT)(DataT&, const float feature_value, float& weight_reference), class WeightsT>
inline void foreach_feature(WeightsT& weights, const features& fs, DataT& dat, uint64_t offset = 0, float mult = 1.)
{
  for (const auto& f : fs)
  {
    weight& w = weights[(f.index() + offset)];
    FuncT(dat, mult * f.value(), w);
  }
}

// iterate through one namespace (or its part), callback function FuncT(some_data_R, feature_value_x, feature_weight)
template <class DataT, void (*FuncT)(DataT&, float, float), class WeightsT>
inline void foreach_feature(
    const WeightsT& weights, const features& fs, DataT& dat, uint64_t offset = 0, float mult = 1.)
{
  for (const auto& f : fs) { FuncT(dat, mult * f.value(), weights[(f.index() + offset)]); }
}

template <class DataT>
inline void dummy_func(DataT&, const audit_strings*)
{
}  // should never be called due to call_audit overload

template <class DataT, class WeightOrIndexT, void (*FuncT)(DataT&, float, WeightOrIndexT),
    class WeightsT>  // nullptr func can't be used as template param in old
                     // compilers
<<<<<<< HEAD

inline void generate_interactions(const std::vector<std::vector<namespace_index>>& interactions, bool permutations, example_predict& ec,
    DataT& dat, WeightsT& weights, size_t& num_interacted_features)  // default value removed to eliminate
                        // ambiguity in old complers
=======
inline void generate_interactions(namespace_interactions& interactions, bool permutations, example_predict& ec,
    DataT& dat, WeightsT& weights, size_t& num_interacted_features)  // default value removed to eliminate
                                                                     // ambiguity in old complers
>>>>>>> b250d856
{
  INTERACTIONS::generate_interactions<DataT, WeightOrIndexT, FuncT, false, dummy_func<DataT>, WeightsT>(
      interactions, permutations, ec, dat, weights, num_interacted_features);
}

// iterate through all namespaces and quadratic&cubic features, callback function FuncT(some_data_R, feature_value_x,
// WeightOrIndexT) where WeightOrIndexT is EITHER float& feature_weight OR uint64_t feature_index
template <class DataT, class WeightOrIndexT, void (*FuncT)(DataT&, float, WeightOrIndexT), class WeightsT>
inline void foreach_feature(WeightsT& weights, bool ignore_some_linear, std::array<bool, NUM_NAMESPACES>& ignore_linear,
<<<<<<< HEAD
    const std::vector<std::vector<namespace_index>>& interactions, bool permutations, example_predict& ec, DataT& dat, size_t& num_interacted_features)

=======
    namespace_interactions& interactions, bool permutations, example_predict& ec, DataT& dat,
    size_t& num_interacted_features)
>>>>>>> b250d856
{
  uint64_t offset = ec.ft_offset;
  if (ignore_some_linear)
    for (example_predict::iterator i = ec.begin(); i != ec.end(); ++i)
    {
      if (!ignore_linear[i.index()])
      {
        features& f = *i;
        foreach_feature<DataT, FuncT, WeightsT>(weights, f, dat, offset);
      }
    }
  else
    for (features& f : ec) foreach_feature<DataT, FuncT, WeightsT>(weights, f, dat, offset);
  generate_interactions<DataT, WeightOrIndexT, FuncT, WeightsT>(
      interactions, permutations, ec, dat, weights, num_interacted_features);
}

<<<<<<< HEAD
template <class DataT, class WeightOrIndexT, void (*FuncT)(DataT&, float, WeightOrIndexT), class WeightsT>
inline void foreach_feature(WeightsT& weights, bool ignore_some_linear, std::array<bool, NUM_NAMESPACES>& ignore_linear,
    const std::vector<std::vector<namespace_index>>& interactions, bool permutations, example_predict& ec, DataT& dat)
=======
  generate_interactions<DataT, WeightOrIndexT, FuncT, WeightsT>(
      interactions, permutations, ec, dat, weights, num_interacted_features);
}

template <class DataT, class WeightOrIndexT, void (*FuncT)(DataT&, float, WeightOrIndexT), class WeightsT>
inline void foreach_feature(WeightsT& weights, bool ignore_some_linear, std::array<bool, NUM_NAMESPACES>& ignore_linear,
    namespace_interactions& interactions, bool permutations, example_predict& ec, DataT& dat)
>>>>>>> b250d856
{
  size_t num_interacted_features_ignored = 0;
  foreach_feature<DataT, WeightOrIndexT, FuncT, WeightsT>(
      weights, ignore_some_linear, ignore_linear, interactions, permutations, ec, dat, num_interacted_features_ignored);
}

inline void vec_add(float& p, float fx, float fw) { p += fw * fx; }

template <class WeightsT>
inline float inline_predict(WeightsT& weights, bool ignore_some_linear, std::array<bool, NUM_NAMESPACES>& ignore_linear,
    const std::vector<std::vector<namespace_index>>& interactions, bool permutations, example_predict& ec, float initial = 0.f)
{
  foreach_feature<float, float, vec_add, WeightsT>(
      weights, ignore_some_linear, ignore_linear, interactions, permutations, ec, initial);
  return initial;
}

template <class WeightsT>
inline float inline_predict(WeightsT& weights, bool ignore_some_linear, std::array<bool, NUM_NAMESPACES>& ignore_linear,
<<<<<<< HEAD
    const std::vector<std::vector<namespace_index>>& interactions, bool permutations, example_predict& ec, size_t& num_interacted_features,
=======
    namespace_interactions& interactions, bool permutations, example_predict& ec, size_t& num_interacted_features,
>>>>>>> b250d856
    float initial = 0.f)
{
  foreach_feature<float, float, vec_add, WeightsT>(
      weights, ignore_some_linear, ignore_linear, interactions, permutations, ec, initial, num_interacted_features);
  return initial;
}
}  // namespace GD<|MERGE_RESOLUTION|>--- conflicted
+++ resolved
@@ -47,16 +47,10 @@
 template <class DataT, class WeightOrIndexT, void (*FuncT)(DataT&, float, WeightOrIndexT),
     class WeightsT>  // nullptr func can't be used as template param in old
                      // compilers
-<<<<<<< HEAD
 
 inline void generate_interactions(const std::vector<std::vector<namespace_index>>& interactions, bool permutations, example_predict& ec,
     DataT& dat, WeightsT& weights, size_t& num_interacted_features)  // default value removed to eliminate
                         // ambiguity in old complers
-=======
-inline void generate_interactions(namespace_interactions& interactions, bool permutations, example_predict& ec,
-    DataT& dat, WeightsT& weights, size_t& num_interacted_features)  // default value removed to eliminate
-                                                                     // ambiguity in old complers
->>>>>>> b250d856
 {
   INTERACTIONS::generate_interactions<DataT, WeightOrIndexT, FuncT, false, dummy_func<DataT>, WeightsT>(
       interactions, permutations, ec, dat, weights, num_interacted_features);
@@ -66,14 +60,7 @@
 // WeightOrIndexT) where WeightOrIndexT is EITHER float& feature_weight OR uint64_t feature_index
 template <class DataT, class WeightOrIndexT, void (*FuncT)(DataT&, float, WeightOrIndexT), class WeightsT>
 inline void foreach_feature(WeightsT& weights, bool ignore_some_linear, std::array<bool, NUM_NAMESPACES>& ignore_linear,
-<<<<<<< HEAD
-    const std::vector<std::vector<namespace_index>>& interactions, bool permutations, example_predict& ec, DataT& dat, size_t& num_interacted_features)
-
-=======
-    namespace_interactions& interactions, bool permutations, example_predict& ec, DataT& dat,
-    size_t& num_interacted_features)
->>>>>>> b250d856
-{
+    const std::vector<std::vector<namespace_index>>& interactions, bool permutations, example_predict& ec, DataT& dat, size_t& num_interacted_features){
   uint64_t offset = ec.ft_offset;
   if (ignore_some_linear)
     for (example_predict::iterator i = ec.begin(); i != ec.end(); ++i)
@@ -90,19 +77,9 @@
       interactions, permutations, ec, dat, weights, num_interacted_features);
 }
 
-<<<<<<< HEAD
 template <class DataT, class WeightOrIndexT, void (*FuncT)(DataT&, float, WeightOrIndexT), class WeightsT>
 inline void foreach_feature(WeightsT& weights, bool ignore_some_linear, std::array<bool, NUM_NAMESPACES>& ignore_linear,
     const std::vector<std::vector<namespace_index>>& interactions, bool permutations, example_predict& ec, DataT& dat)
-=======
-  generate_interactions<DataT, WeightOrIndexT, FuncT, WeightsT>(
-      interactions, permutations, ec, dat, weights, num_interacted_features);
-}
-
-template <class DataT, class WeightOrIndexT, void (*FuncT)(DataT&, float, WeightOrIndexT), class WeightsT>
-inline void foreach_feature(WeightsT& weights, bool ignore_some_linear, std::array<bool, NUM_NAMESPACES>& ignore_linear,
-    namespace_interactions& interactions, bool permutations, example_predict& ec, DataT& dat)
->>>>>>> b250d856
 {
   size_t num_interacted_features_ignored = 0;
   foreach_feature<DataT, WeightOrIndexT, FuncT, WeightsT>(
@@ -122,11 +99,7 @@
 
 template <class WeightsT>
 inline float inline_predict(WeightsT& weights, bool ignore_some_linear, std::array<bool, NUM_NAMESPACES>& ignore_linear,
-<<<<<<< HEAD
     const std::vector<std::vector<namespace_index>>& interactions, bool permutations, example_predict& ec, size_t& num_interacted_features,
-=======
-    namespace_interactions& interactions, bool permutations, example_predict& ec, size_t& num_interacted_features,
->>>>>>> b250d856
     float initial = 0.f)
 {
   foreach_feature<float, float, vec_add, WeightsT>(

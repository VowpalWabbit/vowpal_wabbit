// Copyright (c) by respective owners including Yahoo!, Microsoft, and
// individual contributors. All rights reserved. Released under a BSD (revised)
// license as described in the file LICENSE.
#pragma once

#include "debug_log.h"
#include "interactions_predict.h"
#include "v_array.h"
#include "example_predict.h"

#undef VW_DEBUG_LOG
#define VW_DEBUG_LOG vw_dbg::gd_predict

namespace GD
{
// iterate through one namespace (or its part), callback function FuncT(some_data_R, feature_value_x, feature_index)
template <class DataT, void (*FuncT)(DataT&, float feature_value, uint64_t feature_index), class WeightsT>
void foreach_feature(WeightsT& /*weights*/, const features& fs, DataT& dat, uint64_t offset = 0, float mult = 1.)
{
  for (const auto& f : fs) { FuncT(dat, mult * f.value(), f.index() + offset); }
}

// iterate through one namespace (or its part), callback function FuncT(some_data_R, feature_value_x, feature_weight)
template <class DataT, void (*FuncT)(DataT&, const float feature_value, float& weight_reference), class WeightsT>
inline void foreach_feature(WeightsT& weights, const features& fs, DataT& dat, uint64_t offset = 0, float mult = 1.)
{
  for (const auto& f : fs)
  {
    weight& w = weights[(f.index() + offset)];
    FuncT(dat, mult * f.value(), w);
  }
}

// iterate through one namespace (or its part), callback function FuncT(some_data_R, feature_value_x, feature_weight)
template <class DataT, void (*FuncT)(DataT&, float, float), class WeightsT>
inline void foreach_feature(
    const WeightsT& weights, const features& fs, DataT& dat, uint64_t offset = 0, float mult = 1.)
{
  for (const auto& f : fs) { FuncT(dat, mult * f.value(), weights[(f.index() + offset)]); }
}

template <class DataT>
inline void dummy_func(DataT&, const audit_strings*)
{
}  // should never be called due to call_audit overload

template <class DataT, class WeightOrIndexT, void (*FuncT)(DataT&, float, WeightOrIndexT),
    class WeightsT>  // nullptr func can't be used as template param in old
                     // compilers

inline void generate_interactions(const std::vector<std::vector<namespace_index>>& interactions,
    const std::vector<std::vector<extent_term>>& extent_interactions, bool permutations, example_predict& ec,
<<<<<<< HEAD
    DataT& dat, WeightsT& weights,
    size_t& num_interacted_features)  // default value removed to eliminate
                                      // ambiguity in old complers
{
  INTERACTIONS::generate_interactions<DataT, WeightOrIndexT, FuncT, false, dummy_func<DataT>, WeightsT>(
      interactions, extent_interactions, permutations, ec, dat, weights, num_interacted_features);
=======
    DataT& dat, WeightsT& weights, size_t& num_interacted_features,
    INTERACTIONS::generate_interactions_object_cache& cache)  // default value removed to eliminate
                                                              // ambiguity in old complers
{
  INTERACTIONS::generate_interactions<DataT, WeightOrIndexT, FuncT, false, dummy_func<DataT>, WeightsT>(
      interactions, extent_interactions, permutations, ec, dat, weights, num_interacted_features, cache);
>>>>>>> c6d0d076
}

// iterate through all namespaces and quadratic&cubic features, callback function FuncT(some_data_R, feature_value_x,
// WeightOrIndexT) where WeightOrIndexT is EITHER float& feature_weight OR uint64_t feature_index
template <class DataT, class WeightOrIndexT, void (*FuncT)(DataT&, float, WeightOrIndexT), class WeightsT>
inline void foreach_feature(WeightsT& weights, bool ignore_some_linear, std::array<bool, NUM_NAMESPACES>& ignore_linear,
    const std::vector<std::vector<namespace_index>>& interactions,
    const std::vector<std::vector<extent_term>>& extent_interactions, bool permutations, example_predict& ec,
<<<<<<< HEAD
    DataT& dat, size_t& num_interacted_features)
=======
    DataT& dat, size_t& num_interacted_features, INTERACTIONS::generate_interactions_object_cache& cache)
>>>>>>> c6d0d076
{
  uint64_t offset = ec.ft_offset;
  if (ignore_some_linear)
    for (example_predict::iterator i = ec.begin(); i != ec.end(); ++i)
    {
      if (!ignore_linear[i.index()])
      {
        features& f = *i;
        foreach_feature<DataT, FuncT, WeightsT>(weights, f, dat, offset);
      }
    }
  else
    for (features& f : ec) foreach_feature<DataT, FuncT, WeightsT>(weights, f, dat, offset);

  generate_interactions<DataT, WeightOrIndexT, FuncT, WeightsT>(
<<<<<<< HEAD
      interactions, extent_interactions, permutations, ec, dat, weights, num_interacted_features);
=======
      interactions, extent_interactions, permutations, ec, dat, weights, num_interacted_features, cache);
>>>>>>> c6d0d076
}

template <class DataT, class WeightOrIndexT, void (*FuncT)(DataT&, float, WeightOrIndexT), class WeightsT>
inline void foreach_feature(WeightsT& weights, bool ignore_some_linear, std::array<bool, NUM_NAMESPACES>& ignore_linear,
    const std::vector<std::vector<namespace_index>>& interactions,
    const std::vector<std::vector<extent_term>>& extent_interactions, bool permutations, example_predict& ec,
<<<<<<< HEAD
    DataT& dat)
{
  size_t num_interacted_features_ignored = 0;
  foreach_feature<DataT, WeightOrIndexT, FuncT, WeightsT>(weights, ignore_some_linear, ignore_linear, interactions,
      extent_interactions, permutations, ec, dat, num_interacted_features_ignored);
=======
    DataT& dat, INTERACTIONS::generate_interactions_object_cache& cache)
{
  size_t num_interacted_features_ignored = 0;
  foreach_feature<DataT, WeightOrIndexT, FuncT, WeightsT>(weights, ignore_some_linear, ignore_linear, interactions,
      extent_interactions, permutations, ec, dat, num_interacted_features_ignored, cache);
>>>>>>> c6d0d076
}

inline void vec_add(float& p, float fx, float fw) { p += fw * fx; }

template <class WeightsT>
inline float inline_predict(WeightsT& weights, bool ignore_some_linear, std::array<bool, NUM_NAMESPACES>& ignore_linear,
    const std::vector<std::vector<namespace_index>>& interactions,
    const std::vector<std::vector<extent_term>>& extent_interactions, bool permutations, example_predict& ec,
<<<<<<< HEAD
    float initial = 0.f)
{
  foreach_feature<float, float, vec_add, WeightsT>(
      weights, ignore_some_linear, ignore_linear, interactions, extent_interactions, permutations, ec, initial);
=======
    INTERACTIONS::generate_interactions_object_cache& cache, float initial = 0.f)
{
  foreach_feature<float, float, vec_add, WeightsT>(
      weights, ignore_some_linear, ignore_linear, interactions, extent_interactions, permutations, ec, initial, cache);
>>>>>>> c6d0d076
  return initial;
}

template <class WeightsT>
inline float inline_predict(WeightsT& weights, bool ignore_some_linear, std::array<bool, NUM_NAMESPACES>& ignore_linear,
    const std::vector<std::vector<namespace_index>>& interactions,
    const std::vector<std::vector<extent_term>>& extent_interactions, bool permutations, example_predict& ec,
<<<<<<< HEAD
    size_t& num_interacted_features, float initial = 0.f)
{
  foreach_feature<float, float, vec_add, WeightsT>(weights, ignore_some_linear, ignore_linear, interactions,
      extent_interactions, permutations, ec, initial, num_interacted_features);
=======
    size_t& num_interacted_features, INTERACTIONS::generate_interactions_object_cache& cache, float initial = 0.f)
{
  foreach_feature<float, float, vec_add, WeightsT>(weights, ignore_some_linear, ignore_linear, interactions,
      extent_interactions, permutations, ec, initial, num_interacted_features, cache);
>>>>>>> c6d0d076
  return initial;
}
}  // namespace GD<|MERGE_RESOLUTION|>--- conflicted
+++ resolved
@@ -50,21 +50,12 @@
 
 inline void generate_interactions(const std::vector<std::vector<namespace_index>>& interactions,
     const std::vector<std::vector<extent_term>>& extent_interactions, bool permutations, example_predict& ec,
-<<<<<<< HEAD
-    DataT& dat, WeightsT& weights,
-    size_t& num_interacted_features)  // default value removed to eliminate
-                                      // ambiguity in old complers
-{
-  INTERACTIONS::generate_interactions<DataT, WeightOrIndexT, FuncT, false, dummy_func<DataT>, WeightsT>(
-      interactions, extent_interactions, permutations, ec, dat, weights, num_interacted_features);
-=======
     DataT& dat, WeightsT& weights, size_t& num_interacted_features,
     INTERACTIONS::generate_interactions_object_cache& cache)  // default value removed to eliminate
                                                               // ambiguity in old complers
 {
   INTERACTIONS::generate_interactions<DataT, WeightOrIndexT, FuncT, false, dummy_func<DataT>, WeightsT>(
       interactions, extent_interactions, permutations, ec, dat, weights, num_interacted_features, cache);
->>>>>>> c6d0d076
 }
 
 // iterate through all namespaces and quadratic&cubic features, callback function FuncT(some_data_R, feature_value_x,
@@ -73,11 +64,7 @@
 inline void foreach_feature(WeightsT& weights, bool ignore_some_linear, std::array<bool, NUM_NAMESPACES>& ignore_linear,
     const std::vector<std::vector<namespace_index>>& interactions,
     const std::vector<std::vector<extent_term>>& extent_interactions, bool permutations, example_predict& ec,
-<<<<<<< HEAD
-    DataT& dat, size_t& num_interacted_features)
-=======
     DataT& dat, size_t& num_interacted_features, INTERACTIONS::generate_interactions_object_cache& cache)
->>>>>>> c6d0d076
 {
   uint64_t offset = ec.ft_offset;
   if (ignore_some_linear)
@@ -93,30 +80,18 @@
     for (features& f : ec) foreach_feature<DataT, FuncT, WeightsT>(weights, f, dat, offset);
 
   generate_interactions<DataT, WeightOrIndexT, FuncT, WeightsT>(
-<<<<<<< HEAD
-      interactions, extent_interactions, permutations, ec, dat, weights, num_interacted_features);
-=======
       interactions, extent_interactions, permutations, ec, dat, weights, num_interacted_features, cache);
->>>>>>> c6d0d076
 }
 
 template <class DataT, class WeightOrIndexT, void (*FuncT)(DataT&, float, WeightOrIndexT), class WeightsT>
 inline void foreach_feature(WeightsT& weights, bool ignore_some_linear, std::array<bool, NUM_NAMESPACES>& ignore_linear,
     const std::vector<std::vector<namespace_index>>& interactions,
     const std::vector<std::vector<extent_term>>& extent_interactions, bool permutations, example_predict& ec,
-<<<<<<< HEAD
-    DataT& dat)
-{
-  size_t num_interacted_features_ignored = 0;
-  foreach_feature<DataT, WeightOrIndexT, FuncT, WeightsT>(weights, ignore_some_linear, ignore_linear, interactions,
-      extent_interactions, permutations, ec, dat, num_interacted_features_ignored);
-=======
     DataT& dat, INTERACTIONS::generate_interactions_object_cache& cache)
 {
   size_t num_interacted_features_ignored = 0;
   foreach_feature<DataT, WeightOrIndexT, FuncT, WeightsT>(weights, ignore_some_linear, ignore_linear, interactions,
       extent_interactions, permutations, ec, dat, num_interacted_features_ignored, cache);
->>>>>>> c6d0d076
 }
 
 inline void vec_add(float& p, float fx, float fw) { p += fw * fx; }
@@ -125,17 +100,10 @@
 inline float inline_predict(WeightsT& weights, bool ignore_some_linear, std::array<bool, NUM_NAMESPACES>& ignore_linear,
     const std::vector<std::vector<namespace_index>>& interactions,
     const std::vector<std::vector<extent_term>>& extent_interactions, bool permutations, example_predict& ec,
-<<<<<<< HEAD
-    float initial = 0.f)
-{
-  foreach_feature<float, float, vec_add, WeightsT>(
-      weights, ignore_some_linear, ignore_linear, interactions, extent_interactions, permutations, ec, initial);
-=======
     INTERACTIONS::generate_interactions_object_cache& cache, float initial = 0.f)
 {
   foreach_feature<float, float, vec_add, WeightsT>(
       weights, ignore_some_linear, ignore_linear, interactions, extent_interactions, permutations, ec, initial, cache);
->>>>>>> c6d0d076
   return initial;
 }
 
@@ -143,17 +111,10 @@
 inline float inline_predict(WeightsT& weights, bool ignore_some_linear, std::array<bool, NUM_NAMESPACES>& ignore_linear,
     const std::vector<std::vector<namespace_index>>& interactions,
     const std::vector<std::vector<extent_term>>& extent_interactions, bool permutations, example_predict& ec,
-<<<<<<< HEAD
-    size_t& num_interacted_features, float initial = 0.f)
-{
-  foreach_feature<float, float, vec_add, WeightsT>(weights, ignore_some_linear, ignore_linear, interactions,
-      extent_interactions, permutations, ec, initial, num_interacted_features);
-=======
     size_t& num_interacted_features, INTERACTIONS::generate_interactions_object_cache& cache, float initial = 0.f)
 {
   foreach_feature<float, float, vec_add, WeightsT>(weights, ignore_some_linear, ignore_linear, interactions,
       extent_interactions, permutations, ec, initial, num_interacted_features, cache);
->>>>>>> c6d0d076
   return initial;
 }
 }  // namespace GD
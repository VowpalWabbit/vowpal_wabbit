--- conflicted
+++ resolved
@@ -19,15 +19,13 @@
 #ifdef BUILD_FLATBUFFERS
 #  include "parser/flatbuffer/parse_example_flatbuffer.h"
 #endif
-
-<<<<<<< HEAD
-#include "io/logger.h"
-namespace logger = VW::io::logger;
-=======
 #ifdef BUILD_EXTERNAL_PARSER
 #  include "parse_example_external.h"
 #endif
->>>>>>> d388b7f4
+
+#include "io/logger.h"
+namespace logger = VW::io::logger;
+
 
 struct global_prediction
 {

// Copyright (c) by respective owners including Yahoo!, Microsoft, and
// individual contributors. All rights reserved. Released under a BSD (revised)
// license as described in the file LICENSE.

#include <cstdio>
#include <cfloat>
#include <cerrno>
#include <iostream>
#include <sstream>
#include <cmath>
#include <cassert>

#include "global_data.h"
#include "gd.h"
#include "vw_exception.h"
#include "future_compat.h"
#include "vw_allreduce.h"
#include "named_labels.h"
#include "shared_data.h"
#ifdef BUILD_FLATBUFFERS
#  include "parser/flatbuffer/parse_example_flatbuffer.h"
#endif
#ifdef BUILD_EXTERNAL_PARSER
#  include "parse_example_external.h"
#endif

#include "io/logger.h"
namespace logger = VW::io::logger;


struct global_prediction
{
  float p;
  float weight;
};

size_t really_read(VW::io::reader* sock, void* in, size_t count)
{
  char* buf = (char*)in;
  size_t done = 0;
  ssize_t r = 0;
  while (done < count)
  {
    if ((r = sock->read(buf, static_cast<unsigned int>(count - done))) == 0) { return 0; }
    else if (r < 0)
    {
      THROWERRNO("read(" << sock << "," << count << "-" << done << ")");
    }
    else
    {
      done += r;
      buf += r;
    }
  }
  return done;
}

void get_prediction(VW::io::reader* f, float& res, float& weight)
{
  global_prediction p;
  really_read(f, &p, sizeof(p));
  res = p.p;
  weight = p.weight;
}

void send_prediction(VW::io::writer* f, global_prediction p)
{
  if (f->write(reinterpret_cast<const char*>(&p), sizeof(p)) < static_cast<int>(sizeof(p)))
    THROWERRNO("send_prediction write(unknown socket fd)");
}

void binary_print_result(VW::io::writer* f, float res, float weight, v_array<char> array)
{
  binary_print_result_by_ref(f, res, weight, array);
}

void binary_print_result_by_ref(VW::io::writer* f, float res, float weight, const v_array<char>&)
{
  if (f != nullptr)
  {
    global_prediction ps = {res, weight};
    send_prediction(f, ps);
  }
}

int print_tag_by_ref(std::stringstream& ss, const v_array<char>& tag)
{
  if (tag.begin() != tag.end())
  {
    ss << ' ';
    ss.write(tag.begin(), sizeof(char) * tag.size());
  }
  return tag.begin() != tag.end();
}

int print_tag(std::stringstream& ss, v_array<char> tag) { return print_tag_by_ref(ss, tag); }

std::string vw::get_setupfn_name(reduction_setup_fn setup_fn)
{
  const auto loc = _setup_name_map.find(setup_fn);
  if (loc != _setup_name_map.end()) return loc->second;
  return "NA";
}

void vw::build_setupfn_name_dict()
{
  for (auto&& setup_tuple : reduction_stack) { _setup_name_map[std::get<1>(setup_tuple)] = std::get<0>(setup_tuple); }
}

void print_result(VW::io::writer* f, float res, float unused, v_array<char> tag)
{
  print_result_by_ref(f, res, unused, tag);
}

void print_result_by_ref(VW::io::writer* f, float res, float, const v_array<char>& tag)
{
  if (f != nullptr)
  {
    std::stringstream ss;
    auto saved_precision = ss.precision();
    if (floorf(res) == res) ss << std::setprecision(0);
    ss << std::fixed << res << std::setprecision(saved_precision);
    print_tag_by_ref(ss, tag);
    ss << '\n';
    ssize_t len = ss.str().size();
    ssize_t t = f->write(ss.str().c_str(), (unsigned int)len);
    if (t != len) { logger::errlog_error("write error: {}", VW::strerror_to_string(errno)); }
  }
}

void print_raw_text(VW::io::writer* f, std::string s, v_array<char> tag)
{
  if (f == nullptr) return;

  std::stringstream ss;
  ss << s;
  print_tag_by_ref(ss, tag);
  ss << '\n';
  ssize_t len = ss.str().size();
  ssize_t t = f->write(ss.str().c_str(), (unsigned int)len);
  if (t != len) { logger::errlog_error("write error: {}", VW::strerror_to_string(errno)); }
}

void print_raw_text_by_ref(VW::io::writer* f, const std::string& s, const v_array<char>& tag)
{
  if (f == nullptr) return;

  std::stringstream ss;
  ss << s;
  print_tag_by_ref(ss, tag);
  ss << '\n';
  ssize_t len = ss.str().size();
  ssize_t t = f->write(ss.str().c_str(), (unsigned int)len);
  if (t != len) { logger::errlog_error("write error: {}", VW::strerror_to_string(errno)); }
}

void set_mm(shared_data* sd, float label)
{
  sd->min_label = std::min(sd->min_label, label);
  if (label != FLT_MAX) sd->max_label = std::max(sd->max_label, label);
}

void noop_mm(shared_data*, float) {}

void vw::learn(example& ec)
{
  if (l->is_multiline) THROW("This reduction does not support single-line examples.");

  if (ec.test_only || !training)
    VW::LEARNER::as_singleline(l)->predict(ec);
  else
  {
    if (l->learn_returns_prediction) { VW::LEARNER::as_singleline(l)->learn(ec); }
    else
    {
      VW::LEARNER::as_singleline(l)->predict(ec);
      VW::LEARNER::as_singleline(l)->learn(ec);
    }
  }
}

void vw::learn(multi_ex& ec)
{
  if (!l->is_multiline) THROW("This reduction does not support multi-line example.");

  if (!training)
    VW::LEARNER::as_multiline(l)->predict(ec);
  else
  {
    if (l->learn_returns_prediction) { VW::LEARNER::as_multiline(l)->learn(ec); }
    else
    {
      VW::LEARNER::as_multiline(l)->predict(ec);
      VW::LEARNER::as_multiline(l)->learn(ec);
    }
  }
}

void vw::predict(example& ec)
{
  if (l->is_multiline) THROW("This reduction does not support single-line examples.");

  // be called directly in library mode, test_only must be explicitly set here. If the example has a label but is passed
  // to predict it would otherwise be incorrectly labelled as test_only = false.
  ec.test_only = true;
  VW::LEARNER::as_singleline(l)->predict(ec);
}

void vw::predict(multi_ex& ec)
{
  if (!l->is_multiline) THROW("This reduction does not support multi-line example.");

  // be called directly in library mode, test_only must be explicitly set here. If the example has a label but is passed
  // to predict it would otherwise be incorrectly labelled as test_only = false.
  for (auto& ex : ec) { ex->test_only = true; }

  VW::LEARNER::as_multiline(l)->predict(ec);
}

void vw::finish_example(example& ec)
{
  if (l->is_multiline) THROW("This reduction does not support single-line examples.");

  VW::LEARNER::as_singleline(l)->finish_example(*this, ec);
}

void vw::finish_example(multi_ex& ec)
{
  if (!l->is_multiline) THROW("This reduction does not support multi-line example.");

  VW::LEARNER::as_multiline(l)->finish_example(*this, ec);
}

void compile_limits(std::vector<std::string> limits, std::array<uint32_t, NUM_NAMESPACES>& dest, bool /*quiet*/)
{
  for (size_t i = 0; i < limits.size(); i++)
  {
    std::string limit = limits[i];
    if (isdigit(limit[0]))
    {
      int n = atoi(limit.c_str());
      logger::errlog_warn("limiting to {} features for each namespace.", n);
      for (size_t j = 0; j < 256; j++) dest[j] = n;
    }
    else if (limit.size() == 1)
      logger::log_error("You must specify the namespace index before the n");
    else
    {
      int n = atoi(limit.c_str() + 1);
      dest[(uint32_t)limit[0]] = n;
      logger::errlog_warn("limiting to {0} for namespaces {1}", n, limit[0]);
    }
  }
}

VW_WARNING_STATE_PUSH
VW_WARNING_DISABLE_DEPRECATED_USAGE

vw::vw() : options(nullptr, nullptr)
{
<<<<<<< HEAD
  trace_listener = trace_listener_cerr;
}

IGNORE_DEPRECATED_USAGE_START
vw::vw()
{
  sd = &calloc_or_throw<shared_data>();
  sd->dump_interval = 1.;  // next update progress dump
  sd->contraction = 1.;
  sd->first_observed_label.store(FLT_MAX);
  sd->is_more_than_two_labels_observed.store(false);
  sd->max_label = 0;
  sd->min_label = 0;

  label_type = label_type_t::simple;
=======
  sd = new shared_data();
  // Default is stderr.
  trace_message = VW::make_unique<std::ostream>(std::cerr.rdbuf());
>>>>>>> 183bc339

  l = nullptr;
  scorer = nullptr;
  cost_sensitive = nullptr;
  loss = nullptr;
  example_parser = nullptr;

  reg_mode = 0;
  current_pass = 0;

  delete_prediction = nullptr;

  bfgs = false;
  no_bias = false;
  hessian_on = false;
  active = false;
  num_bits = 18;
  default_bits = true;
  daemon = false;
  num_children = 10;
  save_resume = false;
  preserve_performance_counters = false;

  random_positive_weights = false;

  weights.sparse = false;

  set_minmax = set_mm;

  power_t = 0.5;
  eta = 0.5;  // default learning rate for normalized adaptive updates, this is switched to 10 by default for the other
              // updates (see parse_args.cc)
  numpasses = 1;

  print = print_result;
  print_text = print_raw_text;
  print_by_ref = print_result_by_ref;
  print_text_by_ref = print_raw_text_by_ref;
  lda = 0;
  random_seed = 0;
  random_weights = false;
  normal_weights = false;
  tnormal_weights = false;
  per_feature_regularizer_input = "";
  per_feature_regularizer_output = "";
  per_feature_regularizer_text = "";

  stdout_adapter = VW::io::open_stdout();

  searchstr = nullptr;

  nonormalize = false;
  l1_lambda = 0.0;
  l2_lambda = 0.0;

  eta_decay_rate = 1.0;
  initial_weight = 0.0;
  initial_constant = 0.0;

  all_reduce = nullptr;

  for (size_t i = 0; i < NUM_NAMESPACES; i++)
  {
    limit[i] = INT_MAX;
    affix_features[i] = 0;
    spelling_features[i] = 0;
  }

  invariant_updates = true;
  normalized_idx = 2;

  add_constant = true;
  audit = false;

  pass_length = std::numeric_limits<size_t>::max();
  passes_complete = 0;

  save_per_pass = false;

  stdin_off = false;
  do_reset_source = false;
  holdout_set_off = true;
  holdout_after = 0;
  check_holdout_every_n_passes = 1;
  early_terminate = false;

  max_examples = std::numeric_limits<size_t>::max();

  hash_inv = false;
  print_invert = false;

  // Set by the '--progress <arg>' option and affect sd->dump_interval
  progress_add = false;  // default is multiplicative progress dumps
  progress_arg = 2.0;    // next update progress dump multiplier
<<<<<<< HEAD

  sd->is_more_than_two_labels_observed.store(false);
  sd->first_observed_label.store(FLT_MAX);
  sd->second_observed_label.store(FLT_MAX);

  sd->report_multiclass_log_loss = false;
  sd->multiclass_log_loss = 0;
  sd->holdout_multiclass_log_loss = 0;
=======
>>>>>>> 183bc339
}
VW_WARNING_STATE_POP

vw::~vw()
{
  if (l != nullptr)
  {
    l->finish();
    delete l;
  }

  // TODO: migrate all finalization into parser destructor
  if (example_parser != nullptr)
  {
    free_parser(*this);
    delete example_parser;
  }

  const bool seeded = weights.seeded() > 0;
  if (!seeded) { delete sd; }

  delete all_reduce;
}<|MERGE_RESOLUTION|>--- conflicted
+++ resolved
@@ -258,27 +258,9 @@
 
 vw::vw() : options(nullptr, nullptr)
 {
-<<<<<<< HEAD
-  trace_listener = trace_listener_cerr;
-}
-
-IGNORE_DEPRECATED_USAGE_START
-vw::vw()
-{
-  sd = &calloc_or_throw<shared_data>();
-  sd->dump_interval = 1.;  // next update progress dump
-  sd->contraction = 1.;
-  sd->first_observed_label.store(FLT_MAX);
-  sd->is_more_than_two_labels_observed.store(false);
-  sd->max_label = 0;
-  sd->min_label = 0;
-
-  label_type = label_type_t::simple;
-=======
   sd = new shared_data();
   // Default is stderr.
   trace_message = VW::make_unique<std::ostream>(std::cerr.rdbuf());
->>>>>>> 183bc339
 
   l = nullptr;
   scorer = nullptr;
@@ -373,17 +355,6 @@
   // Set by the '--progress <arg>' option and affect sd->dump_interval
   progress_add = false;  // default is multiplicative progress dumps
   progress_arg = 2.0;    // next update progress dump multiplier
-<<<<<<< HEAD
-
-  sd->is_more_than_two_labels_observed.store(false);
-  sd->first_observed_label.store(FLT_MAX);
-  sd->second_observed_label.store(FLT_MAX);
-
-  sd->report_multiclass_log_loss = false;
-  sd->multiclass_log_loss = 0;
-  sd->holdout_multiclass_log_loss = 0;
-=======
->>>>>>> 183bc339
 }
 VW_WARNING_STATE_POP
 

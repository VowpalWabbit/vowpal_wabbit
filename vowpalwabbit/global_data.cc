// Copyright (c) by respective owners including Yahoo!, Microsoft, and
// individual contributors. All rights reserved. Released under a BSD (revised)
// license as described in the file LICENSE.

#include <cstdio>
#include <cfloat>
#include <cerrno>
#include <iostream>
#include <sstream>
#include <cmath>
#include <cassert>

#include "global_data.h"
#include "gd.h"
#include "vw_exception.h"
#include "future_compat.h"
<<<<<<< HEAD
=======

#ifdef _WIN32
#define NOMINMAX
#include <WinSock2.h>
#include <Windows.h>
#else
#include <sys/socket.h>
#endif
>>>>>>> c1f834b4

struct global_prediction
{
  float p;
  float weight;
};

size_t really_read(int sock, void* in, size_t count)
{
  char* buf = (char*)in;
  size_t done = 0;
  int r = 0;
  while (done < count)
  {
    if ((r =
#ifdef _WIN32
                recv(sock, buf, (unsigned int)(count - done), 0)
#else
                read(sock, buf, (unsigned int)(count - done))
#endif
                ) == 0)
      return 0;
    else if (r < 0)
    {
      THROWERRNO("read(" << sock << "," << count << "-" << done << ")");
    }
    else
    {
      done += r;
      buf += r;
    }
  }
  return done;
}

void get_prediction(int sock, float& res, float& weight)
{
  global_prediction p;
  really_read(sock, &p, sizeof(p));
  res = p.p;
  weight = p.weight;
}

void send_prediction(int sock, global_prediction p)
{
  if (
#ifdef _WIN32
      send(sock, reinterpret_cast<const char*>(&p), sizeof(p), 0)
#else
      write(sock, &p, sizeof(p))
#endif
      < (int)sizeof(p))
    THROWERRNO("send_prediction write(" << sock << ")");
}

void binary_print_result(int f, float res, float weight, v_array<char> array)
{
  binary_print_result_by_ref(f, res, weight, array);
}

void binary_print_result_by_ref(int f, float res, float weight, const v_array<char>&)
{
  if (f >= 0)
  {
    global_prediction ps = {res, weight};
    send_prediction(f, ps);
  }
}

int print_tag_by_ref(std::stringstream& ss, const v_array<char>& tag)
{
  if (tag.begin() != tag.end())
  {
    ss << ' ';
    ss.write(tag.begin(), sizeof(char) * tag.size());
  }
  return tag.begin() != tag.end();
}

int print_tag(std::stringstream& ss, v_array<char> tag)
{
  return print_tag_by_ref(ss, tag);
}

void print_result(int f, float res, float unused, v_array<char> tag)
{
  print_result_by_ref(f, res, unused, tag);
}

void print_result_by_ref(int f, float res, float, const v_array<char>& tag)
{
  if (f >= 0)
  {
    std::stringstream ss;
    auto saved_precision = ss.precision();
    if (floorf(res) == res)
      ss << std::setprecision(0);
    ss << std::fixed << res << std::setprecision(saved_precision);
    print_tag_by_ref(ss, tag);
    ss << '\n';
    ssize_t len = ss.str().size();
    ssize_t t = io_buf::write_file_or_socket(f, ss.str().c_str(), (unsigned int)len);
    if (t != len)
    {
      std::cerr << "write error: " << strerror(errno) << std::endl;
    }
  }
}

void print_raw_text(int f, std::string s, v_array<char> tag)
{
  if (f < 0)
    return;

  std::stringstream ss;
  ss << s;
  print_tag_by_ref(ss, tag);
<<<<<<< HEAD
=======
  ss << '\n';
  ssize_t len = ss.str().size();
  ssize_t t = io_buf::write_file_or_socket(f, ss.str().c_str(), (unsigned int)len);
  if (t != len)
  {
    std::cerr << "write error: " << strerror(errno) << std::endl;
  }
}


void print_raw_text_by_ref(int f, const std::string& s, const v_array<char>& tag)
{
  if (f < 0)
    return;

  std::stringstream ss;
  ss << s;
  print_tag_by_ref(ss, tag);
>>>>>>> c1f834b4
  ss << '\n';
  ssize_t len = ss.str().size();
  ssize_t t = io_buf::write_file_or_socket(f, ss.str().c_str(), (unsigned int)len);
  if (t != len)
  {
    std::cerr << "write error: " << strerror(errno) << std::endl;
  }
}


<<<<<<< HEAD
void print_raw_text_by_ref(int f, std::string s, const v_array<char>& tag)
{
  if (f < 0)
    return;

  std::stringstream ss;
  ss << s;
  print_tag_by_ref(ss, tag);
  ss << '\n';
  ssize_t len = ss.str().size();
  ssize_t t = io_buf::write_file_or_socket(f, ss.str().c_str(), (unsigned int)len);
  if (t != len)
  {
    std::cerr << "write error: " << strerror(errno) << std::endl;
  }
}


=======
>>>>>>> c1f834b4
void set_mm(shared_data* sd, float label)
{
  sd->min_label = std::min(sd->min_label, label);
  if (label != FLT_MAX)
    sd->max_label = std::max(sd->max_label, label);
}

void noop_mm(shared_data*, float) {}

void vw::learn(example& ec)
{
  if (l->is_multiline)
    THROW("This reduction does not support single-line examples.");

  if (ec.test_only || !training)
    LEARNER::as_singleline(l)->predict(ec);
  else
    LEARNER::as_singleline(l)->learn(ec);
}

void vw::learn(multi_ex& ec)
{
  if (!l->is_multiline)
    THROW("This reduction does not support multi-line example.");

  if (!training)
    LEARNER::as_multiline(l)->predict(ec);
  else
    LEARNER::as_multiline(l)->learn(ec);
}

void vw::predict(example& ec)
{
  if (l->is_multiline)
    THROW("This reduction does not support single-line examples.");

  // be called directly in library mode, test_only must be explicitly set here. If the example has a label but is passed
  // to predict it would otherwise be incorrectly labelled as test_only = false.
  ec.test_only = true;

  LEARNER::as_singleline(l)->predict(ec);
}

void vw::predict(multi_ex& ec)
{
  if (!l->is_multiline)
    THROW("This reduction does not support multi-line example.");

  // be called directly in library mode, test_only must be explicitly set here. If the example has a label but is passed
  // to predict it would otherwise be incorrectly labelled as test_only = false.
  for (auto& ex : ec)
  {
    ex->test_only = true;
  }

  LEARNER::as_multiline(l)->predict(ec);
}

void vw::finish_example(example& ec)
{
  if (l->is_multiline)
    THROW("This reduction does not support single-line examples.");

  LEARNER::as_singleline(l)->finish_example(*this, ec);
}

void vw::finish_example(multi_ex& ec)
{
  if (!l->is_multiline)
    THROW("This reduction does not support multi-line example.");

  LEARNER::as_multiline(l)->finish_example(*this, ec);
}

void compile_gram(
    std::vector<std::string> grams, std::array<uint32_t, NUM_NAMESPACES>& dest, char* descriptor, bool quiet)
{
  for (size_t i = 0; i < grams.size(); i++)
  {
    std::string ngram = grams[i];
    if (isdigit(ngram[0]))
    {
      int n = atoi(ngram.c_str());
      if (!quiet)
        std::cerr << "Generating " << n << "-" << descriptor << " for all namespaces." << std::endl;
      for (size_t j = 0; j < 256; j++) dest[j] = n;
    }
    else if (ngram.size() == 1)
      std::cout << "You must specify the namespace index before the n" << std::endl;
    else
    {
      int n = atoi(ngram.c_str() + 1);
      dest[(uint32_t)(unsigned char)*ngram.c_str()] = n;
      if (!quiet)
        std::cerr << "Generating " << n << "-" << descriptor << " for " << ngram[0] << " namespaces." << std::endl;
    }
  }
}

void compile_limits(std::vector<std::string> limits, std::array<uint32_t, NUM_NAMESPACES>& dest, bool quiet)
{
  for (size_t i = 0; i < limits.size(); i++)
  {
    std::string limit = limits[i];
    if (isdigit(limit[0]))
    {
      int n = atoi(limit.c_str());
      if (!quiet)
        std::cerr << "limiting to " << n << "features for each namespace." << std::endl;
      for (size_t j = 0; j < 256; j++) dest[j] = n;
    }
    else if (limit.size() == 1)
      std::cout << "You must specify the namespace index before the n" << std::endl;
    else
    {
      int n = atoi(limit.c_str() + 1);
      dest[(uint32_t)limit[0]] = n;
      if (!quiet)
        std::cerr << "limiting to " << n << " for namespaces " << limit[0] << std::endl;
    }
  }
}

void trace_listener_cerr(void*, const std::string& message)
{
  std::cerr << message;
  std::cerr.flush();
}

int vw_ostream::vw_streambuf::sync()
{
  int ret = std::stringbuf::sync();
  if (ret)
    return ret;

  parent.trace_listener(parent.trace_context, str());
  str("");
  return 0;  // success
}

vw_ostream::vw_ostream() : std::ostream(&buf), buf(*this), trace_context(nullptr)
{
  trace_listener = trace_listener_cerr;
}

vw::vw()
{
  sd = &calloc_or_throw<shared_data>();
  sd->dump_interval = 1.;  // next update progress dump
  sd->contraction = 1.;
  sd->first_observed_label = FLT_MAX;
  sd->is_more_than_two_labels_observed = false;
  sd->max_label = 0;
  sd->min_label = 0;

<<<<<<< HEAD
=======
  label_type = label_type_t::simple;

>>>>>>> c1f834b4
  l = nullptr;
  scorer = nullptr;
  cost_sensitive = nullptr;
  loss = nullptr;
  p = nullptr;

  reg_mode = 0;
  current_pass = 0;

  data_filename = "";

  bfgs = false;
  no_bias = false;
  hessian_on = false;
  active = false;
  num_bits = 18;
  default_bits = true;
  daemon = false;
  num_children = 10;
  save_resume = false;
  preserve_performance_counters = false;

  random_positive_weights = false;

  weights.sparse = false;

  set_minmax = set_mm;

  power_t = 0.5;
  eta = 0.5;  // default learning rate for normalized adaptive updates, this is switched to 10 by default for the other
              // updates (see parse_args.cc)
  numpasses = 1;

  final_prediction_sink.begin() = final_prediction_sink.end() = final_prediction_sink.end_array = nullptr;
  raw_prediction = -1;
IGNORE_DEPRECATED_USAGE_START
  print = print_result;
  print_text = print_raw_text;
IGNORE_DEPRECATED_USAGE_END
  print_by_ref = print_result_by_ref;
  print_text_by_ref = print_raw_text_by_ref;
  lda = 0;
  random_seed = 0;
  random_weights = false;
  normal_weights = false;
  tnormal_weights = false;
  per_feature_regularizer_input = "";
  per_feature_regularizer_output = "";
  per_feature_regularizer_text = "";

#ifdef _WIN32
  stdout_fileno = _fileno(stdout);
#else
  stdout_fileno = fileno(stdout);
#endif

  searchstr = nullptr;

  nonormalize = false;
  l1_lambda = 0.0;
  l2_lambda = 0.0;

  eta_decay_rate = 1.0;
  initial_weight = 0.0;
  initial_constant = 0.0;

  all_reduce = nullptr;

  for (size_t i = 0; i < 256; i++)
  {
    ngram[i] = 0;
    skips[i] = 0;
    limit[i] = INT_MAX;
    affix_features[i] = 0;
    spelling_features[i] = 0;
  }

  invariant_updates = true;
  normalized_idx = 2;

  add_constant = true;
  audit = false;

  pass_length = std::numeric_limits<size_t>::max();
  passes_complete = 0;

  save_per_pass = false;

  stdin_off = false;
  do_reset_source = false;
  holdout_set_off = true;
  holdout_after = 0;
  check_holdout_every_n_passes = 1;
  early_terminate = false;

  max_examples = std::numeric_limits<size_t>::max();

  hash_inv = false;
  print_invert = false;

  // Set by the '--progress <arg>' option and affect sd->dump_interval
  progress_add = false;  // default is multiplicative progress dumps
  progress_arg = 2.0;    // next update progress dump multiplier

  sd->is_more_than_two_labels_observed = false;
  sd->first_observed_label = FLT_MAX;
  sd->second_observed_label = FLT_MAX;

  sd->report_multiclass_log_loss = false;
  sd->multiclass_log_loss = 0;
  sd->holdout_multiclass_log_loss = 0;
}<|MERGE_RESOLUTION|>--- conflicted
+++ resolved
@@ -14,8 +14,6 @@
 #include "gd.h"
 #include "vw_exception.h"
 #include "future_compat.h"
-<<<<<<< HEAD
-=======
 
 #ifdef _WIN32
 #define NOMINMAX
@@ -24,7 +22,6 @@
 #else
 #include <sys/socket.h>
 #endif
->>>>>>> c1f834b4
 
 struct global_prediction
 {
@@ -142,8 +139,6 @@
   std::stringstream ss;
   ss << s;
   print_tag_by_ref(ss, tag);
-<<<<<<< HEAD
-=======
   ss << '\n';
   ssize_t len = ss.str().size();
   ssize_t t = io_buf::write_file_or_socket(f, ss.str().c_str(), (unsigned int)len);
@@ -155,26 +150,6 @@
 
 
 void print_raw_text_by_ref(int f, const std::string& s, const v_array<char>& tag)
-{
-  if (f < 0)
-    return;
-
-  std::stringstream ss;
-  ss << s;
-  print_tag_by_ref(ss, tag);
->>>>>>> c1f834b4
-  ss << '\n';
-  ssize_t len = ss.str().size();
-  ssize_t t = io_buf::write_file_or_socket(f, ss.str().c_str(), (unsigned int)len);
-  if (t != len)
-  {
-    std::cerr << "write error: " << strerror(errno) << std::endl;
-  }
-}
-
-
-<<<<<<< HEAD
-void print_raw_text_by_ref(int f, std::string s, const v_array<char>& tag)
 {
   if (f < 0)
     return;
@@ -192,8 +167,6 @@
 }
 
 
-=======
->>>>>>> c1f834b4
 void set_mm(shared_data* sd, float label)
 {
   sd->min_label = std::min(sd->min_label, label);
@@ -349,11 +322,6 @@
   sd->max_label = 0;
   sd->min_label = 0;
 
-<<<<<<< HEAD
-=======
-  label_type = label_type_t::simple;
-
->>>>>>> c1f834b4
   l = nullptr;
   scorer = nullptr;
   cost_sensitive = nullptr;

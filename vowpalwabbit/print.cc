// Copyright (c) by respective owners including Yahoo!, Microsoft, and
// individual contributors. All rights reserved. Released under a BSD (revised)
// license as described in the file LICENSE.
#include "gd.h"
#include <cfloat>
#include "reductions.h"

using namespace VW::config;

using std::cout;

struct print
{
  vw* all;
};  // regressor, feature loop

void print_feature(vw& /* all */, float value, uint64_t index)
{
  cout << index;
  if (value != 1.) cout << ":" << value;
  cout << " ";
}

void learn(print& p, VW::LEARNER::base_learner&, example& ec)
{
  if (ec.l.simple.label != FLT_MAX)
  {
    cout << ec.l.simple.label << " ";
    if (ec.weight != 1 || ec.initial != 0)
    {
      cout << ec.weight << " ";
<<<<<<< HEAD
      if (ld.initial != 0) cout << ld.initial << " ";
=======
      if (ec.initial != 0) cout << ec.initial << " ";
>>>>>>> 8726a09b
    }
  }
  if (!ec.tag.empty())
  {
    cout << '\'';
    cout.write(ec.tag.begin(), ec.tag.size());
  }
  cout << "| ";
  GD::foreach_feature<vw, uint64_t, print_feature>(*(p.all), ec, *p.all);
  cout << std::endl;
}

VW::LEARNER::base_learner* print_setup(options_i& options, vw& all)
{
  bool print_option = false;
  option_group_definition new_options("Print psuedolearner");
  new_options.add(make_option("print", print_option).keep().necessary().help("print examples"));

  if (!options.add_parse_and_check_necessary(new_options)) return nullptr;

  auto p = scoped_calloc_or_throw<print>();
  p->all = &all;

  all.weights.stride_shift(0);

  VW::LEARNER::learner<print, example>& ret = init_learner(p, learn, learn, 1, "print");
  return make_base(ret);
}<|MERGE_RESOLUTION|>--- conflicted
+++ resolved
@@ -29,11 +29,7 @@
     if (ec.weight != 1 || ec.initial != 0)
     {
       cout << ec.weight << " ";
-<<<<<<< HEAD
-      if (ld.initial != 0) cout << ld.initial << " ";
-=======
       if (ec.initial != 0) cout << ec.initial << " ";
->>>>>>> 8726a09b
     }
   }
   if (!ec.tag.empty())

--- conflicted
+++ resolved
@@ -55,10 +55,6 @@
 
   all.weights.stride_shift(0);
 
-<<<<<<< HEAD
-  VW::LEARNER::learner<print, example>& ret = init_learner(p, learn, learn, 1, "print");
-=======
   VW::LEARNER::learner<print, example>& ret = init_learner(p, learn, learn, 1, all.get_setupfn_name(print_setup));
->>>>>>> 4f7e199c
   return make_base(ret);
 }
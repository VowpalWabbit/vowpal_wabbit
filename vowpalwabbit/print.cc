// Copyright (c) by respective owners including Yahoo!, Microsoft, and
// individual contributors. All rights reserved. Released under a BSD (revised)
// license as described in the file LICENSE.
#include "gd.h"
#include <cfloat>
#include "reductions.h"

using namespace VW::config;

using std::cout;

struct print
{
  vw* all;
};  // regressor, feature loop

void print_feature(vw& /* all */, float value, uint64_t index)
{
  cout << index;
  if (value != 1.)
    cout << ":" << value;
  cout << " ";
}

void learn(print& p, VW::LEARNER::base_learner&, example& ec)
{
  if (ec.l.simple.label != FLT_MAX)
  {
    cout << ec.l.simple.label << " ";
    if (ec.weight != 1 || ec.initial != 0)
    {
      cout << ec.weight << " ";
      if (ec.initial != 0)
        cout << ec.initial << " ";
    }
  }
  if (!ec.tag.empty())
  {
    cout << '\'';
    cout.write(ec.tag.begin(), ec.tag.size());
  }
  cout << "| ";
  GD::foreach_feature<vw, uint64_t, print_feature>(*(p.all), ec, *p.all);
  cout << std::endl;
}

VW::LEARNER::base_learner* print_setup(options_i& options, vw& all)
{
  bool print_option = false;
  option_group_definition new_options("Print psuedolearner");
  new_options.add(make_option("print", print_option).keep().help("print examples"));
  options.add_and_parse(new_options);

  if (!print_option)
    return nullptr;

  auto p = scoped_calloc_or_throw<print>();
  p->all = &all;

  all.weights.stride_shift(0);

<<<<<<< HEAD
  LEARNER::learner<print, example>& ret = init_learner(p, learn, learn, 1, "print");
=======
  VW::LEARNER::learner<print, example>& ret = init_learner(p, learn, learn, 1);
>>>>>>> 5d4c23af
  return make_base(ret);
}<|MERGE_RESOLUTION|>--- conflicted
+++ resolved
@@ -59,10 +59,6 @@
 
   all.weights.stride_shift(0);
 
-<<<<<<< HEAD
-  LEARNER::learner<print, example>& ret = init_learner(p, learn, learn, 1, "print");
-=======
-  VW::LEARNER::learner<print, example>& ret = init_learner(p, learn, learn, 1);
->>>>>>> 5d4c23af
+  VW::LEARNER::learner<print, example>& ret = init_learner(p, learn, learn, 1, "print");
   return make_base(ret);
 }
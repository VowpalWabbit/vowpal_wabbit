--- conflicted
+++ resolved
@@ -100,22 +100,4 @@
   lfm.emplace(lab, std::move(tmp_features));
 }
 
-<<<<<<< HEAD
-void free_label_features(label_feature_map& lfm)
-{
-  void* label_iter = lfm.iterator();
-  while (label_iter != nullptr)
-  {
-    features* res = lfm.iterator_get_value(label_iter);
-    res->values.~v_array();
-    res->indicies.~v_array();
-    res->space_names.~v_array();
-
-    label_iter = lfm.iterator_next(label_iter);
-  }
-  lfm.clear();
-  lfm.delete_v();
-}
-=======
->>>>>>> 6e9d854d
 }  // namespace LabelDict
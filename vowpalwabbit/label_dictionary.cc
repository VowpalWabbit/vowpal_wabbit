--- conflicted
+++ resolved
@@ -20,11 +20,7 @@
   { ec.indices.pop_back(); }
   ec.reset_total_sum_feat_sq();
   ec.num_features -= fs.size();
-<<<<<<< HEAD
-  del_target.truncate_to(del_target.size() - fs.size());
-=======
   del_target.truncate_to(del_target.size() - fs.size(), fs.sum_feat_sq);
->>>>>>> 5df54b53
 }
 
 void add_example_namespace(example& ec, namespace_index ns, features& fs)
@@ -51,11 +47,7 @@
 void del_example_namespaces_from_example(example& target, example& source)
 {
   if (source.indices.empty())  // making sure we can deal with empty shared example
-<<<<<<< HEAD
     return;
-=======
-  { return; }
->>>>>>> 5df54b53
   namespace_index* idx = source.indices.end();
   idx--;
   for (; idx >= source.indices.begin(); idx--)

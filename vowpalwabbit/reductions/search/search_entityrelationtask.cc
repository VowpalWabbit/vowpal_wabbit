// Copyright (c) by respective owners including Yahoo!, Microsoft, and
// individual contributors. All rights reserved. Released under a BSD (revised)
// license as described in the file LICENSE.
#include "search_entityrelationtask.h"

#include "io/logger.h"
#include "numeric_casts.h"
#include "vw.h"

using namespace VW::config;

#define R_NONE 10      // label for NONE relation
#define LABEL_SKIP 11  // label for SKIP

constexpr size_t NUM_LDF_ENTITY_EXAMPLES = 10;

namespace EntityRelationTask
{
Search::search_task task = {"entity_relation", run, initialize, nullptr, nullptr, nullptr};
}

namespace EntityRelationTask
{
using namespace Search;
namespace CS = COST_SENSITIVE;

void update_example_indices(bool audit, VW::example* ec, uint64_t mult_amount, uint64_t plus_amount);

struct task_data
{
  float relation_none_cost;
  float entity_cost;
  float relation_cost;
  float skip_cost;
  bool constraints;
  bool allow_skip;
  VW::v_array<uint32_t> y_allowed_entity;
  VW::v_array<uint32_t> y_allowed_relation;
  size_t search_order;
  std::array<VW::example, NUM_LDF_ENTITY_EXAMPLES> ldf_entity;
  VW::example* ldf_relation;
};

void initialize(Search::search& sch, size_t& /*num_actions*/, options_i& options)
{
  task_data* my_task_data = new task_data();
  sch.set_task_data<task_data>(my_task_data);
  uint64_t search_order;

  option_group_definition new_options("[Search] Entity Relation");
  new_options
      .add(make_option("relation_cost", my_task_data->relation_cost).keep().default_value(1.f).help("Relation Cost"))
      .add(make_option("entity_cost", my_task_data->entity_cost).keep().default_value(1.f).help("Entity Cost"))
      .add(make_option("constraints", my_task_data->constraints).keep().help("Use Constraints"))
      .add(make_option("relation_none_cost", my_task_data->relation_none_cost)
               .keep()
               .default_value(0.5f)
               .help("None Relation Cost"))
      .add(make_option("skip_cost", my_task_data->skip_cost)
               .keep()
               .default_value(0.01f)
               .help("Skip Cost (only used when search_order = skip"))
      .add(make_option("search_order", search_order)
               .keep()
               .default_value(0)
               .help("Search Order 0: EntityFirst 1: Mix 2: Skip 3: EntityFirst(LDF)"));
  options.add_and_parse(new_options);

  my_task_data->search_order = VW::cast_to_smaller_type<size_t>(search_order);

  // setup entity and relation labels
  // Entity label 1:E_Other 2:E_Peop 3:E_Org 4:E_Loc
  // Relation label 5:R_Live_in 6:R_OrgBased_in 7:R_Located_in 8:R_Work_For 9:R_Kill 10:R_None
  for (int i = 1; i < 5; i++) my_task_data->y_allowed_entity.push_back(i);

  for (int i = 5; i < 11; i++) my_task_data->y_allowed_relation.push_back(i);

  my_task_data->allow_skip = false;

  if (my_task_data->search_order != 3 && my_task_data->search_order != 4) { sch.set_options(0); }
  else
  {
    CS::wclass default_wclass = {0., 0, 0., 0.};
    for (size_t a = 0; a < NUM_LDF_ENTITY_EXAMPLES; a++)
    {
      my_task_data->ldf_entity[a].l.cs.costs.push_back(default_wclass);
      my_task_data->ldf_entity[a].interactions = &sch.get_vw_pointer_unsafe().interactions;
      my_task_data->ldf_entity[a].extent_interactions = &sch.get_vw_pointer_unsafe().extent_interactions;
    }
    my_task_data->ldf_relation = my_task_data->ldf_entity.data() + 4;
    sch.set_options(Search::IS_LDF);
  }

  sch.set_num_learners(2);
  if (my_task_data->search_order == 4) sch.set_num_learners(3);
}

bool check_constraints(size_t ent1_id, size_t ent2_id, size_t rel_id)
{
  size_t valid_ent1_id[] = {2, 3, 4, 2, 2};  // encode the valid entity-relation combinations
  size_t valid_ent2_id[] = {4, 4, 4, 3, 2};
  if (rel_id - 5 == 5) return true;
  if (valid_ent1_id[rel_id - 5] == ent1_id && valid_ent2_id[rel_id - 5] == ent2_id) return true;
  return false;
}

void decode_tag(const VW::v_array<char>& tag, char& type, int& id1, int& id2)
{
  std::string s1;
  std::string s2;
  type = tag[0];
  size_t idx = 2;
  while (idx < tag.size() && tag[idx] != '_' && tag[idx] != '\0')
  {
    s1.push_back(tag[idx]);
    idx++;
  }
  id1 = atoi(s1.c_str());
  idx++;
  assert(type == 'R');
  while (idx < tag.size() && tag[idx] != '_' && tag[idx] != '\0')
  {
    s2.push_back(tag[idx]);
    idx++;
  }
  id2 = atoi(s2.c_str());
}

size_t predict_entity(
<<<<<<< HEAD
    Search::search& sch, VW::example* ex, v_array<size_t>& /*predictions*/, ptag my_tag, bool isLdf = false)
=======
    Search::search& sch, example* ex, VW::v_array<size_t>& /*predictions*/, ptag my_tag, bool isLdf = false)
>>>>>>> b59e129f
{
  task_data* my_task_data = sch.get_task_data<task_data>();
  size_t prediction;
  if (my_task_data->allow_skip)
  {
    VW::v_array<uint32_t> star_labels;
    star_labels.push_back(ex->l.multi.label);
    star_labels.push_back(LABEL_SKIP);
    my_task_data->y_allowed_entity.push_back(LABEL_SKIP);
    prediction = Search::predictor(sch, my_tag)
                     .set_input(*ex)
                     .set_oracle(star_labels)
                     .set_allowed(my_task_data->y_allowed_entity)
                     .set_learner_id(1)
                     .predict();
    my_task_data->y_allowed_entity.pop_back();
  }
  else
  {
    if (isLdf)
    {
      for (uint32_t a = 0; a < 4; a++)
      {
        VW::copy_example_data(&my_task_data->ldf_entity[a], ex);
        update_example_indices(true, &my_task_data->ldf_entity[a], 28904713, 4832917 * static_cast<uint64_t>(a + 1));
        CS::label& lab = my_task_data->ldf_entity[a].l.cs;
        lab.costs[0].x = 0.f;
        lab.costs[0].class_index = a;
        lab.costs[0].partial_prediction = 0.f;
        lab.costs[0].wap_value = 0.f;
      }
      prediction = Search::predictor(sch, my_tag)
                       .set_input(my_task_data->ldf_entity.data(), 4)
                       .set_oracle(ex->l.multi.label - 1)
                       .set_learner_id(1)
                       .predict() +
          1;
    }
    else
    {
      prediction = Search::predictor(sch, my_tag)
                       .set_input(*ex)
                       .set_oracle(ex->l.multi.label)
                       .set_allowed(my_task_data->y_allowed_entity)
                       .set_learner_id(0)
                       .predict();
    }
  }

  // record loss
  float loss = 0.0;
  if (prediction == LABEL_SKIP) { loss = my_task_data->skip_cost; }
  else if (prediction != ex->l.multi.label)
    loss = my_task_data->entity_cost;
  sch.loss(loss);
  return prediction;
}
size_t predict_relation(
<<<<<<< HEAD
    Search::search& sch, VW::example* ex, v_array<size_t>& predictions, ptag my_tag, bool isLdf = false)
=======
    Search::search& sch, example* ex, VW::v_array<size_t>& predictions, ptag my_tag, bool isLdf = false)
>>>>>>> b59e129f
{
  char type;
  int id1, id2;
  task_data* my_task_data = sch.get_task_data<task_data>();
  size_t hist[2];
  decode_tag(ex->tag, type, id1, id2);
  VW::v_array<uint32_t> constrained_relation_labels;
  if (my_task_data->constraints && predictions[id1] != 0 && predictions[id2] != 0)
  {
    hist[0] = predictions[id1];
    hist[1] = predictions[id2];
  }
  else
  {
    hist[0] = 0;
    hist[1] = 0;
  }
  for (size_t j = 0; j < my_task_data->y_allowed_relation.size(); j++)
  {
    if (!my_task_data->constraints || hist[0] == static_cast<size_t>(0) ||
        check_constraints(hist[0], hist[1], my_task_data->y_allowed_relation[j]))
      constrained_relation_labels.push_back(my_task_data->y_allowed_relation[j]);
  }

  size_t prediction;
  if (my_task_data->allow_skip)
  {
    VW::v_array<uint32_t> star_labels;
    star_labels.push_back(ex->l.multi.label);
    star_labels.push_back(LABEL_SKIP);
    constrained_relation_labels.push_back(LABEL_SKIP);
    prediction = Search::predictor(sch, my_tag)
                     .set_input(*ex)
                     .set_oracle(star_labels)
                     .set_allowed(constrained_relation_labels)
                     .set_learner_id(2)
                     .add_condition(id1, 'a')
                     .add_condition(id2, 'b')
                     .predict();
    constrained_relation_labels.pop_back();
  }
  else
  {
    if (isLdf)
    {
      int correct_label = 0;  // if correct label is not in the set, use the first one
      for (size_t a = 0; a < constrained_relation_labels.size(); a++)
      {
        VW::copy_example_data(&my_task_data->ldf_relation[a], ex);
        update_example_indices(true, &my_task_data->ldf_relation[a], 28904713,
            4832917 * static_cast<uint64_t>(constrained_relation_labels[a]));
        CS::label& lab = my_task_data->ldf_relation[a].l.cs;
        lab.costs[0].x = 0.f;
        lab.costs[0].class_index = constrained_relation_labels[a];
        lab.costs[0].partial_prediction = 0.f;
        lab.costs[0].wap_value = 0.f;
        if (constrained_relation_labels[a] == ex->l.multi.label) { correct_label = static_cast<int>(a); }
      }
      size_t pred_pos = Search::predictor(sch, my_tag)
                            .set_input(my_task_data->ldf_relation, constrained_relation_labels.size())
                            .set_oracle(correct_label)
                            .set_learner_id(2)
                            .predict();
      prediction = constrained_relation_labels[pred_pos];
    }
    else
    {
      prediction = Search::predictor(sch, my_tag)
                       .set_input(*ex)
                       .set_oracle(ex->l.multi.label)
                       .set_allowed(constrained_relation_labels)
                       .set_learner_id(1)
                       .predict();
    }
  }

  float loss = 0.0;
  if (prediction == LABEL_SKIP) { loss = my_task_data->skip_cost; }
  else if (prediction != ex->l.multi.label)
  {
    if (ex->l.multi.label == R_NONE) { loss = my_task_data->relation_none_cost; }
    else
    {
      loss = my_task_data->relation_cost;
    }
  }
  sch.loss(loss);
  return prediction;
}

<<<<<<< HEAD
void entity_first_decoding(Search::search& sch, VW::multi_ex& ec, v_array<size_t>& predictions, bool isLdf = false)
=======
void entity_first_decoding(Search::search& sch, multi_ex& ec, VW::v_array<size_t>& predictions, bool isLdf = false)
>>>>>>> b59e129f
{
  // ec.size = #entity + #entity*(#entity-1)/2
  size_t n_ent = static_cast<size_t>(std::sqrt(ec.size() * 8 + 1) - 1) / 2;
  // Do entity recognition first
  for (size_t i = 0; i < ec.size(); i++)
  {
    if (i < n_ent)
      predictions[i] = predict_entity(sch, ec[i], predictions, static_cast<ptag>(i), isLdf);
    else
      predictions[i] = predict_relation(sch, ec[i], predictions, static_cast<ptag>(i), isLdf);
  }
}

<<<<<<< HEAD
void er_mixed_decoding(Search::search& sch, VW::multi_ex& ec, v_array<size_t>& predictions)
=======
void er_mixed_decoding(Search::search& sch, multi_ex& ec, VW::v_array<size_t>& predictions)
>>>>>>> b59e129f
{
  // ec.size = #entity + #entity*(#entity-1)/2
  uint32_t n_ent = static_cast<uint32_t>((std::sqrt(ec.size() * 8 + 1) - 1) / 2);
  for (uint32_t t = 0; t < ec.size(); t++)
  {
    // Do entity recognition first
    uint32_t count = 0;
    for (ptag i = 0; i < n_ent; i++)
    {
      if (count == t)
      {
        predictions[i] = predict_entity(sch, ec[i], predictions, i);
        break;
      }
      count++;
      for (uint32_t j = 0; j < i; j++)
      {
        if (count == t)
        {
          ptag rel_index = static_cast<ptag>(n_ent + (2 * n_ent - j - 1) * j / 2 + i - j - 1);
          predictions[rel_index] = predict_relation(sch, ec[rel_index], predictions, rel_index);
          break;
        }
        count++;
      }
    }
  }
}

<<<<<<< HEAD
void er_allow_skip_decoding(Search::search& sch, VW::multi_ex& ec, v_array<size_t>& predictions)
=======
void er_allow_skip_decoding(Search::search& sch, multi_ex& ec, VW::v_array<size_t>& predictions)
>>>>>>> b59e129f
{
  task_data* my_task_data = sch.get_task_data<task_data>();
  // ec.size = #entity + #entity*(#entity-1)/2
  size_t n_ent = static_cast<size_t>(std::sqrt(ec.size() * 8 + 1) - 1) / 2;

  bool must_predict = false;
  size_t n_predicts = 0;
  size_t p_n_predicts = 0;
  my_task_data->allow_skip = true;

  // loop until all the entity and relation types are predicted
  for (ptag t = 0;; t++)
  {
    ptag i = t % static_cast<uint32_t>(ec.size());
    if (n_predicts == ec.size()) break;

    if (predictions[i] == 0)
    {
      if (must_predict) { my_task_data->allow_skip = false; }
      size_t prediction = 0;
      if (i < n_ent)  // do entity recognition
      { prediction = predict_entity(sch, ec[i], predictions, i); }
      else  // do relation recognition
      {
        prediction = predict_relation(sch, ec[i], predictions, i);
      }

      if (prediction != LABEL_SKIP)
      {
        predictions[i] = prediction;
        n_predicts++;
      }

      if (must_predict)
      {
        my_task_data->allow_skip = true;
        must_predict = false;
      }
    }

    if (i == ec.size() - 1)
    {
      if (n_predicts == p_n_predicts) { must_predict = true; }
      p_n_predicts = n_predicts;
    }
  }
}

void run(Search::search& sch, VW::multi_ex& ec)
{
  task_data* my_task_data = sch.get_task_data<task_data>();

  VW::v_array<size_t> predictions;
  for (size_t i = 0; i < ec.size(); i++) { predictions.push_back(0); }

  switch (my_task_data->search_order)
  {
    case 0:
      entity_first_decoding(sch, ec, predictions, false);
      break;
    case 1:
      er_mixed_decoding(sch, ec, predictions);
      break;
    case 2:
      er_allow_skip_decoding(sch, ec, predictions);
      break;
    case 3:
      entity_first_decoding(sch, ec, predictions, true);  // LDF = true
      break;
    default:
      sch.get_vw_pointer_unsafe().logger.err_error("search order {} is undefined", my_task_data->search_order);
  }

  for (size_t i = 0; i < ec.size(); i++)
  {
    if (sch.output().good()) sch.output() << predictions[i] << ' ';
  }
}
// this is totally bogus for the example -- you'd never actually do this!
void update_example_indices(bool /* audit */, VW::example* ec, uint64_t mult_amount, uint64_t plus_amount)
{
  for (features& fs : *ec)
    for (feature_index& idx : fs.indices) idx = ((idx * mult_amount) + plus_amount);
}
}  // namespace EntityRelationTask<|MERGE_RESOLUTION|>--- conflicted
+++ resolved
@@ -127,11 +127,7 @@
 }
 
 size_t predict_entity(
-<<<<<<< HEAD
-    Search::search& sch, VW::example* ex, v_array<size_t>& /*predictions*/, ptag my_tag, bool isLdf = false)
-=======
-    Search::search& sch, example* ex, VW::v_array<size_t>& /*predictions*/, ptag my_tag, bool isLdf = false)
->>>>>>> b59e129f
+    Search::search& sch, VW::example* ex, VW::v_array<size_t>& /*predictions*/, ptag my_tag, bool isLdf = false)
 {
   task_data* my_task_data = sch.get_task_data<task_data>();
   size_t prediction;
@@ -190,11 +186,7 @@
   return prediction;
 }
 size_t predict_relation(
-<<<<<<< HEAD
-    Search::search& sch, VW::example* ex, v_array<size_t>& predictions, ptag my_tag, bool isLdf = false)
-=======
-    Search::search& sch, example* ex, VW::v_array<size_t>& predictions, ptag my_tag, bool isLdf = false)
->>>>>>> b59e129f
+    Search::search& sch, VW::example* ex, VW::v_array<size_t>& predictions, ptag my_tag, bool isLdf = false)
 {
   char type;
   int id1, id2;
@@ -285,11 +277,7 @@
   return prediction;
 }
 
-<<<<<<< HEAD
-void entity_first_decoding(Search::search& sch, VW::multi_ex& ec, v_array<size_t>& predictions, bool isLdf = false)
-=======
-void entity_first_decoding(Search::search& sch, multi_ex& ec, VW::v_array<size_t>& predictions, bool isLdf = false)
->>>>>>> b59e129f
+void entity_first_decoding(Search::search& sch, VW::multi_ex& ec, VW::v_array<size_t>& predictions, bool isLdf = false)
 {
   // ec.size = #entity + #entity*(#entity-1)/2
   size_t n_ent = static_cast<size_t>(std::sqrt(ec.size() * 8 + 1) - 1) / 2;
@@ -303,11 +291,7 @@
   }
 }
 
-<<<<<<< HEAD
-void er_mixed_decoding(Search::search& sch, VW::multi_ex& ec, v_array<size_t>& predictions)
-=======
-void er_mixed_decoding(Search::search& sch, multi_ex& ec, VW::v_array<size_t>& predictions)
->>>>>>> b59e129f
+void er_mixed_decoding(Search::search& sch, VW::multi_ex& ec, VW::v_array<size_t>& predictions)
 {
   // ec.size = #entity + #entity*(#entity-1)/2
   uint32_t n_ent = static_cast<uint32_t>((std::sqrt(ec.size() * 8 + 1) - 1) / 2);
@@ -337,11 +321,7 @@
   }
 }
 
-<<<<<<< HEAD
-void er_allow_skip_decoding(Search::search& sch, VW::multi_ex& ec, v_array<size_t>& predictions)
-=======
-void er_allow_skip_decoding(Search::search& sch, multi_ex& ec, VW::v_array<size_t>& predictions)
->>>>>>> b59e129f
+void er_allow_skip_decoding(Search::search& sch, VW::multi_ex& ec, VW::v_array<size_t>& predictions)
 {
   task_data* my_task_data = sch.get_task_data<task_data>();
   // ec.size = #entity + #entity*(#entity-1)/2

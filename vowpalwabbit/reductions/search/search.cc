// Copyright (c) by respective owners including Yahoo!, Microsoft, and
// individual contributors. All rights reserved. Released under a BSD (revised)
// license as described in the file LICENSE.
#include <float.h>
#include <math.h>
#include <string.h>

#include <algorithm>
#include <memory>

#include "io/logger.h"
#include "label_dictionary.h"
#include "numeric_casts.h"
#include "parse_primitives.h"
#include "rand48.h"
#include "reductions/active.h"
#include "reductions/csoaa.h"
#include "reductions/gd.h"  // for GD::foreach_feature
#include "search_dep_parser.h"
#include "search_entityrelationtask.h"
#include "search_graph.h"
#include "search_hooktask.h"
#include "search_meta.h"
#include "search_multiclasstask.h"
#include "search_sequencetask.h"
#include "shared_data.h"
#include "vw.h"
#include "vw_exception.h"
// needed for printing ranges of objects (eg: all elements of a vector)
#include <fmt/ranges.h>

using namespace VW::LEARNER;
using namespace VW::config;
namespace CS = COST_SENSITIVE;
namespace MC = MULTICLASS;

using std::endl;

namespace Search
{
using byte_array = std::unique_ptr<uint8_t[]>;

std::array<search_task*, 10> all_tasks = {&SequenceTask::task, &SequenceSpanTask::task, &SequenceTaskCostToGo::task,
    &ArgmaxTask::task, &SequenceTask_DemoLDF::task, &MulticlassTask::task, &DepParserTask::task,
    &EntityRelationTask::task, &HookTask::task, &GraphTask::task};

std::array<search_metatask*, 2> all_metatasks = {&DebugMT::metatask, &SelectiveBranchingMT::metatask};

constexpr bool PRINT_UPDATE_EVERY_EXAMPLE = false;
constexpr bool PRINT_UPDATE_EVERY_PASS = false;
constexpr bool PRINT_CLOCK_TIME = false;
constexpr uint64_t SEARCH_HASH_SEED = 3419;

std::string neighbor_feature_space("neighbor");
std::string condition_feature_space("search_condition");

uint32_t AUTO_CONDITION_FEATURES = 1, AUTO_HAMMING_LOSS = 2, EXAMPLES_DONT_CHANGE = 4, IS_LDF = 8, NO_CACHING = 16,
         ACTION_COSTS = 32;
enum class SearchState
{
  INITIALIZE,
  INIT_TEST,
  INIT_TRAIN,
  LEARN,
  GET_TRUTH_STRING
};
enum class RollMethod
{
  POLICY,
  ORACLE,
  MIX_PER_STATE,
  MIX_PER_ROLL,
  NO_ROLLOUT
};

// a data structure to hold conditioning information
struct prediction
{
  ptag me;        // the id of the current prediction (the one being memoized)
  size_t cnt;     // how many variables are we conditioning on?
  ptag* tags;     // which variables are they?
  action* acts;   // and which actions were taken at each?
  uint32_t hash;  // a hash of the above
};

// parameters for auto-conditioning
struct auto_condition_settings
{
  size_t max_bias_ngram_length = 0;   // add a "bias" feature for each ngram up to and including this length. eg., if
                                      // it's 1, then you get a single feature for each conditional
  size_t max_quad_ngram_length = 0;   // add bias *times* input features for each ngram up to and including this length
  float feature_value = 0.f;          // how much weight should the conditional features get?
  bool use_passthrough_repr = false;  // should we ask lower-level reductions for their internal state?
};

struct scored_action
{
  action a;  // the action
  float s;   // the predicted cost of this action
  // v_array<feature> repr;
  scored_action(action _a = static_cast<action>(-1), float _s = 0) : a(_a), s(_s) {}
  // scored_action(action _a, float _s, v_array<feature>& _repr) : a(_a), s(_s), repr(_repr) {}
  // scored_action() { a = (action)-1; s = 0.; }
};
std::ostream& operator<<(std::ostream& os, const scored_action& x)
{
  os << x.a << ':' << x.s;
  return os;
}

struct action_repr
{
  action a = 0;
  features* repr = nullptr;
  action_repr() = default;
  action_repr(action _a, features* _repr) : a(_a)
  {
    if (_repr != nullptr) { repr = new features(*_repr); }
  }
  action_repr(action _a) : a(_a), repr(nullptr) {}
};

struct action_cache
{
  float min_cost;
  action k;
  bool is_opt;
  float cost;
};
std::ostream& operator<<(std::ostream& os, const action_cache& x)
{
  os << x.k << ':' << x.cost;
  if (x.is_opt) os << '*';
  return os;
}

void clear_memo_foreach_action(search_private& priv);

struct search_private
{
private:
  struct cached_item_equivalent
  {
    bool operator()(const byte_array& A, const byte_array& B) const
    {
      size_t sz_A = *A.get();
      size_t sz_B = *B.get();
      if (sz_A != sz_B) return false;
      return memcmp(A.get(), B.get(), sz_A) == 0;
    }
  };
  struct cached_item_hash
  {
    size_t operator()(const byte_array& key) const
    {
      size_t sz = *key.get();
      return uniform_hash(key.get(), sz, SEARCH_HASH_SEED);
    }
  };

public:
  using cache_map = std::unordered_map<byte_array, scored_action, cached_item_hash, cached_item_equivalent>;

  VW::workspace* all = nullptr;
  std::shared_ptr<VW::rand_state> _random_state;

  uint64_t offset = 0;
  bool auto_condition_features = false;  // do you want us to automatically add conditioning features?
  bool auto_hamming_loss = false;        // if you're just optimizing hamming loss, we can do it for you!
  bool examples_dont_change = false;     // set to true if you don't do any internal example munging
  bool is_ldf = false;                   // user declared ldf
  bool use_action_costs = false;         // task promises to define per-action rollout-by-ref costs

  VW::v_array<int32_t> neighbor_features;  // ugly encoding of neighbor feature requirements
  auto_condition_settings acset;           // settings for auto-conditioning
  size_t history_length = 0;               // value of --search_history_length, used by some tasks, default 1

  size_t A = 0;             // total number of actions, [1..A]; 0 means ldf
  size_t num_learners = 0;  // total number of learners;
  bool cb_learner = false;  // do contextual bandit learning on action (was "! rollout_all_actions" which was confusing)
  SearchState state;        // current state of learning
  size_t learn_learner_id = 0;   // we allow user to use different learners for different states
  int mix_per_roll_policy = 0;   // for MIX_PER_ROLL, we need to choose a policy to use; this is where it's stored (-2
                                 // means "not selected yet")
  bool no_caching = false;       // turn off caching
  size_t rollout_num_steps = 0;  // how many calls of "loss" before we stop really predicting on rollouts and switch to
                                 // oracle (0 means "infinite")
  bool linear_ordering = false;  // insist that examples are generated in linear order (rather that the default hoopla
                                 // permutation)
  bool (*label_is_test)(const VW::polylabel&) = nullptr;  // tell me if the label data from an example is test

  size_t t = 0;                                     // current search step
  size_t T = 0;                                     // length of root trajectory
  std::vector<VW::example> learn_ec_copy;           // copy of example(s) at learn_t
  VW::example* learn_ec_ref = nullptr;              // reference to example at learn_t, when there's no example munging
  size_t learn_ec_ref_cnt = 0;                      // how many are there (for LDF mode only; otherwise 1)
  VW::v_array<ptag> learn_condition_on;             // a copy of the tags used for conditioning at the training position
  std::vector<action_repr> learn_condition_on_act;  // the actions taken
  VW::v_array<char> learn_condition_on_names;       // the names of the actions
  VW::v_array<action> learn_allowed_actions;        // which actions were allowed at training time?
  std::vector<action_repr> ptag_to_action;          // tag to action mapping for conditioning
  std::vector<action> test_action_sequence;  // if test-mode was run, what was the corresponding action sequence; it's a
                                             // vector cuz we might expose it to the library
  action learn_oracle_action = 0;            // store an oracle action for debugging purposes
  features last_action_repr;

  VW::polylabel allowed_actions_cache;

  size_t loss_declared_cnt = 0;                 // how many times did run declare any loss (implicitly or explicitly)?
  VW::v_array<scored_action> train_trajectory;  // the training trajectory
  size_t learn_t = 0;                           // what time step are we learning on?
  size_t learn_a_idx = 0;                       // what action index are we trying?
  bool done_with_all_actions = false;           // set to true when there are no more learn_a_idx to go

  float test_loss = 0.f;   // loss incurred when run INIT_TEST
  float learn_loss = 0.f;  // loss incurred when run LEARN
  float train_loss = 0.f;  // loss incurred when run INIT_TRAIN

  bool hit_new_pass = false;   // have we hit a new pass?
  bool force_oracle = false;   // insist on using the oracle to make predictions
  float perturb_oracle = 0.f;  // with this probability, choose a random action instead of oracle action

  size_t num_calls_to_run = 0;
  size_t num_calls_to_run_previous = 0;
  size_t save_every_k_runs = 0;

  // if we're printing to stderr we need to remember if we've printed the header yet
  // (i.e., we do this if we're driving)
  bool printed_output_header = false;

  // various strings for different search states
  bool should_produce_string = false;
  std::unique_ptr<std::stringstream> pred_string;
  std::unique_ptr<std::stringstream> truth_string;
  std::unique_ptr<std::stringstream> bad_string_stream;

  // parameters controlling interpolation
  float beta = 0.f;   // interpolation rate
  float alpha = 0.f;  // parameter used to adapt beta for dagger (see above comment), should be in (0,1)

  RollMethod rollout_method;
  RollMethod rollin_method;
  float subsample_timesteps = 0.f;  // train at every time step or just a (random) subset?
  bool xv = false;  // train three separate policies -- two for providing examples to the other and a third training on
                    // the union (which will be used at test time -- TODO)

  bool allow_current_policy = false;  // should the current policy be used for training? true for dagger
  bool adaptive_beta = false;         // used to implement dagger-like algorithms. if true, beta = 1-(1-alpha)^n after n
                                      // updates, and policy is mixed with oracle as \pi' = (1-beta)\pi^* + beta \pi
  size_t passes_per_policy = 0;  // if we're not in dagger-mode, then we need to know how many passes to train a policy

  uint32_t current_policy = 0;  // what policy are we training right now?

  // various statistics for reporting
  size_t num_features = 0;
  uint32_t total_number_of_policies = 0;
  size_t read_example_last_id = 0;
  size_t passes_since_new_policy = 0;
  size_t read_example_last_pass = 0;
  size_t total_examples_generated = 0;
  size_t total_predictions_made = 0;
  size_t total_cache_hits = 0;

  cache_map cache_hash_map;

  // for foreach_feature temporary storage for conditioning
  uint64_t dat_new_feature_idx = 0;
  VW::example* dat_new_feature_ec = nullptr;
  std::stringstream dat_new_feature_audit_ss;
  size_t dat_new_feature_namespace = 0;
  std::string* dat_new_feature_feature_space = nullptr;
  float dat_new_feature_value = 0.f;

  // to reduce memory allocation
  std::unique_ptr<std::stringstream> rawOutputStringStream;
  CS::label ldf_test_label;
  std::vector<action_repr> condition_on_actions;
<<<<<<< HEAD
  v_array<size_t> timesteps;
  VW::polylabel learn_losses;
  VW::polylabel gte_label;
=======
  VW::v_array<size_t> timesteps;
  polylabel learn_losses;
  polylabel gte_label;
>>>>>>> b59e129f
  std::vector<std::pair<float, size_t>> active_uncertainty;
  std::vector<std::vector<std::pair<CS::wclass&, bool>>> active_known;
  bool force_setup_ec_ref = false;
  bool active_csoaa = false;
  float active_csoaa_verify = 0.f;

  VW::LEARNER::base_learner* base_learner;
  clock_t start_clock_time;

  CS::label empty_cs_label;

  search_task* task = nullptr;          // your task!
  search_metatask* metatask = nullptr;  // your (optional) metatask
  BaseTask* metaoverride = nullptr;
  size_t meta_t = 0;  // the metatask has it's own notion of time. meta_t+t, during a single run, is the way to think
                      // about the "real" decision step but this really only matters for caching purposes
  VW::v_array<VW::v_array<action_cache>*>
      memo_foreach_action;  // when foreach_action is on, we need to cache TRAIN trajectory actions for LEARN

  ~search_private()
  {
    if (all)
    {
      for (auto& ar : ptag_to_action) delete ar.repr;
      clear_memo_foreach_action(*this);
    }
  }
};

void clear_memo_foreach_action(search_private& priv)
{
  for (size_t i = 0; i < priv.memo_foreach_action.size(); i++)
    if (priv.memo_foreach_action[i]) { delete priv.memo_foreach_action[i]; }
  priv.memo_foreach_action.clear();
}

search::search()
{
  priv = &calloc_or_throw<search_private>();
  new (priv) search_private();
}

search::~search()
{
  if (this->priv)
  {
    this->priv->~search_private();
    free(this->priv);
  }
}

std::string audit_feature_space("conditional");
uint64_t conditional_constant = 8290743;

inline bool need_memo_foreach_action(search_private& priv)
{
  return (priv.state == SearchState::INIT_TRAIN) && (priv.metatask) && (priv.metaoverride);  // &&
  //        (priv.metaoverride->_foreach_action || priv.metaoverride->_post_prediction);
}

int random_policy(search_private& priv, bool allow_current, bool allow_optimal, bool advance_prng = true)
{
  if (priv.beta >= 1)
  {
    if (allow_current) return static_cast<int>(priv.current_policy);
    if (priv.current_policy > 0) return ((static_cast<int>(priv.current_policy)) - 1);
    if (allow_optimal) return -1;
    priv.all->logger.err_error("internal error (bug): no valid policies to choose from!  defaulting to current");
    return static_cast<int>(priv.current_policy);
  }

  int num_valid_policies = static_cast<int>(priv.current_policy) + allow_optimal + allow_current;
  int pid = -1;

  if (num_valid_policies == 0)
  {
    priv.all->logger.err_error("internal error (bug): no valid policies to choose from!  defaulting to current");
    return static_cast<int>(priv.current_policy);
  }
  else if (num_valid_policies == 1)
    pid = 0;
  else if (num_valid_policies == 2)
    pid = (advance_prng ? priv._random_state->get_and_update_random() : priv._random_state->get_random()) >= priv.beta;
  else
  {
    // SPEEDUP this up in the case that beta is small!
    float r = (advance_prng ? priv._random_state->get_and_update_random() : priv._random_state->get_random());
    pid = 0;

    if (r > priv.beta)
    {
      r -= priv.beta;
      while ((r > 0) && (pid < num_valid_policies - 1))
      {
        pid++;
        r -= priv.beta * powf(1.f - priv.beta, static_cast<float>(pid));
      }
    }
  }
  // figure out which policy pid refers to
  if (allow_optimal && (pid == num_valid_policies - 1)) return -1;  // this is the optimal policy

  pid = static_cast<int>(priv.current_policy) - pid;
  if (!allow_current) pid--;

  return pid;
}

// for two-fold cross validation, we double the number of learners
// and send examples to one or the other depending on the xor of
// (is_training) and (example_id % 2)
int select_learner(search_private& priv, int policy, size_t learner_id, bool is_training, bool is_local)
{
  if (policy < 0)
    return policy;  // optimal policy
  else
  {
    if (priv.xv)
    {
      learner_id *= 3;
      if (!is_local) learner_id += 1 + static_cast<size_t>(is_training ^ (priv.all->sd->example_number % 2 == 1));
    }
    int p = static_cast<int>(policy * priv.num_learners + learner_id);
    return p;
  }
}

bool should_print_update(VW::workspace& all, bool hit_new_pass = false)
{
  // uncomment to print out final loss after all examples processed
  // commented for now so that outputs matches make test

  if (PRINT_UPDATE_EVERY_EXAMPLE) return true;
  if (PRINT_UPDATE_EVERY_PASS)
    if (hit_new_pass) return true;
  return (all.sd->weighted_examples() >= all.sd->dump_interval) && !all.quiet && !all.bfgs;
}

bool might_print_update(VW::workspace& all)
{
  // basically do should_print_update but check me and the next
  // example because of off-by-ones

  if (PRINT_UPDATE_EVERY_EXAMPLE) return true;
  if (PRINT_UPDATE_EVERY_PASS) return true;  // SPEEDUP: make this better
  return (all.sd->weighted_examples() + 1. >= all.sd->dump_interval) && !all.quiet && !all.bfgs;
}

bool must_run_test(VW::workspace& all, VW::multi_ex& ec, bool is_test_ex)
{
  return (all.final_prediction_sink.size() > 0) ||  // if we have to produce output, we need to run this
      might_print_update(all) ||                    // if we have to print and update to stderr
      (all.raw_prediction != nullptr) ||            // we need raw predictions
      ((!all.vw_is_main) && (is_test_ex)) ||        // library needs predictions
      // or:
      //   it's not quiet AND
      //     current_pass == 0
      //     OR holdout is off
      //     OR it's a test example
      ((!all.quiet || !all.vw_is_main) &&  // had to disable this because of library mode!
          (!is_test_ex) &&
          (all.holdout_set_off ||                          // no holdout
              ec[0]->test_only || (all.current_pass == 0)  // we need error rates for progressive cost
              ));
}

float safediv(float a, float b)
{
  if (b == 0.f)
    return 0.f;
  else
    return (a / b);
}

void to_short_string(std::string in, size_t max_len, char* out)
{
  for (size_t i = 0; i < max_len; i++)
    out[i] = ((i >= in.length()) || (in[i] == '\n') || (in[i] == '\t')) ? ' ' : in[i];

  if (in.length() > max_len)
  {
    out[max_len - 2] = '.';
    out[max_len - 1] = '.';
  }
  out[max_len] = 0;
}

std::string number_to_natural(size_t big)
{
  std::stringstream ss;
  if (big > 9999999999)
    ss << big / 1000000000 << "g";
  else if (big > 9999999)
    ss << big / 1000000 << "m";
  else if (big > 9999)
    ss << big / 1000 << "k";
  else
    ss << big;

  return ss.str();
}

void print_update(search_private& priv)
{
  // TODO: This function should be outputting to trace_message(?), but is mixing ostream and printf formats
  //       Currently there is no way to convert an ostream to FILE*, so the lines will need to be converted
  //       to ostream format
  VW::workspace& all = *priv.all;
  if (!priv.printed_output_header && !all.quiet)
  {
    const char* header_fmt = "%-10s %-10s %8s%24s %22s %5s %5s  %7s  %7s  %7s  %-8s\n";
    fprintf(stderr, header_fmt, "average", "since", "instance", "current true", "current predicted", "cur", "cur",
        "predic", "cache", "examples", "");
    if (priv.active_csoaa)
      fprintf(stderr, header_fmt, "loss", "last", "counter", "output prefix", "output prefix", "pass", "pol", "made",
          "hits", "gener", "#run");
    else
      fprintf(stderr, header_fmt, "loss", "last", "counter", "output prefix", "output prefix", "pass", "pol", "made",
          "hits", "gener", "beta");
    std::cerr.precision(5);
    priv.printed_output_header = true;
  }

  if (!should_print_update(all, priv.hit_new_pass)) return;

  char true_label[21];
  char pred_label[21];
  to_short_string(priv.truth_string->str(), 20, true_label);
  to_short_string(priv.pred_string->str(), 20, pred_label);

  float avg_loss = 0.;
  float avg_loss_since = 0.;
  bool use_heldout_loss = (!all.holdout_set_off && all.current_pass >= 1) && (all.sd->weighted_holdout_examples > 0);
  if (use_heldout_loss)
  {
    avg_loss =
        safediv(static_cast<float>(all.sd->holdout_sum_loss), static_cast<float>(all.sd->weighted_holdout_examples));
    avg_loss_since = safediv(static_cast<float>(all.sd->holdout_sum_loss_since_last_dump),
        static_cast<float>(all.sd->weighted_holdout_examples_since_last_dump));

    all.sd->weighted_holdout_examples_since_last_dump = 0;
    all.sd->holdout_sum_loss_since_last_dump = 0.0;
  }
  else
  {
    avg_loss = safediv(static_cast<float>(all.sd->sum_loss), static_cast<float>(all.sd->weighted_labeled_examples));
    avg_loss_since = safediv(static_cast<float>(all.sd->sum_loss_since_last_dump),
        static_cast<float>(all.sd->weighted_labeled_examples - all.sd->old_weighted_labeled_examples));
  }

  auto const& inst_cntr = number_to_natural(static_cast<size_t>(all.sd->example_number));
  auto const& total_pred = number_to_natural(priv.total_predictions_made);
  auto const& total_cach = number_to_natural(priv.total_cache_hits);
  auto const& total_exge = number_to_natural(priv.total_examples_generated);

  fprintf(stderr, "%-10.6f %-10.6f %8s  [%s] [%s] %5d %5d  %7s  %7s  %7s  %-8f", avg_loss, avg_loss_since,
      inst_cntr.c_str(), true_label, pred_label, static_cast<int>(priv.read_example_last_pass),
      static_cast<int>(priv.current_policy), total_pred.c_str(), total_cach.c_str(), total_exge.c_str(),
      priv.active_csoaa ? priv.num_calls_to_run : priv.beta);

  if (PRINT_CLOCK_TIME)
  {
    size_t num_sec = static_cast<size_t>((static_cast<float>(clock() - priv.start_clock_time)) / CLOCKS_PER_SEC);
    std::cerr << " " << num_sec << "sec";
  }

  if (use_heldout_loss) fprintf(stderr, " h");

  fprintf(stderr, "\n");
  fflush(stderr);
  all.sd->update_dump_interval(all.progress_add, all.progress_arg);
}

void add_new_feature(search_private& priv, float val, uint64_t idx)
{
  uint64_t mask = priv.all->weights.mask();
  size_t ss = priv.all->weights.stride_shift();

  uint64_t idx2 = ((idx & mask) >> ss) & mask;
  features& fs = priv.dat_new_feature_ec->feature_space[priv.dat_new_feature_namespace];
  fs.push_back(val * priv.dat_new_feature_value, ((priv.dat_new_feature_idx + idx2) << ss));
  cdbg << "adding: " << fs.indices.back() << ':' << fs.values.back() << endl;
  if (priv.all->audit)
  {
    std::stringstream temp;
    temp << "fid=" << ((idx & mask) >> ss) << "_" << priv.dat_new_feature_audit_ss.str();
    fs.space_names.push_back(audit_strings(*priv.dat_new_feature_feature_space, temp.str()));
  }
}

void del_features_in_top_namespace(search_private& /* priv */, VW::example& ec, size_t ns)
{
  if ((ec.indices.size() == 0) || (ec.indices.back() != ns))
  {
    return;
    // if (ec.indices.size() == 0)
    //{ THROW("internal error (bug): expecting top namespace to be '" << ns << "' but it was empty"); }
    // else
    //{ THROW("internal error (bug): expecting top namespace to be '" << ns << "' but it was " <<
    //(size_t)ec.indices.last()); }
  }
  features& fs = ec.feature_space[ns];
  ec.indices.pop_back();
  ec.num_features -= fs.size();
  ec.reset_total_sum_feat_sq();
  fs.clear();
}

void add_neighbor_features(search_private& priv, VW::multi_ex& ec_seq)
{
  if (priv.neighbor_features.size() == 0) return;

  uint32_t stride_shift = priv.all->weights.stride_shift();
  for (size_t n = 0; n < ec_seq.size(); n++)  // iterate over every example in the sequence
  {
    VW::example& me = *ec_seq[n];
    for (size_t n_id = 0; n_id < priv.neighbor_features.size(); n_id++)
    {
      int32_t offset = priv.neighbor_features[n_id] >> 24;
      size_t ns = priv.neighbor_features[n_id] & 0xFF;

      priv.dat_new_feature_ec = &me;
      priv.dat_new_feature_value = 1.;
      priv.dat_new_feature_idx = priv.neighbor_features[n_id] * 13748127;
      priv.dat_new_feature_namespace = neighbor_namespace;
      if (priv.all->audit)
      {
        priv.dat_new_feature_feature_space = &neighbor_feature_space;
        priv.dat_new_feature_audit_ss.str("");
        priv.dat_new_feature_audit_ss << '@' << ((offset > 0) ? '+' : '-') << static_cast<char>(abs(offset) + '0');
        if (ns != ' ') priv.dat_new_feature_audit_ss << static_cast<char>(ns);
      }

      if ((offset < 0) && (n < static_cast<uint64_t>(-offset)))  // add <s> feature
        add_new_feature(priv, 1., static_cast<uint64_t>(925871901) << stride_shift);
      else if (n + offset >= ec_seq.size())  // add </s> feature
        add_new_feature(priv, 1., static_cast<uint64_t>(3824917) << stride_shift);
      else  // this is actually a neighbor
      {
        VW::example& other = *ec_seq[n + offset];
        GD::foreach_feature<search_private, add_new_feature>(priv.all, other.feature_space[ns], priv, me.ft_offset);
      }
    }

    features& fs = me.feature_space[neighbor_namespace];
    size_t sz = fs.size();
    if ((sz > 0) && (fs.sum_feat_sq > 0.))
    {
      me.indices.push_back(neighbor_namespace);
      me.reset_total_sum_feat_sq();
      me.num_features += sz;
    }
    else
      fs.clear();
  }
}

void del_neighbor_features(search_private& priv, VW::multi_ex& ec_seq)
{
  if (priv.neighbor_features.size() == 0) return;
  for (size_t n = 0; n < ec_seq.size(); n++) del_features_in_top_namespace(priv, *ec_seq[n], neighbor_namespace);
}

void reset_search_structure(search_private& priv)
{
  // NOTE: make sure do NOT reset priv.learn_a_idx
  priv.t = 0;
  priv.meta_t = 0;
  priv.loss_declared_cnt = 0;
  priv.done_with_all_actions = false;
  priv.test_loss = 0.;
  priv.learn_loss = 0.;
  priv.train_loss = 0.;
  priv.num_features = 0;
  priv.should_produce_string = false;
  priv.mix_per_roll_policy = -2;
  priv.force_setup_ec_ref = false;
  if (priv.adaptive_beta)
  {
    float x = -log1pf(-priv.alpha) * static_cast<float>(priv.total_examples_generated);
    static constexpr float log_of_2 = static_cast<float>(0.6931471805599453);
    priv.beta = (x <= log_of_2) ? -expm1f(-x) : (1 - expf(-x));  // numerical stability
    // float priv_beta = 1.f - powf(1.f - priv.alpha, (float)priv.total_examples_generated);
    // assert( fabs(priv_beta - priv.beta) < 1e-2 );
    if (priv.beta > 1) priv.beta = 1;
  }

  for (auto& ar : priv.ptag_to_action) delete ar.repr;
  priv.ptag_to_action.clear();

  if (!priv.cb_learner)  // was: if rollout_all_actions
  {
    priv._random_state->set_random_state(
        static_cast<uint32_t>(priv.read_example_last_id * 147483 + 4831921) * 2147483647);
  }
}

void search_declare_loss(search_private& priv, float loss)
{
  priv.loss_declared_cnt++;
  switch (priv.state)
  {
    case SearchState::INIT_TEST:
      priv.test_loss += loss;
      break;
    case SearchState::INIT_TRAIN:
      priv.train_loss += loss;
      break;
    case SearchState::LEARN:
      if ((priv.rollout_num_steps == 0) || (priv.loss_declared_cnt <= priv.rollout_num_steps))
      {
        priv.learn_loss += loss;
        cdbg << "priv.learn_loss += " << loss << " (now = " << priv.learn_loss << ")" << endl;
      }
      break;
    default:
      break;  // get rid of the warning about missing cases (danger!)
  }
}

template <class T>
void cdbg_print_array(const std::string& str, VW::v_array<T>& A)
{
  cdbg << str << " = [";
  for (size_t i = 0; i < A.size(); i++) cdbg << " " << A[i];
  cdbg << " ]" << endl;
}

size_t random(std::shared_ptr<VW::rand_state>& rs, size_t max)
{
  return static_cast<size_t>(rs->get_and_update_random() * static_cast<float>(max));
}
template <class T>
bool array_contains(T target, const T* A, size_t n)
{
  if (A == nullptr) return false;
  for (size_t i = 0; i < n; i++)
    if (A[i] == target) return true;
  return false;
}

// priv.learn_condition_on_act or priv.condition_on_actions
void add_example_conditioning(search_private& priv, VW::example& ec, size_t condition_on_cnt,
    const char* condition_on_names, action_repr* condition_on_actions)
{
  if (condition_on_cnt == 0) return;

  uint64_t extra_offset = 0;
  if (priv.is_ldf)
    if (ec.l.cs.costs.size() > 0) extra_offset = 3849017 * ec.l.cs.costs[0].class_index;

  size_t I = condition_on_cnt;
  size_t N = std::max(priv.acset.max_bias_ngram_length, priv.acset.max_quad_ngram_length);
  for (size_t i = 0; i < I; i++)  // position in conditioning
  {
    uint64_t fid = 71933 + 8491087 * extra_offset;
    if (priv.all->audit)
    {
      priv.dat_new_feature_audit_ss.str("");
      priv.dat_new_feature_audit_ss.clear();
      priv.dat_new_feature_feature_space = &condition_feature_space;
    }

    for (size_t n = 0; n < N; n++)  // length of ngram
    {
      if (i + n >= I) break;  // no more ngrams
      // we're going to add features for the ngram condition_on_actions[i .. i+N]
      uint64_t name = condition_on_names[i + n];
      fid = fid * 328901 + 71933 * ((condition_on_actions[i + n].a + 349101) * (name + 38490137));

      priv.dat_new_feature_ec = &ec;
      priv.dat_new_feature_idx = fid * quadratic_constant;
      priv.dat_new_feature_namespace = conditioning_namespace;
      priv.dat_new_feature_value = priv.acset.feature_value;

      if (priv.all->audit)
      {
        if (n > 0) priv.dat_new_feature_audit_ss << ',';
        if ((33 <= name) && (name <= 126))
          priv.dat_new_feature_audit_ss << name;
        else
          priv.dat_new_feature_audit_ss << '#' << static_cast<int>(name);
        priv.dat_new_feature_audit_ss << '=' << condition_on_actions[i + n].a;
      }

      // add the single bias feature
      if (n < priv.acset.max_bias_ngram_length)
        add_new_feature(priv, 1., static_cast<uint64_t>(4398201) << priv.all->weights.stride_shift());
      // add the quadratic features
      if (n < priv.acset.max_quad_ngram_length)
        GD::foreach_feature<search_private, uint64_t, add_new_feature>(*priv.all, ec, priv);
    }
  }

  if (priv.acset.use_passthrough_repr)
  {
    cdbg << "BEGIN adding passthrough features" << endl;
    for (size_t i = 0; i < I; i++)
    {
      if (condition_on_actions[i].repr == nullptr) continue;
      features& fs = *(condition_on_actions[i].repr);
      char name = condition_on_names[i];
      for (size_t k = 0; k < fs.size(); k++)
        if ((fs.values[k] > 1e-10) || (fs.values[k] < -1e-10))
        {
          uint64_t fid = 84913 + 48371803 * (extra_offset + 8392817 * name) + 840137 * (4891 + fs.indices[k]);
          if (priv.all->audit)
          {
            priv.dat_new_feature_audit_ss.str("");
            priv.dat_new_feature_audit_ss.clear();
            priv.dat_new_feature_audit_ss << "passthrough_repr_" << i << '_' << k;
          }

          priv.dat_new_feature_ec = &ec;
          priv.dat_new_feature_idx = fid;
          priv.dat_new_feature_namespace = conditioning_namespace;
          priv.dat_new_feature_value = fs.values[k];
          add_new_feature(priv, 1., static_cast<uint64_t>(4398201) << priv.all->weights.stride_shift());
        }
    }
    cdbg << "END adding passthrough features" << endl;
  }

  features& con_fs = ec.feature_space[conditioning_namespace];
  if ((con_fs.size() > 0) && (con_fs.sum_feat_sq > 0.))
  {
    ec.indices.push_back(conditioning_namespace);
    ec.reset_total_sum_feat_sq();
    ec.num_features += con_fs.size();
  }
  else
    con_fs.clear();
}

void del_example_conditioning(search_private& priv, VW::example& ec)
{
  if ((ec.indices.size() > 0) && (ec.indices.back() == conditioning_namespace))
    del_features_in_top_namespace(priv, ec, conditioning_namespace);
}

inline size_t cs_get_costs_size(bool isCB, VW::polylabel& ld) { return isCB ? ld.cb.costs.size() : ld.cs.costs.size(); }

inline uint32_t cs_get_cost_index(bool isCB, VW::polylabel& ld, size_t k)
{
  return isCB ? ld.cb.costs[k].action : ld.cs.costs[k].class_index;
}

inline float cs_get_cost_partial_prediction(bool isCB, VW::polylabel& ld, size_t k)
{
  return isCB ? ld.cb.costs[k].partial_prediction : ld.cs.costs[k].partial_prediction;
}

inline void cs_set_cost_loss(bool isCB, VW::polylabel& ld, size_t k, float val)
{
  if (isCB)
    ld.cb.costs[k].cost = val;
  else
    ld.cs.costs[k].x = val;
}

inline void cs_costs_erase(bool isCB, VW::polylabel& ld)
{
  if (isCB)
    ld.cb.costs.clear();
  else
    ld.cs.costs.clear();
}

inline void cs_costs_reserve(bool isCB, VW::polylabel& ld, size_t new_size)
{
  if (isCB)
    ld.cb.costs.reserve(new_size);
  else
    ld.cs.costs.reserve(new_size);
}

inline void cs_cost_push_back(bool isCB, VW::polylabel& ld, uint32_t index, float value)
{
  if (isCB)
  {
    CB::cb_class cost{value, index, 0.};
    ld.cb.costs.push_back(cost);
  }
  else
  {
    CS::wclass cost = {value, index, 0., 0.};
    ld.cs.costs.push_back(cost);
  }
}

VW::polylabel& allowed_actions_to_ld(search_private& priv, size_t ec_cnt, const action* allowed_actions,
    size_t allowed_actions_cnt, const float* allowed_actions_cost)
{
  bool isCB = priv.cb_learner;
  VW::polylabel& ld = priv.allowed_actions_cache;
  uint32_t num_costs = static_cast<uint32_t>(cs_get_costs_size(isCB, ld));

  if (priv.is_ldf)  // LDF version easier
  {
    if (num_costs > ec_cnt)
      cs_costs_reserve(isCB, ld, ec_cnt);
    else if (num_costs < ec_cnt)
      for (action k = num_costs; k < ec_cnt; k++) cs_cost_push_back(isCB, ld, k, FLT_MAX);
  }
  else if (priv.use_action_costs)
  {
    // TODO: Weight
    if (allowed_actions == nullptr)
    {
      if (cs_get_costs_size(isCB, ld) != priv.A)
      {
        cs_costs_erase(isCB, ld);
        for (action k = 0; k < priv.A; k++) cs_cost_push_back(isCB, ld, k + 1, 0.);
      }
      for (action k = 0; k < priv.A; k++) cs_set_cost_loss(isCB, ld, k, allowed_actions_cost[k]);
    }
    else  // manually specified actions
    {
      cs_costs_erase(isCB, ld);
      for (action k = 0; k < allowed_actions_cnt; k++)
        cs_cost_push_back(isCB, ld, allowed_actions[k], allowed_actions_cost[k]);
    }
  }
  else  // non-LDF version, no action costs
  {
    if ((allowed_actions == nullptr) || (allowed_actions_cnt == 0))  // any action is allowed
    {
      if (num_costs != priv.A)  // if there are already A-many actions, they must be the right ones, unless the user did
                                // something stupid like putting duplicate allowed_actions...
      {
        cs_costs_erase(isCB, ld);
        for (action k = 0; k < priv.A; k++) cs_cost_push_back(isCB, ld, k + 1, FLT_MAX);  //+1 because MC is 1-based
      }
    }
    else  // we need to peek at allowed_actions
    {
      cs_costs_erase(isCB, ld);
      for (size_t i = 0; i < allowed_actions_cnt; i++) cs_cost_push_back(isCB, ld, allowed_actions[i], FLT_MAX);
    }
  }

  return ld;
}

void allowed_actions_to_label(search_private& priv, size_t ec_cnt, const action* allowed_actions,
    size_t allowed_actions_cnt, const float* allowed_actions_cost, const action* oracle_actions,
    size_t oracle_actions_cnt, VW::polylabel& lab)
{
  bool isCB = priv.cb_learner;
  if (priv.is_ldf)  // LDF version easier
  {
    cs_costs_erase(isCB, lab);
    for (action k = 0; k < ec_cnt; k++)
      cs_cost_push_back(isCB, lab, k, array_contains<action>(k, oracle_actions, oracle_actions_cnt) ? 0.f : 1.f);
  }
  else if (priv.use_action_costs)
  {
    // TODO: Weight
    if (allowed_actions == nullptr)
    {
      if (cs_get_costs_size(isCB, lab) != priv.A)
      {
        cs_costs_erase(isCB, lab);
        for (action k = 0; k < priv.A; k++) cs_cost_push_back(isCB, lab, k + 1, 0.);
      }
      for (action k = 0; k < priv.A; k++) cs_set_cost_loss(isCB, lab, k, allowed_actions_cost[k]);
    }
    else  // manually specified actions
    {
      cs_costs_erase(isCB, lab);
      for (action k = 0; k < allowed_actions_cnt; k++)
        cs_cost_push_back(isCB, lab, allowed_actions[k], allowed_actions_cost[k]);
    }
  }
  else  // non-LDF, no action costs
  {
    if ((allowed_actions == nullptr) || (allowed_actions_cnt == 0))  // any action is allowed
    {
      bool set_to_one = false;
      if (cs_get_costs_size(isCB, lab) != priv.A)
      {
        cs_costs_erase(isCB, lab);
        for (action k = 0; k < priv.A; k++) cs_cost_push_back(isCB, lab, k + 1, 1.);
        set_to_one = true;
      }
      if (oracle_actions_cnt <= 1)  // common case to speed up
      {
        if (!set_to_one)
          for (action k = 0; k < priv.A; k++) cs_set_cost_loss(isCB, lab, k, 1.);
        if (oracle_actions_cnt == 1) cs_set_cost_loss(isCB, lab, oracle_actions[0] - 1, 0.);
      }
      else
      {
        for (action k = 0; k < priv.A; k++)
          cs_set_cost_loss(isCB, lab, k, array_contains<action>(k + 1, oracle_actions, oracle_actions_cnt) ? 0.f : 1.f);
      }
    }
    else  // only some actions are allowed
    {
      cs_costs_erase(isCB, lab);
      float w = 1.;  // array_contains<action>(3, oracle_actions, oracle_actions_cnt) ? 5.f : 1.f;
      for (size_t i = 0; i < allowed_actions_cnt; i++)
      {
        action k = allowed_actions[i];
        cs_cost_push_back(
            isCB, lab, k, (array_contains<action>(k, oracle_actions, oracle_actions_cnt)) ? 0.f : w);  // 1.f );
      }
    }
  }
}

template <class T>
void ensure_size(VW::v_array<T>& A, size_t sz)
{
  A.resize_but_with_stl_behavior(sz);
}

template <class T>
void ensure_size(std::vector<T>& A, size_t sz)
{
  A.resize(sz);
}

template <class T>
void set_at(VW::v_array<T>& v, T item, size_t pos)
{
  if (pos >= v.size()) { v.resize_but_with_stl_behavior(pos + 1); }
  v[pos] = item;
}

template <class T>
void set_at(std::vector<T>& v, T item, size_t pos)
{
  if (pos >= v.size()) { v.resize(pos + 1); }
  v[pos] = item;
}

action choose_oracle_action(search_private& priv, size_t ec_cnt, const action* oracle_actions,
    size_t oracle_actions_cnt, const action* allowed_actions, size_t allowed_actions_cnt,
    const float* allowed_actions_cost)
{
  action a = static_cast<action>(-1);
  if (priv.use_action_costs)
  {
    size_t K = (allowed_actions == nullptr) ? priv.A : allowed_actions_cnt;
    cdbg << "costs = [";
    for (size_t k = 0; k < K; k++) cdbg << ' ' << allowed_actions_cost[k];
    cdbg << " ]" << endl;
    float min_cost = FLT_MAX;
    for (size_t k = 0; k < K; k++) min_cost = std::min(min_cost, allowed_actions_cost[k]);
    cdbg << "min_cost = " << min_cost;
    if (min_cost < FLT_MAX)
    {
      size_t count = 0;
      for (size_t k = 0; k < K; k++)
        if (allowed_actions_cost[k] <= min_cost)
        {
          cdbg << ", hit @ " << k;
          count++;
          if ((count == 1) || (priv._random_state->get_and_update_random() < 1. / static_cast<float>(count)))
          {
            a = (allowed_actions == nullptr) ? static_cast<uint32_t>(k + 1) : allowed_actions[k];
            cdbg << "***";
          }
        }
    }
    cdbg << endl;
  }

  if (a == static_cast<action>(-1))
  {
    if ((priv.perturb_oracle > 0.) && (priv.state == SearchState::INIT_TRAIN) &&
        (priv._random_state->get_and_update_random() < priv.perturb_oracle))
      oracle_actions_cnt = 0;
    a = (oracle_actions_cnt > 0)
        ? oracle_actions[random(priv._random_state, oracle_actions_cnt)]
        : (allowed_actions_cnt > 0) ? allowed_actions[random(priv._random_state, allowed_actions_cnt)]
                                    : priv.is_ldf ? static_cast<action>(random(priv._random_state, ec_cnt))
                                                  : static_cast<action>(1 + random(priv._random_state, priv.A));
  }
  cdbg << "choose_oracle_action from oracle_actions = [";
  for (size_t i = 0; i < oracle_actions_cnt; i++) cdbg << " " << oracle_actions[i];
  cdbg << " ], ret=" << a << endl;
  if (need_memo_foreach_action(priv) && (priv.state == SearchState::INIT_TRAIN))
  {
<<<<<<< HEAD
    v_array<action_cache>* this_cache = new v_array<action_cache>();
    // TODO we don't really need to construct this VW::polylabel
    VW::polylabel l = allowed_actions_to_ld(priv, 1, allowed_actions, allowed_actions_cnt, allowed_actions_cost);
=======
    VW::v_array<action_cache>* this_cache = new VW::v_array<action_cache>();
    // TODO we don't really need to construct this polylabel
    polylabel l = allowed_actions_to_ld(priv, 1, allowed_actions, allowed_actions_cnt, allowed_actions_cost);
>>>>>>> b59e129f
    size_t K = cs_get_costs_size(priv.cb_learner, l);
    for (size_t k = 0; k < K; k++)
    {
      action cl = cs_get_cost_index(priv.cb_learner, l, k);
      float cost = array_contains(cl, oracle_actions, oracle_actions_cnt) ? 0.f : 1.f;
      this_cache->push_back(action_cache{0., cl, cl == a, cost});
    }
    assert(priv.memo_foreach_action.size() == priv.meta_t + priv.t - 1);
    priv.memo_foreach_action.push_back(this_cache);
    cdbg << "memo_foreach_action[" << priv.meta_t + priv.t - 1 << "] = " << this_cache << " from oracle" << endl;
  }
  return a;
}

action single_prediction_notLDF(search_private& priv, VW::example& ec, int policy, const action* allowed_actions,
    size_t allowed_actions_cnt, const float* allowed_actions_cost, float& a_cost,
    action override_action)  // if override_action != -1, then we return it as the action and a_cost is set to the
                             // appropriate cost for that action
{
  VW::workspace& all = *priv.all;
  VW::polylabel old_label = ec.l;
  bool need_partial_predictions = need_memo_foreach_action(priv) ||
      (priv.metaoverride && priv.metaoverride->_foreach_action) || (override_action != static_cast<action>(-1)) ||
      priv.active_csoaa;
  if ((allowed_actions_cnt > 0) || need_partial_predictions)
    ec.l = allowed_actions_to_ld(priv, 1, allowed_actions, allowed_actions_cnt, allowed_actions_cost);
  else
    ec.l.cs = priv.empty_cs_label;

  cdbg << "allowed_actions_cnt=" << allowed_actions_cnt << ", ec.l = [";
  for (size_t i = 0; i < ec.l.cs.costs.size(); i++)
    cdbg << ' ' << ec.l.cs.costs[i].class_index << ':' << ec.l.cs.costs[i].x;
  cdbg << " ]" << endl;

  as_singleline(priv.base_learner)->predict(ec, policy);

  uint32_t act = priv.active_csoaa ? ec.pred.active_multiclass.predicted_class : ec.pred.multiclass;
  cdbg << "a=" << act << " from";
  if (allowed_actions)
  {
    for (size_t ii = 0; ii < allowed_actions_cnt; ii++) cdbg << ' ' << allowed_actions[ii];
  }
  cdbg << endl;
  a_cost = ec.partial_prediction;
  cdbg << "a_cost = " << a_cost << endl;

  if (override_action != static_cast<action>(-1)) act = override_action;

  if (need_partial_predictions)
  {
    size_t K = cs_get_costs_size(priv.cb_learner, ec.l);
    float min_cost = FLT_MAX;
    for (size_t k = 0; k < K; k++)
    {
      float cost = cs_get_cost_partial_prediction(priv.cb_learner, ec.l, k);
      if (cost < min_cost) min_cost = cost;
    }
    VW::v_array<action_cache>* this_cache = nullptr;
    if (need_memo_foreach_action(priv) && (override_action == static_cast<action>(-1)))
    { this_cache = new VW::v_array<action_cache>(); }
    for (size_t k = 0; k < K; k++)
    {
      action cl = cs_get_cost_index(priv.cb_learner, ec.l, k);
      float cost = cs_get_cost_partial_prediction(priv.cb_learner, ec.l, k);
      if (priv.metaoverride && priv.metaoverride->_foreach_action)
        priv.metaoverride->_foreach_action(*priv.metaoverride->sch, priv.t - 1, min_cost, cl, cl == act, cost);
      if (override_action == cl) a_cost = cost;
      if (this_cache) this_cache->push_back(action_cache{min_cost, cl, cl == act, cost});
    }
    if (this_cache)
    {
      assert(priv.memo_foreach_action.size() == priv.meta_t + priv.t - 1);
      priv.memo_foreach_action.push_back(this_cache);
      cdbg << "memo_foreach_action[" << priv.meta_t + priv.t - 1 << "] = " << this_cache << endl;
    }
  }

  if ((priv.state == SearchState::INIT_TRAIN) && (priv.subsample_timesteps <= -1))  // active learning
  {
    size_t K = cs_get_costs_size(priv.cb_learner, ec.l);
    float min_cost = FLT_MAX, min_cost2 = FLT_MAX;
    for (size_t k = 0; k < K; k++)
    {
      float cost = cs_get_cost_partial_prediction(priv.cb_learner, ec.l, k);
      if (cost < min_cost)
      {
        min_cost2 = min_cost;
        min_cost = cost;
      }
      else if (cost < min_cost2)
      {
        min_cost2 = cost;
      }
    }
    if (min_cost2 < FLT_MAX)
      priv.active_uncertainty.push_back(std::make_pair(min_cost2 - min_cost, priv.t + priv.meta_t));
  }
  if ((priv.state == SearchState::INIT_TRAIN) && priv.active_csoaa)
  {
    if (priv.cb_learner) THROW("cannot use active_csoaa with cb learning");
    size_t cur_t = priv.t + priv.meta_t - 1;
    while (priv.active_known.size() <= cur_t)
    {
      priv.active_known.push_back({});
      cdbg << "active_known length now " << priv.active_known.size() << endl;
    }
    priv.active_known[cur_t].clear();
    assert(ec.l.cs.costs.size() > 0);
    for (size_t k = 0; k < ec.l.cs.costs.size(); k++)
    {
      /* priv.active_known[cur_t].push_back( ec.l.cs.costs[k].pred_is_certain
                                          ? ec.l.cs.costs[k].partial_prediction
                                          : FLT_MAX );
                                          cdbg << "active_known[" << cur_t << "][" << (priv.active_known[cur_t].size() -
         1) << "] = certain=" << ec.l.cs.costs[k].pred_is_certain << ", cost=" << ec.l.cs.costs[k].partial_prediction <<
         "}" << endl; */
      CS::wclass& wc = ec.l.cs.costs[k];
      // Get query_needed from pred
      const auto& query_list = ec.pred.active_multiclass.more_info_required_for_classes;
      bool query_needed = std::find(query_list.begin(), query_list.end(), wc.class_index) != query_list.end();
      std::pair<CS::wclass&, bool> p = {wc, query_needed};
      // Push into active_known[cur_t] with wc
      priv.active_known[cur_t].push_back(p);
      // cdbg << "active_known[" << cur_t << "][" << (priv.active_known[cur_t].size() - 1) << "] = " << wc.class_index
      // << ':' << wc.x << " pp=" << wc.partial_prediction << " query_needed=" << wc.query_needed << " max_pred=" <<
      // wc.max_pred << " min_pred=" << wc.min_pred << " is_range_overlapped=" << wc.is_range_overlapped << "
      // is_range_large=" << wc.is_range_large << endl;
      // query_needed=" << ec.l.cs.costs[k].query_needed << ", cost=" << ec.l.cs.costs[k].partial_prediction << "}" <<
      // endl;
    }
  }

  // generate raw predictions if necessary
  if ((priv.state == SearchState::INIT_TEST) && (all.raw_prediction != nullptr))
  {
    priv.rawOutputStringStream->str("");
    for (size_t k = 0; k < cs_get_costs_size(priv.cb_learner, ec.l); k++)
    {
      if (k > 0) (*priv.rawOutputStringStream) << ' ';
      (*priv.rawOutputStringStream) << cs_get_cost_index(priv.cb_learner, ec.l, k) << ':'
                                    << cs_get_cost_partial_prediction(priv.cb_learner, ec.l, k);
    }
    all.print_text_by_ref(all.raw_prediction.get(), priv.rawOutputStringStream->str(), ec.tag, all.logger);
  }

  ec.l = old_label;

  priv.total_predictions_made++;
  priv.num_features += ec.get_num_features();

  return act;
}

action single_prediction_LDF(search_private& priv, VW::example* ecs, size_t ec_cnt, int policy, float& a_cost,
    action override_action)  // if override_action != -1, then we return it as the action and a_cost is set to the
                             // appropriate cost for that action
{
  bool need_partial_predictions = need_memo_foreach_action(priv) ||
      (priv.metaoverride && priv.metaoverride->_foreach_action) || (override_action != static_cast<action>(-1));

  CS::default_label(priv.ldf_test_label);
  CS::wclass wc = {0., 1, 0., 0.};
  priv.ldf_test_label.costs.push_back(wc);

  // keep track of best (aka chosen) action
  float best_prediction = 0.;
  action best_action = 0;

  size_t start_K = (priv.is_ldf && COST_SENSITIVE::ec_is_example_header(ecs[0])) ? 1 : 0;

  VW::v_array<action_cache>* this_cache = nullptr;
  if (need_partial_predictions) { this_cache = new VW::v_array<action_cache>(); }

  for (action a = static_cast<uint32_t>(start_K); a < ec_cnt; a++)
  {
    cdbg << "== single_prediction_LDF a=" << a << "==" << endl;
    if (start_K > 0) LabelDict::add_example_namespaces_from_example(ecs[a], ecs[0]);

    VW::polylabel old_label = ecs[a].l;
    ecs[a].l.cs = priv.ldf_test_label;

    VW::multi_ex tmp;
    uint64_t old_offset = ecs[a].ft_offset;
    ecs[a].ft_offset = priv.offset;
    tmp.push_back(&ecs[a]);

    as_multiline(priv.base_learner)->predict(tmp, policy);

    ecs[a].ft_offset = old_offset;
    cdbg << "partial_prediction[" << a << "] = " << ecs[a].partial_prediction << endl;

    if (override_action != static_cast<action>(-1))
    {
      if (a == override_action) a_cost = ecs[a].partial_prediction;
    }
    else if ((a == start_K) || (ecs[a].partial_prediction < best_prediction))
    {
      best_prediction = ecs[a].partial_prediction;
      best_action = a;
      a_cost = best_prediction;
    }
    if (this_cache) this_cache->push_back(action_cache{0., a, false, ecs[a].partial_prediction});

    priv.num_features += ecs[a].get_num_features();
    ecs[a].l = old_label;
    if (start_K > 0) LabelDict::del_example_namespaces_from_example(ecs[a], ecs[0]);
  }
  if (override_action != static_cast<action>(-1))
    best_action = override_action;
  else
    a_cost = best_prediction;

  if (this_cache)
  {
    for (size_t i = 0; i < this_cache->size(); i++)
    {
      action_cache& ac = (*this_cache)[i];
      ac.min_cost = a_cost;
      ac.is_opt = (ac.k == best_action);
      if (priv.metaoverride && priv.metaoverride->_foreach_action)
        priv.metaoverride->_foreach_action(*priv.metaoverride->sch, priv.t - 1, ac.min_cost, ac.k, ac.is_opt, ac.cost);
    }
    if (need_memo_foreach_action(priv) && (override_action == static_cast<action>(-1)))
      priv.memo_foreach_action.push_back(this_cache);
    else
    {
      delete this_cache;
    }
  }

  // TODO: generate raw predictions if necessary

  priv.total_predictions_made++;
  return best_action;
}

int choose_policy(search_private& priv, bool advance_prng = true)
{
  RollMethod method = (priv.state == SearchState::INIT_TEST) ? RollMethod::POLICY
                                                             : (priv.state == SearchState::LEARN)
          ? priv.rollout_method
          : (priv.state == SearchState::INIT_TRAIN) ? priv.rollin_method
                                                    : RollMethod::NO_ROLLOUT;  // this should never happen
  switch (method)
  {
    case RollMethod::POLICY:
      return random_policy(
          priv, priv.allow_current_policy || (priv.state == SearchState::INIT_TEST), false, advance_prng);

    case RollMethod::ORACLE:
      return -1;

    case RollMethod::MIX_PER_STATE:
      return random_policy(priv, priv.allow_current_policy, true, advance_prng);

    case RollMethod::MIX_PER_ROLL:
      if (priv.mix_per_roll_policy == -2)  // then we have to choose one!
        priv.mix_per_roll_policy = random_policy(priv, priv.allow_current_policy, true, advance_prng);
      return priv.mix_per_roll_policy;

    case RollMethod::NO_ROLLOUT:
    default:
      THROW("internal error (bug): trying to rollin or rollout with NO_ROLLOUT");
  }
}

bool cached_item_equivalent(unsigned char* const& A, unsigned char* const& B)
{
  size_t sz_A = *A;
  size_t sz_B = *B;
  if (sz_A != sz_B) return false;
  return memcmp(A, B, sz_A) == 0;
}

// returns true if found and do_store is false. if do_store is true, always returns true.
bool cached_action_store_or_find(search_private& priv, ptag mytag, const ptag* condition_on,
    const char* condition_on_names, action_repr* condition_on_actions, size_t condition_on_cnt, int policy,
    size_t learner_id, action& a, bool do_store, float& a_cost)
{
  if (priv.no_caching) return do_store;
  if (mytag == 0) return do_store;  // don't attempt to cache when tag is zero

  size_t sz = sizeof(size_t) + sizeof(ptag) + sizeof(int) + sizeof(size_t) + sizeof(size_t) +
      condition_on_cnt * (sizeof(ptag) + sizeof(action) + sizeof(char));
  if (sz % 4 != 0) sz += 4 - (sz % 4);  // make sure sz aligns to 4 so that uniform_hash does the right thing

  byte_array item(new uint8_t[sz]);
  uint8_t* here = item.get();
  // get rid of a valgrind warning about uninitialized memory
  memset(here, 0, sz);
  *here = static_cast<unsigned char>(sz);
  here += sizeof(size_t);
  *here = static_cast<uint8_t>(mytag);
  here += sizeof(ptag);
  *here = static_cast<uint8_t>(policy);
  here += sizeof(int);
  *here = static_cast<unsigned char>(learner_id);
  here += sizeof(size_t);
  *here = static_cast<unsigned char>(condition_on_cnt);
  here += sizeof(size_t);
  for (size_t i = 0; i < condition_on_cnt; i++)
  {
    *here = static_cast<uint8_t>(condition_on[i]);
    here += sizeof(ptag);
    *here = static_cast<uint8_t>(condition_on_actions[i].a);
    here += sizeof(action);
    *here = condition_on_names[i];
    here += sizeof(char);  // SPEEDUP: should we align this at 4?
  }
  if (do_store)
  {
    priv.cache_hash_map.emplace(std::move(item), scored_action(a, a_cost));
    return true;
  }
  else  // its a find
  {
    auto sa_iter = priv.cache_hash_map.find(item);
    if (sa_iter == priv.cache_hash_map.end()) return false;
    a = sa_iter->second.a;
    a_cost = sa_iter->second.s;
    return a != static_cast<action>(-1);
  }
}

void generate_training_example(search_private& priv, VW::polylabel& losses, float weight, bool add_conditioning = true,
    float min_loss = FLT_MAX)  // min_loss = FLT_MAX means "please compute it for me as the actual min"; any other value
                               // means to use this
{
  // should we really subtract out min-loss?
  // float min_loss = FLT_MAX;
  if (priv.cb_learner)
  {
    if (min_loss == FLT_MAX)
      for (size_t i = 0; i < losses.cb.costs.size(); i++) min_loss = std::min(min_loss, losses.cb.costs[i].cost);
    for (size_t i = 0; i < losses.cb.costs.size(); i++) losses.cb.costs[i].cost = losses.cb.costs[i].cost - min_loss;
  }
  else
  {
    if (min_loss == FLT_MAX)
      for (size_t i = 0; i < losses.cs.costs.size(); i++) min_loss = std::min(min_loss, losses.cs.costs[i].x);
    for (size_t i = 0; i < losses.cs.costs.size(); i++)
      losses.cs.costs[i].x = (losses.cs.costs[i].x - min_loss) * weight;
  }

  if (!priv.is_ldf)  // not LDF
  {
    // since we're not LDF, it should be the case that ec_ref_cnt == 1
    // and learn_ec_ref[0] is a pointer to a single example
    assert(priv.learn_ec_ref_cnt == 1);
    assert(priv.learn_ec_ref != nullptr);

    VW::example& ec = priv.learn_ec_ref[0];
    VW::polylabel old_label = ec.l;
    ec.l = losses;  // labels;
    if (add_conditioning)
      add_example_conditioning(priv, ec, priv.learn_condition_on.size(), priv.learn_condition_on_names.begin(),
          priv.learn_condition_on_act.data());
    for (size_t is_local = 0; is_local <= static_cast<size_t>(priv.xv); is_local++)
    {
      int learner = select_learner(priv, priv.current_policy, priv.learn_learner_id, true, is_local > 0);
      cdbg << "BEGIN base_learner->learn(ec, " << learner << ")" << endl;
      as_singleline(priv.base_learner)->learn(ec, learner);
      cdbg << "END   base_learner->learn(ec, " << learner << ")" << endl;
    }
    if (add_conditioning) del_example_conditioning(priv, ec);
    ec.l = old_label;
    priv.total_examples_generated++;
  }
  else  // is  LDF
  {
    assert(cs_get_costs_size(priv.cb_learner, losses) == priv.learn_ec_ref_cnt);
    size_t start_K = (priv.is_ldf && COST_SENSITIVE::ec_is_example_header(priv.learn_ec_ref[0])) ? 1 : 0;

    // TODO: weight
    if (add_conditioning)
      for (action a = static_cast<uint32_t>(start_K); a < priv.learn_ec_ref_cnt; a++)
      {
        VW::example& ec = priv.learn_ec_ref[a];
        add_example_conditioning(priv, ec, priv.learn_condition_on.size(), priv.learn_condition_on_names.begin(),
            priv.learn_condition_on_act.data());
      }

    for (size_t is_local = 0; is_local <= static_cast<size_t>(priv.xv); is_local++)
    {
      int learner = select_learner(priv, priv.current_policy, priv.learn_learner_id, true, is_local > 0);

      // create an example collection for

      VW::multi_ex tmp;
      uint64_t tmp_offset = 0;
      if (priv.learn_ec_ref_cnt > start_K) tmp_offset = priv.learn_ec_ref[start_K].ft_offset;
      for (action a = static_cast<uint32_t>(start_K); a < priv.learn_ec_ref_cnt; a++)
      {
        VW::example& ec = priv.learn_ec_ref[a];
        CS::label& lab = ec.l.cs;
        if (lab.costs.size() == 0)
        {
          CS::wclass wc = {0., a - static_cast<uint32_t>(start_K), 0., 0.};
          lab.costs.push_back(wc);
        }
        lab.costs[0].x = losses.cs.costs[a - start_K].x;
        // store the offset to restore it later
        ec.ft_offset = priv.offset;
        // create the example collection used to learn
        tmp.push_back(&ec);
        cdbg << "generate_training_example called learn on action a=" << a << ", costs.size=" << lab.costs.size()
             << " ec=" << &ec << endl;
        priv.total_examples_generated++;
      }

      // learn with the multiline example
      as_multiline(priv.base_learner)->learn(tmp, learner);

      // restore the offsets in examples
      int i = 0;
      for (action a = static_cast<uint32_t>(start_K); a < priv.learn_ec_ref_cnt; a++, i++)
        priv.learn_ec_ref[a].ft_offset = tmp_offset;
    }

    if (add_conditioning)
      for (action a = static_cast<uint32_t>(start_K); a < priv.learn_ec_ref_cnt; a++)
      {
        VW::example& ec = priv.learn_ec_ref[a];
        del_example_conditioning(priv, ec);
      }
  }
}

bool search_predictNeedsExample(search_private& priv)
{
  // this is basically copied from the logic of search_predict()
  switch (priv.state)
  {
    case SearchState::INITIALIZE:
      return false;
    case SearchState::GET_TRUTH_STRING:
      return false;
    case SearchState::INIT_TEST:
      return true;
    case SearchState::INIT_TRAIN:
      // TODO: do we need to do something here for metatasks?
      // if (priv.beam && (priv.t < priv.beam_actions.size()))
      //  return false;
      if (priv.rollout_method == RollMethod::NO_ROLLOUT) return true;
      break;
    case SearchState::LEARN:
      if (priv.t + priv.meta_t < priv.learn_t)
        return false;  // TODO: in meta search mode with foreach feature we'll need it even here
      if (priv.t + priv.meta_t == priv.learn_t)
        return true;  // SPEEDUP: we really only need it on the last learn_a, but this is hard to know...
      // t > priv.learn_t
      if ((priv.rollout_num_steps > 0) && (priv.loss_declared_cnt >= priv.rollout_num_steps)) return false;  // skipping
      break;
  }

  int pol = choose_policy(priv, false);  // choose a policy but don't advance prng
  return (pol != -1);
}

void foreach_action_from_cache(search_private& priv, size_t t, action override_a = static_cast<action>(-1))
{
  cdbg << "foreach_action_from_cache: t=" << t << ", memo_foreach_action.size()=" << priv.memo_foreach_action.size()
       << ", override_a=" << override_a << endl;
  assert(t < priv.memo_foreach_action.size());
  VW::v_array<action_cache>* cached = priv.memo_foreach_action[t];
  if (!cached) return;  // the only way this can happen is if the metatask overrode this action
  cdbg << "memo_foreach_action size = " << cached->size() << endl;
  for (size_t id = 0; id < cached->size(); id++)
  {
    action_cache& ac = (*cached)[id];
    priv.metaoverride->_foreach_action(*priv.metaoverride->sch, t - priv.meta_t, ac.min_cost, ac.k,
        (override_a == static_cast<action>(-1)) ? ac.is_opt : (ac.k == override_a), ac.cost);
  }
}

// note: ec_cnt should be 1 if we are not LDF
action search_predict(search_private& priv, VW::example* ecs, size_t ec_cnt, ptag mytag, const action* oracle_actions,
    size_t oracle_actions_cnt, const ptag* condition_on, const char* condition_on_names, const action* allowed_actions,
    size_t allowed_actions_cnt, const float* allowed_actions_cost, size_t learner_id, float& a_cost, float /* weight */)
{
  size_t condition_on_cnt = condition_on_names ? strlen(condition_on_names) : 0;
  size_t t = priv.t + priv.meta_t;
  priv.t++;

  // make sure parameters come in pairs correctly
  assert((oracle_actions == nullptr) == (oracle_actions_cnt == 0));
  assert((condition_on == nullptr) == (condition_on_names == nullptr));
  assert(((allowed_actions == nullptr) && (allowed_actions_cost == nullptr)) == (allowed_actions_cnt == 0));
  assert(priv.use_action_costs == (allowed_actions_cost != nullptr));
  if (allowed_actions_cost != nullptr) assert(oracle_actions == nullptr);

  // if we're just after the string, choose an oracle action
  if ((priv.state == SearchState::GET_TRUTH_STRING) || priv.force_oracle)
  {
    action a = choose_oracle_action(
        priv, ec_cnt, oracle_actions, oracle_actions_cnt, allowed_actions, allowed_actions_cnt, allowed_actions_cost);
    // if (priv.metaoverride && priv.metaoverride->_post_prediction)
    //  priv.metaoverride->_post_prediction(*priv.metaoverride->sch, t-priv.meta_t, a, 0.);
    a_cost = 0.;
    return a;
  }

  // if we're in LEARN mode and before learn_t, return the train action
  if ((priv.state == SearchState::LEARN) && (t < priv.learn_t))
  {
    assert(t < priv.train_trajectory.size());
    action a = priv.train_trajectory[t].a;
    a_cost = priv.train_trajectory[t].s;
    cdbg << "LEARN " << t << " < priv.learn_t ==> a=" << a << ", a_cost=" << a_cost << endl;
    if (priv.metaoverride && priv.metaoverride->_foreach_action) foreach_action_from_cache(priv, t);
    if (priv.metaoverride && priv.metaoverride->_post_prediction)
      priv.metaoverride->_post_prediction(*priv.metaoverride->sch, t - priv.meta_t, a, a_cost);
    return a;
  }

  // for LDF, # of valid actions is ec_cnt; otherwise it's either allowed_actions_cnt or A
  size_t valid_action_cnt = priv.is_ldf ? ec_cnt : (allowed_actions_cnt > 0) ? allowed_actions_cnt : priv.A;

  // if we're in LEARN mode and _at_ learn_t, then:
  //   - choose the next action
  //   - decide if we're done
  //   - if we are, then copy/mark the example ref
  if ((priv.state == SearchState::LEARN) && (t == priv.learn_t))
  {
    action a = static_cast<action>(priv.learn_a_idx);
    priv.loss_declared_cnt = 0;

    cdbg << "LEARN " << t << " = priv.learn_t ==> a=" << a << ", learn_a_idx=" << priv.learn_a_idx
         << " valid_action_cnt=" << valid_action_cnt << endl;
    priv.learn_a_idx++;

    // check to see if we're done with available actions
    if (priv.learn_a_idx >= valid_action_cnt)
    {
      priv.done_with_all_actions = true;
      priv.learn_learner_id = learner_id;

      // set reference or copy example(s)
      if (oracle_actions_cnt > 0) priv.learn_oracle_action = oracle_actions[0];
      priv.learn_ec_ref_cnt = ec_cnt;
      if (priv.examples_dont_change)
        priv.learn_ec_ref = ecs;
      else
      {
        priv.learn_ec_copy.resize(ec_cnt);
        for (size_t i = 0; i < ec_cnt; i++) { VW::copy_example_data_with_label(&priv.learn_ec_copy[i], ecs + i); }

        priv.learn_ec_ref = priv.learn_ec_copy.data();
      }

      // copy conditioning stuff and allowed actions
      if (priv.auto_condition_features)
      {
        priv.learn_condition_on.resize_but_with_stl_behavior(condition_on_cnt);
        ensure_size(priv.learn_condition_on_act, condition_on_cnt);

        memcpy(priv.learn_condition_on.begin(), condition_on, condition_on_cnt * sizeof(ptag));

        for (size_t i = 0; i < condition_on_cnt; i++)
        {
          set_at(priv.learn_condition_on_act,
              action_repr(((1 <= condition_on[i]) && (condition_on[i] < priv.ptag_to_action.size()))
                      ? priv.ptag_to_action[condition_on[i]]
                      : 0),
              i);
        }

        if (condition_on_names == nullptr)
        {
          ensure_size(priv.learn_condition_on_names, 1);
          priv.learn_condition_on_names[0] = 0;
        }
        else
        {
          ensure_size(priv.learn_condition_on_names, strlen(condition_on_names) + 1);
          VW::string_cpy(priv.learn_condition_on_names.begin(), (strlen(condition_on_names) + 1), condition_on_names);
        }
      }

      if (allowed_actions && (allowed_actions_cnt > 0))
      {
        ensure_size(priv.learn_allowed_actions, allowed_actions_cnt);
        memcpy(priv.learn_allowed_actions.begin(), allowed_actions, allowed_actions_cnt * sizeof(action));
        cdbg_print_array("in LEARN, learn_allowed_actions", priv.learn_allowed_actions);
      }
    }

    assert((allowed_actions_cnt == 0) || (a < allowed_actions_cnt));

    a_cost = 0.;
    action a_name = (allowed_actions && (allowed_actions_cnt > 0)) ? allowed_actions[a] : priv.is_ldf ? a : (a + 1);
    if (priv.metaoverride && priv.metaoverride->_foreach_action)
    {
      foreach_action_from_cache(priv, t, a_name);
      if (priv.memo_foreach_action[t])
      {
        cdbg << "@ memo_foreach_action: t=" << t << ", a=" << a << ", cost=" << (*priv.memo_foreach_action[t])[a].cost
             << endl;
        a_cost = (*priv.memo_foreach_action[t])[a].cost;
      }
    }

    a = a_name;

    if (priv.metaoverride && priv.metaoverride->_post_prediction)
      priv.metaoverride->_post_prediction(*priv.metaoverride->sch, t - priv.meta_t, a, a_cost);
    return a;
  }

  if ((priv.state == SearchState::LEARN) && (t > priv.learn_t) && (priv.rollout_num_steps > 0) &&
      (priv.loss_declared_cnt >= priv.rollout_num_steps))
  {
    cdbg << "... skipping" << endl;
    action a = priv.is_ldf ? 0 : ((allowed_actions && (allowed_actions_cnt > 0)) ? allowed_actions[0] : 1);
    if (priv.metaoverride && priv.metaoverride->_post_prediction)
      priv.metaoverride->_post_prediction(*priv.metaoverride->sch, t - priv.meta_t, a, 0.);
    if (priv.metaoverride && priv.metaoverride->_foreach_action) foreach_action_from_cache(priv, t);
    a_cost = 0.;
    return a;
  }

  if ((priv.state == SearchState::INIT_TRAIN) || (priv.state == SearchState::INIT_TEST) ||
      ((priv.state == SearchState::LEARN) && (t > priv.learn_t)))
  {
    // we actually need to run the policy

    int policy = choose_policy(priv);
    action a = 0;

    cdbg << "executing policy " << policy << endl;

    bool gte_here = (priv.state == SearchState::INIT_TRAIN) && (priv.rollout_method == RollMethod::NO_ROLLOUT) &&
        ((oracle_actions_cnt > 0) || (priv.use_action_costs));
    a_cost = 0.;
    bool skip = false;

    if (priv.metaoverride && priv.metaoverride->_maybe_override_prediction &&
        (priv.state != SearchState::LEARN))  // if LEARN and t>learn_t,then we cannot allow overrides!
    {
      skip = priv.metaoverride->_maybe_override_prediction(*priv.metaoverride->sch, t - priv.meta_t, a, a_cost);
      cdbg << "maybe_override_prediction --> " << skip << ", a=" << a << ", a_cost=" << a_cost << endl;
      if (skip && need_memo_foreach_action(priv)) priv.memo_foreach_action.push_back(nullptr);
    }

    if ((!skip) && (policy == -1))
      a = choose_oracle_action(priv, ec_cnt, oracle_actions, oracle_actions_cnt, allowed_actions, allowed_actions_cnt,
          allowed_actions_cost);  // TODO: we probably want to actually get costs for oracle actions???

    bool need_fea = (policy == -1) && priv.metaoverride && priv.metaoverride->_foreach_action;

    if ((policy >= 0) || gte_here || need_fea)  // the last case is we need to do foreach action
    {
      int learner = select_learner(priv, policy, learner_id, false, priv.state != SearchState::INIT_TEST);

      ensure_size(priv.condition_on_actions, condition_on_cnt);
      for (size_t i = 0; i < condition_on_cnt; i++)
      {
        priv.condition_on_actions[i] = ((1 <= condition_on[i]) && (condition_on[i] < priv.ptag_to_action.size()))
            ? priv.ptag_to_action[condition_on[i]]
            : action_repr(0);
      }

      bool not_test = priv.all->training && !ecs[0].test_only;

      if ((!skip) && (!need_fea) && not_test &&
          cached_action_store_or_find(priv, mytag, condition_on, condition_on_names, priv.condition_on_actions.data(),
              condition_on_cnt, policy, learner_id, a, false, a_cost))
        // if this succeeded, 'a' has the right action
        priv.total_cache_hits++;
      else  // we need to predict, and then cache, and maybe run foreach_action
      {
        size_t start_K = (priv.is_ldf && COST_SENSITIVE::ec_is_example_header(ecs[0])) ? 1 : 0;
        priv.last_action_repr.clear();
        if (priv.auto_condition_features)
          for (size_t n = start_K; n < ec_cnt; n++)
            add_example_conditioning(
                priv, ecs[n], condition_on_cnt, condition_on_names, priv.condition_on_actions.data());

        if (((!skip) && (policy >= 0)) || need_fea)  // only make a prediction if we're going to use the output
        {
          if (priv.auto_condition_features && priv.acset.use_passthrough_repr)
          {
            if (priv.is_ldf) { THROW("search cannot use state representations in ldf mode"); }
            if (ecs[0].passthrough) { THROW("search cannot passthrough"); }
            ecs[0].passthrough = &priv.last_action_repr;
          }
          a = priv.is_ldf
              ? single_prediction_LDF(priv, ecs, ec_cnt, learner, a_cost, need_fea ? a : static_cast<action>(-1))
              : single_prediction_notLDF(priv, *ecs, learner, allowed_actions, allowed_actions_cnt,
                    allowed_actions_cost, a_cost, need_fea ? a : static_cast<action>(-1));

          cdbg << "passthrough = [";
          for (size_t kk = 0; kk < priv.last_action_repr.size(); kk++)
            cdbg << ' ' << priv.last_action_repr.indices[kk] << ':' << priv.last_action_repr.values[kk];
          cdbg << " ]" << endl;

          ecs[0].passthrough = nullptr;
        }

        if (need_fea)
        {
          // TODO this
        }

        if (gte_here)
        {
          cdbg << "INIT_TRAIN, NO_ROLLOUT, at least one oracle_actions, a=" << a << endl;
          // we can generate a training example _NOW_ because we're not doing rollouts
          // allowed_actions_to_losses(priv, ec_cnt, allowed_actions, allowed_actions_cnt, oracle_actions,
          // oracle_actions_cnt, losses);
          allowed_actions_to_label(priv, ec_cnt, allowed_actions, allowed_actions_cnt, allowed_actions_cost,
              oracle_actions, oracle_actions_cnt, priv.gte_label);
          cdbg << "priv.gte_label = [";
          for (size_t i = 0; i < priv.gte_label.cs.costs.size(); i++)
            cdbg << ' ' << priv.gte_label.cs.costs[i].class_index << ':' << priv.gte_label.cs.costs[i].x;
          cdbg << " ]" << endl;

          priv.learn_ec_ref = ecs;
          priv.learn_ec_ref_cnt = ec_cnt;
          if (allowed_actions)
          {
            ensure_size(priv.learn_allowed_actions, allowed_actions_cnt);  // TODO: do we really need this?
            memcpy(priv.learn_allowed_actions.begin(), allowed_actions, allowed_actions_cnt * sizeof(action));
          }
          size_t old_learner_id = priv.learn_learner_id;
          priv.learn_learner_id = learner_id;
          generate_training_example(
              priv, priv.gte_label, 1., false);  // this is false because the conditioning has already been added!
          priv.learn_learner_id = old_learner_id;
        }

        if (priv.auto_condition_features)
          for (size_t n = start_K; n < ec_cnt; n++) del_example_conditioning(priv, ecs[n]);

        if (not_test && (!skip))
          cached_action_store_or_find(priv, mytag, condition_on, condition_on_names, priv.condition_on_actions.data(),
              condition_on_cnt, policy, learner_id, a, true, a_cost);
      }
    }

    if (priv.state == SearchState::INIT_TRAIN)
      priv.train_trajectory.push_back(scored_action(a, a_cost));  // note the action for future reference

    if (priv.metaoverride && priv.metaoverride->_post_prediction)
      priv.metaoverride->_post_prediction(*priv.metaoverride->sch, t - priv.meta_t, a, a_cost);

    return a;
  }

  THROW("error: predict called in unknown state");
}

inline bool cmp_size_t(const size_t a, const size_t b) { return a < b; }
inline bool cmp_size_t_pair(const std::pair<size_t, size_t>& a, const std::pair<size_t, size_t>& b)
{
  return ((a.first == b.first) && (a.second < b.second)) || (a.first < b.first);
}

inline size_t absdiff(size_t a, size_t b) { return (a < b) ? (b - a) : (a - b); }

void hoopla_permute(size_t* B, size_t* end)
{
  // from Curtis IPL 2004, "Darts and hoopla board design"
  // first sort
  size_t N = end - B;
  std::sort(B, end, cmp_size_t);
  // make some temporary space
  size_t* A = calloc_or_throw<size_t>((N + 1) * 2);
  A[N] = B[0];                // arbitrarily choose the maximum in the middle
  A[N + 1] = B[N - 1];        // so the maximum goes next to it
  size_t lo = N, hi = N + 1;  // which parts of A have we filled in? [lo,hi]
  size_t i = 0, j = N - 1;    // which parts of B have we already covered? [0,i] and [j,N-1]
  while (i + 1 < j)
  {
    // there are four options depending on where things get placed
    size_t d1 = absdiff(A[lo], B[i + 1]);  // put B[i+1] at the bottom
    size_t d2 = absdiff(A[lo], B[j - 1]);  // put B[j-1] at the bottom
    size_t d3 = absdiff(A[hi], B[i + 1]);  // put B[i+1] at the top
    size_t d4 = absdiff(A[hi], B[j - 1]);  // put B[j-1] at the top
    size_t mx = std::max(std::max(d1, d2), std::max(d3, d4));
    if (d1 >= mx)
      A[--lo] = B[++i];
    else if (d2 >= mx)
      A[--lo] = B[--j];
    else if (d3 >= mx)
      A[++hi] = B[++i];
    else
      A[++hi] = B[--j];
  }
  // copy it back to B
  memcpy(B, A + lo, N * sizeof(size_t));
  // clean up
  free(A);
}

void get_training_timesteps(search_private& priv, VW::v_array<size_t>& timesteps)
{
  timesteps.clear();

  // if there's active learning, we need to
  if (priv.subsample_timesteps <= -1)
  {
    for (size_t i = 0; i < priv.active_uncertainty.size(); i++)
      if (priv._random_state->get_and_update_random() > priv.active_uncertainty[i].first)
        timesteps.push_back(priv.active_uncertainty[i].second - 1);
  }
  // if there's no subsampling to do, just return [0,T)
  else if (priv.subsample_timesteps <= 0)
    for (size_t t = 0; t < priv.T; t++)
    {
      uint32_t count = 99;
      if (priv.active_csoaa && (t < priv.active_known.size()))
      {
        count = 0;
        for (std::pair<CS::wclass&, bool> wcq : priv.active_known[t])
          if (wcq.second)
          {
            count++;
            if (count > 1) break;
          }
      }
      if (count > 1) timesteps.push_back(t);
    }

  // if subsample in (0,1) then pick steps with that probability, but ensuring there's at least one!
  else if (priv.subsample_timesteps < 1)
  {
    for (size_t t = 0; t < priv.T; t++)
      if (priv._random_state->get_and_update_random() <= priv.subsample_timesteps) timesteps.push_back(t);

    if (timesteps.size() == 0)  // ensure at least one
      timesteps.push_back(static_cast<size_t>(priv._random_state->get_and_update_random() * priv.T));
  }

  // finally, if subsample >= 1, then pick (int) that many uniformly at random without replacement; could use an LFSR
  // but why? :P
  else
  {
    while ((timesteps.size() < static_cast<size_t>(priv.subsample_timesteps)) && (timesteps.size() < priv.T))
    {
      size_t t = static_cast<size_t>(priv._random_state->get_and_update_random() * static_cast<float>(priv.T));
      if (std::find(timesteps.begin(), timesteps.end(), t) == timesteps.end()) { timesteps.push_back(t); }
    }
    std::sort(timesteps.begin(), timesteps.end(), cmp_size_t);
  }

  if (!priv.linear_ordering) hoopla_permute(timesteps.begin(), timesteps.end());
}

void BaseTask::Run()
{
  search_private& priv = *sch->priv;
  // make sure output is correct
  bool old_should_produce_string = priv.should_produce_string;
  if (!_final_run && !_with_output_string) priv.should_produce_string = false;
  // if this isn't a final run, it shouldn't count for loss
  float old_test_loss = priv.test_loss;
  // float old_learn_loss = priv.learn_loss;
  priv.learn_loss *= 0.5;
  float old_train_loss = priv.train_loss;

  if (priv.should_produce_string) priv.pred_string->str("");

  priv.t = 0;
  priv.metaoverride = this;
  priv.task->run(*sch, ec);
  priv.metaoverride = nullptr;
  priv.meta_t += priv.t;

  // restore
  if (_with_output_string && old_should_produce_string) _with_output_string(*sch, *priv.pred_string);

  priv.should_produce_string = old_should_produce_string;
  if (!_final_run)
  {
    priv.test_loss = old_test_loss;
    // priv.learn_loss = old_learn_loss;
    priv.train_loss = old_train_loss;
  }
}

void run_task(search& sch, VW::multi_ex& ec)
{
  search_private& priv = *sch.priv;
  priv.num_calls_to_run++;
  if (priv.metatask && (priv.state != SearchState::GET_TRUTH_STRING))
    priv.metatask->run(sch, ec);
  else
    priv.task->run(sch, ec);
}

void verify_active_csoaa(COST_SENSITIVE::label& losses, const std::vector<std::pair<CS::wclass&, bool>>& known,
    size_t t, float multiplier, VW::io::logger& logger)
{
  float threshold = multiplier / std::sqrt(static_cast<float>(t));
  cdbg << "verify_active_csoaa, losses = [";
  for (COST_SENSITIVE::wclass& wc : losses.costs) cdbg << " " << wc.class_index << ":" << wc.x;
  cdbg << " ]" << endl;
  // cdbg_print_array("verify_active_csoaa,  known", known);
  size_t i = 0;
  for (COST_SENSITIVE::wclass& wc : losses.costs)
  {
    if (!known[i].second)
    {
      float err = static_cast<float>(std::pow(known[i].first.partial_prediction - wc.x, 2));
      if (err > threshold)
      {
        logger.err_error("verify_active_csoaa failed: truth {0}:{1}, known[{2}]={3}, error={4} vs threshold {5}",
            wc.class_index /*0*/, wc.x /*1*/, i /*2*/, known[i].first.partial_prediction /*3*/, err /*4*/,
            threshold /*5*/);
      }
    }
    i++;
  }
}

void advance_from_known_actions(search_private& priv)
{
  size_t t = priv.learn_t;
  if (!priv.active_csoaa) return;
  if (priv.active_csoaa_verify > 0.) return;
  if (t >= priv.active_known.size()) return;
  cdbg << "advance_from_known_actions t=" << t << " active_known.size()=" << priv.active_known.size()
       << " learn_a_idx=" << priv.learn_a_idx << endl;
  // cdbg_print_array(" active_known[t]", priv.active_known[t]);
  if (priv.learn_a_idx >= priv.active_known[t].size())
  {
    cdbg << "advance_from_known_actions setting done_with_all_actions=true (active_known[t].size()="
         << priv.active_known[t].size() << ")" << endl;
    priv.done_with_all_actions = true;
    return;
  }
  // if (priv.active_known[t][priv.learn_a_idx] >= FLT_MAX) return;
  if (priv.active_known[t][priv.learn_a_idx].second) return;
  // return;
  // wow, we actually found something we were confident about!
  /*
  cs_cost_push_back(priv.cb_learner,
                    priv.learn_losses,
                    priv.is_ldf ? (uint32_t)(priv.learn_a_idx - 1) : (uint32_t)priv.learn_a_idx,
                    priv.active_known[t][priv.learn_a_idx],
                    true);
  */
  priv.learn_losses.cs.costs.push_back(priv.active_known[t][priv.learn_a_idx].first);
  cdbg << "  --> adding " << priv.learn_a_idx << ":" << priv.active_known[t][priv.learn_a_idx].first.x << endl;
  priv.learn_a_idx++;
  advance_from_known_actions(priv);
}

template <bool is_learn>
void train_single_example(search& sch, bool is_test_ex, bool is_holdout_ex, VW::multi_ex& ec_seq)
{
  search_private& priv = *sch.priv;
  VW::workspace& all = *priv.all;
  bool ran_test = false;  // we must keep track so that even if we skip test, we still update # of examples seen

  // if (! priv.no_caching)
  priv.cache_hash_map.clear();

  cdbg << "is_test_ex=" << is_test_ex << " vw_is_main=" << all.vw_is_main << endl;
  cdbg << "must_run_test = " << must_run_test(all, ec_seq, is_test_ex) << endl;
  // do an initial test pass to compute output (and loss)
  if (must_run_test(all, ec_seq, is_test_ex))
  {
    cdbg << "======================================== INIT TEST (" << priv.current_policy << ","
         << priv.read_example_last_pass << ") ========================================" << endl;

    ran_test = true;

    // do the prediction
    reset_search_structure(priv);
    priv.state = SearchState::INIT_TEST;
    priv.should_produce_string =
        might_print_update(all) || (all.final_prediction_sink.size() > 0) || (all.raw_prediction != nullptr);
    priv.pred_string->str("");
    priv.test_action_sequence.clear();
    run_task(sch, ec_seq);

    // accumulate loss
    if (!is_test_ex) all.sd->update(ec_seq[0]->test_only, !is_test_ex, priv.test_loss, 1.f, priv.num_features);

    // generate output
    for (auto& sink : all.final_prediction_sink)
    { all.print_text_by_ref(sink.get(), priv.pred_string->str(), ec_seq[0]->tag, all.logger); }

    if (all.raw_prediction != nullptr) all.print_text_by_ref(all.raw_prediction.get(), "", ec_seq[0]->tag, all.logger);
  }

  // if we're not training, then we're done!
  if (!is_learn) return;
  if (is_test_ex || is_holdout_ex || ec_seq[0]->test_only || (!priv.all->training)) return;

  // SPEEDUP: if the oracle was never called, we can skip this!

  // do a pass over the data allowing oracle
  cdbg << "======================================== INIT TRAIN (" << priv.current_policy << ","
       << priv.read_example_last_pass << ") ========================================" << endl;

  priv.cache_hash_map.clear();
  reset_search_structure(priv);
  clear_memo_foreach_action(priv);
  priv.state = SearchState::INIT_TRAIN;
  priv.active_uncertainty.clear();
  priv.train_trajectory.clear();  // this is where we'll store the training sequence
  run_task(sch, ec_seq);

  if (!ran_test)  // was  && !priv.ec_seq[0]->test_only) { but we know it's not test_only
    all.sd->update(ec_seq[0]->test_only, true, priv.test_loss, 1.f, priv.num_features);

  // if there's nothing to train on, we're done!
  if ((priv.loss_declared_cnt == 0) || (priv.t + priv.meta_t == 0) ||
      (priv.rollout_method == RollMethod::NO_ROLLOUT))  // TODO: make sure NO_ROLLOUT works with beam!
  { return; }

  // otherwise, we have some learn'in to do!
  cdbg << "======================================== LEARN (" << priv.current_policy << ","
       << priv.read_example_last_pass << ") ========================================" << endl;
  priv.T = priv.metatask ? priv.meta_t : priv.t;
  get_training_timesteps(priv, priv.timesteps);
  cdbg << "train_trajectory.size() = " << priv.train_trajectory.size() << ":\t";
  cdbg_print_array<scored_action>("", priv.train_trajectory);
  // cdbg << "memo_foreach_action = " << priv.memo_foreach_action << endl;
  for (size_t i = 0; i < priv.memo_foreach_action.size(); i++)
  {
    cdbg << "memo_foreach_action[" << i << "] = ";
    if (priv.memo_foreach_action[i])
      cdbg << *priv.memo_foreach_action[i];
    else
      cdbg << "null";
    cdbg << endl;
  }

  if (priv.cb_learner)
    priv.learn_losses.cb.costs.clear();
  else
    priv.learn_losses.cs.costs.clear();

  for (size_t tid = 0; tid < priv.timesteps.size(); tid++)
  {
    cdbg << "timestep = " << priv.timesteps[tid] << " [" << tid << "/" << priv.timesteps.size() << "]" << endl;

    if (priv.metatask && !priv.memo_foreach_action[tid])
    {
      cdbg << "skipping because it looks like this was overridden by metatask" << endl;
      continue;
    }

    priv.learn_ec_ref = nullptr;
    priv.learn_ec_ref_cnt = 0;

    reset_search_structure(priv);  // TODO remove this?
    bool skipped_all_actions = true;
    priv.learn_a_idx = 0;
    priv.done_with_all_actions = false;
    // for each action, roll out to get a loss
    while (!priv.done_with_all_actions)
    {
      priv.learn_t = priv.timesteps[tid];
      advance_from_known_actions(priv);
      if (priv.done_with_all_actions) break;

      skipped_all_actions = false;
      reset_search_structure(priv);

      priv.state = SearchState::LEARN;
      priv.learn_t = priv.timesteps[tid];
      cdbg << "-------------------------------------------------------------------------------------" << endl;
      cdbg << "learn_t = " << priv.learn_t << ", learn_a_idx = " << priv.learn_a_idx << endl;
      run_task(sch, ec_seq);
      float this_loss = priv.learn_loss;
      cs_cost_push_back(priv.cb_learner, priv.learn_losses,
          priv.is_ldf ? static_cast<uint32_t>(priv.learn_a_idx - 1) : static_cast<uint32_t>(priv.learn_a_idx),
          this_loss);
      //                          (priv.learn_allowed_actions.size() > 0) ?
      //                          priv.learn_allowed_actions[priv.learn_a_idx-1] : priv.is_ldf ? (priv.learn_a_idx-1) :
      //                          (priv.learn_a_idx),
      //                           priv.learn_loss);
    }
    if (priv.active_csoaa_verify > 0.)
      verify_active_csoaa(priv.learn_losses.cs, priv.active_known[priv.learn_t], ec_seq[0]->example_counter,
          priv.active_csoaa_verify, priv.all->logger);

    if (skipped_all_actions)
    {
      reset_search_structure(priv);
      priv.state = SearchState::LEARN;
      priv.learn_t = priv.timesteps[tid];
      priv.force_setup_ec_ref = true;
      cdbg << "<<<<<" << endl;
      cdbg << "skipped all actions; learn_t = " << priv.learn_t << ", learn_a_idx = " << priv.learn_a_idx << endl;
      run_task(sch, ec_seq);  // TODO: i guess we can break out of this early
      cdbg << ">>>>>" << endl;
    }
    else
      cdbg << "didn't skip all actions" << endl;

    // now we can make a training example
    if (priv.learn_allowed_actions.size() > 0)
    {
      for (size_t i = 0; i < priv.learn_allowed_actions.size(); i++)
      { priv.learn_losses.cs.costs[i].class_index = priv.learn_allowed_actions[i]; }
    }
    // float min_loss = 0.;
    // if (priv.metatask)
    //  for (size_t aid=0; aid<priv.memo_foreach_action[tid]->size(); aid++)
    //    min_loss = std::min(min_loss, priv.memo_foreach_action[tid]->get(aid).cost);
    cdbg << "priv.learn_losses = [";
    for (auto& wc : priv.learn_losses.cs.costs) cdbg << " " << wc.class_index << ":" << wc.x;
    cdbg << " ]" << endl;
    cdbg << "gte" << endl;
    generate_training_example(priv, priv.learn_losses, 1., true);  // , min_loss);  // TODO: weight
    if (!priv.examples_dont_change)
    {
      for (auto& ex : priv.learn_ec_copy)
      {
        // Reset the state of the VW::polylabel
        ex.l = VW::polylabel{};
      }
    }
    if (priv.cb_learner)
      priv.learn_losses.cb.costs.clear();
    else
      priv.learn_losses.cs.costs.clear();
  }

  if (priv.active_csoaa && (priv.save_every_k_runs > 1))
  {
    size_t prev_num = priv.num_calls_to_run_previous / priv.save_every_k_runs;
    size_t this_num = priv.num_calls_to_run / priv.save_every_k_runs;
    if (this_num > prev_num) save_predictor(all, all.final_regressor_name, this_num);
    priv.num_calls_to_run_previous = priv.num_calls_to_run;
  }
}

void inline adjust_auto_condition(search_private& priv)
{
  if (priv.auto_condition_features)
  {
    // turn off auto-condition if it's irrelevant
    if ((priv.history_length == 0) || (priv.acset.feature_value == 0.f))
    {
      priv.all->logger.err_warn("Turning off AUTO_CONDITION_FEATURES because settings make it useless");
      priv.auto_condition_features = false;
    }
  }
}

template <bool is_learn>
void do_actual_learning(search& sch, base_learner& base, VW::multi_ex& ec_seq)
{
  if (ec_seq.size() == 0) return;  // nothing to do :)

  bool is_test_ex = false;
  bool is_holdout_ex = false;

  search_private& priv = *sch.priv;
  priv.offset = ec_seq[0]->ft_offset;
  priv.base_learner = &base;

  adjust_auto_condition(priv);
  priv.read_example_last_id = ec_seq[ec_seq.size() - 1]->example_counter;

  // hit_new_pass true would have already triggered a printout
  // finish_example(VW::multi_ex).  so we can reset hit_new_pass here
  priv.hit_new_pass = false;

  for (size_t i = 0; i < ec_seq.size(); i++)
  {
    is_test_ex |= priv.label_is_test(ec_seq[i]->l);
    is_holdout_ex |= ec_seq[i]->test_only;
    if (is_test_ex && is_holdout_ex) break;
  }

  if (priv.task->run_setup) priv.task->run_setup(sch, ec_seq);

  // if we're going to have to print to the screen, generate the "truth" std::string
  cdbg << "======================================== GET TRUTH STRING (" << priv.current_policy << ","
       << priv.read_example_last_pass << ") ========================================" << endl;
  if (might_print_update(*priv.all))
  {
    if (is_test_ex)
      priv.truth_string->str("**test**");
    else
    {
      reset_search_structure(*sch.priv);
      priv.state = SearchState::GET_TRUTH_STRING;
      priv.should_produce_string = true;
      priv.truth_string->str("");
      run_task(sch, ec_seq);
    }
  }

  add_neighbor_features(priv, ec_seq);
  train_single_example<is_learn>(sch, is_test_ex, is_holdout_ex, ec_seq);
  del_neighbor_features(priv, ec_seq);

  if (priv.task->run_takedown) priv.task->run_takedown(sch, ec_seq);
}

void end_pass(search& sch)
{
  search_private& priv = *sch.priv;
  VW::workspace* all = priv.all;
  priv.hit_new_pass = true;
  priv.read_example_last_pass++;
  priv.passes_since_new_policy++;

  if (priv.passes_since_new_policy >= priv.passes_per_policy)
  {
    priv.passes_since_new_policy = 0;
    if (all->training) priv.current_policy++;
    if (priv.current_policy > priv.total_number_of_policies)
    {
      priv.all->logger.err_error("internal error (bug): too many policies; not advancing");
      priv.current_policy = priv.total_number_of_policies;
    }
    // reset search_trained_nb_policies in options_from_file so it is saved to regressor file later
    // TODO work out a better system to update state that will be saved in the model.
    all->options->replace("search_trained_nb_policies", std::to_string(priv.current_policy));
    all->options->get_typed_option<uint32_t>("search_trained_nb_policies").value(priv.current_policy);
  }
}

void finish_multiline_example(VW::workspace& all, search& sch, VW::multi_ex& ec_seq)
{
  print_update(*sch.priv);
  VW::finish_example(all, ec_seq);
}

void end_examples(search& sch)
{
  search_private& priv = *sch.priv;
  VW::workspace* all = priv.all;

  if (all->training)
  {
    // TODO work out a better system to update state that will be saved in the model.
    // Dig out option and change it in case we already loaded a predictor which had a value stored for
    // --search_trained_nb_policies
    auto val = (priv.passes_since_new_policy == 0) ? priv.current_policy : (priv.current_policy + 1);
    all->options->replace("search_trained_nb_policies", std::to_string(val));
    all->options->get_typed_option<uint32_t>("search_trained_nb_policies").value(val);
    // Dig out option and change it in case we already loaded a predictor which had a value stored for
    // --search_total_nb_policies
    all->options->replace("search_total_nb_policies", std::to_string(priv.total_number_of_policies));
    all->options->get_typed_option<uint32_t>("search_total_nb_policies").value(priv.total_number_of_policies);
  }
}

bool mc_label_is_test(const VW::polylabel& lab) { return MC::test_label(lab.multi); }

void search_initialize(VW::workspace* all, search& sch)
{
  search_private& priv = *sch.priv;  // priv is zero initialized by default
  priv.all = all;
  priv._random_state = all->get_random_state();

  priv.active_csoaa = false;
  priv.label_is_test = mc_label_is_test;

  priv.num_learners = 1;
  priv.state = SearchState::INITIALIZE;
  priv.mix_per_roll_policy = -2;

  priv.pred_string = VW::make_unique<std::stringstream>();
  priv.truth_string = VW::make_unique<std::stringstream>();
  priv.bad_string_stream = VW::make_unique<std::stringstream>();
  priv.bad_string_stream->clear(priv.bad_string_stream->badbit);

  priv.rollout_method = RollMethod::MIX_PER_ROLL;
  priv.rollin_method = RollMethod::MIX_PER_ROLL;

  priv.allow_current_policy = true;
  priv.adaptive_beta = true;

  priv.total_number_of_policies = 1;

  priv.acset.max_bias_ngram_length = 1;

  priv.acset.feature_value = 1.;

  scored_action sa(static_cast<action>(-1), 0.);

  sch.task_data = nullptr;

  priv.active_uncertainty.clear();
  priv.active_known.clear();

  CS::default_label(priv.empty_cs_label);

  priv.rawOutputStringStream = VW::make_unique<std::stringstream>();
}

void ensure_param(float& v, float lo, float hi, float def, const char* str, VW::io::logger& logger)
{
  if ((v < lo) || (v > hi))
  {
    logger.err_warn(str);
    v = def;
  }
}

void handle_condition_options(VW::workspace& all, auto_condition_settings& acset)
{
  uint64_t max_bias_ngram_length;
  uint64_t max_quad_ngram_length;
  option_group_definition new_options("[Search] Search Auto-Conditioning");
  new_options.add(make_option("search_max_bias_ngram_length", max_bias_ngram_length)
                      .keep()
                      .default_value(1)
                      .help("Add a \"bias\" feature for each ngram up to and including this length. eg., if it's 1 "
                            "(default), then you get a single feature for each conditional"));
  new_options.add(make_option("search_max_quad_ngram_length", max_quad_ngram_length)
                      .keep()
                      .default_value(0)
                      .help("Add bias *times* input features for each ngram up to and including this length (def: 0)"));
  new_options.add(make_option("search_condition_feature_value", acset.feature_value)
                      .keep()
                      .default_value(1.f)
                      .help("How much weight should the conditional features get? (def: 1.)"));
  new_options.add(make_option("search_use_passthrough_repr", acset.use_passthrough_repr)
                      .keep()
                      .help("Should we use lower-level reduction _internal state_ as additional features? (def: no)"));
  all.options->add_and_parse(new_options);
  acset.max_bias_ngram_length = VW::cast_to_smaller_type<size_t>(max_bias_ngram_length);
  acset.max_quad_ngram_length = VW::cast_to_smaller_type<size_t>(max_quad_ngram_length);
}

void search_finish(search& sch)
{
  search_private& priv = *sch.priv;
  cdbg << "search_finish" << endl;

  if (priv.active_csoaa) priv.all->logger.err_info("search calls to run = {}", priv.num_calls_to_run);

  if (priv.task->finish) priv.task->finish(sch);
  if (priv.metatask && priv.metatask->finish) priv.metatask->finish(sch);
}

std::vector<CS::label> read_allowed_transitions(action A, const char* filename, VW::io::logger& logger)
{
  FILE* f;
  if (VW::file_open(&f, filename, "r") != 0)
    THROW("error: could not read file " << filename << " (" << VW::strerror_to_string(errno)
                                        << "); assuming all transitions are valid");

  bool* bg = calloc_or_throw<bool>((static_cast<size_t>(A + 1)) * (A + 1));
  int rd, from, to, count = 0;
  while ((rd = fscanf_s(f, "%d:%d", &from, &to)) > 0)
  {
    if ((from < 0) || (from > static_cast<int>(A)))
    { logger.err_warn("Ignoring transition from {0} because it's out of the range [0,{1}]", from, A); }
    if ((to < 0) || (to > static_cast<int>(A)))
    { logger.err_warn("Ignoring transition to {0} because it's out of the range [0,{1}]", to, A); }
    bg[from * (A + 1) + to] = true;
    count++;
  }
  fclose(f);

  std::vector<CS::label> allowed;

  // from
  for (size_t i = 0; i < A; i++)
  {
    std::vector<CS::wclass> costs;

    // to
    for (size_t j = 0; j < A; j++)
      if (bg[i * (A + 1) + j])
      {
        CS::wclass c = {FLT_MAX, static_cast<action>(j), 0., 0.};
        costs.push_back(c);
      }

    CS::label ld = {costs};
    allowed.push_back(ld);
  }
  free(bg);

  logger.err_info("read {0} allowed transitions from {1}", count, filename);

  return allowed;
}

void parse_neighbor_features(
    VW::string_view nf_strview, VW::v_array<int32_t>& neighbor_features, VW::io::logger& logger)
{
  neighbor_features.clear();
  if (nf_strview.empty()) return;

  std::vector<VW::string_view> cmd;
  size_t end_idx = 0;
  bool reached_end = false;
  while (!reached_end)
  {
    end_idx = nf_strview.find(',');
    VW::string_view strview = nf_strview.substr(0, end_idx);
    // If we haven't reached the end yet, slice off the piece we're currently parsing
    if (end_idx != VW::string_view::npos) { nf_strview.remove_prefix(end_idx + 1); }
    else
    {
      reached_end = true;
    }

    cmd.clear();
    tokenize(':', strview, cmd, true);
    int32_t posn = 0;
    char ns = ' ';
    if (cmd.size() == 1)
    {
      posn = int_of_string(cmd[0], logger);
      ns = ' ';
    }
    else if (cmd.size() == 2)
    {
      posn = int_of_string(cmd[0], logger);
      ns = (!cmd[1].empty()) ? cmd[1].front() : ' ';
    }
    else
    {
      logger.err_warn("Ignoring malformed neighbor specification: '{}'", strview);
    }
    int32_t enc = (posn << 24) | (ns & 0xFF);
    neighbor_features.push_back(enc);
  }
}

base_learner* setup(VW::setup_base_i& stack_builder)
{
  options_i& options = *stack_builder.get_options();
  VW::workspace& all = *stack_builder.get_all_pointer();
  auto sch = VW::make_unique<search>();
  search_private& priv = *sch->priv;
  std::string task_string;
  std::string metatask_string;
  std::string interpolation_string = "data";
  std::string neighbor_features_string;
  std::string rollout_string = "mix_per_state";
  std::string rollin_string = "mix_per_state";
  uint64_t A;
  uint64_t passes_per_policy;
  uint64_t history_length;
  uint64_t rollout_num_steps;
  uint64_t save_every_k_runs;

  uint32_t search_trained_nb_policies;
  std::string search_allowed_transitions;

  option_group_definition new_options("[Reduction] Search");
  new_options
      .add(make_option("search", A)
               .keep()
               .default_value(1)
               .help("Use learning to search, argument=maximum action id or 0 for LDF"))
      .add(make_option("search_task", task_string)
               .keep()
               .necessary()
               .one_of({"sequence", "sequencespan", "sequence_ctg", "argmax", "sequence_demoldf", "multiclasstask",
                   "dep_parser", "entity_relation", "hook", "graph", "list"})
               .help("The search task (use \"--search_task list\" to get a list of available tasks)"))
      .add(make_option("search_metatask", metatask_string)
               .keep()
               .help("The search metatask (use \"--search_metatask list\" to get a list of available metatasks"
                     " Note: a valid search_task needs to be supplied in addition for this to output.)"))
      .add(make_option("search_interpolation", interpolation_string)
               .keep()
               .help("At what level should interpolation happen? [*data|policy]"))
      .add(make_option("search_rollout", rollout_string)
               .one_of({"policy", "learn", "oracle", "ref", "mix_per_state", "mix_per_roll", "mix", "none"})
               .help("How should rollouts be executed"))
      .add(make_option("search_rollin", rollin_string)
               .one_of({"policy", "learn", "oracle", "ref", "mix_per_state", "mix_per_roll", "mix"})
               .help("How should past trajectories be generated"))
      .add(make_option("search_passes_per_policy", passes_per_policy)
               .default_value(1)
               .help("Number of passes per policy (only valid for search_interpolation=policy)"))
      .add(make_option("search_beta", priv.beta)
               .default_value(0.5f)
               .help("Interpolation rate for policies (only valid for search_interpolation=policy)"))
      .add(make_option("search_alpha", priv.alpha)
               .default_value(1e-10f)
               .help("Annealed beta = 1-(1-alpha)^t (only valid for search_interpolation=data)"))
      .add(make_option("search_total_nb_policies", priv.total_number_of_policies)
               .help("If we are going to train the policies through multiple separate calls to vw, we need to "
                     "specify this parameter and tell vw how many policies are eventually going to be trained"))
      .add(make_option("search_trained_nb_policies", search_trained_nb_policies)
               .help("The number of trained policies in a file"))
      .add(make_option("search_allowed_transitions", search_allowed_transitions)
               .help("Read file of allowed transitions [def: all transitions are allowed]"))
      .add(make_option("search_subsample_time", priv.subsample_timesteps)
               .help("Instead of training at all timesteps, use a subset. if value in (0,1), train on a random "
                     "v%. if v>=1, train on precisely v steps per example, if v<=-1, use active learning"))
      .add(make_option("search_neighbor_features", neighbor_features_string)
               .keep()
               .help("Copy features from neighboring lines. argument looks like: '-1:a,+2' meaning copy previous line "
                     "namespace a and next next line from namespace _unnamed_, where ',' separates them"))
      .add(make_option("search_rollout_num_steps", rollout_num_steps)
               .default_value(0)
               .help("How many calls of \"loss\" before we stop really predicting on rollouts and switch to "
                     "oracle (default means \"infinite\")"))
      .add(make_option("search_history_length", history_length)
               .keep()
               .default_value(1)
               .help("Some tasks allow you to specify how much history their depend on; specify that here"))
      .add(make_option("search_no_caching", priv.no_caching)
               .help("Turn off the built-in caching ability (makes things slower, but technically more safe)"))
      .add(make_option("search_xv", priv.xv).help("Train two separate policies, alternating prediction/learning"))
      .add(make_option("search_perturb_oracle", priv.perturb_oracle)
               .default_value(0.f)
               .help("Perturb the oracle on rollin with this probability"))
      .add(make_option("search_linear_ordering", priv.linear_ordering)
               .help("Insist on generating examples in linear order (def: hoopla permutation)"))
      .add(make_option("search_active_verify", priv.active_csoaa_verify)
               .help("Verify that active learning is doing the right thing (arg = multiplier, should be = "
                     "cost_range * range_c)"))
      .add(make_option("search_save_every_k_runs", save_every_k_runs).default_value(0).help("Save model every k runs"));

  if (!options.add_parse_and_check_necessary(new_options)) return nullptr;

  priv.A = VW::cast_to_smaller_type<size_t>(A);
  priv.passes_per_policy = VW::cast_to_smaller_type<size_t>(passes_per_policy);
  priv.rollout_num_steps = VW::cast_to_smaller_type<size_t>(rollout_num_steps);
  priv.history_length = VW::cast_to_smaller_type<size_t>(history_length);
  priv.save_every_k_runs = VW::cast_to_smaller_type<size_t>(save_every_k_runs);

  search_initialize(&all, *sch.get());

  parse_neighbor_features(neighbor_features_string, sch->priv->neighbor_features, all.logger);

  if (interpolation_string == "data")  // run as dagger
  {
    priv.adaptive_beta = true;
    priv.allow_current_policy = true;
    priv.passes_per_policy = all.numpasses;
    if (priv.current_policy > 1) priv.current_policy = 1;
  }
  else if (interpolation_string == "policy")
    ;
  else
    THROW("error: --search_interpolation must be 'data' or 'policy'");

  if ((rollout_string == "policy") || (rollout_string == "learn"))
    priv.rollout_method = RollMethod::POLICY;
  else if ((rollout_string == "oracle") || (rollout_string == "ref"))
    priv.rollout_method = RollMethod::ORACLE;
  else if ((rollout_string == "mix_per_state"))
    priv.rollout_method = RollMethod::MIX_PER_STATE;
  else if ((rollout_string == "mix_per_roll") || (rollout_string == "mix"))
    priv.rollout_method = RollMethod::MIX_PER_ROLL;
  else if ((rollout_string == "none"))
  {
    priv.rollout_method = RollMethod::NO_ROLLOUT;
    priv.no_caching = true;
  }

  if ((rollin_string == "policy") || (rollin_string == "learn"))
    priv.rollin_method = RollMethod::POLICY;
  else if ((rollin_string == "oracle") || (rollin_string == "ref"))
    priv.rollin_method = RollMethod::ORACLE;
  else if ((rollin_string == "mix_per_state"))
    priv.rollin_method = RollMethod::MIX_PER_STATE;
  else if ((rollin_string == "mix_per_roll") || (rollin_string == "mix"))
    priv.rollin_method = RollMethod::MIX_PER_ROLL;

  // check if the base learner is contextual bandit, in which case, we dont rollout all actions.
  // TODO consume this when learner understand base label type
  if (options.was_supplied("cb"))
  {
    priv.cb_learner = true;
    CB::cb_label.default_label(priv.allowed_actions_cache);
    priv.learn_losses.cb.costs.clear();
    priv.gte_label.cb.costs.clear();
  }
  else
  {
    priv.cb_learner = false;
    CS::cs_label.default_label(priv.allowed_actions_cache);
    priv.learn_losses.cs.costs.clear();
    priv.gte_label.cs.costs.clear();
  }

  ensure_param(priv.beta, 0.0, 1.0, 0.5, "Search_beta must be in (0,1); resetting to 0.5", all.logger);
  ensure_param(priv.alpha, 0.0, 1.0, 1e-10f, "Search_alpha must be in (0,1); resetting to 1e-10", all.logger);

  priv.num_calls_to_run = 0;

  // compute total number of policies we will have at end of training
  // we add current_policy for cases where we start from an initial set of policies loaded through -i option
  uint32_t tmp_number_of_policies = priv.current_policy;
  if (all.training)
    tmp_number_of_policies +=
        static_cast<int>(ceil((static_cast<float>(all.numpasses)) / (static_cast<float>(priv.passes_per_policy))));

  // the user might have specified the number of policies that will eventually be trained through multiple vw calls,
  // so only set total_number_of_policies to computed value if it is larger
  cdbg << "current_policy=" << priv.current_policy << " tmp_number_of_policies=" << tmp_number_of_policies
       << " total_number_of_policies=" << priv.total_number_of_policies << endl;
  if (tmp_number_of_policies > priv.total_number_of_policies)
  {
    priv.total_number_of_policies = tmp_number_of_policies;
    if (priv.current_policy >
        0)  // we loaded a file but total number of policies didn't match what is needed for training
      all.logger.err_warn(
          "You're attempting to train more classifiers than was allocated initially. "
          "Likely to cause bad performance.");
  }

  // current policy currently points to a new policy we would train
  // if we are not training and loaded a bunch of policies for testing, we need to subtract 1 from current policy
  // so that we only use those loaded when testing (as run_prediction is called with allow_current to true)
  if (!all.training && priv.current_policy > 0) priv.current_policy--;

  all.options->replace("search_trained_nb_policies", std::to_string(priv.current_policy));
  all.options->get_typed_option<uint32_t>("search_trained_nb_policies").value(priv.current_policy);

  all.options->replace("search_total_nb_policies", std::to_string(priv.total_number_of_policies));
  all.options->get_typed_option<uint32_t>("search_total_nb_policies").value(priv.total_number_of_policies);

  cdbg << "search current_policy = " << priv.current_policy
       << " total_number_of_policies = " << priv.total_number_of_policies << endl;

  if (task_string == "list")
  {
    // command line action, output directly to cerr
    std::vector<const char*> names;
    std::transform(all_tasks.begin(), all_tasks.end(), std::back_inserter(names),
        [](const search_task* task) { return task->task_name; });
    fmt::print(stderr, "available search tasks:\n  - {}\n", fmt::join(names, "\n  - "));
    exit(0);
  }
  if (metatask_string == "list")
  {
    // command line action, output directly to cerr
    std::vector<const char*> names;
    std::transform(all_metatasks.begin(), all_metatasks.end(), std::back_inserter(names),
        [](const search_metatask* task) { return task->metatask_name; });
    fmt::print(stderr, "available search metatasks:\n  - {}\n", fmt::join(names, "\n  - "));
    exit(0);
  }
  for (auto* task : all_tasks)
  {
    if (task_string == task->task_name)
    {
      priv.task = task;
      sch->task_name = task->task_name;
      break;
    }
  }

  if (priv.task == nullptr)
  {
    if (!options.was_supplied("help"))
    { THROW("fail: unknown task for --search_task '" << task_string << "'; use --search_task list to get a list"); }
  }
  priv.metatask = nullptr;
  for (auto* task : all_metatasks)
  {
    if (metatask_string == task->metatask_name)
    {
      priv.metatask = task;
      sch->metatask_name = task->metatask_name;
      break;
    }
  }
  all.example_parser->emptylines_separate_examples = true;

  if (!options.was_supplied("csoaa") && !options.was_supplied("cs_active") && !options.was_supplied("csoaa_ldf") &&
      !options.was_supplied("wap_ldf") && !options.was_supplied("cb"))
  { options.insert("csoaa", std::to_string(priv.A)); }

  priv.active_csoaa = options.was_supplied("cs_active");
  priv.active_csoaa_verify = -1.;
  if (options.was_supplied("search_active_verify"))
    if (!priv.active_csoaa) THROW("cannot use --search_active_verify without using --cs_active");

  cdbg << "active_csoaa = " << priv.active_csoaa << ", active_csoaa_verify = " << priv.active_csoaa_verify << endl;

  auto* base = stack_builder.setup_base_learner();

  // default to OAA labels unless the task wants to override this (which they can do in initialize)
  all.example_parser->lbl_parser = MC::mc_label;

  if (priv.task && priv.task->initialize) priv.task->initialize(*sch.get(), priv.A, options);
  if (priv.metatask && priv.metatask->initialize) priv.metatask->initialize(*sch.get(), priv.A, options);
  priv.meta_t = 0;

  VW::label_type_t expected_label_type = all.example_parser->lbl_parser.label_type;

  if (options.was_supplied("search_allowed_transitions"))
    read_allowed_transitions(static_cast<action>(priv.A), search_allowed_transitions.c_str(), all.logger);

  // set up auto-history (used to only do this if AUTO_CONDITION_FEATURES was on, but that doesn't work for hooktask)
  handle_condition_options(all, priv.acset);

  if (!priv.allow_current_policy)  // if we're not dagger
    all.check_holdout_every_n_passes = priv.passes_per_policy;

  all.searchstr = sch.get();

  priv.start_clock_time = clock();

  if (priv.xv) priv.num_learners *= 3;

  cdbg << "num_learners = " << priv.num_learners << endl;

  // No normal prediction is produced so the base prediction type is used. That type is unlikely to be accessible
  // though. TODO: either let search return a prediction or add a NO_PRED type.

  // base is multiline
  learner<search, VW::multi_ex>* l =
      VW::LEARNER::make_reduction_learner(std::move(sch), base, do_actual_learning<true>, do_actual_learning<false>,
          stack_builder.get_setupfn_name(setup))
          .set_learn_returns_prediction(true)
          .set_params_per_weight(priv.total_number_of_policies * priv.num_learners)
          .set_finish_example(finish_multiline_example)
          .set_end_examples(end_examples)
          .set_finish(search_finish)
          .set_end_pass(end_pass)
          .set_input_label_type(expected_label_type)
          // .set_output_label(priv.cb_learner ? label_type_t::cb : label_type_t::cs)
          // .set_input_prediction(priv.active_csoaa ? ec.pred.active_multiclass.predicted_class : ec.pred.multiclass)
          .build();

  return make_base(*l);
}

float action_hamming_loss(action a, const action* A, size_t sz)
{
  if (sz == 0) return 0.;  // latent variables have zero loss
  for (size_t i = 0; i < sz; i++)
    if (a == A[i]) return 0.;
  return 1.;
}

float action_cost_loss(action a, const action* act, const float* costs, size_t sz)
{
  if (act == nullptr) return costs[a - 1];
  for (size_t i = 0; i < sz; i++)
    if (act[i] == a) return costs[i];
  THROW("action_cost_loss got action that wasn't allowed: " << a);
}

// the interface:
bool search::is_ldf() { return priv->is_ldf; }

action search::predict(VW::example& ec, ptag mytag, const action* oracle_actions, size_t oracle_actions_cnt,
    const ptag* condition_on, const char* condition_on_names, const action* allowed_actions, size_t allowed_actions_cnt,
    const float* allowed_actions_cost, size_t learner_id, float weight)
{
  float a_cost = 0.;
  action a = search_predict(*priv, &ec, 1, mytag, oracle_actions, oracle_actions_cnt, condition_on, condition_on_names,
      allowed_actions, allowed_actions_cnt, allowed_actions_cost, learner_id, a_cost, weight);
  if (priv->state == SearchState::INIT_TEST) priv->test_action_sequence.push_back(a);
  if (mytag != 0)
  {
    if (mytag < priv->ptag_to_action.size())
    {
      cdbg << "delete_v at " << mytag << endl;
      if (priv->ptag_to_action[mytag].repr != nullptr)
      {
        delete priv->ptag_to_action[mytag].repr;
        priv->ptag_to_action[mytag].repr = nullptr;
      }
    }
    if (priv->acset.use_passthrough_repr)
    {
      assert((mytag >= priv->ptag_to_action.size()) || (priv->ptag_to_action[mytag].repr == nullptr));
      set_at(priv->ptag_to_action, action_repr(a, &(priv->last_action_repr)), mytag);
    }
    else
      set_at(priv->ptag_to_action, action_repr(a, (features*)nullptr), mytag);
    cdbg << "set_at " << mytag << endl;
  }
  if (priv->auto_hamming_loss)
    loss(priv->use_action_costs ? action_cost_loss(a, allowed_actions, allowed_actions_cost, allowed_actions_cnt)
                                : action_hamming_loss(a, oracle_actions, oracle_actions_cnt));
  cdbg << "predict returning " << a << endl;
  return a;
}

action search::predictLDF(VW::example* ecs, size_t ec_cnt, ptag mytag, const action* oracle_actions,
    size_t oracle_actions_cnt, const ptag* condition_on, const char* condition_on_names, size_t learner_id,
    float weight)
{
  float a_cost = 0.;
  // TODO: action costs for ldf
  action a = search_predict(*priv, ecs, ec_cnt, mytag, oracle_actions, oracle_actions_cnt, condition_on,
      condition_on_names, nullptr, 0, nullptr, learner_id, a_cost, weight);
  if (priv->state == SearchState::INIT_TEST) priv->test_action_sequence.push_back(a);

  // If there is a shared example (example header), then action "1" is at index 1, but otherwise
  // action "1" is at index 0. Map action to its appropriate index. In particular, this fixes an
  // issue where the predicted action is the last, and there is no example header, causing an index
  // beyond the end of the array (usually resulting in a segfault at some point.)
  size_t action_index = (a - COST_SENSITIVE::ec_is_example_header(ecs[0])) ? 0 : 1;

  if ((mytag != 0) && ecs[action_index].l.cs.costs.size() > 0)
  {
    if (mytag < priv->ptag_to_action.size())
    {
      cdbg << "delete_v at " << mytag << endl;
      if (priv->ptag_to_action[mytag].repr != nullptr)
      {
        delete priv->ptag_to_action[mytag].repr;
        priv->ptag_to_action[mytag].repr = nullptr;
      }
    }
    set_at(priv->ptag_to_action, action_repr(ecs[a].l.cs.costs[0].class_index, &(priv->last_action_repr)), mytag);
  }
  if (priv->auto_hamming_loss) loss(action_hamming_loss(a, oracle_actions, oracle_actions_cnt));  // TODO: action costs
  cdbg << "predict returning " << a << endl;
  return a;
}

void search::loss(float loss) { search_declare_loss(*this->priv, loss); }

bool search::predictNeedsExample() { return search_predictNeedsExample(*this->priv); }

std::stringstream& search::output()
{
  if (!this->priv->should_produce_string)
    return *(this->priv->bad_string_stream);
  else if (this->priv->state == SearchState::GET_TRUTH_STRING)
    return *(this->priv->truth_string);
  else
    return *(this->priv->pred_string);
}

void search::set_options(uint32_t opts)
{
  if (this->priv->all->vw_is_main && (this->priv->state != SearchState::INITIALIZE))
  { priv->all->logger.err_warn("Task should not set options except in initialize function."); }
  if ((opts & AUTO_CONDITION_FEATURES) != 0) this->priv->auto_condition_features = true;
  if ((opts & AUTO_HAMMING_LOSS) != 0) this->priv->auto_hamming_loss = true;
  if ((opts & EXAMPLES_DONT_CHANGE) != 0) this->priv->examples_dont_change = true;
  if ((opts & IS_LDF) != 0) this->priv->is_ldf = true;
  if ((opts & NO_CACHING) != 0) this->priv->no_caching = true;
  if ((opts & ACTION_COSTS) != 0) this->priv->use_action_costs = true;

  if (this->priv->is_ldf && this->priv->use_action_costs)
    THROW("Using LDF and actions costs is not yet implemented; turn off action costs.");  // TODO fix

  if (this->priv->use_action_costs && (this->priv->rollout_method != RollMethod::NO_ROLLOUT))
  {
    priv->all->logger.err_warn(
        "Task is designed to use rollout costs, but this only works when --search_rollout none is specified.");
  }
}

void search::set_label_parser(VW::label_parser& lp, bool (*is_test)(const VW::polylabel&))
{
  if (this->priv->all->vw_is_main && (this->priv->state != SearchState::INITIALIZE))
  { priv->all->logger.err_warn("Task should not set label parser except in initialize function."); }
  this->priv->all->example_parser->lbl_parser = lp;
  this->priv->all->example_parser->lbl_parser.test_label = is_test;
  this->priv->label_is_test = is_test;
}

void search::get_test_action_sequence(std::vector<action>& V)
{
  V.clear();
  for (size_t i = 0; i < this->priv->test_action_sequence.size(); i++) V.push_back(this->priv->test_action_sequence[i]);
}

void search::set_num_learners(size_t num_learners) { this->priv->num_learners = num_learners; }

uint64_t search::get_mask() { return this->priv->all->weights.mask(); }
size_t search::get_stride_shift() { return this->priv->all->weights.stride_shift(); }
uint32_t search::get_history_length() { return static_cast<uint32_t>(this->priv->history_length); }

std::string search::pretty_label(action a)
{
  if (this->priv->all->sd->ldict)
  {
    auto sv = this->priv->all->sd->ldict->get(a);
    return std::string{sv};
  }
  else
  {
    std::ostringstream os;
    os << a;
    return os.str();
  }
}

VW::workspace& search::get_vw_pointer_unsafe() { return *this->priv->all; }
void search::set_force_oracle(bool force) { this->priv->force_oracle = force; }

// predictor implementation
predictor::predictor(search& sch, ptag my_tag)
    : is_ldf(false), my_tag(my_tag), ec(nullptr), ec_cnt(0), weight(1.), learner_id(0), sch(sch)
{
}

predictor& predictor::reset()
{
  this->erase_oracles();
  this->erase_alloweds();
  condition_on_tags.clear();
  condition_on_names.clear();
  allocated_examples.clear();
  return *this;
}

predictor& predictor::set_input(VW::example& input_example)
{
  assert(sch.is_ldf() == false);
  is_ldf = false;
  ec = &input_example;
  ec_cnt = 1;
  return *this;
}

predictor& predictor::set_input(VW::example* input_example, size_t input_length)
{
  assert(sch.is_ldf() == true);
  is_ldf = true;
  ec = input_example;
  ec_cnt = input_length;
  return *this;
}

void predictor::set_input_length(size_t input_length)
{
  assert(sch.is_ldf() == true);
  is_ldf = true;
  allocated_examples.resize(input_length);
  ec = allocated_examples.data();
  ec_cnt = input_length;
}
void predictor::set_input_at(size_t posn, VW::example& ex)
{
  if (posn >= ec_cnt)
    THROW("call to set_input_at with too large a position: posn (" << posn << ") >= ec_cnt(" << ec_cnt << ")");

  VW::copy_example_data_with_label(ec + posn, &ex);
}

predictor& predictor::erase_oracles()
{
  oracle_actions.clear();
  return *this;
}

predictor& predictor::add_oracle(action a)
{
  oracle_actions.push_back(a);
  return *this;
}

predictor& predictor::add_oracle(action* a, size_t action_count)
{
  for (size_t i = 0; i < action_count; i++) { oracle_actions.push_back(*(a + i)); }
  return *this;
}

predictor& predictor::add_oracle(VW::v_array<action>& a)
{
  for (const auto& item : a) { oracle_actions.push_back(item); }
  return *this;
}

predictor& predictor::set_oracle(action a)
{
  oracle_actions.clear();
  return add_oracle(a);
}

predictor& predictor::set_oracle(action* a, size_t action_count)
{
  oracle_actions.clear();
  return add_oracle(a, action_count);
}

predictor& predictor::set_oracle(VW::v_array<action>& a)
{
  oracle_actions.clear();
  return add_oracle(a);
}

predictor& predictor::set_weight(float w)
{
  weight = w;
  return *this;
}

predictor& predictor::erase_alloweds()
{
  allowed_actions.clear();
  allowed_actions_cost.clear();
  return *this;
}

predictor& predictor::add_allowed(action a)
{
  allowed_actions.push_back(a);
  return *this;
}
predictor& predictor::add_allowed(action* a, size_t action_count)
{
  for (size_t i = 0; i < action_count; i++) { allowed_actions.push_back(*(a + i)); }
  return *this;
}
predictor& predictor::add_allowed(VW::v_array<action>& a)
{
  for (const auto& item : a) { allowed_actions.push_back(item); }
  return *this;
}

predictor& predictor::set_allowed(action a)
{
  allowed_actions.clear();
  return add_allowed(a);
}

predictor& predictor::set_allowed(action* a, size_t action_count)
{
  allowed_actions.clear();
  return add_allowed(a, action_count);
}

predictor& predictor::set_allowed(VW::v_array<action>& a)
{
  allowed_actions.clear();
  return add_allowed(a);
}

predictor& predictor::add_allowed(action a, float cost)
{
  allowed_actions_cost.push_back(cost);
  allowed_actions.push_back(a);
  return *this;
}

predictor& predictor::add_allowed(action* a, float* costs, size_t action_count)
{
  if (costs != nullptr)
  {
    for (size_t i = 0; i < action_count; i++) { allowed_actions_cost.push_back(*(costs + i)); }
  }
  if (a != nullptr)
  {
    for (size_t i = 0; i < action_count; i++) { allowed_actions.push_back(*(a + i)); }
  }
  return *this;
}

predictor& predictor::add_allowed(std::vector<std::pair<action, float>>& a)
{
  for (const auto& item : a)
  {
    allowed_actions.push_back(item.first);
    allowed_actions_cost.push_back(item.second);
  }
  return *this;
}

predictor& predictor::set_allowed(action a, float cost)
{
  allowed_actions_cost.clear();
  allowed_actions.clear();
  return add_allowed(a, cost);
}

predictor& predictor::set_allowed(action* a, float* costs, size_t action_count)
{
  allowed_actions_cost.clear();
  allowed_actions.clear();
  return add_allowed(a, costs, action_count);
}

predictor& predictor::set_allowed(std::vector<std::pair<action, float>>& a)
{
  erase_alloweds();
  return add_allowed(a);
}

predictor& predictor::add_condition(ptag tag, char name)
{
  condition_on_tags.push_back(tag);
  condition_on_names.push_back(name);
  return *this;
}
predictor& predictor::set_condition(ptag tag, char name)
{
  condition_on_tags.clear();
  condition_on_names.clear();
  return add_condition(tag, name);
}

predictor& predictor::add_condition_range(ptag hi, ptag count, char name0)
{
  if (count == 0) return *this;
  for (ptag i = 0; i < count; i++)
  {
    if (i > hi) break;
    char name = name0 + static_cast<char>(i);
    condition_on_tags.push_back(hi - i);
    condition_on_names.push_back(name);
  }
  return *this;
}
predictor& predictor::set_condition_range(ptag hi, ptag count, char name0)
{
  condition_on_tags.clear();
  condition_on_names.clear();
  return add_condition_range(hi, count, name0);
}

predictor& predictor::set_learner_id(size_t id)
{
  learner_id = id;
  return *this;
}

predictor& predictor::set_tag(ptag tag)
{
  my_tag = tag;
  return *this;
}

action predictor::predict()
{
  const action* orA = oracle_actions.size() == 0 ? nullptr : oracle_actions.begin();
  const ptag* cOn = condition_on_names.size() == 0 ? nullptr : condition_on_tags.begin();
  const char* cNa = nullptr;
  if (condition_on_names.size() > 0)
  {
    condition_on_names.push_back(static_cast<char>(0));  // null terminate
    cNa = condition_on_names.begin();
  }
  const action* alA = (allowed_actions.size() == 0) ? nullptr : allowed_actions.begin();
  const float* alAcosts = (allowed_actions_cost.size() == 0) ? nullptr : allowed_actions_cost.begin();
  size_t numAlA = std::max(allowed_actions.size(), allowed_actions_cost.size());
  action p = is_ldf
      ? sch.predictLDF(ec, ec_cnt, my_tag, orA, oracle_actions.size(), cOn, cNa, learner_id, weight)
      : sch.predict(*ec, my_tag, orA, oracle_actions.size(), cOn, cNa, alA, numAlA, alAcosts, learner_id, weight);

  if (condition_on_names.size() > 0) condition_on_names.pop_back();  // un-null-terminate
  return p;
}
}  // namespace Search

// TODO: valgrind --leak-check=full ./vw --search 2 -k -c --passes 1 --search_task sequence -d test_beam --holdout_off
// --search_rollin policy --search_metatask selective_branching 2>&1 | less<|MERGE_RESOLUTION|>--- conflicted
+++ resolved
@@ -275,15 +275,9 @@
   std::unique_ptr<std::stringstream> rawOutputStringStream;
   CS::label ldf_test_label;
   std::vector<action_repr> condition_on_actions;
-<<<<<<< HEAD
-  v_array<size_t> timesteps;
+  VW::v_array<size_t> timesteps;
   VW::polylabel learn_losses;
   VW::polylabel gte_label;
-=======
-  VW::v_array<size_t> timesteps;
-  polylabel learn_losses;
-  polylabel gte_label;
->>>>>>> b59e129f
   std::vector<std::pair<float, size_t>> active_uncertainty;
   std::vector<std::vector<std::pair<CS::wclass&, bool>>> active_known;
   bool force_setup_ec_ref = false;
@@ -1069,15 +1063,9 @@
   cdbg << " ], ret=" << a << endl;
   if (need_memo_foreach_action(priv) && (priv.state == SearchState::INIT_TRAIN))
   {
-<<<<<<< HEAD
-    v_array<action_cache>* this_cache = new v_array<action_cache>();
+    VW::v_array<action_cache>* this_cache = new VW::v_array<action_cache>();
     // TODO we don't really need to construct this VW::polylabel
     VW::polylabel l = allowed_actions_to_ld(priv, 1, allowed_actions, allowed_actions_cnt, allowed_actions_cost);
-=======
-    VW::v_array<action_cache>* this_cache = new VW::v_array<action_cache>();
-    // TODO we don't really need to construct this polylabel
-    polylabel l = allowed_actions_to_ld(priv, 1, allowed_actions, allowed_actions_cnt, allowed_actions_cost);
->>>>>>> b59e129f
     size_t K = cs_get_costs_size(priv.cb_learner, l);
     for (size_t k = 0; k < K; k++)
     {

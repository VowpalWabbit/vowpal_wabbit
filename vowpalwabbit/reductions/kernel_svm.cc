// Copyright (c) by respective owners including Yahoo!, Microsoft, and
// individual contributors. All rights reserved. Released under a BSD (revised)
// license as described in the file LICENSE.
#include <cassert>
#include <cfloat>
#include <cmath>
#include <cstdio>
#include <cstring>
#include <fstream>
#include <map>
#include <memory>
#include <sstream>

#include "accumulate.h"
#include "cache.h"
#include "constant.h"
#include "example.h"
#include "gd.h"
#include "io/logger.h"
#include "learner.h"
#include "memory.h"
#include "model_utils.h"
#include "numeric_casts.h"
#include "parse_example.h"
#include "rand48.h"
#include "vw.h"
#include "vw_allreduce.h"

#define SVM_KER_LIN 0
#define SVM_KER_RBF 1
#define SVM_KER_POLY 2

using namespace VW::LEARNER;
using namespace VW::config;

using std::endl;

struct svm_params;

static size_t num_kernel_evals = 0;
static size_t num_cache_evals = 0;

struct svm_example
{
<<<<<<< HEAD
  v_array<float> krow;
  VW::flat_example ex;
=======
  VW::v_array<float> krow;
  flat_example ex;
>>>>>>> b59e129f

  ~svm_example();
  void init_svm_example(VW::flat_example* fec);
  int compute_kernels(svm_params& params);
  int clear_kernels();
};

struct svm_model
{
  size_t num_support;
  VW::v_array<svm_example*> support_vec;
  VW::v_array<float> alpha;
  VW::v_array<float> delta;
};

void free_svm_model(svm_model* model)
{
  for (size_t i = 0; i < model->num_support; i++)
  {
    model->support_vec[i]->~svm_example();
    // Warning C6001 is triggered by the following:
    // example is allocated using (a) '&calloc_or_throw<svm_example>()' and freed using (b)
    // 'free(model->support_vec[i])'
    //
    // When the call to allocation is replaced by (a) 'new svm_example()' and deallocated using (b) 'operator delete
    // (model->support_vect[i])', the warning goes away. Disable SDL warning.
    //    #pragma warning(disable:6001)
    free(model->support_vec[i]);
    //  #pragma warning(default:6001)

    model->support_vec[i] = nullptr;
  }

  model->~svm_model();
  free(model);
}

struct svm_params
{
  size_t current_pass = 0;
  bool active = false;
  bool active_pool_greedy = false;
  bool para_active = false;
  double active_c = 0.0;

  size_t pool_size = 0;
  size_t pool_pos = 0;
  size_t subsample = 0;  // NOTE: Eliminating subsample to only support 1/pool_size
  uint64_t reprocess = 0;

  svm_model* model = nullptr;
  size_t maxcache = 0;
  // size_t curcache;

  svm_example** pool = nullptr;
  float lambda = 0.f;

  void* kernel_params = nullptr;
  size_t kernel_type = 0;

  size_t local_begin = 0;
  size_t local_end = 0;
  size_t current_t = 0;

  float loss_sum = 0.f;

  VW::workspace* all = nullptr;  // flatten, parallel
  std::shared_ptr<VW::rand_state> _random_state;

  ~svm_params()
  {
    free(pool);
    if (model) { free_svm_model(model); }
    free(kernel_params);
  }
};

void svm_example::init_svm_example(VW::flat_example* fec)
{
  ex = std::move(*fec);
  free(fec);
}

svm_example::~svm_example()
{
  // free flatten example contents
  // VW::flat_example* fec = &calloc_or_throw<VW::flat_example>();
  //*fec = ex;
  // free_flatten_example(fec);  // free contents of flat example and frees fec.
  if (ex.tag_len > 0) free(ex.tag);
}

float kernel_function(const VW::flat_example* fec1, const VW::flat_example* fec2, void* params, size_t kernel_type);

int svm_example::compute_kernels(svm_params& params)
{
  int alloc = 0;
  svm_model* model = params.model;
  size_t n = model->num_support;

  if (krow.size() < n)
  {
    // computing new kernel values and caching them
    // if(params->curcache + n > params->maxcache)
    // trim_cache(params);
    num_kernel_evals += krow.size();
    for (size_t i = krow.size(); i < n; i++)
    {
      svm_example* sec = model->support_vec[i];
      float kv = kernel_function(&ex, &(sec->ex), params.kernel_params, params.kernel_type);
      krow.push_back(kv);
      alloc += 1;
    }
  }
  else
    num_cache_evals += n;
  return alloc;
}

int svm_example::clear_kernels()
{
  int rowsize = static_cast<int>(krow.size());
  krow.clear();
  return -rowsize;
}

static int make_hot_sv(svm_params& params, size_t svi)
{
  svm_model* model = params.model;
  size_t n = model->num_support;
  if (svi >= model->num_support) { params.all->logger.err_error("Internal error at {}:{}", __FILE__, __LINE__); }
  // rotate params fields
  svm_example* svi_e = model->support_vec[svi];
  int alloc = svi_e->compute_kernels(params);
  float svi_alpha = model->alpha[svi];
  float svi_delta = model->delta[svi];
  for (size_t i = svi; i > 0; --i)
  {
    model->support_vec[i] = model->support_vec[i - 1];
    model->alpha[i] = model->alpha[i - 1];
    model->delta[i] = model->delta[i - 1];
  }
  model->support_vec[0] = svi_e;
  model->alpha[0] = svi_alpha;
  model->delta[0] = svi_delta;
  // rotate cache
  for (size_t j = 0; j < n; j++)
  {
    svm_example* e = model->support_vec[j];
    size_t rowsize = e->krow.size();
    if (svi < rowsize)
    {
      float kv = e->krow[svi];
      for (size_t i = svi; i > 0; --i) e->krow[i] = e->krow[i - 1];
      e->krow[0] = kv;
    }
    else
    {
      float kv = svi_e->krow[j];
      e->krow.push_back(0);
      alloc += 1;
      for (size_t i = e->krow.size() - 1; i > 0; --i) e->krow[i] = e->krow[i - 1];
      e->krow[0] = kv;
    }
  }
  return alloc;
}

static int trim_cache(svm_params& params)
{
  int sz = static_cast<int>(params.maxcache);
  svm_model* model = params.model;
  size_t n = model->num_support;
  int alloc = 0;
  for (size_t i = 0; i < n; i++)
  {
    svm_example* e = model->support_vec[i];
    sz -= static_cast<int>(e->krow.size());
    if (sz < 0) alloc += e->clear_kernels();
  }
  return alloc;
}

void save_load_svm_model(svm_params& params, io_buf& model_file, bool read, bool text)
{
  svm_model* model = params.model;
  // TODO: check about initialization

  if (model_file.num_files() == 0) return;
  std::stringstream msg;
  bin_text_read_write_fixed(
      model_file, reinterpret_cast<char*>(&(model->num_support)), sizeof(model->num_support), read, msg, text);

  if (read) { model->support_vec.reserve(model->num_support); }

  for (uint32_t i = 0; i < model->num_support; i++)
  {
    if (read)
    {
      auto fec = VW::make_unique<VW::flat_example>();
      auto* tmp = &calloc_or_throw<svm_example>();
      VW::model_utils::read_model_field(model_file, *fec, params.all->example_parser->lbl_parser);
      tmp->ex = *fec;
      model->support_vec.push_back(tmp);
    }
    else
    {
      VW::model_utils::write_model_field(model_file, model->support_vec[i]->ex, "_flat_example", false,
          params.all->example_parser->lbl_parser, params.all->parse_mask);
    }
  }

  if (read) { model->alpha.resize_but_with_stl_behavior(model->num_support); }
  bin_text_read_write_fixed(model_file, reinterpret_cast<char*>(model->alpha.data()),
      static_cast<uint32_t>(model->num_support) * sizeof(float), read, msg, text);
  if (read) { model->delta.resize_but_with_stl_behavior(model->num_support); }
  bin_text_read_write_fixed(model_file, reinterpret_cast<char*>(model->delta.data()),
      static_cast<uint32_t>(model->num_support) * sizeof(float), read, msg, text);
}

void save_load(svm_params& params, io_buf& model_file, bool read, bool text)
{
  if (text)
  {
    *params.all->trace_message << "Not supporting readable model for kernel svm currently" << endl;
    return;
  }

  save_load_svm_model(params, model_file, read, text);
}

float linear_kernel(const VW::flat_example* fec1, const VW::flat_example* fec2)
{
  float dotprod = 0;

  features& fs_1 = const_cast<features&>(fec1->fs);
  features& fs_2 = const_cast<features&>(fec2->fs);
  if (fs_2.indices.size() == 0) return 0.f;

  int numint = 0;
  for (size_t idx1 = 0, idx2 = 0; idx1 < fs_1.size() && idx2 < fs_2.size(); idx1++)
  {
    uint64_t ec1pos = fs_1.indices[idx1];
    uint64_t ec2pos = fs_2.indices[idx2];
    // params.all->opts_n_args.trace_message<<ec1pos<<" "<<ec2pos<<" "<<idx1<<" "<<idx2<<" "<<f->x<<" "<<ec2f->x<< endl;
    if (ec1pos < ec2pos) continue;

    while (ec1pos > ec2pos && ++idx2 < fs_2.size()) ec2pos = fs_2.indices[idx2];

    if (ec1pos == ec2pos)
    {
      numint++;
      dotprod += fs_1.values[idx1] * fs_2.values[idx2];
      ++idx2;
    }
  }
  return dotprod;
}

float poly_kernel(const VW::flat_example* fec1, const VW::flat_example* fec2, int power)
{
  float dotprod = linear_kernel(fec1, fec2);
  return static_cast<float>(std::pow(1 + dotprod, power));
}

float rbf_kernel(const VW::flat_example* fec1, const VW::flat_example* fec2, float bandwidth)
{
  float dotprod = linear_kernel(fec1, fec2);
  return expf(-(fec1->total_sum_feat_sq + fec2->total_sum_feat_sq - 2 * dotprod) * bandwidth);
}

float kernel_function(const VW::flat_example* fec1, const VW::flat_example* fec2, void* params, size_t kernel_type)
{
  switch (kernel_type)
  {
    case SVM_KER_RBF:
      return rbf_kernel(fec1, fec2, *(static_cast<float*>(params)));
    case SVM_KER_POLY:
      return poly_kernel(fec1, fec2, *(static_cast<int*>(params)));
    case SVM_KER_LIN:
      return linear_kernel(fec1, fec2);
  }
  return 0;
}

float dense_dot(float* v1, const VW::v_array<float>& v2, size_t n)
{
  float dot_prod = 0.;
  for (size_t i = 0; i < n; i++) dot_prod += v1[i] * v2[i];
  return dot_prod;
}

void predict(svm_params& params, svm_example** ec_arr, float* scores, size_t n)
{
  svm_model* model = params.model;
  for (size_t i = 0; i < n; i++)
  {
    ec_arr[i]->compute_kernels(params);
    // std::cout<<"size of krow = "<<ec_arr[i]->krow.size()<< endl;
    if (ec_arr[i]->krow.size() > 0)
      scores[i] = dense_dot(ec_arr[i]->krow.begin(), model->alpha, model->num_support) / params.lambda;
    else
      scores[i] = 0;
  }
}

void predict(svm_params& params, base_learner&, VW::example& ec)
{
  VW::flat_example* fec = VW::flatten_sort_example(*(params.all), &ec);
  if (fec)
  {
    svm_example* sec = &calloc_or_throw<svm_example>();
    sec->init_svm_example(fec);
    float score;
    predict(params, &sec, &score, 1);
    ec.pred.scalar = score;
    sec->~svm_example();
    free(sec);
  }
}

size_t suboptimality(svm_model* model, double* subopt)
{
  size_t max_pos = 0;
  double max_val = 0;
  for (size_t i = 0; i < model->num_support; i++)
  {
    float tmp = model->alpha[i] * model->support_vec[i]->ex.l.simple.label;
    const auto& simple_red_features =
        model->support_vec[i]->ex._reduction_features.template get<simple_label_reduction_features>();
    if ((tmp < simple_red_features.weight && model->delta[i] < 0) || (tmp > 0 && model->delta[i] > 0))
      subopt[i] = fabs(model->delta[i]);
    else
      subopt[i] = 0;

    if (subopt[i] > max_val)
    {
      max_val = subopt[i];
      max_pos = i;
    }
  }
  return max_pos;
}

int remove(svm_params& params, size_t svi)
{
  svm_model* model = params.model;
  if (svi >= model->num_support) { params.all->logger.err_error("Internal error at {}:{}", __FILE__, __LINE__); }
  // shift params fields
  svm_example* svi_e = model->support_vec[svi];
  for (size_t i = svi; i < model->num_support - 1; ++i)
  {
    model->support_vec[i] = model->support_vec[i + 1];
    model->alpha[i] = model->alpha[i + 1];
    model->delta[i] = model->delta[i + 1];
  }
  svi_e->~svm_example();
  free(svi_e);
  model->support_vec.pop_back();
  model->alpha.pop_back();
  model->delta.pop_back();
  model->num_support--;
  // shift cache
  int alloc = 0;
  for (size_t j = 0; j < model->num_support; j++)
  {
    svm_example* e = model->support_vec[j];
    size_t rowsize = e->krow.size();
    if (svi < rowsize)
    {
      for (size_t i = svi; i < rowsize - 1; i++) e->krow[i] = e->krow[i + 1];
      e->krow.pop_back();
      alloc -= 1;
    }
  }
  return alloc;
}

int add(svm_params& params, svm_example* fec)
{
  svm_model* model = params.model;
  model->num_support++;
  model->support_vec.push_back(fec);
  model->alpha.push_back(0.);
  model->delta.push_back(0.);
  return static_cast<int>(model->support_vec.size() - 1);
}

bool update(svm_params& params, size_t pos)
{
  svm_model* model = params.model;
  bool overshoot = false;
  svm_example* fec = model->support_vec[pos];
  label_data& ld = fec->ex.l.simple;
  fec->compute_kernels(params);
  float* inprods = fec->krow.begin();
  float alphaKi = dense_dot(inprods, model->alpha, model->num_support);
  model->delta[pos] = alphaKi * ld.label / params.lambda - 1;
  float alpha_old = model->alpha[pos];
  alphaKi -= model->alpha[pos] * inprods[pos];
  model->alpha[pos] = 0.;

  float proj = alphaKi * ld.label;
  float ai = (params.lambda - proj) / inprods[pos];

  const auto& simple_red_features = fec->ex._reduction_features.template get<simple_label_reduction_features>();
  if (ai > simple_red_features.weight)
    ai = simple_red_features.weight;
  else if (ai < 0)
    ai = 0;

  ai *= ld.label;
  float diff = ai - alpha_old;

  if (std::fabs(diff) > 1.0e-06) overshoot = true;

  if (std::fabs(diff) > 1.)
  {
    diff = static_cast<float>(diff > 0) - (diff < 0);
    ai = alpha_old + diff;
  }

  for (size_t i = 0; i < model->num_support; i++)
  {
    label_data& ldi = model->support_vec[i]->ex.l.simple;
    model->delta[i] += diff * inprods[i] * ldi.label / params.lambda;
  }

  if (std::fabs(ai) <= 1.0e-10)
    remove(params, pos);
  else
    model->alpha[pos] = ai;

  return overshoot;
}

void copy_char(char& c1, const char& c2) noexcept
{
  if (c2 != '\0') c1 = c2;
}

void add_size_t(size_t& t1, const size_t& t2) noexcept { t1 += t2; }

void add_double(double& t1, const double& t2) noexcept { t1 += t2; }

void sync_queries(VW::workspace& all, svm_params& params, bool* train_pool)
{
  io_buf* b = new io_buf();

  char* queries;
  VW::flat_example* fec = nullptr;

  for (size_t i = 0; i < params.pool_pos; i++)
  {
    if (!train_pool[i]) continue;

    fec = &(params.pool[i]->ex);
    VW::model_utils::write_model_field(
        *b, *fec, "_flat_example", false, all.example_parser->lbl_parser, all.parse_mask);
    delete params.pool[i];
  }

  size_t* sizes = calloc_or_throw<size_t>(all.all_reduce->total);
  sizes[all.all_reduce->node] = b->unflushed_bytes_count();
  all_reduce<size_t, add_size_t>(all, sizes, all.all_reduce->total);

  size_t prev_sum = 0, total_sum = 0;
  for (size_t i = 0; i < all.all_reduce->total; i++)
  {
    if (i <= (all.all_reduce->node - 1)) prev_sum += sizes[i];
    total_sum += sizes[i];
  }

  if (total_sum > 0)
  {
    queries = calloc_or_throw<char>(total_sum);
    size_t bytes_copied = b->copy_to(queries + prev_sum, total_sum - prev_sum);
    if (bytes_copied < b->unflushed_bytes_count()) THROW("kernel_svm: Failed to alloc enough space.");

    all_reduce<char, copy_char>(all, queries, total_sum);
    b->replace_buffer(queries, total_sum);

    size_t num_read = 0;
    params.pool_pos = 0;

    for (size_t i = 0; i < params.pool_size; i++)
    {
      if (!VW::model_utils::read_model_field(*b, *fec, all.example_parser->lbl_parser))
      {
        params.pool[i] = &calloc_or_throw<svm_example>();
        params.pool[i]->init_svm_example(fec);
        train_pool[i] = true;
        params.pool_pos++;
      }
      else
        break;

      num_read += b->unflushed_bytes_count();
      if (num_read == prev_sum) params.local_begin = i + 1;
      if (num_read == prev_sum + sizes[all.all_reduce->node]) params.local_end = i;
    }
  }
  if (fec) free(fec);
  free(sizes);
  delete b;
}

void train(svm_params& params)
{
  bool* train_pool = calloc_or_throw<bool>(params.pool_size);
  for (size_t i = 0; i < params.pool_size; i++) train_pool[i] = false;

  float* scores = calloc_or_throw<float>(params.pool_pos);
  predict(params, params.pool, scores, params.pool_pos);

  if (params.active)
  {
    if (params.active_pool_greedy)
    {
      std::multimap<double, size_t> scoremap;
      for (size_t i = 0; i < params.pool_pos; i++)
        scoremap.insert(std::pair<const double, const size_t>(std::fabs(scores[i]), i));

      std::multimap<double, size_t>::iterator iter = scoremap.begin();
      iter = scoremap.begin();

      for (size_t train_size = 1; iter != scoremap.end() && train_size <= params.subsample; train_size++)
      {
        train_pool[iter->second] = 1;
        iter++;
      }
    }
    else
    {
      for (size_t i = 0; i < params.pool_pos; i++)
      {
        float queryp = 2.0f /
            (1.0f +
                expf(static_cast<float>(params.active_c * std::fabs(scores[i])) *
                    static_cast<float>(pow(params.pool[i]->ex.example_counter, 0.5f))));
        if (params._random_state->get_and_update_random() < queryp)
        {
          svm_example* fec = params.pool[i];
          auto& simple_red_features = fec->ex._reduction_features.template get<simple_label_reduction_features>();
          simple_red_features.weight *= 1 / queryp;
          train_pool[i] = 1;
        }
      }
    }
    // free(scores);
  }

  if (params.para_active)
  {
    for (size_t i = 0; i < params.pool_pos; i++)
      if (!train_pool[i]) delete params.pool[i];
    sync_queries(*(params.all), params, train_pool);
  }

  if (params.all->training)
  {
    svm_model* model = params.model;

    for (size_t i = 0; i < params.pool_pos; i++)
    {
      int model_pos = -1;
      if (params.active)
      {
        if (train_pool[i]) { model_pos = add(params, params.pool[i]); }
      }
      else
        model_pos = add(params, params.pool[i]);

      if (model_pos >= 0)
      {
        bool overshoot = update(params, model_pos);

        double* subopt = calloc_or_throw<double>(model->num_support);
        for (size_t j = 0; j < params.reprocess; j++)
        {
          if (model->num_support == 0) break;
          int randi = 1;
          if (params._random_state->get_and_update_random() < 0.5) randi = 0;
          if (randi)
          {
            size_t max_pos = suboptimality(model, subopt);
            if (subopt[max_pos] > 0)
            {
              if (!overshoot && max_pos == static_cast<size_t>(model_pos) && max_pos > 0 && j == 0)
                *params.all->trace_message << "Shouldn't reprocess right after process." << endl;
              if (max_pos * model->num_support <= params.maxcache) make_hot_sv(params, max_pos);
              update(params, max_pos);
            }
          }
          else
          {
            size_t rand_pos =
                static_cast<size_t>(floorf(params._random_state->get_and_update_random() * model->num_support));
            update(params, rand_pos);
          }
        }
        free(subopt);
      }
    }
  }
  else
    for (size_t i = 0; i < params.pool_pos; i++) delete params.pool[i];

  free(scores);
  free(train_pool);
}

void learn(svm_params& params, base_learner&, VW::example& ec)
{
  VW::flat_example* fec = VW::flatten_sort_example(*(params.all), &ec);
  if (fec)
  {
    svm_example* sec = &calloc_or_throw<svm_example>();
    sec->init_svm_example(fec);
    float score = 0;
    predict(params, &sec, &score, 1);
    ec.pred.scalar = score;
    ec.loss = std::max(0.f, 1.f - score * ec.l.simple.label);
    params.loss_sum += ec.loss;
    if (params.all->training && ec.example_counter % 100 == 0) trim_cache(params);
    if (params.all->training && ec.example_counter % 1000 == 0 && ec.example_counter >= 2)
    {
      *params.all->trace_message << "Number of support vectors = " << params.model->num_support << endl;
      *params.all->trace_message << "Number of kernel evaluations = " << num_kernel_evals << " "
                                 << "Number of cache queries = " << num_cache_evals << " loss sum = " << params.loss_sum
                                 << " " << params.model->alpha[params.model->num_support - 1] << " "
                                 << params.model->alpha[params.model->num_support - 2] << endl;
    }
    params.pool[params.pool_pos] = sec;
    params.pool_pos++;

    if (params.pool_pos == params.pool_size)
    {
      train(params);
      params.pool_pos = 0;
    }
  }
}

void finish_kernel_svm(svm_params& params)
{
  if (params.all != nullptr)
  {
    *(params.all->trace_message) << "Num support = " << params.model->num_support << endl;
    *(params.all->trace_message) << "Number of kernel evaluations = " << num_kernel_evals << " "
                                 << "Number of cache queries = " << num_cache_evals << endl;
    *(params.all->trace_message) << "Total loss = " << params.loss_sum << endl;
  }
}

VW::LEARNER::base_learner* kernel_svm_setup(VW::setup_base_i& stack_builder)
{
  options_i& options = *stack_builder.get_options();
  VW::workspace& all = *stack_builder.get_all_pointer();

  auto params = VW::make_unique<svm_params>();
  std::string kernel_type;
  float bandwidth = 1.f;
  int degree = 2;
  uint64_t pool_size;
  uint64_t reprocess;
  uint64_t subsample;

  bool ksvm = false;

  option_group_definition new_options("[Reduction] Kernel SVM");
  new_options.add(make_option("ksvm", ksvm).keep().necessary().help("Kernel svm"))
      .add(make_option("reprocess", reprocess).default_value(1).help("Number of reprocess steps for LASVM"))
      .add(make_option("pool_greedy", params->active_pool_greedy).help("Use greedy selection on mini pools"))
      .add(make_option("para_active", params->para_active).help("Do parallel active learning"))
      .add(make_option("pool_size", pool_size).default_value(1).help("Size of pools for active learning"))
      .add(make_option("subsample", subsample).default_value(1).help("Number of items to subsample from the pool"))
      .add(make_option("kernel", kernel_type)
               .keep()
               .default_value("linear")
               .one_of({"linear", "rbf", "poly"})
               .help("Type of kernel"))
      .add(make_option("bandwidth", bandwidth).keep().default_value(1.f).help("Bandwidth of rbf kernel"))
      .add(make_option("degree", degree).keep().default_value(2).help("Degree of poly kernel"));

  if (!options.add_parse_and_check_necessary(new_options)) { return nullptr; }

  params->pool_size = VW::cast_to_smaller_type<size_t>(pool_size);
  params->reprocess = VW::cast_to_smaller_type<size_t>(reprocess);
  params->subsample = VW::cast_to_smaller_type<size_t>(subsample);

  std::string loss_function = "hinge";
  float loss_parameter = 0.0;
  all.loss = getLossFunction(all, loss_function, loss_parameter);

  params->model = &calloc_or_throw<svm_model>();
  new (params->model) svm_model();
  params->model->num_support = 0;
  params->maxcache = 1024 * 1024 * 1024;
  params->loss_sum = 0.;
  params->all = &all;
  params->_random_state = all.get_random_state();

  // This param comes from the active reduction.
  // During options refactor: this changes the semantics a bit - now this will only be true if --active was supplied and
  // NOT --simulation
  if (all.active) params->active = true;
  if (params->active) params->active_c = 1.;

  params->pool = calloc_or_throw<svm_example*>(params->pool_size);
  params->pool_pos = 0;

  if (!options.was_supplied("subsample") && params->para_active)
    params->subsample = static_cast<size_t>(ceil(params->pool_size / all.all_reduce->total));

  params->lambda = all.l2_lambda;
  if (params->lambda == 0.) params->lambda = 1.;
  *params->all->trace_message << "Lambda = " << params->lambda << endl;
  *params->all->trace_message << "Kernel = " << kernel_type << endl;

  if (kernel_type.compare("rbf") == 0)
  {
    params->kernel_type = SVM_KER_RBF;
    *params->all->trace_message << "bandwidth = " << bandwidth << endl;
    params->kernel_params = &calloc_or_throw<double>();
    *(static_cast<float*>(params->kernel_params)) = bandwidth;
  }
  else if (kernel_type.compare("poly") == 0)
  {
    params->kernel_type = SVM_KER_POLY;
    *params->all->trace_message << "degree = " << degree << endl;
    params->kernel_params = &calloc_or_throw<int>();
    *(static_cast<int*>(params->kernel_params)) = degree;
  }
  else
    params->kernel_type = SVM_KER_LIN;

  params->all->weights.stride_shift(0);

  auto* l = make_base_learner(std::move(params), learn, predict, stack_builder.get_setupfn_name(kernel_svm_setup),
      VW::prediction_type_t::scalar, VW::label_type_t::simple)
                .set_save_load(save_load)
                .set_finish(finish_kernel_svm)
                .build();

  return make_base(*l);
}<|MERGE_RESOLUTION|>--- conflicted
+++ resolved
@@ -42,13 +42,8 @@
 
 struct svm_example
 {
-<<<<<<< HEAD
-  v_array<float> krow;
+  VW::v_array<float> krow;
   VW::flat_example ex;
-=======
-  VW::v_array<float> krow;
-  flat_example ex;
->>>>>>> b59e129f
 
   ~svm_example();
   void init_svm_example(VW::flat_example* fec);

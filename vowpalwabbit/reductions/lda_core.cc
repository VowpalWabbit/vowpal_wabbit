// Copyright (c) by respective owners including Yahoo!, Microsoft, and
// individual contributors. All rights reserved. Released under a BSD (revised)
// license as described in the file LICENSE.

#include "future_compat.h"

VW_WARNING_DISABLE_DEPRECATED_USAGE

VW_WARNING_STATE_PUSH
VW_WARNING_DISABLE_UNUSED_PARAM
#include <boost/math/special_functions/digamma.hpp>
#include <boost/math/special_functions/gamma.hpp>
VW_WARNING_STATE_POP

#include <algorithm>
#include <cassert>
#include <cmath>
#include <cstdio>
#include <cstring>
#include <fstream>
#include <numeric>
#include <queue>
#include <vector>

#include "array_parameters.h"
#include "correctedMath.h"
#include "gd.h"
#include "io/logger.h"
#include "mwt.h"
#include "no_label.h"
#include "numeric_casts.h"
#include "rand48.h"
#include "shared_data.h"
#include "vw.h"
#include "vw_exception.h"
#include "vw_versions.h"

using namespace VW::config;
using namespace VW::LEARNER;

enum class lda_math_mode : int
{
  USE_SIMD = 0,
  USE_PRECISE,
  USE_FAST_APPROX
};

class index_feature
{
public:
  uint32_t document;
  feature f;
  bool operator<(const index_feature b) const { return f.weight_index < b.f.weight_index; }
};

struct lda
{
  size_t topics = 0;
  float lda_alpha = 0.f;
  float lda_rho = 0.f;
  float lda_D = 0.f;
  float lda_epsilon = 0.f;
  size_t minibatch = 0;
  lda_math_mode mmode;

  size_t finish_example_count = 0;

<<<<<<< HEAD
  v_array<float> Elogtheta;
  v_array<float> decay_levels;
  v_array<float> total_new;
  v_array<VW::example*> examples;
  v_array<float> total_lambda;
  v_array<int> doc_lengths;
  v_array<float> digammas;
  v_array<float> v;
=======
  VW::v_array<float> Elogtheta;
  VW::v_array<float> decay_levels;
  VW::v_array<float> total_new;
  VW::v_array<example*> examples;
  VW::v_array<float> total_lambda;
  VW::v_array<int> doc_lengths;
  VW::v_array<float> digammas;
  VW::v_array<float> v;
>>>>>>> b59e129f
  std::vector<index_feature> sorted_features;

  bool compute_coherence_metrics = false;

  // size by 1 << bits
  std::vector<uint32_t> feature_counts;
  std::vector<std::vector<size_t>> feature_to_example_map;

  bool total_lambda_init = false;

  double example_t;
  VW::workspace* all = nullptr;  // regressor, lda

  static constexpr float underflow_threshold = 1.0e-10f;
  inline float digamma(float x);
  inline float lgamma(float x);
  inline float powf(float x, float p);
  inline void expdigammify(VW::workspace& all, float* gamma);
  inline void expdigammify_2(VW::workspace& all, float* gamma, float* norm);
};

// #define VW_NO_INLINE_SIMD

namespace ldamath
{
inline float fastlog2(float x)
{
  uint32_t mx;
  memcpy(&mx, &x, sizeof(uint32_t));
  mx = (mx & 0x007FFFFF) | (0x7e << 23);

  float mx_f;
  memcpy(&mx_f, &mx, sizeof(float));

  uint32_t vx;
  memcpy(&vx, &x, sizeof(uint32_t));

  float y = static_cast<float>(vx);
  y *= 1.0f / static_cast<float>(1 << 23);

  return y - 124.22544637f - 1.498030302f * mx_f - 1.72587999f / (0.3520887068f + mx_f);
}

inline float fastlog(float x) { return 0.69314718f * fastlog2(x); }

inline float fastpow2(float p)
{
  float offset = (p < 0) * 1.0f;
  float clipp = (p < -126.0) ? -126.0f : p;
  int w = static_cast<int>(clipp);
  float z = clipp - w + offset;
  uint32_t approx =
      static_cast<uint32_t>((1 << 23) * (clipp + 121.2740838f + 27.7280233f / (4.84252568f - z) - 1.49012907f * z));

  float v;
  memcpy(&v, &approx, sizeof(uint32_t));
  return v;
}

inline float fastexp(float p) { return fastpow2(1.442695040f * p); }

inline float fastpow(float x, float p) { return fastpow2(p * fastlog2(x)); }

inline float fastlgamma(float x)
{
  float logterm = fastlog(x * (1.0f + x) * (2.0f + x));
  float xp3 = 3.0f + x;

  return -2.081061466f - x + 0.0833333f / xp3 - logterm + (2.5f + x) * fastlog(xp3);
}

inline float fastdigamma(float x)
{
  float twopx = 2.0f + x;
  float logterm = fastlog(twopx);

  return -(1.0f + 2.0f * x) / (x * (1.0f + x)) - (13.0f + 6.0f * x) / (12.0f * twopx * twopx) + logterm;
}

#if !defined(VW_NO_INLINE_SIMD)

#  if defined(__SSE2__) || defined(__SSE3__) || defined(__SSE4_1__)

namespace
{
inline bool is_aligned16(void* ptr)
{
  constexpr std::size_t alignment = 16;
  return (reinterpret_cast<std::size_t>(ptr) & (alignment - 1)) == 0;
}
}  // namespace

// Include headers for the various SSE versions:
#    if defined(__SSE2__)
#      include <emmintrin.h>
#    endif
#    if defined(__SSE3__)
#      include <tmmintrin.h>
#    endif
#    if defined(__SSE4_1__)
#      include <smmintrin.h>
#    endif

#    define HAVE_SIMD_MATHMODE

typedef __m128 v4sf;
using v4si = __m128i;

inline v4sf v4si_to_v4sf(v4si x) { return _mm_cvtepi32_ps(x); }

inline v4si v4sf_to_v4si(v4sf x) { return _mm_cvttps_epi32(x); }

// Extract v[idx]
template <const int idx>
float v4sf_index(const v4sf x)
{
#    if defined(__SSE4_1__)
  float ret;
  uint32_t val;

  val = _mm_extract_ps(x, idx);
  // Portably convert uint32_t bit pattern to float. Optimizers will generally
  // make this disappear.
  memcpy(&ret, &val, sizeof(uint32_t));
  return ret;
#    else
  return _mm_cvtss_f32(_mm_shuffle_ps(x, x, _MM_SHUFFLE(idx, idx, idx, idx)));
#    endif
}

// Specialization for the 0'th element
template <>
float v4sf_index<0>(const v4sf x)
{
  return _mm_cvtss_f32(x);
}

inline v4sf v4sfl(const float x) { return _mm_set1_ps(x); }

inline v4si v4sil(const uint32_t x) { return _mm_set1_epi32(x); }

#    ifdef _WIN32

inline __m128 operator+(const __m128 a, const __m128 b) { return _mm_add_ps(a, b); }

inline __m128 operator-(const __m128 a, const __m128 b) { return _mm_sub_ps(a, b); }

inline __m128 operator*(const __m128 a, const __m128 b) { return _mm_mul_ps(a, b); }

inline __m128 operator/(const __m128 a, const __m128 b) { return _mm_div_ps(a, b); }

#    endif

inline v4sf vfastpow2(const v4sf p)
{
  v4sf ltzero = _mm_cmplt_ps(p, v4sfl(0.0f));
  v4sf offset = _mm_and_ps(ltzero, v4sfl(1.0f));
  v4sf lt126 = _mm_cmplt_ps(p, v4sfl(-126.0f));
  v4sf clipp = _mm_andnot_ps(lt126, p) + _mm_and_ps(lt126, v4sfl(-126.0f));
  v4si w = v4sf_to_v4si(clipp);
  v4sf z = clipp - v4si_to_v4sf(w) + offset;

  const v4sf c_121_2740838 = v4sfl(121.2740838f);
  const v4sf c_27_7280233 = v4sfl(27.7280233f);
  const v4sf c_4_84252568 = v4sfl(4.84252568f);
  const v4sf c_1_49012907 = v4sfl(1.49012907f);

  v4sf v = v4sfl(1 << 23) * (clipp + c_121_2740838 + c_27_7280233 / (c_4_84252568 - z) - c_1_49012907 * z);

  return _mm_castsi128_ps(v4sf_to_v4si(v));
}

inline v4sf vfastexp(const v4sf p)
{
  const v4sf c_invlog_2 = v4sfl(1.442695040f);

  return vfastpow2(c_invlog_2 * p);
}

inline v4sf vfastlog2(v4sf x)
{
  v4si vx_i = _mm_castps_si128(x);
  v4sf mx_f = _mm_castsi128_ps(_mm_or_si128(_mm_and_si128(vx_i, v4sil(0x007FFFFF)), v4sil(0x3f000000)));
  v4sf y = v4si_to_v4sf(vx_i) * v4sfl(1.1920928955078125e-7f);

  const v4sf c_124_22551499 = v4sfl(124.22551499f);
  const v4sf c_1_498030302 = v4sfl(1.498030302f);
  const v4sf c_1_725877999 = v4sfl(1.72587999f);
  const v4sf c_0_3520087068 = v4sfl(0.3520887068f);

  return y - c_124_22551499 - c_1_498030302 * mx_f - c_1_725877999 / (c_0_3520087068 + mx_f);
}

inline v4sf vfastlog(v4sf x)
{
  const v4sf c_0_69314718 = v4sfl(0.69314718f);

  return c_0_69314718 * vfastlog2(x);
}

inline v4sf vfastdigamma(v4sf x)
{
  v4sf twopx = v4sfl(2.0f) + x;
  v4sf logterm = vfastlog(twopx);

  return (v4sfl(-48.0f) + x * (v4sfl(-157.0f) + x * (v4sfl(-127.0f) - v4sfl(30.0f) * x))) /
      (v4sfl(12.0f) * x * (v4sfl(1.0f) + x) * twopx * twopx) +
      logterm;
}

void vexpdigammify(VW::workspace& all, float* gamma, const float underflow_threshold)
{
  float extra_sum = 0.0f;
  v4sf sum = v4sfl(0.0f);
  float* fp;
  const float* fpend = gamma + all.lda;

  // Iterate through the initial part of the array that isn't 128-bit SIMD
  // aligned.
  for (fp = gamma; fp < fpend && !is_aligned16(fp); ++fp)
  {
    extra_sum += *fp;
    *fp = fastdigamma(*fp);
  }

  // Rip through the aligned portion...
  for (; is_aligned16(fp) && fp + 4 < fpend; fp += 4)
  {
    v4sf arg = _mm_load_ps(fp);
    sum = sum + arg;
    arg = vfastdigamma(arg);
    _mm_store_ps(fp, arg);
  }

  for (; fp < fpend; ++fp)
  {
    extra_sum += *fp;
    *fp = fastdigamma(*fp);
  }

#    if defined(__SSE3__) || defined(__SSE4_1__)
  // Do two horizontal adds on sum, extract the total from the 0 element:
  sum = _mm_hadd_ps(sum, sum);
  sum = _mm_hadd_ps(sum, sum);
  extra_sum += v4sf_index<0>(sum);
#    else
  extra_sum += v4sf_index<0>(sum) + v4sf_index<1>(sum) + v4sf_index<2>(sum) + v4sf_index<3>(sum);
#    endif

  extra_sum = fastdigamma(extra_sum);
  sum = v4sfl(extra_sum);

  for (fp = gamma; fp < fpend && !is_aligned16(fp); ++fp)
  { *fp = std::fmax(underflow_threshold, fastexp(*fp - extra_sum)); }

  for (; is_aligned16(fp) && fp + 4 < fpend; fp += 4)
  {
    v4sf arg = _mm_load_ps(fp);
    arg = arg - sum;
    arg = vfastexp(arg);
    arg = _mm_max_ps(v4sfl(underflow_threshold), arg);
    _mm_store_ps(fp, arg);
  }

  for (; fp < fpend; ++fp) { *fp = std::fmax(underflow_threshold, fastexp(*fp - extra_sum)); }
}

void vexpdigammify_2(VW::workspace& all, float* gamma, const float* norm, const float underflow_threshold)
{
  float* fp = gamma;
  const float* np;
  const float* fpend = gamma + all.lda;

  for (np = norm; fp < fpend && !is_aligned16(fp); ++fp, ++np)
    *fp = std::fmax(underflow_threshold, fastexp(fastdigamma(*fp) - *np));

  for (; is_aligned16(fp) && fp + 4 < fpend; fp += 4, np += 4)
  {
    v4sf arg = _mm_load_ps(fp);
    arg = vfastdigamma(arg);
    v4sf vnorm = _mm_loadu_ps(np);
    arg = arg - vnorm;
    arg = vfastexp(arg);
    arg = _mm_max_ps(v4sfl(underflow_threshold), arg);
    _mm_store_ps(fp, arg);
  }

  for (; fp < fpend; ++fp, ++np) *fp = std::fmax(underflow_threshold, fastexp(fastdigamma(*fp) - *np));
}

#  else
// PLACEHOLDER for future ARM NEON code
// Also remember to define HAVE_SIMD_MATHMODE
#  endif

#endif  // !VW_NO_INLINE_SIMD

// Templates for common code shared between the three math modes (SIMD, fast approximations
// and accurate).
//
// The generic template takes a type and a specialization flag, mtype.
//
// mtype == USE_PRECISE: Use the accurate computation for lgamma, digamma.
// mtype == USE_FAST_APPROX: Use the fast approximations for lgamma, digamma.
// mtype == USE_SIMD: Use CPU SIMD instruction
//
// The generic template is specialized for the particular accuracy setting.

// Log gamma:
template <typename T, const lda_math_mode mtype>
inline T lgamma(T /* x */)
{
  static_assert(true, "ldamath::lgamma is not defined for this type and math mode.");
}

// Digamma:
template <typename T, const lda_math_mode mtype>
inline T digamma(T /* x */)
{
  static_assert(true, "ldamath::digamma is not defined for this type and math mode.");
}

// Exponential
template <typename T, lda_math_mode mtype>
inline T exponential(T /* x */)
{
  static_assert(true, "ldamath::exponential is not defined for this type and math mode.");
}

// Powf
template <typename T, lda_math_mode mtype>
inline T powf(T /* x */, T /* p */)
{
  static_assert(true, "ldamath::powf is not defined for this type and math mode.");
}

// High accuracy float specializations:

template <>
inline float lgamma<float, lda_math_mode::USE_PRECISE>(float x)
{
  return boost::math::lgamma(x);
}
template <>
inline float digamma<float, lda_math_mode::USE_PRECISE>(float x)
{
  return boost::math::digamma(x);
}
template <>
inline float exponential<float, lda_math_mode::USE_PRECISE>(float x)
{
  return correctedExp(x);
}
template <>
inline float powf<float, lda_math_mode::USE_PRECISE>(float x, float p)
{
  return std::pow(x, p);
}

// Fast approximation float specializations:

template <>
inline float lgamma<float, lda_math_mode::USE_FAST_APPROX>(float x)
{
  return fastlgamma(x);
}
template <>
inline float digamma<float, lda_math_mode::USE_FAST_APPROX>(float x)
{
  return fastdigamma(x);
}
template <>
inline float exponential<float, lda_math_mode::USE_FAST_APPROX>(float x)
{
  return fastexp(x);
}
template <>
inline float powf<float, lda_math_mode::USE_FAST_APPROX>(float x, float p)
{
  return fastpow(x, p);
}

// SIMD specializations:

template <>
inline float lgamma<float, lda_math_mode::USE_SIMD>(float x)
{
  return lgamma<float, lda_math_mode::USE_FAST_APPROX>(x);
}
template <>
inline float digamma<float, lda_math_mode::USE_SIMD>(float x)
{
  return digamma<float, lda_math_mode::USE_FAST_APPROX>(x);
}
template <>
inline float exponential<float, lda_math_mode::USE_SIMD>(float x)
{
  return exponential<float, lda_math_mode::USE_FAST_APPROX>(x);
}
template <>
inline float powf<float, lda_math_mode::USE_SIMD>(float x, float p)
{
  return powf<float, lda_math_mode::USE_FAST_APPROX>(x, p);
}

template <typename T, const lda_math_mode mtype>
inline void expdigammify(VW::workspace& all, T* gamma, T threshold, T initial)
{
  T sum = digamma<T, mtype>(std::accumulate(gamma, gamma + all.lda, initial));

  std::transform(gamma, gamma + all.lda, gamma,
      [sum, threshold](T g) { return std::fmax(threshold, exponential<T, mtype>(digamma<T, mtype>(g) - sum)); });
}
template <>
inline void expdigammify<float, lda_math_mode::USE_SIMD>(VW::workspace& all, float* gamma, float threshold, float)
{
#if defined(HAVE_SIMD_MATHMODE)
  vexpdigammify(all, gamma, threshold);
#else
  // Do something sensible if SIMD math isn't available:
  expdigammify<float, lda_math_mode::USE_FAST_APPROX>(all, gamma, threshold, 0.0);
#endif
}

template <typename T, const lda_math_mode mtype>
inline void expdigammify_2(VW::workspace& all, float* gamma, T* norm, const T threshold)
{
  std::transform(gamma, gamma + all.lda, norm, gamma,
      [threshold](float g, float n) { return std::fmax(threshold, exponential<T, mtype>(digamma<T, mtype>(g) - n)); });
}
template <>
inline void expdigammify_2<float, lda_math_mode::USE_SIMD>(
    VW::workspace& all, float* gamma, float* norm, const float threshold)
{
#if defined(HAVE_SIMD_MATHMODE)
  vexpdigammify_2(all, gamma, norm, threshold);
#else
  // Do something sensible if SIMD math isn't available:
  expdigammify_2<float, lda_math_mode::USE_FAST_APPROX>(all, gamma, norm, threshold);
#endif
}

}  // namespace ldamath

float lda::digamma(float x)
{
  switch (mmode)
  {
    case lda_math_mode::USE_FAST_APPROX:
      return ldamath::digamma<float, lda_math_mode::USE_FAST_APPROX>(x);
    case lda_math_mode::USE_PRECISE:
      return ldamath::digamma<float, lda_math_mode::USE_PRECISE>(x);
    case lda_math_mode::USE_SIMD:
      return ldamath::digamma<float, lda_math_mode::USE_SIMD>(x);
    default:
      // Should not happen.
      std::cerr << "lda::digamma: Trampled or invalid math mode, aborting" << std::endl;
      std::abort();
  }
}

float lda::lgamma(float x)
{
  switch (mmode)
  {
    case lda_math_mode::USE_FAST_APPROX:
      return ldamath::lgamma<float, lda_math_mode::USE_FAST_APPROX>(x);
    case lda_math_mode::USE_PRECISE:
      return ldamath::lgamma<float, lda_math_mode::USE_PRECISE>(x);
    case lda_math_mode::USE_SIMD:
      return ldamath::lgamma<float, lda_math_mode::USE_SIMD>(x);
    default:
      std::cerr << "lda::lgamma: Trampled or invalid math mode, aborting" << std::endl;
      std::abort();
  }
}

float lda::powf(float x, float p)
{
  switch (mmode)
  {
    case lda_math_mode::USE_FAST_APPROX:
      return ldamath::powf<float, lda_math_mode::USE_FAST_APPROX>(x, p);
    case lda_math_mode::USE_PRECISE:
      return ldamath::powf<float, lda_math_mode::USE_PRECISE>(x, p);
    case lda_math_mode::USE_SIMD:
      return ldamath::powf<float, lda_math_mode::USE_SIMD>(x, p);
    default:
      std::cerr << "lda::powf: Trampled or invalid math mode, aborting" << std::endl;
      std::abort();
  }
}

void lda::expdigammify(VW::workspace& all_, float* gamma)
{
  switch (mmode)
  {
    case lda_math_mode::USE_FAST_APPROX:
      ldamath::expdigammify<float, lda_math_mode::USE_FAST_APPROX>(all_, gamma, underflow_threshold, 0.0f);
      break;
    case lda_math_mode::USE_PRECISE:
      ldamath::expdigammify<float, lda_math_mode::USE_PRECISE>(all_, gamma, underflow_threshold, 0.0f);
      break;
    case lda_math_mode::USE_SIMD:
      ldamath::expdigammify<float, lda_math_mode::USE_SIMD>(all_, gamma, underflow_threshold, 0.0f);
      break;
    default:
      std::cerr << "lda::expdigammify: Trampled or invalid math mode, aborting" << std::endl;
      std::abort();
  }
}

void lda::expdigammify_2(VW::workspace& all_, float* gamma, float* norm)
{
  switch (mmode)
  {
    case lda_math_mode::USE_FAST_APPROX:
      ldamath::expdigammify_2<float, lda_math_mode::USE_FAST_APPROX>(all_, gamma, norm, underflow_threshold);
      break;
    case lda_math_mode::USE_PRECISE:
      ldamath::expdigammify_2<float, lda_math_mode::USE_PRECISE>(all_, gamma, norm, underflow_threshold);
      break;
    case lda_math_mode::USE_SIMD:
      ldamath::expdigammify_2<float, lda_math_mode::USE_SIMD>(all_, gamma, norm, underflow_threshold);
      break;
    default:
      std::cerr << "lda::expdigammify_2: Trampled or invalid math mode, aborting" << std::endl;
      std::abort();
  }
}

static inline float average_diff(VW::workspace& all, float* oldgamma, float* newgamma)
{
  float sum;
  float normalizer;

  // This warps the normal sense of "inner product", but it accomplishes the same
  // thing as the "plain old" for loop. clang does a good job of reducing the
  // common subexpressions.
  sum = std::inner_product(
      oldgamma, oldgamma + all.lda, newgamma, 0.0f, [](float accum, float absdiff) { return accum + absdiff; },
      [](float old_g, float new_g) { return std::abs(old_g - new_g); });

  normalizer = std::accumulate(newgamma, newgamma + all.lda, 0.0f);
  return sum / normalizer;
}

// Returns E_q[log p(\theta)] - E_q[log q(\theta)].
float theta_kl(lda& l, VW::v_array<float>& Elogtheta, float* gamma)
{
  float gammasum = 0;
  Elogtheta.clear();
  for (size_t k = 0; k < l.topics; k++)
  {
    Elogtheta.push_back(l.digamma(gamma[k]));
    gammasum += gamma[k];
  }
  float digammasum = l.digamma(gammasum);
  gammasum = l.lgamma(gammasum);
  float kl = -(l.topics * l.lgamma(l.lda_alpha));
  kl += l.lgamma(l.lda_alpha * l.topics) - gammasum;
  for (size_t k = 0; k < l.topics; k++)
  {
    Elogtheta[k] -= digammasum;
    kl += (l.lda_alpha - gamma[k]) * Elogtheta[k];
    kl += l.lgamma(gamma[k]);
  }

  return kl;
}

static inline float find_cw(lda& l, float* u_for_w, float* v)
{
  return 1.0f / std::inner_product(u_for_w, u_for_w + l.topics, v, 0.0f);
}

namespace
{
// Effectively, these are static and not visible outside the compilation unit.
VW::v_array<float> new_gamma;
VW::v_array<float> old_gamma;
}  // namespace

// Returns an estimate of the part of the variational bound that
// doesn't have to do with beta for the entire corpus for the current
// setting of lambda based on the document passed in. The value is
// divided by the total number of words in the document This can be
// used as a (possibly very noisy) estimate of held-out likelihood.
<<<<<<< HEAD
float lda_loop(lda& l, v_array<float>& Elogtheta, float* v, VW::example* ec, float)
=======
float lda_loop(lda& l, VW::v_array<float>& Elogtheta, float* v, example* ec, float)
>>>>>>> b59e129f
{
  parameters& weights = l.all->weights;
  new_gamma.clear();
  old_gamma.clear();

  for (size_t i = 0; i < l.topics; i++)
  {
    new_gamma.push_back(1.f);
    old_gamma.push_back(0.f);
  }

  float xc_w = 0;
  float score = 0;
  float doc_length = 0;
  do
  {
    memcpy(v, new_gamma.begin(), sizeof(float) * l.topics);
    l.expdigammify(*l.all, v);

    memcpy(old_gamma.begin(), new_gamma.begin(), sizeof(float) * l.topics);
    memset(new_gamma.begin(), 0, sizeof(float) * l.topics);

    score = 0;
    size_t word_count = 0;
    doc_length = 0;
    for (features& fs : *ec)
    {
      for (features::iterator& f : fs)
      {
        float* u_for_w = &(weights[f.index()]) + l.topics + 1;
        float c_w = find_cw(l, u_for_w, v);
        xc_w = c_w * f.value();
        score += -f.value() * std::log(c_w);
        size_t max_k = l.topics;
        for (size_t k = 0; k < max_k; k++, ++u_for_w) new_gamma[k] += xc_w * *u_for_w;
        word_count++;
        doc_length += f.value();
      }
    }
    for (size_t k = 0; k < l.topics; k++) new_gamma[k] = new_gamma[k] * v[k] + l.lda_alpha;
  } while (average_diff(*l.all, old_gamma.begin(), new_gamma.begin()) > l.lda_epsilon);

  ec->pred.scalars.clear();
  ec->pred.scalars.resize_but_with_stl_behavior(l.topics);
  memcpy(ec->pred.scalars.begin(), new_gamma.begin(), l.topics * sizeof(float));

  score += theta_kl(l, Elogtheta, new_gamma.begin());

  return score / doc_length;
}

size_t next_pow2(size_t x)
{
  int i = 0;
  x = x > 0 ? x - 1 : 0;
  while (x > 0)
  {
    x >>= 1;
    i++;
  }
  return (static_cast<size_t>(1)) << i;
}

struct initial_weights
{
  weight _initial;
  weight _initial_random;
  bool _random;
  uint32_t _lda;
  uint32_t _stride;
};

void save_load(lda& l, io_buf& model_file, bool read, bool text)
{
  VW::workspace& all = *(l.all);
  uint64_t length = static_cast<uint64_t>(1) << all.num_bits;
  if (read)
  {
    initialize_regressor(all);
    initial_weights init{all.initial_t, static_cast<float>(l.lda_D / all.lda / all.length() * 200.f),
        all.random_weights, all.lda, all.weights.stride()};

    auto initial_lda_weight_initializer = [init](weight* weights, uint64_t index) {
      uint32_t lda = init._lda;
      weight initial_random = init._initial_random;
      if (init._random)
      {
        for (size_t i = 0; i != lda; ++i, ++index)
        { weights[i] = static_cast<float>(-std::log(merand48(index) + 1e-6) + 1.0f) * initial_random; }
      }
      weights[lda] = init._initial;
    };

    all.weights.set_default(initial_lda_weight_initializer);
  }
  if (model_file.num_files() != 0)
  {
    uint64_t i = 0;
    std::stringstream msg;
    size_t brw = 1;

    do
    {
      brw = 0;
      size_t K = all.lda;
      if (!read && text) msg << i << " ";

      if (!read || all.model_file_ver >= VW::version_definitions::VERSION_FILE_WITH_HEADER_ID)
        brw += bin_text_read_write_fixed(model_file, reinterpret_cast<char*>(&i), sizeof(i), read, msg, text);
      else
      {
        // support 32bit build models
        uint32_t j;
        brw += bin_text_read_write_fixed(model_file, reinterpret_cast<char*>(&j), sizeof(j), read, msg, text);
        i = j;
      }

      if (brw != 0)
      {
        weight* w = &(all.weights.strided_index(i));
        for (uint64_t k = 0; k < K; k++)
        {
          weight* v = w + k;
          if (!read && text) msg << *v + l.lda_rho << " ";
          brw += bin_text_read_write_fixed(model_file, reinterpret_cast<char*>(v), sizeof(*v), read, msg, text);
        }
      }
      if (text)
      {
        if (!read) msg << "\n";
        brw += bin_text_read_write_fixed(model_file, nullptr, 0, read, msg, text);
      }
      if (!read) ++i;
    } while ((!read && i < length) || (read && brw > 0));
  }
}

void return_example(VW::workspace& all, VW::example& ec)
{
  all.sd->update(ec.test_only, true, ec.loss, ec.weight, ec.get_num_features());
  for (auto& sink : all.final_prediction_sink) { MWT::print_scalars(sink.get(), ec.pred.scalars, ec.tag, all.logger); }

  if (all.sd->weighted_examples() >= all.sd->dump_interval && !all.quiet)
    all.sd->print_update(*all.trace_message, all.holdout_set_off, all.current_pass, "none", 0, ec.get_num_features(),
        all.progress_add, all.progress_arg);
  VW::finish_example(all, ec);
}

void learn_batch(lda& l)
{
  parameters& weights = l.all->weights;

  assert(l.finish_example_count == (l.examples.size() - 1));

  if (l.sorted_features.empty())  // FAST-PASS for real "true"
  {
    // This can happen when the socket connection is dropped by the client.
    // If l.sorted_features is empty, then l.sorted_features[0] does not
    // exist, so we should not try to take its address in the beginning of
    // the for loops down there. Since it seems that there's not much to
    // do in this case, we just return.
    for (size_t d = 0; d < l.examples.size(); d++)
    {
      l.examples[d]->pred.scalars.clear();
      l.examples[d]->pred.scalars.resize_but_with_stl_behavior(l.topics);
      memset(l.examples[d]->pred.scalars.begin(), 0, l.topics * sizeof(float));

      l.examples[d]->pred.scalars.clear();

      if (l.finish_example_count > 0)
      {
        return_example(*l.all, *l.examples[d]);
        l.finish_example_count--;
      }
    }
    l.examples.clear();
    return;
  }

  float eta = -1;
  float minuseta = -1;

  if (l.total_lambda.empty())
  {
    for (size_t k = 0; k < l.all->lda; k++) l.total_lambda.push_back(0.f);
    // This part does not work with sparse parameters
    size_t stride = weights.stride();
    for (size_t i = 0; i <= weights.mask(); i += stride)
    {
      weight* w = &(weights[i]);
      for (size_t k = 0; k < l.all->lda; k++) l.total_lambda[k] += w[k];
    }
  }

  l.example_t++;
  l.total_new.clear();
  for (size_t k = 0; k < l.all->lda; k++) l.total_new.push_back(0.f);

  size_t batch_size = l.examples.size();

  sort(l.sorted_features.begin(), l.sorted_features.end());

  eta = l.all->eta * l.powf(static_cast<float>(l.example_t), -l.all->power_t);
  minuseta = 1.0f - eta;
  eta *= l.lda_D / batch_size;
  l.decay_levels.push_back(l.decay_levels.back() + std::log(minuseta));

  l.digammas.clear();
  float additional = static_cast<float>(l.all->length()) * l.lda_rho;
  for (size_t i = 0; i < l.all->lda; i++) l.digammas.push_back(l.digamma(l.total_lambda[i] + additional));

  auto last_weight_index = std::numeric_limits<uint64_t>::max();
  for (index_feature* s = &l.sorted_features[0]; s <= &l.sorted_features.back(); s++)
  {
    if (last_weight_index == s->f.weight_index) continue;
    last_weight_index = s->f.weight_index;
    // float *weights_for_w = &(weights[s->f.weight_index]);
    float* weights_for_w = &(weights[s->f.weight_index & weights.mask()]);
    float decay_component = l.decay_levels.end()[-2] -
        l.decay_levels.end()[static_cast<int>(-1 - l.example_t + *(weights_for_w + l.all->lda))];
    float decay = std::fmin(1.0f, correctedExp(decay_component));
    float* u_for_w = weights_for_w + l.all->lda + 1;

    *(weights_for_w + l.all->lda) = static_cast<float>(l.example_t);
    for (size_t k = 0; k < l.all->lda; k++)
    {
      weights_for_w[k] *= decay;
      u_for_w[k] = weights_for_w[k] + l.lda_rho;
    }

    l.expdigammify_2(*l.all, u_for_w, l.digammas.begin());
  }

  for (size_t d = 0; d < batch_size; d++)
  {
    float score = lda_loop(l, l.Elogtheta, &(l.v[d * l.all->lda]), l.examples[d], l.all->power_t);
    if (l.all->audit) GD::print_audit_features(*l.all, *l.examples[d]);
    // If the doc is empty, give it loss of 0.
    if (l.doc_lengths[d] > 0)
    {
      l.all->sd->sum_loss -= score;
      l.all->sd->sum_loss_since_last_dump -= score;
    }

    if (l.finish_example_count > 0)
    {
      return_example(*l.all, *l.examples[d]);
      l.finish_example_count--;
    }
  }

  // -t there's no need to update weights (especially since it's a noop)
  if (eta != 0)
  {
    for (index_feature* s = &l.sorted_features[0]; s <= &l.sorted_features.back();)
    {
      index_feature* next = s + 1;
      while (next <= &l.sorted_features.back() && next->f.weight_index == s->f.weight_index) next++;

      float* word_weights = &(weights[s->f.weight_index]);
      for (size_t k = 0; k < l.all->lda; k++, ++word_weights)
      {
        float new_value = minuseta * *word_weights;
        *word_weights = new_value;
      }

      for (; s != next; s++)
      {
        float* v_s = &(l.v[s->document * l.all->lda]);
        float* u_for_w = &(weights[s->f.weight_index]) + l.all->lda + 1;
        float c_w = eta * find_cw(l, u_for_w, v_s) * s->f.x;
        word_weights = &(weights[s->f.weight_index]);
        for (size_t k = 0; k < l.all->lda; k++, ++u_for_w, ++word_weights)
        {
          float new_value = *u_for_w * v_s[k] * c_w;
          l.total_new[k] += new_value;
          *word_weights += new_value;
        }
      }
    }

    for (size_t k = 0; k < l.all->lda; k++)
    {
      l.total_lambda[k] *= minuseta;
      l.total_lambda[k] += l.total_new[k];
    }
  }
  l.sorted_features.resize(0);

  l.examples.clear();
  l.doc_lengths.clear();
}

void learn(lda& l, base_learner&, VW::example& ec)
{
  uint32_t num_ex = static_cast<uint32_t>(l.examples.size());
  l.examples.push_back(&ec);
  l.doc_lengths.push_back(0);
  for (features& fs : ec)
  {
    for (features::iterator& f : fs)
    {
      index_feature temp = {num_ex, feature(f.value(), f.index())};
      l.sorted_features.push_back(temp);
      l.doc_lengths[num_ex] += static_cast<int>(f.value());
    }
  }
  if (++num_ex == l.minibatch) learn_batch(l);
}

void learn_with_metrics(lda& l, base_learner& base, VW::example& ec)
{
  if (l.all->passes_complete == 0)
  {
    // build feature to example map
    uint64_t stride_shift = l.all->weights.stride_shift();
    uint64_t weight_mask = l.all->weights.mask();

    for (features& fs : ec)
    {
      for (features::iterator& f : fs)
      {
        uint64_t idx = (f.index() & weight_mask) >> stride_shift;
        l.feature_counts[idx] += static_cast<uint32_t>(f.value());
        l.feature_to_example_map[idx].push_back(ec.example_counter);
      }
    }
  }

  learn(l, base, ec);
}

// placeholder
void predict(lda& l, base_learner& base, VW::example& ec) { learn(l, base, ec); }
void predict_with_metrics(lda& l, base_learner& base, VW::example& ec) { learn_with_metrics(l, base, ec); }

struct word_doc_frequency
{
  // feature/word index
  uint64_t idx;
  // document count
  uint32_t count;
};

// cooccurence of 2 features/words
struct feature_pair
{
  // feature/word 1
  uint64_t f1;
  // feature/word 2
  uint64_t f2;

  feature_pair(uint64_t _f1, uint64_t _f2) : f1(_f1), f2(_f2) {}
};

template <class T>
void get_top_weights(VW::workspace* all, int top_words_count, int topic, std::vector<feature>& output, T& weights)
{
  uint64_t length = static_cast<uint64_t>(1) << all->num_bits;

  // get top features for this topic
  auto cmp = [](feature left, feature right) { return left.x > right.x; };
  std::priority_queue<feature, std::vector<feature>, decltype(cmp)> top_features(cmp);
  typename T::iterator iter = weights.begin();

  for (uint64_t i = 0; i < std::min(static_cast<uint64_t>(top_words_count), length); i++, ++iter)
    top_features.push({(&(*iter))[topic], iter.index()});

  for (uint64_t i = top_words_count; i < length; i++, ++iter)
  {
    weight v = (&(*iter))[topic];
    if (v > top_features.top().x)
    {
      top_features.pop();
      top_features.push({v, i});
    }
  }

  // extract idx and sort descending
  output.resize(top_features.size());
  for (int i = (int)top_features.size() - 1; i >= 0; i--)
  {
    output[i] = top_features.top();
    top_features.pop();
  }
}

void get_top_weights(VW::workspace* all, int top_words_count, int topic, std::vector<feature>& output)
{
  if (all->weights.sparse)
    get_top_weights(all, top_words_count, topic, output, all->weights.sparse_weights);
  else
    get_top_weights(all, top_words_count, topic, output, all->weights.dense_weights);
}

template <class T>
void compute_coherence_metrics(lda& l, T& weights)
{
  uint64_t length = static_cast<uint64_t>(1) << l.all->num_bits;

  std::vector<std::vector<feature_pair>> topics_word_pairs;
  topics_word_pairs.resize(l.topics);

  int top_words_count = 10;  // parameterize and check

  for (size_t topic = 0; topic < l.topics; topic++)
  {
    // get top features for this topic
    auto cmp = [](feature& left, feature& right) { return left.x > right.x; };
    std::priority_queue<feature, std::vector<feature>, decltype(cmp)> top_features(cmp);
    typename T::iterator iter = weights.begin();
    for (uint64_t i = 0; i < std::min(static_cast<uint64_t>(top_words_count), length); i++, ++iter)
      top_features.push(feature((&(*iter))[topic], iter.index()));

    for (typename T::iterator v = weights.begin(); v != weights.end(); ++v)
      if ((&(*v))[topic] > top_features.top().x)
      {
        top_features.pop();
        top_features.push(feature((&(*v))[topic], v.index()));
      }

    // extract idx and sort descending
    std::vector<uint64_t> top_features_idx;
    top_features_idx.resize(top_features.size());
    for (int i = (int)top_features.size() - 1; i >= 0; i--)
    {
      top_features_idx[i] = top_features.top().weight_index;
      top_features.pop();
    }

    auto& word_pairs = topics_word_pairs[topic];
    for (size_t i = 0; i < top_features_idx.size(); i++)
      for (size_t j = i + 1; j < top_features_idx.size(); j++)
        word_pairs.emplace_back(top_features_idx[i], top_features_idx[j]);
  }

  // compress word pairs and create record for storing frequency
  std::map<uint64_t, std::vector<word_doc_frequency>> coWordsDFSet;
  for (auto& vec : topics_word_pairs)
  {
    for (auto& wp : vec)
    {
      auto f1 = wp.f1;
      auto f2 = wp.f2;
      auto wdf = coWordsDFSet.find(f1);

      if (wdf != coWordsDFSet.end())
      {
        // http://stackoverflow.com/questions/5377434/does-stdmapiterator-return-a-copy-of-value-or-a-value-itself
        // if (wdf->second.find(f2) == wdf->second.end())

        if (std::find_if(wdf->second.begin(), wdf->second.end(),
                [&f2](const word_doc_frequency& v) { return v.idx == f2; }) != wdf->second.end())
        {
          wdf->second.push_back({f2, 0});
          // printf(" add %d %d\n", f1, f2);
        }
      }
      else
      {
        std::vector<word_doc_frequency> tmp_vec = {{f2, 0}};
        coWordsDFSet.insert(std::make_pair(f1, tmp_vec));
      }
    }
  }

  // this.GetWordPairsDocumentFrequency(coWordsDFSet);
  for (auto& pair : coWordsDFSet)
  {
    auto& examples_for_f1 = l.feature_to_example_map[pair.first];
    for (auto& wdf : pair.second)
    {
      auto& examples_for_f2 = l.feature_to_example_map[wdf.idx];

      // assumes examples_for_f1 and examples_for_f2 are orderd
      size_t i = 0;
      size_t j = 0;
      while (i < examples_for_f1.size() && j < examples_for_f2.size())
      {
        if (examples_for_f1[i] == examples_for_f2[j])
        {
          wdf.count++;
          i++;
          j++;
        }
        else if (examples_for_f2[j] < examples_for_f1[i])
          j++;
        else
          i++;
      }
    }
  }

  float epsilon = 1e-6f;  // TODO
  float avg_coherence = 0;
  for (size_t topic = 0; topic < l.topics; topic++)
  {
    float coherence = 0;

    for (auto& pairs : topics_word_pairs[topic])
    {
      auto f1 = pairs.f1;
      if (l.feature_counts[f1] == 0) continue;

      auto f2 = pairs.f2;
      auto& co_feature = coWordsDFSet[f1];
      auto co_feature_df = std::find_if(
          co_feature.begin(), co_feature.end(), [&f2](const word_doc_frequency& v) { return v.idx == f2; });

      if (co_feature_df != co_feature.end())
      {
        // printf("(%d:%d + eps)/(%d:%d)\n", f2, co_feature_df->count, f1, l.feature_counts[f1]);
        coherence += logf((co_feature_df->count + epsilon) / l.feature_counts[f1]);
      }
    }

    printf("Topic %3d coherence: %f\n", static_cast<int>(topic), coherence);

    // TODO: expose per topic coherence

    // TODO: good vs. bad topics
    avg_coherence += coherence;
  }

  avg_coherence /= l.topics;

  printf("Avg topic coherence: %f\n", avg_coherence);
}

void compute_coherence_metrics(lda& l)
{
  if (l.all->weights.sparse)
    compute_coherence_metrics(l, l.all->weights.sparse_weights);
  else
    compute_coherence_metrics(l, l.all->weights.dense_weights);
}

void end_pass(lda& l)
{
  if (!l.examples.empty()) learn_batch(l);

  if (l.compute_coherence_metrics && l.all->passes_complete == l.all->numpasses)
  {
    compute_coherence_metrics(l);
    // FASTPASS return;
  }
}

template <class T>
void end_examples(lda& l, T& weights)
{
  for (typename T::iterator iter = weights.begin(); iter != weights.end(); ++iter)
  {
    float decay_component =
        l.decay_levels.back() - l.decay_levels.end()[(int)(-1 - l.example_t + (&(*iter))[l.all->lda])];
    float decay = std::fmin(1.f, correctedExp(decay_component));

    weight* wp = &(*iter);
    for (size_t i = 0; i < l.all->lda; ++i) wp[i] *= decay;
  }
}

void end_examples(lda& l)
{
  if (l.all->weights.sparse)
    end_examples(l, l.all->weights.sparse_weights);
  else
    end_examples(l, l.all->weights.dense_weights);
}

void finish_example(VW::workspace& all, lda& l, VW::example& e)
{
  if (l.minibatch <= 1) { return return_example(all, e); }

  if (l.examples.size() > 0)
  {
    // if there's still examples to be queued, inc only to finish later
    l.finish_example_count++;
  }
  else
  {
    // return now since it has been processed (example size = 0)
    return_example(all, e);
  }

  assert(l.finish_example_count <= l.minibatch);
}

std::istream& operator>>(std::istream& in, lda_math_mode& mmode)
{
  std::string token;
  in >> token;
  if (token == "simd")
    mmode = lda_math_mode::USE_SIMD;
  else if (token == "accuracy" || token == "precise")
    mmode = lda_math_mode::USE_PRECISE;
  else if (token == "fast-approx" || token == "approx")
    mmode = lda_math_mode::USE_FAST_APPROX;
  else
    THROW_EX(VW::vw_unrecognised_option_exception, token);
  return in;
}

base_learner* lda_setup(VW::setup_base_i& stack_builder)
{
  options_i& options = *stack_builder.get_options();
  VW::workspace& all = *stack_builder.get_all_pointer();

  auto ld = VW::make_unique<lda>();
  option_group_definition new_options("[Reduction] Latent Dirichlet Allocation");
  int64_t math_mode;
  uint64_t topics;
  uint64_t minibatch;
  new_options.add(make_option("lda", topics).keep().necessary().help("Run lda with <int> topics"))
      .add(make_option("lda_alpha", ld->lda_alpha)
               .keep()
               .default_value(0.1f)
               .help("Prior on sparsity of per-document topic weights"))
      .add(make_option("lda_rho", ld->lda_rho)
               .keep()
               .default_value(0.1f)
               .help("Prior on sparsity of topic distributions"))
      .add(make_option("lda_D", ld->lda_D).default_value(10000.0f).help("Number of documents"))
      .add(make_option("lda_epsilon", ld->lda_epsilon).default_value(0.001f).help("Loop convergence threshold"))
      .add(make_option("minibatch", minibatch).default_value(1).help("Minibatch size, for LDA"))
      .add(make_option("math-mode", math_mode)
               .default_value(static_cast<int64_t>(lda_math_mode::USE_SIMD))
               .one_of({0, 1, 2})
               .help("Math mode: 0=simd, 1=accuracy, 2=fast-approx"))
      .add(make_option("metrics", ld->compute_coherence_metrics).help("Compute metrics"));

  if (!options.add_parse_and_check_necessary(new_options)) return nullptr;

  // Convert from int to corresponding enum value.
  ld->mmode = static_cast<lda_math_mode>(math_mode);
  ld->topics = VW::cast_to_smaller_type<size_t>(topics);
  ld->minibatch = VW::cast_to_smaller_type<size_t>(minibatch);

  ld->finish_example_count = 0;

  all.lda = static_cast<uint32_t>(ld->topics);
  ld->sorted_features = std::vector<index_feature>();
  ld->total_lambda_init = false;
  ld->all = &all;
  ld->example_t = all.initial_t;
  if (ld->compute_coherence_metrics)
  {
    ld->feature_counts.resize(static_cast<uint32_t>(UINT64_ONE << all.num_bits));
    ld->feature_to_example_map.resize(static_cast<uint32_t>(UINT64_ONE << all.num_bits));
  }

  float temp = ceilf(logf(static_cast<float>(all.lda * 2 + 1)) / logf(2.f));

  all.weights.stride_shift(static_cast<size_t>(temp));
  all.random_weights = true;
  all.add_constant = false;

  if (all.eta > 1.)
  {
    all.logger.err_warn("The learning rate is too high, setting it to 1");
    all.eta = std::min(all.eta, 1.f);
  }

  size_t minibatch2 = next_pow2(ld->minibatch);
  if (minibatch2 > all.example_parser->example_queue_limit)
  {
    bool previous_strict_parse = all.example_parser->strict_parse;
    delete all.example_parser;
    all.example_parser = new parser{minibatch2, previous_strict_parse};
    all.example_parser->_shared_data = all.sd;
  }

  ld->v.resize_but_with_stl_behavior(all.lda * ld->minibatch);

  ld->decay_levels.push_back(0.f);

  all.example_parser->lbl_parser = no_label::no_label_parser;

  auto* l = make_base_learner(std::move(ld), ld->compute_coherence_metrics ? learn_with_metrics : learn,
      ld->compute_coherence_metrics ? predict_with_metrics : predict, stack_builder.get_setupfn_name(lda_setup),
      VW::prediction_type_t::scalars, VW::label_type_t::nolabel)
                .set_params_per_weight(UINT64_ONE << all.weights.stride_shift())
                .set_learn_returns_prediction(true)
                .set_save_load(save_load)
                .set_finish_example(finish_example)
                .set_end_examples(end_examples)
                .set_end_pass(end_pass)
                .build();

  return make_base(*l);
}<|MERGE_RESOLUTION|>--- conflicted
+++ resolved
@@ -65,25 +65,14 @@
 
   size_t finish_example_count = 0;
 
-<<<<<<< HEAD
-  v_array<float> Elogtheta;
-  v_array<float> decay_levels;
-  v_array<float> total_new;
-  v_array<VW::example*> examples;
-  v_array<float> total_lambda;
-  v_array<int> doc_lengths;
-  v_array<float> digammas;
-  v_array<float> v;
-=======
   VW::v_array<float> Elogtheta;
   VW::v_array<float> decay_levels;
   VW::v_array<float> total_new;
-  VW::v_array<example*> examples;
+  VW::v_array<VW::example*> examples;
   VW::v_array<float> total_lambda;
   VW::v_array<int> doc_lengths;
   VW::v_array<float> digammas;
   VW::v_array<float> v;
->>>>>>> b59e129f
   std::vector<index_feature> sorted_features;
 
   bool compute_coherence_metrics = false;
@@ -672,11 +661,7 @@
 // setting of lambda based on the document passed in. The value is
 // divided by the total number of words in the document This can be
 // used as a (possibly very noisy) estimate of held-out likelihood.
-<<<<<<< HEAD
-float lda_loop(lda& l, v_array<float>& Elogtheta, float* v, VW::example* ec, float)
-=======
-float lda_loop(lda& l, VW::v_array<float>& Elogtheta, float* v, example* ec, float)
->>>>>>> b59e129f
+float lda_loop(lda& l, VW::v_array<float>& Elogtheta, float* v, VW::example* ec, float)
 {
   parameters& weights = l.all->weights;
   new_gamma.clear();

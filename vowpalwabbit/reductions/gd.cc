// Copyright (c) by respective owners including Yahoo!, Microsoft, and
// individual contributors. All rights reserved. Released under a BSD (revised)
// license as described in the file LICENSE.
<<<<<<< HEAD
#include "crossplat_compat.h"
#include "feature_group.h"
#include "global_data.h"

=======
>>>>>>> 4c163fd0
#include <cfloat>

#include "crossplat_compat.h"

#if !defined(VW_NO_INLINE_SIMD)
#  if !defined(__SSE2__) && (defined(_M_AMD64) || defined(_M_X64))
#    define __SSE2__
#  endif

#  if defined(__ARM_NEON__)
#    include <arm_neon.h>
#  elif defined(__SSE2__)
#    include <xmmintrin.h>
#  endif
#endif

#include "accumulate.h"
#include "debug_log.h"
#include "gd.h"
#include "label_parser.h"
#include "shared_data.h"
#include "vw.h"
#include "vw_versions.h"

#undef VW_DEBUG_LOG
#define VW_DEBUG_LOG vw_dbg::gd
#include "io/logger.h"

using namespace VW::LEARNER;
using namespace VW::config;

constexpr double L1_STATE_DEFAULT = 0.;
constexpr double L2_STATE_DEFAULT = 1.;

// todo:
// 4. Factor various state out of VW::workspace&
namespace GD
{
struct gd
{
  //  double normalized_sum_norm_x;
  double total_weight = 0.0;
  size_t no_win_counter = 0;
  size_t early_stop_thres = 0;
  float initial_constant = 0.f;
  float neg_norm_power = 0.f;
  float neg_power_t = 0.f;
  float sparse_l2 = 0.f;
  float update_multiplier = 0.f;
  void (*predict)(gd&, base_learner&, example&) = nullptr;
  void (*learn)(gd&, base_learner&, example&) = nullptr;
  void (*update)(gd&, base_learner&, example&) = nullptr;
  float (*sensitivity)(gd&, base_learner&, example&) = nullptr;
  void (*multipredict)(gd&, base_learner&, example&, size_t, size_t, polyprediction*, bool) = nullptr;
  bool adaptive_input = false;
  bool normalized_input = false;
  bool adax = false;
  VW::workspace* all = nullptr;  // parallel, features, parameters
};

void sync_weights(VW::workspace& all);

inline float quake_InvSqrt(float x)
{
  // Carmack/Quake/SGI fast method:
  float xhalf = 0.5f * x;
  static_assert(sizeof(int) == sizeof(float), "Floats and ints are converted between, they must be the same size.");
  int i = reinterpret_cast<int&>(x);  // store floating-point bits in integer
  i = 0x5f3759d5 - (i >> 1);          // initial guess for Newton's method
  x = reinterpret_cast<float&>(i);    // convert new bits into float
  x = x * (1.5f - xhalf * x * x);     // One round of Newton's method
  return x;
}

static inline float InvSqrt(float x)
{
#if !defined(VW_NO_INLINE_SIMD)
#  if defined(__ARM_NEON__)
  // Propagate into vector
  float32x2_t v1 = vdup_n_f32(x);
  // Estimate
  float32x2_t e1 = vrsqrte_f32(v1);
  // N-R iteration 1
  float32x2_t e2 = vmul_f32(e1, vrsqrts_f32(v1, vmul_f32(e1, e1)));
  // N-R iteration 2
  float32x2_t e3 = vmul_f32(e2, vrsqrts_f32(v1, vmul_f32(e2, e2)));
  // Extract result
  return vget_lane_f32(e3, 0);
#  elif defined(__SSE2__)
  __m128 eta = _mm_load_ss(&x);
  eta = _mm_rsqrt_ss(eta);
  _mm_store_ss(&x, eta);
#  else
  x = quake_InvSqrt(x);
#  endif
#else
  x = quake_InvSqrt(x);
#endif

  return x;
}
VW_WARNING_STATE_PUSH
VW_WARNING_DISABLE_COND_CONST_EXPR
template <bool sqrt_rate, bool feature_mask_off, size_t adaptive, size_t normalized, size_t spare>
inline void update_feature(float& update, float x, float& fw)
{
  weight* w = &fw;
  bool modify = x < FLT_MAX && x > -FLT_MAX && (feature_mask_off || fw != 0.);
  if (modify)
  {
    if VW_STD17_CONSTEXPR (spare != 0) { x *= w[spare]; }
    w[0] += update * x;
  }
}

// this deals with few nonzero features vs. all nonzero features issues.
template <bool sqrt_rate, size_t adaptive, size_t normalized>
float average_update(float total_weight, float normalized_sum_norm_x, float neg_norm_power)
{
  if VW_STD17_CONSTEXPR (normalized != 0)
  {
    if (sqrt_rate)
    {
      float avg_norm = (total_weight / normalized_sum_norm_x);
      if (adaptive)
        return std::sqrt(avg_norm);
      else
        return avg_norm;
    }
    else
      return powf((normalized_sum_norm_x / total_weight), neg_norm_power);
  }
  return 1.f;
}

template <bool sqrt_rate, bool feature_mask_off, size_t adaptive, size_t normalized, size_t spare>
void train(gd& g, example& ec, float update)
{
  if VW_STD17_CONSTEXPR (normalized != 0) { update *= g.update_multiplier; }
  VW_DBG(ec) << "gd: train() spare=" << spare << std::endl;
  foreach_feature<float, update_feature<sqrt_rate, feature_mask_off, adaptive, normalized, spare> >(*g.all, ec, update);
}

void end_pass(gd& g)
{
  VW::workspace& all = *g.all;

  if (!all.save_resume) { sync_weights(all); }

  if (all.all_reduce != nullptr)
  {
    if (all.weights.adaptive)
      accumulate_weighted_avg(all, all.weights);
    else
      accumulate_avg(all, all.weights, 0);
  }
  all.eta *= all.eta_decay_rate;
  if (all.save_per_pass) save_predictor(all, all.final_regressor_name, all.current_pass);

  if (!all.holdout_set_off)
  {
    if (summarize_holdout_set(all, g.no_win_counter)) finalize_regressor(all, all.final_regressor_name);
    if ((g.early_stop_thres == g.no_win_counter) &&
        ((all.check_holdout_every_n_passes <= 1) || ((all.current_pass % all.check_holdout_every_n_passes) == 0)))
      set_done(all);
  }
}

#include <algorithm>

struct string_value
{
  float v;
  std::string s;
  friend bool operator<(const string_value& first, const string_value& second);
};

bool operator<(const string_value& first, const string_value& second) { return fabsf(first.v) > fabsf(second.v); }

struct audit_results
{
  VW::workspace& all;
  const uint64_t offset;
  std::vector<audit_strings> components;
  std::vector<string_value> results;
  audit_results(VW::workspace& p_all, const size_t p_offset) : all(p_all), offset(p_offset) {}
};

inline void audit_interaction(audit_results& dat, const audit_strings* f)
{
  if (f == nullptr)
  {
    if (!dat.components.empty()) { dat.components.pop_back(); }

    return;
  }
  if (!f->is_empty()) { dat.components.push_back(*f); }
}

inline void audit_feature(audit_results& dat, const float ft_weight, const uint64_t ft_idx)
{
  parameters& weights = dat.all.weights;
  uint64_t index = ft_idx & weights.mask();
  size_t stride_shift = weights.stride_shift();

  std::ostringstream tempstream;
  for (size_t i = 0; i < dat.components.size(); i++)
  {
    if (i > 0) { tempstream << "*"; }
    tempstream << VW::to_string(dat.components[i]);
  }

  if (dat.all.audit)
  {
    tempstream << ':' << (index >> stride_shift) << ':' << ft_weight << ':'
               << trunc_weight(weights[index], static_cast<float>(dat.all.sd->gravity)) *
            static_cast<float>(dat.all.sd->contraction);

    if (weights.adaptive)  // adaptive
      tempstream << '@' << (&weights[index])[1];

    string_value sv = {weights[index] * ft_weight, tempstream.str()};
    dat.results.push_back(sv);
  }

  if ((dat.all.current_pass == 0 || dat.all.training == false) && dat.all.hash_inv)
  {
    const auto strided_index = index >> stride_shift;
    if (dat.all.index_name_map.count(strided_index) == 0)
    {
      VW::details::invert_hash_info info;
      info.weight_components = dat.components;
      info.offset = dat.offset;
      info.stride_shift = stride_shift;
      dat.all.index_name_map.insert(std::make_pair(strided_index, info));
    }
  }
}

void print_lda_features(VW::workspace& all, example& ec)
{
  parameters& weights = all.weights;
  uint32_t stride_shift = weights.stride_shift();
  size_t count = 0;
  for (features& fs : ec) count += fs.size();
  // TODO: Where should audit stuff output to?
  for (features& fs : ec)
  {
    for (const auto& f : fs.audit_range())
    {
      std::cout << '\t' << VW::to_string(*f.audit()) << ':'
                << ((f.index() >> stride_shift) & all.parse_mask) << ':' << f.value();
      for (size_t k = 0; k < all.lda; k++) std::cout << ':' << (&weights[f.index()])[k];
    }
  }
  std::cout << " total of " << count << " features." << std::endl;
}

void print_features(VW::workspace& all, example& ec)
{
  if (all.lda > 0)
    print_lda_features(all, ec);
  else
  {
    audit_results dat(all, ec.ft_offset);

    for (features& fs : ec)
    {
      if (fs.space_names.size() > 0)
        for (const auto& f : fs.audit_range())
        {
          audit_interaction(dat, f.audit());
          audit_feature(dat, f.value(), f.index() + ec.ft_offset);
          audit_interaction(dat, nullptr);
        }
      else
      {
        for (const auto& f : fs) { audit_feature(dat, f.value(), f.index() + ec.ft_offset); }
      }
    }
    size_t num_interacted_features = 0;
    INTERACTIONS::generate_interactions<audit_results, const uint64_t, audit_feature, true, audit_interaction>(
        all, ec, dat, num_interacted_features);

    stable_sort(dat.results.begin(), dat.results.end());
    if (all.audit)
    {
      for (string_value& sv : dat.results)
      {
        all.audit_writer->write("\t", 1);
        all.audit_writer->write(sv.s.data(), sv.s.size());
      }
      all.audit_writer->write("\n", 1);
    }
  }
}

void print_audit_features(VW::workspace& all, example& ec)
{
  if (all.audit) print_result_by_ref(all.audit_writer.get(), ec.pred.scalar, -1, ec.tag, all.logger);
  fflush(stdout);
  print_features(all, ec);
}

float finalize_prediction(shared_data* sd, VW::io::logger& logger, float ret)
{
  if (std::isnan(ret))
  {
    ret = 0.;
    logger.err_warn("NAN prediction in example {0}, forcing {1}", sd->example_number + 1, ret);
    return ret;
  }
  if (ret > sd->max_label) return sd->max_label;
  if (ret < sd->min_label) return sd->min_label;
  return ret;
}

struct trunc_data
{
  float prediction;
  float gravity;
};

inline void vec_add_trunc(trunc_data& p, const float fx, float& fw)
{
  p.prediction += trunc_weight(fw, p.gravity) * fx;
}

inline float trunc_predict(VW::workspace& all, example& ec, double gravity, size_t& num_interacted_features)
{
  const auto& simple_red_features = ec._reduction_features.template get<simple_label_reduction_features>();
  trunc_data temp = {simple_red_features.initial, static_cast<float>(gravity)};
  foreach_feature<trunc_data, vec_add_trunc>(all, ec, temp, num_interacted_features);
  return temp.prediction;
}

inline void vec_add_print(float& p, const float fx, float& fw)
{
  // TODO: partial line logging. This function isn't actually called from anywhere though?
  p += fw * fx;
  std::cerr << " + " << fw << "*" << fx;
}

template <bool l1, bool audit>
void predict(gd& g, base_learner&, example& ec)
{
  VW_DBG(ec) << "gd.predict(): ex#=" << ec.example_counter << ", offset=" << ec.ft_offset << std::endl;

  VW::workspace& all = *g.all;
  size_t num_interacted_features = 0;
  if (l1)
    ec.partial_prediction = trunc_predict(all, ec, all.sd->gravity, num_interacted_features);
  else
    ec.partial_prediction = inline_predict(all, ec, num_interacted_features);

  ec.num_features_from_interactions = num_interacted_features;
  ec.partial_prediction *= static_cast<float>(all.sd->contraction);
  ec.pred.scalar = finalize_prediction(all.sd, all.logger, ec.partial_prediction);

  VW_DBG(ec) << "gd: predict() " << VW::debug::scalar_pred_to_string(ec) << VW::debug::features_to_string(ec)
             << std::endl;

  if (audit) print_audit_features(all, ec);
}

template <class T>
inline void vec_add_trunc_multipredict(multipredict_info<T>& mp, const float fx, uint64_t fi)
{
  size_t index = fi;
  for (size_t c = 0; c < mp.count; c++, index += mp.step)
    mp.pred[c].scalar += fx * trunc_weight(mp.weights[index], mp.gravity);
}

template <bool l1, bool audit>
void multipredict(
    gd& g, base_learner&, example& ec, size_t count, size_t step, polyprediction* pred, bool finalize_predictions)
{
  VW::workspace& all = *g.all;
  for (size_t c = 0; c < count; c++)
  {
    const auto& simple_red_features = ec._reduction_features.template get<simple_label_reduction_features>();
    pred[c].scalar = simple_red_features.initial;
  }

  size_t num_features_from_interactions = 0;
  if (g.all->weights.sparse)
  {
    multipredict_info<sparse_parameters> mp = {
        count, step, pred, g.all->weights.sparse_weights, static_cast<float>(all.sd->gravity)};
    if (l1)
      foreach_feature<multipredict_info<sparse_parameters>, uint64_t, vec_add_trunc_multipredict>(
          all, ec, mp, num_features_from_interactions);
    else
      foreach_feature<multipredict_info<sparse_parameters>, uint64_t, vec_add_multipredict>(
          all, ec, mp, num_features_from_interactions);
  }
  else
  {
    multipredict_info<dense_parameters> mp = {
        count, step, pred, g.all->weights.dense_weights, static_cast<float>(all.sd->gravity)};
    if (l1)
      foreach_feature<multipredict_info<dense_parameters>, uint64_t, vec_add_trunc_multipredict>(
          all, ec, mp, num_features_from_interactions);
    else
      foreach_feature<multipredict_info<dense_parameters>, uint64_t, vec_add_multipredict>(
          all, ec, mp, num_features_from_interactions);
  }
  ec.num_features_from_interactions = num_features_from_interactions;

  if (all.sd->contraction != 1.)
    for (size_t c = 0; c < count; c++) pred[c].scalar *= static_cast<float>(all.sd->contraction);
  if (finalize_predictions)
    for (size_t c = 0; c < count; c++) pred[c].scalar = finalize_prediction(all.sd, all.logger, pred[c].scalar);
  if (audit)
  {
    for (size_t c = 0; c < count; c++)
    {
      ec.pred.scalar = pred[c].scalar;
      print_audit_features(all, ec);
      ec.ft_offset += static_cast<uint64_t>(step);
    }
    ec.ft_offset -= static_cast<uint64_t>(step * count);
  }
}

struct power_data
{
  float minus_power_t;
  float neg_norm_power;
};

template <bool sqrt_rate, size_t adaptive, size_t normalized>
inline float compute_rate_decay(power_data& s, float& fw)
{
  weight* w = &fw;
  float rate_decay = 1.f;
  if (adaptive)
  {
    if (sqrt_rate)
      rate_decay = InvSqrt(w[adaptive]);
    else
      rate_decay = powf(w[adaptive], s.minus_power_t);
  }
  if VW_STD17_CONSTEXPR (normalized != 0)
  {
    if (sqrt_rate)
    {
      float inv_norm = 1.f / w[normalized];
      if (adaptive)
        rate_decay *= inv_norm;
      else
        rate_decay *= inv_norm * inv_norm;
    }
    else
      rate_decay *= powf(w[normalized] * w[normalized], s.neg_norm_power);
  }
  return rate_decay;
}

struct norm_data
{
  float grad_squared;
  float pred_per_update;
  float norm_x;
  power_data pd;
  float extra_state[4];
  VW::io::logger* logger;
};

constexpr float x_min = 1.084202e-19f;
constexpr float x2_min = x_min * x_min;
constexpr float x2_max = FLT_MAX;

template <bool sqrt_rate, bool feature_mask_off, size_t adaptive, size_t normalized, size_t spare, bool stateless>
inline void pred_per_update_feature(norm_data& nd, float x, float& fw)
{
  bool modify = feature_mask_off || fw != 0.;
  if (modify)
  {
    weight* w = &fw;
    float x2 = x * x;
    if (x2 < x2_min)
    {
      x = (x > 0) ? x_min : -x_min;
      x2 = x2_min;
    }
    if (stateless)  // we must not modify the parameter state so introduce a shadow version.
    {
      nd.extra_state[0] = w[0];
      nd.extra_state[adaptive] = w[adaptive];
      nd.extra_state[normalized] = w[normalized];
      w = nd.extra_state;
    }
    if (adaptive) w[adaptive] += nd.grad_squared * x2;
    if VW_STD17_CONSTEXPR (normalized != 0)
    {
      float x_abs = fabsf(x);
      if (x_abs > w[normalized])  // new scale discovered
      {
        if (w[normalized] >
            0.)  // If the normalizer is > 0 then rescale the weight so it's as if the new scale was the old scale.
        {
          if (sqrt_rate)
          {
            float rescale = w[normalized] / x_abs;
            w[0] *= (adaptive ? rescale : rescale * rescale);
          }
          else
          {
            float rescale = x_abs / w[normalized];
            w[0] *= powf(rescale * rescale, nd.pd.neg_norm_power);
          }
        }
        w[normalized] = x_abs;
      }
      float norm_x2 = x2 / (w[normalized] * w[normalized]);
      if (x2 > x2_max)
      {
        norm_x2 = 1;
        assert(nd.logger != nullptr);
        nd.logger->err_error("The features have too much magnitude");
      }
      nd.norm_x += norm_x2;
    }
    w[spare] = compute_rate_decay<sqrt_rate, adaptive, normalized>(nd.pd, w[0]);
    nd.pred_per_update += x2 * w[spare];
  }
}

bool global_print_features = false;
template <bool sqrt_rate, bool feature_mask_off, bool adax, size_t adaptive, size_t normalized, size_t spare,
    bool stateless>
float get_pred_per_update(gd& g, example& ec)
{
  // We must traverse the features in _precisely_ the same order as during training.
  label_data& ld = ec.l.simple;
  VW::workspace& all = *g.all;

  float grad_squared = ec.weight;
  if (!adax) grad_squared *= all.loss->getSquareGrad(ec.pred.scalar, ld.label);

  if (grad_squared == 0 && !stateless) return 1.;

  norm_data nd = {grad_squared, 0., 0., {g.neg_power_t, g.neg_norm_power}, {0}, &g.all->logger};
  foreach_feature<norm_data,
      pred_per_update_feature<sqrt_rate, feature_mask_off, adaptive, normalized, spare, stateless> >(all, ec, nd);
  if VW_STD17_CONSTEXPR (normalized != 0)
  {
    if (!stateless)
    {
      g.all->normalized_sum_norm_x += (static_cast<double>(ec.weight)) * nd.norm_x;
      g.total_weight += ec.weight;
      g.update_multiplier = average_update<sqrt_rate, adaptive, normalized>(
          static_cast<float>(g.total_weight), static_cast<float>(g.all->normalized_sum_norm_x), g.neg_norm_power);
    }
    else
    {
      float nsnx = (static_cast<float>(g.all->normalized_sum_norm_x)) + ec.weight * nd.norm_x;
      float tw = static_cast<float>(g.total_weight) + ec.weight;
      g.update_multiplier = average_update<sqrt_rate, adaptive, normalized>(tw, nsnx, g.neg_norm_power);
    }
    nd.pred_per_update *= g.update_multiplier;
  }
  return nd.pred_per_update;
}

template <bool sqrt_rate, bool feature_mask_off, bool adax, size_t adaptive, size_t normalized, size_t spare,
    bool stateless>
float sensitivity(gd& g, example& ec)
{
  if VW_STD17_CONSTEXPR (adaptive || normalized)
    return get_pred_per_update<sqrt_rate, feature_mask_off, adax, adaptive, normalized, spare, stateless>(g, ec);
  else
  {
    _UNUSED(g);
    return ec.get_total_sum_feat_sq();
  }
}
VW_WARNING_STATE_POP

template <size_t adaptive>
float get_scale(gd& g, example& /* ec */, float weight)
{
  float update_scale = g.all->eta * weight;
  if (!adaptive)
  {
    float t = static_cast<float>(
        g.all->sd->t + weight - g.all->sd->weighted_holdout_examples - g.all->sd->weighted_unlabeled_examples);
    update_scale *= powf(t, g.neg_power_t);
  }
  return update_scale;
}

template <bool sqrt_rate, bool feature_mask_off, bool adax, size_t adaptive, size_t normalized, size_t spare>
float sensitivity(gd& g, base_learner& /* base */, example& ec)
{
  return get_scale<adaptive>(g, ec, 1.) *
      sensitivity<sqrt_rate, feature_mask_off, adax, adaptive, normalized, spare, true>(g, ec);
}

template <bool sparse_l2, bool invariant, bool sqrt_rate, bool feature_mask_off, bool adax, size_t adaptive,
    size_t normalized, size_t spare>
float compute_update(gd& g, example& ec)
{
  // invariant: not a test label, importance weight > 0
  const label_data& ld = ec.l.simple;
  VW::workspace& all = *g.all;

  float update = 0.;
  ec.updated_prediction = ec.pred.scalar;
  if (all.loss->getLoss(all.sd, ec.pred.scalar, ld.label) > 0.)
  {
    float pred_per_update = sensitivity<sqrt_rate, feature_mask_off, adax, adaptive, normalized, spare, false>(g, ec);
    float update_scale = get_scale<adaptive>(g, ec, ec.weight);
    if (invariant)
      update = all.loss->getUpdate(ec.pred.scalar, ld.label, update_scale, pred_per_update);
    else
      update = all.loss->getUnsafeUpdate(ec.pred.scalar, ld.label, update_scale);
    // changed from ec.partial_prediction to ld.prediction
    ec.updated_prediction += pred_per_update * update;

    if (all.reg_mode && std::fabs(update) > 1e-8)
    {
      double dev1 = all.loss->first_derivative(all.sd, ec.pred.scalar, ld.label);
      double eta_bar = (fabs(dev1) > 1e-8) ? (-update / dev1) : 0.0;
      if (fabs(dev1) > 1e-8) all.sd->contraction *= (1. - all.l2_lambda * eta_bar);
      update /= static_cast<float>(all.sd->contraction);
      all.sd->gravity += eta_bar * all.l1_lambda;
    }
  }

  if (sparse_l2) update -= g.sparse_l2 * ec.pred.scalar;

  if (std::isnan(update))
  {
    g.all->logger.err_warn("update is NAN, replacing with 0");
    update = 0.;
  }

  return update;
}

template <bool sparse_l2, bool invariant, bool sqrt_rate, bool feature_mask_off, bool adax, size_t adaptive,
    size_t normalized, size_t spare>
void update(gd& g, base_learner&, example& ec)
{
  // invariant: not a test label, importance weight > 0
  float update;
  if ((update = compute_update<sparse_l2, invariant, sqrt_rate, feature_mask_off, adax, adaptive, normalized, spare>(
           g, ec)) != 0.)
  {
#ifdef PRIVACY_ACTIVATION
    if (g.all->weights.sparse && g.all->privacy_activation)
    {
      g.all->weights.sparse_weights.set_tag(ec.tag_hash);
      train<sqrt_rate, feature_mask_off, adaptive, normalized, spare>(g, ec, update);
      g.all->weights.sparse_weights.unset_tag();
    }
    else if (!g.all->weights.sparse && g.all->privacy_activation)
    {
      g.all->weights.dense_weights.set_tag(ec.tag_hash);
      train<sqrt_rate, feature_mask_off, adaptive, normalized, spare>(g, ec, update);
      g.all->weights.dense_weights.unset_tag();
    }
    else
    {
      train<sqrt_rate, feature_mask_off, adaptive, normalized, spare>(g, ec, update);
    }
#else
    train<sqrt_rate, feature_mask_off, adaptive, normalized, spare>(g, ec, update);
#endif
  }

  if (g.all->sd->contraction < 1e-9 || g.all->sd->gravity > 1e3)  // updating weights now to avoid numerical instability
    sync_weights(*g.all);
}  // namespace GD

template <bool sparse_l2, bool invariant, bool sqrt_rate, bool feature_mask_off, bool adax, size_t adaptive,
    size_t normalized, size_t spare>
void learn(gd& g, base_learner& base, example& ec)
{
  // invariant: not a test label, importance weight > 0
  assert(ec.l.simple.label != FLT_MAX);
  assert(ec.weight > 0.);
  g.predict(g, base, ec);
  update<sparse_l2, invariant, sqrt_rate, feature_mask_off, adax, adaptive, normalized, spare>(g, base, ec);
}

void sync_weights(VW::workspace& all)
{
  // todo, fix length dependence
  if (all.sd->gravity == 0. && all.sd->contraction == 1.)  // to avoid unnecessary weight synchronization
    return;

  if (all.weights.sparse)
    for (weight& w : all.weights.sparse_weights)
      w = trunc_weight(w, static_cast<float>(all.sd->gravity)) * static_cast<float>(all.sd->contraction);
  else
    for (weight& w : all.weights.dense_weights)
      w = trunc_weight(w, static_cast<float>(all.sd->gravity)) * static_cast<float>(all.sd->contraction);

  all.sd->gravity = 0.;
  all.sd->contraction = 1.;
}

size_t write_index(io_buf& model_file, std::stringstream& msg, bool text, uint32_t num_bits, uint64_t i)
{
  size_t brw;
  uint32_t old_i = 0;

  msg << i;

  if (num_bits < 31)
  {
    old_i = static_cast<uint32_t>(i);
    brw = bin_text_write_fixed(model_file, reinterpret_cast<char*>(&old_i), sizeof(old_i), msg, text);
  }
  else
    brw = bin_text_write_fixed(model_file, reinterpret_cast<char*>(&i), sizeof(i), msg, text);

  return brw;
}

std::string to_string(const VW::details::invert_hash_info& info)
{
  std::ostringstream ss;
  for (size_t i = 0; i < info.weight_components.size(); i++)
  {
    if (i > 0) { ss << "*"; }
    ss << VW::to_string(info.weight_components[i]);
  }
  if (info.offset != 0)
  {
    // otherwise --oaa output no features for class > 0.
    ss << '[' << (info.offset >> info.stride_shift) << ']';
  }
  return ss.str();
}

template <class T>
void save_load_regressor(VW::workspace& all, io_buf& model_file, bool read, bool text, T& weights)
{
  size_t brw = 1;

  if (all.print_invert)  // write readable model with feature names
  {
    std::stringstream msg;

    for (auto it = weights.begin(); it != weights.end(); ++it)
    {
      const auto weight_value = *it;
#ifdef PRIVACY_ACTIVATION
      if (*it != 0.f && (!all.privacy_activation || (weights.is_activated(it.index()) && all.privacy_activation)))
#else
      if (*it != 0.f)
#endif
      {
        const auto weight_index = it.index() >> weights.stride_shift();

        const auto map_it = all.index_name_map.find(weight_index);
        if (map_it != all.index_name_map.end())
        {
          msg << to_string(map_it->second);
          bin_text_write_fixed(model_file, nullptr /*unused*/, 0 /*unused*/, msg, true);
        }

        msg << ":" << weight_index << ":" << weight_value << "\n";
        bin_text_write_fixed(model_file, nullptr /*unused*/, 0 /*unused*/, msg, true);
      }
    }
    return;
  }

  uint64_t i = 0;
  uint32_t old_i = 0;
  uint64_t length = static_cast<uint64_t>(1) << all.num_bits;
  if (read) do
    {
      brw = 1;
      if (all.num_bits < 31)  // backwards compatible
      {
        brw = model_file.bin_read_fixed(reinterpret_cast<char*>(&old_i), sizeof(old_i));
        i = old_i;
      }
      else
        brw = model_file.bin_read_fixed(reinterpret_cast<char*>(&i), sizeof(i));
      if (brw > 0)
      {
        if (i >= length)
          THROW("Model content is corrupted, weight vector index " << i << " must be less than total vector length "
                                                                   << length);
        weight* v = &weights.strided_index(i);
        brw += model_file.bin_read_fixed(reinterpret_cast<char*>(&(*v)), sizeof(*v));
      }
    } while (brw > 0);
  else  // write
  {
    for (typename T::iterator v = weights.begin(); v != weights.end(); ++v)
#ifdef PRIVACY_ACTIVATION
      if (*v != 0. && (!all.privacy_activation || (weights.is_activated(v.index()) && all.privacy_activation)))
#else
      if (*v != 0.)
#endif
      {
        i = v.index() >> weights.stride_shift();
        std::stringstream msg;
        brw = write_index(model_file, msg, text, all.num_bits, i);
        msg << ":" << *v << "\n";
        brw += bin_text_write_fixed(model_file, (char*)&(*v), sizeof(*v), msg, text);
      }
  }
}

void save_load_regressor(VW::workspace& all, io_buf& model_file, bool read, bool text)
{
  if (all.weights.sparse)
    save_load_regressor(all, model_file, read, text, all.weights.sparse_weights);
  else
    save_load_regressor(all, model_file, read, text, all.weights.dense_weights);
}

template <class T>
void save_load_online_state(VW::workspace& all, io_buf& model_file, bool read, bool text, gd* g, std::stringstream& msg,
    uint32_t ftrl_size, T& weights)
{
  uint64_t length = static_cast<uint64_t>(1) << all.num_bits;

  uint64_t i = 0;
  uint32_t old_i = 0;
  size_t brw = 1;

  if (read) do
    {
      brw = 1;
      if (all.num_bits < 31)  // backwards compatible
      {
        brw = model_file.bin_read_fixed(reinterpret_cast<char*>(&old_i), sizeof(old_i));
        i = old_i;
      }
      else
        brw = model_file.bin_read_fixed(reinterpret_cast<char*>(&i), sizeof(i));
      if (brw > 0)
      {
        if (i >= length)
          THROW("Model content is corrupted, weight vector index " << i << " must be less than total vector length "
                                                                   << length);
        weight buff[8] = {0, 0, 0, 0, 0, 0, 0, 0};
        if (ftrl_size > 0)
          brw += model_file.bin_read_fixed(reinterpret_cast<char*>(buff), sizeof(buff[0]) * ftrl_size);
        else if (g == nullptr || (!g->adaptive_input && !g->normalized_input))
          brw += model_file.bin_read_fixed(reinterpret_cast<char*>(buff), sizeof(buff[0]));
        else if ((g->adaptive_input && !g->normalized_input) || (!g->adaptive_input && g->normalized_input))
          brw += model_file.bin_read_fixed(reinterpret_cast<char*>(buff), sizeof(buff[0]) * 2);
        else  // adaptive and normalized
          brw += model_file.bin_read_fixed(reinterpret_cast<char*>(buff), sizeof(buff[0]) * 3);
        uint32_t stride = 1 << weights.stride_shift();
        weight* v = &weights.strided_index(i);
        for (size_t j = 0; j < stride; j++) v[j] = buff[j];
      }
    } while (brw > 0);
  else  // write binary or text
    for (typename T::iterator v = weights.begin(); v != weights.end(); ++v)
    {
      i = v.index() >> weights.stride_shift();

      if (all.print_invert)  // write readable model with feature names
      {
#ifdef PRIVACY_ACTIVATION
        if (*v != 0.f && (!all.privacy_activation || (weights.is_activated(v.index()) && all.privacy_activation)))
#else
        if (*v != 0.f)
#endif
        {
          const auto map_it = all.index_name_map.find(i);
          if (map_it != all.index_name_map.end())
          {
            msg << to_string(map_it->second) << ":";
            bin_text_write_fixed(model_file, nullptr /*unused*/, 0 /*unused*/, msg, true);
          }
        }
      }

      if (ftrl_size == 3)
      {
        if (*v != 0. || (&(*v))[1] != 0. || (&(*v))[2] != 0.)
        {
          brw = write_index(model_file, msg, text, all.num_bits, i);
          msg << ":" << *v << " " << (&(*v))[1] << " " << (&(*v))[2] << "\n";
          brw += bin_text_write_fixed(model_file, (char*)&(*v), 3 * sizeof(*v), msg, text);
        }
      }
      else if (ftrl_size == 4)
      {
        if (*v != 0. || (&(*v))[1] != 0. || (&(*v))[2] != 0. || (&(*v))[3] != 0.)
        {
          brw = write_index(model_file, msg, text, all.num_bits, i);
          msg << ":" << *v << " " << (&(*v))[1] << " " << (&(*v))[2] << " " << (&(*v))[3] << "\n";
          brw += bin_text_write_fixed(model_file, (char*)&(*v), 4 * sizeof(*v), msg, text);
        }
      }
      else if (ftrl_size == 6)
      {
        if (*v != 0. || (&(*v))[1] != 0. || (&(*v))[2] != 0. || (&(*v))[3] != 0. || (&(*v))[4] != 0. ||
            (&(*v))[5] != 0.)
        {
          brw = write_index(model_file, msg, text, all.num_bits, i);
          msg << ":" << *v << " " << (&(*v))[1] << " " << (&(*v))[2] << " " << (&(*v))[3] << " " << (&(*v))[4] << " "
              << (&(*v))[5] << "\n";
          brw += bin_text_write_fixed(model_file, (char*)&(*v), 6 * sizeof(*v), msg, text);
        }
      }
      else if (g == nullptr || (!all.weights.adaptive && !all.weights.normalized))
      {
        if (*v != 0.)
        {
          brw = write_index(model_file, msg, text, all.num_bits, i);
          msg << ":" << *v << "\n";
          brw += bin_text_write_fixed(model_file, (char*)&(*v), sizeof(*v), msg, text);
        }
      }
      else if ((all.weights.adaptive && !all.weights.normalized) || (!all.weights.adaptive && all.weights.normalized))
      {
        // either adaptive or normalized
        if (*v != 0. || (&(*v))[1] != 0.)
        {
          brw = write_index(model_file, msg, text, all.num_bits, i);
          msg << ":" << *v << " " << (&(*v))[1] << "\n";
          brw += bin_text_write_fixed(model_file, (char*)&(*v), 2 * sizeof(*v), msg, text);
        }
      }
      else
      {
        // adaptive and normalized
        if (*v != 0. || (&(*v))[1] != 0. || (&(*v))[2] != 0.)
        {
          brw = write_index(model_file, msg, text, all.num_bits, i);
          msg << ":" << *v << " " << (&(*v))[1] << " " << (&(*v))[2] << "\n";
          brw += bin_text_write_fixed(model_file, (char*)&(*v), 3 * sizeof(*v), msg, text);
        }
      }
    }
}

void save_load_online_state(
    VW::workspace& all, io_buf& model_file, bool read, bool text, double& total_weight, gd* g, uint32_t ftrl_size)
{
  std::stringstream msg;

  msg << "initial_t " << all.initial_t << "\n";
  bin_text_read_write_fixed(
      model_file, reinterpret_cast<char*>(&all.initial_t), sizeof(all.initial_t), read, msg, text);

  msg << "norm normalizer " << all.normalized_sum_norm_x << "\n";
  bin_text_read_write_fixed(model_file, reinterpret_cast<char*>(&all.normalized_sum_norm_x),
      sizeof(all.normalized_sum_norm_x), read, msg, text);

  msg << "t " << all.sd->t << "\n";
  bin_text_read_write_fixed(model_file, reinterpret_cast<char*>(&all.sd->t), sizeof(all.sd->t), read, msg, text);

  msg << "sum_loss " << all.sd->sum_loss << "\n";
  bin_text_read_write_fixed(
      model_file, reinterpret_cast<char*>(&all.sd->sum_loss), sizeof(all.sd->sum_loss), read, msg, text);

  msg << "sum_loss_since_last_dump " << all.sd->sum_loss_since_last_dump << "\n";
  bin_text_read_write_fixed(model_file, reinterpret_cast<char*>(&all.sd->sum_loss_since_last_dump),
      sizeof(all.sd->sum_loss_since_last_dump), read, msg, text);

  float dump_interval = all.sd->dump_interval;
  msg << "dump_interval " << dump_interval << "\n";
  bin_text_read_write_fixed(
      model_file, reinterpret_cast<char*>(&dump_interval), sizeof(dump_interval), read, msg, text);
  if (!read || (all.training && all.preserve_performance_counters))  // update dump_interval from input model
    all.sd->dump_interval = dump_interval;

  msg << "min_label " << all.sd->min_label << "\n";
  bin_text_read_write_fixed(
      model_file, reinterpret_cast<char*>(&all.sd->min_label), sizeof(all.sd->min_label), read, msg, text);

  msg << "max_label " << all.sd->max_label << "\n";
  bin_text_read_write_fixed(
      model_file, reinterpret_cast<char*>(&all.sd->max_label), sizeof(all.sd->max_label), read, msg, text);

  msg << "weighted_labeled_examples " << all.sd->weighted_labeled_examples << "\n";
  bin_text_read_write_fixed(model_file, reinterpret_cast<char*>(&all.sd->weighted_labeled_examples),
      sizeof(all.sd->weighted_labeled_examples), read, msg, text);

  msg << "weighted_labels " << all.sd->weighted_labels << "\n";
  bin_text_read_write_fixed(
      model_file, reinterpret_cast<char*>(&all.sd->weighted_labels), sizeof(all.sd->weighted_labels), read, msg, text);

  msg << "weighted_unlabeled_examples " << all.sd->weighted_unlabeled_examples << "\n";
  bin_text_read_write_fixed(model_file, reinterpret_cast<char*>(&all.sd->weighted_unlabeled_examples),
      sizeof(all.sd->weighted_unlabeled_examples), read, msg, text);

  msg << "example_number " << all.sd->example_number << "\n";
  bin_text_read_write_fixed(
      model_file, reinterpret_cast<char*>(&all.sd->example_number), sizeof(all.sd->example_number), read, msg, text);

  msg << "total_features " << all.sd->total_features << "\n";
  bin_text_read_write_fixed(
      model_file, reinterpret_cast<char*>(&all.sd->total_features), sizeof(all.sd->total_features), read, msg, text);

  if (!read || all.model_file_ver >= VW::version_definitions::VERSION_SAVE_RESUME_FIX)
  {
    // restore some data to allow save_resume work more accurate

    // fix average loss
    msg << "total_weight " << total_weight << "\n";
    bin_text_read_write_fixed(
        model_file, reinterpret_cast<char*>(&total_weight), sizeof(total_weight), read, msg, text);

    // fix "loss since last" for first printed out example details
    msg << "sd::oec.weighted_labeled_examples " << all.sd->old_weighted_labeled_examples << "\n";
    bin_text_read_write_fixed(model_file, reinterpret_cast<char*>(&all.sd->old_weighted_labeled_examples),
        sizeof(all.sd->old_weighted_labeled_examples), read, msg, text);

    // fix "number of examples per pass"
    msg << "current_pass " << all.current_pass << "\n";
    if (all.model_file_ver >= VW::version_definitions::VERSION_PASS_UINT64)
      bin_text_read_write_fixed(
          model_file, reinterpret_cast<char*>(&all.current_pass), sizeof(all.current_pass), read, msg, text);
    else  // backwards compatiblity.
    {
      size_t temp_pass = static_cast<size_t>(all.current_pass);
      bin_text_read_write_fixed(model_file, reinterpret_cast<char*>(&temp_pass), sizeof(temp_pass), read, msg, text);
      all.current_pass = temp_pass;
    }
  }

  if (!read || all.model_file_ver >= VW::version_definitions::VERSION_FILE_WITH_L1_AND_L2_STATE_IN_MODEL_DATA)
  {
    msg << "l1_state " << all.sd->gravity << "\n";
    auto local_gravity = all.sd->gravity;
    bin_text_read_write_fixed(
        model_file, reinterpret_cast<char*>(&local_gravity), sizeof(local_gravity), read, msg, text);

    // all.sd->gravity - command line value
    // local_gravity - model value
    // 1. If command line value is non-default, use that value
    // 2. Else if model is non-default, use that value
    // 3. Else use default
    if (read && (all.sd->gravity == L1_STATE_DEFAULT) && (local_gravity != L1_STATE_DEFAULT))
    { all.sd->gravity = local_gravity; }

    msg << "l2_state " << all.sd->contraction << "\n";
    auto local_contraction = all.sd->contraction;
    bin_text_read_write_fixed(
        model_file, reinterpret_cast<char*>(&local_contraction), sizeof(local_contraction), read, msg, text);

    // all.sd->contraction - command line value
    // local_contraction - model value
    // 1. If command line value is non-default, use that value
    // 2. Else if model is non-default, use that value
    // 3. Else use default
    if (read && (all.sd->contraction == L2_STATE_DEFAULT) && (local_contraction != L2_STATE_DEFAULT))
    { all.sd->contraction = local_contraction; }
  }

  if (read &&
      (!all.training ||
          !all.preserve_performance_counters))  // reset various things so that we report test set performance properly
  {
    all.sd->sum_loss = 0;
    all.sd->sum_loss_since_last_dump = 0;
    all.sd->weighted_labeled_examples = 0.;
    all.sd->weighted_labels = 0.;
    all.sd->weighted_unlabeled_examples = 0.;
    all.sd->old_weighted_labeled_examples = 0.;
    all.sd->example_number = 0;
    all.sd->total_features = 0;
    all.current_pass = 0;
  }
  if (all.weights.sparse)
    save_load_online_state(all, model_file, read, text, g, msg, ftrl_size, all.weights.sparse_weights);
  else
    save_load_online_state(all, model_file, read, text, g, msg, ftrl_size, all.weights.dense_weights);
}

void save_load(gd& g, io_buf& model_file, bool read, bool text)
{
  VW::workspace& all = *g.all;
  if (read)
  {
    initialize_regressor(all);

    if (all.weights.adaptive && all.initial_t > 0)
    {
      float init_weight = all.initial_weight;
      float init_t = all.initial_t;
      auto initial_gd_weight_initializer = [init_weight, init_t](weight* weights, uint64_t /*index*/) {
        weights[0] = init_weight;
        weights[1] = init_t;
      };

      all.weights.set_default(initial_gd_weight_initializer);

      // for adaptive update, we interpret initial_t as previously seeing initial_t fake datapoints, all with squared
      // gradient=1 NOTE: this is not invariant to the scaling of the data (i.e. when combined with normalized). Since
      // scaling the data scales the gradient, this should ideally be feature_range*initial_t, or something like that.
      // We could potentially fix this by just adding this base quantity times the current range to the sum of gradients
      // stored in memory at each update, and always start sum of gradients to 0, at the price of additional additions
      // and multiplications during the update...
    }
    if (g.initial_constant != 0.0) VW::set_weight(all, constant, 0, g.initial_constant);
  }

  if (model_file.num_files() > 0)
  {
    bool resume = all.save_resume;
    std::stringstream msg;
    msg << ":" << resume << "\n";
    bin_text_read_write_fixed(model_file, reinterpret_cast<char*>(&resume), sizeof(resume), read, msg, text);
    if (resume)
    {
      if (read && all.model_file_ver < VW::version_definitions::VERSION_SAVE_RESUME_FIX)
      {
        g.all->logger.err_warn(
            "save_resume functionality is known to have inaccuracy in model files version less than '{}'",
            VW::version_definitions::VERSION_SAVE_RESUME_FIX.to_string());
      }
      save_load_online_state(all, model_file, read, text, g.total_weight, &g);
    }
    else
    {
      if (!all.weights.not_null()) { THROW("Model weights not initialized."); }
      save_load_regressor(all, model_file, read, text);
    }
  }
  if (!all.training)  // If the regressor was saved without --predict_only_model, then when testing we want to
                      // materialize the weights.
    sync_weights(all);
}

template <bool sparse_l2, bool invariant, bool sqrt_rate, bool feature_mask_off, uint64_t adaptive, uint64_t normalized,
    uint64_t spare, uint64_t next>
uint64_t set_learn(VW::workspace& all, gd& g)
{
  all.normalized_idx = normalized;
  if (g.adax)
  {
    g.learn = learn<sparse_l2, invariant, sqrt_rate, feature_mask_off, true, adaptive, normalized, spare>;
    g.update = update<sparse_l2, invariant, sqrt_rate, feature_mask_off, true, adaptive, normalized, spare>;
    g.sensitivity = sensitivity<sqrt_rate, feature_mask_off, true, adaptive, normalized, spare>;
    return next;
  }
  else
  {
    g.learn = learn<sparse_l2, invariant, sqrt_rate, feature_mask_off, false, adaptive, normalized, spare>;
    g.update = update<sparse_l2, invariant, sqrt_rate, feature_mask_off, false, adaptive, normalized, spare>;
    g.sensitivity = sensitivity<sqrt_rate, feature_mask_off, false, adaptive, normalized, spare>;
    return next;
  }
}

template <bool sparse_l2, bool invariant, bool sqrt_rate, uint64_t adaptive, uint64_t normalized, uint64_t spare,
    uint64_t next>
uint64_t set_learn(VW::workspace& all, bool feature_mask_off, gd& g)
{
  all.normalized_idx = normalized;
  if (feature_mask_off)
    return set_learn<sparse_l2, invariant, sqrt_rate, true, adaptive, normalized, spare, next>(all, g);
  else
    return set_learn<sparse_l2, invariant, sqrt_rate, false, adaptive, normalized, spare, next>(all, g);
}

template <bool invariant, bool sqrt_rate, uint64_t adaptive, uint64_t normalized, uint64_t spare, uint64_t next>
uint64_t set_learn(VW::workspace& all, bool feature_mask_off, gd& g)
{
  if (g.sparse_l2 > 0.f)
    return set_learn<true, invariant, sqrt_rate, adaptive, normalized, spare, next>(all, feature_mask_off, g);
  else
    return set_learn<false, invariant, sqrt_rate, adaptive, normalized, spare, next>(all, feature_mask_off, g);
}

template <bool sqrt_rate, uint64_t adaptive, uint64_t normalized, uint64_t spare, uint64_t next>
uint64_t set_learn(VW::workspace& all, bool feature_mask_off, gd& g)
{
  if (all.invariant_updates)
    return set_learn<true, sqrt_rate, adaptive, normalized, spare, next>(all, feature_mask_off, g);
  else
    return set_learn<false, sqrt_rate, adaptive, normalized, spare, next>(all, feature_mask_off, g);
}

template <bool sqrt_rate, uint64_t adaptive, uint64_t spare>
uint64_t set_learn(VW::workspace& all, bool feature_mask_off, gd& g)
{
  // select the appropriate learn function based on adaptive, normalization, and feature mask
  if (all.weights.normalized)
    return set_learn<sqrt_rate, adaptive, adaptive + 1, adaptive + 2, adaptive + 3>(all, feature_mask_off, g);
  else
    return set_learn<sqrt_rate, adaptive, 0, spare, spare + 1>(all, feature_mask_off, g);
}

template <bool sqrt_rate>
uint64_t set_learn(VW::workspace& all, bool feature_mask_off, gd& g)
{
  if (all.weights.adaptive)
    return set_learn<sqrt_rate, 1, 2>(all, feature_mask_off, g);
  else
    return set_learn<sqrt_rate, 0, 0>(all, feature_mask_off, g);
}

uint64_t ceil_log_2(uint64_t v)
{
  if (v == 0)
    return 0;
  else
    return 1 + ceil_log_2(v >> 1);
}

base_learner* setup(VW::setup_base_i& stack_builder)
{
  options_i& options = *stack_builder.get_options();
  VW::workspace& all = *stack_builder.get_all_pointer();

  auto g = VW::make_unique<gd>();

  bool sgd = false;
  bool adaptive = false;
  bool adax = false;
  bool invariant = false;
  bool normalized = false;

  all.sd->gravity = L1_STATE_DEFAULT;
  all.sd->contraction = L2_STATE_DEFAULT;
  float local_gravity = 0;
  float local_contraction = 0;

  option_group_definition new_options("[Reduction] Gradient Descent");
  new_options.add(make_option("sgd", sgd).help("Use regular stochastic gradient descent update").keep(all.save_resume))
      .add(make_option("adaptive", adaptive).help("Use adaptive, individual learning rates").keep(all.save_resume))
      .add(make_option("adax", adax).help("Use adaptive learning rates with x^2 instead of g^2x^2"))
      .add(make_option("invariant", invariant).help("Use safe/importance aware updates").keep(all.save_resume))
      .add(make_option("normalized", normalized).help("Use per feature normalized updates").keep(all.save_resume))
      .add(make_option("sparse_l2", g->sparse_l2)
               .default_value(0.f)
               .help("Degree of l2 regularization applied to activated sparse parameters"))
      .add(make_option("l1_state", local_gravity)
               .allow_override()
               .default_value(L1_STATE_DEFAULT)
               .help("Amount of accumulated implicit l1 regularization"))
      .add(make_option("l2_state", local_contraction)
               .allow_override()
               .default_value(L2_STATE_DEFAULT)
               .help("Amount of accumulated implicit l2 regularization"));
  options.add_and_parse(new_options);

  if (options.was_supplied("l1_state")) { all.sd->gravity = local_gravity; }
  if (options.was_supplied("l2_state")) { all.sd->contraction = local_contraction; }

  g->all = &all;
  g->all->normalized_sum_norm_x = 0;
  g->no_win_counter = 0;
  g->total_weight = 0.;
  all.weights.adaptive = true;
  all.weights.normalized = true;
  g->neg_norm_power = (all.weights.adaptive ? (all.power_t - 1.f) : -1.f);
  g->neg_power_t = -all.power_t;

  if (all.initial_t > 0)  // for the normalized update: if initial_t is bigger than 1 we interpret this as if we had
                          // seen (all.initial_t) previous fake datapoints all with norm 1
  {
    g->all->normalized_sum_norm_x = all.initial_t;
    g->total_weight = all.initial_t;
  }

  bool feature_mask_off = true;
  if (options.was_supplied("feature_mask")) feature_mask_off = false;

  if (!all.holdout_set_off)
  {
    all.sd->holdout_best_loss = FLT_MAX;
    g->early_stop_thres = options.get_typed_option<uint64_t>("early_terminate").value();
  }

  g->initial_constant = all.initial_constant;

  if (sgd || adaptive || invariant || normalized)
  {
    // nondefault
    all.weights.adaptive = adaptive;
    all.invariant_updates = all.training && invariant;
    all.weights.normalized = normalized;

    if (!options.was_supplied("learning_rate") && !options.was_supplied("l") &&
        !(all.weights.adaptive && all.weights.normalized))
      all.eta = 10;  // default learning rate to 10 for non default update rule

    // if not using normalized or adaptive, default initial_t to 1 instead of 0
    if (!all.weights.adaptive && !all.weights.normalized)
    {
      if (!options.was_supplied("initial_t"))
      {
        all.sd->t = 1.f;
        all.initial_t = 1.f;
      }
      all.eta *= powf(static_cast<float>(all.sd->t), all.power_t);
    }
  }
  else
  {
    all.invariant_updates = all.training;
  }
  g->adaptive_input = all.weights.adaptive;
  g->normalized_input = all.weights.normalized;

  all.weights.adaptive = all.weights.adaptive && all.training;
  all.weights.normalized = all.weights.normalized && all.training;

  if (adax) g->adax = all.training && adax;

  if (g->adax && !all.weights.adaptive) THROW("Cannot use adax without adaptive");

  if (pow(static_cast<double>(all.eta_decay_rate), static_cast<double>(all.numpasses)) < 0.0001)
  {
    all.logger.err_warn(
        "The learning rate for the last pass is multiplied by '{}' adjust --decay_learning_rate larger to avoid this.",
        pow(static_cast<double>(all.eta_decay_rate), static_cast<double>(all.numpasses)));
  }

  if (all.reg_mode % 2)
    if (all.audit || all.hash_inv)
    {
      g->predict = predict<true, true>;
      g->multipredict = multipredict<true, true>;
    }
    else
    {
      g->predict = predict<true, false>;
      g->multipredict = multipredict<true, false>;
    }
  else if (all.audit || all.hash_inv)
  {
    g->predict = predict<false, true>;
    g->multipredict = multipredict<false, true>;
  }
  else
  {
    g->predict = predict<false, false>;
    g->multipredict = multipredict<false, false>;
  }

  uint64_t stride;
  if (all.power_t == 0.5)
    stride = set_learn<true>(all, feature_mask_off, *g.get());
  else
    stride = set_learn<false>(all, feature_mask_off, *g.get());

  all.weights.stride_shift(static_cast<uint32_t>(ceil_log_2(stride - 1)));

  gd* bare = g.get();
  learner<gd, example>* l = make_base_learner(std::move(g), g->learn, bare->predict,
      stack_builder.get_setupfn_name(setup), VW::prediction_type_t::scalar, VW::label_type_t::simple)
                                .set_learn_returns_prediction(true)
                                .set_params_per_weight(UINT64_ONE << all.weights.stride_shift())
                                .set_sensitivity(bare->sensitivity)
                                .set_multipredict(bare->multipredict)
                                .set_update(bare->update)
                                .set_save_load(save_load)
                                .set_end_pass(end_pass)
                                .build();
  return make_base(*l);
}

}  // namespace GD<|MERGE_RESOLUTION|>--- conflicted
+++ resolved
@@ -1,13 +1,9 @@
 // Copyright (c) by respective owners including Yahoo!, Microsoft, and
 // individual contributors. All rights reserved. Released under a BSD (revised)
 // license as described in the file LICENSE.
-<<<<<<< HEAD
-#include "crossplat_compat.h"
+
 #include "feature_group.h"
 #include "global_data.h"
-
-=======
->>>>>>> 4c163fd0
 #include <cfloat>
 
 #include "crossplat_compat.h"

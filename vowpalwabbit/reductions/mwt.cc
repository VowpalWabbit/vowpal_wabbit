// Copyright (c) by respective owners including Yahoo!, Microsoft, and
// individual contributors. All rights reserved. Released under a BSD (revised)
// license as described in the file LICENSE.
#include <cmath>

#include "cb.h"
#include "gd.h"
#include "io/logger.h"
#include "io_buf.h"
#include "reductions/cb/cb_algs.h"
#include "shared_data.h"
#include "vw.h"

using namespace VW::LEARNER;
using namespace CB_ALGS;
using namespace VW::config;

namespace MWT
{
struct policy_data
{
  double cost = 0.0;
  uint32_t action = 0;
  bool seen = false;
};

struct mwt
{
  bool namespaces[256];            // the set of namespaces to evaluate.
  std::vector<policy_data> evals;  // accrued losses of features.
  std::pair<bool, CB::cb_class> optional_observation;
  VW::v_array<uint64_t> policies;
  double total = 0.;
  uint32_t num_classes = 0;
  bool learn = false;

<<<<<<< HEAD
  v_array<VW::namespace_index> indices;  // excluded namespaces
=======
  VW::v_array<namespace_index> indices;  // excluded namespaces
>>>>>>> b59e129f
  features feature_space[256];
  VW::workspace* all = nullptr;

  mwt() { std::fill(namespaces, namespaces + 256, false); }
};

void value_policy(mwt& c, float val, uint64_t index)  // estimate the value of a single feature.
{
  if (val < 0 || std::floor(val) != val) c.all->logger.out_error("error {} is not a valid action", val);

  uint32_t value = static_cast<uint32_t>(val);
  uint64_t new_index = (index & c.all->weights.mask()) >> c.all->weights.stride_shift();

  if (!c.evals[new_index].seen)
  {
    c.evals[new_index].seen = true;
    c.policies.push_back(new_index);
  }

  c.evals[new_index].action = value;
}

template <bool learn, bool exclude, bool is_learn>
void predict_or_learn(mwt& c, single_learner& base, VW::example& ec)
{
  c.optional_observation = get_observed_cost_cb(ec.l.cb);

  if (c.optional_observation.first)
  {
    c.total++;
    // For each nonzero feature in observed namespaces, check it's value.
    for (unsigned char ns : ec.indices)
      if (c.namespaces[ns]) GD::foreach_feature<mwt, value_policy>(c.all, ec.feature_space[ns], c);
    for (uint64_t policy : c.policies)
    {
      c.evals[policy].cost += get_cost_estimate(c.optional_observation.second, c.evals[policy].action);
      c.evals[policy].action = 0;
    }
  }

  VW_WARNING_STATE_PUSH
  VW_WARNING_DISABLE_COND_CONST_EXPR
  if VW_STD17_CONSTEXPR (exclude || learn)
  {
    c.indices.clear();
    uint32_t stride_shift = c.all->weights.stride_shift();
    uint64_t weight_mask = c.all->weights.mask();
    for (unsigned char ns : ec.indices)
      if (c.namespaces[ns])
      {
        c.indices.push_back(ns);
        if (learn)
        {
          c.feature_space[ns].clear();
          for (features::iterator& f : ec.feature_space[ns])
          {
            uint64_t new_index =
                ((f.index() & weight_mask) >> stride_shift) * c.num_classes + static_cast<uint64_t>(f.value());
            c.feature_space[ns].push_back(1, new_index << stride_shift);
          }
        }
        std::swap(c.feature_space[ns], ec.feature_space[ns]);
      }
  }
  VW_WARNING_STATE_POP

  // modify the predictions to use a vector with a score for each evaluated feature.
  VW::v_array<float> preds = ec.pred.scalars;

  if (learn)
  {
    if (is_learn)
      base.learn(ec);
    else
      base.predict(ec);
  }

  VW_WARNING_STATE_PUSH
  VW_WARNING_DISABLE_COND_CONST_EXPR
  if VW_STD17_CONSTEXPR (exclude || learn)
    while (!c.indices.empty())
    {
      unsigned char ns = c.indices.back();
      c.indices.pop_back();
      std::swap(c.feature_space[ns], ec.feature_space[ns]);
    }
  VW_WARNING_STATE_POP

  // modify the predictions to use a vector with a score for each evaluated feature.
  preds.clear();
  if (learn) preds.push_back(static_cast<float>(ec.pred.multiclass));
  for (uint64_t index : c.policies)
    preds.push_back(static_cast<float>(c.evals[index].cost) / static_cast<float>(c.total));

  ec.pred.scalars = preds;
}

void print_scalars(VW::io::writer* f, VW::v_array<float>& scalars, VW::v_array<char>& tag, VW::io::logger& logger)
{
  if (f != nullptr)
  {
    std::stringstream ss;

    for (size_t i = 0; i < scalars.size(); i++)
    {
      if (i > 0) ss << ' ';
      ss << scalars[i];
    }
    for (size_t i = 0; i < tag.size(); i++)
    {
      if (i == 0) ss << ' ';
      ss << tag[i];
    }
    ss << '\n';
    ssize_t len = ss.str().size();
    ssize_t t = f->write(ss.str().c_str(), static_cast<unsigned int>(len));
    if (t != len) logger.err_error("write error: {}", VW::strerror_to_string(errno));
  }
}

void finish_example(VW::workspace& all, mwt& c, VW::example& ec)
{
  float loss = 0.;
  if (c.learn)
    if (c.optional_observation.first)
      loss = get_cost_estimate(c.optional_observation.second, static_cast<uint32_t>(ec.pred.scalars[0]));
  all.sd->update(ec.test_only, c.optional_observation.first, loss, 1.f, ec.get_num_features());

  for (auto& sink : all.final_prediction_sink) print_scalars(sink.get(), ec.pred.scalars, ec.tag, all.logger);

  if (c.learn)
  {
    VW::v_array<float> temp = ec.pred.scalars;
    ec.pred.multiclass = static_cast<uint32_t>(temp[0]);
    CB::print_update(all, c.optional_observation.first, ec, nullptr, false, nullptr);
    ec.pred.scalars = temp;
  }
  VW::finish_example(all, ec);
}

void save_load(mwt& c, io_buf& model_file, bool read, bool text)
{
  if (model_file.num_files() == 0) return;

  std::stringstream msg;

  // total
  msg << "total: " << c.total;
  bin_text_read_write_fixed_validated(model_file, reinterpret_cast<char*>(&c.total), sizeof(c.total), read, msg, text);

  // policies
  size_t policies_size = c.policies.size();
  bin_text_read_write_fixed_validated(
      model_file, reinterpret_cast<char*>(&policies_size), sizeof(policies_size), read, msg, text);

  if (read) { c.policies.resize_but_with_stl_behavior(policies_size); }
  else
  {
    msg << "policies: ";
    for (feature_index& policy : c.policies) msg << policy << " ";
  }

  bin_text_read_write_fixed_validated(
      model_file, reinterpret_cast<char*>(c.policies.begin()), policies_size * sizeof(feature_index), read, msg, text);

  // c.evals is already initialized nicely to the same size as the regressor.
  for (feature_index& policy : c.policies)
  {
    policy_data& pd = c.evals[policy];
    if (read) msg << "evals: " << policy << ":" << pd.action << ":" << pd.cost << " ";
    bin_text_read_write_fixed_validated(
        model_file, reinterpret_cast<char*>(&c.evals[policy].cost), sizeof(double), read, msg, text);
    bin_text_read_write_fixed_validated(
        model_file, reinterpret_cast<char*>(&c.evals[policy].action), sizeof(uint32_t), read, msg, text);
    bin_text_read_write_fixed_validated(
        model_file, reinterpret_cast<char*>(&c.evals[policy].seen), sizeof(bool), read, msg, text);
  }
}
}  // namespace MWT
using namespace MWT;

base_learner* mwt_setup(VW::setup_base_i& stack_builder)
{
  options_i& options = *stack_builder.get_options();
  VW::workspace& all = *stack_builder.get_all_pointer();
  auto c = VW::make_unique<mwt>();
  std::string s;
  bool exclude_eval = false;
  option_group_definition new_options("[Reduction] Multiworld Testing");
  new_options.add(make_option("multiworld_test", s).keep().necessary().help("Evaluate features as a policies"))
      .add(make_option("learn", c->num_classes).help("Do Contextual Bandit learning on <n> classes"))
      .add(make_option("exclude_eval", exclude_eval).help("Discard mwt policy features before learning"));

  if (!options.add_parse_and_check_necessary(new_options)) return nullptr;

  for (char i : s) c->namespaces[static_cast<unsigned char>(i)] = true;
  c->all = &all;

  c->evals.resize(all.length(), policy_data{});

  bool cb_added = false;
  if (c->num_classes > 0)
  {
    c->learn = true;

    if (!options.was_supplied("cb"))
    {
      std::stringstream ss;
      ss << c->num_classes;
      options.insert("cb", ss.str());
      cb_added = true;
    }
  }

  if (options.was_supplied("cb") || cb_added)
  {
    // default to legacy cb implementation
    options.insert("cb_force_legacy", "");
  }

  std::string name_addition;
  void (*learn_ptr)(mwt&, single_learner&, VW::example&);
  void (*pred_ptr)(mwt&, single_learner&, VW::example&);

  if (c->learn)
  {
    if (exclude_eval)
    {
      name_addition = "-no_eval";
      learn_ptr = predict_or_learn<true, true, true>;
      pred_ptr = predict_or_learn<true, true, false>;
    }
    else
    {
      name_addition = "-eval";
      learn_ptr = predict_or_learn<true, false, true>;
      pred_ptr = predict_or_learn<true, false, false>;
    }
  }
  else
  {
    name_addition = "";
    learn_ptr = predict_or_learn<false, false, true>;
    pred_ptr = predict_or_learn<false, false, false>;
  }

  auto* l = make_reduction_learner(std::move(c), as_singleline(stack_builder.setup_base_learner()), learn_ptr, pred_ptr,
      stack_builder.get_setupfn_name(mwt_setup) + name_addition)
                .set_learn_returns_prediction(true)
                .set_output_prediction_type(VW::prediction_type_t::scalars)
                .set_input_label_type(VW::label_type_t::cb)
                .set_save_load(save_load)
                .set_finish_example(finish_example)
                .build();

  all.example_parser->lbl_parser = CB::cb_label;
  return make_base(*l);
}<|MERGE_RESOLUTION|>--- conflicted
+++ resolved
@@ -34,11 +34,7 @@
   uint32_t num_classes = 0;
   bool learn = false;
 
-<<<<<<< HEAD
-  v_array<VW::namespace_index> indices;  // excluded namespaces
-=======
-  VW::v_array<namespace_index> indices;  // excluded namespaces
->>>>>>> b59e129f
+  VW::v_array<VW::namespace_index> indices;  // excluded namespaces
   features feature_space[256];
   VW::workspace* all = nullptr;
 

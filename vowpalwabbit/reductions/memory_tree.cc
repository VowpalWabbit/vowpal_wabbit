// Copyright (c) by respective owners including Yahoo!, Microsoft, and
// individual contributors. All rights reserved. Released under a BSD (revised)
// license as described in the file LICENSE.

#include <float.h>
#include <time.h>

#include <algorithm>
#include <cmath>
#include <cstdio>
#include <ctime>
#include <memory>
#include <sstream>

#include "example.h"
#include "future_compat.h"
#include "io/logger.h"
#include "numeric_casts.h"
#include "rand48.h"
#include "v_array.h"
#include "vw.h"

using namespace VW::LEARNER;
using namespace VW::config;

// TODO: This file has several cout print statements. It looks like
//       they should be using trace_message, but its difficult to tell
namespace memory_tree_ns
{
///////////////////////Helper//////////////////////////////
//////////////////////////////////////////////////////////
template <typename T>
void remove_at_index(std::vector<T>& array, uint32_t index)
{
  if (index >= array.size())
  {
    THROW("remove_at_index: index is larger than the size");
    return;
  }

  array.erase(array.begin() + index);
}

void copy_example_data(VW::example* dst, VW::example* src, bool oas = false)  // copy example data.
{
  if (oas == false)
  {
    dst->l = src->l;
    dst->l.multi.label = src->l.multi.label;
  }
  else
  {
    dst->l.multilabels.label_v = src->l.multilabels.label_v;
  }
  VW::copy_example_data(dst, src);
}

////Implement kronecker_product between two examples:
// kronecker_prod at feature level:

void diag_kronecker_prod_fs_test(
    features& f1, features& f2, features& prod_f, float& total_sum_feat_sq, float norm_sq1, float norm_sq2)
{
  // originally called delete_v, but that doesn't seem right. Clearing instead
  // prod_f.~features();
  prod_f.clear();
  if (f2.indices.size() == 0) return;

  float denominator = std::pow(norm_sq1 * norm_sq2, 0.5f);
  size_t idx1 = 0;
  size_t idx2 = 0;

  while (idx1 < f1.size() && idx2 < f2.size())
  {
    uint64_t ec1pos = f1.indices[idx1];
    uint64_t ec2pos = f2.indices[idx2];

    if (ec1pos < ec2pos)
      idx1++;
    else if (ec1pos > ec2pos)
      idx2++;
    else
    {
      prod_f.push_back(f1.values[idx1] * f2.values[idx2] / denominator, ec1pos);
      total_sum_feat_sq += f1.values[idx1] * f2.values[idx2] / denominator;  // make this out of loop
      idx1++;
      idx2++;
    }
  }
}

int cmpfunc(const void* a, const void* b) { return *(char*)a - *(char*)b; }

void diag_kronecker_product_test(VW::example& ec1, VW::example& ec2, VW::example& ec, bool oas = false)
{
  // copy_example_data(&ec, &ec1, oas); //no_feat false, oas: true
  copy_example_data(&ec, &ec1, oas);

  ec.total_sum_feat_sq = 0.0;  // sort namespaces.  pass indices array into sort...template (leave this to the end)

  qsort(ec1.indices.begin(), ec1.indices.size(), sizeof(VW::namespace_index), cmpfunc);
  qsort(ec2.indices.begin(), ec2.indices.size(), sizeof(VW::namespace_index), cmpfunc);

  size_t idx1 = 0;
  size_t idx2 = 0;
  while (idx1 < ec1.indices.size() && idx2 < ec2.indices.size())
  // for (size_t idx1 = 0, idx2 = 0; idx1 < ec1.indices.size() && idx2 < ec2.indices.size(); idx1++)
  {
    VW::namespace_index c1 = ec1.indices[idx1];
    VW::namespace_index c2 = ec2.indices[idx2];
    if (c1 < c2)
      idx1++;
    else if (c1 > c2)
      idx2++;
    else
    {
      diag_kronecker_prod_fs_test(ec1.feature_space[c1], ec2.feature_space[c2], ec.feature_space[c1],
          ec.total_sum_feat_sq, ec1.get_total_sum_feat_sq(), ec2.get_total_sum_feat_sq());
      idx1++;
      idx2++;
    }
  }
}

////////////////////////////end of helper/////////////////////////
//////////////////////////////////////////////////////////////////

////////////////////////Implementation of memory_tree///////////////////
///////////////////////////////////////////////////////////////////////

// construct node for tree.
struct node
{
  uint64_t parent;  // parent index
  int internal;
  // bool internal; //an internal or leaf
  uint32_t depth;        // depth.
  uint64_t base_router;  // use to index router.
  uint64_t left;         // left child.
  uint64_t right;        // right child.

  double nl;  // number of examples routed to left.
  double nr;  // number of examples routed to right.

  std::vector<uint32_t> examples_index;

  node()  // construct:
  {
    parent = 0;
    internal = 0;  // 0:not used, 1:internal, -1:leaf
    // internal = false;
    depth = 0;
    base_router = 0;
    left = 0;
    right = 0;
    nl = 0.001;  // initilze to 1, as we need to do nl/nr.
    nr = 0.001;
  }
};

// memory_tree
struct memory_tree
{
  VW::workspace* all = nullptr;
  std::shared_ptr<VW::rand_state> _random_state;

  std::vector<node> nodes;  // array of nodes.
<<<<<<< HEAD
  // v_array<node> nodes;         // array of nodes.
  v_array<VW::example*> examples;  // array of example points
=======
  // VW::v_array<node> nodes;         // array of nodes.
  VW::v_array<example*> examples;  // array of example points
>>>>>>> b59e129f

  size_t max_leaf_examples = 0;
  size_t max_nodes = 0;
  size_t leaf_example_multiplier = 0;
  size_t max_routers = 0;
  size_t max_num_labels = 0;
  float alpha;  // for cpt type of update.
  uint64_t routers_used;
  int iter;
  uint32_t dream_repeats = 0;  // number of dream operations per example.

  uint32_t total_num_queries = 0;

  size_t max_depth;
  size_t max_ex_in_leaf;

  float construct_time;  // recording the time for constructing the memory tree
  float test_time;       // recording the test time

  uint32_t num_mistakes;
  bool learn_at_leaf = false;  // indicator for turning on learning the scorer function at the leaf level

  bool test_mode;

  size_t current_pass = 0;  // for tracking # of passes over the dataset
  size_t final_pass = 0;

  int top_K;         // commands:
  bool oas = false;  // indicator for multi-label classification (oas = 1)
  int dream_at_update = 0;

  bool online = false;  // indicator for running CMT in online fashion

  float F1_score = 0.f;
  float hamming_loss = 0.f;

  VW::example* kprod_ec = nullptr;

  memory_tree()
  {
    alpha = 0.5f;
    routers_used = 0;
    iter = 0;
    num_mistakes = 0;
    test_mode = false;
    max_depth = 0;
    max_ex_in_leaf = 0;
    construct_time = 0.f;
    test_time = 0.f;
    top_K = 1;
  }

  ~memory_tree()
  {
    for (auto* ex : examples) { ::VW::dealloc_examples(ex, 1); }
    if (kprod_ec) { ::VW::dealloc_examples(kprod_ec, 1); }
  }
};

float linear_kernel(const VW::flat_example* fec1, const VW::flat_example* fec2)
{
  float dotprod = 0;

  features& fs_1 = const_cast<features&>(fec1->fs);
  features& fs_2 = const_cast<features&>(fec2->fs);
  if (fs_2.indices.size() == 0) return 0.f;

  for (size_t idx1 = 0, idx2 = 0; idx1 < fs_1.size() && idx2 < fs_2.size(); idx1++)
  {
    uint64_t ec1pos = fs_1.indices[idx1];
    uint64_t ec2pos = fs_2.indices[idx2];
    if (ec1pos < ec2pos) continue;

    while (ec1pos > ec2pos && ++idx2 < fs_2.size()) ec2pos = fs_2.indices[idx2];

    if (ec1pos == ec2pos)
    {
      dotprod += fs_1.values[idx1] * fs_2.values[idx2];
      ++idx2;
    }
  }
  return dotprod;
}

float normalized_linear_prod(memory_tree& b, VW::example* ec1, VW::example* ec2)
{
  VW::flat_example* fec1 = VW::flatten_sort_example(*b.all, ec1);
  VW::flat_example* fec2 = VW::flatten_sort_example(*b.all, ec2);
  float norm_sqrt = std::pow(fec1->total_sum_feat_sq * fec2->total_sum_feat_sq, 0.5f);
  float linear_prod = linear_kernel(fec1, fec2);
  VW::free_flatten_example(fec1);
  VW::free_flatten_example(fec2);
  return linear_prod / norm_sqrt;
}

void init_tree(memory_tree& b)
{
  // srand48(4000);
  // simple initilization: initilize the root only
  b.iter = 0;
  b.num_mistakes = 0;
  b.routers_used = 0;
  b.test_mode = false;
  b.max_depth = 0;
  b.max_ex_in_leaf = 0;
  b.construct_time = 0;
  b.test_time = 0;
  b.top_K = 1;
  b.hamming_loss = 0.f;
  b.F1_score = 0.f;

  b.nodes.push_back(node());
  b.nodes[0].internal = -1;  // mark the root as leaf
  b.nodes[0].base_router = (b.routers_used++);

  b.kprod_ec = ::VW::alloc_examples(1);  // allocate space for kronecker product example

  b.total_num_queries = 0;
  b.max_routers = b.max_nodes;
  std::cout << "tree initiazliation is done...." << std::endl
            << "max nodes " << b.max_nodes << std::endl
            << "tree size: " << b.nodes.size() << std::endl
            << "max number of unique labels: " << b.max_num_labels << std::endl
            << "learn at leaf: " << b.learn_at_leaf << std::endl
            << "num of dream operations per example: " << b.dream_repeats << std::endl
            << "current_pass: " << b.current_pass << std::endl
            << "oas: " << b.oas << std::endl;
}

// rout based on the prediction
inline uint64_t insert_descent(node& n, const float prediction)
{
  // prediction <0 go left, otherwise go right
  if (prediction < 0)
  {
    n.nl++;  // increment the number of examples routed to the left.
    return n.left;
  }
  else
  {          // otherwise go right.
    n.nr++;  // increment the number of examples routed to the right.
    return n.right;
  }
}

// return the id of the example and the leaf id (stored in cn)
inline int random_sample_example_pop(memory_tree& b, uint64_t& cn)
{
  cn = 0;  // always start from the root:
  while (b.nodes[cn].internal == 1)
  {
    float pred = 0.;              // deal with some edge cases:
    if (b.nodes[cn].nl < 1)       // no examples routed to left ever:
      pred = 1.f;                 // go right.
    else if (b.nodes[cn].nr < 1)  // no examples routed to right ever:
      pred = -1.f;                // go left.
    else if ((b.nodes[cn].nl >= 1) && (b.nodes[cn].nr >= 1))
      pred = b._random_state->get_and_update_random() < (b.nodes[cn].nl * 1. / (b.nodes[cn].nr + b.nodes[cn].nl)) ? -1.f
                                                                                                                  : 1.f;
    else
    {
      std::cout << cn << " " << b.nodes[cn].nl << " " << b.nodes[cn].nr << std::endl;
      b.all->logger.out_error("Error:  nl = 0, and nr = 0");
      exit(0);
    }

    if (pred < 0)
    {
      b.nodes[cn].nl--;
      cn = b.nodes[cn].left;
    }
    else
    {
      b.nodes[cn].nr--;
      cn = b.nodes[cn].right;
    }
  }

  if (b.nodes[cn].examples_index.size() >= 1)
  {
    int loc_at_leaf = static_cast<int>(b._random_state->get_and_update_random() * b.nodes[cn].examples_index.size());
    uint32_t ec_id = b.nodes[cn].examples_index[loc_at_leaf];
    remove_at_index(b.nodes[cn].examples_index, loc_at_leaf);
    return ec_id;
  }
  else
    return -1;
}

// train the node with id cn, using the statistics stored in the node to
// formulate a binary classificaiton example.
float train_node(memory_tree& b, single_learner& base, VW::example& ec, const uint64_t cn)
{
  // predict, learn and predict
  // note: here we first train the router and then predict.
  MULTICLASS::label_t mc{0, 0};
  uint32_t save_multi_pred = 0;
  MULTILABEL::labels multilabels;
  MULTILABEL::labels preds;
  if (b.oas == false)
  {
    mc = ec.l.multi;
    save_multi_pred = ec.pred.multiclass;
  }
  else
  {
    multilabels = ec.l.multilabels;
    preds = ec.pred.multilabels;
  }

  ec.l.simple = {1.f};
  ec._reduction_features.template get<simple_label_reduction_features>().reset_to_default();

  base.predict(ec, b.nodes[cn].base_router);
  float prediction = ec.pred.scalar;
  // float imp_weight = 1.f; //no importance weight.

  float weighted_value = static_cast<float>(
      (1. - b.alpha) * log(b.nodes[cn].nl / (b.nodes[cn].nr + 1e-1)) / log(2.) + b.alpha * prediction);
  float route_label = weighted_value < 0.f ? -1.f : 1.f;

  // ec.l.simple = {route_label, imp_weight, 0.f};
  float ec_input_weight = ec.weight;
  ec.weight = 1.f;
  ec.l.simple = {route_label};
  ec._reduction_features.template get<simple_label_reduction_features>().reset_to_default();

  base.learn(ec, b.nodes[cn].base_router);  // update the router according to the new example.

  base.predict(ec, b.nodes[cn].base_router);
  float save_binary_scalar = ec.pred.scalar;
  if (b.oas == false)
  {
    ec.l.multi = mc;
    ec.pred.multiclass = save_multi_pred;
  }
  else
  {
    ec.pred.multilabels = preds;
    ec.l.multilabels = multilabels;
  }

  ec.weight = ec_input_weight;

  return save_binary_scalar;
}

// turn a leaf into an internal node, and create two children
// when the number of examples is too big
void split_leaf(memory_tree& b, single_learner& base, const uint64_t cn)
{
  // create two children
  b.nodes[cn].internal = 1;  // swith to internal node.
  uint32_t left_child = static_cast<uint32_t>(b.nodes.size());
  b.nodes.push_back(node());
  b.nodes[left_child].internal = -1;  // left leaf
  b.nodes[left_child].base_router = (b.routers_used++);
  uint32_t right_child = static_cast<uint32_t>(b.nodes.size());
  b.nodes.push_back(node());
  b.nodes[right_child].internal = -1;  // right leaf
  b.nodes[right_child].base_router = (b.routers_used++);

  if (b.nodes[cn].depth + 1 > b.max_depth)
  {
    b.max_depth = b.nodes[cn].depth + 1;
    std::cout << "depth " << b.max_depth << std::endl;
  }

  b.nodes[cn].left = left_child;
  b.nodes[cn].right = right_child;
  b.nodes[left_child].parent = cn;
  b.nodes[right_child].parent = cn;
  b.nodes[left_child].depth = b.nodes[cn].depth + 1;
  b.nodes[right_child].depth = b.nodes[cn].depth + 1;

  if (b.nodes[left_child].depth > b.max_depth) b.max_depth = b.nodes[left_child].depth;

  // rout the examples stored in the node to the left and right
  for (size_t ec_id = 0; ec_id < b.nodes[cn].examples_index.size(); ec_id++)  // scan all examples stored in the cn
  {
    uint32_t ec_pos = b.nodes[cn].examples_index[ec_id];
    MULTICLASS::label_t mc{0, 0};
    uint32_t save_multi_pred = 0;
    MULTILABEL::labels multilabels;
    MULTILABEL::labels preds;
    if (b.oas == false)
    {
      mc = b.examples[ec_pos]->l.multi;
      save_multi_pred = b.examples[ec_pos]->pred.multiclass;
    }
    else
    {
      multilabels = b.examples[ec_pos]->l.multilabels;
      preds = b.examples[ec_pos]->pred.multilabels;
    }

    b.examples[ec_pos]->l.simple = {1.f};
    b.examples[ec_pos]->_reduction_features.template get<simple_label_reduction_features>().reset_to_default();

    base.predict(*b.examples[ec_pos], b.nodes[cn].base_router);  // re-predict
    float scalar = b.examples[ec_pos]->pred.scalar;              // this is spliting the leaf.
    if (scalar < 0)
    {
      b.nodes[left_child].examples_index.push_back(ec_pos);
      float leaf_pred = train_node(b, base, *b.examples[ec_pos], left_child);
      insert_descent(b.nodes[left_child], leaf_pred);  // fake descent, only for update nl and nr
    }
    else
    {
      b.nodes[right_child].examples_index.push_back(ec_pos);
      float leaf_pred = train_node(b, base, *b.examples[ec_pos], right_child);
      insert_descent(b.nodes[right_child], leaf_pred);  // fake descent. for update nr and nl
    }

    if (b.oas == false)
    {
      b.examples[ec_pos]->l.multi = mc;
      b.examples[ec_pos]->pred.multiclass = save_multi_pred;
    }
    else
    {
      b.examples[ec_pos]->pred.multilabels = preds;
      b.examples[ec_pos]->l.multilabels = multilabels;
    }
  }
  b.nodes[cn].examples_index.clear();  // empty the cn's example list
  b.nodes[cn].nl =
      std::max(static_cast<double>(b.nodes[left_child].examples_index.size()), 0.001);  // avoid to set nl to zero
  b.nodes[cn].nr =
      std::max(static_cast<double>(b.nodes[right_child].examples_index.size()), 0.001);  // avoid to set nr to zero

  if (std::max(b.nodes[cn].nl, b.nodes[cn].nr) > b.max_ex_in_leaf)
  { b.max_ex_in_leaf = static_cast<size_t>(std::max(b.nodes[cn].nl, b.nodes[cn].nr)); }
}

int compare_label(const void* a, const void* b) { return *(uint32_t*)a - *(uint32_t*)b; }

inline uint32_t over_lap(VW::v_array<uint32_t>& array_1, VW::v_array<uint32_t>& array_2)
{
  uint32_t num_overlap = 0;

  qsort(array_1.begin(), array_1.size(), sizeof(uint32_t), compare_label);
  qsort(array_2.begin(), array_2.size(), sizeof(uint32_t), compare_label);

  uint32_t idx1 = 0;
  uint32_t idx2 = 0;
  while (idx1 < array_1.size() && idx2 < array_2.size())
  {
    uint32_t c1 = array_1[idx1];
    uint32_t c2 = array_2[idx2];
    if (c1 < c2)
      idx1++;
    else if (c1 > c2)
      idx2++;
    else
    {
      num_overlap++;
      idx1++;
      idx2++;
    }
  }
  return num_overlap;
}

// template<typename T>
inline uint32_t hamming_loss(VW::v_array<uint32_t>& array_1, VW::v_array<uint32_t>& array_2)
{
  uint32_t overlap = over_lap(array_1, array_2);
  return static_cast<uint32_t>(array_1.size() + array_2.size() - 2 * overlap);
}

void collect_labels_from_leaf(memory_tree& b, const uint64_t cn, VW::v_array<uint32_t>& leaf_labs)
{
  if (b.nodes[cn].internal != -1) b.all->logger.out_error("something is wrong, it should be a leaf node");

  leaf_labs.clear();
  for (size_t i = 0; i < b.nodes[cn].examples_index.size(); i++)
  {  // scan through each memory in the leaf
    uint32_t loc = b.nodes[cn].examples_index[i];
    for (uint32_t lab : b.examples[loc]->l.multilabels.label_v)
    {  // scan through each label:
      if (std::find(leaf_labs.begin(), leaf_labs.end(), lab) == leaf_labs.end()) { leaf_labs.push_back(lab); }
    }
  }
}

inline void train_one_against_some_at_leaf(memory_tree& b, single_learner& base, const uint64_t cn, VW::example& ec)
{
  VW::v_array<uint32_t> leaf_labs;
  collect_labels_from_leaf(b, cn, leaf_labs);  // unique labels from the leaf.
  MULTILABEL::labels multilabels = ec.l.multilabels;
  MULTILABEL::labels preds = ec.pred.multilabels;
  ec.l.simple = {FLT_MAX};
  ec._reduction_features.template get<simple_label_reduction_features>().reset_to_default();
  for (size_t i = 0; i < leaf_labs.size(); i++)
  {
    ec.l.simple.label = -1.f;
    if (std::find(multilabels.label_v.begin(), multilabels.label_v.end(), leaf_labs[i]) != multilabels.label_v.end())
    { ec.l.simple.label = 1.f; }
    base.learn(ec, b.max_routers + 1 + leaf_labs[i]);
  }
  ec.pred.multilabels = preds;
  ec.l.multilabels = multilabels;
}

inline uint32_t compute_hamming_loss_via_oas(
<<<<<<< HEAD
    memory_tree& b, single_learner& base, const uint64_t cn, VW::example& ec, v_array<uint32_t>& selected_labs)
=======
    memory_tree& b, single_learner& base, const uint64_t cn, example& ec, VW::v_array<uint32_t>& selected_labs)
>>>>>>> b59e129f
{
  selected_labs.clear();
  VW::v_array<uint32_t> leaf_labs;
  collect_labels_from_leaf(b, cn, leaf_labs);  // unique labels stored in the leaf.
  MULTILABEL::labels multilabels = ec.l.multilabels;
  MULTILABEL::labels preds = ec.pred.multilabels;
  ec.l.simple = {FLT_MAX};
  ec._reduction_features.template get<simple_label_reduction_features>().reset_to_default();
  for (size_t i = 0; i < leaf_labs.size(); i++)
  {
    base.predict(ec, b.max_routers + 1 + leaf_labs[i]);
    float score = ec.pred.scalar;
    if (score > 0) selected_labs.push_back(leaf_labs[i]);
  }
  ec.pred.multilabels = preds;
  ec.l.multilabels = multilabels;

  return hamming_loss(ec.l.multilabels.label_v, selected_labs);
}

// pick up the "closest" example in the leaf using the score function.
int64_t pick_nearest(memory_tree& b, single_learner& base, const uint64_t cn, VW::example& ec)
{
  if (b.nodes[cn].examples_index.size() > 0)
  {
    float max_score = -FLT_MAX;
    int64_t max_pos = -1;
    for (size_t i = 0; i < b.nodes[cn].examples_index.size(); i++)
    {
      float score = 0.f;
      uint32_t loc = b.nodes[cn].examples_index[i];

      // do not use reward to update memory tree during the very first pass
      //(which is for unsupervised training for memory tree)
      if (b.learn_at_leaf == true && b.current_pass >= 1)
      {
        float tmp_s = normalized_linear_prod(b, &ec, b.examples[loc]);
        diag_kronecker_product_test(ec, *b.examples[loc], *b.kprod_ec, b.oas);
        b.kprod_ec->l.simple = {FLT_MAX};
        auto& simple_red_features = b.kprod_ec->_reduction_features.template get<simple_label_reduction_features>();
        simple_red_features.initial = tmp_s;
        base.predict(*b.kprod_ec, b.max_routers);
        score = b.kprod_ec->partial_prediction;
      }
      else
        score = normalized_linear_prod(b, &ec, b.examples[loc]);

      if (score > max_score)
      {
        max_score = score;
        max_pos = static_cast<int64_t>(loc);
      }
    }
    return max_pos;
  }
  else
    return -1;
}

// for any two examples, use number of overlap labels to indicate the similarity between these two examples.
float get_overlap_from_two_examples(VW::example& ec1, VW::example& ec2)
{
  return static_cast<float>(over_lap(ec1.l.multilabels.label_v, ec2.l.multilabels.label_v));
}

// we use F1 score as the reward signal
float F1_score_for_two_examples(VW::example& ec1, VW::example& ec2)
{
  float num_overlaps = get_overlap_from_two_examples(ec1, ec2);
  float v1 = static_cast<float>(num_overlaps / (1e-7 + ec1.l.multilabels.label_v.size() * 1.));
  float v2 = static_cast<float>(num_overlaps / (1e-7 + ec2.l.multilabels.label_v.size() * 1.));
  if (num_overlaps == 0.f)
    return 0.f;
  else
    // return v2; //only precision
    return 2.f * (v1 * v2 / (v1 + v2));
}
void predict(memory_tree& b, single_learner& base, VW::example& ec)
{
  MULTICLASS::label_t mc{0, 0};
  uint32_t save_multi_pred = 0;
  MULTILABEL::labels multilabels;
  MULTILABEL::labels preds;
  if (b.oas == false)
  {
    mc = ec.l.multi;
    save_multi_pred = ec.pred.multiclass;
  }
  else
  {
    multilabels = ec.l.multilabels;
    preds = ec.pred.multilabels;
  }

  uint64_t cn = 0;
  ec.l.simple = {-1.f};
  ec._reduction_features.template get<simple_label_reduction_features>().reset_to_default();
  while (b.nodes[cn].internal == 1)
  {  // if it's internal{
    base.predict(ec, b.nodes[cn].base_router);
    uint64_t newcn = ec.pred.scalar < 0 ? b.nodes[cn].left : b.nodes[cn].right;  // do not need to increment nl and nr.
    cn = newcn;
  }

  if (b.oas == false)
  {
    ec.l.multi = mc;
    ec.pred.multiclass = save_multi_pred;
  }
  else
  {
    ec.pred.multilabels = preds;
    ec.l.multilabels = multilabels;
  }

  int64_t closest_ec = 0;
  if (b.oas == false)
  {
    closest_ec = pick_nearest(b, base, cn, ec);
    if (closest_ec != -1)
      ec.pred.multiclass = b.examples[closest_ec]->l.multi.label;
    else
      ec.pred.multiclass = 0;

    if (ec.l.multi.label != ec.pred.multiclass)
    {
      ec.loss = ec.weight;
      b.num_mistakes++;
    }
  }
  else
  {
    float reward = 0.f;
    closest_ec = pick_nearest(b, base, cn, ec);
    if (closest_ec != -1)
    {
      reward = F1_score_for_two_examples(ec, *b.examples[closest_ec]);
      b.F1_score += reward;
    }
    VW::v_array<uint32_t> selected_labs;
    ec.loss = static_cast<float>(compute_hamming_loss_via_oas(b, base, cn, ec, selected_labs));
    b.hamming_loss += ec.loss;
  }
}

float return_reward_from_node(memory_tree& b, single_learner& base, uint64_t cn, VW::example& ec, float weight = 1.f)
{
  MULTICLASS::label_t mc{0, 0};
  uint32_t save_multi_pred = 0;
  MULTILABEL::labels multilabels;
  MULTILABEL::labels preds;
  if (b.oas == false)
  {
    mc = ec.l.multi;
    save_multi_pred = ec.pred.multiclass;
  }
  else
  {
    multilabels = ec.l.multilabels;
    preds = ec.pred.multilabels;
  }
  ec.l.simple = {FLT_MAX};
  ec._reduction_features.template get<simple_label_reduction_features>().reset_to_default();
  while (b.nodes[cn].internal != -1)
  {
    base.predict(ec, b.nodes[cn].base_router);
    float prediction = ec.pred.scalar;
    cn = prediction < 0 ? b.nodes[cn].left : b.nodes[cn].right;
  }

  if (b.oas == false)
  {
    ec.l.multi = mc;
    ec.pred.multiclass = save_multi_pred;
  }
  else
  {
    ec.pred.multilabels = preds;
    ec.l.multilabels = multilabels;
  }

  // get to leaf now:
  int64_t closest_ec = 0;
  float reward = 0.f;
  closest_ec = pick_nearest(b, base, cn, ec);  // no randomness for picking example.
  if (b.oas == false)
  {
    if ((closest_ec != -1) && (b.examples[closest_ec]->l.multi.label == ec.l.multi.label)) reward = 1.f;
  }
  else
  {
    if (closest_ec != -1) reward = F1_score_for_two_examples(ec, *b.examples[closest_ec]);
  }
  b.total_num_queries++;

  if (b.learn_at_leaf == true && closest_ec != -1)
  {
    float score = normalized_linear_prod(b, &ec, b.examples[closest_ec]);
    diag_kronecker_product_test(ec, *b.examples[closest_ec], *b.kprod_ec, b.oas);
    b.kprod_ec->l.simple = {reward};
    auto& simple_red_features = b.kprod_ec->_reduction_features.template get<simple_label_reduction_features>();
    simple_red_features.initial = -score;
    b.kprod_ec->weight = weight;
    base.learn(*b.kprod_ec, b.max_routers);
  }

  if (b.oas == true) train_one_against_some_at_leaf(b, base, cn, ec);  /// learn the inference procedure anyway

  return reward;
}

void learn_at_leaf_random(
    memory_tree& b, single_learner& base, const uint64_t& leaf_id, VW::example& ec, const float& weight)
{
  b.total_num_queries++;
  int32_t ec_id = -1;
  float reward = 0.f;
  if (b.nodes[leaf_id].examples_index.size() > 0)
  {
    uint32_t pos =
        static_cast<uint32_t>(b._random_state->get_and_update_random() * b.nodes[leaf_id].examples_index.size());
    ec_id = b.nodes[leaf_id].examples_index[pos];
  }
  if (ec_id != -1)
  {
    if (b.examples[ec_id]->l.multi.label == ec.l.multi.label) reward = 1.f;
    float score = normalized_linear_prod(b, &ec, b.examples[ec_id]);
    diag_kronecker_product_test(ec, *b.examples[ec_id], *b.kprod_ec, b.oas);
    b.kprod_ec->l.simple = {reward};
    auto& simple_red_features = b.kprod_ec->_reduction_features.template get<simple_label_reduction_features>();
    simple_red_features.initial = -score;
    b.kprod_ec->weight = weight;  //* b.nodes[leaf_id].examples_index.size();
    base.learn(*b.kprod_ec, b.max_routers);
  }
  return;
}

void route_to_leaf(memory_tree& b, single_learner& base, const uint32_t& ec_array_index, uint64_t cn,
    VW::v_array<uint64_t>& path, bool insertion)
{
  VW::example& ec = *b.examples[ec_array_index];

  MULTICLASS::label_t mc{0, 0};
  uint32_t save_multi_pred = 0;
  MULTILABEL::labels multilabels;
  MULTILABEL::labels preds;
  if (b.oas == false)
  {
    mc = ec.l.multi;
    save_multi_pred = ec.pred.multiclass;
  }
  else
  {
    multilabels = ec.l.multilabels;
    preds = ec.pred.multilabels;
  }

  path.clear();
  ec.l.simple = {FLT_MAX};
  ec._reduction_features.template get<simple_label_reduction_features>().reset_to_default();
  while (b.nodes[cn].internal != -1)
  {
    path.push_back(cn);  // path stores node id from the root to the leaf
    base.predict(ec, b.nodes[cn].base_router);
    float prediction = ec.pred.scalar;
    if (insertion == false)
      cn = prediction < 0 ? b.nodes[cn].left : b.nodes[cn].right;
    else
      cn = insert_descent(b.nodes[cn], prediction);
  }
  path.push_back(cn);  // push back the leaf

  if (b.oas == false)
  {
    ec.l.multi = mc;
    ec.pred.multiclass = save_multi_pred;
  }
  else
  {
    ec.pred.multilabels = preds;
    ec.l.multilabels = multilabels;
  }

  if (insertion == true)
  {
    b.nodes[cn].examples_index.push_back(ec_array_index);
    if ((b.nodes[cn].examples_index.size() >= b.max_leaf_examples) && (b.nodes.size() + 2 < b.max_nodes))
      split_leaf(b, base, cn);
  }
}

// we roll in, then stop at a random step, do exploration. //no real insertion happens in the function.
void single_query_and_learn(memory_tree& b, single_learner& base, const uint32_t& ec_array_index, VW::example& ec)
{
  VW::v_array<uint64_t> path_to_leaf;
  route_to_leaf(b, base, ec_array_index, 0, path_to_leaf, false);  // no insertion happens here.

  if (path_to_leaf.size() > 1)
  {
    // uint32_t random_pos = merand48(b._random_state->get_current_state())*(path_to_leaf.size()-1);
    uint32_t random_pos =
        static_cast<uint32_t>(b._random_state->get_and_update_random() * (path_to_leaf.size()));  // include leaf
    uint64_t cn = path_to_leaf[random_pos];

    if (b.nodes[cn].internal != -1)
    {  // if it's an internal node:'
      float objective = 0.f;
      float prob_right = 0.5;
      float coin = b._random_state->get_and_update_random() < prob_right ? 1.f : -1.f;
      float weight = path_to_leaf.size() * 1.f / (path_to_leaf.size() - 1.f);
      if (coin == -1.f)
      {  // go left
        float reward_left_subtree = return_reward_from_node(b, base, b.nodes[cn].left, ec, weight);
        objective = static_cast<float>((1. - b.alpha) * log(b.nodes[cn].nl / b.nodes[cn].nr) +
            b.alpha * (-reward_left_subtree / (1. - prob_right)) / 2.);
      }
      else
      {  // go right:
        float reward_right_subtree = return_reward_from_node(b, base, b.nodes[cn].right, ec, weight);
        objective = static_cast<float>(
            (1. - b.alpha) * log(b.nodes[cn].nl / b.nodes[cn].nr) + b.alpha * (reward_right_subtree / prob_right) / 2.);
      }

      float ec_input_weight = ec.weight;

      MULTICLASS::label_t mc{0, 0};
      MULTILABEL::labels multilabels;
      MULTILABEL::labels preds;
      if (b.oas == false)
        mc = ec.l.multi;
      else
      {
        multilabels = ec.l.multilabels;
        preds = ec.pred.multilabels;
      }

      ec.weight = std::fabs(objective);
      if (ec.weight >= 100.f)  // crop the weight, otherwise sometimes cause NAN outputs.
        ec.weight = 100.f;
      else if (ec.weight < .01f)
        ec.weight = 0.01f;
      ec.l.simple = {objective < 0. ? -1.f : 1.f};
      ec._reduction_features.template get<simple_label_reduction_features>().reset_to_default();
      base.learn(ec, b.nodes[cn].base_router);

      if (b.oas == false)
        ec.l.multi = mc;
      else
      {
        ec.pred.multilabels = preds;
        ec.l.multilabels = multilabels;
      }
      ec.weight = ec_input_weight;  // restore the original weight
    }
    else
    {                      // if it's a leaf node:
      float weight = 1.f;  // float(path_to_leaf.size());
      if (b.learn_at_leaf == true)
        learn_at_leaf_random(
            b, base, cn, ec, weight);  // randomly sample one example, query reward, and update leaf learner

      if (b.oas == true) train_one_against_some_at_leaf(b, base, cn, ec);
    }
  }
}

// using reward signals
void update_rew(memory_tree& b, single_learner& base, const uint32_t& ec_array_index, VW::example& ec)
{
  single_query_and_learn(b, base, ec_array_index, ec);
}

// node here the ec is already stored in the b.examples, the task here is to rout it to the leaf,
// and insert the ec_array_index to the leaf.
void insert_example(memory_tree& b, single_learner& base, const uint32_t& ec_array_index, bool fake_insert = false)
{
  uint64_t cn = 0;                   // start from the root.
  while (b.nodes[cn].internal == 1)  // if it's internal node:
  {
    // predict and train the node at cn.
    float router_pred = train_node(b, base, *b.examples[ec_array_index], cn);
    uint64_t newcn = insert_descent(b.nodes[cn], router_pred);  // updated nr or nl
    cn = newcn;
  }

  if (b.oas == true)  // if useing oas as inference procedure, we just train oas here, as it's independent of the memory
                      // unit anyway'
    train_one_against_some_at_leaf(b, base, cn, *b.examples[ec_array_index]);

  if ((b.nodes[cn].internal == -1) && (fake_insert == false))  // get to leaf:
  {
    b.nodes[cn].examples_index.push_back(ec_array_index);
    if (b.nodes[cn].examples_index.size() > b.max_ex_in_leaf) { b.max_ex_in_leaf = b.nodes[cn].examples_index.size(); }
    float leaf_pred = train_node(b, base, *b.examples[ec_array_index], cn);  // tain the leaf as well.
    insert_descent(b.nodes[cn], leaf_pred);  // this is a faked descent, the purpose is only to update nl and nr of cn

    // if the number of examples exceeds the max_leaf_examples, and not reach the max_nodes - 2 yet, we split:
    if ((b.nodes[cn].examples_index.size() >= b.max_leaf_examples) && (b.nodes.size() + 2 <= b.max_nodes))
    { split_leaf(b, base, cn); }
  }
}

void experience_replay(memory_tree& b, single_learner& base)
{
  uint64_t cn = 0;  // start from root, randomly descent down!
  int ec_id = random_sample_example_pop(b, cn);
  if (ec_id >= 0)
  {
    if (b.current_pass < 1)
      insert_example(b, base, ec_id);  // unsupervised learning
    else
    {
      if (b.dream_at_update == false)
      {
        VW::v_array<uint64_t> tmp_path;
        route_to_leaf(b, base, ec_id, 0, tmp_path, true);
      }
      else
      {
        insert_example(b, base, ec_id);
      }
    }
  }
}

// learn: descent the example from the root while generating binary training
// example for each node, including the leaf, and store the example at the leaf.
void learn(memory_tree& b, single_learner& base, VW::example& ec)
{
  // Assume predict is called before learn is called
  if (b.test_mode == false)
  {
    b.iter++;

    if (b.iter % 5000 == 0)
    {
      if (b.oas == false)
        std::cout << "at iter " << b.iter << ", top(" << b.top_K << ") pred error: " << b.num_mistakes * 1. / b.iter
                  << ", total num queries so far: " << b.total_num_queries << ", max depth: " << b.max_depth
                  << ", max exp in leaf: " << b.max_ex_in_leaf << std::endl;
      else
        std::cout << "at iter " << b.iter << ", avg hamming loss: " << b.hamming_loss * 1. / b.iter << std::endl;
    }

    clock_t begin = clock();

    if (b.current_pass < 1)
    {  // in the first pass, we need to store the memory:
      VW::example* new_ec = VW::alloc_examples(1);
      copy_example_data(new_ec, &ec, b.oas);
      b.examples.push_back(new_ec);
      if (b.online == true)
        update_rew(b, base, static_cast<uint32_t>(b.examples.size() - 1),
            *b.examples[b.examples.size() - 1]);  // query and learn

      insert_example(b, base, static_cast<uint32_t>(b.examples.size() - 1));  // unsupervised learning.
      for (uint32_t i = 0; i < b.dream_repeats; i++) experience_replay(b, base);
    }
    else
    {  // starting from the current pass, we just learn using reinforcement signal, no insertion needed:
      size_t ec_id = (b.iter) % b.examples.size();
      update_rew(b, base, static_cast<uint32_t>(ec_id), *b.examples[ec_id]);  // no insertion will happen in this call
      for (uint32_t i = 0; i < b.dream_repeats; i++) experience_replay(b, base);
    }
    b.construct_time += static_cast<float>(clock() - begin) / CLOCKS_PER_SEC;
  }
  else if (b.test_mode == true)
  {
    b.iter++;
    if (b.iter % 5000 == 0)
    {
      if (b.oas == false)
        std::cout << "at iter " << b.iter << ", pred error: " << b.num_mistakes * 1. / b.iter << std::endl;
      else
        std::cout << "at iter " << b.iter << ", avg hamming loss: " << b.hamming_loss * 1. / b.iter << std::endl;
    }
  }
}

void end_pass(memory_tree& b)
{
  b.current_pass++;
  std::cout << "######### Current Pass: " << b.current_pass
            << ", with number of memories strored so far: " << b.examples.size() << std::endl;
}

///////////////////Save & Load//////////////////////////////////////
////////////////////////////////////////////////////////////////////

void save_load_example(VW::example* ec, io_buf& model_file, bool& read, bool& text, std::stringstream& msg, bool& oas)
{  // deal with tag
   // deal with labels:
  writeit(ec->num_features, "num_features");
  writeit(ec->total_sum_feat_sq, "total_sum_features");
  writeit(ec->weight, "example_weight");
  writeit(ec->loss, "loss");
  writeit(ec->ft_offset, "ft_offset");
  if (oas == false)
  {  // multi-class
    writeit(ec->l.multi.label, "multiclass_label");
    writeit(ec->l.multi.weight, "multiclass_weight");
  }
  else
  {  // multi-label
    writeitvar(ec->l.multilabels.label_v.size(), "label_size", label_size);
    if (read)
    {
      ec->l.multilabels.label_v.clear();
      for (uint32_t i = 0; i < label_size; i++) ec->l.multilabels.label_v.push_back(0);
    }
    for (uint32_t i = 0; i < label_size; i++) writeit(ec->l.multilabels.label_v[i], "ec_label");
  }

  writeitvar(ec->tag.size(), "tags", tag_number);
  if (read)
  {
    ec->tag.clear();
    for (uint32_t i = 0; i < tag_number; i++) ec->tag.push_back('a');
  }
  for (uint32_t i = 0; i < tag_number; i++) writeit(ec->tag[i], "tag");

  // deal with tag:
  writeitvar(ec->indices.size(), "namespaces", namespace_size);
  if (read)
  {
    ec->indices.clear();
    for (uint32_t i = 0; i < namespace_size; i++) { ec->indices.push_back('\0'); }
  }
  for (uint32_t i = 0; i < namespace_size; i++) writeit(ec->indices[i], "VW::namespace_index");

  // deal with features
  for (VW::namespace_index nc : ec->indices)
  {
    features* fs = &ec->feature_space[nc];
    writeitvar(fs->size(), "features_", feat_size);
    if (read)
    {
      fs->clear();
      fs->values.clear();
      fs->indices.clear();
      for (uint32_t f_i = 0; f_i < feat_size; f_i++) { fs->push_back(0, 0); }
    }
    for (uint32_t f_i = 0; f_i < feat_size; f_i++) writeit(fs->values[f_i], "value");
    for (uint32_t f_i = 0; f_i < feat_size; f_i++) writeit(fs->indices[f_i], "index");
  }
}

void save_load_node(node& cn, io_buf& model_file, bool& read, bool& text, std::stringstream& msg)
{
  writeit(cn.parent, "parent");
  writeit(cn.internal, "internal");
  writeit(cn.depth, "depth");
  writeit(cn.base_router, "base_router");
  writeit(cn.left, "left");
  writeit(cn.right, "right");
  writeit(cn.nl, "nl");
  writeit(cn.nr, "nr");
  writeitvar(cn.examples_index.size(), "leaf_n_examples", leaf_n_examples);
  if (read)
  {
    cn.examples_index.clear();
    for (uint32_t k = 0; k < leaf_n_examples; k++) cn.examples_index.push_back(0);
  }
  for (uint32_t k = 0; k < leaf_n_examples; k++) writeit(cn.examples_index[k], "example_location");
}

void save_load_memory_tree(memory_tree& b, io_buf& model_file, bool read, bool text)
{
  std::stringstream msg;
  if (model_file.num_files() > 0)
  {
    if (read) b.test_mode = true;

    if (read)
    {
      uint32_t ss = 0;
      writeit(ss, "stride_shift");
      b.all->weights.stride_shift(ss);
    }
    else
    {
      uint32_t ss = b.all->weights.stride_shift();
      writeit(ss, "stride_shift");
    }

    writeit(b.max_nodes, "max_nodes");
    writeit(b.learn_at_leaf, "learn_at_leaf");
    writeit(b.oas, "oas");
    // writeit(b.leaf_example_multiplier, "leaf_example_multiplier")
    writeitvar(b.nodes.size(), "nodes", n_nodes);
    writeit(b.max_num_labels, "max_number_of_labels");

    if (read)
    {
      b.nodes.clear();
      for (uint32_t i = 0; i < n_nodes; i++) b.nodes.push_back(node());
    }

    // node
    for (uint32_t i = 0; i < n_nodes; i++) { save_load_node(b.nodes[i], model_file, read, text, msg); }
    // deal with examples:
    writeitvar(b.examples.size(), "examples", n_examples);
    if (read)
    {
      b.examples.clear();
      for (uint32_t i = 0; i < n_examples; i++)
      {
        VW::example* new_ec = VW::alloc_examples(1);
        b.examples.push_back(new_ec);
      }
    }
    for (uint32_t i = 0; i < n_examples; i++)
    {
      save_load_example(b.examples[i], model_file, read, text, msg, b.oas);
      b.examples[i]->interactions = &b.all->interactions;
      b.examples[i]->extent_interactions = &b.all->extent_interactions;
    }
    // std::cout<<"done loading...."<< std::endl;
  }
}
//////////////////////////////End of Save & Load///////////////////////////////
}  // namespace memory_tree_ns

base_learner* memory_tree_setup(VW::setup_base_i& stack_builder)
{
  options_i& options = *stack_builder.get_options();
  VW::workspace& all = *stack_builder.get_all_pointer();
  using namespace memory_tree_ns;
  auto tree = VW::make_unique<memory_tree>();
  uint64_t max_nodes;
  uint64_t max_num_labels;
  uint64_t leaf_example_multiplier;
  option_group_definition new_options("[Reduction] Memory Tree");

  new_options
      .add(make_option("memory_tree", max_nodes)
               .keep()
               .necessary()
               .default_value(0)
               .help("Make a memory tree with at most <n> nodes"))
      .add(make_option("max_number_of_labels", max_num_labels).default_value(10).help("Max number of unique label"))
      .add(make_option("leaf_example_multiplier", leaf_example_multiplier)
               .default_value(1)
               .help("Multiplier on examples per leaf (default = log nodes)"))
      .add(make_option("alpha", tree->alpha).default_value(0.1f).help("Alpha"))
      .add(make_option("dream_repeats", tree->dream_repeats)
               .default_value(1)
               .help("Number of dream operations per example (default = 1)"))
      .add(make_option("top_K", tree->top_K).default_value(1).help("Top K prediction error"))
      .add(make_option("learn_at_leaf", tree->learn_at_leaf).help("Enable learning at leaf"))
      .add(make_option("oas", tree->oas).help("Use oas at the leaf"))
      .add(make_option("dream_at_update", tree->dream_at_update)
               .default_value(0)
               .help("Turn on dream operations at reward based update as well"))
      .add(make_option("online", tree->online).help("Turn on dream operations at reward based update as well"));

  if (!options.add_parse_and_check_necessary(new_options)) { return nullptr; }
  tree->max_nodes = VW::cast_to_smaller_type<size_t>(max_nodes);
  tree->max_num_labels = VW::cast_to_smaller_type<size_t>(max_num_labels);
  tree->leaf_example_multiplier = VW::cast_to_smaller_type<size_t>(leaf_example_multiplier);
  tree->all = &all;
  tree->_random_state = all.get_random_state();
  tree->current_pass = 0;
  tree->final_pass = all.numpasses;

  tree->max_leaf_examples = static_cast<size_t>(tree->leaf_example_multiplier * (log(tree->max_nodes) / log(2)));

  init_tree(*tree);

  if (!all.quiet)
    *(all.trace_message) << "memory_tree:"
                         << " "
                         << "max_nodes = " << tree->max_nodes << " "
                         << "max_leaf_examples = " << tree->max_leaf_examples << " "
                         << "alpha = " << tree->alpha << " "
                         << "oas = " << tree->oas << " "
                         << "online =" << tree->online << " " << std::endl;

  size_t num_learners;
  VW::prediction_type_t pred_type;
  VW::label_type_t label_type;
  bool oas = tree->oas;

  // multi-class classification
  if (!oas)
  {
    num_learners = tree->max_nodes + 1;
    all.example_parser->lbl_parser = MULTICLASS::mc_label;
    pred_type = VW::prediction_type_t::multiclass;
    label_type = VW::label_type_t::multiclass;
  }  // multi-label classification
  else
  {
    num_learners = tree->max_nodes + 1 + tree->max_num_labels;
    all.example_parser->lbl_parser = MULTILABEL::multilabel;
    pred_type = VW::prediction_type_t::multilabels;
    label_type = VW::label_type_t::multilabel;
  }

  auto l = make_reduction_learner(std::move(tree), as_singleline(stack_builder.setup_base_learner()), learn, predict,
      stack_builder.get_setupfn_name(memory_tree_setup))
               .set_params_per_weight(num_learners)
               .set_end_pass(end_pass)
               .set_save_load(save_load_memory_tree)
               .set_output_prediction_type(pred_type)
               .set_input_label_type(label_type);

  if (!oas) { l.set_finish_example(MULTICLASS::finish_example<memory_tree&>); }

  return make_base(*l.build());
}<|MERGE_RESOLUTION|>--- conflicted
+++ resolved
@@ -165,13 +165,8 @@
   std::shared_ptr<VW::rand_state> _random_state;
 
   std::vector<node> nodes;  // array of nodes.
-<<<<<<< HEAD
   // v_array<node> nodes;         // array of nodes.
-  v_array<VW::example*> examples;  // array of example points
-=======
-  // VW::v_array<node> nodes;         // array of nodes.
-  VW::v_array<example*> examples;  // array of example points
->>>>>>> b59e129f
+  VW::v_array<VW::example*> examples;  // array of example points
 
   size_t max_leaf_examples = 0;
   size_t max_nodes = 0;
@@ -578,11 +573,7 @@
 }
 
 inline uint32_t compute_hamming_loss_via_oas(
-<<<<<<< HEAD
-    memory_tree& b, single_learner& base, const uint64_t cn, VW::example& ec, v_array<uint32_t>& selected_labs)
-=======
-    memory_tree& b, single_learner& base, const uint64_t cn, example& ec, VW::v_array<uint32_t>& selected_labs)
->>>>>>> b59e129f
+    memory_tree& b, single_learner& base, const uint64_t cn, VW::example& ec, VW::v_array<uint32_t>& selected_labs)
 {
   selected_labs.clear();
   VW::v_array<uint32_t> leaf_labs;

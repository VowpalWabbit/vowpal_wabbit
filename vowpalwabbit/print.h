--- conflicted
+++ resolved
@@ -4,10 +4,5 @@
 license as described in the file LICENSE.
  */
 #pragma once
-namespace PRINT {
-<<<<<<< HEAD
-  LEARNER::learner* setup(vw& all, po::variables_map& vm);
-=======
-  LEARNER::base_learner* setup(vw& all);
->>>>>>> 43226da4
-}+namespace PRINT 
+{ LEARNER::base_learner* setup(vw& all, po::variables_map& vm);}
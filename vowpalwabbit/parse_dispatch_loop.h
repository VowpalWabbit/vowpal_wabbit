--- conflicted
+++ resolved
@@ -24,11 +24,7 @@
     {
       examples.push_back(&VW::get_unused_example(&all));  // need at least 1 example
       if (!all.do_reset_source && example_number != all.pass_length && all.max_examples > example_number &&
-<<<<<<< HEAD
-          all.example_parser->reader(&all, *all.example_parser->input, examples) > 0)
-=======
           all.example_parser->reader(&all, all.example_parser->input, examples) > 0)
->>>>>>> b78904ee
       {
         VW::setup_examples(all, examples);
         example_number += examples.size();

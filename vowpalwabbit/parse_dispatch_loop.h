--- conflicted
+++ resolved
@@ -16,11 +16,7 @@
 template <typename DispatchFuncT>
 void parse_dispatch(VW::workspace& all, DispatchFuncT& dispatch)
 {
-<<<<<<< HEAD
-  v_array<VW::example*> examples;
-=======
-  VW::v_array<example*> examples;
->>>>>>> b59e129f
+  VW::v_array<VW::example*> examples;
   size_t example_number = 0;  // for variable-size batch learning algorithms
 
   try

// Copyright (c) by respective owners including Yahoo!, Microsoft, and
// individual contributors. All rights reserved. Released under a BSD (revised)
// license as described in the file LICENSE.
#include <cfloat>
#include <cmath>
#include <cerrno>
#include <sstream>
#include <numeric>
#include <vector>
#include <memory>

#include "reductions.h"
#include "rand48.h"
#include "vw.h"
#include "bs.h"
#include "vw_exception.h"

using namespace LEARNER;
using namespace VW::config;

struct bs
{
  uint32_t B;  // number of bootstrap rounds
  size_t bs_type;
  float lb;
  float ub;
  std::vector<double> pred_vec;
  vw* all;  // for raw prediction and loss
  std::shared_ptr<rand_state> _random_state;
};

void bs_predict_mean(vw& all, example& ec, std::vector<double>& pred_vec)
{
  ec.pred.scalar() = (float)accumulate(pred_vec.cbegin(), pred_vec.cend(), 0.0) / pred_vec.size();
  if (ec.weight > 0 && ec.l.simple().label != FLT_MAX)
    ec.loss = all.loss->getLoss(all.sd, ec.pred.scalar(), ec.l.simple().label) * ec.weight;
}

void bs_predict_vote(example& ec, std::vector<double>& pred_vec)
{
  // majority vote in linear time
  unsigned int counter = 0;
  int current_label = 1, init_label = 1;
  // float sum_labels = 0; // uncomment for: "avg on votes" and getLoss()
  bool majority_found = false;
  bool multivote_detected = false;  // distinct(votes)>2: used to skip part of the algorithm
  auto pred_vec_sz = pred_vec.size();
  int* pred_vec_int = new int[pred_vec_sz];

  for (unsigned int i = 0; i < pred_vec_sz; i++)
  {
    pred_vec_int[i] = (int)floor(
        pred_vec[i] + 0.5);  // could be added: link(), min_label/max_label, cutoff between true/false for binary

    if (!multivote_detected)  // distinct(votes)>2 detection bloc
    {
      if (i == 0)
      {
        init_label = pred_vec_int[i];
        current_label = pred_vec_int[i];
      }
      else if (init_label != current_label && pred_vec_int[i] != current_label && pred_vec_int[i] != init_label)
        multivote_detected = true;  // more than 2 distinct votes detected
    }

    if (counter == 0)
    {
      counter = 1;
      current_label = pred_vec_int[i];
    }
    else
    {
      if (pred_vec_int[i] == current_label)
        counter++;
      else
      {
        counter--;
      }
    }
  }

  if (counter > 0 && multivote_detected)  // remove this condition for: "avg on votes" and getLoss()
  {
    counter = 0;
    for (unsigned int i = 0; i < pred_vec.size(); i++)
      if (pred_vec_int[i] == current_label)
      {
        counter++;
        // sum_labels += pred_vec[i]; // uncomment for: "avg on votes" and getLoss()
      }
    if (counter * 2 > pred_vec.size())
      majority_found = true;
  }

  if (multivote_detected && !majority_found)  // then find most frequent element - if tie: smallest tie label
  {
    std::sort(pred_vec_int, pred_vec_int + pred_vec.size());
    int tmp_label = pred_vec_int[0];
    counter = 1;
    for (unsigned int i = 1, temp_count = 1; i < pred_vec.size(); i++)
    {
      if (tmp_label == pred_vec_int[i])
        temp_count++;
      else
      {
        if (temp_count > counter)
        {
          current_label = tmp_label;
          counter = temp_count;
        }
        tmp_label = pred_vec_int[i];
        temp_count = 1;
      }
    }
    /* uncomment for: "avg on votes" and getLoss()
    sum_labels = 0;
    for(unsigned int i=0; i<pred_vec.size(); i++)
      if(pred_vec_int[i] == current_label)
        sum_labels += pred_vec[i]; */
  }
  // TODO: unique_ptr would also handle exception case
  delete[] pred_vec_int;

  // ld.prediction = sum_labels/(float)counter; //replace line below for: "avg on votes" and getLoss()
  ec.pred.scalar() = (float)current_label;

  // ec.loss = all.loss->getLoss(all.sd, ld.prediction, ld.label) * ec.weight; //replace line below for: "avg on votes"
  // and getLoss()
  ec.loss = ((ec.pred.scalar() == ec.l.simple().label) ? 0.f : 1.f) * ec.weight;
}

void print_result(io_adapter* f, float res, v_array<char> tag, float lb, float ub)
{
  if (f >= 0)
  {
    std::stringstream ss;
    ss << std::fixed << res;
    print_tag_by_ref(ss, tag);
    ss << std::fixed << ' ' << lb << ' ' << ub << '\n';
    ssize_t len = ss.str().size();
    ssize_t t = f->write(ss.str().c_str(), (unsigned int)len);
    if (t != len)
      std::cerr << "write error: " << strerror(errno) << std::endl;
  }
}

void output_example(vw& all, bs& d, example& ec)
{
  label_data& ld = ec.l.simple();

  all.sd->update(ec.test_only, ld.label != FLT_MAX, ec.loss, ec.weight, ec.num_features);
  if (ld.label != FLT_MAX && !ec.test_only)
    all.sd->weighted_labels += ((double)ld.label) * ec.weight;

  if (!all.final_prediction_sink.empty())  // get confidence interval only when printing out predictions
  {
    d.lb = FLT_MAX;
    d.ub = -FLT_MAX;
    for (double v : d.pred_vec)
    {
      if (v > d.ub)
        d.ub = (float)v;
      if (v < d.lb)
        d.lb = (float)v;
    }
  }

<<<<<<< HEAD
  for (auto sink : all.final_prediction_sink) print_result(sink, ec.pred.scalar, ec.tag, d.lb, d.ub);
=======
  for (int sink : all.final_prediction_sink)
    print_result(sink, ec.pred.scalar(), ec.tag, d.lb, d.ub);
>>>>>>> e02c8af5

  print_update(all, ec);
}

template <bool is_learn>
void predict_or_learn(bs& d, single_learner& base, example& ec)
{
  vw& all = *d.all;
  bool shouldOutput = all.raw_prediction != nullptr;

  float weight_temp = ec.weight;

  std::stringstream outputStringStream;
  d.pred_vec.clear();

  for (size_t i = 1; i <= d.B; i++)
  {
    ec.weight = weight_temp * (float)BS::weight_gen(d._random_state);

    if (is_learn)
      base.learn(ec, i - 1);
    else
      base.predict(ec, i - 1);

    d.pred_vec.push_back(ec.pred.scalar());

    if (shouldOutput)
    {
      if (i > 1)
        outputStringStream << ' ';
      outputStringStream << i << ':' << ec.partial_prediction;
    }
  }

  ec.weight = weight_temp;

  switch (d.bs_type)
  {
    case BS_TYPE_MEAN:
      bs_predict_mean(all, ec, d.pred_vec);
      break;
    case BS_TYPE_VOTE:
      bs_predict_vote(ec, d.pred_vec);
      break;
    default:
      THROW("Unknown bs_type specified: " << d.bs_type);
  }

  if (shouldOutput)
    all.print_text_by_ref(all.raw_prediction, outputStringStream.str(), ec.tag);
}

void finish_example(vw& all, bs& d, example& ec)
{
  output_example(all, d, ec);
  VW::finish_example(all, ec);
}

base_learner* bs_setup(options_i& options, vw& all)
{
  auto data = scoped_calloc_or_throw<bs>();
  std::string type_string("mean");
  option_group_definition new_options("Bootstrap");
  new_options.add(make_option("bootstrap", data->B).keep().help("k-way bootstrap by online importance resampling"))
      .add(make_option("bs_type", type_string).keep().help("prediction type {mean,vote}"));
  options.add_and_parse(new_options);

  if (!options.was_supplied("bootstrap"))
    return nullptr;

  data->ub = FLT_MAX;
  data->lb = -FLT_MAX;

  if (options.was_supplied("bs_type"))
  {
    if (type_string == "mean")
      data->bs_type = BS_TYPE_MEAN;
    else if (type_string == "vote")
      data->bs_type = BS_TYPE_VOTE;
    else
    {
      std::cerr << "warning: bs_type must be in {'mean','vote'}; resetting to mean." << std::endl;
      data->bs_type = BS_TYPE_MEAN;
    }
  }
  else  // by default use mean
    data->bs_type = BS_TYPE_MEAN;

  data->pred_vec.reserve(data->B);
  data->all = &all;
  data->_random_state = all.get_random_state();

  learner<bs, example>& l = init_learner(
      data, as_singleline(setup_base(options, all)), predict_or_learn<true>, predict_or_learn<false>, data->B);
  l.set_finish_example(finish_example);
  l.label_type = label_type_t::simple;
  return make_base(l);
}<|MERGE_RESOLUTION|>--- conflicted
+++ resolved
@@ -165,12 +165,8 @@
     }
   }
 
-<<<<<<< HEAD
-  for (auto sink : all.final_prediction_sink) print_result(sink, ec.pred.scalar, ec.tag, d.lb, d.ub);
-=======
-  for (int sink : all.final_prediction_sink)
-    print_result(sink, ec.pred.scalar(), ec.tag, d.lb, d.ub);
->>>>>>> e02c8af5
+  for (auto sink : all.final_prediction_sink)
+    print_result_by_ref(sink, ec.pred.scalar(), ec.tag, d.lb, d.ub);
 
   print_update(all, ec);
 }

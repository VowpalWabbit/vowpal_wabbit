--- conflicted
+++ resolved
@@ -28,15 +28,12 @@
   float ub;
   vector<double>* pred_vec;
   vw* all;  // for raw prediction and loss
-<<<<<<< HEAD
   rand_state* m_random_state;
-=======
 
   ~bs()
   {
     delete pred_vec;
   }
->>>>>>> ee1b88e1
 };
 
 void bs_predict_mean(vw& all, example& ec, vector<double>& pred_vec)

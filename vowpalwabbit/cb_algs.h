--- conflicted
+++ resolved
@@ -22,12 +22,6 @@
 float get_cost_pred(
     VW::LEARNER::single_learner* scorer, const CB::cb_class& known_cost, example& ec, uint32_t index, uint32_t base)
 {
-<<<<<<< HEAD
-=======
-  auto saved_pred = VW::stash_guard(ec.pred);
-  CB::label ld = ec.l.cb;
-
->>>>>>> 0005038f
   label_data simple_temp;
   simple_temp.initial = 0.;
   if (index == known_cost.action)
@@ -52,12 +46,6 @@
 
   if (!baseline_enabled_old) BASELINE::reset_baseline_disabled(&ec);
   float pred = ec.pred.scalar;
-<<<<<<< HEAD
-=======
-
-  ec.l.cb = ld;
-
->>>>>>> 0005038f
   return pred;
 }
 

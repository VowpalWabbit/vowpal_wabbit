// Copyright (c) by respective owners including Yahoo!, Microsoft, and
// individual contributors. All rights reserved. Released under a BSD (revised)
// license as described in the file LICENSE.

#pragma once

#include "baseline.h"
#include "guard.h"

// TODO: extend to handle CSOAA_LDF and WAP_LDF
VW::LEARNER::base_learner* cb_algs_setup(VW::config::options_i& options, vw& all);

#define CB_TYPE_DR 0
#define CB_TYPE_DM 1
#define CB_TYPE_IPS 2
#define CB_TYPE_MTR 3
#define CB_TYPE_SM 4

namespace CB_ALGS
{
template <bool is_learn>
float get_cost_pred(
    VW::LEARNER::single_learner* scorer, const CB::cb_class& known_cost, example& ec, uint32_t index, uint32_t base)
{
  label_data simple_temp;
  simple_temp.initial = 0.;
  if (index == known_cost.action)
    simple_temp.label = known_cost.cost;
  else
    simple_temp.label = FLT_MAX;

  const bool baseline_enabled_old = BASELINE::baseline_enabled(&ec);
  BASELINE::set_baseline_enabled(&ec);
  ec.l.simple = simple_temp;
  bool learn = is_learn && index == known_cost.action;

  if (learn)
  {
    float old_weight = ec.weight;
    ec.weight /= known_cost.probability;
    scorer->learn(ec, index - 1 + base);
    ec.weight = old_weight;
  }
  else
    scorer->predict(ec, index - 1 + base);

  if (!baseline_enabled_old) BASELINE::reset_baseline_disabled(&ec);
  float pred = ec.pred.scalar;
  return pred;
}

<<<<<<< HEAD
// IPS estimate
inline float get_cost_estimate(CB::cb_class* observation, uint32_t action, float offset = 0.)
=======
inline float get_cost_estimate(const CB::cb_class& observation, uint32_t action, float offset = 0.)
>>>>>>> 3c44f404
{
  if (action == observation.action) return (observation.cost - offset) / observation.probability;
  return 0.;
}

<<<<<<< HEAD
// doubly robust estimate
inline float get_cost_estimate(CB::cb_class* observation, COST_SENSITIVE::label& scores, uint32_t action)
=======
inline float get_cost_estimate(const CB::cb_class& observation, const COST_SENSITIVE::label& scores, uint32_t action)
>>>>>>> 3c44f404
{
  for (auto& cl : scores.costs)
    if (cl.class_index == action) return get_cost_estimate(observation, action, cl.x) + cl.x;
  return get_cost_estimate(observation, action);
}

<<<<<<< HEAD
inline float get_cost_estimate(CB::label& ld, uint32_t action)
{
  for (auto& cl : ld.costs)
    if (cl.action == action) return get_cost_estimate(&cl, action);
  return 0.0f;
}

inline float get_cost_estimate(ACTION_SCORE::action_score& a_s, float cost, uint32_t action, float offset = 0.)
=======
inline float get_cost_estimate(const ACTION_SCORE::action_score& a_s, float cost, uint32_t action, float offset = 0.)
>>>>>>> 3c44f404
{
  if (action == a_s.action) return (cost - offset) / a_s.score;
  return 0.;
}

inline bool example_is_newline_not_header(example const& ec)
{
  return (example_is_newline(ec) && !CB::ec_is_example_header(ec));
}

void generic_output_example(vw& all, float loss, example& ec, CB::label& ld);

}  // namespace CB_ALGS<|MERGE_RESOLUTION|>--- conflicted
+++ resolved
@@ -49,30 +49,21 @@
   return pred;
 }
 
-<<<<<<< HEAD
 // IPS estimate
-inline float get_cost_estimate(CB::cb_class* observation, uint32_t action, float offset = 0.)
-=======
 inline float get_cost_estimate(const CB::cb_class& observation, uint32_t action, float offset = 0.)
->>>>>>> 3c44f404
 {
   if (action == observation.action) return (observation.cost - offset) / observation.probability;
   return 0.;
 }
 
-<<<<<<< HEAD
 // doubly robust estimate
-inline float get_cost_estimate(CB::cb_class* observation, COST_SENSITIVE::label& scores, uint32_t action)
-=======
 inline float get_cost_estimate(const CB::cb_class& observation, const COST_SENSITIVE::label& scores, uint32_t action)
->>>>>>> 3c44f404
 {
   for (auto& cl : scores.costs)
     if (cl.class_index == action) return get_cost_estimate(observation, action, cl.x) + cl.x;
   return get_cost_estimate(observation, action);
 }
 
-<<<<<<< HEAD
 inline float get_cost_estimate(CB::label& ld, uint32_t action)
 {
   for (auto& cl : ld.costs)
@@ -80,10 +71,7 @@
   return 0.0f;
 }
 
-inline float get_cost_estimate(ACTION_SCORE::action_score& a_s, float cost, uint32_t action, float offset = 0.)
-=======
 inline float get_cost_estimate(const ACTION_SCORE::action_score& a_s, float cost, uint32_t action, float offset = 0.)
->>>>>>> 3c44f404
 {
   if (action == a_s.action) return (cost - offset) / a_s.score;
   return 0.;

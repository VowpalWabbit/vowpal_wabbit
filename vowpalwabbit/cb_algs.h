--- conflicted
+++ resolved
@@ -64,11 +64,7 @@
   return get_cost_estimate(observation, action);
 }
 
-<<<<<<< HEAD
-inline float get_cost_estimate(CB::label& ld, uint32_t action)
-=======
 inline float get_cost_estimate(const CB::label& ld, uint32_t action)
->>>>>>> a6323876
 {
   for (auto& cl : ld.costs)
     if (cl.action == action) return get_cost_estimate(cl, action);
@@ -86,10 +82,6 @@
   return (example_is_newline(ec) && !CB::ec_is_example_header(ec));
 }
 
-<<<<<<< HEAD
-void generic_output_example(vw& all, float loss, example& ec, CB::label& ld);
-=======
 void generic_output_example(vw& all, float loss, example& ec, const CB::label& ld);
->>>>>>> a6323876
 
 }  // namespace CB_ALGS
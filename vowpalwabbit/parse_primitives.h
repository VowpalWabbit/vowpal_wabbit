--- conflicted
+++ resolved
@@ -39,35 +39,12 @@
     ret.emplace_back(s.substr(0));
 }
 
-<<<<<<< HEAD
 inline const char* safe_index(const char* start, char v, const char* max)
-=======
-bool substring_equal(const substring& a, const substring& b);
-bool substring_equal(const substring& ss, const char* str);
-
-bool operator==(const substring& ss, const char* str);
-bool operator==(const char* str, const substring& ss);
-bool operator==(const substring& ss1, const substring& ss2);
-bool operator!=(const substring& ss, const char* str);
-bool operator!=(const char* str, const substring& ss);
-bool operator!=(const substring& ss1, const substring& ss2);
-size_t substring_len(substring& s);
-
-inline char* safe_index(char* start, char v, char* max)
->>>>>>> 86ffe28b
 {
   while (start != max && *start != v) start++;
   return start;
 }
 
-<<<<<<< HEAD
-=======
-// Note this will destructively parse the passed in substring as it replaces delimiters with '\0'
-std::vector<substring> escaped_tokenize(char delim, substring s, bool allow_empty = false);
-
-inline void print_substring(substring s) { std::cout.write(s.begin, s.end - s.begin); }
-
->>>>>>> 86ffe28b
 // can't type as it forces C++/CLI part to include rapidjson, which leads to name clashes...
 struct example;
 namespace VW

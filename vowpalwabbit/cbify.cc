// Copyright (c) by respective owners including Yahoo!, Microsoft, and
// individual contributors. All rights reserved. Released under a BSD (revised)
// license as described in the file LICENSE.

#include <cfloat>
#include <vector>
#include "reductions.h"
#include "cb_algs.h"
#include "vw.h"
#include "hash.h"
#include "explore.h"
#include "prob_dist_cont.h"
#include "debug_log.h"

using namespace VW::LEARNER;
using namespace exploration;
using namespace ACTION_SCORE;

using namespace VW::config;

using std::endl;
using VW::cb_continuous::continuous_label;
using VW::cb_continuous::continuous_label_elm;

struct cbify;

VW_DEBUG_ENABLE(false)

struct cbify_adf_data
{
  multi_ex ecs;
  size_t num_actions;
};

struct cbify_reg
{
  float min_value;
  float max_value;
  float bandwidth;
  int num_actions;
  int loss_option;
  int loss_report;
  float loss_01_ratio;
  continuous_label cb_cont_label;
  float max_cost = std::numeric_limits<float>::lowest();
};

struct cbify
{
  CB::label cb_label;
  uint64_t app_seed;
  action_scores a_s;
  cbify_reg regression_data;
  // used as the seed
  size_t example_counter;
  vw* all;
  bool use_adf;  // if true, reduce to cb_explore_adf instead of cb_explore
  cbify_adf_data adf_data;
  float loss0;
  float loss1;

  // for ldf inputs
  std::vector<v_array<COST_SENSITIVE::wclass>> cs_costs;
  std::vector<v_array<CB::cb_class>> cb_costs;
  std::vector<ACTION_SCORE::action_scores> cb_as;

  ~cbify()
  {
    CB::cb_label.delete_label(&cb_label);
    a_s.delete_v();
    regression_data.cb_cont_label.costs.delete_v();

    if (use_adf)
    {
      for (size_t a = 0; a < adf_data.num_actions; ++a)
      {
        adf_data.ecs[a]->pred.a_s.delete_v();
        VW::dealloc_example(CB::cb_label.delete_label, *adf_data.ecs[a]);
        free_it(adf_data.ecs[a]);
      }
      for (auto& as : cb_as) as.delete_v();
    }
  }
};

float loss(cbify& data, uint32_t label, uint32_t final_prediction)
{
  if (label != final_prediction)
    return data.loss1;
  else
    return data.loss0;
}

float loss_cs(cbify& data, v_array<COST_SENSITIVE::wclass>& costs, uint32_t final_prediction)
{
  float cost = 0.;
  for (auto wc : costs)
  {
    if (wc.class_index == final_prediction)
    {
      cost = wc.x;
      break;
    }
  }
  return data.loss0 + (data.loss1 - data.loss0) * cost;
}

float loss_csldf(cbify& data, std::vector<v_array<COST_SENSITIVE::wclass>>& cs_costs, uint32_t final_prediction)
{
  float cost = 0.;
  for (auto costs : cs_costs)
  {
    if (costs[0].class_index == final_prediction)
    {
      cost = costs[0].x;
      break;
    }
  }
  return data.loss0 + (data.loss1 - data.loss0) * cost;
}

void finish_cbify_reg(cbify_reg& data, std::ostream* trace_stream)
{
  if (trace_stream != nullptr) (*trace_stream) << "Max Cost=" << data.max_cost << std::endl;

  data.cb_cont_label.costs.delete_v();  // todo: instead of above
}

void copy_example_to_adf(cbify& data, example& ec)
{
  cbify_adf_data& adf_data = data.adf_data;
  const uint64_t ss = data.all->weights.stride_shift();
  const uint64_t mask = data.all->weights.mask();

  for (size_t a = 0; a < adf_data.num_actions; ++a)
  {
    auto& eca = *adf_data.ecs[a];
    // clear label
    auto& lab = eca.l.cb;
    CB::cb_label.default_label(&lab);

    // copy data
    VW::copy_example_data(false, &eca, &ec);

    // offset indices for given action
    for (features& fs : eca)
    {
      for (feature_index& idx : fs.indicies)
      {
        idx = ((((idx >> ss) * 28904713) + 4832917 * (uint64_t)a) << ss) & mask;
      }
    }

    // avoid empty example by adding a tag (hacky)
    if (CB_ALGS::example_is_newline_not_header(eca) && CB::cb_label.test_label(&eca.l))
    {
      eca.tag.push_back('n');
    }
  }
}

float get_squared_loss(cbify& data, float chosen_action, float label)
{
  float diff = label - chosen_action;
  float range = data.regression_data.max_value - data.regression_data.min_value;
  return (diff * diff) / (range * range);
}

float get_absolute_loss(cbify& data, float chosen_action, float label)
{
  float diff = label - chosen_action;
  float range = data.regression_data.max_value - data.regression_data.min_value;
  return abs(diff) / range;
}

float get_01_loss(cbify& data, float chosen_action, float label)
{
  float diff = label - chosen_action;
  float range = data.regression_data.max_value - data.regression_data.min_value;
  if (abs(diff) <= (data.regression_data.loss_01_ratio * range)) return 0.0f;
  return 1.0f;
}

// discretized continuous action space predict_or_learn. Non-afd workflow only
// Receives Regression example as input, sends cb example to base learn/predict which is cb_explore
template <bool is_learn>
void predict_or_learn_regression_discrete(cbify& data, single_learner& base, example& ec)
{
  VW_DBG(ec) << "cbify_reg: #### is_learn = " << is_learn << simple_label_to_string(ec) << features_to_string(ec)
             << endl;

  label_data regression_label = ec.l.simple;
  data.cb_label.costs.clear();
  ec.l.cb = data.cb_label;
  ec.pred.a_s = data.a_s;

  // Call the cb_explore algorithm. It returns a vector of probabilities for each action
  base.predict(ec);

  uint32_t chosen_action;
  if (sample_after_normalizing(
          data.app_seed + data.example_counter++, begin_scores(ec.pred.a_s), end_scores(ec.pred.a_s), chosen_action))
    THROW("Failed to sample from pdf");

  CB::cb_class cb;
  cb.action = chosen_action + 1;
  cb.probability = ec.pred.a_s[chosen_action].score;

  if (!cb.action) THROW("No action with non-zero probability found!");
  float continuous_range = data.regression_data.max_value - data.regression_data.min_value;
  float converted_action =
      data.regression_data.min_value + chosen_action * continuous_range / data.regression_data.num_actions;

  if (data.regression_data.loss_option == 0)
  { cb.cost = get_squared_loss(data, converted_action, regression_label.label); }
  else if (data.regression_data.loss_option == 1)
  {
    cb.cost = get_absolute_loss(data, converted_action, regression_label.label);
  }
  else if (data.regression_data.loss_option == 2)
  {
    cb.cost = get_01_loss(data, converted_action, regression_label.label);
  }

  // Create a new cb label
  data.cb_label.costs.push_back(cb);
  ec.l.cb = data.cb_label;

  if (is_learn) base.learn(ec);

  if (data.regression_data.loss_report == 1)
  {
    // for reporting average loss to be in the correct range (reverse normalizing)
    size_t siz = data.cb_label.costs.size();
    if (data.regression_data.loss_option == 0)
    { data.cb_label.costs[siz - 1].cost = cb.cost * continuous_range * continuous_range; }
    else if (data.regression_data.loss_option == 1)
    {
      data.cb_label.costs[siz - 1].cost = cb.cost * continuous_range;
    }
  }

  data.a_s = ec.pred.a_s;
  data.a_s.clear();

  ec.l.simple = regression_label;
  ec.pred.scalar = converted_action;
}

// continuous action space predict_or_learn. Non-afd workflow only
// Receives Regression example as input, sends cb_continuous example to base learn/predict
template <bool is_learn>
void predict_or_learn_regression(cbify& data, single_learner& base, example& ec)
{
  VW_DBG(ec) << "cbify_reg: #### is_learn = " << is_learn << simple_label_to_string(ec) << features_to_string(ec)
             << endl;

  // Save simple label from the example just in case base.predict changes the label.
  // Technically it should not.
  const label_data regression_label = ec.l.simple;

  // Clear the prediction before getting a prediction from base
  ec.pred.pdf_value = {0.f, 0.f};

  // Get the continuous action and pdf value for the current features
  base.predict(ec);

  VW_DBG(ec) << "cbify-reg: base.predict() = " << simple_label_to_string(ec) << features_to_string(ec) << endl;
  VW_DBG(ec) << "cbify-reg: predict before learn, chosen_action=" << ec.pred.pdf_value.action << endl;

  // Create a label from the prediction and a cost derived from the actual
  // regression label.

  continuous_label_elm cb_cont_lbl;

  cb_cont_lbl.action = ec.pred.pdf_value.action;
  cb_cont_lbl.pdf_value = ec.pred.pdf_value.pdf_value;

  if (data.regression_data.loss_option == 0)
  { cb_cont_lbl.cost = get_squared_loss(data, ec.pred.pdf_value.action, regression_label.label); }
  else if (data.regression_data.loss_option == 1)
  {
    cb_cont_lbl.cost = get_absolute_loss(data, ec.pred.pdf_value.action, regression_label.label);
  }
  else if (data.regression_data.loss_option == 2)
  {
    cb_cont_lbl.cost = get_01_loss(data, ec.pred.pdf_value.action, regression_label.label);
  }

  data.regression_data.cb_cont_label.costs.clear();
  data.regression_data.cb_cont_label.costs.push_back(cb_cont_lbl);

  // Use the label inside the reduction data structure
  ec.l.cb_cont = data.regression_data.cb_cont_label;

  VW_DBG(ec) << "cbify-reg: before base.learn() = " << to_string(ec.l.cb_cont) << features_to_string(ec) << endl;
  if (is_learn) base.learn(ec);
  VW_DBG(ec) << "cbify-reg: after base.learn() = " << to_string(ec.l.cb_cont) << features_to_string(ec) << endl;

  // Update the label inside the reduction data structure
  data.regression_data.cb_cont_label = ec.l.cb_cont;

  if (data.regression_data.loss_report == 1)
  {
    // for reporting average loss to be in the correct range (reverse normalizing)
    const float continuous_range = data.regression_data.max_value - data.regression_data.min_value;
    const size_t cost_size = data.regression_data.cb_cont_label.costs.size();
    if (data.regression_data.loss_option == 0)
    {
      data.regression_data.cb_cont_label.costs[cost_size - 1].cost =
          cb_cont_lbl.cost * continuous_range * continuous_range;
    }
    else if (data.regression_data.loss_option == 1)
    {
      data.regression_data.cb_cont_label.costs[cost_size - 1].cost = cb_cont_lbl.cost * continuous_range;
    }
  }

  ec.l.simple = regression_label;  // restore the regression label
  ec.pred.scalar = cb_cont_lbl.action;
}

template <bool is_learn, bool use_cs>
void predict_or_learn(cbify& data, single_learner& base, example& ec)
{
  // Store the multiclass or cost-sensitive input label
  MULTICLASS::label_t ld;
  COST_SENSITIVE::label csl;
  if (use_cs)
    csl = ec.l.cs;
  else
    ld = ec.l.multi;

  data.cb_label.costs.clear();
  ec.l.cb = data.cb_label;
  ec.pred.a_s = data.a_s;

  // Call the cb_explore algorithm. It returns a vector of probabilities for each action
  base.predict(ec);
  // data.probs = ec.pred.scalars;

  uint32_t chosen_action;
  if (sample_after_normalizing(
          data.app_seed + data.example_counter++, begin_scores(ec.pred.a_s), end_scores(ec.pred.a_s), chosen_action))
    THROW("Failed to sample from pdf");

  CB::cb_class cl;
  cl.action = chosen_action + 1;
  cl.probability = ec.pred.a_s[chosen_action].score;

  if (!cl.action)
    THROW("No action with non-zero probability found!");
  if (use_cs)
    cl.cost = loss_cs(data, csl.costs, cl.action);
  else
    cl.cost = loss(data, ld.label, cl.action);

  // Create a new cb label
  data.cb_label.costs.push_back(cl);
  ec.l.cb = data.cb_label;

  if (is_learn)
    base.learn(ec);

  data.a_s = ec.pred.a_s;
  data.a_s.clear();

  if (use_cs)
    ec.l.cs = csl;
  else
    ec.l.multi = ld;

  ec.pred.multiclass = cl.action;
}

template <bool is_learn, bool use_cs>
void predict_or_learn_adf(cbify& data, multi_learner& base, example& ec)
{
  // Store the multiclass or cost-sensitive input label
  MULTICLASS::label_t ld;
  COST_SENSITIVE::label csl;
  if (use_cs)
    csl = ec.l.cs;
  else
    ld = ec.l.multi;

  copy_example_to_adf(data, ec);
  base.predict(data.adf_data.ecs);

  auto& out_ec = *data.adf_data.ecs[0];

  uint32_t chosen_action;
  if (sample_after_normalizing(data.app_seed + data.example_counter++, begin_scores(out_ec.pred.a_s),
          end_scores(out_ec.pred.a_s), chosen_action))
    THROW("Failed to sample from pdf");

  CB::cb_class cl;
  cl.action = out_ec.pred.a_s[chosen_action].action + 1;
  cl.probability = out_ec.pred.a_s[chosen_action].score;

  if (!cl.action)
    THROW("No action with non-zero probability found!");

  if (use_cs)
    cl.cost = loss_cs(data, csl.costs, cl.action);
  else
    cl.cost = loss(data, ld.label, cl.action);

  // add cb label to chosen action
  auto& lab = data.adf_data.ecs[cl.action - 1]->l.cb;
  lab.costs.clear();
  lab.costs.push_back(cl);

  if (is_learn)
    base.learn(data.adf_data.ecs);

  ec.pred.multiclass = cl.action;
}

void init_adf_data(cbify& data, const size_t num_actions)
{
  auto& adf_data = data.adf_data;
  adf_data.num_actions = num_actions;

  adf_data.ecs.resize(num_actions);
  for (size_t a = 0; a < num_actions; ++a)
  {
    adf_data.ecs[a] = VW::alloc_examples(CB::cb_label.label_size, 1);
    auto& lab = adf_data.ecs[a]->l.cb;
    CB::cb_label.default_label(&lab);
    adf_data.ecs[a]->interactions = &data.all->interactions;
  }
}

template <bool is_learn>
void do_actual_learning_ldf(cbify& data, multi_learner& base, multi_ex& ec_seq)
{
  // change label and pred data for cb
  if (data.cs_costs.size() < ec_seq.size())
    data.cs_costs.resize(ec_seq.size());
  if (data.cb_costs.size() < ec_seq.size())
    data.cb_costs.resize(ec_seq.size());
  if (data.cb_as.size() < ec_seq.size())
    data.cb_as.resize(ec_seq.size());
  for (size_t i = 0; i < ec_seq.size(); ++i)
  {
    auto& ec = *ec_seq[i];
    data.cs_costs[i] = ec.l.cs.costs;
    data.cb_costs[i].clear();
    data.cb_as[i].clear();
    ec.l.cb.costs = data.cb_costs[i];
    ec.pred.a_s = data.cb_as[i];
  }

  base.predict(ec_seq);

  auto& out_ec = *ec_seq[0];

  uint32_t chosen_action;
  if (sample_after_normalizing(data.app_seed + data.example_counter++, begin_scores(out_ec.pred.a_s),
          end_scores(out_ec.pred.a_s), chosen_action))
    THROW("Failed to sample from pdf");

  CB::cb_class cl;
  cl.action = out_ec.pred.a_s[chosen_action].action + 1;
  cl.probability = out_ec.pred.a_s[chosen_action].score;

  if (!cl.action)
    THROW("No action with non-zero probability found!");

  cl.cost = loss_csldf(data, data.cs_costs, cl.action);

  // add cb label to chosen action
  data.cb_label.costs.clear();
  data.cb_label.costs.push_back(cl);
  data.cb_costs[cl.action - 1] = ec_seq[cl.action - 1]->l.cb.costs;
  ec_seq[cl.action - 1]->l.cb = data.cb_label;

  base.learn(ec_seq);

  // set cs prediction and reset cs costs
  for (size_t i = 0; i < ec_seq.size(); ++i)
  {
    auto& ec = *ec_seq[i];
    data.cb_as[i] = ec.pred.a_s;  // store action_score vector for later reuse.
    if (i == cl.action - 1)
      data.cb_label = ec.l.cb;
    else
      data.cb_costs[i] = ec.l.cb.costs;
    ec.l.cs.costs = data.cs_costs[i];
    if (i == cl.action - 1)
      ec.pred.multiclass = cl.action;
    else
      ec.pred.multiclass = 0;
  }
}

void output_example(vw& all, example& ec, bool& hit_loss, multi_ex* ec_seq)
{
  const auto& costs = ec.l.cs.costs;

  if (example_is_newline(ec))
    return;
  if (COST_SENSITIVE::ec_is_example_header(ec))
    return;

  all.sd->total_features += ec.num_features;

  float loss = 0.;

  uint32_t predicted_class = ec.pred.multiclass;

  if (!COST_SENSITIVE::cs_label.test_label(&ec.l))
  {
    for (auto const& cost : costs)
    {
      if (hit_loss)
        break;
      if (predicted_class == cost.class_index)
      {
        loss = cost.x;
        hit_loss = true;
      }
    }

    all.sd->sum_loss += loss;
    all.sd->sum_loss_since_last_dump += loss;
  }

  for (const auto& sink : all.final_prediction_sink) all.print_by_ref(sink.get(), (float)ec.pred.multiclass, 0, ec.tag);

  if (all.raw_prediction != nullptr)
  {
    std::string outputString;
    std::stringstream outputStringStream(outputString);
    for (size_t i = 0; i < costs.size(); i++)
    {
      if (i > 0)
        outputStringStream << ' ';
      outputStringStream << costs[i].class_index << ':' << costs[i].partial_prediction;
    }
    // outputStringStream << std::endl;
    all.print_text_by_ref(all.raw_prediction.get(), outputStringStream.str(), ec.tag);
  }

  COST_SENSITIVE::print_update(all, COST_SENSITIVE::cs_label.test_label(&ec.l), ec, ec_seq, false, predicted_class);
}

void output_example_seq(vw& all, multi_ex& ec_seq)
{
  if (ec_seq.empty())
    return;
  all.sd->weighted_labeled_examples += ec_seq[0]->weight;
  all.sd->example_number++;

  bool hit_loss = false;
  for (example* ec : ec_seq) output_example(all, *ec, hit_loss, &(ec_seq));

  if (all.raw_prediction != nullptr)
  {
    v_array<char> empty = {nullptr, nullptr, nullptr, 0};
    all.print_text_by_ref(all.raw_prediction.get(), "", empty);
  }
}

void output_example_regression_discrete(vw& all, cbify& data, example& ec)
{
  // data contains the cb vector, which store among other things, loss
  // ec contains a simple label type
  label_data& ld = ec.l.simple;
  const auto& cb_costs = data.cb_label.costs;

  // Track the max cost and report it at the end
  if (cb_costs[0].cost > data.regression_data.max_cost) data.regression_data.max_cost = cb_costs[0].cost;

  if (cb_costs.size() > 0)
    all.sd->update(ec.test_only, true /*cb_costs[0].action != FLT_MAX*/, cb_costs[0].cost, ec.weight, ec.num_features);

  if (ld.label != FLT_MAX) all.sd->weighted_labels += static_cast<double>(cb_costs[0].action) * ec.weight;

  print_update(all, ec);
}

void output_example_regression(vw& all, cbify& data, example& ec)
{
  // data contains the cb_cont vector, which store among other things, loss
  // ec contains a simple label type
  label_data& ld = ec.l.simple;
  const auto& cb_cont_costs = data.regression_data.cb_cont_label.costs;

  // Track the max cost and report it at the end
  if (cb_cont_costs[0].cost > data.regression_data.max_cost) data.regression_data.max_cost = cb_cont_costs[0].cost;

  if (cb_cont_costs.size() > 0)
    all.sd->update(ec.test_only, cb_cont_costs[0].action != FLT_MAX, cb_cont_costs[0].cost, ec.weight, ec.num_features);

  if (ld.label != FLT_MAX) all.sd->weighted_labels += static_cast<double>(cb_cont_costs[0].action) * ec.weight;

  print_update(all, ec);
}

void output_cb_reg_predictions(
    std::vector<std::unique_ptr<VW::io::writer>>& predict_file_descriptors, continuous_label& label)
{
  std::stringstream strm;
  if (label.costs.size() == 1)
  {
    continuous_label_elm cost = label.costs[0];
    strm << cost.action << ":" << cost.cost << ":" << cost.pdf_value << std::endl;
  }
  else if (label.costs.empty())
  {
    strm << "ERR No costs found." << std::endl;
  }
  else
  {
    strm << "ERR Too many costs found. Expecting one." << std::endl;
  }
  const std::string str = strm.str();
  for (auto& f : predict_file_descriptors) { f->write(str.c_str(), str.size()); }
}

void finish_example_cb_reg_continous(vw& all, cbify& data, example& ec)
{
  // add output example
  output_example_regression(all, data, ec);
  output_cb_reg_predictions(all.final_prediction_sink, data.regression_data.cb_cont_label);
  VW::finish_example(all, ec);
}

void finish_example_cb_reg_discrete(vw& all, cbify& data, example& ec)
{
  // add output example
  output_example_regression_discrete(all, data, ec);
  VW::finish_example(all, ec);
}

void finish_multiline_example(vw& all, cbify&, multi_ex& ec_seq)
{
  if (!ec_seq.empty())
  {
    output_example_seq(all, ec_seq);
    // global_print_newline(all);
  }
  VW::finish_example(all, ec_seq);
}

base_learner* cbify_setup(options_i& options, vw& all)
{
  uint32_t num_actions = 0;
  uint32_t cb_continuous_num_actions = 0;
  auto data = scoped_calloc_or_throw<cbify>();
  bool use_cs;
  bool use_reg;  // todo: check
  bool use_discrete;

  option_group_definition new_options("Make Multiclass into Contextual Bandit");
  new_options
      .add(make_option("cbify", num_actions)
               .keep()
               .help("Convert multiclass on <k> classes into a contextual bandit problem"))
      .add(make_option("cbify_cs", use_cs).help("Consume cost-sensitive classification examples instead of multiclass"))
      .add(make_option("cbify_reg", use_reg)
               .help("Consume regression examples instead of multiclass and cost sensitive"))
      .add(make_option("cats", cb_continuous_num_actions)
               .default_value(0)
               .keep()
               .help("Continuous action tree with smoothing"))
      .add(make_option("cb_discrete", use_discrete)
               .keep()
               .help("Discretizes continuous space and adds cb_explore as option"))
      .add(make_option("min_value", data->regression_data.min_value).keep().help("Minimum continuous value"))
      .add(make_option("max_value", data->regression_data.max_value).keep().help("Maximum continuous value"))
      .add(make_option("loss_option", data->regression_data.loss_option)
               .default_value(0)
               .help("loss options for regression - 0:squared, 1:absolute, 2:0/1"))
      .add(make_option("loss_report", data->regression_data.loss_report)
               .default_value(0)
               .help("loss report option - 0:normalized, 1:denormalized"))
      .add(make_option("loss_01_ratio", data->regression_data.loss_01_ratio)
               .default_value(0.1f)
               .help("ratio of zero loss for 0/1 loss"))
      .add(make_option("loss0", data->loss0).default_value(0.f).help("loss for correct label"))
      .add(make_option("loss1", data->loss1).default_value(1.f).help("loss for incorrect label"));

  options.add_and_parse(new_options);

  if (!options.was_supplied("cbify"))
    return nullptr;

  data->regression_data.num_actions = num_actions;
  data->use_adf = options.was_supplied("cb_explore_adf");
  data->app_seed = uniform_hash("vw", 2, 0);
  data->a_s = v_init<action_score>();
  data->all = &all;

  if (data->use_adf) { init_adf_data(*data.get(), num_actions); }

  if (use_reg)
  {
    // Check invalid parameter combinations
    if (data->use_adf) { THROW("error: incompatible options: cb_explore_adf and cbify_reg"); }
    if (use_cs) { THROW("error: incompatible options: cbify_cs and cbify_reg"); }
    if (!options.was_supplied("min_value") || !options.was_supplied("max_value"))
    { THROW("error: min and max values must be supplied with cbify_reg"); }

    if (use_discrete && options.was_supplied("cats"))
    { THROW("error: incompatible options: cb_discrete and cats"); } else if (use_discrete)
    {
      std::stringstream ss;
      ss << num_actions;
      options.insert("cb_explore", ss.str());
    }
    else if (options.was_supplied("cats"))
    {
      if (cb_continuous_num_actions != num_actions)
        THROW("error: different number of actions specified for cbify and cb_continuous");
    }
    else
    {
      std::stringstream ss;
      ss << num_actions;
      options.insert("cats", ss.str());
    }
  }
  else
  {
    if (!options.was_supplied("cb_explore") && !data->use_adf)
    {
      std::stringstream ss;
      ss << num_actions;
      options.insert("cb_explore", ss.str());
    }
  }

  if (data->use_adf)
  {
    options.insert("cb_min_cost", std::to_string(data->loss0));
    options.insert("cb_max_cost", std::to_string(data->loss1));
  }

  if (options.was_supplied("baseline"))
  {
    std::stringstream ss;
    ss << std::max(std::abs(data->loss0), std::abs(data->loss1)) / (data->loss1 - data->loss0);
    options.insert("lr_multiplier", ss.str());
  }

  learner<cbify, example>* l;

  if (data->use_adf)
  {
    multi_learner* base = as_multiline(setup_base(options, all));
    if (use_cs)
    {
      l = &init_cost_sensitive_learner(
          data, base, predict_or_learn_adf<true, true>, predict_or_learn_adf<false, true>, all.p, 1);
      all.label_type = label_type_t::cs;
    }
    else
    {
      l = &init_multiclass_learner(
          data, base, predict_or_learn_adf<true, false>, predict_or_learn_adf<false, false>, all.p, 1);
      all.label_type = label_type_t::mc;
    }
  }
  else
  {
    single_learner* base = as_singleline(setup_base(options, all));
<<<<<<< HEAD
    if (use_cs)
    {
=======
    if (use_reg)
    {
      all.p->lp = simple_label;
      if (use_discrete)
      {
        l = &init_learner(data, base, predict_or_learn_regression_discrete<true>,
            predict_or_learn_regression_discrete<false>, 1, prediction_type_t::scalar);
        l->set_finish_example(finish_example_cb_reg_discrete);  // todo: check
      }
      else
      {
        l = &init_learner(data, base, predict_or_learn_regression<true>, predict_or_learn_regression<false>, 1,
            prediction_type_t::scalar);
        l->set_finish_example(finish_example_cb_reg_continous);
      }
    }
    else if (use_cs)
>>>>>>> 6f9c6e12
      l = &init_cost_sensitive_learner(
          data, base, predict_or_learn<true, true>, predict_or_learn<false, true>, all.p, 1);
      all.label_type = label_type_t::cs;
    }
    else
    {
      l = &init_multiclass_learner(data, base, predict_or_learn<true, false>, predict_or_learn<false, false>, all.p, 1);
      all.label_type = label_type_t::mc;
    }
  }
  all.delete_prediction = nullptr;

  return make_base(*l);
}

base_learner* cbifyldf_setup(options_i& options, vw& all)
{
  auto data = scoped_calloc_or_throw<cbify>();
  bool cbify_ldf_option = false;

  option_group_definition new_options("Make csoaa_ldf into Contextual Bandit");
  new_options
      .add(make_option("cbify_ldf", cbify_ldf_option).keep().help("Convert csoaa_ldf into a contextual bandit problem"))
      .add(make_option("loss0", data->loss0).default_value(0.f).help("loss for correct label"))
      .add(make_option("loss1", data->loss1).default_value(1.f).help("loss for incorrect label"));
  options.add_and_parse(new_options);

  if (!options.was_supplied("cbify_ldf"))
    return nullptr;

  data->app_seed = uniform_hash("vw", 2, 0);
  data->all = &all;
  data->use_adf = true;

  if (!options.was_supplied("cb_explore_adf"))
  {
    options.insert("cb_explore_adf", "");
  }
  options.insert("cb_min_cost", std::to_string(data->loss0));
  options.insert("cb_max_cost", std::to_string(data->loss1));

  if (options.was_supplied("baseline"))
  {
    std::stringstream ss;
    ss << std::max(std::abs(data->loss0), std::abs(data->loss1)) / (data->loss1 - data->loss0);
    options.insert("lr_multiplier", ss.str());
  }

  multi_learner* base = as_multiline(setup_base(options, all));
  learner<cbify, multi_ex>& l = init_learner(
      data, base, do_actual_learning_ldf<true>, do_actual_learning_ldf<false>, 1, prediction_type_t::multiclass);

  l.set_finish_example(finish_multiline_example);
  all.p->lp = COST_SENSITIVE::cs_label;
  all.delete_prediction = nullptr;

  return make_base(l);
}<|MERGE_RESOLUTION|>--- conflicted
+++ resolved
@@ -767,10 +767,6 @@
   else
   {
     single_learner* base = as_singleline(setup_base(options, all));
-<<<<<<< HEAD
-    if (use_cs)
-    {
-=======
     if (use_reg)
     {
       all.p->lp = simple_label;
@@ -788,7 +784,6 @@
       }
     }
     else if (use_cs)
->>>>>>> 6f9c6e12
       l = &init_cost_sensitive_learner(
           data, base, predict_or_learn<true, true>, predict_or_learn<false, true>, all.p, 1);
       all.label_type = label_type_t::cs;

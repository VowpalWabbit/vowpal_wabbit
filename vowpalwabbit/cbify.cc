// Copyright (c) by respective owners including Yahoo!, Microsoft, and
// individual contributors. All rights reserved. Released under a BSD (revised)
// license as described in the file LICENSE.

#include "reductions.h"
#include "cb_algs.h"
#include "vw.h"
#include "hash.h"
#include "explore.h"

#include <vector>

using namespace LEARNER;
using namespace exploration;
using namespace ACTION_SCORE;
// using namespace COST_SENSITIVE;

using namespace VW::config;

struct cbify;

struct cbify_adf_data
{
  multi_ex ecs;
  size_t num_actions;

  ~cbify_adf_data()
  {
    for (auto& ex : ecs)
    {
      ex->~example();
      free(ex);
    }
  }
};

struct cbify
{
  CB::label cb_label;
  uint64_t app_seed;
  action_scores a_s;
  // used as the seed
  size_t example_counter;
  vw* all;
  bool use_adf;  // if true, reduce to cb_explore_adf instead of cb_explore
  cbify_adf_data adf_data;
  float loss0;
  float loss1;

  // for ldf inputs
  std::vector<COST_SENSITIVE::label> cs_labels;
  std::vector<CB::label> cb_labels;
  std::vector<ACTION_SCORE::action_scores> cb_as;
};

float loss(cbify& data, uint32_t label, uint32_t final_prediction)
{
  if (label != final_prediction)
    return data.loss1;
  else
    return data.loss0;
}

float loss_cs(cbify& data, v_array<COST_SENSITIVE::wclass>& costs, uint32_t final_prediction)
{
  float cost = 0.;
  for (auto wc : costs)
  {
    if (wc.class_index == final_prediction)
    {
      cost = wc.x;
      break;
    }
  }
  return data.loss0 + (data.loss1 - data.loss0) * cost;
}

float loss_csldf(cbify& data, std::vector<COST_SENSITIVE::label>& cs_labels, uint32_t final_prediction)
{
  float cost = 0.;
  for (auto& label : cs_labels)
  {
    if (label.costs[0].class_index == final_prediction)
    {
      cost = label.costs[0].x;
      break;
    }
  }
  return data.loss0 + (data.loss1 - data.loss0) * cost;
}

void copy_example_to_adf(cbify& data, example& ec)
{
  auto& adf_data = data.adf_data;
  const uint64_t ss = data.all->weights.stride_shift();
  const uint64_t mask = data.all->weights.mask();

  for (size_t a = 0; a < adf_data.num_actions; ++a)
  {
    auto& eca = *adf_data.ecs[a];
    // clear label
    auto& lab = eca.l.cb();
    CB::default_label(lab);

    // copy data
    VW::copy_example_data(false, &eca, &ec);

    // offset indices for given action
    for (features& fs : eca)
    {
      for (feature_index& idx : fs.indicies)
      {
        idx = ((((idx >> ss) * 28904713) + 4832917 * (uint64_t)a) << ss) & mask;
      }
    }

    // avoid empty example by adding a tag (hacky)
    if (CB_ALGS::example_is_newline_not_header(eca) && CB::cb_label.test_label(eca.l))
    {
      eca.tag.push_back('n');
    }
  }
}

template <bool is_learn, bool use_cs>
void predict_or_learn(cbify& data, single_learner& base, example& ec)
{
  // Store the multiclass or cost-sensitive input label
  MULTICLASS::label_t ld;
  COST_SENSITIVE::label csl;
  if (use_cs)
    csl = std::move(ec.l.cs());
  else
    ld = std::move(ec.l.multi());

  data.cb_label.costs.clear();
  ec.l.reset();
  ec.l.init_as_cb(data.cb_label);
  ec.pred.reset();
  ec.pred.init_as_action_scores(std::move(data.a_s));

  // Call the cb_explore algorithm. It returns a vector of probabilities for each action
  base.predict(ec);
  // data.probs = ec.pred.scalars();

  uint32_t chosen_action;
  if (sample_after_normalizing(data.app_seed + data.example_counter++, begin_scores(ec.pred.action_scores()),
          end_scores(ec.pred.action_scores()), chosen_action))
    THROW("Failed to sample from pdf");

  CB::cb_class cl;
  cl.action = chosen_action + 1;
  cl.probability = ec.pred.action_scores()[chosen_action].score;

  if (!cl.action)
    THROW("No action with non-zero probability found!");
  if (use_cs)
    cl.cost = loss_cs(data, csl.costs, cl.action);
  else
    cl.cost = loss(data, ld.label, cl.action);

  // Create a new cb label
  data.cb_label.costs.push_back(cl);
  ec.l.cb() = data.cb_label;

  if (is_learn)
    base.learn(ec);

  data.a_s.clear();
  data.a_s = std::move(ec.pred.action_scores());

  ec.l.reset();
  if (use_cs)
    ec.l.init_as_cs(std::move(csl));
  else
    ec.l.init_as_multi(std::move(ld));

  ec.pred.reset();
  ec.pred.init_as_multiclass() = cl.action;
}

// will call into cb_explore_adf must use cb labels
template <bool is_learn, bool use_cs>
void predict_or_learn_adf(cbify& data, multi_learner& base, example& ec)
{
  copy_example_to_adf(data, ec);
  base.predict(data.adf_data.ecs);

  auto& out_ec = *data.adf_data.ecs[0];

  uint32_t chosen_action;
  if (sample_after_normalizing(data.app_seed + data.example_counter++, begin_scores(out_ec.pred.action_scores()),
          end_scores(out_ec.pred.action_scores()), chosen_action))
    THROW("Failed to sample from pdf");

  CB::cb_class cl;
  cl.action = out_ec.pred.action_scores()[chosen_action].action + 1;
  cl.probability = out_ec.pred.action_scores()[chosen_action].score;

  if (!cl.action)
    THROW("No action with non-zero probability found!");

  if (use_cs)
    cl.cost = loss_cs(data, ec.l.cs().costs, cl.action);
  else
    cl.cost = loss(data, ec.l.multi().label, cl.action);

  // add cb label to chosen action
  auto& lab = data.adf_data.ecs[cl.action - 1]->l.cb();
  lab.costs.clear();
  lab.costs.push_back(cl);

  if (is_learn)
    base.learn(data.adf_data.ecs);

  ec.pred.multiclass() = cl.action;
}

void init_adf_data(cbify& data, const size_t num_actions)
{
  auto& adf_data = data.adf_data;
  adf_data.num_actions = num_actions;

  adf_data.ecs.resize(num_actions);
  for (size_t a = 0; a < num_actions; ++a)
  {
    adf_data.ecs[a] = VW::alloc_examples(0 /*unused*/, 1);
    auto& lab = adf_data.ecs[a]->l.init_as_cb();
    CB::default_label(lab);
    adf_data.ecs[a]->pred.init_as_action_scores();
    adf_data.ecs[a]->interactions = &data.all->interactions;
  }
}

template <bool is_learn>
void do_actual_learning_ldf(cbify& data, multi_learner& base, multi_ex& ec_seq)
{
  // change label and pred data for cb
  if (data.cs_labels.size() < ec_seq.size())
    data.cs_labels.resize(ec_seq.size());
  if (data.cb_labels.size() < ec_seq.size())
    data.cb_labels.resize(ec_seq.size());
  if (data.cb_as.size() < ec_seq.size())
    data.cb_as.resize(ec_seq.size());

  for (size_t i = 0; i < ec_seq.size(); ++i)
  {
    auto& ec = *ec_seq[i];
    data.cs_labels[i] = std::move(ec.l.cs());

    ec.l.reset();
    ec.l.init_as_cb(std::move(data.cb_labels[i]));
    ec.pred.reset();
    ec.pred.init_as_action_scores(std::move(data.cb_as[i]));
  }

  base.predict(ec_seq);

  auto& out_ec = *ec_seq[0];

  uint32_t chosen_action_index;
  if (sample_after_normalizing(data.app_seed + data.example_counter++, begin_scores(out_ec.pred.action_scores()),
          end_scores(out_ec.pred.action_scores()), chosen_action_index))
    THROW("Failed to sample from pdf");

  const auto chosen_action_zero_based = out_ec.pred.action_scores()[chosen_action_index].action;
  const auto chosen_action_score = out_ec.pred.action_scores()[chosen_action_index].score;
  const auto chosen_action_one_based = chosen_action_zero_based + 1;

  CB::cb_class cl;
  cl.action = chosen_action_one_based;
  cl.probability = chosen_action_score;

  if (!cl.action)
    THROW("No action with non-zero probability found!");

  cl.cost = loss_csldf(data, data.cs_labels, chosen_action_one_based);

  ec_seq[chosen_action_zero_based]->l.cb().costs.push_back(cl);
  base.learn(ec_seq);
  ec_seq[chosen_action_zero_based]->l.cb().costs.clear();

  // Return labels and predictions to be reused and restore initial labels and preds
  for (size_t i = 0; i < ec_seq.size(); ++i)
  {
    auto& ec = *ec_seq[i];
    // Store the cb label back in data to be reused.
    data.cb_labels[i] = std::move(ec.l.cb());
    ec.l.reset();
    ec.l.init_as_cs(std::move(data.cs_labels[i]));

    // store action_score vector for later reuse, then set the output prediction.
    data.cb_as[i] = std::move(ec.pred.action_scores());
    ec.pred.reset();
    ec.pred.init_as_multiclass() = (i == cl.action - 1) ? cl.action : 0;
  }
}

void output_example(vw& all, example& ec, bool& hit_loss, multi_ex* ec_seq)
{
<<<<<<< HEAD
  COST_SENSITIVE::label& ld = ec.l.cs();
  v_array<COST_SENSITIVE::wclass>& costs = ld.costs;
=======
  const auto& costs = ec.l.cs.costs;
>>>>>>> c1f834b4

  if (example_is_newline(ec))
    return;
  if (COST_SENSITIVE::ec_is_example_header(ec))
    return;

  all.sd->total_features += ec.num_features;

  float loss = 0.;

  uint32_t predicted_class = ec.pred.multiclass();

  if (!COST_SENSITIVE::cs_label.test_label(ec.l))
  {
    for (auto const& cost : costs)
    {
      if (hit_loss)
        break;
      if (predicted_class == cost.class_index)
      {
        loss = cost.x;
        hit_loss = true;
      }
    }

    all.sd->sum_loss += loss;
    all.sd->sum_loss_since_last_dump += loss;
  }

<<<<<<< HEAD
  for (int sink : all.final_prediction_sink) all.print_by_ref(sink, (float)ec.pred.multiclass(), 0, ec.tag);
=======
  for (int sink : all.final_prediction_sink)
    all.print_by_ref(sink, (float)ec.pred.multiclass, 0, ec.tag);
>>>>>>> c1f834b4

  if (all.raw_prediction > 0)
  {
    std::string outputString;
    std::stringstream outputStringStream(outputString);
    for (size_t i = 0; i < costs.size(); i++)
    {
      if (i > 0)
        outputStringStream << ' ';
      outputStringStream << costs[i].class_index << ':' << costs[i].partial_prediction;
    }
    // outputStringStream << std::endl;
    all.print_text_by_ref(all.raw_prediction, outputStringStream.str(), ec.tag);
  }

  COST_SENSITIVE::print_update(all, COST_SENSITIVE::cs_label.test_label(ec.l), ec, ec_seq, false, predicted_class);
}

void output_example_seq(vw& all, multi_ex& ec_seq)
{
  if (ec_seq.empty())
    return;
  all.sd->weighted_labeled_examples += ec_seq[0]->weight;
  all.sd->example_number++;

  bool hit_loss = false;
  for (example* ec : ec_seq) output_example(all, *ec, hit_loss, &(ec_seq));

  if (all.raw_prediction > 0)
  {
<<<<<<< HEAD
    v_array<char> empty;
=======
    v_array<char> empty = {nullptr, nullptr, nullptr, 0};
>>>>>>> c1f834b4
    all.print_text_by_ref(all.raw_prediction, "", empty);
  }
}

void finish_multiline_example(vw& all, cbify&, multi_ex& ec_seq)
{
  if (!ec_seq.empty())
  {
    output_example_seq(all, ec_seq);
    // global_print_newline(all);
  }
  VW::finish_example(all, ec_seq);
}

base_learner* cbify_setup(options_i& options, vw& all)
{
  uint32_t num_actions = 0;
  auto data = scoped_calloc_or_throw<cbify>();
  bool use_cs;

  option_group_definition new_options("Make Multiclass into Contextual Bandit");
  new_options
      .add(make_option("cbify", num_actions)
               .keep()
               .help("Convert multiclass on <k> classes into a contextual bandit problem"))
      .add(make_option("cbify_cs", use_cs).help("consume cost-sensitive classification examples instead of multiclass"))
      .add(make_option("loss0", data->loss0).default_value(0.f).help("loss for correct label"))
      .add(make_option("loss1", data->loss1).default_value(1.f).help("loss for incorrect label"));
  options.add_and_parse(new_options);

  if (!options.was_supplied("cbify"))
    return nullptr;

  data->use_adf = options.was_supplied("cb_explore_adf");
  data->app_seed = uniform_hash("vw", 2, 0);
  data->all = &all;

  if (data->use_adf)
    init_adf_data(*data, num_actions);

  if (!options.was_supplied("cb_explore") && !data->use_adf)
  {
    std::stringstream ss;
    ss << num_actions;
    options.insert("cb_explore", ss.str());
  }

  if (data->use_adf)
  {
    options.insert("cb_min_cost", std::to_string(data->loss0));
    options.insert("cb_max_cost", std::to_string(data->loss1));
  }

  if (options.was_supplied("baseline"))
  {
    std::stringstream ss;
    ss << std::max(std::abs(data->loss0), std::abs(data->loss1)) / (data->loss1 - data->loss0);
    options.insert("lr_multiplier", ss.str());
  }

  learner<cbify, example>* l;

  if (data->use_adf)
  {
    multi_learner* base = as_multiline(setup_base(options, all));
    if (use_cs)
      l = &init_cost_sensitive_learner(
          data, base, predict_or_learn_adf<true, true>, predict_or_learn_adf<false, true>, all.p, 1);
    else
      l = &init_multiclass_learner(
          data, base, predict_or_learn_adf<true, false>, predict_or_learn_adf<false, false>, all.p, 1);
  }
  else
  {
    single_learner* base = as_singleline(setup_base(options, all));
    if (use_cs)
      l = &init_cost_sensitive_learner(
          data, base, predict_or_learn<true, true>, predict_or_learn<false, true>, all.p, 1);
    else
      l = &init_multiclass_learner(data, base, predict_or_learn<true, false>, predict_or_learn<false, false>, all.p, 1);
  }

  l->label_type = use_cs ? label_type_t::cs : label_type_t::multi;

  return make_base(*l);
}

base_learner* cbifyldf_setup(options_i& options, vw& all)
{
  auto data = scoped_calloc_or_throw<cbify>();
  bool cbify_ldf_option = false;

  option_group_definition new_options("Make csoaa_ldf into Contextual Bandit");
  new_options
      .add(make_option("cbify_ldf", cbify_ldf_option).keep().help("Convert csoaa_ldf into a contextual bandit problem"))
      .add(make_option("loss0", data->loss0).default_value(0.f).help("loss for correct label"))
      .add(make_option("loss1", data->loss1).default_value(1.f).help("loss for incorrect label"));
  options.add_and_parse(new_options);

  if (!options.was_supplied("cbify_ldf"))
    return nullptr;

  data->app_seed = uniform_hash("vw", 2, 0);
  data->all = &all;
  data->use_adf = true;

  if (!options.was_supplied("cb_explore_adf"))
  {
    options.insert("cb_explore_adf", "");
  }
  options.insert("cb_min_cost", std::to_string(data->loss0));
  options.insert("cb_max_cost", std::to_string(data->loss1));

  if (options.was_supplied("baseline"))
  {
    std::stringstream ss;
    ss << std::max(std::abs(data->loss0), std::abs(data->loss1)) / (data->loss1 - data->loss0);
    options.insert("lr_multiplier", ss.str());
  }

  multi_learner* base = as_multiline(setup_base(options, all));
  learner<cbify, multi_ex>& l = init_learner(
      data, base, do_actual_learning_ldf<true>, do_actual_learning_ldf<false>, 1, prediction_type_t::multiclass);

  l.set_finish_example(finish_multiline_example);
  all.p->lp = COST_SENSITIVE::cs_label;
  l.label_type = label_type_t::cs;
  return make_base(l);
}<|MERGE_RESOLUTION|>--- conflicted
+++ resolved
@@ -298,12 +298,7 @@
 
 void output_example(vw& all, example& ec, bool& hit_loss, multi_ex* ec_seq)
 {
-<<<<<<< HEAD
-  COST_SENSITIVE::label& ld = ec.l.cs();
-  v_array<COST_SENSITIVE::wclass>& costs = ld.costs;
-=======
-  const auto& costs = ec.l.cs.costs;
->>>>>>> c1f834b4
+  const auto& costs = ec.l.cs().costs;
 
   if (example_is_newline(ec))
     return;
@@ -333,12 +328,8 @@
     all.sd->sum_loss_since_last_dump += loss;
   }
 
-<<<<<<< HEAD
-  for (int sink : all.final_prediction_sink) all.print_by_ref(sink, (float)ec.pred.multiclass(), 0, ec.tag);
-=======
   for (int sink : all.final_prediction_sink)
-    all.print_by_ref(sink, (float)ec.pred.multiclass, 0, ec.tag);
->>>>>>> c1f834b4
+    all.print_by_ref(sink, (float)ec.pred.multiclass(), 0, ec.tag);
 
   if (all.raw_prediction > 0)
   {
@@ -369,11 +360,7 @@
 
   if (all.raw_prediction > 0)
   {
-<<<<<<< HEAD
     v_array<char> empty;
-=======
-    v_array<char> empty = {nullptr, nullptr, nullptr, 0};
->>>>>>> c1f834b4
     all.print_text_by_ref(all.raw_prediction, "", empty);
   }
 }

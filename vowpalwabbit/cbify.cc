// Copyright (c) by respective owners including Yahoo!, Microsoft, and
// individual contributors. All rights reserved. Released under a BSD (revised)
// license as described in the file LICENSE.

#include "reductions.h"
#include "cb_algs.h"
#include "vw.h"
#include "hash.h"
#include "explore.h"

#include <vector>
#include "debug_log.h"

using namespace VW::LEARNER;
using namespace exploration;
using namespace ACTION_SCORE;
// using namespace COST_SENSITIVE;

using namespace VW::config;

struct cbify;

struct cbify_adf_data
{
  multi_ex ecs;
  size_t num_actions;
};

struct cbify
{
  CB::label cb_label;
  uint64_t app_seed;
  action_scores a_s;
  // used as the seed
  size_t example_counter;
  vw* all;
  bool use_adf;  // if true, reduce to cb_explore_adf instead of cb_explore
  cbify_adf_data adf_data;
  float loss0;
  float loss1;
  uint32_t chosen_action;

  // for ldf inputs
  std::vector<v_array<COST_SENSITIVE::wclass>> cs_costs;
  std::vector<v_array<CB::cb_class>> cb_costs;
  std::vector<ACTION_SCORE::action_scores> cb_as;
  std::vector<polyprediction> saved_predictions;

  ~cbify()
  {
    CB::cb_label.delete_label(&cb_label);
    a_s.delete_v();

    if (use_adf)
    {
      for (size_t a = 0; a < adf_data.num_actions; ++a)
      {
        adf_data.ecs[a]->pred.a_s.delete_v();
        VW::dealloc_example(CB::cb_label.delete_label, *adf_data.ecs[a]);
        free_it(adf_data.ecs[a]);
      }
      for (auto& as : cb_as) as.delete_v();
    }
  }
};

float loss(cbify& data, uint32_t label, uint32_t final_prediction)
{
  if (label != final_prediction)
    return data.loss1;
  else
    return data.loss0;
}

float loss_cs(cbify& data, v_array<COST_SENSITIVE::wclass>& costs, uint32_t final_prediction)
{
  float cost = 0.;
  for (auto wc : costs)
  {
    if (wc.class_index == final_prediction)
    {
      cost = wc.x;
      break;
    }
  }
  return data.loss0 + (data.loss1 - data.loss0) * cost;
}

float loss_csldf(cbify& data, std::vector<v_array<COST_SENSITIVE::wclass>>& cs_costs, uint32_t final_prediction)
{
  float cost = 0.;
  for (auto costs : cs_costs)
  {
    if (costs[0].class_index == final_prediction)
    {
      cost = costs[0].x;
      break;
    }
  }
  return data.loss0 + (data.loss1 - data.loss0) * cost;
}

void copy_example_to_adf(cbify& data, example& ec)
{
  auto& adf_data = data.adf_data;
  const uint64_t ss = data.all->weights.stride_shift();
  const uint64_t mask = data.all->weights.mask();

  for (size_t a = 0; a < adf_data.num_actions; ++a)
  {
    auto& eca = *adf_data.ecs[a];
    // clear label
    auto& lab = eca.l.cb;
    CB::cb_label.default_label(&lab);

    // copy data
    VW::copy_example_data(false, &eca, &ec);

    // offset indices for given action
    for (features& fs : eca)
    {
      for (feature_index& idx : fs.indicies)
      {
        idx = ((((idx >> ss) * 28904713) + 4832917 * (uint64_t)a) << ss) & mask;
      }
    }

    // avoid empty example by adding a tag (hacky)
    if (CB_ALGS::example_is_newline_not_header(eca) && CB::cb_label.test_label(&eca.l))
    {
      eca.tag.push_back('n');
    }
  }
}

template <bool is_learn, bool use_cs>
void predict_or_learn(cbify& data, single_learner& base, example& ec)
{
  // Store the multiclass or cost-sensitive input label
  MULTICLASS::label_t ld;
  COST_SENSITIVE::label csl;
  if (use_cs)
    csl = ec.l.cs;
  else
    ld = ec.l.multi;

  data.cb_label.costs.clear();
  ec.l.cb = data.cb_label;
  ec.pred.a_s = data.a_s;

  // Call the cb_explore algorithm. It returns a vector of probabilities for each action
  base.predict(ec);
  // data.probs = ec.pred.scalars;

  uint32_t chosen_action;
  if (sample_after_normalizing(
          data.app_seed + data.example_counter++, begin_scores(ec.pred.a_s), end_scores(ec.pred.a_s), chosen_action))
    THROW("Failed to sample from pdf");

  CB::cb_class cl;
  cl.action = chosen_action + 1;
  cl.probability = ec.pred.a_s[chosen_action].score;

  if (!cl.action)
    THROW("No action with non-zero probability found!");
  if (use_cs)
    cl.cost = loss_cs(data, csl.costs, cl.action);
  else
    cl.cost = loss(data, ld.label, cl.action);

  // Create a new cb label
  data.cb_label.costs.push_back(cl);
  ec.l.cb = data.cb_label;

  if (is_learn)
    base.learn(ec);

  data.a_s.clear();
  data.a_s = ec.pred.a_s;

  if (use_cs)
    ec.l.cs = csl;
  else
    ec.l.multi = ld;

  ec.pred.multiclass = cl.action;
}

template <bool use_cs>
void predict_adf(cbify& data, multi_learner& base, example& ec)
{
  const auto save_label = ec.l;

  copy_example_to_adf(data, ec);
  base.predict(data.adf_data.ecs);

  auto& out_ec = *data.adf_data.ecs[0];

  if (sample_after_normalizing(data.app_seed + data.example_counter++, begin_scores(out_ec.pred.a_s),
          end_scores(out_ec.pred.a_s), data.chosen_action))
    THROW("Failed to sample from pdf");

  ec.pred.multiclass = out_ec.pred.a_s[data.chosen_action].action + 1;
  ec.l = save_label;
}

template <bool use_cs>
void learn_adf(cbify& data, multi_learner& base, example& ec)
{
  auto& out_ec = *data.adf_data.ecs[0];
  MULTICLASS::label_t ld;
  COST_SENSITIVE::label csl;
  if (use_cs)
    csl = ec.l.cs;
  else
    ld = ec.l.multi;

  CB::cb_class cl;
  cl.action = out_ec.pred.a_s[data.chosen_action].action + 1;
  cl.probability = out_ec.pred.a_s[data.chosen_action].score;

  if (!cl.action)
    THROW("No action with non-zero probability found!");

  if (use_cs)
    cl.cost = loss_cs(data, csl.costs, cl.action);
  else
    cl.cost = loss(data, ld.label, cl.action);

  // add cb label to chosen action
  auto& lab = data.adf_data.ecs[cl.action - 1]->l.cb;
  lab.costs.clear();
  lab.costs.push_back(cl);

  base.learn(data.adf_data.ecs);
}

void init_adf_data(cbify& data, const size_t num_actions)
{
  auto& adf_data = data.adf_data;
  adf_data.num_actions = num_actions;

  adf_data.ecs.resize(num_actions);
  for (size_t a = 0; a < num_actions; ++a)
  {
    adf_data.ecs[a] = VW::alloc_examples(CB::cb_label.label_size, 1);
    auto& lab = adf_data.ecs[a]->l.cb;
    CB::cb_label.default_label(&lab);
    adf_data.ecs[a]->interactions = &data.all->interactions;
  }
}

void do_actual_predict_ldf(cbify& data, multi_learner& base, multi_ex& ec_seq)
{
  // change label and pred data for cb
  if (data.cs_costs.size() < ec_seq.size())
    data.cs_costs.resize(ec_seq.size());
  if (data.cb_costs.size() < ec_seq.size())
    data.cb_costs.resize(ec_seq.size());
  if (data.cb_as.size() < ec_seq.size())
    data.cb_as.resize(ec_seq.size());
  for (size_t i = 0; i < ec_seq.size(); ++i)
  {
    auto& ec = *ec_seq[i];
    data.cs_costs[i] = ec.l.cs.costs;
    data.cb_costs[i].clear();
    ec.l.cb.costs = data.cb_costs[i];
    data.cb_as[i].clear();
    ec.pred.a_s = data.cb_as[i];
  }

  base.predict(ec_seq);

  auto& out_ec = *ec_seq[0];

  if (sample_after_normalizing(data.app_seed + data.example_counter++, begin_scores(out_ec.pred.a_s),
          end_scores(out_ec.pred.a_s), data.chosen_action))
    THROW("Failed to sample from pdf");

  // Get the predicted action (adjusting for 1 based start)
  const auto predicted_action = out_ec.pred.a_s[data.chosen_action].action + 1;

  // Set cs prediction 
  for (size_t i = 0; i < ec_seq.size(); ++i)
  {
    auto& ec = *ec_seq[i];
    data.cb_as[i] = ec.pred.a_s;  // store action_score vector for later reuse.
    if (i == predicted_action - 1)
      ec.pred.multiclass = predicted_action;
    else
      ec.pred.multiclass = 0;
  }
}

void do_actual_learning_ldf(cbify& data, multi_learner& base, multi_ex& ec_seq)
{
  CB::cb_class cl;
  cl.action = data.cb_as[0][data.chosen_action].action + 1;
  cl.probability = data.cb_as[0][data.chosen_action].score;

  if (!cl.action)
    THROW("No action with non-zero probability found!");

  cl.cost = loss_csldf(data, data.cs_costs, cl.action);

  // add cb label to chosen action
  data.cb_label.costs.clear();
  data.cb_label.costs.push_back(cl);
  data.cb_costs[cl.action - 1] = ec_seq[cl.action - 1]->l.cb.costs;
  ec_seq[cl.action - 1]->l.cb = data.cb_label;
  data.saved_predictions.resize(ec_seq.size());
  for (size_t i = 0; i < ec_seq.size(); ++i)
  {
    auto& ec = *ec_seq[i];
    data.saved_predictions[i] = ec.pred;
    ec.pred.a_s = data.cb_as[i];
  }

  base.learn(ec_seq);

  // reset cs costs
  for (size_t i = 0; i < ec_seq.size(); ++i)
  {
    auto& ec = *ec_seq[i];
    if (i == cl.action - 1)
      data.cb_label = ec.l.cb;
    else
      data.cb_costs[i] = ec.l.cb.costs;
    ec.l.cs.costs = data.cs_costs[i];
    data.cb_as[i] = ec.pred.a_s;
    ec.pred = data.saved_predictions[i];
  }
}

void output_example(vw& all, example& ec, bool& hit_loss, multi_ex* ec_seq)
{
  const auto& costs = ec.l.cs.costs;

  if (example_is_newline(ec))
    return;
  if (COST_SENSITIVE::ec_is_example_header(ec))
    return;

  all.sd->total_features += ec.num_features;

  float loss = 0.;

  uint32_t predicted_class = ec.pred.multiclass;

  if (!COST_SENSITIVE::cs_label.test_label(&ec.l))
  {
    for (auto const& cost : costs)
    {
      if (hit_loss)
        break;
      if (predicted_class == cost.class_index)
      {
        loss = cost.x;
        hit_loss = true;
      }
    }

    all.sd->sum_loss += loss;
    all.sd->sum_loss_since_last_dump += loss;
  }

  for (const auto& sink : all.final_prediction_sink) all.print_by_ref(sink.get(), (float)ec.pred.multiclass, 0, ec.tag);

  if (all.raw_prediction != nullptr)
  {
    std::string outputString;
    std::stringstream outputStringStream(outputString);
    for (size_t i = 0; i < costs.size(); i++)
    {
      if (i > 0)
        outputStringStream << ' ';
      outputStringStream << costs[i].class_index << ':' << costs[i].partial_prediction;
    }
    // outputStringStream << std::endl;
    all.print_text_by_ref(all.raw_prediction.get(), outputStringStream.str(), ec.tag);
  }

  COST_SENSITIVE::print_update(all, COST_SENSITIVE::cs_label.test_label(&ec.l), ec, ec_seq, false, predicted_class);
}

void output_example_seq(vw& all, multi_ex& ec_seq)
{
  if (ec_seq.empty())
    return;
  all.sd->weighted_labeled_examples += ec_seq[0]->weight;
  all.sd->example_number++;

  bool hit_loss = false;
  for (example* ec : ec_seq) output_example(all, *ec, hit_loss, &(ec_seq));

  if (all.raw_prediction != nullptr)
  {
    v_array<char> empty = {nullptr, nullptr, nullptr, 0};
    all.print_text_by_ref(all.raw_prediction.get(), "", empty);
  }
}

void finish_multiline_example(vw& all, cbify&, multi_ex& ec_seq)
{
  if (!ec_seq.empty())
  {
    output_example_seq(all, ec_seq);
    // global_print_newline(all);
  }
  VW::finish_example(all, ec_seq);
}

base_learner* cbify_setup(options_i& options, vw& all)
{
  uint32_t num_actions = 0;
  auto data = scoped_calloc_or_throw<cbify>();
  bool use_cs;

  option_group_definition new_options("Make Multiclass into Contextual Bandit");
  new_options
      .add(make_option("cbify", num_actions)
               .keep()
               .help("Convert multiclass on <k> classes into a contextual bandit problem"))
      .add(make_option("cbify_cs", use_cs).help("consume cost-sensitive classification examples instead of multiclass"))
      .add(make_option("loss0", data->loss0).default_value(0.f).help("loss for correct label"))
      .add(make_option("loss1", data->loss1).default_value(1.f).help("loss for incorrect label"));
  options.add_and_parse(new_options);

  if (!options.was_supplied("cbify"))
    return nullptr;

  data->use_adf = options.was_supplied("cb_explore_adf");
  data->app_seed = uniform_hash("vw", 2, 0);
  data->a_s = v_init<action_score>();
  data->all = &all;

  if (data->use_adf)
    init_adf_data(*data, num_actions);

  if (!options.was_supplied("cb_explore") && !data->use_adf)
  {
    std::stringstream ss;
    ss << num_actions;
    options.insert("cb_explore", ss.str());
  }

  if (data->use_adf)
  {
    options.insert("cb_min_cost", std::to_string(data->loss0));
    options.insert("cb_max_cost", std::to_string(data->loss1));
  }

  if (options.was_supplied("baseline"))
  {
    std::stringstream ss;
    ss << std::max(std::abs(data->loss0), std::abs(data->loss1)) / (data->loss1 - data->loss0);
    options.insert("lr_multiplier", ss.str());
  }

  learner<cbify, example>* l;

  if (data->use_adf)
  {
    multi_learner* base = as_multiline(setup_base(options, all));
    if (use_cs)
      l = &init_cost_sensitive_learner(
          data, base, learn_adf<true>, predict_adf<true>, all.example_parser, 1, "cbify-adf-cs");
    else
      l = &init_multiclass_learner(
          data, base, learn_adf<false>, predict_adf<false>, all.example_parser, 1, "cbify-adf");
  }
  else
  {
    single_learner* base = as_singleline(setup_base(options, all));
    if (use_cs)
     l = &init_cost_sensitive_learner(data, base, predict_or_learn<true, true>, predict_or_learn<false, true>, all.example_parser,
          1, "cbify-cs", prediction_type::multiclass, false);
    else
      l = &init_multiclass_learner(data, base, predict_or_learn<true, false>, predict_or_learn<false, false>, all.example_parser, 1,
          "cbify", prediction_type::multiclass, false);
  }
  all.delete_prediction = nullptr;

  return make_base(*l);
}

base_learner* cbifyldf_setup(options_i& options, vw& all)
{
  auto data = scoped_calloc_or_throw<cbify>();
  bool cbify_ldf_option = false;

  option_group_definition new_options("Make csoaa_ldf into Contextual Bandit");
  new_options
      .add(make_option("cbify_ldf", cbify_ldf_option).keep().help("Convert csoaa_ldf into a contextual bandit problem"))
      .add(make_option("loss0", data->loss0).default_value(0.f).help("loss for correct label"))
      .add(make_option("loss1", data->loss1).default_value(1.f).help("loss for incorrect label"));
  options.add_and_parse(new_options);

  if (!options.was_supplied("cbify_ldf"))
    return nullptr;

  data->app_seed = uniform_hash("vw", 2, 0);
  data->all = &all;
  data->use_adf = true;

  if (!options.was_supplied("cb_explore_adf"))
  {
    options.insert("cb_explore_adf", "");
  }
  options.insert("cb_min_cost", std::to_string(data->loss0));
  options.insert("cb_max_cost", std::to_string(data->loss1));

  if (options.was_supplied("baseline"))
  {
    std::stringstream ss;
    ss << std::max(std::abs(data->loss0), std::abs(data->loss1)) / (data->loss1 - data->loss0);
    options.insert("lr_multiplier", ss.str());
  }

  multi_learner* base = as_multiline(setup_base(options, all));
  learner<cbify, multi_ex>& l = init_learner(
<<<<<<< HEAD
      data, base, do_actual_learning_ldf, do_actual_predict_ldf, 1, prediction_type::multiclass, "cbify-ldf");
=======
      data, base, do_actual_learning_ldf<true>, do_actual_learning_ldf<false>, 1, prediction_type_t::multiclass);
>>>>>>> 5d4c23af

  l.set_finish_example(finish_multiline_example);
  all.example_parser->lbl_parser = COST_SENSITIVE::cs_label;
  all.delete_prediction = nullptr;

  return make_base(l);
}<|MERGE_RESOLUTION|>--- conflicted
+++ resolved
@@ -280,7 +280,7 @@
   // Get the predicted action (adjusting for 1 based start)
   const auto predicted_action = out_ec.pred.a_s[data.chosen_action].action + 1;
 
-  // Set cs prediction 
+  // Set cs prediction
   for (size_t i = 0; i < ec_seq.size(); ++i)
   {
     auto& ec = *ec_seq[i];
@@ -474,10 +474,10 @@
     single_learner* base = as_singleline(setup_base(options, all));
     if (use_cs)
      l = &init_cost_sensitive_learner(data, base, predict_or_learn<true, true>, predict_or_learn<false, true>, all.example_parser,
-          1, "cbify-cs", prediction_type::multiclass, false);
+          1, "cbify-cs", prediction_type_t::multiclass, false);
     else
       l = &init_multiclass_learner(data, base, predict_or_learn<true, false>, predict_or_learn<false, false>, all.example_parser, 1,
-          "cbify", prediction_type::multiclass, false);
+          "cbify", prediction_type_t::multiclass, false);
   }
   all.delete_prediction = nullptr;
 
@@ -519,11 +519,7 @@
 
   multi_learner* base = as_multiline(setup_base(options, all));
   learner<cbify, multi_ex>& l = init_learner(
-<<<<<<< HEAD
-      data, base, do_actual_learning_ldf, do_actual_predict_ldf, 1, prediction_type::multiclass, "cbify-ldf");
-=======
-      data, base, do_actual_learning_ldf<true>, do_actual_learning_ldf<false>, 1, prediction_type_t::multiclass);
->>>>>>> 5d4c23af
+      data, base, do_actual_learning_ldf, do_actual_predict_ldf, 1, prediction_type_t::multiclass, "cbify-ldf");
 
   l.set_finish_example(finish_multiline_example);
   all.example_parser->lbl_parser = COST_SENSITIVE::cs_label;

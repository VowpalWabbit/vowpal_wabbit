--- conflicted
+++ resolved
@@ -1,12 +1,9 @@
-<<<<<<< HEAD
-#include <float.h>
-#include <vector>
-=======
 // Copyright (c) by respective owners including Yahoo!, Microsoft, and
 // individual contributors. All rights reserved. Released under a BSD (revised)
 // license as described in the file LICENSE.
 
->>>>>>> 004c1749
+#include <cfloat>
+#include <vector>
 #include "reductions.h"
 #include "cb_algs.h"
 #include "vw.h"
@@ -19,12 +16,7 @@
 using namespace VW::LEARNER;
 using namespace exploration;
 using namespace ACTION_SCORE;
-<<<<<<< HEAD
-using namespace std;
-=======
-// using namespace COST_SENSITIVE;
-
->>>>>>> 004c1749
+
 using namespace VW::config;
 
 using VW::cb_continuous::continuous_label;
@@ -127,7 +119,6 @@
   return data.loss0 + (data.loss1 - data.loss0) * cost;
 }
 
-<<<<<<< HEAD
 template <class T>
 inline void delete_it(T* p)
 {
@@ -165,8 +156,6 @@
   }
 }
 
-=======
->>>>>>> 004c1749
 void copy_example_to_adf(cbify& data, example& ec)
 {
   auto& adf_data = data.adf_data;
@@ -747,8 +736,8 @@
   data->all = &all;
 
   if (data->use_adf)
-<<<<<<< HEAD
-    init_adf_data(*data.get(), num_actions);
+  { init_adf_data(*data.get(), num_actions); }
+
   if (use_reg)  // todo: check: we need more options passed to pmf_to_pdf
   {
     // Check invalid parameter combinations
@@ -764,9 +753,6 @@
     {
       THROW("error: min and max values must be supplied with cbify_reg");
     }
-=======
-    init_adf_data(*data, num_actions);
->>>>>>> 004c1749
 
     if (use_discrete && options.was_supplied("cats"))
     {
@@ -774,7 +760,7 @@
     }
     else if (use_discrete)
     {
-      stringstream ss;
+      std::stringstream ss;
       ss << num_actions;
       options.insert("cb_explore", ss.str());
     }
@@ -785,25 +771,19 @@
     }
     else
     {
-      stringstream ss;
+      std::stringstream ss;
       ss << num_actions;
       options.insert("cats", ss.str());
     }
   }
   else
   {
-<<<<<<< HEAD
     if (!options.was_supplied("cb_explore") && !data->use_adf)
     {
-      stringstream ss;
+      std::stringstream ss;
       ss << num_actions;
       options.insert("cb_explore", ss.str());
     }
-=======
-    std::stringstream ss;
-    ss << num_actions;
-    options.insert("cb_explore", ss.str());
->>>>>>> 004c1749
   }
 
   if (data->use_adf)

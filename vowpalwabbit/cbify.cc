--- conflicted
+++ resolved
@@ -234,7 +234,6 @@
   }
 }
 
-<<<<<<< HEAD
 template <bool is_learn>
 void do_actual_learning_ldf(cbify& data, multi_learner& base, multi_ex& ec_seq)
 {
@@ -368,10 +367,7 @@
   VW::clear_seq_and_finish_examples(all, ec_seq);
 }
 
-base_learner* cbify_setup(arguments& arg)
-=======
 base_learner* cbify_setup(options_i& options, vw& all)
->>>>>>> 58cba828
 {
   uint32_t num_actions = 0;
   auto data = scoped_calloc_or_throw<cbify>();

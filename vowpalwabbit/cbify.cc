--- conflicted
+++ resolved
@@ -730,25 +730,17 @@
   {
     multi_learner* base = as_multiline(setup_base(options, all));
     if (use_cs)
-<<<<<<< HEAD
+    {
       l = &init_cost_sensitive_learner(data, base, predict_or_learn_adf<true, true>, predict_or_learn_adf<false, true>,
           all.example_parser, 1, "cbify-adf-cs");
+      all.label_type = label_type_t::cs;
+    }
     else
+    {
       l = &init_multiclass_learner(data, base, predict_or_learn_adf<true, false>, predict_or_learn_adf<false, false>,
           all.example_parser, 1, "cbify-adf");
-=======
-    {
-      l = &init_cost_sensitive_learner(
-          data, base, predict_or_learn_adf<true, true>, predict_or_learn_adf<false, true>, all.example_parser, 1);
-      all.label_type = label_type_t::cs;
-    }
-    else
-    {
-      l = &init_multiclass_learner(
-          data, base, predict_or_learn_adf<true, false>, predict_or_learn_adf<false, false>, all.example_parser, 1);
       all.label_type = label_type_t::mc;
     }
->>>>>>> 1d8a056b
   }
   else
   {
@@ -771,25 +763,17 @@
       }
     }
     else if (use_cs)
-<<<<<<< HEAD
+    {
       l = &init_cost_sensitive_learner(data, base, predict_or_learn<true, true>, predict_or_learn<false, true>,
           all.example_parser, 1, "cbify-cs", prediction_type_t::multiclass);
+      all.label_type = label_type_t::cs;
+    }
     else
+    {
       l = &init_multiclass_learner(data, base, predict_or_learn<true, false>, predict_or_learn<false, false>,
           all.example_parser, 1, "cbify", prediction_type_t::multiclass);
-=======
-    {
-      l = &init_cost_sensitive_learner(
-          data, base, predict_or_learn<true, true>, predict_or_learn<false, true>, all.example_parser, 1);
-      all.label_type = label_type_t::cs;
-    }
-    else
-    {
-      l = &init_multiclass_learner(
-          data, base, predict_or_learn<true, false>, predict_or_learn<false, false>, all.example_parser, 1);
       all.label_type = label_type_t::mc;
     }
->>>>>>> 1d8a056b
   }
   all.delete_prediction = nullptr;
 

// Copyright (c) by respective owners including Yahoo!, Microsoft, and
// individual contributors. All rights reserved. Released under a BSD (revised)
// license as described in the file LICENSE.

#include <cfloat>
#include <vector>
#include "reductions.h"
#include "cb_algs.h"
#include "vw.h"
#include "hash.h"
#include "explore.h"
#include "prob_dist_cont.h"
#include "debug_log.h"
#include "cb_label_parser.h"

using namespace VW::LEARNER;
using namespace exploration;
using namespace ACTION_SCORE;

using namespace VW::config;

using std::endl;
using VW::cb_continuous::continuous_label;
using VW::cb_continuous::continuous_label_elm;

struct cbify;

struct cbify_adf_data
{
  multi_ex ecs;
  size_t num_actions;
};

struct cbify_reg
{
  float min_value;
  float max_value;
  float bandwidth;
  int num_actions;
  int loss_option;
  int loss_report;
  float loss_01_ratio;
  continuous_label cb_cont_label;
  float max_cost = std::numeric_limits<float>::lowest();
};

template <typename T>
void v_move(v_array<T>& dst, v_array<T>& src)
{
  dst = src;
  src = v_init<T>();
}

struct cbify
{
  CB::label cb_label;
  uint64_t app_seed;
  action_scores a_s;
  cbify_reg regression_data;
  // used as the seed
  size_t example_counter;
  vw* all;
  bool use_adf;  // if true, reduce to cb_explore_adf instead of cb_explore
  cbify_adf_data adf_data;
  float loss0;
  float loss1;

  // for ldf inputs
  std::vector<v_array<COST_SENSITIVE::wclass>> cs_costs;
  std::vector<v_array<CB::cb_class>> cb_costs;
  std::vector<ACTION_SCORE::action_scores> cb_as;

  ~cbify()
  {
    CB::delete_label(cb_label);
    a_s.delete_v();
    regression_data.cb_cont_label.costs.delete_v();

    if (use_adf)
    {
      for (size_t a = 0; a < adf_data.num_actions; ++a)
      {
        adf_data.ecs[a]->pred.a_s.delete_v();
        VW::dealloc_example(CB::cb_label.delete_label, *adf_data.ecs[a]);
        free_it(adf_data.ecs[a]);
      }
      for (auto& as : cb_as) as.delete_v();
    }
  }
};

float loss(cbify& data, uint32_t label, uint32_t final_prediction)
{
  if (label != final_prediction)
    return data.loss1;
  else
    return data.loss0;
}

float loss_cs(cbify& data, v_array<COST_SENSITIVE::wclass>& costs, uint32_t final_prediction)
{
  float cost = 0.;
  for (auto wc : costs)
  {
    if (wc.class_index == final_prediction)
    {
      cost = wc.x;
      break;
    }
  }
  return data.loss0 + (data.loss1 - data.loss0) * cost;
}

float loss_csldf(cbify& data, std::vector<v_array<COST_SENSITIVE::wclass>>& cs_costs, uint32_t final_prediction)
{
  float cost = 0.;
  for (auto costs : cs_costs)
  {
    if (costs[0].class_index == final_prediction)
    {
      cost = costs[0].x;
      break;
    }
  }
  return data.loss0 + (data.loss1 - data.loss0) * cost;
}

void finish_cbify_reg(cbify_reg& data, std::ostream* trace_stream)
{
  if (trace_stream != nullptr) (*trace_stream) << "Max Cost=" << data.max_cost << std::endl;

  data.cb_cont_label.costs.delete_v();  // todo: instead of above
}

void copy_example_to_adf(cbify& data, example& ec)
{
  cbify_adf_data& adf_data = data.adf_data;
  const uint64_t ss = data.all->weights.stride_shift();
  const uint64_t mask = data.all->weights.mask();

  for (size_t a = 0; a < adf_data.num_actions; ++a)
  {
    auto& eca = *adf_data.ecs[a];
    // clear label
    auto& lab = eca.l.cb;
    CB::default_label(lab);

    // copy data
    VW::copy_example_data(false, &eca, &ec);

    // offset indices for given action
    for (features& fs : eca)
    {
      for (feature_index& idx : fs.indicies)
      { idx = ((((idx >> ss) * 28904713) + 4832917 * (uint64_t)a) << ss) & mask; }
    }

    // avoid empty example by adding a tag (hacky)
    if (CB_ALGS::example_is_newline_not_header(eca) && CB::cb_label.test_label(&eca.l)) { eca.tag.push_back('n'); }
  }
}

float get_squared_loss(cbify& data, float chosen_action, float label)
{
  float diff = label - chosen_action;
  float range = data.regression_data.max_value - data.regression_data.min_value;
  return (diff * diff) / (range * range);
}

float get_absolute_loss(cbify& data, float chosen_action, float label)
{
  float diff = label - chosen_action;
  float range = data.regression_data.max_value - data.regression_data.min_value;
  return abs(diff) / range;
}

float get_01_loss(cbify& data, float chosen_action, float label)
{
  float diff = label - chosen_action;
  float range = data.regression_data.max_value - data.regression_data.min_value;
  if (abs(diff) <= (data.regression_data.loss_01_ratio * range)) return 0.0f;
  return 1.0f;
}

// discretized continuous action space predict_or_learn. Non-afd workflow only
// Receives Regression example as input, sends cb example to base learn/predict which is cb_explore
template <bool is_learn>
void predict_or_learn_regression_discrete(cbify& data, single_learner& base, example& ec)
{
  VW_DBG(ec) << "cbify_reg: #### is_learn = " << is_learn << simple_label_to_string(ec) << features_to_string(ec)
             << endl;

  label_data regression_label = ec.l.simple;
  data.cb_label.costs.clear();
  ec.l.cb = data.cb_label;
  v_move(ec.pred.a_s, data.a_s);

  // Call the cb_explore algorithm. It returns a vector of probabilities for each action
  base.predict(ec);

  uint32_t chosen_action;
  if (sample_after_normalizing(
          data.app_seed + data.example_counter++, begin_scores(ec.pred.a_s), end_scores(ec.pred.a_s), chosen_action))
    THROW("Failed to sample from pdf");

  CB::cb_class cb;
  cb.action = chosen_action + 1;
  cb.probability = ec.pred.a_s[chosen_action].score;

  if (!cb.action) THROW("No action with non-zero probability found!");
  float continuous_range = data.regression_data.max_value - data.regression_data.min_value;
  float converted_action =
      data.regression_data.min_value + chosen_action * continuous_range / data.regression_data.num_actions;

  if (data.regression_data.loss_option == 0)
  { cb.cost = get_squared_loss(data, converted_action, regression_label.label); }
  else if (data.regression_data.loss_option == 1)
  {
    cb.cost = get_absolute_loss(data, converted_action, regression_label.label);
  }
  else if (data.regression_data.loss_option == 2)
  {
    cb.cost = get_01_loss(data, converted_action, regression_label.label);
  }

  // Create a new cb label
  data.cb_label.costs.push_back(cb);
  ec.l.cb = data.cb_label;

  if (is_learn) base.learn(ec);

  if (data.regression_data.loss_report == 1)
  {
    // for reporting average loss to be in the correct range (reverse normalizing)
    size_t siz = data.cb_label.costs.size();
    if (data.regression_data.loss_option == 0)
    { data.cb_label.costs[siz - 1].cost = cb.cost * continuous_range * continuous_range; }
    else if (data.regression_data.loss_option == 1)
    {
      data.cb_label.costs[siz - 1].cost = cb.cost * continuous_range;
    }
  }

  v_move(data.a_s, ec.pred.a_s);
  data.a_s.clear();
  ec.l.cb.costs = v_init<CB::cb_class>();

  ec.l.simple = regression_label;
  ec.pred.scalar = converted_action;
}

// continuous action space predict_or_learn. Non-afd workflow only
// Receives Regression example as input, sends cb_continuous example to base learn/predict
template <bool is_learn>
void predict_or_learn_regression(cbify& data, single_learner& base, example& ec)
{
  VW_DBG(ec) << "cbify_reg: #### is_learn = " << is_learn << simple_label_to_string(ec) << features_to_string(ec)
             << endl;

  // Save simple label from the example just in case base.predict changes the label.
  // Technically it should not.
  const label_data regression_label = ec.l.simple;

  // Clear the prediction before getting a prediction from base
  ec.pred.pdf_value = {0.f, 0.f};

  // Get the continuous action and pdf value for the current features
  base.predict(ec);

  VW_DBG(ec) << "cbify-reg: base.predict() = " << simple_label_to_string(ec) << features_to_string(ec) << endl;
  VW_DBG(ec) << "cbify-reg: predict before learn, chosen_action=" << ec.pred.pdf_value.action << endl;

  // Create a label from the prediction and a cost derived from the actual
  // regression label.

  continuous_label_elm cb_cont_lbl;

  cb_cont_lbl.action = ec.pred.pdf_value.action;
  cb_cont_lbl.pdf_value = ec.pred.pdf_value.pdf_value;

  if (data.regression_data.loss_option == 0)
  { cb_cont_lbl.cost = get_squared_loss(data, ec.pred.pdf_value.action, regression_label.label); }
  else if (data.regression_data.loss_option == 1)
  {
    cb_cont_lbl.cost = get_absolute_loss(data, ec.pred.pdf_value.action, regression_label.label);
  }
  else if (data.regression_data.loss_option == 2)
  {
    cb_cont_lbl.cost = get_01_loss(data, ec.pred.pdf_value.action, regression_label.label);
  }

  data.regression_data.cb_cont_label.costs.clear();
  data.regression_data.cb_cont_label.costs.push_back(cb_cont_lbl);

  // Use the label inside the reduction data structure
  ec.l.cb_cont = data.regression_data.cb_cont_label;

  VW_DBG(ec) << "cbify-reg: before base.learn() = " << to_string(ec.l.cb_cont) << features_to_string(ec) << endl;
  if (is_learn) base.learn(ec);
  VW_DBG(ec) << "cbify-reg: after base.learn() = " << to_string(ec.l.cb_cont) << features_to_string(ec) << endl;

  // Update the label inside the reduction data structure
  data.regression_data.cb_cont_label = ec.l.cb_cont;

  if (data.regression_data.loss_report == 1)
  {
    // for reporting average loss to be in the correct range (reverse normalizing)
    const float continuous_range = data.regression_data.max_value - data.regression_data.min_value;
    const size_t cost_size = data.regression_data.cb_cont_label.costs.size();
    if (data.regression_data.loss_option == 0)
    {
      data.regression_data.cb_cont_label.costs[cost_size - 1].cost =
          cb_cont_lbl.cost * continuous_range * continuous_range;
    }
    else if (data.regression_data.loss_option == 1)
    {
      data.regression_data.cb_cont_label.costs[cost_size - 1].cost = cb_cont_lbl.cost * continuous_range;
    }
  }

  ec.l.cb_cont.costs = v_init<VW::cb_continuous::continuous_label_elm>();
  ec.l.simple = regression_label;  // restore the regression label
  ec.pred.scalar = cb_cont_lbl.action;
}

template <bool is_learn, bool use_cs>
void predict_or_learn(cbify& data, single_learner& base, example& ec)
{
  // Store the multiclass or cost-sensitive input label
  MULTICLASS::label_t ld;
  COST_SENSITIVE::label csl;
  if (use_cs)
    csl = ec.l.cs;
  else
    ld = ec.l.multi;

  data.cb_label.costs.clear();
  ec.l.cb = data.cb_label;
  v_move(ec.pred.a_s, data.a_s);

  // Call the cb_explore algorithm. It returns a vector of probabilities for each action
  base.predict(ec);
  // data.probs = ec.pred.scalars;

  uint32_t chosen_action;
  if (sample_after_normalizing(
          data.app_seed + data.example_counter++, begin_scores(ec.pred.a_s), end_scores(ec.pred.a_s), chosen_action))
    THROW("Failed to sample from pdf");

  CB::cb_class cl;
  cl.action = chosen_action + 1;
  cl.probability = ec.pred.a_s[chosen_action].score;

  if (!cl.action) THROW("No action with non-zero probability found!");
  if (use_cs)
    cl.cost = loss_cs(data, csl.costs, cl.action);
  else
    cl.cost = loss(data, ld.label, cl.action);

  // Create a new cb label
  data.cb_label.costs.push_back(cl);
  ec.l.cb = data.cb_label;

  if (is_learn) base.learn(ec);

  v_move(data.a_s, ec.pred.a_s);
  data.a_s.clear();

  if (use_cs)
    ec.l.cs = csl;
  else
    ec.l.multi = ld;

  ec.pred.multiclass = cl.action;
  ec.l.cb.costs = v_init<CB::cb_class>();
}

template <bool is_learn, bool use_cs>
void predict_or_learn_adf(cbify& data, multi_learner& base, example& ec)
{
  // Store the multiclass or cost-sensitive input label
  MULTICLASS::label_t ld;
  COST_SENSITIVE::label csl;
  if (use_cs)
    csl = ec.l.cs;
  else
    ld = ec.l.multi;

  copy_example_to_adf(data, ec);
  base.predict(data.adf_data.ecs);

  auto& out_ec = *data.adf_data.ecs[0];

  uint32_t chosen_action;
  if (sample_after_normalizing(data.app_seed + data.example_counter++, begin_scores(out_ec.pred.a_s),
          end_scores(out_ec.pred.a_s), chosen_action))
    THROW("Failed to sample from pdf");

  CB::cb_class cl;
  cl.action = out_ec.pred.a_s[chosen_action].action + 1;
  cl.probability = out_ec.pred.a_s[chosen_action].score;

  if (!cl.action) THROW("No action with non-zero probability found!");

  if (use_cs)
    cl.cost = loss_cs(data, csl.costs, cl.action);
  else
    cl.cost = loss(data, ld.label, cl.action);

  // add cb label to chosen action
  auto& lab = data.adf_data.ecs[cl.action - 1]->l.cb;
  lab.costs.clear();
  lab.costs.push_back(cl);

  if (is_learn) base.learn(data.adf_data.ecs);

  ec.pred.multiclass = cl.action;
}

void init_adf_data(cbify& data, const size_t num_actions)
{
  auto& adf_data = data.adf_data;
  adf_data.num_actions = num_actions;

  adf_data.ecs.resize(num_actions);
  for (size_t a = 0; a < num_actions; ++a)
  {
    adf_data.ecs[a] = VW::alloc_examples(1);
    auto& lab = adf_data.ecs[a]->l.cb;
    CB::default_label(lab);
    adf_data.ecs[a]->interactions = &data.all->interactions;
  }
}

template <bool is_learn>
void do_actual_learning_ldf(cbify& data, multi_learner& base, multi_ex& ec_seq)
{
  // change label and pred data for cb
  if (data.cs_costs.size() < ec_seq.size()) data.cs_costs.resize(ec_seq.size());
  if (data.cb_costs.size() < ec_seq.size()) data.cb_costs.resize(ec_seq.size());
  if (data.cb_as.size() < ec_seq.size()) data.cb_as.resize(ec_seq.size());
  for (size_t i = 0; i < ec_seq.size(); ++i)
  {
    auto& ec = *ec_seq[i];
    data.cs_costs[i] = ec.l.cs.costs;
    data.cb_costs[i].clear();
    ec.l.cb.costs = data.cb_costs[i];
    v_move(ec.pred.a_s, data.cb_as[i]);
    ec.pred.a_s.clear();
  }

  base.predict(ec_seq);

  auto& out_ec = *ec_seq[0];

  uint32_t chosen_action;
  if (sample_after_normalizing(data.app_seed + data.example_counter++, begin_scores(out_ec.pred.a_s),
          end_scores(out_ec.pred.a_s), chosen_action))
    THROW("Failed to sample from pdf");

  CB::cb_class cl;
  cl.action = out_ec.pred.a_s[chosen_action].action + 1;
  cl.probability = out_ec.pred.a_s[chosen_action].score;

  if (!cl.action) THROW("No action with non-zero probability found!");

  cl.cost = loss_csldf(data, data.cs_costs, cl.action);

  // add cb label to chosen action
  data.cb_label.costs.clear();
  data.cb_label.costs.push_back(cl);
  data.cb_costs[cl.action - 1] = ec_seq[cl.action - 1]->l.cb.costs;
  ec_seq[cl.action - 1]->l.cb = data.cb_label;

  base.learn(ec_seq);

  // set cs prediction and reset cs costs
  for (size_t i = 0; i < ec_seq.size(); ++i)
  {
    auto& ec = *ec_seq[i];
    v_move(data.cb_as[i], ec.pred.a_s);  // store action_score vector for later reuse.
    if (i == cl.action - 1)
      data.cb_label = ec.l.cb;
    else
      data.cb_costs[i] = ec.l.cb.costs;
    ec.l.cs.costs = data.cs_costs[i];
    if (i == cl.action - 1)
      ec.pred.multiclass = cl.action;
    else
      ec.pred.multiclass = 0;
    ec.l.cb.costs = v_init<CB::cb_class>();
  }
}

void output_example(vw& all, example& ec, bool& hit_loss, multi_ex* ec_seq)
{
  const auto& costs = ec.l.cs.costs;

  if (example_is_newline(ec)) return;
  if (COST_SENSITIVE::ec_is_example_header(ec)) return;

  all.sd->total_features += ec.num_features;

  float loss = 0.;

  uint32_t predicted_class = ec.pred.multiclass;

  if (!COST_SENSITIVE::cs_label.test_label(&ec.l))
  {
    for (auto const& cost : costs)
    {
      if (hit_loss) break;
      if (predicted_class == cost.class_index)
      {
        loss = cost.x;
        hit_loss = true;
      }
    }

    all.sd->sum_loss += loss;
    all.sd->sum_loss_since_last_dump += loss;
  }

  for (const auto& sink : all.final_prediction_sink) all.print_by_ref(sink.get(), (float)ec.pred.multiclass, 0, ec.tag);

  if (all.raw_prediction != nullptr)
  {
    std::string outputString;
    std::stringstream outputStringStream(outputString);
    for (size_t i = 0; i < costs.size(); i++)
    {
      if (i > 0) outputStringStream << ' ';
      outputStringStream << costs[i].class_index << ':' << costs[i].partial_prediction;
    }
    // outputStringStream << std::endl;
    all.print_text_by_ref(all.raw_prediction.get(), outputStringStream.str(), ec.tag);
  }

  COST_SENSITIVE::print_update(all, COST_SENSITIVE::cs_label.test_label(&ec.l), ec, ec_seq, false, predicted_class);
}

void output_example_seq(vw& all, multi_ex& ec_seq)
{
  if (ec_seq.empty()) return;
  all.sd->weighted_labeled_examples += ec_seq[0]->weight;
  all.sd->example_number++;

  bool hit_loss = false;
  for (example* ec : ec_seq) output_example(all, *ec, hit_loss, &(ec_seq));

  if (all.raw_prediction != nullptr)
  {
    v_array<char> empty = {nullptr, nullptr, nullptr, 0};
    all.print_text_by_ref(all.raw_prediction.get(), "", empty);
  }
}

void output_example_regression_discrete(vw& all, cbify& data, example& ec)
{
  // data contains the cb vector, which store among other things, loss
  // ec contains a simple label type
  label_data& ld = ec.l.simple;
  const auto& cb_costs = data.cb_label.costs;

  // Track the max cost and report it at the end
  if (cb_costs[0].cost > data.regression_data.max_cost) data.regression_data.max_cost = cb_costs[0].cost;

  if (cb_costs.size() > 0)
    all.sd->update(ec.test_only, true /*cb_costs[0].action != FLT_MAX*/, cb_costs[0].cost, ec.weight, ec.num_features);

  if (ld.label != FLT_MAX) all.sd->weighted_labels += static_cast<double>(cb_costs[0].action) * ec.weight;

  print_update(all, ec);
}

void output_example_regression(vw& all, cbify& data, example& ec)
{
  // data contains the cb_cont vector, which store among other things, loss
  // ec contains a simple label type
  label_data& ld = ec.l.simple;
  const auto& cb_cont_costs = data.regression_data.cb_cont_label.costs;

  // Track the max cost and report it at the end
  if (cb_cont_costs[0].cost > data.regression_data.max_cost) data.regression_data.max_cost = cb_cont_costs[0].cost;

  if (cb_cont_costs.size() > 0)
    all.sd->update(ec.test_only, cb_cont_costs[0].action != FLT_MAX, cb_cont_costs[0].cost, ec.weight, ec.num_features);

  if (ld.label != FLT_MAX) all.sd->weighted_labels += static_cast<double>(cb_cont_costs[0].action) * ec.weight;

  print_update(all, ec);
}

void output_cb_reg_predictions(
    std::vector<std::unique_ptr<VW::io::writer>>& predict_file_descriptors, continuous_label& label)
{
  std::stringstream strm;
  if (label.costs.size() == 1)
  {
    continuous_label_elm cost = label.costs[0];
    strm << cost.action << ":" << cost.cost << ":" << cost.pdf_value << std::endl;
  }
  else if (label.costs.empty())
  {
    strm << "ERR No costs found." << std::endl;
  }
  else
  {
    strm << "ERR Too many costs found. Expecting one." << std::endl;
  }
  const std::string str = strm.str();
  for (auto& f : predict_file_descriptors) { f->write(str.c_str(), str.size()); }
}

void finish_example_cb_reg_continous(vw& all, cbify& data, example& ec)
{
  // add output example
  output_example_regression(all, data, ec);
  output_cb_reg_predictions(all.final_prediction_sink, data.regression_data.cb_cont_label);
  VW::finish_example(all, ec);
}

void finish_example_cb_reg_discrete(vw& all, cbify& data, example& ec)
{
  // add output example
  output_example_regression_discrete(all, data, ec);
  VW::finish_example(all, ec);
}

void finish_multiline_example(vw& all, cbify&, multi_ex& ec_seq)
{
  if (!ec_seq.empty())
  {
    output_example_seq(all, ec_seq);
    // global_print_newline(all);
  }
  VW::finish_example(all, ec_seq);
}

base_learner* cbify_setup(options_i& options, vw& all)
{
  uint32_t num_actions = 0;
  uint32_t cb_continuous_num_actions = 0;
  auto data = scoped_calloc_or_throw<cbify>();
  bool use_cs;
  bool use_reg;  // todo: check
  bool use_discrete;

  option_group_definition new_options("Make Multiclass into Contextual Bandit");
  new_options
      .add(make_option("cbify", num_actions)
               .keep()
               .necessary()
               .help("Convert multiclass on <k> classes into a contextual bandit problem"))
      .add(make_option("cbify_cs", use_cs).help("Consume cost-sensitive classification examples instead of multiclass"))
      .add(make_option("cbify_reg", use_reg)
               .help("Consume regression examples instead of multiclass and cost sensitive"))
      .add(make_option("cats", cb_continuous_num_actions)
               .default_value(0)
               .keep()
               .help("Continuous action tree with smoothing"))
      .add(make_option("cb_discrete", use_discrete)
               .keep()
               .help("Discretizes continuous space and adds cb_explore as option"))
      .add(make_option("min_value", data->regression_data.min_value).keep().help("Minimum continuous value"))
      .add(make_option("max_value", data->regression_data.max_value).keep().help("Maximum continuous value"))
      .add(make_option("loss_option", data->regression_data.loss_option)
               .default_value(0)
               .help("loss options for regression - 0:squared, 1:absolute, 2:0/1"))
      .add(make_option("loss_report", data->regression_data.loss_report)
               .default_value(0)
               .help("loss report option - 0:normalized, 1:denormalized"))
      .add(make_option("loss_01_ratio", data->regression_data.loss_01_ratio)
               .default_value(0.1f)
               .help("ratio of zero loss for 0/1 loss"))
      .add(make_option("loss0", data->loss0).default_value(0.f).help("loss for correct label"))
      .add(make_option("loss1", data->loss1).default_value(1.f).help("loss for incorrect label"));

  if (!options.add_parse_and_check_necessary(new_options)) return nullptr;

  data->regression_data.num_actions = num_actions;
  data->use_adf = options.was_supplied("cb_explore_adf");
  data->app_seed = uniform_hash("vw", 2, 0);
  data->a_s = v_init<action_score>();
  data->all = &all;

  if (data->use_adf) { init_adf_data(*data.get(), num_actions); }

  if (use_reg)
  {
    // Check invalid parameter combinations
    if (data->use_adf) { THROW("error: incompatible options: cb_explore_adf and cbify_reg"); }
    if (use_cs) { THROW("error: incompatible options: cbify_cs and cbify_reg"); }
    if (!options.was_supplied("min_value") || !options.was_supplied("max_value"))
    { THROW("error: min and max values must be supplied with cbify_reg"); }

    if (use_discrete && options.was_supplied("cats")) { THROW("error: incompatible options: cb_discrete and cats"); }
    else if (use_discrete)
    {
      std::stringstream ss;
      ss << num_actions;
      options.insert("cb_explore", ss.str());
    }
    else if (options.was_supplied("cats"))
    {
      if (cb_continuous_num_actions != num_actions)
        THROW("error: different number of actions specified for cbify and cb_continuous");
    }
    else
    {
      std::stringstream ss;
      ss << num_actions;
      options.insert("cats", ss.str());
    }
  }
  else
  {
    if (!options.was_supplied("cb_explore") && !data->use_adf)
    {
      std::stringstream ss;
      ss << num_actions;
      options.insert("cb_explore", ss.str());
    }
  }

  if (data->use_adf)
  {
    options.insert("cb_min_cost", std::to_string(data->loss0));
    options.insert("cb_max_cost", std::to_string(data->loss1));
  }

  if (options.was_supplied("baseline"))
  {
    std::stringstream ss;
    ss << std::max(std::abs(data->loss0), std::abs(data->loss1)) / (data->loss1 - data->loss0);
    options.insert("lr_multiplier", ss.str());
  }

  learner<cbify, example>* l;

  if (data->use_adf)
  {
    multi_learner* base = as_multiline(setup_base(options, all));
    if (use_cs)
    {
<<<<<<< HEAD
      l = &init_cost_sensitive_learner(data, base, predict_or_learn_adf<true, true>, predict_or_learn_adf<false, true>,
          all.example_parser, 1, all.get_setupfn_name(cbify_setup) + "-adf-cs");
      all.label_type = label_type_t::cs;
    }
    else
    {
      l = &init_multiclass_learner(data, base, predict_or_learn_adf<true, false>, predict_or_learn_adf<false, false>,
          all.example_parser, 1, all.get_setupfn_name(cbify_setup) + "-adf");
      all.label_type = label_type_t::mc;
=======
      l = &init_cost_sensitive_learner(
          data, base, predict_or_learn_adf<true, true>, predict_or_learn_adf<false, true>, all.example_parser, 1);
    }
    else
    {
      l = &init_multiclass_learner(
          data, base, predict_or_learn_adf<true, false>, predict_or_learn_adf<false, false>, all.example_parser, 1);
>>>>>>> 58c3a894
    }
  }
  else
  {
    single_learner* base = as_singleline(setup_base(options, all));
    if (use_reg)
    {
      all.example_parser->lbl_parser = simple_label_parser;
      if (use_discrete)
      {
        l = &init_learner(data, base, predict_or_learn_regression_discrete<true>,
            predict_or_learn_regression_discrete<false>, 1, prediction_type_t::scalar,
            all.get_setupfn_name(cbify_setup) + "-reg-discrete");
        l->set_finish_example(finish_example_cb_reg_discrete);
      }
      else
      {
        l = &init_learner(data, base, predict_or_learn_regression<true>, predict_or_learn_regression<false>, 1,
            prediction_type_t::scalar, all.get_setupfn_name(cbify_setup) + "-reg");
        l->set_finish_example(finish_example_cb_reg_continous);
      }
    }
    else if (use_cs)
    {
<<<<<<< HEAD
      l = &init_cost_sensitive_learner(data, base, predict_or_learn<true, true>, predict_or_learn<false, true>,
          all.example_parser, 1, all.get_setupfn_name(cbify_setup) + "-cs", prediction_type_t::multiclass);
      all.label_type = label_type_t::cs;
    }
    else
    {
      l = &init_multiclass_learner(data, base, predict_or_learn<true, false>, predict_or_learn<false, false>,
          all.example_parser, 1, all.get_setupfn_name(cbify_setup), prediction_type_t::multiclass);
      all.label_type = label_type_t::mc;
=======
      l = &init_cost_sensitive_learner(
          data, base, predict_or_learn<true, true>, predict_or_learn<false, true>, all.example_parser, 1);
    }
    else
    {
      l = &init_multiclass_learner(
          data, base, predict_or_learn<true, false>, predict_or_learn<false, false>, all.example_parser, 1);
>>>>>>> 58c3a894
    }
  }
  all.delete_prediction = nullptr;

  return make_base(*l);
}

base_learner* cbifyldf_setup(options_i& options, vw& all)
{
  auto data = scoped_calloc_or_throw<cbify>();
  bool cbify_ldf_option = false;

  option_group_definition new_options("Make csoaa_ldf into Contextual Bandit");
  new_options
      .add(make_option("cbify_ldf", cbify_ldf_option)
               .keep()
               .necessary()
               .help("Convert csoaa_ldf into a contextual bandit problem"))
      .add(make_option("loss0", data->loss0).default_value(0.f).help("loss for correct label"))
      .add(make_option("loss1", data->loss1).default_value(1.f).help("loss for incorrect label"));

  if (!options.add_parse_and_check_necessary(new_options)) return nullptr;

  data->app_seed = uniform_hash("vw", 2, 0);
  data->all = &all;
  data->use_adf = true;

  if (!options.was_supplied("cb_explore_adf")) { options.insert("cb_explore_adf", ""); }
  options.insert("cb_min_cost", std::to_string(data->loss0));
  options.insert("cb_max_cost", std::to_string(data->loss1));

  if (options.was_supplied("baseline"))
  {
    std::stringstream ss;
    ss << std::max(std::abs(data->loss0), std::abs(data->loss1)) / (data->loss1 - data->loss0);
    options.insert("lr_multiplier", ss.str());
  }

  multi_learner* base = as_multiline(setup_base(options, all));
  learner<cbify, multi_ex>& l = init_learner(data, base, do_actual_learning_ldf<true>, do_actual_learning_ldf<false>, 1,
      prediction_type_t::multiclass, all.get_setupfn_name(cbifyldf_setup));

  l.set_finish_example(finish_multiline_example);
  all.example_parser->lbl_parser = COST_SENSITIVE::cs_label;
  all.delete_prediction = nullptr;

  return make_base(l);
}<|MERGE_RESOLUTION|>--- conflicted
+++ resolved
@@ -743,25 +743,17 @@
     multi_learner* base = as_multiline(setup_base(options, all));
     if (use_cs)
     {
-<<<<<<< HEAD
-      l = &init_cost_sensitive_learner(data, base, predict_or_learn_adf<true, true>, predict_or_learn_adf<false, true>,
-          all.example_parser, 1, all.get_setupfn_name(cbify_setup) + "-adf-cs");
+      l = &init_cost_sensitive_learner(
+        data, base, predict_or_learn_adf<true, true>, predict_or_learn_adf<false, true>, all.example_parser, 1, 
+        all.get_setupfn_name(cbify_setup) + "-adf-cs");
       all.label_type = label_type_t::cs;
     }
     else
     {
-      l = &init_multiclass_learner(data, base, predict_or_learn_adf<true, false>, predict_or_learn_adf<false, false>,
-          all.example_parser, 1, all.get_setupfn_name(cbify_setup) + "-adf");
+      l = &init_multiclass_learner(
+        data, base, predict_or_learn_adf<true, false>, predict_or_learn_adf<false, false>, all.example_parser, 1, 
+        all.get_setupfn_name(cbify_setup) + "-adf");
       all.label_type = label_type_t::mc;
-=======
-      l = &init_cost_sensitive_learner(
-          data, base, predict_or_learn_adf<true, true>, predict_or_learn_adf<false, true>, all.example_parser, 1);
-    }
-    else
-    {
-      l = &init_multiclass_learner(
-          data, base, predict_or_learn_adf<true, false>, predict_or_learn_adf<false, false>, all.example_parser, 1);
->>>>>>> 58c3a894
     }
   }
   else
@@ -786,25 +778,17 @@
     }
     else if (use_cs)
     {
-<<<<<<< HEAD
-      l = &init_cost_sensitive_learner(data, base, predict_or_learn<true, true>, predict_or_learn<false, true>,
-          all.example_parser, 1, all.get_setupfn_name(cbify_setup) + "-cs", prediction_type_t::multiclass);
+      l = &init_cost_sensitive_learner(
+        data, base, predict_or_learn<true, true>, predict_or_learn<false, true>, all.example_parser, 1, 
+        all.get_setupfn_name(cbify_setup) + "-cs", prediction_type_t::multiclass);
       all.label_type = label_type_t::cs;
     }
     else
     {
-      l = &init_multiclass_learner(data, base, predict_or_learn<true, false>, predict_or_learn<false, false>,
-          all.example_parser, 1, all.get_setupfn_name(cbify_setup), prediction_type_t::multiclass);
+      l = &init_multiclass_learner(
+        data, base, predict_or_learn<true, false>, predict_or_learn<false, false>, all.example_parser, 1, 
+        all.get_setupfn_name(cbify_setup), prediction_type_t::multiclass);
       all.label_type = label_type_t::mc;
-=======
-      l = &init_cost_sensitive_learner(
-          data, base, predict_or_learn<true, true>, predict_or_learn<false, true>, all.example_parser, 1);
-    }
-    else
-    {
-      l = &init_multiclass_learner(
-          data, base, predict_or_learn<true, false>, predict_or_learn<false, false>, all.example_parser, 1);
->>>>>>> 58c3a894
     }
   }
   all.delete_prediction = nullptr;

--- conflicted
+++ resolved
@@ -328,13 +328,8 @@
     all.sd->sum_loss_since_last_dump += loss;
   }
 
-<<<<<<< HEAD
   for (auto sink : all.final_prediction_sink)
-    all.print(sink, (float)ec.pred.multiclass, 0, ec.tag);
-=======
-  for (int sink : all.final_prediction_sink)
     all.print_by_ref(sink, (float)ec.pred.multiclass(), 0, ec.tag);
->>>>>>> e02c8af5
 
   if (all.raw_prediction)
   {

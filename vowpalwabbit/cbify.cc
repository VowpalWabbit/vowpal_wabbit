// Copyright (c) by respective owners including Yahoo!, Microsoft, and
// individual contributors. All rights reserved. Released under a BSD (revised)
// license as described in the file LICENSE.

#include <cfloat>
#include <vector>
#include "reductions.h"
#include "cb_algs.h"
#include "cbify.h"
#include "vw.h"
#include "hash.h"
#include "explore.h"
#include "prob_dist_cont.h"
#include "debug_log.h"
#include "cb_label_parser.h"
#include "simple_label_parser.h"
#include "shared_data.h"

using namespace VW::LEARNER;
using namespace exploration;
using namespace ACTION_SCORE;

using namespace VW::config;

using std::endl;
using VW::cb_continuous::continuous_label;
using VW::cb_continuous::continuous_label_elm;

struct cbify;

#undef VW_DEBUG_LOG
#define VW_DEBUG_LOG vw_dbg::cbify

struct cbify_reg
{
  float min_value = 0.f;
  float max_value = 0.f;
  float bandwidth = 0.f;
  int num_actions = 0;
  int loss_option = 0;
  int loss_report = 0;
  float loss_01_ratio = 0.f;
  continuous_label cb_cont_label;
  float max_cost = std::numeric_limits<float>::lowest();
};

struct cbify
{
  CB::label cb_label;
  uint64_t app_seed = 0;
  action_scores a_s;
  cbify_reg regression_data;
  // used as the seed
  size_t example_counter = 0;
  vw* all = nullptr;
  bool use_adf = false;  // if true, reduce to cb_explore_adf instead of cb_explore
  cbify_adf_data adf_data;
<<<<<<< HEAD
  float loss0;
  float loss1;
  bool flip_loss_sign;
  uint32_t chosen_action;
=======
  float loss0 = 0.f;
  float loss1 = 0.f;
  uint32_t chosen_action = 0;
>>>>>>> f821db31

  // for ldf inputs
  std::vector<std::vector<COST_SENSITIVE::wclass>> cs_costs;
  std::vector<std::vector<CB::cb_class>> cb_costs;
  std::vector<ACTION_SCORE::action_scores> cb_as;
};

float loss(const cbify& data, uint32_t label, uint32_t final_prediction)
{
  float mult = data.flip_loss_sign ? -1.f : 1.f;
  if (label != final_prediction)
    return mult * data.loss1;
  else
    return mult * data.loss0;
}

float loss_cs(const cbify& data, const std::vector<COST_SENSITIVE::wclass>& costs, uint32_t final_prediction)
{
  float cost = 0.;
  for (const auto& wc : costs)
  {
    if (wc.class_index == final_prediction)
    {
      cost = wc.x;
      break;
    }
  }
  return data.loss0 + (data.loss1 - data.loss0) * cost;
}

float loss_csldf(
    const cbify& data, const std::vector<std::vector<COST_SENSITIVE::wclass>>& cs_costs, uint32_t final_prediction)
{
  float cost = 0.;
  for (const auto& costs : cs_costs)
  {
    if (costs[0].class_index == final_prediction)
    {
      cost = costs[0].x;
      break;
    }
  }
  return data.loss0 + (data.loss1 - data.loss0) * cost;
}

void finish_cbify_reg(cbify_reg& data, std::ostream* trace_stream)
{
  if (trace_stream != nullptr) (*trace_stream) << "Max Cost=" << data.max_cost << std::endl;
}

void cbify_adf_data::init_adf_data(
    const std::size_t num_actions, std::size_t increment, std::vector<std::vector<namespace_index>>& interactions)
{
  this->num_actions = num_actions;
  this->increment = increment;

  ecs.resize(num_actions);
  for (size_t a = 0; a < num_actions; ++a)
  {
    ecs[a] = VW::alloc_examples(1);
    auto& lab = ecs[a]->l.cb;
    CB::default_label(lab);
    ecs[a]->interactions = &interactions;
  }

  // cache mask for copy routine
  uint64_t total = num_actions * increment;
  uint64_t power_2 = 0;

  while (total > 0)
  {
    total = total >> 1;
    power_2++;
  }

  this->custom_index_mask = (static_cast<uint64_t>(1) << power_2) - 1;
}

cbify_adf_data::~cbify_adf_data()
{
  for (auto* ex : ecs) { VW::dealloc_examples(ex, 1); }
}

void cbify_adf_data::copy_example_to_adf(parameters& weights, example& ec)
{
  const uint64_t mask = weights.mask();

  for (size_t a = 0; a < num_actions; ++a)
  {
    auto& eca = *ecs[a];
    // clear label
    auto& lab = eca.l.cb;
    CB::default_label(lab);

    // copy data
    VW::copy_example_data(&eca, &ec);

    // offset indices for given action
    for (features& fs : eca)
    {
      for (feature_index& idx : fs.indicies)
      {
        auto rawidx = idx;
        rawidx -= rawidx & custom_index_mask;
        rawidx += a * increment;
        idx = rawidx & mask;
      }
    }

    // avoid empty example by adding a tag (hacky)
    if (CB_ALGS::example_is_newline_not_header(eca) && CB::cb_label.test_label(&eca.l)) { eca.tag.push_back('n'); }
  }
}

float get_squared_loss(cbify& data, float chosen_action, float label)
{
  float diff = label - chosen_action;
  float range = data.regression_data.max_value - data.regression_data.min_value;
  return (diff * diff) / (range * range);
}

float get_absolute_loss(cbify& data, float chosen_action, float label)
{
  float diff = label - chosen_action;
  float range = data.regression_data.max_value - data.regression_data.min_value;
  return std::abs(diff) / range;
}

float get_01_loss(cbify& data, float chosen_action, float label)
{
  float diff = label - chosen_action;
  float range = data.regression_data.max_value - data.regression_data.min_value;
  if (std::abs(diff) <= (data.regression_data.loss_01_ratio * range)) return 0.0f;
  return 1.0f;
}

// discretized continuous action space predict_or_learn. Non-afd workflow only
// Receives Regression example as input, sends cb example to base learn/predict which is cb_explore
template <bool is_learn>
void predict_or_learn_regression_discrete(cbify& data, single_learner& base, example& ec)
{
  VW_DBG(ec) << "cbify_reg: #### is_learn = " << is_learn << simple_label_to_string(ec) << features_to_string(ec)
             << endl;

  label_data regression_label = ec.l.simple;
  data.cb_label.costs.clear();
  ec.l.cb = data.cb_label;
  ec.pred.a_s = std::move(data.a_s);

  // Call the cb_explore algorithm. It returns a vector of probabilities for each action
  base.predict(ec);

  uint32_t chosen_action;
  if (sample_after_normalizing(
          data.app_seed + data.example_counter++, begin_scores(ec.pred.a_s), end_scores(ec.pred.a_s), chosen_action))
    THROW("Failed to sample from pdf");

  CB::cb_class cb;
  cb.action = chosen_action + 1;
  cb.probability = ec.pred.a_s[chosen_action].score;

  if (!cb.action) THROW("No action with non-zero probability found!");
  float continuous_range = data.regression_data.max_value - data.regression_data.min_value;
  float converted_action =
      data.regression_data.min_value + chosen_action * continuous_range / data.regression_data.num_actions;

  if (data.regression_data.loss_option == 0)
  { cb.cost = get_squared_loss(data, converted_action, regression_label.label); }
  else if (data.regression_data.loss_option == 1)
  {
    cb.cost = get_absolute_loss(data, converted_action, regression_label.label);
  }
  else if (data.regression_data.loss_option == 2)
  {
    cb.cost = get_01_loss(data, converted_action, regression_label.label);
  }

  // Create a new cb label
  data.cb_label.costs.push_back(cb);
  ec.l.cb = data.cb_label;

  if (is_learn) base.learn(ec);

  if (data.regression_data.loss_report == 1)
  {
    // for reporting average loss to be in the correct range (reverse normalizing)
    size_t siz = data.cb_label.costs.size();
    if (data.regression_data.loss_option == 0)
    { data.cb_label.costs[siz - 1].cost = cb.cost * continuous_range * continuous_range; }
    else if (data.regression_data.loss_option == 1)
    {
      data.cb_label.costs[siz - 1].cost = cb.cost * continuous_range;
    }
  }

  data.a_s = std::move(ec.pred.a_s);
  data.a_s.clear();
  ec.l.cb.costs.clear();

  ec.l.simple = regression_label;
  ec.pred.scalar = converted_action;
}

// continuous action space predict_or_learn. Non-afd workflow only
// Receives Regression example as input, sends cb_continuous example to base learn/predict
template <bool is_learn>
void predict_or_learn_regression(cbify& data, single_learner& base, example& ec)
{
  VW_DBG(ec) << "cbify_reg: #### is_learn = " << is_learn << simple_label_to_string(ec) << features_to_string(ec)
             << endl;

  // Save simple label from the example just in case base.predict changes the label.
  // Technically it should not.
  const label_data regression_label = ec.l.simple;

  // Clear the prediction before getting a prediction from base
  ec.pred.pdf_value = {0.f, 0.f};

  // Get the continuous action and pdf value for the current features
  base.predict(ec);

  VW_DBG(ec) << "cbify-reg: base.predict() = " << simple_label_to_string(ec) << features_to_string(ec) << endl;
  VW_DBG(ec) << "cbify-reg: predict before learn, chosen_action=" << ec.pred.pdf_value.action << endl;

  // Create a label from the prediction and a cost derived from the actual
  // regression label.

  continuous_label_elm cb_cont_lbl;

  cb_cont_lbl.action = ec.pred.pdf_value.action;
  cb_cont_lbl.pdf_value = ec.pred.pdf_value.pdf_value;

  if (data.regression_data.loss_option == 0)
  { cb_cont_lbl.cost = get_squared_loss(data, ec.pred.pdf_value.action, regression_label.label); }
  else if (data.regression_data.loss_option == 1)
  {
    cb_cont_lbl.cost = get_absolute_loss(data, ec.pred.pdf_value.action, regression_label.label);
  }
  else if (data.regression_data.loss_option == 2)
  {
    cb_cont_lbl.cost = get_01_loss(data, ec.pred.pdf_value.action, regression_label.label);
  }

  data.regression_data.cb_cont_label.costs.clear();
  data.regression_data.cb_cont_label.costs.push_back(cb_cont_lbl);

  // Use the label inside the reduction data structure
  ec.l.cb_cont = data.regression_data.cb_cont_label;

  VW_DBG(ec) << "cbify-reg: before base.learn() = " << to_string(ec.l.cb_cont) << features_to_string(ec) << endl;
  if (is_learn) base.learn(ec);
  VW_DBG(ec) << "cbify-reg: after base.learn() = " << to_string(ec.l.cb_cont) << features_to_string(ec) << endl;

  // Update the label inside the reduction data structure
  data.regression_data.cb_cont_label = ec.l.cb_cont;

  if (data.regression_data.loss_report == 1)
  {
    // for reporting average loss to be in the correct range (reverse normalizing)
    const float continuous_range = data.regression_data.max_value - data.regression_data.min_value;
    const size_t cost_size = data.regression_data.cb_cont_label.costs.size();
    if (data.regression_data.loss_option == 0)
    {
      data.regression_data.cb_cont_label.costs[cost_size - 1].cost =
          cb_cont_lbl.cost * continuous_range * continuous_range;
    }
    else if (data.regression_data.loss_option == 1)
    {
      data.regression_data.cb_cont_label.costs[cost_size - 1].cost = cb_cont_lbl.cost * continuous_range;
    }
  }

  ec.l.cb_cont.costs.clear();
  ec.l.simple = regression_label;  // restore the regression label
  ec.pred.scalar = cb_cont_lbl.action;
}

template <bool is_learn, bool use_cs>
void predict_or_learn(cbify& data, single_learner& base, example& ec)
{
  // Store the multiclass or cost-sensitive input label
  MULTICLASS::label_t ld;
  COST_SENSITIVE::label csl;
  if (use_cs)
    csl = std::move(ec.l.cs);
  else
    ld = std::move(ec.l.multi);

  ec.l.cb.costs.clear();
  ec.pred.a_s.clear();

  // Call the cb_explore algorithm. It returns a vector of probabilities for each action
  base.predict(ec);

  uint32_t chosen_action;
  if (sample_after_normalizing(
          data.app_seed + data.example_counter++, begin_scores(ec.pred.a_s), end_scores(ec.pred.a_s), chosen_action))
    THROW("Failed to sample from pdf");

  // Create a new cb label
  const auto action = chosen_action + 1;
  const auto cost = use_cs ? loss_cs(data, csl.costs, action) : loss(data, ld.label, action);
  ec.l.cb.costs.push_back(CB::cb_class{
      cost,
      action,                           // action
      ec.pred.a_s[chosen_action].score  // probability
  });

  if (is_learn) { base.learn(ec); }

  if (use_cs)
    ec.l.cs = std::move(csl);
  else
    ec.l.multi = std::move(ld);

  ec.pred.multiclass = action;
  ec.l.cb.costs.clear();
}

template <bool use_cs>
void predict_adf(cbify& data, multi_learner& base, example& ec)
{
  const auto save_label = ec.l;

  data.adf_data.copy_example_to_adf(data.all->weights, ec);
  base.predict(data.adf_data.ecs);

  auto& out_ec = *data.adf_data.ecs[0];

  if (sample_after_normalizing(data.app_seed + data.example_counter++, begin_scores(out_ec.pred.a_s),
          end_scores(out_ec.pred.a_s), data.chosen_action))
    THROW("Failed to sample from pdf");

  ec.pred.multiclass = out_ec.pred.a_s[data.chosen_action].action + 1;
  ec.l = save_label;
}

template <bool use_cs>
void learn_adf(cbify& data, multi_learner& base, example& ec)
{
  auto& out_ec = *data.adf_data.ecs[0];
  MULTICLASS::label_t ld;
  COST_SENSITIVE::label csl;

  if (use_cs)
    csl = ec.l.cs;
  else
    ld = ec.l.multi;

  CB::cb_class cl;
  cl.action = out_ec.pred.a_s[data.chosen_action].action + 1;
  cl.probability = out_ec.pred.a_s[data.chosen_action].score;

  if (!cl.action) THROW("No action with non-zero probability found!");

  if (use_cs)
    cl.cost = loss_cs(data, csl.costs, cl.action);
  else
    cl.cost = loss(data, ld.label, cl.action);

  // add cb label to chosen action
  auto& lab = data.adf_data.ecs[cl.action - 1]->l.cb;
  lab.costs.clear();
  lab.costs.push_back(cl);

  base.learn(data.adf_data.ecs);
}

void do_actual_predict_ldf(cbify& data, multi_learner& base, multi_ex& ec_seq)
{
  // change label and pred data for cb
  if (data.cs_costs.size() < ec_seq.size()) data.cs_costs.resize(ec_seq.size());
  if (data.cb_costs.size() < ec_seq.size()) data.cb_costs.resize(ec_seq.size());
  if (data.cb_as.size() < ec_seq.size()) data.cb_as.resize(ec_seq.size());
  for (size_t i = 0; i < ec_seq.size(); ++i)
  {
    auto& ec = *ec_seq[i];
    data.cs_costs[i] = ec.l.cs.costs;
    data.cb_costs[i].clear();
    ec.l.cb.costs = data.cb_costs[i];
    ec.pred.a_s = std::move(data.cb_as[i]);
    ec.pred.a_s.clear();
  }

  base.predict(ec_seq);

  auto& out_ec = *ec_seq[0];

  if (sample_after_normalizing(data.app_seed + data.example_counter++, begin_scores(out_ec.pred.a_s),
          end_scores(out_ec.pred.a_s), data.chosen_action))
    THROW("Failed to sample from pdf");

  // Get the predicted action (adjusting for 1 based start)
  const auto predicted_action = out_ec.pred.a_s[data.chosen_action].action + 1;

  // Set cs prediction
  for (size_t i = 0; i < ec_seq.size(); ++i)
  {
    auto& ec = *ec_seq[i];
    data.cb_as[i] = ec.pred.a_s;  // store action_score vector for later reuse.
    if (i == predicted_action - 1)
      ec.pred.multiclass = predicted_action;
    else
      ec.pred.multiclass = 0;
  }
}

void do_actual_learning_ldf(cbify& data, multi_learner& base, multi_ex& ec_seq)
{
  CB::cb_class cl;

  cl.action = data.cb_as[0][data.chosen_action].action + 1;
  cl.probability = data.cb_as[0][data.chosen_action].score;

  if (!cl.action) THROW("No action with non-zero probability found!");

  cl.cost = loss_csldf(data, data.cs_costs, cl.action);

  // add cb label to chosen action
  data.cb_label.costs.clear();
  data.cb_label.costs.push_back(cl);
  data.cb_costs[cl.action - 1] = ec_seq[cl.action - 1]->l.cb.costs;
  ec_seq[cl.action - 1]->l.cb = data.cb_label;
  for (size_t i = 0; i < ec_seq.size(); ++i)
  {
    auto& ec = *ec_seq[i];
    ec.pred.a_s = data.cb_as[i];
  }

  base.learn(ec_seq);

  // reset cs costs
  for (size_t i = 0; i < ec_seq.size(); ++i)
  {
    auto& ec = *ec_seq[i];
    data.cb_as[i] = std::move(ec.pred.a_s);  // store action_score vector for later reuse.
    if (i == cl.action - 1)
      data.cb_label = ec.l.cb;
    else
      data.cb_costs[i] = ec.l.cb.costs;
    ec.l.cs.costs = data.cs_costs[i];
    if (i == cl.action - 1)
      ec.pred.multiclass = cl.action;
    else
      ec.pred.multiclass = 0;
    ec.l.cb.costs.clear();
  }
}

void output_example(vw& all, example& ec, bool& hit_loss, multi_ex* ec_seq)
{
  const auto& costs = ec.l.cs.costs;

  if (example_is_newline(ec)) return;
  if (COST_SENSITIVE::ec_is_example_header(ec)) return;

  all.sd->total_features += ec.get_num_features();

  float loss = 0.;

  uint32_t predicted_class = ec.pred.multiclass;

  if (!COST_SENSITIVE::cs_label.test_label(&ec.l))
  {
    for (auto const& cost : costs)
    {
      if (hit_loss) break;
      if (predicted_class == cost.class_index)
      {
        loss = cost.x;
        hit_loss = true;
      }
    }

    all.sd->sum_loss += loss;
    all.sd->sum_loss_since_last_dump += loss;
  }

  for (const auto& sink : all.final_prediction_sink)
    all.print_by_ref(sink.get(), static_cast<float>(ec.pred.multiclass), 0, ec.tag);

  if (all.raw_prediction != nullptr)
  {
    std::string outputString;
    std::stringstream outputStringStream(outputString);
    for (size_t i = 0; i < costs.size(); i++)
    {
      if (i > 0) outputStringStream << ' ';
      outputStringStream << costs[i].class_index << ':' << costs[i].partial_prediction;
    }
    // outputStringStream << std::endl;
    all.print_text_by_ref(all.raw_prediction.get(), outputStringStream.str(), ec.tag);
  }

  COST_SENSITIVE::print_update(all, COST_SENSITIVE::cs_label.test_label(&ec.l), ec, ec_seq, false, predicted_class);
}

void output_example_seq(vw& all, multi_ex& ec_seq)
{
  if (ec_seq.empty()) return;
  all.sd->weighted_labeled_examples += ec_seq[0]->weight;
  all.sd->example_number++;

  bool hit_loss = false;
  for (example* ec : ec_seq) output_example(all, *ec, hit_loss, &(ec_seq));

  if (all.raw_prediction != nullptr)
  {
    v_array<char> empty;
    all.print_text_by_ref(all.raw_prediction.get(), "", empty);
  }
}

void output_example_regression_discrete(vw& all, cbify& data, example& ec)
{
  // data contains the cb vector, which store among other things, loss
  // ec contains a simple label type
  label_data& ld = ec.l.simple;
  const auto& cb_costs = data.cb_label.costs;

  // Track the max cost and report it at the end
  if (cb_costs[0].cost > data.regression_data.max_cost) data.regression_data.max_cost = cb_costs[0].cost;

  if (cb_costs.size() > 0)
    all.sd->update(
        ec.test_only, true /*cb_costs[0].action != FLT_MAX*/, cb_costs[0].cost, ec.weight, ec.get_num_features());

  if (ld.label != FLT_MAX) all.sd->weighted_labels += static_cast<double>(cb_costs[0].action) * ec.weight;

  print_update(all, ec);
}

void output_example_regression(vw& all, cbify& data, example& ec)
{
  // data contains the cb_cont vector, which store among other things, loss
  // ec contains a simple label type
  label_data& ld = ec.l.simple;
  const auto& cb_cont_costs = data.regression_data.cb_cont_label.costs;

  // Track the max cost and report it at the end
  if (cb_cont_costs[0].cost > data.regression_data.max_cost) data.regression_data.max_cost = cb_cont_costs[0].cost;

  if (cb_cont_costs.size() > 0)
    all.sd->update(
        ec.test_only, cb_cont_costs[0].action != FLT_MAX, cb_cont_costs[0].cost, ec.weight, ec.get_num_features());

  if (ld.label != FLT_MAX) all.sd->weighted_labels += static_cast<double>(cb_cont_costs[0].action) * ec.weight;

  print_update(all, ec);
}

void output_cb_reg_predictions(
    std::vector<std::unique_ptr<VW::io::writer>>& predict_file_descriptors, continuous_label& label)
{
  std::stringstream strm;
  if (label.costs.size() == 1)
  {
    continuous_label_elm cost = label.costs[0];
    strm << cost.action << ":" << cost.cost << ":" << cost.pdf_value << std::endl;
  }
  else if (label.costs.empty())
  {
    strm << "ERR No costs found." << std::endl;
  }
  else
  {
    strm << "ERR Too many costs found. Expecting one." << std::endl;
  }
  const std::string str = strm.str();
  for (auto& f : predict_file_descriptors) { f->write(str.c_str(), str.size()); }
}

void finish_example_cb_reg_continous(vw& all, cbify& data, example& ec)
{
  // add output example
  output_example_regression(all, data, ec);
  output_cb_reg_predictions(all.final_prediction_sink, data.regression_data.cb_cont_label);
  VW::finish_example(all, ec);
}

void finish_example_cb_reg_discrete(vw& all, cbify& data, example& ec)
{
  // add output example
  output_example_regression_discrete(all, data, ec);
  VW::finish_example(all, ec);
}

void finish_multiline_example(vw& all, cbify&, multi_ex& ec_seq)
{
  if (!ec_seq.empty())
  {
    output_example_seq(all, ec_seq);
    // global_print_newline(all);
  }
  VW::finish_example(all, ec_seq);
}

base_learner* cbify_setup(VW::setup_base_i& stack_builder)
{
  options_i& options = *stack_builder.get_options();
  vw& all = *stack_builder.get_all_pointer();
  uint32_t num_actions = 0;
  uint32_t cb_continuous_num_actions = 0;
  auto data = VW::make_unique<cbify>();
  bool use_cs;
  bool use_reg;  // todo: check
  bool use_discrete;

  option_group_definition new_options("Make Multiclass into Contextual Bandit");
  new_options
      .add(make_option("cbify", num_actions)
               .keep()
               .necessary()
               .help("Convert multiclass on <k> classes into a contextual bandit problem"))
      .add(make_option("cbify_cs", use_cs).help("Consume cost-sensitive classification examples instead of multiclass"))
      .add(make_option("cbify_reg", use_reg)
               .help("Consume regression examples instead of multiclass and cost sensitive"))
      .add(make_option("cats", cb_continuous_num_actions)
               .default_value(0)
               .keep()
               .help("Continuous action tree with smoothing"))
      .add(make_option("cb_discrete", use_discrete)
               .keep()
               .help("Discretizes continuous space and adds cb_explore as option"))
      .add(make_option("min_value", data->regression_data.min_value).keep().help("Minimum continuous value"))
      .add(make_option("max_value", data->regression_data.max_value).keep().help("Maximum continuous value"))
      .add(make_option("loss_option", data->regression_data.loss_option)
               .default_value(0)
               .help("loss options for regression - 0:squared, 1:absolute, 2:0/1"))
      .add(make_option("loss_report", data->regression_data.loss_report)
               .default_value(0)
               .help("loss report option - 0:normalized, 1:denormalized"))
      .add(make_option("loss_01_ratio", data->regression_data.loss_01_ratio)
               .default_value(0.1f)
               .help("ratio of zero loss for 0/1 loss"))
      .add(make_option("loss0", data->loss0).default_value(0.f).help("loss for correct label"))
      .add(make_option("loss1", data->loss1).default_value(1.f).help("loss for incorrect label"))
      .add(make_option("flip_loss_sign", data->flip_loss_sign)
               .keep()
               .help("flip sign of loss (use reward instead of loss)"));

  if (!options.add_parse_and_check_necessary(new_options)) return nullptr;

  data->regression_data.num_actions = num_actions;
  data->use_adf = options.was_supplied("cb_explore_adf");
  data->app_seed = uniform_hash("vw", 2, 0);
  data->all = &all;

  if (use_reg)
  {
    // Check invalid parameter combinations
    if (data->use_adf) { THROW("error: incompatible options: cb_explore_adf and cbify_reg"); }
    if (use_cs) { THROW("error: incompatible options: cbify_cs and cbify_reg"); }
    if (!options.was_supplied("min_value") || !options.was_supplied("max_value"))
    { THROW("error: min and max values must be supplied with cbify_reg"); }

    if (use_discrete && options.was_supplied("cats")) { THROW("error: incompatible options: cb_discrete and cats"); }
    else if (use_discrete)
    {
      std::stringstream ss;
      ss << num_actions;
      options.insert("cb_explore", ss.str());
    }
    else if (options.was_supplied("cats"))
    {
      if (cb_continuous_num_actions != num_actions)
        THROW("error: different number of actions specified for cbify and cb_continuous");
    }
    else
    {
      std::stringstream ss;
      ss << num_actions;
      options.insert("cats", ss.str());
    }
  }
  else
  {
    if (!options.was_supplied("cb_explore") && !data->use_adf)
    {
      std::stringstream ss;
      ss << num_actions;
      options.insert("cb_explore", ss.str());
    }
  }

  if (data->use_adf)
  {
    options.insert("cb_min_cost", std::to_string(data->loss0));
    options.insert("cb_max_cost", std::to_string(data->loss1));
  }

  if (options.was_supplied("baseline"))
  {
    std::stringstream ss;
    ss << std::max(std::abs(data->loss0), std::abs(data->loss1)) / (data->loss1 - data->loss0);
    options.insert("lr_multiplier", ss.str());
  }

  learner<cbify, example>* l;
  void (*finish_ptr)(vw&, cbify&, example&);
  std::string name_addition;
  label_type_t label_type;

  if (data->use_adf)
  {
    void (*learn_ptr)(cbify&, multi_learner&, example&);
    void (*predict_ptr)(cbify&, multi_learner&, example&);
    multi_learner* base = as_multiline(stack_builder.setup_base_learner());

    if (data->use_adf) { data->adf_data.init_adf_data(num_actions, base->increment, all.interactions); }

    if (use_cs)
    {
      learn_ptr = learn_adf<true>;
      predict_ptr = predict_adf<true>;
      finish_ptr = COST_SENSITIVE::finish_example;
      name_addition = "-adf-cs";
      label_type = label_type_t::cs;
      all.example_parser->lbl_parser = COST_SENSITIVE::cs_label;
    }
    else
    {
      learn_ptr = learn_adf<false>;
      predict_ptr = predict_adf<false>;
      finish_ptr = MULTICLASS::finish_example<cbify&>;
      name_addition = "-adf";
      label_type = label_type_t::multiclass;
      all.example_parser->lbl_parser = MULTICLASS::mc_label;
    }
    l = make_reduction_learner(
        std::move(data), base, learn_ptr, predict_ptr, stack_builder.get_setupfn_name(cbify_setup) + name_addition)
            .set_label_type(label_type)
            .set_prediction_type(prediction_type_t::multiclass)
            .set_finish_example(finish_ptr)
            .build();
  }
  else
  {
    void (*learn_ptr)(cbify&, single_learner&, example&);
    void (*predict_ptr)(cbify&, single_learner&, example&);
    prediction_type_t pred_type;
    single_learner* base = as_singleline(stack_builder.setup_base_learner());
    if (use_reg)
    {
      label_type = label_type_t::simple;
      pred_type = prediction_type_t::scalar;
      all.example_parser->lbl_parser = simple_label_parser;
      if (use_discrete)
      {
        learn_ptr = predict_or_learn_regression_discrete<true>;
        predict_ptr = predict_or_learn_regression_discrete<false>;
        finish_ptr = finish_example_cb_reg_discrete;
        name_addition = "-reg-discrete";
      }
      else
      {
        learn_ptr = predict_or_learn_regression<true>;
        predict_ptr = predict_or_learn_regression<false>;
        finish_ptr = finish_example_cb_reg_continous;
        name_addition = "-reg";
      }
    }
    else if (use_cs)
    {
      label_type = label_type_t::cs;
      pred_type = prediction_type_t::multiclass;
      learn_ptr = predict_or_learn<true, true>;
      predict_ptr = predict_or_learn<false, true>;
      finish_ptr = COST_SENSITIVE::finish_example;
      name_addition = "-cs";
      all.example_parser->lbl_parser = COST_SENSITIVE::cs_label;
    }
    else
    {
      label_type = label_type_t::multiclass;
      pred_type = prediction_type_t::multiclass;
      learn_ptr = predict_or_learn<true, false>;
      predict_ptr = predict_or_learn<false, false>;
      finish_ptr = MULTICLASS::finish_example<cbify&>;
      name_addition = "";
      all.example_parser->lbl_parser = MULTICLASS::mc_label;
    }
    l = make_reduction_learner(
        std::move(data), base, learn_ptr, predict_ptr, stack_builder.get_setupfn_name(cbify_setup) + name_addition)
            .set_learn_returns_prediction(true)
            .set_label_type(label_type)
            .set_prediction_type(pred_type)
            .set_finish_example(finish_ptr)
            .build();
  }

  return make_base(*l);
}

base_learner* cbifyldf_setup(VW::setup_base_i& stack_builder)
{
  options_i& options = *stack_builder.get_options();
  vw& all = *stack_builder.get_all_pointer();
  auto data = VW::make_unique<cbify>();
  bool cbify_ldf_option = false;

  option_group_definition new_options("Make csoaa_ldf into Contextual Bandit");
  new_options
      .add(make_option("cbify_ldf", cbify_ldf_option)
               .keep()
               .necessary()
               .help("Convert csoaa_ldf into a contextual bandit problem"))
      .add(make_option("loss0", data->loss0).default_value(0.f).help("loss for correct label"))
      .add(make_option("loss1", data->loss1).default_value(1.f).help("loss for incorrect label"));

  if (!options.add_parse_and_check_necessary(new_options)) return nullptr;

  data->app_seed = uniform_hash("vw", 2, 0);
  data->all = &all;
  data->use_adf = true;

  if (!options.was_supplied("cb_explore_adf")) { options.insert("cb_explore_adf", ""); }
  options.insert("cb_min_cost", std::to_string(data->loss0));
  options.insert("cb_max_cost", std::to_string(data->loss1));

  if (options.was_supplied("baseline"))
  {
    std::stringstream ss;
    ss << std::max(std::abs(data->loss0), std::abs(data->loss1)) / (data->loss1 - data->loss0);
    options.insert("lr_multiplier", ss.str());
  }

  multi_learner* base = as_multiline(stack_builder.setup_base_learner());
  auto* l = make_reduction_learner(std::move(data), base, do_actual_learning_ldf, do_actual_predict_ldf,
      stack_builder.get_setupfn_name(cbifyldf_setup))
                .set_prediction_type(prediction_type_t::multiclass)
                .set_label_type(label_type_t::cs)
                .set_finish_example(finish_multiline_example)
                .build();
  all.example_parser->lbl_parser = COST_SENSITIVE::cs_label;

  return make_base(*l);
}<|MERGE_RESOLUTION|>--- conflicted
+++ resolved
@@ -55,16 +55,10 @@
   vw* all = nullptr;
   bool use_adf = false;  // if true, reduce to cb_explore_adf instead of cb_explore
   cbify_adf_data adf_data;
-<<<<<<< HEAD
-  float loss0;
-  float loss1;
-  bool flip_loss_sign;
-  uint32_t chosen_action;
-=======
   float loss0 = 0.f;
   float loss1 = 0.f;
+  bool flip_loss_sign = false;
   uint32_t chosen_action = 0;
->>>>>>> f821db31
 
   // for ldf inputs
   std::vector<std::vector<COST_SENSITIVE::wclass>> cs_costs;

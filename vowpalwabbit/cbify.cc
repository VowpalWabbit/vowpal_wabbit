// Copyright (c) by respective owners including Yahoo!, Microsoft, and
// individual contributors. All rights reserved. Released under a BSD (revised)
// license as described in the file LICENSE.

#include <cfloat>
#include <vector>
#include "reductions.h"
#include "cb_algs.h"
#include "cbify.h"
#include "vw.h"
#include "hash.h"
#include "explore.h"
#include "prob_dist_cont.h"
#include "debug_log.h"
#include "cb_label_parser.h"
#include "simple_label_parser.h"
#include "shared_data.h"

using namespace VW::LEARNER;
using namespace exploration;
using namespace ACTION_SCORE;

using namespace VW::config;

using std::endl;
using VW::cb_continuous::continuous_label;
using VW::cb_continuous::continuous_label_elm;

struct cbify;

#undef VW_DEBUG_LOG
#define VW_DEBUG_LOG vw_dbg::cbify

struct cbify_reg
{
  float min_value = 0.f;
  float max_value = 0.f;
  float bandwidth = 0.f;
  int num_actions = 0;
  int loss_option = 0;
  int loss_report = 0;
  float loss_01_ratio = 0.f;
  continuous_label cb_cont_label;
  float max_cost = std::numeric_limits<float>::lowest();
};

struct cbify
{
  CB::label cb_label;
  uint64_t app_seed = 0;
  action_scores a_s;
  cbify_reg regression_data;
  // used as the seed
  size_t example_counter = 0;
  VW::workspace* all = nullptr;
  bool use_adf = false;  // if true, reduce to cb_explore_adf instead of cb_explore
  cbify_adf_data adf_data;
  float loss0 = 0.f;
  float loss1 = 0.f;
  bool flip_loss_sign = false;
  uint32_t chosen_action = 0;

  // for ldf inputs
  std::vector<std::vector<COST_SENSITIVE::wclass>> cs_costs;
  std::vector<std::vector<CB::cb_class>> cb_costs;
  std::vector<ACTION_SCORE::action_scores> cb_as;
};

float loss(const cbify& data, uint32_t label, uint32_t final_prediction)
{
  float mult = data.flip_loss_sign ? -1.f : 1.f;
  if (label != final_prediction)
    return mult * data.loss1;
  else
    return mult * data.loss0;
}

float loss_cs(const cbify& data, const std::vector<COST_SENSITIVE::wclass>& costs, uint32_t final_prediction)
{
  float cost = 0.;
  for (const auto& wc : costs)
  {
    if (wc.class_index == final_prediction)
    {
      cost = wc.x;
      break;
    }
  }
  return data.loss0 + (data.loss1 - data.loss0) * cost;
}

float loss_csldf(
    const cbify& data, const std::vector<std::vector<COST_SENSITIVE::wclass>>& cs_costs, uint32_t final_prediction)
{
  float cost = 0.;
  for (const auto& costs : cs_costs)
  {
    if (costs[0].class_index == final_prediction)
    {
      cost = costs[0].x;
      break;
    }
  }
  return data.loss0 + (data.loss1 - data.loss0) * cost;
}

void finish_cbify_reg(cbify_reg& data, std::ostream* trace_stream)
{
  if (trace_stream != nullptr) (*trace_stream) << "Max Cost=" << data.max_cost << std::endl;
}

void cbify_adf_data::init_adf_data(const std::size_t num_actions, std::size_t increment,
    std::vector<std::vector<namespace_index>>& interactions, std::vector<std::vector<extent_term>>& extent_interactions)
{
  this->num_actions = num_actions;
  this->increment = increment;

  ecs.resize(num_actions);
  for (size_t a = 0; a < num_actions; ++a)
  {
    ecs[a] = VW::alloc_examples(1);
    auto& lab = ecs[a]->l.cb;
    CB::default_label(lab);
    ecs[a]->interactions = &interactions;
    ecs[a]->extent_interactions = &extent_interactions;
  }

  // cache mask for copy routine
  uint64_t total = num_actions * increment;
  uint64_t power_2 = 0;

  while (total > 0)
  {
    total = total >> 1;
    power_2++;
  }

  this->custom_index_mask = (static_cast<uint64_t>(1) << power_2) - 1;
}

cbify_adf_data::~cbify_adf_data()
{
  for (auto* ex : ecs) { VW::dealloc_examples(ex, 1); }
}

void cbify_adf_data::copy_example_to_adf(parameters& weights, example& ec)
{
  const uint64_t mask = weights.mask();

  for (size_t a = 0; a < num_actions; ++a)
  {
    auto& eca = *ecs[a];
    // clear label
    auto& lab = eca.l.cb;
    CB::default_label(lab);

    // copy data
    VW::copy_example_data(&eca, &ec);

    // offset indices for given action
    for (features& fs : eca)
    {
      for (feature_index& idx : fs.indicies)
      {
        auto rawidx = idx;
        rawidx -= rawidx & custom_index_mask;
        rawidx += a * increment;
        idx = rawidx & mask;
      }
    }

    // avoid empty example by adding a tag (hacky)
    if (CB_ALGS::example_is_newline_not_header(eca) && CB::cb_label.test_label(eca.l)) { eca.tag.push_back('n'); }
  }
}

float get_squared_loss(cbify& data, float chosen_action, float label)
{
  float diff = label - chosen_action;
  float range = data.regression_data.max_value - data.regression_data.min_value;
  return (diff * diff) / (range * range);
}

float get_absolute_loss(cbify& data, float chosen_action, float label)
{
  float diff = label - chosen_action;
  float range = data.regression_data.max_value - data.regression_data.min_value;
  return std::abs(diff) / range;
}

float get_01_loss(cbify& data, float chosen_action, float label)
{
  float diff = label - chosen_action;
  float range = data.regression_data.max_value - data.regression_data.min_value;
  if (std::abs(diff) <= (data.regression_data.loss_01_ratio * range)) return 0.0f;
  return 1.0f;
}

// discretized continuous action space predict_or_learn. Non-afd workflow only
// Receives Regression example as input, sends cb example to base learn/predict which is cb_explore
template <bool is_learn>
void predict_or_learn_regression_discrete(cbify& data, single_learner& base, example& ec)
{
  VW_DBG(ec) << "cbify_reg: #### is_learn = " << is_learn << simple_label_to_string(ec) << features_to_string(ec)
             << endl;

  label_data regression_label = ec.l.simple;
  data.cb_label.costs.clear();
  ec.l.cb = data.cb_label;
  ec.pred.a_s = std::move(data.a_s);

  // Call the cb_explore algorithm. It returns a vector of probabilities for each action
  base.predict(ec);

  uint32_t chosen_action;
  if (sample_after_normalizing(
          data.app_seed + data.example_counter++, begin_scores(ec.pred.a_s), end_scores(ec.pred.a_s), chosen_action))
    THROW("Failed to sample from pdf");

  CB::cb_class cb;
  cb.action = chosen_action + 1;
  cb.probability = ec.pred.a_s[chosen_action].score;

  if (!cb.action) THROW("No action with non-zero probability found!");
  float continuous_range = data.regression_data.max_value - data.regression_data.min_value;
  float converted_action =
      data.regression_data.min_value + chosen_action * continuous_range / data.regression_data.num_actions;

  if (data.regression_data.loss_option == 0)
  { cb.cost = get_squared_loss(data, converted_action, regression_label.label); }
  else if (data.regression_data.loss_option == 1)
  {
    cb.cost = get_absolute_loss(data, converted_action, regression_label.label);
  }
  else if (data.regression_data.loss_option == 2)
  {
    cb.cost = get_01_loss(data, converted_action, regression_label.label);
  }

  // Create a new cb label
  data.cb_label.costs.push_back(cb);
  ec.l.cb = data.cb_label;

  if (is_learn) base.learn(ec);

  if (data.regression_data.loss_report == 1)
  {
    // for reporting average loss to be in the correct range (reverse normalizing)
    size_t siz = data.cb_label.costs.size();
    if (data.regression_data.loss_option == 0)
    { data.cb_label.costs[siz - 1].cost = cb.cost * continuous_range * continuous_range; }
    else if (data.regression_data.loss_option == 1)
    {
      data.cb_label.costs[siz - 1].cost = cb.cost * continuous_range;
    }
  }

  data.a_s = std::move(ec.pred.a_s);
  data.a_s.clear();
  ec.l.cb.costs.clear();

  ec.l.simple = regression_label;
  ec.pred.scalar = converted_action;
}

// continuous action space predict_or_learn. Non-afd workflow only
// Receives Regression example as input, sends cb_continuous example to base learn/predict
template <bool is_learn>
void predict_or_learn_regression(cbify& data, single_learner& base, example& ec)
{
  VW_DBG(ec) << "cbify_reg: #### is_learn = " << is_learn << simple_label_to_string(ec) << features_to_string(ec)
             << endl;

  // Save simple label from the example just in case base.predict changes the label.
  // Technically it should not.
  const label_data regression_label = ec.l.simple;

  // Clear the prediction before getting a prediction from base
  ec.pred.pdf_value = {0.f, 0.f};

  // Get the continuous action and pdf value for the current features
  base.predict(ec);

  VW_DBG(ec) << "cbify-reg: base.predict() = " << simple_label_to_string(ec) << features_to_string(ec) << endl;
  VW_DBG(ec) << "cbify-reg: predict before learn, chosen_action=" << ec.pred.pdf_value.action << endl;

  // Create a label from the prediction and a cost derived from the actual
  // regression label.

  continuous_label_elm cb_cont_lbl;

  cb_cont_lbl.action = ec.pred.pdf_value.action;
  cb_cont_lbl.pdf_value = ec.pred.pdf_value.pdf_value;

  if (data.regression_data.loss_option == 0)
  { cb_cont_lbl.cost = get_squared_loss(data, ec.pred.pdf_value.action, regression_label.label); }
  else if (data.regression_data.loss_option == 1)
  {
    cb_cont_lbl.cost = get_absolute_loss(data, ec.pred.pdf_value.action, regression_label.label);
  }
  else if (data.regression_data.loss_option == 2)
  {
    cb_cont_lbl.cost = get_01_loss(data, ec.pred.pdf_value.action, regression_label.label);
  }

  data.regression_data.cb_cont_label.costs.clear();
  data.regression_data.cb_cont_label.costs.push_back(cb_cont_lbl);

  // Use the label inside the reduction data structure
  ec.l.cb_cont = data.regression_data.cb_cont_label;

  VW_DBG(ec) << "cbify-reg: before base.learn() = " << to_string(ec.l.cb_cont) << features_to_string(ec) << endl;
  if (is_learn) base.learn(ec);
  VW_DBG(ec) << "cbify-reg: after base.learn() = " << to_string(ec.l.cb_cont) << features_to_string(ec) << endl;

  // Update the label inside the reduction data structure
  data.regression_data.cb_cont_label = ec.l.cb_cont;

  if (data.regression_data.loss_report == 1)
  {
    // for reporting average loss to be in the correct range (reverse normalizing)
    const float continuous_range = data.regression_data.max_value - data.regression_data.min_value;
    const size_t cost_size = data.regression_data.cb_cont_label.costs.size();
    if (data.regression_data.loss_option == 0)
    {
      data.regression_data.cb_cont_label.costs[cost_size - 1].cost =
          cb_cont_lbl.cost * continuous_range * continuous_range;
    }
    else if (data.regression_data.loss_option == 1)
    {
      data.regression_data.cb_cont_label.costs[cost_size - 1].cost = cb_cont_lbl.cost * continuous_range;
    }
  }

  ec.l.cb_cont.costs.clear();
  ec.l.simple = regression_label;  // restore the regression label
  ec.pred.scalar = cb_cont_lbl.action;
}

template <bool is_learn, bool use_cs>
void predict_or_learn(cbify& data, single_learner& base, example& ec)
{
  // Store the multiclass or cost-sensitive input label
  MULTICLASS::label_t ld;
  COST_SENSITIVE::label csl;
  if (use_cs)
    csl = std::move(ec.l.cs);
  else
    ld = std::move(ec.l.multi);

  ec.l.cb.costs.clear();
  ec.pred.a_s.clear();

  // Call the cb_explore algorithm. It returns a vector of probabilities for each action
  base.predict(ec);

  uint32_t chosen_action;
  if (sample_after_normalizing(
          data.app_seed + data.example_counter++, begin_scores(ec.pred.a_s), end_scores(ec.pred.a_s), chosen_action))
    THROW("Failed to sample from pdf");

  // Create a new cb label
  const auto action = chosen_action + 1;
  const auto cost = use_cs ? loss_cs(data, csl.costs, action) : loss(data, ld.label, action);
  ec.l.cb.costs.push_back(CB::cb_class{
      cost,
      action,                           // action
      ec.pred.a_s[chosen_action].score  // probability
  });

  if (is_learn) { base.learn(ec); }

  if (use_cs)
    ec.l.cs = std::move(csl);
  else
    ec.l.multi = std::move(ld);

  ec.pred.multiclass = action;
  ec.l.cb.costs.clear();
}

template <bool use_cs>
void predict_adf(cbify& data, multi_learner& base, example& ec)
{
  const auto save_label = ec.l;

  data.adf_data.copy_example_to_adf(data.all->weights, ec);
  base.predict(data.adf_data.ecs);

  auto& out_ec = *data.adf_data.ecs[0];

  if (sample_after_normalizing(data.app_seed + data.example_counter++, begin_scores(out_ec.pred.a_s),
          end_scores(out_ec.pred.a_s), data.chosen_action))
    THROW("Failed to sample from pdf");

  ec.pred.multiclass = out_ec.pred.a_s[data.chosen_action].action + 1;
  ec.l = save_label;
}

template <bool use_cs>
void learn_adf(cbify& data, multi_learner& base, example& ec)
{
  auto& out_ec = *data.adf_data.ecs[0];
  MULTICLASS::label_t ld;
  COST_SENSITIVE::label csl;

  if (use_cs)
    csl = ec.l.cs;
  else
    ld = ec.l.multi;

  CB::cb_class cl;
  cl.action = out_ec.pred.a_s[data.chosen_action].action + 1;
  cl.probability = out_ec.pred.a_s[data.chosen_action].score;

  if (!cl.action) THROW("No action with non-zero probability found!");

  if (use_cs)
    cl.cost = loss_cs(data, csl.costs, cl.action);
  else
    cl.cost = loss(data, ld.label, cl.action);

  // add cb label to chosen action
  auto& lab = data.adf_data.ecs[cl.action - 1]->l.cb;
  lab.costs.clear();
  lab.costs.push_back(cl);

  base.learn(data.adf_data.ecs);
}

void do_actual_predict_ldf(cbify& data, multi_learner& base, multi_ex& ec_seq)
{
  // change label and pred data for cb
  if (data.cs_costs.size() < ec_seq.size()) data.cs_costs.resize(ec_seq.size());
  if (data.cb_costs.size() < ec_seq.size()) data.cb_costs.resize(ec_seq.size());
  if (data.cb_as.size() < ec_seq.size()) data.cb_as.resize(ec_seq.size());
  for (size_t i = 0; i < ec_seq.size(); ++i)
  {
    auto& ec = *ec_seq[i];
    data.cs_costs[i] = ec.l.cs.costs;
    data.cb_costs[i].clear();
    ec.l.cb.costs = data.cb_costs[i];
    ec.pred.a_s = std::move(data.cb_as[i]);
    ec.pred.a_s.clear();
  }

  base.predict(ec_seq);

  auto& out_ec = *ec_seq[0];

  if (sample_after_normalizing(data.app_seed + data.example_counter++, begin_scores(out_ec.pred.a_s),
          end_scores(out_ec.pred.a_s), data.chosen_action))
    THROW("Failed to sample from pdf");

  // Get the predicted action (adjusting for 1 based start)
  const auto predicted_action = out_ec.pred.a_s[data.chosen_action].action + 1;

  // Set cs prediction
  for (size_t i = 0; i < ec_seq.size(); ++i)
  {
    auto& ec = *ec_seq[i];
    data.cb_as[i] = ec.pred.a_s;  // store action_score vector for later reuse.
    if (i == predicted_action - 1)
      ec.pred.multiclass = predicted_action;
    else
      ec.pred.multiclass = 0;
  }
}

void do_actual_learning_ldf(cbify& data, multi_learner& base, multi_ex& ec_seq)
{
  CB::cb_class cl;

  cl.action = data.cb_as[0][data.chosen_action].action + 1;
  cl.probability = data.cb_as[0][data.chosen_action].score;

  if (!cl.action) THROW("No action with non-zero probability found!");

  cl.cost = loss_csldf(data, data.cs_costs, cl.action);

  // add cb label to chosen action
  data.cb_label.costs.clear();
  data.cb_label.costs.push_back(cl);
  data.cb_costs[cl.action - 1] = ec_seq[cl.action - 1]->l.cb.costs;
  ec_seq[cl.action - 1]->l.cb = data.cb_label;
  for (size_t i = 0; i < ec_seq.size(); ++i)
  {
    auto& ec = *ec_seq[i];
    ec.pred.a_s = data.cb_as[i];
  }

  base.learn(ec_seq);

  // reset cs costs
  for (size_t i = 0; i < ec_seq.size(); ++i)
  {
    auto& ec = *ec_seq[i];
    data.cb_as[i] = std::move(ec.pred.a_s);  // store action_score vector for later reuse.
    if (i == cl.action - 1)
      data.cb_label = ec.l.cb;
    else
      data.cb_costs[i] = ec.l.cb.costs;
    ec.l.cs.costs = data.cs_costs[i];
    if (i == cl.action - 1)
      ec.pred.multiclass = cl.action;
    else
      ec.pred.multiclass = 0;
    ec.l.cb.costs.clear();
  }
}

void output_example(VW::workspace& all, example& ec, bool& hit_loss, multi_ex* ec_seq)
{
  const auto& costs = ec.l.cs.costs;

  if (example_is_newline(ec)) return;
  if (COST_SENSITIVE::ec_is_example_header(ec)) return;

  all.sd->total_features += ec.get_num_features();

  float loss = 0.;

  uint32_t predicted_class = ec.pred.multiclass;

  if (!COST_SENSITIVE::cs_label.test_label(ec.l))
  {
    for (auto const& cost : costs)
    {
      if (hit_loss) break;
      if (predicted_class == cost.class_index)
      {
        loss = cost.x;
        hit_loss = true;
      }
    }

    all.sd->sum_loss += loss;
    all.sd->sum_loss_since_last_dump += loss;
  }

  for (const auto& sink : all.final_prediction_sink)
    all.print_by_ref(sink.get(), static_cast<float>(ec.pred.multiclass), 0, ec.tag);

  if (all.raw_prediction != nullptr)
  {
    std::string outputString;
    std::stringstream outputStringStream(outputString);
    for (size_t i = 0; i < costs.size(); i++)
    {
      if (i > 0) outputStringStream << ' ';
      outputStringStream << costs[i].class_index << ':' << costs[i].partial_prediction;
    }
    // outputStringStream << std::endl;
    all.print_text_by_ref(all.raw_prediction.get(), outputStringStream.str(), ec.tag);
  }

  COST_SENSITIVE::print_update(all, COST_SENSITIVE::cs_label.test_label(ec.l), ec, ec_seq, false, predicted_class);
}

void output_example_seq(VW::workspace& all, multi_ex& ec_seq)
{
  if (ec_seq.empty()) return;
  all.sd->weighted_labeled_examples += ec_seq[0]->weight;
  all.sd->example_number++;

  bool hit_loss = false;
  for (example* ec : ec_seq) output_example(all, *ec, hit_loss, &(ec_seq));

  if (all.raw_prediction != nullptr)
  {
    v_array<char> empty;
    all.print_text_by_ref(all.raw_prediction.get(), "", empty);
  }
}

void output_example_regression_discrete(VW::workspace& all, cbify& data, example& ec)
{
  // data contains the cb vector, which store among other things, loss
  // ec contains a simple label type
  label_data& ld = ec.l.simple;
  const auto& cb_costs = data.cb_label.costs;

  // Track the max cost and report it at the end
  if (cb_costs[0].cost > data.regression_data.max_cost) data.regression_data.max_cost = cb_costs[0].cost;

  if (cb_costs.size() > 0)
    all.sd->update(
        ec.test_only, true /*cb_costs[0].action != FLT_MAX*/, cb_costs[0].cost, ec.weight, ec.get_num_features());

  if (ld.label != FLT_MAX) all.sd->weighted_labels += static_cast<double>(cb_costs[0].action) * ec.weight;

  print_update(all, ec);
}

void output_example_regression(VW::workspace& all, cbify& data, example& ec)
{
  // data contains the cb_cont vector, which store among other things, loss
  // ec contains a simple label type
  label_data& ld = ec.l.simple;
  const auto& cb_cont_costs = data.regression_data.cb_cont_label.costs;

  // Track the max cost and report it at the end
  if (cb_cont_costs[0].cost > data.regression_data.max_cost) data.regression_data.max_cost = cb_cont_costs[0].cost;

  if (cb_cont_costs.size() > 0)
    all.sd->update(
        ec.test_only, cb_cont_costs[0].action != FLT_MAX, cb_cont_costs[0].cost, ec.weight, ec.get_num_features());

  if (ld.label != FLT_MAX) all.sd->weighted_labels += static_cast<double>(cb_cont_costs[0].action) * ec.weight;

  print_update(all, ec);
}

void output_cb_reg_predictions(
    std::vector<std::unique_ptr<VW::io::writer>>& predict_file_descriptors, continuous_label& label)
{
  std::stringstream strm;
  if (label.costs.size() == 1)
  {
    continuous_label_elm cost = label.costs[0];
    strm << cost.action << ":" << cost.cost << ":" << cost.pdf_value << std::endl;
  }
  else if (label.costs.empty())
  {
    strm << "ERR No costs found." << std::endl;
  }
  else
  {
    strm << "ERR Too many costs found. Expecting one." << std::endl;
  }
  const std::string str = strm.str();
  for (auto& f : predict_file_descriptors) { f->write(str.c_str(), str.size()); }
}

void finish_example_cb_reg_continous(VW::workspace& all, cbify& data, example& ec)
{
  // add output example
  output_example_regression(all, data, ec);
  output_cb_reg_predictions(all.final_prediction_sink, data.regression_data.cb_cont_label);
  VW::finish_example(all, ec);
}

void finish_example_cb_reg_discrete(VW::workspace& all, cbify& data, example& ec)
{
  // add output example
  output_example_regression_discrete(all, data, ec);
  VW::finish_example(all, ec);
}

void finish_multiline_example(VW::workspace& all, cbify&, multi_ex& ec_seq)
{
  if (!ec_seq.empty())
  {
    output_example_seq(all, ec_seq);
    // global_print_newline(all);
  }
  VW::finish_example(all, ec_seq);
}

base_learner* cbify_setup(VW::setup_base_i& stack_builder)
{
  options_i& options = *stack_builder.get_options();
  VW::workspace& all = *stack_builder.get_all_pointer();
  uint32_t num_actions = 0;
  uint32_t cb_continuous_num_actions = 0;
  auto data = VW::make_unique<cbify>();
  bool use_cs;
  bool use_reg;  // todo: check
  bool use_discrete;

  option_group_definition new_options("Make Multiclass into Contextual Bandit");
  new_options
      .add(make_option("cbify", num_actions)
               .keep()
               .necessary()
               .help("Convert multiclass on <k> classes into a contextual bandit problem"))
      .add(make_option("cbify_cs", use_cs).help("Consume cost-sensitive classification examples instead of multiclass"))
      .add(make_option("cbify_reg", use_reg)
               .help("Consume regression examples instead of multiclass and cost sensitive"))
      .add(make_option("cats", cb_continuous_num_actions)
               .default_value(0)
               .keep()
               .help("Continuous action tree with smoothing"))
      .add(make_option("cb_discrete", use_discrete)
               .keep()
               .help("Discretizes continuous space and adds cb_explore as option"))
      .add(make_option("min_value", data->regression_data.min_value).keep().help("Minimum continuous value"))
      .add(make_option("max_value", data->regression_data.max_value).keep().help("Maximum continuous value"))
      .add(make_option("loss_option", data->regression_data.loss_option)
               .default_value(0)
               .help("Loss options for regression - 0:squared, 1:absolute, 2:0/1"))
      .add(make_option("loss_report", data->regression_data.loss_report)
               .default_value(0)
               .help("Loss report option - 0:normalized, 1:denormalized"))
      .add(make_option("loss_01_ratio", data->regression_data.loss_01_ratio)
               .default_value(0.1f)
<<<<<<< HEAD
               .help("ratio of zero loss for 0/1 loss"))
      .add(make_option("loss0", data->loss0).default_value(0.f).help("loss for correct label"))
      .add(make_option("loss1", data->loss1).default_value(1.f).help("loss for incorrect label"))
      .add(make_option("flip_loss_sign", data->flip_loss_sign)
               .keep()
               .help("flip sign of loss (use reward instead of loss)"));
=======
               .help("Ratio of zero loss for 0/1 loss"))
      .add(make_option("loss0", data->loss0).default_value(0.f).help("Loss for correct label"))
      .add(make_option("loss1", data->loss1).default_value(1.f).help("Loss for incorrect label"));
>>>>>>> f3f7b361

  if (!options.add_parse_and_check_necessary(new_options)) return nullptr;

  data->regression_data.num_actions = num_actions;
  data->use_adf = options.was_supplied("cb_explore_adf");
  data->app_seed = uniform_hash("vw", 2, 0);
  data->all = &all;

  if (use_reg)
  {
    // Check invalid parameter combinations
    if (data->use_adf) { THROW("error: incompatible options: cb_explore_adf and cbify_reg"); }
    if (use_cs) { THROW("error: incompatible options: cbify_cs and cbify_reg"); }
    if (!options.was_supplied("min_value") || !options.was_supplied("max_value"))
    { THROW("error: min and max values must be supplied with cbify_reg"); }

    if (use_discrete && options.was_supplied("cats")) { THROW("error: incompatible options: cb_discrete and cats"); }
    else if (use_discrete)
    {
      std::stringstream ss;
      ss << num_actions;
      options.insert("cb_explore", ss.str());
    }
    else if (options.was_supplied("cats"))
    {
      if (cb_continuous_num_actions != num_actions)
        THROW("error: different number of actions specified for cbify and cb_continuous");
    }
    else
    {
      std::stringstream ss;
      ss << num_actions;
      options.insert("cats", ss.str());
    }
  }
  else
  {
    if (!options.was_supplied("cb_explore") && !data->use_adf)
    {
      std::stringstream ss;
      ss << num_actions;
      options.insert("cb_explore", ss.str());
    }
  }

  if (data->use_adf)
  {
    options.insert("cb_min_cost", std::to_string(data->loss0));
    options.insert("cb_max_cost", std::to_string(data->loss1));
  }

  if (options.was_supplied("baseline"))
  {
    std::stringstream ss;
    ss << std::max(std::abs(data->loss0), std::abs(data->loss1)) / (data->loss1 - data->loss0);
    options.insert("lr_multiplier", ss.str());
  }

  learner<cbify, example>* l;
  void (*finish_ptr)(VW::workspace&, cbify&, example&);
  std::string name_addition;
  VW::label_type_t label_type;

  if (data->use_adf)
  {
    void (*learn_ptr)(cbify&, multi_learner&, example&);
    void (*predict_ptr)(cbify&, multi_learner&, example&);
    multi_learner* base = as_multiline(stack_builder.setup_base_learner());

    if (data->use_adf)
    { data->adf_data.init_adf_data(num_actions, base->increment, all.interactions, all.extent_interactions); }

    if (use_cs)
    {
      learn_ptr = learn_adf<true>;
      predict_ptr = predict_adf<true>;
      finish_ptr = COST_SENSITIVE::finish_example;
      name_addition = "-adf-cs";
      label_type = VW::label_type_t::cs;
      all.example_parser->lbl_parser = COST_SENSITIVE::cs_label;
    }
    else
    {
      learn_ptr = learn_adf<false>;
      predict_ptr = predict_adf<false>;
      finish_ptr = MULTICLASS::finish_example<cbify&>;
      name_addition = "-adf";
      label_type = VW::label_type_t::multiclass;
      all.example_parser->lbl_parser = MULTICLASS::mc_label;
    }
    l = make_reduction_learner(
        std::move(data), base, learn_ptr, predict_ptr, stack_builder.get_setupfn_name(cbify_setup) + name_addition)
            .set_input_label_type(label_type)
            .set_output_prediction_type(VW::prediction_type_t::multiclass)
            .set_finish_example(finish_ptr)
            .build();
  }
  else
  {
    void (*learn_ptr)(cbify&, single_learner&, example&);
    void (*predict_ptr)(cbify&, single_learner&, example&);
    VW::prediction_type_t pred_type;
    single_learner* base = as_singleline(stack_builder.setup_base_learner());
    if (use_reg)
    {
      label_type = VW::label_type_t::simple;
      pred_type = VW::prediction_type_t::scalar;
      all.example_parser->lbl_parser = simple_label_parser;
      if (use_discrete)
      {
        learn_ptr = predict_or_learn_regression_discrete<true>;
        predict_ptr = predict_or_learn_regression_discrete<false>;
        finish_ptr = finish_example_cb_reg_discrete;
        name_addition = "-reg-discrete";
      }
      else
      {
        learn_ptr = predict_or_learn_regression<true>;
        predict_ptr = predict_or_learn_regression<false>;
        finish_ptr = finish_example_cb_reg_continous;
        name_addition = "-reg";
      }
    }
    else if (use_cs)
    {
      label_type = VW::label_type_t::cs;
      pred_type = VW::prediction_type_t::multiclass;
      learn_ptr = predict_or_learn<true, true>;
      predict_ptr = predict_or_learn<false, true>;
      finish_ptr = COST_SENSITIVE::finish_example;
      name_addition = "-cs";
      all.example_parser->lbl_parser = COST_SENSITIVE::cs_label;
    }
    else
    {
      label_type = VW::label_type_t::multiclass;
      pred_type = VW::prediction_type_t::multiclass;
      learn_ptr = predict_or_learn<true, false>;
      predict_ptr = predict_or_learn<false, false>;
      finish_ptr = MULTICLASS::finish_example<cbify&>;
      name_addition = "";
      all.example_parser->lbl_parser = MULTICLASS::mc_label;
    }
    l = make_reduction_learner(
        std::move(data), base, learn_ptr, predict_ptr, stack_builder.get_setupfn_name(cbify_setup) + name_addition)
            .set_learn_returns_prediction(true)
            .set_input_label_type(label_type)
            .set_output_prediction_type(pred_type)
            .set_finish_example(finish_ptr)
            .build();
  }

  return make_base(*l);
}

base_learner* cbifyldf_setup(VW::setup_base_i& stack_builder)
{
  options_i& options = *stack_builder.get_options();
  VW::workspace& all = *stack_builder.get_all_pointer();
  auto data = VW::make_unique<cbify>();
  bool cbify_ldf_option = false;

  option_group_definition new_options("Make csoaa_ldf into Contextual Bandit");
  new_options
      .add(make_option("cbify_ldf", cbify_ldf_option)
               .keep()
               .necessary()
               .help("Convert csoaa_ldf into a contextual bandit problem"))
      .add(make_option("loss0", data->loss0).default_value(0.f).help("Loss for correct label"))
      .add(make_option("loss1", data->loss1).default_value(1.f).help("Loss for incorrect label"));

  if (!options.add_parse_and_check_necessary(new_options)) return nullptr;

  data->app_seed = uniform_hash("vw", 2, 0);
  data->all = &all;
  data->use_adf = true;

  if (!options.was_supplied("cb_explore_adf")) { options.insert("cb_explore_adf", ""); }
  options.insert("cb_min_cost", std::to_string(data->loss0));
  options.insert("cb_max_cost", std::to_string(data->loss1));

  if (options.was_supplied("baseline"))
  {
    std::stringstream ss;
    ss << std::max(std::abs(data->loss0), std::abs(data->loss1)) / (data->loss1 - data->loss0);
    options.insert("lr_multiplier", ss.str());
  }

  multi_learner* base = as_multiline(stack_builder.setup_base_learner());
  auto* l = make_reduction_learner(std::move(data), base, do_actual_learning_ldf, do_actual_predict_ldf,
      stack_builder.get_setupfn_name(cbifyldf_setup))
                .set_output_prediction_type(VW::prediction_type_t::multiclass)
                .set_input_label_type(VW::label_type_t::cs)
                .set_finish_example(finish_multiline_example)
                .build();
  all.example_parser->lbl_parser = COST_SENSITIVE::cs_label;

  return make_base(*l);
}<|MERGE_RESOLUTION|>--- conflicted
+++ resolved
@@ -694,18 +694,12 @@
                .help("Loss report option - 0:normalized, 1:denormalized"))
       .add(make_option("loss_01_ratio", data->regression_data.loss_01_ratio)
                .default_value(0.1f)
-<<<<<<< HEAD
-               .help("ratio of zero loss for 0/1 loss"))
-      .add(make_option("loss0", data->loss0).default_value(0.f).help("loss for correct label"))
-      .add(make_option("loss1", data->loss1).default_value(1.f).help("loss for incorrect label"))
+               .help("Ratio of zero loss for 0/1 loss"))
+      .add(make_option("loss0", data->loss0).default_value(0.f).help("Loss for correct label"))
+      .add(make_option("loss1", data->loss1).default_value(1.f).help("Loss for incorrect label"))
       .add(make_option("flip_loss_sign", data->flip_loss_sign)
                .keep()
-               .help("flip sign of loss (use reward instead of loss)"));
-=======
-               .help("Ratio of zero loss for 0/1 loss"))
-      .add(make_option("loss0", data->loss0).default_value(0.f).help("Loss for correct label"))
-      .add(make_option("loss1", data->loss1).default_value(1.f).help("Loss for incorrect label"));
->>>>>>> f3f7b361
+               .help("Flip sign of loss (use reward instead of loss)"));
 
   if (!options.add_parse_and_check_necessary(new_options)) return nullptr;
 

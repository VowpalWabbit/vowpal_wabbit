--- conflicted
+++ resolved
@@ -65,7 +65,6 @@
   return data.loss0 + (data.loss1 - data.loss0) * cost;
 }
 
-<<<<<<< HEAD
 float loss_csldf(cbify& data, std::vector<v_array<COST_SENSITIVE::wclass>>& cs_costs, uint32_t final_prediction)
 {
   float cost = 0.;
@@ -78,15 +77,12 @@
   return data.loss0 + (data.loss1 - data.loss0) * cost;
 }
 
-template<class T> inline void delete_it(T* p) { if (p != nullptr) delete p; }
-=======
 template <class T>
 inline void delete_it(T* p)
 {
   if (p != nullptr)
     delete p;
 }
->>>>>>> 6dd314d2
 
 void finish(cbify& data)
 {

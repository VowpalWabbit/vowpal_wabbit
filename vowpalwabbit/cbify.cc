--- conflicted
+++ resolved
@@ -414,13 +414,7 @@
   lab.costs.clear();
   lab.costs.push_back(cl);
 
-<<<<<<< HEAD
-  if (is_learn) base.learn(data.adf_data.ecs);
-
-  ec.pred.multiclass = cl.action;
-=======
   base.learn(data.adf_data.ecs);
->>>>>>> 8726a09b
 }
 
 void init_adf_data(cbify& data, const size_t num_actions)

--- conflicted
+++ resolved
@@ -290,16 +290,10 @@
   option_group_definition new_options("One Against All");
   new_options.add(make_option("oaa", data->k).keep().necessary().help("One-against-all multiclass with <k> labels"))
       .add(make_option("oaa_subsample", data->num_subsample)
-<<<<<<< HEAD
-               .help("subsample this number of negative examples when learning"))
-      .add(make_option("probabilities", probabilities).help("predict probabilities of all classes"))
-      .add(make_option("scores", scores).help("output raw scores per class"))
-      .add(make_option("indexing", data->indexing).keep().help("Choose between 0 or 1-indexing"));
-=======
                .help("Subsample this number of negative examples when learning"))
       .add(make_option("probabilities", probabilities).help("Predict probabilities of all classes"))
-      .add(make_option("scores", scores).help("Output raw scores per class"));
->>>>>>> e72cad55
+      .add(make_option("scores", scores).help("Output raw scores per class"))
+      .add(make_option("indexing", data->indexing).one_of({0,1}).keep().help("Choose between 0 or 1-indexing"));
 
   if (!options.add_parse_and_check_necessary(new_options)) return nullptr;
 

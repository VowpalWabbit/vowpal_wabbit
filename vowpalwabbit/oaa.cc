--- conflicted
+++ resolved
@@ -157,11 +157,7 @@
     sprintf(temp_str, "%f", ec.pred.probs[i]); // 0.123 -> 0.123000
     outputStringStream << ':' << temp_str;
   }
-<<<<<<< HEAD
-  for (auto sink : all.final_prediction_sink)
-=======
   for (int sink : all.final_prediction_sink)
->>>>>>> c2d5bcf0
     all.print_text(sink, outputStringStream.str(), ec.tag);
 
   // === Report updates using zero-one loss

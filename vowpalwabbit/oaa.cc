--- conflicted
+++ resolved
@@ -243,51 +243,33 @@
         all.trace_message << "WARNING: --probabilities should be used only with --loss_function=logistic" << std::endl;
       // the three boolean template parameters are: is_learn, print_all and scores
       l = &VW::LEARNER::init_multiclass_learner(data, base, predict_or_learn<true, false, true, true>,
-<<<<<<< HEAD
           predict_or_learn<false, false, true, true>, all.example_parser, data->k, "oaa-prob",
           prediction_type_t::scalars);
-=======
-          predict_or_learn<false, false, true, true>, all.example_parser, data->k, prediction_type_t::scalars);
       all.label_type = label_type_t::mc;
->>>>>>> 1d8a056b
       all.sd->report_multiclass_log_loss = true;
       l->set_finish_example(finish_example_scores<true>);
     }
     else
     {
       l = &VW::LEARNER::init_multiclass_learner(data, base, predict_or_learn<true, false, true, false>,
-<<<<<<< HEAD
           predict_or_learn<false, false, true, false>, all.example_parser, data->k, "oaa-scores",
           prediction_type_t::scalars);
-=======
-          predict_or_learn<false, false, true, false>, all.example_parser, data->k, prediction_type_t::scalars);
       all.label_type = label_type_t::mc;
->>>>>>> 1d8a056b
       l->set_finish_example(finish_example_scores<false>);
     }
   }
   else if (all.raw_prediction != nullptr)
   {
     l = &VW::LEARNER::init_multiclass_learner(data, base, predict_or_learn<true, true, false, false>,
-<<<<<<< HEAD
         predict_or_learn<false, true, false, false>, all.example_parser, data->k, "oaa-raw",
         prediction_type_t::multiclass);
-=======
-        predict_or_learn<false, true, false, false>, all.example_parser, data->k, prediction_type_t::multiclass);
     all.label_type = label_type_t::mc;
-  }
->>>>>>> 1d8a056b
   else
   {
     l = &VW::LEARNER::init_multiclass_learner(data, base, predict_or_learn<true, false, false, false>,
-<<<<<<< HEAD
         predict_or_learn<false, false, false, false>, all.example_parser, data->k, "oaa",
         prediction_type_t::multiclass);
-=======
-        predict_or_learn<false, false, false, false>, all.example_parser, data->k, prediction_type_t::multiclass);
     all.label_type = label_type_t::mc;
-  }
->>>>>>> 1d8a056b
 
   if (data_ptr->num_subsample > 0)
   {

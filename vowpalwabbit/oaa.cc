// Copyright (c) by respective owners including Yahoo!, Microsoft, and
// individual contributors. All rights reserved. Released under a BSD (revised)
// license as described in the file LICENSE.
#include <cmath>
#include <sstream>
#include <cfloat>
#include <cmath>
#include "correctedMath.h"
#include "reductions.h"
#include "vw_exception.h"
#include "vw.h"
#include "shared_data.h"

#include "io/logger.h"

using namespace VW::config;
namespace logger = VW::io::logger;

struct oaa
{
  uint64_t k;
  vw* all;                    // for raw
  polyprediction* pred;       // for multipredict
  uint64_t num_subsample;     // for randomized subsampling, how many negatives to draw?
  uint32_t* subsample_order;  // for randomized subsampling, in what order should we touch classes
  size_t subsample_id;        // for randomized subsampling, where do we live in the list

  ~oaa()
  {
    free(pred);
    free(subsample_order);
  }
};

void learn_randomized(oaa& o, VW::LEARNER::single_learner& base, example& ec)
{
  MULTICLASS::label_t ld = ec.l.multi;
  if (ld.label == 0 || (ld.label > o.k && ld.label != static_cast<uint32_t>(-1)))
    logger::log_error("label {0} is not in {{1,{1}}} This won't work right.", ld.label, o.k);

  ec.l.simple = {1.};  // truth
  ec._reduction_features.template get<simple_label_reduction_features>().reset_to_default();
  base.learn(ec, ld.label - 1);

  size_t prediction = ld.label;
  float best_partial_prediction = ec.partial_prediction;

  ec.l.simple.label = -1.;
  float weight_temp = ec.weight;
  ec.weight *= (static_cast<float>(o.k)) / static_cast<float>(o.num_subsample);
  size_t p = o.subsample_id;
  size_t count = 0;
  while (count < o.num_subsample)
  {
    uint32_t l = o.subsample_order[p];
    p = (p + 1) % o.k;
    if (l == ld.label - 1) continue;
    base.learn(ec, l);
    if (ec.partial_prediction > best_partial_prediction)
    {
      best_partial_prediction = ec.partial_prediction;
      prediction = l + 1;
    }
    count++;
  }
  o.subsample_id = p;

  ec.pred.multiclass = static_cast<uint32_t>(prediction);
  ec.l.multi = ld;
  ec.weight = weight_temp;
}

template <bool print_all, bool scores, bool probabilities>
void learn(oaa& o, VW::LEARNER::single_learner& base, example& ec)
{
  // Save label
  MULTICLASS::label_t mc_label_data = ec.l.multi;

  // Label validation
  if (mc_label_data.label == 0 || (mc_label_data.label > o.k && mc_label_data.label != static_cast<uint32_t>(-1)))
    logger::log_error("label {0} is not in {{1,{1}}} This won't work right.", mc_label_data.label, o.k);

  ec.l.simple = {FLT_MAX};
  ec._reduction_features.template get<simple_label_reduction_features>().reset_to_default();

  for (uint32_t i = 1; i <= o.k; i++)
  {
    ec.l.simple = {(mc_label_data.label == i) ? 1.f : -1.f};
    // The following is an unfortunate loss of abstraction
    // Downstream reduction (gd.update) uses the prediction
    // from here
    ec.pred.scalar = o.pred[i - 1].scalar;
    base.update(ec, i - 1);
  }

  // Restore label
  ec.l.multi = mc_label_data;
}

template <bool print_all, bool scores, bool probabilities>
void predict(oaa& o, LEARNER::single_learner& base, example& ec)
{
  // The predictions are either an array of scores or a single
  // class id of a multiclass label

  // In the case we return scores, we need to save a copy of
  // the pre-allocated scores array since ec.pred will be
  // used for other predictions.
  v_array<float> scores_array;
  if (scores) scores_array = ec.pred.scalars;

  // oaa.pred - Predictions will get stored in this array
  // oaa.k    - Number of learners to call predict() on
  base.multipredict(ec, 0, o.k, o.pred, true);

  // Find the class with the largest score (index +1)
  uint32_t prediction = 1;
  for (uint32_t i = 2; i <= o.k; i++)
    if (o.pred[i - 1].scalar > o.pred[prediction - 1].scalar) prediction = i;

  if (ec.passthrough)
    for (uint32_t i = 1; i <= o.k; i++) add_passthrough_feature(ec, i, o.pred[i - 1].scalar);

  // Print predictions to a file
  if (print_all)
  {
    std::stringstream output_string_stream;
    output_string_stream << "1:" << o.pred[0].scalar;
    for (uint32_t i = 2; i <= o.k; i++) output_string_stream << ' ' << i << ':' << o.pred[i - 1].scalar;
    o.all->print_text_by_ref(o.all->raw_prediction.get(), output_string_stream.str(), ec.tag);
  }

  // The predictions are an array of scores (as opposed to a single index of a
  // class)
  if (scores)
  {
    scores_array.clear();
    for (uint32_t i = 0; i < o.k; i++) scores_array.push_back(o.pred[i].scalar);
    ec.pred.scalars = scores_array;

    // The scores should be converted to probabilities
    if (probabilities)
    {
      float sum_prob = 0;
      for (uint32_t i = 0; i < o.k; i++)
      {
        ec.pred.scalars[i] = 1.f / (1.f + correctedExp(-o.pred[i].scalar));
        sum_prob += ec.pred.scalars[i];
      }
      const float inv_sum_prob = 1.f / sum_prob;
      for (uint32_t i = 0; i < o.k; i++) ec.pred.scalars[i] *= inv_sum_prob;
    }
  }
  else
    ec.pred.multiclass = prediction;
}

// TODO: partial code duplication with multiclass.cc:finish_example
template <bool probabilities>
void finish_example_scores(vw& all, oaa& o, example& ec)
{
  // === Compute multiclass_log_loss
  // TODO:
  // What to do if the correct label is unknown, i.e. (uint32_t)-1?
  //   Suggestion: increase all.sd->weighted_unlabeled_examples???,
  //               but not sd.example_number, so the average loss is not influenced.
  // What to do if the correct_class_prob==0?
  //   Suggestion: have some maximal multiclass_log_loss limit, e.g. 999.
  float multiclass_log_loss = 999;  // -log(0) = plus infinity
  float correct_class_prob = 0;
  if (probabilities)
  {
    if (ec.l.multi.label <= o.k)  // prevent segmentation fault if labeĺ==(uint32_t)-1
      correct_class_prob = ec.pred.scalars[ec.l.multi.label - 1];
    if (correct_class_prob > 0) multiclass_log_loss = -std::log(correct_class_prob) * ec.weight;
    if (ec.test_only)
      all.sd->holdout_multiclass_log_loss += multiclass_log_loss;
    else
      all.sd->multiclass_log_loss += multiclass_log_loss;
  }
  // === Compute `prediction` and zero_one_loss
  // We have already computed `prediction` in predict_or_learn,
  // but we cannot store it in ec.pred union because we store ec.pred.probs there.
  uint32_t prediction = 0;
  for (uint32_t i = 1; i < o.k; i++)
    if (ec.pred.scalars[i] > ec.pred.scalars[prediction]) prediction = i;
  prediction++;  // prediction is 1-based index (not 0-based)
  float zero_one_loss = 0;
  if (ec.l.multi.label != prediction) zero_one_loss = ec.weight;

  // === Print probabilities for all classes
  std::ostringstream outputStringStream;
  for (uint32_t i = 0; i < o.k; i++)
  {
    if (i > 0) outputStringStream << ' ';
    if (all.sd->ldict) { outputStringStream << all.sd->ldict->get(i + 1); }
    else
      outputStringStream << i + 1;
    outputStringStream << ':' << ec.pred.scalars[i];
  }
  const auto ss_str = outputStringStream.str();
  for (auto& sink : all.final_prediction_sink) all.print_text_by_ref(sink.get(), ss_str, ec.tag);

  // === Report updates using zero-one loss
  all.sd->update(
      ec.test_only, ec.l.multi.label != static_cast<uint32_t>(-1), zero_one_loss, ec.weight, ec.get_num_features());
<<<<<<< HEAD

=======
>>>>>>> b250d856
  // Alternatively, we could report multiclass_log_loss.
  // all.sd->update(ec.test_only, multiclass_log_loss, ec.weight, ec.get_num_features());
  // Even better would be to report both losses, but this would mean to increase
  // the number of columns and this would not fit narrow screens.
  // So let's report (average) multiclass_log_loss only in the final resume.

  // === Print progress report
  if (probabilities)
    MULTICLASS::print_update_with_probability(all, ec, prediction);
  else
    MULTICLASS::print_update_with_score(all, ec, prediction);
  VW::finish_example(all, ec);
}

VW::LEARNER::base_learner* oaa_setup(options_i& options, vw& all)
{
  auto data = scoped_calloc_or_throw<oaa>();
  bool probabilities = false;
  bool scores = false;
  option_group_definition new_options("One Against All Options");
  new_options.add(make_option("oaa", data->k).keep().necessary().help("One-against-all multiclass with <k> labels"))
      .add(make_option("oaa_subsample", data->num_subsample)
               .help("subsample this number of negative examples when learning"))
      .add(make_option("probabilities", probabilities).help("predict probabilites of all classes"))
      .add(make_option("scores", scores).help("output raw scores per class"));

  if (!options.add_parse_and_check_necessary(new_options)) return nullptr;

  if (all.sd->ldict && (data->k != all.sd->ldict->getK()))
    THROW("error: you have " << all.sd->ldict->getK() << " named labels; use that as the argument to oaa")

  data->all = &all;
  data->pred = calloc_or_throw<polyprediction>(data->k);
  data->subsample_order = nullptr;
  data->subsample_id = 0;
  if (data->num_subsample > 0)
  {
    if (data->num_subsample >= data->k)
    {
      data->num_subsample = 0;
      *(all.trace_message) << "oaa is turning off subsampling because your parameter >= K" << std::endl;
    }
    else
    {
      data->subsample_order = calloc_or_throw<uint32_t>(data->k);
      for (size_t i = 0; i < data->k; i++) data->subsample_order[i] = static_cast<uint32_t>(i);
      for (size_t i = 0; i < data->k; i++)
      {
        size_t j =
            static_cast<size_t>(all.get_random_state()->get_and_update_random() * static_cast<float>(data->k - i)) + i;
        uint32_t tmp = data->subsample_order[i];
        data->subsample_order[i] = data->subsample_order[j];
        data->subsample_order[j] = tmp;
      }
    }
  }

  oaa* data_ptr = data.get();
  VW::LEARNER::learner<oaa, example>* l;
  auto base = as_singleline(setup_base(options, all));
  if (probabilities || scores)
  {
    if (probabilities)
    {
      auto loss_function_type = all.loss->getType();
      if (loss_function_type != "logistic")
        *(all.trace_message) << "WARNING: --probabilities should be used only with --loss_function=logistic"
                             << std::endl;
      // the three boolean template parameters are: is_learn, print_all and scores
      l = &LEARNER::init_multiclass_learner(data, base, learn<false, true, true>, predict<false, true, true>,
          all.example_parser, data->k, all.get_setupfn_name(oaa_setup) + "-prob", prediction_type_t::scalars);
      all.example_parser->lbl_parser.label_type = label_type_t::multiclass;
      all.sd->report_multiclass_log_loss = true;
      l->set_finish_example(finish_example_scores<true>);
    }
    else
    {
      l = &VW::LEARNER::init_multiclass_learner(data, base, learn<false, true, false>, predict<false, true, false>,
          all.example_parser, data->k, all.get_setupfn_name(oaa_setup) + "-scores", prediction_type_t::scalars);
      all.example_parser->lbl_parser.label_type = label_type_t::multiclass;
      l->set_finish_example(finish_example_scores<false>);
    }
  }
  else if (all.raw_prediction != nullptr)
  {
    l = &VW::LEARNER::init_multiclass_learner(data, base, learn<true, false, false>, predict<true, false, false>,
        all.example_parser, data->k, all.get_setupfn_name(oaa_setup) + "-raw", prediction_type_t::multiclass);
    all.example_parser->lbl_parser.label_type = label_type_t::multiclass;
  }
  else
  {
    l = &VW::LEARNER::init_multiclass_learner(data, base, learn<false, false, false>, predict<false, false, false>,
        all.example_parser, data->k, all.get_setupfn_name(oaa_setup), prediction_type_t::multiclass);
    all.example_parser->lbl_parser.label_type = label_type_t::multiclass;
  }

  if (data_ptr->num_subsample > 0)
  {
    l->set_learn(learn_randomized);
    l->set_finish_example(MULTICLASS::finish_example_without_loss<oaa>);
    l->learn_returns_prediction = false;
  }

  return make_base(*l);
}<|MERGE_RESOLUTION|>--- conflicted
+++ resolved
@@ -204,10 +204,6 @@
   // === Report updates using zero-one loss
   all.sd->update(
       ec.test_only, ec.l.multi.label != static_cast<uint32_t>(-1), zero_one_loss, ec.weight, ec.get_num_features());
-<<<<<<< HEAD
-
-=======
->>>>>>> b250d856
   // Alternatively, we could report multiclass_log_loss.
   // all.sd->update(ec.test_only, multiclass_log_loss, ec.weight, ec.get_num_features());
   // Even better would be to report both losses, but this would mean to increase

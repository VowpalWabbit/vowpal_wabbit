// Copyright (c) by respective owners including Yahoo!, Microsoft, and
// individual contributors. All rights reserved. Released under a BSD (revised)
// license as described in the file LICENSE.
#include <cmath>
#include <sstream>
#include <cfloat>
#include <cmath>
#include "correctedMath.h"
#include "reductions.h"
#include "vw_exception.h"
#include "vw.h"
#include "shared_data.h"

#include "io/logger.h"

using namespace VW::config;
namespace logger = VW::io::logger;

struct oaa
{
  uint64_t k;
  vw* all;                    // for raw
  polyprediction* pred;       // for multipredict
  uint64_t num_subsample;     // for randomized subsampling, how many negatives to draw?
  uint32_t* subsample_order;  // for randomized subsampling, in what order should we touch classes
  size_t subsample_id;        // for randomized subsampling, where do we live in the list

  ~oaa()
  {
    free(pred);
    free(subsample_order);
  }
};

void learn_randomized(oaa& o, VW::LEARNER::single_learner& base, example& ec)
{
  MULTICLASS::label_t ld = ec.l.multi;
  if (ld.label == 0 || (ld.label > o.k && ld.label != static_cast<uint32_t>(-1)))
    logger::log_error("label {0} is not in {{1,{1}}} This won't work right.", ld.label, o.k);

  ec.l.simple = {1.};  // truth
  ec._reduction_features.template get<simple_label_reduction_features>().reset_to_default();
  base.learn(ec, ld.label - 1);

  size_t prediction = ld.label;
  float best_partial_prediction = ec.partial_prediction;

  ec.l.simple.label = -1.;
  float weight_temp = ec.weight;
  ec.weight *= (static_cast<float>(o.k)) / static_cast<float>(o.num_subsample);
  size_t p = o.subsample_id;
  size_t count = 0;
  while (count < o.num_subsample)
  {
    uint32_t l = o.subsample_order[p];
    p = (p + 1) % o.k;
    if (l == ld.label - 1) continue;
    base.learn(ec, l);
    if (ec.partial_prediction > best_partial_prediction)
    {
      best_partial_prediction = ec.partial_prediction;
      prediction = l + 1;
    }
    count++;
  }
  o.subsample_id = p;

  ec.pred.multiclass = static_cast<uint32_t>(prediction);
  ec.l.multi = ld;
  ec.weight = weight_temp;
}

template <bool print_all, bool scores, bool probabilities>
void learn(oaa& o, VW::LEARNER::single_learner& base, example& ec)
{
  // Save label
  MULTICLASS::label_t mc_label_data = ec.l.multi;

  // Label validation
  if (mc_label_data.label == 0 || (mc_label_data.label > o.k && mc_label_data.label != static_cast<uint32_t>(-1)))
    logger::log_error("label {0} is not in {{1,{1}}} This won't work right.", mc_label_data.label, o.k);

  ec.l.simple = {FLT_MAX};
  ec._reduction_features.template get<simple_label_reduction_features>().reset_to_default();

  for (uint32_t i = 1; i <= o.k; i++)
  {
    ec.l.simple = {(mc_label_data.label == i) ? 1.f : -1.f};
    // The following is an unfortunate loss of abstraction
    // Downstream reduction (gd.update) uses the prediction
    // from here
    ec.pred.scalar = o.pred[i - 1].scalar;
    base.update(ec, i - 1);
  }

  // Restore label
  ec.l.multi = mc_label_data;
}

template <bool print_all, bool scores, bool probabilities>
void predict(oaa& o, LEARNER::single_learner& base, example& ec)
{
  // The predictions are either an array of scores or a single
  // class id of a multiclass label

  // In the case we return scores, we need to save a copy of
  // the pre-allocated scores array since ec.pred will be
  // used for other predictions.
  v_array<float> scores_array;
  if (scores) scores_array = ec.pred.scalars;

  // oaa.pred - Predictions will get stored in this array
  // oaa.k    - Number of learners to call predict() on
  base.multipredict(ec, 0, o.k, o.pred, true);

  // Find the class with the largest score (index +1)
  uint32_t prediction = 1;
  for (uint32_t i = 2; i <= o.k; i++)
    if (o.pred[i - 1].scalar > o.pred[prediction - 1].scalar) prediction = i;

  if (ec.passthrough)
    for (uint32_t i = 1; i <= o.k; i++) add_passthrough_feature(ec, i, o.pred[i - 1].scalar);

  // Print predictions to a file
  if (print_all)
  {
    std::stringstream output_string_stream;
    output_string_stream << "1:" << o.pred[0].scalar;
    for (uint32_t i = 2; i <= o.k; i++) output_string_stream << ' ' << i << ':' << o.pred[i - 1].scalar;
    o.all->print_text_by_ref(o.all->raw_prediction.get(), output_string_stream.str(), ec.tag);
  }

  // The predictions are an array of scores (as opposed to a single index of a
  // class)
  if (scores)
  {
    scores_array.clear();
    for (uint32_t i = 0; i < o.k; i++) scores_array.push_back(o.pred[i].scalar);
    ec.pred.scalars = scores_array;

    // The scores should be converted to probabilities
    if (probabilities)
    {
      float sum_prob = 0;
      for (uint32_t i = 0; i < o.k; i++)
      {
        ec.pred.scalars[i] = 1.f / (1.f + correctedExp(-o.pred[i].scalar));
        sum_prob += ec.pred.scalars[i];
      }
      const float inv_sum_prob = 1.f / sum_prob;
      for (uint32_t i = 0; i < o.k; i++) ec.pred.scalars[i] *= inv_sum_prob;
    }
  }
  else
    ec.pred.multiclass = prediction;
}

// TODO: partial code duplication with multiclass.cc:finish_example
template <bool probabilities>
void finish_example_scores(vw& all, oaa& o, example& ec)
{
  // === Compute multiclass_log_loss
  // TODO:
  // What to do if the correct label is unknown, i.e. (uint32_t)-1?
  //   Suggestion: increase all.sd->weighted_unlabeled_examples???,
  //               but not sd.example_number, so the average loss is not influenced.
  // What to do if the correct_class_prob==0?
  //   Suggestion: have some maximal multiclass_log_loss limit, e.g. 999.
  float multiclass_log_loss = 999;  // -log(0) = plus infinity
  float correct_class_prob = 0;
  if (probabilities)
  {
    if (ec.l.multi.label <= o.k)  // prevent segmentation fault if labeĺ==(uint32_t)-1
      correct_class_prob = ec.pred.scalars[ec.l.multi.label - 1];
    if (correct_class_prob > 0) multiclass_log_loss = -std::log(correct_class_prob) * ec.weight;
    if (ec.test_only)
      all.sd->holdout_multiclass_log_loss += multiclass_log_loss;
    else
      all.sd->multiclass_log_loss += multiclass_log_loss;
  }
  // === Compute `prediction` and zero_one_loss
  // We have already computed `prediction` in predict_or_learn,
  // but we cannot store it in ec.pred union because we store ec.pred.probs there.
  uint32_t prediction = 0;
  for (uint32_t i = 1; i < o.k; i++)
    if (ec.pred.scalars[i] > ec.pred.scalars[prediction]) prediction = i;
  prediction++;  // prediction is 1-based index (not 0-based)
  float zero_one_loss = 0;
  if (ec.l.multi.label != prediction) zero_one_loss = ec.weight;

  // === Print probabilities for all classes
  std::ostringstream outputStringStream;
  for (uint32_t i = 0; i < o.k; i++)
  {
    if (i > 0) outputStringStream << ' ';
    if (all.sd->ldict) { outputStringStream << all.sd->ldict->get(i + 1); }
    else
      outputStringStream << i + 1;
    outputStringStream << ':' << ec.pred.scalars[i];
  }
  const auto ss_str = outputStringStream.str();
  for (auto& sink : all.final_prediction_sink) all.print_text_by_ref(sink.get(), ss_str, ec.tag);

  // === Report updates using zero-one loss
<<<<<<< HEAD
  all.sd->update(ec.test_only, ec.l.multi.label != (uint32_t)-1, zero_one_loss, ec.weight, ec.get_num_features());
=======
  all.sd->update(
      ec.test_only, ec.l.multi.label != static_cast<uint32_t>(-1), zero_one_loss, ec.weight, ec.num_features);
>>>>>>> 5d86cafa
  // Alternatively, we could report multiclass_log_loss.
  // all.sd->update(ec.test_only, multiclass_log_loss, ec.weight, ec.get_num_features());
  // Even better would be to report both losses, but this would mean to increase
  // the number of columns and this would not fit narrow screens.
  // So let's report (average) multiclass_log_loss only in the final resume.

  // === Print progress report
  if (probabilities)
    MULTICLASS::print_update_with_probability(all, ec, prediction);
  else
    MULTICLASS::print_update_with_score(all, ec, prediction);
  VW::finish_example(all, ec);
}

VW::LEARNER::base_learner* oaa_setup(options_i& options, vw& all)
{
  auto data = scoped_calloc_or_throw<oaa>();
  bool probabilities = false;
  bool scores = false;
  option_group_definition new_options("One Against All Options");
  new_options.add(make_option("oaa", data->k).keep().necessary().help("One-against-all multiclass with <k> labels"))
      .add(make_option("oaa_subsample", data->num_subsample)
               .help("subsample this number of negative examples when learning"))
      .add(make_option("probabilities", probabilities).help("predict probabilites of all classes"))
      .add(make_option("scores", scores).help("output raw scores per class"));

  if (!options.add_parse_and_check_necessary(new_options)) return nullptr;

  if (all.sd->ldict && (data->k != all.sd->ldict->getK()))
    THROW("error: you have " << all.sd->ldict->getK() << " named labels; use that as the argument to oaa")

  data->all = &all;
  data->pred = calloc_or_throw<polyprediction>(data->k);
  data->subsample_order = nullptr;
  data->subsample_id = 0;
  if (data->num_subsample > 0)
  {
    if (data->num_subsample >= data->k)
    {
      data->num_subsample = 0;
      *(all.trace_message) << "oaa is turning off subsampling because your parameter >= K" << std::endl;
    }
    else
    {
      data->subsample_order = calloc_or_throw<uint32_t>(data->k);
      for (size_t i = 0; i < data->k; i++) data->subsample_order[i] = static_cast<uint32_t>(i);
      for (size_t i = 0; i < data->k; i++)
      {
        size_t j =
            static_cast<size_t>(all.get_random_state()->get_and_update_random() * static_cast<float>(data->k - i)) + i;
        uint32_t tmp = data->subsample_order[i];
        data->subsample_order[i] = data->subsample_order[j];
        data->subsample_order[j] = tmp;
      }
    }
  }

  oaa* data_ptr = data.get();
  VW::LEARNER::learner<oaa, example>* l;
  auto base = as_singleline(setup_base(options, all));
  if (probabilities || scores)
  {
    if (probabilities)
    {
      auto loss_function_type = all.loss->getType();
      if (loss_function_type != "logistic")
        *(all.trace_message) << "WARNING: --probabilities should be used only with --loss_function=logistic"
                             << std::endl;
      // the three boolean template parameters are: is_learn, print_all and scores
      l = &LEARNER::init_multiclass_learner(data, base, learn<false, true, true>, predict<false, true, true>,
          all.example_parser, data->k, all.get_setupfn_name(oaa_setup) + "-prob", prediction_type_t::scalars);
      all.example_parser->lbl_parser.label_type = label_type_t::multiclass;
      all.sd->report_multiclass_log_loss = true;
      l->set_finish_example(finish_example_scores<true>);
    }
    else
    {
      l = &VW::LEARNER::init_multiclass_learner(data, base, learn<false, true, false>, predict<false, true, false>,
          all.example_parser, data->k, all.get_setupfn_name(oaa_setup) + "-scores", prediction_type_t::scalars);
      all.example_parser->lbl_parser.label_type = label_type_t::multiclass;
      l->set_finish_example(finish_example_scores<false>);
    }
  }
  else if (all.raw_prediction != nullptr)
  {
    l = &VW::LEARNER::init_multiclass_learner(data, base, learn<true, false, false>, predict<true, false, false>,
        all.example_parser, data->k, all.get_setupfn_name(oaa_setup) + "-raw", prediction_type_t::multiclass);
    all.example_parser->lbl_parser.label_type = label_type_t::multiclass;
  }
  else
  {
    l = &VW::LEARNER::init_multiclass_learner(data, base, learn<false, false, false>, predict<false, false, false>,
        all.example_parser, data->k, all.get_setupfn_name(oaa_setup), prediction_type_t::multiclass);
    all.example_parser->lbl_parser.label_type = label_type_t::multiclass;
  }

  if (data_ptr->num_subsample > 0)
  {
    l->set_learn(learn_randomized);
    l->set_finish_example(MULTICLASS::finish_example_without_loss<oaa>);
    l->learn_returns_prediction = false;
  }

  return make_base(*l);
}<|MERGE_RESOLUTION|>--- conflicted
+++ resolved
@@ -202,12 +202,9 @@
   for (auto& sink : all.final_prediction_sink) all.print_text_by_ref(sink.get(), ss_str, ec.tag);
 
   // === Report updates using zero-one loss
-<<<<<<< HEAD
-  all.sd->update(ec.test_only, ec.l.multi.label != (uint32_t)-1, zero_one_loss, ec.weight, ec.get_num_features());
-=======
   all.sd->update(
-      ec.test_only, ec.l.multi.label != static_cast<uint32_t>(-1), zero_one_loss, ec.weight, ec.num_features);
->>>>>>> 5d86cafa
+      ec.test_only, ec.l.multi.label != static_cast<uint32_t>(-1), zero_one_loss, ec.weight, ec.get_num_features());
+
   // Alternatively, we could report multiclass_log_loss.
   // all.sd->update(ec.test_only, multiclass_log_loss, ec.weight, ec.get_num_features());
   // Even better would be to report both losses, but this would mean to increase

--- conflicted
+++ resolved
@@ -270,55 +270,32 @@
         *(all.trace_message) << "WARNING: --probabilities should be used only with --loss_function=logistic"
                              << std::endl;
       // the three boolean template parameters are: is_learn, print_all and scores
-<<<<<<< HEAD
-
       l = &LEARNER::init_multiclass_learner(data, base, learn<false, true, true>, predict<false, true, true>,
-          all.example_parser, data->k, "oaa-prob", prediction_type_t::scalars);
-=======
-      l = &VW::LEARNER::init_multiclass_learner(data, base, predict_or_learn<true, false, true, true>,
-          predict_or_learn<false, false, true, true>, all.example_parser, data->k,
-          all.get_setupfn_name(oaa_setup) + "-prob", prediction_type_t::scalars);
+          all.example_parser, data->k, all.get_setupfn_name(oaa_setup) + "-prob", prediction_type_t::scalars);
       all.example_parser->lbl_parser.label_type = label_type_t::multiclass;
->>>>>>> 4f7e199c
       all.sd->report_multiclass_log_loss = true;
       l->set_finish_example(finish_example_scores<true>);
     }
     else
     {
-<<<<<<< HEAD
       l = &VW::LEARNER::init_multiclass_learner(data, base, learn<false, true, false>, predict<false, true, false>,
-          all.example_parser, data->k, "oaa-scores", prediction_type_t::scalars);
-=======
-      l = &VW::LEARNER::init_multiclass_learner(data, base, predict_or_learn<true, false, true, false>,
-          predict_or_learn<false, false, true, false>, all.example_parser, data->k,
-          all.get_setupfn_name(oaa_setup) + "-scores", prediction_type_t::scalars);
+          all.example_parser, data->k, all.get_setupfn_name(oaa_setup) + "-scores", prediction_type_t::scalars);
       all.example_parser->lbl_parser.label_type = label_type_t::multiclass;
->>>>>>> 4f7e199c
       l->set_finish_example(finish_example_scores<false>);
     }
   }
   else if (all.raw_prediction != nullptr)
-<<<<<<< HEAD
+  {
     l = &VW::LEARNER::init_multiclass_learner(data, base, learn<true, false, false>, predict<true, false, false>,
-        all.example_parser, data->k, "oaa-raw", prediction_type_t::multiclass);
+        all.example_parser, data->k, all.get_setupfn_name(oaa_setup) + "-raw", prediction_type_t::multiclass);
+    all.example_parser->lbl_parser.label_type = label_type_t::multiclass;
+  }
   else
+  {
     l = &VW::LEARNER::init_multiclass_learner(data, base, learn<false, false, false>, predict<false, false, false>,
-        all.example_parser, data->k, "oaa", prediction_type_t::multiclass);
-=======
-  {
-    l = &VW::LEARNER::init_multiclass_learner(data, base, predict_or_learn<true, true, false, false>,
-        predict_or_learn<false, true, false, false>, all.example_parser, data->k,
-        all.get_setupfn_name(oaa_setup) + "-raw", prediction_type_t::multiclass);
+        all.example_parser, data->k, all.get_setupfn_name(oaa_setup), prediction_type_t::multiclass);
     all.example_parser->lbl_parser.label_type = label_type_t::multiclass;
   }
-  else
-  {
-    l = &VW::LEARNER::init_multiclass_learner(data, base, predict_or_learn<true, false, false, false>,
-        predict_or_learn<false, false, false, false>, all.example_parser, data->k, all.get_setupfn_name(oaa_setup),
-        prediction_type_t::multiclass);
-    all.example_parser->lbl_parser.label_type = label_type_t::multiclass;
-  }
->>>>>>> 4f7e199c
 
   if (data_ptr->num_subsample > 0)
   {

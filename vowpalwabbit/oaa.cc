// Copyright (c) by respective owners including Yahoo!, Microsoft, and
// individual contributors. All rights reserved. Released under a BSD (revised)
// license as described in the file LICENSE.
#include <sstream>
#include <cfloat>
#include <cmath>
#include "correctedMath.h"
#include "reductions.h"
#include "vw_exception.h"
#include "vw.h"

using namespace VW::config;

struct oaa
{
  uint64_t k;
  vw* all;                    // for raw
  polyprediction* pred;       // for multipredict
  uint64_t num_subsample;     // for randomized subsampling, how many negatives to draw?
  uint32_t* subsample_order;  // for randomized subsampling, in what order should we touch classes
  size_t subsample_id;        // for randomized subsampling, where do we live in the list

  ~oaa()
  {
    free(pred);
    free(subsample_order);
  }
};

void learn_randomized(oaa& o, VW::LEARNER::single_learner& base, example& ec)
{
  MULTICLASS::label_t ld = ec.l.multi;
  if (ld.label == 0 || (ld.label > o.k && ld.label != (uint32_t)-1))
    std::cout << "label " << ld.label << " is not in {1," << o.k << "} This won't work right." << std::endl;

  ec.l.simple = {1., VW::UNUSED_1, VW::UNUSED_0};  // truth
  base.learn(ec, ld.label - 1);

  size_t prediction = ld.label;
  float best_partial_prediction = ec.partial_prediction;

  ec.l.simple.label = -1.;
  float weight_temp = ec.weight;
  ec.weight *= ((float)o.k) / (float)o.num_subsample;
  size_t p = o.subsample_id;
  size_t count = 0;
  while (count < o.num_subsample)
  {
    uint32_t l = o.subsample_order[p];
    p = (p + 1) % o.k;
    if (l == ld.label - 1)
      continue;
    base.learn(ec, l);
    if (ec.partial_prediction > best_partial_prediction)
    {
      best_partial_prediction = ec.partial_prediction;
      prediction = l + 1;
    }
    count++;
  }
  o.subsample_id = p;

  ec.pred.multiclass = (uint32_t)prediction;
  ec.l.multi = ld;
  ec.weight = weight_temp;
}

<<<<<<< HEAD
template <bool print_all, bool scores, bool probabilities>
void learn(oaa& o, LEARNER::single_learner& base, example& ec)
=======
template <bool is_learn, bool print_all, bool scores, bool probabilities>
void predict_or_learn(oaa& o, VW::LEARNER::single_learner& base, example& ec)
>>>>>>> 5d4c23af
{
  // Save prediction.  Why?  Although learn should
  // not touch prediction... sometimes it does.
  const auto saved_prediction = ec.pred;

  // Save label
  MULTICLASS::label_t mc_label_data = ec.l.multi;

  // Label validation
  if (mc_label_data.label == 0 || (mc_label_data.label > o.k && mc_label_data.label != (uint32_t)-1))
    std::cout << "label " << mc_label_data.label << " is not in {1," << o.k << "} This won't work right." << std::endl;

  ec.l.simple = {FLT_MAX, VW::UNUSED_1, VW::UNUSED_0};

  for (uint32_t i = 1; i <= o.k; i++)
  {
    ec.l.simple = {(mc_label_data.label == i) ? 1.f : -1.f, VW::UNUSED_1, VW::UNUSED_0};
    // The following is an unfortunate loss of abstraction
    // Downstream reduction (gd.update) uses the prediction
    // from here
    ec.pred.scalar = o.pred[i - 1].scalar;
    base.update(ec, i - 1);
  }

  // Restore label
  ec.l.multi = mc_label_data;
  // Restore prediction
  ec.pred = saved_prediction;
}

template <bool print_all, bool scores, bool probabilities>
void predict(oaa& o, LEARNER::single_learner& base, example& ec)
{
  // The predictions are either an array of scores or a single
  // class id of a multiclass label

  // In the case we return scores, we need to save a copy of
  // the pre-allocated scores array since ec.pred will be
  // used for other predictions.
  v_array<float> scores_array;
  if (scores)
    scores_array = ec.pred.scalars;

  // oaa.pred - Predictions will get stored in this array
  // oaa.k    - Number of learners to call predict() on
  base.multipredict(ec, 0, o.k, o.pred, true);

  // Find the class with the largest score (index +1)
  uint32_t prediction = 1;
  for (uint32_t i = 2; i <= o.k; i++)
    if (o.pred[i - 1].scalar > o.pred[prediction - 1].scalar)
      prediction = i;

  if (ec.passthrough)
    for (uint32_t i = 1; i <= o.k; i++) add_passthrough_feature(ec, i, o.pred[i - 1].scalar);

  // Print predictions to a file
  if (print_all)
  {
    std::stringstream outputStringStream;
    outputStringStream << "1:" << o.pred[0].scalar;
    for (uint32_t i = 2; i <= o.k; i++) outputStringStream << ' ' << i << ':' << o.pred[i - 1].scalar;
    o.all->print_text_by_ref(o.all->raw_prediction.get(), outputStringStream.str(), ec.tag);
  }

  // The predictions are an array of scores (as opposed to a single index of a class)
  if (scores)
  {
    scores_array.clear();
    for (uint32_t i = 0; i < o.k; i++) scores_array.push_back(o.pred[i].scalar);
    ec.pred.scalars = scores_array;

    // The scores should be converted to probabilities
    if (probabilities)
    {
      float sum_prob = 0;
      for (uint32_t i = 0; i < o.k; i++)
      {
        ec.pred.scalars[i] = 1.f / (1.f + correctedExp(-o.pred[i].scalar));
        sum_prob += ec.pred.scalars[i];
      }
      const float inv_sum_prob = 1.f / sum_prob;
      for (uint32_t i = 0; i < o.k; i++) ec.pred.scalars[i] *= inv_sum_prob;
    }
  }
  else
    ec.pred.multiclass = prediction;
}

// TODO: partial code duplication with multiclass.cc:finish_example
template <bool probabilities>
void finish_example_scores(vw& all, oaa& o, example& ec)
{
  // === Compute multiclass_log_loss
  // TODO:
  // What to do if the correct label is unknown, i.e. (uint32_t)-1?
  //   Suggestion: increase all.sd->weighted_unlabeled_examples???,
  //               but not sd.example_number, so the average loss is not influenced.
  // What to do if the correct_class_prob==0?
  //   Suggestion: have some maximal multiclass_log_loss limit, e.g. 999.
  float multiclass_log_loss = 999;  // -log(0) = plus infinity
  float correct_class_prob = 0;
  if (probabilities)
  {
    if (ec.l.multi.label <= o.k)  // prevent segmentation fault if labeĺ==(uint32_t)-1
      correct_class_prob = ec.pred.scalars[ec.l.multi.label - 1];
    if (correct_class_prob > 0)
      multiclass_log_loss = -log(correct_class_prob) * ec.weight;
    if (ec.test_only)
      all.sd->holdout_multiclass_log_loss += multiclass_log_loss;
    else
      all.sd->multiclass_log_loss += multiclass_log_loss;
  }
  // === Compute `prediction` and zero_one_loss
  // We have already computed `prediction` in predict_or_learn,
  // but we cannot store it in ec.pred union because we store ec.pred.probs there.
  uint32_t prediction = 0;
  for (uint32_t i = 1; i < o.k; i++)
    if (ec.pred.scalars[i] > ec.pred.scalars[prediction])
      prediction = i;
  prediction++;  // prediction is 1-based index (not 0-based)
  float zero_one_loss = 0;
  if (ec.l.multi.label != prediction)
    zero_one_loss = ec.weight;

  // === Print probabilities for all classes
  std::ostringstream outputStringStream;
  for (uint32_t i = 0; i < o.k; i++)
  {
    if (i > 0)
      outputStringStream << ' ';
    if (all.sd->ldict)
    {
      outputStringStream << all.sd->ldict->get(i + 1);
    }
    else
      outputStringStream << i + 1;
    outputStringStream << ':' << ec.pred.scalars[i];
  }
  const auto ss_str = outputStringStream.str();
  for (auto& sink : all.final_prediction_sink) all.print_text_by_ref(sink.get(), ss_str, ec.tag);

  // === Report updates using zero-one loss
  all.sd->update(ec.test_only, ec.l.multi.label != (uint32_t)-1, zero_one_loss, ec.weight, ec.num_features);
  // Alternatively, we could report multiclass_log_loss.
  // all.sd->update(ec.test_only, multiclass_log_loss, ec.weight, ec.num_features);
  // Even better would be to report both losses, but this would mean to increase
  // the number of columns and this would not fit narrow screens.
  // So let's report (average) multiclass_log_loss only in the final resume.

  // === Print progress report
  if (probabilities)
    MULTICLASS::print_update_with_probability(all, ec, prediction);
  else
    MULTICLASS::print_update_with_score(all, ec, prediction);
  VW::finish_example(all, ec);
}

VW::LEARNER::base_learner* oaa_setup(options_i& options, vw& all)
{
  auto data = scoped_calloc_or_throw<oaa>();
  bool probabilities = false;
  bool scores = false;
  option_group_definition new_options("One Against All Options");
  new_options.add(make_option("oaa", data->k).keep().help("One-against-all multiclass with <k> labels"))
      .add(make_option("oaa_subsample", data->num_subsample)
               .help("subsample this number of negative examples when learning"))
      .add(make_option("probabilities", probabilities).help("predict probabilites of all classes"))
      .add(make_option("scores", scores).help("output raw scores per class"));
  options.add_and_parse(new_options);

  if (!options.was_supplied("oaa"))
    return nullptr;

  if (all.sd->ldict && (data->k != all.sd->ldict->getK()))
    THROW("error: you have " << all.sd->ldict->getK() << " named labels; use that as the argument to oaa")

  data->all = &all;
  data->pred = calloc_or_throw<polyprediction>(data->k);
  data->subsample_order = nullptr;
  data->subsample_id = 0;
  if (data->num_subsample > 0)
  {
    if (data->num_subsample >= data->k)
    {
      data->num_subsample = 0;
      all.trace_message << "oaa is turning off subsampling because your parameter >= K" << std::endl;
    }
    else
    {
      data->subsample_order = calloc_or_throw<uint32_t>(data->k);
      for (size_t i = 0; i < data->k; i++) data->subsample_order[i] = (uint32_t)i;
      for (size_t i = 0; i < data->k; i++)
      {
        size_t j = (size_t)(all.get_random_state()->get_and_update_random() * (float)(data->k - i)) + i;
        uint32_t tmp = data->subsample_order[i];
        data->subsample_order[i] = data->subsample_order[j];
        data->subsample_order[j] = tmp;
      }
    }
  }

  oaa* data_ptr = data.get();
  VW::LEARNER::learner<oaa, example>* l;
  auto base = as_singleline(setup_base(options, all));
  if (probabilities || scores)
  {
    all.delete_prediction = delete_scalars;
    if (probabilities)
    {
      auto loss_function_type = all.loss->getType();
      if (loss_function_type != "logistic")
        all.trace_message << "WARNING: --probabilities should be used only with --loss_function=logistic" << std::endl;
      // the three boolean template parameters are: is_learn, print_all and scores
<<<<<<< HEAD
      l = &LEARNER::init_multiclass_learner(data, base, learn<false, true, true>,
          predict<false, true, true>, all.example_parser, data->k, "oaa-prob", prediction_type::scalars);
=======
      l = &VW::LEARNER::init_multiclass_learner(data, base, predict_or_learn<true, false, true, true>,
          predict_or_learn<false, false, true, true>, all.p, data->k, prediction_type_t::scalars);
>>>>>>> 5d4c23af
      all.sd->report_multiclass_log_loss = true;
      l->set_finish_example(finish_example_scores<true>);
    }
    else
    {
<<<<<<< HEAD
      l = &LEARNER::init_multiclass_learner(data, base, learn<false, true, false>,
          predict<false, true, false>, all.example_parser, data->k, "oaa-scores", prediction_type::scalars);
      l->set_finish_example(finish_example_scores<false>);
    }
  }
  else if (all.raw_prediction > 0)
    l = &LEARNER::init_multiclass_learner(data, base, learn<true, false, false>,
        predict<true, false, false>, all.example_parser, data->k, "oaa-raw", prediction_type::multiclass);
  else
    l = &LEARNER::init_multiclass_learner(data, base, learn<false, false, false>,
        predict<false, false, false>, all.example_parser, data->k, "oaa", prediction_type::multiclass);
=======
      l = &VW::LEARNER::init_multiclass_learner(data, base, predict_or_learn<true, false, true, false>,
          predict_or_learn<false, false, true, false>, all.p, data->k, prediction_type_t::scalars);
      l->set_finish_example(finish_example_scores<false>);
    }
  }
  else if (all.raw_prediction != nullptr)
    l = &VW::LEARNER::init_multiclass_learner(data, base, predict_or_learn<true, true, false, false>,
        predict_or_learn<false, true, false, false>, all.p, data->k, prediction_type_t::multiclass);
  else
    l = &VW::LEARNER::init_multiclass_learner(data, base, predict_or_learn<true, false, false, false>,
        predict_or_learn<false, false, false, false>, all.p, data->k, prediction_type_t::multiclass);
>>>>>>> 5d4c23af

  if (data_ptr->num_subsample > 0)
  {
    l->set_learn(learn_randomized);
    l->set_finish_example(MULTICLASS::finish_example_without_loss<oaa>);
  }

  return make_base(*l);
}<|MERGE_RESOLUTION|>--- conflicted
+++ resolved
@@ -65,13 +65,8 @@
   ec.weight = weight_temp;
 }
 
-<<<<<<< HEAD
 template <bool print_all, bool scores, bool probabilities>
-void learn(oaa& o, LEARNER::single_learner& base, example& ec)
-=======
-template <bool is_learn, bool print_all, bool scores, bool probabilities>
-void predict_or_learn(oaa& o, VW::LEARNER::single_learner& base, example& ec)
->>>>>>> 5d4c23af
+void learn(oaa& o, VW::LEARNER::single_learner& base, example& ec)
 {
   // Save prediction.  Why?  Although learn should
   // not touch prediction... sometimes it does.
@@ -286,43 +281,25 @@
       if (loss_function_type != "logistic")
         all.trace_message << "WARNING: --probabilities should be used only with --loss_function=logistic" << std::endl;
       // the three boolean template parameters are: is_learn, print_all and scores
-<<<<<<< HEAD
-      l = &LEARNER::init_multiclass_learner(data, base, learn<false, true, true>,
-          predict<false, true, true>, all.example_parser, data->k, "oaa-prob", prediction_type::scalars);
-=======
-      l = &VW::LEARNER::init_multiclass_learner(data, base, predict_or_learn<true, false, true, true>,
-          predict_or_learn<false, false, true, true>, all.p, data->k, prediction_type_t::scalars);
->>>>>>> 5d4c23af
+
+      l = &VW::LEARNER::init_multiclass_learner(data, base, predict_or_learn<false, true, true>,
+          predict_or_learn<false, true, true>, all.example_parser, data->k, "oaa-prob", prediction_type_t::scalars);
       all.sd->report_multiclass_log_loss = true;
       l->set_finish_example(finish_example_scores<true>);
     }
     else
     {
-<<<<<<< HEAD
-      l = &LEARNER::init_multiclass_learner(data, base, learn<false, true, false>,
+      l = &VW::LEARNER::init_multiclass_learner(data, base, learn<false, true, false>,
           predict<false, true, false>, all.example_parser, data->k, "oaa-scores", prediction_type::scalars);
       l->set_finish_example(finish_example_scores<false>);
     }
   }
-  else if (all.raw_prediction > 0)
-    l = &LEARNER::init_multiclass_learner(data, base, learn<true, false, false>,
+  else if (all.raw_prediction != nullptr)
+    l = &VW::LEARNER::init_multiclass_learner(data, base, learn<true, false, false>,
         predict<true, false, false>, all.example_parser, data->k, "oaa-raw", prediction_type::multiclass);
   else
-    l = &LEARNER::init_multiclass_learner(data, base, learn<false, false, false>,
+    l = &VW::LEARNER::init_multiclass_learner(data, base, learn<false, false, false>,
         predict<false, false, false>, all.example_parser, data->k, "oaa", prediction_type::multiclass);
-=======
-      l = &VW::LEARNER::init_multiclass_learner(data, base, predict_or_learn<true, false, true, false>,
-          predict_or_learn<false, false, true, false>, all.p, data->k, prediction_type_t::scalars);
-      l->set_finish_example(finish_example_scores<false>);
-    }
-  }
-  else if (all.raw_prediction != nullptr)
-    l = &VW::LEARNER::init_multiclass_learner(data, base, predict_or_learn<true, true, false, false>,
-        predict_or_learn<false, true, false, false>, all.p, data->k, prediction_type_t::multiclass);
-  else
-    l = &VW::LEARNER::init_multiclass_learner(data, base, predict_or_learn<true, false, false, false>,
-        predict_or_learn<false, false, false, false>, all.p, data->k, prediction_type_t::multiclass);
->>>>>>> 5d4c23af
 
   if (data_ptr->num_subsample > 0)
   {

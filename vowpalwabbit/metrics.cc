--- conflicted
+++ resolved
@@ -33,12 +33,8 @@
   size_t predicted_not_first = 0;
 };
 
-<<<<<<< HEAD
 void list_to_json_file(
-    dsjson_metrics* ds_metrics, std::string filename, std::vector<std::tuple<std::string, size_t>>& metrics)
-=======
-void list_to_json_file(std::string filename, metric_sink& metrics)
->>>>>>> 462b4c82
+    dsjson_metrics* ds_metrics, std::string filename, metric_sink& metrics)
 {
   FILE* fp;
 
@@ -99,12 +95,7 @@
 #ifdef BUILD_EXTERNAL_PARSER
     if (all.external_parser)
     {
-<<<<<<< HEAD
-      all.external_parser->persist_metrics(list_metrics);
-=======
       all.external_parser->persist_metrics(list_metrics.int_metrics_list);
-      // fetch metrics of parser
->>>>>>> 462b4c82
     }
 #endif
 

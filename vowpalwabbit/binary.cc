<<<<<<< HEAD
﻿#include <float.h>
=======
// Copyright (c) by respective owners including Yahoo!, Microsoft, and
// individual contributors. All rights reserved. Released under a BSD (revised)
// license as described in the file LICENSE.

#include <cfloat>
>>>>>>> 004c1749
#include "reductions.h"
#include "debug_log.h"

using namespace VW::config;

VW_DEBUG_ENABLE(false)

namespace VW { namespace binary {
template <bool is_learn>
void predict_or_learn(char&, VW::LEARNER::single_learner& base, example& ec)
{
  if (is_learn)
  {
    VW_DBG(ec) << "binary: before-base.learn() " << simple_label_to_string(ec) << features_to_string(ec) << endl;
    base.learn(ec);
    VW_DBG(ec) << "binary: after-base.learn() " << simple_label_to_string(ec) << features_to_string(ec) << endl;
  }
  else
  {
    VW_DBG(ec) << "binary: before-base.predict() " << scalar_pred_to_string(ec) << features_to_string(ec) << endl;
    base.predict(ec);
    VW_DBG(ec) << "binary: after-base.predict() " << scalar_pred_to_string(ec) << features_to_string(ec) << endl;
  }

  if (ec.pred.scalar > 0)
    ec.pred.scalar = 1;
  else
    ec.pred.scalar = -1;

  VW_DBG(ec) << "binary: final-pred " << scalar_pred_to_string(ec) << features_to_string(ec) << endl;

  if (ec.l.simple.label != FLT_MAX)
  {
    if (fabs(ec.l.simple.label) != 1.f)
      std::cout << "You are using label " << ec.l.simple.label << " not -1 or 1 as loss function expects!" << std::endl;
    else if (ec.l.simple.label == ec.pred.scalar)
      ec.loss = 0.;
    else
      ec.loss = ec.weight;
  }
}

VW::LEARNER::base_learner* binary_setup(options_i& options, vw& all)
{
  bool binary = false;
  option_group_definition new_options("Binary loss");
  new_options.add(make_option("binary", binary).keep().help("report loss as binary classification on -1,1"));
  options.add_and_parse(new_options);

  if (!binary)
    return nullptr;

  VW::LEARNER::learner<char, example>& ret =
      VW::LEARNER::init_learner(as_singleline(setup_base(options, all)), predict_or_learn<true>, predict_or_learn<false>);
  return make_base(ret);
}

}  // namespace binary
}  // namespace VW<|MERGE_RESOLUTION|>--- conflicted
+++ resolved
@@ -1,12 +1,8 @@
-<<<<<<< HEAD
-﻿#include <float.h>
-=======
 // Copyright (c) by respective owners including Yahoo!, Microsoft, and
 // individual contributors. All rights reserved. Released under a BSD (revised)
 // license as described in the file LICENSE.
 
 #include <cfloat>
->>>>>>> 004c1749
 #include "reductions.h"
 #include "debug_log.h"
 

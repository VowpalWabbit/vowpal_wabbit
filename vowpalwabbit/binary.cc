// Copyright (c) by respective owners including Yahoo!, Microsoft, and
// individual contributors. All rights reserved. Released under a BSD (revised)
// license as described in the file LICENSE.

#include <cfloat>
#include "reductions.h"
#include "debug_log.h"

#undef VW_DEBUG_LOG
#define VW_DEBUG_LOG vw_dbg::binary

using namespace VW::config;
using std::endl;

namespace VW { namespace binary {
template <bool is_learn>
void predict_or_learn(char&, VW::LEARNER::single_learner& base, example& ec)
{
  if (is_learn)
  {
    VW_DBG(ec) << "binary: before-base.learn() " << simple_label_to_string(ec) << features_to_string(ec) << endl;
    base.learn(ec);
    VW_DBG(ec) << "binary: after-base.learn() " << simple_label_to_string(ec) << features_to_string(ec) << endl;
  }
  else
  {
    VW_DBG(ec) << "binary: before-base.predict() " << scalar_pred_to_string(ec) << features_to_string(ec) << endl;
    base.predict(ec);
    VW_DBG(ec) << "binary: after-base.predict() " << scalar_pred_to_string(ec) << features_to_string(ec) << endl;
  }

  if (ec.pred.scalar > 0)
    ec.pred.scalar = 1;
  else
    ec.pred.scalar = -1;

  VW_DBG(ec) << "binary: final-pred " << scalar_pred_to_string(ec) << features_to_string(ec) << endl;

  if (ec.l.simple.label != FLT_MAX)
  {
    if (fabs(ec.l.simple.label) != 1.f)
      std::cout << "You are using label " << ec.l.simple.label << " not -1 or 1 as loss function expects!" << std::endl;
    else if (ec.l.simple.label == ec.pred.scalar)
      ec.loss = 0.;
    else
      ec.loss = ec.weight;
  }
}

VW::LEARNER::base_learner* binary_setup(options_i& options, vw& all)
{
  bool binary = false;
  option_group_definition new_options("Binary loss");
  new_options.add(make_option("binary", binary).keep().help("report loss as binary classification on -1,1"));
  options.add_and_parse(new_options);

  if (!binary)
    return nullptr;

<<<<<<< HEAD
  LEARNER::learner<char, example>& ret =
      LEARNER::init_learner(as_singleline(setup_base(options, all)), predict_or_learn<true>, predict_or_learn<false>, "binary", false);
=======
  VW::LEARNER::learner<char, example>& ret =
      VW::LEARNER::init_learner(as_singleline(setup_base(options, all)), predict_or_learn<true>, predict_or_learn<false>);
>>>>>>> 5d4c23af
  return make_base(ret);
}

}  // namespace binary
}  // namespace VW<|MERGE_RESOLUTION|>--- conflicted
+++ resolved
@@ -12,7 +12,10 @@
 using namespace VW::config;
 using std::endl;
 
-namespace VW { namespace binary {
+namespace VW
+{
+namespace binary
+{
 template <bool is_learn>
 void predict_or_learn(char&, VW::LEARNER::single_learner& base, example& ec)
 {
@@ -29,8 +32,7 @@
     VW_DBG(ec) << "binary: after-base.predict() " << scalar_pred_to_string(ec) << features_to_string(ec) << endl;
   }
 
-  if (ec.pred.scalar > 0)
-    ec.pred.scalar = 1;
+  if (ec.pred.scalar > 0) ec.pred.scalar = 1;
   else
     ec.pred.scalar = -1;
 
@@ -54,16 +56,10 @@
   new_options.add(make_option("binary", binary).keep().help("report loss as binary classification on -1,1"));
   options.add_and_parse(new_options);
 
-  if (!binary)
-    return nullptr;
+  if (!binary) return nullptr;
 
-<<<<<<< HEAD
-  LEARNER::learner<char, example>& ret =
-      LEARNER::init_learner(as_singleline(setup_base(options, all)), predict_or_learn<true>, predict_or_learn<false>, "binary", false);
-=======
-  VW::LEARNER::learner<char, example>& ret =
-      VW::LEARNER::init_learner(as_singleline(setup_base(options, all)), predict_or_learn<true>, predict_or_learn<false>);
->>>>>>> 5d4c23af
+  VW::LEARNER::learner<char, example>& ret = VW::LEARNER::init_learner(
+      as_singleline(setup_base(options, all)), predict_or_learn<true>, predict_or_learn<false>, "binary", false);
   return make_base(ret);
 }
 

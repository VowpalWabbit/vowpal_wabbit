// Copyright (c) by respective owners including Yahoo!, Microsoft, and
// individual contributors. All rights reserved. Released under a BSD (revised)
// license as described in the file LICENSE.

#include <cfloat>
#include "reductions.h"

using namespace VW::config;
using std::endl;

namespace VW
{
namespace binary
{
template <bool is_learn>
void predict_or_learn(char&, VW::LEARNER::single_learner& base, example& ec)
{
  if (is_learn) { base.learn(ec); }
  else
  {
    base.predict(ec);
  }

  if (ec.pred.scalar > 0)
    ec.pred.scalar = 1;
  else
    ec.pred.scalar = -1;

  if (ec.l.simple.label != FLT_MAX)
  {
    if (fabs(ec.l.simple.label) != 1.f)
      std::cout << "You are using label " << ec.l.simple.label << " not -1 or 1 as loss function expects!" << std::endl;
    else if (ec.l.simple.label == ec.pred.scalar)
      ec.loss = 0.;
    else
      ec.loss = ec.weight;
  }
}

VW::LEARNER::base_learner* binary_setup(options_i& options, vw& all)
{
  bool binary = false;
  option_group_definition new_options("Binary loss");
  new_options.add(make_option("binary", binary).keep().necessary().help("report loss as binary classification on -1,1"));

<<<<<<< HEAD
  if (!options.add_parse_and_check_necessary(new_options))
    return nullptr;
=======
  if (!binary) return nullptr;
>>>>>>> 27937db3

  VW::LEARNER::learner<char, example>& ret = VW::LEARNER::init_learner(
      as_singleline(setup_base(options, all)), predict_or_learn<true>, predict_or_learn<false>);
  return make_base(ret);
  }

  }  // namespace binary
  }  // namespace VW<|MERGE_RESOLUTION|>--- conflicted
+++ resolved
@@ -43,12 +43,8 @@
   option_group_definition new_options("Binary loss");
   new_options.add(make_option("binary", binary).keep().necessary().help("report loss as binary classification on -1,1"));
 
-<<<<<<< HEAD
   if (!options.add_parse_and_check_necessary(new_options))
     return nullptr;
-=======
-  if (!binary) return nullptr;
->>>>>>> 27937db3
 
   VW::LEARNER::learner<char, example>& ret = VW::LEARNER::init_learner(
       as_singleline(setup_base(options, all)), predict_or_learn<true>, predict_or_learn<false>);

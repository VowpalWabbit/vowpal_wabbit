--- conflicted
+++ resolved
@@ -19,24 +19,13 @@
 template <bool is_learn>
 void predict_or_learn(char&, VW::LEARNER::single_learner& base, example& ec)
 {
-<<<<<<< HEAD
   if (is_learn)
   {
-    VW_DBG(ec) << "binary: before-base.learn() " << simple_label_to_string(ec) << features_to_string(ec) << endl;
     base.learn(ec);
-    VW_DBG(ec) << "binary: after-base.learn() " << simple_label_to_string(ec) << features_to_string(ec) << endl;
   }
   else
   {
-    VW_DBG(ec) << "binary: before-base.predict() " << scalar_pred_to_string(ec) << features_to_string(ec) << endl;
     base.predict(ec);
-    VW_DBG(ec) << "binary: after-base.predict() " << scalar_pred_to_string(ec) << features_to_string(ec) << endl;
-=======
-  if (is_learn) { base.learn(ec); }
-  else
-  {
-    base.predict(ec);
->>>>>>> 27937db3
   }
 
   if (ec.pred.scalar > 0) ec.pred.scalar = 1;
@@ -66,18 +55,9 @@
   if (!binary) return nullptr;
 
   VW::LEARNER::learner<char, example>& ret = VW::LEARNER::init_learner(
-<<<<<<< HEAD
       as_singleline(setup_base(options, all)), predict_or_learn<true>, predict_or_learn<false>, "binary", false);
   return make_base(ret);
 }
 
 }  // namespace binary
-}  // namespace VW
-=======
-      as_singleline(setup_base(options, all)), predict_or_learn<true>, predict_or_learn<false>);
-  return make_base(ret);
-  }
-
-  }  // namespace binary
-  }  // namespace VW
->>>>>>> 27937db3
+}  // namespace VW
/*
Copyright (c) by respective owners including Yahoo!, Microsoft, and
individual contributors. All rights reserved.  Released under a BSD (revised)
license as described in the file LICENSE.
 */
#include <cfloat>

#include "example.h"
#include "parse_primitives.h"
#include "vw.h"
#include "vw_exception.h"

using namespace LEARNER;
using namespace std;

namespace CB
{
char* bufread_label(CB::label* ld, char* c, io_buf& cache)
{
  size_t num = *(size_t*)c;
  ld->costs.clear();
  c += sizeof(size_t);
  size_t total = sizeof(cb_class) * num + sizeof(ld->weight);
  if (cache.buf_read(c, total) < total)
  {
    cout << "error in demarshal of cost data" << endl;
    return c;
  }
  for (size_t i = 0; i < num; i++)
  {
    cb_class temp = *(cb_class*)c;
    c += sizeof(cb_class);
    ld->costs.push_back(temp);
  }
  memcpy(&ld->weight, c, sizeof(ld->weight));
  c += sizeof(ld->weight);
  return c;
}

size_t read_cached_label(shared_data*, void* v, io_buf& cache)
{
  CB::label* ld = (CB::label*)v;
  ld->costs.clear();
  char* c;
  size_t total = sizeof(size_t);
  if (cache.buf_read(c, total) < total)
    return 0;
  bufread_label(ld, c, cache);

  return total;
}

float weight(void* v) {
    CB::label* ld = (CB::label*)v;
    return ld->weight;
}

char* bufcache_label(CB::label* ld, char* c)
{
  *(size_t*)c = ld->costs.size();
  c += sizeof(size_t);
  for (auto cost : ld->costs)
  {
    *(cb_class*)c = cost;
    c += sizeof(cb_class);
  }
  memcpy(c, &ld->weight, sizeof(ld->weight));
  c += sizeof(ld->weight);
  return c;
}

void cache_label(void* v, io_buf& cache)
{
  char* c;
  CB::label* ld = (CB::label*)v;
  cache.buf_write(c, sizeof(size_t) + sizeof(cb_class) * ld->costs.size() + sizeof(ld->weight));
  bufcache_label(ld, c);
}

void default_label(void* v)
{
  CB::label* ld = (CB::label*)v;
  ld->costs.clear();
  ld->weight = 1;
}

bool test_label(void* v)
{
  CB::label* ld = (CB::label*)v;
  if (ld->costs.empty())
    return true;
  for (auto & cost : ld->costs)
    if (FLT_MAX != cost.cost && cost.probability > 0.)
      return false;
  return true;
}

void delete_label(void* v)
{
  CB::label* ld = (CB::label*)v;
  ld->costs.delete_v();
}

void copy_label(void* dst, void* src)
{
  CB::label* ldD = (CB::label*)dst;
  CB::label* ldS = (CB::label*)src;
  copy_array(ldD->costs, ldS->costs);
  ldD->weight = ldS->weight;
}

void parse_label(parser* p, shared_data*, void* v, v_array<substring>& words)
{
  CB::label* ld = (CB::label*)v;
  ld->costs.clear();
<<<<<<< HEAD
  for (auto word : words)
=======
  ld->weight = 1.0;

  for (size_t i = 0; i < words.size(); i++)
>>>>>>> 8c2a62a2
  {
    cb_class f;
    tokenize(':', word, p->parse_name);

    if (p->parse_name.empty() || p->parse_name.size() > 3)
      THROW("malformed cost specification: " << p->parse_name);

    f.partial_prediction = 0.;
    f.action = (uint32_t)hashstring(p->parse_name[0], 0);
    f.cost = FLT_MAX;

    if (p->parse_name.size() > 1)
      f.cost = float_of_substring(p->parse_name[1]);

    if (std::isnan(f.cost))
      THROW("error NaN cost (" << p->parse_name[1] << " for action: " << p->parse_name[0]);

    f.probability = .0;
    if (p->parse_name.size() > 2)
      f.probability = float_of_substring(p->parse_name[2]);

    if (std::isnan(f.probability))
      THROW("error NaN probability (" << p->parse_name[2] << " for action: " << p->parse_name[0]);

    if (f.probability > 1.0)
    {
      cerr << "invalid probability > 1 specified for an action, resetting to 1." << endl;
      f.probability = 1.0;
    }
    if (f.probability < 0.0)
    {
      cerr << "invalid probability < 0 specified for an action, resetting to 0." << endl;
      f.probability = .0;
    }
    if (substring_equal(p->parse_name[0], "shared"))
    {
      if (p->parse_name.size() == 1)
      {
        f.probability = -1.f;
      }
      else
        cerr << "shared feature vectors should not have costs" << endl;
    }

    ld->costs.push_back(f);
  }
}

label_parser cb_label = {default_label, parse_label, cache_label, read_cached_label, delete_label, weight, copy_label,
    test_label, sizeof(label)};

bool ec_is_example_header(example& ec)  // example headers just have "shared"
{
  v_array<CB::cb_class> costs = ec.l.cb.costs;
  if (costs.size() != 1)
    return false;
  if (costs[0].probability == -1.f)
    return true;
  return false;
}

void print_update(vw& all, bool is_test, example& ec, multi_ex* ec_seq, bool action_scores)
{
  if (all.sd->weighted_examples() >= all.sd->dump_interval && !all.quiet && !all.bfgs)
  {
    size_t num_features = ec.num_features;

    size_t pred = ec.pred.multiclass;
    if (ec_seq != nullptr)
    {
      num_features = 0;
      // TODO: code duplication csoaa.cc LabelDict::ec_is_example_header
      for (size_t i = 0; i < (*ec_seq).size(); i++)
        if (!CB::ec_is_example_header(*(*ec_seq)[i]))
          num_features += (*ec_seq)[i]->num_features;
    }
    std::string label_buf;
    if (is_test)
      label_buf = " unknown";
    else
      label_buf = " known";

    if (action_scores)
    {
      std::ostringstream pred_buf;
      pred_buf << std::setw(shared_data::col_current_predict) << std::right << std::setfill(' ');
      if (!ec.pred.a_s.empty())
        pred_buf << ec.pred.a_s[0].action << ":" << ec.pred.a_s[0].score << "...";
      else
        pred_buf << "no action";
      all.sd->print_update(all.holdout_set_off, all.current_pass, label_buf, pred_buf.str(), num_features,
          all.progress_add, all.progress_arg);
    }
    else
      all.sd->print_update(all.holdout_set_off, all.current_pass, label_buf, (uint32_t)pred, num_features,
          all.progress_add, all.progress_arg);
  }
}
}  // namespace CB

namespace CB_EVAL
{
float weight(void* v) {
  CB_EVAL::label* ld = (CB_EVAL::label*)v;
  return ld->event.weight;
}

size_t read_cached_label(shared_data* sd, void* v, io_buf& cache)
{
  CB_EVAL::label* ld = (CB_EVAL::label*)v;
  char* c;
  size_t total = sizeof(uint32_t);
  if (cache.buf_read(c, total) < total)
    return 0;
  ld->action = *(uint32_t*)c;

  return total + CB::read_cached_label(sd, &(ld->event), cache);
}

void cache_label(void* v, io_buf& cache)
{
  char* c;
  CB_EVAL::label* ld = (CB_EVAL::label*)v;
  cache.buf_write(c, sizeof(uint32_t));
  *(uint32_t*)c = ld->action;

  CB::cache_label(&(ld->event), cache);
}

void default_label(void* v)
{
  CB_EVAL::label* ld = (CB_EVAL::label*)v;
  CB::default_label(&(ld->event));
  ld->action = 0;
}

bool test_label(void* v)
{
  CB_EVAL::label* ld = (CB_EVAL::label*)v;
  return CB::test_label(&ld->event);
}

void delete_label(void* v)
{
  CB_EVAL::label* ld = (CB_EVAL::label*)v;
  CB::delete_label(&(ld->event));
}

void copy_label(void* dst, void* src)
{
  CB_EVAL::label* ldD = (CB_EVAL::label*)dst;
  CB_EVAL::label* ldS = (CB_EVAL::label*)src;
  CB::copy_label(&(ldD->event), &(ldS)->event);
  ldD->action = ldS->action;
}

void parse_label(parser* p, shared_data* sd, void* v, v_array<substring>& words)
{
  CB_EVAL::label* ld = (CB_EVAL::label*)v;

  if (words.size() < 2)
    THROW("Evaluation can not happen without an action and an exploration");

  ld->action = (uint32_t)hashstring(words[0], 0);

  words.begin()++;

  CB::parse_label(p, sd, &(ld->event), words);

  words.begin()--;
}

label_parser cb_eval = {default_label, parse_label, cache_label, read_cached_label, delete_label, weight,
    copy_label, test_label, sizeof(CB_EVAL::label)};
}  // namespace CB_EVAL<|MERGE_RESOLUTION|>--- conflicted
+++ resolved
@@ -113,13 +113,9 @@
 {
   CB::label* ld = (CB::label*)v;
   ld->costs.clear();
-<<<<<<< HEAD
+  ld->weight = 1.0;
+
   for (auto word : words)
-=======
-  ld->weight = 1.0;
-
-  for (size_t i = 0; i < words.size(); i++)
->>>>>>> 8c2a62a2
   {
     cb_class f;
     tokenize(':', word, p->parse_name);

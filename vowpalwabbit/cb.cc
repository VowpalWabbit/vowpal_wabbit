// Copyright (c) by respective owners including Yahoo!, Microsoft, and
// individual contributors. All rights reserved. Released under a BSD (revised)
// license as described in the file LICENSE.

#include <cfloat>

#include "example.h"
#include "parse_primitives.h"
#include "vw.h"
#include "vw_exception.h"

using namespace LEARNER;

namespace CB
{
char* bufread_label(CB::label& ld, char* c, io_buf& cache)
{
  size_t num = *(size_t*)c;
  ld.costs.clear();
  c += sizeof(size_t);
  size_t total = sizeof(cb_class) * num + sizeof(ld.weight);
  if (cache.buf_read(c, total) < total)
  {
    std::cout << "error in demarshal of cost data" << std::endl;
    return c;
  }
  for (size_t i = 0; i < num; i++)
  {
    cb_class temp = *(cb_class*)c;
    c += sizeof(cb_class);
    ld.costs.push_back(temp);
  }
  memcpy(&ld.weight, c, sizeof(ld.weight));
  c += sizeof(ld.weight);
  return c;
}

size_t read_cached_label(shared_data*, CB::label& ld, io_buf& cache)
{
  ld.costs.clear();
  char* c;
  size_t total = sizeof(size_t);
  if (cache.buf_read(c, total) < total)
    return 0;
  bufread_label(ld, c, cache);

  return total;
}

size_t read_cached_label(shared_data* s, new_polylabel& v, io_buf& cache)
{
  return CB::read_cached_label(s, v.init_as_cb(), cache);
}

float weight(CB::label& ld) { return ld.weight; }

float weight(new_polylabel& v) { return CB::weight(v.cb()); }

char* bufcache_label(CB::label& ld, char* c)
{
  *(size_t*)c = ld.costs.size();
  c += sizeof(size_t);
  for (auto const& cost : ld.costs)
  {
    *(cb_class*)c = cost;
    c += sizeof(cb_class);
  }
  memcpy(c, &ld.weight, sizeof(ld.weight));
  c += sizeof(ld.weight);
  return c;
}

void cache_label(CB::label& ld, io_buf& cache)
{
  char* c;
  cache.buf_write(c, sizeof(size_t) + sizeof(cb_class) * ld.costs.size() + sizeof(ld.weight));
  bufcache_label(ld, c);
}

void cache_label(new_polylabel& v, io_buf& cache) { CB::cache_label(v.cb(), cache); }

void default_label(CB::label& ld)
{
  ld.costs.clear();
  ld.weight = 1;
}

void default_label(new_polylabel& v)
{
  if (v.get_type() != label_type_t::unset)
  {
    v.reset();
  }
  CB::default_label(v.init_as_cb());
}

bool test_label(CB::label& ld)
{
  if (ld.costs.empty())
    return true;
  for (auto const& cost : ld.costs)
    if (FLT_MAX != cost.cost && cost.probability > 0.)
      return false;
  return true;
}

bool test_label(new_polylabel& v) { return CB::test_label(v.cb()); }

void parse_label(parser* p, shared_data*, CB::label& ld, v_array<VW::string_view>& words)
{
<<<<<<< HEAD
  ld.costs.clear();
  ld.weight = 1.0;
=======
  CB::label* ldD = (CB::label*)dst;
  CB::label* ldS = (CB::label*)src;
  copy_array(ldD->costs, ldS->costs);
  ldD->weight = ldS->weight;
}

void parse_label(parser* p, shared_data*, void* v, v_array<VW::string_view>& words)
{
  CB::label* ld = (CB::label*)v;
  ld->costs.clear();
  ld->weight = 1.0;
>>>>>>> c1f834b4

  for (auto const& word : words)
  {
    cb_class f;
    tokenize(':', word, p->parse_name);

    if (p->parse_name.empty() || p->parse_name.size() > 3)
      THROW("malformed cost specification: " << p->parse_name);

    f.partial_prediction = 0.;
    f.action = (uint32_t)hashstring(p->parse_name[0].begin(), p->parse_name[0].length(), 0);
    f.cost = FLT_MAX;

    if (p->parse_name.size() > 1)
      f.cost = float_of_string(p->parse_name[1]);

    if (std::isnan(f.cost))
      THROW("error NaN cost (" << p->parse_name[1] << " for action: " << p->parse_name[0]);

    f.probability = .0;
    if (p->parse_name.size() > 2)
      f.probability = float_of_string(p->parse_name[2]);

    if (std::isnan(f.probability))
      THROW("error NaN probability (" << p->parse_name[2] << " for action: " << p->parse_name[0]);

    if (f.probability > 1.0)
    {
      std::cerr << "invalid probability > 1 specified for an action, resetting to 1." << std::endl;
      f.probability = 1.0;
    }
    if (f.probability < 0.0)
    {
      std::cerr << "invalid probability < 0 specified for an action, resetting to 0." << std::endl;
      f.probability = .0;
    }
    if (p->parse_name[0] == "shared")
    {
      if (p->parse_name.size() == 1)
      {
        f.probability = -1.f;
      }
      else
        std::cerr << "shared feature vectors should not have costs" << std::endl;
    }

    ld.costs.push_back(f);
  }
}

void parse_label(parser* p, shared_data* sd, new_polylabel& v, v_array<VW::string_view>& words)
{
  CB::parse_label(p, sd, v.cb(), words);
}

label_parser cb_label = {default_label, parse_label, cache_label, read_cached_label, weight, test_label, sizeof(label)};

bool ec_is_example_header(example const& ec)  // example headers just have "shared"
{
<<<<<<< HEAD
  if (ec.l.get_type() == label_type_t::cb)
  {
    const v_array<CB::cb_class>& costs = ec.l.cb().costs;
    if (costs.size() != 1)
      return false;
    if (costs[0].probability == -1.f)
      return true;
  }

=======
  const auto& costs = ec.l.cb.costs;
  if (costs.size() != 1)
    return false;
  if (costs[0].probability == -1.f)
    return true;
>>>>>>> c1f834b4
  return false;
}

void print_update(vw& all, bool is_test, example& ec, multi_ex* ec_seq, bool action_scores)
{
  if (all.sd->weighted_examples() >= all.sd->dump_interval && !all.quiet && !all.bfgs)
  {
    size_t num_features = ec.num_features;

    if (ec_seq != nullptr)
    {
      num_features = 0;
      // TODO: code duplication csoaa.cc LabelDict::ec_is_example_header
      for (size_t i = 0; i < (*ec_seq).size(); i++)
        if (!CB::ec_is_example_header(*(*ec_seq)[i]))
          num_features += (*ec_seq)[i]->num_features;
    }
    std::string label_buf;
    if (is_test)
      label_buf = " unknown";
    else
      label_buf = " known";

    if (action_scores)
    {
      std::ostringstream pred_buf;
      auto& action_scores = ec.pred.action_scores();
      pred_buf << std::setw(shared_data::col_current_predict) << std::right << std::setfill(' ');
      if (!action_scores.empty())
        pred_buf << ec.pred.action_scores()[0].action << ":" << action_scores[0].score << "...";
      else
        pred_buf << "no action";
      all.sd->print_update(all.holdout_set_off, all.current_pass, label_buf, pred_buf.str(), num_features,
          all.progress_add, all.progress_arg);
    }
    else
    {
      size_t pred = ec.pred.multiclass();
      all.sd->print_update(all.holdout_set_off, all.current_pass, label_buf, (uint32_t)pred, num_features,
          all.progress_add, all.progress_arg);
    }
  }
}
}  // namespace CB

namespace CB_EVAL
{
float weight(new_polylabel& v)
{
  auto& ld = v.cb_eval();
  return ld.event.weight;
}

size_t read_cached_label(shared_data* sd, new_polylabel& v, io_buf& cache)
{
  auto& ld = v.cb_eval();
  char* c;
  size_t total = sizeof(uint32_t);
  if (cache.buf_read(c, total) < total)
    return 0;
  ld.action = *(uint32_t*)c;

  return total + CB::read_cached_label(sd, ld.event, cache);
}

void cache_label(new_polylabel& v, io_buf& cache)
{
  char* c;
  auto& ld = v.cb_eval();
  cache.buf_write(c, sizeof(uint32_t));
  *(uint32_t*)c = ld.action;

  CB::cache_label(ld.event, cache);
}

void default_label(new_polylabel& v)
{
  auto& ld = v.init_as_cb_eval();
  CB::default_label(ld.event);
  ld.action = 0;
}

bool test_label(new_polylabel& v)
{
  auto& ld = v.cb_eval();
  return CB::test_label(ld.event);
}

<<<<<<< HEAD
void parse_label(parser* p, shared_data* sd, new_polylabel& v, v_array<VW::string_view>& words)
=======
void parse_label(parser* p, shared_data* sd, void* v, v_array<VW::string_view>& words)
>>>>>>> c1f834b4
{
  auto& ld = v.cb_eval();

  if (words.size() < 2)
    THROW("Evaluation can not happen without an action and an exploration");

<<<<<<< HEAD
  ld.action = (uint32_t)hashstring(words[0].begin(), words[0].length(), 0);
=======
  ld->action = (uint32_t)hashstring(words[0].begin(), words[0].length(), 0);
>>>>>>> c1f834b4

  words.begin()++;

  CB::parse_label(p, sd, ld.event, words);

  words.begin()--;
}

label_parser cb_eval = {
    default_label, parse_label, cache_label, read_cached_label, weight, test_label, sizeof(CB_EVAL::label)};
}  // namespace CB_EVAL<|MERGE_RESOLUTION|>--- conflicted
+++ resolved
@@ -108,22 +108,8 @@
 
 void parse_label(parser* p, shared_data*, CB::label& ld, v_array<VW::string_view>& words)
 {
-<<<<<<< HEAD
   ld.costs.clear();
   ld.weight = 1.0;
-=======
-  CB::label* ldD = (CB::label*)dst;
-  CB::label* ldS = (CB::label*)src;
-  copy_array(ldD->costs, ldS->costs);
-  ldD->weight = ldS->weight;
-}
-
-void parse_label(parser* p, shared_data*, void* v, v_array<VW::string_view>& words)
-{
-  CB::label* ld = (CB::label*)v;
-  ld->costs.clear();
-  ld->weight = 1.0;
->>>>>>> c1f834b4
 
   for (auto const& word : words)
   {
@@ -183,23 +169,15 @@
 
 bool ec_is_example_header(example const& ec)  // example headers just have "shared"
 {
-<<<<<<< HEAD
   if (ec.l.get_type() == label_type_t::cb)
   {
-    const v_array<CB::cb_class>& costs = ec.l.cb().costs;
+    const auto& costs = ec.l.cb().costs;
     if (costs.size() != 1)
       return false;
     if (costs[0].probability == -1.f)
       return true;
   }
 
-=======
-  const auto& costs = ec.l.cb.costs;
-  if (costs.size() != 1)
-    return false;
-  if (costs[0].probability == -1.f)
-    return true;
->>>>>>> c1f834b4
   return false;
 }
 
@@ -288,22 +266,14 @@
   return CB::test_label(ld.event);
 }
 
-<<<<<<< HEAD
 void parse_label(parser* p, shared_data* sd, new_polylabel& v, v_array<VW::string_view>& words)
-=======
-void parse_label(parser* p, shared_data* sd, void* v, v_array<VW::string_view>& words)
->>>>>>> c1f834b4
 {
   auto& ld = v.cb_eval();
 
   if (words.size() < 2)
     THROW("Evaluation can not happen without an action and an exploration");
 
-<<<<<<< HEAD
   ld.action = (uint32_t)hashstring(words[0].begin(), words[0].length(), 0);
-=======
-  ld->action = (uint32_t)hashstring(words[0].begin(), words[0].length(), 0);
->>>>>>> c1f834b4
 
   words.begin()++;
 

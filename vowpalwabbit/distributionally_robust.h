--- conflicted
+++ resolved
@@ -43,27 +43,6 @@
     {
     }
     double qfunc(double w, double r) { return unbounded ? 1 : -(gamma + (beta + r) * w) / ((n + 1) * kappa); }
-<<<<<<< HEAD
-
-    void save_load(io_buf& model_file, bool read, bool text)
-    {
-      if (model_file.num_files() == 0) { return; }
-      std::stringstream msg;
-      if (!read) { msg << "_duals_unbounded " << unbounded << "\n"; }
-      bin_text_read_write_fixed(model_file, reinterpret_cast<char*>(&unbounded), sizeof(unbounded), read, msg, text);
-
-      if (!read) { msg << "_duals_kappa " << kappa << "\n"; }
-      bin_text_read_write_fixed(model_file, reinterpret_cast<char*>(&kappa), sizeof(kappa), read, msg, text);
-
-      if (!read) { msg << "_duals_gamma " << gamma << "\n"; }
-      bin_text_read_write_fixed(model_file, reinterpret_cast<char*>(&gamma), sizeof(gamma), read, msg, text);
-
-      if (!read) { msg << "_duals_beta " << beta << "\n"; }
-      bin_text_read_write_fixed(model_file, reinterpret_cast<char*>(&beta), sizeof(beta), read, msg, text);
-
-      if (!read) { msg << "_duals_n " << n << "\n"; }
-      bin_text_read_write_fixed(model_file, reinterpret_cast<char*>(&n), sizeof(n), read, msg, text);
-    }
 
     void reset()
     {
@@ -73,10 +52,9 @@
       beta = 0.f;
       n = 0.0;
     }
-=======
+
     friend size_t VW::model_utils::process_model_field(
         io_buf&, VW::distributionally_robust::Duals&, bool, const std::string&, bool);
->>>>>>> 6a5f1f3b
   };
 
   using ScoredDual = std::pair<double, Duals>;
@@ -166,61 +144,6 @@
       return duals.second.qfunc(w, r);
     }
 
-<<<<<<< HEAD
-    void save_load(io_buf& model_file, bool read, bool text)
-    {
-      if (model_file.num_files() == 0) { return; }
-      std::stringstream msg;
-      if (!read) { msg << "_chisq_chi_scored " << duals.first << "\n"; }
-      bin_text_read_write_fixed(
-          model_file, reinterpret_cast<char*>(&duals.first), sizeof(duals.first), read, msg, text);
-
-      if (!read) { msg << "_chisq_chi_duals_stale " << duals_stale << "\n"; }
-      bin_text_read_write_fixed(
-          model_file, reinterpret_cast<char*>(&duals_stale), sizeof(duals_stale), read, msg, text);
-
-      duals.second.save_load(model_file, read, text);
-
-      if (!read) { msg << "_chisq_chi_alpha " << alpha << "\n"; }
-      bin_text_read_write_fixed(model_file, reinterpret_cast<char*>(&alpha), sizeof(alpha), read, msg, text);
-
-      if (!read) { msg << "_chisq_chi_tau " << tau << "\n"; }
-      bin_text_read_write_fixed(model_file, reinterpret_cast<char*>(&tau), sizeof(tau), read, msg, text);
-
-      if (!read) { msg << "_chisq_chi_wmin " << wmin << "\n"; }
-      bin_text_read_write_fixed(model_file, reinterpret_cast<char*>(&wmin), sizeof(wmin), read, msg, text);
-
-      if (!read) { msg << "_chisq_chi_wmax " << wmax << "\n"; }
-      bin_text_read_write_fixed(model_file, reinterpret_cast<char*>(&wmax), sizeof(wmax), read, msg, text);
-
-      if (!read) { msg << "_chisq_chi_rmin " << rmin << "\n"; }
-      bin_text_read_write_fixed(model_file, reinterpret_cast<char*>(&rmin), sizeof(rmin), read, msg, text);
-
-      if (!read) { msg << "_chisq_chi_rmax " << rmax << "\n"; }
-      bin_text_read_write_fixed(model_file, reinterpret_cast<char*>(&rmax), sizeof(rmax), read, msg, text);
-
-      if (!read) { msg << "_chisq_chi_n " << n << "\n"; }
-      bin_text_read_write_fixed(model_file, reinterpret_cast<char*>(&n), sizeof(n), read, msg, text);
-
-      if (!read) { msg << "_chisq_chi_sumw " << sumw << "\n"; }
-      bin_text_read_write_fixed(model_file, reinterpret_cast<char*>(&sumw), sizeof(sumw), read, msg, text);
-
-      if (!read) { msg << "_chisq_chi_sumwsq " << sumwsq << "\n"; }
-      bin_text_read_write_fixed(model_file, reinterpret_cast<char*>(&sumwsq), sizeof(sumwsq), read, msg, text);
-
-      if (!read) { msg << "_chisq_chi_sumwr " << sumwr << "\n"; }
-      bin_text_read_write_fixed(model_file, reinterpret_cast<char*>(&sumwr), sizeof(sumwr), read, msg, text);
-
-      if (!read) { msg << "_chisq_chi_sumwsqr " << sumwsqr << "\n"; }
-      bin_text_read_write_fixed(model_file, reinterpret_cast<char*>(&sumwsqr), sizeof(sumwsqr), read, msg, text);
-
-      if (!read) { msg << "_chisq_chi_sumwsqrsq " << sumwsqrsq << "\n"; }
-      bin_text_read_write_fixed(model_file, reinterpret_cast<char*>(&sumwsqrsq), sizeof(sumwsqrsq), read, msg, text);
-
-      if (!read) { msg << "_chisq_chi_delta " << delta << "\n"; }
-      bin_text_read_write_fixed(model_file, reinterpret_cast<char*>(&delta), sizeof(delta), read, msg, text);
-    }
-
     void reset(double _alpha, double _tau)
     {
       alpha = _alpha;
@@ -241,8 +164,6 @@
       duals.second.reset();
     }
 
-=======
->>>>>>> 6a5f1f3b
     ScoredDual recompute_duals();
     static double chisq_onedof_isf(double alpha);
     const double& effn() { return n; }

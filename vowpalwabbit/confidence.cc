--- conflicted
+++ resolved
@@ -72,16 +72,10 @@
   all.sd->weighted_unlabeled_examples += ld.label == FLT_MAX ? ec.weight : 0;
 
   all.print_by_ref(all.raw_prediction, ec.partial_prediction, -1, ec.tag);
-  for (size_t i = 0; i < all.final_prediction_sink.size(); i++)
+  for(auto f : all.final_prediction_sink)
   {
-<<<<<<< HEAD
-    confidence_print_result(all.final_prediction_sink[i], ec.pred.scalar, ec.confidence, ec.tag);
-=======
-    int f = (int)all.final_prediction_sink[i];
     confidence_print_result(f, ec.pred.scalar(), ec.confidence, ec.tag);
->>>>>>> e02c8af5
   }
-
   print_update(all, ec);
 }
 

--- conflicted
+++ resolved
@@ -43,11 +43,8 @@
     if (audit) ftrs->space_names.push_back(audit_strings(name, feature_name));
   }
 
-<<<<<<< HEAD
-  void AddFeature(VW::workspace* all, const char* str)
-=======
+
   void AddFeature(const char* str, hash_func_t hash_func, uint64_t parse_mask)
->>>>>>> 25d25e60
   {
     auto hashed_feature = hash_func(str, strlen(str), namespace_hash) & parse_mask;
     ftrs->push_back(1., hashed_feature);
@@ -56,11 +53,7 @@
     if (audit) ftrs->space_names.push_back(audit_strings(name, str));
   }
 
-<<<<<<< HEAD
-  void AddFeature(VW::workspace* all, const char* key, const char* value)
-=======
   void AddFeature(const char* key, const char* value, hash_func_t hash_func, uint64_t parse_mask)
->>>>>>> 25d25e60
   {
     ftrs->push_back(1., VW::chain_hash_static(key, value, namespace_hash, hash_func, parse_mask));
     feature_count++;
@@ -72,12 +65,8 @@
 };
 
 template <bool audit>
-<<<<<<< HEAD
-void push_ns(example* ex, const char* ns, std::vector<Namespace<audit>>& namespaces, VW::workspace& all)
-=======
 void push_ns(
     example* ex, const char* ns, std::vector<Namespace<audit>>& namespaces, hash_func_t hash_func, uint64_t hash_seed)
->>>>>>> 25d25e60
 {
   Namespace<audit> n;
   n.feature_group = ns[0];

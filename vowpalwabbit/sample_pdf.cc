// Copyright (c) by respective owners including Yahoo!, Microsoft, and
// individual contributors. All rights reserved. Released under a BSD (revised)
// license as described in the file LICENSE.

#include "sample_pdf.h"
#include "err_constants.h"
#include "api_status.h"
#include "debug_log.h"
#include "parse_args.h"
#include "explore.h"
#include "guard.h"

// Aliases
using std::endl;
using VW::cb_continuous::continuous_label;
using VW::cb_continuous::continuous_label_elm;
using VW::config::make_option;
using VW::config::option_group_definition;
using VW::config::options_i;
using VW::LEARNER::single_learner;

<<<<<<< HEAD
// Enable/Disable indented debug statements
#undef VW_DEBUG_LOG
#define VW_DEBUG_LOG vw_dbg::cb_sample_pdf

=======
>>>>>>> 4f7e199c
namespace VW
{
namespace continuous_action
{
////////////////////////////////////////////////////
// BEGIN sample_pdf reduction and reduction methods
struct sample_pdf
{
  int learn(example& ec, experimental::api_status* status);
  int predict(example& ec, experimental::api_status* status);

  void init(single_learner* p_base, uint64_t* p_random_seed);
  ~sample_pdf();

private:
  uint64_t* _p_random_state;
  continuous_actions::probability_density_function _pred_pdf;
  single_learner* _base = nullptr;
};

int sample_pdf::learn(example& ec, experimental::api_status*)
{
  // one of the base reductions will call predict so we need a valid
  // predict buffer
  _pred_pdf.clear();
  {  // scope to predict & restore prediction
    auto restore = VW::swap_guard(ec.pred.pdf, _pred_pdf);
    _base->learn(ec);
  }
  return error_code::success;
}

int sample_pdf::predict(example& ec, experimental::api_status*)
{
  _pred_pdf.clear();

  {  // scope to predict & restore prediction
    auto restore = VW::swap_guard(ec.pred.pdf, _pred_pdf);
    _base->predict(ec);
  }

  const int ret_code = exploration::sample_pdf(_p_random_state, std::begin(_pred_pdf), std::end(_pred_pdf),
      ec.pred.pdf_value.action, ec.pred.pdf_value.pdf_value);

  if (ret_code != S_EXPLORATION_OK) return error_code::sample_pdf_failed;

  return error_code::success;
}

void sample_pdf::init(single_learner* p_base, uint64_t* p_random_seed)
{
  _base = p_base;
  _p_random_state = p_random_seed;
  _pred_pdf = v_init<continuous_actions::pdf_segment>();
}

sample_pdf::~sample_pdf() { _pred_pdf.delete_v(); }

// Free function to tie function pointers to reduction class methods
template <bool is_learn>
void predict_or_learn(sample_pdf& reduction, single_learner&, example& ec)
{
  experimental::api_status status;
  if (is_learn)
    reduction.learn(ec, &status);
  else
  {
    if (error_code::success != reduction.predict(ec, &status)) THROW(error_code::sample_pdf_failed_s);
  }

  if (status.get_error_code() != error_code::success) { VW_DBG(ec) << status.get_error_msg() << endl; }
}

// END sample_pdf reduction and reduction methods
////////////////////////////////////////////////////

LEARNER::base_learner* sample_pdf_setup(options_i& options, vw& all)
{
  option_group_definition new_options("Continuous actions - sample pdf");
  bool invoked = false;
  new_options.add(
      make_option("sample_pdf", invoked).keep().necessary().help("Sample a pdf and pick a continuous valued action"));

  // If sample_pdf reduction was not invoked, don't add anything
  // to the reduction stack;
  if (!options.add_parse_and_check_necessary(new_options)) return nullptr;

  LEARNER::base_learner* p_base = setup_base(options, all);
  auto p_reduction = scoped_calloc_or_throw<sample_pdf>();
  p_reduction->init(as_singleline(p_base), &all.random_seed);

  LEARNER::learner<sample_pdf, example>& l = init_learner(p_reduction, as_singleline(p_base), predict_or_learn<true>,
<<<<<<< HEAD
      predict_or_learn<false>, 1, prediction_type_t::action_pdf_value, "sample_pdf");
=======
      predict_or_learn<false>, 1, prediction_type_t::action_pdf_value, all.get_setupfn_name(sample_pdf_setup));
>>>>>>> 4f7e199c

  all.delete_prediction = nullptr;

  return make_base(l);
}
}  // namespace continuous_action
}  // namespace VW<|MERGE_RESOLUTION|>--- conflicted
+++ resolved
@@ -19,13 +19,10 @@
 using VW::config::options_i;
 using VW::LEARNER::single_learner;
 
-<<<<<<< HEAD
 // Enable/Disable indented debug statements
 #undef VW_DEBUG_LOG
 #define VW_DEBUG_LOG vw_dbg::cb_sample_pdf
 
-=======
->>>>>>> 4f7e199c
 namespace VW
 {
 namespace continuous_action
@@ -118,11 +115,7 @@
   p_reduction->init(as_singleline(p_base), &all.random_seed);
 
   LEARNER::learner<sample_pdf, example>& l = init_learner(p_reduction, as_singleline(p_base), predict_or_learn<true>,
-<<<<<<< HEAD
-      predict_or_learn<false>, 1, prediction_type_t::action_pdf_value, "sample_pdf");
-=======
       predict_or_learn<false>, 1, prediction_type_t::action_pdf_value, all.get_setupfn_name(sample_pdf_setup));
->>>>>>> 4f7e199c
 
   all.delete_prediction = nullptr;
 

#pragma once
#include <string.h>

#ifndef _WIN32
#include <sys/mman.h>
#endif

typedef float weight;

class weight_parameters;

template <typename T> 
class weights_iterator_iterator
{
private:
	T* _cur;
public:
	weights_iterator_iterator(T* cur)
		: _cur(cur)
	{ }
	
	T& operator*() { return *_cur; }

	weights_iterator_iterator& operator++()
	{
		++_cur;
		return *this;
	}

	weights_iterator_iterator operator+(size_t index) { return weights_iterator_iterator(_cur + index); }

	weights_iterator_iterator& operator+=(size_t index)
	{
		_cur += index;
		return *this;
	}

	bool operator==(const weights_iterator_iterator& rhs) const { return _cur == rhs._cur; }
	bool operator!=(const weights_iterator_iterator& rhs) const { return _cur != rhs._cur; }

};

template <typename T>
class weights_iterator
{
private:
	T* _current;
	uint32_t _stride;

public:
	typedef std::forward_iterator_tag iterator_category;
	typedef T value_type;
	typedef ptrdiff_t difference_type;
	typedef  T* pointer;
	typedef  T& reference;

	typedef weights_iterator_iterator<T> w_iter;
	
	weights_iterator(T* current, uint32_t stride)
		: _current(current), _stride(stride)
	{ }

	T& operator*() { return *_current; }

	weights_iterator& operator++()
	{
		_current += _stride;
		return *this;
	}

	weights_iterator operator+(size_t index) { return weights_iterator(_current + (index*_stride), _stride); }

	weights_iterator& operator+=(size_t index)
	{  _current += (index*_stride);
	   return *this;
	}

	bool operator==(const weights_iterator& rhs) const { return _current == rhs._current; }
	bool operator!=(const weights_iterator& rhs) const { return _current != rhs._current; }

	//to iterate within a bucket
	w_iter begin() { return w_iter(_current); }
	w_iter end(size_t offset) { return w_iter(_current + offset); }
};

class weight_parameters 
{
private:
	weight* _begin;
	uint64_t _weight_mask;  // (stride*(1 << num_bits) -1)
	uint32_t _stride_shift;
	bool _seeded; // whether the instance is sharing model state with others

public:
	typedef weights_iterator<weight> iterator;
	typedef weights_iterator<const weight> const_iterator;

	weight_parameters(size_t length, uint32_t stride_shift=0)
		: _begin(calloc_mergable_or_throw<weight>(length << stride_shift)),
		_weight_mask((length << stride_shift) - 1),	
		_stride_shift(stride_shift),
		_seeded(false)
		{ }

 weight_parameters()
	 : _begin(nullptr), _weight_mask(0), _stride_shift(0), _seeded(false)
	  {}
	
	bool not_null() { return (_weight_mask > 0 && _begin != nullptr);}

	weight_parameters(const weight_parameters &other) { shallow_copy(other); }
	weight_parameters(weight_parameters &&) = delete;

	weight* first() { return _begin; } //TODO: Temporary fix for allreduce.
	
	//iterator with stride 
	iterator begin() { return iterator(_begin, (1<<_stride_shift)); }
	iterator end() { return iterator(_begin + _weight_mask + 1, (1 << _stride_shift)); }

	iterator change_begin() { return iterator(_begin, 1); }
	//const iterator
	const_iterator cbegin() { return const_iterator(_begin, (1 << _stride_shift)); }
	const_iterator cend() { return const_iterator(_begin + _weight_mask + 1, (1 << _stride_shift)); }

	inline weight& operator[](size_t i) const { return _begin[i & _weight_mask]; }
	void shallow_copy(const weight_parameters& input)
	{ _begin = input._begin;
	  _weight_mask = input._weight_mask;
	  _stride_shift = input._stride_shift;
	  _seeded = true;
	}

	template<void(*T)(iterator&)>
	inline void set_default()
	  {
	    for (iterator iter = begin(0); iter != end(); ++iter)
	      T(iter);
	  }
	
	template<void(*T)(iterator&, size_t)> //for random initialization of weights (with stride) 
	inline void set_default()
	{  uint32_t stride = 1 << _stride_shift;
	   iterator iter = begin();
	   for (size_t i = 0; iter != end(); ++iter, i += stride)
			T(iter, i);
	}

	template<void(*T)(iterator&, size_t, uint32_t)> //for random initialization of the entire weight_vector 
	inline void set_default()
	{ uint32_t stride = 1 << _stride_shift;
	iterator iter = begin();
	  for (size_t i = 0; iter != end(); ++iter, i += stride)
			T(iter, i, stride);
	}

	template <typename T>
	void set_default(T t)
	{ uint32_t stride = 1 << _stride_shift;
	  iterator iter = begin();
	   for (size_t i = 0; iter != end(); ++iter, i+= stride)
			t(iter, i); 
	}
	

	void set_zero(size_t offset)
<<<<<<< HEAD
	{
		for (iterator iter = begin(); iter != end(); ++iter)
			(&(*iter))[offset] = 0;
=======
	{  for (iterator iter = begin(offset); iter != end(offset); ++iter)
			*iter = 0;
>>>>>>> 83ad55cd
	}
	
	uint64_t mask()
	{ return _weight_mask;
	}

	uint64_t seeded()
	{  return _seeded;
	}

	uint32_t stride_shift()
	{ return _stride_shift;		
	}		
	
	void stride_shift(uint32_t stride_shift)		
	{ _stride_shift = stride_shift;		
	}
	
	#ifndef _WIN32
	void share(size_t length)
	{
	  float* shared_weights = (float*)mmap(0, (length << _stride_shift) * sizeof(float),
			                  PROT_READ | PROT_WRITE, MAP_SHARED | MAP_ANONYMOUS, -1, 0);
          size_t float_count = length << _stride_shift;
      	  weight* dest = shared_weights;
	  memcpy(dest, _begin, float_count*sizeof(float));
      	  free(_begin);
      	  _begin = dest;
	}
	#endif
	
	~weight_parameters()
	{  if (_begin != nullptr && !_seeded)  // don't free weight vector if it is shared with another instance
	   {  free(_begin);
	      _begin = nullptr;
	   }
	}
};

<|MERGE_RESOLUTION|>--- conflicted
+++ resolved
@@ -163,14 +163,9 @@
 	
 
 	void set_zero(size_t offset)
-<<<<<<< HEAD
 	{
 		for (iterator iter = begin(); iter != end(); ++iter)
 			(&(*iter))[offset] = 0;
-=======
-	{  for (iterator iter = begin(offset); iter != end(offset); ++iter)
-			*iter = 0;
->>>>>>> 83ad55cd
 	}
 	
 	uint64_t mask()

// Copyright (c) by respective owners including Yahoo!, Microsoft, and
// individual contributors. All rights reserved. Released under a BSD (revised)
// license as described in the file LICENSE.

#pragma once

#include <cstddef>
#include <iostream>
#include <sstream>
#include <vector>
#include <memory>
#include <cassert>
#include <cstdlib>

#include "v_array.h"
<<<<<<< HEAD
#include "../explore/hash.h"
#include "vw_exception.h"
=======
#include "hash.h"
>>>>>>> 183bc339
#include "io/io_adapter.h"

#ifndef VW_NOEXCEPT
#  include "vw_exception.h"
#endif

/* The i/o buffer can be conceptualized as an array below:
**  _________________________________________________________________
** |__________|__________|__________|__________|__________|__________|
** _buffer._begin        head       _buffer._end                     _buffer._end_array
**
** _buffer._begin     = the beginning of the loaded values in the buffer
** head               = the end of the last-read point in the buffer
** _buffer._end       = the end of the loaded values from file
** _buffer._end_array = the end of the allocated _buffer for the array
**
** The values are ordered so that:
** _buffer._begin <= head <= _buffer._end <= _buffer._end_array
**
** Initially _buffer._begin == head since no values have been read.
**
** The interval [head, _buffer._end] may be shifted down to _buffer._begin
** if the requested number of bytes to be read is larger than the interval size.
** This is done to avoid reallocating arrays as much as possible.
*/

class io_buf
{
  // io_buf requires a grow only variant of v_array where it has access to the internals.
  // It sets the begin, end and endarray members often and does not need the complexity
  // of a generic container type, hence why a thin object is defined here.
  struct internal_buffer
  {
    char* _begin = nullptr;
    char* _end = nullptr;
    char* _end_array = nullptr;

    ~internal_buffer() { std::free(_begin); }

    void realloc(size_t new_capacity)
    {
      // This specific internal buffer should only ever grow.
      assert(new_capacity >= capacity());
      const auto old_size = size();
      char* temp = reinterpret_cast<char*>(std::realloc(_begin, sizeof(char) * new_capacity));
      if (temp == nullptr)
      {
        // _begin still needs to be freed but the destructor will do it.
        THROW_OR_RETURN("realloc of " << new_capacity << " failed in resize().  out of memory?");
      }
      _begin = temp;
      _end = _begin + old_size;
      _end_array = _begin + new_capacity;
      memset(_end, 0, sizeof(char) * (_end_array - _end));
    }

    void shift_to_front(char* head_ptr)
    {
      const size_t space_left = _end - head_ptr;
      memmove(_begin, head_ptr, space_left);
      _end = _begin + space_left;
    }

    size_t capacity() const { return _end_array - _begin; }
    size_t size() const { return _end - _begin; }
  };

  // used to check-sum i/o files for corruption detection
  bool _verify_hash = false;
  uint32_t _hash = 0;
  static constexpr size_t INITIAL_BUFF_SIZE = 1 << 16;

  internal_buffer _buffer;
  char* head = nullptr;

  std::vector<std::unique_ptr<VW::io::reader>> input_files;
  std::vector<std::unique_ptr<VW::io::writer>> output_files;

public:
  io_buf()
  {
    _buffer.realloc(INITIAL_BUFF_SIZE);
    head = _buffer._begin;
  }

  io_buf(io_buf& other) = delete;
  io_buf& operator=(io_buf& other) = delete;
  io_buf(io_buf&& other) = delete;
  io_buf& operator=(io_buf&& other) = delete;

  const std::vector<std::unique_ptr<VW::io::reader>>& get_input_files() const { return input_files; }
  const std::vector<std::unique_ptr<VW::io::writer>>& get_output_files() const { return output_files; }

  // file descriptor currently being used.
  size_t current = 0;

  void verify_hash(bool verify)
  {
    _verify_hash = verify;
    // reset the hash so that the io_buf can be re-used for loading
    // as it is done for Reload()
    if (!verify) { _hash = 0; }
  }

  uint32_t hash()
  {
    if (!_verify_hash) THROW("HASH WAS NOT CALCULATED");
    return _hash;
  }

  void add_file(std::unique_ptr<VW::io::reader>&& file)
  {
    assert(output_files.empty());
    input_files.push_back(std::move(file));
  }

  void add_file(std::unique_ptr<VW::io::writer>&& file)
  {
    assert(input_files.empty());
    output_files.push_back(std::move(file));
  }

  void reset_buffer()
  {
    _buffer._end = _buffer._begin;
    head = _buffer._begin;
  }

  void reset_file(VW::io::reader* f)
  {
    f->reset();
    reset_buffer();
  }

  void set(char* p) { head = p; }

  /// This function will return the number of input files AS WELL AS the number of output files. (because of legacy)
  size_t num_files() const { return input_files.size() + output_files.size(); }
  size_t num_input_files() const { return input_files.size(); }
  size_t num_output_files() const { return output_files.size(); }

  // You can definitely call read directly on the reader object. This function hasn't been changed yet to reduce churn
  // in the refactor.
  static ssize_t read_file(VW::io::reader* f, void* buf, size_t nbytes) { return f->read((char*)buf, nbytes); }

  ssize_t fill(VW::io::reader* f)
  {
    // if the loaded values have reached the allocated space
    if (_buffer._end_array - _buffer._end == 0)
    {  // reallocate to twice as much space
      size_t head_loc = unflushed_bytes_count();
      _buffer.realloc(_buffer.capacity() * 2);
      head = _buffer._begin + head_loc;
    }
    // read more bytes from file up to the remaining allocated space
    ssize_t num_read = f->read(_buffer._end, _buffer._end_array - _buffer._end);
    if (num_read >= 0)
    {
      // if some bytes were actually loaded, update the end of loaded values
      _buffer._end += num_read;
      return num_read;
    }

    return 0;
  }

  // This has different meanings in write and read mode:
  //   - Write mode: Number of bytes that have not yet been flushed to the output device
  //   - Read mode: The offset of the position that has been read up to so far.
  size_t unflushed_bytes_count() { return head - _buffer._begin; }

  void flush();
  
  bool close_file()
  {
    if (!input_files.empty())
    {
      input_files.pop_back();
      return true;
    }

    if (!output_files.empty())
    {
      output_files.pop_back();
      return true;
    }

    return false;
  }

  void close_files()
  {
    while (close_file()) {}
  }

  void buf_write(char*& pointer, size_t n);
  size_t buf_read(char*& pointer, size_t n);

  // if read_message is null, just read it in.  Otherwise do a comparison and barf on read_message.
  size_t bin_read_fixed(char* data, size_t len, const char* read_message)
  {
    if (len > 0)
    {
      char* p;
      // if the model is corrupt the number of bytes can be less then specified (as there isn't enought data available
      // in the file)
      len = buf_read(p, len);

      // compute hash for check-sum
      if (_verify_hash) { _hash = (uint32_t)uniform_hash(p, len, _hash); }

      if (*read_message == '\0') { memcpy(data, p, len); }
      else if (memcmp(data, p, len) != 0)
        THROW(read_message);
      return len;
    }
    return 0;
  }

  size_t bin_write_fixed(const char* data, size_t len)
  {
    if (len > 0)
    {
      char* p;
      buf_write(p, len);

      memcpy(p, data, len);

      // compute hash for check-sum
      if (_verify_hash) { _hash = (uint32_t)uniform_hash(p, len, _hash); }
    }
    return len;
  }
<<<<<<< HEAD


  size_t read_all_data(char*& buffer, size_t& size) {

    size = input_files[current]->get_data_size();
    return buf_read(buffer, size);

  }

};
=======
>>>>>>> 183bc339

  bool isbinary();
  size_t readto(char*& pointer, char terminal);
  size_t copy_to(void* dst, size_t max_size);
  void replace_buffer(char* buf, size_t capacity);
  char* buffer_start() { return _buffer._begin; }  // This should be replaced with slicing.
};

inline size_t bin_read(io_buf& i, char* data, size_t len, const char* read_message)
{
  uint32_t obj_len;
  size_t ret = i.bin_read_fixed((char*)&obj_len, sizeof(obj_len), "");
  if (obj_len > len || ret < sizeof(uint32_t)) THROW("bad model format!");

  ret += i.bin_read_fixed(data, obj_len, read_message);

  return ret;
}

inline size_t bin_write(io_buf& o, const char* data, uint32_t len)
{
  o.bin_write_fixed((char*)&len, sizeof(len));
  o.bin_write_fixed(data, len);
  return (len + sizeof(len));
}

inline size_t bin_text_write(io_buf& io, char* data, size_t len, std::stringstream& msg, bool text)
{
  if (text)
  {
    size_t temp = io.bin_write_fixed(msg.str().c_str(), msg.str().size());
    msg.str("");
    return temp;
  }
  return bin_write(io, data, (uint32_t)len);
}

// a unified function for read(in binary), write(in binary), and write(in text)
inline size_t bin_text_read_write(
    io_buf& io, char* data, size_t len, const char* read_message, bool read, std::stringstream& msg, bool text)
{
  if (read) { return bin_read(io, data, len, read_message); }
  return bin_text_write(io, data, len, msg, text);
}

inline size_t bin_text_write_fixed(io_buf& io, char* data, size_t len, std::stringstream& msg, bool text)
{
  if (text)
  {
    size_t temp = io.bin_write_fixed(msg.str().c_str(), msg.str().size());
    msg.str("");
    return temp;
  }
  return io.bin_write_fixed(data, len);
}

// a unified function for read(in binary), write(in binary), and write(in text)
inline size_t bin_text_read_write_fixed(
    io_buf& io, char* data, size_t len, const char* read_message, bool read, std::stringstream& msg, bool text)
{
  if (read) { return io.bin_read_fixed(data, len, read_message); }
  return bin_text_write_fixed(io, data, len, msg, text);
}

inline size_t bin_text_read_write_fixed_validated(
    io_buf& io, char* data, size_t len, const char* read_message, bool read, std::stringstream& msg, bool text)
{
  size_t nbytes = bin_text_read_write_fixed(io, data, len, read_message, read, msg, text);
  if (read && len > 0)  // only validate bytes read/write if expected length > 0
  {
    if (nbytes == 0) { THROW("Unexpected end of file encountered."); }
  }
  return nbytes;
}

#define writeit(what, str)                                                                  \
  do                                                                                        \
  {                                                                                         \
    msg << str << " = " << what << " ";                                                     \
    bin_text_read_write_fixed(model_file, (char*)&what, sizeof(what), "", read, msg, text); \
  } while (0);

#define writeitvar(what, str, mywhat)                                                           \
  auto mywhat = (what);                                                                         \
  do                                                                                            \
  {                                                                                             \
    msg << str << " = " << mywhat << " ";                                                       \
    bin_text_read_write_fixed(model_file, (char*)&mywhat, sizeof(mywhat), "", read, msg, text); \
  } while (0);<|MERGE_RESOLUTION|>--- conflicted
+++ resolved
@@ -13,12 +13,7 @@
 #include <cstdlib>
 
 #include "v_array.h"
-<<<<<<< HEAD
-#include "../explore/hash.h"
-#include "vw_exception.h"
-=======
 #include "hash.h"
->>>>>>> 183bc339
 #include "io/io_adapter.h"
 
 #ifndef VW_NOEXCEPT
@@ -252,19 +247,14 @@
     }
     return len;
   }
-<<<<<<< HEAD
-
-
+
+  // TODO: remove when cache files work for multithreading
   size_t read_all_data(char*& buffer, size_t& size) {
-
     size = input_files[current]->get_data_size();
     return buf_read(buffer, size);
-
   }
 
 };
-=======
->>>>>>> 183bc339
 
   bool isbinary();
   size_t readto(char*& pointer, char terminal);

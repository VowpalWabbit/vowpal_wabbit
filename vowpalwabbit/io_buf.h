--- conflicted
+++ resolved
@@ -358,7 +358,6 @@
   return nbytes;
 }
 
-<<<<<<< HEAD
 namespace VW
 {
 template <typename T>
@@ -383,18 +382,11 @@
 }
 }  // namespace VW
 
-#define writeit(what, str)                                                                  \
-  do                                                                                        \
-  {                                                                                         \
-    msg << str << " = " << what << " ";                                                     \
-    bin_text_read_write_fixed(model_file, (char*)&what, sizeof(what), "", read, msg, text); \
-=======
 #define writeit(what, str)                                                              \
   do                                                                                    \
   {                                                                                     \
     msg << str << " = " << what << " ";                                                 \
     bin_text_read_write_fixed(model_file, (char*)&what, sizeof(what), read, msg, text); \
->>>>>>> f0bd0f74
   } while (0);
 
 #define writeitvar(what, str, mywhat)                                                       \

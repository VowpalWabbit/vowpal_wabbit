// Copyright (c) by respective owners including Yahoo!, Microsoft, and
// individual contributors. All rights reserved. Released under a BSD (revised)
// license as described in the file LICENSE.

#pragma once
<<<<<<< HEAD
=======

#ifdef _WIN32
#define NOMINMAX
#define ssize_t int64_t
#include <io.h>
#include <sys/stat.h>
#else
#include <unistd.h>
#endif
>>>>>>> e02c8af5

#include <cstdio>
#include <cstdint>
#include <fcntl.h>
#include "v_array.h"
#include <iostream>
#include <sstream>
#include <cerrno>
#include <stdexcept>
#include "hash.h"
#include "vw_exception.h"
#include "vw_validate.h"

<<<<<<< HEAD
#include "io_adapter.h"
=======
#ifndef O_LARGEFILE  // for OSX
#define O_LARGEFILE 0
#endif
>>>>>>> e02c8af5

/* The i/o buffer can be conceptualized as an array below:
**  _______________________________________________________________________________________
** |__________|__________|__________|__________|__________|__________|__________|__________|   **
** space.begin           space.head             space.end                       space.endarray **
**
** space.begin     = the beginning of the loaded values in the buffer
** space.head      = the end of the last-read point in the buffer
** space.end       = the end of the loaded values from file
** space.endarray  = the end of the allocated space for the array
**
** The values are ordered so that:
** space.begin <= space.head <= space.end <= space.endarray
**
** Initially space.begin == space.head since no values have been read.
**
** The interval [space.head, space.end] may be shifted down to space.begin
** if the requested number of bytes to be read is larger than the interval size.
** This is done to avoid reallocating arrays as much as possible.
*/

namespace VW {
  namespace io {
    inline std::unique_ptr<io_adapter> open_file(std::string& file_path)
    {
      return std::unique_ptr<io_adapter>(new file_adapter(file_path));
    }

    inline std::unique_ptr<io_adapter> open_file(const char* file_path)
    {
      return std::unique_ptr<io_adapter>(new file_adapter(file_path));
    }

    inline std::unique_ptr<io_adapter> open_stdio()
    {
      return std::unique_ptr<io_adapter>(new stdio_adapter());
    }
  }
}

class io_buf
{
  // used to check-sum i/o files for corruption detection
  bool _verify_hash;
  uint32_t _hash;
  static constexpr size_t INITIAL_BUFF_SIZE = 1 << 16;

 public:
  v_array<char> space;  // space.begin = beginning of loaded values.  space.end = end of read or written values from/to
                        // the buffer.
  v_array<io_adapter*> files;
  size_t count;    // maximum number of file descriptors.
  size_t current;  // file descriptor currently being used.
  char* head;
  v_array<char> currentname;
  v_array<char> finalname;

  static constexpr int READ = 1;
  static constexpr int WRITE = 2;

  io_buf(io_buf& other) = delete;
  io_buf& operator=(io_buf& other) = delete;
  io_buf(io_buf&& other) = delete;
  io_buf& operator=(io_buf&& other) = delete;
  
  virtual ~io_buf() 
  {
<<<<<<< HEAD
    space = v_init<char>();
    currentname = v_init<char>();
    finalname = v_init<char>();
    files = v_init<io_adapter*>();
    size_t s = 1 << 16;
    space.resize(s);
    current = 0;
    count = 0;
    head = space.begin();
    _verify_hash = false;
    _hash = 0;
=======
#ifdef _WIN32
    int f = _fileno(stdin);
#else
    int f = fileno(stdin);
#endif

    while (!files.empty() && files.last() == f)
      files.pop();

    // Calling a virtual function in a constructor or destructor will actually result
    // in calling this classes implementation. Make it explicit so it is less confusing.
    while (io_buf::close_file());
>>>>>>> e02c8af5
  }

  void verify_hash(bool verify)
  {
    _verify_hash = verify;
    // reset the hash so that the io_buf can be re-used for loading
    // as it is done for Reload()
    if (!verify)
      _hash = 0;
  }

  uint32_t hash()
  {
    if (!_verify_hash)
      THROW("HASH WAS NOT CALCULATED");
    return _hash;
  }

<<<<<<< HEAD
  void add_file(io_adapter* file) {
    files.push_back(file);
=======
  virtual int open_file(const char* name, bool stdin_off) { return open_file(name, stdin_off, READ); }

  virtual int open_file(const char* name, bool stdin_off, int flag = READ)
  {
    int ret = -1;
    switch (flag)
    {
      case READ:
        if (*name != '\0')
        {
#ifdef _WIN32
          // _O_SEQUENTIAL hints to OS that we'll be reading sequentially, so cache aggressively.
          _sopen_s(&ret, name, _O_RDONLY | _O_BINARY | _O_SEQUENTIAL, _SH_DENYWR, 0);
#else
          ret = open(name, O_RDONLY | O_LARGEFILE);
#endif
        }
        else if (!stdin_off)
#ifdef _WIN32
          ret = _fileno(stdin);
#else
          ret = fileno(stdin);
#endif
        if (ret != -1)
          files.push_back(ret);
        break;

      case WRITE:
#ifdef _WIN32
        _sopen_s(&ret, name, _O_CREAT | _O_WRONLY | _O_BINARY | _O_TRUNC, _SH_DENYWR, _S_IREAD | _S_IWRITE);
#else
        ret = open(name, O_CREAT | O_WRONLY | O_LARGEFILE | O_TRUNC, 0666);
#endif
        if (ret != -1)
          files.push_back(ret);
        break;

      default:
        std::cerr << "Unknown file operation. Something other than READ/WRITE specified" << std::endl;
        ret = -1;
    }
    if (ret == -1 && *name != '\0')
      THROWERRNO("can't open: " << name);
    return ret;
>>>>>>> e02c8af5
  }

  void reset_file(io_adapter* f)
  {
    f->reset();
    space.end() = space.begin();
    head = space.begin();
  }

<<<<<<< HEAD
  io_buf() { init(); }

  ~io_buf()
=======
  io_buf() : _verify_hash{false}, _hash{0}, count{0}, current{0}
>>>>>>> e02c8af5
  {
    space.resize(INITIAL_BUFF_SIZE);
    head = space.begin();
  }

  void set(char* p) { head = p; }

  size_t num_files() { return files.size(); }

  ssize_t read_file(io_adapter* f, void* buf, size_t nbytes) { return f->read((char*)buf, nbytes); }

  ssize_t fill(io_adapter* f)
  {  // if the loaded values have reached the allocated space
    if (space.end_array - space.end() == 0)
    {  // reallocate to twice as much space
      size_t head_loc = head - space.begin();
      space.resize(2 * (space.end_array - space.begin()));
      head = space.begin() + head_loc;
    }
    // read more bytes from file up to the remaining allocated space
    ssize_t num_read = read_file(f, space.end(), space.end_array - space.end());
    if (num_read >= 0)
    {  // if some bytes were actually loaded, update the end of loaded values
      space.end() = space.end() + num_read;
      return num_read;
    }
    else
      return 0;
  }

  ssize_t write_file(io_adapter* f, void* buf, size_t nbytes) { return f->write(static_cast<const char*>(buf), nbytes); }
  ssize_t write_file(io_adapter* f, const void* buf, size_t nbytes) { return f->write(static_cast<const char*>(buf), nbytes); }

  void flush()
  {
    if (!files.empty())
    {
      if (write_file(files[0], space.begin(), head - space.begin()) != (int)(head - space.begin()))
        std::cerr << "error, failed to write example\n";
      head = space.begin();
    }
  }

  bool close_file()
  {
    if (!files.empty())
    {
      delete files.pop();
      return true;
    }
    return false;
  }

  bool compressed() { return false; }

<<<<<<< HEAD
  void close_files()
  {
    while (close_file())
      ;
  }
=======
  static bool is_socket(int f);
>>>>>>> e02c8af5

  void buf_write(char*& pointer, size_t n);
  size_t buf_read(char*& pointer, size_t n);

  // if read_message is null, just read it in.  Otherwise do a comparison and barf on read_message.
  size_t bin_read_fixed(char* data, size_t len, const char* read_message)
  {
    if (len > 0)
    {
      char* p;
      // if the model is corrupt the number of bytes can be less then specified (as there isn't enought data available
      // in the file)
      len = buf_read(p, len);

      // compute hash for check-sum
      if (_verify_hash)
        _hash = (uint32_t)uniform_hash(p, len, _hash);

      if (*read_message == '\0')
        memcpy(data, p, len);
      else if (memcmp(data, p, len) != 0)
        THROW(read_message);
      return len;
    }
    return 0;
  }

  size_t bin_write_fixed(const char* data, size_t len)
  {
    if (len > 0)
    {
      char* p;
      buf_write(p, len);

      memcpy(p, data, len);

      // compute hash for check-sum
      if (_verify_hash)
        _hash = (uint32_t)uniform_hash(p, len, _hash);
    }
    return len;
  }
};

bool isbinary(io_buf& i);
size_t readto(io_buf& i, char*& pointer, char terminal);

inline size_t bin_read(io_buf& i, char* data, size_t len, const char* read_message)
{
  uint32_t obj_len;
  size_t ret = i.bin_read_fixed((char*)&obj_len, sizeof(obj_len), "");
  if (obj_len > len || ret < sizeof(uint32_t))
    THROW("bad model format!");

  ret += i.bin_read_fixed(data, obj_len, read_message);

  return ret;
}

inline size_t bin_write(io_buf& o, const char* data, uint32_t len)
{
  o.bin_write_fixed((char*)&len, sizeof(len));
  o.bin_write_fixed(data, len);
  return (len + sizeof(len));
}

inline size_t bin_text_write(io_buf& io, char* data, size_t len, std::stringstream& msg, bool text)
{
  if (text)
  {
    size_t temp = io.bin_write_fixed(msg.str().c_str(), msg.str().size());
    msg.str("");
    return temp;
  }
  else
    return bin_write(io, data, (uint32_t)len);
}

// a unified function for read(in binary), write(in binary), and write(in text)
inline size_t bin_text_read_write(
    io_buf& io, char* data, size_t len, const char* read_message, bool read, std::stringstream& msg, bool text)
{
  if (read)
    return bin_read(io, data, len, read_message);
  else
    return bin_text_write(io, data, len, msg, text);
}

inline size_t bin_text_write_fixed(io_buf& io, char* data, size_t len, std::stringstream& msg, bool text)
{
  if (text)
  {
    size_t temp = io.bin_write_fixed(msg.str().c_str(), msg.str().size());
    msg.str("");
    return temp;
  }
  else
    return io.bin_write_fixed(data, len);
}

// a unified function for read(in binary), write(in binary), and write(in text)
inline size_t bin_text_read_write_fixed(
    io_buf& io, char* data, size_t len, const char* read_message, bool read, std::stringstream& msg, bool text)
{
  if (read)
    return io.bin_read_fixed(data, len, read_message);
  else
    return bin_text_write_fixed(io, data, len, msg, text);
}

inline size_t bin_text_read_write_fixed_validated(
    io_buf& io, char* data, size_t len, const char* read_message, bool read, std::stringstream& msg, bool text)
{
  size_t nbytes = bin_text_read_write_fixed(io, data, len, read_message, read, msg, text);
  if (read && len > 0)  // only validate bytes read/write if expected length > 0
  {
    if (nbytes == 0)
    {
      THROW("Unexpected end of file encountered.");
    }
  }
  return nbytes;
}

#define writeit(what, str)                                                                  \
  do                                                                                        \
  {                                                                                         \
    msg << str << " = " << what << " ";                                                     \
    bin_text_read_write_fixed(model_file, (char*)&what, sizeof(what), "", read, msg, text); \
  } while (0);

#define writeitvar(what, str, mywhat)                                                           \
  auto mywhat = (what);                                                                         \
  do                                                                                            \
  {                                                                                             \
    msg << str << " = " << mywhat << " ";                                                       \
    bin_text_read_write_fixed(model_file, (char*)&mywhat, sizeof(mywhat), "", read, msg, text); \
  } while (0);<|MERGE_RESOLUTION|>--- conflicted
+++ resolved
@@ -3,8 +3,6 @@
 // license as described in the file LICENSE.
 
 #pragma once
-<<<<<<< HEAD
-=======
 
 #ifdef _WIN32
 #define NOMINMAX
@@ -14,7 +12,6 @@
 #else
 #include <unistd.h>
 #endif
->>>>>>> e02c8af5
 
 #include <cstdio>
 #include <cstdint>
@@ -28,13 +25,10 @@
 #include "vw_exception.h"
 #include "vw_validate.h"
 
-<<<<<<< HEAD
 #include "io_adapter.h"
-=======
 #ifndef O_LARGEFILE  // for OSX
 #define O_LARGEFILE 0
 #endif
->>>>>>> e02c8af5
 
 /* The i/o buffer can be conceptualized as an array below:
 **  _______________________________________________________________________________________
@@ -102,19 +96,6 @@
   
   virtual ~io_buf() 
   {
-<<<<<<< HEAD
-    space = v_init<char>();
-    currentname = v_init<char>();
-    finalname = v_init<char>();
-    files = v_init<io_adapter*>();
-    size_t s = 1 << 16;
-    space.resize(s);
-    current = 0;
-    count = 0;
-    head = space.begin();
-    _verify_hash = false;
-    _hash = 0;
-=======
 #ifdef _WIN32
     int f = _fileno(stdin);
 #else
@@ -127,7 +108,6 @@
     // Calling a virtual function in a constructor or destructor will actually result
     // in calling this classes implementation. Make it explicit so it is less confusing.
     while (io_buf::close_file());
->>>>>>> e02c8af5
   }
 
   void verify_hash(bool verify)
@@ -146,55 +126,8 @@
     return _hash;
   }
 
-<<<<<<< HEAD
   void add_file(io_adapter* file) {
     files.push_back(file);
-=======
-  virtual int open_file(const char* name, bool stdin_off) { return open_file(name, stdin_off, READ); }
-
-  virtual int open_file(const char* name, bool stdin_off, int flag = READ)
-  {
-    int ret = -1;
-    switch (flag)
-    {
-      case READ:
-        if (*name != '\0')
-        {
-#ifdef _WIN32
-          // _O_SEQUENTIAL hints to OS that we'll be reading sequentially, so cache aggressively.
-          _sopen_s(&ret, name, _O_RDONLY | _O_BINARY | _O_SEQUENTIAL, _SH_DENYWR, 0);
-#else
-          ret = open(name, O_RDONLY | O_LARGEFILE);
-#endif
-        }
-        else if (!stdin_off)
-#ifdef _WIN32
-          ret = _fileno(stdin);
-#else
-          ret = fileno(stdin);
-#endif
-        if (ret != -1)
-          files.push_back(ret);
-        break;
-
-      case WRITE:
-#ifdef _WIN32
-        _sopen_s(&ret, name, _O_CREAT | _O_WRONLY | _O_BINARY | _O_TRUNC, _SH_DENYWR, _S_IREAD | _S_IWRITE);
-#else
-        ret = open(name, O_CREAT | O_WRONLY | O_LARGEFILE | O_TRUNC, 0666);
-#endif
-        if (ret != -1)
-          files.push_back(ret);
-        break;
-
-      default:
-        std::cerr << "Unknown file operation. Something other than READ/WRITE specified" << std::endl;
-        ret = -1;
-    }
-    if (ret == -1 && *name != '\0')
-      THROWERRNO("can't open: " << name);
-    return ret;
->>>>>>> e02c8af5
   }
 
   void reset_file(io_adapter* f)
@@ -204,13 +137,7 @@
     head = space.begin();
   }
 
-<<<<<<< HEAD
-  io_buf() { init(); }
-
-  ~io_buf()
-=======
   io_buf() : _verify_hash{false}, _hash{0}, count{0}, current{0}
->>>>>>> e02c8af5
   {
     space.resize(INITIAL_BUFF_SIZE);
     head = space.begin();
@@ -266,15 +193,11 @@
 
   bool compressed() { return false; }
 
-<<<<<<< HEAD
   void close_files()
   {
     while (close_file())
       ;
   }
-=======
-  static bool is_socket(int f);
->>>>>>> e02c8af5
 
   void buf_write(char*& pointer, size_t n);
   size_t buf_read(char*& pointer, size_t n);

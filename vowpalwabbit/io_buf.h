--- conflicted
+++ resolved
@@ -53,27 +53,19 @@
 */
 
 class io_buf {
-<<<<<<< HEAD
- public:
-  v_array<char> space; //space.begin = beginning of loaded values.  space.end = end of read or written values.
-=======
 public:
   v_array<char> space; //space.begin = beginning of loaded values.  space.end = end of read or written values from/to the buffer.
->>>>>>> e8d1ae5a
   v_array<int> files;
   size_t count; // maximum number of file descriptors.
   size_t current; //file descriptor currently being used.
   char* endloaded; //end of loaded values from file or socket
   v_array<char> currentname;
   v_array<char> finalname;
-  
-<<<<<<< HEAD
-=======
+
   // used to check-sum i/o files for corruption detection
   bool verify_hash;
   uint32_t hash;
 
->>>>>>> e8d1ae5a
   static const int READ = 1;
   static const int WRITE = 2;
 
@@ -96,47 +88,47 @@
     switch(flag) {
     case READ:
       if (*name != '\0')
-	{
-#ifdef _WIN32
-	  // _O_SEQUENTIAL hints to OS that we'll be reading sequentially, so cache aggressively.
-	  _sopen_s(&ret, name, _O_RDONLY|_O_BINARY|_O_SEQUENTIAL, _SH_DENYWR, 0);
+      {
+#ifdef _WIN32
+        // _O_SEQUENTIAL hints to OS that we'll be reading sequentially, so cache aggressively.
+        _sopen_s(&ret, name, _O_RDONLY|_O_BINARY|_O_SEQUENTIAL, _SH_DENYWR, 0);
 #else
-	  ret = open(name, O_RDONLY|O_LARGEFILE);
-#endif
-	}
+        ret = open(name, O_RDONLY|O_LARGEFILE);
+#endif
+      }
       else if (!stdin_off)
 #ifdef _WIN32
-	ret = _fileno(stdin);
+        ret = _fileno(stdin);
 #else
-      ret = fileno(stdin);
-#endif
-      if(ret!=-1)
-	files.push_back(ret);
-      break;
-
-    case WRITE:
-#ifdef _WIN32
-		_sopen_s(&ret, name, _O_CREAT|_O_WRONLY|_O_BINARY|_O_TRUNC, _SH_DENYWR, _S_IREAD|_S_IWRITE);
-#else
-		ret = open(name, O_CREAT|O_WRONLY|O_LARGEFILE|O_TRUNC,0666);
+        ret = fileno(stdin);
 #endif
       if(ret!=-1)
         files.push_back(ret);
       break;
 
+    case WRITE:
+#ifdef _WIN32
+      _sopen_s(&ret, name, _O_CREAT|_O_WRONLY|_O_BINARY|_O_TRUNC, _SH_DENYWR, _S_IREAD|_S_IWRITE);
+#else
+      ret = open(name, O_CREAT|O_WRONLY|O_LARGEFILE|O_TRUNC,0666);
+#endif
+      if(ret!=-1)
+        files.push_back(ret);
+      break;
+
     default:
       std::cerr << "Unknown file operation. Something other than READ/WRITE specified" << std::endl;
       ret = -1;
     }
     if (ret == -1 && *name != '\0')
       THROWERRNO("can't open: " << name);
-    
+
     return ret;
   }
 
   virtual void reset_file(int f) {
 #ifdef _WIN32
-	_lseek(f, 0, SEEK_SET);
+    _lseek(f, 0, SEEK_SET);
 #else
     lseek(f, 0, SEEK_SET);
 #endif
@@ -163,44 +155,26 @@
 
   static ssize_t read_file_or_socket(int f, void* buf, size_t nbytes);
 
-<<<<<<< HEAD
-  size_t fill(int f) {
-    if (space.end_array - endloaded == 0)
-      {
-	size_t offset = endloaded - space.begin;
-	space.resize(2 * (space.end_array - space.begin));
-	endloaded = space.begin+offset;
-      }
-    ssize_t num_read = read_file(f, endloaded, space.end_array - endloaded);
-    if (num_read >= 0)
-      {
-	endloaded = endloaded+num_read;
-	return num_read;
-      }
-    else
-      return 0;
-=======
   size_t fill(int f) 
   {
       // if the loaded values have reached the allocated space
-      if (space.end_array - endloaded == 0)
-      {
+    if (space.end_array - endloaded == 0)
+    {
           // reallocate to twice as much space
-          size_t offset = endloaded - space.begin;
-          space.resize(2 * (space.end_array - space.begin));
+      size_t offset = endloaded - space.begin;
+      space.resize(2 * (space.end_array - space.begin));
           endloaded = space.begin + offset;
-      }
+    }
       // read more bytes from file up to the remaining allocated space
-      ssize_t num_read = read_file(f, endloaded, space.end_array - endloaded);
-      if (num_read >= 0)
-      {
+    ssize_t num_read = read_file(f, endloaded, space.end_array - endloaded);
+    if (num_read >= 0)
+    {
           // if some bytes were actually loaded, update the end of loaded values
           endloaded = endloaded + num_read;
-          return num_read;
-      }
-      else
-          return 0;
->>>>>>> e8d1ae5a
+      return num_read;
+    }
+    else
+      return 0;
   }
 
   virtual ssize_t write_file(int f, const void* buf, size_t nbytes) {
@@ -210,11 +184,11 @@
   static ssize_t write_file_or_socket(int f, const void* buf, size_t nbytes);
 
   virtual void flush() {
-	if (files.size() > 0) {
-		if (write_file(files[0], space.begin, space.size()) != (int)space.size())
-			std::cerr << "error, failed to write example\n";
-		space.end = space.begin;
-	}
+    if (files.size() > 0) {
+      if (write_file(files[0], space.begin, space.size()) != (int)space.size())
+        std::cerr << "error, failed to write example\n";
+      space.end = space.begin;
+    }
   }
 
   virtual bool close_file() {
@@ -245,30 +219,20 @@
 inline size_t bin_read_fixed(io_buf& i, char* data, size_t len, const char* read_message)
 {
   if (len > 0)
-<<<<<<< HEAD
-    {
-      char* p;
-      size_t ret = buf_read(i,p,len);
-      if (*read_message == '\0')
-	memcpy(data,p,len);
-=======
   {
     char* p;
     size_t ret = buf_read(i,p,len);
 
     // compute hash for check-sum
     if (i.verify_hash)
-    {
         i.hash = uniform_hash(p, len, i.hash);
-    }
 
     if (*read_message == '\0')
       memcpy(data,p,len);
->>>>>>> e8d1ae5a
     else if (memcmp(data,p,len) != 0)
-	  THROW(read_message);
-      return ret;
-    }
+      THROW(read_message);
+    return ret;
+  }
   return 0;
 }
 
@@ -287,13 +251,6 @@
 inline size_t bin_write_fixed(io_buf& o, const char* data, uint32_t len)
 {
   if (len > 0)
-<<<<<<< HEAD
-    {
-      char* p;
-      buf_write (o, p, len);
-      memcpy (p, data, len);
-    }
-=======
   {
     char* p;
     buf_write (o, p, len);
@@ -301,11 +258,8 @@
 
     // compute hash for check-sum
     if (o.verify_hash)
-    {
       o.hash = uniform_hash(p, len, o.hash);
-    }
-  }
->>>>>>> e8d1ae5a
+  }
   return len;
 }
 
@@ -316,20 +270,20 @@
   return (len + sizeof(len));
 }
 
-inline size_t bin_text_write(io_buf& io, char* data, uint32_t len, 
-		      const char* text_data, uint32_t text_len, bool text)
+inline size_t bin_text_write(io_buf& io, char* data, uint32_t len,
+                             const char* text_data, uint32_t text_len, bool text)
 {
   if (text)
     return bin_write_fixed (io, text_data, text_len);
   else if (len > 0)
-      return bin_write (io, data, len);
+    return bin_write (io, data, len);
   return 0;
 }
 
 //a unified function for read(in binary), write(in binary), and write(in text)
-inline size_t bin_text_read_write(io_buf& io, char* data, uint32_t len, 
-			 const char* read_message, bool read, 
-			 const char* text_data, uint32_t text_len, bool text)
+inline size_t bin_text_read_write(io_buf& io, char* data, uint32_t len,
+                                  const char* read_message, bool read,
+                                  const char* text_data, uint32_t text_len, bool text)
 {
   if (read)
     return bin_read(io, data, len, read_message);
@@ -344,37 +298,28 @@
     size_t nbytes = bin_text_read_write(io, data, len, read_message, read, text_data, text_len, text);
     if (read && len > 0)
     {
-<<<<<<< HEAD
-        VW::validate_unexpected_eof(nbytes);
-=======
         if (nbytes == 0)
         {
             THROW("Unexpected end of file encountered.");
         }
->>>>>>> e8d1ae5a
     }
     return nbytes;
 }
 
-<<<<<<< HEAD
 inline size_t bin_text_write_fixed(io_buf& io, char* data, uint32_t len, 
 		      const char* text_data, uint32_t text_len, bool text)
-=======
-inline size_t bin_text_write_fixed(io_buf& io, char* data, uint32_t len,
-                                   const char* text_data, uint32_t text_len, bool text)
->>>>>>> e8d1ae5a
 {
   if (text)
     return bin_write_fixed (io, text_data, text_len);
-  else 
+  else
     return bin_write_fixed (io, data, len);
   return 0;
 }
 
 //a unified function for read(in binary), write(in binary), and write(in text)
-inline size_t bin_text_read_write_fixed(io_buf& io, char* data, uint32_t len, 
-			       const char* read_message, bool read, 
-			       const char* text_data, uint32_t text_len, bool text)
+inline size_t bin_text_read_write_fixed(io_buf& io, char* data, uint32_t len,
+                                        const char* read_message, bool read,
+                                        const char* text_data, uint32_t text_len, bool text)
 {
   if (read)
     return bin_read_fixed(io, data, len, read_message);
@@ -389,14 +334,10 @@
     size_t nbytes = bin_text_read_write_fixed(io, data, len, read_message, read, text_data, text_len, text);
     if (read && len > 0) // only validate bytes read/write if expected length > 0
     {
-<<<<<<< HEAD
-        VW::validate_unexpected_eof(nbytes);
-=======
         if (nbytes == 0)
         {
             THROW("Unexpected end of file encountered.");
         }
->>>>>>> e8d1ae5a
     }
     return nbytes;
 }
// Copyright (c) by respective owners including Yahoo!, Microsoft, and
// individual contributors. All rights reserved. Released under a BSD (revised)
// license as described in the file LICENSE.

#pragma once

#include <cstddef>
#include <iostream>
#include <sstream>
#include <vector>
#include <memory>

#include "v_array.h"
#include "hash.h"
#include "vw_exception.h"
#include "io/io_adapter.h"

/* The i/o buffer can be conceptualized as an array below:
**  _______________________________________________________________________________________
** |__________|__________|__________|__________|__________|__________|__________|__________|   **
** space.begin           space.head             space.end                       space.endarray **
**
** space.begin     = the beginning of the loaded values in the buffer
** space.head      = the end of the last-read point in the buffer
** space.end       = the end of the loaded values from file
** space.endarray  = the end of the allocated space for the array
**
** The values are ordered so that:
** space.begin <= space.head <= space.end <= space.endarray
**
** Initially space.begin == space.head since no values have been read.
**
** The interval [space.head, space.end] may be shifted down to space.begin
** if the requested number of bytes to be read is larger than the interval size.
** This is done to avoid reallocating arrays as much as possible.
*/

class io_buf
{
  // used to check-sum i/o files for corruption detection
  bool _verify_hash;
  uint32_t _hash;
  static constexpr size_t INITIAL_BUFF_SIZE = 1 << 16;
<<<<<<< HEAD
  char* head;
  v_array<char> space;  // space.begin = beginning of loaded values.  space.end = end of read or written values from/to
                        // the buffer.
 public:
  v_array<int> files;
=======

public:
  v_array<char> space;  // space.begin = beginning of loaded values.  space.end = end of read or written values from/to
                        // the buffer.
  std::vector<std::unique_ptr<VW::io::reader>> input_files;
  std::vector<std::unique_ptr<VW::io::writer>> output_files;
>>>>>>> 004c1749
  size_t count;    // maximum number of file descriptors.
  size_t current;  // file descriptor currently being used.

  static constexpr int READ = 1;
  static constexpr int WRITE = 2;

<<<<<<< HEAD
  size_t available_to_read() const
  {
    return head - space.begin();
=======
  io_buf(io_buf& other) = delete;
  io_buf& operator=(io_buf& other) = delete;
  io_buf(io_buf&& other) = delete;
  io_buf& operator=(io_buf&& other) = delete;

  ~io_buf()
  {
    space.delete_v();
    currentname.delete_v();
    finalname.delete_v();
>>>>>>> 004c1749
  }

  void verify_hash(bool verify)
  {
    _verify_hash = verify;
    // reset the hash so that the io_buf can be re-used for loading
    // as it is done for Reload()
    if (!verify)
      _hash = 0;
  }

  uint32_t hash()
  {
    if (!_verify_hash)
      THROW("HASH WAS NOT CALCULATED");
    return _hash;
  }

  void add_file(std::unique_ptr<VW::io::reader>&& file)
  {
    assert(output_files.size() == 0);
    input_files.push_back(std::move(file));
  }

  void add_file(std::unique_ptr<VW::io::writer>&& file)
  {
    assert(input_files.size() == 0);
    output_files.push_back(std::move(file));
  }

<<<<<<< HEAD
  void reset_buffer()
  {
    space.end() = space.begin();
    head = space.begin();
  }

  virtual void reset_file(int f)
  {
#ifdef _WIN32
    _lseek(f, 0, SEEK_SET);
#else
    lseek(f, 0, SEEK_SET);
#endif
    reset_buffer();
=======
  void reset_file(VW::io::reader* f)
  {
    f->reset();
    space.end() = space.begin();
    head = space.begin();
>>>>>>> 004c1749
  }

  io_buf() : _verify_hash{false}, _hash{0}, count{0}, current{0}
  {
    space = v_init<char>();
<<<<<<< HEAD
    files = v_init<int>();
=======
    currentname = v_init<char>();
    finalname = v_init<char>();
>>>>>>> 004c1749
    space.resize(INITIAL_BUFF_SIZE);
    head = space.begin();
  }

  void set(char* p) { head = p; }

  /// This function will return the number of input files AS WELL AS the number of output files. (because of legacy)
  size_t num_files() const { return input_files.size() + output_files.size(); }
  size_t num_input_files() const { return input_files.size(); }
  size_t num_output_files() const { return output_files.size(); }

  // You can definitely call read directly on the reader object. This function hasn't been changed yet to reduce churn
  // in the refactor.
  static ssize_t read_file(VW::io::reader* f, void* buf, size_t nbytes) { return f->read((char*)buf, nbytes); }

  ssize_t fill(VW::io::reader* f)
  {
    // if the loaded values have reached the allocated space
    if (space.end_array - space.end() == 0)
    {  // reallocate to twice as much space
      size_t head_loc = unflushed_bytes_count();
      space.resize(2 * (space.end_array - space.begin()));
      head = space.begin() + head_loc;
    }
    // read more bytes from file up to the remaining allocated space
    ssize_t num_read = read_file(f, space.end(), space.end_array - space.end());
    if (num_read >= 0)
    {
      // if some bytes were actually loaded, update the end of loaded values
      space.end() = space.end() + num_read;
      return num_read;
    }
    else
      return 0;
  }

  // You can definitely call write directly on the writer object. This function hasn't been changed yet to reduce churn
  // in the refactor.
  static ssize_t write_file(VW::io::writer* f, void* buf, size_t nbytes)
  {
    return f->write(static_cast<const char*>(buf), nbytes);
  }

  // You can definitely call write directly on the writer object. This function hasn't been changed yet to reduce churn
  // in the refactor.
  static ssize_t write_file(VW::io::writer* f, const void* buf, size_t nbytes)
  {
    return f->write(static_cast<const char*>(buf), nbytes);
  }

  void flush()
  {
    if (!output_files.empty())
    {
<<<<<<< HEAD
      if (write_file(files[0], space.begin(), unflushed_bytes_count()) != (int)(unflushed_bytes_count()))
=======
      if (write_file(output_files[0].get(), space.begin(), head - space.begin()) != (int)(head - space.begin()))
>>>>>>> 004c1749
        std::cerr << "error, failed to write example\n";
      head = space.begin();
      output_files[0]->flush();
    }
  }

  bool close_file()
  {
    if (!input_files.empty())
    {
      input_files.pop_back();
      return true;
    }
    else if (!output_files.empty())
    {
      output_files.pop_back();
      return true;
    }

    return false;
  }

  void close_files()
  {
    while (close_file())
      ;
  }

  void buf_write(char*& pointer, size_t n);
  size_t buf_read(char*& pointer, size_t n);

  // if read_message is null, just read it in.  Otherwise do a comparison and barf on read_message.
  size_t bin_read_fixed(char* data, size_t len, const char* read_message)
  {
    if (len > 0)
    {
      char* p;
      // if the model is corrupt the number of bytes can be less then specified (as there isn't enought data available
      // in the file)
      len = buf_read(p, len);

      // compute hash for check-sum
      if (_verify_hash)
        _hash = (uint32_t)uniform_hash(p, len, _hash);

      if (*read_message == '\0')
        memcpy(data, p, len);
      else if (memcmp(data, p, len) != 0)
        THROW(read_message);
      return len;
    }
    return 0;
  }

  size_t bin_write_fixed(const char* data, size_t len)
  {
    if (len > 0)
    {
      char* p;
      buf_write(p, len);

      memcpy(p, data, len);

      // compute hash for check-sum
      if (_verify_hash)
        _hash = (uint32_t)uniform_hash(p, len, _hash);
    }
    return len;
  }

  bool isbinary();
  size_t readto(char*& pointer, char terminal);
  void flip_from_write_to_read();
  size_t copy_to(void *dst, size_t max_size);
  void replace_buffer(char *buf, size_t capacity);
  char* buffer_start() { return space.begin(); } //This actually sucks, replace it with slicing
};


inline size_t bin_read(io_buf& i, char* data, size_t len, const char* read_message)
{
  uint32_t obj_len;
  size_t ret = i.bin_read_fixed((char*)&obj_len, sizeof(obj_len), "");
  if (obj_len > len || ret < sizeof(uint32_t))
    THROW("bad model format!");

  ret += i.bin_read_fixed(data, obj_len, read_message);

  return ret;
}

inline size_t bin_write(io_buf& o, const char* data, uint32_t len)
{
  o.bin_write_fixed((char*)&len, sizeof(len));
  o.bin_write_fixed(data, len);
  return (len + sizeof(len));
}

inline size_t bin_text_write(io_buf& io, char* data, size_t len, std::stringstream& msg, bool text)
{
  if (text)
  {
    size_t temp = io.bin_write_fixed(msg.str().c_str(), msg.str().size());
    msg.str("");
    return temp;
  }
  else
    return bin_write(io, data, (uint32_t)len);
}

// a unified function for read(in binary), write(in binary), and write(in text)
inline size_t bin_text_read_write(
    io_buf& io, char* data, size_t len, const char* read_message, bool read, std::stringstream& msg, bool text)
{
  if (read)
    return bin_read(io, data, len, read_message);
  else
    return bin_text_write(io, data, len, msg, text);
}

inline size_t bin_text_write_fixed(io_buf& io, char* data, size_t len, std::stringstream& msg, bool text)
{
  if (text)
  {
    size_t temp = io.bin_write_fixed(msg.str().c_str(), msg.str().size());
    msg.str("");
    return temp;
  }
  else
    return io.bin_write_fixed(data, len);
}

// a unified function for read(in binary), write(in binary), and write(in text)
inline size_t bin_text_read_write_fixed(
    io_buf& io, char* data, size_t len, const char* read_message, bool read, std::stringstream& msg, bool text)
{
  if (read)
    return io.bin_read_fixed(data, len, read_message);
  else
    return bin_text_write_fixed(io, data, len, msg, text);
}

inline size_t bin_text_read_write_fixed_validated(
    io_buf& io, char* data, size_t len, const char* read_message, bool read, std::stringstream& msg, bool text)
{
  size_t nbytes = bin_text_read_write_fixed(io, data, len, read_message, read, msg, text);
  if (read && len > 0)  // only validate bytes read/write if expected length > 0
  {
    if (nbytes == 0)
    {
      THROW("Unexpected end of file encountered.");
    }
  }
  return nbytes;
}

#define writeit(what, str)                                                                  \
  do                                                                                        \
  {                                                                                         \
    msg << str << " = " << what << " ";                                                     \
    bin_text_read_write_fixed(model_file, (char*)&what, sizeof(what), "", read, msg, text); \
  } while (0);

#define writeitvar(what, str, mywhat)                                                           \
  auto mywhat = (what);                                                                         \
  do                                                                                            \
  {                                                                                             \
    msg << str << " = " << mywhat << " ";                                                       \
    bin_text_read_write_fixed(model_file, (char*)&mywhat, sizeof(mywhat), "", read, msg, text); \
  } while (0);<|MERGE_RESOLUTION|>--- conflicted
+++ resolved
@@ -41,31 +41,20 @@
   bool _verify_hash;
   uint32_t _hash;
   static constexpr size_t INITIAL_BUFF_SIZE = 1 << 16;
-<<<<<<< HEAD
   char* head;
+
   v_array<char> space;  // space.begin = beginning of loaded values.  space.end = end of read or written values from/to
                         // the buffer.
- public:
-  v_array<int> files;
-=======
 
 public:
-  v_array<char> space;  // space.begin = beginning of loaded values.  space.end = end of read or written values from/to
-                        // the buffer.
   std::vector<std::unique_ptr<VW::io::reader>> input_files;
   std::vector<std::unique_ptr<VW::io::writer>> output_files;
->>>>>>> 004c1749
   size_t count;    // maximum number of file descriptors.
   size_t current;  // file descriptor currently being used.
 
   static constexpr int READ = 1;
   static constexpr int WRITE = 2;
 
-<<<<<<< HEAD
-  size_t available_to_read() const
-  {
-    return head - space.begin();
-=======
   io_buf(io_buf& other) = delete;
   io_buf& operator=(io_buf& other) = delete;
   io_buf(io_buf&& other) = delete;
@@ -74,9 +63,6 @@
   ~io_buf()
   {
     space.delete_v();
-    currentname.delete_v();
-    finalname.delete_v();
->>>>>>> 004c1749
   }
 
   void verify_hash(bool verify)
@@ -107,39 +93,21 @@
     output_files.push_back(std::move(file));
   }
 
-<<<<<<< HEAD
   void reset_buffer()
   {
     space.end() = space.begin();
     head = space.begin();
   }
 
-  virtual void reset_file(int f)
-  {
-#ifdef _WIN32
-    _lseek(f, 0, SEEK_SET);
-#else
-    lseek(f, 0, SEEK_SET);
-#endif
+  void reset_file(VW::io::reader* f)
+  {
+    f->reset();
     reset_buffer();
-=======
-  void reset_file(VW::io::reader* f)
-  {
-    f->reset();
-    space.end() = space.begin();
-    head = space.begin();
->>>>>>> 004c1749
   }
 
   io_buf() : _verify_hash{false}, _hash{0}, count{0}, current{0}
   {
     space = v_init<char>();
-<<<<<<< HEAD
-    files = v_init<int>();
-=======
-    currentname = v_init<char>();
-    finalname = v_init<char>();
->>>>>>> 004c1749
     space.resize(INITIAL_BUFF_SIZE);
     head = space.begin();
   }
@@ -190,15 +158,16 @@
     return f->write(static_cast<const char*>(buf), nbytes);
   }
 
+  size_t unflushed_bytes_count()
+  {
+    return head - space.begin();
+  }
+
   void flush()
   {
     if (!output_files.empty())
     {
-<<<<<<< HEAD
-      if (write_file(files[0], space.begin(), unflushed_bytes_count()) != (int)(unflushed_bytes_count()))
-=======
-      if (write_file(output_files[0].get(), space.begin(), head - space.begin()) != (int)(head - space.begin()))
->>>>>>> 004c1749
+      if (write_file(output_files[0].get(), space.begin(), unflushed_bytes_count()) != (int)(unflushed_bytes_count()))
         std::cerr << "error, failed to write example\n";
       head = space.begin();
       output_files[0]->flush();

/*
Copyright (c) by respective owners including Yahoo!, Microsoft, and
individual contributors. All rights reserved.  Released under a BSD
license as described in the file LICENSE.
 */
#pragma once
#ifndef _WIN32
#include <sys/types.h>
#include <unistd.h>
#endif

#include <stdio.h>
#include <fcntl.h>
#include "v_array.h"
#include <iostream>
#include <sstream>
#include <errno.h>
#include <stdexcept>
#include "hash.h"
#include "vw_exception.h"
#include "vw_validate.h"

using namespace std;

#ifndef O_LARGEFILE //for OSX
#define O_LARGEFILE 0
#endif

#ifdef _WIN32
#define ssize_t int64_t
#include <io.h>
#include <sys/stat.h>
#endif

/* The i/o buffer can be conceptualized as an array below:
**  _______________________________________________________________________________________
** |__________|__________|__________|__________|__________|__________|__________|__________|   **
** space.begin           space.head             space.end                       space.endarray **
**
** space.begin     = the beginning of the loaded values in the buffer
** space.head      = the end of the last-read point in the buffer
** space.end       = the end of the loaded values from file
** space.endarray  = the end of the allocated space for the array
**
** The values are ordered so that:
** space.begin <= space.head <= space.end <= space.endarray
**
** Initially space.begin == space.head since no values have been read.
**
** The interval [space.head, space.end] may be shifted down to space.begin
** if the requested number of bytes to be read is larger than the interval size.
** This is done to avoid reallocating arrays as much as possible.
*/

class io_buf
{
public:
  v_array<char> space; //space.begin = beginning of loaded values.  space.end = end of read or written values from/to the buffer.
  v_array<int> files;
  size_t count; // maximum number of file descriptors.
  size_t current; //file descriptor currently being used.
  char* head;
  v_array<char> currentname;
  v_array<char> finalname;

  // used to check-sum i/o files for corruption detection
  bool verify_hash;
  uint32_t hash;

  static const int READ = 1;
  static const int WRITE = 2;

  void init()
  { space = v_init<char>();
    files = v_init<int>();
    currentname = v_init<char>();
    finalname = v_init<char>();
    size_t s = 1 << 16;
    space.resize(s);
    current = 0;
    count = 0;
    head = space.begin;
    verify_hash = false;
    hash = 0;
  }

  virtual int open_file(const char* name, bool stdin_off, int flag=READ)
  { int ret = -1;
    switch(flag)
    { case READ:
        if (*name != '\0')
        {
#ifdef _WIN32
          // _O_SEQUENTIAL hints to OS that we'll be reading sequentially, so cache aggressively.
          _sopen_s(&ret, name, _O_RDONLY|_O_BINARY|_O_SEQUENTIAL, _SH_DENYWR, 0);
#else
          ret = open(name, O_RDONLY|O_LARGEFILE);
#endif
        }
        else if (!stdin_off)
#ifdef _WIN32
          ret = _fileno(stdin);
#else
          ret = fileno(stdin);
#endif
        if(ret!=-1)
          files.push_back(ret);
        break;

      case WRITE:
#ifdef _WIN32
        _sopen_s(&ret, name, _O_CREAT|_O_WRONLY|_O_BINARY|_O_TRUNC, _SH_DENYWR, _S_IREAD|_S_IWRITE);
#else
        ret = open(name, O_CREAT|O_WRONLY|O_LARGEFILE|O_TRUNC,0666);
#endif
        if(ret!=-1)
          files.push_back(ret);
        break;

      default:
        std::cerr << "Unknown file operation. Something other than READ/WRITE specified" << std::endl;
        ret = -1;
    }
    if (ret == -1 && *name != '\0')
      THROWERRNO("can't open: " << name);
    return ret;
  }

  virtual void reset_file(int f)
  {
#ifdef _WIN32
    _lseek(f, 0, SEEK_SET);
#else
    lseek(f, 0, SEEK_SET);
#endif
    space.end = space.begin;
    head = space.begin;
  }

  io_buf()
  { init();
  }

  virtual ~io_buf()
  { files.delete_v();
    space.delete_v();
  }

  void set(char *p) {head = p;}

  virtual size_t num_files() { return files.size();}

  virtual ssize_t read_file(int f, void* buf, size_t nbytes)
  { return read_file_or_socket(f, buf, nbytes);
  }

  static ssize_t read_file_or_socket(int f, void* buf, size_t nbytes);

  size_t fill(int f)
  { // if the loaded values have reached the allocated space
    if (space.end_array - space.end == 0)
    { // reallocate to twice as much space
      size_t head_loc = head - space.begin;
      space.resize(2 * (space.end_array - space.begin));
      head = space.begin+head_loc;
    }
    // read more bytes from file up to the remaining allocated space
    ssize_t num_read = read_file(f, space.end, space.end_array - space.end);
     if (num_read >= 0)
    { // if some bytes were actually loaded, update the end of loaded values
      space.end = space.end + num_read;
      return num_read;
    }
    else
      return 0;
  }

  virtual ssize_t write_file(int f, const void* buf, size_t nbytes)
  { return write_file_or_socket(f, buf, nbytes); }

  static ssize_t write_file_or_socket(int f, const void* buf, size_t nbytes);

  virtual void flush()
  { if (files.size() > 0)
    { if (write_file(files[0], space.begin, head - space.begin) != (int) (head - space.begin))
        std::cerr << "error, failed to write example\n";
      head = space.begin;
    }
  }

  virtual bool close_file()
  { if(files.size()>0)
    { close_file_or_socket(files.pop());
      return true;
    }
    return false;
  }

  virtual bool compressed() { return false; }

  static void close_file_or_socket(int f);

  void close_files()
  { while(close_file());
  }

  static bool is_socket(int f);
};

void buf_write(io_buf &o, char* &pointer, size_t n);
size_t buf_read(io_buf &i, char* &pointer, size_t n);
bool isbinary(io_buf &i);
size_t readto(io_buf &i, char* &pointer, char terminal);

//if read_message is null, just read it in.  Otherwise do a comparison and barf on read_message.
inline size_t bin_read_fixed(io_buf& i, char* data, size_t len, const char* read_message)
{ if (len > 0)
  { char* p;
    // if the model is corrupt the number of bytes can be less then specified (as there isn't enought data available in the file)
    len = buf_read(i,p,len);

    // compute hash for check-sum
    if (i.verify_hash)
      i.hash = (uint32_t)uniform_hash(p, len, i.hash);

    if (*read_message == '\0')
      memcpy(data,p,len);
    else if (memcmp(data,p,len) != 0)
      THROW(read_message);
    return len;
  }
  return 0;
}

inline size_t bin_read(io_buf& i, char* data, size_t len, const char* read_message)
{ uint32_t obj_len;
  size_t ret = bin_read_fixed(i,(char*)&obj_len,sizeof(obj_len),"");
  if (obj_len > len || ret < sizeof(uint32_t))
    THROW("bad model format!");

  ret += bin_read_fixed(i,data,obj_len,read_message);

  return ret;
}

inline size_t bin_write_fixed(io_buf& o, const char* data, uint32_t len)
{ if (len > 0)
  { char* p;
    buf_write (o, p, len);
    memcpy (p, data, len);

    // compute hash for check-sum
    if (o.verify_hash)
    { o.hash = (uint32_t)uniform_hash(p, len, o.hash);
    }
  }
  return len;
}

inline size_t bin_write(io_buf& o, const char* data, uint32_t len)
{ bin_write_fixed(o,(char*)&len, sizeof(len));
  bin_write_fixed(o,data,len);
  return (len + sizeof(len));
}

inline size_t bin_text_write(io_buf& io, char* data, uint32_t len,
                             stringstream& msg, bool text)
{ if (text)
<<<<<<< HEAD
    {
      size_t temp = bin_write_fixed (io, msg.str().c_str(), (uint32_t)msg.str().size());
      msg.str("");
      return temp;
    }
=======
  { size_t temp = bin_write_fixed (io, msg.str().c_str(), (uint32_t)msg.str().size());
    msg.str("");
    return temp;
  }
>>>>>>> aa4e129b
  else
    return bin_write (io, data, len);
  return 0;
}

//a unified function for read(in binary), write(in binary), and write(in text)
inline size_t bin_text_read_write(io_buf& io, char* data, uint32_t len,
                                  const char* read_message, bool read,
                                  stringstream& msg, bool text)
{ if (read)
    return bin_read(io, data, len, read_message);
  else
    return bin_text_write(io,data,len, msg, text);
}

inline size_t bin_text_write_fixed(io_buf& io, char* data, uint32_t len,
                                   stringstream& msg, bool text)
{ if (text)
<<<<<<< HEAD
    {
      size_t temp = bin_write_fixed(io, msg.str().c_str(), (uint32_t)msg.str().size());
      msg.str("");
      return temp;
    }
=======
  { size_t temp = bin_write_fixed(io, msg.str().c_str(), (uint32_t)msg.str().size());
    msg.str("");
    return temp;
  }
>>>>>>> aa4e129b
  else
    return bin_write_fixed (io, data, len);
  return 0;
}

//a unified function for read(in binary), write(in binary), and write(in text)
inline size_t bin_text_read_write_fixed(io_buf& io, char* data, uint32_t len,
                                        const char* read_message, bool read,
                                        stringstream& msg, bool text)
{ if (read)
    return bin_read_fixed(io, data, len, read_message);
  else
    return bin_text_write_fixed(io, data, len, msg, text);
}

inline size_t bin_text_read_write_fixed_validated(io_buf& io, char* data, uint32_t len,
                                                  const char* read_message, bool read,
                                                  stringstream& msg, bool text)
{ size_t nbytes = bin_text_read_write_fixed(io, data, len, read_message, read, msg, text);
  if (read && len > 0) // only validate bytes read/write if expected length > 0
  { if (nbytes == 0)
    { THROW("Unexpected end of file encountered.");
    }
  }
  return nbytes;
}<|MERGE_RESOLUTION|>--- conflicted
+++ resolved
@@ -266,18 +266,10 @@
 inline size_t bin_text_write(io_buf& io, char* data, uint32_t len,
                              stringstream& msg, bool text)
 { if (text)
-<<<<<<< HEAD
-    {
-      size_t temp = bin_write_fixed (io, msg.str().c_str(), (uint32_t)msg.str().size());
-      msg.str("");
-      return temp;
-    }
-=======
   { size_t temp = bin_write_fixed (io, msg.str().c_str(), (uint32_t)msg.str().size());
     msg.str("");
     return temp;
   }
->>>>>>> aa4e129b
   else
     return bin_write (io, data, len);
   return 0;
@@ -296,18 +288,10 @@
 inline size_t bin_text_write_fixed(io_buf& io, char* data, uint32_t len,
                                    stringstream& msg, bool text)
 { if (text)
-<<<<<<< HEAD
-    {
-      size_t temp = bin_write_fixed(io, msg.str().c_str(), (uint32_t)msg.str().size());
-      msg.str("");
-      return temp;
-    }
-=======
   { size_t temp = bin_write_fixed(io, msg.str().c_str(), (uint32_t)msg.str().size());
     msg.str("");
     return temp;
   }
->>>>>>> aa4e129b
   else
     return bin_write_fixed (io, data, len);
   return 0;

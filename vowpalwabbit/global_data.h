--- conflicted
+++ resolved
@@ -1,589 +1,581 @@
-// Copyright (c) by respective owners including Yahoo!, Microsoft, and
-// individual contributors. All rights reserved. Released under a BSD (revised)
-// license as described in the file LICENSE.
-#pragma once
-#include <iostream>
-#include <iomanip>
-#include <vector>
-#include <map>
-#include <cfloat>
-#include <cstdint>
-#include <cstdio>
-#include <inttypes.h>
-#include <climits>
-#include <stack>
-#include <unordered_map>
-#include <string>
-#include <array>
-#include <memory>
-#include "vw_string_view.h"
-
-// Thread cannot be used in managed C++, tell the compiler that this is unmanaged even if included in a managed project.
-#ifdef _M_CEE
-#pragma managed(push, off)
-#undef _M_CEE
-#include <thread>
-#define _M_CEE 001
-#pragma managed(pop)
-#else
-#include <thread>
-#endif
-
-#include "v_array.h"
-#include "array_parameters.h"
-#include "parse_primitives.h"
-#include "loss_functions.h"
-#include "example.h"
-#include "config.h"
-#include "learner.h"
-#include <time.h>
-#include "hash.h"
-#include "crossplat_compat.h"
-#include "error_reporting.h"
-#include "constant.h"
-#include "rand48.h"
-#include "hashstring.h"
-#include "decision_scores.h"
-#include "feature_group.h"
-
-#include "options.h"
-#include "version.h"
-
-typedef float weight;
-
-typedef std::unordered_map<std::string, std::unique_ptr<features>> feature_dict;
-
-struct dictionary_info
-{
-  std::string name;
-  uint64_t file_hash;
-  std::shared_ptr<feature_dict> dict;
-};
-
-class namedlabels
-{
- private:
-  // NOTE: This ordering is critical. m_id2name and m_name2id contain pointers into m_label_list!
-  std::string m_label_list;
-  std::vector<VW::string_view> m_id2name;
-  std::unordered_map<VW::string_view, uint32_t> m_name2id;
-  uint32_t m_K;
-
- public:
-  namedlabels(const std::string& label_list) : m_label_list(label_list)
-  {
-    tokenize(',', m_label_list, m_id2name);
-
-    m_K = static_cast<uint32_t>(m_id2name.size());
-    m_name2id.max_load_factor(0.25);
-    m_name2id.reserve(m_K);
-
-    for (uint32_t k = 0; k < m_K; k++)
-    {
-      const VW::string_view& l = m_id2name[static_cast<size_t>(k)];
-      auto iter = m_name2id.find(l);
-      if (iter != m_name2id.end())
-        THROW("error: label dictionary initialized with multiple occurances of: " << l);
-      m_name2id.emplace(l, k + 1);
-    }
-  }
-
-  uint32_t getK() { return m_K; }
-
-  uint32_t get(VW::string_view s) const
-  {
-    auto iter = m_name2id.find(s);
-    if (iter == m_name2id.end())
-    {
-      std::cerr << "warning: missing named label '" << s << '\'' << std::endl;
-      return 0;
-    }
-    return iter->second;
-  }
-
-  VW::string_view get(uint32_t v) const
-  {
-    static_assert(sizeof(size_t) >= sizeof(uint32_t), "size_t is smaller than 32-bits. Potential overflow issues.");
-    if ((v == 0) || (v > m_K))
-    {
-      return VW::string_view();
-    }
-    else
-      return m_id2name[static_cast<size_t>(v - 1)];
-  }
-};
-
-struct shared_data
-{
-  size_t queries;
-
-  uint64_t example_number;
-  uint64_t total_features;
-
-  double t;
-  double weighted_labeled_examples;
-  double old_weighted_labeled_examples;
-  double weighted_unlabeled_examples;
-  double weighted_labels;
-  double sum_loss;
-  double sum_loss_since_last_dump;
-  float dump_interval;  // when should I update for the user.
-  double gravity;
-  double contraction;
-  float min_label;  // minimum label encountered
-  float max_label;  // maximum label encountered
-
-  namedlabels* ldict;
-
-  // for holdout
-  double weighted_holdout_examples;
-  double weighted_holdout_examples_since_last_dump;
-  double holdout_sum_loss_since_last_dump;
-  double holdout_sum_loss;
-  // for best model selection
-  double holdout_best_loss;
-  double weighted_holdout_examples_since_last_pass;  // reserved for best predictor selection
-  double holdout_sum_loss_since_last_pass;
-  size_t holdout_best_pass;
-  // for --probabilities
-  bool report_multiclass_log_loss;
-  double multiclass_log_loss;
-  double holdout_multiclass_log_loss;
-
-  bool is_more_than_two_labels_observed;
-  float first_observed_label;
-  float second_observed_label;
-
-  // Column width, precision constants:
-  static constexpr int col_avg_loss = 8;
-  static constexpr int prec_avg_loss = 6;
-  static constexpr int col_since_last = 8;
-  static constexpr int prec_since_last = 6;
-  static constexpr int col_example_counter = 12;
-  static constexpr int col_example_weight = col_example_counter + 2;
-  static constexpr int prec_example_weight = 1;
-  static constexpr int col_current_label = 8;
-  static constexpr int prec_current_label = 4;
-  static constexpr int col_current_predict = 8;
-  static constexpr int prec_current_predict = 4;
-  static constexpr int col_current_features = 8;
-
-  double weighted_examples() { return weighted_labeled_examples + weighted_unlabeled_examples; }
-
-  void update(bool test_example, bool labeled_example, float loss, float weight, size_t num_features)
-  {
-    t += weight;
-    if (test_example && labeled_example)
-    {
-      weighted_holdout_examples += weight;  // test weight seen
-      weighted_holdout_examples_since_last_dump += weight;
-      weighted_holdout_examples_since_last_pass += weight;
-      holdout_sum_loss += loss;
-      holdout_sum_loss_since_last_dump += loss;
-      holdout_sum_loss_since_last_pass += loss;  // since last pass
-    }
-    else
-    {
-      if (labeled_example)
-        weighted_labeled_examples += weight;
-      else
-        weighted_unlabeled_examples += weight;
-      sum_loss += loss;
-      sum_loss_since_last_dump += loss;
-      total_features += num_features;
-      example_number++;
-    }
-  }
-
-  inline void update_dump_interval(bool progress_add, float progress_arg)
-  {
-    sum_loss_since_last_dump = 0.0;
-    old_weighted_labeled_examples = weighted_labeled_examples;
-    if (progress_add)
-      dump_interval = (float)weighted_examples() + progress_arg;
-    else
-      dump_interval = (float)weighted_examples() * progress_arg;
-  }
-
-  void print_update(bool holdout_set_off, size_t current_pass, float label, float prediction, size_t num_features,
-      bool progress_add, float progress_arg)
-  {
-    std::ostringstream label_buf, pred_buf;
-
-    label_buf << std::setw(col_current_label) << std::setfill(' ');
-    if (label < FLT_MAX)
-      label_buf << std::setprecision(prec_current_label) << std::fixed << std::right << label;
-    else
-      label_buf << std::left << " unknown";
-
-    pred_buf << std::setw(col_current_predict) << std::setprecision(prec_current_predict) << std::fixed << std::right
-             << std::setfill(' ') << prediction;
-
-    print_update(
-        holdout_set_off, current_pass, label_buf.str(), pred_buf.str(), num_features, progress_add, progress_arg);
-  }
-
-  void print_update(bool holdout_set_off, size_t current_pass, uint32_t label, uint32_t prediction, size_t num_features,
-      bool progress_add, float progress_arg)
-  {
-    std::ostringstream label_buf, pred_buf;
-
-    label_buf << std::setw(col_current_label) << std::setfill(' ');
-    if (label < INT_MAX)
-      label_buf << std::right << label;
-    else
-      label_buf << std::left << " unknown";
-
-    pred_buf << std::setw(col_current_predict) << std::right << std::setfill(' ') << prediction;
-
-    print_update(
-        holdout_set_off, current_pass, label_buf.str(), pred_buf.str(), num_features, progress_add, progress_arg);
-  }
-
-  void print_update(bool holdout_set_off, size_t current_pass, const std::string& label, uint32_t prediction,
-      size_t num_features, bool progress_add, float progress_arg)
-  {
-    std::ostringstream pred_buf;
-
-    pred_buf << std::setw(col_current_predict) << std::right << std::setfill(' ') << prediction;
-
-    print_update(holdout_set_off, current_pass, label, pred_buf.str(), num_features, progress_add, progress_arg);
-  }
-
-  void print_update(bool holdout_set_off, size_t current_pass, const std::string& label, const std::string& prediction,
-      size_t num_features, bool progress_add, float progress_arg)
-  {
-    std::streamsize saved_w = std::cerr.width();
-    std::streamsize saved_prec = std::cerr.precision();
-    std::ostream::fmtflags saved_f = std::cerr.flags();
-    bool holding_out = false;
-
-    if (!holdout_set_off && current_pass >= 1)
-    {
-      if (holdout_sum_loss == 0. && weighted_holdout_examples == 0.)
-        std::cerr << std::setw(col_avg_loss) << std::left << " unknown";
-      else
-        std::cerr << std::setw(col_avg_loss) << std::setprecision(prec_avg_loss) << std::fixed << std::right
-                  << (holdout_sum_loss / weighted_holdout_examples);
-
-      std::cerr << " ";
-
-      if (holdout_sum_loss_since_last_dump == 0. && weighted_holdout_examples_since_last_dump == 0.)
-        std::cerr << std::setw(col_since_last) << std::left << " unknown";
-      else
-        std::cerr << std::setw(col_since_last) << std::setprecision(prec_since_last) << std::fixed << std::right
-                  << (holdout_sum_loss_since_last_dump / weighted_holdout_examples_since_last_dump);
-
-      weighted_holdout_examples_since_last_dump = 0;
-      holdout_sum_loss_since_last_dump = 0.0;
-
-      holding_out = true;
-    }
-    else
-    {
-      std::cerr << std::setw(col_avg_loss) << std::setprecision(prec_avg_loss) << std::right << std::fixed;
-      if (weighted_labeled_examples > 0.)
-        std::cerr << (sum_loss / weighted_labeled_examples);
-      else
-        std::cerr << "n.a.";
-      std::cerr << " " << std::setw(col_since_last) << std::setprecision(prec_avg_loss) << std::right << std::fixed;
-      if (weighted_labeled_examples == old_weighted_labeled_examples)
-        std::cerr << "n.a.";
-      else
-        std::cerr << (sum_loss_since_last_dump / (weighted_labeled_examples - old_weighted_labeled_examples));
-    }
-    std::cerr << " " << std::setw(col_example_counter) << std::right << example_number << " "
-              << std::setw(col_example_weight) << std::setprecision(prec_example_weight) << std::right
-              << weighted_examples() << " " << std::setw(col_current_label) << std::right << label << " "
-              << std::setw(col_current_predict) << std::right << prediction << " " << std::setw(col_current_features)
-              << std::right << num_features;
-
-    if (holding_out)
-      std::cerr << " h";
-
-    std::cerr << std::endl;
-    std::cerr.flush();
-
-    std::cerr.width(saved_w);
-    std::cerr.precision(saved_prec);
-    std::cerr.setf(saved_f);
-
-    update_dump_interval(progress_add, progress_arg);
-  }
-};
-
-enum AllReduceType
-{
-  Socket,
-  Thread
-};
-
-class AllReduce;
-
-enum class label_type_t
-{
-  simple,
-  cb,       // contextual-bandit
-  cb_eval,  // contextual-bandit evaluation
-  cs,       // cost-sensitive
-  multi,
-  mc,
-  ccb,  // conditional contextual-bandit
-  slates
-};
-
-struct rand_state
-{
- private:
-  uint64_t random_state;
-
- public:
-  constexpr rand_state() : random_state(0) {}
-  rand_state(uint64_t initial) : random_state(initial) {}
-  constexpr uint64_t get_current_state() const noexcept { return random_state; }
-  float get_and_update_random() { return merand48(random_state); }
-  float get_and_update_gaussian() { return merand48_boxmuller(random_state); }
-  float get_random() const { return merand48_noadvance(random_state); }
-  void set_random_state(uint64_t initial) noexcept { random_state = initial; }
-};
-
-struct vw_logger
-{
-  bool quiet;
-
-  vw_logger()
-    : quiet(false) {
-  }
-
-  vw_logger(const vw_logger& other) = delete;
-  vw_logger& operator=(const vw_logger& other) = delete;
-};
-
-struct vw
-{
- private:
-  std::shared_ptr<rand_state> _random_state_sp = std::make_shared<rand_state>();  // per instance random_state
-
- public:
-  shared_data* sd;
-
-  parser* p;
-  std::thread parse_thread;
-
-  AllReduceType all_reduce_type;
-  AllReduce* all_reduce;
-
-  bool chain_hash = false;
-
-  VW::LEARNER::base_learner* l;               // the top level learner
-  VW::LEARNER::single_learner* scorer;        // a scoring function
-  VW::LEARNER::base_learner* cost_sensitive;  // a cost sensitive learning algorithm.  can be single or multi line learner
-
-  void learn(example&);
-  void learn(multi_ex&);
-  void predict(example&);
-  void predict(multi_ex&);
-  void finish_example(example&);
-  void finish_example(multi_ex&);
-
-  void (*set_minmax)(shared_data* sd, float label);
-
-  uint64_t current_pass;
-
-  uint32_t num_bits;  // log_2 of the number of features.
-  bool default_bits;
-
-  uint32_t hash_seed;
-
-  std::string data_filename;  // was vm["data"]
-
-  bool daemon;
-  size_t num_children;
-
-  bool save_per_pass;
-  float initial_weight;
-  float initial_constant;
-
-  bool bfgs;
-  bool hessian_on;
-
-  bool save_resume;
-  bool preserve_performance_counters;
-  std::string id;
-
-  VW::version_struct model_file_ver;
-  double normalized_sum_norm_x;
-  bool vw_is_main = false;  // true if vw is executable; false in library mode
-
-  // error reporting
-  vw_ostream trace_message;
-
-  // Flag used when VW internally manages lifetime of options object.
-  bool should_delete_options = false;
-  VW::config::options_i* options;
-
-  void* /*Search::search*/ searchstr;
-
-  uint32_t wpp;
-
-  std::unique_ptr<VW::io::writer> stdout_adapter;
-
-  std::vector<std::string> initial_regressors;
-
-  std::string feature_mask;
-
-  std::string per_feature_regularizer_input;
-  std::string per_feature_regularizer_output;
-  std::string per_feature_regularizer_text;
-
-  float l1_lambda;  // the level of l_1 regularization to impose.
-  float l2_lambda;  // the level of l_2 regularization to impose.
-  bool no_bias;     // no bias in regularization
-  float power_t;    // the power on learning rate decay.
-  int reg_mode;
-
-  size_t pass_length;
-  size_t numpasses;
-  size_t passes_complete;
-  uint64_t parse_mask;  // 1 << num_bits -1
-  bool permutations;    // if true - permutations of features generated instead of simple combinations. false by default
-
-  // Referenced by examples as their set of interactions. Can be overriden by reductions.
-<<<<<<< HEAD
-  std::vector<std::string> interactions;
-=======
-  std::vector<std::vector<namespace_index> > interactions;
-  // TODO #1863 deprecate in favor of only interactions field.
-  std::vector<std::vector<namespace_index> > pairs;  // pairs of features to cross.
-  // TODO #1863 deprecate in favor of only interactions field.
-  std::vector<std::vector<namespace_index> > triples;  // triples of features to cross.
->>>>>>> 0ce154a0
-  bool ignore_some;
-  std::array<bool, NUM_NAMESPACES> ignore;  // a set of namespaces to ignore
-  bool ignore_some_linear;
-  std::array<bool, NUM_NAMESPACES> ignore_linear;  // a set of namespaces to ignore for linear
-
-  bool redefine_some;                                  // --redefine param was used
-  std::array<unsigned char, NUM_NAMESPACES> redefine;  // keeps new chars for namespaces
-  std::vector<std::string> ngram_strings;
-  std::vector<std::string> skip_strings;
-  std::array<uint32_t, NUM_NAMESPACES> ngram;  // ngrams to generate.
-  std::array<uint32_t, NUM_NAMESPACES> skips;  // skips in ngrams.
-  std::vector<std::string> limit_strings;      // descriptor of feature limits
-  std::array<uint32_t, NUM_NAMESPACES> limit;  // count to limit features by
-  std::array<uint64_t, NUM_NAMESPACES>
-      affix_features;  // affixes to generate (up to 16 per namespace - 4 bits per affix)
-  std::array<bool, NUM_NAMESPACES> spelling_features;  // generate spelling features for which namespace
-  std::vector<std::string> dictionary_path;            // where to look for dictionaries
-
-  // feature_dict can be created in either loaded_dictionaries or namespace_dictionaries.
-  // use shared pointers to avoid the question of ownership
-  std::vector<dictionary_info> loaded_dictionaries;  // which dictionaries have we loaded from a file to memory?
-  // This array is required to be value initialized so that the std::vectors are constructed.
-  std::array<std::vector<std::shared_ptr<feature_dict>>, NUM_NAMESPACES>
-      namespace_dictionaries{};  // each namespace has a list of dictionaries attached to it
-
-  void (*delete_prediction)(void*);
-  vw_logger logger;
-  bool audit;     // should I print lots of debugging information?
-  bool training;  // Should I train if lable data is available?
-  bool active;
-  bool invariant_updates;  // Should we use importance aware/safe updates
-  uint64_t random_seed;
-  bool random_weights;
-  bool random_positive_weights;  // for initialize_regressor w/ new_mf
-  bool normal_weights;
-  bool tnormal_weights;
-  bool add_constant;
-  bool nonormalize;
-  bool do_reset_source;
-  bool holdout_set_off;
-  bool early_terminate;
-  uint32_t holdout_period;
-  uint32_t holdout_after;
-  size_t check_holdout_every_n_passes;  // default: 1, but search might want to set it higher if you spend multiple
-                                        // passes learning a single policy
-
-  size_t normalized_idx;  // offset idx where the norm is stored (1 or 2 depending on whether adaptive is true)
-
-  uint32_t lda;
-
-  std::string text_regressor_name;
-  std::string inv_hash_regressor_name;
-
-  size_t length() { return ((size_t)1) << num_bits; };
-
-  std::stack<VW::LEARNER::base_learner* (*)(VW::config::options_i&, vw&)> reduction_stack;
-
-  // Prediction output
-  std::vector<std::unique_ptr<VW::io::writer>> final_prediction_sink;  // set to send global predictions to.
-  std::unique_ptr<VW::io::writer> raw_prediction;                  // file descriptors for text output.
-
-  VW_DEPRECATED("print has been deprecated, use print_by_ref")
-  void (*print)(VW::io::writer*, float, float, v_array<char>);
-  void (*print_by_ref)(VW::io::writer*, float, float, const v_array<char>&);
-  VW_DEPRECATED("print_text has been deprecated, use print_text_by_ref")
-  void (*print_text)(VW::io::writer*, std::string, v_array<char>);
-  void (*print_text_by_ref)(VW::io::writer*, const std::string&, const v_array<char>&);
-  loss_function* loss;
-
-  VW_DEPRECATED("This is unused and will be removed")
-  char* program_name;
-
-  bool stdin_off;
-
-  bool no_daemon = false;  // If a model was saved in daemon or active learning mode, force it to accept local input when loaded instead.
-
-  // runtime accounting variables.
-  float initial_t;
-  float eta;  // learning rate control.
-  float eta_decay_rate;
-  time_t init_time;
-
-  std::string final_regressor_name;
-
-  parameters weights;
-
-  size_t max_examples;  // for TLC
-
-  bool hash_inv;
-  bool print_invert;
-
-  // Set by --progress <arg>
-  bool progress_add;   // additive (rather than multiplicative) progress dumps
-  float progress_arg;  // next update progress dump multiplier
-
-  std::map<uint64_t, std::string> index_name_map;
-
-  label_type_t label_type;
-
-  vw();
-  ~vw();
-  std::shared_ptr<rand_state> get_random_state() { return _random_state_sp; }
-
-  vw(const vw&) = delete;
-  vw& operator=(const vw&) = delete;
-
-  // vw object cannot be moved as many objects hold a pointer to it.
-  // That pointer would be invalidated if it were to be moved.
-  vw(const vw&&) = delete;
-  vw& operator=(const vw&&) = delete;
-};
-
-VW_DEPRECATED("Use print_result_by_ref instead")
-void print_result(VW::io::writer* f, float res, float weight, v_array<char> tag);
-void print_result_by_ref(VW::io::writer* f, float res, float weight, const v_array<char>& tag);
-
-VW_DEPRECATED("Use binary_print_result_by_ref instead")
-void binary_print_result(VW::io::writer* f, float res, float weight, v_array<char> tag);
-void binary_print_result_by_ref(VW::io::writer* f, float res, float weight, const v_array<char>& tag);
-
-void noop_mm(shared_data*, float label);
-void get_prediction(VW::io::reader* f, float& res, float& weight);
-void compile_gram(
-    std::vector<std::string> grams, std::array<uint32_t, NUM_NAMESPACES>& dest, char* descriptor, bool quiet);
-void compile_limits(std::vector<std::string> limits, std::array<uint32_t, NUM_NAMESPACES>& dest, bool quiet);
-
-VW_DEPRECATED("Use print_tag_by_ref instead")
-int print_tag(std::stringstream& ss, v_array<char> tag);
-int print_tag_by_ref(std::stringstream& ss, const v_array<char>& tag);
+// Copyright (c) by respective owners including Yahoo!, Microsoft, and
+// individual contributors. All rights reserved. Released under a BSD (revised)
+// license as described in the file LICENSE.
+#pragma once
+#include <iostream>
+#include <iomanip>
+#include <vector>
+#include <map>
+#include <cfloat>
+#include <cstdint>
+#include <cstdio>
+#include <inttypes.h>
+#include <climits>
+#include <stack>
+#include <unordered_map>
+#include <string>
+#include <array>
+#include <memory>
+#include "vw_string_view.h"
+
+// Thread cannot be used in managed C++, tell the compiler that this is unmanaged even if included in a managed project.
+#ifdef _M_CEE
+#pragma managed(push, off)
+#undef _M_CEE
+#include <thread>
+#define _M_CEE 001
+#pragma managed(pop)
+#else
+#include <thread>
+#endif
+
+#include "v_array.h"
+#include "array_parameters.h"
+#include "parse_primitives.h"
+#include "loss_functions.h"
+#include "example.h"
+#include "config.h"
+#include "learner.h"
+#include <time.h>
+#include "hash.h"
+#include "crossplat_compat.h"
+#include "error_reporting.h"
+#include "constant.h"
+#include "rand48.h"
+#include "hashstring.h"
+#include "decision_scores.h"
+#include "feature_group.h"
+
+#include "options.h"
+#include "version.h"
+
+typedef float weight;
+
+typedef std::unordered_map<std::string, std::unique_ptr<features>> feature_dict;
+
+struct dictionary_info
+{
+  std::string name;
+  uint64_t file_hash;
+  std::shared_ptr<feature_dict> dict;
+};
+
+class namedlabels
+{
+ private:
+  // NOTE: This ordering is critical. m_id2name and m_name2id contain pointers into m_label_list!
+  std::string m_label_list;
+  std::vector<VW::string_view> m_id2name;
+  std::unordered_map<VW::string_view, uint32_t> m_name2id;
+  uint32_t m_K;
+
+ public:
+  namedlabels(const std::string& label_list) : m_label_list(label_list)
+  {
+    tokenize(',', m_label_list, m_id2name);
+
+    m_K = static_cast<uint32_t>(m_id2name.size());
+    m_name2id.max_load_factor(0.25);
+    m_name2id.reserve(m_K);
+
+    for (uint32_t k = 0; k < m_K; k++)
+    {
+      const VW::string_view& l = m_id2name[static_cast<size_t>(k)];
+      auto iter = m_name2id.find(l);
+      if (iter != m_name2id.end())
+        THROW("error: label dictionary initialized with multiple occurances of: " << l);
+      m_name2id.emplace(l, k + 1);
+    }
+  }
+
+  uint32_t getK() { return m_K; }
+
+  uint32_t get(VW::string_view s) const
+  {
+    auto iter = m_name2id.find(s);
+    if (iter == m_name2id.end())
+    {
+      std::cerr << "warning: missing named label '" << s << '\'' << std::endl;
+      return 0;
+    }
+    return iter->second;
+  }
+
+  VW::string_view get(uint32_t v) const
+  {
+    static_assert(sizeof(size_t) >= sizeof(uint32_t), "size_t is smaller than 32-bits. Potential overflow issues.");
+    if ((v == 0) || (v > m_K))
+    {
+      return VW::string_view();
+    }
+    else
+      return m_id2name[static_cast<size_t>(v - 1)];
+  }
+};
+
+struct shared_data
+{
+  size_t queries;
+
+  uint64_t example_number;
+  uint64_t total_features;
+
+  double t;
+  double weighted_labeled_examples;
+  double old_weighted_labeled_examples;
+  double weighted_unlabeled_examples;
+  double weighted_labels;
+  double sum_loss;
+  double sum_loss_since_last_dump;
+  float dump_interval;  // when should I update for the user.
+  double gravity;
+  double contraction;
+  float min_label;  // minimum label encountered
+  float max_label;  // maximum label encountered
+
+  namedlabels* ldict;
+
+  // for holdout
+  double weighted_holdout_examples;
+  double weighted_holdout_examples_since_last_dump;
+  double holdout_sum_loss_since_last_dump;
+  double holdout_sum_loss;
+  // for best model selection
+  double holdout_best_loss;
+  double weighted_holdout_examples_since_last_pass;  // reserved for best predictor selection
+  double holdout_sum_loss_since_last_pass;
+  size_t holdout_best_pass;
+  // for --probabilities
+  bool report_multiclass_log_loss;
+  double multiclass_log_loss;
+  double holdout_multiclass_log_loss;
+
+  bool is_more_than_two_labels_observed;
+  float first_observed_label;
+  float second_observed_label;
+
+  // Column width, precision constants:
+  static constexpr int col_avg_loss = 8;
+  static constexpr int prec_avg_loss = 6;
+  static constexpr int col_since_last = 8;
+  static constexpr int prec_since_last = 6;
+  static constexpr int col_example_counter = 12;
+  static constexpr int col_example_weight = col_example_counter + 2;
+  static constexpr int prec_example_weight = 1;
+  static constexpr int col_current_label = 8;
+  static constexpr int prec_current_label = 4;
+  static constexpr int col_current_predict = 8;
+  static constexpr int prec_current_predict = 4;
+  static constexpr int col_current_features = 8;
+
+  double weighted_examples() { return weighted_labeled_examples + weighted_unlabeled_examples; }
+
+  void update(bool test_example, bool labeled_example, float loss, float weight, size_t num_features)
+  {
+    t += weight;
+    if (test_example && labeled_example)
+    {
+      weighted_holdout_examples += weight;  // test weight seen
+      weighted_holdout_examples_since_last_dump += weight;
+      weighted_holdout_examples_since_last_pass += weight;
+      holdout_sum_loss += loss;
+      holdout_sum_loss_since_last_dump += loss;
+      holdout_sum_loss_since_last_pass += loss;  // since last pass
+    }
+    else
+    {
+      if (labeled_example)
+        weighted_labeled_examples += weight;
+      else
+        weighted_unlabeled_examples += weight;
+      sum_loss += loss;
+      sum_loss_since_last_dump += loss;
+      total_features += num_features;
+      example_number++;
+    }
+  }
+
+  inline void update_dump_interval(bool progress_add, float progress_arg)
+  {
+    sum_loss_since_last_dump = 0.0;
+    old_weighted_labeled_examples = weighted_labeled_examples;
+    if (progress_add)
+      dump_interval = (float)weighted_examples() + progress_arg;
+    else
+      dump_interval = (float)weighted_examples() * progress_arg;
+  }
+
+  void print_update(bool holdout_set_off, size_t current_pass, float label, float prediction, size_t num_features,
+      bool progress_add, float progress_arg)
+  {
+    std::ostringstream label_buf, pred_buf;
+
+    label_buf << std::setw(col_current_label) << std::setfill(' ');
+    if (label < FLT_MAX)
+      label_buf << std::setprecision(prec_current_label) << std::fixed << std::right << label;
+    else
+      label_buf << std::left << " unknown";
+
+    pred_buf << std::setw(col_current_predict) << std::setprecision(prec_current_predict) << std::fixed << std::right
+             << std::setfill(' ') << prediction;
+
+    print_update(
+        holdout_set_off, current_pass, label_buf.str(), pred_buf.str(), num_features, progress_add, progress_arg);
+  }
+
+  void print_update(bool holdout_set_off, size_t current_pass, uint32_t label, uint32_t prediction, size_t num_features,
+      bool progress_add, float progress_arg)
+  {
+    std::ostringstream label_buf, pred_buf;
+
+    label_buf << std::setw(col_current_label) << std::setfill(' ');
+    if (label < INT_MAX)
+      label_buf << std::right << label;
+    else
+      label_buf << std::left << " unknown";
+
+    pred_buf << std::setw(col_current_predict) << std::right << std::setfill(' ') << prediction;
+
+    print_update(
+        holdout_set_off, current_pass, label_buf.str(), pred_buf.str(), num_features, progress_add, progress_arg);
+  }
+
+  void print_update(bool holdout_set_off, size_t current_pass, const std::string& label, uint32_t prediction,
+      size_t num_features, bool progress_add, float progress_arg)
+  {
+    std::ostringstream pred_buf;
+
+    pred_buf << std::setw(col_current_predict) << std::right << std::setfill(' ') << prediction;
+
+    print_update(holdout_set_off, current_pass, label, pred_buf.str(), num_features, progress_add, progress_arg);
+  }
+
+  void print_update(bool holdout_set_off, size_t current_pass, const std::string& label, const std::string& prediction,
+      size_t num_features, bool progress_add, float progress_arg)
+  {
+    std::streamsize saved_w = std::cerr.width();
+    std::streamsize saved_prec = std::cerr.precision();
+    std::ostream::fmtflags saved_f = std::cerr.flags();
+    bool holding_out = false;
+
+    if (!holdout_set_off && current_pass >= 1)
+    {
+      if (holdout_sum_loss == 0. && weighted_holdout_examples == 0.)
+        std::cerr << std::setw(col_avg_loss) << std::left << " unknown";
+      else
+        std::cerr << std::setw(col_avg_loss) << std::setprecision(prec_avg_loss) << std::fixed << std::right
+                  << (holdout_sum_loss / weighted_holdout_examples);
+
+      std::cerr << " ";
+
+      if (holdout_sum_loss_since_last_dump == 0. && weighted_holdout_examples_since_last_dump == 0.)
+        std::cerr << std::setw(col_since_last) << std::left << " unknown";
+      else
+        std::cerr << std::setw(col_since_last) << std::setprecision(prec_since_last) << std::fixed << std::right
+                  << (holdout_sum_loss_since_last_dump / weighted_holdout_examples_since_last_dump);
+
+      weighted_holdout_examples_since_last_dump = 0;
+      holdout_sum_loss_since_last_dump = 0.0;
+
+      holding_out = true;
+    }
+    else
+    {
+      std::cerr << std::setw(col_avg_loss) << std::setprecision(prec_avg_loss) << std::right << std::fixed;
+      if (weighted_labeled_examples > 0.)
+        std::cerr << (sum_loss / weighted_labeled_examples);
+      else
+        std::cerr << "n.a.";
+      std::cerr << " " << std::setw(col_since_last) << std::setprecision(prec_avg_loss) << std::right << std::fixed;
+      if (weighted_labeled_examples == old_weighted_labeled_examples)
+        std::cerr << "n.a.";
+      else
+        std::cerr << (sum_loss_since_last_dump / (weighted_labeled_examples - old_weighted_labeled_examples));
+    }
+    std::cerr << " " << std::setw(col_example_counter) << std::right << example_number << " "
+              << std::setw(col_example_weight) << std::setprecision(prec_example_weight) << std::right
+              << weighted_examples() << " " << std::setw(col_current_label) << std::right << label << " "
+              << std::setw(col_current_predict) << std::right << prediction << " " << std::setw(col_current_features)
+              << std::right << num_features;
+
+    if (holding_out)
+      std::cerr << " h";
+
+    std::cerr << std::endl;
+    std::cerr.flush();
+
+    std::cerr.width(saved_w);
+    std::cerr.precision(saved_prec);
+    std::cerr.setf(saved_f);
+
+    update_dump_interval(progress_add, progress_arg);
+  }
+};
+
+enum AllReduceType
+{
+  Socket,
+  Thread
+};
+
+class AllReduce;
+
+enum class label_type_t
+{
+  simple,
+  cb,       // contextual-bandit
+  cb_eval,  // contextual-bandit evaluation
+  cs,       // cost-sensitive
+  multi,
+  mc,
+  ccb,  // conditional contextual-bandit
+  slates
+};
+
+struct rand_state
+{
+ private:
+  uint64_t random_state;
+
+ public:
+  constexpr rand_state() : random_state(0) {}
+  rand_state(uint64_t initial) : random_state(initial) {}
+  constexpr uint64_t get_current_state() const noexcept { return random_state; }
+  float get_and_update_random() { return merand48(random_state); }
+  float get_and_update_gaussian() { return merand48_boxmuller(random_state); }
+  float get_random() const { return merand48_noadvance(random_state); }
+  void set_random_state(uint64_t initial) noexcept { random_state = initial; }
+};
+
+struct vw_logger
+{
+  bool quiet;
+
+  vw_logger()
+    : quiet(false) {
+  }
+
+  vw_logger(const vw_logger& other) = delete;
+  vw_logger& operator=(const vw_logger& other) = delete;
+};
+
+struct vw
+{
+ private:
+  std::shared_ptr<rand_state> _random_state_sp = std::make_shared<rand_state>();  // per instance random_state
+
+ public:
+  shared_data* sd;
+
+  parser* p;
+  std::thread parse_thread;
+
+  AllReduceType all_reduce_type;
+  AllReduce* all_reduce;
+
+  bool chain_hash = false;
+
+  VW::LEARNER::base_learner* l;               // the top level learner
+  VW::LEARNER::single_learner* scorer;        // a scoring function
+  VW::LEARNER::base_learner* cost_sensitive;  // a cost sensitive learning algorithm.  can be single or multi line learner
+
+  void learn(example&);
+  void learn(multi_ex&);
+  void predict(example&);
+  void predict(multi_ex&);
+  void finish_example(example&);
+  void finish_example(multi_ex&);
+
+  void (*set_minmax)(shared_data* sd, float label);
+
+  uint64_t current_pass;
+
+  uint32_t num_bits;  // log_2 of the number of features.
+  bool default_bits;
+
+  uint32_t hash_seed;
+
+  std::string data_filename;  // was vm["data"]
+
+  bool daemon;
+  size_t num_children;
+
+  bool save_per_pass;
+  float initial_weight;
+  float initial_constant;
+
+  bool bfgs;
+  bool hessian_on;
+
+  bool save_resume;
+  bool preserve_performance_counters;
+  std::string id;
+
+  VW::version_struct model_file_ver;
+  double normalized_sum_norm_x;
+  bool vw_is_main = false;  // true if vw is executable; false in library mode
+
+  // error reporting
+  vw_ostream trace_message;
+
+  // Flag used when VW internally manages lifetime of options object.
+  bool should_delete_options = false;
+  VW::config::options_i* options;
+
+  void* /*Search::search*/ searchstr;
+
+  uint32_t wpp;
+
+  std::unique_ptr<VW::io::writer> stdout_adapter;
+
+  std::vector<std::string> initial_regressors;
+
+  std::string feature_mask;
+
+  std::string per_feature_regularizer_input;
+  std::string per_feature_regularizer_output;
+  std::string per_feature_regularizer_text;
+
+  float l1_lambda;  // the level of l_1 regularization to impose.
+  float l2_lambda;  // the level of l_2 regularization to impose.
+  bool no_bias;     // no bias in regularization
+  float power_t;    // the power on learning rate decay.
+  int reg_mode;
+
+  size_t pass_length;
+  size_t numpasses;
+  size_t passes_complete;
+  uint64_t parse_mask;  // 1 << num_bits -1
+  bool permutations;    // if true - permutations of features generated instead of simple combinations. false by default
+
+  // Referenced by examples as their set of interactions. Can be overriden by reductions.
+  std::vector<std::vector<namespace_index>> interactions;
+  bool ignore_some;
+  std::array<bool, NUM_NAMESPACES> ignore;  // a set of namespaces to ignore
+  bool ignore_some_linear;
+  std::array<bool, NUM_NAMESPACES> ignore_linear;  // a set of namespaces to ignore for linear
+
+  bool redefine_some;                                  // --redefine param was used
+  std::array<unsigned char, NUM_NAMESPACES> redefine;  // keeps new chars for namespaces
+  std::vector<std::string> ngram_strings;
+  std::vector<std::string> skip_strings;
+  std::array<uint32_t, NUM_NAMESPACES> ngram;  // ngrams to generate.
+  std::array<uint32_t, NUM_NAMESPACES> skips;  // skips in ngrams.
+  std::vector<std::string> limit_strings;      // descriptor of feature limits
+  std::array<uint32_t, NUM_NAMESPACES> limit;  // count to limit features by
+  std::array<uint64_t, NUM_NAMESPACES>
+      affix_features;  // affixes to generate (up to 16 per namespace - 4 bits per affix)
+  std::array<bool, NUM_NAMESPACES> spelling_features;  // generate spelling features for which namespace
+  std::vector<std::string> dictionary_path;            // where to look for dictionaries
+
+  // feature_dict can be created in either loaded_dictionaries or namespace_dictionaries.
+  // use shared pointers to avoid the question of ownership
+  std::vector<dictionary_info> loaded_dictionaries;  // which dictionaries have we loaded from a file to memory?
+  // This array is required to be value initialized so that the std::vectors are constructed.
+  std::array<std::vector<std::shared_ptr<feature_dict>>, NUM_NAMESPACES>
+      namespace_dictionaries{};  // each namespace has a list of dictionaries attached to it
+
+  void (*delete_prediction)(void*);
+  vw_logger logger;
+  bool audit;     // should I print lots of debugging information?
+  bool training;  // Should I train if lable data is available?
+  bool active;
+  bool invariant_updates;  // Should we use importance aware/safe updates
+  uint64_t random_seed;
+  bool random_weights;
+  bool random_positive_weights;  // for initialize_regressor w/ new_mf
+  bool normal_weights;
+  bool tnormal_weights;
+  bool add_constant;
+  bool nonormalize;
+  bool do_reset_source;
+  bool holdout_set_off;
+  bool early_terminate;
+  uint32_t holdout_period;
+  uint32_t holdout_after;
+  size_t check_holdout_every_n_passes;  // default: 1, but search might want to set it higher if you spend multiple
+                                        // passes learning a single policy
+
+  size_t normalized_idx;  // offset idx where the norm is stored (1 or 2 depending on whether adaptive is true)
+
+  uint32_t lda;
+
+  std::string text_regressor_name;
+  std::string inv_hash_regressor_name;
+
+  size_t length() { return ((size_t)1) << num_bits; };
+
+  std::stack<VW::LEARNER::base_learner* (*)(VW::config::options_i&, vw&)> reduction_stack;
+
+  // Prediction output
+  std::vector<std::unique_ptr<VW::io::writer>> final_prediction_sink;  // set to send global predictions to.
+  std::unique_ptr<VW::io::writer> raw_prediction;                  // file descriptors for text output.
+
+  VW_DEPRECATED("print has been deprecated, use print_by_ref")
+  void (*print)(VW::io::writer*, float, float, v_array<char>);
+  void (*print_by_ref)(VW::io::writer*, float, float, const v_array<char>&);
+  VW_DEPRECATED("print_text has been deprecated, use print_text_by_ref")
+  void (*print_text)(VW::io::writer*, std::string, v_array<char>);
+  void (*print_text_by_ref)(VW::io::writer*, const std::string&, const v_array<char>&);
+  loss_function* loss;
+
+  VW_DEPRECATED("This is unused and will be removed")
+  char* program_name;
+
+  bool stdin_off;
+
+  bool no_daemon = false;  // If a model was saved in daemon or active learning mode, force it to accept local input when loaded instead.
+
+  // runtime accounting variables.
+  float initial_t;
+  float eta;  // learning rate control.
+  float eta_decay_rate;
+  time_t init_time;
+
+  std::string final_regressor_name;
+
+  parameters weights;
+
+  size_t max_examples;  // for TLC
+
+  bool hash_inv;
+  bool print_invert;
+
+  // Set by --progress <arg>
+  bool progress_add;   // additive (rather than multiplicative) progress dumps
+  float progress_arg;  // next update progress dump multiplier
+
+  std::map<uint64_t, std::string> index_name_map;
+
+  label_type_t label_type;
+
+  vw();
+  ~vw();
+  std::shared_ptr<rand_state> get_random_state() { return _random_state_sp; }
+
+  vw(const vw&) = delete;
+  vw& operator=(const vw&) = delete;
+
+  // vw object cannot be moved as many objects hold a pointer to it.
+  // That pointer would be invalidated if it were to be moved.
+  vw(const vw&&) = delete;
+  vw& operator=(const vw&&) = delete;
+};
+
+VW_DEPRECATED("Use print_result_by_ref instead")
+void print_result(VW::io::writer* f, float res, float weight, v_array<char> tag);
+void print_result_by_ref(VW::io::writer* f, float res, float weight, const v_array<char>& tag);
+
+VW_DEPRECATED("Use binary_print_result_by_ref instead")
+void binary_print_result(VW::io::writer* f, float res, float weight, v_array<char> tag);
+void binary_print_result_by_ref(VW::io::writer* f, float res, float weight, const v_array<char>& tag);
+
+void noop_mm(shared_data*, float label);
+void get_prediction(VW::io::reader* f, float& res, float& weight);
+void compile_gram(
+    std::vector<std::string> grams, std::array<uint32_t, NUM_NAMESPACES>& dest, char* descriptor, bool quiet);
+void compile_limits(std::vector<std::string> limits, std::array<uint32_t, NUM_NAMESPACES>& dest, bool quiet);
+
+VW_DEPRECATED("Use print_tag_by_ref instead")
+int print_tag(std::stringstream& ss, v_array<char> tag);
+int print_tag_by_ref(std::stringstream& ss, const v_array<char>& tag);
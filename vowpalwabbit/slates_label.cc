--- conflicted
+++ resolved
@@ -85,12 +85,9 @@
 //
 // For a more complete description of the grammar, including examples see:
 // https://github.com/VowpalWabbit/vowpal_wabbit/wiki/Slates
-<<<<<<< HEAD
-void parse_label(parser*, shared_data*, void* v, v_array<VW::string_view>& words, v_array<VW::string_view>& parse_name_localcpy)
-=======
 void parse_label(
-    parser* p, shared_data* /*sd*/, slates::label& ld, std::vector<VW::string_view>& words, reduction_features&)
->>>>>>> 183bc339
+    parser* p, shared_data* /*sd*/, slates::label& ld, std::vector<VW::string_view>& words,
+    std::vector<VW::string_view>& parse_name_localcpy, reduction_features&)
 {
   ld.weight = 1;
 
@@ -132,13 +129,8 @@
       ld.labeled = true;
       tokenize(',', words[2], parse_name_localcpy);
 
-<<<<<<< HEAD
-      auto split_colons = v_init<VW::string_view>();
+      std::vector<VW::string_view> split_colons;
       for (auto& token : parse_name_localcpy)
-=======
-      std::vector<VW::string_view> split_colons;
-      for (auto& token : p->parse_name)
->>>>>>> 183bc339
       {
         tokenize(':', token, split_colons);
         if (split_colons.size() != 2) { THROW("Malformed action score token"); }

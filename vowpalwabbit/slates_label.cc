// Copyright (c) by respective owners including Yahoo!, Microsoft, and
// individual contributors. All rights reserved. Released under a BSD (revised)
// license as described in the file LICENSE.

#include "slates_label.h"

#include "cache.h"
#include "parser.h"
#include "vw_string_view.h"
#include "constant.h"
#include "vw_math.h"
#include <numeric>
namespace VW
{
namespace slates
{
void default_label(slates::label& v);

#define READ_CACHED_VALUE(DEST, TYPE)                                      \
  next_read_size = sizeof(TYPE);                                           \
  if (cache.buf_read(read_ptr, next_read_size) < next_read_size) return 0; \
  DEST = *(TYPE*)read_ptr;                                                 \
  read_count += sizeof(TYPE);

#define WRITE_CACHED_VALUE(VALUE, TYPE) \
  *(TYPE*)c = VALUE;                    \
  c += sizeof(TYPE);

size_t read_cached_label(shared_data* /*sd*/, slates::label& ld, io_buf& cache)
{
  // Since read_cached_features doesn't default the label we must do it here.
  default_label(ld);

  size_t read_count = 0;
  char* read_ptr;
  size_t next_read_size = 0;

  READ_CACHED_VALUE(ld.type, slates::example_type);
  READ_CACHED_VALUE(ld.weight, float);
  READ_CACHED_VALUE(ld.labeled, bool);
  READ_CACHED_VALUE(ld.cost, float);
  READ_CACHED_VALUE(ld.slot_id, uint32_t);

  uint32_t size_probs = 0;
  READ_CACHED_VALUE(size_probs, uint32_t);

  for (uint32_t i = 0; i < size_probs; i++)
  {
    ACTION_SCORE::action_score a_s;
    READ_CACHED_VALUE(a_s, ACTION_SCORE::action_score);
    ld.probabilities.push_back(a_s);
  }
  return read_count;
}

void cache_label(slates::label& ld, io_buf& cache)
{
  char* c;
  size_t size = sizeof(ld.type) + sizeof(ld.weight) + sizeof(ld.labeled) + sizeof(ld.cost) + sizeof(ld.slot_id) +
      sizeof(uint32_t)  // Size of probabilities
      + sizeof(ACTION_SCORE::action_score) * ld.probabilities.size();

  cache.buf_write(c, size);
  WRITE_CACHED_VALUE(ld.type, slates::example_type);
  WRITE_CACHED_VALUE(ld.weight, float);
  WRITE_CACHED_VALUE(ld.labeled, bool);
  WRITE_CACHED_VALUE(ld.cost, float);
  WRITE_CACHED_VALUE(VW::convert(ld.slot_id), uint32_t);
  WRITE_CACHED_VALUE(VW::convert(ld.probabilities.size()), uint32_t);
  for (const auto& score : ld.probabilities) { WRITE_CACHED_VALUE(score, ACTION_SCORE::action_score); }
}

float weight(slates::label& ld) { return ld.weight; }

void default_label(slates::label& ld)
{
  ld.type = example_type::unset;
  ld.weight = 1.f;
  ld.labeled = false;
  ld.cost = 0.f;
  ld.slot_id = 0;
  ld.probabilities.clear();
}

bool test_label(slates::label& ld)
{
  return ld.labeled == false;
}

void delete_label(slates::label& ld)
{
  ld.probabilities.delete_v();
}

void copy_label(slates::label& dst, slates::label& src)
{
  dst.type = src.type;
  dst.weight = src.weight;
  dst.labeled = src.labeled;
  dst.cost = src.cost;
  dst.slot_id = src.slot_id;
  copy_array(dst.probabilities, src.probabilities);
}

// Slates labels come in three types, shared, action and slot with the following structure:
// slates shared [global_cost]
// slates action <slot_id>
// slates slot [chosen_action_id:probability[,action_id:probability...]]
//
// For a more complete description of the grammar, including examples see:
// https://github.com/VowpalWabbit/vowpal_wabbit/wiki/Slates
<<<<<<< HEAD
void parse_label(parser* p, shared_data* /*sd*/, slates::label& ld, std::vector<VW::string_view>& words)
=======
void parse_label(parser* p, shared_data* /*sd*/, void* v, std::vector<VW::string_view>& words, reduction_features&)
>>>>>>> fc984fc2
{
  ld.weight = 1;

  if (words.empty()) { THROW("Slates labels may not be empty"); }
  if (!(words[0] == SLATES_LABEL)) { THROW("Slates labels require the first word to be slates"); }

  if (words.size() == 1) { THROW("Slates labels require a type. It must be one of: [shared, action, slot]"); }

  const auto& type = words[1];
  if (type == SHARED_TYPE)
  {
    // There is a cost defined.
    if (words.size() == 3)
    {
      ld.cost = float_of_string(words[2]);
      ld.labeled = true;
    }
    else if (words.size() != 2)
    {
      THROW("Slates shared labels must be of the form: slates shared [global_cost]");
    }
    ld.type = example_type::shared;
  }
  else if (type == ACTION_TYPE)
  {
    if (words.size() != 3) { THROW("Slates action labels must be of the form: slates action <slot_id>"); }

    char* char_after_int = nullptr;
    ld.slot_id = int_of_string(words[2], char_after_int);
    if (char_after_int != nullptr && *char_after_int != ' ' && *char_after_int != '\0')
    { THROW("Slot id seems to be malformed"); }

    ld.type = example_type::action;
  }
  else if (type == SLOT_TYPE)
  {
    if (words.size() == 3)
    {
      ld.labeled = true;
      tokenize(',', words[2], p->parse_name);

      std::vector<VW::string_view> split_colons;
      for (auto& token : p->parse_name)
      {
        tokenize(':', token, split_colons);
        if (split_colons.size() != 2) { THROW("Malformed action score token"); }

        // Element 0 is the action, element 1 is the probability
        ld.probabilities.push_back(
            {static_cast<uint32_t>(int_of_string(split_colons[0])), float_of_string(split_colons[1])});
      }

      // If a full distribution has been given, check if it sums to 1, otherwise throw.
      if (ld.probabilities.size() > 1)
      {
        float total_pred = std::accumulate(ld.probabilities.begin(), ld.probabilities.end(), 0.f,
            [](float result_so_far, const ACTION_SCORE::action_score& action_pred) {
              return result_so_far + action_pred.score;
            });

        if (!VW::math::are_same(total_pred, 1.f))
        {
          THROW(
              "When providing all prediction probabilities they must add up to 1.0, instead summed to " << total_pred);
        }
      }
    }
    else if (words.size() > 3)
    {
      THROW(
          "Slates shared labels must be of the form: slates slot "
          "[chosen_action_id:probability[,action_id:probability...]]");
    }
    ld.type = example_type::slot;
  }
  else
  {
    THROW("Unknown slates label type: " << type);
  }
}

// clang-format off
label_parser slates_label_parser = {
  // default_label
  [](polylabel* v) { default_label(v->slates); },
  // parse_label
  [](parser* p, shared_data* sd, polylabel* v, std::vector<VW::string_view>& words) {
    parse_label(p, sd, v->slates, words);
  },
  // cache_label
  [](polylabel* v, io_buf& cache) { cache_label(v->slates, cache); },
  // read_cached_label
  [](shared_data* sd, polylabel* v, io_buf& cache) { return read_cached_label(sd, v->slates, cache); },
  // delete_label
  [](polylabel* v) { delete_label(v->slates); },
   // get_weight
  [](polylabel* v) { return weight(v->slates); },
  // copy_label
  [](polylabel* dst, polylabel* src) {
    if (dst && src) {
      copy_label(dst->slates, src->slates);
    }
  },
  // test_label
  [](polylabel* v) { return test_label(v->slates); }
};
// clang-format on

}  // namespace slates
}  // namespace VW<|MERGE_RESOLUTION|>--- conflicted
+++ resolved
@@ -109,11 +109,7 @@
 //
 // For a more complete description of the grammar, including examples see:
 // https://github.com/VowpalWabbit/vowpal_wabbit/wiki/Slates
-<<<<<<< HEAD
-void parse_label(parser* p, shared_data* /*sd*/, slates::label& ld, std::vector<VW::string_view>& words)
-=======
-void parse_label(parser* p, shared_data* /*sd*/, void* v, std::vector<VW::string_view>& words, reduction_features&)
->>>>>>> fc984fc2
+void parse_label(parser* p, shared_data* /*sd*/, slates::label& ld, std::vector<VW::string_view>& words, reduction_features&)
 {
   ld.weight = 1;
 
@@ -200,8 +196,8 @@
   // default_label
   [](polylabel* v) { default_label(v->slates); },
   // parse_label
-  [](parser* p, shared_data* sd, polylabel* v, std::vector<VW::string_view>& words) {
-    parse_label(p, sd, v->slates, words);
+  [](parser* p, shared_data* sd, polylabel* v, std::vector<VW::string_view>& words, reduction_features& red_features) {
+    parse_label(p, sd, v->slates, words, red_features);
   },
   // cache_label
   [](polylabel* v, io_buf& cache) { cache_label(v->slates, cache); },

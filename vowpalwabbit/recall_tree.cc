// Copyright (c) by respective owners including Yahoo!, Microsoft, and
// individual contributors. All rights reserved. Released under a BSD (revised)
// license as described in the file LICENSE.
#include <algorithm>
#include <cmath>
#include <cstdio>
#include <float.h>
#include <sstream>
#include <memory>

#include "reductions.h"
#include "rand48.h"
#include "vw_math.h"

using namespace VW::LEARNER;
using namespace VW::config;

namespace recall_tree_ns
{
struct node_pred
{
  uint32_t label;
  double label_count;

  node_pred() = default;
  node_pred(uint32_t a) : label(a), label_count(0) {}
};

static_assert(std::is_trivial<node_pred>::value, "To be used in v_array node_pred must be trivial");

struct node
{
  uint32_t parent;
  float recall_lbest;

  bool internal;
  uint32_t depth;

  uint32_t base_router;
  uint32_t left;
  uint32_t right;
  double n;
  double entropy;
  double passes;

  v_array<node_pred> preds;

  node()
      : parent(0)
      , recall_lbest(0)
      , internal(false)
      , depth(0)
      , base_router(0)
      , left(0)
      , right(0)
      , n(0)
      , entropy(0)
      , passes(1)
  {
  }
};

struct recall_tree
{
<<<<<<< HEAD
  VW::workspace* all;
=======
  vw* all = nullptr;
>>>>>>> 151c5ff7
  std::shared_ptr<rand_state> _random_state;
  uint32_t k = 0;
  bool node_only = false;

  std::vector<node> nodes;

  size_t max_candidates = 0;
  size_t max_routers = 0;
  size_t max_depth = 0;
  float bern_hyper = 0.f;

  bool randomized_routing = false;
};

VW_STD14_CONSTEXPR float to_prob(float x)
{
  constexpr float alpha = 2.0f;
  return VW::math::clamp(0.5f * (1.0f + alpha * x), 0.f, 1.f);
}

void init_tree(recall_tree& b, uint32_t root, uint32_t depth, uint32_t& routers_used)
{
  if (depth <= b.max_depth)
  {
    uint32_t left_child;
    uint32_t right_child;
    left_child = static_cast<uint32_t>(b.nodes.size());
    b.nodes.push_back(node());
    right_child = static_cast<uint32_t>(b.nodes.size());
    b.nodes.push_back(node());
    b.nodes[root].base_router = routers_used++;

    b.nodes[root].internal = true;
    b.nodes[root].left = left_child;
    b.nodes[left_child].parent = root;
    b.nodes[left_child].depth = depth;
    b.nodes[root].right = right_child;
    b.nodes[right_child].parent = root;
    b.nodes[right_child].depth = depth;

    init_tree(b, left_child, depth + 1, routers_used);
    init_tree(b, right_child, depth + 1, routers_used);
  }
}

void init_tree(recall_tree& b)
{
  uint32_t routers_used = 0;

  b.nodes.push_back(node());
  init_tree(b, 0, 1, routers_used);
  b.max_routers = routers_used;
}

node_pred* find(recall_tree& b, uint32_t cn, example& ec)
{
  node_pred* ls;

  for (ls = b.nodes[cn].preds.begin(); ls != b.nodes[cn].preds.end() && ls->label != ec.l.multi.label; ++ls)
    ;

  return ls;
}

node_pred* find_or_create(recall_tree& b, uint32_t cn, example& ec)
{
  node_pred* ls = find(b, cn, ec);

  if (ls == b.nodes[cn].preds.end())
  {
    node_pred newls(ec.l.multi.label);
    b.nodes[cn].preds.push_back(newls);
    ls = b.nodes[cn].preds.end() - 1;
  }

  return ls;
}

void compute_recall_lbest(recall_tree& b, node* n)
{
  if (n->n <= 0) return;

  double mass_at_k = 0;

  for (node_pred* ls = n->preds.begin(); ls != n->preds.end() && ls < n->preds.begin() + b.max_candidates; ++ls)
  { mass_at_k += ls->label_count; }

  float f = static_cast<float>(mass_at_k) / static_cast<float>(n->n);
  float stdf = std::sqrt(f * (1.f - f) / static_cast<float>(n->n));
  float diamf = 15.f / (std::sqrt(18.f) * static_cast<float>(n->n));

  n->recall_lbest = std::max(0.f, f - std::sqrt(b.bern_hyper) * stdf - b.bern_hyper * diamf);
}

double plogp(double c, double n) { return (c == 0) ? 0 : (c / n) * log(c / n); }

double updated_entropy(recall_tree& b, uint32_t cn, example& ec)
{
  node_pred* ls = find(b, cn, ec);

  // entropy = -\sum_k (c_k/n) Log[c_k/n]
  // c_0 <- c_0 + 1, n <- n + 1
  // entropy <- + (c_0/n) Log[c_0/n]
  //            - n/(n+1) \sum_{k>0} (c_k/n) Log[c_k/n]
  //            - Log[n/(n+1)] \sum_{k>0} (c_k/(n+1))
  //            - ((c_0+1)/(n+1)) Log[(c_0+1)/(n+1)]

  double c0 = (ls == b.nodes[cn].preds.end()) ? 0 : ls->label_count;
  double deltac0 = ec.weight;
  double n = b.nodes[cn].n;

  double novernp1 = n / (deltac0 + n);
  double lognovernp1 = (novernp1 == 0) ? 0 : log(novernp1);
  double nminusc0overnp1 = (n - c0) / (n + deltac0);

  double newentropy = b.nodes[cn].entropy;

  newentropy += plogp(c0, n);
  newentropy *= novernp1;
  newentropy -= lognovernp1 * nminusc0overnp1;
  newentropy -= plogp(c0 + deltac0, n + deltac0);

  return newentropy;
}

void insert_example_at_node(recall_tree& b, uint32_t cn, example& ec)
{
  node_pred* ls = find_or_create(b, cn, ec);

  b.nodes[cn].entropy = updated_entropy(b, cn, ec);

  ls->label_count += ec.weight;

  while (ls != b.nodes[cn].preds.begin() && ls[-1].label_count < ls[0].label_count)
  {
    std::swap(ls[-1], ls[0]);
    --ls;
  }

  b.nodes[cn].n += ec.weight;

  compute_recall_lbest(b, &b.nodes[cn]);
}

// TODO: handle if features already in this namespace

void add_node_id_feature(recall_tree& b, uint32_t cn, example& ec)
{
  VW::workspace* all = b.all;
  uint64_t mask = all->weights.mask();
  size_t ss = all->weights.stride_shift();

  ec.indices.push_back(node_id_namespace);
  features& fs = ec.feature_space[node_id_namespace];

  if (b.node_only) { fs.push_back(1., ((static_cast<uint64_t>(868771) * cn) << ss) & mask); }
  else
  {
    while (cn > 0)
    {
      fs.push_back(1., ((static_cast<uint64_t>(868771) * cn) << ss) & mask);
      cn = b.nodes[cn].parent;
    }
  }

  // TODO: audit ?
  // TODO: if namespace already exists ?
}

void remove_node_id_feature(recall_tree& /* b */, uint32_t /* cn */, example& ec)
{
  features& fs = ec.feature_space[node_id_namespace];
  fs.clear();
  ec.indices.pop_back();
}

uint32_t oas_predict(recall_tree& b, single_learner& base, uint32_t cn, example& ec)
{
  MULTICLASS::label_t mc = ec.l.multi;
  uint32_t save_pred = ec.pred.multiclass;

  uint32_t amaxscore = 0;

  add_node_id_feature(b, cn, ec);
  ec.l.simple = {FLT_MAX};
  ec._reduction_features.template get<simple_label_reduction_features>().reset_to_default();
  float maxscore = std::numeric_limits<float>::lowest();
  for (node_pred* ls = b.nodes[cn].preds.begin();
       ls != b.nodes[cn].preds.end() && ls < b.nodes[cn].preds.begin() + b.max_candidates; ++ls)
  {
    base.predict(ec, b.max_routers + ls->label - 1);
    if (amaxscore == 0 || ec.partial_prediction > maxscore)
    {
      maxscore = ec.partial_prediction;
      amaxscore = ls->label;
    }
  }

  remove_node_id_feature(b, cn, ec);

  ec.l.multi = mc;
  ec.pred.multiclass = save_pred;

  return amaxscore;
}

bool is_candidate(recall_tree& b, uint32_t cn, example& ec)
{
  for (node_pred* ls = b.nodes[cn].preds.begin();
       ls != b.nodes[cn].preds.end() && ls < b.nodes[cn].preds.begin() + b.max_candidates; ++ls)
  {
    if (ls->label == ec.l.multi.label) return true;
  }

  return false;
}

inline uint32_t descend(node& n, float prediction) { return prediction < 0 ? n.left : n.right; }

struct predict_type
{
  uint32_t node_id;
  uint32_t class_prediction;

  predict_type(uint32_t a, uint32_t b) : node_id(a), class_prediction(b) {}
};

bool stop_recurse_check(recall_tree& b, uint32_t parent, uint32_t child)
{
  return b.bern_hyper > 0 && b.nodes[parent].recall_lbest >= b.nodes[child].recall_lbest;
}

predict_type predict_from(recall_tree& b, single_learner& base, example& ec, uint32_t cn)
{
  MULTICLASS::label_t mc = ec.l.multi;
  uint32_t save_pred = ec.pred.multiclass;

  ec.l.simple = {FLT_MAX};
  ec._reduction_features.template get<simple_label_reduction_features>().reset_to_default();
  while (b.nodes[cn].internal)
  {
    base.predict(ec, b.nodes[cn].base_router);
    uint32_t newcn = descend(b.nodes[cn], ec.partial_prediction);
    bool cond = stop_recurse_check(b, cn, newcn);

    if (cond) break;

    cn = newcn;
  }

  ec.l.multi = mc;
  ec.pred.multiclass = save_pred;

  return predict_type(cn, oas_predict(b, base, cn, ec));
}

void predict(recall_tree& b, single_learner& base, example& ec)
{
  predict_type pred = predict_from(b, base, ec, 0);

  ec.pred.multiclass = pred.class_prediction;
}

float train_node(recall_tree& b, single_learner& base, example& ec, uint32_t cn)
{
  MULTICLASS::label_t mc = ec.l.multi;
  uint32_t save_pred = ec.pred.multiclass;

  // minimize entropy
  // better than maximize expected likelihood, and the proofs go through :)
  double new_left = updated_entropy(b, b.nodes[cn].left, ec);
  double new_right = updated_entropy(b, b.nodes[cn].right, ec);
  double old_left = b.nodes[b.nodes[cn].left].entropy;
  double old_right = b.nodes[b.nodes[cn].right].entropy;
  double nl = b.nodes[b.nodes[cn].left].n;
  double nr = b.nodes[b.nodes[cn].right].n;
  double delta_left = nl * (new_left - old_left) + mc.weight * new_left;
  double delta_right = nr * (new_right - old_right) + mc.weight * new_right;
  float route_label = delta_left < delta_right ? -1.f : 1.f;

  // Bug?
  // Notes: imp_weight does not seem to be used since it was not set to
  // ec.weight before.  ec.l.simple.weight was not used in gd.
  // float imp_weight = fabs((float)(delta_left - delta_right));

  ec.l.simple = {route_label};
  ec._reduction_features.template get<simple_label_reduction_features>().reset_to_default();
  // Bug?
  // Notes: looks like imp_weight was not used since ec.l.simple.weight is not
  // used in gd.
  // Only ec.weight is used in gd.  ec.imp_weight is now set to 0 instead of
  // ec.l.simple.weight.
  // This causes different results during RunTests
  // ec.weight = imp_weight;

  base.learn(ec, b.nodes[cn].base_router);

  // TODO: using the updated routing seems to help
  // TODO: consider faster version using updated_prediction
  // TODO: (doesn't play well with link function)
  base.predict(ec, b.nodes[cn].base_router);

  float save_scalar = ec.pred.scalar;

  ec.l.multi = mc;
  ec.pred.multiclass = save_pred;

  return save_scalar;
}

void learn(recall_tree& b, single_learner& base, example& ec)
{
  if (b.all->training && ec.l.multi.label != static_cast<uint32_t>(-1))  // if training the tree
  {
    uint32_t cn = 0;

    while (b.nodes[cn].internal)
    {
      float which = train_node(b, base, ec, cn);

      if (b.randomized_routing) which = (b._random_state->get_and_update_random() > to_prob(which) ? -1.f : 1.f);

      uint32_t newcn = descend(b.nodes[cn], which);
      bool cond = stop_recurse_check(b, cn, newcn);
      insert_example_at_node(b, cn, ec);

      if (cond)
      {
        insert_example_at_node(b, newcn, ec);
        break;
      }

      cn = newcn;
    }

    if (!b.nodes[cn].internal) insert_example_at_node(b, cn, ec);

    if (is_candidate(b, cn, ec))
    {
      MULTICLASS::label_t mc = ec.l.multi;
      uint32_t save_pred = ec.pred.multiclass;

      add_node_id_feature(b, cn, ec);

      ec.l.simple = {1.f};
      ec._reduction_features.template get<simple_label_reduction_features>().reset_to_default();
      base.learn(ec, b.max_routers + mc.label - 1);
      ec.l.simple = {-1.f};

      for (node_pred* ls = b.nodes[cn].preds.begin();
           ls != b.nodes[cn].preds.end() && ls < b.nodes[cn].preds.begin() + b.max_candidates; ++ls)
      {
        if (ls->label != mc.label) base.learn(ec, b.max_routers + ls->label - 1);
      }

      remove_node_id_feature(b, cn, ec);

      ec.l.multi = mc;
      ec.pred.multiclass = save_pred;
    }
  }
}

void save_load_tree(recall_tree& b, io_buf& model_file, bool read, bool text)
{
  if (model_file.num_files() > 0)
  {
    std::stringstream msg;

    writeit(b.k, "k");
    writeit(b.node_only, "node_only");
    writeitvar(b.nodes.size(), "nodes", n_nodes);

    if (read)
    {
      b.nodes.clear();
      for (uint32_t j = 0; j < n_nodes; ++j) { b.nodes.push_back(node()); }
    }

    writeit(b.max_candidates, "max_candidates");
    writeit(b.max_depth, "max_depth");

    for (uint32_t j = 0; j < n_nodes; ++j)
    {
      node* cn = &b.nodes[j];

      writeit(cn->parent, "parent");
      writeit(cn->recall_lbest, "recall_lbest");
      writeit(cn->internal, "internal");
      writeit(cn->depth, "depth");
      writeit(cn->base_router, "base_router");
      writeit(cn->left, "left");
      writeit(cn->right, "right");
      writeit(cn->n, "n");
      writeit(cn->entropy, "entropy");
      writeit(cn->passes, "passes");

      writeitvar(cn->preds.size(), "n_preds", n_preds);

      if (read)
      {
        cn->preds.clear();

        for (uint32_t k = 0; k < n_preds; ++k) { cn->preds.push_back(node_pred(0)); }
      }

      for (uint32_t k = 0; k < n_preds; ++k)
      {
        node_pred* pred = &cn->preds[k];

        writeit(pred->label, "label");
        writeit(pred->label_count, "label_count");
      }

      if (read) { compute_recall_lbest(b, cn); }
    }
  }
}

}  // namespace recall_tree_ns

using namespace recall_tree_ns;

base_learner* recall_tree_setup(VW::setup_base_i& stack_builder)
{
  options_i& options = *stack_builder.get_options();
<<<<<<< HEAD
  VW::workspace& all = *stack_builder.get_all_pointer();
  auto tree = scoped_calloc_or_throw<recall_tree>();
=======
  vw& all = *stack_builder.get_all_pointer();
  auto tree = VW::make_unique<recall_tree>();
>>>>>>> 151c5ff7
  option_group_definition new_options("Recall Tree");
  new_options.add(make_option("recall_tree", tree->k).keep().necessary().help("Use online tree for multiclass"))
      .add(make_option("max_candidates", tree->max_candidates)
               .keep()
               .help("maximum number of labels per leaf in the tree"))
      .add(make_option("bern_hyper", tree->bern_hyper).default_value(1.f).help("recall tree depth penalty"))
      .add(make_option("max_depth", tree->max_depth).keep().help("maximum depth of the tree, default log_2 (#classes)"))
      .add(make_option("node_only", tree->node_only).keep().help("only use node features, not full path features"))
      .add(make_option("randomized_routing", tree->randomized_routing).keep().help("randomized routing"));

  if (!options.add_parse_and_check_necessary(new_options)) return nullptr;

  tree->all = &all;
  tree->_random_state = all.get_random_state();
  tree->max_candidates = options.was_supplied("max_candidates")
      ? tree->max_candidates
      : std::min(tree->k, 4 * static_cast<uint32_t>(ceil(log(tree->k) / log(2.0))));
  tree->max_depth = options.was_supplied("max_depth")
      ? tree->max_depth
      : static_cast<uint32_t>(std::ceil(std::log(tree->k) / std::log(2.0)));

  init_tree(*tree.get());

  if (!all.logger.quiet)
    *(all.trace_message) << "recall_tree:"
                         << " node_only = " << tree->node_only << " bern_hyper = " << tree->bern_hyper
                         << " max_depth = " << tree->max_depth << " routing = "
                         << (all.training ? (tree->randomized_routing ? "randomized" : "deterministic")
                                          : "n/a testonly")
                         << std::endl;

  size_t ws = tree->max_routers + tree->k;
  auto* l = make_reduction_learner(std::move(tree), as_singleline(stack_builder.setup_base_learner()), learn, predict,
      stack_builder.get_setupfn_name(recall_tree_setup))
                .set_params_per_weight(ws)
                .set_finish_example(MULTICLASS::finish_example<recall_tree&>)
                .set_save_load(save_load_tree)
                .set_output_prediction_type(VW::prediction_type_t::multiclass)
                .set_input_label_type(VW::label_type_t::multiclass)
                .build();

  all.example_parser->lbl_parser = MULTICLASS::mc_label;

  return make_base(*l);
}<|MERGE_RESOLUTION|>--- conflicted
+++ resolved
@@ -62,11 +62,7 @@
 
 struct recall_tree
 {
-<<<<<<< HEAD
-  VW::workspace* all;
-=======
   vw* all = nullptr;
->>>>>>> 151c5ff7
   std::shared_ptr<rand_state> _random_state;
   uint32_t k = 0;
   bool node_only = false;
@@ -493,13 +489,8 @@
 base_learner* recall_tree_setup(VW::setup_base_i& stack_builder)
 {
   options_i& options = *stack_builder.get_options();
-<<<<<<< HEAD
-  VW::workspace& all = *stack_builder.get_all_pointer();
-  auto tree = scoped_calloc_or_throw<recall_tree>();
-=======
   vw& all = *stack_builder.get_all_pointer();
   auto tree = VW::make_unique<recall_tree>();
->>>>>>> 151c5ff7
   option_group_definition new_options("Recall Tree");
   new_options.add(make_option("recall_tree", tree->k).keep().necessary().help("Use online tree for multiclass"))
       .add(make_option("max_candidates", tree->max_candidates)

// Copyright (c) by respective owners including Yahoo!, Microsoft, and
// individual contributors. All rights reserved. Released under a BSD (revised)
// license as described in the file LICENSE.
#include <algorithm>
#include <cmath>
#include <cstdio>
#include <float.h>
#include <sstream>
#include <memory>

#include "reductions.h"
#include "rand48.h"

using namespace VW::LEARNER;
using namespace VW::config;

namespace recall_tree_ns
{
struct node_pred
{
  uint32_t label;
  double label_count;

  node_pred() = default;
  node_pred(uint32_t a) : label(a), label_count(0) {}
};

static_assert(std::is_trivial<node_pred>::value, "To be used in v_array node_pred must be trivial");

struct node
{
  uint32_t parent;
  float recall_lbest;

  bool internal;
  uint32_t depth;

  uint32_t base_router;
  uint32_t left;
  uint32_t right;
  double n;
  double entropy;
  double passes;

  v_array<node_pred> preds;

  node()
      : parent(0)
      , recall_lbest(0)
      , internal(false)
      , depth(0)
      , base_router(0)
      , left(0)
      , right(0)
      , n(0)
      , entropy(0)
      , passes(1)
      , preds(v_init<node_pred>())
  {
  }

  ~node() { preds.delete_v(); }
};

struct recall_tree
{
  vw* all;
  std::shared_ptr<rand_state> _random_state;
  uint32_t k;
  bool node_only;

  std::vector<node> nodes;

  size_t max_candidates;
  size_t max_routers;
  size_t max_depth;
  float bern_hyper;

  bool randomized_routing;
};

float to_prob(float x)
{
  static const float alpha = 2.0f;
  // http://stackoverflow.com/questions/2789481/problem-calling-stdmax
  return std::max(0.f, std::min(1.f, 0.5f * (1.0f + alpha * x)));
}

void init_tree(recall_tree& b, uint32_t root, uint32_t depth, uint32_t& routers_used)
{
  if (depth <= b.max_depth)
  {
    uint32_t left_child;
    uint32_t right_child;
    left_child = (uint32_t)b.nodes.size();
    b.nodes.push_back(node());
    right_child = (uint32_t)b.nodes.size();
    b.nodes.push_back(node());
    b.nodes[root].base_router = routers_used++;

    b.nodes[root].internal = true;
    b.nodes[root].left = left_child;
    b.nodes[left_child].parent = root;
    b.nodes[left_child].depth = depth;
    b.nodes[root].right = right_child;
    b.nodes[right_child].parent = root;
    b.nodes[right_child].depth = depth;

    init_tree(b, left_child, depth + 1, routers_used);
    init_tree(b, right_child, depth + 1, routers_used);
  }
}

void init_tree(recall_tree& b)
{
  uint32_t routers_used = 0;

  b.nodes.push_back(node());
  init_tree(b, 0, 1, routers_used);
  b.max_routers = routers_used;
}

node_pred* find(recall_tree& b, uint32_t cn, example& ec)
{
  node_pred* ls;

  for (ls = b.nodes[cn].preds.begin(); ls != b.nodes[cn].preds.end() && ls->label != ec.l.multi.label; ++ls)
    ;

  return ls;
}

node_pred* find_or_create(recall_tree& b, uint32_t cn, example& ec)
{
  node_pred* ls = find(b, cn, ec);

  if (ls == b.nodes[cn].preds.end())
  {
    node_pred newls(ec.l.multi.label);
    b.nodes[cn].preds.push_back(newls);
    ls = b.nodes[cn].preds.end() - 1;
  }

  return ls;
}

void compute_recall_lbest(recall_tree& b, node* n)
{
  if (n->n <= 0) return;

  double mass_at_k = 0;

  for (node_pred* ls = n->preds.begin(); ls != n->preds.end() && ls < n->preds.begin() + b.max_candidates; ++ls)
  { mass_at_k += ls->label_count; }

  float f = (float)mass_at_k / (float)n->n;
  float stdf = std::sqrt(f * (1.f - f) / (float)n->n);
  float diamf = 15.f / (std::sqrt(18.f) * (float)n->n);

  n->recall_lbest = std::max(0.f, f - std::sqrt(b.bern_hyper) * stdf - b.bern_hyper * diamf);
}

double plogp(double c, double n) { return (c == 0) ? 0 : (c / n) * log(c / n); }

double updated_entropy(recall_tree& b, uint32_t cn, example& ec)
{
  node_pred* ls = find(b, cn, ec);

  // entropy = -\sum_k (c_k/n) Log[c_k/n]
  // c_0 <- c_0 + 1, n <- n + 1
  // entropy <- + (c_0/n) Log[c_0/n]
  //            - n/(n+1) \sum_{k>0} (c_k/n) Log[c_k/n]
  //            - Log[n/(n+1)] \sum_{k>0} (c_k/(n+1))
  //            - ((c_0+1)/(n+1)) Log[(c_0+1)/(n+1)]

  double c0 = (ls == b.nodes[cn].preds.end()) ? 0 : ls->label_count;
  double deltac0 = ec.weight;
  double n = b.nodes[cn].n;

  double novernp1 = n / (deltac0 + n);
  double lognovernp1 = (novernp1 == 0) ? 0 : log(novernp1);
  double nminusc0overnp1 = (n - c0) / (n + deltac0);

  double newentropy = b.nodes[cn].entropy;

  newentropy += plogp(c0, n);
  newentropy *= novernp1;
  newentropy -= lognovernp1 * nminusc0overnp1;
  newentropy -= plogp(c0 + deltac0, n + deltac0);

  return newentropy;
}

void insert_example_at_node(recall_tree& b, uint32_t cn, example& ec)
{
  node_pred* ls = find_or_create(b, cn, ec);

  b.nodes[cn].entropy = updated_entropy(b, cn, ec);

  ls->label_count += ec.weight;

  while (ls != b.nodes[cn].preds.begin() && ls[-1].label_count < ls[0].label_count)
  {
    std::swap(ls[-1], ls[0]);
    --ls;
  }

  b.nodes[cn].n += ec.weight;

  compute_recall_lbest(b, &b.nodes[cn]);
}

// TODO: handle if features already in this namespace

void add_node_id_feature(recall_tree& b, uint32_t cn, example& ec)
{
  vw* all = b.all;
  uint64_t mask = all->weights.mask();
  size_t ss = all->weights.stride_shift();

  ec.indices.push_back(node_id_namespace);
  features& fs = ec.feature_space[node_id_namespace];

  if (b.node_only) { fs.push_back(1., (((uint64_t)868771 * cn) << ss) & mask); }
  else
  {
    while (cn > 0)
    {
      fs.push_back(1., (((uint64_t)868771 * cn) << ss) & mask);
      cn = b.nodes[cn].parent;
    }
  }

  // TODO: audit ?
  // TODO: if namespace already exists ?
}

void remove_node_id_feature(recall_tree& /* b */, uint32_t /* cn */, example& ec)
{
  features& fs = ec.feature_space[node_id_namespace];
  fs.clear();
  ec.indices.pop();
}

uint32_t oas_predict(recall_tree& b, single_learner& base, uint32_t cn, example& ec)
{
  MULTICLASS::label_t mc = ec.l.multi;
  uint32_t save_pred = ec.pred.multiclass;

  uint32_t amaxscore = 0;

  add_node_id_feature(b, cn, ec);
  ec.l.simple = {FLT_MAX, 0.f, 0.f};

  float maxscore = std::numeric_limits<float>::lowest();
  for (node_pred* ls = b.nodes[cn].preds.begin();
       ls != b.nodes[cn].preds.end() && ls < b.nodes[cn].preds.begin() + b.max_candidates; ++ls)
  {
    base.predict(ec, b.max_routers + ls->label - 1);
    if (amaxscore == 0 || ec.partial_prediction > maxscore)
    {
      maxscore = ec.partial_prediction;
      amaxscore = ls->label;
    }
  }

  remove_node_id_feature(b, cn, ec);

  ec.l.multi = mc;
  ec.pred.multiclass = save_pred;

  return amaxscore;
}

bool is_candidate(recall_tree& b, uint32_t cn, example& ec)
{
  for (node_pred* ls = b.nodes[cn].preds.begin();
       ls != b.nodes[cn].preds.end() && ls < b.nodes[cn].preds.begin() + b.max_candidates; ++ls)
  {
    if (ls->label == ec.l.multi.label) return true;
  }

  return false;
}

inline uint32_t descend(node& n, float prediction) { return prediction < 0 ? n.left : n.right; }

struct predict_type
{
  uint32_t node_id;
  uint32_t class_prediction;

  predict_type(uint32_t a, uint32_t b) : node_id(a), class_prediction(b) {}
};

bool stop_recurse_check(recall_tree& b, uint32_t parent, uint32_t child)
{
  return b.bern_hyper > 0 && b.nodes[parent].recall_lbest >= b.nodes[child].recall_lbest;
}

predict_type predict_from(recall_tree& b, single_learner& base, example& ec, uint32_t cn)
{
  MULTICLASS::label_t mc = ec.l.multi;
  uint32_t save_pred = ec.pred.multiclass;

  ec.l.simple = {FLT_MAX, 0.f, 0.f};
  while (b.nodes[cn].internal)
  {
    base.predict(ec, b.nodes[cn].base_router);
    uint32_t newcn = descend(b.nodes[cn], ec.partial_prediction);
    bool cond = stop_recurse_check(b, cn, newcn);

    if (cond) break;

    cn = newcn;
  }

  ec.l.multi = mc;
  ec.pred.multiclass = save_pred;

  return predict_type(cn, oas_predict(b, base, cn, ec));
}

void predict(recall_tree& b, single_learner& base, example& ec)
{
  predict_type pred = predict_from(b, base, ec, 0);

  ec.pred.multiclass = pred.class_prediction;
}

float train_node(recall_tree& b, single_learner& base, example& ec, uint32_t cn)
{
  MULTICLASS::label_t mc = ec.l.multi;
  uint32_t save_pred = ec.pred.multiclass;

  // minimize entropy
  // better than maximize expected likelihood, and the proofs go through :)
  double new_left = updated_entropy(b, b.nodes[cn].left, ec);
  double new_right = updated_entropy(b, b.nodes[cn].right, ec);
  double old_left = b.nodes[b.nodes[cn].left].entropy;
  double old_right = b.nodes[b.nodes[cn].right].entropy;
  double nl = b.nodes[b.nodes[cn].left].n;
  double nr = b.nodes[b.nodes[cn].right].n;
  double delta_left = nl * (new_left - old_left) + mc.weight * new_left;
  double delta_right = nr * (new_right - old_right) + mc.weight * new_right;
  float route_label = delta_left < delta_right ? -1.f : 1.f;
  float imp_weight = fabs((float)(delta_left - delta_right));

  ec.l.simple = {route_label, imp_weight, 0.};
  base.learn(ec, b.nodes[cn].base_router);

  // TODO: using the updated routing seems to help
  // TODO: consider faster version using updated_prediction
  // TODO: (doesn't play well with link function)
  base.predict(ec, b.nodes[cn].base_router);

  float save_scalar = ec.pred.scalar;

  ec.l.multi = mc;
  ec.pred.multiclass = save_pred;

  return save_scalar;
}

void learn(recall_tree& b, single_learner& base, example& ec)
{
  predict(b, base, ec);

  if (b.all->training && ec.l.multi.label != (uint32_t)-1)  // if training the tree
  {
    uint32_t cn = 0;

    while (b.nodes[cn].internal)
    {
      float which = train_node(b, base, ec, cn);

      if (b.randomized_routing) which = (b._random_state->get_and_update_random() > to_prob(which) ? -1.f : 1.f);

      uint32_t newcn = descend(b.nodes[cn], which);
      bool cond = stop_recurse_check(b, cn, newcn);
      insert_example_at_node(b, cn, ec);

      if (cond)
      {
        insert_example_at_node(b, newcn, ec);
        break;
      }

      cn = newcn;
    }

    if (!b.nodes[cn].internal) insert_example_at_node(b, cn, ec);

    if (is_candidate(b, cn, ec))
    {
      MULTICLASS::label_t mc = ec.l.multi;
      uint32_t save_pred = ec.pred.multiclass;

      add_node_id_feature(b, cn, ec);

      ec.l.simple = {1.f, 1.f, 0.f};
      base.learn(ec, b.max_routers + mc.label - 1);
      ec.l.simple = {-1.f, 1.f, 0.f};

      for (node_pred* ls = b.nodes[cn].preds.begin();
           ls != b.nodes[cn].preds.end() && ls < b.nodes[cn].preds.begin() + b.max_candidates; ++ls)
      {
        if (ls->label != mc.label) base.learn(ec, b.max_routers + ls->label - 1);
      }

      remove_node_id_feature(b, cn, ec);

      ec.l.multi = mc;
      ec.pred.multiclass = save_pred;
    }
  }
}

void save_load_tree(recall_tree& b, io_buf& model_file, bool read, bool text)
{
  if (model_file.num_files() > 0)
  {
    std::stringstream msg;

    writeit(b.k, "k");
    writeit(b.node_only, "node_only");
    writeitvar(b.nodes.size(), "nodes", n_nodes);

    if (read)
    {
      b.nodes.clear();
      for (uint32_t j = 0; j < n_nodes; ++j) { b.nodes.push_back(node()); }
    }

    writeit(b.max_candidates, "max_candidates");
    writeit(b.max_depth, "max_depth");

    for (uint32_t j = 0; j < n_nodes; ++j)
    {
      node* cn = &b.nodes[j];

      writeit(cn->parent, "parent");
      writeit(cn->recall_lbest, "recall_lbest");
      writeit(cn->internal, "internal");
      writeit(cn->depth, "depth");
      writeit(cn->base_router, "base_router");
      writeit(cn->left, "left");
      writeit(cn->right, "right");
      writeit(cn->n, "n");
      writeit(cn->entropy, "entropy");
      writeit(cn->passes, "passes");

      writeitvar(cn->preds.size(), "n_preds", n_preds);

      if (read)
      {
        cn->preds.clear();

        for (uint32_t k = 0; k < n_preds; ++k) { cn->preds.push_back(node_pred(0)); }
      }

      for (uint32_t k = 0; k < n_preds; ++k)
      {
        node_pred* pred = &cn->preds[k];

        writeit(pred->label, "label");
        writeit(pred->label_count, "label_count");
      }

      if (read) { compute_recall_lbest(b, cn); }
    }
  }
}

}  // namespace recall_tree_ns

using namespace recall_tree_ns;

base_learner* recall_tree_setup(options_i& options, vw& all)
{
  auto tree = scoped_calloc_or_throw<recall_tree>();
  option_group_definition new_options("Recall Tree");
  new_options.add(make_option("recall_tree", tree->k).keep().necessary().help("Use online tree for multiclass"))
      .add(make_option("max_candidates", tree->max_candidates)
               .keep()
               .help("maximum number of labels per leaf in the tree"))
      .add(make_option("bern_hyper", tree->bern_hyper).default_value(1.f).help("recall tree depth penalty"))
      .add(make_option("max_depth", tree->max_depth).keep().help("maximum depth of the tree, default log_2 (#classes)"))
      .add(make_option("node_only", tree->node_only).keep().help("only use node features, not full path features"))
      .add(make_option("randomized_routing", tree->randomized_routing).keep().help("randomized routing"));

  if (!options.add_parse_and_check_necessary(new_options)) return nullptr;

  tree->all = &all;
  tree->_random_state = all.get_random_state();
  tree->max_candidates = options.was_supplied("max_candidates")
      ? tree->max_candidates
      : std::min(tree->k, 4 * (uint32_t)(ceil(log(tree->k) / log(2.0))));
  tree->max_depth =
      options.was_supplied("max_depth") ? tree->max_depth : (uint32_t)std::ceil(std::log(tree->k) / std::log(2.0));

  init_tree(*tree.get());

  if (!all.logger.quiet)
    all.trace_message << "recall_tree:"
                      << " node_only = " << tree->node_only << " bern_hyper = " << tree->bern_hyper
                      << " max_depth = " << tree->max_depth << " routing = "
                      << (all.training ? (tree->randomized_routing ? "randomized" : "deterministic") : "n/a testonly")
                      << std::endl;

<<<<<<< HEAD
  learner<recall_tree, example>& l = init_multiclass_learner(tree, as_singleline(setup_base(options, all)), learn,
      predict, all.example_parser, tree->max_routers + tree->k, "recall_tree");
=======
  learner<recall_tree, example>& l = init_multiclass_learner(
      tree, as_singleline(setup_base(options, all)), learn, predict, all.example_parser, tree->max_routers + tree->k);
  all.label_type = label_type_t::mc;
>>>>>>> 1d8a056b
  l.set_save_load(save_load_tree);

  return make_base(l);
}<|MERGE_RESOLUTION|>--- conflicted
+++ resolved
@@ -508,14 +508,9 @@
                       << (all.training ? (tree->randomized_routing ? "randomized" : "deterministic") : "n/a testonly")
                       << std::endl;
 
-<<<<<<< HEAD
   learner<recall_tree, example>& l = init_multiclass_learner(tree, as_singleline(setup_base(options, all)), learn,
       predict, all.example_parser, tree->max_routers + tree->k, "recall_tree");
-=======
-  learner<recall_tree, example>& l = init_multiclass_learner(
-      tree, as_singleline(setup_base(options, all)), learn, predict, all.example_parser, tree->max_routers + tree->k);
   all.label_type = label_type_t::mc;
->>>>>>> 1d8a056b
   l.set_save_load(save_load_tree);
 
   return make_base(l);

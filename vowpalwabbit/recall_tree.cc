--- conflicted
+++ resolved
@@ -509,27 +509,15 @@
   init_tree(*tree.get());
 
   if (!all.logger.quiet)
-<<<<<<< HEAD
-    all.trace_message << "recall_tree:"
+    *(all.trace_message) << "recall_tree:"
                       << " node_only = " << tree->node_only << " bern_hyper = " << tree->bern_hyper
                       << " max_depth = " << tree->max_depth << " routing = "
                       << (all.training ? (tree->randomized_routing ? "randomized" : "deterministic") : "n/a testonly")
                       << std::endl;
 
   learner<recall_tree, example>& l = init_multiclass_learner(tree, as_singleline(setup_base(options, all)), learn,
-      predict, all.example_parser, tree->max_routers + tree->k, "recall_tree");
-=======
-    *(all.trace_message) << "recall_tree:"
-                         << " node_only = " << tree->node_only << " bern_hyper = " << tree->bern_hyper
-                         << " max_depth = " << tree->max_depth << " routing = "
-                         << (all.training ? (tree->randomized_routing ? "randomized" : "deterministic")
-                                          : "n/a testonly")
-                         << std::endl;
-
-  learner<recall_tree, example>& l = init_multiclass_learner(tree, as_singleline(setup_base(options, all)), learn,
       predict, all.example_parser, tree->max_routers + tree->k, all.get_setupfn_name(recall_tree_setup));
   all.example_parser->lbl_parser.label_type = label_type_t::multiclass;
->>>>>>> 4f7e199c
   l.set_save_load(save_load_tree);
 
   return make_base(l);

--- conflicted
+++ resolved
@@ -22,10 +22,6 @@
 #include "ccb_label.h"
 #include <vector>
 
-<<<<<<< HEAD
-typedef union
-{ no_label::no_label empty;
-=======
 constexpr unsigned char default_namespace = 32;
 constexpr unsigned char wap_ldf_namespace = 126;
 constexpr unsigned char history_namespace = 127;
@@ -45,7 +41,6 @@
 
 typedef union {
   no_label::no_label empty;
->>>>>>> f2bcefaa
   label_data simple;
   MULTICLASS::label_t multi;
   COST_SENSITIVE::label cs;

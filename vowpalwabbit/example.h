// Copyright (c) by respective owners including Yahoo!, Microsoft, and
// individual contributors. All rights reserved. Released under a BSD (revised)
// license as described in the file LICENSE.

#pragma once

#include "v_array.h"
#include "no_label.h"
#include "simple_label.h"
#include "multiclass.h"
#include "multilabel.h"
#include "cost_sensitive.h"
#include "cb.h"
#include "constant.h"
#include "feature_group.h"
#include "action_score.h"
#include "example_predict.h"
#include "conditional_contextual_bandit.h"
#include "continuous_actions_reduction_features.h"
#include "ccb_label.h"
#include "slates_label.h"
#include "decision_scores.h"
#include "cb_continuous_label.h"
#include "prob_dist_cont.h"
#include "active_multiclass_prediction.h"

#include <cstdint>
#include <vector>
#include <iostream>

struct vw;
namespace VW
{
void copy_example_data(example* dst, const example* src);
void setup_example(vw& all, example* ae);
}  // namespace VW

struct polylabel
{
  no_label::no_label empty;
  label_data simple;
  MULTICLASS::label_t multi;
  COST_SENSITIVE::label cs;
  CB::label cb;
  VW::cb_continuous::continuous_label cb_cont;
  CCB::label conditional_contextual_bandit;
  VW::slates::label slates;
  CB_EVAL::label cb_eval;
  MULTILABEL::labels multilabels;
};

struct polyprediction
{
  polyprediction() = default;
  ~polyprediction() = default;

  polyprediction(polyprediction&&) = default;
  polyprediction& operator=(polyprediction&&) = default;

  polyprediction(const polyprediction&) = delete;
  polyprediction& operator=(const polyprediction&) = delete;

  float scalar = 0.f;
  v_array<float> scalars;           // a sequence of scalar predictions
  ACTION_SCORE::action_scores a_s;  // a sequence of classes with scores.  Also used for probabilities.
  VW::decision_scores_t decision_scores;
  uint32_t multiclass;
  MULTILABEL::labels multilabels;
  float prob = 0.f;                                          // for --probabilities --csoaa_ldf=mc
  VW::continuous_actions::probability_density_function pdf;  // probability density defined over an action range
  VW::continuous_actions::probability_density_function_value pdf_value;  // probability density value for a given action
  VW::active_multiclass_prediction active_multiclass;
};

float calculate_sum_features_squared(bool permutations, example& ec);

VW_WARNING_STATE_PUSH
VW_WARNING_DISABLE_DEPRECATED_USAGE
struct example : public example_predict  // core example datatype.
{
  example() = default;
  ~example();

  example(const example&) = delete;
  example& operator=(const example&) = delete;
  example(example&& other) = default;
  example& operator=(example&& other) = default;

  // input fields
  polylabel l;

  // output prediction
  polyprediction pred;

  float weight = 1.f;  // a relative importance weight for the example, default = 1
  v_array<char> tag;   // An identifier for the example.
  size_t example_counter = 0;

  // helpers
<<<<<<< HEAD
  // precomputed, cause it's fast&easy. These values are the number of singular/non interacted features.
  size_t num_features = 0;
  // precomputed, cause it's fast&easy.
  size_t num_features_from_interactions = 0;
  // calculated when interactions are present
  float total_sum_feat_sq = 0.f;
  // calculated when interactions are present
  float total_sum_feat_sq_from_interactions = 0.f;

  inline size_t get_num_features() const noexcept { return num_features + num_features_from_interactions; }
  inline float get_total_sum_feat_sq() const noexcept
  {
    return total_sum_feat_sq + total_sum_feat_sq_from_interactions;
  }

  float partial_prediction = 0.f;  // shared data for prediction.
  float updated_prediction = 0.f;  // estimated post-update prediction.
  float loss = 0.f;
=======
  size_t num_features = 0;         // precomputed, cause it's fast&easy.
  size_t num_features_from_interactions = 0;
  float partial_prediction = 0.f;  // shared data for prediction.
  float updated_prediction = 0.f;  // estimated post-update prediction.
  float loss = 0.f;

  float total_sum_feat_sq = 0.f;
>>>>>>> a06f2040
  float confidence = 0.f;
  features* passthrough =
      nullptr;  // if a higher-up reduction wants access to internal state of lower-down reductions, they go here

  bool test_only = false;
  bool end_pass = false;  // special example indicating end of pass.
  bool sorted = false;    // Are the features sorted or not?
  bool is_newline = false;

  // Deprecating a field can make deprecated warnings hard to track down through implicit usage in the constructor.
  // This is deprecated, but we won't mark it so we don't have those issues.
  // VW_DEPRECATED(
  //     "in_use has been removed, examples taken from the pool are assumed to be in use if there is a reference to
  //     them. " "Standalone examples are by definition always in use.")
  bool in_use = true;

  size_t get_num_features() const noexcept { return num_features + num_features_from_interactions; }

  float get_total_sum_feat_sq()
  {
    if (!total_sum_feat_sq_calculated)
    {
      total_sum_feat_sq = calculate_sum_features_squared(use_permutations, *this);
      total_sum_feat_sq_calculated = true;
    }
    return total_sum_feat_sq;
  }

  void reset_total_sum_feat_sq()
  {
    total_sum_feat_sq = 0.f;
    total_sum_feat_sq_calculated = false;
  }

  friend void VW::copy_example_data(example* dst, const example* src);
  friend void VW::setup_example(vw& all, example* ae);

private:
  bool total_sum_feat_sq_calculated = false;
  bool use_permutations = false;
};
VW_WARNING_STATE_POP

struct vw;

struct flat_example
{
  polylabel l;
  reduction_features _reduction_features;

  size_t tag_len;
  char* tag;  // An identifier for the example.

  size_t example_counter;
  uint64_t ft_offset;
  float global_weight;

  size_t num_features;      // precomputed, cause it's fast&easy.
  float total_sum_feat_sq;  // precomputed, cause it's kind of fast & easy.
  features fs;              // all the features
};

flat_example* flatten_example(vw& all, example* ec);
flat_example* flatten_sort_example(vw& all, example* ec);
void free_flatten_example(flat_example* fec);

inline int example_is_newline(example const& ec) { return ec.is_newline; }

inline bool valid_ns(char c) { return !(c == '|' || c == ':'); }

inline void add_passthrough_feature_magic(example& ec, uint64_t magic, uint64_t i, float x)
{
  if (ec.passthrough) ec.passthrough->push_back(x, (FNV_prime * magic) ^ i);
}

#define add_passthrough_feature(ec, i, x) \
  add_passthrough_feature_magic(ec, __FILE__[0] * 483901 + __FILE__[1] * 3417 + __FILE__[2] * 8490177, i, x);

typedef std::vector<example*> multi_ex;

namespace VW
{
void return_multiple_example(vw& all, v_array<example*>& examples);

typedef example& (*example_factory_t)(void*);

}  // namespace VW

std::string simple_label_to_string(const example& ec);
std::string cb_label_to_string(const example& ec);
std::string scalar_pred_to_string(const example& ec);
std::string a_s_pred_to_string(const example& ec);
std::string prob_dist_pred_to_string(const example& ec);
std::string multiclass_pred_to_string(const example& ec);
std::string debug_depth_indent_string(const multi_ex& ec);
std::string debug_depth_indent_string(const example& ec);
std::string debug_depth_indent_string(int32_t stack_depth);
std::string cb_label_to_string(const example& ec);<|MERGE_RESOLUTION|>--- conflicted
+++ resolved
@@ -97,26 +97,6 @@
   size_t example_counter = 0;
 
   // helpers
-<<<<<<< HEAD
-  // precomputed, cause it's fast&easy. These values are the number of singular/non interacted features.
-  size_t num_features = 0;
-  // precomputed, cause it's fast&easy.
-  size_t num_features_from_interactions = 0;
-  // calculated when interactions are present
-  float total_sum_feat_sq = 0.f;
-  // calculated when interactions are present
-  float total_sum_feat_sq_from_interactions = 0.f;
-
-  inline size_t get_num_features() const noexcept { return num_features + num_features_from_interactions; }
-  inline float get_total_sum_feat_sq() const noexcept
-  {
-    return total_sum_feat_sq + total_sum_feat_sq_from_interactions;
-  }
-
-  float partial_prediction = 0.f;  // shared data for prediction.
-  float updated_prediction = 0.f;  // estimated post-update prediction.
-  float loss = 0.f;
-=======
   size_t num_features = 0;         // precomputed, cause it's fast&easy.
   size_t num_features_from_interactions = 0;
   float partial_prediction = 0.f;  // shared data for prediction.
@@ -124,7 +104,6 @@
   float loss = 0.f;
 
   float total_sum_feat_sq = 0.f;
->>>>>>> a06f2040
   float confidence = 0.f;
   features* passthrough =
       nullptr;  // if a higher-up reduction wants access to internal state of lower-down reductions, they go here

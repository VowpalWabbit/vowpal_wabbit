// Copyright (c) by respective owners including Yahoo!, Microsoft, and
// individual contributors. All rights reserved. Released under a BSD (revised)
// license as described in the file LICENSE.

#pragma once

<<<<<<< HEAD
#include <atomic>
#include <cstdint>
#include <vector>

=======
>>>>>>> 183bc339
#include "v_array.h"
#include "no_label.h"
#include "simple_label.h"
#include "multiclass.h"
#include "multilabel.h"
#include "cost_sensitive.h"
#include "cb.h"
#include "constant.h"
#include "feature_group.h"
#include "action_score.h"
#include "example_predict.h"
#include "conditional_contextual_bandit.h"
#include "continuous_actions_reduction_features.h"
#include "ccb_label.h"
#include "slates_label.h"
#include "decision_scores.h"
#include "cb_continuous_label.h"
#include "prob_dist_cont.h"
#include "active_multiclass_prediction.h"

#include <cstdint>
#include <vector>
#include <iostream>

struct polylabel
{
  no_label::no_label empty;
  label_data simple;
  MULTICLASS::label_t multi;
  COST_SENSITIVE::label cs;
  CB::label cb;
  VW::cb_continuous::continuous_label cb_cont;
  CCB::label conditional_contextual_bandit;
  VW::slates::label slates;
  CB_EVAL::label cb_eval;
  MULTILABEL::labels multilabels;
};

struct polyprediction
{
  polyprediction() = default;
  ~polyprediction() = default;

  polyprediction(polyprediction&&) = default;
  polyprediction& operator=(polyprediction&&) = default;

  polyprediction(const polyprediction&) = delete;
  polyprediction& operator=(const polyprediction&) = delete;

  float scalar = 0.f;
  v_array<float> scalars;           // a sequence of scalar predictions
  ACTION_SCORE::action_scores a_s;  // a sequence of classes with scores.  Also used for probabilities.
  VW::decision_scores_t decision_scores;
  uint32_t multiclass;
  MULTILABEL::labels multilabels;
  float prob = 0.f;                                          // for --probabilities --csoaa_ldf=mc
  VW::continuous_actions::probability_density_function pdf;  // probability density defined over an action range
  VW::continuous_actions::probability_density_function_value pdf_value;  // probability density value for a given action
  VW::active_multiclass_prediction active_multiclass;
};

VW_WARNING_STATE_PUSH
VW_WARNING_DISABLE_DEPRECATED_USAGE
struct example : public example_predict  // core example datatype.
{
  example() = default;
  ~example();

  example(const example&) = delete;
  example& operator=(const example&) = delete;
  example(example&& other) = default;
  example& operator=(example&& other) = default;

  // input fields
  polylabel l;

  // output prediction
  polyprediction pred;

  float weight = 1.f;  // a relative importance weight for the example, default = 1
  v_array<char> tag;   // An identifier for the example.
  size_t example_counter = 0;

  // helpers
  size_t num_features = 0;         // precomputed, cause it's fast&easy.
  float partial_prediction = 0.f;  // shared data for prediction.
  float updated_prediction = 0.f;  // estimated post-update prediction.
  float loss = 0.f;
  float total_sum_feat_sq = 0.f;  // precomputed, cause it's kind of fast & easy.
  float confidence = 0.f;
  features* passthrough =
      nullptr;  // if a higher-up reduction wants access to internal state of lower-down reductions, they go here

  bool test_only = false;
  bool end_pass = false;  // special example indicating end of pass.
  bool sorted = false;    // Are the features sorted or not?
  bool is_newline = false;

  // Deprecating a field can make deprecated warnings hard to track down through implicit usage in the constructor.
  // This is deprecated, but we won't mark it so we don't have those issues.
  // VW_DEPRECATED(
  //     "in_use has been removed, examples taken from the pool are assumed to be in use if there is a reference to
  //     them. " "Standalone examples are by definition always in use.")
  bool in_use = true;

  // NT set to false!!!
  //std::atomic<bool> done_parsing; // flag used in multithreaded parsing to indicate that the example is done being parsed
  std::atomic<bool> done_parsing{false};
  //for get_example
  std::condition_variable example_parsed;
  //for cv notify and wait
  std::mutex example_cv_mutex;


};
VW_WARNING_STATE_POP

struct vw;

struct flat_example
{
  polylabel l;
  reduction_features _reduction_features;

  size_t tag_len;
  char* tag;  // An identifier for the example.

  size_t example_counter;
  uint64_t ft_offset;
  float global_weight;

  size_t num_features;      // precomputed, cause it's fast&easy.
  float total_sum_feat_sq;  // precomputed, cause it's kind of fast & easy.
  features fs;              // all the features
};

flat_example* flatten_example(vw& all, example* ec);
flat_example* flatten_sort_example(vw& all, example* ec);
void free_flatten_example(flat_example* fec);

inline int example_is_newline(example const& ec) { return ec.is_newline; }

inline bool valid_ns(char c) { return !(c == '|' || c == ':'); }

inline void add_passthrough_feature_magic(example& ec, uint64_t magic, uint64_t i, float x)
{
  if (ec.passthrough) ec.passthrough->push_back(x, (FNV_prime * magic) ^ i);
}

#define add_passthrough_feature(ec, i, x) \
  add_passthrough_feature_magic(ec, __FILE__[0] * 483901 + __FILE__[1] * 3417 + __FILE__[2] * 8490177, i, x);

typedef std::vector<example*> multi_ex;

namespace VW
{
void return_multiple_example(vw& all, v_array<example*>& examples);

typedef example& (*example_factory_t)(void*);

}  // namespace VW

std::string simple_label_to_string(const example& ec);
std::string cb_label_to_string(const example& ec);
std::string scalar_pred_to_string(const example& ec);
std::string a_s_pred_to_string(const example& ec);
std::string prob_dist_pred_to_string(const example& ec);
std::string multiclass_pred_to_string(const example& ec);
std::string debug_depth_indent_string(const multi_ex& ec);
std::string debug_depth_indent_string(const example& ec);
std::string debug_depth_indent_string(int32_t stack_depth);
std::string cb_label_to_string(const example& ec);<|MERGE_RESOLUTION|>--- conflicted
+++ resolved
@@ -4,13 +4,6 @@
 
 #pragma once
 
-<<<<<<< HEAD
-#include <atomic>
-#include <cstdint>
-#include <vector>
-
-=======
->>>>>>> 183bc339
 #include "v_array.h"
 #include "no_label.h"
 #include "simple_label.h"
@@ -31,9 +24,11 @@
 #include "prob_dist_cont.h"
 #include "active_multiclass_prediction.h"
 
+#include <atomic>
 #include <cstdint>
 #include <vector>
 #include <iostream>
+
 
 struct polylabel
 {

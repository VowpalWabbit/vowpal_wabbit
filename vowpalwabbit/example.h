--- conflicted
+++ resolved
@@ -55,7 +55,6 @@
   float prob;  // for --probabilities --csoaa_ldf=mc
 } polyprediction;
 
-<<<<<<< HEAD
 class gd_prediction_cache
 {
   std::vector<polyprediction> _cache;
@@ -93,10 +92,8 @@
   void inline clear() {}
 };
 
-=======
 VW_WARNING_STATE_PUSH
 VW_WARNING_DISABLE_DEPRECATED_USAGE
->>>>>>> 5d4c23af
 struct example : public example_predict  // core example datatype.
 {
   example();
@@ -133,22 +130,6 @@
   size_t example_counter = 0;
 
   // helpers
-<<<<<<< HEAD
-  size_t num_features;       // precomputed, cause it's fast&easy.
-  float partial_prediction;  // shared data for prediction.
-  float updated_prediction;  // estimated post-update prediction.
-  float loss;
-  float total_sum_feat_sq;  // precomputed, cause it's kind of fast & easy.
-  float confidence;
-  features*
-      passthrough;  // if a higher-up reduction wants access to internal state of lower-down reductions, they go here
-
-  bool test_only;
-  bool end_pass;  // special example indicating end of pass.
-  bool sorted;    // Are the features sorted or not?
-  bool in_use;    // in use or not (for the parser)
-  bool predict_called_before_learn; // If the driver calls predict before learn, this flag will be set
-=======
   size_t num_features = 0;         // precomputed, cause it's fast&easy.
   float partial_prediction = 0.f;  // shared data for prediction.
   float updated_prediction = 0.f;  // estimated post-update prediction.
@@ -166,7 +147,8 @@
       "in_use has been removed, examples taken from the pool are assumed to be in use if there is a reference to them. "
       "Standalone examples are by definition always in use.")
   bool in_use = true;
->>>>>>> 5d4c23af
+
+  bool predict_called_before_learn; // If the driver calls predict before learn, this flag will be set
 };
 VW_WARNING_STATE_POP
 

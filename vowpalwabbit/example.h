--- conflicted
+++ resolved
@@ -72,11 +72,7 @@
   VW::active_multiclass_prediction active_multiclass;
 };
 
-<<<<<<< HEAD
-float calculate_sum_features_squared(bool permutations, example& ec);
-=======
 float calculate_total_sum_features_squared(bool permutations, example& ec);
->>>>>>> b250d856
 
 VW_WARNING_STATE_PUSH
 VW_WARNING_DISABLE_DEPRECATED_USAGE
@@ -107,13 +103,10 @@
   float updated_prediction = 0.f;  // estimated post-update prediction.
   float loss = 0.f;
 
-<<<<<<< HEAD
-=======
   // This value is only used for gd's sensitivity call, but it is costly to
   // calculate. Therefore it is calculated only when needed. Anything that
   // modifies the feature_groups in this example should invalidate this value
   // with reset_total_sum_feat_sq() to ensure it gets recalculated if needed.
->>>>>>> b250d856
   float total_sum_feat_sq = 0.f;
   float confidence = 0.f;
   features* passthrough =
@@ -137,11 +130,7 @@
   {
     if (!total_sum_feat_sq_calculated)
     {
-<<<<<<< HEAD
-      total_sum_feat_sq = calculate_sum_features_squared(use_permutations, *this);
-=======
       total_sum_feat_sq = calculate_total_sum_features_squared(use_permutations, *this);
->>>>>>> b250d856
       total_sum_feat_sq_calculated = true;
     }
     return total_sum_feat_sq;

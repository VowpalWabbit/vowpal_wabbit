// Copyright (c) by respective owners including Yahoo!, Microsoft, and
// individual contributors. All rights reserved. Released under a BSD (revised)
// license as described in the file LICENSE.

#pragma once

#include <cstdint>
#include <vector>

#include "v_array.h"
#include "no_label.h"
#include "simple_label.h"
#include "multiclass.h"
#include "multilabel.h"
#include "cost_sensitive.h"
#include "cb.h"
#include "constant.h"
#include "feature_group.h"
#include "action_score.h"
#include "example_predict.h"
#include "conditional_contextual_bandit.h"
#include "ccb_label.h"
#include "slates_label.h"
#include "decision_scores.h"
<<<<<<< HEAD
#include <vector>
#include <iostream>
=======
>>>>>>> 1dcbf479

typedef union
{
  no_label::no_label empty;
  label_data simple;
  MULTICLASS::label_t multi;
  COST_SENSITIVE::label cs;
  CB::label cb;
  CCB::label conditional_contextual_bandit;
  VW::slates::label slates;
  CB_EVAL::label cb_eval;
  MULTILABEL::labels multilabels;
} polylabel;

inline void delete_scalars(void* v)
{
  v_array<float>* preds = (v_array<float>*)v;
  preds->delete_v();
}

typedef union
{
  float scalar;
  v_array<float> scalars;           // a sequence of scalar predictions
  ACTION_SCORE::action_scores a_s;  // a sequence of classes with scores.  Also used for probabilities.
  VW::decision_scores_t decision_scores;
  uint32_t multiclass;
  MULTILABEL::labels multilabels;
  float prob;  // for --probabilities --csoaa_ldf=mc
} polyprediction;

IGNORE_DEPRECATED_USAGE_START
struct example : public example_predict  // core example datatype.
{
  example();
  ~example();

  example(const example&) = delete;
  example& operator=(const example&) = delete;
  example(example&& other) noexcept;
  example& operator=(example&& other) noexcept;

  /// Example contains unions for label and prediction. These do not get cleaned
  /// up by the constructor because the type is not known at that time. To
  /// ensure correct cleanup delete_unions must be explicitly called.
  void delete_unions(void (*delete_label)(void*), void (*delete_prediction)(void*));

  // input fields
  polylabel l;

  // output prediction
  polyprediction pred;

  float weight = 1.f;  // a relative importance weight for the example, default = 1
  v_array<char> tag;   // An identifier for the example.
  size_t example_counter = 0;

  // helpers
  size_t num_features = 0;         // precomputed, cause it's fast&easy.
  float partial_prediction = 0.f;  // shared data for prediction.
  float updated_prediction = 0.f;  // estimated post-update prediction.
  float loss = 0.f;
  float total_sum_feat_sq = 0.f;  // precomputed, cause it's kind of fast & easy.
  float confidence = 0.f;
  features* passthrough =
      nullptr;  // if a higher-up reduction wants access to internal state of lower-down reductions, they go here

  bool test_only = false;
  bool end_pass = false;  // special example indicating end of pass.
  bool sorted = false;    // Are the features sorted or not?

  VW_DEPRECATED(
      "in_use has been removed, examples taken from the pool are assumed to be in use if there is a reference to them. "
      "Standalone examples are by definition always in use.")
  bool in_use = true;
};
IGNORE_DEPRECATED_USAGE_END

struct vw;

struct flat_example
{
  polylabel l;

  size_t tag_len;
  char* tag;  // An identifier for the example.

  size_t example_counter;
  uint64_t ft_offset;
  float global_weight;

  size_t num_features;      // precomputed, cause it's fast&easy.
  float total_sum_feat_sq;  // precomputed, cause it's kind of fast & easy.
  features fs;              // all the features
};

flat_example* flatten_example(vw& all, example* ec);
flat_example* flatten_sort_example(vw& all, example* ec);
void free_flatten_example(flat_example* fec);

inline int example_is_newline(example const& ec)
{  // if only index is constant namespace or no index
  if (!ec.tag.empty())
    return false;
  return ((ec.indices.empty()) || ((ec.indices.size() == 1) && (ec.indices.last() == constant_namespace)));
}

inline bool valid_ns(char c) { return !(c == '|' || c == ':'); }

inline void add_passthrough_feature_magic(example& ec, uint64_t magic, uint64_t i, float x)
{
  if (ec.passthrough)
    ec.passthrough->push_back(x, (FNV_prime * magic) ^ i);
}

#define add_passthrough_feature(ec, i, x) \
  add_passthrough_feature_magic(ec, __FILE__[0] * 483901 + __FILE__[1] * 3417 + __FILE__[2] * 8490177, i, x);

typedef std::vector<example*> multi_ex;

namespace VW
{
void return_multiple_example(vw& all, v_array<example*>& examples);
}  // namespace VW<|MERGE_RESOLUTION|>--- conflicted
+++ resolved
@@ -22,11 +22,8 @@
 #include "ccb_label.h"
 #include "slates_label.h"
 #include "decision_scores.h"
-<<<<<<< HEAD
 #include <vector>
 #include <iostream>
-=======
->>>>>>> 1dcbf479
 
 typedef union
 {

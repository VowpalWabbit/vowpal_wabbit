// Copyright (c) by respective owners including Yahoo!, Microsoft, and
// individual contributors. All rights reserved. Released under a BSD (revised)
// license as described in the file LICENSE.

#include "options_boost_po.h"
#include "parse_primitives.h"

#include <sstream>

#include <algorithm>
#include <iterator>
#include <utility>

using namespace VW::config;

bool is_number(const VW::string_view& s)
{
  size_t endidx = 0;
<<<<<<< HEAD
  auto f = parse_float_string_view(s, endidx);
=======
  auto f = parseFloat(s.begin(), endidx, s.end());
>>>>>>> c1f834b4
  if ((endidx == 0 && !s.empty()) || std::isnan(f))
  {
    return false;
  }

  return true;
}

template <>
po::typed_value<std::vector<bool>>* options_boost_po::convert_to_boost_value(std::shared_ptr<typed_option<bool>>& opt)
{
  auto value = get_base_boost_value(opt);

  if (opt->default_value_supplied())
  {
    THROW("Using a bool option type acts as a switch, no explicit default value is allowed.")
  }

  value->default_value({false});
  value->zero_tokens();
  value->implicit_value({true});

  return add_notifier(opt, value);
}

void options_boost_po::add_to_description(
    std::shared_ptr<base_option> opt, po::options_description& options_description)
{
  add_to_description_impl<supported_options_types>(std::move(opt), options_description);
}

void options_boost_po::add_and_parse(const option_group_definition& group)
{
  po::options_description new_options(group.m_name);

  for (auto opt_ptr : group.m_options)
  {
    add_to_description(opt_ptr, new_options);
    m_defined_options.insert(opt_ptr->m_name);
    m_defined_options.insert(opt_ptr->m_short_name);
    m_defined_options.insert("-" + opt_ptr->m_short_name);

    // The last definition is kept. There was a bug where using .insert at a later pointer changed the command line but
    // the previously defined option's default value was serialized into the model. This resolves that state info.
    m_options[opt_ptr->m_name] = opt_ptr;
  }

  // Add the help for the given options.
  new_options.print(m_help_stringstream);

  try
  {
    po::variables_map vm;
    auto parsed_options = po::command_line_parser(m_command_line)
                              .options(new_options)
                              .style(po::command_line_style::default_style ^ po::command_line_style::allow_guessing)
                              .allow_unregistered()
                              .run();

    for (auto const& option : parsed_options.options)
    {
      // If the supplied option is interpreted as a number, then ignore it. There are no options like this and it is
      // just a false positive.
      if (is_number(option.string_key))
      {
        m_ignore_supplied.insert(option.string_key);
      }

      m_supplied_options.insert(option.string_key);

      // If a std::string is later determined to be a value the erase it. This happens for negative numbers "-2"
      for (auto& val : option.value)
      {
        m_ignore_supplied.insert(val);
      }

      // Parsed options can contain short options in the form -k, we can only check these as the group definitions come
      // in.
      if (option.string_key.length() > 0 && option.string_key[0] == '-')
      {
        auto short_name = option.string_key.substr(1);
        for (const auto& opt_ptr : group.m_options)
        {
          if (opt_ptr->m_short_name == short_name)
          {
            m_supplied_options.insert(short_name);
          }
        }
      }
    }

    po::store(parsed_options, vm);
    po::notify(vm);
  }
  catch (boost::exception_detail::clone_impl<
      boost::exception_detail::error_info_injector<boost::program_options::invalid_option_value>>& ex)
  {
    THROW_EX(VW::vw_argument_invalid_value_exception, ex.what());
  }
  catch (boost::exception_detail::clone_impl<boost::exception_detail::error_info_injector<boost::bad_lexical_cast>>& ex)
  {
    THROW_EX(VW::vw_argument_invalid_value_exception, ex.what());
  }
  catch (boost::exception_detail::clone_impl<
      boost::exception_detail::error_info_injector<boost::program_options::ambiguous_option>>& ex)
  {
    THROW(ex.what());
  }
  catch (boost::program_options::ambiguous_option& ex)
  {
    THROW(ex.what());
  }
}

bool options_boost_po::was_supplied(const std::string& key)
{
  // Best check, only valid after options parsed.
  if (m_supplied_options.count(key) > 0)
  {
    return true;
  }

  // Basic check, std::string match against command line.
  auto it = std::find(m_command_line.begin(), m_command_line.end(), std::string("--" + key));
  return it != m_command_line.end();
}

std::string options_boost_po::help() { return m_help_stringstream.str(); }

std::vector<std::shared_ptr<base_option>> options_boost_po::get_all_options()
{
  std::vector<std::shared_ptr<base_option>> output_values;

  std::transform(m_options.begin(), m_options.end(), std::back_inserter(output_values),
      [](std::pair<const std::string, std::shared_ptr<base_option>>& kv) { return kv.second; });

  return output_values;
}

std::shared_ptr<base_option> VW::config::options_boost_po::get_option(const std::string& key)
{
  auto it = m_options.find(key);
  if (it != m_options.end())
  {
    return it->second;
  }

  throw std::out_of_range(key + " was not found.");
}

// Check all supplied arguments against defined args.
void options_boost_po::check_unregistered()
{
  for (auto const& supplied : m_supplied_options)
  {
    if (m_defined_options.count(supplied) == 0 && m_ignore_supplied.count(supplied) == 0)
    {
      THROW_EX(VW::vw_unrecognised_option_exception, "unrecognised option '--" << supplied << "'");
    }
  }
}

template <>
void options_boost_po::add_to_description_impl<typelist<>>(std::shared_ptr<base_option>, po::options_description&)
{
  THROW("That is an unsupported option type.");
}<|MERGE_RESOLUTION|>--- conflicted
+++ resolved
@@ -16,11 +16,7 @@
 bool is_number(const VW::string_view& s)
 {
   size_t endidx = 0;
-<<<<<<< HEAD
-  auto f = parse_float_string_view(s, endidx);
-=======
   auto f = parseFloat(s.begin(), endidx, s.end());
->>>>>>> c1f834b4
   if ((endidx == 0 && !s.empty()) || std::isnan(f))
   {
     return false;

--- conflicted
+++ resolved
@@ -56,9 +56,6 @@
 
 void options_boost_po::add_and_parse(const option_group_definition& group)
 {
-<<<<<<< HEAD
-  m_option_group_dict[m_current_reduction_tint].push_back(group);
-=======
   internal_add_and_parse(group);
 
   // Since there is no "necessary" conditional to these options they are all reachable.
@@ -77,7 +74,6 @@
   constexpr unsigned int HELP_LINE_WIDTH = 100;
   // Width in characters of the left column (one with option name and default value)
   constexpr unsigned int OPTION_NAME_COLUMN_WIDTH = 45;
->>>>>>> 1151b8d6
 
   po::options_description new_options(group.m_name, HELP_LINE_WIDTH);
 

// Copyright (c) by respective owners including Yahoo!, Microsoft, and
// individual contributors. All rights reserved. Released under a BSD (revised)
// license as described in the file LICENSE.
#include "search_dep_parser.h"
#include "gd.h"
#include "cost_sensitive.h"
#include "label_dictionary.h"  // for add_example_namespaces_from_example
#include "vw.h"
#include "vw_exception.h"

using namespace VW::config;

#define val_namespace 100  // valency and distance feature space
#define offset_const 344429
#define arc_hybrid 1
#define arc_eager 2

namespace DepParserTask
{
Search::search_task task = {"dep_parser", run, initialize, finish, setup, nullptr};
}

struct task_data
{
  example *ex;
  size_t root_label;
  uint32_t num_label;
  v_array<uint32_t> valid_actions, action_loss, gold_heads, gold_tags, stack, heads, tags, temp, valid_action_temp;
  v_array<action> gold_actions, gold_action_temp;
  v_array<std::pair<action, float>> gold_action_losses;
  std::array<v_array<uint32_t>, 6> children;  // [0]:num_left_arcs, [1]:num_right_arcs; [2]: leftmost_arc, [3]: second_leftmost_arc,
                                              // [4]:rightmost_arc, [5]: second_rightmost_arc
  std::array<example*, 13> ec_buf;
  bool old_style_labels;
  bool cost_to_go, one_learner;
  uint32_t transition_system;
};

namespace DepParserTask
{
using namespace Search;

constexpr action SHIFT = 1;
constexpr action REDUCE_RIGHT = 2;
constexpr action REDUCE_LEFT = 3;
constexpr action REDUCE = 4;
constexpr uint32_t my_null = 9999999; /*representing_default*/

void initialize(Search::search &sch, size_t & /*num_actions*/, options_i &options)
{
  vw &all = sch.get_vw_pointer_unsafe();
  task_data *data = new task_data();
  data->action_loss.resize(5);
  data->ex = nullptr;
  sch.set_task_data<task_data>(data);

  option_group_definition new_options("Dependency Parser Options");
  new_options.add(make_option("root_label", data->root_label)
                      .keep()
                      .default_value(8)
                      .help("Ensure that there is only one root in each sentence"));
  new_options.add(make_option("num_label", data->num_label).keep().default_value(12).help("Number of arc labels"));
  new_options.add(make_option("transition_system", data->transition_system)
                      .keep()
                      .default_value(1)
                      .help("1: arc-hybrid 2: arc-eager"));
  new_options.add(make_option("one_learner", data->one_learner)
                      .keep()
                      .help("Using one learner instead of three learners for labeled parser"));
  new_options.add(make_option("cost_to_go", data->cost_to_go)
                      .keep()
                      .help("Estimating cost-to-go matrix based on dynamic oracle rathan than rolling-out"));
  new_options.add(
      make_option("old_style_labels", data->old_style_labels).keep().help("Use old hack of label information"));
  options.add_and_parse(new_options);

  data->ex = VW::alloc_examples(1);
  data->ex->indices.push_back(val_namespace);
  for (size_t i = 1; i < 14; i++) data->ex->indices.push_back((unsigned char)i + 'A');
  data->ex->indices.push_back(constant_namespace);
  data->ex->interactions = &sch.get_vw_pointer_unsafe().interactions;
  data->ex->pred.init_as_multiclass();

  if (data->one_learner)
    sch.set_num_learners(1);
  else
    sch.set_num_learners(3);

  const char *pair[] = {
      "BC", "BE", "BB", "CC", "DD", "EE", "FF", "GG", "EF", "BH", "BJ", "EL", "dB", "dC", "dD", "dE", "dF", "dG", "dd"};
  const char *triple[] = {"EFG", "BEF", "BCE", "BCD", "BEL", "ELM", "BHI", "BCC", "BEJ", "BEH", "BJK", "BEN"};
  std::vector<std::string> newpairs(pair, pair + 19);
  std::vector<std::string> newtriples(triple, triple + 12);
  all.pairs.swap(newpairs);
  all.triples.swap(newtriples);

  all.interactions.clear();
  all.interactions.insert(std::end(all.interactions), std::begin(all.pairs), std::end(all.pairs));
  all.interactions.insert(std::end(all.interactions), std::begin(all.triples), std::end(all.triples));
  if (data->cost_to_go)
    sch.set_options(AUTO_CONDITION_FEATURES | NO_CACHING | ACTION_COSTS);
  else
    sch.set_options(AUTO_CONDITION_FEATURES | NO_CACHING);

  sch.set_label_parser(COST_SENSITIVE::cs_label, [](polylabel &l) -> bool { return l.cs().costs.size() == 0; });
}

void finish(Search::search &sch)
{
  task_data* data = sch.get_task_data<task_data>();

  data->ex->~example();
  free(data->ex);
  delete data;
}

void inline add_feature(
    example &ex, uint64_t idx, unsigned char ns, uint64_t mask, uint64_t multiplier, bool /* audit */ = false)
{
  ex.feature_space[(int)ns].push_back(1.0f, (idx * multiplier) & mask);
}

void add_all_features(example &ex, example &src, unsigned char tgt_ns, uint64_t mask, uint64_t multiplier,
    uint64_t offset, bool /* audit */ = false)
{
  features &tgt_fs = ex.feature_space[tgt_ns];
  for (namespace_index ns : src.indices)
    if (ns != constant_namespace)  // ignore constant_namespace
      for (feature_index i : src.feature_space[ns].indicies)
        tgt_fs.push_back(1.0f, ((i / multiplier + offset) * multiplier) & mask);
}

void inline reset_ex(example *ex)
{
  ex->num_features = 0;
  ex->total_sum_feat_sq = 0;
  for (features &fs : *ex) fs.clear();
}

// arc-hybrid System.
size_t transition_hybrid(Search::search &sch, uint64_t a_id, uint32_t idx, uint32_t t_id, uint32_t /* n */)
{
  task_data *data = sch.get_task_data<task_data>();
  v_array<uint32_t>& heads = data->heads;
  v_array<uint32_t>& stack = data->stack;
  v_array<uint32_t>& gold_heads = data->gold_heads;
  v_array<uint32_t>& gold_tags = data->gold_tags;
  v_array<uint32_t>& tags = data->tags;
  auto& children = data->children;
  if (a_id == SHIFT)
  {
    stack.push_back(idx);
    return idx + 1;
  }
  else if (a_id == REDUCE_RIGHT)
  {
    uint32_t last = stack.last();
    uint32_t hd = stack[stack.size() - 2];
    heads[last] = hd;
    children[5][hd] = children[4][hd];
    children[4][hd] = last;
    children[1][hd]++;
    tags[last] = t_id;
    sch.loss(gold_heads[last] != heads[last] ? 2 : (gold_tags[last] != t_id) ? 1.f : 0.f);
    assert(!stack.empty());
    stack.pop();
    return idx;
  }
  else if (a_id == REDUCE_LEFT)
  {
    size_t last = stack.last();
    uint32_t hd = idx;
    heads[last] = hd;
    children[3][hd] = children[2][hd];
    children[2][hd] = (uint32_t)last;
    children[0][hd]++;
    tags[last] = t_id;
    sch.loss(gold_heads[last] != heads[last] ? 2 : (gold_tags[last] != t_id) ? 1.f : 0.f);
    assert(!stack.empty());
    stack.pop();
    return idx;
  }
  THROW("transition_hybrid failed");
}

// arc-eager system
size_t transition_eager(Search::search &sch, uint64_t a_id, uint32_t idx, uint32_t t_id, uint32_t n)
{
  task_data *data = sch.get_task_data<task_data>();
  v_array<uint32_t>& heads = data->heads;
  v_array<uint32_t>& stack = data->stack;
  v_array<uint32_t>& gold_heads = data->gold_heads;
  v_array<uint32_t>& gold_tags = data->gold_tags;
  v_array<uint32_t>& tags = data->tags;
  auto& children = data->children;
  if (a_id == SHIFT)
  {
    stack.push_back(idx);
    return idx + 1;
  }
  else if (a_id == REDUCE_RIGHT)
  {
    uint32_t hd = stack.last();
    stack.push_back(idx);
    uint32_t last = idx;
    heads[last] = hd;
    children[5][hd] = children[4][hd];
    children[4][hd] = last;
    children[1][hd]++;
    tags[last] = t_id;
    sch.loss(gold_heads[last] != heads[last] ? 2 : (gold_tags[last] != t_id) ? 1.f : 0.f);
    return idx + 1;
  }
  else if (a_id == REDUCE_LEFT)
  {
    size_t last = stack.last();
    uint32_t hd = (idx > n) ? 0 : idx;
    heads[last] = hd;
    children[3][hd] = children[2][hd];
    children[2][hd] = (uint32_t)last;
    children[0][hd]++;
    tags[last] = t_id;
    sch.loss(gold_heads[last] != heads[last] ? 2 : (gold_tags[last] != t_id) ? 1.f : 0.f);
    assert(!stack.empty());
    stack.pop();
    return idx;
  }
  else if (a_id == REDUCE)
  {
    assert(!stack.empty());
    stack.pop();
    return idx;
  }
  THROW("transition_eager failed");
}

void extract_features(Search::search &sch, uint32_t idx, multi_ex &ec)
{
  vw &all = sch.get_vw_pointer_unsafe();
  task_data *data = sch.get_task_data<task_data>();
  reset_ex(data->ex);
  uint64_t mask = sch.get_mask();
  uint64_t multiplier = (uint64_t)all.wpp << all.weights.stride_shift();

<<<<<<< HEAD
  v_array<uint32_t>& stack = data->stack;
  v_array<uint32_t>& tags = data->tags;
  auto& children = data->children;
  v_array<uint32_t>& temp = data->temp;
  example** ec_buf = data->ec_buf.data();
  example &ex = *(data->ex);
=======
  auto& stack = data->stack;
  auto& tags = data->tags;
  auto& children = data->children;
  auto& temp = data->temp;
  example **ec_buf = data->ec_buf;
  example& ex = *(data->ex);
>>>>>>> ea01890d

  size_t n = ec.size();
  bool empty = stack.empty();
  size_t last = empty ? 0 : stack.last();

  for (size_t i = 0; i < 13; i++) ec_buf[i] = nullptr;

  // feature based on the top three examples in stack ec_buf[0]: s1, ec_buf[1]: s2, ec_buf[2]: s3
  for (size_t i = 0; i < 3; i++)
    ec_buf[i] = (stack.size() > i && *(stack.end() - (i + 1)) != 0) ? ec[*(stack.end() - (i + 1)) - 1] : 0;

  // features based on examples in string buffer ec_buf[3]: b1, ec_buf[4]: b2, ec_buf[5]: b3
  for (size_t i = 3; i < 6; i++) ec_buf[i] = (idx + (i - 3) - 1 < n) ? ec[idx + i - 3 - 1] : 0;

  // features based on the leftmost and the rightmost children of the top element stack ec_buf[6]: sl1, ec_buf[7]: sl2,
  // ec_buf[8]: sr1, ec_buf[9]: sr2;
  for (size_t i = 6; i < 10; i++)
    if (!empty && last != 0 && children[i - 4][last] != 0)
      ec_buf[i] = ec[children[i - 4][last] - 1];

  // features based on leftmost children of the top element in bufer ec_buf[10]: bl1, ec_buf[11]: bl2
  for (size_t i = 10; i < 12; i++)
    ec_buf[i] = (idx <= n && children[i - 8][idx] != 0) ? ec[children[i - 8][idx] - 1] : 0;
  ec_buf[12] = (stack.size() > 1 && *(stack.end() - 2) != 0 && children[2][*(stack.end() - 2)] != 0)
      ? ec[children[2][*(stack.end() - 2)] - 1]
      : 0;

  // unigram features
  for (size_t i = 0; i < 13; i++)
  {
    uint64_t additional_offset = (uint64_t)(i * offset_const);
    if (!ec_buf[i])
      add_feature(ex, (uint64_t)438129041 + additional_offset, (unsigned char)((i + 1) + 'A'), mask, multiplier);
    else
      add_all_features(ex, *ec_buf[i], 'A' + (unsigned char)(i + 1), mask, multiplier, additional_offset, false);
  }

  // Other features
  temp.resize(10);
  temp[0] = empty ? 0 : (idx > n ? 1 : 2 + std::min(static_cast<uint32_t>(5), idx - (uint32_t)last));
  temp[1] = empty ? 1 : 1 + std::min(static_cast<uint32_t>(5), children[0][last]);
  temp[2] = empty ? 1 : 1 + std::min(static_cast<uint32_t>(5), children[1][last]);
  temp[3] = idx > n ? 1 : 1 + std::min(static_cast<uint32_t>(5), children[0][idx]);
  for (size_t i = 4; i < 8; i++) temp[i] = (!empty && children[i - 2][last] != 0) ? tags[children[i - 2][last]] : 15;
  for (size_t i = 8; i < 10; i++) temp[i] = (idx <= n && children[i - 6][idx] != 0) ? tags[children[i - 6][idx]] : 15;

  uint64_t additional_offset = val_namespace * offset_const;
  for (size_t j = 0; j < 10; j++)
  {
    additional_offset += j * 1023;
    add_feature(ex, temp[j] + additional_offset, val_namespace, mask, multiplier);
  }
  size_t count = 0;
  for (features& fs : *data->ex)
  {
    fs.sum_feat_sq = (float)fs.size();
    count += fs.size();
  }

  size_t new_count;
  float new_weight;
  INTERACTIONS::eval_count_of_generated_ft(all, *data->ex, new_count, new_weight);

  data->ex->num_features = count + new_count;
  data->ex->total_sum_feat_sq = (float)count + new_weight;
}

void get_valid_actions(Search::search& sch, v_array<uint32_t>& valid_action, uint64_t idx, uint64_t n,
    uint64_t stack_depth, uint64_t state)
{
  task_data* data = sch.get_task_data<task_data>();
  uint32_t& sys = data->transition_system;
  v_array<uint32_t> &stack = data->stack, &heads = data->heads, &temp = data->temp;
  valid_action.clear();
  if (sys == arc_hybrid)
  {
    if (idx <= n)  // SHIFT
      valid_action.push_back(SHIFT);
    if (stack_depth >= 2)  // RIGHT
      valid_action.push_back(REDUCE_RIGHT);
    if (stack_depth >= 1 && state != 0 && idx <= n)  // LEFT
      valid_action.push_back(REDUCE_LEFT);
  }
  else if (sys == arc_eager)  // assume root is in N+1
  {
    temp.clear();
    for (size_t i = 0; i <= 4; i++) temp.push_back(1);
    if (idx > n)
    {
      temp[SHIFT] = 0;
      temp[REDUCE_RIGHT] = 0;
    }

    if (stack_depth == 0)
      temp[REDUCE] = 0;
    else if (idx <= n + 1 && heads[stack.last()] == my_null)
      temp[REDUCE] = 0;

    if (stack_depth == 0)
    {
      temp[REDUCE_LEFT] = 0;
      temp[REDUCE_RIGHT] = 0;
    }
    else
    {
      if (heads[stack.last()] != my_null)
        temp[REDUCE_LEFT] = 0;
      if (idx <= n && heads[idx] != my_null)
        temp[REDUCE_RIGHT] = 0;
    }
    for (uint32_t i = 1; i <= 4; i++)
    {
      if (temp[i])
        valid_action.push_back(i);
    }
  }
}

bool is_valid(uint64_t action, const v_array<uint32_t>& valid_actions)
{
  for (size_t i = 0; i < valid_actions.size(); i++)
    if (valid_actions[i] == action)
      return true;
  return false;
}

void get_eager_action_cost(Search::search &sch, uint32_t idx, uint64_t n)
{
  task_data *data = sch.get_task_data<task_data>();
<<<<<<< HEAD
  v_array<uint32_t>& action_loss = data->action_loss;
  v_array<uint32_t>& stack = data->stack;
  v_array<uint32_t>& gold_heads = data->gold_heads;
  v_array<uint32_t>& heads = data->heads;
=======
  auto& action_loss = data->action_loss;
  auto& stack = data->stack;
  auto& gold_heads = data->gold_heads;
  auto& heads = data->heads;
>>>>>>> ea01890d
  size_t size = stack.size();
  size_t last = (size == 0) ? 0 : stack.last();
  for (size_t i = 1; i <= 4; i++) action_loss[i] = 0;
  if (!stack.empty())
    for (size_t i = 0; i < size; i++)
    {
      if (gold_heads[stack[i]] == idx && heads[stack[i]] == my_null)
      {
        action_loss[SHIFT] += 1;
        action_loss[REDUCE_RIGHT] += 1;
      }
      if (idx <= n && (gold_heads[idx] == stack[i]))
      {
        if (stack[i] != 0)
          action_loss[SHIFT] += 1;
        if (stack[i] != last)
          action_loss[REDUCE_RIGHT] += 1;
      }
    }
  for (size_t i = idx; i <= n + 1; i++)
  {
    if (i <= n && gold_heads[i] == last)
    {
      action_loss[REDUCE] += 1;
      action_loss[REDUCE_LEFT] += 1;
    }
    if (i != idx && gold_heads[last] == i)
      action_loss[REDUCE_LEFT] += 1;
  }
  // if(size>0  && idx <=n && gold_heads[last] == 0 && stack[0] ==0) //should not fire
  //  action_loss[REDUCE_LEFT] +=1;

  if (gold_heads[idx] > idx || (gold_heads[idx] == 0 && size > 0 && stack[0] != 0))
    action_loss[REDUCE_RIGHT] += 1;
}

void get_hybrid_action_cost(Search::search& sch, size_t idx, uint64_t n)
{
  task_data* data = sch.get_task_data<task_data>();
  v_array<uint32_t> &action_loss = data->action_loss, &stack = data->stack, &gold_heads = data->gold_heads;
  size_t size = stack.size();
  size_t last = (size == 0) ? 0 : stack.last();

  for (size_t i = 1; i <= 3; i++) action_loss[i] = 0;
  if (!stack.empty())
    for (size_t i = 0; i < size - 1; i++)
      if (idx <= n && (gold_heads[stack[i]] == idx || gold_heads[idx] == stack[i]))
        action_loss[SHIFT] += 1;

  if (size > 0 && gold_heads[last] == idx)
    action_loss[SHIFT] += 1;

  for (size_t i = idx + 1; i <= n; i++)
    if (gold_heads[i] == last || gold_heads[last] == i)
      action_loss[REDUCE_LEFT] += 1;
  if (size > 0 && idx <= n && gold_heads[idx] == last)
    action_loss[REDUCE_LEFT] += 1;
  if (size >= 2 && gold_heads[last] == stack[size - 2])
    action_loss[REDUCE_LEFT] += 1;

  if (gold_heads[last] >= idx)
    action_loss[REDUCE_RIGHT] += 1;

  for (size_t i = idx; i <= n; i++)
    if (gold_heads[i] == (uint32_t)last)
      action_loss[REDUCE_RIGHT] += 1;
}

void get_cost_to_go_losses(Search::search &sch, v_array<std::pair<action, float>> &gold_action_losses,
    uint32_t left_label, uint32_t right_label)
{
  task_data *data = sch.get_task_data<task_data>();
  bool &one_learner = data->one_learner;
  uint32_t &sys = data->transition_system;
<<<<<<< HEAD
  v_array<uint32_t>& action_loss = data->action_loss;
  v_array<uint32_t>& valid_actions = data->valid_actions;
=======
  auto& action_loss = data->action_loss;
  auto& valid_actions = data->valid_actions;
>>>>>>> ea01890d
  uint32_t &num_label = data->num_label;
  gold_action_losses.clear();

  if (one_learner)
  {
    if (is_valid(SHIFT, valid_actions))
      gold_action_losses.push_back(std::make_pair(SHIFT, (float)action_loss[SHIFT]));
    for (uint32_t i = 2; i <= 3; i++)
      if (is_valid(i, valid_actions))
      {
        for (uint32_t j = 1; j <= num_label; j++)
          if (sys == arc_eager || j != data->root_label)
            gold_action_losses.push_back(std::make_pair((1 + j + (i - 2) * num_label),
                action_loss[i] + (float)(j != (i == REDUCE_LEFT ? left_label : right_label))));
      }
    if (sys == arc_eager && is_valid(REDUCE, valid_actions))
      gold_action_losses.push_back(std::make_pair(2 + num_label * 2, (float)action_loss[REDUCE]));
  }
  else
  {
    for (action i = 1; i <= 3; i++)
      if (is_valid(i, valid_actions))
        gold_action_losses.push_back(std::make_pair(i, (float)action_loss[i]));
    if (sys == arc_eager && is_valid(REDUCE, valid_actions))
      gold_action_losses.push_back(std::make_pair(REDUCE, (float)action_loss[REDUCE]));
  }
}

void get_gold_actions(Search::search &sch, uint32_t idx, uint64_t /* n */, v_array<action> &gold_actions)
{
  task_data *data = sch.get_task_data<task_data>();
<<<<<<< HEAD
  v_array<uint32_t>& action_loss = data->action_loss;
  v_array<uint32_t>& stack = data->stack;
  v_array<uint32_t>& gold_heads = data->gold_heads;
  v_array<uint32_t>& valid_actions = data->valid_actions;
=======
  auto& action_loss = data->action_loss;
  auto& stack = data->stack;
  auto& gold_heads = data->gold_heads;
  auto& valid_actions = data->valid_actions;
>>>>>>> ea01890d
  gold_actions.clear();
  size_t size = stack.size();
  size_t last = (size == 0) ? 0 : stack.last();
  uint32_t &sys = data->transition_system;

  if (sys == arc_hybrid && is_valid(SHIFT, valid_actions) && (stack.empty() || gold_heads[idx] == last))
  {
    gold_actions.push_back(SHIFT);
    return;
  }

  if (sys == arc_hybrid && is_valid(REDUCE_LEFT, valid_actions) && gold_heads[last] == idx)
  {
    gold_actions.push_back(REDUCE_LEFT);
    return;
  }
  size_t best_action = 1;
  size_t count = 0;
  for (uint32_t i = 1; i <= 4; i++)
  {
    if (i == 4 && sys == arc_hybrid)
      continue;
    if (action_loss[i] < action_loss[best_action] && is_valid(i, valid_actions))
    {
      best_action = i;
      count = 1;
      gold_actions.clear();
      gold_actions.push_back(i);
    }
    else if (action_loss[i] == action_loss[best_action] && is_valid(i, valid_actions))
    {
      count++;
      gold_actions.push_back(i);
    }
  }
}

void convert_to_onelearner_actions(Search::search &sch, v_array<action> &actions, v_array<action> &actions_onelearner,
    uint32_t left_label, uint32_t right_label)
{
  task_data *data = sch.get_task_data<task_data>();
  uint32_t &sys = data->transition_system;
  uint32_t &num_label = data->num_label;
  actions_onelearner.clear();
  if (is_valid(SHIFT, actions))
    actions_onelearner.push_back(SHIFT);
  if (sys == arc_eager && is_valid(REDUCE, actions))
    actions_onelearner.push_back(2 + 2 * num_label);
  if (left_label != my_null && is_valid(REDUCE_RIGHT, actions))
    actions_onelearner.push_back(1 + right_label);
  if (left_label != my_null && is_valid(REDUCE_LEFT, actions))
    actions_onelearner.push_back(1 + left_label + num_label);
  if (left_label == my_null && is_valid(REDUCE_RIGHT, actions))
    for (uint32_t i = 0; i < num_label; i++)
      if (i != data->root_label - 1)
        actions_onelearner.push_back(i + 2);
  if (left_label == my_null && is_valid(REDUCE_LEFT, actions))
    for (uint32_t i = 0; i < num_label; i++)
      if (sys == arc_eager || i != data->root_label - 1)
        actions_onelearner.push_back((uint32_t)(i + 2 + num_label));
}

void setup(Search::search &sch, multi_ex &ec)
{
  task_data *data = sch.get_task_data<task_data>();
<<<<<<< HEAD
  v_array<uint32_t>& gold_heads = data->gold_heads;
  v_array<uint32_t>& heads = data->heads;
  v_array<uint32_t>& gold_tags = data->gold_tags;
  v_array<uint32_t>& tags = data->tags;
=======
  auto& gold_heads = data->gold_heads;
  auto& heads = data->heads;
  auto& gold_tags = data->gold_tags;
  auto& tags = data->tags;
>>>>>>> ea01890d
  size_t n = ec.size();
  heads.resize(n + 1);
  tags.resize(n + 1);
  gold_heads.clear();
  gold_heads.push_back(0);
  gold_tags.clear();
  gold_tags.push_back(0);
  for (size_t i = 0; i < n; i++)
  {
    const auto& costs = ec[i]->l.cs().costs;
    uint32_t head, tag;
    if (data->old_style_labels)
    {
      uint32_t label = costs[0].class_index;
      head = (label & 255) - 1;
      tag = label >> 8;
    }
    else
    {
      head = (costs.size() == 0) ? 0 : costs[0].class_index;
      tag = (costs.size() <= 1) ? (uint32_t)data->root_label : costs[1].class_index;
    }
    if (tag > data->num_label)
      THROW("invalid label " << tag << " which is > num actions=" << data->num_label);

    gold_heads.push_back(head);
    gold_tags.push_back(tag);
    heads[i + 1] = my_null;
    tags[i + 1] = my_null;
  }
  for (size_t i = 0; i < 6; i++) data->children[i].resize(n + (size_t)1);
}

void run(Search::search &sch, multi_ex &ec)
{
  task_data *data = sch.get_task_data<task_data>();
  v_array<uint32_t> &stack = data->stack, &gold_heads = data->gold_heads, &valid_actions = data->valid_actions,
                    &heads = data->heads, &gold_tags = data->gold_tags, &tags = data->tags,
                    &valid_action_temp = data->valid_action_temp;
  v_array<uint32_t> &gold_action_temp = data->gold_action_temp;
  v_array<std::pair<action, float>> &gold_action_losses = data->gold_action_losses;
  v_array<action> &gold_actions = data->gold_actions;
  bool& cost_to_go = data->cost_to_go, &one_learner = data->one_learner;
  uint32_t& num_label = data->num_label;
  uint32_t& sys = data->transition_system;
  uint32_t n = (uint32_t)ec.size();
  uint32_t left_label, right_label;
  stack.clear();
  stack.push_back((data->root_label == 0 && sys == arc_hybrid) ? 0 : 1);
  for (size_t i = 0; i < 6; i++)
    for (size_t j = 0; j < n + 1; j++) data->children[i][j] = 0;
  for (size_t i = 0; i < n; i++)
  {
    heads[i + 1] = my_null;
    tags[i + 1] = my_null;
  }
  ptag count = 1;
  uint32_t idx = ((data->root_label == 0 && sys == arc_hybrid) ? 1 : 2);
  Search::predictor P(sch, (ptag)0);
  while (true)
  {
    if (sys == arc_hybrid && stack.size() <= 1 && idx > n)
      break;
    else if (sys == arc_eager && stack.size() == 0 && idx > n)
      break;
    bool computedFeatures = false;
    if (sch.predictNeedsExample())
    {
      extract_features(sch, idx, ec);
      computedFeatures = true;
    }
    get_valid_actions(sch, valid_actions, idx, n, (uint64_t)stack.size(), stack.empty() ? 0 : stack.last());
    if (sys == arc_hybrid)
      get_hybrid_action_cost(sch, idx, n);
    else if (sys == arc_eager)
      get_eager_action_cost(sch, idx, n);

    // get gold tag labels
    left_label = stack.empty() ? my_null : gold_tags[stack.last()];
    if (sys == arc_hybrid)
      right_label = stack.empty() ? my_null : gold_tags[stack.last()];
    else if (sys == arc_eager)
      right_label = idx <= n ? gold_tags[idx] : (uint32_t)data->root_label;
    else
      THROW("unknown transition system");

    uint32_t a_id = 0, t_id = 0;
    if (one_learner)
    {
      if (cost_to_go)
      {
        get_cost_to_go_losses(sch, gold_action_losses, left_label, right_label);
        a_id = P.set_tag((ptag)count)
                   .set_input(*(data->ex))
                   .set_allowed(gold_action_losses)
                   .set_condition_range(count - 1, sch.get_history_length(), 'p')
                   .set_learner_id(0)
                   .predict();
      }
      else
      {
        get_gold_actions(sch, idx, n, gold_actions);
        convert_to_onelearner_actions(sch, gold_actions, gold_action_temp, left_label, right_label);
        convert_to_onelearner_actions(sch, valid_actions, valid_action_temp, my_null, my_null);
        a_id = P.set_tag((ptag)count)
                   .set_input(*(data->ex))
                   .set_oracle(gold_action_temp)
                   .set_allowed(valid_action_temp)
                   .set_condition_range(count - 1, sch.get_history_length(), 'p')
                   .set_learner_id(0)
                   .predict();
      }
      if (a_id == SHIFT)
        t_id = 0;
      else if (a_id == 2 * num_label + 2)
      {
        t_id = 0;
        a_id = REDUCE;
      }
      else if (a_id > 1 && a_id - 1 <= num_label)
      {
        t_id = a_id - 1;
        a_id = REDUCE_RIGHT;
      }
      else
      {
        t_id = (uint64_t)a_id - num_label - 1;
        a_id = REDUCE_LEFT;
      }
    }
    else
    {
      if (cost_to_go)
      {
        get_cost_to_go_losses(sch, gold_action_losses, left_label, right_label);
        a_id = P.set_tag((ptag)count)
                   .set_input(*(data->ex))
                   .set_allowed(gold_action_losses)
                   .set_condition_range(count - 1, sch.get_history_length(), 'p')
                   .set_learner_id(0)
                   .predict();
      }
      else
      {
        get_gold_actions(sch, idx, n, gold_actions);
        a_id = P.set_tag((ptag)count)
                   .set_input(*(data->ex))
                   .set_oracle(gold_actions)
                   .set_allowed(valid_actions)
                   .set_condition_range(count - 1, sch.get_history_length(), 'p')
                   .set_learner_id(0)
                   .predict();
      }

      // Predict the next action {SHIFT, REDUCE_LEFT, REDUCE_RIGHT}
      count++;

      if (a_id != SHIFT && a_id != REDUCE)
      {
        if ((!computedFeatures) && sch.predictNeedsExample())
          extract_features(sch, idx, ec);

        if (cost_to_go)
        {
          gold_action_losses.clear();
          for (size_t i = 1; i <= data->num_label; i++)
            gold_action_losses.push_back(
                std::make_pair((action)i, i != (a_id == REDUCE_LEFT ? left_label : right_label)));
          t_id = P.set_tag((ptag)count)
                     .set_input(*(data->ex))
                     .set_allowed(gold_action_losses)
                     .set_condition_range(count - 1, sch.get_history_length(), 'p')
                     .set_learner_id(a_id - 1)
                     .predict();
        }
        else
        {
          t_id = P.set_tag((ptag)count)
                     .set_input(*(data->ex))
                     .set_oracle(a_id == REDUCE_LEFT ? left_label : right_label)
                     .erase_alloweds()
                     .set_condition_range(count - 1, sch.get_history_length(), 'p')
                     .set_learner_id(a_id - 1)
                     .predict();
        }
      }
    }
    count++;
    if (sys == arc_hybrid)
      idx = (uint32_t)transition_hybrid(sch, a_id, idx, t_id, n);
    else if (sys == arc_eager)
      idx = (uint32_t)transition_eager(sch, a_id, idx, t_id, n);
  }
  if (sys == arc_hybrid)
  {
    heads[stack.last()] = 0;
    tags[stack.last()] = (uint32_t)data->root_label;
    sch.loss((gold_heads[stack.last()] != heads[stack.last()]));
  }
  if (sch.output().good())
    for (size_t i = 1; i <= n; i++) sch.output() << (heads[i]) << ":" << tags[i] << std::endl;
}
}  // namespace DepParserTask<|MERGE_RESOLUTION|>--- conflicted
+++ resolved
@@ -242,21 +242,12 @@
   uint64_t mask = sch.get_mask();
   uint64_t multiplier = (uint64_t)all.wpp << all.weights.stride_shift();
 
-<<<<<<< HEAD
-  v_array<uint32_t>& stack = data->stack;
-  v_array<uint32_t>& tags = data->tags;
-  auto& children = data->children;
-  v_array<uint32_t>& temp = data->temp;
-  example** ec_buf = data->ec_buf.data();
-  example &ex = *(data->ex);
-=======
   auto& stack = data->stack;
   auto& tags = data->tags;
   auto& children = data->children;
   auto& temp = data->temp;
   example **ec_buf = data->ec_buf;
   example& ex = *(data->ex);
->>>>>>> ea01890d
 
   size_t n = ec.size();
   bool empty = stack.empty();
@@ -386,17 +377,10 @@
 void get_eager_action_cost(Search::search &sch, uint32_t idx, uint64_t n)
 {
   task_data *data = sch.get_task_data<task_data>();
-<<<<<<< HEAD
-  v_array<uint32_t>& action_loss = data->action_loss;
-  v_array<uint32_t>& stack = data->stack;
-  v_array<uint32_t>& gold_heads = data->gold_heads;
-  v_array<uint32_t>& heads = data->heads;
-=======
   auto& action_loss = data->action_loss;
   auto& stack = data->stack;
   auto& gold_heads = data->gold_heads;
   auto& heads = data->heads;
->>>>>>> ea01890d
   size_t size = stack.size();
   size_t last = (size == 0) ? 0 : stack.last();
   for (size_t i = 1; i <= 4; i++) action_loss[i] = 0;
@@ -471,13 +455,8 @@
   task_data *data = sch.get_task_data<task_data>();
   bool &one_learner = data->one_learner;
   uint32_t &sys = data->transition_system;
-<<<<<<< HEAD
-  v_array<uint32_t>& action_loss = data->action_loss;
-  v_array<uint32_t>& valid_actions = data->valid_actions;
-=======
   auto& action_loss = data->action_loss;
   auto& valid_actions = data->valid_actions;
->>>>>>> ea01890d
   uint32_t &num_label = data->num_label;
   gold_action_losses.clear();
 
@@ -509,17 +488,10 @@
 void get_gold_actions(Search::search &sch, uint32_t idx, uint64_t /* n */, v_array<action> &gold_actions)
 {
   task_data *data = sch.get_task_data<task_data>();
-<<<<<<< HEAD
-  v_array<uint32_t>& action_loss = data->action_loss;
-  v_array<uint32_t>& stack = data->stack;
-  v_array<uint32_t>& gold_heads = data->gold_heads;
-  v_array<uint32_t>& valid_actions = data->valid_actions;
-=======
   auto& action_loss = data->action_loss;
   auto& stack = data->stack;
   auto& gold_heads = data->gold_heads;
   auto& valid_actions = data->valid_actions;
->>>>>>> ea01890d
   gold_actions.clear();
   size_t size = stack.size();
   size_t last = (size == 0) ? 0 : stack.last();
@@ -585,17 +557,10 @@
 void setup(Search::search &sch, multi_ex &ec)
 {
   task_data *data = sch.get_task_data<task_data>();
-<<<<<<< HEAD
-  v_array<uint32_t>& gold_heads = data->gold_heads;
-  v_array<uint32_t>& heads = data->heads;
-  v_array<uint32_t>& gold_tags = data->gold_tags;
-  v_array<uint32_t>& tags = data->tags;
-=======
   auto& gold_heads = data->gold_heads;
   auto& heads = data->heads;
   auto& gold_tags = data->gold_tags;
   auto& tags = data->tags;
->>>>>>> ea01890d
   size_t n = ec.size();
   heads.resize(n + 1);
   tags.resize(n + 1);

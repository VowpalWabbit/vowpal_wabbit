/*
  Copyright (c) by respective owners including Yahoo!, Microsoft, and
  individual contributors. All rights reserved.  Released under a BSD (revised)
  license as described in the file LICENSE.
*/
#include "search_dep_parser.h"
#include "gd.h"
#include "cost_sensitive.h"
#include "label_dictionary.h"   // for add_example_namespaces_from_example
#include "vw.h"
#include "vw_exception.h"
using namespace std;

#define val_namespace 100 // valency and distance feature space
#define offset_const 344429
#define arc_hybrid 1
#define arc_eager 2

<<<<<<< HEAD

#define LOSS_SCALE 0.05
=======
>>>>>>> bbe14ba1

namespace DepParserTask         {  Search::search_task task = { "dep_parser", run, initialize, finish, setup, nullptr};  }

struct task_data
{ example *ex;
  size_t root_label;
  uint32_t num_label;
  v_array<uint32_t> valid_actions, action_loss, gold_heads, gold_tags, stack, heads, tags, temp, valid_action_temp;
  v_array<action> gold_actions, gold_action_temp;
  v_array<pair<action, float>> gold_action_losses;
  v_array<uint32_t> children[6]; // [0]:num_left_arcs, [1]:num_right_arcs; [2]: leftmost_arc, [3]: second_leftmost_arc, [4]:rightmost_arc, [5]: second_rightmost_arc
  example * ec_buf[13];
  bool old_style_labels;
  bool cost_to_go, one_learner;
  uint32_t transition_system;
};

namespace DepParserTask
{
using namespace Search;

const action SHIFT        = 1;
const action REDUCE_RIGHT = 2;
const action REDUCE_LEFT  = 3;
const action REDUCE       = 4;
const uint32_t my_null = 9999999; /*representing_defalut*/

void initialize(Search::search& sch, size_t& /*num_actions*/, po::variables_map& vm)
{ vw& all = sch.get_vw_pointer_unsafe();
  task_data *data = new task_data();
  data->action_loss.resize(5);
  data->ex = NULL;
  sch.set_task_data<task_data>(data);

  new_options(all, "Dependency Parser Options")
  ("root_label", po::value<size_t>(&(data->root_label))->default_value(8), "Ensure that there is only one root in each sentence")
  ("num_label", po::value<uint32_t>(&(data->num_label))->default_value(12), "Number of arc labels")
  ("transition_system", po::value<uint32_t>(&(data->transition_system))->default_value(1), "1: arc-hybrid 2: arc-eager")
  ("one_learner", "Using one learner instead of three learners for labeled parser")
  ("cost_to_go", "Estimating cost-to-go matrix based on dynamic oracle rathan than rolling-out")
  ("old_style_labels", "Use old hack of label information")
    ;
  add_options(all);

  check_option<size_t>(data->root_label, all, vm, "root_label", false, size_equal,
                       "warning: you specified a different value for --root_label than the one loaded from regressor. proceeding with loaded value: ", "");
  check_option<uint32_t>(data->num_label, all, vm, "num_label", false, uint32_equal,
                         "warning: you specified a different value for --num_label than the one loaded from regressor. proceeding with loaded value: ", "");
  check_option(data->old_style_labels, all, vm, "old_style_labels", false,
               "warning: you specified a different value for --old_style_labels than the one loaded from regressor. proceeding with loaded value: ");
  check_option(data->cost_to_go, all, vm, "cost_to_go", false,
               "warning: you specified a different value for --cost_to_go than the one loaded from regressor. proceeding with loaded value: ");
  check_option(data->one_learner, all, vm, "one_learner", false,
               "warning: you specified a different value for --one_learner than the one loaded from regressor. proceeding with loaded value: ");
  check_option<uint32_t>(data->transition_system, all, vm, "transition_system", false, uint32_equal,
                         "warning: you specified a different value for --transition_system than the one loaded from regressor. proceeding with loaded value: ", "");

  data->ex = VW::alloc_examples(sizeof(polylabel), 1);
  data->ex->indices.push_back(val_namespace);
  for(size_t i=1; i<14; i++)
    data->ex->indices.push_back((unsigned char)i+'A');
  data->ex->indices.push_back(constant_namespace);

  data->old_style_labels = vm.count("old_style_labels") > 0;
  if(data->one_learner)
    sch.set_num_learners(1);
  else
    sch.set_num_learners(3);

  const char* pair[] = {"BC", "BE", "BB", "CC", "DD", "EE", "FF", "GG", "EF", "BH", "BJ", "EL", "dB", "dC", "dD", "dE", "dF", "dG", "dd"};
  const char* triple[] = {"EFG", "BEF", "BCE", "BCD", "BEL", "ELM", "BHI", "BCC", "BEJ", "BEH", "BJK", "BEN"};
  vector<string> newpairs(pair, pair+19);
  vector<string> newtriples(triple, triple+12);
  all.pairs.swap(newpairs);
  all.triples.swap(newtriples);

  for (v_string& i : all.interactions)
    i.delete_v();
  all.interactions.erase();
  for (string& i : all.pairs)
    all.interactions.push_back(string2v_string(i));
  for (string& i : all.triples)
    all.interactions.push_back(string2v_string(i));
  if(data->cost_to_go)
    sch.set_options(AUTO_CONDITION_FEATURES | NO_CACHING | ACTION_COSTS);
  else
    sch.set_options(AUTO_CONDITION_FEATURES | NO_CACHING );

  sch.set_label_parser( COST_SENSITIVE::cs_label, [](polylabel&l) -> bool { return l.cs.costs.size() == 0; });
}

void finish(Search::search& sch)
{ task_data *data = sch.get_task_data<task_data>();
  data->valid_actions.delete_v();
  data->valid_action_temp.delete_v();
  data->gold_heads.delete_v();
  data->gold_tags.delete_v();
  data->stack.delete_v();
  data->heads.delete_v();
  data->tags.delete_v();
  data->temp.delete_v();
  data->action_loss.delete_v();
  data->gold_actions.delete_v();
  data->gold_action_losses.delete_v();
  data->gold_action_temp.delete_v();
  VW::dealloc_example(COST_SENSITIVE::cs_label.delete_label, *data->ex);
  free(data->ex);
  for (size_t i=0; i<6; i++) data->children[i].delete_v();
  delete data;
}

void inline add_feature(example& ex, uint64_t idx, unsigned char ns, uint64_t mask, uint64_t multiplier, bool audit=false)
{ ex.feature_space[(int)ns].push_back(1.0f, (idx * multiplier) & mask);
}

void add_all_features(example& ex, example& src, unsigned char tgt_ns, uint64_t mask, uint64_t multiplier, uint64_t offset, bool audit=false)
{ features& tgt_fs = ex.feature_space[tgt_ns];
  for (namespace_index ns : src.indices)
    if(ns != constant_namespace) // ignore constant_namespace
      for (feature_index i : src.feature_space[ns].indicies)
        tgt_fs.push_back(1.0f, ((i / multiplier + offset) * multiplier) & mask );
}

void inline reset_ex(example *ex)
{ ex->num_features = 0;
  ex->total_sum_feat_sq = 0;
  for (features& fs : *ex)
    fs.erase();
}

// arc-hybrid System.
size_t transition_hybrid(Search::search& sch, uint64_t a_id, uint32_t idx, uint32_t t_id, uint32_t n)
{ task_data *data = sch.get_task_data<task_data>();
  v_array<uint32_t> &heads=data->heads, &stack=data->stack, &gold_heads=data->gold_heads, &gold_tags=data->gold_tags, &tags = data->tags;
  v_array<uint32_t> *children = data->children;
  if (a_id == SHIFT)
  { stack.push_back(idx);
    return idx+1;
  }
  else if (a_id == REDUCE_RIGHT)
  { uint32_t last   = stack.last();
    uint32_t   hd   = stack[ stack.size() - 2 ];
    heads[last]     = hd;
    children[5][hd] = children[4][hd];
    children[4][hd] = last;
    children[1][hd] ++;
    tags[last]      = t_id;
    sch.loss(LOSS_SCALE * (gold_heads[last] != heads[last] ? 2 : (gold_tags[last] != t_id) ? 1.f : 0.f));
    assert(! stack.empty());
    stack.pop();
    return idx;
  }
  else if (a_id == REDUCE_LEFT)
  { size_t last     = stack.last();
    uint32_t hd     = idx;
    heads[last]     = hd;
    children[3][hd] = children[2][hd];
    children[2][hd] = (uint32_t)last;
    children[0][hd] ++;
    tags[last]      = t_id;
<<<<<<< HEAD
    sch.loss(LOSS_SCALE * (gold_heads[last] != heads[last] ? 2 : (gold_tags[last] != t_id) ? 1.f : 0.f));
=======
    sch.loss(gold_heads[last] != heads[last] ? 2 : (gold_tags[last] != t_id) ? 1.f : 0.f);
>>>>>>> bbe14ba1
    assert(! stack.empty());
    stack.pop();
    return idx;
  }
  THROW("transition_hybrid failed");
}

// arc-eager system
size_t transition_eager(Search::search& sch, uint64_t a_id, uint32_t idx, uint32_t t_id, uint32_t n)
{ task_data *data = sch.get_task_data<task_data>();
  v_array<uint32_t> &heads=data->heads, &stack=data->stack, &gold_heads=data->gold_heads, &gold_tags=data->gold_tags, &tags = data->tags;
  v_array<uint32_t> *children = data->children;
  if (a_id == SHIFT)
  { stack.push_back(idx);
    return idx+1;
  }
  else if (a_id == REDUCE_RIGHT)
  { uint32_t hd   = stack.last();
    stack.push_back(idx);
<<<<<<< HEAD
    uint32_t last = idx;    
=======
    uint32_t last = idx;
>>>>>>> bbe14ba1
    heads[last]     = hd;
    children[5][hd] = children[4][hd];
    children[4][hd] = last;
    children[1][hd] ++;
    tags[last]      = t_id;
<<<<<<< HEAD
    sch.loss(LOSS_SCALE * (gold_heads[last] != heads[last] ? 2 : (gold_tags[last] != t_id) ? 1.f : 0.f));
=======
    sch.loss(gold_heads[last] != heads[last] ? 2 : (gold_tags[last] != t_id) ? 1.f : 0.f);
>>>>>>> bbe14ba1
    return idx+1;
  }
  else if (a_id == REDUCE_LEFT)
  { size_t last     = stack.last();
    uint32_t hd     = (idx >n)? 0:idx;
    heads[last]     = hd;
    children[3][hd] = children[2][hd];
    children[2][hd] = (uint32_t)last;
    children[0][hd] ++;
    tags[last]      = t_id;
<<<<<<< HEAD
    sch.loss(LOSS_SCALE * (gold_heads[last] != heads[last] ? 2 : (gold_tags[last] != t_id) ? 1.f : 0.f));
=======
    sch.loss(gold_heads[last] != heads[last] ? 2 : (gold_tags[last] != t_id) ? 1.f : 0.f);
>>>>>>> bbe14ba1
    assert(! stack.empty());
    stack.pop();
    return idx;
  }
  else if (a_id == REDUCE)
<<<<<<< HEAD
  {
    assert(! stack.empty());
=======
  { assert(! stack.empty());
>>>>>>> bbe14ba1
    stack.pop();
    return idx;
  }
  THROW("transition_eager failed");
}

void extract_features(Search::search& sch, uint32_t idx,  vector<example*> &ec)
{ vw& all = sch.get_vw_pointer_unsafe();
  task_data *data = sch.get_task_data<task_data>();
  reset_ex(data->ex);
  uint64_t mask = sch.get_mask();
<<<<<<< HEAD
  uint64_t multiplier = all.wpp << all.reg.stride_shift;
  //  uint64_t multiplier = all.wpp << all.weights.stride_shift();
=======
  uint64_t multiplier = all.wpp << all.weights.stride_shift(); 

>>>>>>> bbe14ba1
  v_array<uint32_t> &stack = data->stack, &tags = data->tags, *children = data->children, &temp=data->temp;
  example **ec_buf = data->ec_buf;
  example &ex = *(data->ex);

  size_t n = ec.size();
  bool empty = stack.empty();
  size_t last = empty ? 0 : stack.last();

  for(size_t i=0; i<13; i++)
    ec_buf[i] = nullptr;

  // feature based on the top three examples in stack ec_buf[0]: s1, ec_buf[1]: s2, ec_buf[2]: s3
  for(size_t i=0; i<3; i++)
    ec_buf[i] = (stack.size()>i && *(stack.end()-(i+1))!=0) ? ec[*(stack.end()-(i+1))-1] : 0;

  // features based on examples in string buffer ec_buf[3]: b1, ec_buf[4]: b2, ec_buf[5]: b3
  for(size_t i=3; i<6; i++)
    ec_buf[i] = (idx+(i-3)-1 < n) ? ec[idx+i-3-1] : 0;

  // features based on the leftmost and the rightmost children of the top element stack ec_buf[6]: sl1, ec_buf[7]: sl2, ec_buf[8]: sr1, ec_buf[9]: sr2;
  for(size_t i=6; i<10; i++)
    if (!empty && last != 0&& children[i-4][last]!=0)
      ec_buf[i] = ec[children[i-4][last]-1];

  // features based on leftmost children of the top element in bufer ec_buf[10]: bl1, ec_buf[11]: bl2
  for(size_t i=10; i<12; i++)
    ec_buf[i] = (idx <=n && children[i-8][idx]!=0) ? ec[children[i-8][idx]-1] : 0;
  ec_buf[12] = (stack.size()>1 && *(stack.end()-2)!=0 && children[2][*(stack.end()-2)]!=0) ? ec[children[2][*(stack.end()-2)]-1] : 0;

  // unigram features
  for(size_t i=0; i<13; i++)
  { uint64_t additional_offset = (uint64_t)(i*offset_const);
    if (!ec_buf[i])
      add_feature(ex, (uint64_t) 438129041 + additional_offset, (unsigned char)((i+1)+'A'), mask, multiplier);
    else
      add_all_features(ex, *ec_buf[i], 'A'+(unsigned char)(i+1), mask, multiplier, additional_offset, false);
  }

  // Other features
  temp.resize(10);
  temp[0] = empty ? 0: (idx >n? 1: 2+min(5, idx - (uint32_t)last));
  temp[1] = empty? 1: 1+min(5, children[0][last]);
  temp[2] = empty? 1: 1+min(5, children[1][last]);
  temp[3] = idx>n? 1: 1+min(5 , children[0][idx]);
  for(size_t i=4; i<8; i++)
    temp[i] = (!empty && children[i-2][last]!=0)?tags[children[i-2][last]]:15;
  for(size_t i=8; i<10; i++)
    temp[i] = (idx <=n && children[i-6][idx]!=0)? tags[children[i-6][idx]] : 15;

  uint64_t additional_offset = val_namespace*offset_const;
  for(size_t j=0; j< 10; j++)
<<<<<<< HEAD
  {
    additional_offset += j* 1023;
=======
  { additional_offset += j* 1023;
>>>>>>> bbe14ba1
    add_feature(ex, temp[j]+ additional_offset , val_namespace, mask, multiplier);
  }
  size_t count=0;
  for (features fs : *data->ex)
  { fs.sum_feat_sq = (float) fs.size();
    count+= fs.size();
  }

  size_t new_count;
  float new_weight;
  INTERACTIONS::eval_count_of_generated_ft(all, *data->ex, new_count, new_weight);

  data->ex->num_features = count + new_count;
  data->ex->total_sum_feat_sq = (float) count + new_weight;
}

void get_valid_actions(Search::search &sch, v_array<uint32_t> & valid_action, uint64_t idx, uint64_t n, uint64_t stack_depth, uint64_t state)
{ task_data *data = sch.get_task_data<task_data>();
  uint32_t &sys = data->transition_system;
  v_array<uint32_t> &stack = data->stack, &heads = data->heads, &temp = data->temp;
  valid_action.erase();
  if(sys == arc_hybrid)
  { if(idx<=n) // SHIFT
      valid_action.push_back( SHIFT );
    if(stack_depth >=2) // RIGHT
<<<<<<< HEAD
      valid_action.push_back( REDUCE_RIGHT );  
    if(stack_depth >=1 && state!=0 && idx<=n) // LEFT
      valid_action.push_back( REDUCE_LEFT );
  } 
=======
      valid_action.push_back( REDUCE_RIGHT );
    if(stack_depth >=1 && state!=0 && idx<=n) // LEFT
      valid_action.push_back( REDUCE_LEFT );
  }
>>>>>>> bbe14ba1
  else if(sys == arc_eager) // assume root is in N+1
  { temp.erase();
    for(size_t i=0; i<=4; i++)
      temp.push_back(1);
<<<<<<< HEAD
    if (idx>n) 
=======
    if (idx>n)
>>>>>>> bbe14ba1
    { temp[SHIFT] = 0;
      temp[REDUCE_RIGHT] = 0;
    }

    if (stack_depth==0)
      temp[REDUCE] = 0;
    else if (idx<=n+1 && heads[stack.last()] == my_null)
      temp[REDUCE] = 0;

<<<<<<< HEAD
    if(stack_depth ==0)    
    { temp[REDUCE_LEFT] = 0;
      temp[REDUCE_RIGHT] = 0;
    } else
    { if(heads[stack.last()]!=my_null) temp[REDUCE_LEFT] = 0;
      if(idx <=n && heads[idx] != my_null) temp[REDUCE_RIGHT] = 0;     
    }
    for(uint32_t i=1; i<=4; i++){
      if(temp[i]) valid_action.push_back(i);
=======
    if(stack_depth ==0)
    { temp[REDUCE_LEFT] = 0;
      temp[REDUCE_RIGHT] = 0;
    }
    else
    { if(heads[stack.last()]!=my_null) temp[REDUCE_LEFT] = 0;
      if(idx <=n && heads[idx] != my_null) temp[REDUCE_RIGHT] = 0;
    }
    for(uint32_t i=1; i<=4; i++)
    { if(temp[i]) valid_action.push_back(i);
>>>>>>> bbe14ba1
    }
  }
}

bool is_valid(uint64_t action, v_array<uint32_t> valid_actions)
{ for(size_t i=0; i< valid_actions.size(); i++)
    if(valid_actions[i] == action)
      return true;
  return false;
}

void get_eager_action_cost(Search::search &sch, uint32_t idx, uint64_t n)
{ task_data *data = sch.get_task_data<task_data>();
  v_array<uint32_t> &action_loss = data->action_loss, &stack = data->stack, &gold_heads=data->gold_heads, heads=data->heads;
  size_t size = stack.size();
  size_t last = (size==0) ? 0 : stack.last();
  for(size_t i = 1; i<= 4; i++)
    action_loss[i] = 0;
  if(!stack.empty())
    for(size_t i = 0; i<size; i++)
    { if(gold_heads[stack[i]] == idx && heads[stack[i]] == my_null)
      { action_loss[SHIFT] += 1;
        action_loss[REDUCE_RIGHT] +=1;
      }
      if(idx <=n && (gold_heads[idx] == stack[i]))
      { if(stack[i]!=0) action_loss[SHIFT] += 1;
<<<<<<< HEAD
        if(stack[i]!=last) action_loss[REDUCE_RIGHT]+=1;         
=======
        if(stack[i]!=last) action_loss[REDUCE_RIGHT]+=1;
>>>>>>> bbe14ba1
      }
    }
  for(size_t i = idx; i<=n+1; i++)
  { if(i<=n && gold_heads[i] == last)
    { action_loss[REDUCE] +=1;
      action_loss[REDUCE_LEFT] +=1;
    }
    if(i!=idx && gold_heads[last] == i)
      action_loss[REDUCE_LEFT] +=1;
  }
  //if(size>0  && idx <=n && gold_heads[last] == 0 && stack[0] ==0) //should not fire
  //  action_loss[REDUCE_LEFT] +=1;

  if(gold_heads[idx] > idx || (gold_heads[idx] == 0 && size > 0 && stack[0]!=0))
    action_loss[REDUCE_RIGHT] +=1;
}

void get_hybrid_action_cost(Search::search &sch, size_t idx, uint64_t n)
{ task_data *data = sch.get_task_data<task_data>();
  v_array<uint32_t> &action_loss = data->action_loss, &stack = data->stack, &gold_heads=data->gold_heads;
  size_t size = stack.size();
<<<<<<< HEAD
  size_t last = (size==0) ? 0 : stack.last();  
=======
  size_t last = (size==0) ? 0 : stack.last();
>>>>>>> bbe14ba1

  for(size_t i = 1; i<= 3; i++)
    action_loss[i] = 0;
  if(!stack.empty())
    for(size_t i = 0; i<size-1; i++)
      if(idx <=n && (gold_heads[stack[i]] == idx || gold_heads[idx] == stack[i]))
        action_loss[SHIFT] += 1;

  if(size>0 && gold_heads[last] == idx)
    action_loss[SHIFT] += 1;

  for(size_t i = idx+1; i<=n; i++)
    if(gold_heads[i] == last|| gold_heads[last] == i)
      action_loss[REDUCE_LEFT] +=1;
  if(size>0  && idx <=n && gold_heads[idx] == last)
    action_loss[REDUCE_LEFT] +=1;
  if(size>=2 && gold_heads[last] == stack[size-2])
    action_loss[REDUCE_LEFT] += 1;

  if(gold_heads[last] >= idx)
    action_loss[REDUCE_RIGHT] +=1;
<<<<<<< HEAD
 
=======

>>>>>>> bbe14ba1
  for(size_t i = idx; i<=n; i++)
    if(gold_heads[i] == (uint32_t)last)
      action_loss[REDUCE_RIGHT] +=1;
}

void get_cost_to_go_losses(Search::search &sch, v_array<pair<action, float>>& gold_action_losses, uint32_t left_label, uint32_t right_label)
{ task_data *data = sch.get_task_data<task_data>();
  bool &one_learner = data->one_learner;
  uint32_t &sys = data->transition_system;
  v_array<uint32_t> &action_loss = data->action_loss, &valid_actions=data->valid_actions;
  uint32_t &num_label = data->num_label;
  gold_action_losses.erase();

  if(one_learner)
  { if(is_valid(SHIFT, valid_actions))
      gold_action_losses.push_back(make_pair(SHIFT, (float)action_loss[SHIFT]));
    for(uint32_t i=2; i<=3; i++)
      if(is_valid(i, valid_actions))
      { for(uint32_t j=1; j<=num_label; j++)
          if(sys==arc_eager || j!=data->root_label)
            gold_action_losses.push_back(make_pair((1+j+(i-2)*num_label), action_loss[i]+(float)(j != (i==REDUCE_LEFT? left_label:right_label))));
      }
    if(sys==arc_eager && is_valid(REDUCE, valid_actions))
      gold_action_losses.push_back(make_pair(2+num_label*2, (float)action_loss[REDUCE]));
  }
  else
  { for(action i=1; i<=3; i++)
      if(is_valid(i, valid_actions))
        gold_action_losses.push_back(make_pair(i, (float)action_loss[i]));
    if(sys==arc_eager && is_valid(REDUCE, valid_actions))
<<<<<<< HEAD
        gold_action_losses.push_back(make_pair(REDUCE, (float)action_loss[REDUCE]));
=======
      gold_action_losses.push_back(make_pair(REDUCE, (float)action_loss[REDUCE]));
>>>>>>> bbe14ba1
  }
}

void get_gold_actions(Search::search &sch, uint32_t idx, uint64_t n, v_array<action>& gold_actions)
{ task_data *data = sch.get_task_data<task_data>();
  v_array<uint32_t> &action_loss = data->action_loss, &stack = data->stack, &gold_heads=data->gold_heads, &valid_actions=data->valid_actions;
  gold_actions.erase();
  size_t size = stack.size();
  size_t last = (size==0) ? 0 : stack.last();
  uint32_t &sys = data->transition_system;

  if (sys==arc_hybrid && is_valid(SHIFT,valid_actions) &&( stack.empty() || gold_heads[idx] == last) )
  { gold_actions.push_back(SHIFT);
    return;
  }

  if (sys==arc_hybrid && is_valid(REDUCE_LEFT,valid_actions) && gold_heads[last] == idx)
  { gold_actions.push_back(REDUCE_LEFT);
    return;
<<<<<<< HEAD
  }  
=======
  }
>>>>>>> bbe14ba1
  size_t best_action = 1;
  size_t count = 0;
  for(uint32_t i=1; i<=4; i++)
  { if(i==4 && sys==arc_hybrid)
      continue;
    if(action_loss[i] < action_loss[best_action] && is_valid(i,valid_actions))
    { best_action= i;
      count = 1;
      gold_actions.erase();
      gold_actions.push_back(i);
    }
    else if (action_loss[i] == action_loss[best_action] && is_valid(i,valid_actions))
    { count++;
      gold_actions.push_back(i);
    }
  }
}

void convert_to_onelearner_actions(Search::search &sch, v_array<action> &actions, v_array<action> &actions_onelearner, uint32_t left_label, uint32_t right_label)
{ task_data *data = sch.get_task_data<task_data>();
  uint32_t &sys = data->transition_system;
  uint32_t &num_label = data->num_label;
  actions_onelearner.erase();
  if(is_valid(SHIFT, actions)) actions_onelearner.push_back(SHIFT);
  if(sys==arc_eager && is_valid(REDUCE, actions)) actions_onelearner.push_back(2+2*num_label);
  if(left_label!=my_null && is_valid(REDUCE_RIGHT, actions)) actions_onelearner.push_back(1+right_label);
<<<<<<< HEAD
  if(left_label!=my_null && is_valid(REDUCE_LEFT, actions)) actions_onelearner.push_back(1+left_label+num_label);  
  if(left_label==my_null && is_valid(REDUCE_RIGHT, actions))
     for(uint32_t i=0; i< num_label; i++)
       if(i!=data->root_label-1)
           actions_onelearner.push_back(i+2);  
  if(left_label==my_null && is_valid(REDUCE_LEFT, actions))
          for(uint32_t i=0; i<num_label; i++)
            if(sys==arc_eager || i!=data->root_label-1)
              actions_onelearner.push_back((uint32_t)(i+2+num_label));
}     
=======
  if(left_label!=my_null && is_valid(REDUCE_LEFT, actions)) actions_onelearner.push_back(1+left_label+num_label);
  if(left_label==my_null && is_valid(REDUCE_RIGHT, actions))
    for(uint32_t i=0; i< num_label; i++)
      if(i!=data->root_label-1)
        actions_onelearner.push_back(i+2);
  if(left_label==my_null && is_valid(REDUCE_LEFT, actions))
    for(uint32_t i=0; i<num_label; i++)
      if(sys==arc_eager || i!=data->root_label-1)
        actions_onelearner.push_back((uint32_t)(i+2+num_label));
}
>>>>>>> bbe14ba1

void setup(Search::search& sch, vector<example*>& ec)
{ task_data *data = sch.get_task_data<task_data>();
  v_array<uint32_t> &gold_heads=data->gold_heads, &heads=data->heads, &gold_tags=data->gold_tags, &tags=data->tags;
  size_t n = ec.size();
  heads.resize(n+1);
  tags.resize(n+1);
  gold_heads.erase();
  gold_heads.push_back(0);
  gold_tags.erase();
  gold_tags.push_back(0);
  for (size_t i=0; i<n; i++)
  { v_array<COST_SENSITIVE::wclass>& costs = ec[i]->l.cs.costs;
    uint32_t head,tag;
    if (data->old_style_labels)
    { uint32_t label = costs[0].class_index;
      head = (label & 255) -1;
      tag  = label >> 8;
    }
    else
    { head = (costs.size() == 0) ? 0 : costs[0].class_index;
      tag  = (costs.size() <= 1) ? (uint32_t)data->root_label : costs[1].class_index;
    }
    if (tag > data->num_label)
      THROW("invalid label " << tag << " which is > num actions=" << data->num_label);

    gold_heads.push_back(head);
    gold_tags.push_back(tag);
    heads[i+1] = my_null;
    tags[i+1] = my_null;
  }
  for(size_t i=0; i<6; i++)
    data->children[i].resize(n+(size_t)1);
}

void run(Search::search& sch, vector<example*>& ec)
{ task_data *data = sch.get_task_data<task_data>();
  v_array<uint32_t> &stack=data->stack, &gold_heads=data->gold_heads, &valid_actions=data->valid_actions, &heads=data->heads, &gold_tags=data->gold_tags, &tags=data->tags, &valid_action_temp = data->valid_action_temp;
  v_array<uint32_t> &gold_action_temp = data->gold_action_temp;
  v_array<pair<action, float>> &gold_action_losses=data->gold_action_losses;
  v_array<action> &gold_actions = data->gold_actions;
  bool &cost_to_go = data->cost_to_go, &one_learner = data->one_learner;
  uint32_t &num_label = data->num_label;
  uint32_t &sys = data->transition_system;
  uint32_t n = (uint32_t) ec.size();
  uint32_t left_label, right_label;
  stack.erase();
  stack.push_back((data->root_label==0&&sys==arc_hybrid)?0:1);
  for(size_t i=0; i<6; i++)
    for(size_t j=0; j<n+1; j++)
<<<<<<< HEAD
      data->children[i][j] = 0;  
  for(size_t i=0; i<n; i++)  
=======
      data->children[i][j] = 0;
  for(size_t i=0; i<n; i++)
>>>>>>> bbe14ba1
  { heads[i+1] = my_null;
    tags[i+1] = my_null;
  }
  ptag count=1;
  uint32_t idx = ((data->root_label==0&&sys==arc_hybrid)?1:2);
  Search::predictor P(sch, (ptag) 0);
  while(true)
  { if(sys==arc_hybrid && stack.size()<=1 && idx > n)
      break;
    else if (sys==arc_eager && stack.size()==0 && idx > n)
      break;
    bool computedFeatures = false;
    if(sch.predictNeedsExample())
    { extract_features(sch, idx, ec);
<<<<<<< HEAD
        computedFeatures = true;
=======
      computedFeatures = true;
>>>>>>> bbe14ba1
    }
    get_valid_actions(sch, valid_actions, idx, n, (uint64_t) stack.size(), stack.empty() ? 0 : stack.last());
    if(sys == arc_hybrid)
      get_hybrid_action_cost(sch, idx, n);
    else if(sys == arc_eager)
      get_eager_action_cost(sch,idx,n);

    // get gold tag labels
    left_label = stack.empty()?my_null:gold_tags[stack.last()];
    if(sys==arc_hybrid) right_label = stack.empty()?my_null:gold_tags[stack.last()];
<<<<<<< HEAD
    else if(sys==arc_eager) right_label = idx<=n? gold_tags[idx] : (uint32_t) data->root_label;	
=======
    else if(sys==arc_eager) right_label = idx<=n? gold_tags[idx] : (uint32_t) data->root_label;
>>>>>>> bbe14ba1
    else THROW("unknown transition system");

    uint32_t a_id = 0, t_id = 0;
    if(one_learner)
    { if(cost_to_go)
      { get_cost_to_go_losses(sch, gold_action_losses, left_label, right_label);
        a_id= P.set_tag((ptag) count)
              .set_input(*(data->ex))
              .set_allowed(gold_action_losses)
              .set_condition_range(count-1, sch.get_history_length(), 'p')
              .set_learner_id(0)
              .predict();
      }
      else
<<<<<<< HEAD
      { get_gold_actions(sch, idx, n, gold_actions);        
=======
      { get_gold_actions(sch, idx, n, gold_actions);
>>>>>>> bbe14ba1
        convert_to_onelearner_actions(sch, gold_actions, gold_action_temp, left_label, right_label);
        convert_to_onelearner_actions(sch, valid_actions, valid_action_temp, my_null, my_null);
        a_id = P.set_tag((ptag) count)
               .set_input(*(data->ex))
               .set_oracle(gold_action_temp)
               .set_allowed(valid_action_temp)
               .set_condition_range(count-1, sch.get_history_length(), 'p')
               .set_learner_id(0)
               .predict();
      }
      if (a_id == SHIFT) t_id = 0;
      else if(a_id == 2*num_label+2)
      { t_id = 0;
        a_id = REDUCE;
      }
      else if(a_id>1 && a_id-1 <= num_label)
      { t_id = a_id-1;
        a_id = REDUCE_RIGHT;
      }
      else
      { t_id = (uint64_t)a_id-num_label-1;
        a_id = REDUCE_LEFT;
      }
    }
    else
    { if(cost_to_go)
      { get_cost_to_go_losses(sch, gold_action_losses, left_label, right_label);
        a_id= P.set_tag((ptag) count)
              .set_input(*(data->ex))
              .set_allowed(gold_action_losses)
              .set_condition_range(count-1, sch.get_history_length(), 'p')
              .set_learner_id(0)
              .predict();
      }
      else
      { get_gold_actions(sch, idx, n, gold_actions);
        a_id= P.set_tag((ptag) count)
              .set_input(*(data->ex))
              .set_oracle(gold_actions)
              .set_allowed(valid_actions)
              .set_condition_range(count-1, sch.get_history_length(), 'p')
              .set_learner_id(0)
              .predict();
      }

      // Predict the next action {SHIFT, REDUCE_LEFT, REDUCE_RIGHT}
      count++;

      if (a_id != SHIFT && a_id != REDUCE )
<<<<<<< HEAD
      { if ((!computedFeatures) && sch.predictNeedsExample()) 
=======
      { if ((!computedFeatures) && sch.predictNeedsExample())
>>>>>>> bbe14ba1
          extract_features(sch, idx, ec);

        if(cost_to_go)
        { gold_action_losses.erase();
          for(size_t i=1; i<= data->num_label; i++)
            gold_action_losses.push_back(make_pair((action)i, i != (a_id==REDUCE_LEFT?left_label:right_label)));
<<<<<<< HEAD
            t_id = P.set_tag((ptag) count) 
=======
          t_id = P.set_tag((ptag) count)
>>>>>>> bbe14ba1
                 .set_input(*(data->ex))
                 .set_allowed(gold_action_losses)
                 .set_condition_range(count-1, sch.get_history_length(), 'p')
                 .set_learner_id(a_id-1)
                 .predict();
        }
        else
        { t_id = P.set_tag((ptag) count)
                 .set_input(*(data->ex))
                 .set_oracle(a_id==REDUCE_LEFT?left_label:right_label)
                 .erase_alloweds()
                 .set_condition_range(count-1, sch.get_history_length(), 'p')
                 .set_learner_id(a_id-1)
                 .predict();                 
        }
      }
    }
    count++;
    if(sys==arc_hybrid)
<<<<<<< HEAD
        idx = (uint32_t)transition_hybrid(sch, a_id, idx, t_id, n);
    else if(sys==arc_eager)
        idx = (uint32_t)transition_eager(sch, a_id, idx, t_id, n);
  }
  if(sys==arc_hybrid)
  {   heads[stack.last()] = 0;
      tags[stack.last()] = (uint32_t)data->root_label;
      sch.loss(LOSS_SCALE * ((gold_heads[stack.last()] != heads[stack.last()])));
=======
      idx = (uint32_t)transition_hybrid(sch, a_id, idx, t_id, n);
    else if(sys==arc_eager)
      idx = (uint32_t)transition_eager(sch, a_id, idx, t_id, n);
  }
  if(sys==arc_hybrid)
  { heads[stack.last()] = 0;
    tags[stack.last()] = (uint32_t)data->root_label;
    sch.loss((gold_heads[stack.last()] != heads[stack.last()]));
>>>>>>> bbe14ba1
  }
  if (sch.output().good())
    for(size_t i=1; i<=n; i++)
      sch.output() << (heads[i])<<":"<<tags[i] << endl;
}
}<|MERGE_RESOLUTION|>--- conflicted
+++ resolved
@@ -16,11 +16,6 @@
 #define arc_hybrid 1
 #define arc_eager 2
 
-<<<<<<< HEAD
-
-#define LOSS_SCALE 0.05
-=======
->>>>>>> bbe14ba1
 
 namespace DepParserTask         {  Search::search_task task = { "dep_parser", run, initialize, finish, setup, nullptr};  }
 
@@ -168,7 +163,7 @@
     children[4][hd] = last;
     children[1][hd] ++;
     tags[last]      = t_id;
-    sch.loss(LOSS_SCALE * (gold_heads[last] != heads[last] ? 2 : (gold_tags[last] != t_id) ? 1.f : 0.f));
+    sch.loss(gold_heads[last] != heads[last] ? 2 : (gold_tags[last] != t_id) ? 1.f : 0.f);
     assert(! stack.empty());
     stack.pop();
     return idx;
@@ -181,11 +176,7 @@
     children[2][hd] = (uint32_t)last;
     children[0][hd] ++;
     tags[last]      = t_id;
-<<<<<<< HEAD
-    sch.loss(LOSS_SCALE * (gold_heads[last] != heads[last] ? 2 : (gold_tags[last] != t_id) ? 1.f : 0.f));
-=======
     sch.loss(gold_heads[last] != heads[last] ? 2 : (gold_tags[last] != t_id) ? 1.f : 0.f);
->>>>>>> bbe14ba1
     assert(! stack.empty());
     stack.pop();
     return idx;
@@ -205,21 +196,13 @@
   else if (a_id == REDUCE_RIGHT)
   { uint32_t hd   = stack.last();
     stack.push_back(idx);
-<<<<<<< HEAD
-    uint32_t last = idx;    
-=======
     uint32_t last = idx;
->>>>>>> bbe14ba1
     heads[last]     = hd;
     children[5][hd] = children[4][hd];
     children[4][hd] = last;
     children[1][hd] ++;
     tags[last]      = t_id;
-<<<<<<< HEAD
-    sch.loss(LOSS_SCALE * (gold_heads[last] != heads[last] ? 2 : (gold_tags[last] != t_id) ? 1.f : 0.f));
-=======
     sch.loss(gold_heads[last] != heads[last] ? 2 : (gold_tags[last] != t_id) ? 1.f : 0.f);
->>>>>>> bbe14ba1
     return idx+1;
   }
   else if (a_id == REDUCE_LEFT)
@@ -230,22 +213,13 @@
     children[2][hd] = (uint32_t)last;
     children[0][hd] ++;
     tags[last]      = t_id;
-<<<<<<< HEAD
-    sch.loss(LOSS_SCALE * (gold_heads[last] != heads[last] ? 2 : (gold_tags[last] != t_id) ? 1.f : 0.f));
-=======
     sch.loss(gold_heads[last] != heads[last] ? 2 : (gold_tags[last] != t_id) ? 1.f : 0.f);
->>>>>>> bbe14ba1
     assert(! stack.empty());
     stack.pop();
     return idx;
   }
   else if (a_id == REDUCE)
-<<<<<<< HEAD
-  {
-    assert(! stack.empty());
-=======
   { assert(! stack.empty());
->>>>>>> bbe14ba1
     stack.pop();
     return idx;
   }
@@ -257,13 +231,8 @@
   task_data *data = sch.get_task_data<task_data>();
   reset_ex(data->ex);
   uint64_t mask = sch.get_mask();
-<<<<<<< HEAD
-  uint64_t multiplier = all.wpp << all.reg.stride_shift;
-  //  uint64_t multiplier = all.wpp << all.weights.stride_shift();
-=======
   uint64_t multiplier = all.wpp << all.weights.stride_shift(); 
 
->>>>>>> bbe14ba1
   v_array<uint32_t> &stack = data->stack, &tags = data->tags, *children = data->children, &temp=data->temp;
   example **ec_buf = data->ec_buf;
   example &ex = *(data->ex);
@@ -315,12 +284,7 @@
 
   uint64_t additional_offset = val_namespace*offset_const;
   for(size_t j=0; j< 10; j++)
-<<<<<<< HEAD
-  {
-    additional_offset += j* 1023;
-=======
   { additional_offset += j* 1023;
->>>>>>> bbe14ba1
     add_feature(ex, temp[j]+ additional_offset , val_namespace, mask, multiplier);
   }
   size_t count=0;
@@ -346,26 +310,15 @@
   { if(idx<=n) // SHIFT
       valid_action.push_back( SHIFT );
     if(stack_depth >=2) // RIGHT
-<<<<<<< HEAD
-      valid_action.push_back( REDUCE_RIGHT );  
-    if(stack_depth >=1 && state!=0 && idx<=n) // LEFT
-      valid_action.push_back( REDUCE_LEFT );
-  } 
-=======
       valid_action.push_back( REDUCE_RIGHT );
     if(stack_depth >=1 && state!=0 && idx<=n) // LEFT
       valid_action.push_back( REDUCE_LEFT );
   }
->>>>>>> bbe14ba1
   else if(sys == arc_eager) // assume root is in N+1
   { temp.erase();
     for(size_t i=0; i<=4; i++)
       temp.push_back(1);
-<<<<<<< HEAD
-    if (idx>n) 
-=======
     if (idx>n)
->>>>>>> bbe14ba1
     { temp[SHIFT] = 0;
       temp[REDUCE_RIGHT] = 0;
     }
@@ -375,17 +328,6 @@
     else if (idx<=n+1 && heads[stack.last()] == my_null)
       temp[REDUCE] = 0;
 
-<<<<<<< HEAD
-    if(stack_depth ==0)    
-    { temp[REDUCE_LEFT] = 0;
-      temp[REDUCE_RIGHT] = 0;
-    } else
-    { if(heads[stack.last()]!=my_null) temp[REDUCE_LEFT] = 0;
-      if(idx <=n && heads[idx] != my_null) temp[REDUCE_RIGHT] = 0;     
-    }
-    for(uint32_t i=1; i<=4; i++){
-      if(temp[i]) valid_action.push_back(i);
-=======
     if(stack_depth ==0)
     { temp[REDUCE_LEFT] = 0;
       temp[REDUCE_RIGHT] = 0;
@@ -396,7 +338,6 @@
     }
     for(uint32_t i=1; i<=4; i++)
     { if(temp[i]) valid_action.push_back(i);
->>>>>>> bbe14ba1
     }
   }
 }
@@ -423,11 +364,7 @@
       }
       if(idx <=n && (gold_heads[idx] == stack[i]))
       { if(stack[i]!=0) action_loss[SHIFT] += 1;
-<<<<<<< HEAD
-        if(stack[i]!=last) action_loss[REDUCE_RIGHT]+=1;         
-=======
         if(stack[i]!=last) action_loss[REDUCE_RIGHT]+=1;
->>>>>>> bbe14ba1
       }
     }
   for(size_t i = idx; i<=n+1; i++)
@@ -449,11 +386,7 @@
 { task_data *data = sch.get_task_data<task_data>();
   v_array<uint32_t> &action_loss = data->action_loss, &stack = data->stack, &gold_heads=data->gold_heads;
   size_t size = stack.size();
-<<<<<<< HEAD
-  size_t last = (size==0) ? 0 : stack.last();  
-=======
   size_t last = (size==0) ? 0 : stack.last();
->>>>>>> bbe14ba1
 
   for(size_t i = 1; i<= 3; i++)
     action_loss[i] = 0;
@@ -475,11 +408,7 @@
 
   if(gold_heads[last] >= idx)
     action_loss[REDUCE_RIGHT] +=1;
-<<<<<<< HEAD
- 
-=======
-
->>>>>>> bbe14ba1
+
   for(size_t i = idx; i<=n; i++)
     if(gold_heads[i] == (uint32_t)last)
       action_loss[REDUCE_RIGHT] +=1;
@@ -510,11 +439,7 @@
       if(is_valid(i, valid_actions))
         gold_action_losses.push_back(make_pair(i, (float)action_loss[i]));
     if(sys==arc_eager && is_valid(REDUCE, valid_actions))
-<<<<<<< HEAD
-        gold_action_losses.push_back(make_pair(REDUCE, (float)action_loss[REDUCE]));
-=======
       gold_action_losses.push_back(make_pair(REDUCE, (float)action_loss[REDUCE]));
->>>>>>> bbe14ba1
   }
 }
 
@@ -534,11 +459,7 @@
   if (sys==arc_hybrid && is_valid(REDUCE_LEFT,valid_actions) && gold_heads[last] == idx)
   { gold_actions.push_back(REDUCE_LEFT);
     return;
-<<<<<<< HEAD
-  }  
-=======
-  }
->>>>>>> bbe14ba1
+  }
   size_t best_action = 1;
   size_t count = 0;
   for(uint32_t i=1; i<=4; i++)
@@ -565,18 +486,6 @@
   if(is_valid(SHIFT, actions)) actions_onelearner.push_back(SHIFT);
   if(sys==arc_eager && is_valid(REDUCE, actions)) actions_onelearner.push_back(2+2*num_label);
   if(left_label!=my_null && is_valid(REDUCE_RIGHT, actions)) actions_onelearner.push_back(1+right_label);
-<<<<<<< HEAD
-  if(left_label!=my_null && is_valid(REDUCE_LEFT, actions)) actions_onelearner.push_back(1+left_label+num_label);  
-  if(left_label==my_null && is_valid(REDUCE_RIGHT, actions))
-     for(uint32_t i=0; i< num_label; i++)
-       if(i!=data->root_label-1)
-           actions_onelearner.push_back(i+2);  
-  if(left_label==my_null && is_valid(REDUCE_LEFT, actions))
-          for(uint32_t i=0; i<num_label; i++)
-            if(sys==arc_eager || i!=data->root_label-1)
-              actions_onelearner.push_back((uint32_t)(i+2+num_label));
-}     
-=======
   if(left_label!=my_null && is_valid(REDUCE_LEFT, actions)) actions_onelearner.push_back(1+left_label+num_label);
   if(left_label==my_null && is_valid(REDUCE_RIGHT, actions))
     for(uint32_t i=0; i< num_label; i++)
@@ -587,7 +496,6 @@
       if(sys==arc_eager || i!=data->root_label-1)
         actions_onelearner.push_back((uint32_t)(i+2+num_label));
 }
->>>>>>> bbe14ba1
 
 void setup(Search::search& sch, vector<example*>& ec)
 { task_data *data = sch.get_task_data<task_data>();
@@ -638,13 +546,8 @@
   stack.push_back((data->root_label==0&&sys==arc_hybrid)?0:1);
   for(size_t i=0; i<6; i++)
     for(size_t j=0; j<n+1; j++)
-<<<<<<< HEAD
-      data->children[i][j] = 0;  
-  for(size_t i=0; i<n; i++)  
-=======
       data->children[i][j] = 0;
   for(size_t i=0; i<n; i++)
->>>>>>> bbe14ba1
   { heads[i+1] = my_null;
     tags[i+1] = my_null;
   }
@@ -659,11 +562,7 @@
     bool computedFeatures = false;
     if(sch.predictNeedsExample())
     { extract_features(sch, idx, ec);
-<<<<<<< HEAD
-        computedFeatures = true;
-=======
       computedFeatures = true;
->>>>>>> bbe14ba1
     }
     get_valid_actions(sch, valid_actions, idx, n, (uint64_t) stack.size(), stack.empty() ? 0 : stack.last());
     if(sys == arc_hybrid)
@@ -674,11 +573,7 @@
     // get gold tag labels
     left_label = stack.empty()?my_null:gold_tags[stack.last()];
     if(sys==arc_hybrid) right_label = stack.empty()?my_null:gold_tags[stack.last()];
-<<<<<<< HEAD
-    else if(sys==arc_eager) right_label = idx<=n? gold_tags[idx] : (uint32_t) data->root_label;	
-=======
     else if(sys==arc_eager) right_label = idx<=n? gold_tags[idx] : (uint32_t) data->root_label;
->>>>>>> bbe14ba1
     else THROW("unknown transition system");
 
     uint32_t a_id = 0, t_id = 0;
@@ -693,11 +588,7 @@
               .predict();
       }
       else
-<<<<<<< HEAD
-      { get_gold_actions(sch, idx, n, gold_actions);        
-=======
       { get_gold_actions(sch, idx, n, gold_actions);
->>>>>>> bbe14ba1
         convert_to_onelearner_actions(sch, gold_actions, gold_action_temp, left_label, right_label);
         convert_to_onelearner_actions(sch, valid_actions, valid_action_temp, my_null, my_null);
         a_id = P.set_tag((ptag) count)
@@ -747,22 +638,14 @@
       count++;
 
       if (a_id != SHIFT && a_id != REDUCE )
-<<<<<<< HEAD
-      { if ((!computedFeatures) && sch.predictNeedsExample()) 
-=======
       { if ((!computedFeatures) && sch.predictNeedsExample())
->>>>>>> bbe14ba1
           extract_features(sch, idx, ec);
 
         if(cost_to_go)
         { gold_action_losses.erase();
           for(size_t i=1; i<= data->num_label; i++)
             gold_action_losses.push_back(make_pair((action)i, i != (a_id==REDUCE_LEFT?left_label:right_label)));
-<<<<<<< HEAD
-            t_id = P.set_tag((ptag) count) 
-=======
           t_id = P.set_tag((ptag) count)
->>>>>>> bbe14ba1
                  .set_input(*(data->ex))
                  .set_allowed(gold_action_losses)
                  .set_condition_range(count-1, sch.get_history_length(), 'p')
@@ -782,16 +665,6 @@
     }
     count++;
     if(sys==arc_hybrid)
-<<<<<<< HEAD
-        idx = (uint32_t)transition_hybrid(sch, a_id, idx, t_id, n);
-    else if(sys==arc_eager)
-        idx = (uint32_t)transition_eager(sch, a_id, idx, t_id, n);
-  }
-  if(sys==arc_hybrid)
-  {   heads[stack.last()] = 0;
-      tags[stack.last()] = (uint32_t)data->root_label;
-      sch.loss(LOSS_SCALE * ((gold_heads[stack.last()] != heads[stack.last()])));
-=======
       idx = (uint32_t)transition_hybrid(sch, a_id, idx, t_id, n);
     else if(sys==arc_eager)
       idx = (uint32_t)transition_eager(sch, a_id, idx, t_id, n);
@@ -800,7 +673,6 @@
   { heads[stack.last()] = 0;
     tags[stack.last()] = (uint32_t)data->root_label;
     sch.loss((gold_heads[stack.last()] != heads[stack.last()]));
->>>>>>> bbe14ba1
   }
   if (sch.output().good())
     for(size_t i=1; i<=n; i++)

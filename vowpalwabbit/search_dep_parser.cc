/*
  Copyright (c) by respective owners including Yahoo!, Microsoft, and
  individual contributors. All rights reserved.  Released under a BSD (revised)
  license as described in the file LICENSE.
*/
#include "search_dep_parser.h"
#include "gd.h"
#include "cost_sensitive.h"
#include "label_dictionary.h"   // for add_example_namespaces_from_example
#include "vw.h"
#include "vw_exception.h"

#define val_namespace 100 // valency and distance feature space
#define offset_const 344429

namespace DepParserTask         {  Search::search_task task = { "dep_parser", run, initialize, finish, setup, nullptr};  }

struct task_data
{ example *ex;
  size_t root_label;
  uint32_t num_label;
  v_array<uint32_t> valid_actions, action_loss, gold_heads, gold_tags, stack, heads, tags, temp, valid_action_temp;
  v_array<action> gold_actions, gold_action_temp;
  v_array<pair<action, float>> gold_action_losses;
  v_array<uint32_t> children[6]; // [0]:num_left_arcs, [1]:num_right_arcs; [2]: leftmost_arc, [3]: second_leftmost_arc, [4]:rightmost_arc, [5]: second_rightmost_arc
  example * ec_buf[13];
  bool old_style_labels;
  bool cost_to_go, one_learner;
};

namespace DepParserTask
{
using namespace Search;

const action SHIFT        = 1;
const action REDUCE_RIGHT = 2;
const action REDUCE_LEFT  = 3;

void initialize(Search::search& sch, size_t& /*num_actions*/, po::variables_map& vm)
{ vw& all = sch.get_vw_pointer_unsafe();
  task_data *data = new task_data();
  data->action_loss.resize(4);
  data->ex = NULL;
  sch.set_task_data<task_data>(data);

  new_options(all, "Dependency Parser Options")
  ("root_label", po::value<size_t>(&(data->root_label))->default_value(8), "Ensure that there is only one root in each sentence")
  ("num_label", po::value<uint32_t>(&(data->num_label))->default_value(12), "Number of arc labels")
  ("one_learner", "Using one learner instead of three learners for labeled parser")
  ("cost_to_go", "Estimating cost-to-go matrix based on dynamic oracle rathan than rolling-out")
  ("old_style_labels", "Use old hack of label information");
  add_options(all);

  check_option<size_t>(data->root_label, all, vm, "root_label", false, size_equal,
                       "warning: you specified a different value for --root_label than the one loaded from regressor. proceeding with loaded value: ", "");
  check_option<uint32_t>(data->num_label, all, vm, "num_label", false, uint32_equal,
                         "warning: you specified a different value for --num_label than the one loaded from regressor. proceeding with loaded value: ", "");
  check_option(data->old_style_labels, all, vm, "old_style_labels", false,
               "warning: you specified a different value for --old_style_labels than the one loaded from regressor. proceeding with loaded value: ");
  check_option(data->cost_to_go, all, vm, "cost_to_go", false,
               "warning: you specified a different value for --cost_to_go than the one loaded from regressor. proceeding with loaded value: ");
  check_option(data->one_learner, all, vm, "one_learner", false,
               "warning: you specified a different value for --one_learner than the one loaded from regressor. proceeding with loaded value: ");

  data->ex = VW::alloc_examples(sizeof(polylabel), 1);
  data->ex->indices.push_back(val_namespace);
  for(size_t i=1; i<14; i++)
    data->ex->indices.push_back((unsigned char)i+'A');
  data->ex->indices.push_back(constant_namespace);

  data->old_style_labels = vm.count("old_style_labels") > 0;
  if(data->one_learner)
    sch.set_num_learners(1);
  else
    sch.set_num_learners(3);

  const char* pair[] = {"BC", "BE", "BB", "CC", "DD", "EE", "FF", "GG", "EF", "BH", "BJ", "EL", "dB", "dC", "dD", "dE", "dF", "dG", "dd"};
  const char* triple[] = {"EFG", "BEF", "BCE", "BCD", "BEL", "ELM", "BHI", "BCC", "BEJ", "BEH", "BJK", "BEN"};
  vector<string> newpairs(pair, pair+19);
  vector<string> newtriples(triple, triple+12);
  all.pairs.swap(newpairs);
  all.triples.swap(newtriples);

<<<<<<< HEAD
  for (auto& i : all.interactions)
    i.delete_v();
  all.interactions.erase();
  for (auto& i : all.pairs)
    all.interactions.push_back(string2v_string(i));
  for (auto& i : all.triples)
=======
  for (v_string& i : all.interactions)
    i.delete_v();
  all.interactions.erase();
  for (string& i : all.pairs)
    all.interactions.push_back(string2v_string(i));
  for (string& i : all.triples)
>>>>>>> c2d5bcf0
    all.interactions.push_back(string2v_string(i));
  if(data->cost_to_go)
    sch.set_options(AUTO_CONDITION_FEATURES | NO_CACHING | ACTION_COSTS);
  else
    sch.set_options(AUTO_CONDITION_FEATURES | NO_CACHING );

  sch.set_label_parser( COST_SENSITIVE::cs_label, [](polylabel&l) -> bool { return l.cs.costs.size() == 0; });
}

void finish(Search::search& sch)
{ task_data *data = sch.get_task_data<task_data>();
  data->valid_actions.delete_v();
  data->valid_action_temp.delete_v();
  data->gold_heads.delete_v();
  data->gold_tags.delete_v();
  data->stack.delete_v();
  data->heads.delete_v();
  data->tags.delete_v();
  data->temp.delete_v();
  data->action_loss.delete_v();
  data->gold_actions.delete_v();
  data->gold_action_losses.delete_v();
  data->gold_action_temp.delete_v();
  VW::dealloc_example(COST_SENSITIVE::cs_label.delete_label, *data->ex);
  free(data->ex);
  for (size_t i=0; i<6; i++) data->children[i].delete_v();
  delete data;
}

void inline add_feature(example& ex, uint64_t idx, unsigned char ns, uint64_t mask, uint64_t multiplier, bool audit=false)
{
  ex.feature_space[(int)ns].push_back(1.0f, (idx * multiplier) & mask);
}

void add_all_features(example& ex, example& src, unsigned char tgt_ns, uint64_t mask, uint64_t multiplier, uint64_t offset, bool audit=false)
{
  features& tgt_fs = ex.feature_space[tgt_ns];
<<<<<<< HEAD
  for (auto ns : src.indices)
    if(ns != constant_namespace) // ignore constant_namespace
        for (auto i : src.feature_space[ns].indicies)
=======
  for (namespace_index ns : src.indices)
    if(ns != constant_namespace) // ignore constant_namespace
        for (feature_index i : src.feature_space[ns].indicies)
>>>>>>> c2d5bcf0
            tgt_fs.push_back(1.0f, ((i / multiplier + offset) * multiplier) & mask );
}

void inline reset_ex(example *ex)
{ ex->num_features = 0;
  ex->total_sum_feat_sq = 0;
<<<<<<< HEAD
  for (auto ns : ex->indices)
    ex->feature_space[ns].erase();
=======
  for (features& fs : *ex)
    fs.erase();
>>>>>>> c2d5bcf0
}

// arc-hybrid System.
size_t transition_hybrid(Search::search& sch, uint64_t a_id, uint32_t idx, uint32_t t_id)
{ task_data *data = sch.get_task_data<task_data>();
  v_array<uint32_t> &heads=data->heads, &stack=data->stack, &gold_heads=data->gold_heads, &gold_tags=data->gold_tags, &tags = data->tags;
  v_array<uint32_t> *children = data->children;
  if (a_id == SHIFT)
  { stack.push_back(idx);
    return idx+1;
  }
  else if (a_id == REDUCE_RIGHT)
  { uint32_t last   = stack.last();
    uint32_t   hd     = stack[ stack.size() - 2 ];
    heads[last]     = hd;
    children[5][hd] = children[4][hd];
    children[4][hd] = last;
    children[1][hd] ++;
    tags[last]      = t_id;
    sch.loss(gold_heads[last] != heads[last] ? 2 : (gold_tags[last] != t_id) ? 1.f : 0.f);
    assert(! stack.empty());
    stack.pop();
    return idx;
  }
  else if (a_id == REDUCE_LEFT)
  { size_t last    = stack.last();
    heads[last]      = idx;
    children[3][idx] = children[2][idx];
    children[2][idx] = last;
    children[0][idx] ++;
    tags[last]       = t_id;
    sch.loss(gold_heads[last] != heads[last] ? 2 : (gold_tags[last] != t_id) ? 1.f : 0.f);
    assert(! stack.empty());
    stack.pop();
    return idx;
  }
  THROW("transition_hybrid failed");
}

void extract_features(Search::search& sch, uint32_t idx,  vector<example*> &ec)
{ vw& all = sch.get_vw_pointer_unsafe();
  task_data *data = sch.get_task_data<task_data>();
  reset_ex(data->ex);
  uint64_t mask = sch.get_mask();
  uint64_t multiplier = all.wpp << all.reg.stride_shift;
  v_array<uint32_t> &stack = data->stack, &tags = data->tags, *children = data->children, &temp=data->temp;
  example **ec_buf = data->ec_buf;
  example &ex = *(data->ex);

  size_t n = ec.size();
  bool empty = stack.empty();
  size_t last = empty ? 0 : stack.last();

  for(size_t i=0; i<13; i++)
    ec_buf[i] = nullptr;

  // feature based on the top three examples in stack ec_buf[0]: s1, ec_buf[1]: s2, ec_buf[2]: s3
  for(size_t i=0; i<3; i++)
    ec_buf[i] = (stack.size()>i && *(stack.end()-(i+1))!=0) ? ec[*(stack.end()-(i+1))-1] : 0;

  // features based on examples in string buffer ec_buf[3]: b1, ec_buf[4]: b2, ec_buf[5]: b3
  for(size_t i=3; i<6; i++)
    ec_buf[i] = (idx+(i-3)-1 < n) ? ec[idx+i-3-1] : 0;

  // features based on the leftmost and the rightmost children of the top element stack ec_buf[6]: sl1, ec_buf[7]: sl2, ec_buf[8]: sr1, ec_buf[9]: sr2;
  for(size_t i=6; i<10; i++)
    if (!empty && last != 0&& children[i-4][last]!=0)
      ec_buf[i] = ec[children[i-4][last]-1];

  // features based on leftmost children of the top element in bufer ec_buf[10]: bl1, ec_buf[11]: bl2
  for(size_t i=10; i<12; i++)
    ec_buf[i] = (idx <=n && children[i-8][idx]!=0) ? ec[children[i-8][idx]-1] : 0;
  ec_buf[12] = (stack.size()>1 && *(stack.end()-2)!=0 && children[2][*(stack.end()-2)]!=0) ? ec[children[2][*(stack.end()-2)]-1] : 0;

  // unigram features
  for(size_t i=0; i<13; i++)
  { uint64_t additional_offset = (uint64_t)(i*offset_const);
    if (!ec_buf[i])
      add_feature(ex, (uint64_t) 438129041 + additional_offset, (unsigned char)((i+1)+'A'), mask, multiplier);
    else
      add_all_features(ex, *ec_buf[i], 'A'+(unsigned char)(i+1), mask, multiplier, additional_offset, false);
  }

  // Other features
  temp.resize(10);
  temp[0] = empty ? 0: (idx >n? 1: 2+min(5, idx - (uint64_t)last));
  temp[1] = empty? 1: 1+min(5, children[0][last]);
  temp[2] = empty? 1: 1+min(5, children[1][last]);
  temp[3] = idx>n? 1: 1+min(5 , children[0][idx]);
  for(size_t i=4; i<8; i++)
    temp[i] = (!empty && children[i-2][last]!=0)?tags[children[i-2][last]]:15;
  for(size_t i=8; i<10; i++)
    temp[i] = (idx <=n && children[i-6][idx]!=0)? tags[children[i-6][idx]] : 15;

  uint64_t additional_offset = val_namespace*offset_const;
  for(size_t j=0; j< 10; j++)
  {
	additional_offset += j* 1023;
    add_feature(ex, temp[j]+ additional_offset , val_namespace, mask, multiplier);
  }
  size_t count=0;
<<<<<<< HEAD
  for (auto ns : data->ex->indices)
    { data->ex->feature_space[(int)ns].sum_feat_sq = (float) data->ex->feature_space[(int)ns].size();
      count+= data->ex->feature_space[(int)ns].size();
=======
  for (features fs : *data->ex)
    { fs.sum_feat_sq = (float) fs.size();
      count+= fs.size();
>>>>>>> c2d5bcf0
    }

  size_t new_count;
  float new_weight;
  INTERACTIONS::eval_count_of_generated_ft(all, *data->ex, new_count, new_weight);

  data->ex->num_features = count + new_count;
  data->ex->total_sum_feat_sq = (float) count + new_weight;
}

void get_valid_actions(v_array<uint32_t> & valid_action, uint64_t idx, uint64_t n, uint64_t stack_depth, uint64_t state)
{ valid_action.erase();
  if(idx<=n) // SHIFT
    valid_action.push_back( SHIFT );
  if(stack_depth >=2) // RIGHT
    valid_action.push_back( REDUCE_RIGHT );
  if(stack_depth >=1 && state!=0 && idx<=n) // LEFT
    valid_action.push_back( REDUCE_LEFT );
}

bool is_valid(uint64_t action, v_array<uint32_t> valid_actions)
{ for(size_t i=0; i< valid_actions.size(); i++)
    if(valid_actions[i] == action)
      return true;
  return false;
}

void get_gold_actions(Search::search &sch, uint32_t idx, uint64_t n, v_array<action>& gold_actions)
{ gold_actions.erase();
  task_data *data = sch.get_task_data<task_data>();
  v_array<uint32_t> &action_loss = data->action_loss, &stack = data->stack, &gold_heads=data->gold_heads, &valid_actions=data->valid_actions;
  size_t size = stack.size();
  size_t last = (size==0) ? 0 : stack.last();
  if (is_valid(SHIFT,valid_actions) &&( stack.empty() || gold_heads[idx] == last))
  { gold_actions.push_back(SHIFT);
    return;
  }

  if (is_valid(REDUCE_LEFT,valid_actions) && gold_heads[last] == idx)
  { gold_actions.push_back(REDUCE_LEFT);
    return;
  }

  for(size_t i = 1; i<= 3; i++)
    action_loss[i] = (is_valid(i,valid_actions))?0:100;

  for(size_t i = 0; i<size-1; i++)
    if(idx <=n && (gold_heads[stack[i]] == idx || gold_heads[idx] == stack[i]))
      action_loss[SHIFT] += 1;
  if(size>0 && gold_heads[last] == idx)
    action_loss[SHIFT] += 1;

  for(size_t i = idx+1; i<=n; i++)
    if(gold_heads[i] == last|| gold_heads[last] == i)
      action_loss[REDUCE_LEFT] +=1;
  if(size>0  && idx <=n && gold_heads[idx] == last)
    action_loss[REDUCE_LEFT] +=1;
  if(size>=2 && gold_heads[last] == stack[size-2])
    action_loss[REDUCE_LEFT] += 1;

  if(gold_heads[last] >=idx)
    action_loss[REDUCE_RIGHT] +=1;
  for(size_t i = idx; i<=n; i++)
    if(gold_heads[i] == last)
      action_loss[REDUCE_RIGHT] +=1;

  // return the best actions
  size_t best_action = 1;
  size_t count = 0;
  for(size_t i=1; i<=3; i++)
    if(action_loss[i] < action_loss[best_action])
    { best_action= i;
      count = 1;
      gold_actions.erase();
      gold_actions.push_back((uint32_t)i);
    }
    else if (action_loss[i] == action_loss[best_action])
    { count++;
      gold_actions.push_back(i);
    }
}

void get_cost_to_go_losses(Search::search &sch, size_t idx, uint64_t n, v_array<pair<action, float>>& gold_action_losses)
{ task_data *data = sch.get_task_data<task_data>();
  v_array<uint32_t> &action_loss = data->action_loss, &stack = data->stack, &gold_heads=data->gold_heads, &valid_actions=data->valid_actions, &gold_tags=data->gold_tags;
  size_t size = stack.size();
  size_t last = (size==0) ? 0 : stack.last();
  bool &one_learner = data->one_learner;
  uint32_t &num_label = data->num_label;

  gold_action_losses.erase();
  for(size_t i = 1; i<= 3; i++)
    action_loss[i] = 0;
  if(!stack.empty())
    for(size_t i = 0; i<size-1; i++)
      if(idx <=n && (gold_heads[stack[i]] == idx || gold_heads[idx] == stack[i]))
        action_loss[SHIFT] += 1;

  if(size>0 && gold_heads[last] == idx)
    action_loss[SHIFT] += 1;

  for(size_t i = idx+1; i<=n; i++)
    if(gold_heads[i] == last|| gold_heads[last] == i)
      action_loss[REDUCE_LEFT] +=1;
  if(size>0  && idx <=n && gold_heads[idx] == last)
    action_loss[REDUCE_LEFT] +=1;
  if(size>=2 && gold_heads[last] == stack[size-2])
    action_loss[REDUCE_LEFT] += 1;

  if(gold_heads[last] >= idx)
    action_loss[REDUCE_RIGHT] +=1;
  for(size_t i = idx; i<=n; i++)
    if(gold_heads[i] == (uint32_t)last)
      action_loss[REDUCE_RIGHT] +=1;
  if(one_learner)
  { uint32_t gold_label = stack.empty()?-1:gold_tags[stack.last()];
    for(size_t i=1; i<=3; i++)
      if(is_valid(i, valid_actions))
        for(size_t j=1; j<=num_label; j++)
          if(j!=data->root_label)
            gold_action_losses.push_back(make_pair((i==1? 1: (1+j+(i-2)*num_label)), action_loss[i]+(float)(j != gold_label)));
  }
  else
  { for(size_t i=1; i<=3; i++)
      if(is_valid(i, valid_actions))
        gold_action_losses.push_back(make_pair(i, (float)action_loss[i]));
  }
}


void setup(Search::search& sch, vector<example*>& ec)
{ task_data *data = sch.get_task_data<task_data>();
  v_array<uint32_t> &gold_heads=data->gold_heads, &heads=data->heads, &gold_tags=data->gold_tags, &tags=data->tags;
  size_t n = ec.size();
  heads.resize(n+1);
  tags.resize(n+1);
  gold_heads.erase();
  gold_heads.push_back(0);
  gold_tags.erase();
  gold_tags.push_back(0);
  for (size_t i=0; i<n; i++)
  { v_array<COST_SENSITIVE::wclass>& costs = ec[i]->l.cs.costs;
    size_t head,tag;
    if (data->old_style_labels)
    { uint32_t label = costs[0].class_index;
      head = (label & 255) -1;
      tag  = label >> 8;
    }
    else
    { head = (costs.size() == 0) ? 0 : costs[0].class_index;
      tag  = (costs.size() <= 1) ? (uint64_t)data->root_label : costs[1].class_index;
    }
    if (tag > data->num_label)
      THROW("invalid label " << tag << " which is > num actions=" << data->num_label);

    gold_heads.push_back(head);
    gold_tags.push_back(tag);
    heads[i+1] = 0;
    tags[i+1] = -1;
  }
  for(size_t i=0; i<6; i++)
    data->children[i].resize(n+(size_t)1);
}

void run(Search::search& sch, vector<example*>& ec)
{ task_data *data = sch.get_task_data<task_data>();
  v_array<uint32_t> &stack=data->stack, &gold_heads=data->gold_heads, &valid_actions=data->valid_actions, &heads=data->heads, &gold_tags=data->gold_tags, &tags=data->tags, &valid_action_temp = data->valid_action_temp;
  v_array<uint32_t> &gold_action_temp = data->gold_action_temp;
  v_array<pair<action, float>> &gold_action_losses=data->gold_action_losses;
  v_array<action> &gold_actions = data->gold_actions;
  bool &cost_to_go = data->cost_to_go, &one_learner = data->one_learner;
  uint32_t &num_label = data->num_label;
  uint64_t n = (uint64_t) ec.size();
  stack.erase();
  stack.push_back((data->root_label==0)?0:1);
  for(size_t i=0; i<6; i++)
    for(size_t j=0; j<n+1; j++)
      data->children[i][j] = 0;

  int count=1;
  size_t idx = ((data->root_label==0)?1:2);
  while(stack.size()>1 || idx <= n)
  { if(sch.predictNeedsExample())
      extract_features(sch, idx, ec);

    get_valid_actions(valid_actions, idx, n, (uint64_t) stack.size(), stack.empty() ? 0 : stack.last());
    size_t a_id = 0, t_id = 0;

    if(one_learner)
    { uint32_t gold_label = stack.empty()?-1:gold_tags[stack.last()];

      if(cost_to_go)
      { get_cost_to_go_losses(sch, idx, n, gold_action_losses);
        a_id= Search::predictor(sch, (ptag) count)
              .set_input(*(data->ex))
              .set_allowed(gold_action_losses)
              .set_condition_range(count-1, sch.get_history_length(), 'p')
              .set_learner_id(0)
              .predict();
      }
      else
      { get_gold_actions(sch, idx, n, gold_actions);
        gold_action_temp.erase();
        if(is_valid(SHIFT, gold_actions))
          gold_action_temp.push_back(SHIFT);
        if(is_valid(REDUCE_RIGHT, gold_actions))
          gold_action_temp.push_back(1+gold_label);
        if(is_valid(REDUCE_LEFT, gold_actions))
          gold_action_temp.push_back(1+gold_label+num_label);
        valid_action_temp.erase();
        if(is_valid(SHIFT, valid_actions))
          valid_action_temp.push_back(SHIFT);
        if(is_valid(REDUCE_RIGHT, valid_actions))
          for(size_t i=0; i< num_label; i++)
            if(i!=data->root_label-1)
              valid_action_temp.push_back(i+2);
        if(is_valid(REDUCE_LEFT, valid_actions))
          for(size_t i=0; i<num_label; i++)
            if(i!=data->root_label-1)
              valid_action_temp.push_back(i+2+num_label);

        a_id = Search::predictor(sch, (ptag) count)
               .set_input(*(data->ex))
               .set_oracle(gold_action_temp)
               .set_allowed(valid_action_temp)
               .set_condition_range(count-1, sch.get_history_length(), 'p')
               .set_learner_id(0)
               .predict();
      }
      if (a_id == 1)
      { t_id = 0;
      }
      else if(a_id>1 && a_id-1 <= num_label)
      { t_id = a_id-1;
        a_id = 2;
      }
      else
      { t_id = (uint64_t)a_id-num_label-1;
        a_id = 3;
      }
    }
    else
    { if(cost_to_go)
      { get_cost_to_go_losses(sch, idx, n, gold_action_losses);
        a_id= Search::predictor(sch, (ptag) count)
              .set_input(*(data->ex))
              .set_allowed(gold_action_losses)
              .set_condition_range(count-1, sch.get_history_length(), 'p')
              .set_learner_id(0)
              .predict();
      }
      else
      { get_gold_actions(sch, idx, n, gold_actions);
        a_id= Search::predictor(sch, (ptag) count)
              .set_input(*(data->ex))
              .set_oracle(gold_actions)
              .set_allowed(valid_actions)
              .set_condition_range(count-1, sch.get_history_length(), 'p')
              .set_learner_id(0)
              .predict();
      }

      // Predict the next action {SHIFT, REDUCE_LEFT, REDUCE_RIGHT}
      count++;

      if (a_id != SHIFT)
      { uint32_t gold_label = gold_tags[stack.last()];
        if(cost_to_go)
        { gold_action_losses.erase();
          for(size_t i=1; i<= data->num_label; i++)
            gold_action_losses.push_back(make_pair((action)i, i != gold_label));
          t_id = Search::predictor(sch, (ptag) count)
                 .set_input(*(data->ex))
                 .set_allowed(gold_action_losses)
                 .set_condition_range(count-1, sch.get_history_length(), 'p')
                 .set_learner_id(a_id-1)
                 .predict();
        }
        else
        { t_id = Search::predictor(sch, (ptag) count)
                 .set_input(*(data->ex))
                 .set_oracle(gold_label)
                 .set_condition_range(count-1, sch.get_history_length(), 'p')
                 .set_learner_id(a_id-1)
                 .predict();
        }
      }
    }

    count++;
    idx = transition_hybrid(sch, a_id, idx, t_id);
  }
  heads[stack.last()] = 0;
  tags[stack.last()] = (uint64_t)data->root_label;
  sch.loss((gold_heads[stack.last()] != heads[stack.last()]));
  if (sch.output().good())
    for(size_t i=1; i<=n; i++)
      sch.output() << (heads[i])<<":"<<tags[i] << endl;
}
}<|MERGE_RESOLUTION|>--- conflicted
+++ resolved
@@ -81,21 +81,12 @@
   all.pairs.swap(newpairs);
   all.triples.swap(newtriples);
 
-<<<<<<< HEAD
-  for (auto& i : all.interactions)
-    i.delete_v();
-  all.interactions.erase();
-  for (auto& i : all.pairs)
-    all.interactions.push_back(string2v_string(i));
-  for (auto& i : all.triples)
-=======
   for (v_string& i : all.interactions)
     i.delete_v();
   all.interactions.erase();
   for (string& i : all.pairs)
     all.interactions.push_back(string2v_string(i));
   for (string& i : all.triples)
->>>>>>> c2d5bcf0
     all.interactions.push_back(string2v_string(i));
   if(data->cost_to_go)
     sch.set_options(AUTO_CONDITION_FEATURES | NO_CACHING | ACTION_COSTS);
@@ -133,28 +124,17 @@
 void add_all_features(example& ex, example& src, unsigned char tgt_ns, uint64_t mask, uint64_t multiplier, uint64_t offset, bool audit=false)
 {
   features& tgt_fs = ex.feature_space[tgt_ns];
-<<<<<<< HEAD
-  for (auto ns : src.indices)
-    if(ns != constant_namespace) // ignore constant_namespace
-        for (auto i : src.feature_space[ns].indicies)
-=======
   for (namespace_index ns : src.indices)
     if(ns != constant_namespace) // ignore constant_namespace
         for (feature_index i : src.feature_space[ns].indicies)
->>>>>>> c2d5bcf0
             tgt_fs.push_back(1.0f, ((i / multiplier + offset) * multiplier) & mask );
 }
 
 void inline reset_ex(example *ex)
 { ex->num_features = 0;
   ex->total_sum_feat_sq = 0;
-<<<<<<< HEAD
-  for (auto ns : ex->indices)
-    ex->feature_space[ns].erase();
-=======
   for (features& fs : *ex)
     fs.erase();
->>>>>>> c2d5bcf0
 }
 
 // arc-hybrid System.
@@ -256,15 +236,9 @@
     add_feature(ex, temp[j]+ additional_offset , val_namespace, mask, multiplier);
   }
   size_t count=0;
-<<<<<<< HEAD
-  for (auto ns : data->ex->indices)
-    { data->ex->feature_space[(int)ns].sum_feat_sq = (float) data->ex->feature_space[(int)ns].size();
-      count+= data->ex->feature_space[(int)ns].size();
-=======
   for (features fs : *data->ex)
     { fs.sum_feat_sq = (float) fs.size();
       count+= fs.size();
->>>>>>> c2d5bcf0
     }
 
   size_t new_count;

--- conflicted
+++ resolved
@@ -6,7 +6,6 @@
 #include "search_dep_parser.h"
 #include "gd.h"
 #include "cost_sensitive.h"
-#include "label_dictionary.h"   // for add_example_namespaces_from_example
 
 #define val_namespace 100 // valency and distance feature space
 #define offset_const 344429
@@ -16,20 +15,15 @@
 struct task_data {
   example *ex;
   size_t root_label, num_label;
-  v_array<uint32_t> valid_actions, action_loss, gold_heads, gold_tags, stack, heads, tags, temp;
+  v_array<uint32_t> valid_actions, valid_labels, action_loss, gold_heads, gold_tags, stack, heads, tags, temp;
   v_array<uint32_t> children[6]; // [0]:num_left_arcs, [1]:num_right_arcs; [2]: leftmost_arc, [3]: second_leftmost_arc, [4]:rightmost_arc, [5]: second_rightmost_arc
   example * ec_buf[13];
-  bool old_style_labels;
 };
 
 namespace DepParserTask {
   using namespace Search;
 
-  const action SHIFT        = 1;
-  const action REDUCE_RIGHT = 2;
-  const action REDUCE_LEFT  = 3;
-  
-  void initialize(Search::search& srn, size_t& num_actions, po::variables_map& vm) {
+  void initialize(Search::search& srn, size_t& /*num_actions*/, po::variables_map& vm) {
     task_data *data = new task_data();
     data->action_loss.resize(4,true);
     data->ex = NULL;
@@ -38,9 +32,12 @@
     po::options_description dparser_opts("dependency parser options");
     dparser_opts.add_options()
         ("root_label", po::value<size_t>(&(data->root_label))->default_value(8), "Ensure that there is only one root in each sentence")
-        ("num_label", po::value<size_t>(&(data->num_label))->default_value(12), "Number of arc labels")
-        ("old_style_labels", "Use old hack of label information");
+        ("num_label", po::value<size_t>(&(data->num_label))->default_value(12), "Number of arc labels");
     srn.add_program_options(vm, dparser_opts);
+
+    for(size_t i=1; i<=data->num_label;i++)
+      if(i!=data->root_label)
+        data->valid_labels.push_back(i);
 
     data->ex = alloc_examples(sizeof(polylabel), 1);
     data->ex->indices.push_back(val_namespace);
@@ -48,8 +45,6 @@
       data->ex->indices.push_back((unsigned char)i+'A');
     data->ex->indices.push_back(constant_namespace);
 
-    data->old_style_labels = vm.count("old_style_labels") > 0;
-    
     vw& all = srn.get_vw_pointer_unsafe();
     const char* pair[] = {"BC", "BE", "BB", "CC", "DD", "EE", "FF", "GG", "EF", "BH", "BJ", "EL", "dB", "dC", "dD", "dE", "dF", "dG", "dd"};
     const char* triple[] = {"EFG", "BEF", "BCE", "BCD", "BEL", "ELM", "BHI", "BCC", "BJE", "BHE", "BJK", "BEH", "BEN", "BEJ"};
@@ -59,17 +54,13 @@
     all.triples.swap(newtriples);
 
     for (v_string* i = all.interactions.begin; i != all.interactions.end; ++i)
-<<<<<<< HEAD
-     i->delete_v();
-=======
         i->delete_v();
->>>>>>> 619f2648
     all.interactions.erase();
     for (vector<string>::const_iterator i = all.pairs.begin(); i != all.pairs.end(); ++i)
-     all.interactions.push_back(string2v_string(*i));
+        all.interactions.push_back(string2v_string(*i));
     for (vector<string>::const_iterator i = all.triples.begin(); i != all.triples.end(); ++i)
-     all.interactions.push_back(string2v_string(*i));
-
+        all.interactions.push_back(string2v_string(*i));
+    
     srn.set_options(AUTO_CONDITION_FEATURES | NO_CACHING);
     srn.set_label_parser( COST_SENSITIVE::cs_label, [](polylabel&l) -> bool { return l.cs.costs.size() == 0; });
   }
@@ -77,6 +68,7 @@
   void finish(Search::search& srn) {
     task_data *data = srn.get_task_data<task_data>();
     data->valid_actions.delete_v();
+    data->valid_labels.delete_v();
     data->gold_heads.delete_v();
     data->gold_tags.delete_v();
     data->stack.delete_v();
@@ -90,36 +82,17 @@
     delete data;
   } 
 
-  void inline add_feature(example& ex, uint32_t idx, unsigned char ns, size_t mask, uint32_t multiplier, bool audit=false){
+  void inline add_feature(example *ex,  uint32_t idx, unsigned  char ns, size_t mask, uint32_t multiplier){
     feature f = {1.0f, (idx * multiplier) & (uint32_t)mask};
-    ex.atomics[(int)ns].push_back(f);
-    if (audit) {
-      audit_data a = { nullptr, nullptr, f.weight_index, 1.f, true };
-      ex.audit_features[(int)ns].push_back(a);
-    }
-  }
-
-  void add_all_features(example& ex, example& src, unsigned char tgt_ns, size_t mask, uint32_t multiplier, uint32_t offset, bool audit=false) {
-    for (unsigned char* ns = src.indices.begin; ns != src.indices.end; ++ns)
-      if(*ns != constant_namespace) // ignore constant_namespace
-        for (size_t k=0; k<src.atomics[*ns].size(); k++) {
-          uint32_t i = src.atomics[*ns][k].weight_index / multiplier;
-          feature  f = { 1., ((i + offset) * multiplier) & (uint32_t)mask };
-          ex.atomics[tgt_ns].push_back(f);
-          if (audit) {
-            audit_data a = { nullptr, nullptr, f.weight_index, 1.f, true };
-            ex.audit_features[tgt_ns].push_back(a);
-          }
-        }
-  }
-  
-  void inline reset_ex(example *ex, bool audit=false){
+    ex->atomics[(int)ns].push_back(f);
+  }
+
+  void inline reset_ex(example *ex){
     ex->num_features = 0;
     ex->total_sum_feat_sq = 0;
     for(unsigned char *ns = ex->indices.begin; ns!=ex->indices.end; ns++){
       ex->sum_feat_sq[(int)*ns] = 0;
       ex->atomics[(int)*ns].erase();
-      if (audit) ex->audit_features[(int)*ns].erase();
     }
   }
 
@@ -128,34 +101,32 @@
     task_data *data = srn.get_task_data<task_data>();
     v_array<uint32_t> &heads=data->heads, &stack=data->stack, &gold_heads=data->gold_heads, &gold_tags=data->gold_tags, &tags = data->tags;
     v_array<uint32_t> *children = data->children;
-    if (a_id == SHIFT) {
-      stack.push_back(idx);
-      return idx+1;
-    } else if (a_id == REDUCE_RIGHT) {
-      uint32_t last   = stack.last();
-      size_t   hd     = stack[ stack.size() - 2 ];
-      heads[last]     = hd;
-      children[5][hd] = children[4][hd];
-      children[4][hd] = last;
-      children[1][hd] ++;
-      tags[last]      = t_id;
-      srn.loss(gold_heads[last] != heads[last] ? 2 : (gold_tags[last] != t_id) ? 1.f : 0.f);
-      assert(! stack.empty());
-      stack.pop();
-      return idx;
-    } else if (a_id == REDUCE_LEFT) {
-      uint32_t last    = stack.last();
-      heads[last]      = idx;
-      children[3][idx] = children[2][idx];
-      children[2][idx] = last;
-      children[0][idx] ++;
-      tags[last]       = t_id;
-      srn.loss(gold_heads[last] != heads[last] ? 2 : (gold_tags[last] != t_id) ? 1.f : 0.f);
-      assert(! stack.empty());
-      stack.pop();
-      return idx;
-    }
-    throw exception();
+    switch(a_id) {
+      case 1:  //SHIFT
+        stack.push_back(idx);
+        return idx+1;
+      case 2:  //RIGHT
+        heads[stack.last()] = stack[stack.size()-2];
+        children[5][stack[stack.size()-2]]=children[4][stack[stack.size()-2]];
+        children[4][stack[stack.size()-2]]=stack.last();
+        children[1][stack[stack.size()-2]]++;
+        tags[stack.last()] = t_id;
+        srn.loss(gold_heads[stack.last()] != heads[stack.last()]?2:(gold_tags[stack.last()] != t_id)? 1.f : 0.f);
+        assert(! stack.empty());
+        stack.pop();
+        return idx;
+      case 3:  //LEFT
+        heads[stack.last()] = idx;
+        children[3][idx]=children[2][idx];
+        children[2][idx]=stack.last();
+        children[0][idx]++;
+        tags[stack.last()] = t_id;
+        srn.loss(gold_heads[stack.last()] != heads[stack.last()]?2:(gold_tags[stack.last()] != t_id)? 1.f : 0.f);
+        assert(! stack.empty());
+        stack.pop();
+        return idx;
+    }
+    return idx;
   }
   
   void extract_features(Search::search& srn, uint32_t idx,  vector<example*> &ec) {
@@ -168,9 +139,8 @@
     example **ec_buf = data->ec_buf;
     example &ex = *(data->ex);
 
+    add_feature(&ex, (uint32_t) constant, constant_namespace, mask, multiplier);
     size_t n = ec.size();
-    bool empty = stack.empty();
-    size_t last = empty ? 0 : stack.last();
 
     for(size_t i=0; i<13; i++)
       ec_buf[i] = nullptr;
@@ -184,41 +154,60 @@
       ec_buf[i] = (idx+(i-3)-1 < n) ? ec[idx+i-3-1] : 0;
 
     // features based on the leftmost and the rightmost children of the top element stack ec_buf[6]: sl1, ec_buf[7]: sl2, ec_buf[8]: sr1, ec_buf[9]: sr2;
-    for(size_t i=6; i<10; i++)
-      if (!empty && last != 0&& children[i-4][last]!=0)
-        ec_buf[i] = ec[children[i-4][last]-1];
+    for(size_t i=6; i<10; i++) {
+      /*      if (stack.empty()) continue;
+              cerr << "stack.last() = " << stack.last() << endl;
+              cerr << "children[i-4] = " << &children[i-4] << endl;
+              cerr << "children[i-4][s.l] = " << children[i-4][stack.last()] << endl; */
+      if (!stack.empty() && stack.last() != 0&& children[i-4][stack.last()]!=0)
+        ec_buf[i] = ec[children[i-4][stack.last()]-1];
+    }
 
     // features based on leftmost children of the top element in bufer ec_buf[10]: bl1, ec_buf[11]: bl2
     for(size_t i=10; i<12; i++)
-      ec_buf[i] = (idx <=n && children[i-8][idx]!=0) ? ec[children[i-8][idx]-1] : 0;
-    ec_buf[12] = (stack.size()>1 && *(stack.end-2)!=0 && children[2][*(stack.end-2)]!=0) ? ec[children[2][*(stack.end-2)]-1] : 0;
+      ec_buf[i] = (idx <=n && children[i-8][idx]!=0)? ec[children[i-8][idx]-1] : 0;
+    ec_buf[12] = (stack.size()>1 && *(stack.end-2)!=0 && children[2][*(stack.end-2)]!=0)? ec[children[2][*(stack.end-2)]-1]:0;
 
     // unigram features
+    uint64_t v0;
     for(size_t i=0; i<13; i++) {
-      uint32_t additional_offset = (uint32_t)(i*offset_const);
-      if (!ec_buf[i])
-        add_feature(ex, (uint32_t) 438129041 + additional_offset, (unsigned char)((i+1)+'A'), mask, multiplier);
-      else
-        add_all_features(ex, *ec_buf[i], 'A'+i+1, mask, multiplier, additional_offset, false);
+      for (unsigned char* fs = ec[0]->indices.begin; fs != ec[0]->indices.end; fs++) {
+        if(*fs == constant_namespace) // ignore constant_namespace
+          continue;
+
+        uint32_t additional_offset = (uint32_t)(i*offset_const);
+        if(!ec_buf[i]){
+          for(size_t k=0; k<ec[0]->atomics[*fs].size(); k++) {
+            v0 = affix_constant*((*fs+1)*quadratic_constant + k);
+            add_feature(&ex, (uint32_t) v0 + additional_offset, (unsigned char)((i+1)+'A'), mask, multiplier);
+          }
+        }
+        else {
+          for(size_t k=0; k<ec_buf[i]->atomics[*fs].size(); k++) {
+            v0 = (ec_buf[i]->atomics[*fs][k].weight_index / multiplier);
+            add_feature(&ex, (uint32_t) v0 + additional_offset, (unsigned char)((i+1)+'A'), mask, multiplier);
+          }
+        }
+      }
     }
 
     // Other features
     temp.resize(10,true);
-    temp[0] = empty ? 0: (idx >n? 1: 2+min(5, idx - last));
-    temp[1] = empty? 1: 1+min(5, children[0][last]);
-    temp[2] = empty? 1: 1+min(5, children[1][last]);
+    temp[0] = stack.empty()? 0: (idx >n? 1: 2+min(5, idx - stack.last()));
+    temp[1] = stack.empty()? 1: 1+min(5, children[0][stack.last()]);
+    temp[2] = stack.empty()? 1: 1+min(5, children[1][stack.last()]);
     temp[3] = idx>n? 1: 1+min(5 , children[0][idx]);
     for(size_t i=4; i<8; i++)
-      temp[i] = (!empty && children[i-2][last]!=0)?tags[children[i-2][last]]:15;
+      temp[i] = (!stack.empty() && children[i-2][stack.last()]!=0)?tags[children[i-2][stack.last()]]:15;
     for(size_t i=8; i<10; i++)
       temp[i] = (idx <=n && children[i-6][idx]!=0)? tags[children[i-6][idx]] : 15;	
 
     size_t additional_offset = val_namespace*offset_const; 
     for(int j=0; j< 10;j++) {
       additional_offset += j* 1023;
-      add_feature(ex, temp[j]+ additional_offset , val_namespace, mask, multiplier);
-    }
-    
+      add_feature(&ex, temp[j]+ additional_offset , val_namespace, mask, multiplier);
+    }
+
     size_t count=0;
     for (unsigned char* ns = data->ex->indices.begin; ns != data->ex->indices.end; ns++) {
       data->ex->sum_feat_sq[(int)*ns] = (float) data->ex->atomics[(int)*ns].size();
@@ -226,8 +215,8 @@
     }
     for (vector<string>::iterator i = all.pairs.begin(); i != all.pairs.end();i++)
       count += data->ex->atomics[(int)(*i)[0]].size()* data->ex->atomics[(int)(*i)[1]].size();	
-        for (vector<string>::iterator i = all.triples.begin(); i != all.triples.end();i++)
-          count += data->ex->atomics[(int)(*i)[0]].size()*data->ex->atomics[(int)(*i)[1]].size()*data->ex->atomics[(int)(*i)[2]].size();	
+    for (vector<string>::iterator i = all.triples.begin(); i != all.triples.end();i++)
+      count += data->ex->atomics[(int)(*i)[0]].size()*data->ex->atomics[(int)(*i)[1]].size()*data->ex->atomics[(int)(*i)[2]].size();	
     data->ex->num_features = count;
     data->ex->total_sum_feat_sq = (float) count;
   }
@@ -235,11 +224,11 @@
   void get_valid_actions(v_array<uint32_t> & valid_action, uint32_t idx, uint32_t n, uint32_t stack_depth, uint32_t state) {
     valid_action.erase();
     if(idx<=n) // SHIFT
-      valid_action.push_back( SHIFT );
+      valid_action.push_back(1);
     if(stack_depth >=2) // RIGHT
-      valid_action.push_back( REDUCE_RIGHT );
+      valid_action.push_back(2);	
     if(stack_depth >=1 && state!=0 && idx<=n) // LEFT
-      valid_action.push_back( REDUCE_LEFT );
+      valid_action.push_back(3);
   }
 
   bool is_valid(uint32_t action, v_array<uint32_t> valid_actions) {
@@ -249,59 +238,45 @@
     return false;
   }
 
-  void get_gold_actions(Search::search &srn, uint32_t idx, uint32_t n, v_array<action>& gold_actions){
-    gold_actions.erase();
+  size_t get_gold_actions(Search::search &srn, uint32_t idx, uint32_t n){
     task_data *data = srn.get_task_data<task_data>();
     v_array<uint32_t> &action_loss = data->action_loss, &stack = data->stack, &gold_heads=data->gold_heads, &valid_actions=data->valid_actions;
-    size_t size = stack.size();
-    uint32_t last = (size==0) ? 0 : stack.last();
+
+    if (is_valid(1,valid_actions) &&( stack.empty() || gold_heads[idx] == stack.last()))
+      return 1;
     
-    if (is_valid(1,valid_actions) &&( stack.empty() || gold_heads[idx] == last)) {
-      gold_actions.push_back(1);
-      return;
-    }
-    
-    if (is_valid(3,valid_actions) && gold_heads[last] == idx) {
-      gold_actions.push_back(3);
-      return;
-    }
+    if (is_valid(3,valid_actions) && gold_heads[stack.last()] == idx)
+      return 3;
 
     for(size_t i = 1; i<= 3; i++)
       action_loss[i] = (is_valid(i,valid_actions))?0:100;
 
-    for(uint32_t i = 0; i<size-1; i++)
+    for(uint32_t i = 0; i<stack.size()-1; i++)
       if(idx <=n && (gold_heads[stack[i]] == idx || gold_heads[idx] == stack[i]))
         action_loss[1] += 1;
-    if(size>0 && gold_heads[last] == idx)
+    if(stack.size()>0 && gold_heads[stack.last()] == idx)
       action_loss[1] += 1;
 
     for(uint32_t i = idx+1; i<=n; i++)
-      if(gold_heads[i] == last|| gold_heads[last] == i)
+      if(gold_heads[i] == stack.last()|| gold_heads[stack.last()] == i)
         action_loss[3] +=1;
-    if(size>0  && idx <=n && gold_heads[idx] == last)
+    if(stack.size()>0  && idx <=n && gold_heads[idx] == stack.last())
       action_loss[3] +=1;
-    if(size>=2 && gold_heads[last] == stack[size-2])
+    if(stack.size()>=2 && gold_heads[stack.last()] == stack[stack.size()-2])
       action_loss[3] += 1;
 
-    if(gold_heads[last] >=idx)
+    if(gold_heads[stack.last()] >=idx)
       action_loss[2] +=1;
     for(uint32_t i = idx; i<=n; i++)
-      if(gold_heads[i] == last)
+      if(gold_heads[i] == stack.last())
         action_loss[2] +=1;
 
-    // return the best actions
+    // return the best action
     size_t best_action = 1;
-    size_t count = 0;
     for(size_t i=1; i<=3; i++)
-      if(action_loss[i] < action_loss[best_action]) {
+      if(action_loss[i] <= action_loss[best_action])
         best_action= i;
-        count = 1;
-        gold_actions.erase();
-        gold_actions.push_back(i);
-      } else if (action_loss[i] == action_loss[best_action]) {
-        count++;
-        gold_actions.push_back(i);
-      }
+    return best_action;
   }
 
   void setup(Search::search& srn, vector<example*>& ec) {
@@ -316,15 +291,8 @@
     gold_tags.push_back(0);
     for (size_t i=0; i<n; i++) {
       v_array<COST_SENSITIVE::wclass>& costs = ec[i]->l.cs.costs;
-      uint32_t head,tag;
-      if (data->old_style_labels) {
-        uint32_t label = costs[0].class_index;
-        head = (label & 255) -1;
-        tag  = label >> 8;
-      } else {
-        head = (costs.size() == 0) ? 0 : costs[0].class_index;
-        tag  = (costs.size() <= 1) ? data->root_label : costs[1].class_index;
-      }
+      uint32_t head = (costs.size() == 0) ? 0 : costs[0].class_index;
+      uint32_t tag  = (costs.size() <= 1) ? data->root_label : costs[1].class_index;
       if (tag > data->num_label) {
         cerr << "invalid label " << tag << " which is > num actions=" << data->num_label << endl;
         throw exception();
@@ -334,13 +302,26 @@
       heads[i+1] = 0;
       tags[i+1] = -1;
     }
+    /*
+    for(size_t i=0; i<n; i++) {
+      uint32_t label = ec[i]->l.multi.label;
+      gold_heads.push_back((label & 255) -1);
+      if (label >> 8 > data->num_label) {
+        cerr << "invalid y=" << label << " implies a label of " << (label >> 8) << " which is > num actions=" << data->num_label << endl;
+        throw exception();
+      }
+      gold_tags.push_back(label >>8);
+      heads[i+1] = 0;
+      tags[i+1] = -1;
+    }
+    */
     for(size_t i=0; i<6; i++)
       data->children[i].resize(n+1, true);
   }    
   
   void run(Search::search& srn, vector<example*>& ec) {
     task_data *data = srn.get_task_data<task_data>();
-    v_array<uint32_t> &stack=data->stack, &gold_heads=data->gold_heads, &valid_actions=data->valid_actions, &heads=data->heads, &gold_tags=data->gold_tags, &tags=data->tags;
+    v_array<uint32_t> &stack=data->stack, &gold_heads=data->gold_heads, &valid_actions=data->valid_actions, &heads=data->heads, &gold_tags=data->gold_tags, &tags=data->tags, &valid_labels=data->valid_labels;
     uint32_t n = (uint32_t) ec.size();
 
     stack.erase();
@@ -348,36 +329,26 @@
     for(size_t i=0; i<6; i++)
       for(size_t j=0; j<n+1; j++)
         data->children[i][j] = 0;
-
-    v_array<action> gold_actions = v_init<action>();
+    
     int count=1;
     uint32_t idx = ((data->root_label==0)?1:2);
     while(stack.size()>1 || idx <= n){
       if(srn.predictNeedsExample())
         extract_features(srn, idx, ec);
+      get_valid_actions(valid_actions, idx, n, (uint32_t) stack.size(), stack.size()>0?stack.last():0);
+      uint32_t gold_action = get_gold_actions(srn, idx, n);
+
+      // Predict the next action {SHIFT, REDUCE_LEFT, REDUCE_RIGHT}
+      //cerr << "----------------------" << endl << "valid = ["; for (size_t ii=0; ii<valid_actions.size(); ii++) cerr << ' ' << valid_actions[ii]; cerr << "], gold=" << gold_action << endl;
+      count = 2*idx + 1;
+      uint32_t a_id= Search::predictor(srn, (ptag) count).set_input(*(data->ex)).set_oracle(gold_action).set_allowed(valid_actions).set_condition_range(count-1, srn.get_history_length(), 'p').set_learner_id(0).predict();
+      count++;
+      //cerr << "a_id=" << a_id << endl;
       
-      get_valid_actions(valid_actions, idx, n, (uint32_t) stack.size(), stack.empty() ? 0 : stack.last());      
-      get_gold_actions(srn, idx, n, gold_actions);
-
-      // Predict the next action {SHIFT, REDUCE_LEFT, REDUCE_RIGHT}
-      uint32_t a_id= Search::predictor(srn, (ptag) count)
-                              .set_input(*(data->ex))
-                              .set_oracle(gold_actions)
-                              .set_allowed(valid_actions)
-                              .set_condition_range(count-1, srn.get_history_length(), 'p')
-                              .set_learner_id(0)
-                              .predict();
-      count++;
-      
-      uint32_t t_id = 0; // gold_tags[stack.last()]; // 0;
-      if (a_id != SHIFT) {
+      uint32_t t_id = 0;
+      if(a_id ==2 || a_id == 3){
         uint32_t gold_label = gold_tags[stack.last()];
-        t_id = Search::predictor(srn, (ptag) count)
-                        .set_input(*(data->ex))
-                        .set_oracle(gold_label)
-                        .set_condition_range(count-1, srn.get_history_length(), 'p')
-                        .set_learner_id(a_id-1)
-                        .predict();
+        t_id= Search::predictor(srn, (ptag) count).set_input(*(data->ex)).set_oracle(gold_label).set_allowed(valid_labels).set_condition_range(count-1, srn.get_history_length(), 'p').set_learner_id(a_id-1).predict();
       }
       count++;
       idx = transition_hybrid(srn, a_id, idx, t_id);

--- conflicted
+++ resolved
@@ -85,28 +85,14 @@
   else
     sch.set_num_learners(3);
 
-<<<<<<< HEAD
-  const char *pair[] = {
-      "BC", "BE", "BB", "CC", "DD", "EE", "FF", "GG", "EF", "BH", "BJ", "EL", "dB", "dC", "dD", "dE", "dF", "dG", "dd"};
-  const char *triple[] = {"EFG", "BEF", "BCE", "BCD", "BEL", "ELM", "BHI", "BCC", "BEJ", "BEH", "BJK", "BEN"};
-  std::vector<std::string> newpairs(pair, pair + 19);
-  std::vector<std::string> newtriples(triple, triple + 12);
+  std::vector<std::vector<namespace_index>> newpairs {
+      {'B','C'}, {'B','E'}, {'B','B'}, {'C','C'}, {'D','D'}, {'E','E'}, {'F','F'}, {'G','G'}, {'E','F'}, {'B','H'}, {'B','J'}, {'E','L'}, {'d','B'}, {'d','C'}, {'d','D'}, {'d','E'}, {'d','F'}, {'d','G'}, {'d','d'}};
+  std::vector<std::vector<namespace_index>> newtriples {{'E','F','G'}, {'B','E','F'}, {'B','C','E'}, {'B','C','D'}, {'B','E','L'}, {'E','L','M'}, {'B','H','I'}, {'B','C','C'}, {'B','E','J'}, {'B','E','H'}, {'B','J','K'}, {'B','E','N'}};
 
   all.interactions.clear();
   all.interactions.insert(std::end(all.interactions), std::begin(newpairs), std::end(newpairs));
   all.interactions.insert(std::end(all.interactions), std::begin(newtriples), std::end(newtriples));
-=======
-  std::vector<std::vector<namespace_index>> newpairs {
-      {'B','C'}, {'B','E'}, {'B','B'}, {'C','C'}, {'D','D'}, {'E','E'}, {'F','F'}, {'G','G'}, {'E','F'}, {'B','H'}, {'B','J'}, {'E','L'}, {'d','B'}, {'d','C'}, {'d','D'}, {'d','E'}, {'d','F'}, {'d','G'}, {'d','d'}};
-  std::vector<std::vector<namespace_index>> newtriples {{'E','F','G'}, {'B','E','F'}, {'B','C','E'}, {'B','C','D'}, {'B','E','L'}, {'E','L','M'}, {'B','H','I'}, {'B','C','C'}, {'B','E','J'}, {'B','E','H'}, {'B','J','K'}, {'B','E','N'}};
-  all.pairs.swap(newpairs);
-  all.triples.swap(newtriples);
-
-  all.interactions.clear();
-  all.interactions.insert(std::end(all.interactions), std::begin(all.pairs), std::end(all.pairs));
-  all.interactions.insert(std::end(all.interactions), std::begin(all.triples), std::end(all.triples));
-
->>>>>>> 0ce154a0
+
   if (data->cost_to_go)
     sch.set_options(AUTO_CONDITION_FEATURES | NO_CACHING | ACTION_COSTS);
   else

--- conflicted
+++ resolved
@@ -14,10 +14,9 @@
 #include <cmath>
 #include <cstdlib>
 
-<<<<<<< HEAD
-namespace squared_loss_impl
-{
-inline float getLoss(const shared_data* sd, float prediction, float label)
+namespace
+{
+inline float squared_loss_impl_get_loss(const shared_data* sd, float prediction, float label)
 {
   if (prediction <= sd->max_label && prediction >= sd->min_label)
   {
@@ -26,20 +25,25 @@
   }
   else if (prediction < sd->min_label)
   {
-    if (label == sd->min_label)
-      return 0.;
+    if (label == sd->min_label) { return 0.; }
     else
+    {
       return static_cast<float>((label - sd->min_label) * (label - sd->min_label) +
           2. * (label - sd->min_label) * (sd->min_label - prediction));
+    }
   }
   else if (label == sd->max_label)
+  {
     return 0.;
+  }
   else
+  {
     return static_cast<float>((sd->max_label - label) * (sd->max_label - label) +
         2. * (sd->max_label - label) * (prediction - sd->max_label));
-}
-
-inline float getUpdate(float prediction, float label, float update_scale, float pred_per_update)
+  }
+}
+
+inline float squared_loss_impl_get_update(float prediction, float label, float update_scale, float pred_per_update)
 {
   if (update_scale * pred_per_update < 1e-6)
   {
@@ -52,88 +56,6 @@
   return (label - prediction) * (1.f - correctedExp(-2.f * update_scale * pred_per_update)) / pred_per_update;
 }
 
-inline float getUnsafeUpdate(float prediction, float label, float update_scale)
-{
-  return 2.f * (label - prediction) * update_scale;
-}
-
-inline float getSquareGrad(float prediction, float label) { return 4.f * (prediction - label) * (prediction - label); }
-
-inline float first_derivative(const shared_data* sd, float prediction, float label)
-{
-  if (prediction < sd->min_label)
-    prediction = sd->min_label;
-  else if (prediction > sd->max_label)
-    prediction = sd->max_label;
-  return 2.f * (prediction - label);
-}
-
-inline float second_derivative(const shared_data* sd, float prediction)
-{
-  if (prediction <= sd->max_label && prediction >= sd->min_label)
-    return 2.;
-  else
-    return 0.;
-}
-}  // namespace squared_loss_impl
-
-class squaredloss : public loss_function
-=======
-namespace
->>>>>>> 5795e004
-{
-inline float squared_loss_impl_get_loss(const shared_data* sd, float prediction, float label)
-{
-  if (prediction <= sd->max_label && prediction >= sd->min_label)
-  {
-<<<<<<< HEAD
-    return squared_loss_impl::getLoss(sd, prediction, label);
-=======
-    float example_loss = (prediction - label) * (prediction - label);
-    return example_loss;
->>>>>>> 5795e004
-  }
-  else if (prediction < sd->min_label)
-  {
-<<<<<<< HEAD
-    return squared_loss_impl::getUpdate(prediction, label, update_scale, pred_per_update);
-=======
-    if (label == sd->min_label) { return 0.; }
-    else
-    {
-      return static_cast<float>((label - sd->min_label) * (label - sd->min_label) +
-          2. * (label - sd->min_label) * (sd->min_label - prediction));
-    }
->>>>>>> 5795e004
-  }
-  else if (label == sd->max_label)
-  {
-    return 0.;
-  }
-  else
-  {
-    return static_cast<float>((sd->max_label - label) * (sd->max_label - label) +
-        2. * (sd->max_label - label) * (prediction - sd->max_label));
-  }
-}
-
-inline float squared_loss_impl_get_update(float prediction, float label, float update_scale, float pred_per_update)
-{
-  if (update_scale * pred_per_update < 1e-6)
-  {
-<<<<<<< HEAD
-    return squared_loss_impl::getUnsafeUpdate(prediction, label, update_scale);
-=======
-    /* When exp(-eta_t)~= 1 we replace 1-exp(-eta_t)
-     * with its first order Taylor expansion around 0
-     * to avoid catastrophic cancellation.
-     */
-    return 2.f * (label - prediction) * update_scale;
->>>>>>> 5795e004
-  }
-  return (label - prediction) * (1.f - correctedExp(-2.f * update_scale * pred_per_update)) / pred_per_update;
-}
-
 inline float squared_loss_impl_get_unsafe_update(float prediction, float label, float update_scale)
 {
   return 2.f * (label - prediction) * update_scale;
@@ -159,9 +81,6 @@
   if (prediction <= sd->max_label && prediction >= sd->min_label) { return 2.; }
   else
   {
-<<<<<<< HEAD
-    return squared_loss_impl::getSquareGrad(prediction, label);
-=======
     return 0.;
   }
 }
@@ -189,25 +108,16 @@
   float get_square_grad(float prediction, float label) const override
   {
     return squared_loss_impl_get_square_grad(prediction, label);
->>>>>>> 5795e004
   }
 
   float first_derivative(const shared_data* sd, float prediction, float label) const override
   {
-<<<<<<< HEAD
-    return squared_loss_impl::first_derivative(sd, prediction, label);
-=======
     return squared_loss_impl_first_derivative(sd, prediction, label);
->>>>>>> 5795e004
   }
 
   float second_derivative(const shared_data* sd, float prediction, float) const override
   {
-<<<<<<< HEAD
-    return squared_loss_impl::second_derivative(sd, prediction);
-=======
     return squared_loss_impl_second_derivative(sd, prediction);
->>>>>>> 5795e004
   }
 };
 
@@ -424,44 +334,11 @@
 
 // Expectile loss is closely related to the squared loss, but it's an asymmetric function with an expectile parameter
 // Its methods can be derived from the corresponding methods from the squared loss multiplied by the expectile value
-<<<<<<< HEAD
-class expectileloss : public loss_function
-=======
 class expectileloss : public VW::loss_function
->>>>>>> 5795e004
 {
 public:
   expectileloss(float& q) : _q(q) {}
 
-<<<<<<< HEAD
-  std::string getType() const override { return "expectile"; }
-  float getParameter() const override { return _q; }
-
-  float getLoss(const shared_data* sd, float prediction, float label) const override
-  {
-    float err = label - prediction;
-    return squared_loss_impl::getLoss(sd, prediction, label) * (err > 0 ? _q : (1.f - _q));
-  }
-
-  float getUpdate(float prediction, float label, float update_scale, float pred_per_update) const override
-  {
-    float err = label - prediction;
-    return err > 0 ? squared_loss_impl::getUpdate(prediction, label, _q * update_scale, pred_per_update)
-                   : squared_loss_impl::getUpdate(prediction, label, (1.f - _q) * update_scale, pred_per_update);
-  }
-
-  float getUnsafeUpdate(float prediction, float label, float update_scale) const override
-  {
-    float err = label - prediction;
-    return err > 0 ? squared_loss_impl::getUnsafeUpdate(prediction, label, _q * update_scale)
-                   : squared_loss_impl::getUnsafeUpdate(prediction, label, (1.f - _q) * update_scale);
-  }
-
-  float getSquareGrad(float prediction, float label) const override
-  {
-    float err = label - prediction;
-    return squared_loss_impl::getSquareGrad(prediction, label) * (err > 0 ? _q * _q : (1.f - _q) * (1.f - _q));
-=======
   std::string get_type() const override { return "expectile"; }
   float get_parameter() const override { return _q; }
 
@@ -489,27 +366,18 @@
   {
     float err = label - prediction;
     return squared_loss_impl_get_square_grad(prediction, label) * (err > 0 ? _q * _q : (1.f - _q) * (1.f - _q));
->>>>>>> 5795e004
   }
 
   float first_derivative(const shared_data* sd, float prediction, float label) const override
   {
     float err = label - prediction;
-<<<<<<< HEAD
-    return squared_loss_impl::first_derivative(sd, prediction, label) * (err > 0 ? _q : (1.f - _q));
-=======
     return squared_loss_impl_first_derivative(sd, prediction, label) * (err > 0 ? _q : (1.f - _q));
->>>>>>> 5795e004
   }
 
   float second_derivative(const shared_data* sd, float prediction, float label) const override
   {
     float err = label - prediction;
-<<<<<<< HEAD
-    return squared_loss_impl::second_derivative(sd, prediction) * (err > 0 ? _q : (1.f - _q));
-=======
     return squared_loss_impl_second_derivative(sd, prediction) * (err > 0 ? _q : (1.f - _q));
->>>>>>> 5795e004
   }
 
 private:
@@ -517,11 +385,7 @@
   float _q;
 };
 
-<<<<<<< HEAD
-class poisson_loss : public loss_function
-=======
 class poisson_loss : public VW::loss_function
->>>>>>> 5795e004
 {
   mutable VW::io::logger logger;
 

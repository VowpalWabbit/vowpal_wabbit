// Copyright (c) by respective owners including Yahoo!, Microsoft, and
// individual contributors. All rights reserved. Released under a BSD (revised)
// license as described in the file LICENSE.

#include <vector>
#ifdef _WIN32
#define NOMINMAX
#include <WinSock2.h>
#ifndef SHUT_RD
#define SHUT_RD SD_RECEIVE
#endif

#ifndef SHUT_WR
#define SHUT_WR SD_SEND
#endif

#ifndef SHUT_RDWR
#define SHUT_RDWR SD_BOTH
#endif
#else
#include <netdb.h>
#endif

#include "io_buf.h"
#include "cache.h"
#include "network.h"
#include "reductions.h"

using namespace VW::config;

struct sender
{
  io_buf* buf;
  std::unique_ptr<VW::io::socket> _socket;
  std::unique_ptr<VW::io::reader> _socket_reader;
  vw* all;  // loss ring_size others
  example** delay_ring;
  size_t sent_index;
  size_t received_index;

  ~sender()
  {
    free(delay_ring);
    delete buf;
  }
};

void open_sockets(sender& s, std::string host)
{
  s._socket = VW::io::wrap_socket_descriptor(open_socket(host.c_str()));
  s._socket_reader = s._socket->get_reader();
  s.buf = new io_buf();
  s.buf->add_file(s._socket->get_writer());
}

void send_features(io_buf* b, example& ec, uint32_t mask)
{
  // note: subtracting 1 b/c not sending constant
  output_byte(*b, (unsigned char)(ec.indices.size() - 1));

  for (namespace_index ns : ec.indices)
  {
    if (ns == constant_namespace)
      continue;
    output_features(*b, ns, ec.feature_space[ns], mask);
  }
  b->flush();
}

void receive_result(sender& s)
{
  float res, weight;

<<<<<<< HEAD
  get_prediction(s.sd, res, weight);
  example& ec = *s.delay_ring[s.received_index++ % s.all->example_parser->ring_size];
=======
  get_prediction(s._socket_reader.get(), res, weight);
  example& ec = *s.delay_ring[s.received_index++ % s.all->p->ring_size];
>>>>>>> 5d4c23af
  ec.pred.scalar = res;

  label_data& ld = ec.l.simple;
  ec.loss = s.all->loss->getLoss(s.all->sd, ec.pred.scalar, ld.label) * ec.weight;

  return_simple_example(*(s.all), nullptr, ec);
}

void learn(sender& s, VW::LEARNER::single_learner&, example& ec)
{
  if (s.received_index + s.all->example_parser->ring_size / 2 - 1 == s.sent_index)
    receive_result(s);

  s.all->set_minmax(s.all->sd, ec.l.simple.label);
  s.all->example_parser->lbl_parser.cache_label(&ec.l, *s.buf);  // send label information.
  cache_tag(*s.buf, ec.tag);
  send_features(s.buf, ec, (uint32_t)s.all->parse_mask);
  s.delay_ring[s.sent_index++ % s.all->example_parser->ring_size] = &ec;
}

void finish_example(vw&, sender&, example&) {}

void end_examples(sender& s)
{
  // close our outputs to signal finishing.
  while (s.received_index != s.sent_index) receive_result(s);
  s.buf->close_files();
}

VW::LEARNER::base_learner* sender_setup(options_i& options, vw& all)
{
  std::string host;

  option_group_definition sender_options("Network sending");
  sender_options.add(make_option("sendto", host).keep().help("send examples to <host>"));
  options.add_and_parse(sender_options);

  if (!options.was_supplied("sendto"))
  {
    return nullptr;
  }

  auto s = scoped_calloc_or_throw<sender>();
  open_sockets(*s.get(), host);

  s->all = &all;
  s->delay_ring = calloc_or_throw<example*>(all.example_parser->ring_size);

<<<<<<< HEAD
  LEARNER::learner<sender, example>& l = init_learner(s, learn, learn, 1, "sendto");
=======
  VW::LEARNER::learner<sender, example>& l = init_learner(s, learn, learn, 1);
>>>>>>> 5d4c23af
  l.set_finish_example(finish_example);
  l.set_end_examples(end_examples);
  return make_base(l);
}<|MERGE_RESOLUTION|>--- conflicted
+++ resolved
@@ -71,13 +71,8 @@
 {
   float res, weight;
 
-<<<<<<< HEAD
-  get_prediction(s.sd, res, weight);
+  get_prediction(s._socket_reader.get(), res, weight);
   example& ec = *s.delay_ring[s.received_index++ % s.all->example_parser->ring_size];
-=======
-  get_prediction(s._socket_reader.get(), res, weight);
-  example& ec = *s.delay_ring[s.received_index++ % s.all->p->ring_size];
->>>>>>> 5d4c23af
   ec.pred.scalar = res;
 
   label_data& ld = ec.l.simple;
@@ -126,11 +121,7 @@
   s->all = &all;
   s->delay_ring = calloc_or_throw<example*>(all.example_parser->ring_size);
 
-<<<<<<< HEAD
-  LEARNER::learner<sender, example>& l = init_learner(s, learn, learn, 1, "sendto");
-=======
-  VW::LEARNER::learner<sender, example>& l = init_learner(s, learn, learn, 1);
->>>>>>> 5d4c23af
+  VW::LEARNER::learner<sender, example>& l = init_learner(s, learn, learn, 1, "sendto");
   l.set_finish_example(finish_example);
   l.set_end_examples(end_examples);
   return make_base(l);

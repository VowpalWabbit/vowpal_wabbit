// Copyright (c) by respective owners including Yahoo!, Microsoft, and
// individual contributors. All rights reserved. Released under a BSD (revised)
// license as described in the file LICENSE.

#include "cb_explore_adf_first.h"

#include "reductions.h"
#include "cb_adf.h"
#include "rand48.h"
#include "bs.h"
#include "gen_cs_example.h"
#include "cb_explore.h"
#include "explore.h"
#include "cb_explore_adf_common.h"
#include <vector>
#include <algorithm>
#include <cmath>

namespace VW
{
namespace cb_explore_adf
{
namespace first
{
struct cb_explore_adf_first
{
 private:
  size_t _tau;
  float _epsilon;

 public:
  cb_explore_adf_first(size_t tau, float epsilon);
  ~cb_explore_adf_first() = default;

  // Should be called through cb_explore_adf_base for pre/post-processing
  void predict(VW::LEARNER::multi_learner& base, multi_ex& examples) { predict_or_learn_impl<false>(base, examples); }
  void learn(VW::LEARNER::multi_learner& base, multi_ex& examples) { predict_or_learn_impl<true>(base, examples); }

 private:
  template <bool is_learn>
  void predict_or_learn_impl(VW::LEARNER::multi_learner& base, multi_ex& examples);
};

cb_explore_adf_first::cb_explore_adf_first(size_t tau, float epsilon) : _tau(tau), _epsilon(epsilon) {}

template <bool is_learn>
void cb_explore_adf_first::predict_or_learn_impl(VW::LEARNER::multi_learner& base, multi_ex& examples)
{
  // Explore tau times, then act according to optimal.
  if (is_learn)
    VW::LEARNER::multiline_learn_or_predict<true>(base, examples, examples[0]->ft_offset);
  else
    VW::LEARNER::multiline_learn_or_predict<false>(base, examples, examples[0]->ft_offset);

  v_array<ACTION_SCORE::action_score>& preds = examples[0]->pred.a_s;
  uint32_t num_actions = (uint32_t)preds.size();

  if (_tau)
  {
    float prob = 1.f / (float)num_actions;
    for (size_t i = 0; i < num_actions; i++) preds[i].score = prob;
    if (is_learn)
      _tau--;
  }
  else
  {
    for (size_t i = 1; i < num_actions; i++) preds[i].score = 0.;
    preds[0].score = 1.0;
  }

  exploration::enforce_minimum_probability(_epsilon, true, begin_scores(preds), end_scores(preds));
}

VW::LEARNER::base_learner* setup(config::options_i& options, vw& all)
{
  using config::make_option;
  bool cb_explore_adf_option = false;
  size_t tau = 0;
  float epsilon = 0.;
  config::option_group_definition new_options("Contextual Bandit Exploration with Action Dependent Features");
  new_options
      .add(make_option("cb_explore_adf", cb_explore_adf_option)
               .keep()
               .help("Online explore-exploit for a contextual bandit problem with multiline action dependent features"))
      .add(make_option("first", tau).keep().help("tau-first exploration"))
      .add(make_option("epsilon", epsilon).keep().allow_override().help("epsilon-greedy exploration"));
  options.add_and_parse(new_options);

  if (!cb_explore_adf_option || !options.was_supplied("first"))
    return nullptr;

  // Ensure serialization of cb_adf in all cases.
  if (!options.was_supplied("cb_adf"))
  {
    options.insert("cb_adf", "");
  }

  all.delete_prediction = ACTION_SCORE::delete_action_scores;

  size_t problem_multiplier = 1;

<<<<<<< HEAD
  LEARNER::multi_learner* base = LEARNER::as_multiline(setup_base(options, all));
  all.example_parser->lbl_parser = CB::cb_label;
  all.label_type = label_type::cb;
=======
  VW::LEARNER::multi_learner* base = VW::LEARNER::as_multiline(setup_base(options, all));
  all.p->lp = CB::cb_label;
  all.label_type = label_type_t::cb;
>>>>>>> 5d4c23af

  using explore_type = cb_explore_adf_base<cb_explore_adf_first>;
  auto data = scoped_calloc_or_throw<explore_type>(tau, epsilon);

<<<<<<< HEAD
  LEARNER::learner<explore_type, multi_ex>& l = LEARNER::init_learner(data, base, explore_type::learn,
      explore_type::predict, problem_multiplier, prediction_type::action_probs, "cb_explore_adf-first");
=======
  if (epsilon < 0.0 || epsilon > 1.0)
  {
    THROW("The value of epsilon must be in [0,1]");
  }

  VW::LEARNER::learner<explore_type, multi_ex>& l = VW::LEARNER::init_learner(
      data, base, explore_type::learn, explore_type::predict, problem_multiplier, prediction_type_t::action_probs);
>>>>>>> 5d4c23af

  l.set_finish_example(explore_type::finish_multiline_example);
  return make_base(l);
}
}  // namespace first
}  // namespace cb_explore_adf
}  // namespace VW<|MERGE_RESOLUTION|>--- conflicted
+++ resolved
@@ -99,31 +99,20 @@
 
   size_t problem_multiplier = 1;
 
-<<<<<<< HEAD
-  LEARNER::multi_learner* base = LEARNER::as_multiline(setup_base(options, all));
+  VW::LEARNER::multi_learner* base = LEARNER::as_multiline(setup_base(options, all));
   all.example_parser->lbl_parser = CB::cb_label;
-  all.label_type = label_type::cb;
-=======
-  VW::LEARNER::multi_learner* base = VW::LEARNER::as_multiline(setup_base(options, all));
-  all.p->lp = CB::cb_label;
   all.label_type = label_type_t::cb;
->>>>>>> 5d4c23af
 
   using explore_type = cb_explore_adf_base<cb_explore_adf_first>;
   auto data = scoped_calloc_or_throw<explore_type>(tau, epsilon);
 
-<<<<<<< HEAD
-  LEARNER::learner<explore_type, multi_ex>& l = LEARNER::init_learner(data, base, explore_type::learn,
-      explore_type::predict, problem_multiplier, prediction_type::action_probs, "cb_explore_adf-first");
-=======
   if (epsilon < 0.0 || epsilon > 1.0)
   {
     THROW("The value of epsilon must be in [0,1]");
   }
 
   VW::LEARNER::learner<explore_type, multi_ex>& l = VW::LEARNER::init_learner(
-      data, base, explore_type::learn, explore_type::predict, problem_multiplier, prediction_type_t::action_probs);
->>>>>>> 5d4c23af
+      data, base, explore_type::learn, explore_type::predict, problem_multiplier, prediction_type_t::action_probs, "cb_explore_adf-first");
 
   l.set_finish_example(explore_type::finish_multiline_example);
   return make_base(l);

set(vw_common_sources
    include/vw/common/vw_exception.h
    include/vw/common/future_compat.h
    include/vw/common/hash.h
    include/vw/common/string_view.h
    include/vw/common/text_utils.h
    include/vw/common/vwvis.h
)

vw_add_library(
    NAME "common"
    TYPE "HEADER_ONLY"
    SOURCES ${vw_common_sources}
    PUBLIC_DEPS nonstd::string-view-lite
    DESCRIPTION "Common utilities that are shared by every project. The only dependencies permitted are polyfill/vocabulary types"
    EXCEPTION_DESCRIPTION "Yes, also supports `VW_NOEXCEPT`"
    ENABLE_INSTALL
)

vw_add_test_executable(
    FOR_LIB "common"
    SOURCES
      tests/basic_tokenize_test.cc
      tests/text_utils_test.cc
<<<<<<< HEAD
      tests/uniform_hash_test.cc
=======
      tests/hash_test.cc
>>>>>>> c766d571
)<|MERGE_RESOLUTION|>--- conflicted
+++ resolved
@@ -22,9 +22,5 @@
     SOURCES
       tests/basic_tokenize_test.cc
       tests/text_utils_test.cc
-<<<<<<< HEAD
-      tests/uniform_hash_test.cc
-=======
       tests/hash_test.cc
->>>>>>> c766d571
 )
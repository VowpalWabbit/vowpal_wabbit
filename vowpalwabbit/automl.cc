--- conflicted
+++ resolved
@@ -121,24 +121,8 @@
   bin_text_read_write_fixed(
       model_file, reinterpret_cast<char*>(&config_index), sizeof(config_index), "", read, msg, text);
 
-<<<<<<< HEAD
-    chisq.save_load(model_file, read, text);
-  }
-
-  void persist(metric_sink& metrics, const std::string& suffix)
-  {
-    metrics.int_metrics_list.emplace_back("upcnt" + suffix, update_count);
-    metrics.float_metrics_list.emplace_back("ips" + suffix, current_ips());
-    distributionally_robust::ScoredDual sd = chisq.recompute_duals();
-    metrics.float_metrics_list.emplace_back("bound" + suffix, static_cast<float>(sd.first));
-    metrics.float_metrics_list.emplace_back("w" + suffix, last_w);
-    metrics.float_metrics_list.emplace_back("r" + suffix, last_r);
-    metrics.int_metrics_list.emplace_back("conf_idx" + suffix, config_index);
-  }
-=======
   chisq.save_load(model_file, read, text);
 }
->>>>>>> 9d825b33
 
 void scored_config::persist(metric_sink& metrics, const std::string& suffix)
 {
@@ -148,7 +132,7 @@
   metrics.float_metrics_list.emplace_back("bound" + suffix, static_cast<float>(sd.first));
   metrics.float_metrics_list.emplace_back("w" + suffix, last_w);
   metrics.float_metrics_list.emplace_back("r" + suffix, last_r);
-  metrics.float_metrics_list.emplace_back("conf_idx" + suffix, config_index);
+  metrics.int_metrics_list.emplace_back("conf_idx" + suffix, config_index);
 }
 
 float scored_config::current_ips() { return ips / update_count; }

--- conflicted
+++ resolved
@@ -128,34 +128,6 @@
   last_r = r;
 }
 
-<<<<<<< HEAD
-=======
-void scored_config::save_load(io_buf& io, bool read, bool text)
-{
-  if (io.num_files() == 0) { return; }
-  if (read)
-  {
-    VW::model_utils::read_model_field(io, ips);
-    VW::model_utils::read_model_field(io, update_count);
-    VW::model_utils::read_model_field(io, last_w);
-    VW::model_utils::read_model_field(io, last_r);
-    VW::model_utils::read_model_field(io, config_index);
-    VW::model_utils::read_model_field(io, eligible_to_inactivate);
-    VW::model_utils::read_model_field(io, chisq);
-  }
-  else
-  {
-    VW::model_utils::write_model_field(io, ips, "_aml_config_ips", text);
-    VW::model_utils::write_model_field(io, update_count, "_aml_config_count", text);
-    VW::model_utils::write_model_field(io, last_w, "_aml_config_lastw", text);
-    VW::model_utils::write_model_field(io, last_r, "_aml_config_lastr", text);
-    VW::model_utils::write_model_field(io, config_index, "_aml_config_index", text);
-    VW::model_utils::write_model_field(io, eligible_to_inactivate, "_aml_config_eligible_to_inactivate", text);
-    VW::model_utils::write_model_field(io, chisq, "", text);
-  }
-}
-
->>>>>>> 7cfcde0a
 void scored_config::persist(metric_sink& metrics, const std::string& suffix)
 {
   metrics.int_metrics_list.emplace_back("upcnt" + suffix, update_count);
@@ -178,70 +150,6 @@
   update_count = 0;
 }
 
-<<<<<<< HEAD
-=======
-void exclusion_config::save_load(io_buf& model_file, bool read, bool text)
-{
-  if (model_file.num_files() == 0) { return; }
-  std::stringstream msg;
-
-  size_t exclusion_size;
-  if (read)
-  {
-    bin_text_read_write_fixed(
-        model_file, reinterpret_cast<char*>(&exclusion_size), sizeof(exclusion_size), read, msg, text);
-    for (size_t i = 0; i < exclusion_size; ++i)
-    {
-      namespace_index ns;
-      size_t other_ns_size;
-      std::set<namespace_index> other_namespaces;
-      bin_text_read_write_fixed(model_file, (char*)&ns, sizeof(ns), read, msg, text);
-      bin_text_read_write_fixed(
-          model_file, reinterpret_cast<char*>(&other_ns_size), sizeof(other_ns_size), read, msg, text);
-      for (size_t j = 0; j < other_ns_size; ++j)
-      {
-        namespace_index other_ns;
-        bin_text_read_write_fixed(model_file, (char*)&other_ns, sizeof(other_ns), read, msg, text);
-        other_namespaces.insert(other_ns);
-      }
-      exclusions[ns] = other_namespaces;
-    }
-  }
-  else
-  {
-    exclusion_size = exclusions.size();
-    msg << "exclusion_size " << exclusion_size << "\n";
-    bin_text_read_write_fixed(
-        model_file, reinterpret_cast<char*>(&exclusion_size), sizeof(exclusion_size), read, msg, text);
-    for (const auto& ns_pair : exclusions)
-    {
-      namespace_index ns = ns_pair.first;
-      size_t other_ns_size = ns_pair.second.size();
-      bin_text_read_write_fixed(model_file, (char*)&ns, sizeof(ns), read, msg, text);
-      bin_text_read_write_fixed(
-          model_file, reinterpret_cast<char*>(&other_ns_size), sizeof(other_ns_size), read, msg, text);
-      for (const auto& other_ns : ns_pair.second)
-      { bin_text_read_write_fixed(model_file, (char*)&other_ns, sizeof(other_ns), read, msg, text); }
-    }
-  }
-
-  if (read)
-  {
-    VW::model_utils::read_model_field(model_file, lease);
-    VW::model_utils::read_model_field(model_file, ips);
-    VW::model_utils::read_model_field(model_file, lower_bound);
-    VW::model_utils::read_model_field(model_file, state);
-  }
-  else
-  {
-    VW::model_utils::write_model_field(model_file, lease, "_aml_lease", text);
-    VW::model_utils::write_model_field(model_file, ips, "_aml_ips", text);
-    VW::model_utils::write_model_field(model_file, lower_bound, "_aml_lower_bound", text);
-    VW::model_utils::write_model_field(model_file, state, "_aml_state", text);
-  }
-}
-
->>>>>>> 7cfcde0a
 template <typename CMType>
 void automl<CMType>::one_step(multi_learner& base, multi_ex& ec, CB::cb_class& logged, size_t labelled_action)
 {
@@ -537,123 +445,6 @@
   if (champ_change) { config_oracle(); }
 }
 
-<<<<<<< HEAD
-=======
-void interaction_config_manager::save_load(io_buf& model_file, bool read, bool text)
-{
-  if (model_file.num_files() == 0) { return; }
-  std::stringstream msg;
-
-  if (read)
-  {
-    VW::model_utils::read_model_field(model_file, total_learn_count);
-    VW::model_utils::read_model_field(model_file, current_champ);
-  }
-  else
-  {
-    VW::model_utils::write_model_field(model_file, total_learn_count, "_aml_cm_count", text);
-    VW::model_utils::write_model_field(model_file, current_champ, "_aml_cm_champ", text);
-  }
-
-  size_t config_size;
-  size_t ns_counter_size;
-  size_t index_queue_size;
-  size_t score_size;
-  if (read)
-  {
-    // Load scores
-    scores.clear();
-    bin_text_read_write_fixed(model_file, reinterpret_cast<char*>(&score_size), sizeof(score_size), read, msg, text);
-    for (size_t i = 0; i < score_size; ++i)
-    {
-      scored_config sc;
-      sc.save_load(model_file, read, text);
-      scores.push_back(sc);
-    }
-
-    // Load configs
-    bin_text_read_write_fixed(model_file, reinterpret_cast<char*>(&config_size), sizeof(config_size), read, msg, text);
-    for (size_t i = 0; i < config_size; ++i)
-    {
-      size_t index;
-      exclusion_config conf;
-      bin_text_read_write_fixed(model_file, reinterpret_cast<char*>(&index), sizeof(index), read, msg, text);
-      conf.save_load(model_file, read, text);
-      configs[index] = conf;
-    }
-
-    // Load ns_counter
-    bin_text_read_write_fixed(
-        model_file, reinterpret_cast<char*>(&ns_counter_size), sizeof(ns_counter_size), read, msg, text);
-    for (size_t i = 0; i < ns_counter_size; ++i)
-    {
-      namespace_index ns;
-      size_t count;
-      bin_text_read_write_fixed(model_file, reinterpret_cast<char*>(&ns), sizeof(ns), read, msg, text);
-      bin_text_read_write_fixed(model_file, reinterpret_cast<char*>(&count), sizeof(count), read, msg, text);
-      ns_counter[ns] = count;
-    }
-
-    // Load index_queue
-    bin_text_read_write_fixed(
-        model_file, reinterpret_cast<char*>(&index_queue_size), sizeof(index_queue_size), read, msg, text);
-    for (size_t i = 0; i < index_queue_size; ++i)
-    {
-      float priority;
-      size_t index;
-      bin_text_read_write_fixed(model_file, reinterpret_cast<char*>(&priority), sizeof(priority), read, msg, text);
-      bin_text_read_write_fixed(model_file, reinterpret_cast<char*>(&index), sizeof(index), read, msg, text);
-      index_queue.push(std::make_pair(priority, index));
-    }
-
-    for (size_t live_slot = 0; live_slot < scores.size(); ++live_slot) { gen_quadratic_interactions(live_slot); }
-  }
-  else
-  {
-    // Save scores
-    score_size = scores.size();
-    msg << "score_size " << score_size << "\n";
-    bin_text_read_write_fixed(model_file, reinterpret_cast<char*>(&score_size), sizeof(score_size), read, msg, text);
-    for (auto& score : scores) { score.save_load(model_file, read, text); }
-
-    // Save configs
-    config_size = configs.size();
-    msg << "config_size " << config_size << "\n";
-    bin_text_read_write_fixed(model_file, reinterpret_cast<char*>(&config_size), sizeof(config_size), read, msg, text);
-    for (auto& ind_config : configs)
-    {
-      bin_text_read_write_fixed(model_file, (char*)&ind_config.first, sizeof(ind_config.first), read, msg, text);
-      ind_config.second.save_load(model_file, read, text);
-    }
-
-    // Save ns_counter
-    ns_counter_size = ns_counter.size();
-    msg << "ns_counter_size " << ns_counter_size << "\n";
-    bin_text_read_write_fixed(
-        model_file, reinterpret_cast<char*>(&ns_counter_size), sizeof(ns_counter_size), read, msg, text);
-    for (auto& ns_count : ns_counter)
-    {
-      bin_text_read_write_fixed(model_file, (char*)&ns_count.first, sizeof(ns_count.first), read, msg, text);
-      bin_text_read_write_fixed(
-          model_file, reinterpret_cast<char*>(&ns_count.second), sizeof(ns_count.second), read, msg, text);
-    }
-
-    // Save index_queue
-    index_queue_size = index_queue.size();
-    msg << "index_queue_size " << index_queue_size << "\n";
-    bin_text_read_write_fixed(
-        model_file, reinterpret_cast<char*>(&index_queue_size), sizeof(index_queue_size), read, msg, text);
-    while (!index_queue.empty())
-    {
-      auto& pri_ind = index_queue.top();
-      bin_text_read_write_fixed(model_file, (char*)&pri_ind.first, sizeof(pri_ind.first), read, msg, text);
-      bin_text_read_write_fixed(model_file, (char*)&pri_ind.second, sizeof(pri_ind.second), read, msg, text);
-      index_queue.pop();
-    }
-  }
-}
-
->>>>>>> 7cfcde0a
 void interaction_config_manager::persist(metric_sink& metrics)
 {
   metrics.int_metrics_list.emplace_back("test_county", total_learn_count);
@@ -768,21 +559,14 @@
 }
 
 template <typename CMType>
-void save_load_aml(automl<CMType>& d, io_buf& io, bool read, bool text)
-{
-<<<<<<< HEAD
+void save_load_aml(automl<CMType>& aml, io_buf& io, bool read, bool text)
+{
   if (io.num_files() == 0) { return; }
-  VW::model_utils::process_model_field(io, d.current_state, read, "_aml_state", text);
-  VW::model_utils::process_model_field(io, *d.cm, read, "_aml_cm", text);
-=======
-  if (model_file.num_files() == 0) { return; }
-  if (read) { VW::model_utils::read_model_field(model_file, d.current_state); }
+  if (read) { VW::model_utils::read_model_field(io, aml); }
   else
   {
-    VW::model_utils::write_model_field(model_file, d.current_state, "_aml_state", text);
-  }
-  d.cm->save_load(model_file, read, text);
->>>>>>> 7cfcde0a
+    VW::model_utils::write_model_field(io, aml, "_automl", text);
+  }
 }
 
 // Basic implementation of scheduler to pick new configs when one runs out of lease.
@@ -905,56 +689,100 @@
 
 namespace model_utils
 {
-size_t process_model_field(io_buf& io, VW::automl::exclusion_config& ec, bool read,
-    const std::string& name_or_readable_field_template, bool text)
-{
-  if (io.num_files() == 0) { return 0; }
-
+size_t read_model_field(io_buf& io, VW::automl::exclusion_config& ec)
+{
   size_t bytes = 0;
-  bytes += process_model_field(io, ec.exclusions, read, name_or_readable_field_template + "_exclusions", text);
-  bytes += process_model_field(io, ec.lease, read, name_or_readable_field_template + "_lease", text);
-  bytes += process_model_field(io, ec.ips, read, name_or_readable_field_template + "_ips", text);
-  bytes += process_model_field(io, ec.lower_bound, read, name_or_readable_field_template + "_lower_bound", text);
-  bytes += process_model_field(io, ec.state, read, name_or_readable_field_template + "_state", text);
+  bytes += read_model_field(io, ec.exclusions);
+  bytes += read_model_field(io, ec.lease);
+  bytes += read_model_field(io, ec.ips);
+  bytes += read_model_field(io, ec.lower_bound);
+  bytes += read_model_field(io, ec.state);
   return bytes;
 }
 
-size_t process_model_field(
-    io_buf& io, VW::automl::scored_config& sc, bool read, const std::string& name_or_readable_field_template, bool text)
-{
-  if (io.num_files() == 0) { return 0; }
-
+size_t write_model_field(
+    io_buf& io, const VW::automl::exclusion_config& ec, const std::string& upstream_name, bool text)
+{
   size_t bytes = 0;
-  bytes += process_model_field(io, sc.ips, read, name_or_readable_field_template + "_ips", text);
-  bytes += process_model_field(io, sc.update_count, read, name_or_readable_field_template + "_count", text);
-  bytes += process_model_field(io, sc.last_w, read, name_or_readable_field_template + "_lastw", text);
-  bytes += process_model_field(io, sc.last_r, read, name_or_readable_field_template + "_lastr", text);
-  bytes += process_model_field(io, sc.config_index, read, name_or_readable_field_template + "_index", text);
-  bytes += process_model_field(
-      io, sc.eligible_to_inactivate, read, name_or_readable_field_template + "_eligible_to_inactivate", text);
-  bytes += process_model_field(io, *sc.chisq, read, name_or_readable_field_template + "_chisq", text);
+  bytes += write_model_field(io, ec.exclusions, upstream_name + "_exclusions", text);
+  bytes += write_model_field(io, ec.lease, upstream_name + "_lease", text);
+  bytes += write_model_field(io, ec.ips, upstream_name + "_ips", text);
+  bytes += write_model_field(io, ec.lower_bound, upstream_name + "_lower_bound", text);
+  bytes += write_model_field(io, ec.state, upstream_name + "_state", text);
   return bytes;
 }
 
-size_t process_model_field(io_buf& io, VW::automl::interaction_config_manager& cm, bool read,
-    const std::string& name_or_readable_field_template, bool text)
-{
-  if (io.num_files() == 0) { return 0; }
-  if (read) { cm.scores.clear(); }
-
+size_t read_model_field(io_buf& io, VW::automl::scored_config& sc)
+{
   size_t bytes = 0;
-  bytes += process_model_field(io, cm.total_learn_count, read, name_or_readable_field_template + "_count", text);
-  bytes += process_model_field(io, cm.current_champ, read, name_or_readable_field_template + "_champ", text);
-  bytes += process_model_field(io, cm.ns_counter, read, name_or_readable_field_template + "_ns_counter", text);
-  bytes += process_model_field(io, cm.configs, read, name_or_readable_field_template + "_configs", text);
-  bytes += process_model_field(io, cm.scores, read, name_or_readable_field_template + "_scores", text);
-  bytes += process_model_field(io, cm.index_queue, read, name_or_readable_field_template + "_index_queue", text);
-
-  if (read)
-  {
-    for (size_t live_slot = 0; live_slot < cm.scores.size(); ++live_slot) { cm.gen_quadratic_interactions(live_slot); }
-  }
+  bytes += read_model_field(io, sc.ips);
+  bytes += read_model_field(io, sc.update_count);
+  bytes += read_model_field(io, sc.last_w);
+  bytes += read_model_field(io, sc.last_r);
+  bytes += read_model_field(io, sc.config_index);
+  bytes += read_model_field(io, sc.eligible_to_inactivate);
+  bytes += read_model_field(io, *sc.chisq);
   return bytes;
 }
+
+size_t write_model_field(io_buf& io, const VW::automl::scored_config& sc, const std::string& upstream_name, bool text)
+{
+  size_t bytes = 0;
+  bytes += write_model_field(io, sc.ips, upstream_name + "_ips", text);
+  bytes += write_model_field(io, sc.update_count, upstream_name + "_count", text);
+  bytes += write_model_field(io, sc.last_w, upstream_name + "_lastw", text);
+  bytes += write_model_field(io, sc.last_r, upstream_name + "_lastr", text);
+  bytes += write_model_field(io, sc.config_index, upstream_name + "_index", text);
+  bytes += write_model_field(io, sc.eligible_to_inactivate, upstream_name + "_eligible_to_inactivate", text);
+  bytes += write_model_field(io, *sc.chisq, upstream_name + "_chisq", text);
+  return bytes;
+}
+
+size_t read_model_field(io_buf& io, VW::automl::interaction_config_manager& cm)
+{
+  cm.scores.clear();
+  size_t bytes = 0;
+  bytes += read_model_field(io, cm.total_learn_count);
+  bytes += read_model_field(io, cm.current_champ);
+  bytes += read_model_field(io, cm.ns_counter);
+  bytes += read_model_field(io, cm.configs);
+  bytes += read_model_field(io, cm.scores);
+  bytes += read_model_field(io, cm.index_queue);
+  for (size_t live_slot = 0; live_slot < cm.scores.size(); ++live_slot) { cm.gen_quadratic_interactions(live_slot); }
+  return bytes;
+}
+
+size_t write_model_field(io_buf& io, const VW::automl::interaction_config_manager& cm,
+    const std::string& upstream_name, bool text)
+{
+  size_t bytes = 0;
+  bytes += write_model_field(io, cm.total_learn_count, upstream_name + "_count", text);
+  bytes += write_model_field(io, cm.current_champ, upstream_name + "_champ", text);
+  bytes += write_model_field(io, cm.ns_counter, upstream_name + "_ns_counter", text);
+  bytes += write_model_field(io, cm.configs, upstream_name + "_configs", text);
+  bytes += write_model_field(io, cm.scores, upstream_name + "_scores", text);
+  bytes += write_model_field(io, cm.index_queue, upstream_name + "_index_queue", text);
+  return bytes;
+}
+
+template<typename CMType>
+size_t read_model_field(io_buf& io, VW::automl::automl<CMType>& aml)
+{
+  size_t bytes = 0;
+  bytes += read_model_field(io, aml.current_state);
+  bytes += read_model_field(io, *aml.cm);
+  return bytes;
+}
+
+template<typename CMType>
+size_t write_model_field(io_buf& io, const VW::automl::automl<CMType>& aml,
+    const std::string& upstream_name, bool text)
+{
+  size_t bytes = 0;
+  bytes += write_model_field(io, aml.current_state, upstream_name + "_state", text);
+  bytes += write_model_field(io, *aml.cm, upstream_name + "_config_manager", text);
+  return bytes;
+}
+
 }  // namespace model_utils
 }  // namespace VW
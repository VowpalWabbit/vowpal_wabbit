#include <cstring>
#include <float.h>
#include <math.h>
#include <stdio.h>
#include <boost/utility/string_view.hpp>

#include "cache.h"
#include "accumulate.h"
#include "best_constant.h"


namespace no_label
{
char* bufread_no_label(shared_data*, label_data*, char* c) { return c; }

size_t read_cached_no_label(shared_data*, void*, io_buf&) { return 1; }

float get_weight(void*) { return 1.; }

char* bufcache_no_label(label_data*, char* c) { return c; }

void cache_no_label(void*, io_buf&) {}

void default_no_label(void*) {}

bool test_label(void*) { return false; }

void delete_no_label(void*) {}

void parse_no_label(parser*, shared_data*, void*, v_array<boost::string_view>& words)
{
  switch (words.size())
  {
    case 0:
      break;
    default:
<<<<<<< HEAD
      cout << "Error: " << words.size() << " is too many tokens for a simple label: ";
      for (const auto & word : words) std::cout << word;
      cout << endl;
=======
     std::cout << "Error: " << words.size() << " is too many tokens for a simple label: ";
      for (unsigned int i = 0; i < words.size(); ++i) print_substring(words[i]);
     std::cout << std::endl;
>>>>>>> 48a9d36c
  }
}

label_parser no_label_parser = {default_no_label, parse_no_label, cache_no_label, read_cached_no_label, delete_no_label,
    get_weight, nullptr, test_label, sizeof(nullptr)};

void print_no_label_update(vw& all, example& ec)
{
  if (all.sd->weighted_labeled_examples + all.sd->weighted_unlabeled_examples >= all.sd->dump_interval && !all.quiet &&
      !all.bfgs)
  {
    all.sd->print_update(all.holdout_set_off, all.current_pass, 0.f, ec.pred.scalar, ec.num_features, all.progress_add,
        all.progress_arg);
  }
}

void output_and_account_no_label_example(vw& all, example& ec)
{
  all.sd->update(ec.test_only, false, ec.loss, ec.weight, ec.num_features);

  all.print(all.raw_prediction, ec.partial_prediction, -1, ec.tag);
  for (size_t i = 0; i < all.final_prediction_sink.size(); i++)
  {
    int f = (int)all.final_prediction_sink[i];
    all.print(f, ec.pred.scalar, 0, ec.tag);
  }

  print_no_label_update(all, ec);
}

void return_no_label_example(vw& all, void*, example& ec)
{
  output_and_account_example(all, ec);
  VW::finish_example(all, ec);
}
}  // namespace no_label<|MERGE_RESOLUTION|>--- conflicted
+++ resolved
@@ -34,15 +34,9 @@
     case 0:
       break;
     default:
-<<<<<<< HEAD
-      cout << "Error: " << words.size() << " is too many tokens for a simple label: ";
+      std::cout << "Error: " << words.size() << " is too many tokens for a simple label: ";
       for (const auto & word : words) std::cout << word;
-      cout << endl;
-=======
-     std::cout << "Error: " << words.size() << " is too many tokens for a simple label: ";
-      for (unsigned int i = 0; i < words.size(); ++i) print_substring(words[i]);
-     std::cout << std::endl;
->>>>>>> 48a9d36c
+      std::cout << std::endl;
   }
 }
 

// Copyright (c) by respective owners including Yahoo!, Microsoft, and
// individual contributors. All rights reserved. Released under a BSD (revised)
// license as described in the file LICENSE.

#include <cstring>
#include <cfloat>
#include <cmath>
#include <cstdio>

#include "cache.h"
#include "accumulate.h"
#include "best_constant.h"
#include "vw_string_view.h"
#include "example.h"
#include "vw_string_view_fmt.h"

#include "io/logger.h"
// needed for printing ranges of objects (eg: all elements of a vector)
#include <fmt/ranges.h>

namespace logger = VW::io::logger;

<<<<<<< HEAD
bool test_label(void*) { return false; }

void delete_no_label(void*) {}

void parse_no_label(parser*, shared_data*, void*, v_array<VW::string_view>& words, v_array<VW::string_view>&)
=======
namespace no_label
{
void parse_no_label(const std::vector<VW::string_view>& words)
>>>>>>> 183bc339
{
  switch (words.size())
  {
    case 0:
      break;
    default:
      logger::log_error("Error: {0} is too many tokens for a simple label: {1}",
			words.size(), fmt::join(words, " "));
  }
}

// clang-format off
label_parser no_label_parser = {
  // default_label
  [](polylabel*) {},
  // parse_label
  [](parser*, shared_data*, polylabel*, std::vector<VW::string_view>& words, reduction_features&) {
    parse_no_label(words);
  },
  // cache_label
  [](polylabel*, reduction_features&, io_buf&) {},
  // read_cached_label
  [](shared_data*, polylabel*, reduction_features&, io_buf&) -> size_t { return 1; },
   // get_weight
  [](polylabel*, const reduction_features&) { return 1.f; },
  // test_label
  [](polylabel*) { return false; },
  label_type_t::nolabel
};
// clang-format on

void print_no_label_update(vw& all, example& ec)
{
  if (all.sd->weighted_labeled_examples + all.sd->weighted_unlabeled_examples >= all.sd->dump_interval &&
      !all.logger.quiet && !all.bfgs)
  {
    all.sd->print_update(*all.trace_message, all.holdout_set_off, all.current_pass, 0.f, ec.pred.scalar,
        ec.num_features, all.progress_add, all.progress_arg);
  }
}

void output_and_account_no_label_example(vw& all, example& ec)
{
  all.sd->update(ec.test_only, false, ec.loss, ec.weight, ec.num_features);

  all.print_by_ref(all.raw_prediction.get(), ec.partial_prediction, -1, ec.tag);
  for (auto& sink : all.final_prediction_sink) { all.print_by_ref(sink.get(), ec.pred.scalar, 0, ec.tag); }

  print_no_label_update(all, ec);
}

void return_no_label_example(vw& all, void*, example& ec)
{
  output_and_account_example(all, ec);
  VW::finish_example(all, ec);
}
}  // namespace no_label<|MERGE_RESOLUTION|>--- conflicted
+++ resolved
@@ -20,17 +20,9 @@
 
 namespace logger = VW::io::logger;
 
-<<<<<<< HEAD
-bool test_label(void*) { return false; }
-
-void delete_no_label(void*) {}
-
-void parse_no_label(parser*, shared_data*, void*, v_array<VW::string_view>& words, v_array<VW::string_view>&)
-=======
 namespace no_label
 {
-void parse_no_label(const std::vector<VW::string_view>& words)
->>>>>>> 183bc339
+void parse_no_label(const std::vector<VW::string_view>& words, std::vector<VW::string_view>&)
 {
   switch (words.size())
   {

// Copyright (c) by respective owners including Yahoo!, Microsoft, and
// individual contributors. All rights reserved. Released under a BSD (revised)
// license as described in the file LICENSE.

#include <cstring>
#include <cfloat>
#include <cmath>
#include <cstdio>

#include "cache.h"
#include "accumulate.h"
#include "best_constant.h"
#include "vw_string_view.h"
#include "example.h"

namespace no_label
{
void parse_no_label(const std::vector<VW::string_view>& words)
{
  switch (words.size())
  {
    case 0:
      break;
    default:
      std::cout << "Error: " << words.size() << " is too many tokens for a simple label: ";
      for (const auto& word : words) std::cout << word;
      std::cout << std::endl;
  }
}

<<<<<<< HEAD
label_parser no_label_parser = {default_no_label, parse_no_label, cache_no_label, read_cached_no_label, delete_no_label,
    get_weight, nullptr, test_label, sizeof(nullptr), nullptr};
=======
// clang-format off
label_parser no_label_parser = {
  // default_label
  [](polylabel*) {},
  // parse_label
  [](parser*, shared_data*, polylabel*, std::vector<VW::string_view>& words, reduction_features&) {
    parse_no_label(words);
  },
  // cache_label
  [](polylabel*, io_buf&) {},
  // read_cached_label
  [](shared_data*, polylabel*, io_buf&) -> size_t { return 1; },
  // delete_label
  [](polylabel*) {},
   // get_weight
  [](polylabel*) { return 1.f; },
  // copy_label
  nullptr,
  // test_label
  [](polylabel*) { return false; },
  label_type_t::nolabel
};
// clang-format on
>>>>>>> 4f7e199c

void print_no_label_update(vw& all, example& ec)
{
  if (all.sd->weighted_labeled_examples + all.sd->weighted_unlabeled_examples >= all.sd->dump_interval &&
      !all.logger.quiet && !all.bfgs)
  {
    all.sd->print_update(all.holdout_set_off, all.current_pass, 0.f, ec.pred.scalar, ec.num_features, all.progress_add,
        all.progress_arg);
  }
}

void output_and_account_no_label_example(vw& all, example& ec)
{
  all.sd->update(ec.test_only, false, ec.loss, ec.weight, ec.num_features);

  all.print_by_ref(all.raw_prediction.get(), ec.partial_prediction, -1, ec.tag);
  for (auto& sink : all.final_prediction_sink) { all.print_by_ref(sink.get(), ec.pred.scalar, 0, ec.tag); }

  print_no_label_update(all, ec);
}

void return_no_label_example(vw& all, void*, example& ec)
{
  output_and_account_example(all, ec);
  VW::finish_example(all, ec);
}
}  // namespace no_label<|MERGE_RESOLUTION|>--- conflicted
+++ resolved
@@ -28,10 +28,6 @@
   }
 }
 
-<<<<<<< HEAD
-label_parser no_label_parser = {default_no_label, parse_no_label, cache_no_label, read_cached_no_label, delete_no_label,
-    get_weight, nullptr, test_label, sizeof(nullptr), nullptr};
-=======
 // clang-format off
 label_parser no_label_parser = {
   // default_label
@@ -52,10 +48,11 @@
   nullptr,
   // test_label
   [](polylabel*) { return false; },
+  // post parse processing
+  nullptr,
   label_type_t::nolabel
 };
 // clang-format on
->>>>>>> 4f7e199c
 
 void print_no_label_update(vw& all, example& ec)
 {

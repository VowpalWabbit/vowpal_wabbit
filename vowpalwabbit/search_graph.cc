--- conflicted
+++ resolved
@@ -340,11 +340,7 @@
   ec[n]->num_features += ec[n]->feature_space[neighbor_namespace].size();
 
   vw& all = sch.get_vw_pointer_unsafe();
-<<<<<<< HEAD
-  for (std::string& i : all.interactions)
-=======
-  for (auto& i : all.pairs)
->>>>>>> 0ce154a0
+  for (auto& i : all.interactions)
   {
     if(i.size() != 2)
       continue;

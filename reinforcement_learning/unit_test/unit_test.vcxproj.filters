--- conflicted
+++ resolved
@@ -89,12 +89,9 @@
     <ClCompile Include="mock_util.cc">
       <Filter>Source Files</Filter>
     </ClCompile>
-<<<<<<< HEAD
     <ClCompile Include="trace_logger_test.cc">
       <Filter>Source Files</Filter>
     </ClCompile>
-=======
->>>>>>> 285620ea
     <ClCompile Include="event_queue_test.cc">
       <Filter>Source Files</Filter>
     </ClCompile>

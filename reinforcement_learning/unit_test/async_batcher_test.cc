#define BOOST_TEST_DYN_LINK
#ifdef STAND_ALONE
#   define BOOST_TEST_MODULE Main
#endif

#include <boost/test/unit_test.hpp>
#include <string>
#include <vector>
#include "logger/async_batcher.h"
#include "utility/data_buffer.h"
#include "err_constants.h"

using namespace reinforcement_learning;

//this class simply implement a 'send' method, in order to be used as a template in the async_batcher
class sender : public i_sender {
public:
  std::vector<std::vector<unsigned char>>& items;
  sender(std::vector<std::vector<unsigned char>>& _items) : items(_items) {}

  virtual int init(api_status* s) override {
    return 0;
  }

  virtual int v_send(std::vector<unsigned char>&& data, api_status* status = nullptr) override {
    items.push_back(data);
    return error_code::success;
  };
};

class test_undroppable_event : public event {
public:
  test_undroppable_event() {}
  test_undroppable_event(const std::string& id) : event(id.c_str()) {}

  test_undroppable_event(test_undroppable_event&& other) : event(std::move(other)) {}
  test_undroppable_event& operator=(test_undroppable_event&& other)
  {
    if (&other != this) event::operator=(std::move(other));
    return *this;
  }

  bool try_drop(float drop_prob, int _drop_pass) override {
    return false;
  }

  std::string get_event_id() {
    return _event_id;
  }
};

class test_droppable_event : public event {
public:
  test_droppable_event() {}
  test_droppable_event(const std::string& id) : event(id.c_str()) {}

  test_droppable_event(test_droppable_event&& other) : event(std::move(other)) {}
  test_droppable_event& operator=(test_droppable_event&& other)
  {
    if (&other != this) event::operator=(std::move(other));
    return *this;
  }

  bool try_drop(float drop_prob, int _drop_pass) override {
    return true;
  }
};

void expect_no_error(const api_status& s, void* cntxt)
{
  BOOST_ASSERT(s.get_error_code() == error_code::success);
  BOOST_FAIL("Should not get background error notifications");
}

//test the flush mecanism based on a timer
BOOST_AUTO_TEST_CASE(flush_timeout)
{
  std::vector<std::vector<unsigned char>> items;
  auto s = new sender(items);

  size_t timeout_ms = 100;//set a short timeout
  error_callback_fn error_fn(expect_no_error, nullptr);
  utility::watchdog watchdog(nullptr);
  async_batcher<test_undroppable_event> batcher(s, watchdog, &error_fn, 262143, timeout_ms, 8192);
  batcher.init(nullptr);

  // Allow periodic_background_proc inside async_batcher to start waiting
  // on a timer before sending any events to it.   Else we risk not 
  // triggering the batch mechanism and might get triggered by initial 
  // pass in do..while loop
  std::this_thread::sleep_for(std::chrono::milliseconds(20));

  //add 2 items in the current batch
  std::string foo("foo");
  std::string bar("bar");
  batcher.append(test_undroppable_event(foo));
  batcher.append(test_undroppable_event(bar));

  //wait until the timeout triggers
  std::this_thread::sleep_for(std::chrono::milliseconds(timeout_ms));

  //check the batch was sent
  std::string expected = foo + bar;
  BOOST_REQUIRE_EQUAL(items.size(), 1);
  std::string result;
  for (auto item : items) {
      result.append(item.begin(), item.end());
  }
  BOOST_CHECK_EQUAL(result, expected);
}

//test that the batcher split batches as expected
BOOST_AUTO_TEST_CASE(flush_batches)
{
  std::vector<std::vector<unsigned char>> items;
  auto s = new sender(items);
  size_t send_high_water_mark = 10;//bytes	
  error_callback_fn error_fn(expect_no_error, nullptr);
  utility::watchdog watchdog(nullptr);
  async_batcher<test_undroppable_event>* batcher = new async_batcher<test_undroppable_event>(s, watchdog, &error_fn, send_high_water_mark,100000);
  batcher->init(nullptr);
<<<<<<< HEAD
  
  //add 2 items in the current batch	
  std::string foo("foo");
  std::string bar("bar-yyy");
  batcher->append(test_undroppable_event(foo));   //3 bytes	
  batcher->append(test_undroppable_event(bar));   //7 bytes	
  
  //'send_high_water_mark' will be triggered by previous 2 items.	
  //next item will be added in a new batch	
  std::string hello("hello");
  batcher->append(test_undroppable_event(hello));

  std::string expected_batch_0 = foo + bar;
  std::string expected_batch_1 = hello;

  delete batcher;//flush force	
  
=======

  // Allow periodic_background_proc inside async_batcher to start waiting
  // on a timer before sending any events to it.   Else we risk not 
  // triggering the batch mechanism and might get triggered by initial 
  // pass in do..while loop
  std::this_thread::sleep_for(std::chrono::milliseconds(20));

  //add 2 items in the current batch
  batcher->append(test_undroppable_event("foo"));    //3 bytes
  batcher->append(test_undroppable_event("bar-yyy"));//7 bytes

  //'send_high_water_mark' will be triggered by previous 2 items.
  //next item will be added in a new batch
  batcher->append(test_undroppable_event("hello"));

  std::string expected_batch_0 = "foo\nbar-yyy";
  std::string expected_batch_1 = "hello";

  delete batcher;//flush force

>>>>>>> 6e6f2f6c
  BOOST_REQUIRE_EQUAL(items.size(), 2);
  std::string batch_0(items[0].begin(), items[0].end());
  std::string batch_1(items[1].begin(), items[1].end());
  
  BOOST_CHECK_EQUAL(batch_0, expected_batch_0);
  BOOST_CHECK_EQUAL(batch_1, expected_batch_1);
}

//test that the batcher flushes everything before deletion
BOOST_AUTO_TEST_CASE(flush_after_deletion)
{
  std::vector<std::vector<unsigned char>> items;
  auto s = new sender(items);
  utility::watchdog watchdog(nullptr);
  async_batcher<test_undroppable_event>* batcher = new async_batcher<test_undroppable_event>(s, watchdog);
  batcher->init(nullptr);

<<<<<<< HEAD
  std::string foo("foo");
  std::string bar("bar");
  batcher->append(test_undroppable_event(foo));
  batcher->append(test_undroppable_event(bar));
=======
  // Allow periodic_background_proc to start waiting
  std::this_thread::sleep_for(std::chrono::milliseconds(20));

  batcher->append(test_undroppable_event("foo"));
  batcher->append(test_undroppable_event("bar"));
>>>>>>> 6e6f2f6c

  //batch was not sent yet
  BOOST_CHECK_EQUAL(items.size(), 0);

  //batch flush is triggered on delete
  delete batcher;
  //check the batch was sent
  BOOST_REQUIRE_EQUAL(items.size(), 1);

  std::string expected = foo + bar;
  std::string result(items[0].begin(), items[0].end());
  BOOST_CHECK_EQUAL(result, expected);
}

//test that events are not dropped using the queue_dropping_disable option, even if the queue max capacity is reached
BOOST_AUTO_TEST_CASE(queue_overflow_do_not_drop_event)
{
  std::vector<std::vector<unsigned char>> items;
  auto s = new sender(items);
  size_t timeout_ms = 100;
  size_t queue_max_size = 3;
  queue_mode_enum queue_mode = BLOCK;
  error_callback_fn error_fn(expect_no_error, nullptr);
  utility::watchdog watchdog(nullptr);
  async_batcher<test_droppable_event>* batcher = new async_batcher<test_droppable_event>(s, watchdog, &error_fn, 262143, timeout_ms, queue_max_size, queue_mode);
  batcher->init(nullptr);

  // Allow periodic_background_proc to start waiting
  std::this_thread::sleep_for(std::chrono::milliseconds(20));

  int n = 10;
  for (int i = 0; i < n; ++i) {
    batcher->append(test_droppable_event(std::to_string(i)));
  }

  //triggers a final flush
  delete batcher;
 
  //all batches were sent. Check that no event was dropped
  std::string expected_output = "0";
  for (int i = 1; i < n; ++i) {
      expected_output += std::to_string(i);
  }

  BOOST_REQUIRE(items.size()>0);
  std::string actual_output;
  for (auto item : items) {
      actual_output.append(item.begin(), item.end());
  }

  BOOST_CHECK_EQUAL(expected_output, actual_output);
}

BOOST_AUTO_TEST_CASE(convert_to_queue_mode_enum) {
  BOOST_CHECK_EQUAL(DROP, to_queue_mode_enum("DROP"));
  BOOST_CHECK_EQUAL(BLOCK, to_queue_mode_enum("BLOCK"));

  //default is DROP
  BOOST_CHECK_EQUAL(DROP, to_queue_mode_enum("something_else"));
}<|MERGE_RESOLUTION|>--- conflicted
+++ resolved
@@ -104,7 +104,7 @@
   BOOST_REQUIRE_EQUAL(items.size(), 1);
   std::string result;
   for (auto item : items) {
-      result.append(item.begin(), item.end());
+    result.append(item.begin(), item.end());
   }
   BOOST_CHECK_EQUAL(result, expected);
 }
@@ -117,16 +117,21 @@
   size_t send_high_water_mark = 10;//bytes	
   error_callback_fn error_fn(expect_no_error, nullptr);
   utility::watchdog watchdog(nullptr);
-  async_batcher<test_undroppable_event>* batcher = new async_batcher<test_undroppable_event>(s, watchdog, &error_fn, send_high_water_mark,100000);
+  async_batcher<test_undroppable_event>* batcher = new async_batcher<test_undroppable_event>(s, watchdog, &error_fn, send_high_water_mark, 100000);
   batcher->init(nullptr);
-<<<<<<< HEAD
-  
+
+  // Allow periodic_background_proc inside async_batcher to start waiting
+  // on a timer before sending any events to it.   Else we risk not 
+  // triggering the batch mechanism and might get triggered by initial 
+  // pass in do..while loop
+  std::this_thread::sleep_for(std::chrono::milliseconds(20));
+
   //add 2 items in the current batch	
   std::string foo("foo");
   std::string bar("bar-yyy");
   batcher->append(test_undroppable_event(foo));   //3 bytes	
   batcher->append(test_undroppable_event(bar));   //7 bytes	
-  
+
   //'send_high_water_mark' will be triggered by previous 2 items.	
   //next item will be added in a new batch	
   std::string hello("hello");
@@ -136,33 +141,11 @@
   std::string expected_batch_1 = hello;
 
   delete batcher;//flush force	
-  
-=======
-
-  // Allow periodic_background_proc inside async_batcher to start waiting
-  // on a timer before sending any events to it.   Else we risk not 
-  // triggering the batch mechanism and might get triggered by initial 
-  // pass in do..while loop
-  std::this_thread::sleep_for(std::chrono::milliseconds(20));
-
-  //add 2 items in the current batch
-  batcher->append(test_undroppable_event("foo"));    //3 bytes
-  batcher->append(test_undroppable_event("bar-yyy"));//7 bytes
-
-  //'send_high_water_mark' will be triggered by previous 2 items.
-  //next item will be added in a new batch
-  batcher->append(test_undroppable_event("hello"));
-
-  std::string expected_batch_0 = "foo\nbar-yyy";
-  std::string expected_batch_1 = "hello";
-
-  delete batcher;//flush force
-
->>>>>>> 6e6f2f6c
+
   BOOST_REQUIRE_EQUAL(items.size(), 2);
   std::string batch_0(items[0].begin(), items[0].end());
   std::string batch_1(items[1].begin(), items[1].end());
-  
+
   BOOST_CHECK_EQUAL(batch_0, expected_batch_0);
   BOOST_CHECK_EQUAL(batch_1, expected_batch_1);
 }
@@ -176,18 +159,13 @@
   async_batcher<test_undroppable_event>* batcher = new async_batcher<test_undroppable_event>(s, watchdog);
   batcher->init(nullptr);
 
-<<<<<<< HEAD
+  // Allow periodic_background_proc to start waiting
+  std::this_thread::sleep_for(std::chrono::milliseconds(20));
+
   std::string foo("foo");
   std::string bar("bar");
   batcher->append(test_undroppable_event(foo));
   batcher->append(test_undroppable_event(bar));
-=======
-  // Allow periodic_background_proc to start waiting
-  std::this_thread::sleep_for(std::chrono::milliseconds(20));
-
-  batcher->append(test_undroppable_event("foo"));
-  batcher->append(test_undroppable_event("bar"));
->>>>>>> 6e6f2f6c
 
   //batch was not sent yet
   BOOST_CHECK_EQUAL(items.size(), 0);
@@ -225,17 +203,17 @@
 
   //triggers a final flush
   delete batcher;
- 
+
   //all batches were sent. Check that no event was dropped
   std::string expected_output = "0";
   for (int i = 1; i < n; ++i) {
-      expected_output += std::to_string(i);
-  }
-
-  BOOST_REQUIRE(items.size()>0);
+    expected_output += std::to_string(i);
+  }
+
+  BOOST_REQUIRE(items.size() > 0);
   std::string actual_output;
   for (auto item : items) {
-      actual_output.append(item.begin(), item.end());
+    actual_output.append(item.begin(), item.end());
   }
 
   BOOST_CHECK_EQUAL(expected_output, actual_output);

<<<<<<< HEAD
﻿<?xml version="1.0" encoding="utf-8"?>
<Project ToolsVersion="4.0" xmlns="http://schemas.microsoft.com/developer/msbuild/2003">
  <ItemGroup>
    <Filter Include="Source Files">
      <UniqueIdentifier>{4FC737F1-C7A5-4376-A066-2A32D752A2FF}</UniqueIdentifier>
      <Extensions>cpp;c;cc;cxx;def;odl;idl;hpj;bat;asm;asmx</Extensions>
    </Filter>
    <Filter Include="Header Files">
      <UniqueIdentifier>{93995380-89BD-4b04-88EB-625FBE52EBFB}</UniqueIdentifier>
      <Extensions>h;hh;hpp;hxx;hm;inl;inc;xsd</Extensions>
    </Filter>
    <Filter Include="Resource Files">
      <UniqueIdentifier>{67DA6AB6-F800-4c08-8B7A-83BB121AAD01}</UniqueIdentifier>
      <Extensions>rc;ico;cur;bmp;dlg;rc2;rct;bin;rgs;gif;jpg;jpeg;jpe;resx;tiff;tif;png;wav;mfcribbon-ms</Extensions>
    </Filter>
  </ItemGroup>
  <ItemGroup>
    <Text Include="ReadMe.txt" />
  </ItemGroup>
  <ItemGroup>
    <ClInclude Include="..\include\api_status.h">
      <Filter>Header Files</Filter>
    </ClInclude>
    <ClInclude Include="logger\async_batcher.h">
      <Filter>Header Files</Filter>
    </ClInclude>
    <ClInclude Include="..\include\config_collection.h">
      <Filter>Header Files</Filter>
    </ClInclude>
    <ClInclude Include="..\include\config_utility.h">
      <Filter>Header Files</Filter>
    </ClInclude>
    <ClInclude Include="..\include\live_model.h">
      <Filter>Header Files</Filter>
    </ClInclude>
    <ClInclude Include="live_model_impl.h">
      <Filter>Header Files</Filter>
    </ClInclude>
    <ClInclude Include="utility\object_factory.h">
      <Filter>Header Files</Filter>
    </ClInclude>
    <ClInclude Include="..\include\ranking_response.h">
      <Filter>Header Files</Filter>
    </ClInclude>
    <ClInclude Include="ranking_event.h">
      <Filter>Header Files</Filter>
    </ClInclude>
    <ClInclude Include="logger\eventhub_client.h">
      <Filter>Header Files</Filter>
    </ClInclude>
    <ClInclude Include="error_callback_fn.h">
      <Filter>Header Files</Filter>
    </ClInclude>
    <ClInclude Include="..\include\personalization.h">
      <Filter>Header Files</Filter>
    </ClInclude>
    <ClInclude Include="ranking_response_impl.h">
      <Filter>Header Files</Filter>
    </ClInclude>
    <ClInclude Include="logger\moving_queue.h">
      <Filter>Header Files</Filter>
    </ClInclude>
    <ClInclude Include="..\include\constants.h">
      <Filter>Header Files</Filter>
    </ClInclude>
    <ClInclude Include="..\include\err_constants.h">
      <Filter>Header Files</Filter>
    </ClInclude>
    <ClInclude Include="..\include\factory_resolver.h">
      <Filter>Header Files</Filter>
    </ClInclude>
    <ClInclude Include="vw_model\safe_vw.h">
      <Filter>Header Files</Filter>
    </ClInclude>
    <ClInclude Include="utility\object_pool.h">
      <Filter>Header Files</Filter>
    </ClInclude>
    <ClInclude Include="vw_model\vw_model.h">
      <Filter>Header Files</Filter>
    </ClInclude>
    <ClInclude Include="..\include\model_mgmt.h">
      <Filter>Header Files</Filter>
    </ClInclude>
    <ClInclude Include="..\include\str_util.h">
      <Filter>Header Files</Filter>
    </ClInclude>
    <ClInclude Include="utility\context_helper.h">
      <Filter>Header Files</Filter>
    </ClInclude>
    <ClInclude Include="utility\interruptable_sleeper.h">
      <Filter>Header Files</Filter>
    </ClInclude>
    <ClInclude Include="utility\periodic_background_proc.h">
      <Filter>Header Files</Filter>
    </ClInclude>
    <ClInclude Include="model_mgmt\model_downloader.h">
      <Filter>Header Files</Filter>
    </ClInclude>
    <ClInclude Include="model_mgmt\data_callback_fn.h">
      <Filter>Header Files</Filter>
    </ClInclude>
    <ClInclude Include="model_mgmt\restapi_data_transport.h">
      <Filter>Header Files</Filter>
    </ClInclude>
    <ClInclude Include="utility\data_buffer.h">
      <Filter>Header Files</Filter>
    </ClInclude>
    <ClInclude Include="..\include\logger.h">
      <Filter>Header Files</Filter>
    </ClInclude>
    <ClInclude Include="logger\logger_impl.h">
      <Filter>Header Files</Filter>
    </ClInclude>
  </ItemGroup>
  <ItemGroup>
    <ClCompile Include="main.cc">
      <Filter>Source Files</Filter>
    </ClCompile>
    <ClCompile Include="api_status.cc">
      <Filter>Source Files</Filter>
    </ClCompile>
    <ClCompile Include="utility\config_utility.cc">
      <Filter>Source Files</Filter>
    </ClCompile>
    <ClCompile Include="live_model.cc">
      <Filter>Source Files</Filter>
    </ClCompile>
    <ClCompile Include="logger\eventhub_client.cc">
      <Filter>Source Files</Filter>
    </ClCompile>
    <ClCompile Include="logger\logger.cc">
      <Filter>Source Files</Filter>
    </ClCompile>
    <ClCompile Include="model_mgmt\model_mgmt.cc">
      <Filter>Source Files</Filter>
    </ClCompile>
    <ClCompile Include="ranking_event.cc">
      <Filter>Source Files</Filter>
    </ClCompile>
    <ClCompile Include="ranking_response.cc">
      <Filter>Source Files</Filter>
    </ClCompile>
    <ClCompile Include="error_callback_fn.cc">
      <Filter>Source Files</Filter>
    </ClCompile>
    <ClCompile Include="live_model_impl.cc">
      <Filter>Source Files</Filter>
    </ClCompile>
    <ClCompile Include="ranking_response_impl.cc">
      <Filter>Source Files</Filter>
    </ClCompile>
    <ClCompile Include="factory_resolver.cc">
      <Filter>Source Files</Filter>
    </ClCompile>
    <ClCompile Include="vw_model\safe_vw.cc">
      <Filter>Source Files</Filter>
    </ClCompile>
    <ClCompile Include="vw_model\vw_model.cc">
      <Filter>Source Files</Filter>
    </ClCompile>
    <ClCompile Include="utility\http_helper.h">
      <Filter>Header Files</Filter>
    </ClCompile>
    <ClCompile Include="model_mgmt\model_downloader.cc">
      <Filter>Source Files</Filter>
    </ClCompile>
    <ClCompile Include="model_mgmt\restapi_data_transport.cc">
      <Filter>Source Files</Filter>
    </ClCompile>
    <ClCompile Include="model_mgmt\data_callback_fn.cc">
      <Filter>Source Files</Filter>
    </ClCompile>
    <ClCompile Include="utility\str_util.cc">
      <Filter>Source Files</Filter>
    </ClCompile>
    <ClCompile Include="utility\context_helper.cc">
      <Filter>Source Files</Filter>
    </ClCompile>
    <ClCompile Include="utility\config_collection.cc">
      <Filter>Source Files</Filter>
    </ClCompile>
    <ClCompile Include="utility\data_buffer.cc">
      <Filter>Source Files</Filter>
    </ClCompile>
    <ClCompile Include="logger\logger_impl.cpp">
      <Filter>Source Files</Filter>
    </ClCompile>
  </ItemGroup>
  <ItemGroup>
    <None Include="packages.config" />
  </ItemGroup>
=======
﻿<?xml version="1.0" encoding="utf-8"?>
<Project ToolsVersion="4.0" xmlns="http://schemas.microsoft.com/developer/msbuild/2003">
  <ItemGroup>
    <Filter Include="Source Files">
      <UniqueIdentifier>{4FC737F1-C7A5-4376-A066-2A32D752A2FF}</UniqueIdentifier>
      <Extensions>cpp;c;cc;cxx;def;odl;idl;hpj;bat;asm;asmx</Extensions>
    </Filter>
    <Filter Include="Header Files">
      <UniqueIdentifier>{93995380-89BD-4b04-88EB-625FBE52EBFB}</UniqueIdentifier>
      <Extensions>h;hh;hpp;hxx;hm;inl;inc;xsd</Extensions>
    </Filter>
    <Filter Include="Resource Files">
      <UniqueIdentifier>{67DA6AB6-F800-4c08-8B7A-83BB121AAD01}</UniqueIdentifier>
      <Extensions>rc;ico;cur;bmp;dlg;rc2;rct;bin;rgs;gif;jpg;jpeg;jpe;resx;tiff;tif;png;wav;mfcribbon-ms</Extensions>
    </Filter>
  </ItemGroup>
  <ItemGroup>
    <Text Include="ReadMe.txt" />
  </ItemGroup>
  <ItemGroup>
    <ClInclude Include="..\include\api_status.h">
      <Filter>Header Files</Filter>
    </ClInclude>
    <ClInclude Include="logger\async_batcher.h">
      <Filter>Header Files</Filter>
    </ClInclude>
    <ClInclude Include="..\include\configuration.h">
      <Filter>Header Files</Filter>
    </ClInclude>
    <ClInclude Include="..\include\config_utility.h">
      <Filter>Header Files</Filter>
    </ClInclude>
    <ClInclude Include="..\include\live_model.h">
      <Filter>Header Files</Filter>
    </ClInclude>
    <ClInclude Include="live_model_impl.h">
      <Filter>Header Files</Filter>
    </ClInclude>
    <ClInclude Include="utility\object_factory.h">
      <Filter>Header Files</Filter>
    </ClInclude>
    <ClInclude Include="..\include\ranking_response.h">
      <Filter>Header Files</Filter>
    </ClInclude>
    <ClInclude Include="logger\logger.h">
      <Filter>Header Files</Filter>
    </ClInclude>
    <ClInclude Include="ranking_event.h">
      <Filter>Header Files</Filter>
    </ClInclude>
    <ClInclude Include="logger\eventhub_client.h">
      <Filter>Header Files</Filter>
    </ClInclude>
    <ClInclude Include="error_callback_fn.h">
      <Filter>Header Files</Filter>
    </ClInclude>
    <ClInclude Include="..\include\personalization.h">
      <Filter>Header Files</Filter>
    </ClInclude>
    <ClInclude Include="ranking_response_impl.h">
      <Filter>Header Files</Filter>
    </ClInclude>
    <ClInclude Include="logger\moving_queue.h">
      <Filter>Header Files</Filter>
    </ClInclude>
    <ClInclude Include="..\include\constants.h">
      <Filter>Header Files</Filter>
    </ClInclude>
    <ClInclude Include="..\include\err_constants.h">
      <Filter>Header Files</Filter>
    </ClInclude>
    <ClInclude Include="..\include\factory_resolver.h">
      <Filter>Header Files</Filter>
    </ClInclude>
    <ClInclude Include="vw_model\safe_vw.h">
      <Filter>Header Files</Filter>
    </ClInclude>
    <ClInclude Include="utility\object_pool.h">
      <Filter>Header Files</Filter>
    </ClInclude>
    <ClInclude Include="vw_model\vw_model.h">
      <Filter>Header Files</Filter>
    </ClInclude>
    <ClInclude Include="..\include\model_mgmt.h">
      <Filter>Header Files</Filter>
    </ClInclude>
    <ClInclude Include="..\include\str_util.h">
      <Filter>Header Files</Filter>
    </ClInclude>
    <ClInclude Include="utility\context_helper.h">
      <Filter>Header Files</Filter>
    </ClInclude>
    <ClInclude Include="utility\interruptable_sleeper.h">
      <Filter>Header Files</Filter>
    </ClInclude>
    <ClInclude Include="utility\periodic_background_proc.h">
      <Filter>Header Files</Filter>
    </ClInclude>
    <ClInclude Include="model_mgmt\model_downloader.h">
      <Filter>Header Files</Filter>
    </ClInclude>
    <ClInclude Include="model_mgmt\data_callback_fn.h">
      <Filter>Header Files</Filter>
    </ClInclude>
    <ClInclude Include="model_mgmt\restapi_data_transport.h">
      <Filter>Header Files</Filter>
    </ClInclude>
    <ClInclude Include="utility\data_buffer.h">
      <Filter>Header Files</Filter>
    </ClInclude>
  </ItemGroup>
  <ItemGroup>
    <ClCompile Include="main.cc">
      <Filter>Source Files</Filter>
    </ClCompile>
    <ClCompile Include="api_status.cc">
      <Filter>Source Files</Filter>
    </ClCompile>
    <ClCompile Include="utility\config_utility.cc">
      <Filter>Source Files</Filter>
    </ClCompile>
    <ClCompile Include="live_model.cc">
      <Filter>Source Files</Filter>
    </ClCompile>
    <ClCompile Include="logger\eventhub_client.cc">
      <Filter>Source Files</Filter>
    </ClCompile>
    <ClCompile Include="logger\logger.cc">
      <Filter>Source Files</Filter>
    </ClCompile>
    <ClCompile Include="model_mgmt\model_mgmt.cc">
      <Filter>Source Files</Filter>
    </ClCompile>
    <ClCompile Include="ranking_event.cc">
      <Filter>Source Files</Filter>
    </ClCompile>
    <ClCompile Include="ranking_response.cc">
      <Filter>Source Files</Filter>
    </ClCompile>
    <ClCompile Include="error_callback_fn.cc">
      <Filter>Source Files</Filter>
    </ClCompile>
    <ClCompile Include="live_model_impl.cc">
      <Filter>Source Files</Filter>
    </ClCompile>
    <ClCompile Include="ranking_response_impl.cc">
      <Filter>Source Files</Filter>
    </ClCompile>
    <ClCompile Include="factory_resolver.cc">
      <Filter>Source Files</Filter>
    </ClCompile>
    <ClCompile Include="vw_model\safe_vw.cc">
      <Filter>Source Files</Filter>
    </ClCompile>
    <ClCompile Include="vw_model\vw_model.cc">
      <Filter>Source Files</Filter>
    </ClCompile>
    <ClCompile Include="utility\http_helper.h">
      <Filter>Header Files</Filter>
    </ClCompile>
    <ClCompile Include="model_mgmt\model_downloader.cc">
      <Filter>Source Files</Filter>
    </ClCompile>
    <ClCompile Include="model_mgmt\restapi_data_transport.cc">
      <Filter>Source Files</Filter>
    </ClCompile>
    <ClCompile Include="model_mgmt\data_callback_fn.cc">
      <Filter>Source Files</Filter>
    </ClCompile>
    <ClCompile Include="utility\str_util.cc">
      <Filter>Source Files</Filter>
    </ClCompile>
    <ClCompile Include="utility\context_helper.cc">
      <Filter>Source Files</Filter>
    </ClCompile>
    <ClCompile Include="utility\configuration.cc">
      <Filter>Source Files</Filter>
    </ClCompile>
    <ClCompile Include="utility\data_buffer.cc">
      <Filter>Source Files</Filter>
    </ClCompile>
  </ItemGroup>
  <ItemGroup>
    <None Include="packages.config" />
  </ItemGroup>
>>>>>>> 89015001
</Project><|MERGE_RESOLUTION|>--- conflicted
+++ resolved
@@ -1,380 +1,183 @@
-<<<<<<< HEAD
-﻿<?xml version="1.0" encoding="utf-8"?>
-<Project ToolsVersion="4.0" xmlns="http://schemas.microsoft.com/developer/msbuild/2003">
-  <ItemGroup>
-    <Filter Include="Source Files">
-      <UniqueIdentifier>{4FC737F1-C7A5-4376-A066-2A32D752A2FF}</UniqueIdentifier>
-      <Extensions>cpp;c;cc;cxx;def;odl;idl;hpj;bat;asm;asmx</Extensions>
-    </Filter>
-    <Filter Include="Header Files">
-      <UniqueIdentifier>{93995380-89BD-4b04-88EB-625FBE52EBFB}</UniqueIdentifier>
-      <Extensions>h;hh;hpp;hxx;hm;inl;inc;xsd</Extensions>
-    </Filter>
-    <Filter Include="Resource Files">
-      <UniqueIdentifier>{67DA6AB6-F800-4c08-8B7A-83BB121AAD01}</UniqueIdentifier>
-      <Extensions>rc;ico;cur;bmp;dlg;rc2;rct;bin;rgs;gif;jpg;jpeg;jpe;resx;tiff;tif;png;wav;mfcribbon-ms</Extensions>
-    </Filter>
-  </ItemGroup>
-  <ItemGroup>
-    <Text Include="ReadMe.txt" />
-  </ItemGroup>
-  <ItemGroup>
-    <ClInclude Include="..\include\api_status.h">
-      <Filter>Header Files</Filter>
-    </ClInclude>
-    <ClInclude Include="logger\async_batcher.h">
-      <Filter>Header Files</Filter>
-    </ClInclude>
-    <ClInclude Include="..\include\config_collection.h">
-      <Filter>Header Files</Filter>
-    </ClInclude>
-    <ClInclude Include="..\include\config_utility.h">
-      <Filter>Header Files</Filter>
-    </ClInclude>
-    <ClInclude Include="..\include\live_model.h">
-      <Filter>Header Files</Filter>
-    </ClInclude>
-    <ClInclude Include="live_model_impl.h">
-      <Filter>Header Files</Filter>
-    </ClInclude>
-    <ClInclude Include="utility\object_factory.h">
-      <Filter>Header Files</Filter>
-    </ClInclude>
-    <ClInclude Include="..\include\ranking_response.h">
-      <Filter>Header Files</Filter>
-    </ClInclude>
-    <ClInclude Include="ranking_event.h">
-      <Filter>Header Files</Filter>
-    </ClInclude>
-    <ClInclude Include="logger\eventhub_client.h">
-      <Filter>Header Files</Filter>
-    </ClInclude>
-    <ClInclude Include="error_callback_fn.h">
-      <Filter>Header Files</Filter>
-    </ClInclude>
-    <ClInclude Include="..\include\personalization.h">
-      <Filter>Header Files</Filter>
-    </ClInclude>
-    <ClInclude Include="ranking_response_impl.h">
-      <Filter>Header Files</Filter>
-    </ClInclude>
-    <ClInclude Include="logger\moving_queue.h">
-      <Filter>Header Files</Filter>
-    </ClInclude>
-    <ClInclude Include="..\include\constants.h">
-      <Filter>Header Files</Filter>
-    </ClInclude>
-    <ClInclude Include="..\include\err_constants.h">
-      <Filter>Header Files</Filter>
-    </ClInclude>
-    <ClInclude Include="..\include\factory_resolver.h">
-      <Filter>Header Files</Filter>
-    </ClInclude>
-    <ClInclude Include="vw_model\safe_vw.h">
-      <Filter>Header Files</Filter>
-    </ClInclude>
-    <ClInclude Include="utility\object_pool.h">
-      <Filter>Header Files</Filter>
-    </ClInclude>
-    <ClInclude Include="vw_model\vw_model.h">
-      <Filter>Header Files</Filter>
-    </ClInclude>
-    <ClInclude Include="..\include\model_mgmt.h">
-      <Filter>Header Files</Filter>
-    </ClInclude>
-    <ClInclude Include="..\include\str_util.h">
-      <Filter>Header Files</Filter>
-    </ClInclude>
-    <ClInclude Include="utility\context_helper.h">
-      <Filter>Header Files</Filter>
-    </ClInclude>
-    <ClInclude Include="utility\interruptable_sleeper.h">
-      <Filter>Header Files</Filter>
-    </ClInclude>
-    <ClInclude Include="utility\periodic_background_proc.h">
-      <Filter>Header Files</Filter>
-    </ClInclude>
-    <ClInclude Include="model_mgmt\model_downloader.h">
-      <Filter>Header Files</Filter>
-    </ClInclude>
-    <ClInclude Include="model_mgmt\data_callback_fn.h">
-      <Filter>Header Files</Filter>
-    </ClInclude>
-    <ClInclude Include="model_mgmt\restapi_data_transport.h">
-      <Filter>Header Files</Filter>
-    </ClInclude>
-    <ClInclude Include="utility\data_buffer.h">
-      <Filter>Header Files</Filter>
-    </ClInclude>
-    <ClInclude Include="..\include\logger.h">
-      <Filter>Header Files</Filter>
-    </ClInclude>
-    <ClInclude Include="logger\logger_impl.h">
-      <Filter>Header Files</Filter>
-    </ClInclude>
-  </ItemGroup>
-  <ItemGroup>
-    <ClCompile Include="main.cc">
-      <Filter>Source Files</Filter>
-    </ClCompile>
-    <ClCompile Include="api_status.cc">
-      <Filter>Source Files</Filter>
-    </ClCompile>
-    <ClCompile Include="utility\config_utility.cc">
-      <Filter>Source Files</Filter>
-    </ClCompile>
-    <ClCompile Include="live_model.cc">
-      <Filter>Source Files</Filter>
-    </ClCompile>
-    <ClCompile Include="logger\eventhub_client.cc">
-      <Filter>Source Files</Filter>
-    </ClCompile>
-    <ClCompile Include="logger\logger.cc">
-      <Filter>Source Files</Filter>
-    </ClCompile>
-    <ClCompile Include="model_mgmt\model_mgmt.cc">
-      <Filter>Source Files</Filter>
-    </ClCompile>
-    <ClCompile Include="ranking_event.cc">
-      <Filter>Source Files</Filter>
-    </ClCompile>
-    <ClCompile Include="ranking_response.cc">
-      <Filter>Source Files</Filter>
-    </ClCompile>
-    <ClCompile Include="error_callback_fn.cc">
-      <Filter>Source Files</Filter>
-    </ClCompile>
-    <ClCompile Include="live_model_impl.cc">
-      <Filter>Source Files</Filter>
-    </ClCompile>
-    <ClCompile Include="ranking_response_impl.cc">
-      <Filter>Source Files</Filter>
-    </ClCompile>
-    <ClCompile Include="factory_resolver.cc">
-      <Filter>Source Files</Filter>
-    </ClCompile>
-    <ClCompile Include="vw_model\safe_vw.cc">
-      <Filter>Source Files</Filter>
-    </ClCompile>
-    <ClCompile Include="vw_model\vw_model.cc">
-      <Filter>Source Files</Filter>
-    </ClCompile>
-    <ClCompile Include="utility\http_helper.h">
-      <Filter>Header Files</Filter>
-    </ClCompile>
-    <ClCompile Include="model_mgmt\model_downloader.cc">
-      <Filter>Source Files</Filter>
-    </ClCompile>
-    <ClCompile Include="model_mgmt\restapi_data_transport.cc">
-      <Filter>Source Files</Filter>
-    </ClCompile>
-    <ClCompile Include="model_mgmt\data_callback_fn.cc">
-      <Filter>Source Files</Filter>
-    </ClCompile>
-    <ClCompile Include="utility\str_util.cc">
-      <Filter>Source Files</Filter>
-    </ClCompile>
-    <ClCompile Include="utility\context_helper.cc">
-      <Filter>Source Files</Filter>
-    </ClCompile>
-    <ClCompile Include="utility\config_collection.cc">
-      <Filter>Source Files</Filter>
-    </ClCompile>
-    <ClCompile Include="utility\data_buffer.cc">
-      <Filter>Source Files</Filter>
-    </ClCompile>
-    <ClCompile Include="logger\logger_impl.cpp">
-      <Filter>Source Files</Filter>
-    </ClCompile>
-  </ItemGroup>
-  <ItemGroup>
-    <None Include="packages.config" />
-  </ItemGroup>
-=======
-﻿<?xml version="1.0" encoding="utf-8"?>
-<Project ToolsVersion="4.0" xmlns="http://schemas.microsoft.com/developer/msbuild/2003">
-  <ItemGroup>
-    <Filter Include="Source Files">
-      <UniqueIdentifier>{4FC737F1-C7A5-4376-A066-2A32D752A2FF}</UniqueIdentifier>
-      <Extensions>cpp;c;cc;cxx;def;odl;idl;hpj;bat;asm;asmx</Extensions>
-    </Filter>
-    <Filter Include="Header Files">
-      <UniqueIdentifier>{93995380-89BD-4b04-88EB-625FBE52EBFB}</UniqueIdentifier>
-      <Extensions>h;hh;hpp;hxx;hm;inl;inc;xsd</Extensions>
-    </Filter>
-    <Filter Include="Resource Files">
-      <UniqueIdentifier>{67DA6AB6-F800-4c08-8B7A-83BB121AAD01}</UniqueIdentifier>
-      <Extensions>rc;ico;cur;bmp;dlg;rc2;rct;bin;rgs;gif;jpg;jpeg;jpe;resx;tiff;tif;png;wav;mfcribbon-ms</Extensions>
-    </Filter>
-  </ItemGroup>
-  <ItemGroup>
-    <Text Include="ReadMe.txt" />
-  </ItemGroup>
-  <ItemGroup>
-    <ClInclude Include="..\include\api_status.h">
-      <Filter>Header Files</Filter>
-    </ClInclude>
-    <ClInclude Include="logger\async_batcher.h">
-      <Filter>Header Files</Filter>
-    </ClInclude>
-    <ClInclude Include="..\include\configuration.h">
-      <Filter>Header Files</Filter>
-    </ClInclude>
-    <ClInclude Include="..\include\config_utility.h">
-      <Filter>Header Files</Filter>
-    </ClInclude>
-    <ClInclude Include="..\include\live_model.h">
-      <Filter>Header Files</Filter>
-    </ClInclude>
-    <ClInclude Include="live_model_impl.h">
-      <Filter>Header Files</Filter>
-    </ClInclude>
-    <ClInclude Include="utility\object_factory.h">
-      <Filter>Header Files</Filter>
-    </ClInclude>
-    <ClInclude Include="..\include\ranking_response.h">
-      <Filter>Header Files</Filter>
-    </ClInclude>
-    <ClInclude Include="logger\logger.h">
-      <Filter>Header Files</Filter>
-    </ClInclude>
-    <ClInclude Include="ranking_event.h">
-      <Filter>Header Files</Filter>
-    </ClInclude>
-    <ClInclude Include="logger\eventhub_client.h">
-      <Filter>Header Files</Filter>
-    </ClInclude>
-    <ClInclude Include="error_callback_fn.h">
-      <Filter>Header Files</Filter>
-    </ClInclude>
-    <ClInclude Include="..\include\personalization.h">
-      <Filter>Header Files</Filter>
-    </ClInclude>
-    <ClInclude Include="ranking_response_impl.h">
-      <Filter>Header Files</Filter>
-    </ClInclude>
-    <ClInclude Include="logger\moving_queue.h">
-      <Filter>Header Files</Filter>
-    </ClInclude>
-    <ClInclude Include="..\include\constants.h">
-      <Filter>Header Files</Filter>
-    </ClInclude>
-    <ClInclude Include="..\include\err_constants.h">
-      <Filter>Header Files</Filter>
-    </ClInclude>
-    <ClInclude Include="..\include\factory_resolver.h">
-      <Filter>Header Files</Filter>
-    </ClInclude>
-    <ClInclude Include="vw_model\safe_vw.h">
-      <Filter>Header Files</Filter>
-    </ClInclude>
-    <ClInclude Include="utility\object_pool.h">
-      <Filter>Header Files</Filter>
-    </ClInclude>
-    <ClInclude Include="vw_model\vw_model.h">
-      <Filter>Header Files</Filter>
-    </ClInclude>
-    <ClInclude Include="..\include\model_mgmt.h">
-      <Filter>Header Files</Filter>
-    </ClInclude>
-    <ClInclude Include="..\include\str_util.h">
-      <Filter>Header Files</Filter>
-    </ClInclude>
-    <ClInclude Include="utility\context_helper.h">
-      <Filter>Header Files</Filter>
-    </ClInclude>
-    <ClInclude Include="utility\interruptable_sleeper.h">
-      <Filter>Header Files</Filter>
-    </ClInclude>
-    <ClInclude Include="utility\periodic_background_proc.h">
-      <Filter>Header Files</Filter>
-    </ClInclude>
-    <ClInclude Include="model_mgmt\model_downloader.h">
-      <Filter>Header Files</Filter>
-    </ClInclude>
-    <ClInclude Include="model_mgmt\data_callback_fn.h">
-      <Filter>Header Files</Filter>
-    </ClInclude>
-    <ClInclude Include="model_mgmt\restapi_data_transport.h">
-      <Filter>Header Files</Filter>
-    </ClInclude>
-    <ClInclude Include="utility\data_buffer.h">
-      <Filter>Header Files</Filter>
-    </ClInclude>
-  </ItemGroup>
-  <ItemGroup>
-    <ClCompile Include="main.cc">
-      <Filter>Source Files</Filter>
-    </ClCompile>
-    <ClCompile Include="api_status.cc">
-      <Filter>Source Files</Filter>
-    </ClCompile>
-    <ClCompile Include="utility\config_utility.cc">
-      <Filter>Source Files</Filter>
-    </ClCompile>
-    <ClCompile Include="live_model.cc">
-      <Filter>Source Files</Filter>
-    </ClCompile>
-    <ClCompile Include="logger\eventhub_client.cc">
-      <Filter>Source Files</Filter>
-    </ClCompile>
-    <ClCompile Include="logger\logger.cc">
-      <Filter>Source Files</Filter>
-    </ClCompile>
-    <ClCompile Include="model_mgmt\model_mgmt.cc">
-      <Filter>Source Files</Filter>
-    </ClCompile>
-    <ClCompile Include="ranking_event.cc">
-      <Filter>Source Files</Filter>
-    </ClCompile>
-    <ClCompile Include="ranking_response.cc">
-      <Filter>Source Files</Filter>
-    </ClCompile>
-    <ClCompile Include="error_callback_fn.cc">
-      <Filter>Source Files</Filter>
-    </ClCompile>
-    <ClCompile Include="live_model_impl.cc">
-      <Filter>Source Files</Filter>
-    </ClCompile>
-    <ClCompile Include="ranking_response_impl.cc">
-      <Filter>Source Files</Filter>
-    </ClCompile>
-    <ClCompile Include="factory_resolver.cc">
-      <Filter>Source Files</Filter>
-    </ClCompile>
-    <ClCompile Include="vw_model\safe_vw.cc">
-      <Filter>Source Files</Filter>
-    </ClCompile>
-    <ClCompile Include="vw_model\vw_model.cc">
-      <Filter>Source Files</Filter>
-    </ClCompile>
-    <ClCompile Include="utility\http_helper.h">
-      <Filter>Header Files</Filter>
-    </ClCompile>
-    <ClCompile Include="model_mgmt\model_downloader.cc">
-      <Filter>Source Files</Filter>
-    </ClCompile>
-    <ClCompile Include="model_mgmt\restapi_data_transport.cc">
-      <Filter>Source Files</Filter>
-    </ClCompile>
-    <ClCompile Include="model_mgmt\data_callback_fn.cc">
-      <Filter>Source Files</Filter>
-    </ClCompile>
-    <ClCompile Include="utility\str_util.cc">
-      <Filter>Source Files</Filter>
-    </ClCompile>
-    <ClCompile Include="utility\context_helper.cc">
-      <Filter>Source Files</Filter>
-    </ClCompile>
-    <ClCompile Include="utility\configuration.cc">
-      <Filter>Source Files</Filter>
-    </ClCompile>
-    <ClCompile Include="utility\data_buffer.cc">
-      <Filter>Source Files</Filter>
-    </ClCompile>
-  </ItemGroup>
-  <ItemGroup>
-    <None Include="packages.config" />
-  </ItemGroup>
->>>>>>> 89015001
+﻿﻿<?xml version="1.0" encoding="utf-8"?>
+<Project ToolsVersion="4.0" xmlns="http://schemas.microsoft.com/developer/msbuild/2003">
+  <ItemGroup>
+    <Filter Include="Source Files">
+      <UniqueIdentifier>{4FC737F1-C7A5-4376-A066-2A32D752A2FF}</UniqueIdentifier>
+      <Extensions>cpp;c;cc;cxx;def;odl;idl;hpj;bat;asm;asmx</Extensions>
+    </Filter>
+    <Filter Include="Header Files">
+      <UniqueIdentifier>{93995380-89BD-4b04-88EB-625FBE52EBFB}</UniqueIdentifier>
+      <Extensions>h;hh;hpp;hxx;hm;inl;inc;xsd</Extensions>
+    </Filter>
+    <Filter Include="Resource Files">
+      <UniqueIdentifier>{67DA6AB6-F800-4c08-8B7A-83BB121AAD01}</UniqueIdentifier>
+      <Extensions>rc;ico;cur;bmp;dlg;rc2;rct;bin;rgs;gif;jpg;jpeg;jpe;resx;tiff;tif;png;wav;mfcribbon-ms</Extensions>
+    </Filter>
+  </ItemGroup>
+  <ItemGroup>
+    <Text Include="ReadMe.txt" />
+  </ItemGroup>
+  <ItemGroup>
+    <ClInclude Include="..\include\api_status.h">
+      <Filter>Header Files</Filter>
+    </ClInclude>
+    <ClInclude Include="logger\async_batcher.h">
+      <Filter>Header Files</Filter>
+    </ClInclude>
+    <ClInclude Include="..\include\configuration.h">
+      <Filter>Header Files</Filter>
+    </ClInclude>
+    <ClInclude Include="..\include\config_utility.h">
+      <Filter>Header Files</Filter>
+    </ClInclude>
+    <ClInclude Include="..\include\live_model.h">
+      <Filter>Header Files</Filter>
+    </ClInclude>
+    <ClInclude Include="live_model_impl.h">
+      <Filter>Header Files</Filter>
+    </ClInclude>
+    <ClInclude Include="utility\object_factory.h">
+      <Filter>Header Files</Filter>
+    </ClInclude>
+    <ClInclude Include="..\include\ranking_response.h">
+      <Filter>Header Files</Filter>
+    </ClInclude>
+    <ClInclude Include="ranking_event.h">
+      <Filter>Header Files</Filter>
+    </ClInclude>
+    <ClInclude Include="logger\eventhub_client.h">
+      <Filter>Header Files</Filter>
+    </ClInclude>
+    <ClInclude Include="error_callback_fn.h">
+      <Filter>Header Files</Filter>
+    </ClInclude>
+    <ClInclude Include="..\include\personalization.h">
+      <Filter>Header Files</Filter>
+    </ClInclude>
+    <ClInclude Include="ranking_response_impl.h">
+      <Filter>Header Files</Filter>
+    </ClInclude>
+    <ClInclude Include="logger\moving_queue.h">
+      <Filter>Header Files</Filter>
+    </ClInclude>
+    <ClInclude Include="..\include\constants.h">
+      <Filter>Header Files</Filter>
+    </ClInclude>
+    <ClInclude Include="..\include\err_constants.h">
+      <Filter>Header Files</Filter>
+    </ClInclude>
+    <ClInclude Include="..\include\factory_resolver.h">
+      <Filter>Header Files</Filter>
+    </ClInclude>
+    <ClInclude Include="vw_model\safe_vw.h">
+      <Filter>Header Files</Filter>
+    </ClInclude>
+    <ClInclude Include="utility\object_pool.h">
+      <Filter>Header Files</Filter>
+    </ClInclude>
+    <ClInclude Include="vw_model\vw_model.h">
+      <Filter>Header Files</Filter>
+    </ClInclude>
+    <ClInclude Include="..\include\model_mgmt.h">
+      <Filter>Header Files</Filter>
+    </ClInclude>
+    <ClInclude Include="..\include\str_util.h">
+      <Filter>Header Files</Filter>
+    </ClInclude>
+    <ClInclude Include="utility\context_helper.h">
+      <Filter>Header Files</Filter>
+    </ClInclude>
+    <ClInclude Include="utility\interruptable_sleeper.h">
+      <Filter>Header Files</Filter>
+    </ClInclude>
+    <ClInclude Include="utility\periodic_background_proc.h">
+      <Filter>Header Files</Filter>
+    </ClInclude>
+    <ClInclude Include="model_mgmt\model_downloader.h">
+      <Filter>Header Files</Filter>
+    </ClInclude>
+    <ClInclude Include="model_mgmt\data_callback_fn.h">
+      <Filter>Header Files</Filter>
+    </ClInclude>
+    <ClInclude Include="model_mgmt\restapi_data_transport.h">
+      <Filter>Header Files</Filter>
+    </ClInclude>
+    <ClInclude Include="utility\data_buffer.h">
+      <Filter>Header Files</Filter>
+    </ClInclude>
+    <ClInclude Include="..\include\logger.h">
+      <Filter>Header Files</Filter>
+    </ClInclude>
+  </ItemGroup>
+  <ItemGroup>
+    <ClCompile Include="main.cc">
+      <Filter>Source Files</Filter>
+    </ClCompile>
+    <ClCompile Include="api_status.cc">
+      <Filter>Source Files</Filter>
+    </ClCompile>
+    <ClCompile Include="utility\config_utility.cc">
+      <Filter>Source Files</Filter>
+    </ClCompile>
+    <ClCompile Include="live_model.cc">
+      <Filter>Source Files</Filter>
+    </ClCompile>
+    <ClCompile Include="logger\eventhub_client.cc">
+      <Filter>Source Files</Filter>
+    </ClCompile>
+    <ClCompile Include="model_mgmt\model_mgmt.cc">
+      <Filter>Source Files</Filter>
+    </ClCompile>
+    <ClCompile Include="ranking_event.cc">
+      <Filter>Source Files</Filter>
+    </ClCompile>
+    <ClCompile Include="ranking_response.cc">
+      <Filter>Source Files</Filter>
+    </ClCompile>
+    <ClCompile Include="error_callback_fn.cc">
+      <Filter>Source Files</Filter>
+    </ClCompile>
+    <ClCompile Include="live_model_impl.cc">
+      <Filter>Source Files</Filter>
+    </ClCompile>
+    <ClCompile Include="ranking_response_impl.cc">
+      <Filter>Source Files</Filter>
+    </ClCompile>
+    <ClCompile Include="factory_resolver.cc">
+      <Filter>Source Files</Filter>
+    </ClCompile>
+    <ClCompile Include="vw_model\safe_vw.cc">
+      <Filter>Source Files</Filter>
+    </ClCompile>
+    <ClCompile Include="vw_model\vw_model.cc">
+      <Filter>Source Files</Filter>
+    </ClCompile>
+    <ClCompile Include="utility\http_helper.h">
+      <Filter>Header Files</Filter>
+    </ClCompile>
+    <ClCompile Include="model_mgmt\model_downloader.cc">
+      <Filter>Source Files</Filter>
+    </ClCompile>
+    <ClCompile Include="model_mgmt\restapi_data_transport.cc">
+      <Filter>Source Files</Filter>
+    </ClCompile>
+    <ClCompile Include="model_mgmt\data_callback_fn.cc">
+      <Filter>Source Files</Filter>
+    </ClCompile>
+    <ClCompile Include="utility\str_util.cc">
+      <Filter>Source Files</Filter>
+    </ClCompile>
+    <ClCompile Include="utility\context_helper.cc">
+      <Filter>Source Files</Filter>
+    </ClCompile>
+    <ClCompile Include="utility\configuration.cc">
+      <Filter>Source Files</Filter>
+    </ClCompile>
+    <ClCompile Include="utility\data_buffer.cc">
+      <Filter>Source Files</Filter>
+    </ClCompile>
+  </ItemGroup>
+  <ItemGroup>
+    <None Include="packages.config" />
+  </ItemGroup>
 </Project>
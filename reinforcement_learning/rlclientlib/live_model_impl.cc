--- conflicted
+++ resolved
@@ -39,13 +39,9 @@
     RETURN_IF_FAIL(init_model_mgmt(status));
     RETURN_IF_FAIL(init_loggers(status));
     _initial_epsilon = _configuration.get_float(name::INITIAL_EPSILON, 0.2f);
-<<<<<<< HEAD
-    return error_code::success;
-=======
     const char* app_id = _configuration.get(name::APP_ID, "");
     _seed_shift = uniform_hash(app_id, strlen(app_id), 0);
-    return scode;
->>>>>>> 89015001
+    return error_code::success;
   }
 
   int live_model_impl::choose_rank(const char* event_id, const char* context, ranking_response& response,
@@ -53,27 +49,15 @@
     response.clear();
     //clear previous errors if any
     api_status::try_clear(status);
+
     //check arguments
-<<<<<<< HEAD
-    RETURN_IF_FAIL(check_null_or_empty(uuid, context, status));
+    RETURN_IF_FAIL(check_null_or_empty(event_id, context, status));
     if (!_model_data_received) {
-      RETURN_IF_FAIL(explore_only(uuid, context, response, status));
+      RETURN_IF_FAIL(explore_only(event_id, context, response, status));
       response.set_model_id("N/A");
     }
     else {
-      RETURN_IF_FAIL(explore_exploit(uuid, context, response, status));
-=======
-    RETURN_IF_FAIL(check_null_or_empty(event_id, context, status));
-    int scode;
-    if (!_model_data_received) {
-      scode = explore_only(event_id, context, response, status);
-      RETURN_IF_FAIL(scode);
-      response.set_model_id("N/A");
-    }
-    else {
-      scode = explore_exploit(event_id, context, response, status);
-      RETURN_IF_FAIL(scode);
->>>>>>> 89015001
+      RETURN_IF_FAIL(explore_exploit(event_id, context, response, status));
     }
     response.set_event_id(event_id);
     // Serialize the event
@@ -105,13 +89,8 @@
   }
 
   live_model_impl::live_model_impl(
-<<<<<<< HEAD
-    const utility::config_collection& config,
-    error_fn fn,
-=======
     const utility::configuration& config,
     const error_fn fn,
->>>>>>> 89015001
     void* err_context,
     data_transport_factory_t* t_factory,
     model_factory_t* m_factory,

#pragma once
#include "logger.h"
#include "model_mgmt.h"
#include "model_mgmt/data_callback_fn.h"
#include "model_mgmt/model_downloader.h"
#include "utility/object_pool.h"
#include "utility/data_buffer.h"
#include "utility/periodic_background_proc.h"
#include "ranking_event.h"

#include "factory_resolver.h"

#include <memory>

namespace reinforcement_learning
{
  class safe_vw_factory;
  class safe_vw;
  class ranking_response;
  class api_status;

  class live_model_impl {
  public:
    using error_fn = void(*)( const api_status&, void* user_context );

    int init(api_status* status);

    int choose_rank(const char* event_id, const char* context, ranking_response& response, api_status* status);
    //here the event_id is auto-generated
    int choose_rank(const char* context, ranking_response& response, api_status* status);
<<<<<<< HEAD

    int report_outcome(const char* uuid, const char* outcome_data, api_status* status);
    int report_outcome(const char* uuid, float reward, api_status* status);

    explicit live_model_impl(
      const utility::config_collection& config,
=======
    
    int report_outcome(const char* event_id, const char* outcome, api_status* status);
    int report_outcome(const char* event_id, float outcome, api_status* status);
    
    explicit live_model_impl(
      const utility::configuration& config, 
>>>>>>> 89015001
      error_fn fn,
      void* err_context,
      data_transport_factory_t* t_factory,
      model_factory_t* m_factory,
      logger_factory_t* logger_factory);

    live_model_impl(const live_model_impl&) = delete;
    live_model_impl(live_model_impl&&) = delete;
    live_model_impl& operator=(const live_model_impl&) = delete;
    live_model_impl& operator=(live_model_impl&&) = delete;

  private:
    // Internal implementation methods
    int init_model(api_status* status);
    int init_model_mgmt(api_status* status);
    int init_loggers(api_status* status);
    static void _handle_model_update(const model_management::model_data& data, live_model_impl* ctxt);
    void handle_model_update(const model_management::model_data& data);
    int explore_only(const char* event_id, const char* context, ranking_response& response, api_status* status) const;
    int explore_exploit(const char* event_id, const char* context, ranking_response& response, api_status* status) const;
    template<typename D>
    int report_outcome_internal(const char* event_id, D outcome, api_status* status);

  private:
    // Internal implementation state
    bool _model_data_received = false;
    float _initial_epsilon = 0.2f;
    utility::configuration _configuration;
    error_callback_fn _error_cb;
    model_management::data_callback_fn _data_cb;

    data_transport_factory_t* _t_factory;
    model_factory_t* _m_factory;
    logger_factory_t* _logger_factory;

    std::unique_ptr<model_management::i_data_transport> _transport{nullptr};
    std::unique_ptr<model_management::i_model> _model{nullptr};
    std::unique_ptr<i_logger> _ranking_logger{nullptr};
    std::unique_ptr<i_logger> _outcome_logger{nullptr};
    std::unique_ptr<model_management::model_downloader> _model_download{nullptr};

    utility::periodic_background_proc<model_management::model_downloader> _bg_model_proc;
    utility::object_pool<utility::data_buffer, utility::buffer_factory> _buffer_pool;
    uint64_t _seed_shift;
  };

  template <typename D>
  int live_model_impl::report_outcome_internal(const char* event_id, D outcome, api_status* status) {
    // Clear previous errors if any
    api_status::try_clear(status);

    // Serialize outcome
    utility::pooled_object_guard<utility::data_buffer, utility::buffer_factory> buffer(_buffer_pool, _buffer_pool.get_or_create());
    buffer->reset();
    outcome_event::serialize(*buffer.get(), event_id, outcome);
    auto sbuf = buffer->str();

    // Send the outcome event to the backend
    RETURN_IF_FAIL(_outcome_logger->append(sbuf, status));

    return error_code::success;
  }
}<|MERGE_RESOLUTION|>--- conflicted
+++ resolved
@@ -28,21 +28,12 @@
     int choose_rank(const char* event_id, const char* context, ranking_response& response, api_status* status);
     //here the event_id is auto-generated
     int choose_rank(const char* context, ranking_response& response, api_status* status);
-<<<<<<< HEAD
 
-    int report_outcome(const char* uuid, const char* outcome_data, api_status* status);
-    int report_outcome(const char* uuid, float reward, api_status* status);
+    int report_outcome(const char* event_id, const char* outcome_data, api_status* status);
+    int report_outcome(const char* event_id, float reward, api_status* status);
 
     explicit live_model_impl(
-      const utility::config_collection& config,
-=======
-    
-    int report_outcome(const char* event_id, const char* outcome, api_status* status);
-    int report_outcome(const char* event_id, float outcome, api_status* status);
-    
-    explicit live_model_impl(
-      const utility::configuration& config, 
->>>>>>> 89015001
+      const utility::configuration& config,
       error_fn fn,
       void* err_context,
       data_transport_factory_t* t_factory,

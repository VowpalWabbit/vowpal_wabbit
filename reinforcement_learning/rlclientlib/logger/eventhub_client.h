#pragma once

#include "api_status.h"
#include "moving_queue.h"
#include "sender.h"
#include "error_callback_fn.h"

#include <cpprest/http_client.h>
#include <pplx/pplxtasks.h>

#include <queue>
<<<<<<< HEAD
#include <vector>
=======
#include <chrono>
#include <memory>
>>>>>>> 6e6f2f6c

namespace reinforcement_learning {
  class i_trace;

  // The eventhub_client send string data in POST requests to an HTTP endpoint.
  // It handles authorization headers specific for the Azure event hubs.
  class eventhub_client : public i_sender {
  public:
    virtual int init(api_status* status) override;

    eventhub_client(const std::string& host, const std::string& key_name,
                    const std::string& key, const std::string& name,
                    size_t tasks_count, size_t MAX_RETRIES, i_trace* trace, error_callback_fn* _error_cb, bool local_test = false);
    ~eventhub_client();
  protected:
    virtual int v_send(std::vector<unsigned char>&& data, api_status* status) override;

  private:
    class http_request_task {
    public:
<<<<<<< HEAD
      http_request_task();
      http_request_task(web::http::client::http_client& client, const std::string& host, const std::string& auth, std::vector<unsigned char>&& data, error_callback_fn* _error_cb);
      http_request_task(http_request_task&& other);
      http_request_task& operator=(http_request_task&& other);

      web::http::status_code join();
      std::vector<unsigned char> post_data() const;
    private:
=======
      http_request_task() = default;
      http_request_task(
        web::http::client::http_client* client,
        const std::string& host,
        const std::string& auth,
        std::string&& post_data,
        size_t max_retries = 1, // If MAX_RETRIES is set to 1, only the initial request will be attempted.
        error_callback_fn* error_callback = nullptr,
        i_trace* trace = nullptr);

      // The constructor kicks off an async request which captures the this variable. If this object is moved then the
      // this pointer is invalidated and causes tricky bugs.
      http_request_task(http_request_task&& other) = delete;
      http_request_task& operator=(http_request_task&& other) = delete;
>>>>>>> 6e6f2f6c
      http_request_task(const http_request_task&) = delete;
      http_request_task& operator=(const http_request_task&) = delete;

      std::string post_data() const;

      // Return error_code
      int join();
    private:
<<<<<<< HEAD
      std::vector<unsigned char> _post_data;
=======
      pplx::task<web::http::status_code> send_request(size_t try_count);

      web::http::client::http_client* _client;
      std::string _host;
      std::string _auth;
      std::string _post_data;

>>>>>>> 6e6f2f6c
      pplx::task<web::http::status_code> _task;

      size_t _max_retries = 1;

      error_callback_fn* _error_callback;
      i_trace* _trace;
    };

  private:
    int check_authorization_validity_generate_if_needed(api_status* status);

    static int generate_authorization_string(
      std::chrono::seconds now,
      const std::string& shared_access_key,
      const std::string& shared_access_key_name,
      const std::string& eventhub_host,
      const std::string& eventhub_name,
      std::string& authorization_string /* out */,
      long long& valid_until /* out */,
      api_status* status,
      i_trace* trace);

    int pop_task(api_status* status);

    // cannot be copied or assigned
    eventhub_client(const eventhub_client&) = delete;
    eventhub_client(eventhub_client&&) = delete;
    eventhub_client& operator=(const eventhub_client&) = delete;
    eventhub_client& operator=(eventhub_client&&) = delete;

  private:
    web::http::client::http_client _client;

    const std::string _eventhub_host; //e.g. "ingest-x2bw4dlnkv63q.servicebus.windows.net"
    const std::string _shared_access_key_name; //e.g. "RootManageSharedAccessKey"
    const std::string _shared_access_key;
    //e.g. Check https://docs.microsoft.com/en-us/azure/event-hubs/event-hubs-authentication-and-security-model-overview
    const std::string _eventhub_name; //e.g. "interaction"

    std::string _authorization;
    long long _authorization_valid_until; //in seconds
    std::mutex _mutex;
    std::mutex _mutex_http_tasks;
    moving_queue<std::unique_ptr<http_request_task>> _tasks;
    const size_t _max_tasks_count;
    const size_t _max_retries;
    i_trace* _trace;
    error_callback_fn* _error_callback;
  };
}<|MERGE_RESOLUTION|>--- conflicted
+++ resolved
@@ -9,12 +9,9 @@
 #include <pplx/pplxtasks.h>
 
 #include <queue>
-<<<<<<< HEAD
 #include <vector>
-=======
 #include <chrono>
 #include <memory>
->>>>>>> 6e6f2f6c
 
 namespace reinforcement_learning {
   class i_trace;
@@ -26,8 +23,8 @@
     virtual int init(api_status* status) override;
 
     eventhub_client(const std::string& host, const std::string& key_name,
-                    const std::string& key, const std::string& name,
-                    size_t tasks_count, size_t MAX_RETRIES, i_trace* trace, error_callback_fn* _error_cb, bool local_test = false);
+      const std::string& key, const std::string& name,
+      size_t tasks_count, size_t MAX_RETRIES, i_trace* trace, error_callback_fn* _error_cb, bool local_test = false);
     ~eventhub_client();
   protected:
     virtual int v_send(std::vector<unsigned char>&& data, api_status* status) override;
@@ -35,22 +32,12 @@
   private:
     class http_request_task {
     public:
-<<<<<<< HEAD
-      http_request_task();
-      http_request_task(web::http::client::http_client& client, const std::string& host, const std::string& auth, std::vector<unsigned char>&& data, error_callback_fn* _error_cb);
-      http_request_task(http_request_task&& other);
-      http_request_task& operator=(http_request_task&& other);
-
-      web::http::status_code join();
-      std::vector<unsigned char> post_data() const;
-    private:
-=======
       http_request_task() = default;
       http_request_task(
         web::http::client::http_client* client,
         const std::string& host,
         const std::string& auth,
-        std::string&& post_data,
+        std::vector<unsigned char>&& data,
         size_t max_retries = 1, // If MAX_RETRIES is set to 1, only the initial request will be attempted.
         error_callback_fn* error_callback = nullptr,
         i_trace* trace = nullptr);
@@ -59,26 +46,21 @@
       // this pointer is invalidated and causes tricky bugs.
       http_request_task(http_request_task&& other) = delete;
       http_request_task& operator=(http_request_task&& other) = delete;
->>>>>>> 6e6f2f6c
       http_request_task(const http_request_task&) = delete;
       http_request_task& operator=(const http_request_task&) = delete;
 
-      std::string post_data() const;
+      std::vector<unsigned char> post_data() const;
 
       // Return error_code
       int join();
     private:
-<<<<<<< HEAD
-      std::vector<unsigned char> _post_data;
-=======
       pplx::task<web::http::status_code> send_request(size_t try_count);
 
       web::http::client::http_client* _client;
       std::string _host;
       std::string _auth;
-      std::string _post_data;
+      std::vector<unsigned char> _post_data;
 
->>>>>>> 6e6f2f6c
       pplx::task<web::http::status_code> _task;
 
       size_t _max_retries = 1;

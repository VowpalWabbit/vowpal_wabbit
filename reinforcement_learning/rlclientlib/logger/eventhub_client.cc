#include <openssl/hmac.h>
#include <sstream>
#include "eventhub_client.h"
#include "err_constants.h"
#include "utility/http_helper.h"
#include "trace_logger.h"
#include "error_callback_fn.h"
#include "str_util.h"

using namespace std::chrono;
using namespace utility; // Common utilities like string conversions
using namespace web; // Common features like URIs.
using namespace web::http; // Common HTTP functionality
namespace u = reinforcement_learning::utility;

// Private helper
string_t build_url(const std::string& host, const std::string& name, const bool local_test) {
  const std::string proto = local_test ? "http://" : "https://";
  std::string url;
  if (local_test) { url.append(proto).append(host); }
  else {
    url.append(proto).append(host).append("/").append(name)
        .append("/messages?timeout=60&api-version=2014-01");
  }
  return conversions::to_string_t(url);
}

namespace reinforcement_learning {
  eventhub_client::http_request_task::http_request_task(
    web::http::client::http_client* client,
    const std::string& host,
    const std::string& auth,
<<<<<<< HEAD
    std::vector<unsigned char>&& post_data,
    error_callback_fn* _error_callback)
    : _post_data(std::move(post_data))
  {
    http_request request(methods::POST);
    request.headers().add(_XPLATSTR("Authorization"), auth.c_str());
    request.headers().add(_XPLATSTR("Host"), host.c_str());
    request.set_body(_post_data);
=======
    std::string&& post_data,
    size_t max_retries,
    error_callback_fn* error_callback,
    i_trace* trace)
    : _client(client),
    _host(host),
    _auth(auth),
    _post_data(std::move(post_data)),
    _max_retries(max_retries),
    _error_callback(error_callback),
    _trace(trace)
    {
      _task = send_request(0 /* inital try */);
    }

  pplx::task<web::http::status_code> eventhub_client::http_request_task::send_request(size_t try_count) {
    http_request request(methods::POST);
    request.headers().add(_XPLATSTR("Authorization"), _auth.c_str());
    request.headers().add(_XPLATSTR("Host"), _host.c_str());
    request.set_body(_post_data.c_str());
>>>>>>> 6e6f2f6c

    return _client->request(request).then([this, try_count](pplx::task<http_response> response) {
      web::http::status_code code = status_codes::InternalError;
      api_status status;

      try {
        code = response.get().status_code();
      }
      catch (const std::exception& e) {
        TRACE_ERROR(_trace, e.what());
      }

<<<<<<< HEAD
        if (code != status_codes::Created) {
          auto msg = utility::concat("(expected 201): Found ", code, "\n");
=======
      // If the response is not the expected code then it has failed. Retry if possible otherwise report background error.
      if(code != status_codes::Created) {
        // Stop condition of recurison.
        if(try_count < _max_retries){
          TRACE_ERROR(_trace, "HTTP request failed, retrying...");

          // Yes, recursively send another request inside this one. If a subsequent request returns success we are good, otherwise the failure will propagate.
          return send_request(try_count + 1).get();
        }
        else {
          auto msg = utility::concat("(expected 201): Found ", code, ", failed after ", try_count, " retries.");
>>>>>>> 6e6f2f6c
          api_status::try_update(&status, error_code::http_bad_status_code, msg.c_str());
          ERROR_CALLBACK(_error_callback, status);

          return code;
        }
      }

      // We have succeeded, return success.
      return code;
    });
  }

  int eventhub_client::http_request_task::join() {
    _task.get();

    // The task may have failed but was reported with the callback. This function's primary purpose
    // is to block if the task is not yet complete.
    return error_code::success;
  }

  std::vector<unsigned char> eventhub_client::http_request_task::post_data() const {
    return _post_data;
  }

  int eventhub_client::init(api_status* status) {
    RETURN_IF_FAIL(check_authorization_validity_generate_if_needed(status));
    return error_code::success;
  }

  int eventhub_client::pop_task(api_status* status) {
    // This function must be under a lock as there is a delay between popping from the queue and joining the task, but it should essentially be atomic.
    std::lock_guard<std::mutex> lock(_mutex_http_tasks);

    std::unique_ptr<http_request_task> oldest;
    _tasks.pop(&oldest);

    try {
      // This will block if the task is not complete yet.
      RETURN_IF_FAIL(oldest->join());
    }
    catch (...) {
      // Ignore if there is an exception surfaced as this should have been handled in the continuation.
      TRACE_WARN(_trace, "There should not be an exception raised in pop_task function.");
    }

    return error_code::success;
  }

<<<<<<< HEAD
  int eventhub_client::submit_task(http_request_task&& task, api_status* status) {
    if (_tasks.size() >= _max_tasks_count) {
      RETURN_IF_FAIL(pop_task(status));
    }
    _tasks.push(std::move(task));
    return error_code::success;;
  }

  int eventhub_client::v_send(std::vector<unsigned char>&& post_data, api_status* status) {
    if (authorization(status) != error_code::success)
      return status->get_error_code();
=======
  int eventhub_client::v_send(std::string&& post_data, api_status* status) {
    RETURN_IF_FAIL(check_authorization_validity_generate_if_needed(status));

>>>>>>> 6e6f2f6c
    std::string auth_str;
    {
      // protected access for _authorization
      std::lock_guard<std::mutex> lock(_mutex);
      auth_str = _authorization;
    }

    try {
      // Before creating the task, ensure that it is allowed to be created.
      if (_tasks.size() >= _max_tasks_count) {
        RETURN_IF_FAIL(pop_task(status));
      }

      std::unique_ptr<http_request_task> request_task(new http_request_task(&_client, _eventhub_host, auth_str, std::move(post_data), _max_retries, _error_callback, _trace));
      _tasks.push(std::move(request_task));
    }
    catch (const std::exception& e) {
      RETURN_ERROR_LS(_trace, status, eventhub_http_generic) << e.what();
    }
    return error_code::success;
  }

  eventhub_client::eventhub_client(const std::string& host, const std::string& key_name,
                                   const std::string& key, const std::string& name,
                                   size_t max_tasks_count, size_t max_retries,  i_trace* trace,
                                   error_callback_fn* error_callback, const bool local_test)
    : _client(build_url(host, name, local_test), u::get_http_config()),
      _eventhub_host(host), _shared_access_key_name(key_name),
      _shared_access_key(key), _eventhub_name(name),
      _authorization_valid_until(0), _max_tasks_count(max_tasks_count),
      _max_retries(max_retries),
      _trace(trace),
      _error_callback(error_callback)
  { }

  eventhub_client::~eventhub_client() {
    while (_tasks.size() != 0) {
      pop_task(nullptr);
    }
  }

  int eventhub_client::check_authorization_validity_generate_if_needed(api_status* status) {
    const auto now = duration_cast<std::chrono::seconds>(system_clock::now().time_since_epoch());
    std::lock_guard<std::mutex> lock(_mutex);
    // re-create authorization token if needed
    if (now.count() > _authorization_valid_until - 60 * 15) {
      RETURN_IF_FAIL(generate_authorization_string(
        now, _shared_access_key, _shared_access_key_name, _eventhub_host, _eventhub_name,
        _authorization, _authorization_valid_until, status, _trace));
    }
    return error_code::success;
  }

  int eventhub_client::generate_authorization_string(
    std::chrono::seconds now,
    const std::string& shared_access_key,
    const std::string& shared_access_key_name,
    const std::string& eventhub_host,
    const std::string& eventhub_name,
    std::string& authorization_string /* out */,
    long long& valid_until /* out */,
    api_status* status,
    i_trace* trace) {

    // Update saved valid_until value.
    valid_until = now.count() + 60 * 60 * 24 * 7; // 1 week

    // construct "sr"
    std::ostringstream resource_stream;
    resource_stream << "https://" << eventhub_host << "/" << eventhub_name;

    // encode(resource_stream)
    const auto encoded_uri = conversions::to_utf8string(
      web::uri::encode_data_string(conversions::to_string_t(resource_stream.str())));

    // construct data to be signed
    std::ostringstream data_stream;
    data_stream << encoded_uri << "\n" << valid_until;
    std::string data = data_stream.str();

    // compute HMAC of data
    std::vector<unsigned char> digest(EVP_MAX_MD_SIZE);
    unsigned int digest_len;
    // https://www.openssl.org/docs/man1.0.2/crypto/hmac.html
    if (!HMAC(EVP_sha256(), shared_access_key_name.c_str(), (int)shared_access_key.length(),
              (const unsigned char*)data.c_str(), (int)data.length(), &digest[0], &digest_len)) {
      api_status::try_update(status, error_code::eventhub_generate_SAS_hash,
                            "Failed to generate SAS hash");
      TRACE_ERROR(trace, "Failed to generate SAS hash");
      return error_code::eventhub_generate_SAS_hash;
    }
    digest.resize(digest_len);

    // encode digest (base64 + url encoding)
    const auto encoded_digest = web::uri::encode_data_string(conversions::to_base64(digest));

    // construct SAS
    std::ostringstream authorization_stream;
    authorization_stream
      << "SharedAccessSignature sr=" << encoded_uri
      << "&sig=" << conversions::to_utf8string(encoded_digest)
      << "&se=" << valid_until
      << "&skn=" << shared_access_key_name;
    authorization_string = authorization_stream.str();

    return error_code::success;
  }
}<|MERGE_RESOLUTION|>--- conflicted
+++ resolved
@@ -30,17 +30,7 @@
     web::http::client::http_client* client,
     const std::string& host,
     const std::string& auth,
-<<<<<<< HEAD
     std::vector<unsigned char>&& post_data,
-    error_callback_fn* _error_callback)
-    : _post_data(std::move(post_data))
-  {
-    http_request request(methods::POST);
-    request.headers().add(_XPLATSTR("Authorization"), auth.c_str());
-    request.headers().add(_XPLATSTR("Host"), host.c_str());
-    request.set_body(_post_data);
-=======
-    std::string&& post_data,
     size_t max_retries,
     error_callback_fn* error_callback,
     i_trace* trace)
@@ -59,8 +49,7 @@
     http_request request(methods::POST);
     request.headers().add(_XPLATSTR("Authorization"), _auth.c_str());
     request.headers().add(_XPLATSTR("Host"), _host.c_str());
-    request.set_body(_post_data.c_str());
->>>>>>> 6e6f2f6c
+    request.set_body(_post_data);
 
     return _client->request(request).then([this, try_count](pplx::task<http_response> response) {
       web::http::status_code code = status_codes::InternalError;
@@ -73,10 +62,6 @@
         TRACE_ERROR(_trace, e.what());
       }
 
-<<<<<<< HEAD
-        if (code != status_codes::Created) {
-          auto msg = utility::concat("(expected 201): Found ", code, "\n");
-=======
       // If the response is not the expected code then it has failed. Retry if possible otherwise report background error.
       if(code != status_codes::Created) {
         // Stop condition of recurison.
@@ -88,7 +73,6 @@
         }
         else {
           auto msg = utility::concat("(expected 201): Found ", code, ", failed after ", try_count, " retries.");
->>>>>>> 6e6f2f6c
           api_status::try_update(&status, error_code::http_bad_status_code, msg.c_str());
           ERROR_CALLBACK(_error_callback, status);
 
@@ -137,23 +121,9 @@
     return error_code::success;
   }
 
-<<<<<<< HEAD
-  int eventhub_client::submit_task(http_request_task&& task, api_status* status) {
-    if (_tasks.size() >= _max_tasks_count) {
-      RETURN_IF_FAIL(pop_task(status));
-    }
-    _tasks.push(std::move(task));
-    return error_code::success;;
-  }
-
   int eventhub_client::v_send(std::vector<unsigned char>&& post_data, api_status* status) {
-    if (authorization(status) != error_code::success)
-      return status->get_error_code();
-=======
-  int eventhub_client::v_send(std::string&& post_data, api_status* status) {
     RETURN_IF_FAIL(check_authorization_validity_generate_if_needed(status));
 
->>>>>>> 6e6f2f6c
     std::string auth_str;
     {
       // protected access for _authorization

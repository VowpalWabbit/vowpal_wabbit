--- conflicted
+++ resolved
@@ -148,21 +148,15 @@
     <ClInclude Include="..\include\factory_resolver.h" />
     <ClInclude Include="..\include\model_mgmt.h" />
     <ClInclude Include="..\include\str_util.h" />
-<<<<<<< HEAD
     <ClInclude Include="..\include\trace_logger.h" />
     <ClInclude Include="console_tracer.h" />
-=======
->>>>>>> 285620ea
     <ClInclude Include="logger\event_logger.h" />
     <ClInclude Include="utility\context_helper.h" />
     <ClInclude Include="utility\data_buffer.h" />
     <ClInclude Include="utility\interruptable_sleeper.h" />
     <ClInclude Include="utility\periodic_background_proc.h" />
     <ClInclude Include="utility\object_pool.h" />
-<<<<<<< HEAD
     <ClCompile Include="console_tracer.cc" />
-=======
->>>>>>> 285620ea
     <ClCompile Include="logger\event_logger.cc" />
     <ClCompile Include="utility\data_buffer.cc" />
     <ClCompile Include="utility\http_helper.h" />

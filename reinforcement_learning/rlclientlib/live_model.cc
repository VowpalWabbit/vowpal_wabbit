#include "live_model.h"
#include "live_model_impl.h"
#include "err_constants.h"

#define INIT_CHECK() do {                                       \
  if(!_initialized) {                                           \
    api_status::try_update(status, error_code::not_initialized, \
                "Library not initialized. Call init() first."); \
    return error_code::not_initialized;                         \
  }                                                             \
} while(0);                                                     \

namespace reinforcement_learning
{
  live_model::live_model(
    const utility::configuration& config,
    error_fn fn,
    void* err_context,
    trace_logger_factory_t* trace_factory,
    data_transport_factory_t* t_factory,
    model_factory_t* m_factory,
    sender_factory_t* sender_factory)
  {
    _pimpl = std::unique_ptr<live_model_impl>(
<<<<<<< HEAD
      new live_model_impl(config, fn, err_context, trace_factory, t_factory, m_factory, sender_factory));
=======
      new live_model_impl(config, fn, err_context, t_factory, m_factory, sender_factory));
>>>>>>> 285620ea
  }

  live_model::~live_model() = default;

  int live_model::init(api_status* status) {
    if (_initialized)
      return error_code::success;

    const auto err_code = _pimpl->init(status);
    if (err_code == error_code::success) {
      _initialized = true;
    }

    return err_code;
  }

  int live_model::choose_rank(const char* event_id, const char* context_json, ranking_response& response,
                              api_status* status)
  {
    INIT_CHECK();
    return _pimpl->choose_rank(event_id, context_json, response, status);
  }

  int live_model::choose_rank(const char* context_json, ranking_response& response, api_status* status)
  {
    INIT_CHECK();
    return _pimpl->choose_rank(context_json, response, status);
  }

  int live_model::report_outcome(const char* event_id, const char* outcome, api_status* status)
  {
    INIT_CHECK();
    return _pimpl->report_outcome(event_id, outcome, status);
  }

  int live_model::report_outcome(const char* event_id, float outcome, api_status* status)
  {
    INIT_CHECK();
    return _pimpl->report_outcome(event_id, outcome, status);
  }
}<|MERGE_RESOLUTION|>--- conflicted
+++ resolved
@@ -22,11 +22,7 @@
     sender_factory_t* sender_factory)
   {
     _pimpl = std::unique_ptr<live_model_impl>(
-<<<<<<< HEAD
-      new live_model_impl(config, fn, err_context, trace_factory, t_factory, m_factory, sender_factory));
-=======
-      new live_model_impl(config, fn, err_context, t_factory, m_factory, sender_factory));
->>>>>>> 285620ea
+    new live_model_impl(config, fn, err_context, trace_factory, t_factory, m_factory, sender_factory));
   }
 
   live_model::~live_model() = default;

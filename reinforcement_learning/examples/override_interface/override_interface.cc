--- conflicted
+++ resolved
@@ -75,15 +75,9 @@
   std::mutex cout_mutex;
 
   // Define a create function to be used in the factory.
-<<<<<<< HEAD
-  auto const create_ostream_logger_fn =
+  auto const create_ostream_sender_fn =
     [&](r::i_sender** retval, const u::configuration&, r::i_trace* trace, r::api_status*) {
-    *retval = new ostream_logger(std::cout, cout_mutex);
-=======
-  auto const create_ostream_sender_fn =
-    [&](r::i_sender** retval, const u::configuration&, r::api_status*) {
     *retval = new ostream_sender(std::cout, cout_mutex);
->>>>>>> 285620ea
     return err::success;
   };
 

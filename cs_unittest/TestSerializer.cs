--- conflicted
+++ resolved
@@ -42,7 +42,6 @@
         }
     }
 
-<<<<<<< HEAD
     public class MyDictifyContext
     {
         [Feature]
@@ -52,8 +51,6 @@
         public float[] B { get; set; }
     }
 
-=======
->>>>>>> 4481f397
     [TestClass]
     public class TestSerializer
     {

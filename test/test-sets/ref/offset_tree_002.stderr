--- conflicted
+++ resolved
@@ -8,13 +8,8 @@
 power_t = 0.5
 cb_type = dr
 Enabled reductions: gd, scorer-identity, csoaa, cb, cb_explore-greedy, ot
-<<<<<<< HEAD
-Input label = cb
+Input label = CB
 Output pred = ACTION_PROBS
-=======
-Input label = CB
-Output pred = action_probs
->>>>>>> 1ef6de29
 average  since         example        example        current        current  current
 loss     last          counter         weight          label        predict features
 -1.90125 -1.90125            1            1.0       1:-1:0.5     1:0.950625        2

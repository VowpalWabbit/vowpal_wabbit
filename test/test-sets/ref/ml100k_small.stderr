creating quadratic features for pairs: ui 
only testing
Num weight bits = 16
learning rate = 10
initial_t = 1
power_t = 0.5
using no cache
Reading datafile = test-sets/ml100k_small_test
num sources = 1
<<<<<<< HEAD
Enabled reductions: rank, scorer-identity
Input label = label_type_t::simple
Output pred = prediction_type_t::scalar
=======
Enabled reductions: rank, scorer-identity, count_label
>>>>>>> 365ec15d
average  since         example        example  current  current  current
loss     last          counter         weight    label  predict features
2.491066 2.491066            1            1.0   5.0000   3.4217       23
2.698820 2.906574            2            2.0   5.0000   3.2951       23
2.381092 2.063364            4            4.0   4.0000   3.2078       23
1.469532 0.557971            8            8.0   4.0000   3.2111       23
1.509373 1.549214           16           16.0   5.0000   3.2134       23

finished run
number of examples = 30
weighted example sum = 30.000000
weighted label sum = 110.000000
average loss = 1.457823
best constant = 3.666667
total feature number = 690<|MERGE_RESOLUTION|>--- conflicted
+++ resolved
@@ -7,13 +7,7 @@
 using no cache
 Reading datafile = test-sets/ml100k_small_test
 num sources = 1
-<<<<<<< HEAD
-Enabled reductions: rank, scorer-identity
-Input label = label_type_t::simple
-Output pred = prediction_type_t::scalar
-=======
 Enabled reductions: rank, scorer-identity, count_label
->>>>>>> 365ec15d
 average  since         example        example  current  current  current
 loss     last          counter         weight    label  predict features
 2.491066 2.491066            1            1.0   5.0000   3.4217       23

#include <benchmark/benchmark.h>

#include <vector>
#include <sstream>
#include <string>
#include <fstream>
#include <memory>
#include <array>
#include <cstdio>
#include <random>
#include <unordered_map>

#include "cache.h"
#include "parser.h"
#include "io/io_adapter.h"
#include "vw.h"

auto get_x_numerical_fts = [](int feature_size) {
  std::stringstream ss;
  ss << "1:1:0.5 |";
  for (size_t i = 0; i < feature_size; i++) { ss << " " << std::to_string(i) + ":4.36352"; }
  std::string s = ss.str();
  return s;
};

auto get_x_string_fts = [](int feature_size) {
  std::stringstream ss;
  ss << "1:1:0.5 | ";
  for (size_t i = 0; i < feature_size; i++) { ss << "bigfeaturename" + std::to_string(i) + ":10 "; }
  std::string s = ss.str();
  return s;
};

auto get_x_string_fts_no_label = [](int feature_size, size_t action_index = 0) {
  std::stringstream ss;
  ss << " | ";
  for (size_t j = 0; j < feature_size; j++) { ss << std::to_string(action_index) + "_" + std::to_string(j) << +" "; }
  ss << std::endl;

  return ss.str();
};

auto get_x_string_fts_multi_ex = [](int feature_size, size_t actions, bool shared, bool label, size_t start_index = 0) {
  size_t action_start = 0;
  std::stringstream ss;
  if (shared) { ss << "shared | s_1 s_2 s_3 s_4" << std::endl; }
  if (label)
  {
    ss << "0:1.0:0.5 | ";
    for (size_t j = 0; j < feature_size; j++) { ss << "0_" + std::to_string(j) << +" "; }
    ss << std::endl;
    action_start++;
  }
  for (size_t i = action_start; i < actions; i++)
  {
    ss << " | ";
    for (size_t j = start_index; j < start_index + feature_size; j++)
    { ss << std::to_string(i) + "_" + std::to_string(j) << +" "; }
    ss << std::endl;
  }
  return ss.str();
};

template <class... ExtraArgs>
static void bench_text(benchmark::State& state, ExtraArgs&&... extra_args)
{
  std::string res[sizeof...(extra_args)] = {extra_args...};
  auto example_string = res[0];

  auto es = const_cast<char*>(example_string.c_str());
  auto vw = VW::initialize("--cb 2 --quiet");
  auto examples = v_init<example*>();
  examples.push_back(&VW::get_unused_example(vw));
  for (auto _ : state)
  {
    VW::read_line(*vw, examples[0], es);
    VW::empty_example(*vw, *examples[0]);
    benchmark::ClobberMemory();
  }
  examples.delete_v();
}

std::shared_ptr<std::vector<char>> get_cache_buffer(const std::string& es)
{
  auto vw = VW::initialize("--cb 2 --quiet");
  auto buffer = std::make_shared<std::vector<char>>();
  io_buf writer_view_of_buffer;
  writer_view_of_buffer.add_file(VW::io::create_vector_writer(buffer));
  vw->example_parser->output = &writer_view_of_buffer;
  vw->example_parser->write_cache = true;
  auto ae = &VW::get_unused_example(vw);

  VW::read_line(*vw, ae, const_cast<char*>(es.c_str()));

  if (vw->example_parser->write_cache)
  {
    vw->example_parser->lbl_parser.cache_label(&ae->l, *(vw->example_parser->output));
    cache_features(*(vw->example_parser->output), ae, vw->parse_mask);
  }
  vw->example_parser->output->flush();
  VW::finish_example(*vw, *ae);

  return buffer;
}

template <class... ExtraArgs>
static void bench_cache_io_buf(benchmark::State& state, ExtraArgs&&... extra_args)
{
  std::string res[sizeof...(extra_args)] = {extra_args...};
  auto example_string = res[0];

  auto buffer = get_cache_buffer(example_string);
  auto vw = VW::initialize("--cb 2 --quiet");

  auto examples = v_init<example*>();
  examples.push_back(&VW::get_unused_example(vw));

  io_buf reader_view_of_buffer;
  vw->example_parser->input = &reader_view_of_buffer;

  for (auto _ : state)
  {
    reader_view_of_buffer.add_file(VW::io::create_buffer_view(buffer->data(), buffer->size()));
    read_cached_features(vw, examples);
    VW::empty_example(*vw, *examples[0]);
    benchmark::ClobberMemory();
  }
  examples.delete_v();
}

template <class... ExtraArgs>
static void bench_cache_io_buf_collections(benchmark::State& state, ExtraArgs&&... extra_args)
{
  std::string res[sizeof...(extra_args)] = {extra_args...};
  auto example_string = res[0];
  auto examples_size = std::stoi(res[1]);

  auto buffer = get_cache_buffer(example_string);
  auto vw = VW::initialize("--cb 2 --quiet");
  io_buf reader_view_of_buffer;
  vw->example_parser->input = &reader_view_of_buffer;

  auto examples = v_init<example*>();
  examples.push_back(&VW::get_unused_example(vw));

  for (auto _ : state)
  {
    for (size_t i = 0; i < examples_size; i++)
    { reader_view_of_buffer.add_file(VW::io::create_buffer_view(buffer->data(), buffer->size())); }
    while (read_cached_features(vw, examples)) { VW::empty_example(*vw, *examples[0]); }
    benchmark::ClobberMemory();
  }
  examples.delete_v();
}

template <class... ExtraArgs>
static void bench_text_io_buf(benchmark::State& state, ExtraArgs&&... extra_args)
{
  std::string res[sizeof...(extra_args)] = {extra_args...};
  auto example_string = res[0];

  auto vw = VW::initialize("--cb 2 --quiet");
  auto examples = v_init<example*>();
  examples.push_back(&VW::get_unused_example(vw));

  io_buf reader_view_of_buffer;
  vw->example_parser->input = &reader_view_of_buffer;

  for (auto _ : state)
  {
    reader_view_of_buffer.add_file(VW::io::create_buffer_view(example_string.data(), example_string.size()));
    vw->example_parser->reader(vw, examples);
    VW::empty_example(*vw, *examples[0]);
    benchmark::ClobberMemory();
  }
  examples.delete_v();
}

static void benchmark_example_reuse(benchmark::State& state)
{
  std::string example_string =
      "1 1.0 zebra|MetricFeatures:3.28 height:1.5 length:2.0 |Says black with white stripes |OtherFeatures "
      "NumberOfLegs:4.0 HasStripes";

  auto vw = VW::initialize("--quiet", nullptr, false, nullptr, nullptr);

  auto examples = v_init<example*>();

  io_buf reader_view_of_buffer;
  vw->example_parser->input = &reader_view_of_buffer;

  for (auto _ : state)
  {
    examples.push_back(&VW::get_unused_example(vw));
    reader_view_of_buffer.add_file(VW::io::create_buffer_view(example_string.data(), example_string.size()));
    vw->example_parser->reader(vw, examples);
    VW::finish_example(*vw, *examples[0]);
    examples.clear();
    benchmark::ClobberMemory();
  }
  examples.delete_v();
}

static void benchmark_learn_simple(benchmark::State& state, std::string example_string)
{
  auto vw = VW::initialize("--quiet", nullptr, false, nullptr, nullptr);

  auto* example = VW::read_example(*vw, example_string);
  VW::setup_example(*vw, example);

  for (auto _ : state)
  {
    vw->learn(*example);
    benchmark::ClobberMemory();
  }
  vw->finish_example(*example);
}

static void benchmark_cb_adf_learn(benchmark::State& state)
{
  auto vw = VW::initialize("--cb_explore_adf --epsilon 0.1 --quiet", nullptr, false, nullptr, nullptr);
  multi_ex examples;
  examples.push_back(VW::read_example(*vw, std::string("shared | s_1 s_2")));
  examples.push_back(VW::read_example(*vw, std::string("0:1.0:0.5 | a_1 b_1 c_1")));
  examples.push_back(VW::read_example(*vw, std::string("| a_2 b_2 c_2")));
  examples.push_back(VW::read_example(*vw, std::string("| a_3 b_3 c_3")));
  for (auto* example : examples) { VW::setup_example(*vw, example); }

  for (auto _ : state)
  {
    vw->learn(examples);
    benchmark::ClobberMemory();
  }
  vw->finish_example(examples);
}

static void benchmark_ccb_adf_learn(benchmark::State& state, std::string feature_string)
{
  auto vw = VW::initialize("--ccb_explore_adf --quiet", nullptr, false, nullptr, nullptr);

  multi_ex examples;
  examples.push_back(VW::read_example(*vw, std::string("ccb shared |User " + feature_string)));
  examples.push_back(VW::read_example(*vw, std::string("ccb action |Action1 " + feature_string)));
  examples.push_back(VW::read_example(*vw, std::string("ccb action |Action2 " + feature_string)));
  examples.push_back(VW::read_example(*vw, std::string("ccb action |Action3 " + feature_string)));
  examples.push_back(VW::read_example(*vw, std::string("ccb action |Action4 " + feature_string)));
  examples.push_back(VW::read_example(*vw, std::string("ccb action |Action5 " + feature_string)));
  examples.push_back(VW::read_example(*vw, std::string("ccb slot 0:0:0.2 |Slot h")));
  examples.push_back(VW::read_example(*vw, std::string("ccb slot 1:0:0.25 |Slot i")));
  examples.push_back(VW::read_example(*vw, std::string("ccb slot 2:0:0.333333 |Slot j")));
  for (auto* example : examples) { VW::setup_example(*vw, example); }

  for (auto _ : state)
  {
    vw->learn(examples);
    benchmark::ClobberMemory();
  }
  vw->finish_example(examples);
}

BENCHMARK_CAPTURE(bench_text, 120_string_fts, get_x_string_fts(120));
BENCHMARK_CAPTURE(bench_cache_io_buf, 120_string_fts, get_x_string_fts(120));
BENCHMARK_CAPTURE(bench_text_io_buf, 120_string_fts, get_x_string_fts(120));

BENCHMARK_CAPTURE(bench_text, 120_num_fts, get_x_numerical_fts(120));
BENCHMARK_CAPTURE(bench_cache_io_buf, 120_num_fts, get_x_numerical_fts(120));
BENCHMARK_CAPTURE(bench_text_io_buf, 120_num_fts, get_x_numerical_fts(120));

BENCHMARK_CAPTURE(benchmark_learn_simple, 8_features,
    "1 zebra|MetricFeatures:3.28 height:1.5 length:2.0 |Says black with white stripes |OtherFeatures NumberOfLegs:4.0 "
    "HasStripes");
BENCHMARK_CAPTURE(benchmark_learn_simple, 1_feature, "1 | a");

BENCHMARK_CAPTURE(benchmark_ccb_adf_learn, few_features, "a");
BENCHMARK_CAPTURE(benchmark_ccb_adf_learn, many_features, "a b c d e f g h i j k l m n o p q r s t u v w x y z");

BENCHMARK(benchmark_example_reuse);
BENCHMARK(benchmark_cb_adf_learn);
<<<<<<< HEAD

// Run the benchmark
BENCHMARK_MAIN();
=======
BENCHMARK(benchmark_ccb_adf_learn);
>>>>>>> 4dbdbdc3
<|MERGE_RESOLUTION|>--- conflicted
+++ resolved
@@ -275,11 +275,4 @@
 BENCHMARK_CAPTURE(benchmark_ccb_adf_learn, many_features, "a b c d e f g h i j k l m n o p q r s t u v w x y z");
 
 BENCHMARK(benchmark_example_reuse);
-BENCHMARK(benchmark_cb_adf_learn);
-<<<<<<< HEAD
-
-// Run the benchmark
-BENCHMARK_MAIN();
-=======
-BENCHMARK(benchmark_ccb_adf_learn);
->>>>>>> 4dbdbdc3
+BENCHMARK(benchmark_cb_adf_learn);
#include <benchmark/benchmark.h>

#include <vector>
#include <sstream>
#include <string>
#include <fstream>
#include <memory>
#include <array>
#include <cstdio>
#include <random>
#include <unordered_map>

#include "cache.h"
#include "parser.h"
#include "io/io_adapter.h"
#include "vw.h"
#include "benchmarks_common.h"

std::shared_ptr<std::vector<char>> get_cache_buffer(const std::string& es)
{
  auto vw = VW::initialize("--cb 2 --quiet");
  auto buffer = std::make_shared<std::vector<char>>();
  vw->example_parser->output.add_file(VW::io::create_vector_writer(buffer));
  vw->example_parser->write_cache = true;
  auto ae = &VW::get_unused_example(vw);

  VW::read_line(*vw, ae, const_cast<char*>(es.c_str()));

  if (vw->example_parser->write_cache)
  {
    vw->example_parser->lbl_parser.cache_label(&ae->l, ae->_reduction_features, vw->example_parser->output);
    cache_features(vw->example_parser->output, ae, vw->parse_mask);
  }
  vw->example_parser->output.flush();
  VW::finish_example(*vw, *ae);
  VW::finish(*vw);

  return buffer;
}

template <class... ExtraArgs>
static void bench_cache_io_buf(benchmark::State& state, ExtraArgs&&... extra_args)
{
  std::string res[sizeof...(extra_args)] = {extra_args...};
  auto example_string = res[0];

  auto buffer = get_cache_buffer(example_string);
  auto vw = VW::initialize("--cb 2 --quiet");

  v_array<example*> examples;
  examples.push_back(&VW::get_unused_example(vw));

  for (auto _ : state)
  {
<<<<<<< HEAD
    vw->example_parser->input.add_file(VW::io::create_buffer_view(buffer->data(), buffer->size()));
    read_cached_features(vw, examples);
=======
    vw->example_parser->input->add_file(VW::io::create_buffer_view(buffer->data(), buffer->size()));
    read_cached_features(vw, *vw->example_parser->input, examples);
>>>>>>> 8ac223a1
    VW::empty_example(*vw, *examples[0]);
    benchmark::ClobberMemory();
  }
  VW::finish(*vw);
}

template <class... ExtraArgs>
static void bench_cache_io_buf_collections(benchmark::State& state, ExtraArgs&&... extra_args)
{
  std::string res[sizeof...(extra_args)] = {extra_args...};
  auto example_string = res[0];
  auto examples_size = std::stoi(res[1]);

  auto buffer = get_cache_buffer(example_string);
  auto vw = VW::initialize("--cb 2 --quiet");

  v_array<example*> examples;
  examples.push_back(&VW::get_unused_example(vw));

  for (auto _ : state)
  {
    for (size_t i = 0; i < examples_size; i++)
<<<<<<< HEAD
    { vw->example_parser->input.add_file(VW::io::create_buffer_view(buffer->data(), buffer->size())); }
    while (read_cached_features(vw, examples)) { VW::empty_example(*vw, *examples[0]); }
=======
    { vw->example_parser->input->add_file(VW::io::create_buffer_view(buffer->data(), buffer->size())); }
    while (read_cached_features(vw, *vw->example_parser->input, examples)) { VW::empty_example(*vw, *examples[0]); }
>>>>>>> 8ac223a1
    benchmark::ClobberMemory();
  }
  VW::finish(*vw);
}

template <class... ExtraArgs>
static void bench_text_io_buf(benchmark::State& state, ExtraArgs&&... extra_args)
{
  std::string res[sizeof...(extra_args)] = {extra_args...};
  auto example_string = res[0];

  auto vw = VW::initialize("--cb 2 --quiet");
  v_array<example*> examples;
  examples.push_back(&VW::get_unused_example(vw));

  for (auto _ : state)
  {
<<<<<<< HEAD
    vw->example_parser->input.add_file(VW::io::create_buffer_view(example_string.data(), example_string.size()));
    vw->example_parser->reader(vw, examples);
=======
    vw->example_parser->input->add_file(VW::io::create_buffer_view(example_string.data(), example_string.size()));
    vw->example_parser->reader(vw, *vw->example_parser->input, examples);
>>>>>>> 8ac223a1
    VW::empty_example(*vw, *examples[0]);
    benchmark::ClobberMemory();
  }
  VW::finish(*vw);
}

static void benchmark_example_reuse(benchmark::State& state)
{
  std::string example_string =
      "1 1.0 zebra|MetricFeatures:3.28 height:1.5 length:2.0 |Says black with white stripes |OtherFeatures "
      "NumberOfLegs:4.0 HasStripes";

  auto vw = VW::initialize("--quiet", nullptr, false, nullptr, nullptr);

  v_array<example*> examples;

  for (auto _ : state)
  {
    examples.push_back(&VW::get_unused_example(vw));
<<<<<<< HEAD
    vw->example_parser->input.add_file(VW::io::create_buffer_view(example_string.data(), example_string.size()));
    vw->example_parser->reader(vw, examples);
=======
    vw->example_parser->input->add_file(VW::io::create_buffer_view(example_string.data(), example_string.size()));
    vw->example_parser->reader(vw, *vw->example_parser->input, examples);
>>>>>>> 8ac223a1
    VW::finish_example(*vw, *examples[0]);
    examples.clear();
    benchmark::ClobberMemory();
  }
  VW::finish(*vw);
}

BENCHMARK_CAPTURE(bench_cache_io_buf, 120_string_fts, get_x_string_fts(120));
BENCHMARK_CAPTURE(bench_text_io_buf, 120_string_fts, get_x_string_fts(120));

BENCHMARK_CAPTURE(bench_cache_io_buf, 120_num_fts, get_x_numerical_fts(120));
BENCHMARK_CAPTURE(bench_text_io_buf, 120_num_fts, get_x_numerical_fts(120));

BENCHMARK(benchmark_example_reuse);<|MERGE_RESOLUTION|>--- conflicted
+++ resolved
@@ -52,13 +52,8 @@
 
   for (auto _ : state)
   {
-<<<<<<< HEAD
     vw->example_parser->input.add_file(VW::io::create_buffer_view(buffer->data(), buffer->size()));
-    read_cached_features(vw, examples);
-=======
-    vw->example_parser->input->add_file(VW::io::create_buffer_view(buffer->data(), buffer->size()));
-    read_cached_features(vw, *vw->example_parser->input, examples);
->>>>>>> 8ac223a1
+    read_cached_features(vw, vw->example_parser->input, examples);
     VW::empty_example(*vw, *examples[0]);
     benchmark::ClobberMemory();
   }
@@ -81,13 +76,8 @@
   for (auto _ : state)
   {
     for (size_t i = 0; i < examples_size; i++)
-<<<<<<< HEAD
     { vw->example_parser->input.add_file(VW::io::create_buffer_view(buffer->data(), buffer->size())); }
-    while (read_cached_features(vw, examples)) { VW::empty_example(*vw, *examples[0]); }
-=======
-    { vw->example_parser->input->add_file(VW::io::create_buffer_view(buffer->data(), buffer->size())); }
-    while (read_cached_features(vw, *vw->example_parser->input, examples)) { VW::empty_example(*vw, *examples[0]); }
->>>>>>> 8ac223a1
+    while (read_cached_features(vw, vw->example_parser->input, examples)) { VW::empty_example(*vw, *examples[0]); }
     benchmark::ClobberMemory();
   }
   VW::finish(*vw);
@@ -105,13 +95,8 @@
 
   for (auto _ : state)
   {
-<<<<<<< HEAD
     vw->example_parser->input.add_file(VW::io::create_buffer_view(example_string.data(), example_string.size()));
-    vw->example_parser->reader(vw, examples);
-=======
-    vw->example_parser->input->add_file(VW::io::create_buffer_view(example_string.data(), example_string.size()));
-    vw->example_parser->reader(vw, *vw->example_parser->input, examples);
->>>>>>> 8ac223a1
+    vw->example_parser->reader(vw, vw->example_parser->input, examples);
     VW::empty_example(*vw, *examples[0]);
     benchmark::ClobberMemory();
   }
@@ -131,13 +116,8 @@
   for (auto _ : state)
   {
     examples.push_back(&VW::get_unused_example(vw));
-<<<<<<< HEAD
     vw->example_parser->input.add_file(VW::io::create_buffer_view(example_string.data(), example_string.size()));
-    vw->example_parser->reader(vw, examples);
-=======
-    vw->example_parser->input->add_file(VW::io::create_buffer_view(example_string.data(), example_string.size()));
-    vw->example_parser->reader(vw, *vw->example_parser->input, examples);
->>>>>>> 8ac223a1
+    vw->example_parser->reader(vw, vw->example_parser->input, examples);
     VW::finish_example(*vw, *examples[0]);
     examples.clear();
     benchmark::ClobberMemory();

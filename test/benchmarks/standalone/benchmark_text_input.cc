#include "../benchmarks_common.h"
#include "vw/core/vw.h"
#include "vw/text_parser/parse_example_text.h"

#include <benchmark/benchmark.h>

#include <array>
#include <cstdio>
#include <fstream>
#include <memory>
#include <random>
#include <sstream>
#include <string>
#include <unordered_map>
#include <vector>

template <class... ExtraArgs>
static void bench_text(benchmark::State& state, ExtraArgs&&... extra_args)
{
  std::string res[sizeof...(extra_args)] = {extra_args...};
  auto example_string = res[0];

  auto es = const_cast<char*>(example_string.c_str());
  auto vw = VW::initialize("--cb 2 --quiet");
  VW::multi_ex examples;
  examples.push_back(&VW::get_unused_example(vw));
  for (auto _ : state)
  {
    VW::parsers::text::read_line(*vw, examples[0], es);
    VW::empty_example(*vw, *examples[0]);
    benchmark::ClobberMemory();
  }
  VW::finish(*vw);
}

static void benchmark_learn_simple(benchmark::State& state, std::string example_string)
{
  auto vw = VW::initialize("--quiet", nullptr, false, nullptr, nullptr);

  auto* example = VW::read_example(*vw, example_string);

  for (auto _ : state)
  {
    vw->learn(*example);
    benchmark::ClobberMemory();
  }
  vw->finish_example(*example);
  VW::finish(*vw);
}

static void benchmark_cb_adf_learn(benchmark::State& state, int feature_count)
{
  auto vw = VW::initialize("--cb_explore_adf --epsilon 0.1 --quiet -q ::", nullptr, false, nullptr, nullptr);
  multi_ex examples;
  examples.push_back(VW::read_example(*vw, std::string("shared tag1| s_1 s_2")));
  examples.push_back(VW::read_example(*vw, get_x_string_fts(feature_count)));
  examples.push_back(VW::read_example(*vw, get_x_string_fts_no_label(feature_count)));
  examples.push_back(VW::read_example(*vw, get_x_string_fts_no_label(feature_count)));

  for (auto _ : state)
  {
    vw->learn(examples);
    benchmark::ClobberMemory();
  }
  vw->finish_example(examples);
  VW::finish(*vw);
}

static void benchmark_ccb_adf_learn(benchmark::State& state, std::string feature_string, std::string cmd = "")
{
  auto vw = VW::initialize("--ccb_explore_adf --quiet" + cmd, nullptr, false, nullptr, nullptr);

  multi_ex examples;
  examples.push_back(VW::read_example(*vw, std::string("ccb shared |User " + feature_string)));
  examples.push_back(VW::read_example(*vw, std::string("ccb action |Action1 " + feature_string)));
  examples.push_back(VW::read_example(*vw, std::string("ccb action |Action2 " + feature_string)));
  examples.push_back(VW::read_example(*vw, std::string("ccb action |Action3 " + feature_string)));
  examples.push_back(VW::read_example(*vw, std::string("ccb action |Action4 " + feature_string)));
  examples.push_back(VW::read_example(*vw, std::string("ccb action |Action5 " + feature_string)));
  examples.push_back(VW::read_example(*vw, std::string("ccb slot 0:0:0.2 |Slot h")));
  examples.push_back(VW::read_example(*vw, std::string("ccb slot 1:0:0.25 |Slot i")));
  examples.push_back(VW::read_example(*vw, std::string("ccb slot 2:0:0.333333 |Slot j")));

  for (auto _ : state)
  {
    vw->learn(examples);
    benchmark::ClobberMemory();
  }
  vw->finish_example(examples);
  VW::finish(*vw);
}

static std::vector<std::vector<std::string>> gen_cb_examples(size_t num_examples,  // Total number of multi_ex examples
    size_t shared_feats_size,                                                      // Number of possible shared features
    size_t shared_feats_count,    // Number of shared features per multi_ex
    size_t actions_per_example,   // Number of actions in each multi_ex
    size_t feature_groups_size,   // Number of possible feature groups
    size_t feature_groups_count,  // Number of features groups per action
    size_t action_feats_size,     // Number of possible per-action features
    size_t action_feats_count,    // Number of actions per feature group per action
    bool same_first_char          // Flag to keep first character of all feature groups the same
)
{
  srand(0);
  std::vector<std::vector<std::string>> examples_vec;
  for (int ex = 0; ex < num_examples; ++ex)
  {
    std::vector<std::string> examples;
    std::ostringstream shared_ss;
    shared_ss << "shared |";
    for (int shared_feat = 0; shared_feat < shared_feats_count; ++shared_feat)
    {
      shared_ss << " " << (rand() % shared_feats_size);
    }
    examples.push_back(shared_ss.str());
    int action_ind = rand() % actions_per_example;
    for (int ac = 0; ac < actions_per_example; ++ac)
    {
      std::ostringstream action_ss;
      if (ac == action_ind) { action_ss << action_ind << ":1.0:0.5 "; }
      for (int fg = 0; fg < feature_groups_count; ++fg)
      {
        action_ss << "|";
        if (same_first_char) { action_ss << "f"; }
        action_ss << (static_cast<char>(65 + rand() % feature_groups_size)) << " ";
        for (int action_feat = 0; action_feat < action_feats_count; ++action_feat)
        {
          action_ss << (rand() % action_feats_size) << " ";
        }
      }
      examples.push_back(action_ss.str());
    }
    examples_vec.push_back(examples);
  }
  return examples_vec;
}

static std::vector<std::vector<std::string>> gen_ccb_examples(size_t num_examples,  // Total number of multi_ex examples
    size_t shared_feats_size,     // Number of possible shared features
    size_t shared_feats_count,    // Number of shared features per multi_ex
    size_t actions_per_example,   // Number of actions in each multi_ex
    size_t feature_groups_size,   // Number of possible feature groups
    size_t feature_groups_count,  // Number of features groups per action or slot
    size_t action_feats_size,     // Number of possible per-action/slot features
    size_t action_feats_count,    // Number of actions per feature group per action or slot
    bool same_first_char,         // Flag to keep first character of all feature groups the same
    size_t slots_per_example      // Number of slots
)
{
  srand(0);
  std::vector<std::vector<std::string>> examples_vec;
  for (int ex = 0; ex < num_examples; ++ex)
  {
    std::vector<std::string> examples;
    std::ostringstream shared_ss;
    shared_ss << "ccb shared |";
    for (int shared_feat = 0; shared_feat < shared_feats_count; ++shared_feat)
    {
      shared_ss << " " << (rand() % shared_feats_size);
    }
    examples.push_back(shared_ss.str());
    for (int ac = 0; ac < actions_per_example; ++ac)
    {
      std::ostringstream action_ss;
      action_ss << "ccb action ";
      for (int fg = 0; fg < feature_groups_count; ++fg)
      {
        action_ss << "|";
        if (same_first_char) { action_ss << "f"; }
        action_ss << ((char)(65 + rand() % feature_groups_size)) << " ";
        for (int action_feat = 0; action_feat < action_feats_count; ++action_feat)
        {
          action_ss << (rand() % action_feats_size) << " ";
        }
      }
      examples.push_back(action_ss.str());
    }
    for (int slot = 0; slot < slots_per_example; ++slot)
    {
      std::ostringstream slot_ss;
      slot_ss << "ccb slot ";
      for (int fg = 0; fg < feature_groups_count; ++fg)
      {
        slot_ss << (rand() % actions_per_example) << ":0." << (rand() % 10) << ":0." << (rand() % 10) << " |";
        if (same_first_char) { slot_ss << "f"; }
        slot_ss << ((char)(65 + rand() % feature_groups_size)) << " ";
        for (int slot_feat = 0; slot_feat < action_feats_count; ++slot_feat)
        {
          slot_ss << (rand() % action_feats_size) << " ";
        }
      }
      examples.push_back(slot_ss.str());
    }
    examples_vec.push_back(examples);
  }
  return examples_vec;
}

static std::vector<multi_ex> load_examples(VW::workspace* vw, const std::vector<std::vector<std::string>>& ex_strs)
{
  std::vector<multi_ex> examples_vec;
  for (const auto& ex_str : ex_strs)
  {
    multi_ex mxs;
    for (const auto& example : ex_str) { mxs.push_back(VW::read_example(*vw, example)); }
    examples_vec.push_back(mxs);
  }
  return examples_vec;
}

static void benchmark_multi(
    benchmark::State& state, const std::vector<std::vector<std::string>>& examples_str, const std::string& cmd)
{
  auto vw = VW::initialize(cmd, nullptr, false, nullptr, nullptr);
  std::vector<multi_ex> examples_vec = load_examples(vw, examples_str);

  for (auto _ : state)
  {
    for (multi_ex examples : examples_vec) { vw->learn(examples); }
    benchmark::ClobberMemory();
  }
  for (multi_ex examples : examples_vec) { vw->finish_example(examples); }
  VW::finish(*vw);
}

static void benchmark_multi_predict(
    benchmark::State& state, const std::vector<std::vector<std::string>>& examples_str, const std::string& cmd)
{
  auto vw = VW::initialize(cmd, nullptr, false, nullptr, nullptr);
  std::vector<multi_ex> examples_vec = load_examples(vw, examples_str);

  for (multi_ex examples : examples_vec) { vw->learn(examples); }

  for (auto _ : state)
  {
    for (multi_ex examples : examples_vec) { vw->predict(examples); }
    benchmark::ClobberMemory();
  }
  for (multi_ex examples : examples_vec) { vw->finish_example(examples); }
  VW::finish(*vw);
}

BENCHMARK_CAPTURE(bench_text, 120_string_fts, get_x_string_fts(120));
BENCHMARK_CAPTURE(bench_text, 120_num_fts, get_x_numerical_fts(120));

BENCHMARK_CAPTURE(benchmark_learn_simple, 8_features,
    "1 zebra|MetricFeatures:3.28 height:1.5 length:2.0 |Says black with white stripes |OtherFeatures NumberOfLegs:4.0 "
    "HasStripes");
BENCHMARK_CAPTURE(benchmark_learn_simple, 1_feature, "1 | a");

BENCHMARK_CAPTURE(benchmark_ccb_adf_learn, few_features, "a");
BENCHMARK_CAPTURE(benchmark_ccb_adf_learn, many_features, "a b c d e f g h i j k l m n o p q r s t u v w x y z");
BENCHMARK_CAPTURE(benchmark_ccb_adf_learn, few_features_no_predict, "a", " --no_predict");
BENCHMARK_CAPTURE(benchmark_ccb_adf_learn, many_features_no_predic,
    "a b c d e f g h i j k l m n o p q r s t u v w x y z", " --no_predict");

BENCHMARK_CAPTURE(benchmark_cb_adf_learn, few_features, 2);
BENCHMARK_CAPTURE(benchmark_cb_adf_learn, many_features, 120)->MinTime(15.0);

BENCHMARK_CAPTURE(benchmark_multi, cb_adf_no_namespaces, gen_cb_examples(100, 7, 3, 6, 1, 4, 14, 2, false),
    "--cb_explore_adf --quiet")
    ->MinTime(15.0);
BENCHMARK_CAPTURE(benchmark_multi, cb_adf_diff_char_no_interactions, gen_cb_examples(100, 7, 3, 6, 3, 4, 14, 2, false),
    "--cb_explore_adf --quiet")
    ->MinTime(15.0);
BENCHMARK_CAPTURE(benchmark_multi, cb_adf_diff_char_interactions, gen_cb_examples(100, 7, 3, 6, 3, 4, 14, 2, false),
    "--cb_explore_adf --quiet -q ::")
    ->MinTime(15.0);
BENCHMARK_CAPTURE(benchmark_multi, cb_adf_same_char_no_interactions, gen_cb_examples(100, 7, 3, 6, 3, 4, 14, 2, true),
    "--cb_explore_adf --quiet")
    ->MinTime(15.0);
BENCHMARK_CAPTURE(benchmark_multi, cb_adf_same_char_interactions, gen_cb_examples(100, 7, 3, 6, 3, 4, 14, 2, true),
    "--cb_explore_adf --quiet -q ::")
    ->MinTime(15.0);
BENCHMARK_CAPTURE(benchmark_multi, ccb_adf_no_namespaces, gen_ccb_examples(50, 7, 3, 6, 1, 4, 14, 2, false, 3),
    "--ccb_explore_adf --quiet")
    ->MinTime(15.0);
BENCHMARK_CAPTURE(benchmark_multi, ccb_adf_diff_char_no_interactions,
    gen_ccb_examples(50, 7, 3, 6, 3, 4, 14, 2, false, 3), "--ccb_explore_adf --quiet")
    ->MinTime(15.0);
BENCHMARK_CAPTURE(benchmark_multi, ccb_adf_diff_char_interactions, gen_ccb_examples(50, 7, 3, 6, 3, 4, 14, 2, false, 3),
    "--ccb_explore_adf --quiet -q ::")
    ->MinTime(15.0);
// CCB predict with quadratic interactions
// 20 slots, 20 context features,  30 actions, 20 action features each
<<<<<<< HEAD
BENCHMARK_CAPTURE(benchmark_multi_predict, ccb_adf_diff_char_interactions_predict, gen_ccb_examples(
  1,   // num_examples in dataset
  30,   // shared_feats_size
  20,   // shared_feats_count (actual number of shared features in example)
  30,   // actions_per_example
  1,    // feature_groups_size
  1,    // feature_groups_count
  30,   // action_feats_size
  20,   // action_feats_count
  false,// same_first_char
  20    // slots_per_example
  ),
=======
BENCHMARK_CAPTURE(benchmark_multi_predict, ccb_adf_diff_char_interactions_predict,
    gen_ccb_examples(10,  // num_examples in dataset
        30,               // shared_feats_size
        20,               // shared_feats_count (actual number of shared features in example)
        30,               // actions_per_example
        1,                // feature_groups_size
        1,                // feature_groups_count
        30,               // action_feats_size
        20,               // action_feats_count
        false,            // same_first_char
        20                // slots_per_example
        ),
>>>>>>> b86b9563
    "--ccb_explore_adf --quiet -q ::")
    ->MinTime(15.0);
BENCHMARK_CAPTURE(benchmark_multi, ccb_adf_same_char_no_interactions,
    gen_ccb_examples(50, 7, 3, 6, 3, 4, 14, 2, true, 3), "--ccb_explore_adf --quiet")
    ->MinTime(15.0);
BENCHMARK_CAPTURE(benchmark_multi, ccb_adf_same_char_interactions, gen_ccb_examples(50, 7, 3, 6, 3, 4, 14, 2, true, 3),
    "--ccb_explore_adf --quiet -q ::")
    ->MinTime(15.0);

BENCHMARK_CAPTURE(benchmark_multi_predict, cb_las_300actions, gen_cb_examples(1, 50, 10, 300, 5, 5, 20, 10, false),
    "--cb_explore_adf --large_action_space -q :: --max_actions 20 --quiet")
    ->MinTime(15.0)
    ->UseRealTime()
    ->Unit(benchmark::kMillisecond);

BENCHMARK_CAPTURE(benchmark_multi_predict, cb_las_300actions_max_threads,
    gen_cb_examples(1, 50, 10, 300, 5, 5, 20, 10, false),
    "--cb_explore_adf --large_action_space -q :: --max_actions 20 --quiet --thread_pool_size " +
        std::to_string(std::thread::hardware_concurrency()))
    ->MinTime(15.0)
    ->UseRealTime()
    ->Unit(benchmark::kMillisecond);

BENCHMARK_CAPTURE(benchmark_multi_predict, cb_las_300actions_plaincb,
    gen_cb_examples(1, 50, 10, 300, 5, 5, 20, 10, false), "--cb_explore_adf -q :: --quiet")
    ->MinTime(15.0)
    ->UseRealTime()
    ->Unit(benchmark::kMillisecond);

BENCHMARK_CAPTURE(benchmark_multi_predict, cb_las_500actions, gen_cb_examples(1, 50, 10, 500, 5, 5, 20, 10, false),
    "--cb_explore_adf --large_action_space -q :: --max_actions 20 --quiet")
    ->MinTime(15.0)
    ->UseRealTime()
    ->Unit(benchmark::kMillisecond);

BENCHMARK_CAPTURE(benchmark_multi_predict, cb_las_500actions_max_threads,
    gen_cb_examples(1, 50, 10, 500, 5, 5, 20, 10, false),
    "--cb_explore_adf --large_action_space -q :: --max_actions 20 --quiet --thread_pool_size " +
        std::to_string(std::thread::hardware_concurrency()))
    ->MinTime(15.0)
    ->UseRealTime()
    ->Unit(benchmark::kMillisecond);

BENCHMARK_CAPTURE(benchmark_multi_predict, cb_las_500actions_plaincb,
    gen_cb_examples(1, 50, 10, 500, 5, 5, 20, 10, false), "--cb_explore_adf -q :: --quiet")
    ->MinTime(15.0)
    ->UseRealTime()
    ->Unit(benchmark::kMillisecond);

#ifdef BUILD_LAS_WITH_SIMD
BENCHMARK_CAPTURE(benchmark_multi_predict, cb_las_300actions_10features_1thread,
    gen_cb_examples(1, 50000, 10, 300, 5, 5, 20000, 10, false),
    "--cb_explore_adf --large_action_space -q :: --max_actions 20 --quiet --thread_pool_size 0")
    ->MinTime(15.0)
    ->UseRealTime()
    ->Unit(benchmark::kMillisecond);

BENCHMARK_CAPTURE(benchmark_multi_predict, cb_las_300actions_10features_1thread_simd,
    gen_cb_examples(1, 50000, 10, 300, 5, 5, 20000, 10, false),
    "--cb_explore_adf --large_action_space -q :: --max_actions 20 --quiet --thread_pool_size 0 "
    "--las_hint_explicit_simd")
    ->MinTime(15.0)
    ->UseRealTime()
    ->Unit(benchmark::kMillisecond);

BENCHMARK_CAPTURE(benchmark_multi_predict, cb_las_300actions_20features_1thread,
    gen_cb_examples(1, 50000, 20, 300, 5, 5, 20000, 20, false),
    "--cb_explore_adf --large_action_space -q :: --max_actions 20 --quiet --thread_pool_size 0")
    ->MinTime(15.0)
    ->UseRealTime()
    ->Unit(benchmark::kMillisecond);

BENCHMARK_CAPTURE(benchmark_multi_predict, cb_las_300actions_20features_1thread_simd,
    gen_cb_examples(1, 50000, 20, 300, 5, 5, 20000, 20, false),
    "--cb_explore_adf --large_action_space -q :: --max_actions 20 --quiet --thread_pool_size 0 "
    "--las_hint_explicit_simd")
    ->MinTime(15.0)
    ->UseRealTime()
    ->Unit(benchmark::kMillisecond);
#endif<|MERGE_RESOLUTION|>--- conflicted
+++ resolved
@@ -283,33 +283,18 @@
     ->MinTime(15.0);
 // CCB predict with quadratic interactions
 // 20 slots, 20 context features,  30 actions, 20 action features each
-<<<<<<< HEAD
-BENCHMARK_CAPTURE(benchmark_multi_predict, ccb_adf_diff_char_interactions_predict, gen_ccb_examples(
-  1,   // num_examples in dataset
-  30,   // shared_feats_size
-  20,   // shared_feats_count (actual number of shared features in example)
-  30,   // actions_per_example
-  1,    // feature_groups_size
-  1,    // feature_groups_count
-  30,   // action_feats_size
-  20,   // action_feats_count
-  false,// same_first_char
-  20    // slots_per_example
-  ),
-=======
-BENCHMARK_CAPTURE(benchmark_multi_predict, ccb_adf_diff_char_interactions_predict,
-    gen_ccb_examples(10,  // num_examples in dataset
-        30,               // shared_feats_size
-        20,               // shared_feats_count (actual number of shared features in example)
-        30,               // actions_per_example
-        1,                // feature_groups_size
-        1,                // feature_groups_count
-        30,               // action_feats_size
-        20,               // action_feats_count
-        false,            // same_first_char
-        20                // slots_per_example
+BENCHMARK_CAPTURE(benchmark_multi_predict, ccb_adf_diff_char_interactions_predict, 
+    gen_ccb_examples(1,   // num_examples in dataset
+        30,   // shared_feats_size
+        20,   // shared_feats_count (actual number of shared features in example)
+        30,   // actions_per_example
+        1,    // feature_groups_size
+        1,    // feature_groups_count
+        30,   // action_feats_size
+        20,   // action_feats_count
+        false,// same_first_char
+        20    // slots_per_example
         ),
->>>>>>> b86b9563
     "--ccb_explore_adf --quiet -q ::")
     ->MinTime(15.0);
 BENCHMARK_CAPTURE(benchmark_multi, ccb_adf_same_char_no_interactions,

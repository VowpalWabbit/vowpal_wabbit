Driver Options:
<<<<<<< HEAD
  --onethread                  Disable parse thread
  --log_level arg (=info, )    Log level for logging messages. Specifying this 
                               wil override --quiet for log output.. Choices: 
                               {critical, error, info, off, warn}
  --log_output arg (=compat, ) Specify the stream to output log messages to. In
                               the past VW's choice of stream for logging 
                               messages wasn't consistent. Suppling compat will
                               maintain that old behavior. Compat is now 
                               deprecated so it is recommended that stdout or 
                               stderr is chosen.. Choices: {compat, stderr, 
                               stdout}
Logging options Options:
  --quiet                         Don't output diagnostics and progress 
                                  updates. Supplying this implies --log_level 
                                  off and --driver_output_off. Supplying this 
                                  overrides an explicit log_level argument.
  --driver_output_off             Disable output for the driver.
  --driver_output arg (=stderr, ) Specify the stream to output driver output 
                                  to.. Choices: {stderr, stdout}
  --log_level arg (=info, )       Log level for logging messages. Specifying 
                                  this wil override --quiet for log output.. 
                                  Choices: {critical, error, info, off, warn}
  --log_output arg (=compat, )    Specify the stream to output log messages to.
                                  In the past VW's choice of stream for logging
                                  messages wasn't consistent. Suppling compat 
                                  will maintain that old behavior. Compat is 
                                  now deprecated so it is recommended that 
                                  stdout or stderr is chosen.. Choices: 
                                  {compat, stderr, stdout}
  --limit_output arg (=0, )       Avoid chatty output. Limit total printed 
                                  lines. 0 means unbounded.
VW Options:
  --ring_size arg (=256, ) Size of example ring
  --strict_parse           Throw on malformed examples
=======
  --onethread                                Disable parse thread
  --log_level arg (=info, )                  Log level for logging messages. Specifying this wil 
                                             override --quiet for log output.. Choices: {critical, 
                                             error, info, off, warn}
  --log_output_stream arg (=compat, )        Specify the stream to output log messages to. In the 
                                             past VW's choice of stream for logging messages wasn't
                                             consistent. Suppling compat will maintain that old 
                                             behavior. Compat is now deprecated so it is 
                                             recommended that stdout or stderr is chosen.. Choices:
                                             {compat, stderr, stdout}
Logging options Options:
  --quiet                                    Don't output diagnostics and progress updates. 
                                             Supplying this implies --log_level off and 
                                             --driver_output_off. Supplying this overrides an 
                                             explicit log_level argument.
  --driver_output_off                        Disable output for the driver.
  --driver_output_stream arg (=stderr, )     Specify the stream to output driver output to.. 
                                             Choices: {stderr, stdout}
  --log_level arg (=info, )                  Log level for logging messages. Specifying this wil 
                                             override --quiet for log output.. Choices: {critical, 
                                             error, info, off, warn}
  --log_output_stream arg (=compat, )        Specify the stream to output log messages to. In the 
                                             past VW's choice of stream for logging messages wasn't
                                             consistent. Suppling compat will maintain that old 
                                             behavior. Compat is now deprecated so it is 
                                             recommended that stdout or stderr is chosen.. Choices:
                                             {compat, stderr, stdout}
  --limit_output arg (=0, )                  Avoid chatty output. Limit total printed lines. 0 
                                             means unbounded.
Parser Options:
  --ring_size arg (=256, )                   Size of example ring
  --strict_parse                             Throw on malformed examples
>>>>>>> 44a056bb
Update Options:
  -l [ --learning_rate ] arg                 Set learning rate
  --power_t arg (=0.5, )                     T power value
  --decay_learning_rate arg (=1, )           Set Decay factor for learning_rate between passes
  --initial_t arg                            Initial t value
  --feature_mask arg                         Use existing regressor to determine which parameters 
                                             may be updated.  If no initial_regressor given, also 
                                             used for initial weights.
Weight Options:
  -i [ --initial_regressor ] arg             Initial regressor(s)
  --initial_weight arg (=0, )                Set all weights to an initial value of arg
  --random_weights                           Make initial weights random
  --normal_weights                           Make initial weights normal
  --truncated_normal_weights                 Make initial weights truncated normal
  --sparse_weights                           Use a sparse datastructure for weights
  --input_feature_regularizer arg            Per feature regularization input file
Parallelization Options:
  --span_server arg                          Location of server for setting up spanning tree
  --unique_id arg (=0, )                     Unique id used for cluster parallel jobs
  --total arg (=1, )                         Total number of nodes used in cluster parallel job
  --node arg (=0, )                          Node number in cluster parallel job
  --span_server_port arg (=26543, )          Port of the server for setting up spanning tree
Diagnostic Options:
  --version                                  Version information
  -a [ --audit ]                             Print weights of features
  -P [ --progress ] arg                      Progress update frequency. int: additive, float: 
                                             multiplicative
  --dry_run                                  Parse arguments and print corresponding metadata. Will
                                             not execute driver
  -h [ --help ]                              More information on vowpal wabbit can be found here 
                                             https://vowpalwabbit.org
Randomization Options:
  --random_seed arg (=0, )                   Seed random number generator
Feature Options:
  --hash arg (=strings, )                    How to hash the features. Choices: {all, strings}
  --hash_seed arg (=0, )                     Seed for hash function
  --ignore arg                               Ignore namespaces beginning with character <arg>
  --ignore_linear arg                        Ignore namespaces beginning with character <arg> for 
                                             linear terms only
  --keep arg                                 Keep namespaces beginning with character <arg>
  --redefine arg                             Redefine namespaces beginning with characters of 
                                             std::string S as namespace N. <arg> shall be in form 
                                             'N:=S' where := is operator. Empty N or S are treated 
                                             as default namespace. Use ':' as a wildcard in S.
  -b [ --bit_precision ] arg                 Number of bits in the feature table
  --noconstant                               Don't add a constant feature
  -C [ --constant ] arg (=0, )               Set initial value of constant
  --ngram arg                                Generate N grams. To generate N grams for a single 
                                             namespace 'foo', arg should be fN
  --skips arg                                Generate skips in N grams. This in conjunction with 
                                             the ngram tag can be used to generate generalized 
                                             n-skip-k-gram. To generate n-skips for a single 
                                             namespace 'foo', arg should be fN.
  --feature_limit arg                        Limit to N unique features per namespace. To apply to 
                                             a single namespace 'foo', arg should be fN
  --affix arg                                Generate prefixes/suffixes of features; argument 
                                             '+2a,-3b,+1' means generate 2-char prefixes for 
                                             namespace a, 3-char suffixes for b and 1 char prefixes
                                             for default namespace
  --spelling arg                             Compute spelling features for a give namespace (use 
                                             '_' for default namespace)
  --dictionary arg                           Read a dictionary for additional features (arg either 
                                             'x:file' or just 'file')
  --dictionary_path arg                      Look in this directory for dictionaries; defaults to 
                                             current directory or env{PATH}
  --interactions arg                         Create feature interactions of any level between 
                                             namespaces
  --experimental_full_name_interactions arg  EXPERIMENTAL: Create feature interactions of any level
                                             between namespaces by specifying the full name of each
                                             namespace.
  --permutations                             Use permutations instead of combinations for feature 
                                             interactions of same namespace
  --leave_duplicate_interactions             Don't remove interactions with duplicate combinations 
                                             of namespaces. For ex. this is a duplicate: '-q ab -q 
                                             ba' and a lot more in '-q ::'.
  -q [ --quadratic ] arg                     Create and use quadratic features
  --q: arg                                   DEPRECATED ':' corresponds to a wildcard for all 
                                             printable characters
  --cubic arg                                Create and use cubic features
Example Options:
  -t [ --testonly ]                          Ignore label information and just test
  --holdout_off                              No holdout data in multiple passes
  --holdout_period arg (=10, )               Holdout period for test only
  --holdout_after arg                        Holdout after n training examples, default off 
                                             (disables holdout_period)
  --early_terminate arg (=3, )               Specify the number of passes tolerated when holdout 
                                             loss doesn't decrease before early termination
  --passes arg (=1, )                        Number of Training Passes
  --initial_pass_length arg                  Initial number of examples per pass
  --examples arg                             Number of examples to parse
  --min_prediction arg                       Smallest prediction to output
  --max_prediction arg                       Largest prediction to output
  --sort_features                            Turn this on to disregard order in which features have
                                             been defined. This will lead to smaller cache sizes
  --loss_function arg (=squared, )           Specify the loss function to be used, uses squared by 
                                             default. Choices: {classic, hinge, logistic, poisson, 
                                             quantile, squared}
  --quantile_tau arg (=0.5, )                Parameter \tau associated with Quantile loss. Defaults
                                             to 0.5
  --l1 arg (=0, )                            L_1 lambda
  --l2 arg (=0, )                            L_2 lambda
  --no_bias_regularization                   No bias in regularization
  --named_labels arg                         Use names for labels (multiclass, etc.) rather than 
                                             integers, argument specified all possible labels, 
                                             comma-sep, eg "--named_labels Noun,Verb,Adj,Punc"
Output Model Options:
  -f [ --final_regressor ] arg               Final regressor
  --readable_model arg                       Output human-readable final regressor with numeric 
                                             features
  --invert_hash arg                          Output human-readable final regressor with feature 
                                             names.  Computationally expensive
  --predict_only_model                       Do not save extra state for learning to be resumed. 
                                             Stored model can only be used for prediction
  --save_resume                              This flag is now deprecated and models can continue 
                                             learning by default
  --preserve_performance_counters            Reset performance counters when warmstarting
  --save_per_pass                            Save the model after every pass over data
  --output_feature_regularizer_binary arg    Per feature regularization output file
  --output_feature_regularizer_text arg      Per feature regularization output file, in text
  --id arg                                   User supplied ID embedded into the final regressor
Prediction Output Options:
  -p [ --predictions ] arg                   File to output predictions to
  -r [ --raw_predictions ] arg               File to output unnormalized predictions to
Input Options:
  -d [ --data ] arg                          Example set
  --daemon                                   Persistent daemon mode on port 26542
  --foreground                               In persistent daemon mode, do not run in the 
                                             background
  --port arg                                 Port to listen on; use 0 to pick unused port
  --num_children arg                         Number of children for persistent daemon mode
  --pid_file arg                             Write pid file in persistent daemon mode
  --port_file arg                            Write port used in persistent daemon mode
  -c [ --cache ]                             Use a cache.  The default is <data>.cache
  --cache_file arg                           The location(s) of cache_file
  --json                                     Enable JSON parsing
  --dsjson                                   Enable Decision Service JSON parsing
  -k [ --kill_cache ]                        Do not reuse existing cache: create a new one always
  --compressed                               use gzip format whenever possible. If a cache file is 
                                             being created, this option creates a compressed cache 
                                             file. A mixture of raw-text & compressed inputs are 
                                             supported with autodetection.
  --no_stdin                                 Do not default to reading from stdin
  --no_daemon                                Force a loaded daemon or active learning model to 
                                             accept local input instead of starting in daemon mode
  --chain_hash                               Enable chain hash in JSON for feature name and string 
                                             feature value. e.g. {'A': {'B': 'C'}} is hashed as 
                                             A^B^C. Note: this will become the default in a future 
                                             version, so enabling this option will migrate you to 
                                             the new behavior and silence the warning.
  --flatbuffer                               Data file will be interpreted as a flatbuffer file
[Reduction] OjaNewton Options:
  --OjaNewton                                Online Newton with Oja's Sketch (required to enable 
                                             this reduction)
  --sketch_size arg (=10, )                  Size of sketch
  --epoch_size arg (=1, )                    Size of epoch
  --alpha arg (=1, )                         Mutiplicative constant for indentiy
  --alpha_inverse arg                        One over alpha, similar to learning rate
  --learning_rate_cnt arg (=2, )             Constant for the learning rate 1/t
  --normalize arg                            Normalize the features or not
  --random_init arg                          Randomize initialization of Oja or not
[Reduction] Active Learning Options:
  --active                                   Enable active learning (required to enable this 
                                             reduction)
  --simulation                               Active learning simulation mode
  --mellowness arg (=8, )                    Active learning mellowness parameter c_0. Default 8
[Reduction] Active Learning with Cover Options:
  --active_cover                             Enable active learning with cover (required to enable 
                                             this reduction)
  --mellowness arg (=8, )                    Active learning mellowness parameter c_0. Default 8
  --alpha arg (=1, )                         Active learning variance upper bound parameter alpha. 
                                             Default 1
  --beta_scale arg (=3.16228, )              Active learning variance upper bound parameter 
                                             beta_scale. Default std::sqrt(10)
  --cover arg (=12, )                        Cover size. Default 12
  --oracular                                 Use Oracular-CAL style query or not. Default false
[Reduction] Audit Regressor Options:
  --audit_regressor arg                      Stores feature names and their regressor values. Same 
                                             dataset must be used for both regressor training and 
                                             this mode. (required to enable this reduction)
[Reduction] Autolink Options:
  --autolink arg                             Create link function with polynomial d (required to 
                                             enable this reduction)
[Reduction] Automl Options:
  --automl arg (=3, )                        Set number of live configs (required to enable this 
                                             reduction)
  --global_lease arg (=10, )                 Set initial lease for automl interactions
  --cm_type arg (=interaction, )             Set type of config manager. Choices: {interaction}
  --priority_type arg (=none, )              Set function to determine next config. Choices: 
                                             {least_exclusion, none}
  --priority_challengers arg (=-1, )         Set number of priority challengers to use
  --keep_configs                             keep all configs after champ change
  --verbose_metrics                          extended metrics for debugging
  --oracle_type arg (=one_diff, )            Set oracle to generate configs. Choices: {one_diff, 
                                             rand}
[Reduction] Baseline Options:
  --baseline                                 Learn an additive baseline (from constant features) 
                                             and a residual separately in regression (required to 
                                             enable this reduction)
  --lr_multiplier arg                        Learning rate multiplier for baseline model
  --global_only                              Use separate example with only global constant for 
                                             baseline predictions
  --check_enabled                            Only use baseline when the example contains enabled 
                                             flag
[Reduction] Baseline challenger Options:
  --baseline_challenger_cb                   Build a CI around the baseline action and use it 
                                             instead of the model if it's perfoming better 
                                             (required to enable this reduction)
  --cb_c_alpha arg (=0.05, )                 Confidence level for 
  --cb_c_tau arg (=0.999, )                  Time constant for count decay
[Reduction] Conjugate Gradient Options:
  --conjugate_gradient                       Use conjugate gradient based optimization (required to
                                             enable this reduction)
[Reduction] LBFGS and Conjugate Gradient Options:
  --bfgs                                     Use conjugate gradient based optimization (required to
                                             enable this reduction)
  --hessian_on                               Use second derivative in line search
  --mem arg (=15, )                          Memory in bfgs
  --termination arg (=0.001, )               Termination threshold
[Reduction] Binary Loss Options:
  --binary                                   Report loss as binary classification on -1,1 (required
                                             to enable this reduction)
[Reduction] Boosting Options:
  --boosting arg                             Online boosting with <N> weak learners (required to 
                                             enable this reduction)
  --gamma arg (=0.1, )                       Weak learner's edge (=0.1), used only by online BBM
  --alg arg (=BBM, )                         Specify the boosting algorithm: BBM (default), 
                                             logistic (AdaBoost.OL.W), adaptive (AdaBoost.OL). 
                                             Choices: {BBM, adaptive, logistic}
[Reduction] Bootstrap Options:
  --bootstrap arg                            K-way bootstrap by online importance resampling 
                                             (required to enable this reduction)
  --bs_type arg                              Prediction type. Choices: {mean, vote}
[Reduction] Continuous Actions Tree with Smoothing Options:
  --cats arg                                 Number of discrete actions <k> for cats (required to 
                                             enable this reduction)
  --min_value arg                            Minimum continuous value
  --max_value arg                            Maximum continuous value
  --bandwidth arg                            Bandwidth (radius) of randomization around discrete 
                                             actions in terms of continuous range. By default will 
                                             be set to half of the continuous action unit-range 
                                             resulting in smoothing that stays inside the action 
                                             space unit-range:
                                             unit_range = (max_value - min_value)/num-of-actions
                                             default bandwidth = unit_range / 2.0
[Reduction] Continuous Action Tree with Smoothing with Full Pdf Options:
  --cats_pdf arg                             Number of tree labels <k> for cats_pdf (required to 
                                             enable this reduction)
[Reduction] CATS Tree Options:
  --cats_tree arg                            CATS Tree with <k> labels (required to enable this 
                                             reduction)
  --tree_bandwidth arg (=0, )                Tree bandwidth for continuous actions in terms of 
                                             #actions
  --link arg                                 The learner in each node must return a prediction in 
                                             range [-1,1], so only glf1 is allowed. Choices: {glf1}
[Reduction] Contextual Bandit Options:
  --cb arg                                   Use contextual bandit learning with <k> costs 
                                             (required to enable this reduction)
  --cb_type arg (=dr, )                      Contextual bandit method to use. Choices: {dm, dr, 
                                             ips, mtr, sm}
  --eval                                     Evaluate a policy rather than optimizing
  --cb_force_legacy                          Default to non-adf cb implementation (cb_to_cb_adf)
[Reduction] Contextual Bandit with Action Dependent Features Options:
  --cb_adf                                   Do Contextual Bandit learning with multiline action 
                                             dependent features (required to enable this reduction)
  --rank_all                                 Return actions sorted by score order
  --no_predict                               Do not do a prediction when training
  --clip_p arg (=0, )                        Clipping probability in importance weight. Default: 
                                             0.f (no clipping)
  --cb_type arg (=mtr, )                     Contextual bandit method to use. Choices: {dm, dr, 
                                             ips, mtr, sm}
[Reduction] CB Distributionally Robust Optimization Options:
  --cb_dro                                   Use DRO for cb learning (required to enable this 
                                             reduction)
  --cb_dro_alpha arg (=0.05, )               Confidence level for cb dro
  --cb_dro_tau arg (=0.999, )                Time constant for count decay for cb dro
  --cb_dro_wmax arg (=inf, )                 Maximum importance weight for cb_dro
[Reduction] Contextual Bandit Exploration Options:
  --cb_explore arg                           Online explore-exploit for a <k> action contextual 
                                             bandit problem (required to enable this reduction)
  --first arg                                Tau-first exploration
  --epsilon arg (=0.05, )                    Epsilon-greedy exploration
  --bag arg                                  Bagging-based exploration
  --cover arg                                Online cover based exploration
  --nounif                                   Do not explore uniformly on zero-probability actions 
                                             in cover
  --psi arg (=1, )                           Disagreement parameter for cover
[Reduction] Contextual Bandit Exploration with ADF (bagging) Options:
  --cb_explore_adf                           Online explore-exploit for a contextual bandit problem
                                             with multiline action dependent features (required to 
                                             enable this reduction)
  --epsilon arg (=0, )                       Epsilon-greedy exploration
  --bag arg                                  Bagging-based exploration (required to enable this 
                                             reduction)
  --greedify                                 Always update first policy once in bagging
  --first_only                               Only explore the first action in a tie-breaking event
[Reduction] Contextual Bandit Exploration with ADF (online cover) Options:
  --cb_explore_adf                           Online explore-exploit for a contextual bandit problem
                                             with multiline action dependent features (required to 
                                             enable this reduction)
  --cover arg                                Online cover based exploration (required to enable 
                                             this reduction)
  --psi arg (=1, )                           Disagreement parameter for cover
  --nounif                                   Do not explore uniformly on zero-probability actions 
                                             in cover
  --first_only                               Only explore the first action in a tie-breaking event
  --cb_type arg (=mtr, )                     Contextual bandit method to use. Choices: {dr, ips, 
                                             mtr}
  --epsilon arg (=0.05, )                    Epsilon-greedy exploration
[Reduction] Contextual Bandit Exploration with ADF (tau-first) Options:
  --cb_explore_adf                           Online explore-exploit for a contextual bandit problem
                                             with multiline action dependent features (required to 
                                             enable this reduction)
  --first arg                                Tau-first exploration (required to enable this 
                                             reduction)
  --epsilon arg (=0, )                       Epsilon-greedy exploration
[Reduction] Contextual Bandit Exploration with ADF (greedy) Options:
  --cb_explore_adf                           Online explore-exploit for a contextual bandit problem
                                             with multiline action dependent features (required to 
                                             enable this reduction)
  --epsilon arg (=0.05, )                    Epsilon-greedy exploration
  --first_only                               Only explore the first action in a tie-breaking event
[Reduction] Contextual Bandit Exploration with ADF (RegCB) Options:
  --cb_explore_adf                           Online explore-exploit for a contextual bandit problem
                                             with multiline action dependent features (required to 
                                             enable this reduction)
  --regcb                                    RegCB-elim exploration (required to enable this 
                                             reduction)
  --regcbopt                                 RegCB optimistic exploration
  --mellowness arg (=0.1, )                  RegCB mellowness parameter c_0. Default 0.1
  --cb_min_cost arg (=0, )                   Lower bound on cost
  --cb_max_cost arg (=1, )                   Upper bound on cost
  --first_only                               Only explore the first action in a tie-breaking event
  --cb_type arg (=mtr, )                     Contextual bandit method to use. RegCB only supports 
                                             supervised regression (mtr). Choices: {mtr}
[Reduction] Contextual Bandit Exploration with ADF (rnd) Options:
  --cb_explore_adf                           Online explore-exploit for a contextual bandit problem
                                             with multiline action dependent features (required to 
                                             enable this reduction)
  --epsilon arg (=0, )                       Minimum exploration probability
  --rnd arg                                  Rnd based exploration (required to enable this 
                                             reduction)
  --rnd_alpha arg (=0.1, )                   CI width for rnd (bigger => more exploration on 
                                             repeating features)
  --rnd_invlambda arg (=0.1, )               Covariance regularization strength rnd (bigger => more
                                             exploration on new features)
[Reduction] Contextual Bandit Exploration with ADF (softmax) Options:
  --cb_explore_adf                           Online explore-exploit for a contextual bandit problem
                                             with multiline action dependent features (required to 
                                             enable this reduction)
  --epsilon arg (=0, )                       Epsilon-greedy exploration
  --softmax                                  Softmax exploration (required to enable this 
                                             reduction)
  --lambda arg (=1, )                        Parameter for softmax
[Reduction] Contextual Bandit Exploration with ADF (SquareCB) Options:
  --cb_explore_adf                           Online explore-exploit for a contextual bandit problem
                                             with multiline action dependent features (required to 
                                             enable this reduction)
  --squarecb                                 SquareCB exploration (required to enable this 
                                             reduction)
  --gamma_scale arg (=10, )                  Sets SquareCB greediness parameter to 
                                             gamma=[gamma_scale]*[num examples]^1/2
  --gamma_exponent arg (=0.5, )              Exponent on [num examples] in SquareCB greediness 
                                             parameter gamma
  --elim                                     Only perform SquareCB exploration over plausible 
                                             actions (computed via RegCB strategy)
  --mellowness arg (=0.001, )                Mellowness parameter c_0 for computing plausible 
                                             action set. Only used with --elim
  --cb_min_cost arg (=0, )                   Lower bound on cost. Only used with --elim
  --cb_max_cost arg (=1, )                   Upper bound on cost. Only used with --elim
  --cb_type arg (=mtr, )                     Contextual bandit method to use. SquareCB only 
                                             supports supervised regression (mtr). Choices: {mtr}
[Reduction] Contextual Bandit Exploration with ADF (synthetic cover) Options:
  --cb_explore_adf                           Online explore-exploit for a contextual bandit problem
                                             with multiline action dependent features (required to 
                                             enable this reduction)
  --epsilon arg (=0, )                       Epsilon-greedy exploration
  --synthcover                               Use synthetic cover exploration (required to enable 
                                             this reduction)
  --synthcoverpsi arg (=0.1, )               Exploration reward bonus
  --synthcoversize arg (=100, )              Number of policies in cover
[Reduction] Continuous Actions: cb_explore_pdf Options:
  --cb_explore_pdf                           Sample a pdf and pick a continuous valued action 
                                             (required to enable this reduction)
  --epsilon arg (=0.05, )                    Epsilon-greedy exploration
  --min_value arg (=0, )                     Min value for continuous range
  --max_value arg (=1, )                     Max value for continuous range
  --first_only                               Use user provided first action or user provided pdf or
                                             uniform random
[Reduction] CB Sample Options:
  --cb_sample                                Sample from CB pdf and swap top action (required to 
                                             enable this reduction)
[Reduction] Contextual Bandit: cb -> cb_adf Options:
  --cb_to_cbadf arg                          Maps cb_adf to cb. Disable with cb_force_legacy 
                                             (required to enable this reduction)
  --cb arg                                   Maps cb_adf to cb. Disable with cb_force_legacy
  --cb_explore arg                           Translate cb explore to cb_explore_adf. Disable with 
                                             cb_force_legacy
  --cbify arg                                Translate cbify to cb_adf. Disable with 
                                             cb_force_legacy
  --cb_force_legacy                          Default to non-adf cb implementation (cb_algs)
[Reduction] CBify Options:
  --cbify arg                                Convert multiclass on <k> classes into a contextual 
                                             bandit problem (required to enable this reduction)
  --cbify_cs                                 Consume cost-sensitive classification examples instead
                                             of multiclass
  --cbify_reg                                Consume regression examples instead of multiclass and 
                                             cost sensitive
  --cats arg (=0, )                          Continuous action tree with smoothing
  --cb_discrete                              Discretizes continuous space and adds cb_explore as 
                                             option
  --min_value arg                            Minimum continuous value
  --max_value arg                            Maximum continuous value
  --loss_option arg (=0, )                   Loss options for regression - 0:squared, 1:absolute, 
                                             2:0/1
  --loss_report arg (=0, )                   Loss report option - 0:normalized, 1:denormalized
  --loss_01_ratio arg (=0.1, )               Ratio of zero loss for 0/1 loss
  --loss0 arg (=0, )                         Loss for correct label
  --loss1 arg (=1, )                         Loss for incorrect label
  --flip_loss_sign                           Flip sign of loss (use reward instead of loss)
[Reduction] Make csoaa_ldf into Contextual Bandit Options:
  --cbify_ldf                                Convert csoaa_ldf into a contextual bandit problem 
                                             (required to enable this reduction)
  --loss0 arg (=0, )                         Loss for correct label
  --loss1 arg (=1, )                         Loss for incorrect label
[Reduction] Continuous Action Contextual Bandit using Zeroth-Order Optimization Options:
  --cbzo                                     Solve 1-slot Continuous Action Contextual Bandit using
                                             Zeroth-Order Optimization (required to enable this 
                                             reduction)
  --policy arg (=linear, )                   Policy/Model to Learn
  --radius arg (=0.1, )                      Exploration Radius
[Reduction] Conditional Contextual Bandit Exploration with ADF Options:
  --ccb_explore_adf                          Do Conditional Contextual Bandit learning with 
                                             multiline action dependent features. (required to 
                                             enable this reduction)
  --all_slots_loss                           Report average loss from all slots
  --no_predict                               Do not do a prediction when training
  --cb_type arg (=mtr, )                     Contextual bandit method to use. Choices: {dm, dr, 
                                             ips, mtr, sm}
[Reduction]  Importance Weight Classes Options:
  --classweight arg                          Importance weight multiplier for class (required to 
                                             enable this reduction)
[Reduction] Confidence Options:
  --confidence                               Get confidence for binary predictions (required to 
                                             enable this reduction)
  --confidence_after_training                Confidence after training
[Reduction] Count label Options:
  --dont_output_best_constant                Don't track the best constant used in the output
[Reduction] Cost Sensitive Active Learning Options:
  --cs_active arg                            Cost-sensitive active learning with <k> costs 
                                             (required to enable this reduction)
  --simulation                               Cost-sensitive active learning simulation mode
  --baseline                                 Cost-sensitive active learning baseline
  --domination arg (=1, )                    Cost-sensitive active learning use domination. Default
                                             1
  --mellowness arg (=0.1, )                  Mellowness parameter c_0. Default 0.1
  --range_c arg (=0.5, )                     Parameter controlling the threshold for per-label cost
                                             uncertainty. Default 0.5
  --max_labels arg (=18446744073709551615, ) Maximum number of label queries
  --min_labels arg (=18446744073709551615, ) Minimum number of label queries
  --cost_max arg (=1, )                      Cost upper bound. Default 1
  --cost_min arg (=0, )                      Cost lower bound. Default 0
  --csa_debug                                Print debug stuff for cs_active
[Reduction] Cost Sensitive One Against All Options:
  --csoaa arg                                One-against-all multiclass with <k> costs (required to
                                             enable this reduction)
  --indexing arg                             Choose between 0 or 1-indexing. Choices: {0, 1}
[Reduction] Cost Sensitive One Against All with Label Dependent Features Options:
  --csoaa_ldf arg                            Use one-against-all multiclass learning with label 
                                             dependent features (required to enable this reduction)
  --ldf_override arg                         Override singleline or multiline from csoaa_ldf or 
                                             wap_ldf, eg if stored in file
  --csoaa_rank                               Return actions sorted by score order
  --probabilities                            Predict probabilities of all classes
[Reduction] Cost Sensitive Weighted All-Pairs with Label Dependent Features Options:
  --wap_ldf arg                              Use weighted all-pairs multiclass learning with label 
                                             dependent features.  Specify singleline or multiline. 
                                             (required to enable this reduction)
[Reduction] Error Correcting Tournament Options:
  --ect arg                                  Error correcting tournament with <k> labels (required 
                                             to enable this reduction)
  --error arg (=0, )                         Errors allowed by ECT
  --link arg (=identity, )                   Specify the link function. Choices: {glf1, identity, 
                                             logistic, poisson}
[Reduction] Interaction Grounded Learning Options:
  --experimental_igl                         Experimental: Do Interaction Grounding with multiline 
                                             action dependent features. (required to enable this 
                                             reduction)
[Reduction] Explore Evaluation Options:
  --explore_eval                             Evaluate explore_eval adf policies (required to enable
                                             this reduction)
  --multiplier arg                           Multiplier used to make all rejection sample 
                                             probabilities <= 1
[Reduction] Debug Metrics Options:
  --extra_metrics arg                        Specify filename to write metrics to. Note: There is 
                                             no fixed schema (required to enable this reduction)
[Reduction] FreeGrad Options:
  --freegrad                                 Diagonal FreeGrad Algorithm (required to enable this 
                                             reduction)
  --restart                                  Use the FreeRange restarts
  --project                                  Project the outputs to adapt to both the lipschitz and
                                             comparator norm
  --radius arg                               Radius of the l2-ball for the projection. If not 
                                             supplied, an adaptive radius will be used.
  --fepsilon arg (=1, )                      Initial wealth
[Reduction] Follow the Regularized Leader - FTRL Options:
  --ftrl                                     FTRL: Follow the Proximal Regularized Leader (required
                                             to enable this reduction)
  --ftrl_alpha arg                           Learning rate for FTRL optimization
  --ftrl_beta arg                            Learning rate for FTRL optimization
[Reduction] Follow the Regularized Leader - Pistol Options:
  --pistol                                   PiSTOL: Parameter-free STOchastic Learning (required 
                                             to enable this reduction)
  --ftrl_alpha arg                           Learning rate for FTRL optimization
  --ftrl_beta arg                            Learning rate for FTRL optimization
[Reduction] Follow the Regularized Leader - Coin Options:
  --coin                                     Coin betting optimizer (required to enable this 
                                             reduction)
  --ftrl_alpha arg                           Learning rate for FTRL optimization
  --ftrl_beta arg                            Learning rate for FTRL optimization
[Reduction] Gradient Descent Options:
  --sgd                                      Use regular stochastic gradient descent update
  --adaptive                                 Use adaptive, individual learning rates
  --adax                                     Use adaptive learning rates with x^2 instead of g^2x^2
  --invariant                                Use safe/importance aware updates
  --normalized                               Use per feature normalized updates
  --sparse_l2 arg (=0, )                     Degree of l2 regularization applied to activated 
                                             sparse parameters
  --l1_state arg (=0, )                      Amount of accumulated implicit l1 regularization
  --l2_state arg (=1, )                      Amount of accumulated implicit l2 regularization
[Reduction] Generate Interactions Options:
  --leave_duplicate_interactions             Don't remove interactions with duplicate combinations 
                                             of namespaces. For ex. this is a duplicate: '-q ab -q 
                                             ba' and a lot more in '-q ::'.
[Reduction] Continuous Actions: Convert to Pmf Options:
  --get_pmf                                  Convert a single multiclass prediction to a pmf 
                                             (required to enable this reduction)
[Reduction] Interact via Elementwise Multiplication Options:
  --interact arg                             Put weights on feature products from namespaces <n1> 
                                             and <n2> (required to enable this reduction)
[Reduction] Kernel SVM Options:
  --ksvm                                     Kernel svm (required to enable this reduction)
  --reprocess arg (=1, )                     Number of reprocess steps for LASVM
  --pool_greedy                              Use greedy selection on mini pools
  --para_active                              Do parallel active learning
  --pool_size arg (=1, )                     Size of pools for active learning
  --subsample arg (=1, )                     Number of items to subsample from the pool
  --kernel arg (=linear, )                   Type of kernel. Choices: {linear, poly, rbf}
  --bandwidth arg (=1, )                     Bandwidth of rbf kernel
  --degree arg (=2, )                        Degree of poly kernel
[Reduction] Latent Dirichlet Allocation Options:
  --lda arg                                  Run lda with <int> topics (required to enable this 
                                             reduction)
  --lda_alpha arg (=0.1, )                   Prior on sparsity of per-document topic weights
  --lda_rho arg (=0.1, )                     Prior on sparsity of topic distributions
  --lda_D arg (=10000, )                     Number of documents
  --lda_epsilon arg (=0.001, )               Loop convergence threshold
  --minibatch arg (=1, )                     Minibatch size, for LDA
  --math-mode arg (=0, )                     Math mode: 0=simd, 1=accuracy, 2=fast-approx. Choices:
                                             {0, 1, 2}
  --metrics                                  Compute metrics
[Reduction] Logarithmic Time Multiclass Tree Options:
  --log_multi arg                            Use online tree for multiclass (required to enable 
                                             this reduction)
  --no_progress                              Disable progressive validation
  --swap_resistance arg (=4, )               Higher = more resistance to swap, default=4
[Reduction] Low Rank Quadratics Options:
  --lrq arg                                  Use low rank quadratic features (required to enable 
                                             this reduction)
  --lrqdropout                               Use dropout training for low rank quadratic features
[Reduction] Low Rank Quadratics FA Options:
  --lrqfa arg                                Use low rank quadratic features with field aware 
                                             weights (required to enable this reduction)
[Reduction] Marginal Options:
  --marginal arg                             Substitute marginal label estimates for ids (required 
                                             to enable this reduction)
  --initial_denominator arg (=1, )           Initial denominator
  --initial_numerator arg (=0.5, )           Initial numerator
  --compete                                  Enable competition with marginal features
  --update_before_learn                      Update marginal values before learning
  --unweighted_marginals                     Ignore importance weights when computing marginals
  --decay arg (=0, )                         Decay multiplier per event (1e-3 for example)
[Reduction] Memory Tree Options:
  --memory_tree arg (=0, )                   Make a memory tree with at most <n> nodes (required to
                                             enable this reduction)
  --max_number_of_labels arg (=10, )         Max number of unique label
  --leaf_example_multiplier arg (=1, )       Multiplier on examples per leaf (default = log nodes)
  --alpha arg (=0.1, )                       Alpha
  --dream_repeats arg (=1, )                 Number of dream operations per example (default = 1)
  --top_K arg (=1, )                         Top K prediction error (default 1)
  --learn_at_leaf                            Enable learning at leaf
  --oas                                      Use oas at the leaf
  --dream_at_update arg (=0, )               Turn on dream operations at reward based update as 
                                             well
  --online                                   Turn on dream operations at reward based update as 
                                             well
[Reduction] Multilabel One Against All Options:
  --multilabel_oaa arg                       One-against-all multilabel with <k> labels (required 
                                             to enable this reduction)
  --probabilities                            Predict probabilities of all classes
  --link arg (=identity, )                   Specify the link function. Choices: {glf1, identity, 
                                             logistic, poisson}
[Reduction] Multiworld Testing Options:
  --multiworld_test arg                      Evaluate features as a policies (required to enable 
                                             this reduction)
  --learn arg                                Do Contextual Bandit learning on <n> classes
  --exclude_eval                             Discard mwt policy features before learning
[Reduction] Matrix Factorization Reduction Options:
  --new_mf arg                               Rank for reduction-based matrix factorization 
                                             (required to enable this reduction)
[Reduction] Neural Network Options:
  --nn arg                                   Sigmoidal feedforward network with <k> hidden units 
                                             (required to enable this reduction)
  --inpass                                   Train or test sigmoidal feedforward network with input
                                             passthrough
  --multitask                                Share hidden layer across all reduced tasks
  --dropout                                  Train or test sigmoidal feedforward network using 
                                             dropout
  --meanfield                                Train or test sigmoidal feedforward network using mean
                                             field
[Reduction] Noop Base Learner Options:
  --noop                                     Do no learning (required to enable this reduction)
[Reduction] One Against All Options:
  --oaa arg                                  One-against-all multiclass with <k> labels (required 
                                             to enable this reduction)
  --oaa_subsample arg                        Subsample this number of negative examples when 
                                             learning
  --probabilities                            Predict probabilities of all classes
  --scores                                   Output raw scores per class
  --indexing arg                             Choose between 0 or 1-indexing. Choices: {0, 1}
[Reduction] Offset Tree Options:
  --ot arg                                   Offset tree with <k> labels (required to enable this 
                                             reduction)
[Reduction] Probabilistic Label Tree Options:
  --plt arg                                  Probabilistic Label Tree with <k> labels (required to 
                                             enable this reduction)
  --kary_tree arg (=2, )                     Use <k>-ary tree
  --threshold arg (=0.5, )                   Predict labels with conditional marginal probability 
                                             greater than <thr> threshold
  --top_k arg (=0, )                         Predict top-<k> labels instead of labels above 
                                             threshold
[Reduction] Convert Discrete PMF into Continuous PDF Options:
  --pmf_to_pdf arg (=0, )                    Number of discrete actions <k> for pmf_to_pdf 
                                             (required to enable this reduction)
  --min_value arg                            Minimum continuous value
  --max_value arg                            Maximum continuous value
  --bandwidth arg                            Bandwidth (radius) of randomization around discrete 
                                             actions in terms of continuous range. By default will 
                                             be set to half of the continuous action unit-range 
                                             resulting in smoothing that stays inside the action 
                                             space unit-range:
                                             unit_range = (max_value - min_value)/num-of-actions
                                             default bandwidth = unit_range / 2.0
  --first_only                               Use user provided first action or user provided pdf or
                                             uniform random
[Reduction] Print Psuedolearner Options:
  --print                                    Print examples (required to enable this reduction)
[Reduction] Gradient Descent Matrix Factorization Options:
  --rank arg                                 Rank for matrix factorization (required to enable this
                                             reduction)
  --bfgs                                     Option not supported by this reduction
  --conjugate_gradient                       Option not supported by this reduction
[Reduction] Recall Tree Options:
  --recall_tree arg                          Use online tree for multiclass (required to enable 
                                             this reduction)
  --max_candidates arg                       Maximum number of labels per leaf in the tree
  --bern_hyper arg (=1, )                    Recall tree depth penalty
  --max_depth arg                            Maximum depth of the tree, default log_2 (#classes)
  --node_only                                Only use node features, not full path features
  --randomized_routing                       Randomized routing
[Reduction] Experience Replay / replay_b Options:
  --replay_b arg                             Use experience replay at a specified level 
                                             [b=classification/regression, m=multiclass, c=cost 
                                             sensitive] with specified buffer size (required to 
                                             enable this reduction)
  --replay_b_count arg (=1, )                How many times (in expectation) should each example be
                                             played (default: 1 = permuting)
[Reduction] Experience Replay / replay_c Options:
  --replay_c arg                             Use experience replay at a specified level 
                                             [b=classification/regression, m=multiclass, c=cost 
                                             sensitive] with specified buffer size (required to 
                                             enable this reduction)
  --replay_c_count arg (=1, )                How many times (in expectation) should each example be
                                             played (default: 1 = permuting)
[Reduction] Experience Replay / replay_m Options:
  --replay_m arg                             Use experience replay at a specified level 
                                             [b=classification/regression, m=multiclass, c=cost 
                                             sensitive] with specified buffer size (required to 
                                             enable this reduction)
  --replay_m_count arg (=1, )                How many times (in expectation) should each example be
                                             played (default: 1 = permuting)
[Reduction] Continuous Actions: Sample Pdf Options:
  --sample_pdf                               Sample a pdf and pick a continuous valued action 
                                             (required to enable this reduction)
[Reduction] Scorer Options:
  --link arg (=identity, )                   Specify the link function. Choices: {glf1, identity, 
                                             logistic, poisson}
[Reduction] Search Options:
  --search arg                               Use learning to search, argument=maximum action id or 
                                             0 for LDF
  --search_task arg                          The search task (use "--search_task list" to get a 
                                             list of available tasks). Choices: {argmax, 
                                             dep_parser, entity_relation, graph, hook, list, 
                                             multiclasstask, sequence, sequence_ctg, 
                                             sequence_demoldf, sequencespan} (required to enable 
                                             this reduction)
  --search_metatask arg                      The search metatask (use "--search_metatask list" to 
                                             get a list of available metatasks. Note: a valid 
                                             search_task needs to be supplied in addition for this 
                                             to output.)
  --search_interpolation arg                 At what level should interpolation happen? 
                                             [*data|policy]
  --search_rollout arg                       How should rollouts be executed. Choices: {learn, mix,
                                             mix_per_roll, mix_per_state, none, oracle, policy, 
                                             ref}
  --search_rollin arg                        How should past trajectories be generated. Choices: 
                                             {learn, mix, mix_per_roll, mix_per_state, oracle, 
                                             policy, ref}
  --search_passes_per_policy arg (=1, )      Number of passes per policy (only valid for 
                                             search_interpolation=policy)
  --search_beta arg (=0.5, )                 Interpolation rate for policies (only valid for 
                                             search_interpolation=policy)
  --search_alpha arg (=1e-10, )              Annealed beta = 1-(1-alpha)^t (only valid for 
                                             search_interpolation=data)
  --search_total_nb_policies arg             If we are going to train the policies through multiple
                                             separate calls to vw, we need to specify this 
                                             parameter and tell vw how many policies are eventually
                                             going to be trained
  --search_trained_nb_policies arg           The number of trained policies in a file
  --search_allowed_transitions arg           Read file of allowed transitions [def: all transitions
                                             are allowed]
  --search_subsample_time arg                Instead of training at all timesteps, use a subset. if
                                             value in (0,1), train on a random v%. if v>=1, train 
                                             on precisely v steps per example, if v<=-1, use active
                                             learning
  --search_neighbor_features arg             Copy features from neighboring lines. argument looks 
                                             like: '-1:a,+2' meaning copy previous line namespace a
                                             and next next line from namespace _unnamed_, where ','
                                             separates them
  --search_rollout_num_steps arg             How many calls of "loss" before we stop really 
                                             predicting on rollouts and switch to oracle (default 
                                             means "infinite")
  --search_history_length arg (=1, )         Some tasks allow you to specify how much history their
                                             depend on; specify that here
  --search_no_caching                        Turn off the built-in caching ability (makes things 
                                             slower, but technically more safe)
  --search_xv                                Train two separate policies, alternating 
                                             prediction/learning
  --search_perturb_oracle arg (=0, )         Perturb the oracle on rollin with this probability
  --search_linear_ordering                   Insist on generating examples in linear order (def: 
                                             hoopla permutation)
  --search_active_verify arg                 Verify that active learning is doing the right thing 
                                             (arg = multiplier, should be = cost_range * range_c)
  --search_save_every_k_runs arg             Save model every k runs
Network sending Options:
  --sendto arg                               Send examples to <host> (required to enable this 
                                             reduction)
[Reduction] Slates Options:
  --slates                                   Enable slates reduction (required to enable this 
                                             reduction)
[Reduction] Stagewise Polynomial Options:
  --stage_poly                               Use stagewise polynomial feature learning (required to
                                             enable this reduction)
  --sched_exponent arg (=1, )                Exponent controlling quantity of included features
  --batch_sz arg (=1000, )                   Multiplier on batch size before including more 
                                             features
  --batch_sz_no_doubling                     Batch_sz does not double
[Reduction] Stochastic Variance Reduced Gradient Options:
  --svrg                                     Streaming Stochastic Variance Reduced Gradient 
                                             (required to enable this reduction)
  --stage_size arg (=1, )                    Number of passes per SVRG stage
[Reduction] Top K Options:
  --top arg                                  Top k recommendation (required to enable this 
                                             reduction)
[Reduction] Warm start contextual bandit Options:
  --warm_cb arg                              Convert multiclass on <k> classes into a contextual 
                                             bandit problem (required to enable this reduction)
  --warm_cb_cs                               Consume cost-sensitive classification examples instead
                                             of multiclass
  --loss0 arg (=0, )                         Loss for correct label
  --loss1 arg (=1, )                         Loss for incorrect label
  --warm_start arg (=0, )                    Number of training examples for warm start phase
  --epsilon arg                              Epsilon-greedy exploration
  --interaction arg (=4294967295, )          Number of examples for the interactive contextual 
                                             bandit learning phase
  --warm_start_update                        Indicator of warm start updates
  --interaction_update                       Indicator of interaction updates
  --corrupt_type_warm_start arg (=1, )       Type of label corruption in the warm start phase (1: 
                                             uniformly at random, 2: circular, 3: replacing with 
                                             overwriting label). Choices: {1, 2, 3}
  --corrupt_prob_warm_start arg (=0, )       Probability of label corruption in the warm start 
                                             phase
  --choices_lambda arg (=1, )                The number of candidate lambdas to aggregate (lambda 
                                             is the importance weight parameter between the two 
                                             sources)
  --lambda_scheme arg (=1, )                 The scheme for generating candidate lambda set (1: 
                                             center lambda=0.5, 2: center lambda=0.5, min lambda=0,
                                             max lambda=1, 3: center lambda=epsilon/(1+epsilon), 4:
                                             center lambda=epsilon/(1+epsilon), min lambda=0, max 
                                             lambda=1); the rest of candidate lambda values are 
                                             generated using a doubling scheme. Choices: {1, 2, 3, 
                                             4}
  --overwrite_label arg (=1, )               The label used by type 3 corruptions (overwriting)
  --sim_bandit                               Simulate contextual bandit updates on warm start 
                                             examples<|MERGE_RESOLUTION|>--- conflicted
+++ resolved
@@ -1,45 +1,9 @@
 Driver Options:
-<<<<<<< HEAD
-  --onethread                  Disable parse thread
-  --log_level arg (=info, )    Log level for logging messages. Specifying this 
-                               wil override --quiet for log output.. Choices: 
-                               {critical, error, info, off, warn}
-  --log_output arg (=compat, ) Specify the stream to output log messages to. In
-                               the past VW's choice of stream for logging 
-                               messages wasn't consistent. Suppling compat will
-                               maintain that old behavior. Compat is now 
-                               deprecated so it is recommended that stdout or 
-                               stderr is chosen.. Choices: {compat, stderr, 
-                               stdout}
-Logging options Options:
-  --quiet                         Don't output diagnostics and progress 
-                                  updates. Supplying this implies --log_level 
-                                  off and --driver_output_off. Supplying this 
-                                  overrides an explicit log_level argument.
-  --driver_output_off             Disable output for the driver.
-  --driver_output arg (=stderr, ) Specify the stream to output driver output 
-                                  to.. Choices: {stderr, stdout}
-  --log_level arg (=info, )       Log level for logging messages. Specifying 
-                                  this wil override --quiet for log output.. 
-                                  Choices: {critical, error, info, off, warn}
-  --log_output arg (=compat, )    Specify the stream to output log messages to.
-                                  In the past VW's choice of stream for logging
-                                  messages wasn't consistent. Suppling compat 
-                                  will maintain that old behavior. Compat is 
-                                  now deprecated so it is recommended that 
-                                  stdout or stderr is chosen.. Choices: 
-                                  {compat, stderr, stdout}
-  --limit_output arg (=0, )       Avoid chatty output. Limit total printed 
-                                  lines. 0 means unbounded.
-VW Options:
-  --ring_size arg (=256, ) Size of example ring
-  --strict_parse           Throw on malformed examples
-=======
   --onethread                                Disable parse thread
   --log_level arg (=info, )                  Log level for logging messages. Specifying this wil 
                                              override --quiet for log output.. Choices: {critical, 
                                              error, info, off, warn}
-  --log_output_stream arg (=compat, )        Specify the stream to output log messages to. In the 
+  --log_output arg (=compat, )               Specify the stream to output log messages to. In the 
                                              past VW's choice of stream for logging messages wasn't
                                              consistent. Suppling compat will maintain that old 
                                              behavior. Compat is now deprecated so it is 
@@ -51,12 +15,12 @@
                                              --driver_output_off. Supplying this overrides an 
                                              explicit log_level argument.
   --driver_output_off                        Disable output for the driver.
-  --driver_output_stream arg (=stderr, )     Specify the stream to output driver output to.. 
+  --driver_output arg (=stderr, )            Specify the stream to output driver output to.. 
                                              Choices: {stderr, stdout}
   --log_level arg (=info, )                  Log level for logging messages. Specifying this wil 
                                              override --quiet for log output.. Choices: {critical, 
                                              error, info, off, warn}
-  --log_output_stream arg (=compat, )        Specify the stream to output log messages to. In the 
+  --log_output arg (=compat, )               Specify the stream to output log messages to. In the 
                                              past VW's choice of stream for logging messages wasn't
                                              consistent. Suppling compat will maintain that old 
                                              behavior. Compat is now deprecated so it is 
@@ -67,7 +31,6 @@
 Parser Options:
   --ring_size arg (=256, )                   Size of example ring
   --strict_parse                             Throw on malformed examples
->>>>>>> 44a056bb
 Update Options:
   -l [ --learning_rate ] arg                 Set learning rate
   --power_t arg (=0.5, )                     T power value

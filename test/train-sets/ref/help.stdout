--- conflicted
+++ resolved
@@ -569,12 +569,8 @@
                                             experimental)
     --max_actions arg                       Max number of actions to explore (type: uint, default: 50, keep,
                                             experimental)
-<<<<<<< HEAD
-=======
     --spanner_c arg                         Parameter for computing c-approximate spanner (type: float, default:
                                             2, keep, experimental)
-    --gamma arg                             Gamma hyperparameter (type: float, keep)
->>>>>>> 92df93e4
 [Reduction] Explore Evaluation Options:
     --explore_eval                          Evaluate explore_eval adf policies (type: bool, keep, necessary)
     --multiplier arg                        Multiplier used to make all rejection sample probabilities <=

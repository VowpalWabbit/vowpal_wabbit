driver:
  --onethread           Disable parse thread
VW options:
  --ring_size arg (=256, ) size of example ring
  --strict_parse           throw on malformed examples
Update options:
  -l [ --learning_rate ] arg Set learning rate
  --power_t arg              t power value
  --decay_learning_rate arg  Set Decay factor for learning_rate between passes
  --initial_t arg            initial t value
  --feature_mask arg         Use existing regressor to determine which 
                             parameters may be updated.  If no 
                             initial_regressor given, also used for initial 
                             weights.
Weight options:
  -i [ --initial_regressor ] arg  Initial regressor(s)
  --initial_weight arg            Set all weights to an initial value of arg.
  --random_weights                make initial weights random
  --normal_weights                make initial weights normal
  --truncated_normal_weights      make initial weights truncated normal
  --sparse_weights                Use a sparse datastructure for weights
  --input_feature_regularizer arg Per feature regularization input file
Parallelization options:
  --span_server arg                 Location of server for setting up spanning 
                                    tree
  --unique_id arg (=0, )            unique id used for cluster parallel jobs
  --total arg (=1, )                total number of nodes used in cluster 
                                    parallel job
  --node arg (=0, )                 node number in cluster parallel job
  --span_server_port arg (=26543, ) Port of the server for setting up spanning 
                                    tree
Diagnostic options:
  --version             Version information
  -a [ --audit ]        print weights of features
  -P [ --progress ] arg Progress update frequency. int: additive, float: 
                        multiplicative
  --quiet               Don't output diagnostics and progress updates
  --limit_output arg    Avoid chatty output. Limit total printed lines.
  --dry_run             Parse arguments and print corresponding metadata. Will 
                        not execute driver.
  -h [ --help ]         More information on vowpal wabbit can be found here 
                        https://vowpalwabbit.org.
Randomization options:
  --random_seed arg     seed random number generator
Feature options:
<<<<<<< HEAD
  --hash arg                      how to hash the features. Available options: 
                                  strings, all
  --hash_seed arg (=0, )          seed for hash function
  --ignore arg                    ignore namespaces beginning with character 
                                  <arg>
  --ignore_linear arg             ignore namespaces beginning with character 
                                  <arg> for linear terms only
  --keep arg                      keep namespaces beginning with character 
                                  <arg>
  --redefine arg                  redefine namespaces beginning with characters
                                  of std::string S as namespace N. <arg> shall 
                                  be in form 'N:=S' where := is operator. Empty
                                  N or S are treated as default namespace. Use 
                                  ':' as a wildcard in S.
  -b [ --bit_precision ] arg      number of bits in the feature table
  --noconstant                    Don't add a constant feature
  -C [ --constant ] arg           Set initial value of constant
  --ngram arg                     Generate N grams. To generate N grams for a 
                                  single namespace 'foo', arg should be fN.
  --skips arg                     Generate skips in N grams. This in 
                                  conjunction with the ngram tag can be used to
                                  generate generalized n-skip-k-gram. To 
                                  generate n-skips for a single namespace 
                                  'foo', arg should be fN.
  --feature_limit arg             limit to N unique features per namespace. To 
                                  apply to a single namespace 'foo', arg should
                                  be fN
  --affix arg                     generate prefixes/suffixes of features; 
                                  argument '+2a,-3b,+1' means generate 2-char 
                                  prefixes for namespace a, 3-char suffixes for
                                  b and 1 char prefixes for default namespace
  --spelling arg                  compute spelling features for a give 
                                  namespace (use '_' for default namespace)
  --dictionary arg                read a dictionary for additional features 
                                  (arg either 'x:file' or just 'file')
  --dictionary_path arg           look in this directory for dictionaries; 
                                  defaults to current directory or env{PATH}
  --interactions arg              Create feature interactions of any level 
                                  between namespaces.
  --new_full_interactions arg     EXPERIMENTAL: Create feature interactions of 
                                  any level between namespaces by specifying 
                                  the full name of each namespace.
  --permutations                  Use permutations instead of combinations for 
                                  feature interactions of same namespace.
  --leave_duplicate_interactions  Don't remove interactions with duplicate 
                                  combinations of namespaces. For ex. this is a
                                  duplicate: '-q ab -q ba' and a lot more in 
                                  '-q ::'.
  -q [ --quadratic ] arg          Create and use quadratic features
  --q: arg                        DEPRECATED ':' corresponds to a wildcard for 
                                  all printable characters
  --cubic arg                     Create and use cubic features
=======
  --hash arg                            how to hash the features. Available 
                                        options: strings, all
  --hash_seed arg (=0, )                seed for hash function
  --ignore arg                          ignore namespaces beginning with 
                                        character <arg>
  --ignore_linear arg                   ignore namespaces beginning with 
                                        character <arg> for linear terms only
  --keep arg                            keep namespaces beginning with 
                                        character <arg>
  --redefine arg                        redefine namespaces beginning with 
                                        characters of std::string S as 
                                        namespace N. <arg> shall be in form 
                                        'N:=S' where := is operator. Empty N or
                                        S are treated as default namespace. Use
                                        ':' as a wildcard in S.
  -b [ --bit_precision ] arg            number of bits in the feature table
  --noconstant                          Don't add a constant feature
  -C [ --constant ] arg                 Set initial value of constant
  --ngram arg                           Generate N grams. To generate N grams 
                                        for a single namespace 'foo', arg 
                                        should be fN.
  --skips arg                           Generate skips in N grams. This in 
                                        conjunction with the ngram tag can be 
                                        used to generate generalized 
                                        n-skip-k-gram. To generate n-skips for 
                                        a single namespace 'foo', arg should be
                                        fN.
  --feature_limit arg                   limit to N unique features per 
                                        namespace. To apply to a single 
                                        namespace 'foo', arg should be fN
  --affix arg                           generate prefixes/suffixes of features;
                                        argument '+2a,-3b,+1' means generate 
                                        2-char prefixes for namespace a, 3-char
                                        suffixes for b and 1 char prefixes for 
                                        default namespace
  --spelling arg                        compute spelling features for a give 
                                        namespace (use '_' for default 
                                        namespace)
  --dictionary arg                      read a dictionary for additional 
                                        features (arg either 'x:file' or just 
                                        'file')
  --dictionary_path arg                 look in this directory for 
                                        dictionaries; defaults to current 
                                        directory or env{PATH}
  --interactions arg                    Create feature interactions of any 
                                        level between namespaces.
  --experimental_full_name_interactions arg
                                        EXPERIMENTAL: Create feature 
                                        interactions of any level between 
                                        namespaces by specifying the full name 
                                        of each namespace.
  --permutations                        Use permutations instead of 
                                        combinations for feature interactions 
                                        of same namespace.
  --leave_duplicate_interactions        Don't remove interactions with 
                                        duplicate combinations of namespaces. 
                                        For ex. this is a duplicate: '-q ab -q 
                                        ba' and a lot more in '-q ::'.
  -q [ --quadratic ] arg                Create and use quadratic features
  --q: arg                              DEPRECATED ':' corresponds to a 
                                        wildcard for all printable characters
  --cubic arg                           Create and use cubic features
>>>>>>> c6d0d076
Example options:
  -t [ --testonly ]                Ignore label information and just test
  --holdout_off                    no holdout data in multiple passes
  --holdout_period arg (=10, )     holdout period for test only
  --holdout_after arg              holdout after n training examples, default 
                                   off (disables holdout_period)
  --early_terminate arg (=3, )     Specify the number of passes tolerated when 
                                   holdout loss doesn't decrease before early 
                                   termination
  --passes arg                     Number of Training Passes
  --initial_pass_length arg        initial number of examples per pass
  --examples arg                   number of examples to parse
  --min_prediction arg             Smallest prediction to output
  --max_prediction arg             Largest prediction to output
  --sort_features                  turn this on to disregard order in which 
                                   features have been defined. This will lead 
                                   to smaller cache sizes
  --loss_function arg (=squared, ) Specify the loss function to be used, uses 
                                   squared by default. Currently available ones
                                   are squared, classic, hinge, logistic, 
                                   quantile and poisson.
  --quantile_tau arg (=0.5, )      Parameter \tau associated with Quantile 
                                   loss. Defaults to 0.5
  --l1 arg                         l_1 lambda
  --l2 arg                         l_2 lambda
  --no_bias_regularization         no bias in regularization
  --named_labels arg               use names for labels (multiclass, etc.) 
                                   rather than integers, argument specified all
                                   possible labels, comma-sep, eg 
                                   "--named_labels Noun,Verb,Adj,Punc"
Output model:
  -f [ --final_regressor ] arg          Final regressor
  --readable_model arg                  Output human-readable final regressor 
                                        with numeric features
  --invert_hash arg                     Output human-readable final regressor 
                                        with feature names.  Computationally 
                                        expensive.
  --save_resume                         save extra state so learning can be 
                                        resumed later with new data
  --preserve_performance_counters       reset performance counters when 
                                        warmstarting
  --save_per_pass                       Save the model after every pass over 
                                        data
  --output_feature_regularizer_binary arg
                                        Per feature regularization output file
  --output_feature_regularizer_text arg Per feature regularization output file,
                                        in text
  --id arg                              User supplied ID embedded into the 
                                        final regressor
Output options:
  -p [ --predictions ] arg     File to output predictions to
  -r [ --raw_predictions ] arg File to output unnormalized predictions to
Input options:
  -d [ --data ] arg     Example set
  --daemon              persistent daemon mode on port 26542
  --foreground          in persistent daemon mode, do not run in the background
  --port arg            port to listen on; use 0 to pick unused port
  --num_children arg    number of children for persistent daemon mode
  --pid_file arg        Write pid file in persistent daemon mode
  --port_file arg       Write port used in persistent daemon mode
  -c [ --cache ]        Use a cache.  The default is <data>.cache
  --cache_file arg      The location(s) of cache_file.
  --json                Enable JSON parsing.
  --dsjson              Enable Decision Service JSON parsing.
  -k [ --kill_cache ]   do not reuse existing cache: create a new one always
  --compressed          use gzip format whenever possible. If a cache file is 
                        being created, this option creates a compressed cache 
                        file. A mixture of raw-text & compressed inputs are 
                        supported with autodetection.
  --no_stdin            do not default to reading from stdin
  --no_daemon           Force a loaded daemon or active learning model to 
                        accept local input instead of starting in daemon mode
  --chain_hash          Enable chain hash in JSON for feature name and string 
                        feature value. e.g. {'A': {'B': 'C'}} is hashed as 
                        A^B^C. Note: this will become the default in a future 
                        version, so enabling this option will migrate you to 
                        the new behavior and silence the warning.
  --flatbuffer          data file will be interpreted as a flatbuffer file
OjaNewton options:
  --OjaNewton                    Online Newton with Oja's Sketch
  --sketch_size arg (=10, )      size of sketch
  --epoch_size arg (=1, )        size of epoch
  --alpha arg (=1, )             mutiplicative constant for indentiy
  --alpha_inverse arg            one over alpha, similar to learning rate
  --learning_rate_cnt arg (=2, ) constant for the learning rate 1/t
  --normalize arg                normalize the features or not
  --random_init arg              randomize initialization of Oja or not
Active Learning:
  --active                enable active learning
  --simulation            active learning simulation mode
  --mellowness arg (=8, ) active learning mellowness parameter c_0. Default 8
Active Learning with Cover:
  --active_cover                enable active learning with cover
  --mellowness arg (=8, )       active learning mellowness parameter c_0. 
                                Default 8.
  --alpha arg (=1, )            active learning variance upper bound parameter 
                                alpha. Default 1.
  --beta_scale arg (=3.16228, ) active learning variance upper bound parameter 
                                beta_scale. Default std::sqrt(10).
  --cover arg (=12, )           cover size. Default 12.
  --oracular                    Use Oracular-CAL style query or not. Default 
                                false.
Audit Regressor:
  --audit_regressor arg stores feature names and their regressor values. Same 
                        dataset must be used for both regressor training and 
                        this mode.
Autolink:
  --autolink arg        create link function with polynomial d
Baseline options:
  --baseline            Learn an additive baseline (from constant features) and
                        a residual separately in regression.
  --lr_multiplier arg   learning rate multiplier for baseline model
  --global_only         use separate example with only global constant for 
                        baseline predictions
  --check_enabled       only use baseline when the example contains enabled 
                        flag
Conjugate Gradient options:
  --conjugate_gradient  use conjugate gradient based optimization
LBFGS and Conjugate Gradient options:
  --bfgs                       use conjugate gradient based optimization
  --hessian_on                 use second derivative in line search
  --mem arg (=15, )            memory in bfgs
  --termination arg (=0.001, ) Termination threshold
Binary loss:
  --binary              report loss as binary classification on -1,1
Boosting:
  --boosting arg        Online boosting with <N> weak learners
  --gamma arg (=0.1, )  weak learner's edge (=0.1), used only by online BBM
  --alg arg (=BBM, )    specify the boosting algorithm: BBM (default), logistic
                        (AdaBoost.OL.W), adaptive (AdaBoost.OL)
Bootstrap:
  --bootstrap arg       k-way bootstrap by online importance resampling
  --bs_type arg         prediction type {mean,vote}
Continuous actions tree with smoothing:
  --cats arg            number of discrete actions <k> for cats
  --min_value arg       Minimum continuous value
  --max_value arg       Maximum continuous value
  --bandwidth arg       Bandwidth (radius) of randomization around discrete 
                        actions in terms of continuous range. By default will 
                        be set to half of the continuous action unit-range 
                        resulting in smoothing that stays inside the action 
                        space unit-range:
                        unit_range = (max_value - min_value)/num-of-actions
                        default bandwidth = unit_range / 2.0
Continuous action tree with smoothing with full pdf:
  --cats_pdf arg        number of tree labels <k> for cats_pdf
CATS Tree Options:
  --cats_tree arg             CATS Tree with <k> labels
  --tree_bandwidth arg (=0, ) tree bandwidth for continuous actions in terms of
                              #actions
  --link arg                  Specify the link function: identity, logistic, 
                              glf1 or poisson
Contextual Bandit Options:
  --cb arg              Use contextual bandit learning with <k> costs
  --cb_type arg         contextual bandit method to use in {ips,dm,dr}
  --eval                Evaluate a policy rather than optimizing.
  --cb_force_legacy     Default to non-adf cb implementation (cb_to_cb_adf)
Contextual Bandit with Action Dependent Features:
  --cb_adf              Do Contextual Bandit learning with multiline action 
                        dependent features.
  --rank_all            Return actions sorted by score order
  --no_predict          Do not do a prediction when training
  --clip_p arg (=0, )   Clipping probability in importance weight. Default: 0.f
                        (no clipping).
  --cb_type arg         contextual bandit method to use in {ips, dm, dr, mtr, 
                        sm}. Default: mtr
CB Distributionally Robust Optimization:
  --cb_dro                     Use DRO for cb learning
  --cb_dro_alpha arg (=0.05, ) Confidence level for cb dro
  --cb_dro_tau arg (=0.999, )  Time constant for count decay for cb dro
  --cb_dro_wmax arg (=inf, )   maximum importance weight for cb_dro
Contextual Bandit Exploration:
  --cb_explore arg        Online explore-exploit for a <k> action contextual 
                          bandit problem
  --first arg             tau-first exploration
  --epsilon arg (=0.05, ) epsilon-greedy exploration
  --bag arg               bagging-based exploration
  --cover arg             Online cover based exploration
  --nounif                do not explore uniformly on zero-probability actions 
                          in cover
  --psi arg (=1, )        disagreement parameter for cover
Contextual Bandit Exploration with ADF (bagging):
  --cb_explore_adf      Online explore-exploit for a contextual bandit problem 
                        with multiline action dependent features
  --epsilon arg         epsilon-greedy exploration
  --bag arg             bagging-based exploration
  --greedify            always update first policy once in bagging
  --first_only          Only explore the first action in a tie-breaking event
Contextual Bandit Exploration with ADF (online cover):
  --cb_explore_adf        Online explore-exploit for a contextual bandit 
                          problem with multiline action dependent features
  --cover arg             Online cover based exploration
  --psi arg (=1, )        disagreement parameter for cover
  --nounif                do not explore uniformly on zero-probability actions 
                          in cover
  --first_only            Only explore the first action in a tie-breaking event
  --cb_type arg           contextual bandit method to use in {ips,dr,mtr}. 
                          Default: mtr
  --epsilon arg (=0.05, ) epsilon-greedy exploration
Contextual Bandit Exploration with ADF (tau-first):
  --cb_explore_adf      Online explore-exploit for a contextual bandit problem 
                        with multiline action dependent features
  --first arg           tau-first exploration
  --epsilon arg         epsilon-greedy exploration
Contextual Bandit Exploration with ADF (greedy):
  --cb_explore_adf      Online explore-exploit for a contextual bandit problem 
                        with multiline action dependent features
  --epsilon arg         epsilon-greedy exploration
  --first_only          Only explore the first action in a tie-breaking event
Contextual Bandit Exploration with ADF (RegCB):
  --cb_explore_adf          Online explore-exploit for a contextual bandit 
                            problem with multiline action dependent features
  --regcb                   RegCB-elim exploration
  --regcbopt                RegCB optimistic exploration
  --mellowness arg (=0.1, ) RegCB mellowness parameter c_0. Default 0.1
  --cb_min_cost arg (=0, )  lower bound on cost
  --cb_max_cost arg (=1, )  upper bound on cost
  --first_only              Only explore the first action in a tie-breaking 
                            event
  --cb_type arg             contextual bandit method to use in {ips,dr,mtr}. 
                            Default: mtr
Contextual Bandit Exploration with ADF (rnd):
  --cb_explore_adf             Online explore-exploit for a contextual bandit 
                               problem with multiline action dependent features
  --epsilon arg                minimum exploration probability
  --rnd arg                    rnd based exploration
  --rnd_alpha arg (=0.1, )     ci width for rnd (bigger => more exploration on 
                               repeating features)
  --rnd_invlambda arg (=0.1, ) covariance regularization strength rnd (bigger 
                               => more exploration on new features)
Contextual Bandit Exploration with ADF (softmax):
  --cb_explore_adf      Online explore-exploit for a contextual bandit problem 
                        with multiline action dependent features
  --epsilon arg         epsilon-greedy exploration
  --softmax             softmax exploration
  --lambda arg (=1, )   parameter for softmax
Contextual Bandit Exploration with ADF (SquareCB):
  --cb_explore_adf              Online explore-exploit for a contextual bandit 
                                problem with multiline action dependent 
                                features
  --squarecb                    SquareCB exploration
  --gamma_scale arg (=10, )     Sets SquareCB greediness parameter to 
                                gamma=[gamma_scale]*[num examples]^1/2
  --gamma_exponent arg (=0.5, ) Exponent on [num examples] in SquareCB 
                                greediness parameter gamma.
  --elim                        Only perform SquareCB exploration over 
                                plausible actions (computed via RegCB strategy)
  --mellowness arg (=0.001, )   Mellowness parameter c_0 for computing 
                                plausible action set. Only used with --elim
  --cb_min_cost arg (=0, )      Lower bound on cost. Only used with --elim
  --cb_max_cost arg (=1, )      Upper bound on cost. Only used with --elim
  --cb_type arg                 contextual bandit method to use in 
                                {ips,dr,mtr}. Default: mtr
Contextual Bandit Exploration with ADF (synthetic cover):
  --cb_explore_adf              Online explore-exploit for a contextual bandit 
                                problem with multiline action dependent 
                                features
  --epsilon arg                 epsilon-greedy exploration
  --synthcover                  use synthetic cover exploration
  --synthcoverpsi arg (=0.1, )  exploration reward bonus
  --synthcoversize arg (=100, ) number of policies in cover
Continuous actions - cb_explore_pdf:
  --cb_explore_pdf        Sample a pdf and pick a continuous valued action
  --epsilon arg (=0.05, ) epsilon-greedy exploration
  --min_value arg (=0, )  min value for continuous range
  --max_value arg (=1, )  max value for continuous range
  --first_only            Use user provided first action or user provided pdf 
                          or uniform random
CB Sample:
  --cb_sample           Sample from CB pdf and swap top action.
Contextual Bandit Options: cb -> cb_adf:
  --cb_to_cbadf arg     Maps cb_adf to cb. Disable with cb_force_legacy.
  --cb arg              Maps cb_adf to cb. Disable with cb_force_legacy.
  --cb_explore arg      Translate cb explore to cb_explore_adf. Disable with 
                        cb_force_legacy.
  --cbify arg           Translate cbify to cb_adf. Disable with 
                        cb_force_legacy.
  --cb_type arg         contextual bandit method to use in {}
  --cb_force_legacy     Default to non-adf cb implementation (cb_algs)
Make Multiclass into Contextual Bandit:
  --cbify arg                  Convert multiclass on <k> classes into a 
                               contextual bandit problem
  --cbify_cs                   Consume cost-sensitive classification examples 
                               instead of multiclass
  --cbify_reg                  Consume regression examples instead of 
                               multiclass and cost sensitive
  --cats arg (=0, )            Continuous action tree with smoothing
  --cb_discrete                Discretizes continuous space and adds cb_explore
                               as option
  --min_value arg              Minimum continuous value
  --max_value arg              Maximum continuous value
  --loss_option arg (=0, )     loss options for regression - 0:squared, 
                               1:absolute, 2:0/1
  --loss_report arg (=0, )     loss report option - 0:normalized, 
                               1:denormalized
  --loss_01_ratio arg (=0.1, ) ratio of zero loss for 0/1 loss
  --loss0 arg (=0, )           loss for correct label
  --loss1 arg (=1, )           loss for incorrect label
Make csoaa_ldf into Contextual Bandit:
  --cbify_ldf           Convert csoaa_ldf into a contextual bandit problem
  --loss0 arg (=0, )    loss for correct label
  --loss1 arg (=1, )    loss for incorrect label
Continuous Action Contextual Bandit using Zeroth-Order Optimization:
  --cbzo                   Solve 1-slot Continuous Action Contextual Bandit 
                           using Zeroth-Order Optimization
  --policy arg (=linear, ) Policy/Model to Learn
  --radius arg (=0.1, )    Exploration Radius
EXPERIMENTAL: Conditional Contextual Bandit Exploration with ADF:
  --ccb_explore_adf     EXPERIMENTAL: Do Conditional Contextual Bandit learning
                        with multiline action dependent features.
  --all_slots_loss      Report average loss from all slots
importance weight classes:
  --classweight arg     importance weight multiplier for class
Confidence:
  --confidence                 Get confidence for binary predictions
  --confidence_after_training  Confidence after training
Cost-sensitive Active Learning:
  --cs_active arg                       Cost-sensitive active learning with <k>
                                        costs
  --simulation                          cost-sensitive active learning 
                                        simulation mode
  --baseline                            cost-sensitive active learning baseline
  --domination arg (=1, )               cost-sensitive active learning use 
                                        domination. Default 1
  --mellowness arg (=0.1, )             mellowness parameter c_0. Default 0.1.
  --range_c arg (=0.5, )                parameter controlling the threshold for
                                        per-label cost uncertainty. Default 
                                        0.5.
  --max_labels arg (=18446744073709551615, )
                                        maximum number of label queries.
  --min_labels arg (=18446744073709551615, )
                                        minimum number of label queries.
  --cost_max arg (=1, )                 cost upper bound. Default 1.
  --cost_min arg (=0, )                 cost lower bound. Default 0.
  --csa_debug                           print debug stuff for cs_active
Cost Sensitive One Against All:
  --csoaa arg           One-against-all multiclass with <k> costs
Cost Sensitive One Against All with Label Dependent Features:
  --csoaa_ldf arg       Use one-against-all multiclass learning with label 
                        dependent features.
  --ldf_override arg    Override singleline or multiline from csoaa_ldf or 
                        wap_ldf, eg if stored in file
  --csoaa_rank          Return actions sorted by score order
  --probabilities       predict probabilites of all classes
Cost Sensitive weighted all-pairs with Label Dependent Features:
  --wap_ldf arg         Use weighted all-pairs multiclass learning with label 
                        dependent features.  Specify singleline or multiline.
Error Correcting Tournament Options:
  --ect arg                Error correcting tournament with <k> labels
  --error arg (=0, )       errors allowed by ECT
  --link arg (=identity, ) Specify the link function: identity, logistic, glf1 
                           or poisson
Explore evaluation:
  --explore_eval        Evaluate explore_eval adf policies
  --multiplier arg      Multiplier used to make all rejection sample 
                        probabilities <= 1
Debug: Metrics:
  --extra_metrics arg   Specify filename to write metrics to. Note: There is no
                        fixed schema.
Follow the Regularized Leader:
  --ftrl                FTRL: Follow the Proximal Regularized Leader
  --coin                Coin betting optimizer
  --pistol              PiSTOL: Parameter-free STOchastic Learning
  --ftrl_alpha arg      Learning rate for FTRL optimization
  --ftrl_beta arg       Learning rate for FTRL optimization
Gradient Descent options:
  --sgd                  use regular stochastic gradient descent update.
  --adaptive             use adaptive, individual learning rates.
  --adax                 use adaptive learning rates with x^2 instead of g^2x^2
  --invariant            use safe/importance aware updates.
  --normalized           use per feature normalized updates
  --sparse_l2 arg (=0, ) use per feature normalized updates
  --l1_state arg (=0, )  use per feature normalized updates
  --l2_state arg (=1, )  use per feature normalized updates
Generate interactions:
  --leave_duplicate_interactions  Don't remove interactions with duplicate 
                                  combinations of namespaces. For ex. this is a
                                  duplicate: '-q ab -q ba' and a lot more in 
                                  '-q ::'.
Continuous actions - convert to pmf:
  --get_pmf             Convert a single multiclass prediction to a pmf
Interact via elementwise multiplication:
  --interact arg        Put weights on feature products from namespaces <n1> 
                        and <n2>
Kernel SVM:
  --ksvm                   kernel svm
  --reprocess arg (=1, )   number of reprocess steps for LASVM
  --pool_greedy            use greedy selection on mini pools
  --para_active            do parallel active learning
  --pool_size arg (=1, )   size of pools for active learning
  --subsample arg (=1, )   number of items to subsample from the pool
  --kernel arg (=linear, ) type of kernel (rbf or linear (default))
  --bandwidth arg (=1, )   bandwidth of rbf kernel
  --degree arg (=2, )      degree of poly kernel
Latent Dirichlet Allocation:
  --lda arg                    Run lda with <int> topics
  --lda_alpha arg (=0.1, )     Prior on sparsity of per-document topic weights
  --lda_rho arg (=0.1, )       Prior on sparsity of topic distributions
  --lda_D arg (=10000, )       Number of documents
  --lda_epsilon arg (=0.001, ) Loop convergence threshold
  --minibatch arg (=1, )       Minibatch size, for LDA
  --math-mode arg (=0, )       Math mode: simd, accuracy, fast-approx
  --metrics                    Compute metrics
Logarithmic Time Multiclass Tree:
  --log_multi arg              Use online tree for multiclass
  --no_progress                disable progressive validation
  --swap_resistance arg (=4, ) higher = more resistance to swap, default=4
Low Rank Quadratics:
  --lrq arg             use low rank quadratic features
  --lrqdropout          use dropout training for low rank quadratic features
Low Rank Quadratics FA:
  --lrqfa arg           use low rank quadratic features with field aware 
                        weights
Marginal options:
  --marginal arg                   substitute marginal label estimates for ids
  --initial_denominator arg (=1, ) initial denominator
  --initial_numerator arg (=0.5, ) initial numerator
  --compete                        enable competition with marginal features
  --update_before_learn            update marginal values before learning
  --unweighted_marginals           ignore importance weights when computing 
                                   marginals
  --decay arg (=0, )               decay multiplier per event (1e-3 for 
                                   example)
Memory Tree:
  --memory_tree arg (=0, )             Make a memory tree with at most <n> 
                                       nodes
  --max_number_of_labels arg (=10, )   max number of unique label
  --leaf_example_multiplier arg (=1, ) multiplier on examples per leaf (default
                                       = log nodes)
  --alpha arg (=0.1, )                 Alpha
  --dream_repeats arg (=1, )           number of dream operations per example 
                                       (default = 1)
  --top_K arg (=1, )                   top K prediction error (default 1)
  --learn_at_leaf                      Enable learning at leaf
  --oas                                use oas at the leaf
  --dream_at_update arg (=0, )         turn on dream operations at reward based
                                       update as well
  --online                             turn on dream operations at reward based
                                       update as well
Multilabel One Against All:
  --multilabel_oaa arg  One-against-all multilabel with <k> labels
Multiworld Testing Options:
  --multiworld_test arg Evaluate features as a policies
  --learn arg           Do Contextual Bandit learning on <n> classes.
  --exclude_eval        Discard mwt policy features before learning
Matrix Factorization Reduction:
  --new_mf arg          rank for reduction-based matrix factorization
Neural Network:
  --nn arg              Sigmoidal feedforward network with <k> hidden units
  --inpass              Train or test sigmoidal feedforward network with input 
                        passthrough.
  --multitask           Share hidden layer across all reduced tasks.
  --dropout             Train or test sigmoidal feedforward network using 
                        dropout.
  --meanfield           Train or test sigmoidal feedforward network using mean 
                        field.
Noop Learner:
  --noop                do no learning
One Against All Options:
  --oaa arg             One-against-all multiclass with <k> labels
  --oaa_subsample arg   subsample this number of negative examples when 
                        learning
  --probabilities       predict probabilites of all classes
  --scores              output raw scores per class
Offset tree Options:
  --ot arg              Offset tree with <k> labels
Probabilistic Label Tree :
  --plt arg                Probabilistic Label Tree with <k> labels
  --kary_tree arg (=2, )   use <k>-ary tree
  --threshold arg (=0.5, ) predict labels with conditional marginal probability
                           greater than <thr> threshold
  --top_k arg (=0, )       predict top-<k> labels instead of labels above 
                           threshold
Convert discrete PMF into continuous PDF:
  --pmf_to_pdf arg (=0, ) number of discrete actions <k> for pmf_to_pdf
  --min_value arg         Minimum continuous value
  --max_value arg         Maximum continuous value
  --bandwidth arg         Bandwidth (radius) of randomization around discrete 
                          actions in terms of continuous range. By default will
                          be set to half of the continuous action unit-range 
                          resulting in smoothing that stays inside the action 
                          space unit-range:
                          unit_range = (max_value - min_value)/num-of-actions
                          default bandwidth = unit_range / 2.0
  --first_only            Use user provided first action or user provided pdf 
                          or uniform random
Print psuedolearner:
  --print               print examples
Gradient Descent Matrix Factorization:
  --rank arg            rank for matrix factorization.
  --bfgs                Option not supported by this reduction
  --conjugate_gradient  Option not supported by this reduction
Recall Tree:
  --recall_tree arg       Use online tree for multiclass
  --max_candidates arg    maximum number of labels per leaf in the tree
  --bern_hyper arg (=1, ) recall tree depth penalty
  --max_depth arg         maximum depth of the tree, default log_2 (#classes)
  --node_only             only use node features, not full path features
  --randomized_routing    randomized routing
Experience Replay / replay_b:
  --replay_b arg              use experience replay at a specified level 
                              [b=classification/regression, m=multiclass, 
                              c=cost sensitive] with specified buffer size
  --replay_b_count arg (=1, ) how many times (in expectation) should each 
                              example be played (default: 1 = permuting)
Experience Replay / replay_c:
  --replay_c arg              use experience replay at a specified level 
                              [b=classification/regression, m=multiclass, 
                              c=cost sensitive] with specified buffer size
  --replay_c_count arg (=1, ) how many times (in expectation) should each 
                              example be played (default: 1 = permuting)
Experience Replay / replay_m:
  --replay_m arg              use experience replay at a specified level 
                              [b=classification/regression, m=multiclass, 
                              c=cost sensitive] with specified buffer size
  --replay_m_count arg (=1, ) how many times (in expectation) should each 
                              example be played (default: 1 = permuting)
Continuous actions - sample pdf:
  --sample_pdf          Sample a pdf and pick a continuous valued action
scorer options:
  --link arg (=identity, ) Specify the link function: identity, logistic, glf1 
                           or poisson
Search options:
  --search arg                          Use learning to search, 
                                        argument=maximum action id or 0 for LDF
  --search_task arg                     the search task (use "--search_task 
                                        list" to get a list of available tasks)
  --search_metatask arg                 the search metatask (use 
                                        "--search_metatask list" to get a list 
                                        of available metatasks. Note: a valid 
                                        search_task needs to be supplied in 
                                        addition for this to output.)
  --search_interpolation arg            at what level should interpolation 
                                        happen? [*data|policy]
  --search_rollout arg                  how should rollouts be executed?       
                                            [policy|oracle|*mix_per_state|mix_p
                                        er_roll|none]
  --search_rollin arg                   how should past trajectories be 
                                        generated? [policy|oracle|*mix_per_stat
                                        e|mix_per_roll]
  --search_passes_per_policy arg (=1, ) number of passes per policy (only valid
                                        for search_interpolation=policy)
  --search_beta arg (=0.5, )            interpolation rate for policies (only 
                                        valid for search_interpolation=policy)
  --search_alpha arg (=1e-10, )         annealed beta = 1-(1-alpha)^t (only 
                                        valid for search_interpolation=data)
  --search_total_nb_policies arg        if we are going to train the policies 
                                        through multiple separate calls to vw, 
                                        we need to specify this parameter and 
                                        tell vw how many policies are 
                                        eventually going to be trained
  --search_trained_nb_policies arg      the number of trained policies in a 
                                        file
  --search_allowed_transitions arg      read file of allowed transitions [def: 
                                        all transitions are allowed]
  --search_subsample_time arg           instead of training at all timesteps, 
                                        use a subset. if value in (0,1), train 
                                        on a random v%. if v>=1, train on 
                                        precisely v steps per example, if 
                                        v<=-1, use active learning
  --search_neighbor_features arg        copy features from neighboring lines. 
                                        argument looks like: '-1:a,+2' meaning 
                                        copy previous line namespace a and next
                                        next line from namespace _unnamed_, 
                                        where ',' separates them
  --search_rollout_num_steps arg        how many calls of "loss" before we stop
                                        really predicting on rollouts and 
                                        switch to oracle (default means 
                                        "infinite")
  --search_history_length arg (=1, )    some tasks allow you to specify how 
                                        much history their depend on; specify 
                                        that here
  --search_no_caching                   turn off the built-in caching ability 
                                        (makes things slower, but technically 
                                        more safe)
  --search_xv                           train two separate policies, 
                                        alternating prediction/learning
  --search_perturb_oracle arg (=0, )    perturb the oracle on rollin with this 
                                        probability
  --search_linear_ordering              insist on generating examples in linear
                                        order (def: hoopla permutation)
  --search_active_verify arg            verify that active learning is doing 
                                        the right thing (arg = multiplier, 
                                        should be = cost_range * range_c)
  --search_save_every_k_runs arg        save model every k runs
Network sending:
  --sendto arg          send examples to <host>
Slates:
  --slates              EXPERIMENTAL
Stagewise polynomial options:
  --stage_poly                use stagewise polynomial feature learning
  --sched_exponent arg (=1, ) exponent controlling quantity of included 
                              features
  --batch_sz arg (=1000, )    multiplier on batch size before including more 
                              features
  --batch_sz_no_doubling      batch_sz does not double
Stochastic Variance Reduced Gradient:
  --svrg                  Streaming Stochastic Variance Reduced Gradient
  --stage_size arg (=1, ) Number of passes per SVRG stage
Top K:
  --top arg             top k recommendation
Make Multiclass into Warm-starting Contextual Bandit:
  --warm_cb arg                        Convert multiclass on <k> classes into a
                                       contextual bandit problem
  --warm_cb_cs                         consume cost-sensitive classification 
                                       examples instead of multiclass
  --loss0 arg (=0, )                   loss for correct label
  --loss1 arg (=1, )                   loss for incorrect label
  --warm_start arg (=0, )              number of training examples for warm 
                                       start phase
  --epsilon arg                        epsilon-greedy exploration
  --interaction arg (=4294967295, )    number of examples for the interactive 
                                       contextual bandit learning phase
  --warm_start_update                  indicator of warm start updates
  --interaction_update                 indicator of interaction updates
  --corrupt_type_warm_start arg (=1, ) type of label corruption in the warm 
                                       start phase (1: uniformly at random, 2: 
                                       circular, 3: replacing with overwriting 
                                       label)
  --corrupt_prob_warm_start arg (=0, ) probability of label corruption in the 
                                       warm start phase
  --choices_lambda arg (=1, )          the number of candidate lambdas to 
                                       aggregate (lambda is the importance 
                                       weight parameter between the two 
                                       sources)
  --lambda_scheme arg (=1, )           The scheme for generating candidate 
                                       lambda set (1: center lambda=0.5, 2: 
                                       center lambda=0.5, min lambda=0, max 
                                       lambda=1, 3: center lambda=epsilon/(1+ep
                                       silon), 4: center lambda=epsilon/(1+epsi
                                       lon), min lambda=0, max lambda=1); the 
                                       rest of candidate lambda values are 
                                       generated using a doubling scheme
  --overwrite_label arg (=1, )         the label used by type 3 corruptions 
                                       (overwriting)
  --sim_bandit                         simulate contextual bandit updates on 
                                       warm start examples<|MERGE_RESOLUTION|>--- conflicted
+++ resolved
@@ -8,9 +8,9 @@
   --power_t arg              t power value
   --decay_learning_rate arg  Set Decay factor for learning_rate between passes
   --initial_t arg            initial t value
-  --feature_mask arg         Use existing regressor to determine which 
-                             parameters may be updated.  If no 
-                             initial_regressor given, also used for initial 
+  --feature_mask arg         Use existing regressor to determine which
+                             parameters may be updated.  If no
+                             initial_regressor given, also used for initial
                              weights.
 Weight options:
   -i [ --initial_regressor ] arg  Initial regressor(s)
@@ -21,193 +21,138 @@
   --sparse_weights                Use a sparse datastructure for weights
   --input_feature_regularizer arg Per feature regularization input file
 Parallelization options:
-  --span_server arg                 Location of server for setting up spanning 
+  --span_server arg                 Location of server for setting up spanning
                                     tree
   --unique_id arg (=0, )            unique id used for cluster parallel jobs
-  --total arg (=1, )                total number of nodes used in cluster 
+  --total arg (=1, )                total number of nodes used in cluster
                                     parallel job
   --node arg (=0, )                 node number in cluster parallel job
-  --span_server_port arg (=26543, ) Port of the server for setting up spanning 
+  --span_server_port arg (=26543, ) Port of the server for setting up spanning
                                     tree
 Diagnostic options:
   --version             Version information
   -a [ --audit ]        print weights of features
-  -P [ --progress ] arg Progress update frequency. int: additive, float: 
+  -P [ --progress ] arg Progress update frequency. int: additive, float:
                         multiplicative
   --quiet               Don't output diagnostics and progress updates
   --limit_output arg    Avoid chatty output. Limit total printed lines.
-  --dry_run             Parse arguments and print corresponding metadata. Will 
+  --dry_run             Parse arguments and print corresponding metadata. Will
                         not execute driver.
-  -h [ --help ]         More information on vowpal wabbit can be found here 
+  -h [ --help ]         More information on vowpal wabbit can be found here
                         https://vowpalwabbit.org.
 Randomization options:
   --random_seed arg     seed random number generator
 Feature options:
-<<<<<<< HEAD
-  --hash arg                      how to hash the features. Available options: 
-                                  strings, all
-  --hash_seed arg (=0, )          seed for hash function
-  --ignore arg                    ignore namespaces beginning with character 
-                                  <arg>
-  --ignore_linear arg             ignore namespaces beginning with character 
-                                  <arg> for linear terms only
-  --keep arg                      keep namespaces beginning with character 
-                                  <arg>
-  --redefine arg                  redefine namespaces beginning with characters
-                                  of std::string S as namespace N. <arg> shall 
-                                  be in form 'N:=S' where := is operator. Empty
-                                  N or S are treated as default namespace. Use 
-                                  ':' as a wildcard in S.
-  -b [ --bit_precision ] arg      number of bits in the feature table
-  --noconstant                    Don't add a constant feature
-  -C [ --constant ] arg           Set initial value of constant
-  --ngram arg                     Generate N grams. To generate N grams for a 
-                                  single namespace 'foo', arg should be fN.
-  --skips arg                     Generate skips in N grams. This in 
-                                  conjunction with the ngram tag can be used to
-                                  generate generalized n-skip-k-gram. To 
-                                  generate n-skips for a single namespace 
-                                  'foo', arg should be fN.
-  --feature_limit arg             limit to N unique features per namespace. To 
-                                  apply to a single namespace 'foo', arg should
-                                  be fN
-  --affix arg                     generate prefixes/suffixes of features; 
-                                  argument '+2a,-3b,+1' means generate 2-char 
-                                  prefixes for namespace a, 3-char suffixes for
-                                  b and 1 char prefixes for default namespace
-  --spelling arg                  compute spelling features for a give 
-                                  namespace (use '_' for default namespace)
-  --dictionary arg                read a dictionary for additional features 
-                                  (arg either 'x:file' or just 'file')
-  --dictionary_path arg           look in this directory for dictionaries; 
-                                  defaults to current directory or env{PATH}
-  --interactions arg              Create feature interactions of any level 
-                                  between namespaces.
-  --new_full_interactions arg     EXPERIMENTAL: Create feature interactions of 
-                                  any level between namespaces by specifying 
-                                  the full name of each namespace.
-  --permutations                  Use permutations instead of combinations for 
-                                  feature interactions of same namespace.
-  --leave_duplicate_interactions  Don't remove interactions with duplicate 
-                                  combinations of namespaces. For ex. this is a
-                                  duplicate: '-q ab -q ba' and a lot more in 
-                                  '-q ::'.
-  -q [ --quadratic ] arg          Create and use quadratic features
-  --q: arg                        DEPRECATED ':' corresponds to a wildcard for 
-                                  all printable characters
-  --cubic arg                     Create and use cubic features
-=======
-  --hash arg                            how to hash the features. Available 
+  --hash arg                            how to hash the features. Available
                                         options: strings, all
   --hash_seed arg (=0, )                seed for hash function
-  --ignore arg                          ignore namespaces beginning with 
+  --ignore arg                          ignore namespaces beginning with
                                         character <arg>
-  --ignore_linear arg                   ignore namespaces beginning with 
+  --ignore_linear arg                   ignore namespaces beginning with
                                         character <arg> for linear terms only
-  --keep arg                            keep namespaces beginning with 
+  --keep arg                            keep namespaces beginning with
                                         character <arg>
-  --redefine arg                        redefine namespaces beginning with 
-                                        characters of std::string S as 
-                                        namespace N. <arg> shall be in form 
+  --redefine arg                        redefine namespaces beginning with
+                                        characters of std::string S as
+                                        namespace N. <arg> shall be in form
                                         'N:=S' where := is operator. Empty N or
                                         S are treated as default namespace. Use
                                         ':' as a wildcard in S.
   -b [ --bit_precision ] arg            number of bits in the feature table
   --noconstant                          Don't add a constant feature
   -C [ --constant ] arg                 Set initial value of constant
-  --ngram arg                           Generate N grams. To generate N grams 
-                                        for a single namespace 'foo', arg 
+  --ngram arg                           Generate N grams. To generate N grams
+                                        for a single namespace 'foo', arg
                                         should be fN.
-  --skips arg                           Generate skips in N grams. This in 
-                                        conjunction with the ngram tag can be 
-                                        used to generate generalized 
-                                        n-skip-k-gram. To generate n-skips for 
+  --skips arg                           Generate skips in N grams. This in
+                                        conjunction with the ngram tag can be
+                                        used to generate generalized
+                                        n-skip-k-gram. To generate n-skips for
                                         a single namespace 'foo', arg should be
                                         fN.
-  --feature_limit arg                   limit to N unique features per 
-                                        namespace. To apply to a single 
+  --feature_limit arg                   limit to N unique features per
+                                        namespace. To apply to a single
                                         namespace 'foo', arg should be fN
   --affix arg                           generate prefixes/suffixes of features;
-                                        argument '+2a,-3b,+1' means generate 
+                                        argument '+2a,-3b,+1' means generate
                                         2-char prefixes for namespace a, 3-char
-                                        suffixes for b and 1 char prefixes for 
+                                        suffixes for b and 1 char prefixes for
                                         default namespace
-  --spelling arg                        compute spelling features for a give 
-                                        namespace (use '_' for default 
+  --spelling arg                        compute spelling features for a give
+                                        namespace (use '_' for default
                                         namespace)
-  --dictionary arg                      read a dictionary for additional 
-                                        features (arg either 'x:file' or just 
+  --dictionary arg                      read a dictionary for additional
+                                        features (arg either 'x:file' or just
                                         'file')
-  --dictionary_path arg                 look in this directory for 
-                                        dictionaries; defaults to current 
+  --dictionary_path arg                 look in this directory for
+                                        dictionaries; defaults to current
                                         directory or env{PATH}
-  --interactions arg                    Create feature interactions of any 
+  --interactions arg                    Create feature interactions of any
                                         level between namespaces.
   --experimental_full_name_interactions arg
-                                        EXPERIMENTAL: Create feature 
-                                        interactions of any level between 
-                                        namespaces by specifying the full name 
+                                        EXPERIMENTAL: Create feature
+                                        interactions of any level between
+                                        namespaces by specifying the full name
                                         of each namespace.
-  --permutations                        Use permutations instead of 
-                                        combinations for feature interactions 
+  --permutations                        Use permutations instead of
+                                        combinations for feature interactions
                                         of same namespace.
-  --leave_duplicate_interactions        Don't remove interactions with 
-                                        duplicate combinations of namespaces. 
-                                        For ex. this is a duplicate: '-q ab -q 
+  --leave_duplicate_interactions        Don't remove interactions with
+                                        duplicate combinations of namespaces.
+                                        For ex. this is a duplicate: '-q ab -q
                                         ba' and a lot more in '-q ::'.
   -q [ --quadratic ] arg                Create and use quadratic features
-  --q: arg                              DEPRECATED ':' corresponds to a 
+  --q: arg                              DEPRECATED ':' corresponds to a
                                         wildcard for all printable characters
   --cubic arg                           Create and use cubic features
->>>>>>> c6d0d076
 Example options:
   -t [ --testonly ]                Ignore label information and just test
   --holdout_off                    no holdout data in multiple passes
   --holdout_period arg (=10, )     holdout period for test only
-  --holdout_after arg              holdout after n training examples, default 
+  --holdout_after arg              holdout after n training examples, default
                                    off (disables holdout_period)
-  --early_terminate arg (=3, )     Specify the number of passes tolerated when 
-                                   holdout loss doesn't decrease before early 
+  --early_terminate arg (=3, )     Specify the number of passes tolerated when
+                                   holdout loss doesn't decrease before early
                                    termination
   --passes arg                     Number of Training Passes
   --initial_pass_length arg        initial number of examples per pass
   --examples arg                   number of examples to parse
   --min_prediction arg             Smallest prediction to output
   --max_prediction arg             Largest prediction to output
-  --sort_features                  turn this on to disregard order in which 
-                                   features have been defined. This will lead 
+  --sort_features                  turn this on to disregard order in which
+                                   features have been defined. This will lead
                                    to smaller cache sizes
-  --loss_function arg (=squared, ) Specify the loss function to be used, uses 
+  --loss_function arg (=squared, ) Specify the loss function to be used, uses
                                    squared by default. Currently available ones
-                                   are squared, classic, hinge, logistic, 
+                                   are squared, classic, hinge, logistic,
                                    quantile and poisson.
-  --quantile_tau arg (=0.5, )      Parameter \tau associated with Quantile 
+  --quantile_tau arg (=0.5, )      Parameter \tau associated with Quantile
                                    loss. Defaults to 0.5
   --l1 arg                         l_1 lambda
   --l2 arg                         l_2 lambda
   --no_bias_regularization         no bias in regularization
-  --named_labels arg               use names for labels (multiclass, etc.) 
+  --named_labels arg               use names for labels (multiclass, etc.)
                                    rather than integers, argument specified all
-                                   possible labels, comma-sep, eg 
+                                   possible labels, comma-sep, eg
                                    "--named_labels Noun,Verb,Adj,Punc"
 Output model:
   -f [ --final_regressor ] arg          Final regressor
-  --readable_model arg                  Output human-readable final regressor 
+  --readable_model arg                  Output human-readable final regressor
                                         with numeric features
-  --invert_hash arg                     Output human-readable final regressor 
-                                        with feature names.  Computationally 
+  --invert_hash arg                     Output human-readable final regressor
+                                        with feature names.  Computationally
                                         expensive.
-  --save_resume                         save extra state so learning can be 
+  --save_resume                         save extra state so learning can be
                                         resumed later with new data
-  --preserve_performance_counters       reset performance counters when 
+  --preserve_performance_counters       reset performance counters when
                                         warmstarting
-  --save_per_pass                       Save the model after every pass over 
+  --save_per_pass                       Save the model after every pass over
                                         data
   --output_feature_regularizer_binary arg
                                         Per feature regularization output file
   --output_feature_regularizer_text arg Per feature regularization output file,
                                         in text
-  --id arg                              User supplied ID embedded into the 
+  --id arg                              User supplied ID embedded into the
                                         final regressor
 Output options:
   -p [ --predictions ] arg     File to output predictions to
@@ -225,17 +170,17 @@
   --json                Enable JSON parsing.
   --dsjson              Enable Decision Service JSON parsing.
   -k [ --kill_cache ]   do not reuse existing cache: create a new one always
-  --compressed          use gzip format whenever possible. If a cache file is 
-                        being created, this option creates a compressed cache 
-                        file. A mixture of raw-text & compressed inputs are 
+  --compressed          use gzip format whenever possible. If a cache file is
+                        being created, this option creates a compressed cache
+                        file. A mixture of raw-text & compressed inputs are
                         supported with autodetection.
   --no_stdin            do not default to reading from stdin
-  --no_daemon           Force a loaded daemon or active learning model to 
+  --no_daemon           Force a loaded daemon or active learning model to
                         accept local input instead of starting in daemon mode
-  --chain_hash          Enable chain hash in JSON for feature name and string 
-                        feature value. e.g. {'A': {'B': 'C'}} is hashed as 
-                        A^B^C. Note: this will become the default in a future 
-                        version, so enabling this option will migrate you to 
+  --chain_hash          Enable chain hash in JSON for feature name and string
+                        feature value. e.g. {'A': {'B': 'C'}} is hashed as
+                        A^B^C. Note: this will become the default in a future
+                        version, so enabling this option will migrate you to
                         the new behavior and silence the warning.
   --flatbuffer          data file will be interpreted as a flatbuffer file
 OjaNewton options:
@@ -253,18 +198,18 @@
   --mellowness arg (=8, ) active learning mellowness parameter c_0. Default 8
 Active Learning with Cover:
   --active_cover                enable active learning with cover
-  --mellowness arg (=8, )       active learning mellowness parameter c_0. 
+  --mellowness arg (=8, )       active learning mellowness parameter c_0.
                                 Default 8.
-  --alpha arg (=1, )            active learning variance upper bound parameter 
+  --alpha arg (=1, )            active learning variance upper bound parameter
                                 alpha. Default 1.
-  --beta_scale arg (=3.16228, ) active learning variance upper bound parameter 
+  --beta_scale arg (=3.16228, ) active learning variance upper bound parameter
                                 beta_scale. Default std::sqrt(10).
   --cover arg (=12, )           cover size. Default 12.
-  --oracular                    Use Oracular-CAL style query or not. Default 
+  --oracular                    Use Oracular-CAL style query or not. Default
                                 false.
 Audit Regressor:
-  --audit_regressor arg stores feature names and their regressor values. Same 
-                        dataset must be used for both regressor training and 
+  --audit_regressor arg stores feature names and their regressor values. Same
+                        dataset must be used for both regressor training and
                         this mode.
 Autolink:
   --autolink arg        create link function with polynomial d
@@ -272,9 +217,9 @@
   --baseline            Learn an additive baseline (from constant features) and
                         a residual separately in regression.
   --lr_multiplier arg   learning rate multiplier for baseline model
-  --global_only         use separate example with only global constant for 
+  --global_only         use separate example with only global constant for
                         baseline predictions
-  --check_enabled       only use baseline when the example contains enabled 
+  --check_enabled       only use baseline when the example contains enabled
                         flag
 Conjugate Gradient options:
   --conjugate_gradient  use conjugate gradient based optimization
@@ -297,10 +242,10 @@
   --cats arg            number of discrete actions <k> for cats
   --min_value arg       Minimum continuous value
   --max_value arg       Maximum continuous value
-  --bandwidth arg       Bandwidth (radius) of randomization around discrete 
-                        actions in terms of continuous range. By default will 
-                        be set to half of the continuous action unit-range 
-                        resulting in smoothing that stays inside the action 
+  --bandwidth arg       Bandwidth (radius) of randomization around discrete
+                        actions in terms of continuous range. By default will
+                        be set to half of the continuous action unit-range
+                        resulting in smoothing that stays inside the action
                         space unit-range:
                         unit_range = (max_value - min_value)/num-of-actions
                         default bandwidth = unit_range / 2.0
@@ -310,7 +255,7 @@
   --cats_tree arg             CATS Tree with <k> labels
   --tree_bandwidth arg (=0, ) tree bandwidth for continuous actions in terms of
                               #actions
-  --link arg                  Specify the link function: identity, logistic, 
+  --link arg                  Specify the link function: identity, logistic,
                               glf1 or poisson
 Contextual Bandit Options:
   --cb arg              Use contextual bandit learning with <k> costs
@@ -318,13 +263,13 @@
   --eval                Evaluate a policy rather than optimizing.
   --cb_force_legacy     Default to non-adf cb implementation (cb_to_cb_adf)
 Contextual Bandit with Action Dependent Features:
-  --cb_adf              Do Contextual Bandit learning with multiline action 
+  --cb_adf              Do Contextual Bandit learning with multiline action
                         dependent features.
   --rank_all            Return actions sorted by score order
   --no_predict          Do not do a prediction when training
   --clip_p arg (=0, )   Clipping probability in importance weight. Default: 0.f
                         (no clipping).
-  --cb_type arg         contextual bandit method to use in {ips, dm, dr, mtr, 
+  --cb_type arg         contextual bandit method to use in {ips, dm, dr, mtr,
                         sm}. Default: mtr
 CB Distributionally Robust Optimization:
   --cb_dro                     Use DRO for cb learning
@@ -332,90 +277,90 @@
   --cb_dro_tau arg (=0.999, )  Time constant for count decay for cb dro
   --cb_dro_wmax arg (=inf, )   maximum importance weight for cb_dro
 Contextual Bandit Exploration:
-  --cb_explore arg        Online explore-exploit for a <k> action contextual 
+  --cb_explore arg        Online explore-exploit for a <k> action contextual
                           bandit problem
   --first arg             tau-first exploration
   --epsilon arg (=0.05, ) epsilon-greedy exploration
   --bag arg               bagging-based exploration
   --cover arg             Online cover based exploration
-  --nounif                do not explore uniformly on zero-probability actions 
+  --nounif                do not explore uniformly on zero-probability actions
                           in cover
   --psi arg (=1, )        disagreement parameter for cover
 Contextual Bandit Exploration with ADF (bagging):
-  --cb_explore_adf      Online explore-exploit for a contextual bandit problem 
+  --cb_explore_adf      Online explore-exploit for a contextual bandit problem
                         with multiline action dependent features
   --epsilon arg         epsilon-greedy exploration
   --bag arg             bagging-based exploration
   --greedify            always update first policy once in bagging
   --first_only          Only explore the first action in a tie-breaking event
 Contextual Bandit Exploration with ADF (online cover):
-  --cb_explore_adf        Online explore-exploit for a contextual bandit 
+  --cb_explore_adf        Online explore-exploit for a contextual bandit
                           problem with multiline action dependent features
   --cover arg             Online cover based exploration
   --psi arg (=1, )        disagreement parameter for cover
-  --nounif                do not explore uniformly on zero-probability actions 
+  --nounif                do not explore uniformly on zero-probability actions
                           in cover
   --first_only            Only explore the first action in a tie-breaking event
-  --cb_type arg           contextual bandit method to use in {ips,dr,mtr}. 
+  --cb_type arg           contextual bandit method to use in {ips,dr,mtr}.
                           Default: mtr
   --epsilon arg (=0.05, ) epsilon-greedy exploration
 Contextual Bandit Exploration with ADF (tau-first):
-  --cb_explore_adf      Online explore-exploit for a contextual bandit problem 
+  --cb_explore_adf      Online explore-exploit for a contextual bandit problem
                         with multiline action dependent features
   --first arg           tau-first exploration
   --epsilon arg         epsilon-greedy exploration
 Contextual Bandit Exploration with ADF (greedy):
-  --cb_explore_adf      Online explore-exploit for a contextual bandit problem 
+  --cb_explore_adf      Online explore-exploit for a contextual bandit problem
                         with multiline action dependent features
   --epsilon arg         epsilon-greedy exploration
   --first_only          Only explore the first action in a tie-breaking event
 Contextual Bandit Exploration with ADF (RegCB):
-  --cb_explore_adf          Online explore-exploit for a contextual bandit 
+  --cb_explore_adf          Online explore-exploit for a contextual bandit
                             problem with multiline action dependent features
   --regcb                   RegCB-elim exploration
   --regcbopt                RegCB optimistic exploration
   --mellowness arg (=0.1, ) RegCB mellowness parameter c_0. Default 0.1
   --cb_min_cost arg (=0, )  lower bound on cost
   --cb_max_cost arg (=1, )  upper bound on cost
-  --first_only              Only explore the first action in a tie-breaking 
+  --first_only              Only explore the first action in a tie-breaking
                             event
-  --cb_type arg             contextual bandit method to use in {ips,dr,mtr}. 
+  --cb_type arg             contextual bandit method to use in {ips,dr,mtr}.
                             Default: mtr
 Contextual Bandit Exploration with ADF (rnd):
-  --cb_explore_adf             Online explore-exploit for a contextual bandit 
+  --cb_explore_adf             Online explore-exploit for a contextual bandit
                                problem with multiline action dependent features
   --epsilon arg                minimum exploration probability
   --rnd arg                    rnd based exploration
-  --rnd_alpha arg (=0.1, )     ci width for rnd (bigger => more exploration on 
+  --rnd_alpha arg (=0.1, )     ci width for rnd (bigger => more exploration on
                                repeating features)
-  --rnd_invlambda arg (=0.1, ) covariance regularization strength rnd (bigger 
+  --rnd_invlambda arg (=0.1, ) covariance regularization strength rnd (bigger
                                => more exploration on new features)
 Contextual Bandit Exploration with ADF (softmax):
-  --cb_explore_adf      Online explore-exploit for a contextual bandit problem 
+  --cb_explore_adf      Online explore-exploit for a contextual bandit problem
                         with multiline action dependent features
   --epsilon arg         epsilon-greedy exploration
   --softmax             softmax exploration
   --lambda arg (=1, )   parameter for softmax
 Contextual Bandit Exploration with ADF (SquareCB):
-  --cb_explore_adf              Online explore-exploit for a contextual bandit 
-                                problem with multiline action dependent 
+  --cb_explore_adf              Online explore-exploit for a contextual bandit
+                                problem with multiline action dependent
                                 features
   --squarecb                    SquareCB exploration
-  --gamma_scale arg (=10, )     Sets SquareCB greediness parameter to 
+  --gamma_scale arg (=10, )     Sets SquareCB greediness parameter to
                                 gamma=[gamma_scale]*[num examples]^1/2
-  --gamma_exponent arg (=0.5, ) Exponent on [num examples] in SquareCB 
+  --gamma_exponent arg (=0.5, ) Exponent on [num examples] in SquareCB
                                 greediness parameter gamma.
-  --elim                        Only perform SquareCB exploration over 
+  --elim                        Only perform SquareCB exploration over
                                 plausible actions (computed via RegCB strategy)
-  --mellowness arg (=0.001, )   Mellowness parameter c_0 for computing 
+  --mellowness arg (=0.001, )   Mellowness parameter c_0 for computing
                                 plausible action set. Only used with --elim
   --cb_min_cost arg (=0, )      Lower bound on cost. Only used with --elim
   --cb_max_cost arg (=1, )      Upper bound on cost. Only used with --elim
-  --cb_type arg                 contextual bandit method to use in 
+  --cb_type arg                 contextual bandit method to use in
                                 {ips,dr,mtr}. Default: mtr
 Contextual Bandit Exploration with ADF (synthetic cover):
-  --cb_explore_adf              Online explore-exploit for a contextual bandit 
-                                problem with multiline action dependent 
+  --cb_explore_adf              Online explore-exploit for a contextual bandit
+                                problem with multiline action dependent
                                 features
   --epsilon arg                 epsilon-greedy exploration
   --synthcover                  use synthetic cover exploration
@@ -426,34 +371,34 @@
   --epsilon arg (=0.05, ) epsilon-greedy exploration
   --min_value arg (=0, )  min value for continuous range
   --max_value arg (=1, )  max value for continuous range
-  --first_only            Use user provided first action or user provided pdf 
+  --first_only            Use user provided first action or user provided pdf
                           or uniform random
 CB Sample:
   --cb_sample           Sample from CB pdf and swap top action.
 Contextual Bandit Options: cb -> cb_adf:
   --cb_to_cbadf arg     Maps cb_adf to cb. Disable with cb_force_legacy.
   --cb arg              Maps cb_adf to cb. Disable with cb_force_legacy.
-  --cb_explore arg      Translate cb explore to cb_explore_adf. Disable with 
+  --cb_explore arg      Translate cb explore to cb_explore_adf. Disable with
                         cb_force_legacy.
-  --cbify arg           Translate cbify to cb_adf. Disable with 
+  --cbify arg           Translate cbify to cb_adf. Disable with
                         cb_force_legacy.
   --cb_type arg         contextual bandit method to use in {}
   --cb_force_legacy     Default to non-adf cb implementation (cb_algs)
 Make Multiclass into Contextual Bandit:
-  --cbify arg                  Convert multiclass on <k> classes into a 
+  --cbify arg                  Convert multiclass on <k> classes into a
                                contextual bandit problem
-  --cbify_cs                   Consume cost-sensitive classification examples 
+  --cbify_cs                   Consume cost-sensitive classification examples
                                instead of multiclass
-  --cbify_reg                  Consume regression examples instead of 
+  --cbify_reg                  Consume regression examples instead of
                                multiclass and cost sensitive
   --cats arg (=0, )            Continuous action tree with smoothing
   --cb_discrete                Discretizes continuous space and adds cb_explore
                                as option
   --min_value arg              Minimum continuous value
   --max_value arg              Maximum continuous value
-  --loss_option arg (=0, )     loss options for regression - 0:squared, 
+  --loss_option arg (=0, )     loss options for regression - 0:squared,
                                1:absolute, 2:0/1
-  --loss_report arg (=0, )     loss report option - 0:normalized, 
+  --loss_report arg (=0, )     loss report option - 0:normalized,
                                1:denormalized
   --loss_01_ratio arg (=0.1, ) ratio of zero loss for 0/1 loss
   --loss0 arg (=0, )           loss for correct label
@@ -463,7 +408,7 @@
   --loss0 arg (=0, )    loss for correct label
   --loss1 arg (=1, )    loss for incorrect label
 Continuous Action Contextual Bandit using Zeroth-Order Optimization:
-  --cbzo                   Solve 1-slot Continuous Action Contextual Bandit 
+  --cbzo                   Solve 1-slot Continuous Action Contextual Bandit
                            using Zeroth-Order Optimization
   --policy arg (=linear, ) Policy/Model to Learn
   --radius arg (=0.1, )    Exploration Radius
@@ -479,14 +424,14 @@
 Cost-sensitive Active Learning:
   --cs_active arg                       Cost-sensitive active learning with <k>
                                         costs
-  --simulation                          cost-sensitive active learning 
+  --simulation                          cost-sensitive active learning
                                         simulation mode
   --baseline                            cost-sensitive active learning baseline
-  --domination arg (=1, )               cost-sensitive active learning use 
+  --domination arg (=1, )               cost-sensitive active learning use
                                         domination. Default 1
   --mellowness arg (=0.1, )             mellowness parameter c_0. Default 0.1.
   --range_c arg (=0.5, )                parameter controlling the threshold for
-                                        per-label cost uncertainty. Default 
+                                        per-label cost uncertainty. Default
                                         0.5.
   --max_labels arg (=18446744073709551615, )
                                         maximum number of label queries.
@@ -498,23 +443,23 @@
 Cost Sensitive One Against All:
   --csoaa arg           One-against-all multiclass with <k> costs
 Cost Sensitive One Against All with Label Dependent Features:
-  --csoaa_ldf arg       Use one-against-all multiclass learning with label 
+  --csoaa_ldf arg       Use one-against-all multiclass learning with label
                         dependent features.
-  --ldf_override arg    Override singleline or multiline from csoaa_ldf or 
+  --ldf_override arg    Override singleline or multiline from csoaa_ldf or
                         wap_ldf, eg if stored in file
   --csoaa_rank          Return actions sorted by score order
   --probabilities       predict probabilites of all classes
 Cost Sensitive weighted all-pairs with Label Dependent Features:
-  --wap_ldf arg         Use weighted all-pairs multiclass learning with label 
+  --wap_ldf arg         Use weighted all-pairs multiclass learning with label
                         dependent features.  Specify singleline or multiline.
 Error Correcting Tournament Options:
   --ect arg                Error correcting tournament with <k> labels
   --error arg (=0, )       errors allowed by ECT
-  --link arg (=identity, ) Specify the link function: identity, logistic, glf1 
+  --link arg (=identity, ) Specify the link function: identity, logistic, glf1
                            or poisson
 Explore evaluation:
   --explore_eval        Evaluate explore_eval adf policies
-  --multiplier arg      Multiplier used to make all rejection sample 
+  --multiplier arg      Multiplier used to make all rejection sample
                         probabilities <= 1
 Debug: Metrics:
   --extra_metrics arg   Specify filename to write metrics to. Note: There is no
@@ -535,14 +480,14 @@
   --l1_state arg (=0, )  use per feature normalized updates
   --l2_state arg (=1, )  use per feature normalized updates
 Generate interactions:
-  --leave_duplicate_interactions  Don't remove interactions with duplicate 
+  --leave_duplicate_interactions  Don't remove interactions with duplicate
                                   combinations of namespaces. For ex. this is a
-                                  duplicate: '-q ab -q ba' and a lot more in 
+                                  duplicate: '-q ab -q ba' and a lot more in
                                   '-q ::'.
 Continuous actions - convert to pmf:
   --get_pmf             Convert a single multiclass prediction to a pmf
 Interact via elementwise multiplication:
-  --interact arg        Put weights on feature products from namespaces <n1> 
+  --interact arg        Put weights on feature products from namespaces <n1>
                         and <n2>
 Kernel SVM:
   --ksvm                   kernel svm
@@ -571,7 +516,7 @@
   --lrq arg             use low rank quadratic features
   --lrqdropout          use dropout training for low rank quadratic features
 Low Rank Quadratics FA:
-  --lrqfa arg           use low rank quadratic features with field aware 
+  --lrqfa arg           use low rank quadratic features with field aware
                         weights
 Marginal options:
   --marginal arg                   substitute marginal label estimates for ids
@@ -579,18 +524,18 @@
   --initial_numerator arg (=0.5, ) initial numerator
   --compete                        enable competition with marginal features
   --update_before_learn            update marginal values before learning
-  --unweighted_marginals           ignore importance weights when computing 
+  --unweighted_marginals           ignore importance weights when computing
                                    marginals
-  --decay arg (=0, )               decay multiplier per event (1e-3 for 
+  --decay arg (=0, )               decay multiplier per event (1e-3 for
                                    example)
 Memory Tree:
-  --memory_tree arg (=0, )             Make a memory tree with at most <n> 
+  --memory_tree arg (=0, )             Make a memory tree with at most <n>
                                        nodes
   --max_number_of_labels arg (=10, )   max number of unique label
   --leaf_example_multiplier arg (=1, ) multiplier on examples per leaf (default
                                        = log nodes)
   --alpha arg (=0.1, )                 Alpha
-  --dream_repeats arg (=1, )           number of dream operations per example 
+  --dream_repeats arg (=1, )           number of dream operations per example
                                        (default = 1)
   --top_K arg (=1, )                   top K prediction error (default 1)
   --learn_at_leaf                      Enable learning at leaf
@@ -609,18 +554,18 @@
   --new_mf arg          rank for reduction-based matrix factorization
 Neural Network:
   --nn arg              Sigmoidal feedforward network with <k> hidden units
-  --inpass              Train or test sigmoidal feedforward network with input 
+  --inpass              Train or test sigmoidal feedforward network with input
                         passthrough.
   --multitask           Share hidden layer across all reduced tasks.
-  --dropout             Train or test sigmoidal feedforward network using 
+  --dropout             Train or test sigmoidal feedforward network using
                         dropout.
-  --meanfield           Train or test sigmoidal feedforward network using mean 
+  --meanfield           Train or test sigmoidal feedforward network using mean
                         field.
 Noop Learner:
   --noop                do no learning
 One Against All Options:
   --oaa arg             One-against-all multiclass with <k> labels
-  --oaa_subsample arg   subsample this number of negative examples when 
+  --oaa_subsample arg   subsample this number of negative examples when
                         learning
   --probabilities       predict probabilites of all classes
   --scores              output raw scores per class
@@ -631,20 +576,20 @@
   --kary_tree arg (=2, )   use <k>-ary tree
   --threshold arg (=0.5, ) predict labels with conditional marginal probability
                            greater than <thr> threshold
-  --top_k arg (=0, )       predict top-<k> labels instead of labels above 
+  --top_k arg (=0, )       predict top-<k> labels instead of labels above
                            threshold
 Convert discrete PMF into continuous PDF:
   --pmf_to_pdf arg (=0, ) number of discrete actions <k> for pmf_to_pdf
   --min_value arg         Minimum continuous value
   --max_value arg         Maximum continuous value
-  --bandwidth arg         Bandwidth (radius) of randomization around discrete 
+  --bandwidth arg         Bandwidth (radius) of randomization around discrete
                           actions in terms of continuous range. By default will
-                          be set to half of the continuous action unit-range 
-                          resulting in smoothing that stays inside the action 
+                          be set to half of the continuous action unit-range
+                          resulting in smoothing that stays inside the action
                           space unit-range:
                           unit_range = (max_value - min_value)/num-of-actions
                           default bandwidth = unit_range / 2.0
-  --first_only            Use user provided first action or user provided pdf 
+  --first_only            Use user provided first action or user provided pdf
                           or uniform random
 Print psuedolearner:
   --print               print examples
@@ -660,89 +605,89 @@
   --node_only             only use node features, not full path features
   --randomized_routing    randomized routing
 Experience Replay / replay_b:
-  --replay_b arg              use experience replay at a specified level 
-                              [b=classification/regression, m=multiclass, 
+  --replay_b arg              use experience replay at a specified level
+                              [b=classification/regression, m=multiclass,
                               c=cost sensitive] with specified buffer size
-  --replay_b_count arg (=1, ) how many times (in expectation) should each 
+  --replay_b_count arg (=1, ) how many times (in expectation) should each
                               example be played (default: 1 = permuting)
 Experience Replay / replay_c:
-  --replay_c arg              use experience replay at a specified level 
-                              [b=classification/regression, m=multiclass, 
+  --replay_c arg              use experience replay at a specified level
+                              [b=classification/regression, m=multiclass,
                               c=cost sensitive] with specified buffer size
-  --replay_c_count arg (=1, ) how many times (in expectation) should each 
+  --replay_c_count arg (=1, ) how many times (in expectation) should each
                               example be played (default: 1 = permuting)
 Experience Replay / replay_m:
-  --replay_m arg              use experience replay at a specified level 
-                              [b=classification/regression, m=multiclass, 
+  --replay_m arg              use experience replay at a specified level
+                              [b=classification/regression, m=multiclass,
                               c=cost sensitive] with specified buffer size
-  --replay_m_count arg (=1, ) how many times (in expectation) should each 
+  --replay_m_count arg (=1, ) how many times (in expectation) should each
                               example be played (default: 1 = permuting)
 Continuous actions - sample pdf:
   --sample_pdf          Sample a pdf and pick a continuous valued action
 scorer options:
-  --link arg (=identity, ) Specify the link function: identity, logistic, glf1 
+  --link arg (=identity, ) Specify the link function: identity, logistic, glf1
                            or poisson
 Search options:
-  --search arg                          Use learning to search, 
+  --search arg                          Use learning to search,
                                         argument=maximum action id or 0 for LDF
-  --search_task arg                     the search task (use "--search_task 
+  --search_task arg                     the search task (use "--search_task
                                         list" to get a list of available tasks)
-  --search_metatask arg                 the search metatask (use 
-                                        "--search_metatask list" to get a list 
-                                        of available metatasks. Note: a valid 
-                                        search_task needs to be supplied in 
+  --search_metatask arg                 the search metatask (use
+                                        "--search_metatask list" to get a list
+                                        of available metatasks. Note: a valid
+                                        search_task needs to be supplied in
                                         addition for this to output.)
-  --search_interpolation arg            at what level should interpolation 
+  --search_interpolation arg            at what level should interpolation
                                         happen? [*data|policy]
-  --search_rollout arg                  how should rollouts be executed?       
+  --search_rollout arg                  how should rollouts be executed?
                                             [policy|oracle|*mix_per_state|mix_p
                                         er_roll|none]
-  --search_rollin arg                   how should past trajectories be 
+  --search_rollin arg                   how should past trajectories be
                                         generated? [policy|oracle|*mix_per_stat
                                         e|mix_per_roll]
   --search_passes_per_policy arg (=1, ) number of passes per policy (only valid
                                         for search_interpolation=policy)
-  --search_beta arg (=0.5, )            interpolation rate for policies (only 
+  --search_beta arg (=0.5, )            interpolation rate for policies (only
                                         valid for search_interpolation=policy)
-  --search_alpha arg (=1e-10, )         annealed beta = 1-(1-alpha)^t (only 
+  --search_alpha arg (=1e-10, )         annealed beta = 1-(1-alpha)^t (only
                                         valid for search_interpolation=data)
-  --search_total_nb_policies arg        if we are going to train the policies 
-                                        through multiple separate calls to vw, 
-                                        we need to specify this parameter and 
-                                        tell vw how many policies are 
+  --search_total_nb_policies arg        if we are going to train the policies
+                                        through multiple separate calls to vw,
+                                        we need to specify this parameter and
+                                        tell vw how many policies are
                                         eventually going to be trained
-  --search_trained_nb_policies arg      the number of trained policies in a 
+  --search_trained_nb_policies arg      the number of trained policies in a
                                         file
-  --search_allowed_transitions arg      read file of allowed transitions [def: 
+  --search_allowed_transitions arg      read file of allowed transitions [def:
                                         all transitions are allowed]
-  --search_subsample_time arg           instead of training at all timesteps, 
-                                        use a subset. if value in (0,1), train 
-                                        on a random v%. if v>=1, train on 
-                                        precisely v steps per example, if 
+  --search_subsample_time arg           instead of training at all timesteps,
+                                        use a subset. if value in (0,1), train
+                                        on a random v%. if v>=1, train on
+                                        precisely v steps per example, if
                                         v<=-1, use active learning
-  --search_neighbor_features arg        copy features from neighboring lines. 
-                                        argument looks like: '-1:a,+2' meaning 
+  --search_neighbor_features arg        copy features from neighboring lines.
+                                        argument looks like: '-1:a,+2' meaning
                                         copy previous line namespace a and next
-                                        next line from namespace _unnamed_, 
+                                        next line from namespace _unnamed_,
                                         where ',' separates them
   --search_rollout_num_steps arg        how many calls of "loss" before we stop
-                                        really predicting on rollouts and 
-                                        switch to oracle (default means 
+                                        really predicting on rollouts and
+                                        switch to oracle (default means
                                         "infinite")
-  --search_history_length arg (=1, )    some tasks allow you to specify how 
-                                        much history their depend on; specify 
+  --search_history_length arg (=1, )    some tasks allow you to specify how
+                                        much history their depend on; specify
                                         that here
-  --search_no_caching                   turn off the built-in caching ability 
-                                        (makes things slower, but technically 
+  --search_no_caching                   turn off the built-in caching ability
+                                        (makes things slower, but technically
                                         more safe)
-  --search_xv                           train two separate policies, 
+  --search_xv                           train two separate policies,
                                         alternating prediction/learning
-  --search_perturb_oracle arg (=0, )    perturb the oracle on rollin with this 
+  --search_perturb_oracle arg (=0, )    perturb the oracle on rollin with this
                                         probability
   --search_linear_ordering              insist on generating examples in linear
                                         order (def: hoopla permutation)
-  --search_active_verify arg            verify that active learning is doing 
-                                        the right thing (arg = multiplier, 
+  --search_active_verify arg            verify that active learning is doing
+                                        the right thing (arg = multiplier,
                                         should be = cost_range * range_c)
   --search_save_every_k_runs arg        save model every k runs
 Network sending:
@@ -751,9 +696,9 @@
   --slates              EXPERIMENTAL
 Stagewise polynomial options:
   --stage_poly                use stagewise polynomial feature learning
-  --sched_exponent arg (=1, ) exponent controlling quantity of included 
+  --sched_exponent arg (=1, ) exponent controlling quantity of included
                               features
-  --batch_sz arg (=1000, )    multiplier on batch size before including more 
+  --batch_sz arg (=1000, )    multiplier on batch size before including more
                               features
   --batch_sz_no_doubling      batch_sz does not double
 Stochastic Variance Reduced Gradient:
@@ -764,36 +709,36 @@
 Make Multiclass into Warm-starting Contextual Bandit:
   --warm_cb arg                        Convert multiclass on <k> classes into a
                                        contextual bandit problem
-  --warm_cb_cs                         consume cost-sensitive classification 
+  --warm_cb_cs                         consume cost-sensitive classification
                                        examples instead of multiclass
   --loss0 arg (=0, )                   loss for correct label
   --loss1 arg (=1, )                   loss for incorrect label
-  --warm_start arg (=0, )              number of training examples for warm 
+  --warm_start arg (=0, )              number of training examples for warm
                                        start phase
   --epsilon arg                        epsilon-greedy exploration
-  --interaction arg (=4294967295, )    number of examples for the interactive 
+  --interaction arg (=4294967295, )    number of examples for the interactive
                                        contextual bandit learning phase
   --warm_start_update                  indicator of warm start updates
   --interaction_update                 indicator of interaction updates
-  --corrupt_type_warm_start arg (=1, ) type of label corruption in the warm 
-                                       start phase (1: uniformly at random, 2: 
-                                       circular, 3: replacing with overwriting 
+  --corrupt_type_warm_start arg (=1, ) type of label corruption in the warm
+                                       start phase (1: uniformly at random, 2:
+                                       circular, 3: replacing with overwriting
                                        label)
-  --corrupt_prob_warm_start arg (=0, ) probability of label corruption in the 
+  --corrupt_prob_warm_start arg (=0, ) probability of label corruption in the
                                        warm start phase
-  --choices_lambda arg (=1, )          the number of candidate lambdas to 
-                                       aggregate (lambda is the importance 
-                                       weight parameter between the two 
+  --choices_lambda arg (=1, )          the number of candidate lambdas to
+                                       aggregate (lambda is the importance
+                                       weight parameter between the two
                                        sources)
-  --lambda_scheme arg (=1, )           The scheme for generating candidate 
-                                       lambda set (1: center lambda=0.5, 2: 
-                                       center lambda=0.5, min lambda=0, max 
+  --lambda_scheme arg (=1, )           The scheme for generating candidate
+                                       lambda set (1: center lambda=0.5, 2:
+                                       center lambda=0.5, min lambda=0, max
                                        lambda=1, 3: center lambda=epsilon/(1+ep
                                        silon), 4: center lambda=epsilon/(1+epsi
-                                       lon), min lambda=0, max lambda=1); the 
-                                       rest of candidate lambda values are 
+                                       lon), min lambda=0, max lambda=1); the
+                                       rest of candidate lambda values are
                                        generated using a doubling scheme
-  --overwrite_label arg (=1, )         the label used by type 3 corruptions 
+  --overwrite_label arg (=1, )         the label used by type 3 corruptions
                                        (overwriting)
-  --sim_bandit                         simulate contextual bandit updates on 
+  --sim_bandit                         simulate contextual bandit updates on
                                        warm start examples
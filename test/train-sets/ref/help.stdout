--- conflicted
+++ resolved
@@ -239,13 +239,9 @@
                                             choices {cubic, quadratic}, keep, experimental)
     --oracle_type arg                       Set oracle to generate configs (type: str, default: one_diff,
                                             choices {champdupe, one_diff, rand}, keep, experimental)
-<<<<<<< HEAD
-    --automl_significance_level arg         Set significance level for champion change (type: float, default:
-=======
     --debug_reversed_learn                  Debug: learn each config in reversed order (last to first). (type:
                                             bool, default: false, experimental)
-    --automl_alpha arg                      Set confidence interval for champion change (type: float, default:
->>>>>>> bc2f0ced
+    --automl_significance_level arg         Set significance level for champion change (type: float, default:
                                             0.05, keep, experimental)
     --automl_estimator_decay arg            Time constant for count decay (type: float, default: 1, keep,
                                             experimental)

Diagnostic Options:
    --version                               Version information (type: bool)
    -a, --audit                             Print weights of features (type: bool)
    -P, --progress arg                      Progress update frequency. int: additive, float: multiplicative
                                            (type: str)
    --dry_run                               Parse arguments and print corresponding metadata. Will not execute
                                            driver (type: bool)
    -h, --help                              More information on vowpal wabbit can be found here https://vowpalwabbit.org
                                            (type: bool)
Driver Options:
    --onethread                             Disable parse thread (type: bool)
Example Options:
    -t, --testonly                          Ignore label information and just test (type: bool)
    --holdout_off                           No holdout data in multiple passes (type: bool)
    --holdout_period arg                    Holdout period for test only (type: uint, default: 10)
    --holdout_after arg                     Holdout after n training examples, default off (disables holdout_period)
                                            (type: uint)
    --early_terminate arg                   Specify the number of passes tolerated when holdout loss doesn't
                                            decrease before early termination (type: uint, default: 3)
    --passes arg                            Number of Training Passes (type: uint, default: 1)
    --initial_pass_length arg               Initial number of examples per pass. -1 for no limit (type: int,
                                            default: -1)
    --examples arg                          Number of examples to parse. -1 for no limit (type: int, default:
                                            -1)
    --min_prediction arg                    Smallest prediction to output (type: float)
    --max_prediction arg                    Largest prediction to output (type: float)
    --sort_features                         Turn this on to disregard order in which features have been defined.
                                            This will lead to smaller cache sizes (type: bool)
    --loss_function arg                     Specify the loss function to be used, uses squared by default
                                            (type: str, default: squared, choices {classic, hinge, logistic,
                                            poisson, quantile, squared})
    --quantile_tau arg                      Parameter \tau associated with Quantile loss. Defaults to 0.5
                                            (type: float, default: 0.5)
    --l1 arg                                L_1 lambda (type: float, default: 0)
    --l2 arg                                L_2 lambda (type: float, default: 0)
    --no_bias_regularization                No bias in regularization (type: bool)
    --named_labels arg                      Use names for labels (multiclass, etc.) rather than integers,
                                            argument specified all possible labels, comma-sep, eg "--named_labels
                                            Noun,Verb,Adj,Punc" (type: str, keep)
Feature Options:
    --hash arg                              How to hash the features (type: str, default: strings, choices
                                            {all, strings}, keep)
    --hash_seed arg                         Seed for hash function (type: uint, default: 0, keep)
    --ignore args...                        Ignore namespaces beginning with character <arg> (type: list[str],
                                            keep)
    --ignore_linear args...                 Ignore namespaces beginning with character <arg> for linear terms
                                            only (type: list[str], keep)
    --keep args...                          Keep namespaces beginning with character <arg> (type: list[str],
                                            keep)
    --redefine args...                      Redefine namespaces beginning with characters of std::string
                                            S as namespace N. <arg> shall be in form 'N:=S' where := is operator.
                                            Empty N or S are treated as default namespace. Use ':' as a wildcard
                                            in S. (type: list[str], keep)
    -b, --bit_precision arg                 Number of bits in the feature table (type: uint)
    --noconstant                            Don't add a constant feature (type: bool)
    -C, --constant arg                      Set initial value of constant (type: float, default: 0)
    --ngram args...                         Generate N grams. To generate N grams for a single namespace
                                            'foo', arg should be fN (type: list[str])
    --skips args...                         Generate skips in N grams. This in conjunction with the ngram
                                            tag can be used to generate generalized n-skip-k-gram. To generate
                                            n-skips for a single namespace 'foo', arg should be fN. (type:
                                            list[str])
    --feature_limit args...                 Limit to N unique features per namespace. To apply to a single
                                            namespace 'foo', arg should be fN (type: list[str])
    --affix arg                             Generate prefixes/suffixes of features; argument '+2a,-3b,+1'
                                            means generate 2-char prefixes for namespace a, 3-char suffixes
                                            for b and 1 char prefixes for default namespace (type: str, keep)
    --spelling args...                      Compute spelling features for a give namespace (use '_' for default
                                            namespace) (type: list[str], keep)
    --dictionary args...                    Read a dictionary for additional features (arg either 'x:file'
                                            or just 'file') (type: list[str], keep)
    --dictionary_path args...               Look in this directory for dictionaries; defaults to current
                                            directory or env{PATH} (type: list[str])
    --interactions args...                  Create feature interactions of any level between namespaces (type:
                                            list[str], keep)
    --experimental_full_name_interactions args...
                                            EXPERIMENTAL: Create feature interactions of any level between
                                            namespaces by specifying the full name of each namespace. (type:
                                            list[str], keep)
    --permutations                          Use permutations instead of combinations for feature interactions
                                            of same namespace (type: bool)
    --leave_duplicate_interactions          Don't remove interactions with duplicate combinations of namespaces.
                                            For ex. this is a duplicate: '-q ab -q ba' and a lot more in
                                            '-q ::'. (type: bool)
    -q, --quadratic args...                 Create and use quadratic features (type: list[str], keep)
    --cubic args...                         Create and use cubic features (type: list[str], keep)
Input Options:
    -d, --data arg                          Example set (type: str)
    --daemon                                Persistent daemon mode on port 26542 (type: bool)
    --foreground                            In persistent daemon mode, do not run in the background (type:
                                            bool)
    --port arg                              Port to listen on; use 0 to pick unused port (type: uint)
    --num_children arg                      Number of children for persistent daemon mode (type: uint)
    --pid_file arg                          Write pid file in persistent daemon mode (type: str)
    --port_file arg                         Write port used in persistent daemon mode (type: str)
    -c, --cache                             Use a cache.  The default is <data>.cache (type: bool)
    --cache_file args...                    The location(s) of cache_file (type: list[str])
    --json                                  Enable JSON parsing (type: bool)
    --dsjson                                Enable Decision Service JSON parsing (type: bool)
    -k, --kill_cache                        Do not reuse existing cache: create a new one always (type: bool)
    --compressed                            use gzip format whenever possible. If a cache file is being created,
                                            this option creates a compressed cache file. A mixture of raw-text
                                            & compressed inputs are supported with autodetection. (type:
                                            bool)
    --no_stdin                              Do not default to reading from stdin (type: bool)
    --no_daemon                             Force a loaded daemon or active learning model to accept local
                                            input instead of starting in daemon mode (type: bool)
    --chain_hash                            Enable chain hash in JSON for feature name and string feature
                                            value. e.g. {'A': {'B': 'C'}} is hashed as A^B^C. (type: bool,
                                            keep)
    --flatbuffer                            Data file will be interpreted as a flatbuffer file (type: bool)
Logging Options:
    --quiet                                 Don't output diagnostics and progress updates. Supplying this
                                            implies --log_level off and --driver_output_off. Supplying this
                                            overrides an explicit log_level argument. (type: bool)
    --driver_output_off                     Disable output for the driver (type: bool)
    --driver_output arg                     Specify the stream to output driver output to (type: str, default:
                                            stderr, choices {stderr, stdout})
    --log_level arg                         Log level for logging messages. Specifying this wil override
                                            --quiet for log output (type: str, default: info, choices {critical,
                                            error, info, off, warn})
    --log_output arg                        Specify the stream to output log messages to. In the past VW's
                                            choice of stream for logging messages wasn't consistent. Supplying
                                            compat will maintain that old behavior. Compat is now deprecated
                                            so it is recommended that stdout or stderr is chosen. (type:
                                            str, default: stdout, choices {compat, stderr, stdout})
    --limit_output arg                      Avoid chatty output. Limit total printed lines. 0 means unbounded
                                            (type: uint, default: 0)
Network sending Options:
    --sendto arg                            Send examples to <host> (type: str, keep, necessary)
Output Model Options:
    -f, --final_regressor arg               Final regressor (type: str)
    --readable_model arg                    Output human-readable final regressor with numeric features (type:
                                            str)
    --invert_hash arg                       Output human-readable final regressor with feature names.  Computationally
                                            expensive (type: str)
    --predict_only_model                    Do not save extra state for learning to be resumed. Stored model
                                            can only be used for prediction (type: bool)
    --save_resume                           This flag is now deprecated and models can continue learning
                                            by default (type: bool)
    --preserve_performance_counters         Reset performance counters when warmstarting (type: bool)
    --save_per_pass                         Save the model after every pass over data (type: bool)
    --output_feature_regularizer_binary arg Per feature regularization output file (type: str)
    --output_feature_regularizer_text arg   Per feature regularization output file, in text (type: str)
    --id arg                                User supplied ID embedded into the final regressor (type: str)
Parallelization Options:
    --span_server arg                       Location of server for setting up spanning tree (type: str)
    --unique_id arg                         Unique id used for cluster parallel jobs (type: uint, default:
                                            0)
    --total arg                             Total number of nodes used in cluster parallel job (type: uint,
                                            default: 1)
    --node arg                              Node number in cluster parallel job (type: uint, default: 0)
    --span_server_port arg                  Port of the server for setting up spanning tree (type: int, default:
                                            26543)
Parser Options:
    --ring_size arg                         Size of example ring (type: int, default: 256)
    --example_queue_limit arg               Max number of examples to store after parsing but before the
                                            learner has processed. Rarely needs to be changed. (type: int,
                                            default: 256)
    --strict_parse                          Throw on malformed examples (type: bool)
Prediction Output Options:
    -p, --predictions arg                   File to output predictions to (type: str)
    -r, --raw_predictions arg               File to output unnormalized predictions to (type: str)
Randomization Options:
    --random_seed arg                       Seed random number generator (type: uint, default: 0)
Update Options:
    -l, --learning_rate arg                 Set learning rate (type: float, default: 0.5, keep)
    --power_t arg                           T power value (type: float, default: 0.5, keep)
    --decay_learning_rate arg               Set Decay factor for learning_rate between passes (type: float,
                                            default: 1)
    --initial_t arg                         Initial t value (type: float)
    --feature_mask arg                      Use existing regressor to determine which parameters may be updated.
                                             If no initial_regressor given, also used for initial weights.
                                            (type: str)
Weight Options:
    -i, --initial_regressor args...         Initial regressor(s) (type: list[str])
    --initial_weight arg                    Set all weights to an initial value of arg (type: float, default:
                                            0)
    --random_weights                        Make initial weights random (type: bool)
    --normal_weights                        Make initial weights normal (type: bool)
    --truncated_normal_weights              Make initial weights truncated normal (type: bool)
    --sparse_weights                        Use a sparse datastructure for weights (type: bool)
    --input_feature_regularizer arg         Per feature regularization input file (type: str)
[Reduction]  Importance Weight Classes Options:
    --classweight args...                   Importance weight multiplier for class (type: list[str], necessary)
[Reduction] Active Learning Options:
    --active                                Enable active learning (type: bool, keep, necessary)
    --simulation                            Active learning simulation mode (type: bool)
    --mellowness arg                        Active learning mellowness parameter c_0. Default 8 (type: float,
                                            default: 8, keep)
[Reduction] Active Learning with Cover Options:
<<<<<<< HEAD
  --active_cover                             Enable active learning with cover (required to enable 
                                             this reduction)
  --mellowness arg (Default: 8)              Active learning mellowness parameter c_0
  --alpha arg (Default: 1)                   Active learning variance upper bound parameter alpha
  --beta_scale arg (Default: 3.1622777)      Active learning variance upper bound parameter 
                                             beta_scale
  --cover arg (Default: 12)                  Cover size
  --oracular                                 Use Oracular-CAL style query or not
Aged Exploration Options:
  --agedexp                                  Use decay of exploration reduction (required to enable
                                             this reduction)
  --model_count arg (Default: 3)             Set number of exploration models
  --min_scope arg (Default: 10)              Minimum example count of model before removing
=======
    --active_cover                          Enable active learning with cover (type: bool, keep, necessary)
    --mellowness arg                        Active learning mellowness parameter c_0 (type: float, default:
                                            8, keep)
    --alpha arg                             Active learning variance upper bound parameter alpha (type: float,
                                            default: 1)
    --beta_scale arg                        Active learning variance upper bound parameter beta_scale (type:
                                            float, default: 3.1622777)
    --cover arg                             Cover size (type: uint, default: 12, keep)
    --oracular                              Use Oracular-CAL style query or not (type: bool)
>>>>>>> 0b68c63a
[Reduction] Audit Regressor Options:
    --audit_regressor arg                   Stores feature names and their regressor values. Same dataset
                                            must be used for both regressor training and this mode. (type:
                                            str, keep, necessary)
[Reduction] Autolink Options:
    --autolink arg                          Create link function with polynomial d (type: uint, keep, necessary)
[Reduction] Automl Options:
    --automl arg                            Experimental: Set number of live configs (type: uint, default:
                                            3, keep, necessary)
    --global_lease arg                      Set initial lease for automl interactions (type: uint, default:
                                            10, keep)
    --cm_type arg                           Set type of config manager (type: str, default: interaction,
                                            choices {interaction}, keep)
    --priority_type arg                     Set function to determine next config (type: str, default: none,
                                            choices {least_exclusion, none}, keep)
    --priority_challengers arg              Set number of priority challengers to use (type: int, default:
                                            -1, keep)
    --keep_configs                          Keep all configs after champ change (type: bool, keep)
    --verbose_metrics                       Extended metrics for debugging (type: bool)
    --oracle_type arg                       Set oracle to generate configs (type: str, default: one_diff,
                                            choices {one_diff, rand}, keep)
    --automl_alpha arg                      Set confidence interval for champion change (type: float, default:
                                            0.05, keep)
    --automl_tau arg                        Time constant for count decay (type: float, default: 0.999, keep)
[Reduction] Baseline Options:
    --baseline                              Learn an additive baseline (from constant features) and a residual
                                            separately in regression (type: bool, keep, necessary)
    --lr_multiplier arg                     Learning rate multiplier for baseline model (type: float, default:
                                            1)
    --global_only                           Use separate example with only global constant for baseline predictions
                                            (type: bool, keep)
    --check_enabled                         Only use baseline when the example contains enabled flag (type:
                                            bool, keep)
[Reduction] Baseline challenger Options:
    --baseline_challenger_cb                Experimental: Build a CI around the baseline action and use it
                                            instead of the model if it's perfoming better (type: bool, keep,
                                            necessary)
    --cb_c_alpha arg                        Confidence level for baseline (type: float, default: 0.05, keep)
    --cb_c_tau arg                          Time constant for count decay (type: float, default: 0.999, keep)
[Reduction] Binary Loss Options:
    --binary                                Report loss as binary classification on -1,1 (type: bool, keep,
                                            necessary)
[Reduction] Boosting Options:
    --boosting arg                          Online boosting with <N> weak learners (type: int, keep, necessary)
    --gamma arg                             Weak learner's edge (=0.1), used only by online BBM (type: float,
                                            default: 0.1)
    --alg arg                               Specify the boosting algorithm: BBM (default), logistic (AdaBoost.OL.W),
                                            adaptive (AdaBoost.OL) (type: str, default: BBM, choices {BBM,
                                            adaptive, logistic}, keep)
[Reduction] Bootstrap Options:
    --bootstrap arg                         K-way bootstrap by online importance resampling (type: uint,
                                            keep, necessary)
    --bs_type arg                           Prediction type (type: str, default: mean, choices {mean, vote},
                                            keep)
[Reduction] CATS Tree Options:
    --cats_tree arg                         CATS Tree with <k> labels (type: uint, keep, necessary)
    --tree_bandwidth arg                    Tree bandwidth for continuous actions in terms of #actions (type:
                                            uint, default: 0, keep)
    --link arg                              The learner in each node must return a prediction in range [-1,1],
                                            so only glf1 is allowed (type: str, choices {glf1}, keep)
[Reduction] CB Distributionally Robust Optimization Options:
    --cb_dro                                Use DRO for cb learning (type: bool, keep, necessary)
    --cb_dro_alpha arg                      Confidence level for cb dro (type: float, default: 0.05, keep)
    --cb_dro_tau arg                        Time constant for count decay for cb dro (type: float, default:
                                            0.999, keep)
    --cb_dro_wmax arg                       Maximum importance weight for cb_dro (type: float, default: inf,
                                            keep)
[Reduction] CB Sample Options:
    --cb_sample                             Sample from CB pdf and swap top action (type: bool, keep, necessary)
[Reduction] CBify Options:
    --cbify arg                             Convert multiclass on <k> classes into a contextual bandit problem
                                            (type: uint, keep, necessary)
    --cbify_cs                              Consume cost-sensitive classification examples instead of multiclass
                                            (type: bool)
    --cbify_reg                             Consume regression examples instead of multiclass and cost sensitive
                                            (type: bool)
    --cats arg                              Continuous action tree with smoothing (type: uint, default: 0,
                                            keep)
    --cb_discrete                           Discretizes continuous space and adds cb_explore as option (type:
                                            bool, keep)
    --min_value arg                         Minimum continuous value (type: float, keep)
    --max_value arg                         Maximum continuous value (type: float, keep)
    --loss_option arg                       Loss options for regression - 0:squared, 1:absolute, 2:0/1 (type:
                                            int, default: 0)
    --loss_report arg                       Loss report option - 0:normalized, 1:denormalized (type: int,
                                            default: 0)
    --loss_01_ratio arg                     Ratio of zero loss for 0/1 loss (type: float, default: 0.1)
    --loss0 arg                             Loss for correct label (type: float, default: 0)
    --loss1 arg                             Loss for incorrect label (type: float, default: 1)
    --flip_loss_sign                        Flip sign of loss (use reward instead of loss) (type: bool, keep)
[Reduction] Conditional Contextual Bandit Exploration with ADF Options:
    --ccb_explore_adf                       Do Conditional Contextual Bandit learning with multiline action
                                            dependent features (type: bool, keep, necessary)
    --all_slots_loss                        Report average loss from all slots (type: bool)
    --no_predict                            Do not do a prediction when training (type: bool)
    --cb_type arg                           Contextual bandit method to use (type: str, default: mtr, choices
                                            {dm, dr, ips, mtr, sm}, keep)
[Reduction] Confidence Options:
    --confidence                            Get confidence for binary predictions (type: bool, keep, necessary)
    --confidence_after_training             Confidence after training (type: bool)
[Reduction] Conjugate Gradient Options:
    --conjugate_gradient                    Use conjugate gradient based optimization (type: bool, keep,
                                            necessary)
[Reduction] Contextual Bandit Exploration Options:
    --cb_explore arg                        Online explore-exploit for a <k> action contextual bandit problem
                                            (type: uint, keep, necessary)
    --first arg                             Tau-first exploration (type: uint, keep)
    --epsilon arg                           Epsilon-greedy exploration (type: float, default: 0.05, keep)
    --bag arg                               Bagging-based exploration (type: uint, keep)
    --cover arg                             Online cover based exploration (type: uint, keep)
    --nounif                                Do not explore uniformly on zero-probability actions in cover
                                            (type: bool, keep)
    --psi arg                               Disagreement parameter for cover (type: float, default: 1, keep)
[Reduction] Contextual Bandit Exploration with ADF (RegCB) Options:
    --cb_explore_adf                        Online explore-exploit for a contextual bandit problem with multiline
                                            action dependent features (type: bool, keep, necessary)
    --regcb                                 RegCB-elim exploration (type: bool, keep, necessary)
    --regcbopt                              RegCB optimistic exploration (type: bool, keep)
    --mellowness arg                        RegCB mellowness parameter c_0. Default 0.1 (type: float, default:
                                            0.1, keep)
    --cb_min_cost arg                       Lower bound on cost (type: float, default: 0, keep)
    --cb_max_cost arg                       Upper bound on cost (type: float, default: 1, keep)
    --first_only                            Only explore the first action in a tie-breaking event (type:
                                            bool, keep)
    --cb_type arg                           Contextual bandit method to use. RegCB only supports supervised
                                            regression (mtr) (type: str, default: mtr, choices {mtr}, keep)
[Reduction] Contextual Bandit Exploration with ADF (SquareCB) Options:
    --cb_explore_adf                        Online explore-exploit for a contextual bandit problem with multiline
                                            action dependent features (type: bool, keep, necessary)
    --squarecb                              SquareCB exploration (type: bool, keep, necessary)
    --gamma_scale arg                       Sets SquareCB greediness parameter to gamma=[gamma_scale]*[num
                                            examples]^1/2 (type: float, default: 10, keep)
    --gamma_exponent arg                    Exponent on [num examples] in SquareCB greediness parameter gamma
                                            (type: float, default: 0.5, keep)
    --elim                                  Only perform SquareCB exploration over plausible actions (computed
                                            via RegCB strategy) (type: bool, keep)
    --mellowness arg                        Mellowness parameter c_0 for computing plausible action set.
                                            Only used with --elim (type: float, default: 0.001, keep)
    --cb_min_cost arg                       Lower bound on cost. Only used with --elim (type: float, default:
                                            0, keep)
    --cb_max_cost arg                       Upper bound on cost. Only used with --elim (type: float, default:
                                            1, keep)
    --cb_type arg                           Contextual bandit method to use. SquareCB only supports supervised
                                            regression (mtr) (type: str, default: mtr, choices {mtr}, keep)
[Reduction] Contextual Bandit Exploration with ADF (bagging) Options:
    --cb_explore_adf                        Online explore-exploit for a contextual bandit problem with multiline
                                            action dependent features (type: bool, keep, necessary)
    --epsilon arg                           Epsilon-greedy exploration (type: float, default: 0, keep)
    --bag arg                               Bagging-based exploration (type: uint, keep, necessary)
    --greedify                              Always update first policy once in bagging (type: bool, keep)
    --first_only                            Only explore the first action in a tie-breaking event (type:
                                            bool, keep)
[Reduction] Contextual Bandit Exploration with ADF (greedy) Options:
    --cb_explore_adf                        Online explore-exploit for a contextual bandit problem with multiline
                                            action dependent features (type: bool, keep, necessary)
    --epsilon arg                           Epsilon-greedy exploration (type: float, default: 0.05, keep)
    --first_only                            Only explore the first action in a tie-breaking event (type:
                                            bool, keep)
[Reduction] Contextual Bandit Exploration with ADF (online cover) Options:
    --cb_explore_adf                        Online explore-exploit for a contextual bandit problem with multiline
                                            action dependent features (type: bool, keep, necessary)
    --cover arg                             Online cover based exploration (type: uint, keep, necessary)
    --psi arg                               Disagreement parameter for cover (type: float, default: 1, keep)
    --nounif                                Do not explore uniformly on zero-probability actions in cover
                                            (type: bool, keep)
    --first_only                            Only explore the first action in a tie-breaking event (type:
                                            bool, keep)
    --cb_type arg                           Contextual bandit method to use (type: str, default: mtr, choices
                                            {dr, ips, mtr}, keep)
    --epsilon arg                           Epsilon-greedy exploration (type: float, default: 0.05, keep)
[Reduction] Contextual Bandit Exploration with ADF (rnd) Options:
    --cb_explore_adf                        Online explore-exploit for a contextual bandit problem with multiline
                                            action dependent features (type: bool, keep, necessary)
    --epsilon arg                           Minimum exploration probability (type: float, default: 0, keep)
    --rnd arg                               Rnd based exploration (type: uint, default: 1, keep, necessary)
    --rnd_alpha arg                         CI width for rnd (bigger => more exploration on repeating features)
                                            (type: float, default: 0.1, keep)
    --rnd_invlambda arg                     Covariance regularization strength rnd (bigger => more exploration
                                            on new features) (type: float, default: 0.1, keep)
[Reduction] Contextual Bandit Exploration with ADF (softmax) Options:
    --cb_explore_adf                        Online explore-exploit for a contextual bandit problem with multiline
                                            action dependent features (type: bool, keep, necessary)
    --epsilon arg                           Epsilon-greedy exploration (type: float, default: 0, keep)
    --softmax                               Softmax exploration (type: bool, keep, necessary)
    --lambda arg                            Parameter for softmax (type: float, default: 1, keep)
[Reduction] Contextual Bandit Exploration with ADF (synthetic cover) Options:
    --cb_explore_adf                        Online explore-exploit for a contextual bandit problem with multiline
                                            action dependent features (type: bool, keep, necessary)
    --epsilon arg                           Epsilon-greedy exploration (type: float, default: 0, keep)
    --synthcover                            Use synthetic cover exploration (type: bool, keep, necessary)
    --synthcoverpsi arg                     Exploration reward bonus (type: float, default: 0.1, keep)
    --synthcoversize arg                    Number of policies in cover (type: uint, default: 100, keep)
[Reduction] Contextual Bandit Exploration with ADF (tau-first) Options:
    --cb_explore_adf                        Online explore-exploit for a contextual bandit problem with multiline
                                            action dependent features (type: bool, keep, necessary)
    --first arg                             Tau-first exploration (type: uint, keep, necessary)
    --epsilon arg                           Epsilon-greedy exploration (type: float, default: 0, keep)
[Reduction] Contextual Bandit Options:
    --cb arg                                Use contextual bandit learning with <k> costs (type: uint, keep,
                                            necessary)
    --cb_type arg                           Contextual bandit method to use (type: str, default: dr, choices
                                            {dm, dr, ips, mtr, sm}, keep)
    --eval                                  Evaluate a policy rather than optimizing (type: bool)
    --cb_force_legacy                       Default to non-adf cb implementation (cb_to_cb_adf) (type: bool,
                                            keep)
[Reduction] Contextual Bandit with Action Dependent Features Options:
    --cb_adf                                Do Contextual Bandit learning with multiline action dependent
                                            features (type: bool, keep, necessary)
    --rank_all                              Return actions sorted by score order (type: bool, keep)
    --no_predict                            Do not do a prediction when training (type: bool)
    --clip_p arg                            Clipping probability in importance weight. Default: 0.f (no clipping)
                                            (type: float, default: 0, keep)
    --cb_type arg                           Contextual bandit method to use (type: str, default: mtr, choices
                                            {dm, dr, ips, mtr, sm}, keep)
[Reduction] Contextual Bandit: cb -> cb_adf Options:
    --cb_to_cbadf arg                       Flag is unused and has no effect. It should not be passed. The
                                            cb_to_cbadf reduction is automatically enabled if cb, cb_explore
                                            or cbify are used. This flag will be removed in a future release
                                            but not the functionality. (type: uint)
    --cb arg                                Maps cb_adf to cb. Disable with cb_force_legacy (type: uint,
                                            keep)
    --cb_explore arg                        Translate cb explore to cb_explore_adf. Disable with cb_force_legacy
                                            (type: uint, keep)
    --cbify arg                             Translate cbify to cb_adf. Disable with cb_force_legacy (type:
                                            uint, keep)
    --cb_force_legacy                       Default to non-adf cb implementation (cb_algs) (type: bool, keep)
[Reduction] Continuous Action Contextual Bandit using Zeroth-Order Optimization Options:
    --cbzo                                  Solve 1-slot Continuous Action Contextual Bandit using Zeroth-Order
                                            Optimization (type: bool, keep, necessary)
    --policy arg                            Policy/Model to Learn (type: str, default: linear, keep)
    --radius arg                            Exploration Radius (type: float, default: 0.1, keep)
[Reduction] Continuous Action Tree with Smoothing with Full Pdf Options:
    --cats_pdf arg                          Number of tree labels <k> for cats_pdf (type: int, keep, necessary)
[Reduction] Continuous Actions Tree with Smoothing Options:
    --cats arg                              Number of discrete actions <k> for cats (type: uint, keep, necessary)
    --min_value arg                         Minimum continuous value (type: float, keep)
    --max_value arg                         Maximum continuous value (type: float, keep)
    --bandwidth arg                         Bandwidth (radius) of randomization around discrete actions in
                                            terms of continuous range. By default will be set to half of
                                            the continuous action unit-range resulting in smoothing that
                                            stays inside the action space unit-range:
                                            unit_range = (max_value
                                            - min_value)/num-of-actions
                                            default bandwidth = unit_range /
                                            2.0 (type: float, keep)
[Reduction] Continuous Actions: Convert to Pmf Options:
    --get_pmf                               Convert a single multiclass prediction to a pmf (type: bool,
                                            keep, necessary)
[Reduction] Continuous Actions: Sample Pdf Options:
    --sample_pdf                            Sample a pdf and pick a continuous valued action (type: bool,
                                            keep, necessary)
[Reduction] Continuous Actions: cb_explore_pdf Options:
    --cb_explore_pdf                        Sample a pdf and pick a continuous valued action (type: bool,
                                            keep, necessary)
    --epsilon arg                           Epsilon-greedy exploration (type: float, default: 0.05, keep)
    --min_value arg                         Min value for continuous range (type: float, default: 0, keep)
    --max_value arg                         Max value for continuous range (type: float, default: 1, keep)
    --first_only                            Use user provided first action or user provided pdf or uniform
                                            random (type: bool, keep)
[Reduction] Convert Discrete PMF into Continuous PDF Options:
    --pmf_to_pdf arg                        Number of discrete actions <k> for pmf_to_pdf (type: uint, default:
                                            0, keep, necessary)
    --min_value arg                         Minimum continuous value (type: float, keep)
    --max_value arg                         Maximum continuous value (type: float, keep)
    --bandwidth arg                         Bandwidth (radius) of randomization around discrete actions in
                                            terms of continuous range. By default will be set to half of
                                            the continuous action unit-range resulting in smoothing that
                                            stays inside the action space unit-range:
                                            unit_range = (max_value
                                            - min_value)/num-of-actions
                                            default bandwidth = unit_range /
                                            2.0 (type: float, keep)
    --first_only                            Use user provided first action or user provided pdf or uniform
                                            random (type: bool, keep)
[Reduction] Cost Sensitive Active Learning Options:
    --cs_active arg                         Cost-sensitive active learning with <k> costs (type: uint, keep,
                                            necessary)
    --simulation                            Cost-sensitive active learning simulation mode (type: bool)
    --baseline                              Cost-sensitive active learning baseline (type: bool)
    --domination arg                        Cost-sensitive active learning use domination (type: int, default:
                                            1)
    --mellowness arg                        Mellowness parameter c_0 (type: float, default: 0.1, keep)
    --range_c arg                           Parameter controlling the threshold for per-label cost uncertainty
                                            (type: float, default: 0.5)
    --max_labels arg                        Maximum number of label queries (type: uint, default: 18446744073709551615)
    --min_labels arg                        Minimum number of label queries (type: uint, default: 18446744073709551615)
    --cost_max arg                          Cost upper bound (type: float, default: 1)
    --cost_min arg                          Cost lower bound (type: float, default: 0)
    --csa_debug                             Print debug stuff for cs_active (type: bool)
[Reduction] Cost Sensitive One Against All Options:
    --csoaa arg                             One-against-all multiclass with <k> costs (type: uint, keep,
                                            necessary)
    --indexing arg                          Choose between 0 or 1-indexing (type: int, choices {0, 1}, keep)
[Reduction] Cost Sensitive One Against All with Label Dependent Features Options:
    --csoaa_ldf arg                         Use one-against-all multiclass learning with label dependent
                                            features (type: str, keep, necessary)
    --ldf_override arg                      Override singleline or multiline from csoaa_ldf or wap_ldf, eg
                                            if stored in file (type: str)
    --csoaa_rank                            Return actions sorted by score order (type: bool, keep)
    --probabilities                         Predict probabilities of all classes (type: bool, keep)
[Reduction] Cost Sensitive Weighted All-Pairs with Label Dependent Features Options:
    --wap_ldf arg                           Use weighted all-pairs multiclass learning with label dependent
                                            features. Specify singleline or multiline. (type: str, keep,
                                            necessary)
[Reduction] Count label Options:
    --dont_output_best_constant             Don't track the best constant used in the output (type: bool)
[Reduction] Debug Metrics Options:
    --extra_metrics arg                     Specify filename to write metrics to. Note: There is no fixed
                                            schema (type: str, necessary)
[Reduction] Error Correcting Tournament Options:
    --ect arg                               Error correcting tournament with <k> labels (type: uint, keep,
                                            necessary)
    --error arg                             Errors allowed by ECT (type: uint, default: 0, keep)
    --link arg                              Specify the link function (type: str, default: identity, choices
                                            {glf1, identity, logistic, poisson}, keep)
[Reduction] Experience Replay / replay_b Options:
    --replay_b arg                          Use experience replay at a specified level [b=classification/regression,
                                            m=multiclass, c=cost sensitive] with specified buffer size (type:
                                            uint, keep, necessary)
    --replay_b_count arg                    How many times (in expectation) should each example be played
                                            (default: 1 = permuting) (type: uint, default: 1)
[Reduction] Experience Replay / replay_c Options:
    --replay_c arg                          Use experience replay at a specified level [b=classification/regression,
                                            m=multiclass, c=cost sensitive] with specified buffer size (type:
                                            uint, keep, necessary)
    --replay_c_count arg                    How many times (in expectation) should each example be played
                                            (default: 1 = permuting) (type: uint, default: 1)
[Reduction] Experience Replay / replay_m Options:
    --replay_m arg                          Use experience replay at a specified level [b=classification/regression,
                                            m=multiclass, c=cost sensitive] with specified buffer size (type:
                                            uint, keep, necessary)
    --replay_m_count arg                    How many times (in expectation) should each example be played
                                            (default: 1 = permuting) (type: uint, default: 1)
[Reduction] Explore Evaluation Options:
    --explore_eval                          Evaluate explore_eval adf policies (type: bool, keep, necessary)
    --multiplier arg                        Multiplier used to make all rejection sample probabilities <=
                                            1 (type: float)
[Reduction] Follow the Regularized Leader - Coin Options:
    --coin                                  Coin betting optimizer (type: bool, keep, necessary)
    --ftrl_alpha arg                        Learning rate for FTRL optimization (type: float)
    --ftrl_beta arg                         Learning rate for FTRL optimization (type: float)
[Reduction] Follow the Regularized Leader - FTRL Options:
    --ftrl                                  FTRL: Follow the Proximal Regularized Leader (type: bool, keep,
                                            necessary)
    --ftrl_alpha arg                        Learning rate for FTRL optimization (type: float)
    --ftrl_beta arg                         Learning rate for FTRL optimization (type: float)
[Reduction] Follow the Regularized Leader - Pistol Options:
    --pistol                                PiSTOL: Parameter-free STOchastic Learning (type: bool, keep,
                                            necessary)
    --ftrl_alpha arg                        Learning rate for FTRL optimization (type: float)
    --ftrl_beta arg                         Learning rate for FTRL optimization (type: float)
[Reduction] FreeGrad Options:
    --freegrad                              Diagonal FreeGrad Algorithm (type: bool, keep, necessary)
    --restart                               Use the FreeRange restarts (type: bool)
    --project                               Project the outputs to adapt to both the lipschitz and comparator
                                            norm (type: bool)
    --radius arg                            Radius of the l2-ball for the projection. If not supplied, an
                                            adaptive radius will be used (type: float)
    --fepsilon arg                          Initial wealth (type: float, default: 1)
[Reduction] Generate Interactions Options:
    --leave_duplicate_interactions          Don't remove interactions with duplicate combinations of namespaces.
                                            For ex. this is a duplicate: '-q ab -q ba' and a lot more in
                                            '-q ::'. (type: bool)
[Reduction] Gradient Descent Matrix Factorization Options:
    --rank arg                              Rank for matrix factorization (type: uint, keep, necessary)
    --bfgs                                  Option not supported by this reduction (type: bool)
    --conjugate_gradient                    Option not supported by this reduction (type: bool)
[Reduction] Gradient Descent Options:
    --sgd                                   Use regular stochastic gradient descent update (type: bool, keep)
    --adaptive                              Use adaptive, individual learning rates (type: bool, keep)
    --adax                                  Use adaptive learning rates with x^2 instead of g^2x^2 (type:
                                            bool)
    --invariant                             Use safe/importance aware updates (type: bool, keep)
    --normalized                            Use per feature normalized updates (type: bool, keep)
    --sparse_l2 arg                         Degree of l2 regularization applied to activated sparse parameters
                                            (type: float, default: 0)
    --l1_state arg                          Amount of accumulated implicit l1 regularization (type: float,
                                            default: 0)
    --l2_state arg                          Amount of accumulated implicit l2 regularization (type: float,
                                            default: 1)
[Reduction] Interact via Elementwise Multiplication Options:
    --interact arg                          Put weights on feature products from namespaces <n1> and <n2>
                                            (type: str, keep, necessary)
[Reduction] Interaction Grounded Learning Options:
    --experimental_igl                      Experimental: Do Interaction Grounding with multiline action
                                            dependent features (type: bool, keep, necessary)
[Reduction] Kernel SVM Options:
    --ksvm                                  Kernel svm (type: bool, keep, necessary)
    --reprocess arg                         Number of reprocess steps for LASVM (type: uint, default: 1)
    --pool_greedy                           Use greedy selection on mini pools (type: bool)
    --para_active                           Do parallel active learning (type: bool)
    --pool_size arg                         Size of pools for active learning (type: uint, default: 1)
    --subsample arg                         Number of items to subsample from the pool (type: uint, default:
                                            1)
    --kernel arg                            Type of kernel (type: str, default: linear, choices {linear,
                                            poly, rbf}, keep)
    --bandwidth arg                         Bandwidth of rbf kernel (type: float, default: 1, keep)
    --degree arg                            Degree of poly kernel (type: int, default: 2, keep)
[Reduction] LBFGS and Conjugate Gradient Options:
    --bfgs                                  Use conjugate gradient based optimization (type: bool, keep,
                                            necessary)
    --hessian_on                            Use second derivative in line search (type: bool)
    --mem arg                               Memory in bfgs (type: int, default: 15)
    --termination arg                       Termination threshold (type: float, default: 0.001)
[Reduction] Latent Dirichlet Allocation Options:
    --lda arg                               Run lda with <int> topics (type: uint, keep, necessary)
    --lda_alpha arg                         Prior on sparsity of per-document topic weights (type: float,
                                            default: 0.1, keep)
    --lda_rho arg                           Prior on sparsity of topic distributions (type: float, default:
                                            0.1, keep)
    --lda_D arg                             Number of documents (type: float, default: 10000)
    --lda_epsilon arg                       Loop convergence threshold (type: float, default: 0.001)
    --minibatch arg                         Minibatch size, for LDA (type: uint, default: 1)
    --math-mode arg                         Math mode: 0=simd, 1=accuracy, 2=fast-approx (type: int, default:
                                            0, choices {0, 1, 2})
    --metrics                               Compute metrics (type: bool)
[Reduction] Logarithmic Time Multiclass Tree Options:
    --log_multi arg                         Use online tree for multiclass (type: uint, keep, necessary)
    --no_progress                           Disable progressive validation (type: bool)
    --swap_resistance arg                   Higher = more resistance to swap, default=4 (type: uint, default:
                                            4)
[Reduction] Low Rank Quadratics FA Options:
    --lrqfa arg                             Use low rank quadratic features with field aware weights (type:
                                            str, keep, necessary)
[Reduction] Low Rank Quadratics Options:
    --lrq args...                           Use low rank quadratic features (type: list[str], keep, necessary)
    --lrqdropout                            Use dropout training for low rank quadratic features (type: bool,
                                            keep)
[Reduction] Make csoaa_ldf into Contextual Bandit Options:
    --cbify_ldf                             Convert csoaa_ldf into a contextual bandit problem (type: bool,
                                            keep, necessary)
    --loss0 arg                             Loss for correct label (type: float, default: 0)
    --loss1 arg                             Loss for incorrect label (type: float, default: 1)
[Reduction] Marginal Options:
    --marginal arg                          Substitute marginal label estimates for ids (type: str, keep,
                                            necessary)
    --initial_denominator arg               Initial denominator (type: float, default: 1)
    --initial_numerator arg                 Initial numerator (type: float, default: 0.5)
    --compete                               Enable competition with marginal features (type: bool)
    --update_before_learn                   Update marginal values before learning (type: bool)
    --unweighted_marginals                  Ignore importance weights when computing marginals (type: bool)
    --decay arg                             Decay multiplier per event (1e-3 for example) (type: float, default:
                                            0)
[Reduction] Matrix Factorization Reduction Options:
    --new_mf arg                            Rank for reduction-based matrix factorization (type: uint, keep,
                                            necessary)
[Reduction] Memory Tree Options:
    --memory_tree arg                       Make a memory tree with at most <n> nodes (type: uint, default:
                                            0, keep, necessary)
    --max_number_of_labels arg              Max number of unique label (type: uint, default: 10)
    --leaf_example_multiplier arg           Multiplier on examples per leaf (default = log nodes) (type:
                                            uint, default: 1)
    --alpha arg                             Alpha (type: float, default: 0.1)
    --dream_repeats arg                     Number of dream operations per example (default = 1) (type: uint,
                                            default: 1)
    --top_K arg                             Top K prediction error (type: int, default: 1)
    --learn_at_leaf                         Enable learning at leaf (type: bool)
    --oas                                   Use oas at the leaf (type: bool)
    --dream_at_update arg                   Turn on dream operations at reward based update as well (type:
                                            int, default: 0)
    --online                                Turn on dream operations at reward based update as well (type:
                                            bool)
[Reduction] Multilabel One Against All Options:
    --multilabel_oaa arg                    One-against-all multilabel with <k> labels (type: uint, keep,
                                            necessary)
    --probabilities                         Predict probabilities of all classes (type: bool)
    --link arg                              Specify the link function (type: str, default: identity, choices
                                            {glf1, identity, logistic, poisson}, keep)
[Reduction] Multiworld Testing Options:
    --multiworld_test arg                   Evaluate features as a policies (type: str, keep, necessary)
    --learn arg                             Do Contextual Bandit learning on <n> classes (type: uint)
    --exclude_eval                          Discard mwt policy features before learning (type: bool)
[Reduction] Neural Network Options:
    --nn arg                                Sigmoidal feedforward network with <k> hidden units (type: uint,
                                            keep, necessary)
    --inpass                                Train or test sigmoidal feedforward network with input passthrough
                                            (type: bool, keep)
    --multitask                             Share hidden layer across all reduced tasks (type: bool, keep)
    --dropout                               Train or test sigmoidal feedforward network using dropout (type:
                                            bool, keep)
    --meanfield                             Train or test sigmoidal feedforward network using mean field
                                            (type: bool)
[Reduction] Noop Base Learner Options:
    --noop                                  Do no learning (type: bool, keep, necessary)
[Reduction] Offset Tree Options:
    --ot arg                                Offset tree with <k> labels (type: uint, keep, necessary)
[Reduction] OjaNewton Options:
    --OjaNewton                             Online Newton with Oja's Sketch (type: bool, keep, necessary)
    --sketch_size arg                       Size of sketch (type: int, default: 10)
    --epoch_size arg                        Size of epoch (type: int, default: 1)
    --alpha arg                             Mutiplicative constant for indentiy (type: float, default: 1)
    --alpha_inverse arg                     One over alpha, similar to learning rate (type: float)
    --learning_rate_cnt arg                 Constant for the learning rate 1/t (type: float, default: 2)
    --normalize arg                         Normalize the features or not (type: str)
    --random_init arg                       Randomize initialization of Oja or not (type: str)
[Reduction] One Against All Options:
    --oaa arg                               One-against-all multiclass with <k> labels (type: uint, keep,
                                            necessary)
    --oaa_subsample arg                     Subsample this number of negative examples when learning (type:
                                            uint)
    --probabilities                         Predict probabilities of all classes (type: bool)
    --scores                                Output raw scores per class (type: bool)
    --indexing arg                          Choose between 0 or 1-indexing (type: int, choices {0, 1}, keep)
[Reduction] Print Psuedolearner Options:
    --print                                 Print examples (type: bool, keep, necessary)
[Reduction] Probabilistic Label Tree Options:
    --plt arg                               Probabilistic Label Tree with <k> labels (type: uint, keep, necessary)
    --kary_tree arg                         Use <k>-ary tree (type: uint, default: 2, keep)
    --threshold arg                         Predict labels with conditional marginal probability greater
                                            than <thr> threshold (type: float, default: 0.5)
    --top_k arg                             Predict top-<k> labels instead of labels above threshold (type:
                                            uint, default: 0)
[Reduction] Recall Tree Options:
    --recall_tree arg                       Use online tree for multiclass (type: uint, keep, necessary)
    --max_candidates arg                    Maximum number of labels per leaf in the tree (type: uint, keep)
    --bern_hyper arg                        Recall tree depth penalty (type: float, default: 1)
    --max_depth arg                         Maximum depth of the tree, default log_2 (#classes) (type: uint,
                                            keep)
    --node_only                             Only use node features, not full path features (type: bool, keep)
    --randomized_routing                    Randomized routing (type: bool, keep)
[Reduction] Scorer Options:
    --link arg                              Specify the link function (type: str, default: identity, choices
                                            {glf1, identity, logistic, poisson}, keep)
[Reduction] Search Options:
    --search arg                            Use learning to search, argument=maximum action id or 0 for LDF
                                            (type: uint, default: 1, keep)
    --search_task arg                       The search task (use "--search_task list" to get a list of available
                                            tasks) (type: str, choices {argmax, dep_parser, entity_relation,
                                            graph, hook, list, multiclasstask, sequence, sequence_ctg, sequence_demoldf,
                                            sequencespan}, keep, necessary)
    --search_metatask arg                   The search metatask (use "--search_metatask list" to get a list
                                            of available metatasks Note: a valid search_task needs to be
                                            supplied in addition for this to output.) (type: str, keep)
    --search_interpolation arg              At what level should interpolation happen? [*data|policy] (type:
                                            str, keep)
    --search_rollout arg                    How should rollouts be executed (type: str, choices {learn, mix,
                                            mix_per_roll, mix_per_state, none, oracle, policy, ref})
    --search_rollin arg                     How should past trajectories be generated (type: str, choices
                                            {learn, mix, mix_per_roll, mix_per_state, oracle, policy, ref})
    --search_passes_per_policy arg          Number of passes per policy (only valid for search_interpolation=policy)
                                            (type: uint, default: 1)
    --search_beta arg                       Interpolation rate for policies (only valid for search_interpolation=policy)
                                            (type: float, default: 0.5)
    --search_alpha arg                      Annealed beta = 1-(1-alpha)^t (only valid for search_interpolation=data)
                                            (type: float, default: 1e-10)
    --search_total_nb_policies arg          If we are going to train the policies through multiple separate
                                            calls to vw, we need to specify this parameter and tell vw how
                                            many policies are eventually going to be trained (type: uint)
    --search_trained_nb_policies arg        The number of trained policies in a file (type: uint)
    --search_allowed_transitions arg        Read file of allowed transitions [def: all transitions are allowed]
                                            (type: str)
    --search_subsample_time arg             Instead of training at all timesteps, use a subset. if value
                                            in (0,1), train on a random v%. if v>=1, train on precisely v
                                            steps per example, if v<=-1, use active learning (type: float)
    --search_neighbor_features arg          Copy features from neighboring lines. argument looks like: '-1:a,+2'
                                            meaning copy previous line namespace a and next next line from
                                            namespace _unnamed_, where ',' separates them (type: str, keep)
    --search_rollout_num_steps arg          How many calls of "loss" before we stop really predicting on
                                            rollouts and switch to oracle (default means "infinite") (type:
                                            uint, default: 0)
    --search_history_length arg             Some tasks allow you to specify how much history their depend
                                            on; specify that here (type: uint, default: 1, keep)
    --search_no_caching                     Turn off the built-in caching ability (makes things slower, but
                                            technically more safe) (type: bool)
    --search_xv                             Train two separate policies, alternating prediction/learning
                                            (type: bool)
    --search_perturb_oracle arg             Perturb the oracle on rollin with this probability (type: float,
                                            default: 0)
    --search_linear_ordering                Insist on generating examples in linear order (def: hoopla permutation)
                                            (type: bool)
    --search_active_verify arg              Verify that active learning is doing the right thing (arg = multiplier,
                                            should be = cost_range * range_c) (type: float)
    --search_save_every_k_runs arg          Save model every k runs (type: uint, default: 0)
[Reduction] Slates Options:
    --slates                                Enable slates reduction (type: bool, keep, necessary)
[Reduction] Stagewise Polynomial Options:
    --stage_poly                            Use stagewise polynomial feature learning (type: bool, keep,
                                            necessary)
    --sched_exponent arg                    Exponent controlling quantity of included features (type: float,
                                            default: 1)
    --batch_sz arg                          Multiplier on batch size before including more features (type:
                                            uint, default: 1000)
    --batch_sz_no_doubling                  Batch_sz does not double (type: bool)
[Reduction] Stochastic Variance Reduced Gradient Options:
    --svrg                                  Streaming Stochastic Variance Reduced Gradient (type: bool, keep,
                                            necessary)
    --stage_size arg                        Number of passes per SVRG stage (type: int, default: 1)
[Reduction] Top K Options:
    --top arg                               Top k recommendation (type: uint, keep, necessary)
[Reduction] Warm start contextual bandit Options:
    --warm_cb arg                           Convert multiclass on <k> classes into a contextual bandit problem
                                            (type: uint, keep, necessary)
    --warm_cb_cs                            Consume cost-sensitive classification examples instead of multiclass
                                            (type: bool)
    --loss0 arg                             Loss for correct label (type: float, default: 0)
    --loss1 arg                             Loss for incorrect label (type: float, default: 1)
    --warm_start arg                        Number of training examples for warm start phase (type: uint,
                                            default: 0)
    --epsilon arg                           Epsilon-greedy exploration (type: float, keep)
    --interaction arg                       Number of examples for the interactive contextual bandit learning
                                            phase (type: uint, default: 4294967295)
    --warm_start_update                     Indicator of warm start updates (type: bool)
    --interaction_update                    Indicator of interaction updates (type: bool)
    --corrupt_type_warm_start arg           Type of label corruption in the warm start phase (1: uniformly
                                            at random, 2: circular, 3: replacing with overwriting label)
                                            (type: int, default: 1, choices {1, 2, 3})
    --corrupt_prob_warm_start arg           Probability of label corruption in the warm start phase (type:
                                            float, default: 0)
    --choices_lambda arg                    The number of candidate lambdas to aggregate (lambda is the importance
                                            weight parameter between the two sources) (type: uint, default:
                                            1)
    --lambda_scheme arg                     The scheme for generating candidate lambda set (1: center lambda=0.5,
                                            2: center lambda=0.5, min lambda=0, max lambda=1, 3: center lambda=epsilon/(1+epsilon),
                                            4: center lambda=epsilon/(1+epsilon), min lambda=0, max lambda=1);
                                            the rest of candidate lambda values are generated using a doubling
                                            scheme (type: int, default: 1, choices {1, 2, 3, 4})
    --overwrite_label arg                   The label used by type 3 corruptions (overwriting) (type: uint,
                                            default: 1)
    --sim_bandit                            Simulate contextual bandit updates on warm start examples (type:
                                            bool)<|MERGE_RESOLUTION|>--- conflicted
+++ resolved
@@ -1,3 +1,8 @@
+Aged Exploration Options:
+    --agedexp                               Use decay of exploration reduction (type: bool, keep, necessary)
+    --model_count arg                       Set number of exploration models (type: uint, default: 3, keep)
+    --min_scope arg                         Minimum example count of model before removing (type: uint, default:
+                                            10, keep)
 Diagnostic Options:
     --version                               Version information (type: bool)
     -a, --audit                             Print weights of features (type: bool)
@@ -189,21 +194,6 @@
     --mellowness arg                        Active learning mellowness parameter c_0. Default 8 (type: float,
                                             default: 8, keep)
 [Reduction] Active Learning with Cover Options:
-<<<<<<< HEAD
-  --active_cover                             Enable active learning with cover (required to enable 
-                                             this reduction)
-  --mellowness arg (Default: 8)              Active learning mellowness parameter c_0
-  --alpha arg (Default: 1)                   Active learning variance upper bound parameter alpha
-  --beta_scale arg (Default: 3.1622777)      Active learning variance upper bound parameter 
-                                             beta_scale
-  --cover arg (Default: 12)                  Cover size
-  --oracular                                 Use Oracular-CAL style query or not
-Aged Exploration Options:
-  --agedexp                                  Use decay of exploration reduction (required to enable
-                                             this reduction)
-  --model_count arg (Default: 3)             Set number of exploration models
-  --min_scope arg (Default: 10)              Minimum example count of model before removing
-=======
     --active_cover                          Enable active learning with cover (type: bool, keep, necessary)
     --mellowness arg                        Active learning mellowness parameter c_0 (type: float, default:
                                             8, keep)
@@ -213,7 +203,6 @@
                                             float, default: 3.1622777)
     --cover arg                             Cover size (type: uint, default: 12, keep)
     --oracular                              Use Oracular-CAL style query or not (type: bool)
->>>>>>> 0b68c63a
 [Reduction] Audit Regressor Options:
     --audit_regressor arg                   Stores feature names and their regressor values. Same dataset
                                             must be used for both regressor training and this mode. (type:

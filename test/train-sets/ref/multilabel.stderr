predictions = multilabel.predict
using no cache
Reading datafile = train-sets/multilabel
num sources = 1
Num weight bits = 18
learning rate = 0.5
initial_t = 0
power_t = 0.5
Enabled reductions: gd, scorer-identity, multilabel_oaa
<<<<<<< HEAD
Input label = multilabel
Output pred = MULTILABELS
=======
Input label = MULTILABEL
Output pred = multilabels
>>>>>>> 1ef6de29
average  since         example        example        current        current  current
loss     last          counter         weight          label        predict features
2.000000 2.000000            1            1.0            0,1                       2
2.000000 2.000000            2            2.0            1,2            0,1        2
3.000000 4.000000            4            4.0            3,4            1,2        2
2.875000 2.750000            8            8.0              8                       2

finished run
number of examples = 10
weighted example sum = 10.000000
weighted label sum = 0.000000
average loss = 2.600000
total feature number = 20<|MERGE_RESOLUTION|>--- conflicted
+++ resolved
@@ -7,13 +7,8 @@
 initial_t = 0
 power_t = 0.5
 Enabled reductions: gd, scorer-identity, multilabel_oaa
-<<<<<<< HEAD
-Input label = multilabel
+Input label = MULTILABEL
 Output pred = MULTILABELS
-=======
-Input label = MULTILABEL
-Output pred = multilabels
->>>>>>> 1ef6de29
 average  since         example        example        current        current  current
 loss     last          counter         weight          label        predict features
 2.000000 2.000000            1            1.0            0,1                       2

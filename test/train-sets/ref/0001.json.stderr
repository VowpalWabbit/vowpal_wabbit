--- conflicted
+++ resolved
@@ -8,13 +8,7 @@
 creating cache_file = train-sets/0001.json.cache
 Reading datafile = train-sets/0001.json
 num sources = 1
-<<<<<<< HEAD
-Enabled reductions: gd, scorer-identity
-Input label = label_type_t::simple
-Output pred = prediction_type_t::scalar
-=======
 Enabled reductions: gd, scorer-identity, count_label
->>>>>>> 365ec15d
 average  since         example        example  current  current  current
 loss     last          counter         weight    label  predict features
 1.000000 1.000000            1            1.0   1.0000   0.0000      290

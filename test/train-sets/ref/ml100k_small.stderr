creating quadratic features for pairs: ui
using l2 regularization = 2e-06
final_regressor = models/movielens.reg
creating cache_file = train-sets/ml100k_small_train.cache
Reading datafile = train-sets/ml100k_small_train
num sources = 1
Num weight bits = 16
learning rate = 0.05
initial_t = 1
power_t = 0
decay_learning_rate = 0.97
Enabled reductions: rank, scorer-identity, count_label
<<<<<<< HEAD
Input label = simple
Output pred = SCALAR
=======
Input label = SIMPLE
Output pred = scalar
>>>>>>> 1ef6de29
average  since         example        example        current        current  current
loss     last          counter         weight          label        predict features
3.295105 3.295105            1            1.0         2.0000         0.1848       23
5.751018 8.206931            2            2.0         3.0000         0.1352       23
9.362045 12.97307            4            4.0         4.0000         0.5185       23
9.071618 8.781190            8            8.0         2.0000         0.7967       23
6.322147 3.572676           16           16.0         3.0000         1.2553       23
4.816805 3.311464           32           32.0         2.0000         2.0616       23
3.399764 1.982723           64           64.0         5.0000         2.8991       23
2.357936 1.316107          128          128.0         4.0000         3.8250       23
1.815673 1.273411          256          256.0         3.0000         3.1820       23

finished run
number of examples per pass = 237
passes used = 2
weighted example sum = 474.000000
weighted label sum = 1666.000000
average loss = 1.498131
best constant = 3.514768
total feature number = 10902<|MERGE_RESOLUTION|>--- conflicted
+++ resolved
@@ -10,13 +10,8 @@
 power_t = 0
 decay_learning_rate = 0.97
 Enabled reductions: rank, scorer-identity, count_label
-<<<<<<< HEAD
-Input label = simple
+Input label = SIMPLE
 Output pred = SCALAR
-=======
-Input label = SIMPLE
-Output pred = scalar
->>>>>>> 1ef6de29
 average  since         example        example        current        current  current
 loss     last          counter         weight          label        predict features
 3.295105 3.295105            1            1.0         2.0000         0.1848       23

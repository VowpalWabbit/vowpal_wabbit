creating quadratic features for pairs: :: AB 
WARNING: any duplicate namespace interactions will be removed
You can use --leave_duplicate_interactions to disable this behaviour.
creating features for following interactions: AAA ::: 
Num weight bits = 18
learning rate = 0.5
initial_t = 0
power_t = 0.5
using no cache
Reading datafile = train-sets/ccb_lots_of_interactions_mini.dat
num sources = 1
Enabled reductions: gd, generate_interactions, scorer, csoaa_ldf, cb_adf, cb_explore_adf_greedy, cb_sample, shared_feature_merger, ccb_explore_adf
average  since         example        example  current  current  current
loss     last          counter         weight    label  predict features
<<<<<<< HEAD
0.000000 0.000000            1            1.0 0:0,1:0,... 0,1,2,...      853
0.000000 0.000000            2            2.0 0:0,1:0,... 0,1,2,...      853
0.000000 0.000000            4            4.0 3:0,4:0,... 3,4,0,...    25551
=======
0.000000 0.000000            1            1.0 0:0,1:0,... 0,1,2,...      335
0.000000 0.000000            2            2.0 0:0,1:0,... 0,1,2,...      335
0.000000 0.000000            4            4.0 3:0,4:0,... 3,4,0,...    14852
>>>>>>> b250d856

finished run
number of examples = 4
weighted example sum = 4.000000
weighted label sum = 0.000000
average loss = 0.000000
<<<<<<< HEAD
total feature number = 37504
=======
total feature number = 20951
>>>>>>> b250d856
<|MERGE_RESOLUTION|>--- conflicted
+++ resolved
@@ -1,7 +1,7 @@
-creating quadratic features for pairs: :: AB 
+creating quadratic features for pairs: :: AB
 WARNING: any duplicate namespace interactions will be removed
 You can use --leave_duplicate_interactions to disable this behaviour.
-creating features for following interactions: AAA ::: 
+creating features for following interactions: AAA :::
 Num weight bits = 18
 learning rate = 0.5
 initial_t = 0
@@ -12,23 +12,13 @@
 Enabled reductions: gd, generate_interactions, scorer, csoaa_ldf, cb_adf, cb_explore_adf_greedy, cb_sample, shared_feature_merger, ccb_explore_adf
 average  since         example        example  current  current  current
 loss     last          counter         weight    label  predict features
-<<<<<<< HEAD
 0.000000 0.000000            1            1.0 0:0,1:0,... 0,1,2,...      853
 0.000000 0.000000            2            2.0 0:0,1:0,... 0,1,2,...      853
 0.000000 0.000000            4            4.0 3:0,4:0,... 3,4,0,...    25551
-=======
-0.000000 0.000000            1            1.0 0:0,1:0,... 0,1,2,...      335
-0.000000 0.000000            2            2.0 0:0,1:0,... 0,1,2,...      335
-0.000000 0.000000            4            4.0 3:0,4:0,... 3,4,0,...    14852
->>>>>>> b250d856
 
 finished run
 number of examples = 4
 weighted example sum = 4.000000
 weighted label sum = 0.000000
 average loss = 0.000000
-<<<<<<< HEAD
-total feature number = 37504
-=======
-total feature number = 20951
->>>>>>> b250d856
+total feature number = 37504
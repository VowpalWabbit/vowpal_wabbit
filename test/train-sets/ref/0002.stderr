--- conflicted
+++ resolved
@@ -7,13 +7,8 @@
 initial_t = 1
 power_t = 0.5
 Enabled reductions: gd, scorer-identity, count_label
-<<<<<<< HEAD
-Input label = simple
+Input label = SIMPLE
 Output pred = SCALAR
-=======
-Input label = SIMPLE
-Output pred = scalar
->>>>>>> 1ef6de29
 average  since         example        example        current        current  current
 loss     last          counter         weight          label        predict features
 0.271591 0.271591            1            1.0         0.5211         0.0000       15

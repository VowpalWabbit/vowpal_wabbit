using l2 regularization = 1
enabling BFGS based optimization **without** curvature calculation
Num weight bits = 20
learning rate = 0.5
initial_t = 0
power_t = 0.5
decay_learning_rate = 1
m = 7
Allocated 72M for weights and mem
## avg. loss 	der. mag. 	d. m. cond.	 wolfe1    	wolfe2    	mix fraction	curvature 	dir. magnitude	step size
creating cache_file = train-sets/zero.dat.cache
Reading datafile = train-sets/zero.dat
num sources = 1
<<<<<<< HEAD
Enabled reductions: bfgs, scorer-identity
Input label = label_type_t::simple
Output pred = prediction_type_t::scalar
=======
Enabled reductions: bfgs, scorer-identity, count_label
>>>>>>> 365ec15d
 1 0.00000   	0.00000   	0.00000   	          	          	          	0.00000   	0.00000   	0.00000

finished run
number of examples per pass = 5
passes used = 2
weighted example sum = 10.000000
weighted label sum = 0.000000
average loss = 0.000000
total feature number = 6002<|MERGE_RESOLUTION|>--- conflicted
+++ resolved
@@ -11,13 +11,7 @@
 creating cache_file = train-sets/zero.dat.cache
 Reading datafile = train-sets/zero.dat
 num sources = 1
-<<<<<<< HEAD
-Enabled reductions: bfgs, scorer-identity
-Input label = label_type_t::simple
-Output pred = prediction_type_t::scalar
-=======
 Enabled reductions: bfgs, scorer-identity, count_label
->>>>>>> 365ec15d
  1 0.00000   	0.00000   	0.00000   	          	          	          	0.00000   	0.00000   	0.00000
 
 finished run

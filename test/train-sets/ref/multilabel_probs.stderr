--- conflicted
+++ resolved
@@ -7,13 +7,8 @@
 initial_t = 0
 power_t = 0.5
 Enabled reductions: gd, scorer-logistic, multilabel_oaa-prob
-<<<<<<< HEAD
-Input label = multilabel
+Input label = MULTILABEL
 Output pred = SCALARS
-=======
-Input label = MULTILABEL
-Output pred = scalars
->>>>>>> 1ef6de29
 average  since         example        example        current        current  current
 loss     last          counter         weight          label        predict features
 2.000000 2.000000            1            1.0            0,1                       2

--- conflicted
+++ resolved
@@ -11,13 +11,7 @@
 creating cache_file = train-sets/rcv1_mini.dat.cache
 Reading datafile = train-sets/rcv1_mini.dat
 num sources = 1
-<<<<<<< HEAD
-Enabled reductions: gd, generate_interactions, scorer-identity
-Input label = label_type_t::simple
-Output pred = prediction_type_t::scalar
-=======
 Enabled reductions: gd, generate_interactions, scorer-identity, count_label
->>>>>>> 365ec15d
 average  since         example        example  current  current  current
 loss     last          counter         weight    label  predict features
 1.000000 1.000000            1            1.0  -1.0000   0.0000    32385

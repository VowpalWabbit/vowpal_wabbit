<<<<<<< HEAD
Version 99.1.0
Id 
=======
Version 9.6.0
Id
>>>>>>> 37ca5ef9
Min label:-3.35097
Max label:3.13689
bits:18
lda:0
0 ngram:
0 skip:
options: --cbzo --policy linear
Checksum: 1941174661
50664:-0.452471
116060:-0.0388234
130684:0.255139
180474:0.248386
256306:-0.402665<|MERGE_RESOLUTION|>--- conflicted
+++ resolved
@@ -1,10 +1,5 @@
-<<<<<<< HEAD
-Version 99.1.0
+Version 9.7.0
 Id 
-=======
-Version 9.6.0
-Id
->>>>>>> 37ca5ef9
 Min label:-3.35097
 Max label:3.13689
 bits:18

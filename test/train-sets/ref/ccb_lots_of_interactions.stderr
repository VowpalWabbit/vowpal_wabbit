creating quadratic features for pairs: :: 
WARNING: any duplicate namespace interactions will be removed
You can use --leave_duplicate_interactions to disable this behaviour.
Num weight bits = 18
learning rate = 0.5
initial_t = 0
power_t = 0.5
using no cache
Reading datafile = train-sets/ccb_lots_of_interactions.dat
num sources = 1
Enabled reductions: gd, generate_interactions, scorer, csoaa_ldf, cb_adf, cb_explore_adf_greedy, cb_sample, shared_feature_merger, ccb_explore_adf
average  since         example        example  current  current  current
loss     last          counter         weight    label  predict features
<<<<<<< HEAD
0.000000 0.000000            1            1.0 0:0,1:0,... 0,1,2,...      289
0.000000 0.000000            2            2.0 0:0,1:0,... 0,1,2,...      325
0.000000 0.000000            4            4.0 0:0,1:0,... 0,1,2,...      325
-0.029762 -0.059524            8            8.0 4:-1,1:0,... 4,1,0,...     1431
=======
0.000000 0.000000            1            1.0 0:0,1:0,... 0,1,2,...      147
0.000000 0.000000            2            2.0 0:0,1:0,... 0,1,2,...      177
0.000000 0.000000            4            4.0 0:0,1:0,... 0,1,2,...      177
-0.029762 -0.059524            8            8.0 4:-1,1:0,... 4,1,0,...      810
>>>>>>> b250d856

finished run
number of examples = 11
weighted example sum = 11.000000
weighted label sum = 0.000000
average loss = -0.021645
<<<<<<< HEAD
total feature number = 14427
=======
total feature number = 9092
>>>>>>> b250d856
<|MERGE_RESOLUTION|>--- conflicted
+++ resolved
@@ -1,4 +1,4 @@
-creating quadratic features for pairs: :: 
+creating quadratic features for pairs: ::
 WARNING: any duplicate namespace interactions will be removed
 You can use --leave_duplicate_interactions to disable this behaviour.
 Num weight bits = 18
@@ -11,25 +11,14 @@
 Enabled reductions: gd, generate_interactions, scorer, csoaa_ldf, cb_adf, cb_explore_adf_greedy, cb_sample, shared_feature_merger, ccb_explore_adf
 average  since         example        example  current  current  current
 loss     last          counter         weight    label  predict features
-<<<<<<< HEAD
 0.000000 0.000000            1            1.0 0:0,1:0,... 0,1,2,...      289
 0.000000 0.000000            2            2.0 0:0,1:0,... 0,1,2,...      325
 0.000000 0.000000            4            4.0 0:0,1:0,... 0,1,2,...      325
 -0.029762 -0.059524            8            8.0 4:-1,1:0,... 4,1,0,...     1431
-=======
-0.000000 0.000000            1            1.0 0:0,1:0,... 0,1,2,...      147
-0.000000 0.000000            2            2.0 0:0,1:0,... 0,1,2,...      177
-0.000000 0.000000            4            4.0 0:0,1:0,... 0,1,2,...      177
--0.029762 -0.059524            8            8.0 4:-1,1:0,... 4,1,0,...      810
->>>>>>> b250d856
 
 finished run
 number of examples = 11
 weighted example sum = 11.000000
 weighted label sum = 0.000000
 average loss = -0.021645
-<<<<<<< HEAD
-total feature number = 14427
-=======
-total feature number = 9092
->>>>>>> b250d856
+total feature number = 14427
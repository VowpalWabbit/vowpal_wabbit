--- conflicted
+++ resolved
@@ -8,13 +8,8 @@
 decay_learning_rate = 1
 cb_type = mtr
 Enabled reductions: gd, scorer-identity, csoaa_ldf-rank, cb_adf, shared_feature_merger
-<<<<<<< HEAD
-Input label = cb
+Input label = CB
 Output pred = ACTION_SCORES
-=======
-Input label = CB
-Output pred = action_scores
->>>>>>> 1ef6de29
 average  since         example        example        current        current  current
 loss     last          counter         weight          label        predict features
 0.133333 0.133333            1            1.0     0:0.1:0.75            0:0       11

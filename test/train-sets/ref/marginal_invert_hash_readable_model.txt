--- conflicted
+++ resolved
@@ -1,8 +1,4 @@
-<<<<<<< HEAD
 Version 99.1.0
-=======
-Version 9.1.0
->>>>>>> debaa043
 Id 
 Min label:0
 Max label:1

<<<<<<< HEAD
Version 8.11.0
=======
Version 9.0.0
>>>>>>> 319dd546
Id
Min label:0
Max label:1
bits:18
lda:0
0 ngram:
0 skip:
options: --marginal f
Checksum: 1022815765
marginals size = 6
f^constant*id2:1.4995:1.999
f^constant2*id6:1.24875:2.997
f^constant2*id5:1.9985:2.997
f^constant*id3:0.7495:1.999
f^constant*id4:0.9995:1.999
f^constant*id1:0.9995:1.999
:1
initial_t 0
norm normalizer 7.56231
t 4
sum_loss 0.886291
sum_loss_since_last_dump 0
dump_interval 8
min_label 0
max_label 1
weighted_labeled_examples 4
weighted_labels 2.25
weighted_unlabeled_examples 0
example_number 4
total_features 16
total_weight 4
sd::oec.weighted_labeled_examples 4
current_pass 1
l1_state 0
l2_state 1
f^constant:17187:0.527579 0.886291 0.5
f^constant2:261506:0.516337 0.883632 0.5<|MERGE_RESOLUTION|>--- conflicted
+++ resolved
@@ -1,8 +1,4 @@
-<<<<<<< HEAD
-Version 8.11.0
-=======
 Version 9.0.0
->>>>>>> 319dd546
 Id
 Min label:0
 Max label:1

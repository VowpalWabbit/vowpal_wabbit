--- conflicted
+++ resolved
@@ -9,13 +9,8 @@
 power_t = 0.5
 decay_learning_rate = 1
 Enabled reductions: bfgs, scorer-identity, count_label
-<<<<<<< HEAD
-Input label = simple
+Input label = SIMPLE
 Output pred = SCALAR
-=======
-Input label = SIMPLE
-Output pred = scalar
->>>>>>> 1ef6de29
  1 0.23560   	3.13607   	94.68915  	          	          	          	31119.57753	17991.60547	0.00304
 Maximum number of passes reached. To optimize further, increase the number of passes
 

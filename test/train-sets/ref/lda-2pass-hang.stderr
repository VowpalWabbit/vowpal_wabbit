creating cache_file = train-sets/lda-2pass-hang.dat.cache
Reading datafile = train-sets/lda-2pass-hang.dat
num sources = 1
Num weight bits = 18
learning rate = 0.5
initial_t = 0
power_t = 0.5
decay_learning_rate = 1
Enabled reductions: lda
<<<<<<< HEAD
Input label = nolabel
Output pred = SCALARS
=======
Input label = NOLABEL
Output pred = scalars
>>>>>>> 1ef6de29
average  since         example        example        current        current  current
loss     last          counter         weight          label        predict features
12.81377 12.81377            1            1.0           none              0      201
12.94686 13.07995            2            2.0           none              0      220
13.71817 14.48947            4            4.0           none              0      136
14.78753 15.85688            8            8.0           none              0      371
15.93484 17.08216           16           16.0           none              0      138
17.20925 18.48366           32           32.0           none              0      276
17.16331 17.11736           64           64.0           none              0       55
16.49466 15.82602          128          128.0           none              0      131
15.91804 15.34142          256          256.0           none              0      433
15.28166 14.64527          512          512.0           none              0       61

finished run
number of examples per pass = 500
passes used = 2
weighted example sum = 1000.000000
weighted label sum = 0.000000
average loss = 14.297977
total feature number = 193156<|MERGE_RESOLUTION|>--- conflicted
+++ resolved
@@ -7,13 +7,8 @@
 power_t = 0.5
 decay_learning_rate = 1
 Enabled reductions: lda
-<<<<<<< HEAD
-Input label = nolabel
+Input label = NOLABEL
 Output pred = SCALARS
-=======
-Input label = NOLABEL
-Output pred = scalars
->>>>>>> 1ef6de29
 average  since         example        example        current        current  current
 loss     last          counter         weight          label        predict features
 12.81377 12.81377            1            1.0           none              0      201

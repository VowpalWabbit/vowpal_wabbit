--- conflicted
+++ resolved
@@ -9,7 +9,6 @@
 Enabled reductions: gd, generate_interactions, scorer, csoaa_ldf, cb_adf, cb_explore_adf_greedy, cb_sample, shared_feature_merger, ccb_explore_adf, extra_metrics
 average  since         example        example  current  current  current
 loss     last          counter         weight    label  predict features
-<<<<<<< HEAD
 0.000000 0.000000            1            1.0  3:0,0:0      3,0       52
 -0.300000 -0.600000            2            2.0 1:-0.6,3:-0.4      1,3       52
 -0.162500 -0.025000            4            4.0  2:0,0:0      2,0       52
@@ -19,25 +18,10 @@
 [error] JSON parser error at 43: Missing a comma or '}' after an object member.. Handler:  State: DecisionService
 -0.463219 -0.647719           64           64.0      1:0        1       39
 [error] JSON parser error at 67: Terminate parsing due to Handler error.. Handler: Unexpected token: uint (0) State: StringToStringState
-=======
-0.000000 0.000000            1            1.0  3:0,0:0      3,0       48
--0.300000 -0.600000            2            2.0 1:-0.6,3:-0.4      1,3       48
--0.162500 -0.025000            4            4.0  2:0,0:0      2,0       48
--0.093875 -0.025250            8            8.0  2:-0.42        2       35
--0.533937 -0.974000           16           16.0      1:0        1       35
--0.328594 -0.123250           32           32.0  1:-0.42        1       35
-[warning] JSON parser error at 43: Missing a comma or '}' after an object member.. Handler:  State: DecisionService
--0.547531 -0.766469           64           64.0      1:0        1       35
->>>>>>> eb56eb78
 
 finished run
 number of examples = 68
 weighted example sum = 68.000000
 weighted label sum = 0.000000
-<<<<<<< HEAD
-average loss = -0.493515
-total feature number = 2743
-=======
 average loss = -0.581104
-total feature number = 2436
->>>>>>> eb56eb78
+total feature number = 2436
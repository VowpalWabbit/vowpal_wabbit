--- conflicted
+++ resolved
@@ -7,13 +7,7 @@
 using no cache
 Reading datafile = train-sets/topk.vw
 num sources = 1
-<<<<<<< HEAD
-Enabled reductions: gd, scorer-identity, top
-Input label = label_type_t::simple
-Output pred = prediction_type_t::scalar
-=======
 Enabled reductions: gd, scorer-identity, top, count_label
->>>>>>> 365ec15d
 average  since         example        example  current  current  current
 loss     last          counter         weight    label  predict features
 0.000003 0.000003            1            1.0   3.0000   2.9983        4

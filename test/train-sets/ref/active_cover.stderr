final_regressor = models/active_cover.model
using no cache
Reading datafile = train-sets/rcv1_mini.dat
num sources = 1
Num weight bits = 18
learning rate = 0.5
initial_t = 0
power_t = 0.5
Enabled reductions: gd, active_cover, scorer-identity, binary, count_label
<<<<<<< HEAD
Input label = simple
Output pred = scalar
=======
Input label = SIMPLE
Output pred = SCALAR
>>>>>>> 37ca5ef9
average  since         example        example        current        current  current
loss     last          counter         weight          label        predict features
0.000000 0.000000            1            1.0        -1.0000        -1.0000      128
0.000000 0.000000            2            2.0        -1.0000        -1.0000       44
0.198047 0.327943            4            5.0        -1.0000        -1.0000      190
0.322371 0.442694            6           10.3        -1.0000        -1.0000      140
0.280696 0.240000           28           20.8         1.0000        -1.0000       76
0.289183 0.297097           56           43.1        -1.0000        -1.0000       25
<<<<<<< HEAD
0.360856 0.431588          124           86.7         1.0000         1.0000       22
0.281479 0.203259          211          174.7        -1.0000        -1.0000      119
=======
0.342784 0.395369          124           87.0         1.0000         1.0000       22
0.287217 0.232000          213          174.5        -1.0000         1.0000       34
>>>>>>> 37ca5ef9

finished run
number of examples = 250
weighted example sum = 222.625671
weighted label sum = 8.451557
average loss = 0.244591
best constant = 0.075963
best constant's loss = 0.692426
total feature number = 19393
total queries = 95<|MERGE_RESOLUTION|>--- conflicted
+++ resolved
@@ -7,13 +7,8 @@
 initial_t = 0
 power_t = 0.5
 Enabled reductions: gd, active_cover, scorer-identity, binary, count_label
-<<<<<<< HEAD
-Input label = simple
-Output pred = scalar
-=======
 Input label = SIMPLE
 Output pred = SCALAR
->>>>>>> 37ca5ef9
 average  since         example        example        current        current  current
 loss     last          counter         weight          label        predict features
 0.000000 0.000000            1            1.0        -1.0000        -1.0000      128
@@ -22,13 +17,8 @@
 0.322371 0.442694            6           10.3        -1.0000        -1.0000      140
 0.280696 0.240000           28           20.8         1.0000        -1.0000       76
 0.289183 0.297097           56           43.1        -1.0000        -1.0000       25
-<<<<<<< HEAD
 0.360856 0.431588          124           86.7         1.0000         1.0000       22
 0.281479 0.203259          211          174.7        -1.0000        -1.0000      119
-=======
-0.342784 0.395369          124           87.0         1.0000         1.0000       22
-0.287217 0.232000          213          174.5        -1.0000         1.0000       34
->>>>>>> 37ca5ef9
 
 finished run
 number of examples = 250

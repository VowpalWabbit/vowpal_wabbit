final_regressor = marginal_model
creating cache_file = train-sets/marginal_features.cache
Reading datafile = train-sets/marginal_features
num sources = 1
Num weight bits = 18
learning rate = 0.5
initial_t = 0
power_t = 0.5
decay_learning_rate = 1
Enabled reductions: gd, marginal, scorer-identity, count_label
<<<<<<< HEAD
Input label = simple
Output pred = SCALAR
=======
Input label = SIMPLE
Output pred = scalar
>>>>>>> 1ef6de29
average  since         example        example        current        current  current
loss     last          counter         weight          label        predict features
0.250000 0.250000            1            1.0         0.5000         0.0000        4
0.318194 0.386387            2            2.0         1.0000         0.3784        4
0.221573 0.124952            4            4.0         0.5000         0.4221        4
0.140273 0.058974            8            8.0         0.5000         0.4000        4
0.086155 0.032037           16           16.0         0.5000         0.4597        4
0.052647 0.019140           32           32.0         0.5000         0.4706        4
0.031218 0.009789           64           64.0         0.5000         0.4799        4
0.017241 0.003264          128          128.0         0.5000         0.4913        4
0.008857 0.000473          256          256.0         0.5000         0.4995        4

finished run
number of examples per pass = 4
passes used = 100
weighted example sum = 400.000000
weighted label sum = 225.000000
average loss = 0.005678
best constant = 0.562500
total feature number = 1600<|MERGE_RESOLUTION|>--- conflicted
+++ resolved
@@ -8,13 +8,8 @@
 power_t = 0.5
 decay_learning_rate = 1
 Enabled reductions: gd, marginal, scorer-identity, count_label
-<<<<<<< HEAD
-Input label = simple
+Input label = SIMPLE
 Output pred = SCALAR
-=======
-Input label = SIMPLE
-Output pred = scalar
->>>>>>> 1ef6de29
 average  since         example        example        current        current  current
 loss     last          counter         weight          label        predict features
 0.250000 0.250000            1            1.0         0.5000         0.0000        4

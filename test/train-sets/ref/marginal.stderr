final_regressor = marginal_model
Num weight bits = 18
learning rate = 0.5
initial_t = 0
power_t = 0.5
decay_learning_rate = 1
creating cache_file = train-sets/marginal_features.cache
Reading datafile = train-sets/marginal_features
num sources = 1
<<<<<<< HEAD
Enabled reductions: gd, marginal, scorer-identity
Input label = label_type_t::simple
Output pred = prediction_type_t::scalar
=======
Enabled reductions: gd, marginal, scorer-identity, count_label
>>>>>>> 365ec15d
average  since         example        example  current  current  current
loss     last          counter         weight    label  predict features
0.250000 0.250000            1            1.0   0.5000   0.0000        4
0.318194 0.386387            2            2.0   1.0000   0.3784        4
0.221573 0.124952            4            4.0   0.5000   0.4221        4
0.140273 0.058974            8            8.0   0.5000   0.4000        4
0.086155 0.032037           16           16.0   0.5000   0.4597        4
0.052647 0.019140           32           32.0   0.5000   0.4706        4
0.031218 0.009789           64           64.0   0.5000   0.4799        4
0.017241 0.003264          128          128.0   0.5000   0.4913        4
0.008857 0.000473          256          256.0   0.5000   0.4995        4

finished run
number of examples per pass = 4
passes used = 100
weighted example sum = 400.000000
weighted label sum = 225.000000
average loss = 0.005678
best constant = 0.562500
total feature number = 1600<|MERGE_RESOLUTION|>--- conflicted
+++ resolved
@@ -7,13 +7,7 @@
 creating cache_file = train-sets/marginal_features.cache
 Reading datafile = train-sets/marginal_features
 num sources = 1
-<<<<<<< HEAD
-Enabled reductions: gd, marginal, scorer-identity
-Input label = label_type_t::simple
-Output pred = prediction_type_t::scalar
-=======
 Enabled reductions: gd, marginal, scorer-identity, count_label
->>>>>>> 365ec15d
 average  since         example        example  current  current  current
 loss     last          counter         weight    label  predict features
 0.250000 0.250000            1            1.0   0.5000   0.0000        4

final_regressor = models/ftrl_pistol.model
Enabling FTRL based optimization
Algorithm used: PiSTOL
ftrl_alpha = 1
ftrl_beta = 0.5
Num weight bits = 18
learning rate = 0.5
initial_t = 0
power_t = 0.5
using no cache
Reading datafile = train-sets/0001.dat
num sources = 1
<<<<<<< HEAD
Enabled reductions: ftrl-PiSTOL, scorer-identity
Input label = label_type_t::simple
Output pred = prediction_type_t::scalar
=======
Enabled reductions: ftrl-PiSTOL, scorer-identity, count_label
>>>>>>> 365ec15d
average  since         example        example  current  current  current
loss     last          counter         weight    label  predict features
1.000000 1.000000            1            1.0   1.0000   0.0000       51
1.000000 1.000000            2            2.0   0.0000   1.0000      104
0.604016 0.208033            4            4.0   0.0000   0.0000      135
0.427008 0.250000            8            8.0   0.0000   0.0000      146
0.388201 0.349394           16           16.0   1.0000   1.0000       24
0.398389 0.408578           32           32.0   0.0000   0.3512       32
0.337811 0.277233           64           64.0   0.0000   0.0000       61
0.313004 0.288197          128          128.0   1.0000   1.0000      106

finished run
number of examples = 200
weighted example sum = 200.000000
weighted label sum = 91.000000
average loss = 0.264456
best constant = 0.455000
best constant's loss = 0.247975
total feature number = 15482<|MERGE_RESOLUTION|>--- conflicted
+++ resolved
@@ -10,13 +10,7 @@
 using no cache
 Reading datafile = train-sets/0001.dat
 num sources = 1
-<<<<<<< HEAD
-Enabled reductions: ftrl-PiSTOL, scorer-identity
-Input label = label_type_t::simple
-Output pred = prediction_type_t::scalar
-=======
 Enabled reductions: ftrl-PiSTOL, scorer-identity, count_label
->>>>>>> 365ec15d
 average  since         example        example  current  current  current
 loss     last          counter         weight    label  predict features
 1.000000 1.000000            1            1.0   1.0000   0.0000       51

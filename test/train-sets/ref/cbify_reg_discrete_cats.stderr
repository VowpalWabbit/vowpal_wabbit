Enabling FTRL based optimization
Algorithm used: Coin Betting
ftrl_alpha = 4
ftrl_beta = 1
using no cache
Reading datafile = train-sets/regression/cbify-reg.dat
num sources = 1
Num weight bits = 18
learning rate = 0.5
initial_t = 0
power_t = 0.5
Enabled reductions: ftrl-Coin Betting, scorer-identity, binary, cats_tree, cb_explore-greedy, cbify-reg-discrete, count_label
<<<<<<< HEAD
Input label = simple
Output pred = SCALAR
=======
Input label = SIMPLE
Output pred = scalar
>>>>>>> 1ef6de29
average  since         example        example        current        current  current
loss     last          counter         weight          label        predict features
0.155380 0.155380            1            1.0      3879.0000       185.0000       10
0.412644 0.669908            2            2.0     16123.0000       196.6084       10
0.386470 0.360297            4            4.0      4213.0000       185.0000       10
0.454855 0.523241            8            8.0      7932.0000       231.4336       10
0.468881 0.482906           16           16.0      8574.0000       301.0840       10
0.504548 0.540215           32           32.0     15481.0000      1670.8750       10

finished run
number of examples = 50
weighted example sum = 50.000000
weighted label sum = 8528.000000
average loss = 0.449400
best constant = 170.559998
total feature number = 500
Learn() count per node: id=0, #l=3; id=1, #l=3; id=2, #l=1; id=3, #l=3; id=4, #l=1; id=5, #l=1; id=6, #l=0; id=7, #l=3; id=8, #l=1; id=9, #l=1; id=10, #l=0; id=11, #l=1; id=12, #l=0; id=13, #l=0; id=14, #l=0; id=15, #l=3; <|MERGE_RESOLUTION|>--- conflicted
+++ resolved
@@ -10,13 +10,8 @@
 initial_t = 0
 power_t = 0.5
 Enabled reductions: ftrl-Coin Betting, scorer-identity, binary, cats_tree, cb_explore-greedy, cbify-reg-discrete, count_label
-<<<<<<< HEAD
-Input label = simple
+Input label = SIMPLE
 Output pred = SCALAR
-=======
-Input label = SIMPLE
-Output pred = scalar
->>>>>>> 1ef6de29
 average  since         example        example        current        current  current
 loss     last          counter         weight          label        predict features
 0.155380 0.155380            1            1.0      3879.0000       185.0000       10

creating cache_file = train-sets/wsj_small.dparser.vw.gz.cache
Reading datafile = train-sets/wsj_small.dparser.vw.gz
num sources = 1
Num weight bits = 20
learning rate = 0.5
initial_t = 0
power_t = 0.5
decay_learning_rate = 1
Enabled reductions: gd, scorer-identity, csoaa, search_task
<<<<<<< HEAD
Input label = cs
Output pred = MULTICLASS
=======
Input label = CS
Output pred = multiclass
>>>>>>> 1ef6de29
average    since      instance            current true      current predicted   cur   cur   predic    cache  examples          
loss       last        counter           output prefix          output prefix  pass   pol     made     hits    gener  beta    
88.000000  88.000000         1  [43:1 5:2 5:2 5:2 1..] [0:8 1:1 2:1 3:1 4:..]     0     0      144        0      141  0.000000
46.500000  5.000000          2  [2:2 3:5 0:8 3:7 99..] [2:2 0:8 4:2 2:3 99..]     0     0      153        0      150  0.001409
30.750000  15.000000         4  [2:2 3:5 0:8 3:7 99..] [2:2 3:5 0:8 3:7 99..]     1     0      306        0      300  0.002906
17.125000  3.500000          8  [2:2 3:5 0:8 3:7 99..] [2:2 3:5 0:8 3:7 99..]     3     0      606        0      600  0.005893

finished run
number of examples per pass = 2
passes used = 6
weighted example sum = 12.000000
weighted label sum = 0.000000
average loss = 11.416667
total feature number = 270404<|MERGE_RESOLUTION|>--- conflicted
+++ resolved
@@ -7,13 +7,8 @@
 power_t = 0.5
 decay_learning_rate = 1
 Enabled reductions: gd, scorer-identity, csoaa, search_task
-<<<<<<< HEAD
-Input label = cs
+Input label = CS
 Output pred = MULTICLASS
-=======
-Input label = CS
-Output pred = multiclass
->>>>>>> 1ef6de29
 average    since      instance            current true      current predicted   cur   cur   predic    cache  examples          
 loss       last        counter           output prefix          output prefix  pass   pol     made     hits    gener  beta    
 88.000000  88.000000         1  [43:1 5:2 5:2 5:2 1..] [0:8 1:1 2:1 3:1 4:..]     0     0      144        0      141  0.000000

using no cache
Reading datafile = train-sets/wiki256.dat
num sources = 1
Num weight bits = 13
learning rate = 1
initial_t = 0
power_t = 0.5
Enabled reductions: lda
<<<<<<< HEAD
Input label = nolabel
Output pred = SCALARS
=======
Input label = NOLABEL
Output pred = scalars
>>>>>>> 1ef6de29
average  since         example        example        current        current  current
loss     last          counter         weight          label        predict features
10.14877 10.14877            1            1.0           none              0      732
10.22653 10.30429            2            2.0           none              0       27
10.22706 10.22759            4            4.0           none              0       53
10.30767 10.38829            8            8.0           none              0       60
10.33166 10.35565           16           16.0           none              0       26
10.45805 10.58444           32           32.0           none              0      125
10.47453 10.49101           64           64.0           none              0      313
10.40360 10.33267          128          128.0           none              0       50
9.956974 9.510342          256          256.0           none              0       33

finished run
number of examples = 256
weighted example sum = 256.000000
weighted label sum = 0.000000
average loss = 9.956974
total feature number = 22158<|MERGE_RESOLUTION|>--- conflicted
+++ resolved
@@ -6,13 +6,8 @@
 initial_t = 0
 power_t = 0.5
 Enabled reductions: lda
-<<<<<<< HEAD
-Input label = nolabel
+Input label = NOLABEL
 Output pred = SCALARS
-=======
-Input label = NOLABEL
-Output pred = scalars
->>>>>>> 1ef6de29
 average  since         example        example        current        current  current
 loss     last          counter         weight          label        predict features
 10.14877 10.14877            1            1.0           none              0      732

your learning rate is too high, setting it to 1
Num weight bits = 13
learning rate = 1
initial_t = 1
power_t = 0.5
using no cache
Reading from train-sets/wiki1K.dat
num sources = 1
average    since         example     example  current  current  current
loss       last          counter      weight    label  predict features
<<<<<<< HEAD
10.276570  10.276570           3         3.0  unknown   0.0000       37
10.341638  10.406706           6         6.0  unknown   0.0000       13
10.311179  10.274628          11        11.0  unknown   0.0000       31
10.451952  10.592726          22        22.0  unknown   0.0000        1
10.439177  10.426401          44        44.0  unknown   0.0000      165
10.754319  11.076790          87        87.0  unknown   0.0000       28
10.224619  9.694919          174       174.0  unknown   0.0000       16
9.585939   8.947258          348       348.0  unknown   0.0000        1
8.971597   8.357256          696       696.0  unknown   0.0000      142
=======
10.276556  10.276556           3         3.0  unknown   0.0000       37
10.341704  10.406852           6         6.0  unknown   0.0000       13
10.311266  10.274740          11        11.0  unknown   0.0000       31
10.452002  10.592738          22        22.0  unknown   0.0000        1
10.439252  10.426501          44        44.0  unknown   0.0000      165
10.459809  10.480844          87        87.0  unknown   0.0000       28
10.093510  9.727212          174       174.0  unknown   0.0000       16
9.566353   9.039196          348       348.0  unknown   0.0000        1
9.066774   8.567194          696       696.0  unknown   0.0000      142
>>>>>>> f4f9fc46

finished run
number of examples = 1000
weighted example sum = 1000
weighted label sum = 0
average loss = 8.753
best constant = 1
total feature number = 86919<|MERGE_RESOLUTION|>--- conflicted
+++ resolved
@@ -8,17 +8,6 @@
 num sources = 1
 average    since         example     example  current  current  current
 loss       last          counter      weight    label  predict features
-<<<<<<< HEAD
-10.276570  10.276570           3         3.0  unknown   0.0000       37
-10.341638  10.406706           6         6.0  unknown   0.0000       13
-10.311179  10.274628          11        11.0  unknown   0.0000       31
-10.451952  10.592726          22        22.0  unknown   0.0000        1
-10.439177  10.426401          44        44.0  unknown   0.0000      165
-10.754319  11.076790          87        87.0  unknown   0.0000       28
-10.224619  9.694919          174       174.0  unknown   0.0000       16
-9.585939   8.947258          348       348.0  unknown   0.0000        1
-8.971597   8.357256          696       696.0  unknown   0.0000      142
-=======
 10.276556  10.276556           3         3.0  unknown   0.0000       37
 10.341704  10.406852           6         6.0  unknown   0.0000       13
 10.311266  10.274740          11        11.0  unknown   0.0000       31
@@ -28,7 +17,6 @@
 10.093510  9.727212          174       174.0  unknown   0.0000       16
 9.566353   9.039196          348       348.0  unknown   0.0000        1
 9.066774   8.567194          696       696.0  unknown   0.0000      142
->>>>>>> f4f9fc46
 
 finished run
 number of examples = 1000

--- conflicted
+++ resolved
@@ -7,13 +7,8 @@
 power_t = 0.5
 decay_learning_rate = 1
 Enabled reductions: gd, scorer-identity, oaa
-<<<<<<< HEAD
-Input label = multiclass
+Input label = MULTICLASS
 Output pred = MULTICLASS
-=======
-Input label = MULTICLASS
-Output pred = multiclass
->>>>>>> 1ef6de29
 average  since         example        example        current        current  current
 loss     last          counter         weight          label        predict features
 n.a.     n.a.                1            1.0              1              1        2

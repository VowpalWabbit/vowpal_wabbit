--- conflicted
+++ resolved
@@ -8,13 +8,8 @@
 initial_t = 20
 power_t = 0.5
 Enabled reductions: gd, scorer-identity, csoaa_ldf, shared_feature_merger, search_task
-<<<<<<< HEAD
-Input label = multiclass
+Input label = MULTICLASS
 Output pred = MULTICLASS
-=======
-Input label = MULTICLASS
-Output pred = multiclass
->>>>>>> 1ef6de29
 average    since      instance            current true      current predicted   cur   cur   predic    cache  examples          
 loss       last        counter           output prefix          output prefix  pass   pol     made     hits    gener  beta    
 0.000000   0.000000          1  [5 4 3 2 1           ] [5 4 3 2 1  0.00024..]     0     0       26        0        0  0.000000

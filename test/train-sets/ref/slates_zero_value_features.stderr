--- conflicted
+++ resolved
@@ -8,21 +8,12 @@
 Enabled reductions: gd, generate_interactions, scorer-identity, csoaa_ldf-rank, cb_adf, cb_explore_adf_greedy, cb_sample, shared_feature_merger, ccb_explore_adf, slates
 average  since         example        example  current  current  current
 loss     last          counter         weight    label  predict features
-<<<<<<< HEAD
-0.200000 0.200000            1            1.0      1,0      1,0       33
--0.116667 -0.433333            2            2.0      1,0      1,0       23
-=======
-0.200000 0.200000            1            1.0      1,0      1,0       86
+0.200000 0.200000            1            1.0      1,0      1,0       72
 -0.116667 -0.433333            2            2.0      1,0      1,0       43
->>>>>>> ebd22494
 
 finished run
 number of examples = 3
 weighted example sum = 3.000000
 weighted label sum = 0.000000
 average loss = -0.116667
-<<<<<<< HEAD
-total feature number = 88
-=======
-total feature number = 198
->>>>>>> ebd22494
+total feature number = 184
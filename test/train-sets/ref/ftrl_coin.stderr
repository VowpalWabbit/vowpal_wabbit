--- conflicted
+++ resolved
@@ -11,13 +11,8 @@
 initial_t = 0
 power_t = 0.5
 Enabled reductions: ftrl-Coin Betting, scorer-identity, count_label
-<<<<<<< HEAD
-Input label = simple
+Input label = SIMPLE
 Output pred = SCALAR
-=======
-Input label = SIMPLE
-Output pred = scalar
->>>>>>> 1ef6de29
 average  since         example        example        current        current  current
 loss     last          counter         weight          label        predict features
 1.000000 1.000000            1            1.0         1.0000         0.0000       51

--- conflicted
+++ resolved
@@ -11,13 +11,8 @@
 initial_t = 0
 power_t = 0.5
 Enabled reductions: ftrl-Coin Betting, scorer-identity, binary, cats_tree, get_pmf, pmf_to_pdf, cb_explore_pdf, cats_pdf
-<<<<<<< HEAD
-Input label = continuous
+Input label = CONTINUOUS
 Output pred = PDF
-=======
-Input label = CONTINUOUS
-Output pred = pdf
->>>>>>> 1ef6de29
 average  since         example        example        current        current  current
 loss     last          counter         weight          label        predict features
 0.657567 0.657567            1            1.0 {185.12,0.6... 185-18987.2...       10

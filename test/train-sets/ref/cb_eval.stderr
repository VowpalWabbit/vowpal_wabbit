predictions = cb_eval.preds
using no cache
Reading datafile = train-sets/cb_eval
num sources = 1
Num weight bits = 18
learning rate = 0.5
initial_t = 0
power_t = 0.5
Enabled reductions: gd, scorer-identity, multiworld_test
<<<<<<< HEAD
Input label = cb
Output pred = SCALARS
=======
Input label = CB
Output pred = scalars
>>>>>>> 1ef6de29
average  since         example        example        current        current  current
loss     last          counter         weight          label        predict features

finished run
number of examples = 8
weighted example sum = 8.000000
weighted label sum = 0.000000
average loss = 0.000000
total feature number = 24<|MERGE_RESOLUTION|>--- conflicted
+++ resolved
@@ -7,13 +7,8 @@
 initial_t = 0
 power_t = 0.5
 Enabled reductions: gd, scorer-identity, multiworld_test
-<<<<<<< HEAD
-Input label = cb
+Input label = CB
 Output pred = SCALARS
-=======
-Input label = CB
-Output pred = scalars
->>>>>>> 1ef6de29
 average  since         example        example        current        current  current
 loss     last          counter         weight          label        predict features
 

--- conflicted
+++ resolved
@@ -11,13 +11,7 @@
 creating cache_file = train-sets/rcv1_small.dat.cache
 Reading datafile = train-sets/rcv1_small.dat
 num sources = 1
-<<<<<<< HEAD
-Enabled reductions: bfgs, scorer-identity
-Input label = label_type_t::simple
-Output pred = prediction_type_t::scalar
-=======
 Enabled reductions: bfgs, scorer-identity, count_label
->>>>>>> 365ec15d
  1 1.00000   	0.03904   	26.66576  	          	          	          	600.55063 	75141.73438	0.04440
  3 h0.66988   	0.28188   	0.00000   	 0.528626  	0.173814  	          	          	228322.92188	0.00000
 

using no cache
Reading datafile = train-sets/cb_multi_cost.dat
num sources = 1
Num weight bits = 18
learning rate = 0.5
initial_t = 0
power_t = 0.5
cb_type = dr
Enabled reductions: gd, scorer-identity, csoaa, cb
<<<<<<< HEAD
Input label = cb
Output pred = MULTICLASS
=======
Input label = CB
Output pred = multiclass
>>>>>>> 1ef6de29
average  since         example        example        current        current  current
loss     last          counter         weight          label        predict features
1.000000 1.000000            1            1.0          1:1:1              1        4
1.500000 2.000000            2            2.0          2:2:1              2        4
2.500000 3.500000            4            4.0          4:4:1              4        4

finished run
number of examples = 5
weighted example sum = 5.000000
weighted label sum = 0.000000
average loss = 2.031602
total feature number = 20<|MERGE_RESOLUTION|>--- conflicted
+++ resolved
@@ -7,13 +7,8 @@
 power_t = 0.5
 cb_type = dr
 Enabled reductions: gd, scorer-identity, csoaa, cb
-<<<<<<< HEAD
-Input label = cb
+Input label = CB
 Output pred = MULTICLASS
-=======
-Input label = CB
-Output pred = multiclass
->>>>>>> 1ef6de29
 average  since         example        example        current        current  current
 loss     last          counter         weight          label        predict features
 1.000000 1.000000            1            1.0          1:1:1              1        4

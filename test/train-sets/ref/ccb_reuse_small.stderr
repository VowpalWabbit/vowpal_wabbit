--- conflicted
+++ resolved
@@ -8,15 +8,9 @@
 Enabled reductions: gd, generate_interactions, scorer, csoaa_ldf, cb_adf, cb_explore_adf_greedy, cb_sample, shared_feature_merger, ccb_explore_adf
 average  since         example        example  current  current  current
 loss     last          counter         weight    label  predict features
-<<<<<<< HEAD
 0.000000 0.000000            1            1.0      0:0        0        8
 0.000000 0.000000            2            2.0      1:0        1        8
 0.000000 0.000000            4            4.0      1:0        1        8
-=======
-0.000000 0.000000            1            1.0 0:0.000000        0       12
-0.000000 0.000000            2            2.0 1:0.000000        1       12
-0.000000 0.000000            4            4.0 1:0.000000        1       12
->>>>>>> b250d856
 
 finished run
 number of examples = 4

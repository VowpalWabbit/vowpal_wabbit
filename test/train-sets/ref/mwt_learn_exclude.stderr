--- conflicted
+++ resolved
@@ -8,13 +8,8 @@
 power_t = 0.5
 cb_type = dr
 Enabled reductions: gd, scorer-identity, csoaa, cb, multiworld_test-no_eval
-<<<<<<< HEAD
-Input label = cb
+Input label = CB
 Output pred = SCALARS
-=======
-Input label = CB
-Output pred = scalars
->>>>>>> 1ef6de29
 average  since         example        example        current        current  current
 loss     last          counter         weight          label        predict features
 0.000000 0.000000            1            1.0        unknown              1        3

predictions = oaa_probabilities.predict
using no cache
Reading datafile = train-sets/probabilities.dat
num sources = 1
Num weight bits = 18
learning rate = 0.5
initial_t = 0
power_t = 0.5
Enabled reductions: gd, scorer-identity, oaa-prob
<<<<<<< HEAD
Input label = multiclass
Output pred = scalars
=======
Input label = MULTICLASS
Output pred = SCALARS
>>>>>>> 37ca5ef9
average  since         example        example        current        current  current
loss     last          counter         weight          label        predict features
0.000000 0.000000            1            1.0              1         1(25%)       51
0.500000 1.000000            2            2.0              2         1(31%)      104
<<<<<<< HEAD
0.500000 0.500000            4            4.0              2         2(26%)      135
0.375000 0.250000            8            8.0              2         2(54%)      146
=======
0.500000 0.500000            4            4.0              2         2(27%)      135
0.375000 0.250000            8            8.0              2         2(55%)      146
>>>>>>> 37ca5ef9
0.500000 0.625000           16           16.0              1         2(38%)       24
0.500000 0.500000           32           32.0              2         2(35%)       32
0.578125 0.656250           64           64.0              2         2(62%)       61
0.515625 0.453125          128          128.0              1         1(53%)      106

finished run
number of examples = 200
weighted example sum = 200.000000
weighted label sum = 0.000000
average loss = 0.450000
<<<<<<< HEAD
average multiclass log loss = 1.161130
=======
average multiclass log loss = 1.161186
>>>>>>> 37ca5ef9
total feature number = 15482<|MERGE_RESOLUTION|>--- conflicted
+++ resolved
@@ -7,24 +7,14 @@
 initial_t = 0
 power_t = 0.5
 Enabled reductions: gd, scorer-identity, oaa-prob
-<<<<<<< HEAD
-Input label = multiclass
-Output pred = scalars
-=======
 Input label = MULTICLASS
 Output pred = SCALARS
->>>>>>> 37ca5ef9
 average  since         example        example        current        current  current
 loss     last          counter         weight          label        predict features
 0.000000 0.000000            1            1.0              1         1(25%)       51
 0.500000 1.000000            2            2.0              2         1(31%)      104
-<<<<<<< HEAD
 0.500000 0.500000            4            4.0              2         2(26%)      135
 0.375000 0.250000            8            8.0              2         2(54%)      146
-=======
-0.500000 0.500000            4            4.0              2         2(27%)      135
-0.375000 0.250000            8            8.0              2         2(55%)      146
->>>>>>> 37ca5ef9
 0.500000 0.625000           16           16.0              1         2(38%)       24
 0.500000 0.500000           32           32.0              2         2(35%)       32
 0.578125 0.656250           64           64.0              2         2(62%)       61
@@ -35,9 +25,5 @@
 weighted example sum = 200.000000
 weighted label sum = 0.000000
 average loss = 0.450000
-<<<<<<< HEAD
 average multiclass log loss = 1.161130
-=======
-average multiclass log loss = 1.161186
->>>>>>> 37ca5ef9
 total feature number = 15482
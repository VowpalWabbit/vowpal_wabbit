Driver Options:
  --onethread                                Disable parse thread
  --log_level arg (=info, )                  Log level for logging messages. Specifying this wil 
                                             override --quiet for log output.. Choices: {critical, 
                                             error, info, off, warn}
  --log_output arg (=compat, )               Specify the stream to output log messages to. In the 
                                             past VW's choice of stream for logging messages wasn't
                                             consistent. Suppling compat will maintain that old 
                                             behavior. Compat is now deprecated so it is 
                                             recommended that stdout or stderr is chosen.. Choices:
                                             {compat, stderr, stdout}
Logging options Options:
  --quiet                                    Don't output diagnostics and progress updates. 
                                             Supplying this implies --log_level off and 
                                             --driver_output_off. Supplying this overrides an 
                                             explicit log_level argument.
  --driver_output_off                        Disable output for the driver.
  --driver_output arg (=stderr, )            Specify the stream to output driver output to.. 
                                             Choices: {stderr, stdout}
  --log_level arg (=info, )                  Log level for logging messages. Specifying this wil 
                                             override --quiet for log output.. Choices: {critical, 
                                             error, info, off, warn}
  --log_output arg (=compat, )               Specify the stream to output log messages to. In the 
                                             past VW's choice of stream for logging messages wasn't
                                             consistent. Suppling compat will maintain that old 
                                             behavior. Compat is now deprecated so it is 
                                             recommended that stdout or stderr is chosen.. Choices:
                                             {compat, stderr, stdout}
  --limit_output arg (=0, )                  Avoid chatty output. Limit total printed lines. 0 
                                             means unbounded.
Parser Options:
  --ring_size arg (=256, )                   Size of example ring
  --strict_parse                             Throw on malformed examples
Update Options:
  -l [ --learning_rate ] arg                 Set learning rate
  --power_t arg (=0.5, )                     T power value
  --decay_learning_rate arg (=1, )           Set Decay factor for learning_rate between passes
  --initial_t arg                            Initial t value
  --feature_mask arg                         Use existing regressor to determine which parameters 
                                             may be updated.  If no initial_regressor given, also 
                                             used for initial weights.
Weight Options:
  -i [ --initial_regressor ] arg             Initial regressor(s)
  --initial_weight arg (=0, )                Set all weights to an initial value of arg
  --random_weights                           Make initial weights random
  --normal_weights                           Make initial weights normal
  --truncated_normal_weights                 Make initial weights truncated normal
  --sparse_weights                           Use a sparse datastructure for weights
  --input_feature_regularizer arg            Per feature regularization input file
Parallelization Options:
  --span_server arg                          Location of server for setting up spanning tree
  --unique_id arg (=0, )                     Unique id used for cluster parallel jobs
  --total arg (=1, )                         Total number of nodes used in cluster parallel job
  --node arg (=0, )                          Node number in cluster parallel job
  --span_server_port arg (=26543, )          Port of the server for setting up spanning tree
Diagnostic Options:
  --version                                  Version information
  -a [ --audit ]                             Print weights of features
  -P [ --progress ] arg                      Progress update frequency. int: additive, float: 
                                             multiplicative
  --dry_run                                  Parse arguments and print corresponding metadata. Will
                                             not execute driver
  -h [ --help ]                              More information on vowpal wabbit can be found here 
                                             https://vowpalwabbit.org
Randomization Options:
  --random_seed arg (=0, )                   Seed random number generator
Feature Options:
  --hash arg (=strings, )                    How to hash the features. Choices: {all, strings}
  --hash_seed arg (=0, )                     Seed for hash function
  --ignore arg                               Ignore namespaces beginning with character <arg>
  --ignore_linear arg                        Ignore namespaces beginning with character <arg> for 
                                             linear terms only
  --keep arg                                 Keep namespaces beginning with character <arg>
  --redefine arg                             Redefine namespaces beginning with characters of 
                                             std::string S as namespace N. <arg> shall be in form 
                                             'N:=S' where := is operator. Empty N or S are treated 
                                             as default namespace. Use ':' as a wildcard in S.
  -b [ --bit_precision ] arg                 Number of bits in the feature table
  --noconstant                               Don't add a constant feature
  -C [ --constant ] arg (=0, )               Set initial value of constant
  --ngram arg                                Generate N grams. To generate N grams for a single 
                                             namespace 'foo', arg should be fN
  --skips arg                                Generate skips in N grams. This in conjunction with 
                                             the ngram tag can be used to generate generalized 
                                             n-skip-k-gram. To generate n-skips for a single 
                                             namespace 'foo', arg should be fN.
  --feature_limit arg                        Limit to N unique features per namespace. To apply to 
                                             a single namespace 'foo', arg should be fN
  --affix arg                                Generate prefixes/suffixes of features; argument 
                                             '+2a,-3b,+1' means generate 2-char prefixes for 
                                             namespace a, 3-char suffixes for b and 1 char prefixes
                                             for default namespace
  --spelling arg                             Compute spelling features for a give namespace (use 
                                             '_' for default namespace)
  --dictionary arg                           Read a dictionary for additional features (arg either 
                                             'x:file' or just 'file')
  --dictionary_path arg                      Look in this directory for dictionaries; defaults to 
                                             current directory or env{PATH}
  --interactions arg                         Create feature interactions of any level between 
                                             namespaces
  --experimental_full_name_interactions arg  EXPERIMENTAL: Create feature interactions of any level
                                             between namespaces by specifying the full name of each
                                             namespace.
  --permutations                             Use permutations instead of combinations for feature 
                                             interactions of same namespace
  --leave_duplicate_interactions             Don't remove interactions with duplicate combinations 
                                             of namespaces. For ex. this is a duplicate: '-q ab -q 
                                             ba' and a lot more in '-q ::'.
  -q [ --quadratic ] arg                     Create and use quadratic features
  --q: arg                                   DEPRECATED ':' corresponds to a wildcard for all 
                                             printable characters
  --cubic arg                                Create and use cubic features
Example Options:
  -t [ --testonly ]                          Ignore label information and just test
  --holdout_off                              No holdout data in multiple passes
  --holdout_period arg (=10, )               Holdout period for test only
  --holdout_after arg                        Holdout after n training examples, default off 
                                             (disables holdout_period)
  --early_terminate arg (=3, )               Specify the number of passes tolerated when holdout 
                                             loss doesn't decrease before early termination
  --passes arg (=1, )                        Number of Training Passes
  --initial_pass_length arg                  Initial number of examples per pass
  --examples arg                             Number of examples to parse
  --min_prediction arg                       Smallest prediction to output
  --max_prediction arg                       Largest prediction to output
  --sort_features                            Turn this on to disregard order in which features have
                                             been defined. This will lead to smaller cache sizes
  --loss_function arg (=squared, )           Specify the loss function to be used, uses squared by 
                                             default. Choices: {classic, hinge, logistic, poisson, 
                                             quantile, squared}
  --quantile_tau arg (=0.5, )                Parameter \tau associated with Quantile loss. Defaults
                                             to 0.5
  --l1 arg (=0, )                            L_1 lambda
  --l2 arg (=0, )                            L_2 lambda
  --no_bias_regularization                   No bias in regularization
  --named_labels arg                         Use names for labels (multiclass, etc.) rather than 
                                             integers, argument specified all possible labels, 
                                             comma-sep, eg "--named_labels Noun,Verb,Adj,Punc"
Output Model Options:
  -f [ --final_regressor ] arg               Final regressor
  --readable_model arg                       Output human-readable final regressor with numeric 
                                             features
  --invert_hash arg                          Output human-readable final regressor with feature 
                                             names.  Computationally expensive
  --predict_only_model                       Do not save extra state for learning to be resumed. 
                                             Stored model can only be used for prediction
  --save_resume                              This flag is now deprecated and models can continue 
                                             learning by default
  --preserve_performance_counters            Reset performance counters when warmstarting
  --save_per_pass                            Save the model after every pass over data
  --output_feature_regularizer_binary arg    Per feature regularization output file
  --output_feature_regularizer_text arg      Per feature regularization output file, in text
  --id arg                                   User supplied ID embedded into the final regressor
Prediction Output Options:
  -p [ --predictions ] arg                   File to output predictions to
  -r [ --raw_predictions ] arg               File to output unnormalized predictions to
Input Options:
<<<<<<< HEAD
  -d [ --data ] arg     Example set
  --daemon              Persistent daemon mode on port 26542
  --foreground          In persistent daemon mode, do not run in the background
  --port arg            Port to listen on; use 0 to pick unused port
  --num_children arg    Number of children for persistent daemon mode
  --pid_file arg        Write pid file in persistent daemon mode
  --port_file arg       Write port used in persistent daemon mode
  -c [ --cache ]        Use a cache.  The default is <data>.cache
  --cache_file arg      The location(s) of cache_file
  --json                Enable JSON parsing
  --dsjson              Enable Decision Service JSON parsing
  -k [ --kill_cache ]   Do not reuse existing cache: create a new one always
  --compressed          use gzip format whenever possible. If a cache file is 
                        being created, this option creates a compressed cache 
                        file. A mixture of raw-text & compressed inputs are 
                        supported with autodetection.
  --no_stdin            Do not default to reading from stdin
  --no_daemon           Force a loaded daemon or active learning model to 
                        accept local input instead of starting in daemon mode
  --chain_hash          Enable chain hash in JSON for feature name and string 
                        feature value. e.g. {'A': {'B': 'C'}} is hashed as 
                        A^B^C.
  --flatbuffer          Data file will be interpreted as a flatbuffer file
Gradient Descent Options:
  --sgd                  Use regular stochastic gradient descent update
  --adaptive             Use adaptive, individual learning rates
  --adax                 Use adaptive learning rates with x^2 instead of g^2x^2
  --invariant            Use safe/importance aware updates
  --normalized           Use per feature normalized updates
  --sparse_l2 arg (=0, ) Degree of l2 regularization applied to activated 
                         sparse parameters
  --l1_state arg (=0, )  Amount of accumulated implicit l1 regularization
  --l2_state arg (=1, )  Amount of accumulated implicit l2 regularization
Scorer Options:
  --link arg (=identity, ) Specify the link function. Choices: {glf1, identity,
                           logistic, poisson}
Cost Sensitive One Against All with Label Dependent Features Options:
  --csoaa_ldf arg       Use one-against-all multiclass learning with label 
                        dependent features
  --ldf_override arg    Override singleline or multiline from csoaa_ldf or 
                        wap_ldf, eg if stored in file
  --csoaa_rank          Return actions sorted by score order
  --probabilities       Predict probabilities of all classes
Contextual Bandit with Action Dependent Features Options:
  --cb_adf               Do Contextual Bandit learning with multiline action 
                         dependent features
  --rank_all             Return actions sorted by score order
  --no_predict           Do not do a prediction when training
  --clip_p arg (=0, )    Clipping probability in importance weight. Default: 
                         0.f (no clipping)
  --cb_type arg (=mtr, ) Contextual bandit method to use. Choices: {dm, dr, 
                         ips, mtr, sm}
=======
  -d [ --data ] arg                          Example set
  --daemon                                   Persistent daemon mode on port 26542
  --foreground                               In persistent daemon mode, do not run in the 
                                             background
  --port arg                                 Port to listen on; use 0 to pick unused port
  --num_children arg                         Number of children for persistent daemon mode
  --pid_file arg                             Write pid file in persistent daemon mode
  --port_file arg                            Write port used in persistent daemon mode
  -c [ --cache ]                             Use a cache.  The default is <data>.cache
  --cache_file arg                           The location(s) of cache_file
  --json                                     Enable JSON parsing
  --dsjson                                   Enable Decision Service JSON parsing
  -k [ --kill_cache ]                        Do not reuse existing cache: create a new one always
  --compressed                               use gzip format whenever possible. If a cache file is 
                                             being created, this option creates a compressed cache 
                                             file. A mixture of raw-text & compressed inputs are 
                                             supported with autodetection.
  --no_stdin                                 Do not default to reading from stdin
  --no_daemon                                Force a loaded daemon or active learning model to 
                                             accept local input instead of starting in daemon mode
  --chain_hash                               Enable chain hash in JSON for feature name and string 
                                             feature value. e.g. {'A': {'B': 'C'}} is hashed as 
                                             A^B^C. Note: this will become the default in a future 
                                             version, so enabling this option will migrate you to 
                                             the new behavior and silence the warning.
  --flatbuffer                               Data file will be interpreted as a flatbuffer file
[Reduction] Gradient Descent Options:
  --sgd                                      Use regular stochastic gradient descent update
  --adaptive                                 Use adaptive, individual learning rates
  --adax                                     Use adaptive learning rates with x^2 instead of g^2x^2
  --invariant                                Use safe/importance aware updates
  --normalized                               Use per feature normalized updates
  --sparse_l2 arg (=0, )                     Degree of l2 regularization applied to activated 
                                             sparse parameters
  --l1_state arg (=0, )                      Amount of accumulated implicit l1 regularization
  --l2_state arg (=1, )                      Amount of accumulated implicit l2 regularization
[Reduction] Scorer Options:
  --link arg (=identity, )                   Specify the link function. Choices: {glf1, identity, 
                                             logistic, poisson}
[Reduction] Cost Sensitive One Against All with Label Dependent Features Options:
  --csoaa_ldf arg                            Use one-against-all multiclass learning with label 
                                             dependent features (required to enable this reduction)
  --ldf_override arg                         Override singleline or multiline from csoaa_ldf or 
                                             wap_ldf, eg if stored in file
  --csoaa_rank                               Return actions sorted by score order
  --probabilities                            Predict probabilities of all classes
[Reduction] Contextual Bandit with Action Dependent Features Options:
  --cb_adf                                   Do Contextual Bandit learning with multiline action 
                                             dependent features (required to enable this reduction)
  --rank_all                                 Return actions sorted by score order
  --no_predict                               Do not do a prediction when training
  --clip_p arg (=0, )                        Clipping probability in importance weight. Default: 
                                             0.f (no clipping)
  --cb_type arg (=mtr, )                     Contextual bandit method to use. Choices: {dm, dr, 
                                             ips, mtr, sm}
>>>>>>> c2bf9ef9
<|MERGE_RESOLUTION|>--- conflicted
+++ resolved
@@ -155,60 +155,6 @@
   -p [ --predictions ] arg                   File to output predictions to
   -r [ --raw_predictions ] arg               File to output unnormalized predictions to
 Input Options:
-<<<<<<< HEAD
-  -d [ --data ] arg     Example set
-  --daemon              Persistent daemon mode on port 26542
-  --foreground          In persistent daemon mode, do not run in the background
-  --port arg            Port to listen on; use 0 to pick unused port
-  --num_children arg    Number of children for persistent daemon mode
-  --pid_file arg        Write pid file in persistent daemon mode
-  --port_file arg       Write port used in persistent daemon mode
-  -c [ --cache ]        Use a cache.  The default is <data>.cache
-  --cache_file arg      The location(s) of cache_file
-  --json                Enable JSON parsing
-  --dsjson              Enable Decision Service JSON parsing
-  -k [ --kill_cache ]   Do not reuse existing cache: create a new one always
-  --compressed          use gzip format whenever possible. If a cache file is 
-                        being created, this option creates a compressed cache 
-                        file. A mixture of raw-text & compressed inputs are 
-                        supported with autodetection.
-  --no_stdin            Do not default to reading from stdin
-  --no_daemon           Force a loaded daemon or active learning model to 
-                        accept local input instead of starting in daemon mode
-  --chain_hash          Enable chain hash in JSON for feature name and string 
-                        feature value. e.g. {'A': {'B': 'C'}} is hashed as 
-                        A^B^C.
-  --flatbuffer          Data file will be interpreted as a flatbuffer file
-Gradient Descent Options:
-  --sgd                  Use regular stochastic gradient descent update
-  --adaptive             Use adaptive, individual learning rates
-  --adax                 Use adaptive learning rates with x^2 instead of g^2x^2
-  --invariant            Use safe/importance aware updates
-  --normalized           Use per feature normalized updates
-  --sparse_l2 arg (=0, ) Degree of l2 regularization applied to activated 
-                         sparse parameters
-  --l1_state arg (=0, )  Amount of accumulated implicit l1 regularization
-  --l2_state arg (=1, )  Amount of accumulated implicit l2 regularization
-Scorer Options:
-  --link arg (=identity, ) Specify the link function. Choices: {glf1, identity,
-                           logistic, poisson}
-Cost Sensitive One Against All with Label Dependent Features Options:
-  --csoaa_ldf arg       Use one-against-all multiclass learning with label 
-                        dependent features
-  --ldf_override arg    Override singleline or multiline from csoaa_ldf or 
-                        wap_ldf, eg if stored in file
-  --csoaa_rank          Return actions sorted by score order
-  --probabilities       Predict probabilities of all classes
-Contextual Bandit with Action Dependent Features Options:
-  --cb_adf               Do Contextual Bandit learning with multiline action 
-                         dependent features
-  --rank_all             Return actions sorted by score order
-  --no_predict           Do not do a prediction when training
-  --clip_p arg (=0, )    Clipping probability in importance weight. Default: 
-                         0.f (no clipping)
-  --cb_type arg (=mtr, ) Contextual bandit method to use. Choices: {dm, dr, 
-                         ips, mtr, sm}
-=======
   -d [ --data ] arg                          Example set
   --daemon                                   Persistent daemon mode on port 26542
   --foreground                               In persistent daemon mode, do not run in the 
@@ -231,9 +177,7 @@
                                              accept local input instead of starting in daemon mode
   --chain_hash                               Enable chain hash in JSON for feature name and string 
                                              feature value. e.g. {'A': {'B': 'C'}} is hashed as 
-                                             A^B^C. Note: this will become the default in a future 
-                                             version, so enabling this option will migrate you to 
-                                             the new behavior and silence the warning.
+                                             A^B^C.
   --flatbuffer                               Data file will be interpreted as a flatbuffer file
 [Reduction] Gradient Descent Options:
   --sgd                                      Use regular stochastic gradient descent update
@@ -263,5 +207,4 @@
   --clip_p arg (=0, )                        Clipping probability in importance weight. Default: 
                                              0.f (no clipping)
   --cb_type arg (=mtr, )                     Contextual bandit method to use. Choices: {dm, dr, 
-                                             ips, mtr, sm}
->>>>>>> c2bf9ef9
+                                             ips, mtr, sm}
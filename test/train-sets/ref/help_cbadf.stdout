Driver Options:
  --onethread           Disable parse thread
VW Options:
  --ring_size arg (=256, ) Size of example ring
  --strict_parse           Throw on malformed examples
Update Options:
  -l [ --learning_rate ] arg Set learning rate
  --power_t arg              T power value
  --decay_learning_rate arg  Set Decay factor for learning_rate between passes
  --initial_t arg            Initial t value
  --feature_mask arg         Use existing regressor to determine which 
                             parameters may be updated.  If no 
                             initial_regressor given, also used for initial 
                             weights.
Weight Options:
  -i [ --initial_regressor ] arg  Initial regressor(s)
  --initial_weight arg            Set all weights to an initial value of arg
  --random_weights                Make initial weights random
  --normal_weights                Make initial weights normal
  --truncated_normal_weights      Make initial weights truncated normal
  --sparse_weights                Use a sparse datastructure for weights
  --input_feature_regularizer arg Per feature regularization input file
Parallelization Options:
  --span_server arg                 Location of server for setting up spanning 
                                    tree
  --unique_id arg (=0, )            Unique id used for cluster parallel jobs
  --total arg (=1, )                Total number of nodes used in cluster 
                                    parallel job
  --node arg (=0, )                 Node number in cluster parallel job
  --span_server_port arg (=26543, ) Port of the server for setting up spanning 
                                    tree
Diagnostic Options:
  --version             Version information
  -a [ --audit ]        Print weights of features
  -P [ --progress ] arg Progress update frequency. int: additive, float: 
                        multiplicative
  --quiet               Don't output diagnostics and progress updates
  --limit_output arg    Avoid chatty output. Limit total printed lines
  --dry_run             Parse arguments and print corresponding metadata. Will 
                        not execute driver
  -h [ --help ]         More information on vowpal wabbit can be found here 
<<<<<<< HEAD
                        https://vowpalwabbit.org.
Randomization options:
  --random_seed arg     seed random number generator
Feature options:
  --privacy_activation               turns on aggregated weight exporting when 
                                     the unique feature tags cross 
                                     `privacy_activation_threshold`
  --privacy_activation_threshold arg takes effect when `privacy_activation` is 
                                     turned on and is the number of unique tag 
                                     hashes a weight needs to see before it is 
                                     exported
  --hash arg                         how to hash the features. Available 
                                     options: strings, all
  --hash_seed arg (=0, )             seed for hash function
  --ignore arg                       ignore namespaces beginning with character
                                     <arg>
  --ignore_linear arg                ignore namespaces beginning with character
                                     <arg> for linear terms only
  --keep arg                         keep namespaces beginning with character 
                                     <arg>
  --redefine arg                     redefine namespaces beginning with 
                                     characters of std::string S as namespace 
                                     N. <arg> shall be in form 'N:=S' where := 
                                     is operator. Empty N or S are treated as 
                                     default namespace. Use ':' as a wildcard 
                                     in S.
  -b [ --bit_precision ] arg         number of bits in the feature table
  --noconstant                       Don't add a constant feature
  -C [ --constant ] arg              Set initial value of constant
  --ngram arg                        Generate N grams. To generate N grams for 
                                     a single namespace 'foo', arg should be 
                                     fN.
  --skips arg                        Generate skips in N grams. This in 
                                     conjunction with the ngram tag can be used
                                     to generate generalized n-skip-k-gram. To 
                                     generate n-skips for a single namespace 
                                     'foo', arg should be fN.
  --feature_limit arg                limit to N unique features per namespace. 
                                     To apply to a single namespace 'foo', arg 
                                     should be fN
  --affix arg                        generate prefixes/suffixes of features; 
                                     argument '+2a,-3b,+1' means generate 
                                     2-char prefixes for namespace a, 3-char 
                                     suffixes for b and 1 char prefixes for 
                                     default namespace
  --spelling arg                     compute spelling features for a give 
                                     namespace (use '_' for default namespace)
  --dictionary arg                   read a dictionary for additional features 
                                     (arg either 'x:file' or just 'file')
  --dictionary_path arg              look in this directory for dictionaries; 
                                     defaults to current directory or env{PATH}
  --interactions arg                 Create feature interactions of any level 
                                     between namespaces.
  --permutations                     Use permutations instead of combinations 
                                     for feature interactions of same 
                                     namespace.
  --leave_duplicate_interactions     Don't remove interactions with duplicate 
                                     combinations of namespaces. For ex. this 
                                     is a duplicate: '-q ab -q ba' and a lot 
                                     more in '-q ::'.
  -q [ --quadratic ] arg             Create and use quadratic features
  --q: arg                           DEPRECATED ':' corresponds to a wildcard 
                                     for all printable characters
  --cubic arg                        Create and use cubic features
Example options:
=======
                        https://vowpalwabbit.org
Randomization Options:
  --random_seed arg     Seed random number generator
Feature Options:
  --hash arg                            How to hash the features. Choices: 
                                        {all, strings}
  --hash_seed arg (=0, )                Seed for hash function
  --ignore arg                          Ignore namespaces beginning with 
                                        character <arg>
  --ignore_linear arg                   Ignore namespaces beginning with 
                                        character <arg> for linear terms only
  --keep arg                            Keep namespaces beginning with 
                                        character <arg>
  --redefine arg                        Redefine namespaces beginning with 
                                        characters of std::string S as 
                                        namespace N. <arg> shall be in form 
                                        'N:=S' where := is operator. Empty N or
                                        S are treated as default namespace. Use
                                        ':' as a wildcard in S.
  -b [ --bit_precision ] arg            Number of bits in the feature table
  --noconstant                          Don't add a constant feature
  -C [ --constant ] arg                 Set initial value of constant
  --ngram arg                           Generate N grams. To generate N grams 
                                        for a single namespace 'foo', arg 
                                        should be fN
  --skips arg                           Generate skips in N grams. This in 
                                        conjunction with the ngram tag can be 
                                        used to generate generalized 
                                        n-skip-k-gram. To generate n-skips for 
                                        a single namespace 'foo', arg should be
                                        fN.
  --feature_limit arg                   Limit to N unique features per 
                                        namespace. To apply to a single 
                                        namespace 'foo', arg should be fN
  --affix arg                           Generate prefixes/suffixes of features;
                                        argument '+2a,-3b,+1' means generate 
                                        2-char prefixes for namespace a, 3-char
                                        suffixes for b and 1 char prefixes for 
                                        default namespace
  --spelling arg                        Compute spelling features for a give 
                                        namespace (use '_' for default 
                                        namespace)
  --dictionary arg                      Read a dictionary for additional 
                                        features (arg either 'x:file' or just 
                                        'file')
  --dictionary_path arg                 Look in this directory for 
                                        dictionaries; defaults to current 
                                        directory or env{PATH}
  --interactions arg                    Create feature interactions of any 
                                        level between namespaces
  --experimental_full_name_interactions arg
                                        EXPERIMENTAL: Create feature 
                                        interactions of any level between 
                                        namespaces by specifying the full name 
                                        of each namespace.
  --permutations                        Use permutations instead of 
                                        combinations for feature interactions 
                                        of same namespace
  --leave_duplicate_interactions        Don't remove interactions with 
                                        duplicate combinations of namespaces. 
                                        For ex. this is a duplicate: '-q ab -q 
                                        ba' and a lot more in '-q ::'.
  -q [ --quadratic ] arg                Create and use quadratic features
  --q: arg                              DEPRECATED ':' corresponds to a 
                                        wildcard for all printable characters
  --cubic arg                           Create and use cubic features
Example Options:
>>>>>>> 5d139f46
  -t [ --testonly ]                Ignore label information and just test
  --holdout_off                    No holdout data in multiple passes
  --holdout_period arg (=10, )     Holdout period for test only
  --holdout_after arg              Holdout after n training examples, default 
                                   off (disables holdout_period)
  --early_terminate arg (=3, )     Specify the number of passes tolerated when 
                                   holdout loss doesn't decrease before early 
                                   termination
  --passes arg                     Number of Training Passes
  --initial_pass_length arg        Initial number of examples per pass
  --examples arg                   Number of examples to parse
  --min_prediction arg             Smallest prediction to output
  --max_prediction arg             Largest prediction to output
  --sort_features                  Turn this on to disregard order in which 
                                   features have been defined. This will lead 
                                   to smaller cache sizes
  --loss_function arg (=squared, ) Specify the loss function to be used, uses 
                                   squared by default. Choices: {classic, 
                                   hinge, logistic, poisson, quantile, squared}
  --quantile_tau arg (=0.5, )      Parameter \tau associated with Quantile 
                                   loss. Defaults to 0.5
  --l1 arg                         L_1 lambda
  --l2 arg                         L_2 lambda
  --no_bias_regularization         No bias in regularization
  --named_labels arg               Use names for labels (multiclass, etc.) 
                                   rather than integers, argument specified all
                                   possible labels, comma-sep, eg 
                                   "--named_labels Noun,Verb,Adj,Punc"
Output Model Options:
  -f [ --final_regressor ] arg          Final regressor
  --readable_model arg                  Output human-readable final regressor 
                                        with numeric features
  --invert_hash arg                     Output human-readable final regressor 
                                        with feature names.  Computationally 
                                        expensive
  --save_resume                         Save extra state so learning can be 
                                        resumed later with new data
  --preserve_performance_counters       Reset performance counters when 
                                        warmstarting
  --save_per_pass                       Save the model after every pass over 
                                        data
  --output_feature_regularizer_binary arg
                                        Per feature regularization output file
  --output_feature_regularizer_text arg Per feature regularization output file,
                                        in text
  --id arg                              User supplied ID embedded into the 
                                        final regressor
Output Options:
  -p [ --predictions ] arg     File to output predictions to
  -r [ --raw_predictions ] arg File to output unnormalized predictions to
Input Options:
  -d [ --data ] arg     Example set
  --daemon              Persistent daemon mode on port 26542
  --foreground          In persistent daemon mode, do not run in the background
  --port arg            Port to listen on; use 0 to pick unused port
  --num_children arg    Number of children for persistent daemon mode
  --pid_file arg        Write pid file in persistent daemon mode
  --port_file arg       Write port used in persistent daemon mode
  -c [ --cache ]        Use a cache.  The default is <data>.cache
  --cache_file arg      The location(s) of cache_file
  --json                Enable JSON parsing
  --dsjson              Enable Decision Service JSON parsing
  -k [ --kill_cache ]   Do not reuse existing cache: create a new one always
  --compressed          use gzip format whenever possible. If a cache file is 
                        being created, this option creates a compressed cache 
                        file. A mixture of raw-text & compressed inputs are 
                        supported with autodetection.
  --no_stdin            Do not default to reading from stdin
  --no_daemon           Force a loaded daemon or active learning model to 
                        accept local input instead of starting in daemon mode
  --chain_hash          Enable chain hash in JSON for feature name and string 
                        feature value. e.g. {'A': {'B': 'C'}} is hashed as 
                        A^B^C. Note: this will become the default in a future 
                        version, so enabling this option will migrate you to 
                        the new behavior and silence the warning.
  --flatbuffer          Data file will be interpreted as a flatbuffer file
Gradient Descent Options:
  --sgd                  Use regular stochastic gradient descent update
  --adaptive             Use adaptive, individual learning rates
  --adax                 Use adaptive learning rates with x^2 instead of g^2x^2
  --invariant            Use safe/importance aware updates
  --normalized           Use per feature normalized updates
  --sparse_l2 arg (=0, ) Degree of l2 regularization applied to activated 
                         sparse parameters
  --l1_state arg (=0, )  Amount of accumulated implicit l1 regularization
  --l2_state arg (=1, )  Amount of accumulated implicit l2 regularization
Scorer Options:
  --link arg (=identity, ) Specify the link function. Choices: {glf1, identity,
                           logistic, poisson}
Cost Sensitive One Against All with Label Dependent Features Options:
  --csoaa_ldf arg       Use one-against-all multiclass learning with label 
                        dependent features
  --ldf_override arg    Override singleline or multiline from csoaa_ldf or 
                        wap_ldf, eg if stored in file
  --csoaa_rank          Return actions sorted by score order
  --probabilities       Predict probabilities of all classes
Contextual Bandit with Action Dependent Features Options:
  --cb_adf               Do Contextual Bandit learning with multiline action 
                         dependent features
  --rank_all             Return actions sorted by score order
  --no_predict           Do not do a prediction when training
  --clip_p arg (=0, )    Clipping probability in importance weight. Default: 
                         0.f (no clipping)
  --cb_type arg (=mtr, ) Contextual bandit method to use. Choices: {dm, dr, 
                         ips, mtr, sm}<|MERGE_RESOLUTION|>--- conflicted
+++ resolved
@@ -39,77 +39,17 @@
   --dry_run             Parse arguments and print corresponding metadata. Will 
                         not execute driver
   -h [ --help ]         More information on vowpal wabbit can be found here 
-<<<<<<< HEAD
-                        https://vowpalwabbit.org.
-Randomization options:
-  --random_seed arg     seed random number generator
-Feature options:
-  --privacy_activation               turns on aggregated weight exporting when 
-                                     the unique feature tags cross 
-                                     `privacy_activation_threshold`
-  --privacy_activation_threshold arg takes effect when `privacy_activation` is 
-                                     turned on and is the number of unique tag 
-                                     hashes a weight needs to see before it is 
-                                     exported
-  --hash arg                         how to hash the features. Available 
-                                     options: strings, all
-  --hash_seed arg (=0, )             seed for hash function
-  --ignore arg                       ignore namespaces beginning with character
-                                     <arg>
-  --ignore_linear arg                ignore namespaces beginning with character
-                                     <arg> for linear terms only
-  --keep arg                         keep namespaces beginning with character 
-                                     <arg>
-  --redefine arg                     redefine namespaces beginning with 
-                                     characters of std::string S as namespace 
-                                     N. <arg> shall be in form 'N:=S' where := 
-                                     is operator. Empty N or S are treated as 
-                                     default namespace. Use ':' as a wildcard 
-                                     in S.
-  -b [ --bit_precision ] arg         number of bits in the feature table
-  --noconstant                       Don't add a constant feature
-  -C [ --constant ] arg              Set initial value of constant
-  --ngram arg                        Generate N grams. To generate N grams for 
-                                     a single namespace 'foo', arg should be 
-                                     fN.
-  --skips arg                        Generate skips in N grams. This in 
-                                     conjunction with the ngram tag can be used
-                                     to generate generalized n-skip-k-gram. To 
-                                     generate n-skips for a single namespace 
-                                     'foo', arg should be fN.
-  --feature_limit arg                limit to N unique features per namespace. 
-                                     To apply to a single namespace 'foo', arg 
-                                     should be fN
-  --affix arg                        generate prefixes/suffixes of features; 
-                                     argument '+2a,-3b,+1' means generate 
-                                     2-char prefixes for namespace a, 3-char 
-                                     suffixes for b and 1 char prefixes for 
-                                     default namespace
-  --spelling arg                     compute spelling features for a give 
-                                     namespace (use '_' for default namespace)
-  --dictionary arg                   read a dictionary for additional features 
-                                     (arg either 'x:file' or just 'file')
-  --dictionary_path arg              look in this directory for dictionaries; 
-                                     defaults to current directory or env{PATH}
-  --interactions arg                 Create feature interactions of any level 
-                                     between namespaces.
-  --permutations                     Use permutations instead of combinations 
-                                     for feature interactions of same 
-                                     namespace.
-  --leave_duplicate_interactions     Don't remove interactions with duplicate 
-                                     combinations of namespaces. For ex. this 
-                                     is a duplicate: '-q ab -q ba' and a lot 
-                                     more in '-q ::'.
-  -q [ --quadratic ] arg             Create and use quadratic features
-  --q: arg                           DEPRECATED ':' corresponds to a wildcard 
-                                     for all printable characters
-  --cubic arg                        Create and use cubic features
-Example options:
-=======
                         https://vowpalwabbit.org
 Randomization Options:
   --random_seed arg     Seed random number generator
 Feature Options:
+  --privacy_activation                  turns on aggregated weight exporting when 
+                                        the unique feature tags cross 
+                                        `privacy_activation_threshold`
+  --privacy_activation_threshold arg    takes effect when `privacy_activation` is 
+                                        turned on and is the number of unique tag 
+                                        hashes a weight needs to see before it is 
+                                        exported
   --hash arg                            How to hash the features. Choices: 
                                         {all, strings}
   --hash_seed arg (=0, )                Seed for hash function
@@ -173,7 +113,6 @@
                                         wildcard for all printable characters
   --cubic arg                           Create and use cubic features
 Example Options:
->>>>>>> 5d139f46
   -t [ --testonly ]                Ignore label information and just test
   --holdout_off                    No holdout data in multiple passes
   --holdout_period arg (=10, )     Holdout period for test only

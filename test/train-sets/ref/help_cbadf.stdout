Driver Options:
  --onethread                                Disable parse thread
  --log_level arg (=info)                    Log level for logging messages. Specifying this wil 
                                             override --quiet for log output. Choices: {critical, 
                                             error, info, off, warn}
  --log_output arg (=stdout)                 Specify the stream to output log messages to. In the 
                                             past VW's choice of stream for logging messages wasn't
                                             consistent. Supplying compat will maintain that old 
                                             behavior. Compat is now deprecated so it is 
                                             recommended that stdout or stderr is chosen. Choices: 
                                             {compat, stderr, stdout}
Logging Options:
  --quiet                                    Don't output diagnostics and progress updates. 
                                             Supplying this implies --log_level off and 
                                             --driver_output_off. Supplying this overrides an 
                                             explicit log_level argument.
  --driver_output_off                        Disable output for the driver.
  --driver_output arg (=stderr)              Specify the stream to output driver output to.. 
                                             Choices: {stderr, stdout}
  --log_level arg (=info)                    Log level for logging messages. Specifying this wil 
                                             override --quiet for log output.. Choices: {critical, 
                                             error, info, off, warn}
  --log_output arg (=stdout)                 Specify the stream to output log messages to. In the 
                                             past VW's choice of stream for logging messages wasn't
                                             consistent. Supplying compat will maintain that old 
                                             behavior. Compat is now deprecated so it is 
                                             recommended that stdout or stderr is chosen.. Choices:
                                             {compat, stderr, stdout}
  --limit_output arg (=0)                    Avoid chatty output. Limit total printed lines. 0 
                                             means unbounded.
Parser Options:
  --ring_size arg (=256)                     Size of example ring
  --example_queue_limit arg (=256)           Max number of examples to store after parsing but 
                                             before the learner has processed. Rarely needs to be 
                                             changed.
  --strict_parse                             Throw on malformed examples
<<<<<<< HEAD
=======
Update Options:
  -l [ --learning_rate ] arg (=0.5)          Set learning rate
  --power_t arg (=0.5)                       T power value
  --decay_learning_rate arg (=1)             Set Decay factor for learning_rate between passes
  --initial_t arg                            Initial t value
  --feature_mask arg                         Use existing regressor to determine which parameters 
                                             may be updated.  If no initial_regressor given, also 
                                             used for initial weights.
>>>>>>> ef880eb8
Weight Options:
  -i [ --initial_regressor ] arg             Initial regressor(s)
  --initial_weight arg (=0)                  Set all weights to an initial value of arg
  --random_weights                           Make initial weights random
  --normal_weights                           Make initial weights normal
  --truncated_normal_weights                 Make initial weights truncated normal
  --sparse_weights                           Use a sparse datastructure for weights
  --input_feature_regularizer arg            Per feature regularization input file
Parallelization Options:
  --span_server arg                          Location of server for setting up spanning tree
  --unique_id arg (=0)                       Unique id used for cluster parallel jobs
  --total arg (=1)                           Total number of nodes used in cluster parallel job
  --node arg (=0)                            Node number in cluster parallel job
  --span_server_port arg (=26543)            Port of the server for setting up spanning tree
Diagnostic Options:
  --version                                  Version information
  -a [ --audit ]                             Print weights of features
  -P [ --progress ] arg                      Progress update frequency. int: additive, float: 
                                             multiplicative
  --dry_run                                  Parse arguments and print corresponding metadata. Will
                                             not execute driver
  -h [ --help ]                              More information on vowpal wabbit can be found here 
                                             https://vowpalwabbit.org
Randomization Options:
<<<<<<< HEAD
  --random_seed arg (=0, )                   Seed random number generator
Update Options:
  -l [ --learning_rate ] arg                 Set learning rate
  --power_t arg (=0.5, )                     T power value
  --decay_learning_rate arg (=1, )           Set Decay factor for learning_rate between passes
  --initial_t arg                            Initial t value
  --feature_mask arg                         Use existing regressor to determine which parameters 
                                             may be updated.  If no initial_regressor given, also 
                                             used for initial weights.
=======
  --random_seed arg (=0)                     Seed random number generator
>>>>>>> ef880eb8
Feature Options:
  --hash arg (=strings)                      How to hash the features. Choices: {all, strings}
  --hash_seed arg (=0)                       Seed for hash function
  --ignore arg                               Ignore namespaces beginning with character <arg>
  --ignore_linear arg                        Ignore namespaces beginning with character <arg> for 
                                             linear terms only
  --keep arg                                 Keep namespaces beginning with character <arg>
  --redefine arg                             Redefine namespaces beginning with characters of 
                                             std::string S as namespace N. <arg> shall be in form 
                                             'N:=S' where := is operator. Empty N or S are treated 
                                             as default namespace. Use ':' as a wildcard in S.
  -b [ --bit_precision ] arg                 Number of bits in the feature table
  --noconstant                               Don't add a constant feature
  -C [ --constant ] arg (=0)                 Set initial value of constant
  --ngram arg                                Generate N grams. To generate N grams for a single 
                                             namespace 'foo', arg should be fN
  --skips arg                                Generate skips in N grams. This in conjunction with 
                                             the ngram tag can be used to generate generalized 
                                             n-skip-k-gram. To generate n-skips for a single 
                                             namespace 'foo', arg should be fN.
  --feature_limit arg                        Limit to N unique features per namespace. To apply to 
                                             a single namespace 'foo', arg should be fN
  --affix arg                                Generate prefixes/suffixes of features; argument 
                                             '+2a,-3b,+1' means generate 2-char prefixes for 
                                             namespace a, 3-char suffixes for b and 1 char prefixes
                                             for default namespace
  --spelling arg                             Compute spelling features for a give namespace (use 
                                             '_' for default namespace)
  --dictionary arg                           Read a dictionary for additional features (arg either 
                                             'x:file' or just 'file')
  --dictionary_path arg                      Look in this directory for dictionaries; defaults to 
                                             current directory or env{PATH}
  --interactions arg                         Create feature interactions of any level between 
                                             namespaces
  --experimental_full_name_interactions arg  EXPERIMENTAL: Create feature interactions of any level
                                             between namespaces by specifying the full name of each
                                             namespace.
  --permutations                             Use permutations instead of combinations for feature 
                                             interactions of same namespace
  --leave_duplicate_interactions             Don't remove interactions with duplicate combinations 
                                             of namespaces. For ex. this is a duplicate: '-q ab -q 
                                             ba' and a lot more in '-q ::'.
  -q [ --quadratic ] arg                     Create and use quadratic features
  --cubic arg                                Create and use cubic features
Example Options:
  -t [ --testonly ]                          Ignore label information and just test
  --holdout_off                              No holdout data in multiple passes
  --holdout_period arg (=10)                 Holdout period for test only
  --holdout_after arg                        Holdout after n training examples, default off 
                                             (disables holdout_period)
  --early_terminate arg (=3)                 Specify the number of passes tolerated when holdout 
                                             loss doesn't decrease before early termination
  --passes arg (=1)                          Number of Training Passes
  --initial_pass_length arg (=18446744073709551615)
                                             Initial number of examples per pass
  --examples arg (=18446744073709551615)     Number of examples to parse
  --min_prediction arg                       Smallest prediction to output
  --max_prediction arg                       Largest prediction to output
  --sort_features                            Turn this on to disregard order in which features have
                                             been defined. This will lead to smaller cache sizes
  --loss_function arg (=squared)             Specify the loss function to be used, uses squared by 
                                             default. Choices: {classic, hinge, logistic, poisson, 
                                             quantile, squared}
  --quantile_tau arg (=0.5)                  Parameter \tau associated with Quantile loss. Defaults
                                             to 0.5
  --l1 arg (=0)                              L_1 lambda
  --l2 arg (=0)                              L_2 lambda
  --no_bias_regularization                   No bias in regularization
  --named_labels arg                         Use names for labels (multiclass, etc.) rather than 
                                             integers, argument specified all possible labels, 
                                             comma-sep, eg "--named_labels Noun,Verb,Adj,Punc"
Output Model Options:
  -f [ --final_regressor ] arg               Final regressor
  --readable_model arg                       Output human-readable final regressor with numeric 
                                             features
  --invert_hash arg                          Output human-readable final regressor with feature 
                                             names.  Computationally expensive
  --predict_only_model                       Do not save extra state for learning to be resumed. 
                                             Stored model can only be used for prediction
  --save_resume                              This flag is now deprecated and models can continue 
                                             learning by default
  --preserve_performance_counters            Reset performance counters when warmstarting
  --save_per_pass                            Save the model after every pass over data
  --output_feature_regularizer_binary arg    Per feature regularization output file
  --output_feature_regularizer_text arg      Per feature regularization output file, in text
  --id arg                                   User supplied ID embedded into the final regressor
Prediction Output Options:
  -p [ --predictions ] arg                   File to output predictions to
  -r [ --raw_predictions ] arg               File to output unnormalized predictions to
Input Options:
  -d [ --data ] arg                          Example set
  --daemon                                   Persistent daemon mode on port 26542
  --foreground                               In persistent daemon mode, do not run in the 
                                             background
  --port arg                                 Port to listen on; use 0 to pick unused port
  --num_children arg                         Number of children for persistent daemon mode
  --pid_file arg                             Write pid file in persistent daemon mode
  --port_file arg                            Write port used in persistent daemon mode
  -c [ --cache ]                             Use a cache.  The default is <data>.cache
  --cache_file arg                           The location(s) of cache_file
  --json                                     Enable JSON parsing
  --dsjson                                   Enable Decision Service JSON parsing
  -k [ --kill_cache ]                        Do not reuse existing cache: create a new one always
  --compressed                               use gzip format whenever possible. If a cache file is 
                                             being created, this option creates a compressed cache 
                                             file. A mixture of raw-text & compressed inputs are 
                                             supported with autodetection.
  --no_stdin                                 Do not default to reading from stdin
  --no_daemon                                Force a loaded daemon or active learning model to 
                                             accept local input instead of starting in daemon mode
  --chain_hash                               Enable chain hash in JSON for feature name and string 
                                             feature value. e.g. {'A': {'B': 'C'}} is hashed as 
                                             A^B^C.
  --flatbuffer                               Data file will be interpreted as a flatbuffer file
[Reduction] Gradient Descent Options:
  --sgd                                      Use regular stochastic gradient descent update
  --adaptive                                 Use adaptive, individual learning rates
  --adax                                     Use adaptive learning rates with x^2 instead of g^2x^2
  --invariant                                Use safe/importance aware updates
  --normalized                               Use per feature normalized updates
  --sparse_l2 arg (=0)                       Degree of l2 regularization applied to activated 
                                             sparse parameters
  --l1_state arg (=0)                        Amount of accumulated implicit l1 regularization
  --l2_state arg (=1)                        Amount of accumulated implicit l2 regularization
[Reduction] Scorer Options:
  --link arg (=identity)                     Specify the link function. Choices: {glf1, identity, 
                                             logistic, poisson}
[Reduction] Cost Sensitive One Against All with Label Dependent Features Options:
  --csoaa_ldf arg                            Use one-against-all multiclass learning with label 
                                             dependent features (required to enable this reduction)
  --ldf_override arg                         Override singleline or multiline from csoaa_ldf or 
                                             wap_ldf, eg if stored in file
  --csoaa_rank                               Return actions sorted by score order
  --probabilities                            Predict probabilities of all classes
[Reduction] Contextual Bandit with Action Dependent Features Options:
  --cb_adf                                   Do Contextual Bandit learning with multiline action 
                                             dependent features (required to enable this reduction)
  --rank_all                                 Return actions sorted by score order
  --no_predict                               Do not do a prediction when training
  --clip_p arg (=0)                          Clipping probability in importance weight. Default: 
                                             0.f (no clipping)
  --cb_type arg (=mtr)                       Contextual bandit method to use. Choices: {dm, dr, 
                                             ips, mtr, sm}<|MERGE_RESOLUTION|>--- conflicted
+++ resolved
@@ -34,17 +34,6 @@
                                              before the learner has processed. Rarely needs to be 
                                              changed.
   --strict_parse                             Throw on malformed examples
-<<<<<<< HEAD
-=======
-Update Options:
-  -l [ --learning_rate ] arg (=0.5)          Set learning rate
-  --power_t arg (=0.5)                       T power value
-  --decay_learning_rate arg (=1)             Set Decay factor for learning_rate between passes
-  --initial_t arg                            Initial t value
-  --feature_mask arg                         Use existing regressor to determine which parameters 
-                                             may be updated.  If no initial_regressor given, also 
-                                             used for initial weights.
->>>>>>> ef880eb8
 Weight Options:
   -i [ --initial_regressor ] arg             Initial regressor(s)
   --initial_weight arg (=0)                  Set all weights to an initial value of arg
@@ -69,19 +58,15 @@
   -h [ --help ]                              More information on vowpal wabbit can be found here 
                                              https://vowpalwabbit.org
 Randomization Options:
-<<<<<<< HEAD
-  --random_seed arg (=0, )                   Seed random number generator
+  --random_seed arg (=0)                     Seed random number generator
 Update Options:
-  -l [ --learning_rate ] arg                 Set learning rate
-  --power_t arg (=0.5, )                     T power value
-  --decay_learning_rate arg (=1, )           Set Decay factor for learning_rate between passes
+  -l [ --learning_rate ] arg (=0.5)          Set learning rate
+  --power_t arg (=0.5)                       T power value
+  --decay_learning_rate arg (=1)             Set Decay factor for learning_rate between passes
   --initial_t arg                            Initial t value
   --feature_mask arg                         Use existing regressor to determine which parameters 
                                              may be updated.  If no initial_regressor given, also 
                                              used for initial weights.
-=======
-  --random_seed arg (=0)                     Seed random number generator
->>>>>>> ef880eb8
 Feature Options:
   --hash arg (=strings)                      How to hash the features. Choices: {all, strings}
   --hash_seed arg (=0)                       Seed for hash function

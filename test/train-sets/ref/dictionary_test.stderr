--- conflicted
+++ resolved
@@ -10,13 +10,7 @@
 scanned dictionary 'dictionary_test.dict' from 'train-sets/dictionary_test.dict', hash=3226e82e3d58b6b2
 dictionary dictionary_test.dict contains 4 items
 scanned dictionary 'dictionary_test.dict.gz' from 'train-sets/dictionary_test.dict.gz', hash=3226e82e3d58b6b2
-<<<<<<< HEAD
-Enabled reductions: gd, scorer-identity, binary
-Input label = label_type_t::simple
-Output pred = prediction_type_t::scalar
-=======
 Enabled reductions: gd, scorer-identity, binary, count_label
->>>>>>> 365ec15d
 average  since         example        example  current  current  current
 loss     last          counter         weight    label  predict features
 1.000000 1.000000            1            1.0   1.0000  -1.0000        3

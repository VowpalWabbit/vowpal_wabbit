creating quadratic features for pairs: UA
final_regressor = models/sqcb_ld.model
predictions = squarecb_pred.predict
using no cache
Reading datafile = train-sets/cb_load.dat
num sources = 1
Num weight bits = 18
learning rate = 0.5
initial_t = 0
power_t = 0.5
cb_type = mtr
Enabled reductions: gd, scorer-identity, csoaa_ldf-rank, cb_adf, cb_explore_adf_squarecb, shared_feature_merger
<<<<<<< HEAD
Input label = cb
Output pred = ACTION_PROBS
=======
Input label = CB
Output pred = action_probs
>>>>>>> 1ef6de29
average  since         example        example        current        current  current
loss     last          counter         weight          label        predict features
0.000000 0.000000            1            1.0       4:0:0.14         0:0.14       42
0.000000 0.000000            2            2.0       0:0:0.14         0:0.14       42
0.000000 0.000000            4            4.0       1:0:0.14         0:0.14       42
0.000000 0.000000            8            8.0       3:0:0.14         0:0.14       42
0.000000 0.000000           16           16.0       3:0:0.14         0:0.14       42
0.000000 0.000000           32           32.0       3:0:0.14         0:0.14       42
-0.25000 -0.50000           64           64.0       0:0:0.77         0:0.77       42

finished run
number of examples = 113
weighted example sum = 113.000000
weighted label sum = 0.000000
average loss = -0.362832
total feature number = 4746<|MERGE_RESOLUTION|>--- conflicted
+++ resolved
@@ -10,13 +10,8 @@
 power_t = 0.5
 cb_type = mtr
 Enabled reductions: gd, scorer-identity, csoaa_ldf-rank, cb_adf, cb_explore_adf_squarecb, shared_feature_merger
-<<<<<<< HEAD
-Input label = cb
+Input label = CB
 Output pred = ACTION_PROBS
-=======
-Input label = CB
-Output pred = action_probs
->>>>>>> 1ef6de29
 average  since         example        example        current        current  current
 loss     last          counter         weight          label        predict features
 0.000000 0.000000            1            1.0       4:0:0.14         0:0.14       42

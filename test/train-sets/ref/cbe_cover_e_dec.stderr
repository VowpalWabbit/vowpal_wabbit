--- conflicted
+++ resolved
@@ -1,9 +1,5 @@
 final_regressor = models/cover_e_dec.model
-<<<<<<< HEAD
-warning: currently, mtr is only used for the first policy in cover, other policies use dr
-=======
 predictions = cover_e_dec_train.pred
->>>>>>> 3c44f404
 Num weight bits = 18
 learning rate = 0.5
 initial_t = 0

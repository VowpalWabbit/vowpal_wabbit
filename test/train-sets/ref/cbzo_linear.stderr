using l1 regularization = 0.2
using l2 regularization = 0.3
final_regressor = models/cbzo_linear.model
using no cache
Reading datafile = train-sets/cbzo_linear.dat
num sources = 1
Num weight bits = 18
learning rate = 0.0001
initial_t = 0
power_t = 0.5
Enabled reductions: cbzo
<<<<<<< HEAD
Input label = continuous
Output pred = PDF
=======
Input label = CONTINUOUS
Output pred = pdf
>>>>>>> 1ef6de29
average  since         example        example        current        current  current
loss     last          counter         weight          label        predict features
0.134630 0.134630            1            1.0 {-0.1,0.134... -0.1--0.1:3...        5
0.252245 0.369860            2            2.0 {-0.10036,0... -0.1--0.1:3...        5
1.868347 3.484450            4            4.0 {-0.14465,4... -0.14--0.14...        5
4.460369 7.052391            8            8.0 {0.14041,3.... -0.06--0.06...        5
4.564887 4.669406           16           16.0 {0.29141,4.... 0.09-0.09:3...        5
3.839800 3.114712           32           32.0 {0.5117,7.3... 0.31-0.31:8...        5
5.337427 6.835055           64           64.0 {-0.20481,1... -0.2--0.2:1...        5
5.115217 4.893006          128          128.0 {-0.14471,0... -0.14--0.14...        5
3.413171 1.711126          256          256.0 {1.1829,2.9... 1.18-1.18:2...        5

finished run
number of examples = 500
weighted example sum = 500.000000
weighted label sum = 500.000000
average loss = 2.206201
total feature number = 2500<|MERGE_RESOLUTION|>--- conflicted
+++ resolved
@@ -9,13 +9,8 @@
 initial_t = 0
 power_t = 0.5
 Enabled reductions: cbzo
-<<<<<<< HEAD
-Input label = continuous
+Input label = CONTINUOUS
 Output pred = PDF
-=======
-Input label = CONTINUOUS
-Output pred = pdf
->>>>>>> 1ef6de29
 average  since         example        example        current        current  current
 loss     last          counter         weight          label        predict features
 0.134630 0.134630            1            1.0 {-0.1,0.134... -0.1--0.1:3...        5

--- conflicted
+++ resolved
@@ -27,15 +27,9 @@
 current_pass 1
 l1_state 0
 l2_state 1
-<<<<<<< HEAD
 gd_ppw_state.size() = 1
 gd_ppw_state[0]_normalized_sum_norm_x = 3
 gd_ppw_state[0]_total_weight = 1
-34875:0 2e+10 2e+10 1e+10 0 2
-116060:0 2 2 1 0 2
-195802:0 2e+20 2e+20 1e+20 0 2
-=======
 f:34875:0 2e+10 2e+10 1e+10 0 2
 Constant:116060:0 2 2 1 0 2
-f*f:195802:0 2e+20 2e+20 1e+20 0 2
->>>>>>> 0c0a43f1
+f*f:195802:0 2e+20 2e+20 1e+20 0 2
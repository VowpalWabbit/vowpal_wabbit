#!/usr/bin/env perl
#
# Test suite for vw:
#
# You may add arbitrary (train/test/varying-options) tests
# by adding data files and their expected reference STDOUT and STDERR
#
# See __DATA__ below for how to add more tests
#
require 5.008;
use warnings;

use Getopt::Std;
use File::Basename;

use vars qw($opt_d $opt_D $opt_c $opt_e $opt_f
            $opt_E $opt_o $opt_w $opt_y $opt_t
            $opt_v $opt_V $opt_O);

my $Epsilon = 1e-4;

my $VW;

# External utilities we use. See init() for Windows specific actions.
my $Diff = 'diff';
my $Cat = 'cat';

$ENV{'PATH'} = '../build/vowpalwabbit:test:../vowpalwabbit:vowpalwabbit:.:' . $ENV{'PATH'};

# -V prefixes valgrind like this, we should adjust the default
# options over time to what looks most useful.
my $Valgrind = 'valgrind --quiet --error-exitcode=100 --track-origins=yes --leak-check=full';

# -- timeout is part of GNU coreutils, some systems may not have it
my $TimeOut = '';
my $TimeOutSec = 80;    # max allowed time for single vw command run

# By default, we run all tests in the list
my $FullRun = 1;
my $ErrorCount = 0;

# These --side-by-side diff opts are used to make the
# fuzzy-compare easier: just split on '|' and compare numeric values
# word by word:
# NOTE: -W 160 is sufficient for most outputs.
#       --bfgs prints widest (134 chars-per-line)
# 160 used to sufficient but there are new tests with VERY wide outputs - so it needs to be huge...
my $DiffOpts = '-N --minimal --suppress-common-lines --ignore-all-space --strip-trailing-cr --side-by-side -W 1500';
$WordSplit = "[ \t:,@]+";

# These diff options are used for the diff we want to show the user
# The intent is to make them easier to parse (and compare values) by a human
my $DisplayDiffOpts = '-u --minimal';

my @PathAdd = qw(. .. ../vowpalwabbit);

my @ToTest = ();

# __DATA__ test counter
my $TestNo = 0;

sub v($;@) {
    my $verbose_level = shift @_;
    return unless ($opt_v >= $verbose_level);
    if (@_ == 1) {
        print STDERR @_;
    } else {
        printf STDERR @_;
    }
}

sub usage(@) {
    print STDERR @_, "\n" if (@_);

    die "Usage: $0 [options] [testno...] [vw-executable]
    By default will run against the 1st 'vw' executable found in:
        @PathAdd  \$PATH

    Options:
        -c      print test-suite commands before running them
        -d      print diff output on significant diff failure
        -D      print diff output even if it is not significant
        -e      exit with non-zero status on first error
        -w      Ignore white-space differences (diff --ignore-space-change)
        -f      Ignore small (< $Epsilon) floating-point differences (fuzzy compare)
        -E<e>   Tolerance epsilon <e> for fuzzy compares (default $Epsilon)
        -o      Overwrite reference file with new/different result
        -y      On error, copy bad files to (eg stderr.test21) for later comparison
        -v<L>   Verbosity <L> (small integer) is verbosity level
        -V      apply valgrind to vw commands
        -t<T>   Apply timeout <T> (default $TimeOutSec) secs to individual tests
                (will only work where GNU coreutils 'timeout' is present)
        -O<O>   Add <O> option(s) to all vw commands

    [testno...]   Optional integer args: explicit test numbers (skip others)
";
}

sub mysystem {
    my $cmd = shift;
    v(1, "%s\n", $cmd);
    system($cmd);
}

sub command_failed($) {
    # Deal with cases where vw crashes, exits prematurely etc.
    # print a message to distinguish between all cases
    # return non-zero status if anything is bad
    my $cmd = shift;
    my $exitcode = 0;
    if ($?) {
        $exitcode = $? >> 8;
        my $signal = $? & 127;
        my $core = ''; if ($? & 128) { $core = ' (core dumped)'; }
        if ($signal) {
            printf STDERR
                "$0: test $TestNo: '%s' died from signal $signal$core\n", $cmd;
            $exitcode = 1;
        } elsif ($exitcode == 124) {
            printf STDERR
                "$0: test $TestNo: '%s' timed-out (exitcode=$exitcode)\n" .
                "$0: test $TestNo: you may increase the imposed time-out: \$TimeOutSec=%d\n",
                $cmd, $TimeOutSec;
        } elsif ($exitcode) {
            printf STDERR
                "$0: test $TestNo: '%s' failed (exitcode=$exitcode)\n", $cmd;
        }
    }
    # This is non-zero only if $cmd failed
    $exitcode;
}

sub valgrind_errfile($) {
    my $testno = shift;
    "Test-$testno.valgrind-err";
}

#
# which vw executable to test against
#
sub which_vw() {
    if (@ARGV > 0) {
        my $exe = $ARGV[0];
        if (-f $exe && -x $exe) {
            printf STDERR "Testing vw: %s\n", $exe;
            return $exe;
        } else {
            usage("$0: argument $exe: not an executable file");
        }
    } elsif (@ARGV == 0) {
        foreach my $dir (@PathAdd, split(':', $ENV{PATH})) {
            my $exe = "$dir/vw";
            if (-x $exe) {
                printf STDERR "Testing vw: %s\n", $exe;
                return $exe;
            }
        }
    }
    usage("can't find a 'vw' executable to test on");
}


sub init() {
    $0 =~ s{.*/}{};
    getopts('wcdDefyE:ov:Vt:O:') || usage();
    $opt_v = 0 unless (defined $opt_v and $opt_v);
    if (defined $opt_O) {
        $opt_O = " $opt_O";
    } else {
        $opt_O = '';
    }

    my $hostname = `hostname`; chomp($hostname);
    printf STDERR "Testing on: hostname=%s OS=%s\n", $hostname, $^O;

    if ($^O =~ /MSWin/i) {
        v(1, "OS is $^O\n");
        # On MS Windows we need to change paths to external executables
        # Assumes cygwin is installed
        $ENV{'PATH'} .= ':/cygdrive/c/cygwin/bin';
        # And just to be safe (probably not needed):
        $Diff  = 'c:\cygwin\bin\diff.exe';
        $Cat   = 'c:\cygwin\bin\cat.exe';
    }
    elsif ($^O =~ /cygwin/i){
        v(1,"OS is $^O\n");
        # On MS Windows we need to change paths to external executables
        # Assumes cygwin is installed
        $ENV{'PATH'} .= ':/cygdrive/c/cygwin/bin';
        # And just to be safe (probably not needed):
#        $Diff  = 'c:/cygwin/bin/diff.exe';
#        $Cat   = 'c:/cygwin/bin/cat.exe';
    }
    $Epsilon = $opt_E if ($opt_E);
    $Diff .= ' --ignore-space-change' if ($opt_w);
    my @num_args = ();
    my @exe_args = ();
    foreach my $arg (@ARGV) {
        if ($arg =~ /^\d+$/) {  # a test number
            push(@num_args, $arg);
            next;
        }
        push(@exe_args, $arg);
    }
    if (@num_args) {
        @ToTest = sort { $a <=> $b } @num_args;
        # add dummy element so we don't become empty on last test
        push(@ToTest, -1);
        $FullRun = 0;
    }
    @ARGV = @exe_args;

    $VW = which_vw();

    my $timeout = `which timeout 2>/dev/null`;
    if ($timeout =~ /timeout$/) {
        chomp($timeout);
        $TimeOut = $timeout;
        v(1,"timeout is: %s\n", $TimeOut);
    }
    if ($opt_t) {
        if ($opt_t =~ /^\d+$/) {
            $TimeOutSec = $opt_t;
        } else {
            usage("-t $opt_t: -t can only accept integer seconds");
        }
        warn "-t passed but this env doesn't have timeout installed\n"
            unless ($TimeOut);
    }
}

sub copy_file {
    my ($src_file, $dst_file) = @_;
    use File::Copy;
    print STDERR "\t\t-> copying output to $dst_file\n";
    copy($src_file, $dst_file);
}

sub trim_spaces($) {
    my $str = shift;
    $str =~ s/^\s+//s;
    $str =~ s/\s+$//s;
    $str =~ s/\n+$//s;
    $str;
}

#
# ref_file($default_name)
#   Reference file existence: if we're on Windows, AND
#   an alternate reference-file exists, give precedence
#   to the alternate file (file with a '-mswin' suffix.)
#
sub ref_file($) {
    my $file = shift;
    if ($^O =~ /MSWin/i or $^O =~ /cygwin/i) {
        my $win_reffile = "$file-mswin";
        if (-e $win_reffile) {
            return $win_reffile;
        }
    }
    $file;
}

sub next_paragraph {
    my $paragraph = '';
    my $testid = '<unknown id>';

    while ($line = <DATA>) {
        if ($line =~ /^\s*#/) {       # skip comment lines
          if ($line =~ /^# Test (\d+)/) {
            $testid = $1;
          }
          next;
        }
        if ($line =~ /\\$/) {           # support line continuation
            $line =~ s/\\\n/ /;
        }
        $paragraph .= $line if $line =~ /\w/;

        if ($paragraph and ($line =~ /^\s*$/ || eof(DATA))) {
            # end of paragraph
            chomp $paragraph;
            $paragraph = trim_spaces($paragraph);
            return ($testid, $paragraph);
        }
    }
    return;
}

sub next_test() {
    my ($cmd, $out_ref, $err_ref, @other_ref);

    my $paragraph = '';
    ($TestNo, $paragraph) = next_paragraph();
    return (undef, undef, undef, undef) if !defined $paragraph;
    my @lines = split("\n", $paragraph);

    # The command line must be first
    $cmd = shift @lines;
    foreach my $line (@lines) {
        if ($line =~ m/\.stdout\b/) {
            $out_ref = ref_file(trim_spaces($line));
            next;
        }
        if ($line =~ /\.stderr\b/) {
            $err_ref = ref_file(trim_spaces($line));
            next;
        }

        # any other reference file
        $line = ref_file(trim_spaces($line));
        if (-e $line) {
            push(@other_ref, $line);
        } else {
            unless ($opt_y) {
                printf STDERR "__DATA__: line $.: " .
                          "non-existent reference file: %s\n", $line;
            }
            next;
        }
    }

    if (eof(DATA) && !defined $cmd) {
        return (undef, undef, undef, undef);
    }

    if ($cmd =~ /{VW}/) {
         $cmd = trim_spaces($cmd);
         $cmd =~ s/{VW}/$VW$opt_O/g;
    }

    unless (defined $cmd) {
        die "$0: test $TestNo: command is undefined\n";
    }
    unless (defined $err_ref) {
        v(2, "%s: test %s: stderr ref: undefined\n", $0, $TestNo);
        $err_ref = '/dev/null';
    }
    # print STDERR "next_test: (\$cmd, $out_ref, $err_ref, $pred_ref, $pred)\n";
    if ($opt_V) {
        $cmd = sprintf("%s --log-file='%s' %s",
                        $Valgrind, valgrind_errfile($TestNo), $cmd);
    } elsif ($TimeOut) {
        $cmd = sprintf("%s %u %s", $TimeOut, $TimeOutSec, $cmd);
    }
    ($cmd, $out_ref, $err_ref, @other_ref);
}

#
# If the difference is small (least significant digits of numbers)
# treat it as ok. It may be a result of 32 vs 64 bit calculations.
#
use Scalar::Util qw(looks_like_number);

sub lenient_array_compare($$) {
    my ($w1_ref, $w2_ref) = @_;
    my (@w1) = @$w1_ref;
    my (@w2) = @$w2_ref;

    # print STDERR "lenient_array_compare: (@w1) (@w2)\n";
    if ($#w1 != $#w2) { # arrays not of same size
        if ($opt_v > 3) {
            v(4, "#-of-words in two arrays are different: %d != %d\n", scalar(@w1), scalar(@w2));
            v(4, "line1: "); for (my $i=0; $i <= $#w1; $i++) { v(4, " word[%d]='%s'", $i, $w1[$i]) }; v(4, "\n");
            v(4, "line2: "); for (my $i=0; $i <= $#w2; $i++) { v(4, " word[%d]='%s'", $i, $w2[$i]) }; v(4, "\n");
        }
        return 1;
    }
    my $nelem = scalar @w1;
    for (my $i = 0; $i < $nelem; $i++) {
        my ($word1, $word2) = ($w1[$i], $w2[$i]);
        # print STDERR "\t$word1 == $word2 ?\n";
        next if ($word1 eq $word2);

        # Some output contains '...', remove this for comparison.
        $word1 =~ s/\.\.\.//;
        $word2 =~ s/\.\.\.//;

        # There's some difference, is it significant?
        unless (looks_like_number($word1)) {
            v(4, "$word1 vs $word2: word1=$word1 is not a number!\n");
            return 1;
        }
        unless (looks_like_number($word2)) {
            v(4, "$word1 vs $word2: word2=$word2 is not a number!\n");
            return 1;
        }

        my $delta = abs($word1 - $word2);

        if ($delta > $Epsilon) {
            # We have a 'big enough' difference, but this difference
            # may still not be meaningful in all contexts:

            # Big numbers should be compared by ratio rather than
            # by difference

            # Must ensure we can divide (avoid div-by-0)
            if (abs($word2) <= 1.0) {
                # If numbers are so small (close to zero),
                # ($delta > $Epsilon) suffices for deciding that
                # the numbers are meaningfully different
                v(4, "$word1 vs $word2: delta=$delta > Epsilon=$Epsilon\n");
                return 1;
            }
            # Now we can safely divide (since abs($word2) > 0)
            # and determine the ratio difference from 1.0
            my $ratio_delta = abs($word1/$word2 - 1.0);
            if ($ratio_delta > $Epsilon) {
                v(4, "$word1 vs $word2: ratio_delta=$ratio_delta > Epsilon=$Epsilon\n");
                return 1;
            }
        }
    }
    # print STDERR "lenient_array_compare: no meaningful difference\n";
    return 0; # no meaningful difference
}

sub diff_lenient_float($$) {
    my ($reffile, $outfile) = @_;
    my $status = 0;

    my $tmpf = 'lenient-diff.tmp';
    mysystem("$Diff $DiffOpts $reffile $outfile >$tmpf");
    $status = $? >> 8;
    v(2, "diff produced $tmpf: status=$status\n");
    if (-s $tmpf) {
        # The diff has something in it.
        my $fuzzy_status = 0;   # assume innocent till proven guilty
        open(my $sdiff, $tmpf) || die "$0: diff_lenient_float: $tmpf: $!\n";
        while (<$sdiff>) {
            chomp;
            my ($line1, $line2) = split(/\s*\|\s*/, $_);
            unless (defined($line1) && defined($line2)) {
                my $save_diff_file = "test-$TestNo.lenient-diff";
                warn "$0: test $TestNo: $tmpf: line $.: fuzzy-match missing data on one of the sides. Can't compare\n$_\n";
                warn "$0: test $TestNo: saving lenient diff in '$save_diff_file' for later inspection\n";
                close $sdiff;
                rename($tmpf, $save_diff_file);
                return 1;
            }
            # strip leading spaces if any (happens with --bfgs)
            $line1 =~ s/^\s+//;
            $line2 =~ s/^\s+//;
            v(3, "line1: %s\n", $line1);
            v(3, "line2: %s\n", $line2);

            # Break lines into tokens/words
            my (@w1) = split(/$WordSplit/o, $line1);
            my (@w2) = split(/$WordSplit/o, $line2);
            if (lenient_array_compare(\@w1, \@w2) != 0) {
                $fuzzy_status = 1;
                last;
            }
        }
        close $sdiff;
        $status = $fuzzy_status;
    }
    unlink($tmpf) if ($status == 0);
    $status;
}

#
# perl internal way to emulate 'touch'
#
sub touch(@) {
    my $now = time;
    utime $now, $now, @_;
}

sub display_diff($$) {
    my ($reference_file, $actual_file) = @_;
    my $diff_cmd = "$Diff $DisplayDiffOpts $reference_file $actual_file";

    printf STDERR "--- %s\n", $diff_cmd;
    mysystem($diff_cmd);
}

sub diff($$) {
    my ($reffile, $outfile) = @_;
    my $status = 0;
    $reffile = '' unless (defined $reffile);

    # Special case, empty file w/o reference is not considered a failure.
    # This is a most common case with stdout.
    unless (-e $reffile) {
        if (-s $outfile > 0) {
            warn "$0: test $TestNo: stdout ref: $reffile: $!\n";
            exit 1 if ($opt_e);
            return 2 unless ($opt_o);
        } else {
            # Empty output without a ref is not considered a failure
            v(1, "$0: test $TestNo: empty output w/o reference: ignored.\n");
            return 0;
        }
    }

    # Actually run the diff
    my $diff_cmd = "$Diff $DiffOpts $reffile $outfile";
    my $diftmp = 'diff.tmp';
    mysystem("$diff_cmd >$diftmp");
    $status = $? >> 8;
    v(2, "$diff_cmd >$diftmp: status=$status\n");

    if (-s "$diftmp") {
        # There's some difference
        v(2, "$diftmp has something in it. Is it meaningful?\n");

        if ($opt_f && -e $reffile && -e $outfile &&
            diff_lenient_float($reffile, $outfile) == 0) {

            print STDERR "$0: test $TestNo: minor (<$Epsilon) precision differences ignored\n";
            $status = 0;
        }
        if ($opt_D or ($opt_d && $status)) {
            # Print the diff only iff:
            #   1) -D is in effect  OR
            #   2) -d is in effect and diff is significant
            display_diff($reffile, $outfile);
        }
        if ($opt_o) {
            print STDERR "-o: overwriting reference:\n";

            if (-e $reffile) {
                print STDERR "\t$reffile -> $reffile.prev\n";
                rename($reffile, "$reffile.prev") ||
                    die "FATAL: rename($reffile, $reffile.prev): $!\n";
            }
            print STDERR "\t$outfile -> $reffile\n";
            rename($outfile, $reffile) ||
                die "FATAL: rename($outfile, $reffile): $!\n";

            unless ($opt_e) {
                $status = 0;
            }
        }
    }
    unlink($diftmp) if ($status == 0);
    $status;
}

#
# check_for_time_regression()
#   Compare last overall time to run to current to catch
#   performance regressions
#
my $LastTimeFile = 'RunTests.last.times';

sub write_times($@) {
    my ($file, @times) = @_;
    open(my $fh, ">$file") || die "$0: can't open(>$file): $!\n";
    print $fh join(' ', @times), "\n";
    close $fh;
}
sub read_times($) {
    my ($file) = @_;
    open(my $fh, $file) || die "$0: can't open($file): $!\n";
    my $line = <$fh>; chomp $line;
    close $fh;
    return (split(' ', $line));
}

sub check_for_time_regression() {
    my $tolerate_regress = 1.02;
    my $pct_change = 0.0;
    my ($overall_time0, $overall_time1);
    my ($user0, $system0, $cuser0, $csystem0);
    my ($user1, $system1, $cuser1, $csystem1) = times;
    $overall_time1 = $cuser1 + $csystem1;

    if (-e $LastTimeFile) {
        ($user0, $system0, $cuser0, $csystem0) = read_times($LastTimeFile);
        if (!(defined $csystem0) or !(defined $cuser0)) {
            die "$0: undefined times in saved times file: $LastTimeFile," .
                    " try removing it\n"
        }
        $overall_time0 = $cuser0 + $csystem0;
        $pct_change = 100 * ($overall_time1 - $overall_time0) / (1e-4+$overall_time0);

        if ($overall_time0 == 0) {
            die "$0: Bad times in saved times file: $LastTimeFile," .
                    " try removing it\n"
        } elsif ($overall_time1/$overall_time0 > $tolerate_regress) {
            printf STDERR "$0: RUNTIME REGRESSION: " .
                    "%.2f sec vs last time %.2f sec. (%.2f%% worse)\n",
                    $overall_time1, $overall_time0, $pct_change;
        }
    }
    write_times($LastTimeFile, $user1, $system1, $cuser1, $csystem1);
    printf STDERR
        "$0 runtime: user %g, system %g, total %g sec (%+.2f%% vs. last)\n",
                $cuser1, $csystem1, $overall_time1, $pct_change;
}

# only unlink relative path, plain files
# e.g. avoids trying to unlink /dev/null when running as root
sub safe_unlink($) {
    my $file = shift;
    return 0 if ($file =~ m{^/});
    return 0 unless (-f $file);
    unlink($file);
}

sub run_tests() {
    print STDERR "$0: '-D' to see any diff output\n"
        unless ($opt_D);
    print STDERR "$0: '-d' to see only significant diff output\n"
        unless ($opt_d);
    print STDERR "$0: '-o' to force overwrite references\n"
        unless ($opt_o);
    print STDERR "$0: '-e' to abort/exit on first failure\n"
        unless ($opt_e);

    my ($cmd, $out_ref, $err_ref, $pred_ref, $cmp_ref);
    my ($outf, $errf, $predf, $cmpf);

    mkdir('models', 0755) unless (-d 'models');

    unlink(glob('*.tmp'));
    unlink(glob('*.cache'));
    unlink(glob('*/*.cache'));

    while (($cmd, $out_ref, $err_ref, @more_refs) = next_test()) {
        last unless (defined $cmd);
        if (@ToTest) {
            if ($ToTest[0] != $TestNo) {
                # warn "$0: test $TestNo: skipped\n";
                next;
            } else {
                shift(@ToTest);
            }
        }

        $outf = (defined($out_ref) && -f $out_ref)
                    ? basename($out_ref)
                    : '/dev/null';

        $errf = (defined($err_ref) && -f $err_ref)
                    ? basename($err_ref)
                    : '/dev/null';

        # Run the test
        print STDERR "Test $TestNo: ($cmd) >$outf 2>$errf\n" if ($opt_c);
        mysystem("($cmd) >$outf 2>$errf");
        my $full_status = $?;
        my $status = $full_status >> 8;
        unless ($opt_V) {
            if (my $failure = command_failed($cmd)) {
                print STDERR `$Cat $errf`
                    unless ($failure == 124);
                if ($opt_e) {
                    printf STDERR "$0: exiting with status=$failure\n";
                    exit $failure;
                }
                next;
            }
        }
        if ($status) {
            $ErrorCount++;
            if ($opt_V && $status == 100) {
                # If the failing test was a script or Python file, ignore the failure because Valgrind
                # doesn't really work there.
                if (index($cmd, ".sh") != -1 || index($cmd, ".py") != -1) {
                    print "$0: test $TestNo: Valgrind failure in script ignored\n";
                    # Undo the error count change, as this failure is okay.
                    $ErrorCount--;
                    next;
                }
                else {
                    my $errfile = valgrind_errfile($TestNo);
                    warn "$0: test $TestNo: FAILED: valgrind errors in $errfile\n";
                }
            } elsif ($TimeOut && $status == 124) {
                warn "$0: test $TestNo: FAILED: timeout $TimeOutSec exceeded\n";
            } else {
                warn "$0: test $TestNo: '$cmd' failed: status=$status\n";
            }
            exit $full_status if ($opt_e);
            next;
        }

        # command succeded
        # -- compare stdout
        $status = diff($out_ref, $outf);
        if ($status) {
            $ErrorCount++;
            printf STDERR "%s: test %d: FAILED: ref(%s) != stdout(%s)\n\tcmd: $cmd\n",
                $0, $TestNo, $out_ref, $outf;

            copy_file($outf, "$outf.test$TestNo") if ($opt_y);
            exit $status if ($opt_e);
        } else {
            if (defined $out_ref) {
                print STDERR "$0: test $TestNo: stdout OK\n";
                safe_unlink($outf);
            } else {
                v(1, "$0: test $TestNo: stdout OK (no reference)\n");
            }
        }

        # -- compare stderr
        if (! -e $err_ref  and  ! $opt_o) {
            $ErrorCount++;
            print STDERR "$0: test $TestNo: FAILED: stderr ref: $err_ref: $!\n\tcmd: $cmd\n";
            exit 1 if ($opt_e);
            next;
        }
        $status = diff($err_ref, $errf);
        if ($status) {
            $ErrorCount++;
            printf STDERR "%s: test %d: FAILED: ref(%s) != stderr(%s)\n\tcmd: $cmd\n",
                $0, $TestNo, $err_ref, $errf;

            copy_file($errf, "$errf.test$TestNo") if ($opt_y);
            exit $status if ($opt_e);
        } else {
            print STDERR "$0: test $TestNo: stderr OK\n";
            safe_unlink($errf);
        }

        # -- compare all other reference files
        if (@more_refs) {
            foreach my $ref_path (@more_refs) {
                my $ref_base = basename($ref_path);
                # Verify that it exists on the shell line
                unless ($cmd =~ /$ref_base/) {
                    printf STDERR "%s: test %d: FAILED: " .
                        "no match for '%s' in command: '%s'\n" .
                        "Unable to compare output to reference file\n",
                                $0, $TestNo, $ref_base, $cmd;
                    $ErrorCount++;
                    exit $status if ($opt_e);
                    next;
                }
                $status = diff($ref_path, $ref_base);
                if ($status) {
                    $ErrorCount++;
                    printf STDERR "%s: test %d: FAILED: ref(%s) != (%s)\n\tcmd: $cmd\n",
                    $0, $TestNo, $ref_path, $ref_base;
                    copy_file($ref_base, $ref_path) if ($opt_y);
                    exit $status if ($opt_e);
                } else {
                    print STDERR "$0: test $TestNo: $ref_base OK\n";
                    unlink($ref_base);
                }
            }
        }
    }
    if ($FullRun == 0) {
        v(1, "Partial run: not recording overall time\n");
    } elsif ($ErrorCount > 0) {
        v(1, "Errors found: not recording overall time\n");
    } elsif ($opt_V) {
        v(1, "valgrind run: not recording overall time\n");
    } else {
        check_for_time_regression();
    }
}

# --- main
init();
run_tests();
exit $ErrorCount;

#
# Add tests below the __DATA__ line
#
# Each test is a sequence of non-blank lines, terminated
# by an empty line (or EOF), essentially a paragraph.
#
# Each paragraph/test should look like:
#
#   1st line: shell command to run.

#   2nd-to-Nth line: one-or-more reference files to compare outputs to.
#   ONE reference file per line
#   (Note: we indent these lines just for readability.)
#
#   You may break very long lines using \ at EOL.
#
#   # -------------------------------------
#   # Test <test_id>: ...
#   shell command which may include {VW} ...
#       reference/file1
#       reference/file2
#       ...more reference files...
#
#   # -------------------------------------
#
#   shell-command can be anything accepted by bash, including pipes,
#   redirections, etc., even a sequence of shell-commands separated by ';'
#
#   Inside any shell command, all (optional) appearances of {VW}
#   will be substituted by the vw executable under test.
#
#   By default, 'vw' under our parent dir (../vowpalwabbit/vw) is tested.
#   To run against a different reference executable, pass the
#   wanted executable as an argument to RunTests
#
# The output line-items are reference files to compare outputs to:
#   - *.stdout: expected (reference file) standard output
#   - *.stderr: expected (reference file) standard error
#   - Any other relative path, pointing to a reference file to compare
#     to, this allows adding references to any explicitly named file
#     appearing on the shell-line, the only requirement is that the
#     _basename_ (path stripped of directory) of the reference file
#     would exactly match its respective file in the shell-command.
#
# For example:
#
#   #-------------------------------------------------------
#   # Test 237: readable_model
#   {VW} ... -p test75.predict --readable_model test75.rmodel
#       test/train-sets/ref/test75.stderr
#       test/pred-sets/ref/test75.predict
#       test/whatever/ref/test75.rmodel
#
#   #-------------------------------------------------------
#
# All reference filenames are relative to this (test) directory
#
# Only the STDOUT and STDERR streams in the shell command
# are implicit (so only their reference files need to be specified):
# The implicit names would be matched only by their extension
# as opposed to the full basename of the file.
#
# The two implicit names are:
#       TestXXX.stdout
#       TestXXX.stderr
#
# Windows note:
#
#   Due to differences in Random-Number-Generators in Windows,
#   floating-point outputs may differ in some tests (not all).
#
#   To minimize the need for changes (leverage existing tests and
#   reference files as much as possible), on Windows we check for
#   existence of files with '-mswin' suffix:
#       *.stderr-mswin
#       *.stdout-mswin
#   and if any of them exists, we use it instead.
#
__DATA__

# Test 1:
{VW} -k -l 20 --initial_t 128000 --power_t 1 -d train-sets/0001.dat \
    -f models/0001_1.model -c --passes 8 --invariant \
    --ngram 3 --skips 1 --holdout_off
        train-sets/ref/0001.stderr

# Test 2: checking predictions as well
{VW} -k -t -d train-sets/0001.dat -i models/0001_1.model -p 0001.predict --invariant
    test-sets/ref/0001.stderr
    pred-sets/ref/0001.predict

# Test 3: without -d, training only
{VW} -k -d train-sets/0002.dat -f models/0002.model --invariant
    train-sets/ref/0002.stderr

# Test 4: same, with -d
{VW} -k -d train-sets/0002.dat -f models/0002.model --invariant
    train-sets/ref/0002.stdout
    train-sets/ref/0002.stderr

# Test 5: add -q .., adaptive, and more (same input, different outputs)
{VW} -k --initial_t 1 --adaptive --invariant -q Tf -q ff -f models/0002a.model -d train-sets/0002.dat
    train-sets/ref/0002a.stderr

# Test 6: run predictions on Test 4 model
# Pretending the labels aren't there
{VW} -k -t -i models/0002.model -d train-sets/0002.dat -p 0002b.predict
    test-sets/ref/0002b.stderr
    pred-sets/ref/0002b.predict

# Test 7: using normalized adaptive updates and a low --power_t
{VW} -k --power_t 0.45 -f models/0002c.model -d train-sets/0002.dat
    train-sets/ref/0002c.stderr

# Test 8: predicts on test 7 model
{VW} -k -t -i models/0002c.model -d train-sets/0002.dat -p 0002c.predict
    test-sets/ref/0002c.stderr
    pred-sets/ref/0002c.predict

# Test 9: label-dependent features with csoaa_ldf
{VW} -k -c -d train-sets/cs_test.ldf -p cs_test.ldf.csoaa.predict --passes 10 --invariant --csoaa_ldf multiline --holdout_off --noconstant
    train-sets/ref/cs_test.ldf.csoaa.stderr
    train-sets/ref/cs_test.ldf.csoaa.predict

# Test 10: label-dependent features with wap_ldf
{VW} -k -c -d train-sets/cs_test.ldf -p cs_test.ldf.wap.predict --passes 10 --invariant --wap_ldf multiline --holdout_off --noconstant
    train-sets/ref/cs_test.ldf.wap.stderr
    train-sets/ref/cs_test.ldf.wap.predict

# Test 11: one-against-all
{VW} -k --oaa 10 -c --passes 10 -d train-sets/multiclass --holdout_off
    train-sets/ref/oaa.stderr

# Test 12: Error Correcting Tournament
{VW} -k --ect 10 --error 3 -c --passes 10 --invariant -d train-sets/multiclass --holdout_off
    train-sets/ref/multiclass.stderr

# Test 13: Run search (dagger) on wsj_small for 6 passes extra features
{VW} -k -c -d train-sets/wsj_small.dat.gz --passes 6 \
    --search_task sequence --search 45 --search_alpha 1e-6 \
    --search_max_bias_ngram_length 2 --search_max_quad_ngram_length 1 \
    --holdout_off
        train-sets/ref/search_wsj.stderr

# Test 14: Run search (searn) on wsj_small for 6 passes extra features
{VW} -k -c -d train-sets/wsj_small.dat.gz --passes 6 \
    --search_task sequence --search 45 --search_alpha 1e-6 \
    --search_max_bias_ngram_length 2 --search_max_quad_ngram_length 1 \
    --holdout_off --search_passes_per_policy 3 --search_interpolation policy
        train-sets/ref/search_wsj2.dat.stdout
        train-sets/ref/search_wsj2.dat.stderr

# Test 15: LBFGS on zero derivative input
{VW} -k -c -d train-sets/zero.dat --loss_function=squared -b 20 --bfgs --mem 7 --passes 5 --l2 1.0 --holdout_off
    train-sets/ref/zero.stdout
    train-sets/ref/zero.stderr

# Test 16: LBFGS early termination
{VW} -k -c -d train-sets/rcv1_small.dat --loss_function=logistic --bfgs --mem 7 --passes 20 --termination 0.001 --l2 1.0 --holdout_off
    train-sets/ref/rcv1_small.stdout
    train-sets/ref/rcv1_small.stderr

# Test 17: Run LDA with 100 topics on 1000 Wikipedia articles
{VW} -k --lda 100 --lda_alpha 0.01 --lda_rho 0.01 --lda_D 1000 -l 1 -b 13 --minibatch 128 -d train-sets/wiki256.dat
    train-sets/ref/wiki1K.stderr

# Test 18: Run search on seq_small for 12 passes, 4 passes per policy
{VW} -k -c -d train-sets/seq_small --passes 12 --invariant --search 4 --search_task sequence --holdout_off
    train-sets/ref/search_small.stderr

# Test 19: neural network 3-parity with 2 hidden units
{VW} -k -c -d train-sets/3parity --hash all --passes 3000 -b 16 --nn 2 -l 10 --invariant -f models/0021.model --random_seed 19 --quiet --holdout_off
    train-sets/ref/3parity.stderr

# Test 20: neural network 3-parity with 2 hidden units (predict)
{VW} -d train-sets/3parity -t -i models/0021.model -p 0022.predict
    pred-sets/ref/0022.stderr
    pred-sets/ref/0022.predict

# Test 21: cubic features -- on a parity test case
{VW} -k -c -f models/xxor.model -d train-sets/xxor.dat --cubic abc --passes 100 --holdout_off --progress 1.33333
    train-sets/ref/xxor.stderr

# Test 22: matrix factorization -- training
{VW} -k -d train-sets/ml100k_small_train -b 16 -q ui --rank 10 \
    --l2 2e-6 --learning_rate 0.05 --passes 2 \
    --decay_learning_rate 0.97 --power_t 0 -f models/movielens.reg \
    -c --loss_function classic --holdout_off
        train-sets/ref/ml100k_small.stdout
        train-sets/ref/ml100k_small.stderr

# Test 23: matrix factorization -- testing
{VW} -i models/movielens.reg -t -d test-sets/ml100k_small_test
    test-sets/ref/ml100k_small.stdout
    test-sets/ref/ml100k_small.stderr

# Test 24: active-learning -- training
{VW} -k --active --simulation --mellowness 0.000001 -d train-sets/rcv1_small.dat -l 10 --initial_t 10 --random_seed 3
    train-sets/ref/active-simulation.t24.stderr

# Test 25: bagging -- training regressor
{VW} -k -d train-sets/0002.dat -f models/bs.reg.model --bootstrap 4 -p bs.reg.predict
    train-sets/ref/bs.reg.stderr
    train-sets/ref/bs.reg.predict

# Test 26: bagging -- predicting with bagged regressor
{VW} -d train-sets/0002.dat -i models/bs.reg.model -p bs.prreg.predict -t
    train-sets/ref/bs.prreg.stderr
    train-sets/ref/bs.prreg.predict

# Test 27: bagging -- binary classifiers
{VW} -d train-sets/0001.dat -f models/bs.vote.model --bootstrap 4 --bs_type vote -p bs.vote.predict
    train-sets/ref/bs.vote.stderr
    train-sets/ref/bs.vote.predict

# Test 28: bagging -- predict with bagged classifier
{VW} -d train-sets/0001.dat -i models/bs.vote.model -p bs.prvote.predict -t
    train-sets/ref/bs.prvote.stderr
    train-sets/ref/bs.prvote.predict

# Test 29: affix features
{VW} -d train-sets/affix_test.dat -k -c --passes 10 --holdout_off --affix -2
    train-sets/ref/affix_test.stderr

# Test 30: train --l1 regularized model
{VW} -d train-sets/0001.dat -f models/mask.model --invert_hash mask.predict --l1 0.01
    train-sets/ref/mask.stderr

# Test 31: train model using --feature_mask
{VW} -d train-sets/0001.dat --invert_hash remask.predict --feature_mask models/mask.model -f models/remask.model
    train-sets/ref/remask.stderr

# Test 32: train model using --feature_mask and --initial_regressor
{VW} -d train-sets/0001.dat --feature_mask models/mask.model -i models/remask.model
    train-sets/ref/remask.final.stderr

# Test 33: train model for topk recommender
{VW} -d train-sets/topk.vw -f topk.model -q MF --passes 100 --cache_file topk-train.cache -k --holdout_off
    train-sets/ref/topk-train.stderr

# Test 34: train model for topk recommender
{VW} -P 1 -d train-sets/topk.vw -i topk.model --top 2 -p topk-rec.predict
    train-sets/ref/topk-rec.stderr
    train-sets/ref/topk-rec.predict

# Test 35: non-centered data-set where constant >> 0
#   To test the new --constant option without which performance is very weak
{VW} -k --passes 100 -c --holdout_off --constant 1000 -d train-sets/big-constant.dat
    train-sets/ref/big-constant.stderr

# Test 36: new option: --progress w/ integer arg
{VW} -k -d train-sets/0001.dat --progress 10
    train-sets/ref/progress-10.stderr

# Test 37: new-option: --progress w/ floating-point arg
#           + alternate short form (-P)
{VW} -k -d train-sets/0001.dat -P 0.5
    train-sets/ref/progress-0.5.stderr

# Test 38: --nn without --quiet to avoid nn regressions
#   (Needs to be a simple test, not one sensitive to symmetry breaking)
{VW} -k -d train-sets/0001.dat --nn 1
    train-sets/ref/nn-1-noquiet.stderr

# Test 39: cb with dr
{VW} -d train-sets/rcv1_raw_cb_small.vw --cb 2 --cb_type dr --ngram 2 --skips 4 -b 24 -l 0.25
    train-sets/ref/rcv1_raw_cb_dr.stderr

# Test 40: cb with ips
{VW} -d train-sets/rcv1_raw_cb_small.vw --cb 2 --cb_type ips --ngram 2 --skips 4 -b 24 -l 0.125
    train-sets/ref/rcv1_raw_cb_ips.stderr

# Test 41: cb with dm
{VW} -d train-sets/rcv1_raw_cb_small.vw --cb 2 --cb_type dm --ngram 2 --skips 4 -b 24 -l 0.125 -f cb_dm.reg
    train-sets/ref/rcv1_raw_cb_dm.stderr

# Test 42: --lda --passes 2 hang regression
{VW} -k -d train-sets/lda-2pass-hang.dat --lda 10 -c --passes 2 --holdout_off
    train-sets/ref/lda-2pass-hang.stderr

# Test 43: search sequence labeling, non-ldf train
{VW} -k -c -d train-sets/sequence_data --passes 20 --invariant --search_rollout ref --search_alpha 1e-8 --search_task sequence --search 5 --holdout_off -f models/sequence_data.model
    train-sets/ref/sequence_data.nonldf.train.stderr

# Test 44: search sequence labeling, non-ldf test
{VW} -d train-sets/sequence_data -t -i models/sequence_data.model -p sequence_data.nonldf.test.predict
    train-sets/ref/sequence_data.nonldf.test.stderr
    train-sets/ref/sequence_data.nonldf.test.predict

# Test 45: make sure that history works
{VW} -k -c -d train-sets/seq_small2 --passes 4 --search 4 --search_task sequence --holdout_off
    train-sets/ref/search_small2.stderr

# Test 46: search sequence labeling, ldf train
{VW} -k -c -d train-sets/sequence_data --passes 20 \
    --search_rollout ref --search_alpha 1e-8 \
    --search_task sequence_demoldf --csoaa_ldf m --search 5 \
    --holdout_off -f models/sequence_data.ldf.model --noconstant
        train-sets/ref/sequence_data.ldf.train.stderr

# Test 47: search sequence labeling, ldf test
{VW} -d train-sets/sequence_data -t -i models/sequence_data.ldf.model -p sequence_data.ldf.test.predict --noconstant
    train-sets/ref/sequence_data.ldf.test.stderr
    train-sets/ref/sequence_data.ldf.test.predict

# Test 48: search sequence SPAN labeling BIO, non-ldf train, no rollouts
{VW} -k -c -d train-sets/sequencespan_data --passes 20 --invariant \
    --search_rollout none --search_task sequencespan --search 7 \
    --holdout_off -f models/sequencespan_data.model
        train-sets/ref/sequencespan_data.nonldf.train.stderr

# Test 49: search sequence SPAN labeling BIO, non-ldf test
{VW} -d train-sets/sequencespan_data -t -i models/sequencespan_data.model -p sequencespan_data.nonldf.test.predict
    train-sets/ref/sequencespan_data.nonldf.test.stderr
    train-sets/ref/sequencespan_data.nonldf.test.predict

# Test 50: search sequence SPAN labeling BILOU, non-ldf train
{VW} -k -c -d train-sets/sequencespan_data --passes 20 --invariant \
    --search_rollout ref --search_alpha 1e-8 --search_task sequencespan \
    --search_span_bilou --search 7 --holdout_off \
    -f models/sequencespan_data.model
        train-sets/ref/sequencespan_data.nonldf-bilou.train.stderr

# Test 51: search sequence SPAN labeling BILOU, non-ldf test
{VW} -d train-sets/sequencespan_data -t --search_span_bilou -i models/sequencespan_data.model -p sequencespan_data.nonldf-bilou.test.predict
    train-sets/ref/sequencespan_data.nonldf-bilou.test.stderr
    train-sets/ref/sequencespan_data.nonldf-bilou.test.predict

# Test 52: silly test for "argmax" task
{VW} -d train-sets/argmax_data -k -c --passes 20 --search_rollout ref --search_alpha 1e-8 --search_task argmax --search 2 --holdout_off
    train-sets/ref/argmax_data.stderr

# Test 53: (holdout-broken regression)
# ensure we have no holdout loss of '0 h'
{VW} -k -c --passes 2 -d train-sets/0001.dat
    train-sets/ref/holdout-loss-not-zero.stderr

# Test 54: stagewise poly with exponent 0.25
####in the following stage_poly tests, there are minute differences in losses, which are not being fuzzy-diffed;
####thus the stderr is cleared (--quiet) and only comparing (fuzzy-diffed) predictions.
{VW} --stage_poly --sched_exponent 0.25 --batch_sz 1000 --batch_sz_no_doubling -d train-sets/rcv1_small.dat -p stage_poly.s025.predict --quiet
    train-sets/ref/stage_poly.s025.stderr
    train-sets/ref/stage_poly.s025.predict

# Test 55: stagewise poly with exponent 1.0
{VW} --stage_poly --sched_exponent 1.0 --batch_sz 1000 --batch_sz_no_doubling -d train-sets/rcv1_small.dat --quiet
    train-sets/ref/stage_poly.s100.stderr

# Test 56: stagewise poly with exponent 0.25 and doubling batches
{VW} --stage_poly --sched_exponent 0.25 --batch_sz 1000 -d train-sets/rcv1_small.dat -p stage_poly.s025.doubling.predict --quiet
    train-sets/ref/stage_poly.s025.doubling.stderr
    train-sets/ref/stage_poly.s025.doubling.predict

# Test 57: stagewise poly with exponent 1.0 and doubling batches
{VW} --stage_poly --sched_exponent 1.0 --batch_sz 1000 -d train-sets/rcv1_small.dat -p stage_poly.s100.doubling.predict --quiet
    train-sets/ref/stage_poly.s100.doubling.stderr
    train-sets/ref/stage_poly.s100.doubling.predict

# Test 58: library test, train the initial model
{VW} -c -k -d train-sets/library_train -f models/library_train.w -q st --passes 100 --hash all --noconstant --csoaa_ldf m --holdout_off
    train-sets/ref/library_train.stdout
    train-sets/ref/library_train.stderr

# Test 59: cb_adf, sharedfeatures
{VW}  --dsjson --cb_adf -d train-sets/no_shared_features.json
    train-sets/ref/no_shared_features.stderr

# Test 60: empty test, bad builds (without make clean)
# sometimes cause a SEGV even on empty input
echo "" | {VW}
    train-sets/ref/empty-set.stderr

# Test 61: daemon test
./daemon-test.sh
    test-sets/ref/vw-daemon.stdout

# Test 62: SVM linear kernel
{VW} --ksvm --l2 1 --reprocess 5 -b 18 -p ksvm_train.linear.predict -d train-sets/rcv1_smaller.dat
    train-sets/ref/ksvm_train.linear.stderr
    train-sets/ref/ksvm_train.linear.predict

# Test 63: SVM polynomial kernel
{VW} --ksvm --l2 1 --reprocess 5 -b 18 --kernel poly -p ksvm_train.poly.predict -d train-sets/rcv1_smaller.dat
    train-sets/ref/ksvm_train.poly.stderr
    train-sets/ref/ksvm_train.poly.predict

# Test 64: SVM rbf kernel
{VW} --ksvm --l2 1 --reprocess 5 -b 18 --kernel rbf -p ksvm_train.rbf.predict -d train-sets/rcv1_smaller.dat
    train-sets/ref/ksvm_train.rbf.stderr
    train-sets/ref/ksvm_train.rbf.predict

# Test 65: Run search (dagger) on an entity-relation recognitions data set,
# er_small, for 6 passes with constraints
{VW} -k -c -d train-sets/er_small.vw --passes 6 --search_task entity_relation --search 10 --constraints --search_alpha 1e-8
    train-sets/ref/search_er.stderr

# Test 66: Train a depenency parser with search (dagger)
# on wsj_small.dparser.vw.gz for 6 passes
{VW} -k -c -d train-sets/wsj_small.dparser.vw.gz --passes 6 --search_task dep_parser --search 12  --search_alpha 1e-4 --search_rollout oracle --holdout_off
    train-sets/ref/search_dep_parser.stderr

# Test 67: classification with data from dictionaries
# (eg embeddings or gazetteers) -- note that this is impossible without
# dictionaries because --ignore w; also test to make sure gzipped dicts
# work and dictionary redundancy checking works
{VW} -k -c -d train-sets/dictionary_test.dat --binary --ignore w --holdout_off --passes 32 --dictionary w:dictionary_test.dict --dictionary w:dictionary_test.dict.gz --dictionary_path train-sets
    train-sets/ref/dictionary_test.stderr

# Test 68: Search for multiclass classification
{VW} -k -c -d train-sets/multiclass.sch --passes 20 --search_task multiclasstask --search 10 --search_alpha 1e-4 --holdout_off
    train-sets/ref/search_multiclass.stderr

# Test 69: (see Test 43/Test 44): search sequence labeling, with selective branching
{VW} -d train-sets/sequence_data -t -i models/sequence_data.model -p sequence_data.nonldf.beam.test.predict --search_metatask selective_branching --search_max_branch 10 --search_kbest 10
    train-sets/ref/sequence_data.nonldf.beam.test.stderr
    train-sets/ref/sequence_data.nonldf.beam.test.predict

# Test 70: (see Test 46/47) search sequence labeling, ldf test, with selective branching
{VW} -d train-sets/sequence_data -t -i models/sequence_data.ldf.model -p sequence_data.ldf.beam.test.predict --search_metatask selective_branching --search_max_branch 10 --search_kbest 10 --noconstant
    train-sets/ref/sequence_data.ldf.beam.test.stderr
    train-sets/ref/sequence_data.ldf.beam.test.predict

# Test 71: autolink
{VW} -d train-sets/0002.dat --autolink 1 --examples 100 -p 0002.autolink.predict
    train-sets/ref/0002.autolink.stderr
    train-sets/ref/0002.autolink.predict

# Test 72: train FTRL-Proximal
{VW} -k -d train-sets/0001.dat -f models/0001_ftrl.model --passes 1 --ftrl --ftrl_alpha 0.01 --ftrl_beta 0 --l1 2
    train-sets/ref/0001_ftrl.stderr

# Test 73: test FTRL-Proximal
{VW} -k -t -d train-sets/0001.dat -i models/0001_ftrl.model -p 0001_ftrl.predict
    test-sets/ref/0001_ftrl.stderr
    pred-sets/ref/0001_ftrl.predict

# Test 74: cb evaluation
{VW} -d train-sets/rcv1_cb_eval --cb 2 --eval
    train-sets/ref/rcv1_cb_eval.stderr

# Test 75: Log_multi
{VW} --log_multi 10 -d train-sets/multiclass
    train-sets/ref/log_multi.stderr

# Test 76: cbify, epsilon-greedy
{VW} --cbify 10 --epsilon 0.05 -d train-sets/multiclass
    train-sets/ref/cbify_epsilon.stderr

# Test 77: cbify, tau first
{VW} --cbify 10 --first 5 -d train-sets/multiclass
    train-sets/ref/cbify_first.stderr

# Test 78: cbify, bag
{VW} --cbify 10 --bag 7 -d train-sets/multiclass
    train-sets/ref/cbify_bag.stderr

# Test 79: cbify, cover
{VW} --cbify 10 --cover 3 -d train-sets/multiclass
    train-sets/ref/cbify_cover.stderr

# Test 80: lrq empty namespace
{VW} --lrq aa3 -d train-sets/0080.dat
    train-sets/ref/0080.stderr

# Test 81: train FTRL-PiSTOL
{VW} -k -d train-sets/0001.dat -f models/ftrl_pistol.model --passes 1 --pistol
    train-sets/ref/ftrl_pistol.stderr

# Test 82: test FTRL-PiSTOL
{VW} -k -t -d train-sets/0001.dat -i models/ftrl_pistol.model -p ftrl_pistol.predict
    test-sets/ref/ftrl_pistol.stderr
    pred-sets/ref/ftrl_pistol.predict

# Test 83: check redefine functionality
{VW} -k -d train-sets/0080.dat --redefine := --redefine y:=: --redefine x:=arma --ignore x -q yy
    train-sets/ref/redefine.stderr

# Test 84: check cb_adf
{VW} --cb_adf -d train-sets/cb_test.ldf --noconstant
    train-sets/ref/cb_adf_mtr.stderr

# Test 85: check multilabel_oaa
{VW} --multilabel_oaa 10 -d train-sets/multilabel -p multilabel.predict
    train-sets/ref/multilabel.stderr
    pred-sets/ref/multilabel.predict

# Test 86: check --csoaa_rank on csoaa_ldf
{VW} --csoaa_ldf multiline --csoaa_rank -d train-sets/cs_test_multilabel.ldf -p multilabel_ldf.predict --noconstant
    train-sets/ref/multilabel_ldf.stderr
    pred-sets/ref/multilabel_ldf.predict

# Test 87: check --rank_all on csoaa_ldf
{VW} --cb_adf --rank_all -d train-sets/cb_test.ldf -p cb_adf_rank.predict --noconstant
    train-sets/ref/cb_adf_rank.stderr
    pred-sets/ref/cb_adf_rank.predict

# Test 88: named labels at training time
{VW} --named_labels det,noun,verb --oaa 3 -d train-sets/test_named  -k -c --passes 10 --holdout_off -f models/test_named.model
    train-sets/ref/test_named_train.stderr

# Test 89: named labels at prediction
{VW} -i models/test_named.model -t -d train-sets/test_named -p test_named.predict
    train-sets/ref/test_named_test.stderr
    pred-sets/ref/test_named.predict

# Test 90: named labels at training time (csoaa)
{VW} --named_labels det,noun,verb --csoaa 3 -d train-sets/test_named_csoaa  -k -c --passes 10 --holdout_off -f models/test_named_csoaa.model
    train-sets/ref/test_named_csoaa_train.stderr

# Test 91: named labels at prediction (csoaa)
{VW} -i models/test_named_csoaa.model -t -d train-sets/test_named_csoaa -p test_named_csoaa.predict
    train-sets/ref/test_named_csoaa_test.stderr
    pred-sets/ref/test_named_csoaa.predict

# Test 92: check -q :: and -oaa inverse hash
printf '3 |f a b c |e x y z\n2 |f a y c |e x\n' | \
    {VW} --oaa 3 -q :: --invert_hash inv_hash.cmp && \
        tail -n +2 inv_hash.cmp > inv_hash.cmp.new && \
            rm inv_hash.cmp && \
                mv inv_hash.cmp.new inv_hash.cmp
    train-sets/ref/inv_hash.stderr
    pred-sets/ref/inv_hash.cmp

# Test 93:  check cb_adf with doubly robust option
{VW} --cb_adf --rank_all -d train-sets/cb_test.ldf -p cb_adf_dr.predict --cb_type dr
    train-sets/ref/cb_adf_dr.stderr
    pred-sets/ref/cb_adf_dr.predict

# Test 94: experience replay version of test 1
{VW} -k -l 20 --initial_t 128000 --power_t 1 -d train-sets/0001.dat \
    -c --passes 8 --invariant \
    --ngram 3 --skips 1 --holdout_off --replay_b 100
        train-sets/ref/0001-replay.stderr

# Test 95: named labels at training time (csoaa) with experience replay
{VW} --named_labels det,noun,verb --csoaa 3 \
    -d train-sets/test_named_csoaa -k -c --passes 10 --holdout_off \
    -f models/test_named_csoaa.model --replay_c 100
        train-sets/ref/test_named_csoaa_train-replay.stderr

# Test 96: backwards compatibility
printf '3 |f a b c |e x y z\n2 |f a y c |e x\n' | \
    {VW} -i simple_model --invert_hash inv_hash.cmp && \
        tail -n +2 inv_hash.cmp
   test-sets/ref/backwards.stderr
   test-sets/ref/backwards.stdout

# Test 97:
{VW} -d train-sets/0001.dat -f models/0097.model --save_resume
        train-sets/ref/0097.stderr

# Test 98: checking predictions as well
{VW} --preserve_performance_counters -d train-sets/0001.dat -i models/0097.model -p 0098.predict
    test-sets/ref/0098.stderr
    pred-sets/ref/0098.predict

# Test 99: checking predictions with testing
{VW} -d train-sets/0001.dat -i models/0097.model -p 0099.predict
    test-sets/ref/0099.stderr
    pred-sets/ref/0099.predict

# Test 100: action costs, no rollout
{VW} -k -c -d train-sets/sequence_data --passes 20 --invariant --search_rollout none --search_task sequence_ctg --search 5 --holdout_off
    train-sets/ref/sequence_data.ctg.train.stderr

# Test 101: active cover
{VW} --loss_function logistic --binary --active_cover -d train-sets/rcv1_mini.dat -f models/active_cover.model
    train-sets/ref/active_cover.stderr

# Test 102: active cover (predict)
{VW} -i models/active_cover.model -t -d test-sets/rcv1_small_test.data -p active_cover.predict
    test-sets/ref/active_cover.stderr
    pred-sets/ref/active_cover.predict

# Test 103: active cover oracular
{VW} --loss_function logistic --binary --active_cover --oracular -d ./train-sets/rcv1_small.dat
    train-sets/ref/active_cover_oracular.stderr

# Test 104: check cb_adf
{VW} --cb_adf -d train-sets/cb_test.ldf --cb_type mtr --noconstant
    train-sets/ref/cb_adf_mtr.stderr

# Test 105: train FTRL-Proximal early stopping
{VW} -k -d train-sets/0001.dat -f models/0001_ftrl.model --passes 10 --ftrl --ftrl_alpha 3.0 --ftrl_beta 0 --l1 0.9 --cache
    train-sets/ref/0001_ftrl_holdout.stderr

# Test 106: test FTRL-Proximal early stopping prediction
{VW} -k -t -d train-sets/0001.dat -i models/0001_ftrl.model -p 0001_ftrl_holdout.predict
    test-sets/ref/0001_ftrl_holdout_106.stderr
    pred-sets/ref/0001_ftrl_holdout.predict

# Test 107: train FTRL-Proximal no early stopping
{VW} -k -d train-sets/0001.dat -f models/0001_ftrl.model --passes 10 --ftrl --ftrl_alpha 0.01 --ftrl_beta 0 --l1 2 --cache --holdout_off
    train-sets/ref/0001_ftrl_holdout_off.stderr

# Test 108: test FTRL-Proximal no early stopping
{VW} -k -t -d train-sets/0001.dat -i models/0001_ftrl.model -p 0001_ftrl_holdout_off.predict --holdout_off
    test-sets/ref/0001_ftrl_holdout_off.stderr
    pred-sets/ref/0001_ftrl_holdout_off.predict

# Test 109: --probabilities --oaa
{VW} -d train-sets/probabilities.dat --probabilities --oaa=4 --loss_function=logistic -p oaa_probabilities.predict
   train-sets/ref/oaa_probabilities.stderr
   pred-sets/ref/oaa_probabilities.predict

# Test 110: --probabilities --csoaa_ldf=mc
{VW} -d train-sets/cs_test.ldf --probabilities --csoaa_ldf=mc --loss_function=logistic -p csoaa_ldf_probabilities.predict
   train-sets/ref/csoaa_ldf_probabilities.stderr
   pred-sets/ref/csoaa_ldf_probabilities.predict

# Test 111: Train a depenency parser with neural network and one_learner approach (lols)
{VW} -k -c -d train-sets/wsj_small.dparser.vw.gz -b 20 --search_task dep_parser --search 25 --search_alpha 1e-5 --search_rollin mix_per_roll --search_rollout oracle --one_learner --nn 5 --ftrl --search_history_length 3 --root_label 8
    train-sets/ref/search_dep_parser_one_learner.stderr

# Test 112: Train a depenency parser with cost_to_go
{VW} -k -c -d train-sets/wsj_small.dparser.vw.gz -b 20 --passes 6 --search_task dep_parser --search 25 --search_alpha 1e-5 --search_rollin mix_per_roll --search_rollout none --holdout_off --search_history_length 3 --root_label 8 --cost_to_go
    train-sets/ref/search_dep_parser_cost_to_go.stderr

# Test 113: Predictions with confidences
{VW} --confidence -d ./train-sets/rcv1_micro.dat --initial_t 0.1 -p confidence.preds
    train-sets/ref/confidence.stderr
    pred-sets/ref/confidence.preds

# Test 114: Over size example test
{VW} -d train-sets/x.txt
    train-sets/ref/oversize.stderr

# Test 115: Long Line test
{VW} -d train-sets/long_line -c -k
    train-sets/ref/long_line.stderr

# Test 116: MWT test
{VW} -d train-sets/cb_eval --multiworld_test f -p cb_eval.preds
    train-sets/ref/cb_eval.stderr
    pred-sets/ref/cb_eval.preds

# Test 117: Audit regressor of ftrl model (from test #107)
{VW} -d train-sets/0001.dat -i models/0001_ftrl.model  --audit_regressor ftrl.audit_regr
    train-sets/ref/ftrl_audit_regr.stderr
    train-sets/ref/ftrl.audit_regr

# Test 118: Audit regressor of csoaa model (from test #95)
{VW} -d train-sets/test_named_csoaa -i models/test_named_csoaa.model --audit_regressor csoaa.audit_regr
    train-sets/ref/csoaa_audit_regr.stderr
    train-sets/ref/csoaa.audit_regr

# Test 119: MWT learn test
{VW} -d train-sets/cb_eval --multiworld_test f --learn 2 -p mwt_learn.preds
    train-sets/ref/mwt_learn.stderr
    pred-sets/ref/mwt_learn.preds

# Test 120: MWT learn exclude test
{VW} -d train-sets/cb_eval --multiworld_test f --learn 2 --exclude_eval -p mwt_learn_exclude.preds
    train-sets/ref/mwt_learn_exclude.stderr
    pred-sets/ref/mwt_learn_exclude.preds

# Test 121: cb_explore
{VW} -d train-sets/rcv1_raw_cb_small.vw --cb_explore 2 --ngram 2 --skips 4 -b 24 -l 0.25 -p rcv1_raw_cb_explore.preds
    train-sets/ref/rcv1_raw_cb_explore.stderr
    pred-sets/ref/rcv1_raw_cb_explore.preds

# Test 122: Predictions with confidences after training
{VW} --confidence --confidence_after_training --initial_t 0.1 -d ./train-sets/rcv1_small.dat -p confidence_after_training.preds
    train-sets/ref/confidence_after_training.stderr
    pred-sets/ref/confidence_after_training.preds

# Test 123: cb_eval save/load #1
{VW} -d train-sets/cb_eval1 --multiworld_test f -f mwt.model -p cb_eval1.preds
    train-sets/ref/cb_eval1.stderr
    pred-sets/ref/cb_eval1.preds

# Test 124: cb_eval save/load #2
{VW} -d train-sets/cb_eval2 -i mwt.model -p cb_eval2.preds
    train-sets/ref/cb_eval2.stderr
    pred-sets/ref/cb_eval2.preds

# Test 125: arc-eager trasition-based dependency parser
{VW} -k -c -d train-sets/wsj_small.dparser.vw.gz -b 20 --search_task dep_parser --search 26 --search_alpha 1e-5 --search_rollin mix_per_roll --search_rollout oracle --one_learner --search_history_length 3 --root_label 8 --transition_system 2 --passes 8
    train-sets/ref/search_dep_parser_arceager.stderr

# Test 126: recall tree hello world
{VW} --quiet -d train-sets/gauss1k.dat.gz -f models/recall_tree_g100.model --recall_tree 100 -b 20 --loss_function logistic

# Test 127: recall_tree hello world predict-from-saved-model
{VW} -t -d train-sets/gauss1k.dat.gz -i models/recall_tree_g100.model
    train-sets/ref/recall_tree_gauss1k.stderr
    train-sets/ref/recall_tree_gauss1k.stdout

# Test 128: cb_explore_adf with epsilon-greedy exploration
{VW} --cb_explore_adf --epsilon 0.1 -d train-sets/cb_test.ldf --noconstant -p cbe_adf_epsilon.predict
    train-sets/ref/cbe_adf_epsilon.stderr
    pred-sets/ref/cbe_adf_epsilon.predict

# Test 129: cb_explore_adf with softmax exploration
{VW} --cb_explore_adf --softmax --lambda 1 -d train-sets/cb_test.ldf --noconstant -p cbe_adf_softmax.predict
    train-sets/ref/cbe_adf_softmax.stderr
    pred-sets/ref/cbe_adf_softmax.predict

# Test 130: cb_explore_adf with bagging exploration
{VW} --cb_explore_adf --bag 3 -d train-sets/cb_test.ldf --noconstant -p cbe_adf_bag.predict
    train-sets/ref/cbe_adf_bag.stderr
    pred-sets/ref/cbe_adf_bag.predict

# Test 131: cb_explore_adf with explore-first exploration
{VW} --cb_explore_adf --first 2 -d train-sets/cb_test.ldf --noconstant -p cbe_adf_first.predict
    train-sets/ref/cbe_adf_first.stderr
    pred-sets/ref/cbe_adf_first.predict

# Test 132: train a poisson model
{VW} --quiet -d train-sets/poisson.dat -f models/poisson.model --loss_function poisson --link poisson -b 2 -p poisson.train.predict
    train-sets/ref/poisson.train.stderr
    pred-sets/ref/poisson.train.predict

# Test 133: train a poisson model without invariant updates
{VW} --quiet -d train-sets/poisson.dat -f models/poisson.normalized.model --normalized --loss_function poisson --link poisson -b 2 -l 0.1 -p poisson.train.normalized.predict
    train-sets/ref/poisson.train.normalized.stderr
    pred-sets/ref/poisson.train.normalized.predict

# Test 134: second order online learning
{VW} --OjaNewton -d train-sets/0001.dat -f models/second_order.model -p second_order.predict
    train-sets/ref/second_order.stderr
    pred-sets/ref/second_order.predict

# Test 135: cb explore adf
{VW} -d train-sets/cb_adf_crash_1.data -f models/cb_adf_crash.model --cb_explore_adf --epsilon 0.05
    train-sets/ref/cb_adf_crash1.stderr

# Test 136: cb explore adf predict
{VW} -d train-sets/cb_adf_crash_2.data -i models/cb_adf_crash.model -t
    train-sets/ref/cb_adf_crash2.stderr

# Test 137: Fix for regression introduced by badeedb.
# Ensure audit output continues to work correctly in the presence of anon features.
# Github issue 1038 (https://github.com/JohnLangford/vowpal_wabbit/issues/1038)
{VW} --audit -d train-sets/audit.dat --noconstant
    train-sets/ref/audit.stderr
    train-sets/ref/audit.stdout

# Test 138: cb_explore_adf with cover exploration
{VW} --cb_explore_adf --cover 3 -d train-sets/cb_test.ldf --noconstant -p cbe_adf_cover.predict
    train-sets/ref/cbe_adf_cover.stderr
    pred-sets/ref/cbe_adf_cover.predict

# Test 139: cb_explore_adf with cover exploration + double robust
{VW} --cb_explore_adf --cover 3 --cb_type dr -d train-sets/cb_test.ldf --noconstant -p cbe_adf_cover_dr.predict
    train-sets/ref/cbe_adf_cover_dr.stderr
    pred-sets/ref/cbe_adf_cover_dr.predict

# Test 140: marginal features
{VW} --marginal f  -d train-sets/marginal_features --noconstant --initial_numerator 0.5 --initial_denominator 1.0 --decay 0.001 --holdout_off -c -k --passes 100 -f marginal_model
    train-sets/ref/marginal.stderr

# Test 141: marginal features test
{VW} -i marginal_model  -d train-sets/marginal_features --noconstant -t
    train-sets/ref/marginal_test.stderr

# Test 142: Evaluate exploration on contextal bandit data
{VW} --explore_eval --epsilon 0.2 -d train-sets/cb_test.ldf --noconstant -p explore_eval.predict
    train-sets/ref/explore_eval.stderr
    pred-sets/ref/explore_eval.predict

# Test 143: Test 1 using JSON
{VW} -k -l 20 --initial_t 128000 --power_t 1 -d train-sets/0001.json --json \
    -c --passes 8 --invariant \
    --ngram 3 --skips 1 --holdout_off
        train-sets/ref/0001.json.stderr

# Test 144: cb_explore_adf with cover exploration + double robust
{VW} --cb_explore_adf --cover 3 --cb_type dr -d train-sets/cb_test.json --json --noconstant -p cbe_adf_cover_dr.predict
    train-sets/ref/cbe_adf_cover_dr.json.stderr
    pred-sets/ref/cbe_adf_cover_dr.predict

# Test 145: mix labeled and unlabeled examples with --bootstrap bug:
# https://github.com/JohnLangford/vowpal_wabbit/issues/1111
{VW} --bootstrap 2 -d train-sets/labeled-unlabeled-mix.dat
    train-sets/ref/labeled-unlabeled-mix.stderr

# Test 146: cb_explore_adf with cover exploration + double robust (using more than 256 examples)
{VW} --cb_explore_adf --cover 3 --cb_type dr -d train-sets/cb_test256.json --json --noconstant -p cbe_adf_cover_dr256.predict
    train-sets/ref/cbe_adf_cover_dr256.json.stderr
    pred-sets/ref/cbe_adf_cover_dr256.predict

# Test 147: --scores --oaa
{VW} -d train-sets/probabilities.dat --scores --oaa=4 -p oaa_scores.predict
   train-sets/ref/oaa_scores.stderr
   pred-sets/ref/oaa_scores.predict

# Test 148:  check cb_adf with direct method option
{VW} --cb_adf -d train-sets/cb_test.ldf -p cb_adf_dm.predict --cb_type dm
    train-sets/ref/cb_adf_dm.stderr
    pred-sets/ref/cb_adf_dm.predict

# Test 149: initial_weight option is used
echo "1 | feature:1" | {VW} -a --initial_weight 0.1 --initial_t 0.3
    train-sets/ref/initial_weight.stderr
    train-sets/ref/initial_weight.stdout

# Test 150:  Test --sparse_weights with 148
{VW} --cb_adf -d train-sets/cb_test.ldf -p cb_adf_dm.predict --cb_type dm --sparse_weights
    train-sets/ref/sparse.stderr

# Test 151: lrqfa
{VW} --lrqfa aa3 -d train-sets/0080.dat
    train-sets/ref/0151.stderr

# Test 152: daemon on the foreground test
./daemon-test.sh --foreground
    test-sets/ref/vw-daemon.stdout

# Test 153: marginal features
{VW} --marginal f  -d train-sets/marginal_features --noconstant --initial_numerator 0.5 --initial_denominator 1.0 --decay 0.001 --holdout_off -c -k --passes 100  --compete
    train-sets/ref/marginal_compete.stderr

# Test 154: ignore linear
{VW} -k --cache_file ignore_linear.cache --passes 10000 --holdout_off -d train-sets/0154.dat --noconstant --ignore_linear x -q xx
    train-sets/ref/ignore_linear.stderr

# Test 155: checking audit_regressor with --save_resume model
{VW} -d train-sets/0001.dat -i models/0097.model --save_resume --audit_regressor 0097.audit_regr
    train-sets/ref/0097.audit_regr.stderr
    train-sets/ref/0097.audit_regr

# Test 156: --cubic regression verification
./cubic-test.sh ${VW}

# Test 157: save_resume without --preserve_performce_counters does not alter performance counters over multiple passes
{VW} -d train-sets/0001.dat -f models/sr.model  --passes 2 -c -k  -P 50 --save_resume
    train-sets/ref/157.stderr

# Test 158: test decision service json parsing
{VW} -d train-sets/decisionservice.json --dsjson --cb_explore_adf --epsilon 0.2 --quadratic GT -P 1 -p cbe_adf_dsjson.predict
    train-sets/ref/cbe_adf_dsjson.stderr
    pred-sets/ref/cbe_adf_dsjson.predict

# Test 159: test --bootstrap & --binary interaction
{VW} -d train-sets/rcv1_mini.dat --bootstrap 5 --binary -c -k --passes 2
    train-sets/ref/bootstrap_and_binary.stderr

# Test 160: test --bootstrap & --oaa interaction
# (Also adds -q :: and -P1 to get & verify perfect predictions in 2nd pass)
{VW} -d train-sets/multiclass --bootstrap 4 --oaa 10 -q :: --leave_duplicate_interactions  -c -k --passes 2 --holdout_off -P1
    train-sets/ref/bootstrap_and_oaa.stderr

# Test 161: --classweight
{VW} -d train-sets/0001.dat --classweight 1:2,0:3.1,-1:5
    train-sets/ref/classweight.stderr

# Test 162: --classweight with multiclass
{VW} --oaa 10 -d train-sets/multiclass --classweight 4:0,7:0.1,2:10 --classweight 10:3
    train-sets/ref/classweight_multiclass.stderr

# Test 163: --classweight with multiclass
{VW} --recall_tree 10 -d train-sets/multiclass --classweight 4:0,7:0.1 --classweight 2:10,10:3
    train-sets/ref/classweight_recall_tree.stderr

# Test 164: cs_active low mellowness
{VW} --cs_active 3 -d ../test/train-sets/cs_test --cost_max 2 --mellowness 0.01 --simulation --adax
    train-sets/ref/cs_active_0.01.stderr

# Test 165: cs_active high mellowness
{VW} --cs_active 3 -d ../test/train-sets/cs_test --cost_max 2 --mellowness 1.0 --simulation --adax
    train-sets/ref/cs_active_1.0.stderr

# Test 166: hash_seed train
{VW} --hash_seed 5 -d train-sets/rcv1_mini.dat --holdout_off --passes 2 -f hash_seed5.model -c -k --ngram 2 -q ::
    train-sets/ref/hash_seed_train.stderr

# Test 167: hash_seed test
{VW} -d train-sets/rcv1_mini.dat -i hash_seed5.model -t
    train-sets/ref/hash_seed_test.stderr

# Test 168: test cb with dm
{VW} -d train-sets/rcv1_raw_cb_small.vw -t -i cb_dm.reg
    train-sets/ref/rcv1_raw_cb_dm_test.stderr

# Test 169: test cbify large
{VW} -d train-sets/rcv1_multiclass.dat --cbify 2 --epsilon 0.05
    train-sets/ref/rcv1_multiclass.stderr

# Test 170: cbify adf, epsilon-greedy
{VW} --cbify 10 --cb_explore_adf --epsilon 0.05 -d train-sets/multiclass
    train-sets/ref/cbify_epsilon_adf.stderr

# Test 171: cbify cs, epsilon-greedy
{VW} --cbify 3 --cbify_cs --epsilon 0.05 -d train-sets/cs_cb
    train-sets/ref/cbify_epsilon_cs.stderr

# Test 172: cbify adf cs, epsilon-greedy
{VW} --cbify 3 --cbify_cs --cb_explore_adf --epsilon 0.05 -d train-sets/cs_cb
    train-sets/ref/cbify_epsilon_cs_adf.stderr

# Test 173: cbify adf, regcb
{VW} --cbify 10 --cb_explore_adf --cb_type mtr --regcb --mellowness 0.01 -d train-sets/multiclass
    train-sets/ref/cbify_regcb.stderr

# Test 174: cbify adf, regcbopt
{VW} --cbify 10 --cb_explore_adf --cb_type mtr --regcbopt --mellowness 0.01 -d train-sets/multiclass
    train-sets/ref/cbify_regcbopt.stderr

# Test 175: cbify ldf, regcbopt
{VW} -d train-sets/cs_test.ldf --cbify_ldf --cb_type mtr --regcbopt --mellowness 0.01
    train-sets/ref/cbify_ldf_regcbopt.stderr

# Test 176: same model on cluster mode
./same-model-test.sh

# Test 177: check --audit output is reproducible
printf '3 |f a b c |e x y z\n2 |f a y c |e x\n' | {VW} --oaa 3 -q ef --audit
    train-sets/ref/audit2.stdout

# Test 178: cb_adf, sharedfeatures
{VW}  --dsjson --cb_adf -d train-sets/no_shared_features.json
    train-sets/ref/no_shared_features.stderr

# Test 179: warm_cb warm start
{VW} --warm_cb 10 --cb_explore_adf --cb_type mtr --epsilon 0.05 --warm_start 3 --interaction 7 --choices_lambda 8 --warm_start_update --interaction_update -d train-sets/multiclass
    train-sets/ref/warm_cb.stderr

# Test 180: warm_cb warm start with lambda set containing 0/1
{VW} --warm_cb 10 --cb_explore_adf --cb_type mtr --epsilon 0.05 --warm_start 3 --interaction 7 --choices_lambda 8 --lambda_scheme 2 --warm_start_update --interaction_update -d train-sets/multiclass
    train-sets/ref/warm_cb_lambda_zeroone.stderr

# Test 181: warm_cb warm start with warm start update turned off
{VW} --warm_cb 10 --cb_explore_adf --cb_type mtr --epsilon 0.05 --warm_start 3 --interaction 7 --choices_lambda 8 --interaction_update -d train-sets/multiclass
    train-sets/ref/warm_cb_no_ws_upd.stderr

# Test 182: warm_cb warm start with interaction update turned off
{VW} --warm_cb 10 --cb_explore_adf --cb_type mtr --epsilon 0.0 --warm_start 3 --interaction 7 --choices_lambda 8 --warm_start_update -d train-sets/multiclass
    train-sets/ref/warm_cb_no_int_upd.stderr

# Test 183: warm_cb warm start with bandit warm start type (Sim-Bandit)
{VW} --warm_cb 10 --cb_explore_adf --cb_type mtr --epsilon 0.05 --warm_start 3 --interaction 7 --choices_lambda 1 --warm_start_update --interaction_update --sim_bandit -d train-sets/multiclass
    train-sets/ref/warm_cb_simbandit.stderr

# Test 184: warm_cb warm start with CYC supervised corruption
{VW} --warm_cb 10 --cb_explore_adf --cb_type mtr --epsilon 0.05 --warm_start 3 --interaction 7 --choices_lambda 8 --warm_start_update --interaction_update --corrupt_type_warm_start 2 --corrupt_prob_warm_start 0.5 -d train-sets/multiclass
    train-sets/ref/warm_cb_cyc.stderr

# Test 185: warm_cb warm start with input cost-sensitive examples
{VW} --warm_cb 3 --cb_explore_adf --cb_type mtr --epsilon 0.05 --warm_start 1 --interaction 2 --choices_lambda 8 --warm_start_update --interaction_update --warm_cb_cs -d train-sets/cs_cb
    train-sets/ref/warm_cb_cs.stderr

# Test 186: test counting examples with holdout_after option
{VW} -k -P 100 --holdout_after 500 -d train-sets/0002.dat
    train-sets/ref/holdout_after.stderr

# Test 187: test counting examples with holdout_after option with 2 passes on the training set
{VW} -k -P 100 --holdout_after 500 -d train-sets/0002.dat -c --passes 2
    train-sets/ref/holdout_after_2passes.stderr

# Test 188: test cb_adf with softmax
{VW} --cb_adf --rank_all -d train-sets/cb_adf_sm.data -p cb_adf_sm.predict --cb_type sm
    train-sets/ref/cb_adf_sm.stderr
    pred-sets/ref/cb_adf_sm.predict

# Test 189: test dsjson parser correctly processes checkpoint and dangling observation lines
{VW} -d train-sets/b1848_dsjson_parser_regression.txt --dsjson --cb_explore_adf -P 1
    train-sets/ref/b1848_dsjson_parser_regression.stderr

# Test 190: one-against-all with subsampling
{VW} -k --oaa 10 --oaa_subsample 5 -c --passes 10 -d train-sets/multiclass --holdout_off
    train-sets/ref/oaa_subsample.stderr

# Test 191: train coin betting
{VW} -k -d train-sets/0001.dat -f models/ftrl_coin.model --passes 1 --coin
    train-sets/ref/ftrl_coin.stderr

# Test 192: test coin betting
{VW} -k -t -d train-sets/0001.dat -i models/ftrl_coin.model -p ftrl_coin.predict
    test-sets/ref/ftrl_coin.stderr
    pred-sets/ref/ftrl_coin.predict

# Test 193: malformed examples, onethread, strict_parse failure
./negative-test.sh {VW} -d train-sets/malformed.dat --onethread --strict_parse
    train-sets/ref/malformed-onethread-strict_parse.stderr

# Test 194: malformed examples, strict_parse failure
./negative-test.sh {VW} -d train-sets/malformed.dat --strict_parse
    train-sets/ref/malformed-strict_parse.stderr

# Test 195: malformed examples success
{VW} -d train-sets/malformed.dat --onethread
    train-sets/ref/malformed.stderr

# Test 196: online contextual memory tree
{VW} -d train-sets/rcv1_smaller.dat --memory_tree 10 --learn_at_leaf --max_number_of_labels 2 --dream_at_update 0 --dream_repeats 3 --online --leaf_example_multiplier 10 --alpha 0.1 -l 0.001 -b 15 --passes 1 --loss_function squared --holdout_off
    train-sets/ref/cmt_rcv1_smaller_online.stderr

# Test 197: offline contextual memory tree
{VW} -d train-sets/rcv1_smaller.dat --memory_tree 10 --learn_at_leaf --max_number_of_labels 2 --dream_at_update 0 --dream_repeats 3 --leaf_example_multiplier 10 --alpha 0.1 -l 0.001 -b 15 -c --passes 2 --loss_function squared --holdout_off
    train-sets/ref/cmt_rcv1_smaller_offline.stderr

# Test 198: test cb_sample
{VW} --cb_sample --cb_explore_adf -d test-sets/cb_sample_seed.data -p cb_sample_seed.predict --random_seed 1234
    pred-sets/ref/cb_sample_seed.predict

# Test 199: CCB train then test
{VW} -d train-sets/ccb_test.dat --ccb_explore_adf -p ccb_test.predict
    train-sets/ref/ccb_test.stderr
    train-sets/ref/ccb_test.predict

# Test 200: cb_explore_adf with huge lambda softmax exploration
{VW} --cb_explore_adf --softmax --lambda 100000 -d train-sets/cb_test.ldf --noconstant -p cbe_adf_softmax_biglambda.predict
    train-sets/ref/cbe_adf_softmax_biglambda.stderr
    pred-sets/ref/cbe_adf_softmax_biglambda.predict

# Test 201: Test memory corruption issue in ccb_explore_adf where mtr was leaving a prediction behind
{VW} --ccb_explore_adf --ring_size 7 -d train-sets/ccb_reuse_small.data
    train-sets/ref/ccb_reuse_small.stderr

# Test 202: Test memory corruption issue in ccb_explore_adf where mtr was leaving a prediction behind
{VW} --ccb_explore_adf --ring_size 20 --dsjson -d train-sets/ccb_reuse_medium.dsjson
    train-sets/ref/ccb_reuse_medium.stderr

# Test 203: Basic test of cluster. Can't use the VW replacer as it will think this is a VW command append things like --onethread
python3 ./cluster_test.py --vw ../build/vowpalwabbit/vw --spanning_tree ../build/cluster/spanning_tree \
    --test_file test-sets/0001.dat --data_files train-sets/0001.dat train-sets/0002.dat \
    --prediction_file cluster.predict
        test-sets/ref/cluster.stderr
        test-sets/ref/cluster.stdout
        pred-sets/ref/cluster.predict

# Test 204: Test if options that are negative numbers are handled correctly
{VW} --classweight -1:0.5 --no_stdin
    test-sets/ref/negative-num-option.stderr

# Test 205: test cb_dro with softmax
{VW} --cb_dro --cb_adf --rank_all -d train-sets/cb_adf_sm.data -p cb_dro_adf_sm.predict --cb_type sm
    train-sets/ref/cb_dro_adf_sm.stderr
    pred-sets/ref/cb_dro_adf_sm.predict

# Test 206: Tests segfault that used to happen when audit, cache and interactions were combined.
{VW} -c -k --passes 2 -d train-sets/cache_interaction_audit.txt -q st --audit
    train-sets/ref/cache_interaction_audit.stdout
    train-sets/ref/cache_interaction_audit.stderr

# Test 207: Enable chain hash option for json example
{VW} --audit --json -d train-sets/chain_hash_json_test.json --invert_hash chain_hash_json_result.cmp --chain_hash && \
    tail -n +2 chain_hash_json_result.cmp > chain_hash_json_result.cmp.new && \
        rm chain_hash_json_result.cmp && \
            mv chain_hash_json_result.cmp.new chain_hash_json_result.cmp
    test-sets/ref/chain_hash_json_test.stderr
    test-sets/ref/chain_hash_json_test.stdout
    test-sets/ref/chain_hash_json_result.cmp

# Test 208: Enable chain hash option for text example
{VW} --audit -d train-sets/chain_hash_text_test.dat --invert_hash chain_hash_text_result.cmp --chain_hash && \
    tail -n +2 chain_hash_text_result.cmp > chain_hash_text_result.cmp.new && \
        rm chain_hash_text_result.cmp && \
            mv chain_hash_text_result.cmp.new chain_hash_text_result.cmp
    test-sets/ref/chain_hash_text_result.stderr
    test-sets/ref/chain_hash_text_result.stdout
    test-sets/ref/chain_hash_text_result.cmp

# Test 209: Test override epsilon value saved in a model
{VW} -i model-sets/epsilon.model -d train-sets/override_epsilon.txt --epsilon 0.3 -p override_epsilon.preds
    pred-sets/ref/override_epsilon.stderr
    pred-sets/ref/override_epsilon.preds

# Test 210: Ensure that all weights that exist in the model are present in the invert_hash output. Even if Audit did not see it.
# SkipC# - Do not remove this - this test breaks test generation by creating an infinite sized list containing this test case (many times)
{VW} -d train-sets/inv_hash_load_model_data1.txt -f inv_hash_load_model.vw --noconstant \
    && {VW} -d train-sets/inv_hash_load_model_data2.txt -i inv_hash_load_model.vw --noconstant --readable_model inv_hash_load_model.readable.txt --invert_hash inv_hash_load_model.invert.txt
    train-sets/ref/inv_hash_load_model.invert.txt
    train-sets/ref/inv_hash_load_model.readable.txt
        
# Test 211: cb_explore_adf with rnd exploration
{VW} --cb_explore_adf --rnd 1 -d train-sets/cb_test.ldf --noconstant -p cbe_adf_rnd.predict
    train-sets/ref/cbe_adf_rnd.stderr
    pred-sets/ref/cbe_adf_rnd.predict

<<<<<<< HEAD
# Test 212: Flatbuffer Simple Label Test
{VW} -k -l 20 --initial_t 128000 --power_t 1 -d train-sets/0001.fb \
    -f models/0001_1.model --invariant --fb\
    --ngram 3 --skips 1 --holdout_off
        train-sets/ref/0001_fb.stderr

# Test 213: Flatbuffer CB Label Test
{VW} --cb 2 -d train-sets/cb.fb \
     --fb
        train-sets/ref/cb_fb.stderr

# Test 214: Flatbuffer Multilabel Test
{VW} --multilabel_oaa 10 -d train-sets/multilabel.fb \
     --fb
        train-sets/ref/multilabel_fb.stderr

# Test 215: Flatbuffer Mutliclass Test
{VW} -d train-sets/multiclass.fb -k --ect 10 \
     --fb
         train-sets/ref/multiclass_fb.stderr

# Test 216: Flatbuffer CS Test
{VW} -k -d train-sets/cs.fb --invariant \
     --csoaa_ldf multiline --fb
         train-sets/ref/cs_fb.stderr

# Test 217: Flatbuffer CB_eval test
{VW} -d train-sets/cb_eval.fb --cb 2 --eval \
     --fb
         train-sets/ref/cb_eval_fb.stderr

# Test 218: Flatbuffer no label Test (LDA)
{VW} -k --lda 100 --lda_alpha 0.01 --lda_rho 0.01 --lda_D 1000 -l 1 -b 13 --minibatch 128 -d train-sets/no_label.fb --fb
         train-sets/ref/no_label_fb.stderr

# Test 219: Flatbuffer CCB Label Test
{VW} --ccb_explore_adf -d train-sets/ccb.fb \
     --fb
         train-sets/ref/ccb_fb.stderr
=======
# Test 212: Slates sanity check
{VW} --slates -d train-sets/slates_simple.txt -p slates_simple.predict
    train-sets/ref/slates_simple.stderr
    pred-sets/ref/slates_simple.predict
>>>>>>> 613897c8

# Do not delete this line or the empty line above it<|MERGE_RESOLUTION|>--- conflicted
+++ resolved
@@ -1833,51 +1833,49 @@
     train-sets/ref/cbe_adf_rnd.stderr
     pred-sets/ref/cbe_adf_rnd.predict
 
-<<<<<<< HEAD
-# Test 212: Flatbuffer Simple Label Test
+# Test 212: Slates sanity check
+{VW} --slates -d train-sets/slates_simple.txt -p slates_simple.predict
+    train-sets/ref/slates_simple.stderr
+    pred-sets/ref/slates_simple.predict
+
+# Test 213: Flatbuffer Simple Label Test
 {VW} -k -l 20 --initial_t 128000 --power_t 1 -d train-sets/0001.fb \
     -f models/0001_1.model --invariant --fb\
     --ngram 3 --skips 1 --holdout_off
         train-sets/ref/0001_fb.stderr
 
-# Test 213: Flatbuffer CB Label Test
+# Test 214: Flatbuffer CB Label Test
 {VW} --cb 2 -d train-sets/cb.fb \
      --fb
         train-sets/ref/cb_fb.stderr
 
-# Test 214: Flatbuffer Multilabel Test
+# Test 215: Flatbuffer Multilabel Test
 {VW} --multilabel_oaa 10 -d train-sets/multilabel.fb \
      --fb
         train-sets/ref/multilabel_fb.stderr
 
-# Test 215: Flatbuffer Mutliclass Test
+# Test 216: Flatbuffer Mutliclass Test
 {VW} -d train-sets/multiclass.fb -k --ect 10 \
      --fb
          train-sets/ref/multiclass_fb.stderr
 
-# Test 216: Flatbuffer CS Test
+# Test 217: Flatbuffer CS Test
 {VW} -k -d train-sets/cs.fb --invariant \
      --csoaa_ldf multiline --fb
          train-sets/ref/cs_fb.stderr
 
-# Test 217: Flatbuffer CB_eval test
+# Test 218: Flatbuffer CB_eval test
 {VW} -d train-sets/cb_eval.fb --cb 2 --eval \
      --fb
          train-sets/ref/cb_eval_fb.stderr
 
-# Test 218: Flatbuffer no label Test (LDA)
+# Test 219: Flatbuffer no label Test (LDA)
 {VW} -k --lda 100 --lda_alpha 0.01 --lda_rho 0.01 --lda_D 1000 -l 1 -b 13 --minibatch 128 -d train-sets/no_label.fb --fb
          train-sets/ref/no_label_fb.stderr
 
-# Test 219: Flatbuffer CCB Label Test
+# Test 220: Flatbuffer CCB Label Test
 {VW} --ccb_explore_adf -d train-sets/ccb.fb \
      --fb
          train-sets/ref/ccb_fb.stderr
-=======
-# Test 212: Slates sanity check
-{VW} --slates -d train-sets/slates_simple.txt -p slates_simple.predict
-    train-sets/ref/slates_simple.stderr
-    pred-sets/ref/slates_simple.predict
->>>>>>> 613897c8
 
 # Do not delete this line or the empty line above it
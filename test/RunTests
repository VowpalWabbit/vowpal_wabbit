--- conflicted
+++ resolved
@@ -1833,25 +1833,23 @@
     train-sets/ref/cbe_adf_rnd.stderr
     pred-sets/ref/cbe_adf_rnd.predict
 
-<<<<<<< HEAD
-# Test 212: check plt training
-{VW} -d train-sets/multilabel -f plt.model --plt 10 --sgd
-    train-sets/ref/plt_multilabel.stderr
-
-# Test 213: check default plt prediction
-{VW} -t -d train-sets/multilabel -i plt.model -p plt_multilabel.predict
-    train-sets/ref/plt_multilabel_predict.stderr
-    pred-sets/ref/plt_multilabel.predict
-
-# Test 214: check plt top-1 prediction
-{VW} -t -d train-sets/multilabel -i plt.model -p plt_top1_multilabel.predict --top_k 1
-    train-sets/ref/plt_top1_multilabel_predict.stderr
-    pred-sets/ref/plt_top1_multilabel.predict
-=======
 # Test 212: Slates sanity check
 {VW} --slates -d train-sets/slates_simple.txt -p slates_simple.predict
     train-sets/ref/slates_simple.stderr
     pred-sets/ref/slates_simple.predict
->>>>>>> 613897c8
+
+# Test 213: check plt training
+{VW} -d train-sets/multilabel -f plt.model --plt 10 --sgd
+    train-sets/ref/plt_multilabel.stderr
+
+# Test 214: check default plt prediction
+{VW} -t -d train-sets/multilabel -i plt.model -p plt_multilabel.predict
+    train-sets/ref/plt_multilabel_predict.stderr
+    pred-sets/ref/plt_multilabel.predict
+
+# Test 215: check plt top-1 prediction
+{VW} -t -d train-sets/multilabel -i plt.model -p plt_top1_multilabel.predict --top_k 1
+train-sets/ref/plt_top1_multilabel_predict.stderr
+    pred-sets/ref/plt_top1_multilabel.predict
 
 # Do not delete this line or the empty line above it
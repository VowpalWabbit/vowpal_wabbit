--- conflicted
+++ resolved
@@ -2125,7 +2125,7 @@
     train-sets/ref/help.stdout
 
 # Test 276: vw --help with filtering
-{VW} --cb_adf --rank_all -d train-sets/cb_test.ldf -p cb_adf_dr.predict --cb_type dr --help
+{VW} --cb_adf --help
     train-sets/ref/help_cbadf.stderr
     train-sets/ref/help_cbadf.stdout
 
@@ -2177,10 +2177,4 @@
 {VW} -d train-sets/cbzo_linear.dat --holdout_off --cbzo --policy linear -l 0.0001 --radius 0.1 --l1 0.2 --l2 0.3 --no_bias_regularization --invert_hash cbzo_linear_invert_hash.txt
     train-sets/ref/cbzo_linear_invert_hash.txt
 
-<<<<<<< HEAD
-=======
-# Test 269: vw --help with filtering
-{VW} --cb_adf --help
-
->>>>>>> 18e1dc82
 # Do not delete this line or the empty line above it
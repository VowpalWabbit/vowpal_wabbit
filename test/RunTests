#!/usr/bin/env perl
#
# Test suite for vw:
#
# You may add arbitrary (train/test/varying-options) tests
# by adding data files and their expected reference STDOUT and STDERR
#
# See __DATA__ below for how to add more tests
#
require 5.008;
use warnings;

use Getopt::Std;
use File::Basename;

use vars qw($opt_d $opt_D $opt_c $opt_e $opt_f
            $opt_E $opt_o $opt_w $opt_y $opt_t
            $opt_v $opt_V $opt_O);

my $Epsilon = 1e-4;

my $VW;

# External utilities we use. See init() for Windows specific actions.
my $Diff = 'diff';
my $Cat = 'cat';

$ENV{'PATH'} = '../build/vowpalwabbit:test:../vowpalwabbit:vowpalwabbit:.:' . $ENV{'PATH'};

# -V prefixes valgrind like this, we should adjust the default
# options over time to what looks most useful.
my $Valgrind = 'valgrind --quiet --error-exitcode=100 --track-origins=yes --leak-check=full';

# -- timeout is part of GNU coreutils, some systems may not have it
my $TimeOut = '';
my $TimeOutSec = 80;    # max allowed time for single vw command run

# By default, we run all tests in the list
my $FullRun = 1;
my $ErrorCount = 0;

# These --side-by-side diff opts are used to make the
# fuzzy-compare easier: just split on '|' and compare numeric values
# word by word:
# NOTE: -W 160 is sufficient for most outputs.
#       --bfgs prints widest (134 chars-per-line)
# 160 used to sufficient but there are new tests with VERY wide outputs - so it needs to be huge...
my $DiffOpts = '-N --minimal --suppress-common-lines --ignore-all-space --strip-trailing-cr --side-by-side -W 1500';
$WordSplit = "[ \t:,@]+";

# These diff options are used for the diff we want to show the user
# The intent is to make them easier to parse (and compare values) by a human
my $DisplayDiffOpts = '-u --minimal';

my @PathAdd = qw(. .. ../vowpalwabbit);

my @ToTest = ();

# __DATA__ test counter
my $TestNo = 0;

sub v($;@) {
    my $verbose_level = shift @_;
    return unless ($opt_v >= $verbose_level);
    if (@_ == 1) {
        print STDERR @_;
    } else {
        printf STDERR @_;
    }
}

sub usage(@) {
    print STDERR @_, "\n" if (@_);

    die "Usage: $0 [options] [testno...] [vw-executable]
    By default will run against the 1st 'vw' executable found in:
        @PathAdd  \$PATH

    Options:
        -c      print test-suite commands before running them
        -d      print diff output on significant diff failure
        -D      print diff output even if it is not significant
        -e      exit with non-zero status on first error
        -w      Ignore white-space differences (diff --ignore-space-change)
        -f      Ignore small (< $Epsilon) floating-point differences (fuzzy compare)
        -E<e>   Tolerance epsilon <e> for fuzzy compares (default $Epsilon)
        -o      Overwrite reference file with new/different result
        -y      On error, copy bad files to (eg stderr.test21) for later comparison
        -v<L>   Verbosity <L> (small integer) is verbosity level
        -V      apply valgrind to vw commands
        -t<T>   Apply timeout <T> (default $TimeOutSec) secs to individual tests
                (will only work where GNU coreutils 'timeout' is present)
        -O<O>   Add <O> option(s) to all vw commands

    [testno...]   Optional integer args: explicit test numbers (skip others)
";
}

sub mysystem {
    my $cmd = shift;
    v(1, "%s\n", $cmd);
    system($cmd);
}

sub command_failed($) {
    # Deal with cases where vw crashes, exits prematurely etc.
    # print a message to distinguish between all cases
    # return non-zero status if anything is bad
    my $cmd = shift;
    my $exitcode = 0;
    if ($?) {
        $exitcode = $? >> 8;
        my $signal = $? & 127;
        my $core = ''; if ($? & 128) { $core = ' (core dumped)'; }
        if ($signal) {
            printf STDERR
                "$0: test $TestNo: '%s' died from signal $signal$core\n", $cmd;
            $exitcode = 1;
        } elsif ($exitcode == 124) {
            printf STDERR
                "$0: test $TestNo: '%s' timed-out (exitcode=$exitcode)\n" .
                "$0: test $TestNo: you may increase the imposed time-out: \$TimeOutSec=%d\n",
                $cmd, $TimeOutSec;
        } elsif ($exitcode) {
            printf STDERR
                "$0: test $TestNo: '%s' failed (exitcode=$exitcode)\n", $cmd;
        }
    }
    # This is non-zero only if $cmd failed
    $exitcode;
}

sub valgrind_errfile($) {
    my $testno = shift;
    "Test-$testno.valgrind-err";
}

#
# which vw executable to test against
#
sub which_vw() {
    if (@ARGV > 0) {
        my $exe = $ARGV[0];
        if (-f $exe && -x $exe) {
            printf STDERR "Testing vw: %s\n", $exe;
            return $exe;
        } else {
            usage("$0: argument $exe: not an executable file");
        }
    } elsif (@ARGV == 0) {
        foreach my $dir (@PathAdd, split(':', $ENV{PATH})) {
            my $exe = "$dir/vw";
            if (-x $exe) {
                printf STDERR "Testing vw: %s\n", $exe;
                return $exe;
            }
        }
    }
    usage("can't find a 'vw' executable to test on");
}


sub init() {
    $0 =~ s{.*/}{};
    getopts('wcdDefyE:ov:Vt:O:') || usage();
    $opt_v = 0 unless (defined $opt_v and $opt_v);
    if (defined $opt_O) {
        $opt_O = " $opt_O";
    } else {
        $opt_O = '';
    }

    my $hostname = `hostname`; chomp($hostname);
    printf STDERR "Testing on: hostname=%s OS=%s\n", $hostname, $^O;

    if ($^O =~ /MSWin/i) {
        v(1, "OS is $^O\n");
        # On MS Windows we need to change paths to external executables
        # Assumes cygwin is installed
        $ENV{'PATH'} .= ':/cygdrive/c/cygwin/bin';
        # And just to be safe (probably not needed):
        $Diff  = 'c:\cygwin\bin\diff.exe';
        $Cat   = 'c:\cygwin\bin\cat.exe';
    }
    elsif ($^O =~ /cygwin/i){
        v(1,"OS is $^O\n");
        # On MS Windows we need to change paths to external executables
        # Assumes cygwin is installed
        $ENV{'PATH'} .= ':/cygdrive/c/cygwin/bin';
        # And just to be safe (probably not needed):
#        $Diff  = 'c:/cygwin/bin/diff.exe';
#        $Cat   = 'c:/cygwin/bin/cat.exe';
    }
    $Epsilon = $opt_E if ($opt_E);
    $Diff .= ' --ignore-space-change' if ($opt_w);
    my @num_args = ();
    my @exe_args = ();
    foreach my $arg (@ARGV) {
        if ($arg =~ /^\d+$/) {  # a test number
            push(@num_args, $arg);
            next;
        }
        push(@exe_args, $arg);
    }
    if (@num_args) {
        @ToTest = sort { $a <=> $b } @num_args;
        # add dummy element so we don't become empty on last test
        push(@ToTest, -1);
        $FullRun = 0;
    }
    @ARGV = @exe_args;

    $VW = which_vw();

    my $timeout = `which timeout 2>/dev/null`;
    if ($timeout =~ /timeout$/) {
        chomp($timeout);
        $TimeOut = $timeout;
        v(1,"timeout is: %s\n", $TimeOut);
    }
    if ($opt_t) {
        if ($opt_t =~ /^\d+$/) {
            $TimeOutSec = $opt_t;
        } else {
            usage("-t $opt_t: -t can only accept integer seconds");
        }
        warn "-t passed but this env doesn't have timeout installed\n"
            unless ($TimeOut);
    }
}

sub copy_file {
    my ($src_file, $dst_file) = @_;
    use File::Copy;
    print STDERR "\t\t-> copying output to $dst_file\n";
    copy($src_file, $dst_file);
}

sub trim_spaces($) {
    my $str = shift;
    $str =~ s/^\s+//s;
    $str =~ s/\s+$//s;
    $str =~ s/\n+$//s;
    $str;
}

#
# ref_file($default_name)
#   Reference file existence: if we're on Windows, AND
#   an alternate reference-file exists, give precedence
#   to the alternate file (file with a '-mswin' suffix.)
#
sub ref_file($) {
    my $file = shift;
    if ($^O =~ /MSWin/i or $^O =~ /cygwin/i) {
        my $win_reffile = "$file-mswin";
        if (-e $win_reffile) {
            return $win_reffile;
        }
    }
    $file;
}

sub next_paragraph {
    my $paragraph = '';
    my $testid = '<unknown id>';

    while ($line = <DATA>) {
        if ($line =~ /^\s*#/) {       # skip comment lines
          if ($line =~ /^# Test (\d+)/) {
            $testid = $1;
          }
          next;
        }
        if ($line =~ /\\$/) {           # support line continuation
            $line =~ s/\\\n/ /;
        }
        $paragraph .= $line if $line =~ /\w/;

        if ($paragraph and ($line =~ /^\s*$/ || eof(DATA))) {
            # end of paragraph
            chomp $paragraph;
            $paragraph = trim_spaces($paragraph);
            return ($testid, $paragraph);
        }
    }
    return;
}

sub next_test() {
    my ($cmd, $out_ref, $err_ref, @other_ref);

    my $paragraph = '';
    ($TestNo, $paragraph) = next_paragraph();
    return (undef, undef, undef, undef) if !defined $paragraph;
    my @lines = split("\n", $paragraph);

    # The command line must be first
    $cmd = shift @lines;
    foreach my $line (@lines) {
        if ($line =~ m/\.stdout\b/) {
            $out_ref = ref_file(trim_spaces($line));
            next;
        }
        if ($line =~ /\.stderr\b/) {
            $err_ref = ref_file(trim_spaces($line));
            next;
        }

        # any other reference file
        $line = ref_file(trim_spaces($line));
        if (-e $line) {
            push(@other_ref, $line);
        } else {
            unless ($opt_y) {
                printf STDERR "__DATA__: line $.: " .
                          "non-existent reference file: %s\n", $line;
            }
            next;
        }
    }

    if (eof(DATA) && !defined $cmd) {
        return (undef, undef, undef, undef);
    }

    if ($cmd =~ /{VW}/) {
         $cmd = trim_spaces($cmd);
         $cmd =~ s/{VW}/$VW$opt_O/g;
    }

    unless (defined $cmd) {
        die "$0: test $TestNo: command is undefined\n";
    }
    unless (defined $err_ref) {
        v(2, "%s: test %s: stderr ref: undefined\n", $0, $TestNo);
        $err_ref = '/dev/null';
    }
    # print STDERR "next_test: (\$cmd, $out_ref, $err_ref, $pred_ref, $pred)\n";
    if ($opt_V) {
        $cmd = sprintf("%s --log-file='%s' %s",
                        $Valgrind, valgrind_errfile($TestNo), $cmd);
    } elsif ($TimeOut) {
        $cmd = sprintf("%s %u %s", $TimeOut, $TimeOutSec, $cmd);
    }
    ($cmd, $out_ref, $err_ref, @other_ref);
}

#
# If the difference is small (least significant digits of numbers)
# treat it as ok. It may be a result of 32 vs 64 bit calculations.
#
use Scalar::Util qw(looks_like_number);

sub lenient_array_compare($$) {
    my ($w1_ref, $w2_ref) = @_;
    my (@w1) = @$w1_ref;
    my (@w2) = @$w2_ref;

    # print STDERR "lenient_array_compare: (@w1) (@w2)\n";
    if ($#w1 != $#w2) { # arrays not of same size
        if ($opt_v > 3) {
            v(4, "#-of-words in two arrays are different: %d != %d\n", scalar(@w1), scalar(@w2));
            v(4, "line1: "); for (my $i=0; $i <= $#w1; $i++) { v(4, " word[%d]='%s'", $i, $w1[$i]) }; v(4, "\n");
            v(4, "line2: "); for (my $i=0; $i <= $#w2; $i++) { v(4, " word[%d]='%s'", $i, $w2[$i]) }; v(4, "\n");
        }
        return 1;
    }
    my $nelem = scalar @w1;
    for (my $i = 0; $i < $nelem; $i++) {
        my ($word1, $word2) = ($w1[$i], $w2[$i]);
        # print STDERR "\t$word1 == $word2 ?\n";
        next if ($word1 eq $word2);

        # Some output contains '...', remove this for comparison.
        $word1 =~ s/\.\.\.//;
        $word2 =~ s/\.\.\.//;

        # There's some difference, is it significant?
        unless (looks_like_number($word1)) {
            v(4, "$word1 vs $word2: word1=$word1 is not a number!\n");
            return 1;
        }
        unless (looks_like_number($word2)) {
            v(4, "$word1 vs $word2: word2=$word2 is not a number!\n");
            return 1;
        }

        my $delta = abs($word1 - $word2);

        if ($delta > $Epsilon) {
            # We have a 'big enough' difference, but this difference
            # may still not be meaningful in all contexts:

            # Big numbers should be compared by ratio rather than
            # by difference

            # Must ensure we can divide (avoid div-by-0)
            if (abs($word2) <= 1.0) {
                # If numbers are so small (close to zero),
                # ($delta > $Epsilon) suffices for deciding that
                # the numbers are meaningfully different
                v(4, "$word1 vs $word2: delta=$delta > Epsilon=$Epsilon\n");
                return 1;
            }
            # Now we can safely divide (since abs($word2) > 0)
            # and determine the ratio difference from 1.0
            my $ratio_delta = abs($word1/$word2 - 1.0);
            if ($ratio_delta > $Epsilon) {
                v(4, "$word1 vs $word2: ratio_delta=$ratio_delta > Epsilon=$Epsilon\n");
                return 1;
            }
        }
    }
    # print STDERR "lenient_array_compare: no meaningful difference\n";
    return 0; # no meaningful difference
}

sub diff_lenient_float($$) {
    my ($reffile, $outfile) = @_;
    my $status = 0;

    my $tmpf = 'lenient-diff.tmp';
    mysystem("$Diff $DiffOpts $reffile $outfile >$tmpf");
    $status = $? >> 8;
    v(2, "diff produced $tmpf: status=$status\n");
    if (-s $tmpf) {
        # The diff has something in it.
        my $fuzzy_status = 0;   # assume innocent till proven guilty
        open(my $sdiff, $tmpf) || die "$0: diff_lenient_float: $tmpf: $!\n";
        while (<$sdiff>) {
            chomp;
            my ($line1, $line2) = split(/\s*\|\s*/, $_);
            unless (defined($line1) && defined($line2)) {
                my $save_diff_file = "test-$TestNo.lenient-diff";
                warn "$0: test $TestNo: $tmpf: line $.: fuzzy-match missing data on one of the sides. Can't compare\n$_\n";
                warn "$0: test $TestNo: saving lenient diff in '$save_diff_file' for later inspection\n";
                close $sdiff;
                rename($tmpf, $save_diff_file);
                return 1;
            }
            # strip leading spaces if any (happens with --bfgs)
            $line1 =~ s/^\s+//;
            $line2 =~ s/^\s+//;
            v(3, "line1: %s\n", $line1);
            v(3, "line2: %s\n", $line2);

            # Break lines into tokens/words
            my (@w1) = split(/$WordSplit/o, $line1);
            my (@w2) = split(/$WordSplit/o, $line2);
            if (lenient_array_compare(\@w1, \@w2) != 0) {
                $fuzzy_status = 1;
                last;
            }
        }
        close $sdiff;
        $status = $fuzzy_status;
    }
    unlink($tmpf) if ($status == 0);
    $status;
}

#
# perl internal way to emulate 'touch'
#
sub touch(@) {
    my $now = time;
    utime $now, $now, @_;
}

sub display_diff($$) {
    my ($reference_file, $actual_file) = @_;
    my $diff_cmd = "$Diff $DisplayDiffOpts $reference_file $actual_file";

    printf STDERR "--- %s\n", $diff_cmd;
    mysystem($diff_cmd);
}

sub diff($$) {
    my ($reffile, $outfile) = @_;
    my $status = 0;
    $reffile = '' unless (defined $reffile);

    # Special case, empty file w/o reference is not considered a failure.
    # This is a most common case with stdout.
    unless (-e $reffile) {
        if (-s $outfile > 0) {
            warn "$0: test $TestNo: stdout ref: $reffile: $!\n";
            exit 1 if ($opt_e);
            return 2 unless ($opt_o);
        } else {
            # Empty output without a ref is not considered a failure
            v(1, "$0: test $TestNo: empty output w/o reference: ignored.\n");
            return 0;
        }
    }

    # Actually run the diff
    my $diff_cmd = "$Diff $DiffOpts $reffile $outfile";
    my $diftmp = 'diff.tmp';
    mysystem("$diff_cmd >$diftmp");
    $status = $? >> 8;
    v(2, "$diff_cmd >$diftmp: status=$status\n");

    if (-s "$diftmp") {
        # There's some difference
        v(2, "$diftmp has something in it. Is it meaningful?\n");

        if ($opt_f && -e $reffile && -e $outfile &&
            diff_lenient_float($reffile, $outfile) == 0) {

            print STDERR "$0: test $TestNo: minor (<$Epsilon) precision differences ignored\n";
            $status = 0;
        }
        if ($opt_D or ($opt_d && $status)) {
            # Print the diff only iff:
            #   1) -D is in effect  OR
            #   2) -d is in effect and diff is significant
            display_diff($reffile, $outfile);
        }
        if ($opt_o) {
            print STDERR "-o: overwriting reference:\n";

            if (-e $reffile) {
                print STDERR "\t$reffile -> $reffile.prev\n";
                rename($reffile, "$reffile.prev") ||
                    die "FATAL: rename($reffile, $reffile.prev): $!\n";
            }
            print STDERR "\t$outfile -> $reffile\n";
            rename($outfile, $reffile) ||
                die "FATAL: rename($outfile, $reffile): $!\n";

            unless ($opt_e) {
                $status = 0;
            }
        }
    }
    unlink($diftmp) if ($status == 0);
    $status;
}

#
# check_for_time_regression()
#   Compare last overall time to run to current to catch
#   performance regressions
#
my $LastTimeFile = 'RunTests.last.times';

sub write_times($@) {
    my ($file, @times) = @_;
    open(my $fh, ">$file") || die "$0: can't open(>$file): $!\n";
    print $fh join(' ', @times), "\n";
    close $fh;
}
sub read_times($) {
    my ($file) = @_;
    open(my $fh, $file) || die "$0: can't open($file): $!\n";
    my $line = <$fh>; chomp $line;
    close $fh;
    return (split(' ', $line));
}

sub check_for_time_regression() {
    my $tolerate_regress = 1.02;
    my $pct_change = 0.0;
    my ($overall_time0, $overall_time1);
    my ($user0, $system0, $cuser0, $csystem0);
    my ($user1, $system1, $cuser1, $csystem1) = times;
    $overall_time1 = $cuser1 + $csystem1;

    if (-e $LastTimeFile) {
        ($user0, $system0, $cuser0, $csystem0) = read_times($LastTimeFile);
        if (!(defined $csystem0) or !(defined $cuser0)) {
            die "$0: undefined times in saved times file: $LastTimeFile," .
                    " try removing it\n"
        }
        $overall_time0 = $cuser0 + $csystem0;
        $pct_change = 100 * ($overall_time1 - $overall_time0) / (1e-4+$overall_time0);

        if ($overall_time0 == 0) {
            die "$0: Bad times in saved times file: $LastTimeFile," .
                    " try removing it\n"
        } elsif ($overall_time1/$overall_time0 > $tolerate_regress) {
            printf STDERR "$0: RUNTIME REGRESSION: " .
                    "%.2f sec vs last time %.2f sec. (%.2f%% worse)\n",
                    $overall_time1, $overall_time0, $pct_change;
        }
    }
    write_times($LastTimeFile, $user1, $system1, $cuser1, $csystem1);
    printf STDERR
        "$0 runtime: user %g, system %g, total %g sec (%+.2f%% vs. last)\n",
                $cuser1, $csystem1, $overall_time1, $pct_change;
}

# only unlink relative path, plain files
# e.g. avoids trying to unlink /dev/null when running as root
sub safe_unlink($) {
    my $file = shift;
    return 0 if ($file =~ m{^/});
    return 0 unless (-f $file);
    unlink($file);
}

sub run_tests() {
    print STDERR "$0: '-D' to see any diff output\n"
        unless ($opt_D);
    print STDERR "$0: '-d' to see only significant diff output\n"
        unless ($opt_d);
    print STDERR "$0: '-o' to force overwrite references\n"
        unless ($opt_o);
    print STDERR "$0: '-e' to abort/exit on first failure\n"
        unless ($opt_e);

    my ($cmd, $out_ref, $err_ref, $pred_ref, $cmp_ref);
    my ($outf, $errf, $predf, $cmpf);

    mkdir('models', 0755) unless (-d 'models');

    unlink(glob('*.tmp'));
    unlink(glob('*.cache'));
    unlink(glob('*/*.cache'));

    while (($cmd, $out_ref, $err_ref, @more_refs) = next_test()) {
        last unless (defined $cmd);
        if (@ToTest) {
            if ($ToTest[0] != $TestNo) {
                # warn "$0: test $TestNo: skipped\n";
                next;
            } else {
                shift(@ToTest);
            }
        }

        $outf = (defined($out_ref) && -f $out_ref)
                    ? basename($out_ref)
                    : '/dev/null';

        $errf = (defined($err_ref) && -f $err_ref)
                    ? basename($err_ref)
                    : '/dev/null';

        # Run the test
        print STDERR "Test $TestNo: ($cmd) >$outf 2>$errf\n" if ($opt_c);
        mysystem("($cmd) >$outf 2>$errf");
        my $full_status = $?;
        my $status = $full_status >> 8;
        unless ($opt_V) {
            if (my $failure = command_failed($cmd)) {
                print STDERR `$Cat $errf`
                    unless ($failure == 124);
                if ($opt_e) {
                    printf STDERR "$0: exiting with status=$failure\n";
                    exit $failure;
                }
                next;
            }
        }
        if ($status) {
            $ErrorCount++;
            if ($opt_V && $status == 100) {
                # If the failing test was a script or Python file, ignore the failure because Valgrind
                # doesn't really work there.
                if (index($cmd, ".sh") != -1 || index($cmd, ".py") != -1) {
                    print "$0: test $TestNo: Valgrind failure in script ignored\n";
                    # Undo the error count change, as this failure is okay.
                    $ErrorCount--;
                    next;
                }
                else {
                    my $errfile = valgrind_errfile($TestNo);
                    warn "$0: test $TestNo: FAILED: valgrind errors in $errfile\n";
                }
            } elsif ($TimeOut && $status == 124) {
                warn "$0: test $TestNo: FAILED: timeout $TimeOutSec exceeded\n";
            } else {
                warn "$0: test $TestNo: '$cmd' failed: status=$status\n";
            }
            exit $full_status if ($opt_e);
            next;
        }

        # command succeded
        # -- compare stdout
        $status = diff($out_ref, $outf);
        if ($status) {
            $ErrorCount++;
            printf STDERR "%s: test %d: FAILED: ref(%s) != stdout(%s)\n\tcmd: $cmd\n",
                $0, $TestNo, $out_ref, $outf;

            copy_file($outf, "$outf.test$TestNo") if ($opt_y);
            exit $status if ($opt_e);
        } else {
            if (defined $out_ref) {
                print STDERR "$0: test $TestNo: stdout OK\n";
                safe_unlink($outf);
            } else {
                v(1, "$0: test $TestNo: stdout OK (no reference)\n");
            }
        }

        # -- compare stderr
        if (! -e $err_ref  and  ! $opt_o) {
            $ErrorCount++;
            print STDERR "$0: test $TestNo: FAILED: stderr ref: $err_ref: $!\n\tcmd: $cmd\n";
            exit 1 if ($opt_e);
            next;
        }
        $status = diff($err_ref, $errf);
        if ($status) {
            $ErrorCount++;
            printf STDERR "%s: test %d: FAILED: ref(%s) != stderr(%s)\n\tcmd: $cmd\n",
                $0, $TestNo, $err_ref, $errf;

            copy_file($errf, "$errf.test$TestNo") if ($opt_y);
            exit $status if ($opt_e);
        } else {
            print STDERR "$0: test $TestNo: stderr OK\n";
            safe_unlink($errf);
        }

        # -- compare all other reference files
        if (@more_refs) {
            foreach my $ref_path (@more_refs) {
                my $ref_base = basename($ref_path);
                # Verify that it exists on the shell line
                unless ($cmd =~ /$ref_base/) {
                    printf STDERR "%s: test %d: FAILED: " .
                        "no match for '%s' in command: '%s'\n" .
                        "Unable to compare output to reference file\n",
                                $0, $TestNo, $ref_base, $cmd;
                    $ErrorCount++;
                    exit $status if ($opt_e);
                    next;
                }
                $status = diff($ref_path, $ref_base);
                if ($status) {
                    $ErrorCount++;
                    printf STDERR "%s: test %d: FAILED: ref(%s) != (%s)\n\tcmd: $cmd\n",
                    $0, $TestNo, $ref_path, $ref_base;
                    copy_file($ref_base, $ref_path) if ($opt_y);
                    exit $status if ($opt_e);
                } else {
                    print STDERR "$0: test $TestNo: $ref_base OK\n";
                    unlink($ref_base);
                }
            }
        }
    }
    if ($FullRun == 0) {
        v(1, "Partial run: not recording overall time\n");
    } elsif ($ErrorCount > 0) {
        v(1, "Errors found: not recording overall time\n");
    } elsif ($opt_V) {
        v(1, "valgrind run: not recording overall time\n");
    } else {
        check_for_time_regression();
    }
}

# --- main
init();
run_tests();
exit $ErrorCount;

#
# Add tests below the __DATA__ line
#
# Each test is a sequence of non-blank lines, terminated
# by an empty line (or EOF), essentially a paragraph.
#
# Each paragraph/test should look like:
#
#   1st line: shell command to run.

#   2nd-to-Nth line: one-or-more reference files to compare outputs to.
#   ONE reference file per line
#   (Note: we indent these lines just for readability.)
#
#   You may break very long lines using \ at EOL.
#
#   # -------------------------------------
#   # Test <test_id>: ...
#   shell command which may include {VW} ...
#       reference/file1
#       reference/file2
#       ...more reference files...
#
#   # -------------------------------------
#
#   shell-command can be anything accepted by bash, including pipes,
#   redirections, etc., even a sequence of shell-commands separated by ';'
#
#   Inside any shell command, all (optional) appearances of {VW}
#   will be substituted by the vw executable under test.
#
#   By default, 'vw' under our parent dir (../vowpalwabbit/vw) is tested.
#   To run against a different reference executable, pass the
#   wanted executable as an argument to RunTests
#
# The output line-items are reference files to compare outputs to:
#   - *.stdout: expected (reference file) standard output
#   - *.stderr: expected (reference file) standard error
#   - Any other relative path, pointing to a reference file to compare
#     to, this allows adding references to any explicitly named file
#     appearing on the shell-line, the only requirement is that the
#     _basename_ (path stripped of directory) of the reference file
#     would exactly match its respective file in the shell-command.
#
# For example:
#
#   #-------------------------------------------------------
#   # Test 237: readable_model
#   {VW} ... -p test75.predict --readable_model test75.rmodel
#       test/train-sets/ref/test75.stderr
#       test/pred-sets/ref/test75.predict
#       test/whatever/ref/test75.rmodel
#
#   #-------------------------------------------------------
#
# All reference filenames are relative to this (test) directory
#
# Only the STDOUT and STDERR streams in the shell command
# are implicit (so only their reference files need to be specified):
# The implicit names would be matched only by their extension
# as opposed to the full basename of the file.
#
# The two implicit names are:
#       TestXXX.stdout
#       TestXXX.stderr
#
# Windows note:
#
#   Due to differences in Random-Number-Generators in Windows,
#   floating-point outputs may differ in some tests (not all).
#
#   To minimize the need for changes (leverage existing tests and
#   reference files as much as possible), on Windows we check for
#   existence of files with '-mswin' suffix:
#       *.stderr-mswin
#       *.stdout-mswin
#   and if any of them exists, we use it instead.
#
__DATA__

# Test 1:
{VW} -k -l 20 --initial_t 128000 --power_t 1 -d train-sets/0001.dat \
    -f models/0001_1.model -c --passes 8 --invariant \
    --ngram 3 --skips 1 --holdout_off
        train-sets/ref/0001.stderr

# Test 2: checking predictions as well
{VW} -k -t -d train-sets/0001.dat -i models/0001_1.model -p 0001.predict --invariant
    test-sets/ref/0001.stderr
    pred-sets/ref/0001.predict

# Test 3: without -d, training only
{VW} -k -d train-sets/0002.dat -f models/0002.model --invariant
    train-sets/ref/0002.stderr

# Test 4: same, with -d
{VW} -k -d train-sets/0002.dat -f models/0002.model --invariant
    train-sets/ref/0002.stdout
    train-sets/ref/0002.stderr

# Test 5: add -q .., adaptive, and more (same input, different outputs)
{VW} -k --initial_t 1 --adaptive --invariant -q Tf -q ff -f models/0002a.model -d train-sets/0002.dat
    train-sets/ref/0002a.stderr

# Test 6: run predictions on Test 4 model
# Pretending the labels aren't there
{VW} -k -t -i models/0002.model -d train-sets/0002.dat -p 0002b.predict
    test-sets/ref/0002b.stderr
    pred-sets/ref/0002b.predict

# Test 7: using normalized adaptive updates and a low --power_t
{VW} -k --power_t 0.45 -f models/0002c.model -d train-sets/0002.dat
    train-sets/ref/0002c.stderr

# Test 8: predicts on test 7 model
{VW} -k -t -i models/0002c.model -d train-sets/0002.dat -p 0002c.predict
    test-sets/ref/0002c.stderr
    pred-sets/ref/0002c.predict

# Test 9: label-dependent features with csoaa_ldf
{VW} -k -c -d train-sets/cs_test.ldf -p cs_test.ldf.csoaa.predict --passes 10 --invariant --csoaa_ldf multiline --holdout_off --noconstant
    train-sets/ref/cs_test.ldf.csoaa.stderr
    train-sets/ref/cs_test.ldf.csoaa.predict

# Test 10: label-dependent features with wap_ldf
{VW} -k -c -d train-sets/cs_test.ldf -p cs_test.ldf.wap.predict --passes 10 --invariant --wap_ldf multiline --holdout_off --noconstant
    train-sets/ref/cs_test.ldf.wap.stderr
    train-sets/ref/cs_test.ldf.wap.predict

# Test 11: one-against-all
{VW} -k --oaa 10 -c --passes 10 -d train-sets/multiclass --holdout_off
    train-sets/ref/oaa.stderr

# Test 12: Error Correcting Tournament
{VW} -k --ect 10 --error 3 -c --passes 10 --invariant -d train-sets/multiclass --holdout_off
    train-sets/ref/multiclass.stderr

# Test 13: Run search (dagger) on wsj_small for 6 passes extra features
{VW} -k -c -d train-sets/wsj_small.dat.gz --passes 6 \
    --search_task sequence --search 45 --search_alpha 1e-6 \
    --search_max_bias_ngram_length 2 --search_max_quad_ngram_length 1 \
    --holdout_off
        train-sets/ref/search_wsj.stderr

# Test 14: Run search (searn) on wsj_small for 6 passes extra features
{VW} -k -c -d train-sets/wsj_small.dat.gz --passes 6 \
    --search_task sequence --search 45 --search_alpha 1e-6 \
    --search_max_bias_ngram_length 2 --search_max_quad_ngram_length 1 \
    --holdout_off --search_passes_per_policy 3 --search_interpolation policy
        train-sets/ref/search_wsj2.dat.stdout
        train-sets/ref/search_wsj2.dat.stderr

# Test 15: LBFGS on zero derivative input
{VW} -k -c -d train-sets/zero.dat --loss_function=squared -b 20 --bfgs --mem 7 --passes 5 --l2 1.0 --holdout_off
    train-sets/ref/zero.stdout
    train-sets/ref/zero.stderr

# Test 16: LBFGS early termination
{VW} -k -c -d train-sets/rcv1_small.dat --loss_function=logistic --bfgs --mem 7 --passes 20 --termination 0.001 --l2 1.0 --holdout_off
    train-sets/ref/rcv1_small.stdout
    train-sets/ref/rcv1_small.stderr

# Test 17: Run LDA with 100 topics on 1000 Wikipedia articles
{VW} -k --lda 100 --lda_alpha 0.01 --lda_rho 0.01 --lda_D 1000 -l 1 -b 13 --minibatch 128 -d train-sets/wiki256.dat
    train-sets/ref/wiki1K.stderr

# Test 18: Run search on seq_small for 12 passes, 4 passes per policy
{VW} -k -c -d train-sets/seq_small --passes 12 --invariant --search 4 --search_task sequence --holdout_off
    train-sets/ref/search_small.stderr

# Test 19: neural network 3-parity with 2 hidden units
{VW} -k -c -d train-sets/3parity --hash all --passes 3000 -b 16 --nn 2 -l 10 --invariant -f models/0021.model --random_seed 19 --quiet --holdout_off
    train-sets/ref/3parity.stderr

# Test 20: neural network 3-parity with 2 hidden units (predict)
{VW} -d train-sets/3parity -t -i models/0021.model -p 0022.predict
    pred-sets/ref/0022.stderr
    pred-sets/ref/0022.predict

# Test 21: cubic features -- on a parity test case
{VW} -k -c -f models/xxor.model -d train-sets/xxor.dat --cubic abc --passes 100 --holdout_off --progress 1.33333
    train-sets/ref/xxor.stderr

# Test 22: matrix factorization -- training
{VW} -k -d train-sets/ml100k_small_train -b 16 -q ui --rank 10 \
    --l2 2e-6 --learning_rate 0.05 --passes 2 \
    --decay_learning_rate 0.97 --power_t 0 -f models/movielens.reg \
    -c --loss_function classic --holdout_off
        train-sets/ref/ml100k_small.stdout
        train-sets/ref/ml100k_small.stderr

# Test 23: matrix factorization -- testing
{VW} -i models/movielens.reg -t -d test-sets/ml100k_small_test
    test-sets/ref/ml100k_small.stdout
    test-sets/ref/ml100k_small.stderr

# Test 24: active-learning -- training
{VW} -k --active --simulation --mellowness 0.000001 -d train-sets/rcv1_small.dat -l 10 --initial_t 10 --random_seed 3
    train-sets/ref/active-simulation.t24.stderr

# Test 25: bagging -- training regressor
{VW} -k -d train-sets/0002.dat -f models/bs.reg.model --bootstrap 4 -p bs.reg.predict
    train-sets/ref/bs.reg.stderr
    train-sets/ref/bs.reg.predict

# Test 26: bagging -- predicting with bagged regressor
{VW} -d train-sets/0002.dat -i models/bs.reg.model -p bs.prreg.predict -t
    train-sets/ref/bs.prreg.stderr
    train-sets/ref/bs.prreg.predict

# Test 27: bagging -- binary classifiers
{VW} -d train-sets/0001.dat -f models/bs.vote.model --bootstrap 4 --bs_type vote -p bs.vote.predict
    train-sets/ref/bs.vote.stderr
    train-sets/ref/bs.vote.predict

# Test 28: bagging -- predict with bagged classifier
{VW} -d train-sets/0001.dat -i models/bs.vote.model -p bs.prvote.predict -t
    train-sets/ref/bs.prvote.stderr
    train-sets/ref/bs.prvote.predict

# Test 29: affix features
{VW} -d train-sets/affix_test.dat -k -c --passes 10 --holdout_off --affix -2
    train-sets/ref/affix_test.stderr

# Test 30: train --l1 regularized model
{VW} -d train-sets/0001.dat -f models/mask.model --invert_hash mask.predict --l1 0.01
    train-sets/ref/mask.stderr

# Test 31: train model using --feature_mask
{VW} -d train-sets/0001.dat --invert_hash remask.predict --feature_mask models/mask.model -f models/remask.model
    train-sets/ref/remask.stderr

# Test 32: train model using --feature_mask and --initial_regressor
{VW} -d train-sets/0001.dat --feature_mask models/mask.model -i models/remask.model
    train-sets/ref/remask.final.stderr

# Test 33: train model for topk recommender
{VW} -d train-sets/topk.vw -f topk.model -q MF --passes 100 --cache_file topk-train.cache -k --holdout_off
    train-sets/ref/topk-train.stderr

# Test 34: train model for topk recommender
{VW} -P 1 -d train-sets/topk.vw -i topk.model --top 2 -p topk-rec.predict
    train-sets/ref/topk-rec.stderr
    train-sets/ref/topk-rec.predict

# Test 35: non-centered data-set where constant >> 0
#   To test the new --constant option without which performance is very weak
{VW} -k --passes 100 -c --holdout_off --constant 1000 -d train-sets/big-constant.dat
    train-sets/ref/big-constant.stderr

# Test 36: new option: --progress w/ integer arg
{VW} -k -d train-sets/0001.dat --progress 10
    train-sets/ref/progress-10.stderr

# Test 37: new-option: --progress w/ floating-point arg
#           + alternate short form (-P)
{VW} -k -d train-sets/0001.dat -P 0.5
    train-sets/ref/progress-0.5.stderr

# Test 38: --nn without --quiet to avoid nn regressions
#   (Needs to be a simple test, not one sensitive to symmetry breaking)
{VW} -k -d train-sets/0001.dat --nn 1
    train-sets/ref/nn-1-noquiet.stderr

# Test 39: cb with dr
{VW} -d train-sets/rcv1_raw_cb_small.vw --cb 2 --cb_type dr --ngram 2 --skips 4 -b 24 -l 0.25
    train-sets/ref/rcv1_raw_cb_dr.stderr

# Test 40: cb with ips
{VW} -d train-sets/rcv1_raw_cb_small.vw --cb 2 --cb_type ips --ngram 2 --skips 4 -b 24 -l 0.125
    train-sets/ref/rcv1_raw_cb_ips.stderr

# Test 41: cb with dm
{VW} -d train-sets/rcv1_raw_cb_small.vw --cb 2 --cb_type dm --ngram 2 --skips 4 -b 24 -l 0.125 -f cb_dm.reg
    train-sets/ref/rcv1_raw_cb_dm.stderr

# Test 42: --lda --passes 2 hang regression
{VW} -k -d train-sets/lda-2pass-hang.dat --lda 10 -c --passes 2 --holdout_off
    train-sets/ref/lda-2pass-hang.stderr

# Test 43: search sequence labeling, non-ldf train
{VW} -k -c -d train-sets/sequence_data --passes 20 --invariant --search_rollout ref --search_alpha 1e-8 --search_task sequence --search 5 --holdout_off -f models/sequence_data.model
    train-sets/ref/sequence_data.nonldf.train.stderr

# Test 44: search sequence labeling, non-ldf test
{VW} -d train-sets/sequence_data -t -i models/sequence_data.model -p sequence_data.nonldf.test.predict
    train-sets/ref/sequence_data.nonldf.test.stderr
    train-sets/ref/sequence_data.nonldf.test.predict

# Test 45: make sure that history works
{VW} -k -c -d train-sets/seq_small2 --passes 4 --search 4 --search_task sequence --holdout_off
    train-sets/ref/search_small2.stderr

# Test 46: search sequence labeling, ldf train
{VW} -k -c -d train-sets/sequence_data --passes 20 \
    --search_rollout ref --search_alpha 1e-8 \
    --search_task sequence_demoldf --csoaa_ldf m --search 5 \
    --holdout_off -f models/sequence_data.ldf.model --noconstant
        train-sets/ref/sequence_data.ldf.train.stderr

# Test 47: search sequence labeling, ldf test
{VW} -d train-sets/sequence_data -t -i models/sequence_data.ldf.model -p sequence_data.ldf.test.predict --noconstant
    train-sets/ref/sequence_data.ldf.test.stderr
    train-sets/ref/sequence_data.ldf.test.predict

# Test 48: search sequence SPAN labeling BIO, non-ldf train, no rollouts
{VW} -k -c -d train-sets/sequencespan_data --passes 20 --invariant \
    --search_rollout none --search_task sequencespan --search 7 \
    --holdout_off -f models/sequencespan_data.model
        train-sets/ref/sequencespan_data.nonldf.train.stderr

# Test 49: search sequence SPAN labeling BIO, non-ldf test
{VW} -d train-sets/sequencespan_data -t -i models/sequencespan_data.model -p sequencespan_data.nonldf.test.predict
    train-sets/ref/sequencespan_data.nonldf.test.stderr
    train-sets/ref/sequencespan_data.nonldf.test.predict

# Test 50: search sequence SPAN labeling BILOU, non-ldf train
{VW} -k -c -d train-sets/sequencespan_data --passes 20 --invariant \
    --search_rollout ref --search_alpha 1e-8 --search_task sequencespan \
    --search_span_bilou --search 7 --holdout_off \
    -f models/sequencespan_data.model
        train-sets/ref/sequencespan_data.nonldf-bilou.train.stderr

# Test 51: search sequence SPAN labeling BILOU, non-ldf test
{VW} -d train-sets/sequencespan_data -t --search_span_bilou -i models/sequencespan_data.model -p sequencespan_data.nonldf-bilou.test.predict
    train-sets/ref/sequencespan_data.nonldf-bilou.test.stderr
    train-sets/ref/sequencespan_data.nonldf-bilou.test.predict

# Test 52: silly test for "argmax" task
{VW} -d train-sets/argmax_data -k -c --passes 20 --search_rollout ref --search_alpha 1e-8 --search_task argmax --search 2 --holdout_off
    train-sets/ref/argmax_data.stderr

# Test 53: (holdout-broken regression)
# ensure we have no holdout loss of '0 h'
{VW} -k -c --passes 2 -d train-sets/0001.dat
    train-sets/ref/holdout-loss-not-zero.stderr

# Test 54: stagewise poly with exponent 0.25
####in the following stage_poly tests, there are minute differences in losses, which are not being fuzzy-diffed;
####thus the stderr is cleared (--quiet) and only comparing (fuzzy-diffed) predictions.
{VW} --stage_poly --sched_exponent 0.25 --batch_sz 1000 --batch_sz_no_doubling -d train-sets/rcv1_small.dat -p stage_poly.s025.predict --quiet
    train-sets/ref/stage_poly.s025.stderr
    train-sets/ref/stage_poly.s025.predict

# Test 55: stagewise poly with exponent 1.0
{VW} --stage_poly --sched_exponent 1.0 --batch_sz 1000 --batch_sz_no_doubling -d train-sets/rcv1_small.dat --quiet
    train-sets/ref/stage_poly.s100.stderr

# Test 56: stagewise poly with exponent 0.25 and doubling batches
{VW} --stage_poly --sched_exponent 0.25 --batch_sz 1000 -d train-sets/rcv1_small.dat -p stage_poly.s025.doubling.predict --quiet
    train-sets/ref/stage_poly.s025.doubling.stderr
    train-sets/ref/stage_poly.s025.doubling.predict

# Test 57: stagewise poly with exponent 1.0 and doubling batches
{VW} --stage_poly --sched_exponent 1.0 --batch_sz 1000 -d train-sets/rcv1_small.dat -p stage_poly.s100.doubling.predict --quiet
    train-sets/ref/stage_poly.s100.doubling.stderr
    train-sets/ref/stage_poly.s100.doubling.predict

# Test 58: library test, train the initial model
{VW} -c -k -d train-sets/library_train -f models/library_train.w -q st --passes 100 --hash all --noconstant --csoaa_ldf m --holdout_off
    train-sets/ref/library_train.stdout
    train-sets/ref/library_train.stderr

# Test 59: cb_adf, sharedfeatures
{VW}  --dsjson --cb_adf -d train-sets/no_shared_features.json
    train-sets/ref/no_shared_features.stderr

# Test 60: empty test, bad builds (without make clean)
# sometimes cause a SEGV even on empty input
echo "" | {VW}
    train-sets/ref/empty-set.stderr

# Test 61: daemon test
./daemon-test.sh
    test-sets/ref/vw-daemon.stdout

# Test 62: SVM linear kernel
{VW} --ksvm --l2 1 --reprocess 5 -b 18 -p ksvm_train.linear.predict -d train-sets/rcv1_smaller.dat
    train-sets/ref/ksvm_train.linear.stderr
    train-sets/ref/ksvm_train.linear.predict

# Test 63: SVM polynomial kernel
{VW} --ksvm --l2 1 --reprocess 5 -b 18 --kernel poly -p ksvm_train.poly.predict -d train-sets/rcv1_smaller.dat
    train-sets/ref/ksvm_train.poly.stderr
    train-sets/ref/ksvm_train.poly.predict

# Test 64: SVM rbf kernel
{VW} --ksvm --l2 1 --reprocess 5 -b 18 --kernel rbf -p ksvm_train.rbf.predict -d train-sets/rcv1_smaller.dat
    train-sets/ref/ksvm_train.rbf.stderr
    train-sets/ref/ksvm_train.rbf.predict

# Test 65: Run search (dagger) on an entity-relation recognitions data set,
# er_small, for 6 passes with constraints
{VW} -k -c -d train-sets/er_small.vw --passes 6 --search_task entity_relation --search 10 --constraints --search_alpha 1e-8
    train-sets/ref/search_er.stderr

# Test 66: Train a depenency parser with search (dagger)
# on wsj_small.dparser.vw.gz for 6 passes
{VW} -k -c -d train-sets/wsj_small.dparser.vw.gz --passes 6 --search_task dep_parser --search 12  --search_alpha 1e-4 --search_rollout oracle --holdout_off
    train-sets/ref/search_dep_parser.stderr

# Test 67: classification with data from dictionaries
# (eg embeddings or gazetteers) -- note that this is impossible without
# dictionaries because --ignore w; also test to make sure gzipped dicts
# work and dictionary redundancy checking works
{VW} -k -c -d train-sets/dictionary_test.dat --binary --ignore w --holdout_off --passes 32 --dictionary w:dictionary_test.dict --dictionary w:dictionary_test.dict.gz --dictionary_path train-sets
    train-sets/ref/dictionary_test.stderr

# Test 68: Search for multiclass classification
{VW} -k -c -d train-sets/multiclass.sch --passes 20 --search_task multiclasstask --search 10 --search_alpha 1e-4 --holdout_off
    train-sets/ref/search_multiclass.stderr

# Test 69: (see Test 43/Test 44): search sequence labeling, with selective branching
{VW} -d train-sets/sequence_data -t -i models/sequence_data.model -p sequence_data.nonldf.beam.test.predict --search_metatask selective_branching --search_max_branch 10 --search_kbest 10
    train-sets/ref/sequence_data.nonldf.beam.test.stderr
    train-sets/ref/sequence_data.nonldf.beam.test.predict

# Test 70: (see Test 46/47) search sequence labeling, ldf test, with selective branching
{VW} -d train-sets/sequence_data -t -i models/sequence_data.ldf.model -p sequence_data.ldf.beam.test.predict --search_metatask selective_branching --search_max_branch 10 --search_kbest 10 --noconstant
    train-sets/ref/sequence_data.ldf.beam.test.stderr
    train-sets/ref/sequence_data.ldf.beam.test.predict

# Test 71: autolink
{VW} -d train-sets/0002.dat --autolink 1 --examples 100 -p 0002.autolink.predict
    train-sets/ref/0002.autolink.stderr
    train-sets/ref/0002.autolink.predict

# Test 72: train FTRL-Proximal
{VW} -k -d train-sets/0001.dat -f models/0001_ftrl.model --passes 1 --ftrl --ftrl_alpha 0.01 --ftrl_beta 0 --l1 2
    train-sets/ref/0001_ftrl.stderr

# Test 73: test FTRL-Proximal
{VW} -k -t -d train-sets/0001.dat -i models/0001_ftrl.model -p 0001_ftrl.predict
    test-sets/ref/0001_ftrl.stderr
    pred-sets/ref/0001_ftrl.predict

# Test 74: cb evaluation
{VW} -d train-sets/rcv1_cb_eval --cb 2 --eval
    train-sets/ref/rcv1_cb_eval.stderr

# Test 75: Log_multi
{VW} --log_multi 10 -d train-sets/multiclass
    train-sets/ref/log_multi.stderr

# Test 76: cbify, epsilon-greedy
{VW} --cbify 10 --epsilon 0.05 -d train-sets/multiclass
    train-sets/ref/cbify_epsilon.stderr

# Test 77: cbify, tau first
{VW} --cbify 10 --first 5 -d train-sets/multiclass
    train-sets/ref/cbify_first.stderr

# Test 78: cbify, bag
{VW} --cbify 10 --bag 7 -d train-sets/multiclass
    train-sets/ref/cbify_bag.stderr

# Test 79: cbify, cover
{VW} --cbify 10 --cover 3 -d train-sets/multiclass
    train-sets/ref/cbify_cover.stderr

# Test 80: lrq empty namespace
{VW} --lrq aa3 -d train-sets/0080.dat
    train-sets/ref/0080.stderr

# Test 81: train FTRL-PiSTOL
{VW} -k -d train-sets/0001.dat -f models/ftrl_pistol.model --passes 1 --pistol
    train-sets/ref/ftrl_pistol.stderr

# Test 82: test FTRL-PiSTOL
{VW} -k -t -d train-sets/0001.dat -i models/ftrl_pistol.model -p ftrl_pistol.predict
    test-sets/ref/ftrl_pistol.stderr
    pred-sets/ref/ftrl_pistol.predict

# Test 83: check redefine functionality
{VW} -k -d train-sets/0080.dat --redefine := --redefine y:=: --redefine x:=arma --ignore x -q yy
    train-sets/ref/redefine.stderr

# Test 84: check cb_adf
{VW} --cb_adf -d train-sets/cb_test.ldf --noconstant
    train-sets/ref/cb_adf_mtr.stderr

# Test 85: check multilabel_oaa
{VW} --multilabel_oaa 10 -d train-sets/multilabel -p multilabel.predict
    train-sets/ref/multilabel.stderr
    pred-sets/ref/multilabel.predict

# Test 86: check --csoaa_rank on csoaa_ldf
{VW} --csoaa_ldf multiline --csoaa_rank -d train-sets/cs_test_multilabel.ldf -p multilabel_ldf.predict --noconstant
    train-sets/ref/multilabel_ldf.stderr
    pred-sets/ref/multilabel_ldf.predict

# Test 87: check --rank_all on csoaa_ldf
{VW} --cb_adf --rank_all -d train-sets/cb_test.ldf -p cb_adf_rank.predict --noconstant
    train-sets/ref/cb_adf_rank.stderr
    pred-sets/ref/cb_adf_rank.predict

# Test 88: named labels at training time
{VW} --named_labels det,noun,verb --oaa 3 -d train-sets/test_named  -k -c --passes 10 --holdout_off -f models/test_named.model
    train-sets/ref/test_named_train.stderr

# Test 89: named labels at prediction
{VW} -i models/test_named.model -t -d train-sets/test_named -p test_named.predict
    train-sets/ref/test_named_test.stderr
    pred-sets/ref/test_named.predict

# Test 90: named labels at training time (csoaa)
{VW} --named_labels det,noun,verb --csoaa 3 -d train-sets/test_named_csoaa  -k -c --passes 10 --holdout_off -f models/test_named_csoaa.model
    train-sets/ref/test_named_csoaa_train.stderr

# Test 91: named labels at prediction (csoaa)
{VW} -i models/test_named_csoaa.model -t -d train-sets/test_named_csoaa -p test_named_csoaa.predict
    train-sets/ref/test_named_csoaa_test.stderr
    pred-sets/ref/test_named_csoaa.predict

# Test 92: check -q :: and -oaa inverse hash
printf '3 |f a b c |e x y z\n2 |f a y c |e x\n' | \
    {VW} --oaa 3 -q :: --invert_hash inv_hash.cmp && \
        tail -n +2 inv_hash.cmp > inv_hash.cmp.new && \
            rm inv_hash.cmp && \
                mv inv_hash.cmp.new inv_hash.cmp
    train-sets/ref/inv_hash.stderr
    pred-sets/ref/inv_hash.cmp

# Test 93:  check cb_adf with doubly robust option
{VW} --cb_adf --rank_all -d train-sets/cb_test.ldf -p cb_adf_dr.predict --cb_type dr
    train-sets/ref/cb_adf_dr.stderr
    pred-sets/ref/cb_adf_dr.predict

# Test 94: experience replay version of test 1
{VW} -k -l 20 --initial_t 128000 --power_t 1 -d train-sets/0001.dat \
    -c --passes 8 --invariant \
    --ngram 3 --skips 1 --holdout_off --replay_b 100
        train-sets/ref/0001-replay.stderr

# Test 95: named labels at training time (csoaa) with experience replay
{VW} --named_labels det,noun,verb --csoaa 3 \
    -d train-sets/test_named_csoaa -k -c --passes 10 --holdout_off \
    -f models/test_named_csoaa.model --replay_c 100
        train-sets/ref/test_named_csoaa_train-replay.stderr

# Test 96: backwards compatibility
printf '3 |f a b c |e x y z\n2 |f a y c |e x\n' | \
    {VW} -i simple_model --invert_hash inv_hash.cmp && \
        tail -n +2 inv_hash.cmp
   test-sets/ref/backwards.stderr
   test-sets/ref/backwards.stdout

# Test 97:
{VW} -d train-sets/0001.dat -f models/0097.model --save_resume
        train-sets/ref/0097.stderr

# Test 98: checking predictions as well
{VW} --preserve_performance_counters -d train-sets/0001.dat -i models/0097.model -p 0098.predict
    test-sets/ref/0098.stderr
    pred-sets/ref/0098.predict

# Test 99: checking predictions with testing
{VW} -d train-sets/0001.dat -i models/0097.model -p 0099.predict
    test-sets/ref/0099.stderr
    pred-sets/ref/0099.predict

# Test 100: action costs, no rollout
{VW} -k -c -d train-sets/sequence_data --passes 20 --invariant --search_rollout none --search_task sequence_ctg --search 5 --holdout_off
    train-sets/ref/sequence_data.ctg.train.stderr

# Test 101: active cover
{VW} --loss_function logistic --binary --active_cover -d train-sets/rcv1_mini.dat -f models/active_cover.model
    train-sets/ref/active_cover.stderr

# Test 102: active cover (predict)
{VW} -i models/active_cover.model -t -d test-sets/rcv1_small_test.data -p active_cover.predict
    test-sets/ref/active_cover.stderr
    pred-sets/ref/active_cover.predict

# Test 103: active cover oracular
{VW} --loss_function logistic --binary --active_cover --oracular -d ./train-sets/rcv1_small.dat
    train-sets/ref/active_cover_oracular.stderr

# Test 104: check cb_adf
{VW} --cb_adf -d train-sets/cb_test.ldf --cb_type mtr --noconstant
    train-sets/ref/cb_adf_mtr.stderr

# Test 105: train FTRL-Proximal early stopping
{VW} -k -d train-sets/0001.dat -f models/0001_ftrl.model --passes 10 --ftrl --ftrl_alpha 3.0 --ftrl_beta 0 --l1 0.9 --cache
    train-sets/ref/0001_ftrl_holdout.stderr

# Test 106: test FTRL-Proximal early stopping prediction
{VW} -k -t -d train-sets/0001.dat -i models/0001_ftrl.model -p 0001_ftrl_holdout.predict
    test-sets/ref/0001_ftrl_holdout_106.stderr
    pred-sets/ref/0001_ftrl_holdout.predict

# Test 107: train FTRL-Proximal no early stopping
{VW} -k -d train-sets/0001.dat -f models/0001_ftrl.model --passes 10 --ftrl --ftrl_alpha 0.01 --ftrl_beta 0 --l1 2 --cache --holdout_off
    train-sets/ref/0001_ftrl_holdout_off.stderr

# Test 108: test FTRL-Proximal no early stopping
{VW} -k -t -d train-sets/0001.dat -i models/0001_ftrl.model -p 0001_ftrl_holdout_off.predict --holdout_off
    test-sets/ref/0001_ftrl_holdout_off.stderr
    pred-sets/ref/0001_ftrl_holdout_off.predict

# Test 109: --probabilities --oaa
{VW} -d train-sets/probabilities.dat --probabilities --oaa=4 --loss_function=logistic -p oaa_probabilities.predict
   train-sets/ref/oaa_probabilities.stderr
   pred-sets/ref/oaa_probabilities.predict

# Test 110: --probabilities --csoaa_ldf=mc
{VW} -d train-sets/cs_test.ldf --probabilities --csoaa_ldf=mc --loss_function=logistic -p csoaa_ldf_probabilities.predict
   train-sets/ref/csoaa_ldf_probabilities.stderr
   pred-sets/ref/csoaa_ldf_probabilities.predict

# Test 111: Train a depenency parser with neural network and one_learner approach (lols)
{VW} -k -c -d train-sets/wsj_small.dparser.vw.gz -b 20 --search_task dep_parser --search 25 --search_alpha 1e-5 --search_rollin mix_per_roll --search_rollout oracle --one_learner --nn 5 --ftrl --search_history_length 3 --root_label 8
    train-sets/ref/search_dep_parser_one_learner.stderr

# Test 112: Train a depenency parser with cost_to_go
{VW} -k -c -d train-sets/wsj_small.dparser.vw.gz -b 20 --passes 6 --search_task dep_parser --search 25 --search_alpha 1e-5 --search_rollin mix_per_roll --search_rollout none --holdout_off --search_history_length 3 --root_label 8 --cost_to_go
    train-sets/ref/search_dep_parser_cost_to_go.stderr

# Test 113: Predictions with confidences
{VW} --confidence -d ./train-sets/rcv1_micro.dat --initial_t 0.1 -p confidence.preds
    train-sets/ref/confidence.stderr
    pred-sets/ref/confidence.preds

# Test 114: Over size example test
{VW} -d train-sets/x.txt
    train-sets/ref/oversize.stderr

# Test 115: Long Line test
{VW} -d train-sets/long_line -c -k
    train-sets/ref/long_line.stderr

# Test 116: MWT test
{VW} -d train-sets/cb_eval --multiworld_test f -p cb_eval.preds
    train-sets/ref/cb_eval.stderr
    pred-sets/ref/cb_eval.preds

# Test 117: Audit regressor of ftrl model (from test #107)
{VW} -d train-sets/0001.dat -i models/0001_ftrl.model  --audit_regressor ftrl.audit_regr
    train-sets/ref/ftrl_audit_regr.stderr
    train-sets/ref/ftrl.audit_regr

# Test 118: Audit regressor of csoaa model (from test #95)
{VW} -d train-sets/test_named_csoaa -i models/test_named_csoaa.model --audit_regressor csoaa.audit_regr
    train-sets/ref/csoaa_audit_regr.stderr
    train-sets/ref/csoaa.audit_regr

# Test 119: MWT learn test
{VW} -d train-sets/cb_eval --multiworld_test f --learn 2 -p mwt_learn.preds
    train-sets/ref/mwt_learn.stderr
    pred-sets/ref/mwt_learn.preds

# Test 120: MWT learn exclude test
{VW} -d train-sets/cb_eval --multiworld_test f --learn 2 --exclude_eval -p mwt_learn_exclude.preds
    train-sets/ref/mwt_learn_exclude.stderr
    pred-sets/ref/mwt_learn_exclude.preds

# Test 121: cb_explore
{VW} -d train-sets/rcv1_raw_cb_small.vw --cb_explore 2 --ngram 2 --skips 4 -b 24 -l 0.25 -p rcv1_raw_cb_explore.preds
    train-sets/ref/rcv1_raw_cb_explore.stderr
    pred-sets/ref/rcv1_raw_cb_explore.preds

# Test 122: Predictions with confidences after training
{VW} --confidence --confidence_after_training --initial_t 0.1 -d ./train-sets/rcv1_small.dat -p confidence_after_training.preds
    train-sets/ref/confidence_after_training.stderr
    pred-sets/ref/confidence_after_training.preds

# Test 123: cb_eval save/load #1
{VW} -d train-sets/cb_eval1 --multiworld_test f -f mwt.model -p cb_eval1.preds
    train-sets/ref/cb_eval1.stderr
    pred-sets/ref/cb_eval1.preds

# Test 124: cb_eval save/load #2
{VW} -d train-sets/cb_eval2 -i mwt.model -p cb_eval2.preds
    train-sets/ref/cb_eval2.stderr
    pred-sets/ref/cb_eval2.preds

# Test 125: arc-eager trasition-based dependency parser
{VW} -k -c -d train-sets/wsj_small.dparser.vw.gz -b 20 --search_task dep_parser --search 26 --search_alpha 1e-5 --search_rollin mix_per_roll --search_rollout oracle --one_learner --search_history_length 3 --root_label 8 --transition_system 2 --passes 8
    train-sets/ref/search_dep_parser_arceager.stderr

# Test 126: recall tree hello world
{VW} --quiet -d train-sets/gauss1k.dat.gz -f models/recall_tree_g100.model --recall_tree 100 -b 20 --loss_function logistic

# Test 127: recall_tree hello world predict-from-saved-model
{VW} -t -d train-sets/gauss1k.dat.gz -i models/recall_tree_g100.model
    train-sets/ref/recall_tree_gauss1k.stderr
    train-sets/ref/recall_tree_gauss1k.stdout

# Test 128: cb_explore_adf with epsilon-greedy exploration
{VW} --cb_explore_adf --epsilon 0.1 -d train-sets/cb_test.ldf --noconstant -p cbe_adf_epsilon.predict
    train-sets/ref/cbe_adf_epsilon.stderr
    pred-sets/ref/cbe_adf_epsilon.predict

# Test 129: cb_explore_adf with softmax exploration
{VW} --cb_explore_adf --softmax --lambda 1 -d train-sets/cb_test.ldf --noconstant -p cbe_adf_softmax.predict
    train-sets/ref/cbe_adf_softmax.stderr
    pred-sets/ref/cbe_adf_softmax.predict

# Test 130: cb_explore_adf with bagging exploration
{VW} --cb_explore_adf --bag 3 -d train-sets/cb_test.ldf --noconstant -p cbe_adf_bag.predict
    train-sets/ref/cbe_adf_bag.stderr
    pred-sets/ref/cbe_adf_bag.predict

# Test 131: cb_explore_adf with explore-first exploration
{VW} --cb_explore_adf --first 2 -d train-sets/cb_test.ldf --noconstant -p cbe_adf_first.predict
    train-sets/ref/cbe_adf_first.stderr
    pred-sets/ref/cbe_adf_first.predict

# Test 132: train a poisson model
{VW} --quiet -d train-sets/poisson.dat -f models/poisson.model --loss_function poisson --link poisson -b 2 -p poisson.train.predict
    train-sets/ref/poisson.train.stderr
    pred-sets/ref/poisson.train.predict

# Test 133: train a poisson model without invariant updates
{VW} --quiet -d train-sets/poisson.dat -f models/poisson.normalized.model --normalized --loss_function poisson --link poisson -b 2 -l 0.1 -p poisson.train.normalized.predict
    train-sets/ref/poisson.train.normalized.stderr
    pred-sets/ref/poisson.train.normalized.predict

# Test 134: second order online learning
{VW} --OjaNewton -d train-sets/0001.dat -f models/second_order.model -p second_order.predict
    train-sets/ref/second_order.stderr
    pred-sets/ref/second_order.predict

# Test 135: cb explore adf
{VW} -d train-sets/cb_adf_crash_1.data -f models/cb_adf_crash.model --cb_explore_adf --epsilon 0.05
    train-sets/ref/cb_adf_crash1.stderr

# Test 136: cb explore adf predict
{VW} -d train-sets/cb_adf_crash_2.data -i models/cb_adf_crash.model -t
    train-sets/ref/cb_adf_crash2.stderr

# Test 137: Fix for regression introduced by badeedb.
# Ensure audit output continues to work correctly in the presence of anon features.
# Github issue 1038 (https://github.com/JohnLangford/vowpal_wabbit/issues/1038)
{VW} --audit -d train-sets/audit.dat --noconstant
    train-sets/ref/audit.stderr
    train-sets/ref/audit.stdout

# Test 138: cb_explore_adf with cover exploration
{VW} --cb_explore_adf --cover 3 -d train-sets/cb_test.ldf --noconstant -p cbe_adf_cover.predict
    train-sets/ref/cbe_adf_cover.stderr
    pred-sets/ref/cbe_adf_cover.predict

# Test 139: cb_explore_adf with cover exploration + double robust
{VW} --cb_explore_adf --cover 3 --cb_type dr -d train-sets/cb_test.ldf --noconstant -p cbe_adf_cover_dr.predict
    train-sets/ref/cbe_adf_cover_dr.stderr
    pred-sets/ref/cbe_adf_cover_dr.predict

# Test 140: marginal features
{VW} --marginal f  -d train-sets/marginal_features --noconstant --initial_numerator 0.5 --initial_denominator 1.0 --decay 0.001 --holdout_off -c -k --passes 100 -f marginal_model
    train-sets/ref/marginal.stderr

# Test 141: marginal features test
{VW} -i marginal_model  -d train-sets/marginal_features --noconstant -t
    train-sets/ref/marginal_test.stderr

# Test 142: Evaluate exploration on contextal bandit data
{VW} --explore_eval --epsilon 0.2 -d train-sets/cb_test.ldf --noconstant -p explore_eval.predict
    train-sets/ref/explore_eval.stderr
    pred-sets/ref/explore_eval.predict

# Test 143: Test 1 using JSON
{VW} -k -l 20 --initial_t 128000 --power_t 1 -d train-sets/0001.json --json \
    -c --passes 8 --invariant \
    --ngram 3 --skips 1 --holdout_off
        train-sets/ref/0001.json.stderr

# Test 144: cb_explore_adf with cover exploration + double robust
{VW} --cb_explore_adf --cover 3 --cb_type dr -d train-sets/cb_test.json --json --noconstant -p cbe_adf_cover_dr.predict
    train-sets/ref/cbe_adf_cover_dr.json.stderr
    pred-sets/ref/cbe_adf_cover_dr.predict

# Test 145: mix labeled and unlabeled examples with --bootstrap bug:
# https://github.com/JohnLangford/vowpal_wabbit/issues/1111
{VW} --bootstrap 2 -d train-sets/labeled-unlabeled-mix.dat
    train-sets/ref/labeled-unlabeled-mix.stderr

# Test 146: cb_explore_adf with cover exploration + double robust (using more than 256 examples)
{VW} --cb_explore_adf --cover 3 --cb_type dr -d train-sets/cb_test256.json --json --noconstant -p cbe_adf_cover_dr256.predict
    train-sets/ref/cbe_adf_cover_dr256.json.stderr
    pred-sets/ref/cbe_adf_cover_dr256.predict

# Test 147: --scores --oaa
{VW} -d train-sets/probabilities.dat --scores --oaa=4 -p oaa_scores.predict
   train-sets/ref/oaa_scores.stderr
   pred-sets/ref/oaa_scores.predict

# Test 148:  check cb_adf with direct method option
{VW} --cb_adf -d train-sets/cb_test.ldf -p cb_adf_dm.predict --cb_type dm
    train-sets/ref/cb_adf_dm.stderr
    pred-sets/ref/cb_adf_dm.predict

# Test 149: initial_weight option is used
echo "1 | feature:1" | {VW} -a --initial_weight 0.1 --initial_t 0.3
    train-sets/ref/initial_weight.stderr
    train-sets/ref/initial_weight.stdout

# Test 150:  Test --sparse_weights with 148
{VW} --cb_adf -d train-sets/cb_test.ldf -p cb_adf_dm.predict --cb_type dm --sparse_weights
    train-sets/ref/sparse.stderr

# Test 151: lrqfa
{VW} --lrqfa aa3 -d train-sets/0080.dat
    train-sets/ref/0151.stderr

# Test 152: daemon on the foreground test
./daemon-test.sh --foreground
    test-sets/ref/vw-daemon.stdout

# Test 153: marginal features
{VW} --marginal f  -d train-sets/marginal_features --noconstant --initial_numerator 0.5 --initial_denominator 1.0 --decay 0.001 --holdout_off -c -k --passes 100  --compete
    train-sets/ref/marginal_compete.stderr

# Test 154: ignore linear
{VW} -k --cache_file ignore_linear.cache --passes 10000 --holdout_off -d train-sets/0154.dat --noconstant --ignore_linear x -q xx
    train-sets/ref/ignore_linear.stderr

# Test 155: checking audit_regressor with --save_resume model
{VW} -d train-sets/0001.dat -i models/0097.model --save_resume --audit_regressor 0097.audit_regr
    train-sets/ref/0097.audit_regr.stderr
    train-sets/ref/0097.audit_regr

# Test 156: --cubic regression verification
./cubic-test.sh ${VW}

# Test 157: save_resume without --preserve_performce_counters does not alter performance counters over multiple passes
{VW} -d train-sets/0001.dat -f models/sr.model  --passes 2 -c -k  -P 50 --save_resume
    train-sets/ref/157.stderr

# Test 158: test decision service json parsing
{VW} -d train-sets/decisionservice.json --dsjson --cb_explore_adf --epsilon 0.2 --quadratic GT -P 1 -p cbe_adf_dsjson.predict
    train-sets/ref/cbe_adf_dsjson.stderr
    pred-sets/ref/cbe_adf_dsjson.predict

# Test 159: test --bootstrap & --binary interaction
{VW} -d train-sets/rcv1_mini.dat --bootstrap 5 --binary -c -k --passes 2
    train-sets/ref/bootstrap_and_binary.stderr

# Test 160: test --bootstrap & --oaa interaction
# (Also adds -q :: and -P1 to get & verify perfect predictions in 2nd pass)
{VW} -d train-sets/multiclass --bootstrap 4 --oaa 10 -q :: --leave_duplicate_interactions  -c -k --passes 2 --holdout_off -P1
    train-sets/ref/bootstrap_and_oaa.stderr

# Test 161: --classweight
{VW} -d train-sets/0001.dat --classweight 1:2,0:3.1,-1:5
    train-sets/ref/classweight.stderr

# Test 162: --classweight with multiclass
{VW} --oaa 10 -d train-sets/multiclass --classweight 4:0,7:0.1,2:10 --classweight 10:3
    train-sets/ref/classweight_multiclass.stderr

# Test 163: --classweight with multiclass
{VW} --recall_tree 10 -d train-sets/multiclass --classweight 4:0,7:0.1 --classweight 2:10,10:3
    train-sets/ref/classweight_recall_tree.stderr

# Test 164: cs_active low mellowness
{VW} --cs_active 3 -d ../test/train-sets/cs_test --cost_max 2 --mellowness 0.01 --simulation --adax
    train-sets/ref/cs_active_0.01.stderr

# Test 165: cs_active high mellowness
{VW} --cs_active 3 -d ../test/train-sets/cs_test --cost_max 2 --mellowness 1.0 --simulation --adax
    train-sets/ref/cs_active_1.0.stderr

# Test 166: hash_seed train
{VW} --hash_seed 5 -d train-sets/rcv1_mini.dat --holdout_off --passes 2 -f hash_seed5.model -c -k --ngram 2 -q ::
    train-sets/ref/hash_seed_train.stderr

# Test 167: hash_seed test
{VW} -d train-sets/rcv1_mini.dat -i hash_seed5.model -t
    train-sets/ref/hash_seed_test.stderr

# Test 168: test cb with dm
{VW} -d train-sets/rcv1_raw_cb_small.vw -t -i cb_dm.reg
    train-sets/ref/rcv1_raw_cb_dm_test.stderr

# Test 169: test cbify large
{VW} -d train-sets/rcv1_multiclass.dat --cbify 2 --epsilon 0.05
    train-sets/ref/rcv1_multiclass.stderr

# Test 170: cbify adf, epsilon-greedy
{VW} --cbify 10 --cb_explore_adf --epsilon 0.05 -d train-sets/multiclass
    train-sets/ref/cbify_epsilon_adf.stderr

# Test 171: cbify cs, epsilon-greedy
{VW} --cbify 3 --cbify_cs --epsilon 0.05 -d train-sets/cs_cb
    train-sets/ref/cbify_epsilon_cs.stderr

# Test 172: cbify adf cs, epsilon-greedy
{VW} --cbify 3 --cbify_cs --cb_explore_adf --epsilon 0.05 -d train-sets/cs_cb
    train-sets/ref/cbify_epsilon_cs_adf.stderr

# Test 173: cbify adf, regcb
{VW} --cbify 10 --cb_explore_adf --cb_type mtr --regcb --mellowness 0.01 -d train-sets/multiclass
    train-sets/ref/cbify_regcb.stderr

# Test 174: cbify adf, regcbopt
{VW} --cbify 10 --cb_explore_adf --cb_type mtr --regcbopt --mellowness 0.01 -d train-sets/multiclass
    train-sets/ref/cbify_regcbopt.stderr

# Test 175: cbify ldf, regcbopt
{VW} -d train-sets/cs_test.ldf --cbify_ldf --cb_type mtr --regcbopt --mellowness 0.01
    train-sets/ref/cbify_ldf_regcbopt.stderr

# Test 176: same model on cluster mode
./same-model-test.sh

# Test 177: check --audit output is reproducible
printf '3 |f a b c |e x y z\n2 |f a y c |e x\n' | {VW} --oaa 3 -q ef --audit
    train-sets/ref/audit2.stdout

# Test 178 cb_adf, sharedfeatures
{VW}  --dsjson --cb_adf -d train-sets/no_shared_features.json
    train-sets/ref/no_shared_features.stderr

# Test 179 warm_cb warm start
{VW} --warm_cb 10 --cb_explore_adf --cb_type mtr --epsilon 0.05 --warm_start 3 --interaction 7 --choices_lambda 8 --warm_start_update --interaction_update -d train-sets/multiclass
    train-sets/ref/warm_cb.stderr

# Test 180 warm_cb warm start with lambda set containing 0/1
{VW} --warm_cb 10 --cb_explore_adf --cb_type mtr --epsilon 0.05 --warm_start 3 --interaction 7 --choices_lambda 8 --lambda_scheme 2 --warm_start_update --interaction_update -d train-sets/multiclass
    train-sets/ref/warm_cb_lambda_zeroone.stderr

# Test 181 warm_cb warm start with warm start update turned off
{VW} --warm_cb 10 --cb_explore_adf --cb_type mtr --epsilon 0.05 --warm_start 3 --interaction 7 --choices_lambda 8 --interaction_update -d train-sets/multiclass
    train-sets/ref/warm_cb_no_ws_upd.stderr

# Test 182 warm_cb warm start with interaction update turned off
{VW} --warm_cb 10 --cb_explore_adf --cb_type mtr --epsilon 0.0 --warm_start 3 --interaction 7 --choices_lambda 8 --warm_start_update -d train-sets/multiclass
    train-sets/ref/warm_cb_no_int_upd.stderr

# Test 183 warm_cb warm start with bandit warm start type (Sim-Bandit)
{VW} --warm_cb 10 --cb_explore_adf --cb_type mtr --epsilon 0.05 --warm_start 3 --interaction 7 --choices_lambda 1 --warm_start_update --interaction_update --sim_bandit -d train-sets/multiclass
    train-sets/ref/warm_cb_simbandit.stderr

# Test 184 warm_cb warm start with CYC supervised corruption
{VW} --warm_cb 10 --cb_explore_adf --cb_type mtr --epsilon 0.05 --warm_start 3 --interaction 7 --choices_lambda 8 --warm_start_update --interaction_update --corrupt_type_warm_start 2 --corrupt_prob_warm_start 0.5 -d train-sets/multiclass
    train-sets/ref/warm_cb_cyc.stderr

# Test 185 warm_cb warm start with input cost-sensitive examples
{VW} --warm_cb 3 --cb_explore_adf --cb_type mtr --epsilon 0.05 --warm_start 1 --interaction 2 --choices_lambda 8 --warm_start_update --interaction_update --warm_cb_cs -d train-sets/cs_cb
    train-sets/ref/warm_cb_cs.stderr

# Test 186 test counting examples with holdout_after option
{VW} -k -P 100 --holdout_after 500 -d train-sets/0002.dat
    train-sets/ref/holdout_after.stderr

# Test 187 test counting examples with holdout_after option with 2 passes on the training set
{VW} -k -P 100 --holdout_after 500 -d train-sets/0002.dat -c --passes 2
    train-sets/ref/holdout_after_2passes.stderr

# Test 188 test cb_adf with softmax
{VW} --cb_adf --rank_all -d train-sets/cb_adf_sm.data -p cb_adf_sm.predict --cb_type sm
    train-sets/ref/cb_adf_sm.stderr
    pred-sets/ref/cb_adf_sm.predict

# Test 189 test dsjson parser correctly processes checkpoint and dangling observation lines
{VW} -d train-sets/b1848_dsjson_parser_regression.txt --dsjson --cb_explore_adf -P 1
    train-sets/ref/b1848_dsjson_parser_regression.stderr

# Test 190: one-against-all with subsampling
{VW} -k --oaa 10 --oaa_subsample 5 -c --passes 10 -d train-sets/multiclass --holdout_off
    train-sets/ref/oaa_subsample.stderr

# Test 191: train coin betting
{VW} -k -d train-sets/0001.dat -f models/ftrl_coin.model --passes 1 --coin
    train-sets/ref/ftrl_coin.stderr

# Test 192: test coin betting
{VW} -k -t -d train-sets/0001.dat -i models/ftrl_coin.model -p ftrl_coin.predict
    test-sets/ref/ftrl_coin.stderr
    pred-sets/ref/ftrl_coin.predict

# Test 193: malformed examples, onethread, strict_parse failure
./negative-test.sh {VW} -d train-sets/malformed.dat --onethread --strict_parse
    train-sets/ref/malformed-onethread-strict_parse.stderr

# Test 194: malformed examples, strict_parse failure
./negative-test.sh {VW} -d train-sets/malformed.dat --strict_parse
    train-sets/ref/malformed-strict_parse.stderr

# Test 195: malformed examples success
{VW} -d train-sets/malformed.dat --onethread
    train-sets/ref/malformed.stderr

# Test 196: online contextual memory tree
{VW} -d train-sets/rcv1_smaller.dat --memory_tree 10 --learn_at_leaf --max_number_of_labels 2 --dream_at_update 0 --dream_repeats 3 --online --leaf_example_multiplier 10 --alpha 0.1 -l 0.001 -b 15 --passes 1 --loss_function squared --holdout_off
    train-sets/ref/cmt_rcv1_smaller_online.stderr

# Test 197: offline contextual memory tree
{VW} -d train-sets/rcv1_smaller.dat --memory_tree 10 --learn_at_leaf --max_number_of_labels 2 --dream_at_update 0 --dream_repeats 3 --leaf_example_multiplier 10 --alpha 0.1 -l 0.001 -b 15 -c --passes 2 --loss_function squared --holdout_off
    train-sets/ref/cmt_rcv1_smaller_offline.stderr

# Test 198: test cb_sample
{VW} --cb_sample --cb_explore_adf -d test-sets/cb_sample_seed.data -p cb_sample_seed.predict --random_seed 1234
    pred-sets/ref/cb_sample_seed.predict

# Test 199: CCB train then test
{VW} -d train-sets/ccb_test.dat --ccb_explore_adf -p ccb_test.predict
    train-sets/ref/ccb_test.stderr
    train-sets/ref/ccb_test.predict

# Test 200: cb_explore_adf with huge lambda softmax exploration
{VW} --cb_explore_adf --softmax --lambda 100000 -d train-sets/cb_test.ldf --noconstant -p cbe_adf_softmax_biglambda.predict
    train-sets/ref/cbe_adf_softmax_biglambda.stderr
    pred-sets/ref/cbe_adf_softmax_biglambda.predict

# Test 201: Test memory corruption issue in ccb_explore_adf where mtr was leaving a prediction behind
{VW} --ccb_explore_adf --ring_size 7 -d train-sets/ccb_reuse_small.data
    train-sets/ref/ccb_reuse_small.stderr

# Test 202: Test memory corruption issue in ccb_explore_adf where mtr was leaving a prediction behind
{VW} --ccb_explore_adf --ring_size 20 --dsjson -d train-sets/ccb_reuse_medium.dsjson
    train-sets/ref/ccb_reuse_medium.stderr

# Test 203: Basic test of cluster. Can't use the VW replacer as it will think this is a VW command append things like --onethread
python3 ./cluster_test.py --vw ../build/vowpalwabbit/vw --spanning_tree ../build/cluster/spanning_tree \
    --test_file test-sets/0001.dat --data_files train-sets/0001.dat train-sets/0002.dat \
    --prediction_file cluster.predict
        test-sets/ref/cluster.stderr
        test-sets/ref/cluster.stdout
        pred-sets/ref/cluster.predict

# Test 204: Test if options that are negative numbers are handled correctly
{VW} --classweight -1:0.5 --no_stdin
    test-sets/ref/negative-num-option.stderr

# Test 205: test cb_dro with softmax
{VW} --cb_dro --cb_adf --rank_all -d train-sets/cb_adf_sm.data -p cb_dro_adf_sm.predict --cb_type sm
    train-sets/ref/cb_dro_adf_sm.stderr
    pred-sets/ref/cb_dro_adf_sm.predict

# Test 206: Tests segfault that used to happen when audit, cache and interactions were combined.
{VW} -c -k --passes 2 -d train-sets/cache_interaction_audit.txt -q st --audit
    train-sets/ref/cache_interaction_audit.stdout
    train-sets/ref/cache_interaction_audit.stderr

# Test 207: Enable chain hash option for json example
{VW} --audit --json -d train-sets/chain_hash_json_test.json --invert_hash chain_hash_json_result.cmp --chain_hash && \
    tail -n +2 chain_hash_json_result.cmp > chain_hash_json_result.cmp.new && \
        rm chain_hash_json_result.cmp && \
            mv chain_hash_json_result.cmp.new chain_hash_json_result.cmp
    test-sets/ref/chain_hash_json_test.stderr
    test-sets/ref/chain_hash_json_test.stdout
    test-sets/ref/chain_hash_json_result.cmp

# Test 208: Enable chain hash option for text example
{VW} --audit -d train-sets/chain_hash_text_test.dat --invert_hash chain_hash_text_result.cmp --chain_hash && \
    tail -n +2 chain_hash_text_result.cmp > chain_hash_text_result.cmp.new && \
        rm chain_hash_text_result.cmp && \
            mv chain_hash_text_result.cmp.new chain_hash_text_result.cmp
    test-sets/ref/chain_hash_text_result.stderr
    test-sets/ref/chain_hash_text_result.stdout
    test-sets/ref/chain_hash_text_result.cmp

# Test 209: Test override epsilon value saved in a model
{VW} -i model-sets/epsilon.model -d train-sets/override_epsilon.txt --epsilon 0.3 -p override_epsilon.preds
    pred-sets/ref/override_epsilon.stderr
    pred-sets/ref/override_epsilon.preds

# Test 210: Ensure that all weights that exist in the model are present in the invert_hash output. Even if Audit did not see it.
# SkipC# - Do not remove this - this test breaks test generation by creating an infinite sized list containing this test case (many times)
{VW} -d train-sets/inv_hash_load_model_data1.txt -f inv_hash_load_model.vw --noconstant \
    && {VW} -d train-sets/inv_hash_load_model_data2.txt -i inv_hash_load_model.vw --noconstant --readable_model inv_hash_load_model.readable.txt --invert_hash inv_hash_load_model.invert.txt
    train-sets/ref/inv_hash_load_model.invert.txt
    train-sets/ref/inv_hash_load_model.readable.txt

# Test 211: cb_explore_adf with rnd exploration
{VW} --cb_explore_adf --rnd 1 -d train-sets/cb_test.ldf --noconstant -p cbe_adf_rnd.predict
    train-sets/ref/cbe_adf_rnd.stderr
    pred-sets/ref/cbe_adf_rnd.predict

<<<<<<< HEAD
# Test 212: offset_tree, 2 actions
{VW} --ot 2 -k -d train-sets/offset_tree_000.dat -p offset_tree_000.pred -P 1
    test-sets/ref/offset_tree_000.stderr
    pred-sets/ref/offset_tree_000.pred

# Test 213: offset_tree, 3 actions
{VW} --ot 3 -k -d train-sets/offset_tree_001.dat -p offset_tree_001.pred -P 1
    test-sets/ref/offset_tree_001.stderr
    pred-sets/ref/offset_tree_001.pred

# Test 214: offset_tree, 4 actions
{VW} --ot 4 -k -d train-sets/offset_tree_002.dat -p offset_tree_002.pred -P 1
    test-sets/ref/offset_tree_002.stderr
    pred-sets/ref/offset_tree_002.pred
=======
# Test 212: Slates sanity check
{VW} --slates -d train-sets/slates_simple.txt -p slates_simple.predict
    train-sets/ref/slates_simple.stderr
    pred-sets/ref/slates_simple.predict
>>>>>>> 613897c8

# Do not delete this line or the empty line above it<|MERGE_RESOLUTION|>--- conflicted
+++ resolved
@@ -1833,26 +1833,24 @@
     train-sets/ref/cbe_adf_rnd.stderr
     pred-sets/ref/cbe_adf_rnd.predict
 
-<<<<<<< HEAD
-# Test 212: offset_tree, 2 actions
-{VW} --ot 2 -k -d train-sets/offset_tree_000.dat -p offset_tree_000.pred -P 1
-    test-sets/ref/offset_tree_000.stderr
-    pred-sets/ref/offset_tree_000.pred
-
-# Test 213: offset_tree, 3 actions
-{VW} --ot 3 -k -d train-sets/offset_tree_001.dat -p offset_tree_001.pred -P 1
-    test-sets/ref/offset_tree_001.stderr
-    pred-sets/ref/offset_tree_001.pred
-
-# Test 214: offset_tree, 4 actions
-{VW} --ot 4 -k -d train-sets/offset_tree_002.dat -p offset_tree_002.pred -P 1
-    test-sets/ref/offset_tree_002.stderr
-    pred-sets/ref/offset_tree_002.pred
-=======
 # Test 212: Slates sanity check
 {VW} --slates -d train-sets/slates_simple.txt -p slates_simple.predict
     train-sets/ref/slates_simple.stderr
     pred-sets/ref/slates_simple.predict
->>>>>>> 613897c8
+
+# Test 213: offset_tree, 2 actions
+{VW} --ot 2 -k -d train-sets/offset_tree_000.dat -p offset_tree_000.pred -P 1
+    test-sets/ref/offset_tree_000.stderr
+    pred-sets/ref/offset_tree_000.pred
+
+# Test 214: offset_tree, 3 actions
+{VW} --ot 3 -k -d train-sets/offset_tree_001.dat -p offset_tree_001.pred -P 1
+    test-sets/ref/offset_tree_001.stderr
+    pred-sets/ref/offset_tree_001.pred
+
+# Test 215: offset_tree, 4 actions
+{VW} --ot 4 -k -d train-sets/offset_tree_002.dat -p offset_tree_002.pred -P 1
+    test-sets/ref/offset_tree_002.stderr
+    pred-sets/ref/offset_tree_002.pred
 
 # Do not delete this line or the empty line above it
#!/usr/bin/env perl
#
# Test suite for vw:
#
# You may add arbitrary (train/test/varying-options) tests
# by adding data files and their expected reference STDOUT and STDERR
#
# See __DATA__ below for how to add more tests
#
require 5.008;
use warnings;

use Getopt::Std;
use File::Basename;

use vars qw($opt_d $opt_D $opt_c $opt_e $opt_f
            $opt_E $opt_o $opt_w $opt_y $opt_t
            $opt_v $opt_V $opt_F $opt_O);

my $Epsilon = 1e-4;

my $VW;

# External utilities we use. See init() for Windows specific actions.
my $Diff = 'diff';
my $Cat = 'cat';

$ENV{'PATH'} = '../build/vowpalwabbit:test:../vowpalwabbit:vowpalwabbit:.:' . $ENV{'PATH'};

# -V prefixes valgrind like this, we should adjust the default
# options over time to what looks most useful.
my $Valgrind = 'valgrind --quiet --error-exitcode=100 --track-origins=yes --leak-check=full';

# -- timeout is part of GNU coreutils, some systems may not have it
my $TimeOut = '';
my $TimeOutSec = 80;    # max allowed time for single vw command run

# By default, we run all tests in the list
my $FullRun = 1;
my $ErrorCount = 0;

# These --side-by-side diff opts are used to make the
# fuzzy-compare easier: just split on '|' and compare numeric values
# word by word:
# NOTE: -W 160 is sufficient for most outputs.
#       --bfgs prints widest (134 chars-per-line)
# 160 used to sufficient but there are new tests with VERY wide outputs - so it needs to be huge...
my $DiffOpts = '-N --minimal --suppress-common-lines --ignore-all-space --strip-trailing-cr --side-by-side -W 1500';
$WordSplit = "[ \t:,@]+";

# These diff options are used for the diff we want to show the user
# The intent is to make them easier to parse (and compare values) by a human
my $DisplayDiffOpts = '-u --minimal';

my @PathAdd = qw(. .. ../vowpalwabbit);

my @ToTest = ();

# __DATA__ test counter
my $TestNo = 0;

sub v($;@) {
    my $verbose_level = shift @_;
    return unless ($opt_v >= $verbose_level);
    if (@_ == 1) {
        print STDERR @_;
    } else {
        printf STDERR @_;
    }
}

sub usage(@) {
    print STDERR @_, "\n" if (@_);

    die "Usage: $0 [options] [testno...] [vw-executable]
    By default will run against the 1st 'vw' executable found in:
        @PathAdd  \$PATH

    Options:
        -c      print test-suite commands before running them
        -d      print diff output on significant diff failure
        -D      print diff output even if it is not significant
        -e      exit with non-zero status on first error
        -w      Ignore white-space differences (diff --ignore-space-change)
        -f      Ignore small (< $Epsilon) floating-point differences (fuzzy compare)
        -E<e>   Tolerance epsilon <e> for fuzzy compares (default $Epsilon)
        -o      Overwrite reference file with new/different result
        -y      On error, copy bad files to (eg stderr.test21) for later comparison
        -v<L>   Verbosity <L> (small integer) is verbosity level
        -V      apply valgrind to vw commands
        -F      include flatbuffer tests
        -t<T>   Apply timeout <T> (default $TimeOutSec) secs to individual tests
                (will only work where GNU coreutils 'timeout' is present)
        -O<O>   Add <O> option(s) to all vw commands

    [testno...]   Optional integer args: explicit test numbers (skip others)
";
}

sub mysystem {
    my $cmd = shift;
    v(1, "%s\n", $cmd);
    system($cmd);
}

sub command_failed($) {
    # Deal with cases where vw crashes, exits prematurely etc.
    # print a message to distinguish between all cases
    # return non-zero status if anything is bad
    my $cmd = shift;
    my $exitcode = 0;
    if ($?) {
        $exitcode = $? >> 8;
        my $signal = $? & 127;
        my $core = ''; if ($? & 128) { $core = ' (core dumped)'; }
        if ($signal) {
            printf STDERR
                "$0: test $TestNo: '%s' died from signal $signal$core\n", $cmd;
            $exitcode = 1;
        } elsif ($exitcode == 124) {
            printf STDERR
                "$0: test $TestNo: '%s' timed-out (exitcode=$exitcode)\n" .
                "$0: test $TestNo: you may increase the imposed time-out: \$TimeOutSec=%d\n",
                $cmd, $TimeOutSec;
        } elsif ($exitcode) {
            printf STDERR
                "$0: test $TestNo: '%s' failed (exitcode=$exitcode)\n", $cmd;
        }
    }
    # This is non-zero only if $cmd failed
    $exitcode;
}

sub valgrind_errfile($) {
    my $testno = shift;
    "Test-$testno.valgrind-err";
}

#
# which vw executable to test against
#
sub which_vw() {
    if (@ARGV > 0) {
        my $exe = $ARGV[0];
        if (-f $exe && -x $exe) {
            printf STDERR "Testing vw: %s\n", $exe;
            return $exe;
        } else {
            usage("$0: argument $exe: not an executable file");
        }
    } elsif (@ARGV == 0) {
        foreach my $dir (@PathAdd, split(':', $ENV{PATH})) {
            my $exe = "$dir/vw";
            if (-x $exe) {
                printf STDERR "Testing vw: %s\n", $exe;
                return $exe;
            }
        }
    }
    usage("can't find a 'vw' executable to test on");
}


sub init() {
    $0 =~ s{.*/}{};
    getopts('wcdDefyE:ov:VFt:O:') || usage();
    $opt_v = 0 unless (defined $opt_v and $opt_v);
    if (defined $opt_O) {
        $opt_O = " $opt_O";
    } else {
        $opt_O = '';
    }

    my $hostname = `hostname`; chomp($hostname);
    printf STDERR "Testing on: hostname=%s OS=%s\n", $hostname, $^O;

    if ($^O =~ /MSWin/i) {
        v(1, "OS is $^O\n");
        # On MS Windows we need to change paths to external executables
        # Assumes cygwin is installed
        $ENV{'PATH'} .= ':/cygdrive/c/cygwin/bin';
        # And just to be safe (probably not needed):
        $Diff  = 'c:\cygwin\bin\diff.exe';
        $Cat   = 'c:\cygwin\bin\cat.exe';
    }
    elsif ($^O =~ /cygwin/i){
        v(1,"OS is $^O\n");
        # On MS Windows we need to change paths to external executables
        # Assumes cygwin is installed
        $ENV{'PATH'} .= ':/cygdrive/c/cygwin/bin';
        # And just to be safe (probably not needed):
#        $Diff  = 'c:/cygwin/bin/diff.exe';
#        $Cat   = 'c:/cygwin/bin/cat.exe';
    }
    $Epsilon = $opt_E if ($opt_E);
    $Diff .= ' --ignore-space-change' if ($opt_w);
    my @num_args = ();
    my @exe_args = ();
    foreach my $arg (@ARGV) {
        if ($arg =~ /^\d+$/) {  # a test number
            push(@num_args, $arg);
            next;
        }
        push(@exe_args, $arg);
    }
    if (@num_args) {
        @ToTest = sort { $a <=> $b } @num_args;
        # add dummy element so we don't become empty on last test
        push(@ToTest, -1);
        $FullRun = 0;
    }
    @ARGV = @exe_args;

    $VW = which_vw();

    my $timeout = `which timeout 2>/dev/null`;
    if ($timeout =~ /timeout$/) {
        chomp($timeout);
        $TimeOut = $timeout;
        v(1,"timeout is: %s\n", $TimeOut);
    }
    if ($opt_t) {
        if ($opt_t =~ /^\d+$/) {
            $TimeOutSec = $opt_t;
        } else {
            usage("-t $opt_t: -t can only accept integer seconds");
        }
        warn "-t passed but this env doesn't have timeout installed\n"
            unless ($TimeOut);
    }
}

sub copy_file {
    my ($src_file, $dst_file) = @_;
    use File::Copy;
    print STDERR "\t\t-> copying output to $dst_file\n";
    copy($src_file, $dst_file);
}

sub trim_spaces($) {
    my $str = shift;
    $str =~ s/^\s+//s;
    $str =~ s/\s+$//s;
    $str =~ s/\n+$//s;
    $str;
}

#
# ref_file($default_name)
#   Reference file existence: if we're on Windows, AND
#   an alternate reference-file exists, give precedence
#   to the alternate file (file with a '-mswin' suffix.)
#
sub ref_file($) {
    my $file = shift;
    if ($^O =~ /MSWin/i or $^O =~ /cygwin/i) {
        my $win_reffile = "$file-mswin";
        if (-e $win_reffile) {
            return $win_reffile;
        }
    }
    $file;
}

sub next_paragraph {
    my $paragraph = '';
    my $testid = '<unknown id>';

    while ($line = <DATA>) {
        if ($line =~ /^\s*#/) {       # skip comment lines
          if ($line =~ /^# Test (\d+)/) {
            $testid = $1;
          }
          next;
        }
        if ($line =~ /\\$/) {           # support line continuation
            $line =~ s/\\\n/ /;
        }
        $paragraph .= $line if $line =~ /\w/;

        if ($paragraph and ($line =~ /^\s*$/ || eof(DATA))) {
            # end of paragraph
            chomp $paragraph;
            $paragraph = trim_spaces($paragraph);
            return ($testid, $paragraph);
        }
    }
    return;
}

sub next_test() {
    my ($cmd, $out_ref, $err_ref, @other_ref);

    my $paragraph = '';
    ($TestNo, $paragraph) = next_paragraph();
    return (undef, undef, undef, undef) if !defined $paragraph;
    my @lines = split("\n", $paragraph);

    # The command line must be first
    $cmd = shift @lines;
    foreach my $line (@lines) {
        if ($line =~ m/\.stdout\b/) {
            $out_ref = ref_file(trim_spaces($line));
            next;
        }
        if ($line =~ /\.stderr\b/) {
            $err_ref = ref_file(trim_spaces($line));
            next;
        }

        # any other reference file
        $line = ref_file(trim_spaces($line));
        if (-e $line) {
            push(@other_ref, $line);
        } else {
            unless ($opt_y) {
                printf STDERR "__DATA__: line $.: " .
                          "non-existent reference file: %s\n", $line;
            }
            next;
        }
    }

    if (eof(DATA) && !defined $cmd) {
        return (undef, undef, undef, undef);
    }

    if ($cmd =~ /{VW}/) {
         $cmd = trim_spaces($cmd);
         $cmd =~ s/{VW}/$VW$opt_O/g;
    }

    if ($cmd =~ /--flatbuffer/) {
         if (!$opt_F)
         {
             printf STDERR "Skipping test %s. Run with -F to include\n", $TestNo;
             next;
         }
    }

    unless (defined $cmd) {
        die "$0: test $TestNo: command is undefined\n";
    }
    unless (defined $err_ref) {
        v(2, "%s: test %s: stderr ref: undefined\n", $0, $TestNo);
        $err_ref = '/dev/null';
    }
    # print STDERR "next_test: (\$cmd, $out_ref, $err_ref, $pred_ref, $pred)\n";
    if ($opt_V) {
        $cmd = sprintf("%s --log-file='%s' %s",
                        $Valgrind, valgrind_errfile($TestNo), $cmd);
    } elsif ($TimeOut) {
        $cmd = sprintf("%s %u %s", $TimeOut, $TimeOutSec, $cmd);
    }
    ($cmd, $out_ref, $err_ref, @other_ref);
}

#
# If the difference is small (least significant digits of numbers)
# treat it as ok. It may be a result of 32 vs 64 bit calculations.
#
use Scalar::Util qw(looks_like_number);

sub lenient_array_compare($$) {
    my ($w1_ref, $w2_ref) = @_;
    my (@w1) = @$w1_ref;
    my (@w2) = @$w2_ref;

    # print STDERR "lenient_array_compare: (@w1) (@w2)\n";
    if ($#w1 != $#w2) { # arrays not of same size
        if ($opt_v > 3) {
            v(4, "#-of-words in two arrays are different: %d != %d\n", scalar(@w1), scalar(@w2));
            v(4, "line1: "); for (my $i=0; $i <= $#w1; $i++) { v(4, " word[%d]='%s'", $i, $w1[$i]) }; v(4, "\n");
            v(4, "line2: "); for (my $i=0; $i <= $#w2; $i++) { v(4, " word[%d]='%s'", $i, $w2[$i]) }; v(4, "\n");
        }
        return 1;
    }
    my $nelem = scalar @w1;
    for (my $i = 0; $i < $nelem; $i++) {
        my ($word1, $word2) = ($w1[$i], $w2[$i]);
        # print STDERR "\t$word1 == $word2 ?\n";
        next if ($word1 eq $word2);

        # Some output contains '...', remove this for comparison.
        $word1 =~ s/\.\.\.//;
        $word2 =~ s/\.\.\.//;

        # There's some difference, is it significant?
        unless (looks_like_number($word1)) {
            v(4, "$word1 vs $word2: word1=$word1 is not a number!\n");
            return 1;
        }
        unless (looks_like_number($word2)) {
            v(4, "$word1 vs $word2: word2=$word2 is not a number!\n");
            return 1;
        }

        my $delta = abs($word1 - $word2);

        if ($delta > $Epsilon) {
            # We have a 'big enough' difference, but this difference
            # may still not be meaningful in all contexts:

            # Big numbers should be compared by ratio rather than
            # by difference

            # Must ensure we can divide (avoid div-by-0)
            if (abs($word2) <= 1.0) {
                # If numbers are so small (close to zero),
                # ($delta > $Epsilon) suffices for deciding that
                # the numbers are meaningfully different
                v(4, "$word1 vs $word2: delta=$delta > Epsilon=$Epsilon\n");
                return 1;
            }
            # Now we can safely divide (since abs($word2) > 0)
            # and determine the ratio difference from 1.0
            my $ratio_delta = abs($word1/$word2 - 1.0);
            if ($ratio_delta > $Epsilon) {
                v(4, "$word1 vs $word2: ratio_delta=$ratio_delta > Epsilon=$Epsilon\n");
                return 1;
            }
        }
    }
    # print STDERR "lenient_array_compare: no meaningful difference\n";
    return 0; # no meaningful difference
}

sub diff_lenient_float($$) {
    my ($reffile, $outfile) = @_;
    my $status = 0;

    my $tmpf = 'lenient-diff.tmp';
    mysystem("$Diff $DiffOpts $reffile $outfile >$tmpf");
    $status = $? >> 8;
    v(2, "diff produced $tmpf: status=$status\n");
    if (-s $tmpf) {
        # The diff has something in it.
        my $fuzzy_status = 0;   # assume innocent till proven guilty
        open(my $sdiff, $tmpf) || die "$0: diff_lenient_float: $tmpf: $!\n";
        while (<$sdiff>) {
            chomp;
            my ($line1, $line2) = split(/\s*\|\s*/, $_);
            unless (defined($line1) && defined($line2)) {
                my $save_diff_file = "test-$TestNo.lenient-diff";
                warn "$0: test $TestNo: $tmpf: line $.: fuzzy-match missing data on one of the sides. Can't compare\n$_\n";
                warn "$0: test $TestNo: saving lenient diff in '$save_diff_file' for later inspection\n";
                close $sdiff;
                rename($tmpf, $save_diff_file);
                return 1;
            }
            # strip leading spaces if any (happens with --bfgs)
            $line1 =~ s/^\s+//;
            $line2 =~ s/^\s+//;
            v(3, "line1: %s\n", $line1);
            v(3, "line2: %s\n", $line2);

            # Break lines into tokens/words
            my (@w1) = split(/$WordSplit/o, $line1);
            my (@w2) = split(/$WordSplit/o, $line2);
            if (lenient_array_compare(\@w1, \@w2) != 0) {
                $fuzzy_status = 1;
                last;
            }
        }
        close $sdiff;
        $status = $fuzzy_status;
    }
    unlink($tmpf) if ($status == 0);
    $status;
}

#
# perl internal way to emulate 'touch'
#
sub touch(@) {
    my $now = time;
    utime $now, $now, @_;
}

sub display_diff($$) {
    my ($reference_file, $actual_file) = @_;
    my $diff_cmd = "$Diff $DisplayDiffOpts $reference_file $actual_file";

    printf STDERR "--- %s\n", $diff_cmd;
    mysystem($diff_cmd);
}

sub diff($$) {
    my ($reffile, $outfile) = @_;
    my $status = 0;
    $reffile = '' unless (defined $reffile);

    # Special case, empty file w/o reference is not considered a failure.
    # This is a most common case with stdout.
    unless (-e $reffile) {
        if (-s $outfile > 0) {
            warn "$0: test $TestNo: stdout ref: $reffile: $!\n";
            exit 1 if ($opt_e);
            return 2 unless ($opt_o);
        } else {
            # Empty output without a ref is not considered a failure
            v(1, "$0: test $TestNo: empty output w/o reference: ignored.\n");
            return 0;
        }
    }

    # Actually run the diff
    my $diff_cmd = "$Diff $DiffOpts $reffile $outfile";
    my $diftmp = 'diff.tmp';
    mysystem("$diff_cmd >$diftmp");
    $status = $? >> 8;
    v(2, "$diff_cmd >$diftmp: status=$status\n");

    if (-s "$diftmp") {
        # There's some difference
        v(2, "$diftmp has something in it. Is it meaningful?\n");

        if ($opt_f && -e $reffile && -e $outfile &&
            diff_lenient_float($reffile, $outfile) == 0) {

            print STDERR "$0: test $TestNo: minor (<$Epsilon) precision differences ignored\n";
            $status = 0;
        }
        if ($opt_D or ($opt_d && $status)) {
            # Print the diff only iff:
            #   1) -D is in effect  OR
            #   2) -d is in effect and diff is significant
            display_diff($reffile, $outfile);
        }
        if ($opt_o) {
            print STDERR "-o: overwriting reference:\n";

            if (-e $reffile) {
                print STDERR "\t$reffile -> $reffile.prev\n";
                rename($reffile, "$reffile.prev") ||
                    die "FATAL: rename($reffile, $reffile.prev): $!\n";
            }
            print STDERR "\t$outfile -> $reffile\n";
            rename($outfile, $reffile) ||
                die "FATAL: rename($outfile, $reffile): $!\n";

            unless ($opt_e) {
                $status = 0;
            }
        }
    }
    unlink($diftmp) if ($status == 0);
    $status;
}

#
# check_for_time_regression()
#   Compare last overall time to run to current to catch
#   performance regressions
#
my $LastTimeFile = 'RunTests.last.times';

sub write_times($@) {
    my ($file, @times) = @_;
    open(my $fh, ">$file") || die "$0: can't open(>$file): $!\n";
    print $fh join(' ', @times), "\n";
    close $fh;
}
sub read_times($) {
    my ($file) = @_;
    open(my $fh, $file) || die "$0: can't open($file): $!\n";
    my $line = <$fh>; chomp $line;
    close $fh;
    return (split(' ', $line));
}

sub check_for_time_regression() {
    my $tolerate_regress = 1.02;
    my $pct_change = 0.0;
    my ($overall_time0, $overall_time1);
    my ($user0, $system0, $cuser0, $csystem0);
    my ($user1, $system1, $cuser1, $csystem1) = times;
    $overall_time1 = $cuser1 + $csystem1;

    if (-e $LastTimeFile) {
        ($user0, $system0, $cuser0, $csystem0) = read_times($LastTimeFile);
        if (!(defined $csystem0) or !(defined $cuser0)) {
            die "$0: undefined times in saved times file: $LastTimeFile," .
                    " try removing it\n"
        }
        $overall_time0 = $cuser0 + $csystem0;
        $pct_change = 100 * ($overall_time1 - $overall_time0) / (1e-4+$overall_time0);

        if ($overall_time0 == 0) {
            die "$0: Bad times in saved times file: $LastTimeFile," .
                    " try removing it\n"
        } elsif ($overall_time1/$overall_time0 > $tolerate_regress) {
            printf STDERR "$0: RUNTIME REGRESSION: " .
                    "%.2f sec vs last time %.2f sec. (%.2f%% worse)\n",
                    $overall_time1, $overall_time0, $pct_change;
        }
    }
    write_times($LastTimeFile, $user1, $system1, $cuser1, $csystem1);
    printf STDERR
        "$0 runtime: user %g, system %g, total %g sec (%+.2f%% vs. last)\n",
                $cuser1, $csystem1, $overall_time1, $pct_change;
}

# only unlink relative path, plain files
# e.g. avoids trying to unlink /dev/null when running as root
sub safe_unlink($) {
    my $file = shift;
    return 0 if ($file =~ m{^/});
    return 0 unless (-f $file);
    unlink($file);
}

sub run_tests() {
    print STDERR "$0: '-D' to see any diff output\n"
        unless ($opt_D);
    print STDERR "$0: '-d' to see only significant diff output\n"
        unless ($opt_d);
    print STDERR "$0: '-o' to force overwrite references\n"
        unless ($opt_o);
    print STDERR "$0: '-e' to abort/exit on first failure\n"
        unless ($opt_e);

    my ($cmd, $out_ref, $err_ref, $pred_ref, $cmp_ref);
    my ($outf, $errf, $predf, $cmpf);

    mkdir('models', 0755) unless (-d 'models');

    unlink(glob('*.tmp'));
    unlink(glob('*.cache'));
    unlink(glob('*/*.cache'));

    while (($cmd, $out_ref, $err_ref, @more_refs) = next_test()) {
        last unless (defined $cmd);
        if (@ToTest) {
            if ($ToTest[0] != $TestNo) {
                # warn "$0: test $TestNo: skipped\n";
                next;
            } else {
                shift(@ToTest);
            }
        }

        $outf = (defined($out_ref) && -f $out_ref)
                    ? basename($out_ref)
                    : '/dev/null';

        $errf = (defined($err_ref) && -f $err_ref)
                    ? basename($err_ref)
                    : '/dev/null';

        # Run the test
        print STDERR "Test $TestNo: ($cmd) >$outf 2>$errf\n" if ($opt_c);
        mysystem("($cmd) >$outf 2>$errf");
        my $full_status = $?;
        my $status = $full_status >> 8;
        unless ($opt_V) {
            if (my $failure = command_failed($cmd)) {
                print STDERR `$Cat $errf`
                    unless ($failure == 124);
                if ($opt_e) {
                    printf STDERR "$0: exiting with status=$failure\n";
                    exit $failure;
                }
                next;
            }
        }
        if ($status) {
            $ErrorCount++;
            if ($opt_V && $status == 100) {
                # If the failing test was a script or Python file, ignore the failure because Valgrind
                # doesn't really work there.
                if (index($cmd, ".sh") != -1 || index($cmd, ".py") != -1) {
                    print "$0: test $TestNo: Valgrind failure in script ignored\n";
                    # Undo the error count change, as this failure is okay.
                    $ErrorCount--;
                    next;
                }
                else {
                    my $errfile = valgrind_errfile($TestNo);
                    warn "$0: test $TestNo: FAILED: valgrind errors in $errfile\n";
                }
            } elsif ($TimeOut && $status == 124) {
                warn "$0: test $TestNo: FAILED: timeout $TimeOutSec exceeded\n";
            } else {
                warn "$0: test $TestNo: '$cmd' failed: status=$status\n";
            }
            if ($opt_e) {
                printf STDERR "exiting with full status $full_status\n";
                exit 1;
            }
            next;
        }

        # command succeded
        # -- compare stdout
        $status = diff($out_ref, $outf);
        if ($status) {
            $ErrorCount++;
            printf STDERR "%s: test %d: FAILED: ref(%s) != stdout(%s)\n\tcmd: $cmd\n",
                $0, $TestNo, $out_ref, $outf;

            copy_file($outf, "$outf.test$TestNo") if ($opt_y);
            exit $status if ($opt_e);
        } else {
            if (defined $out_ref) {
                print STDERR "$0: test $TestNo: stdout OK\n";
                safe_unlink($outf);
            } else {
                v(1, "$0: test $TestNo: stdout OK (no reference)\n");
            }
        }

        # -- compare stderr
        if (! -e $err_ref  and  ! $opt_o) {
            $ErrorCount++;
            print STDERR "$0: test $TestNo: FAILED: stderr ref: $err_ref: $!\n\tcmd: $cmd\n";
            exit 1 if ($opt_e);
            next;
        }
        $status = diff($err_ref, $errf);
        if ($status) {
            $ErrorCount++;
            printf STDERR "%s: test %d: FAILED: ref(%s) != stderr(%s)\n\tcmd: $cmd\n",
                $0, $TestNo, $err_ref, $errf;

            copy_file($errf, "$errf.test$TestNo") if ($opt_y);
            exit $status if ($opt_e);
        } else {
            print STDERR "$0: test $TestNo: stderr OK\n";
            safe_unlink($errf);
        }

        # -- compare all other reference files
        if (@more_refs) {
            foreach my $ref_path (@more_refs) {
                my $ref_base = basename($ref_path);
                # Verify that it exists on the shell line
                unless ($cmd =~ /$ref_base/) {
                    printf STDERR "%s: test %d: FAILED: " .
                        "no match for '%s' in command: '%s'\n" .
                        "Unable to compare output to reference file\n",
                                $0, $TestNo, $ref_base, $cmd;
                    $ErrorCount++;
                    exit $status if ($opt_e);
                    next;
                }
                $status = diff($ref_path, $ref_base);
                if ($status) {
                    $ErrorCount++;
                    printf STDERR "%s: test %d: FAILED: ref(%s) != (%s)\n\tcmd: $cmd\n",
                    $0, $TestNo, $ref_path, $ref_base;
                    copy_file($ref_base, $ref_path) if ($opt_y);
                    exit $status if ($opt_e);
                } else {
                    print STDERR "$0: test $TestNo: $ref_base OK\n";
                    unlink($ref_base);
                }
            }
        }
    }
    if ($FullRun == 0) {
        v(1, "Partial run: not recording overall time\n");
    } elsif ($ErrorCount > 0) {
        v(1, "Errors found: not recording overall time\n");
    } elsif ($opt_V) {
        v(1, "valgrind run: not recording overall time\n");
    } else {
        check_for_time_regression();
    }
}

# --- main
init();
run_tests();
exit $ErrorCount;

#
# Add tests below the __DATA__ line
#
# Each test is a sequence of non-blank lines, terminated
# by an empty line (or EOF), essentially a paragraph.
#
# Each paragraph/test should look like:
#
#   1st line: shell command to run.

#   2nd-to-Nth line: one-or-more reference files to compare outputs to.
#   ONE reference file per line
#   (Note: we indent these lines just for readability.)
#
#   You may break very long lines using \ at EOL.
#
#   # -------------------------------------
#   # Test <test_id>: ...
#   shell command which may include {VW} ...
#       reference/file1
#       reference/file2
#       ...more reference files...
#
#   # -------------------------------------
#
#   shell-command can be anything accepted by bash, including pipes,
#   redirections, etc., even a sequence of shell-commands separated by ';'
#
#   Inside any shell command, all (optional) appearances of {VW}
#   will be substituted by the vw executable under test.
#
#   By default, 'vw' under our parent dir (../vowpalwabbit/vw) is tested.
#   To run against a different reference executable, pass the
#   wanted executable as an argument to RunTests
#
# The output line-items are reference files to compare outputs to:
#   - *.stdout: expected (reference file) standard output
#   - *.stderr: expected (reference file) standard error
#   - Any other relative path, pointing to a reference file to compare
#     to, this allows adding references to any explicitly named file
#     appearing on the shell-line, the only requirement is that the
#     _basename_ (path stripped of directory) of the reference file
#     would exactly match its respective file in the shell-command.
#
# For example:
#
#   #-------------------------------------------------------
#   # Test 237: readable_model
#   {VW} ... -p test75.predict --readable_model test75.rmodel
#       test/train-sets/ref/test75.stderr
#       test/pred-sets/ref/test75.predict
#       test/whatever/ref/test75.rmodel
#
#   #-------------------------------------------------------
#
# All reference filenames are relative to this (test) directory
#
# Only the STDOUT and STDERR streams in the shell command
# are implicit (so only their reference files need to be specified):
# The implicit names would be matched only by their extension
# as opposed to the full basename of the file.
#
# The two implicit names are:
#       TestXXX.stdout
#       TestXXX.stderr
#
# Windows note:
#
#   Due to differences in Random-Number-Generators in Windows,
#   floating-point outputs may differ in some tests (not all).
#
#   To minimize the need for changes (leverage existing tests and
#   reference files as much as possible), on Windows we check for
#   existence of files with '-mswin' suffix:
#       *.stderr-mswin
#       *.stdout-mswin
#   and if any of them exists, we use it instead.
#
__DATA__

# Test 1:
{VW} -k -l 20 --initial_t 128000 --power_t 1 -d train-sets/0001.dat \
    -f models/0001_1.model -c --passes 8 --invariant \
    --ngram 3 --skips 1 --holdout_off
        train-sets/ref/0001.stderr

# Test 2: checking predictions as well
{VW} -k -t -d train-sets/0001.dat -i models/0001_1.model -p 0001.predict --invariant
    test-sets/ref/0001.stderr
    pred-sets/ref/0001.predict

# Test 3: without -d, training only
{VW} -k -d train-sets/0002.dat -f models/0002.model --invariant
    train-sets/ref/0002.stderr

# Test 4: same, with -d
{VW} -k -d train-sets/0002.dat -f models/0002.model --invariant
    train-sets/ref/0002.stdout
    train-sets/ref/0002.stderr

# Test 5: add -q .., adaptive, and more (same input, different outputs)
{VW} -k --initial_t 1 --adaptive --invariant -q Tf -q ff -f models/0002a.model -d train-sets/0002.dat
    train-sets/ref/0002a.stderr

# Test 6: run predictions on Test 4 model
# Pretending the labels aren't there
{VW} -k -t -i models/0002.model -d train-sets/0002.dat -p 0002b.predict
    test-sets/ref/0002b.stderr
    pred-sets/ref/0002b.predict

# Test 7: using normalized adaptive updates and a low --power_t
{VW} -k --power_t 0.45 -f models/0002c.model -d train-sets/0002.dat
    train-sets/ref/0002c.stderr

# Test 8: predicts on test 7 model
{VW} -k -t -i models/0002c.model -d train-sets/0002.dat -p 0002c.predict
    test-sets/ref/0002c.stderr
    pred-sets/ref/0002c.predict

# Test 9: label-dependent features with csoaa_ldf
{VW} -k -c -d train-sets/cs_test.ldf -p cs_test.ldf.csoaa.predict --passes 10 --invariant --csoaa_ldf multiline --holdout_off --noconstant
    train-sets/ref/cs_test.ldf.csoaa.stderr
    train-sets/ref/cs_test.ldf.csoaa.predict

# Test 10: label-dependent features with wap_ldf
{VW} -k -c -d train-sets/cs_test.ldf -p cs_test.ldf.wap.predict --passes 10 --invariant --wap_ldf multiline --holdout_off --noconstant
    train-sets/ref/cs_test.ldf.wap.stderr
    train-sets/ref/cs_test.ldf.wap.predict

# Test 11: one-against-all
{VW} -k --oaa 10 -c --passes 10 -d train-sets/multiclass --holdout_off
    train-sets/ref/oaa.stderr

# Test 12: Error Correcting Tournament
{VW} -k --ect 10 --error 3 -c --passes 10 --invariant -d train-sets/multiclass --holdout_off
    train-sets/ref/multiclass.stderr

# Test 13: Run search (dagger) on wsj_small for 6 passes extra features
{VW} -k -c -d train-sets/wsj_small.dat.gz --passes 6 \
    --search_task sequence --search 45 --search_alpha 1e-6 \
    --search_max_bias_ngram_length 2 --search_max_quad_ngram_length 1 \
    --holdout_off
        train-sets/ref/search_wsj.stderr

# Test 14: Run search (searn) on wsj_small for 6 passes extra features
{VW} -k -c -d train-sets/wsj_small.dat.gz --passes 6 \
    --search_task sequence --search 45 --search_alpha 1e-6 \
    --search_max_bias_ngram_length 2 --search_max_quad_ngram_length 1 \
    --holdout_off --search_passes_per_policy 3 --search_interpolation policy
        train-sets/ref/search_wsj2.dat.stderr

# Test 15: LBFGS on zero derivative input
{VW} -k -c -d train-sets/zero.dat --loss_function=squared -b 20 --bfgs --mem 7 --passes 5 --l2 1.0 --holdout_off
    train-sets/ref/zero.stdout
    train-sets/ref/zero.stderr

# Test 16: LBFGS early termination
{VW} -k -c -d train-sets/rcv1_small.dat --loss_function=logistic --bfgs --mem 7 --passes 20 --termination 0.001 --l2 1.0 --holdout_off
    train-sets/ref/rcv1_small.stdout
    train-sets/ref/rcv1_small.stderr

# Test 17: Run LDA with 100 topics on 1000 Wikipedia articles
{VW} -k --lda 100 --lda_alpha 0.01 --lda_rho 0.01 --lda_D 1000 -l 1 -b 13 --minibatch 128 -d train-sets/wiki256.dat
    train-sets/ref/wiki1K.stderr

# Test 18: Run search on seq_small for 12 passes, 4 passes per policy
{VW} -k -c -d train-sets/seq_small --passes 12 --invariant --search 4 --search_task sequence --holdout_off
    train-sets/ref/search_small.stderr

# Test 19: neural network 3-parity with 2 hidden units
{VW} -k -c -d train-sets/3parity --hash all --passes 3000 -b 16 --nn 2 -l 10 --invariant -f models/0021.model --random_seed 19 --quiet --holdout_off
    train-sets/ref/3parity.stderr

# Test 20: neural network 3-parity with 2 hidden units (predict)
{VW} -d train-sets/3parity -t -i models/0021.model -p 0022.predict
    pred-sets/ref/0022.stderr
    pred-sets/ref/0022.predict

# Test 21: cubic features -- on a parity test case
{VW} -k -c -f models/xxor.model -d train-sets/xxor.dat --cubic abc --passes 100 --holdout_off --progress 1.33333
    train-sets/ref/xxor.stderr

# Test 22: matrix factorization -- training
{VW} -k -d train-sets/ml100k_small_train -b 16 -q ui --rank 10 \
    --l2 2e-6 --learning_rate 0.05 --passes 2 \
    --decay_learning_rate 0.97 --power_t 0 -f models/movielens.reg \
    -c --loss_function classic --holdout_off
        train-sets/ref/ml100k_small.stdout
        train-sets/ref/ml100k_small.stderr

# Test 23: matrix factorization -- testing
{VW} -i models/movielens.reg -t -d test-sets/ml100k_small_test
    test-sets/ref/ml100k_small.stdout
    test-sets/ref/ml100k_small.stderr

# Test 24: active-learning -- training
{VW} -k --active --simulation --mellowness 0.000001 -d train-sets/rcv1_small.dat -l 10 --initial_t 10 --random_seed 3
    train-sets/ref/active-simulation.t24.stderr

# Test 25: bagging -- training regressor
{VW} -k -d train-sets/0002.dat -f models/bs.reg.model --bootstrap 4 -p bs.reg.predict
    train-sets/ref/bs.reg.stderr
    train-sets/ref/bs.reg.predict

# Test 26: bagging -- predicting with bagged regressor
{VW} -d train-sets/0002.dat -i models/bs.reg.model -p bs.prreg.predict -t
    train-sets/ref/bs.prreg.stderr
    train-sets/ref/bs.prreg.predict

# Test 27: bagging -- binary classifiers
{VW} -d train-sets/0001.dat -f models/bs.vote.model --bootstrap 4 --bs_type vote -p bs.vote.predict
    train-sets/ref/bs.vote.stderr
    train-sets/ref/bs.vote.predict

# Test 28: bagging -- predict with bagged classifier
{VW} -d train-sets/0001.dat -i models/bs.vote.model -p bs.prvote.predict -t
    train-sets/ref/bs.prvote.stderr
    train-sets/ref/bs.prvote.predict

# Test 29: affix features
{VW} -d train-sets/affix_test.dat -k -c --passes 10 --holdout_off --affix -2
    train-sets/ref/affix_test.stderr

# Test 30: train --l1 regularized model
{VW} -d train-sets/0001.dat -f models/mask.model --invert_hash mask.predict --l1 0.01
    train-sets/ref/mask.stderr

# Test 31: train model using --feature_mask
{VW} -d train-sets/0001.dat --invert_hash remask.predict --feature_mask models/mask.model -f models/remask.model
    train-sets/ref/remask.stderr

# Test 32: train model using --feature_mask and --initial_regressor
{VW} -d train-sets/0001.dat --feature_mask models/mask.model -i models/remask.model
    train-sets/ref/remask.final.stderr

# Test 33: train model for topk recommender
{VW} -d train-sets/topk.vw -f topk.model -q MF --passes 100 --cache_file topk-train.cache -k --holdout_off
    train-sets/ref/topk-train.stderr

# Test 34: train model for topk recommender
{VW} -P 1 -d train-sets/topk.vw -i topk.model --top 2 -p topk-rec.predict
    train-sets/ref/topk-rec.stderr
    train-sets/ref/topk-rec.predict

# Test 35: non-centered data-set where constant >> 0
#   To test the new --constant option without which performance is very weak
{VW} -k --passes 100 -c --holdout_off --constant 1000 -d train-sets/big-constant.dat
    train-sets/ref/big-constant.stderr

# Test 36: new option: --progress w/ integer arg
{VW} -k -d train-sets/0001.dat --progress 10
    train-sets/ref/progress-10.stderr

# Test 37: new-option: --progress w/ floating-point arg
#           + alternate short form (-P)
{VW} -k -d train-sets/0001.dat -P 0.5
    train-sets/ref/progress-0.5.stderr

# Test 38: --nn without --quiet to avoid nn regressions
#   (Needs to be a simple test, not one sensitive to symmetry breaking)
{VW} -k -d train-sets/0001.dat --nn 1
    train-sets/ref/nn-1-noquiet.stderr

# Test 39: cb with dr
{VW} -d train-sets/rcv1_raw_cb_small.vw --cb 2 --cb_type dr --ngram 2 --skips 4 -b 24 -l 0.25
    train-sets/ref/rcv1_raw_new_cb_dr.stderr

# Test 40: cb with ips
{VW} -d train-sets/rcv1_raw_cb_small.vw --cb 2 --cb_type ips --ngram 2 --skips 4 -b 24 -l 0.125
    train-sets/ref/rcv1_raw_new_cb_ips.stderr

# Test 41: cb with dm
{VW} -d train-sets/rcv1_raw_cb_small.vw --cb 2 --cb_type dm --ngram 2 --skips 4 -b 24 -l 0.125 -f cb_dm.reg
    train-sets/ref/rcv1_raw_new_cb_dm.stderr

# Test 42: --lda --passes 2 hang regression
{VW} -k -d train-sets/lda-2pass-hang.dat --lda 10 -c --passes 2 --holdout_off
    train-sets/ref/lda-2pass-hang.stderr

# Test 43: search sequence labeling, non-ldf train
{VW} -k -c -d train-sets/sequence_data --passes 20 --invariant --search_rollout ref --search_alpha 1e-8 --search_task sequence --search 5 --holdout_off -f models/sequence_data.model
    train-sets/ref/sequence_data.nonldf.train.stderr

# Test 44: search sequence labeling, non-ldf test
{VW} -d train-sets/sequence_data -t -i models/sequence_data.model -p sequence_data.nonldf.test.predict
    train-sets/ref/sequence_data.nonldf.test.stderr
    train-sets/ref/sequence_data.nonldf.test.predict

# Test 45: make sure that history works
{VW} -k -c -d train-sets/seq_small2 --passes 4 --search 4 --search_task sequence --holdout_off
    train-sets/ref/search_small2.stderr

# Test 46: search sequence labeling, ldf train
{VW} -k -c -d train-sets/sequence_data --passes 20 \
    --search_rollout ref --search_alpha 1e-8 \
    --search_task sequence_demoldf --csoaa_ldf m --search 5 \
    --holdout_off -f models/sequence_data.ldf.model --noconstant
        train-sets/ref/sequence_data.ldf.train.stderr

# Test 47: search sequence labeling, ldf test
{VW} -d train-sets/sequence_data -t -i models/sequence_data.ldf.model -p sequence_data.ldf.test.predict --noconstant
    train-sets/ref/sequence_data.ldf.test.stderr
    train-sets/ref/sequence_data.ldf.test.predict

# Test 48: search sequence SPAN labeling BIO, non-ldf train, no rollouts
{VW} -k -c -d train-sets/sequencespan_data --passes 20 --invariant \
    --search_rollout none --search_task sequencespan --search 7 \
    --holdout_off -f models/sequencespan_data.model
        train-sets/ref/sequencespan_data.nonldf.train.stderr

# Test 49: search sequence SPAN labeling BIO, non-ldf test
{VW} -d train-sets/sequencespan_data -t -i models/sequencespan_data.model -p sequencespan_data.nonldf.test.predict
    train-sets/ref/sequencespan_data.nonldf.test.stderr
    train-sets/ref/sequencespan_data.nonldf.test.predict

# Test 50: search sequence SPAN labeling BILOU, non-ldf train
{VW} -k -c -d train-sets/sequencespan_data --passes 20 --invariant \
    --search_rollout ref --search_alpha 1e-8 --search_task sequencespan \
    --search_span_bilou --search 7 --holdout_off \
    -f models/sequencespan_data.model
        train-sets/ref/sequencespan_data.nonldf-bilou.train.stderr

# Test 51: search sequence SPAN labeling BILOU, non-ldf test
{VW} -d train-sets/sequencespan_data -t --search_span_bilou -i models/sequencespan_data.model -p sequencespan_data.nonldf-bilou.test.predict
    train-sets/ref/sequencespan_data.nonldf-bilou.test.stderr
    train-sets/ref/sequencespan_data.nonldf-bilou.test.predict

# Test 52: silly test for "argmax" task
{VW} -d train-sets/argmax_data -k -c --passes 20 --search_rollout ref --search_alpha 1e-8 --search_task argmax --search 2 --holdout_off
    train-sets/ref/argmax_data.stderr

# Test 53: (holdout-broken regression)
# ensure we have no holdout loss of '0 h'
{VW} -k -c --passes 2 -d train-sets/0001.dat
    train-sets/ref/holdout-loss-not-zero.stderr

# Test 54: stagewise poly with exponent 0.25
####in the following stage_poly tests, there are minute differences in losses, which are not being fuzzy-diffed;
####thus the stderr is cleared (--quiet) and only comparing (fuzzy-diffed) predictions.
{VW} --stage_poly --sched_exponent 0.25 --batch_sz 1000 --batch_sz_no_doubling -d train-sets/rcv1_small.dat -p stage_poly.s025.predict --quiet
    train-sets/ref/stage_poly.s025.stderr
    train-sets/ref/stage_poly.s025.predict

# Test 55: stagewise poly with exponent 1.0
{VW} --stage_poly --sched_exponent 1.0 --batch_sz 1000 --batch_sz_no_doubling -d train-sets/rcv1_small.dat --quiet
    train-sets/ref/stage_poly.s100.stderr

# Test 56: stagewise poly with exponent 0.25 and doubling batches
{VW} --stage_poly --sched_exponent 0.25 --batch_sz 1000 -d train-sets/rcv1_small.dat -p stage_poly.s025.doubling.predict --quiet
    train-sets/ref/stage_poly.s025.doubling.stderr
    train-sets/ref/stage_poly.s025.doubling.predict

# Test 57: stagewise poly with exponent 1.0 and doubling batches
{VW} --stage_poly --sched_exponent 1.0 --batch_sz 1000 -d train-sets/rcv1_small.dat -p stage_poly.s100.doubling.predict --quiet
    train-sets/ref/stage_poly.s100.doubling.stderr
    train-sets/ref/stage_poly.s100.doubling.predict

# Test 58: library test, train the initial model
{VW} -c -k -d train-sets/library_train -f models/library_train.w -q st --passes 100 --hash all --noconstant --csoaa_ldf m --holdout_off
    train-sets/ref/library_train.stdout
    train-sets/ref/library_train.stderr

# Test 59: cb_adf, sharedfeatures
{VW}  --dsjson --chain_hash --cb_adf -d train-sets/no_shared_features.json
    train-sets/ref/no_shared_features.stderr

# Test 60: empty test, bad builds (without make clean)
# sometimes cause a SEGV even on empty input
echo "" | {VW}
    train-sets/ref/empty-set.stderr

# Test 61: daemon test
./daemon-test.sh --port 54249
    test-sets/ref/vw-daemon.stdout

# Test 62: SVM linear kernel
{VW} --ksvm --l2 1 --reprocess 5 -b 18 -p ksvm_train.linear.predict -d train-sets/rcv1_smaller.dat
    train-sets/ref/ksvm_train.linear.stderr
    train-sets/ref/ksvm_train.linear.predict

# Test 63: SVM polynomial kernel
{VW} --ksvm --l2 1 --reprocess 5 -b 18 --kernel poly -p ksvm_train.poly.predict -d train-sets/rcv1_smaller.dat
    train-sets/ref/ksvm_train.poly.stderr
    train-sets/ref/ksvm_train.poly.predict

# Test 64: SVM rbf kernel
{VW} --ksvm --l2 1 --reprocess 5 -b 18 --kernel rbf -p ksvm_train.rbf.predict -d train-sets/rcv1_smaller.dat
    train-sets/ref/ksvm_train.rbf.stderr
    train-sets/ref/ksvm_train.rbf.predict

# Test 65: Run search (dagger) on an entity-relation recognitions data set,
# er_small, for 6 passes with constraints
{VW} -k -c -d train-sets/er_small.vw --passes 6 --search_task entity_relation --search 10 --constraints --search_alpha 1e-8
    train-sets/ref/search_er.stderr

# Test 66: Train a depenency parser with search (dagger)
# on wsj_small.dparser.vw.gz for 6 passes
{VW} -k -c -d train-sets/wsj_small.dparser.vw.gz --passes 6 --search_task dep_parser --search 12  --search_alpha 1e-4 --search_rollout oracle --holdout_off
    train-sets/ref/search_dep_parser.stderr

# Test 67: classification with data from dictionaries
# (eg embeddings or gazetteers) -- note that this is impossible without
# dictionaries because --ignore w; also test to make sure gzipped dicts
# work and dictionary redundancy checking works
{VW} -k -c -d train-sets/dictionary_test.dat --binary --ignore w --holdout_off --passes 32 --dictionary w:dictionary_test.dict --dictionary w:dictionary_test.dict.gz --dictionary_path train-sets
    train-sets/ref/dictionary_test.stderr

# Test 68: Search for multiclass classification
{VW} -k -c -d train-sets/multiclass.sch --passes 20 --search_task multiclasstask --search 10 --search_alpha 1e-4 --holdout_off
    train-sets/ref/search_multiclass.stderr

# Test 69: (see Test 43/Test 44): search sequence labeling, with selective branching
{VW} -d train-sets/sequence_data -t -i models/sequence_data.model -p sequence_data.nonldf.beam.test.predict --search_metatask selective_branching --search_max_branch 10 --search_kbest 10
    train-sets/ref/sequence_data.nonldf.beam.test.stderr
    train-sets/ref/sequence_data.nonldf.beam.test.predict

# Test 70: (see Test 46/47) search sequence labeling, ldf test, with selective branching
{VW} -d train-sets/sequence_data -t -i models/sequence_data.ldf.model -p sequence_data.ldf.beam.test.predict --search_metatask selective_branching --search_max_branch 10 --search_kbest 10 --noconstant
    train-sets/ref/sequence_data.ldf.beam.test.stderr
    train-sets/ref/sequence_data.ldf.beam.test.predict

# Test 71: autolink
{VW} -d train-sets/0002.dat --autolink 1 --examples 100 -p 0002.autolink.predict
    train-sets/ref/0002.autolink.stderr
    train-sets/ref/0002.autolink.predict

# Test 72: train FTRL-Proximal
{VW} -k -d train-sets/0001.dat -f models/0001_ftrl.model --passes 1 --ftrl --ftrl_alpha 0.01 --ftrl_beta 0 --l1 2
    train-sets/ref/0001_ftrl.stderr

# Test 73: test FTRL-Proximal
{VW} -k -t -d train-sets/0001.dat -i models/0001_ftrl.model -p 0001_ftrl.predict
    test-sets/ref/0001_ftrl.stderr
    pred-sets/ref/0001_ftrl.predict

# Test 74: cb evaluation
{VW} -d train-sets/rcv1_cb_eval --cb 2 --eval
    train-sets/ref/rcv1_cb_eval.stderr

# Test 75: Log_multi
{VW} --log_multi 10 -d train-sets/multiclass
    train-sets/ref/log_multi.stderr

# Test 76: cbify, epsilon-greedy
{VW} --cbify 10 --epsilon 0.05 -d train-sets/multiclass
    train-sets/ref/cbify_epsilon.stderr

# Test 77: cbify, tau first
{VW} --cbify 10 --first 5 -d train-sets/multiclass
    train-sets/ref/cbify_first.stderr

# Test 78: cbify, bag
{VW} --cbify 10 --bag 7 -d train-sets/multiclass
    train-sets/ref/cbify_bag.stderr

# Test 79: cbify, cover
{VW} --cbify 10 --cover 3 -d train-sets/multiclass --nounif
    train-sets/ref/cbify_cover.stderr

# Test 80: lrq empty namespace
{VW} --lrq aa3 -d train-sets/0080.dat
    train-sets/ref/0080.stderr

# Test 81: train FTRL-PiSTOL
{VW} -k -d train-sets/0001.dat -f models/ftrl_pistol.model --passes 1 --pistol
    train-sets/ref/ftrl_pistol.stderr

# Test 82: test FTRL-PiSTOL
{VW} -k -t -d train-sets/0001.dat -i models/ftrl_pistol.model -p ftrl_pistol.predict
    test-sets/ref/ftrl_pistol.stderr
    pred-sets/ref/ftrl_pistol.predict

# Test 83: check redefine functionality
{VW} -k -d train-sets/0080.dat --redefine := --redefine y:=: --redefine x:=arma --ignore x -q yy
    train-sets/ref/redefine.stderr

# Test 84: check cb_adf
{VW} --cb_adf -d train-sets/cb_test.ldf --noconstant
    train-sets/ref/cb_adf_mtr.stderr

# Test 85: check multilabel_oaa
{VW} --multilabel_oaa 10 -d train-sets/multilabel -p multilabel.predict
    train-sets/ref/multilabel.stderr
    pred-sets/ref/multilabel.predict

# Test 86: check --csoaa_rank on csoaa_ldf
{VW} --csoaa_ldf multiline --csoaa_rank -d train-sets/cs_test_multilabel.ldf -p multilabel_ldf.predict --noconstant
    train-sets/ref/multilabel_ldf.stderr
    pred-sets/ref/multilabel_ldf.predict

# Test 87: check --rank_all on csoaa_ldf
{VW} --cb_adf --rank_all -d train-sets/cb_test.ldf -p cb_adf_rank.predict --noconstant
    train-sets/ref/cb_adf_rank.stderr
    pred-sets/ref/cb_adf_rank.predict

# Test 88: named labels at training time
{VW} --named_labels det,noun,verb --oaa 3 -d train-sets/test_named  -k -c --passes 10 --holdout_off -f models/test_named.model
    train-sets/ref/test_named_train.stderr

# Test 89: named labels at prediction
{VW} -i models/test_named.model -t -d train-sets/test_named -p test_named.predict
    train-sets/ref/test_named_test.stderr
    pred-sets/ref/test_named.predict

# Test 90: named labels at training time (csoaa)
{VW} --named_labels det,noun,verb --csoaa 3 -d train-sets/test_named_csoaa  -k -c --passes 10 --holdout_off -f models/test_named_csoaa.model
    train-sets/ref/test_named_csoaa_train.stderr

# Test 91: named labels at prediction (csoaa)
{VW} -i models/test_named_csoaa.model -t -d train-sets/test_named_csoaa -p test_named_csoaa.predict
    train-sets/ref/test_named_csoaa_test.stderr
    pred-sets/ref/test_named_csoaa.predict

# Test 92: check -q :: and -oaa inverse hash
printf '3 |f a b c |e x y z\n2 |f a y c |e x\n' | \
    {VW} --oaa 3 -q :: --invert_hash inv_hash.cmp && \
        tail -n +2 inv_hash.cmp > inv_hash.cmp.new && \
            rm inv_hash.cmp && \
                mv inv_hash.cmp.new inv_hash.cmp
    train-sets/ref/inv_hash.stderr
    pred-sets/ref/inv_hash.cmp

# Test 93:  check cb_adf with doubly robust option
{VW} --cb_adf --rank_all -d train-sets/cb_test.ldf -p cb_adf_dr.predict --cb_type dr
    train-sets/ref/cb_adf_dr.stderr
    pred-sets/ref/cb_adf_dr.predict

# Test 94: experience replay version of test 1
{VW} -k -l 20 --initial_t 128000 --power_t 1 -d train-sets/0001.dat \
    -c --passes 8 --invariant \
    --ngram 3 --skips 1 --holdout_off --replay_b 100
        train-sets/ref/0001-replay.stderr

# Test 95: named labels at training time (csoaa) with experience replay
{VW} --named_labels det,noun,verb --csoaa 3 \
    -d train-sets/test_named_csoaa -k -c --passes 10 --holdout_off \
    -f models/test_named_csoaa.model --replay_c 100
        train-sets/ref/test_named_csoaa_train-replay.stderr

# Test 96: backwards compatibility
printf '3 |f a b c |e x y z\n2 |f a y c |e x\n' | \
    {VW} -i simple_model --invert_hash inv_hash.cmp && \
        tail -n +2 inv_hash.cmp
   test-sets/ref/backwards.stderr
   test-sets/ref/backwards.stdout

# Test 97:
{VW} -d train-sets/0001.dat -f models/0097.model --save_resume
        train-sets/ref/0097.stderr

# Test 98: checking predictions as well
{VW} --preserve_performance_counters -d train-sets/0001.dat -i models/0097.model -p 0098.predict
    test-sets/ref/0098.stderr
    pred-sets/ref/0098.predict

# Test 99: checking predictions with testing
{VW} -d train-sets/0001.dat -i models/0097.model -p 0099.predict
    test-sets/ref/0099.stderr
    pred-sets/ref/0099.predict

# Test 100: action costs, no rollout
{VW} -k -c -d train-sets/sequence_data --passes 20 --invariant --search_rollout none --search_task sequence_ctg --search 5 --holdout_off
    train-sets/ref/sequence_data.ctg.train.stderr

# Test 101: active cover
{VW} --loss_function logistic --binary --active_cover -d train-sets/rcv1_mini.dat -f models/active_cover.model
    train-sets/ref/active_cover.stderr

# Test 102: active cover (predict)
{VW} -i models/active_cover.model -t -d test-sets/rcv1_small_test.data -p active_cover.predict
    test-sets/ref/active_cover.stderr
    pred-sets/ref/active_cover.predict

# Test 103: active cover oracular
{VW} --loss_function logistic --binary --active_cover --oracular -d ./train-sets/rcv1_small.dat
    train-sets/ref/active_cover_oracular.stderr

# Test 104: check cb_adf
{VW} --cb_adf -d train-sets/cb_test.ldf --cb_type mtr --noconstant
    train-sets/ref/cb_adf_mtr.stderr

# Test 105: train FTRL-Proximal early stopping
{VW} -k -d train-sets/0001.dat -f models/0001_ftrl.model --passes 10 --ftrl --ftrl_alpha 3.0 --ftrl_beta 0 --l1 0.9 --cache
    train-sets/ref/0001_ftrl_holdout.stderr

# Test 106: test FTRL-Proximal early stopping prediction
{VW} -k -t -d train-sets/0001.dat -i models/0001_ftrl.model -p 0001_ftrl_holdout.predict
    test-sets/ref/0001_ftrl_holdout_106.stderr
    pred-sets/ref/0001_ftrl_holdout.predict

# Test 107: train FTRL-Proximal no early stopping
{VW} -k -d train-sets/0001.dat -f models/0001_ftrl.model --passes 10 --ftrl --ftrl_alpha 0.01 --ftrl_beta 0 --l1 2 --cache --holdout_off
    train-sets/ref/0001_ftrl_holdout_off.stderr

# Test 108: test FTRL-Proximal no early stopping
{VW} -k -t -d train-sets/0001.dat -i models/0001_ftrl.model -p 0001_ftrl_holdout_off.predict --holdout_off
    test-sets/ref/0001_ftrl_holdout_off.stderr
    pred-sets/ref/0001_ftrl_holdout_off.predict

# Test 109: --probabilities --oaa
{VW} -d train-sets/probabilities.dat --probabilities --oaa=4 --loss_function=logistic -p oaa_probabilities.predict
   train-sets/ref/oaa_probabilities.stderr
   pred-sets/ref/oaa_probabilities.predict

# Test 110: --probabilities --csoaa_ldf=mc
{VW} -d train-sets/cs_test.ldf --probabilities --csoaa_ldf=mc --loss_function=logistic -p csoaa_ldf_probabilities.predict
   train-sets/ref/csoaa_ldf_probabilities.stderr
   pred-sets/ref/csoaa_ldf_probabilities.predict

# Test 111: Train a depenency parser with neural network and one_learner approach (lols)
{VW} -k -c -d train-sets/wsj_small.dparser.vw.gz -b 20 --search_task dep_parser --search 25 --search_alpha 1e-5 --search_rollin mix_per_roll --search_rollout oracle --one_learner --nn 5 --ftrl --search_history_length 3 --root_label 8
    train-sets/ref/search_dep_parser_one_learner.stderr

# Test 112: Train a depenency parser with cost_to_go
{VW} -k -c -d train-sets/wsj_small.dparser.vw.gz -b 20 --passes 6 --search_task dep_parser --search 25 --search_alpha 1e-5 --search_rollin mix_per_roll --search_rollout none --holdout_off --search_history_length 3 --root_label 8 --cost_to_go
    train-sets/ref/search_dep_parser_cost_to_go.stderr

# Test 113: Predictions with confidences
{VW} --confidence -d ./train-sets/rcv1_micro.dat --initial_t 0.1 -p confidence.preds
    train-sets/ref/confidence.stderr
    pred-sets/ref/confidence.preds

# Test 114: Over size example test
{VW} -d train-sets/x.txt
    train-sets/ref/oversize.stderr

# Test 115: Long Line test
{VW} -d train-sets/long_line -c -k
    train-sets/ref/long_line.stderr

# Test 116: MWT test
{VW} -d train-sets/cb_eval --multiworld_test f -p cb_eval.preds
    train-sets/ref/cb_eval.stderr
    pred-sets/ref/cb_eval.preds

# Test 117: Audit regressor of ftrl model (from test #107)
{VW} -d train-sets/0001.dat -i models/0001_ftrl.model  --audit_regressor ftrl.audit_regr
    train-sets/ref/ftrl_audit_regr.stderr
    train-sets/ref/ftrl.audit_regr

# Test 118: Audit regressor of csoaa model (from test #95)
{VW} -d train-sets/test_named_csoaa -i models/test_named_csoaa.model --audit_regressor csoaa.audit_regr
    train-sets/ref/csoaa_audit_regr.stderr
    train-sets/ref/csoaa.audit_regr

# Test 119: MWT learn test
{VW} -d train-sets/cb_eval --multiworld_test f --learn 2 -p mwt_learn.preds
    train-sets/ref/mwt_learn.stderr
    pred-sets/ref/mwt_learn.preds

# Test 120: MWT learn exclude test
{VW} -d train-sets/cb_eval --multiworld_test f --learn 2 --exclude_eval -p mwt_learn_exclude.preds
    train-sets/ref/mwt_learn_exclude.stderr
    pred-sets/ref/mwt_learn_exclude.preds

# Test 121: cb_explore
{VW} -d train-sets/rcv1_raw_cb_small.vw --cb_explore 2 --ngram 2 --skips 4 -b 24 -l 0.25 -p rcv1_raw_cb_explore.preds
    train-sets/ref/rcv1_raw_cb_explore.stderr
    pred-sets/ref/rcv1_raw_cb_explore.preds

# Test 122: Predictions with confidences after training
{VW} --confidence --confidence_after_training --initial_t 0.1 -d ./train-sets/rcv1_small.dat -p confidence_after_training.preds
    train-sets/ref/confidence_after_training.stderr
    pred-sets/ref/confidence_after_training.preds

# Test 123: cb_eval save/load #1
{VW} -d train-sets/cb_eval1 --multiworld_test f -f mwt.model -p cb_eval1.preds
    train-sets/ref/cb_eval1.stderr
    pred-sets/ref/cb_eval1.preds

# Test 124: cb_eval save/load #2
{VW} -d train-sets/cb_eval2 -i mwt.model -p cb_eval2.preds
    train-sets/ref/cb_eval2.stderr
    pred-sets/ref/cb_eval2.preds

# Test 125: arc-eager trasition-based dependency parser
{VW} -k -c -d train-sets/wsj_small.dparser.vw.gz -b 20 --search_task dep_parser --search 26 --search_alpha 1e-5 --search_rollin mix_per_roll --search_rollout oracle --one_learner --search_history_length 3 --root_label 8 --transition_system 2 --passes 8
    train-sets/ref/search_dep_parser_arceager.stderr

# Test 126: recall tree hello world
{VW} --quiet -d train-sets/gauss1k.dat.gz -f models/recall_tree_g100.model --recall_tree 100 -b 20 --loss_function logistic

# Test 127: recall_tree hello world predict-from-saved-model
{VW} -t -d train-sets/gauss1k.dat.gz -i models/recall_tree_g100.model
    train-sets/ref/recall_tree_gauss1k.stderr
    train-sets/ref/recall_tree_gauss1k.stdout

# Test 128: cb_explore_adf with epsilon-greedy exploration
{VW} --cb_explore_adf --epsilon 0.1 -d train-sets/cb_test.ldf --noconstant -p cbe_adf_epsilon.predict
    train-sets/ref/cbe_adf_epsilon.stderr
    pred-sets/ref/cbe_adf_epsilon.predict

# Test 129: cb_explore_adf with softmax exploration
{VW} --cb_explore_adf --softmax --lambda 1 -d train-sets/cb_test.ldf --noconstant -p cbe_adf_softmax.predict
    train-sets/ref/cbe_adf_softmax.stderr
    pred-sets/ref/cbe_adf_softmax.predict

# Test 130: cb_explore_adf with bagging exploration
{VW} --cb_explore_adf --bag 3 -d train-sets/cb_test.ldf --noconstant -p cbe_adf_bag.predict
    train-sets/ref/cbe_adf_bag.stderr
    pred-sets/ref/cbe_adf_bag.predict

# Test 131: cb_explore_adf with explore-first exploration
{VW} --cb_explore_adf --first 2 -d train-sets/cb_test.ldf --noconstant -p cbe_adf_first.predict
    train-sets/ref/cbe_adf_first.stderr
    pred-sets/ref/cbe_adf_first.predict

# Test 132: train a poisson model
{VW} --quiet -d train-sets/poisson.dat -f models/poisson.model --loss_function poisson --link poisson -b 2 -p poisson.train.predict
    train-sets/ref/poisson.train.stderr
    pred-sets/ref/poisson.train.predict

# Test 133: train a poisson model without invariant updates
{VW} --quiet -d train-sets/poisson.dat -f models/poisson.normalized.model --normalized --loss_function poisson --link poisson -b 2 -l 0.1 -p poisson.train.normalized.predict
    train-sets/ref/poisson.train.normalized.stderr
    pred-sets/ref/poisson.train.normalized.predict

# Test 134: second order online learning
{VW} --OjaNewton -d train-sets/0001.dat -f models/second_order.model -p second_order.predict
    train-sets/ref/second_order.stderr
    pred-sets/ref/second_order.predict

# Test 135: cb explore adf
{VW} -d train-sets/cb_adf_crash_1.data -f models/cb_adf_crash.model --cb_explore_adf --epsilon 0.05
    train-sets/ref/cb_adf_crash1.stderr

# Test 136: cb explore adf predict
{VW} -d train-sets/cb_adf_crash_2.data -i models/cb_adf_crash.model -t
    train-sets/ref/cb_adf_crash2.stderr

# Test 137: Fix for regression introduced by badeedb.
# Ensure audit output continues to work correctly in the presence of anon features.
# Github issue 1038 (https://github.com/JohnLangford/vowpal_wabbit/issues/1038)
{VW} --audit -d train-sets/audit.dat --noconstant
    train-sets/ref/audit.stderr
    train-sets/ref/audit.stdout

# Test 138: cb_explore_adf with cover exploration
{VW} --cb_explore_adf --cover 3 -d train-sets/cb_test.ldf --noconstant -p cbe_adf_cover.predict
    train-sets/ref/cbe_adf_cover.stderr
    pred-sets/ref/cbe_adf_cover.predict

# Test 139: cb_explore_adf with cover exploration + double robust
{VW} --cb_explore_adf --cover 3 --cb_type dr -d train-sets/cb_test.ldf --noconstant -p cbe_adf_cover_dr.predict
    train-sets/ref/cbe_adf_cover_dr.stderr
    pred-sets/ref/cbe_adf_cover_dr.predict

# Test 140: marginal features
{VW} --marginal f  -d train-sets/marginal_features --noconstant --initial_numerator 0.5 --initial_denominator 1.0 --decay 0.001 --holdout_off -c -k --passes 100 -f marginal_model
    train-sets/ref/marginal.stderr

# Test 141: marginal features test
{VW} -i marginal_model  -d train-sets/marginal_features --noconstant -t
    train-sets/ref/marginal_test.stderr

# Test 142: Evaluate exploration on contextal bandit data
{VW} --explore_eval --epsilon 0.2 -d train-sets/cb_test.ldf --noconstant -p explore_eval.predict
    train-sets/ref/explore_eval.stderr
    pred-sets/ref/explore_eval.predict

# Test 143: Test 1 using JSON
{VW} -k -l 20 --initial_t 128000 --power_t 1 -d train-sets/0001.json --json --chain_hash \
    -c --passes 8 --invariant \
    --ngram 3 --skips 1 --holdout_off
        train-sets/ref/0001.json.stderr

# Test 144: cb_explore_adf with cover exploration + double robust
{VW} --cb_explore_adf --cover 3 --cb_type dr -d train-sets/cb_test.json --json --chain_hash --noconstant -p cbe_adf_cover_dr.predict
    train-sets/ref/cbe_adf_cover_dr.json.stderr
    pred-sets/ref/cbe_adf_cover_dr.predict

# Test 145: mix labeled and unlabeled examples with --bootstrap bug:
# https://github.com/JohnLangford/vowpal_wabbit/issues/1111
{VW} --bootstrap 2 -d train-sets/labeled-unlabeled-mix.dat
    train-sets/ref/labeled-unlabeled-mix.stderr

# Test 146: cb_explore_adf with cover exploration + double robust (using more than 256 examples)
{VW} --cb_explore_adf --cover 3 --cb_type dr -d train-sets/cb_test256.json --json --chain_hash --noconstant -p cbe_adf_cover_dr256.predict
    train-sets/ref/cbe_adf_cover_dr256.json.stderr
    pred-sets/ref/cbe_adf_cover_dr256.predict

# Test 147: --scores --oaa
{VW} -d train-sets/probabilities.dat --scores --oaa=4 -p oaa_scores.predict
   train-sets/ref/oaa_scores.stderr
   pred-sets/ref/oaa_scores.predict

# Test 148:  check cb_adf with direct method option
{VW} --cb_adf -d train-sets/cb_test.ldf -p cb_adf_dm.predict --cb_type dm
    train-sets/ref/cb_adf_dm.stderr
    pred-sets/ref/cb_adf_dm.predict

# Test 149: initial_weight option is used
echo "1 | feature:1" | {VW} -a --initial_weight 0.1 --initial_t 0.3
    train-sets/ref/initial_weight.stderr
    train-sets/ref/initial_weight.stdout

# Test 150:  Test --sparse_weights with 148
{VW} --cb_adf -d train-sets/cb_test.ldf -p cb_adf_dm.predict --cb_type dm --sparse_weights
    train-sets/ref/sparse.stderr

# Test 151: lrqfa
{VW} --lrqfa aa3 -d train-sets/0080.dat
    train-sets/ref/0151.stderr

# Test 152: daemon on the foreground test
./daemon-test.sh --foreground --port 54250
    test-sets/ref/vw-daemon.stdout

# Test 153: marginal features
{VW} --marginal f  -d train-sets/marginal_features --noconstant --initial_numerator 0.5 --initial_denominator 1.0 --decay 0.001 --holdout_off -c -k --passes 100  --compete
    train-sets/ref/marginal_compete.stderr

# Test 154: ignore linear
{VW} -k --cache_file ignore_linear.cache --passes 10000 --holdout_off -d train-sets/0154.dat --noconstant --ignore_linear x -q xx
    train-sets/ref/ignore_linear.stderr

# Test 155: checking audit_regressor with --save_resume model
{VW} -d train-sets/0001.dat -i models/0097.model --save_resume --audit_regressor 0097.audit_regr
    train-sets/ref/0097.audit_regr.stderr
    train-sets/ref/0097.audit_regr

# Test 156: --cubic regression verification
./cubic-test.sh {VW}

# Test 157: save_resume without --preserve_performce_counters does not alter performance counters over multiple passes
{VW} -d train-sets/0001.dat -f models/sr.model  --passes 2 -c -k  -P 50 --save_resume
    train-sets/ref/157.stderr

# Test 158: test decision service json parsing
{VW} -d train-sets/decisionservice.json --dsjson --cb_explore_adf --epsilon 0.2 --quadratic GT -P 1 -p cbe_adf_dsjson.predict
    train-sets/ref/cbe_adf_dsjson.stderr
    pred-sets/ref/cbe_adf_dsjson.predict

# Test 159: test --bootstrap & --binary interaction
{VW} -d train-sets/rcv1_mini.dat --bootstrap 5 --binary -c -k --passes 2
    train-sets/ref/bootstrap_and_binary.stderr

# Test 160: test --bootstrap & --oaa interaction
# (Also adds -q :: and -P1 to get & verify perfect predictions in 2nd pass)
{VW} -d train-sets/multiclass --bootstrap 4 --oaa 10 -q :: --leave_duplicate_interactions  -c -k --passes 2 --holdout_off -P1
    train-sets/ref/bootstrap_and_oaa.stderr

# Test 161: --classweight
{VW} -d train-sets/0001.dat --classweight 1:2,0:3.1,-1:5
    train-sets/ref/classweight.stderr

# Test 162: --classweight with multiclass
{VW} --oaa 10 -d train-sets/multiclass --classweight 4:0,7:0.1,2:10 --classweight 10:3
    train-sets/ref/classweight_multiclass.stderr

# Test 163: --classweight with multiclass
{VW} --recall_tree 10 -d train-sets/multiclass --classweight 4:0,7:0.1 --classweight 2:10,10:3
    train-sets/ref/classweight_recall_tree.stderr

# Test 164: cs_active low mellowness
{VW} --cs_active 3 -d train-sets/cs_test --cost_max 2 --mellowness 0.01 --simulation --adax
    train-sets/ref/cs_active_0.01.stderr

# Test 165: cs_active high mellowness
{VW} --cs_active 3 -d train-sets/cs_test --cost_max 2 --mellowness 1.0 --simulation --adax
    train-sets/ref/cs_active_1.0.stderr

# Test 166: hash_seed train
{VW} --hash_seed 5 -d train-sets/rcv1_mini.dat --holdout_off --passes 2 -f hash_seed5.model -c -k --ngram 2 -q ::
    train-sets/ref/hash_seed_train.stderr

# Test 167: hash_seed test
{VW} -d train-sets/rcv1_mini.dat -i hash_seed5.model -t
    train-sets/ref/hash_seed_test.stderr

# Test 168: test cb with dm
{VW} -d train-sets/rcv1_raw_cb_small.vw -t -i cb_dm.reg
    train-sets/ref/rcv1_raw_cb_dm_test.stderr

# Test 169: test cbify large
{VW} -d train-sets/rcv1_multiclass.dat --cbify 2 --epsilon 0.05
    train-sets/ref/rcv1_multiclass.stderr

# Test 170: cbify adf, epsilon-greedy
{VW} --cbify 10 --cb_explore_adf --epsilon 0.05 -d train-sets/multiclass
    train-sets/ref/cbify_epsilon_adf.stderr

# Test 171: cbify cs, epsilon-greedy
{VW} --cbify 3 --cbify_cs --epsilon 0.05 -d train-sets/cs_cb
    train-sets/ref/cbify_epsilon_cs.stderr

# Test 172: cbify adf cs, epsilon-greedy
{VW} --cbify 3 --cbify_cs --cb_explore_adf --epsilon 0.05 -d train-sets/cs_cb
    train-sets/ref/cbify_epsilon_cs_adf.stderr

# Test 173: cbify adf, regcb
{VW} --cbify 10 --cb_explore_adf --cb_type mtr --regcb --mellowness 0.01 -d train-sets/multiclass
    train-sets/ref/cbify_regcb.stderr

# Test 174: cbify adf, regcbopt
{VW} --cbify 10 --cb_explore_adf --cb_type mtr --regcbopt --mellowness 0.01 -d train-sets/multiclass
    train-sets/ref/cbify_regcbopt.stderr

# Test 175: cbify ldf, regcbopt
{VW} -d train-sets/cs_test.ldf --cbify_ldf --cb_type mtr --regcbopt --mellowness 0.01
    train-sets/ref/cbify_ldf_regcbopt.stderr

# Test 176: same model on cluster mode
./same-model-test.sh

# Test 177: check --audit output is reproducible
printf '3 |f a b c |e x y z\n2 |f a y c |e x\n' | {VW} --oaa 3 -q ef --audit
    train-sets/ref/audit2.stdout

# Test 178: cb_adf, sharedfeatures
{VW}  --dsjson --chain_hash --cb_adf -d train-sets/no_shared_features.json
    train-sets/ref/no_shared_features.stderr

# Test 179: warm_cb warm start
{VW} --warm_cb 10 --cb_explore_adf --cb_type mtr --epsilon 0.05 --warm_start 3 --interaction 7 --choices_lambda 8 --warm_start_update --interaction_update -d train-sets/multiclass
    train-sets/ref/warm_cb.stderr

# Test 180: warm_cb warm start with lambda set containing 0/1
{VW} --warm_cb 10 --cb_explore_adf --cb_type mtr --epsilon 0.05 --warm_start 3 --interaction 7 --choices_lambda 8 --lambda_scheme 2 --warm_start_update --interaction_update -d train-sets/multiclass
    train-sets/ref/warm_cb_lambda_zeroone.stderr

# Test 181: warm_cb warm start with warm start update turned off
{VW} --warm_cb 10 --cb_explore_adf --cb_type mtr --epsilon 0.05 --warm_start 3 --interaction 7 --choices_lambda 8 --interaction_update -d train-sets/multiclass
    train-sets/ref/warm_cb_no_ws_upd.stderr

# Test 182: warm_cb warm start with interaction update turned off
{VW} --warm_cb 10 --cb_explore_adf --cb_type mtr --epsilon 0.0 --warm_start 3 --interaction 7 --choices_lambda 8 --warm_start_update -d train-sets/multiclass
    train-sets/ref/warm_cb_no_int_upd.stderr

# Test 183: warm_cb warm start with bandit warm start type (Sim-Bandit)
{VW} --warm_cb 10 --cb_explore_adf --cb_type mtr --epsilon 0.05 --warm_start 3 --interaction 7 --choices_lambda 1 --warm_start_update --interaction_update --sim_bandit -d train-sets/multiclass
    train-sets/ref/warm_cb_simbandit.stderr

# Test 184: warm_cb warm start with CYC supervised corruption
{VW} --warm_cb 10 --cb_explore_adf --cb_type mtr --epsilon 0.05 --warm_start 3 --interaction 7 --choices_lambda 8 --warm_start_update --interaction_update --corrupt_type_warm_start 2 --corrupt_prob_warm_start 0.5 -d train-sets/multiclass
    train-sets/ref/warm_cb_cyc.stderr

# Test 185: warm_cb warm start with input cost-sensitive examples
{VW} --warm_cb 3 --cb_explore_adf --cb_type mtr --epsilon 0.05 --warm_start 1 --interaction 2 --choices_lambda 8 --warm_start_update --interaction_update --warm_cb_cs -d train-sets/cs_cb
    train-sets/ref/warm_cb_cs.stderr

# Test 186: test counting examples with holdout_after option
{VW} -k -P 100 --holdout_after 500 -d train-sets/0002.dat
    train-sets/ref/holdout_after.stderr

# Test 187: test counting examples with holdout_after option with 2 passes on the training set
{VW} -k -P 100 --holdout_after 500 -d train-sets/0002.dat -c --passes 2
    train-sets/ref/holdout_after_2passes.stderr

# Test 188: test cb_adf with softmax
{VW} --cb_adf --rank_all -d train-sets/cb_adf_sm.data -p cb_adf_sm.predict --cb_type sm
    train-sets/ref/cb_adf_sm.stderr
    pred-sets/ref/cb_adf_sm.predict

# Test 189: test dsjson parser correctly processes checkpoint and dangling observation lines
{VW} -d train-sets/b1848_dsjson_parser_regression.txt --dsjson --chain_hash --cb_explore_adf -P 1 --extra_metrics metrics_skip.json
    train-sets/ref/b1848_dsjson_parser_regression.stderr
    test-sets/ref/metrics_skip.json

# Test 190: one-against-all with subsampling
{VW} -k --oaa 10 --oaa_subsample 5 -c --passes 10 -d train-sets/multiclass --holdout_off
    train-sets/ref/oaa_subsample.stderr

# Test 191: train coin betting
{VW} -k -d train-sets/0001.dat -f models/ftrl_coin.model --passes 1 --coin
    train-sets/ref/ftrl_coin.stderr

# Test 192: test coin betting
{VW} -k -t -d train-sets/0001.dat -i models/ftrl_coin.model -p ftrl_coin.predict
    test-sets/ref/ftrl_coin.stderr
    pred-sets/ref/ftrl_coin.predict

# Test 193: malformed examples, onethread, strict_parse failure
./negative-test.sh {VW} -d train-sets/malformed.dat --onethread --strict_parse
    train-sets/ref/malformed-onethread-strict_parse.stderr

# Test 194: malformed examples, strict_parse failure
./negative-test.sh {VW} -d train-sets/malformed.dat --strict_parse
    train-sets/ref/malformed-strict_parse.stderr

# Test 195: malformed examples success
{VW} -d train-sets/malformed.dat --onethread
    train-sets/ref/malformed.stderr

# Test 196: online contextual memory tree
{VW} -d train-sets/rcv1_smaller.dat --memory_tree 10 --learn_at_leaf --max_number_of_labels 2 --dream_at_update 0 --dream_repeats 3 --online --leaf_example_multiplier 10 --alpha 0.1 -l 0.001 -b 15 --passes 1 --loss_function squared --holdout_off
    train-sets/ref/cmt_rcv1_smaller_online.stderr

# Test 197: offline contextual memory tree
{VW} -d train-sets/rcv1_smaller.dat -k --memory_tree 10 --learn_at_leaf --max_number_of_labels 2 --dream_at_update 0 --dream_repeats 3 --leaf_example_multiplier 10 --alpha 0.1 -l 0.001 -b 15 -c --passes 2 --loss_function squared --holdout_off
    train-sets/ref/cmt_rcv1_smaller_offline.stderr

# Test 198: test cb_sample
{VW} --cb_sample --cb_explore_adf -d test-sets/cb_sample_seed.data -p cb_sample_seed.predict --random_seed 1234
    pred-sets/ref/cb_sample_seed.predict

# Test 199: CCB train then test
{VW} -d train-sets/ccb_test.dat --ccb_explore_adf -p ccb_test.predict
    train-sets/ref/ccb_test.stderr
    train-sets/ref/ccb_test.predict

# Test 200: cb_explore_adf with huge lambda softmax exploration
{VW} --cb_explore_adf --softmax --lambda 100000 -d train-sets/cb_test.ldf --noconstant -p cbe_adf_softmax_biglambda.predict
    train-sets/ref/cbe_adf_softmax_biglambda.stderr
    pred-sets/ref/cbe_adf_softmax_biglambda.predict

# Test 201: Test memory corruption issue in ccb_explore_adf where mtr was leaving a prediction behind
{VW} --ccb_explore_adf --ring_size 7 -d train-sets/ccb_reuse_small.data
    train-sets/ref/ccb_reuse_small.stderr

# Test 202: Test memory corruption issue in ccb_explore_adf where mtr was leaving a prediction behind
{VW} --ccb_explore_adf --ring_size 20 --dsjson --chain_hash -d train-sets/ccb_reuse_medium.dsjson
    train-sets/ref/ccb_reuse_medium.stderr

# Test 203: Basic test of cluster. Can't use the VW replacer as it will think this is a VW command append things like --onethread
python3 ./cluster_test.py --vw ../build/vowpalwabbit/vw --spanning_tree ../build/cluster/spanning_tree \
    --test_file test-sets/0001.dat --data_files train-sets/0001.dat train-sets/0002.dat \
    --prediction_file cluster.predict
        test-sets/ref/cluster.stderr
        test-sets/ref/cluster.stdout
        pred-sets/ref/cluster.predict

# Test 204: Test if options that are negative numbers are handled correctly
{VW} --classweight -1:0.5 --no_stdin
    test-sets/ref/negative-num-option.stderr

# Test 205: test cb_dro with softmax
{VW} --cb_dro --cb_adf --rank_all -d train-sets/cb_adf_sm.data -p cb_dro_adf_sm.predict --cb_type sm
    train-sets/ref/cb_dro_adf_sm.stderr
    pred-sets/ref/cb_dro_adf_sm.predict

# Test 206: Tests segfault that used to happen when audit, cache and interactions were combined.
{VW} -c -k --passes 2 -d train-sets/cache_interaction_audit.txt -q st --audit
    train-sets/ref/cache_interaction_audit.stdout
    train-sets/ref/cache_interaction_audit.stderr

# Test 207: Enable chain hash option for json example
{VW} --audit --json --chain_hash -d train-sets/chain_hash_json_test.json --invert_hash chain_hash_json_result.cmp --chain_hash && \
    tail -n +2 chain_hash_json_result.cmp > chain_hash_json_result.cmp.new && \
        rm chain_hash_json_result.cmp && \
            mv chain_hash_json_result.cmp.new chain_hash_json_result.cmp
    test-sets/ref/chain_hash_json_test.stderr
    test-sets/ref/chain_hash_json_test.stdout
    test-sets/ref/chain_hash_json_result.cmp

# Test 208: Enable chain hash option for text example
{VW} --audit -d train-sets/chain_hash_text_test.dat --invert_hash chain_hash_text_result.cmp --chain_hash && \
    tail -n +2 chain_hash_text_result.cmp > chain_hash_text_result.cmp.new && \
        rm chain_hash_text_result.cmp && \
            mv chain_hash_text_result.cmp.new chain_hash_text_result.cmp
    test-sets/ref/chain_hash_text_result.stderr
    test-sets/ref/chain_hash_text_result.stdout
    test-sets/ref/chain_hash_text_result.cmp

# Test 209: Test override epsilon value saved in a model
{VW} -i model-sets/epsilon.model -d train-sets/override_epsilon.txt --epsilon 0.3 -p override_epsilon.preds
    pred-sets/ref/override_epsilon.stderr
    pred-sets/ref/override_epsilon.preds

# Test 210: Ensure that all weights that exist in the model are present in the invert_hash output. Even if Audit did not see it.
# SkipC# - Do not remove this - this test breaks test generation by creating an infinite sized list containing this test case (many times)
{VW} -d train-sets/inv_hash_load_model_data1.txt -f inv_hash_load_model.vw --noconstant \
    && {VW} -d train-sets/inv_hash_load_model_data2.txt -i inv_hash_load_model.vw --noconstant --readable_model inv_hash_load_model.readable.txt --invert_hash inv_hash_load_model.invert.txt
    train-sets/ref/inv_hash_load_model.invert.txt
    train-sets/ref/inv_hash_load_model.readable.txt

# Test 211: cb_explore_adf with rnd exploration
{VW} --cb_explore_adf --rnd 1 -d train-sets/cb_test.ldf --noconstant -p cbe_adf_rnd.predict
    train-sets/ref/cbe_adf_rnd.stderr
    pred-sets/ref/cbe_adf_rnd.predict

# Test 212: Slates sanity check
{VW} --slates -d train-sets/slates_simple.txt -p slates_simple.predict
    train-sets/ref/slates_simple.stderr
    pred-sets/ref/slates_simple.predict

# Test 213: offset_tree, 2 actions
{VW} --ot 2 -k -d train-sets/offset_tree_000.dat -p offset_tree_000.pred -P 1
    test-sets/ref/offset_tree_000.stderr
    pred-sets/ref/offset_tree_000.pred

# Test 214: offset_tree, 3 actions
{VW} --ot 3 -k -d train-sets/offset_tree_001.dat -p offset_tree_001.pred -P 1
    test-sets/ref/offset_tree_001.stderr
    pred-sets/ref/offset_tree_001.pred

# Test 215: offset_tree, 4 actions
{VW} --ot 4 -k -d train-sets/offset_tree_002.dat -p offset_tree_002.pred -P 1
    test-sets/ref/offset_tree_002.stderr
    pred-sets/ref/offset_tree_002.pred

# Test 216: Regression test for crash on unlabelled data
{VW} --dsjson --chain_hash --slates -d train-sets/slates_simple_unlabeled.dsjson
    train-sets/ref/slates_simple_unlabeled.stderr

# Test 217: check plt training
{VW} -d train-sets/multilabel -f plt.model --plt 10 --sgd
    train-sets/ref/plt_multilabel.stderr

# Test 218: check default plt prediction
{VW} -t -d train-sets/multilabel -i plt.model -p plt_multilabel.predict
    train-sets/ref/plt_multilabel_predict.stderr
    pred-sets/ref/plt_multilabel.predict

# Test 219: check plt top-1 prediction
{VW} -t -d train-sets/multilabel -i plt.model -p plt_top1_multilabel.predict --top_k 1
    train-sets/ref/plt_top1_multilabel_predict.stderr
    pred-sets/ref/plt_top1_multilabel.predict

# Test 220: daemon test with json
./daemon-test.sh --json --port 54251
    test-sets/ref/vw-daemon.stdout

# Test 221: cbify adf, squarecb
{VW} --cbify 10 --cb_explore_adf --cb_type mtr --squarecb --gamma_scale 500 -d train-sets/multiclass
    train-sets/ref/cbify_squarecb.stderr

# Test 222: cbify adf, squarecb-elim
{VW} --cbify 10 --cb_explore_adf --cb_type mtr --squarecb --elim --gamma_scale 10 --mellowness 0.001 -d train-sets/multiclass
    train-sets/ref/cbify_squarecb_elim.stderr

# Test 223: cbify ldf, squarecb
{VW} -d train-sets/cs_test.ldf --cbify_ldf --cb_type mtr --squarecb --gamma_scale 500
    train-sets/ref/cbify_ldf_squarecb.stderr

# Test 224: cbify ldf, squarecb-elim
{VW} -d train-sets/cs_test.ldf --cbify_ldf --cb_type mtr --squarecb --elim --gamma_scale 10 --mellowness 0.001
    train-sets/ref/cbify_ldf_squarecb_elim.stderr

# Test 225: cbify regression dataset.  Use it with cats.
{VW} --cbify 4 --cbify_reg --min_value=185 --max_value=23959 --bandwidth 3000 -d train-sets/regression/cbify-reg.dat --passes 1 -b 18 --coin --loss_option 1
    train-sets/ref/cbify-reg-cats.stderr

# Test 226: cats train
{VW} --cats 4 --min_value=185 --max_value=23959 --bandwidth 3000 -d train-sets/cats.acpx --passes 1 -b 18 --coin --loss_option 1 -f cats.model
    train-sets/ref/cats-train.stderr

# Test 227: cats predict
{VW} -d train-sets/cats.acpx -i cats.model -p cats.predict
    train-sets/ref/cats-predict.stderr
    pred-sets/ref/cats.predict

# Test 228: cats-pdf train
{VW} --cats_pdf 4 --min_value=185 --max_value=23959 --bandwidth 2000 -d train-sets/cats.acpx --passes 1 -b 18 --coin --loss_option 1 -f cats-pdf.model
    train-sets/ref/cats-pdf-train.stderr

# Test 229: cats-pdf predict
{VW} -d train-sets/cats.acpx -i cats-pdf.model -p cats-pdf.predict
    train-sets/ref/cats-pdf-predict.stderr
    pred-sets/ref/cats-pdf.predict

# Test 230: cbify-reg
{VW} --cbify 2048 --cbify_reg --min_value=185 --max_value=23959 --bandwidth 10000 -d train-sets/regression/cbify-reg.dat --coin --loss_option 1
    train-sets/ref/cbify_reg.stderr

# Test 231: cbify-reg cb_discrete
{VW} --cbify 2048 --cbify_reg --cb_discrete --min_value=185 --max_value=23959 -d train-sets/regression/cbify-reg.dat --coin --loss_option 1
    train-sets/ref/cbify_reg_discrete.stderr

# Test 232: cbify-reg discrete cats_tree
{VW} --cbify 2048 --cbify_reg --cb_discrete --cats_tree 2048 --min_value=185 --max_value=23959 -d train-sets/regression/cbify-reg.dat --coin --loss_option 1
    train-sets/ref/cbify_reg_discrete_cats.stderr

# Test 233: CCB first slot loss
{VW} -d train-sets/ccb_losses.txt --ccb_explore_adf --epsilon 0 --cb_type ips
    train-sets/ref/ccb_1slot_loss.stderr

# Test 234: CCB all slots loss
{VW} -d train-sets/ccb_losses.txt --ccb_explore_adf --epsilon 0 --cb_type ips --all_slots_loss
    train-sets/ref/ccb_allslots_loss.stderr

# Test 235: big feature poison test 1
{VW} -d train-sets/big_feature_poison.dat --interactions aaaaa --noconstant
    train-sets/ref/big_feature_poison.stderr
    train-sets/ref/big_feature_poison.stdout

# Test 236: big feature poison test 2
{VW} -d train-sets/big_feature_poison.dat --interactions aaaaa --noconstant --power_t 0
    train-sets/ref/big_feature_poison_2.stderr
    train-sets/ref/big_feature_poison_2.stdout

# Test 237: test decision service json parsing including chain hashing
{VW} -d train-sets/decisionservice.json --dsjson --chain_hash --cb_explore_adf --epsilon 0.2 --quadratic GT -P 1 -p cbe_adf_dsjson_chain_hash.predict
    train-sets/ref/cbe_adf_dsjson_chain_hash.stderr
    pred-sets/ref/cbe_adf_dsjson_chain_hash.predict

# Test 238: same with test 142 but with empty shared features
{VW} --explore_eval --epsilon 0.2 -d train-sets/cb_test_with_empty_shared_feature.ldf --noconstant -p explore_eval.predict
    train-sets/ref/explore_eval_with_empty_shared_feature.stderr
    pred-sets/ref/explore_eval.predict

# Test 239: Flatbuffer Simple Label Test
{VW} -k -l 20 --initial_t 128000 --power_t 1 -d train-sets/0001.fb \
    -f models/0001_1.model --invariant --flatbuffer\
    --ngram 3 --skips 1 --holdout_off
        train-sets/ref/0001_fb.stderr

# Test 240: Flatbuffer CB Label Test
{VW} --cb_force_legacy --cb 2 -d train-sets/rcv1_raw_cb_small.fb \
     --flatbuffer
        train-sets/ref/rcv1_raw_cb_fb.stderr

# Test 241: Flatbuffer Multilabel Test
{VW} --multilabel_oaa 10 -d train-sets/multilabel.fb \
     --flatbuffer
        train-sets/ref/multilabel_fb.stderr

# Test 242: Flatbuffer Mutliclass Test
{VW} -d train-sets/multiclass.fb -k --ect 10 \
     --flatbuffer
         train-sets/ref/multiclass_fb.stderr

# Test 243: Flatbuffer CS Test
{VW} -k -d train-sets/cs.fb --invariant \
     --csoaa_ldf multiline --flatbuffer
         train-sets/ref/cs_fb.stderr

# Test 244: Flatbuffer CB_eval test
{VW} -d train-sets/rcv1_cb_eval.fb --cb 2 --eval \
     --flatbuffer
         train-sets/ref/rcv1_cb_eval_fb.stderr

# Test 245: Flatbuffer no label Test (LDA)
{VW} -k --lda 100 --lda_alpha 0.01 --lda_rho 0.01 --lda_D 1000 -l 1 -b 13 --minibatch 128 -d train-sets/wiki256_no_label.fb --flatbuffer
         train-sets/ref/no_label_fb.stderr

# Test 246: Flatbuffer CCB Label Test
{VW} --ccb_explore_adf -d train-sets/ccb.fb \
     --flatbuffer
         train-sets/ref/ccb_fb.stderr

# Test 247: cb_explore with cover epsilon decaying
{VW} --cb_explore 2 --cover 3 -d train-sets/cb_explore_cover.dat -f models/cover_e_dec.model -p cover_e_dec_train.pred
    train-sets/ref/cbe_cover_e_dec.stderr
    train-sets/ref/cover_e_dec_train.pred

# Test 248: cb_explore with cover epsilon decaying predict
{VW} --cb_explore 2 --cover 3 -d train-sets/cb_explore_cover.dat -i models/cover_e_dec.model -t -p cbe_cover_e_dec.predict
    train-sets/ref/cbe_cover_e_dec_predict.stderr
    pred-sets/ref/cbe_cover_e_dec.predict

# Test 249: cb_explore with cover epsilon fixed
{VW} --cb_explore 2 --cover 3 -d train-sets/cb_explore_cover.dat -f models/cover_e_fixed.model --epsilon 0.5
    train-sets/ref/cbe_cover_e_fixed.stderr

# Test 250: cb_explore with cover epsilon fixed predict
{VW} --cb_explore 2 --cover 3 -d train-sets/cb_explore_cover.dat -i models/cover_e_fixed.model --epsilon 0.5 -t -p cbe_cover_e_fixed.predict
    train-sets/ref/cbe_cover_e_fixed_predict.stderr
    pred-sets/ref/cbe_cover_e_fixed.predict

# Test 251: cb_explore_adf with cover exploration epsilon decaying
{VW} --cb_explore_adf --cover 3 -d train-sets/cb_test_medium.ldf --noconstant -f models/cover_adf_e_dec.model
    train-sets/ref/cbe_adf_cover_e_dec.stderr

# Test 252: cb_explore_adf with cover exploration epsilon decaying predict only
{VW} --cb_explore_adf --cover 3 -d train-sets/cb_test_medium.ldf --noconstant -p cbe_adf_cover_e_dec.predict -i models/cover_adf_e_dec.model -t
    train-sets/ref/cbe_adf_cover_e_dec_predict.stderr
    pred-sets/ref/cbe_adf_cover_e_dec.predict

# Test 253: cb_explore_adf with cover epsilon fixed
{VW} --cb_explore_adf --cover 3 -d train-sets/cb_test_medium.ldf -f models/cover_adf_e_fixed.model --epsilon 0.5
    train-sets/ref/cbe_adf_cover_e_fixed.stderr

# Test 254: cb_explore_adf with cover epsilon fixed predict
{VW} --cb_explore_adf --cover 3 -d train-sets/cb_test_medium.ldf -i models/cover_adf_e_fixed.model --epsilon 0.5 -t -p cbe_adf_cover_e_fixed.predict
    train-sets/ref/cbe_adf_cover_e_fixed_predict.stderr
    pred-sets/ref/cbe_adf_cover_e_fixed.predict

# Test 255: cb_explore_adf with synthcover exploration
{VW} --cb_explore_adf --synthcover --epsilon 0.01 -d train-sets/cb_test.ldf --noconstant -p cbe_adf_synthcover.predict
    train-sets/ref/cbe_adf_synthcover.stderr
    pred-sets/ref/cbe_adf_synthcover.predict

# Test 256: cb data consumed by ccb_explore_adf reduction
{VW} --ccb_explore_adf --dsjson --epsilon 0.2 -d train-sets/cb_as_ccb.json
    train-sets/ref/cb_as_ccb.stderr

# Test 257: CCB interactions with slot with default namespace
{VW} -d train-sets/ccb_test_interactions.dat --ccb_explore_adf --invert_hash w_out_slot_ns.interactions -q ::
    train-sets/ref/ccb_test_interactions.stderr
    train-sets/ref/w_out_slot_ns.interactions

# Test 258: cb with dr (see test 39)
{VW} --cb_force_legacy -d train-sets/rcv1_raw_cb_small.vw --cb 2 --cb_type dr --ngram 2 --skips 4 -b 24 -l 0.25
    train-sets/ref/rcv1_raw_cb_dr.stderr

# Test 259: cb with ips (see test 40)
{VW} --cb_force_legacy -d train-sets/rcv1_raw_cb_small.vw --cb 2 --cb_type ips --ngram 2 --skips 4 -b 24 -l 0.125
    train-sets/ref/rcv1_raw_cb_ips.stderr

# Test 260: cb with dm (see test 41)
{VW} --cb_force_legacy -d train-sets/rcv1_raw_cb_small.vw --cb 2 --cb_type dm --ngram 2 --skips 4 -b 24 -l 0.125 -f cb_dm.reg
    train-sets/ref/rcv1_raw_cb_dm.stderr

# Test 261: cb redirection when --eval (see test 74)
{VW} -d train-sets/rcv1_cb_eval --cb 2 --eval
    train-sets/ref/rcv1_cb_eval.stderr

# Test 262: cbify, epsilon-greedy (see test 76)
{VW} --cb_force_legacy --cbify 10 --epsilon 0.05 -d train-sets/multiclass
    train-sets/ref/cbify_epsilon_legacy.stderr

# Test 263: cbify, tau first (see test 77)
{VW} --cb_force_legacy --cbify 10 --first 5 -d train-sets/multiclass
    train-sets/ref/cbify_first_legacy.stderr

# Test 264: cbify, bag (see test 78)
{VW} --cb_force_legacy --cbify 10 --bag 7 -d train-sets/multiclass
    train-sets/ref/cbify_bag_legacy.stderr

# Test 265: cbify, cover (see test 79)
{VW} --cb_force_legacy --cbify 10 --cover 3 -d train-sets/multiclass --nounif
    train-sets/ref/cbify_cover_legacy.stderr

# Test 266: cb_explore (see test 121)
{VW} --cb_force_legacy -d train-sets/rcv1_raw_cb_small.vw --cb_explore 2 --ngram 2 --skips 4 -b 24 -l 0.25 -p rcv1_raw_cb_explore_legacy.preds
    train-sets/ref/rcv1_raw_cb_explore_legacy.stderr
    pred-sets/ref/rcv1_raw_cb_explore_legacy.preds

# Test 267: test cbify large (see test 169)
{VW} --cb_force_legacy -d train-sets/rcv1_multiclass.dat --cbify 2 --epsilon 0.05
    train-sets/ref/rcv1_multiclass_legacy.stderr

# Test 268: cbify cs, epsilon-greedy (see test 171)
{VW} --cb_force_legacy --cbify 3 --cbify_cs --epsilon 0.05 -d train-sets/cs_cb
    train-sets/ref/cbify_epsilon_cs_legacy.stderr

# Test 269: cb_explore with cover epsilon decaying (see test 249)
{VW} --cb_force_legacy --cb_explore 2 --cover 3 -d train-sets/cb_explore_cover.dat -f models/cover_e_dec.model
    train-sets/ref/cbe_cover_e_dec_legacy.stderr

# Test 270: cb_explore with cover epsilon decaying predict (see test 250)
{VW} --cb_explore 2 --cover 3 -d train-sets/cb_explore_cover.dat -i models/cover_e_dec.model -t -p cbe_cover_e_dec_legacy.predict
    train-sets/ref/cbe_cover_e_dec_predict_legacy.stderr
    pred-sets/ref/cbe_cover_e_dec_legacy.predict

# Test 271: cb_explore with cover epsilon fixed (see test 251)
{VW} --cb_force_legacy --cb_explore 2 --cover 3 -d train-sets/cb_explore_cover.dat -f models/cover_e_fixed.model --epsilon 0.5
    train-sets/ref/cbe_cover_e_fixed_legacy.stderr

# Test 272: cb_explore with cover epsilon fixed predict (see test 252)
{VW} --cb_explore 2 --cover 3 -d train-sets/cb_explore_cover.dat -i models/cover_e_fixed.model --epsilon 0.5 -t -p cbe_cover_e_fixed_legacy.predict
    train-sets/ref/cbe_cover_e_fixed_predict_legacy.stderr
    pred-sets/ref/cbe_cover_e_fixed_legacy.predict

# Test 273: cb evaluation (see test 74)
{VW} -d train-sets/rcv1_cb_eval --cb 2 --eval
    train-sets/ref/rcv1_cb_eval.stderr

# Test 274: 8.8.0 old model, test cb compat
{VW} -i model-sets/cb_compat_test.vwmodel -d train-sets/cb_compat_test.dat -p cb_compat_test.predict
    train-sets/ref/cb_old_model.compat.stderr
    pred-sets/ref/cb_compat_test.predict

# Test 275: vw --help
{VW} --help
    train-sets/ref/help.stderr
    train-sets/ref/help.stdout

# Test 276: vw --help with filtering
{VW} --cb_adf --help
    train-sets/ref/help_cbadf.stderr
    train-sets/ref/help_cbadf.stdout

# Test 277: cbzo: learn and save constant template model
# Note: Changing hyperparameters (-l, --radius etc.) or any options affecting the learning algorithm will require
# preparing the dataset again
{VW} -d train-sets/cbzo_constant.dat --holdout_off --cbzo --policy constant -l 0.001 --radius 0.1 -f models/cbzo_constant.model
    train-sets/ref/cbzo_constant.stderr
    train-sets/ref/cbzo_constant.stdout

# Test 278: cbzo: verify predictions of Test 277 model.
# Also ends up testing if important cmd-line options (--cbzo, --policy) are saved with the model.
{VW} -d train-sets/cbzo_constant.dat --holdout_off -t --radius 0.1 -i models/cbzo_constant.model -p cbzo_constant.preds
    pred-sets/ref/cbzo_constant.preds

# Test 279: cbzo: verify predictions without the intervention of model saving
{VW} -d train-sets/cbzo_constant.dat --holdout_off --cbzo --policy constant -l 0.001 --radius 0.1 -p cbzo_constant_online.preds
    pred-sets/ref/cbzo_constant_online.preds

# Test 280: cbzo: verify --readable_model file contents
{VW} -d train-sets/cbzo_constant.dat --holdout_off --cbzo --policy constant -l 0.001 --radius 0.1 --readable_model cbzo_constant_readable_model.txt
    train-sets/ref/cbzo_constant_readable_model.txt

# Test 281: cbzo: verify --invert_hash file contents
{VW} -d train-sets/cbzo_constant.dat --holdout_off --cbzo --policy constant -l 0.001 --radius 0.1 --invert_hash cbzo_constant_invert_hash.txt
    train-sets/ref/cbzo_constant_invert_hash.txt

# Test 282: cbzo: learn and save linear template model
# Note: Changing hyperparameters (-l, --l1, --radius etc.) or any options affecting the learning algorithm will require
# preparing the dataset again
{VW} -d train-sets/cbzo_linear.dat --holdout_off --cbzo --policy linear -l 0.0001 --radius 0.1 --l1 0.2 --l2 0.3 --no_bias_regularization -f models/cbzo_linear.model
    train-sets/ref/cbzo_linear.stderr
    train-sets/ref/cbzo_linear.stdout

# Test 283: cbzo: verify predictions of Test 282 model.
# Also ends up testing if important cmd-line options (--cbzo, --policy) are saved with the model.
{VW} -d train-sets/cbzo_linear.dat --holdout_off -t --radius 0.1 -i models/cbzo_linear.model -p cbzo_linear.preds
    pred-sets/ref/cbzo_linear.preds

# Test 284: cbzo: verify predictions without the intervention of model saving
{VW} -d train-sets/cbzo_linear.dat --holdout_off --cbzo --policy linear -l 0.0001 --radius 0.1 --l1 0.2 --l2 0.3 --no_bias_regularization -p cbzo_linear_online.preds
    pred-sets/ref/cbzo_linear_online.preds

# Test 285: cbzo: verify --readable_model file contents
{VW} -d train-sets/cbzo_linear.dat --holdout_off --cbzo --policy linear -l 0.0001 --radius 0.1 --l1 0.2 --l2 0.3 --no_bias_regularization --readable_model cbzo_linear_readable_model.txt
    train-sets/ref/cbzo_linear_readable_model.txt

# Test 286: cbzo: verify --invert_hash file contents
{VW} -d train-sets/cbzo_linear.dat --holdout_off --cbzo --policy linear -l 0.0001 --radius 0.1 --l1 0.2 --l2 0.3 --no_bias_regularization --invert_hash cbzo_linear_invert_hash.txt
    train-sets/ref/cbzo_linear_invert_hash.txt

# Test 287: vw test used in brew script
{VW} -d train-sets/houses --audit --nn 1
    train-sets/ref/houses.stderr
    train-sets/ref/houses.stdout

# Test 288: creating model using --save_resume to be tested with -q :: and --invert_hash
{VW} -d train-sets/ccb_test_interactions.dat --ccb_explore_adf -q :: -f models/288.model --save_resume --invert_hash ccb_quad.inv
    train-sets/ref/ccb_quad.stderr
    pred-sets/ref/ccb_quad.inv

# Test 289: checking invert_hash for ccb with --save_resume model and -q ::
{VW} -d train-sets/ccb_test_interactions.dat -i models/288.model --save_resume --invert_hash ccb_quad_save_resume.inv
    train-sets/ref/ccb_quad_save_resume.stderr
    pred-sets/ref/ccb_quad_save_resume.inv

# Test 290: Slates sanity check with interactions and invert hash
{VW} --slates -d train-sets/slates_simple_w_interactions.txt -p slates_simple_w_interactions.predict -q :: --invert_hash slates_w_interactions.inv
    train-sets/ref/slates_simple_w_interactions.stderr
    pred-sets/ref/slates_simple_w_interactions.predict
    pred-sets/ref/slates_w_interactions.inv

# Test 291: test -q :: with many interactions
{VW} -d train-sets/ccb_lots_of_interactions.dat --ccb_explore_adf -q :: --invert_hash ccb_lots_of_interactions.inv
    train-sets/ref/ccb_lots_of_interactions.stderr
    pred-sets/ref/ccb_lots_of_interactions.inv

# Test 292: Test search_neighbor_features argument
{VW} -k -c -d train-sets/sequence_data --passes 2 --search_rollout ref --search_alpha 1e-8 --search_task sequence --search 5 --holdout_off --search_neighbor_features -3:w,-2:w,-1:w,1:w,2:w,3:w,-3:e,-2:e,-1:e,1:e,2:e,3:e,-3:s,-2:s,-1:s,1:s,2:s,3:s
train-sets/ref/slates_simple_w_interactions.stderr
    train-sets/ref/search_neighbor_features.train.stderr

# Test 293: test -q :: with explicit interactions
{VW} -d train-sets/ccb_lots_of_interactions_mini.dat --ccb_explore_adf -q :: -q AB --interactions AAA --interactions ::: --invert_hash ccb_implicit_and_explicit_interactions.inv
    train-sets/ref/ccb_implicit_and_explicit_interactions.stderr
    pred-sets/ref/ccb_implicit_and_explicit_interactions.inv

# Test 294: test -q :: with explicit interactions and ignore
{VW} -d train-sets/ccb_lots_of_interactions_mini.dat --ignore C --ccb_explore_adf -q :: -q AB --interactions AAA --interactions ::: --invert_hash ccb_implicit_explicit_ignore_interactions.inv
    train-sets/ref/ccb_implicit_explicit_ignore_interactions.stderr
    pred-sets/ref/ccb_implicit_explicit_ignore_interactions.inv

# Test 295: Test interact reduction
{VW} -d train-sets/interact.dat -p t288.predict --interact ab --readable_model t288.readable
    test-sets/ref/t288.stderr
    pred-sets/ref/t288.predict
    pred-sets/ref/t288.readable

# Test 296: FTRL readable model test
# TODO: investigate slow convergence
{VW} -d train-sets/regression_simple.txt --noconstant --ftrl --invert_hash ftrl.readable
    train-sets/ref/ftrl.readable

# Test 297: pistol readable model test
{VW} -d train-sets/regression_simple.txt --noconstant --pistol --invert_hash pistol.readable
    train-sets/ref/pistol.readable

# Test 298: coin readable model test
{VW} -d train-sets/regression_simple.txt --noconstant --coin --invert_hash coin.readable
    train-sets/ref/coin.readable

# Test 299: generate cb model
{VW} -d train-sets/cb_as_ccb.json --dsjson --cb_explore_adf --save_resume -f models/cb_model.bin
    train-sets/ref/cb_as_ccb.cb.stderr

# Test 300: load cb model into ccb learner
{VW} -d train-sets/cb_as_ccb.json --dsjson --ccb_explore_adf --save_resume -i models/cb_model.bin
    train-sets/ref/cb_as_ccb.ccb.stderr

# Test 301: memory_tree create model
{VW} -d train-sets/aloi_short_train.dat --memory_tree 1204 --learn_at_leaf --max_number_of_labels 1000 --dream_at_update 0 \
    --dream_repeats 20 --online --leaf_example_multiplier 10 -f cmt.model
    train-sets/ref/cmt_train_model.stderr

# Test 302: memory_tree load model
{VW} -d test-sets/aloi_short_test.dat -i cmt.model
    train-sets/ref/cmt_test_model.stderr

# Test 303: cb file with no extra newline at the end
{VW} --cb_explore_adf --epsilon 0.1 -d train-sets/cb_test_nonewline.ldf --noconstant -p cbe_adf_nonewline.predict
    train-sets/ref/cbe_adf_nonewline.stderr
    pred-sets/ref/cbe_adf_nonewline.predict

# Test 304: ccb file with no extra newline at the end
{VW} --ccb_explore_adf  -d train-sets/ccb_test_nonewline.dat -p ccb_test_nonewline.predict
    train-sets/ref/ccb_test_nonewline.stderr
    train-sets/ref/ccb_test_nonewline.predict

# Test 305: slates file with no extra newline at the end
{VW} --slates -d train-sets/slates_simple_nonewline.txt -p slates_simple_nonewline.predict
    train-sets/ref/slates_simple_nonewline.stderr
    pred-sets/ref/slates_simple_nonewline.predict

# Test 306: cb json dataset with zero feature values
{VW} --cb_explore_adf --dsjson -d train-sets/cb_features_w_zero_vals.dsjson -p cb_zero_feature_vals_dsjson.predict
    train-sets/ref/cb_zero_feature_vals_dsjson.stderr
    pred-sets/ref/cb_zero_feature_vals_dsjson.predict

# Test 307: cb text dataset with zero feature values
{VW} --cb_explore_adf -d train-sets/cb_features_w_zero_vals.dat -p cb_zero_feature_vals.predict
    train-sets/ref/cb_zero_feature_vals.stderr
    pred-sets/ref/cb_zero_feature_vals.predict

# Test 308: ccb text dataset with zero feature values in actions/slot/shared feature
{VW} --ccb_explore_adf -d train-sets/ccb_zero_value_features.dat
    train-sets/ref/ccb_zero_value_features.stderr

# Test 309: slate text dataset with zero feature values in actions/slot/shared feature
{VW} --slates -d train-sets/slates_zero_value_features.txt
    train-sets/ref/slates_zero_value_features.stderr

# Test 310: cats predict room tempertature learn
{VW} -d train-sets/cats_room_temp.json --cats 32 --bandwidth 3 --min_value 0 --max_value 100 -f models/cats_room_temp.model --coin --json --chain_hash --epsilon 0.5
    train-sets/ref/cats_room_temp.stderr

# Test 311: cats predict room tempertature learn
{VW} -d train-sets/cats_room_temp.json -i models/cats_room_temp.model --coin --json --chain_hash -p cats_room_temp.predict
    train-sets/ref/cats_room_temp_pred.stderr
    pred-sets/ref/cats_room_temp.predict

# Test 312: test extra_metrics
{VW} -d train-sets/decisionservice.json --dsjson --cb_explore_adf --epsilon 0.2 --quadratic GT -P 1 -p cbe_adf_dsjson.predict --extra_metrics metrics.json
    train-sets/ref/cbe_adf_dsjson_metrics.stderr
    pred-sets/ref/cbe_adf_dsjson.predict
    test-sets/ref/metrics.json

# Test 313: test extra_metrics
{VW}  -d train-sets/rcv1_raw_cb_small.vw --cb 2 --cb_type dr --ngram 2 --skips 4 -b 24 -l 0.25 --extra_metrics metrics_2.json
    train-sets/ref/rcv1_raw_cb_dr_metrics.stderr
    test-sets/ref/metrics_2.json

# Test 314: squarecb save_load, save model
{VW} -d train-sets/cb_load.dat --cb_explore_adf -q UA --squarecb -f models/sqcb_ld.model --save_resume
    train-sets/ref/squarecb_save.stderr

# Test 315: squarecb save_load, load model
{VW} -d train-sets/cb_load.dat --cb_explore_adf -q UA --squarecb -i models/sqcb_ld.model -t
    train-sets/ref/squarecb_load.stderr

# Test 316: test extra_metrics with djson timestamps
{VW} -d train-sets/dsjson_cb.json --dsjson --cb_explore_adf --epsilon 0.2 --quadratic GT --extra_metrics metrics_time.json
    train-sets/ref/metrics_time.stderr
    test-sets/ref/metrics_time.json

# Test 317: bfgs preconditioner overflowing test
{VW} -c -k -d train-sets/rcv1_small.dat --bfgs --passes 12 -f models/bfgs_precon.model --save_resume
    train-sets/ref/bfgs_train.stderr

# Test 318: test extra_metrics with djson ccb
{VW} -d train-sets/ccb_data.json --dsjson --ccb_explore_adf --extra_metrics metrics_ccb.json
    train-sets/ref/metrics_ccb.stderr
    test-sets/ref/metrics_ccb.json

# Test 319: test extra_metrics with djson ccb, without event_id
{VW} -d train-sets/ccb_data_noevent.json --dsjson --ccb_explore_adf --extra_metrics metrics_ccb_noevent.json
    train-sets/ref/metrics_ccb_noevent.stderr
    test-sets/ref/metrics_ccb_noevent.json

# Test 320: first save_load, save model
{VW} -d train-sets/cb_load.dat --cb_explore_adf -q UA --first 130 -f models/first_ld.model --save_resume
    train-sets/ref/first_save.stderr

# Test 321: first save_load, load model
{VW} -d train-sets/cb_load.dat --cb_explore_adf -q UA -i models/first_ld.model -t
    train-sets/ref/first_load.stderr

# Test 322: regcb save_load, save model
{VW} -d train-sets/cb_load.dat --cb_explore_adf -q UA --regcb -f models/regcb_ld.model --save_resume --mellowness .001
    train-sets/ref/regcb_save.stderr

# Test 323: regcb save_load, load model
{VW} -d train-sets/cb_load.dat --cb_explore_adf -q UA --regcb -i models/regcb_ld.model -t
    train-sets/ref/regcb_load.stderr

# Test 324: test dsjson with some errors
# Since logging is not thread safe, diff might fail randomnly. Added onethread to minimize error
# Line 57 of ccb_data_parse_error.json has a missing quote on purpose
{VW} -d train-sets/ccb_data_parse_error.json --dsjson --ccb_explore_adf --extra_metrics metrics_ccb_parse_error.json --onethread
    train-sets/ref/metrics_ccb_parse_error.stderr
    test-sets/ref/metrics_ccb_parse_error.json

# Test 325: test dsjson with some errors and limit output
# Since logging is not thread safe, diff might fail randomnly. Added onethread to minimize error
# Line 57 of ccb_data_parse_error.json has a missing quote on purpose
# shares same metric file as test 324
{VW} -d train-sets/ccb_data_parse_error.json --dsjson --ccb_explore_adf --extra_metrics metrics_ccb_parse_error.json --onethread --limit_output 1
    train-sets/ref/metrics_ccb_parse_error_limit.stderr
    test-sets/ref/metrics_ccb_parse_error.json

# Test 326: test dsjson with some errors with quiet
# Since logging is not thread safe, diff might fail randomnly. Added onethread to minimize error
# Line 57 of ccb_data_parse_error.json has a missing quote on purpose
# shares same metric file as test 324
{VW} -d train-sets/ccb_data_parse_error.json --dsjson --ccb_explore_adf --extra_metrics metrics_ccb_parse_error.json --onethread --quiet
    train-sets/ref/metrics_ccb_parse_error_quiet.stderr
    test-sets/ref/metrics_ccb_parse_error.json

# Test 327: simple cb dsjson
# Required for having side-by-side comparison with the same one with pdrop from 328
{VW} -d train-sets/cb_simple.json --dsjson --cb_explore_adf --invert_hash cb_simple_invert_hash.txt && \
        tail -n +2 cb_simple_invert_hash.txt > cb_simple_invert_hash.txt.new && \
            rm cb_simple_invert_hash.txt && \
                mv cb_simple_invert_hash.txt.new cb_simple_invert_hash.txt
    train-sets/ref/cb_simple.stderr
    train-sets/ref/cb_simple_invert_hash.txt

# Test 328: simple cb dsjson with pdrop
# Required for having side-by-side comparison with the same one without pdrop from 327
# TODO: update stderr when reported metrics pdrop issue is fixed
{VW} -d train-sets/cb_simple_pdrop.json --dsjson --cb_explore_adf --invert_hash cb_simple_pdrop_invert_hash.txt && \
        tail -n +2 cb_simple_pdrop_invert_hash.txt > cb_simple_pdrop_invert_hash.txt.new && \
            rm cb_simple_pdrop_invert_hash.txt && \
                mv cb_simple_pdrop_invert_hash.txt.new cb_simple_pdrop_invert_hash.txt
    train-sets/ref/cb_simple_pdrop.stderr
    train-sets/ref/cb_simple_pdrop_invert_hash.txt

# Test 329: simple cb dsjson with pdrop=1 (unsupported)
{VW} -d train-sets/cb_simple_pdrop1.json --dsjson --cb_explore_adf
    train-sets/ref/cb_simple_pdrop1.stderr

# Test 330: simple ccb dsjson
# Required for having side-by-side comparison with the same one with pdrop from 331
{VW} -d train-sets/ccb_simple.json --dsjson --ccb_explore_adf --invert_hash ccb_simple_invert_hash.txt && \
        tail -n +2 ccb_simple_invert_hash.txt > ccb_simple_invert_hash.txt.new && \
            rm ccb_simple_invert_hash.txt && \
                mv ccb_simple_invert_hash.txt.new ccb_simple_invert_hash.txt
    train-sets/ref/ccb_simple.stderr
    train-sets/ref/ccb_simple_invert_hash.txt

# Test 331: simple ccb dsjson with pdrop
# Required for having side-by-side comparison with the same one without pdrop from 330
# TODO: update stderr when reported metrics pdrop issue is fixed
{VW} -d train-sets/ccb_simple_pdrop.json --dsjson --ccb_explore_adf --invert_hash ccb_simple_pdrop_invert_hash.txt && \
        tail -n +2 ccb_simple_pdrop_invert_hash.txt > ccb_simple_pdrop_invert_hash.txt.new && \
            rm ccb_simple_pdrop_invert_hash.txt && \
                mv ccb_simple_pdrop_invert_hash.txt.new ccb_simple_pdrop_invert_hash.txt
    train-sets/ref/ccb_simple_pdrop.stderr
    train-sets/ref/ccb_simple_pdrop_invert_hash.txt

# Test 332: regression test for #3062
{VW} -d train-sets/issue3062.txt --cb_explore 2 --cb_force_legacy --save_resume -f issue3062.model
    train-sets/ref/issue3062train.stderr

# Test 333: regression test for #3062
{VW} -d train-sets/issue3062.txt -t --cb_explore 2 --cb_force_legacy --save_resume -i issue3062.model
    train-sets/ref/issue3062test.stderr

# Test 334: test cb_dro with softmax and cb_explore_adf
{VW} --cb_dro --cb_explore_adf --rank_all -d train-sets/cb_adf_sm.data -p cb_dro_explore_adf_sm.predict --cb_type sm
    train-sets/ref/cb_dro_explore_adf_sm.stderr
    pred-sets/ref/cb_dro_explore_adf_sm.predict

# Test 335: test --baseline
{VW} -d train-sets/0001.dat --baseline
    train-sets/ref/baseline_test.stderr

# Test 336:
{VW} -d train-sets/dupeindex_self.dat --noconstant --ignore_linear a --interactions aa --quiet  --invert_hash dupeindex_self_quadratic.txt
    train-sets/ref/dupeindex_self_quadratic.txt

# Test 337:
{VW} -d train-sets/dupeindex_self.dat --noconstant --ignore_linear a --interactions aaa --quiet --invert_hash dupeindex_self_cubic.txt
    train-sets/ref/dupeindex_self_cubic.txt

# Test 338:
{VW} -d train-sets/dupeindex_self.dat --noconstant --ignore_linear a --interactions aaaa --quiet --invert_hash dupeindex_self_quartic.txt
    train-sets/ref/dupeindex_self_quartic.txt

# Test 339:
{VW} -d train-sets/cb_multi_cost.dat --cb 4 --cb_force_legacy
    train-sets/ref/cb_multi_cost_legacy.stderr

# Test 340:
{VW} -d train-sets/cb_multi_cost.dat --cb 4
    train-sets/ref/cb_multi_cost.stderr

# Test 341: csoaa_ldf with shared features
{VW} -d train-sets/cs_shared.ldf --csoaa_ldf m
    train-sets/ref/cs_shared_ldf.stderr

<<<<<<< HEAD
# Test 342: cats save with predictions
{VW} --cats 32 --bandwidth 1 --min_value 0 --max_value 32 --json --chain_hash --coin --epsilon 0.2 -q :: -d train-sets/cats_train.json -f models/cats_train.model -p cats_save.predict --save_resume
    train-sets/ref/cats_save.stderr
    pred-set/ref/cats_save.predict

# Test 343: cats load with predictions
{VW} --cats 32 --bandwidth 1 --min_value 0 --max_value 32 --json --chain_hash --coin --epsilon 0.2 -q :: -d train-sets/cats_train.json -i models/cats_train.model -p cats_load.predict --save_resume
    train-sets/ref/cats_load.stderr
    pred-set/ref/cats_load.predict
=======
# Test 342: check cb_adf with cache (part1 - no cache, but generate one)
{VW} --cb_adf -k --cache_file models/cb_test_cache.ldf.cache -d train-sets/cb_test.ldf
    train-sets/ref/cb_adf_mtr_cache.stderr

# Test 343: check cb_adf with cache (part2 - run with cache)
{VW} --cb_adf --cache_file models/cb_test_cache.ldf.cache -d train-sets/cb_test.ldf
    train-sets/ref/cb_adf_mtr_cache_2.stderr

# Test 344: check cb_adf with multiple passes
{VW} --cb_adf -c --passes 2 -d train-sets/cb_adf_multipass_crash_1.data --holdout_off
    train-sets/ref/cb_adf_multipass_crash_1.stderr

# Test 345: check cb with multiple passes
{VW} -d train-sets/cb_multi_cost.dat --cb 4 -k -c --passes 2 --holdout_off
    train-sets/ref/cb_multi_cost_multipass.stderr

# Test 346: check legacy mode cb with multiple passes
{VW} -d train-sets/cb_multi_cost.dat --cb 4 -k -c --passes 2 --holdout_off --cb_force_legacy
    train-sets/ref/cb_multi_cost_multipass_legacy.stderr
>>>>>>> ecadd8d8

# Do not delete this line or the empty line above it<|MERGE_RESOLUTION|>--- conflicted
+++ resolved
@@ -2465,36 +2465,34 @@
 {VW} -d train-sets/cs_shared.ldf --csoaa_ldf m
     train-sets/ref/cs_shared_ldf.stderr
 
-<<<<<<< HEAD
-# Test 342: cats save with predictions
+# Test 342: check cb_adf with cache (part1 - no cache, but generate one)
+{VW} --cb_adf -k --cache_file models/cb_test_cache.ldf.cache -d train-sets/cb_test.ldf
+    train-sets/ref/cb_adf_mtr_cache.stderr
+
+# Test 343: check cb_adf with cache (part2 - run with cache)
+{VW} --cb_adf --cache_file models/cb_test_cache.ldf.cache -d train-sets/cb_test.ldf
+    train-sets/ref/cb_adf_mtr_cache_2.stderr
+
+# Test 344: check cb_adf with multiple passes
+{VW} --cb_adf -c --passes 2 -d train-sets/cb_adf_multipass_crash_1.data --holdout_off
+    train-sets/ref/cb_adf_multipass_crash_1.stderr
+
+# Test 345: check cb with multiple passes
+{VW} -d train-sets/cb_multi_cost.dat --cb 4 -k -c --passes 2 --holdout_off
+    train-sets/ref/cb_multi_cost_multipass.stderr
+
+# Test 346: check legacy mode cb with multiple passes
+{VW} -d train-sets/cb_multi_cost.dat --cb 4 -k -c --passes 2 --holdout_off --cb_force_legacy
+    train-sets/ref/cb_multi_cost_multipass_legacy.stderr
+
+# Test 347: cats save with predictions
 {VW} --cats 32 --bandwidth 1 --min_value 0 --max_value 32 --json --chain_hash --coin --epsilon 0.2 -q :: -d train-sets/cats_train.json -f models/cats_train.model -p cats_save.predict --save_resume
     train-sets/ref/cats_save.stderr
     pred-set/ref/cats_save.predict
 
-# Test 343: cats load with predictions
+# Test 348: cats load with predictions
 {VW} --cats 32 --bandwidth 1 --min_value 0 --max_value 32 --json --chain_hash --coin --epsilon 0.2 -q :: -d train-sets/cats_train.json -i models/cats_train.model -p cats_load.predict --save_resume
     train-sets/ref/cats_load.stderr
     pred-set/ref/cats_load.predict
-=======
-# Test 342: check cb_adf with cache (part1 - no cache, but generate one)
-{VW} --cb_adf -k --cache_file models/cb_test_cache.ldf.cache -d train-sets/cb_test.ldf
-    train-sets/ref/cb_adf_mtr_cache.stderr
-
-# Test 343: check cb_adf with cache (part2 - run with cache)
-{VW} --cb_adf --cache_file models/cb_test_cache.ldf.cache -d train-sets/cb_test.ldf
-    train-sets/ref/cb_adf_mtr_cache_2.stderr
-
-# Test 344: check cb_adf with multiple passes
-{VW} --cb_adf -c --passes 2 -d train-sets/cb_adf_multipass_crash_1.data --holdout_off
-    train-sets/ref/cb_adf_multipass_crash_1.stderr
-
-# Test 345: check cb with multiple passes
-{VW} -d train-sets/cb_multi_cost.dat --cb 4 -k -c --passes 2 --holdout_off
-    train-sets/ref/cb_multi_cost_multipass.stderr
-
-# Test 346: check legacy mode cb with multiple passes
-{VW} -d train-sets/cb_multi_cost.dat --cb 4 -k -c --passes 2 --holdout_off --cb_force_legacy
-    train-sets/ref/cb_multi_cost_multipass_legacy.stderr
->>>>>>> ecadd8d8
 
 # Do not delete this line or the empty line above it
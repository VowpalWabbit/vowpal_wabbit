--- conflicted
+++ resolved
@@ -1650,22 +1650,6 @@
 {VW} -d train-sets/cs_test.ldf --cbify_ldf --cb_type mtr --regcbopt --mellowness 0.01
     train-sets/ref/cbify_ldf_regcbopt.stderr
 
-<<<<<<< HEAD
-# Test 176: offset_tree, 2 actions
-{VW} --ot 2 -k -d train-sets/offset_tree_000.dat -p offset_tree_000.pred -P 1
-    test-sets/ref/offset_tree_000.stderr
-    pred-sets/ref/offset_tree_000.pred
-
-# Test 177: offset_tree, 3 actions
-{VW} --ot 3 -k -d train-sets/offset_tree_001.dat -p offset_tree_001.pred -P 1
-    test-sets/ref/offset_tree_001.stderr
-    pred-sets/ref/offset_tree_001.pred
-
-# Test 178: offset_tree, 4 actions
-{VW} --ot 4 -k -d train-sets/offset_tree_002.dat -p offset_tree_002.pred -P 1
-    test-sets/ref/offset_tree_002.stderr
-    pred-sets/ref/offset_tree_002.pred
-=======
 # Test 176: same model on cluster mode
 ./same-model-test.sh
 
@@ -1764,5 +1748,19 @@
     train-sets/ref/ccb_test.stderr
     train-sets/ref/ccb_test.predict
 
-# Do not delete this line or the empty line above it
->>>>>>> 582fec50
+# Test 200: offset_tree, 2 actions
+{VW} --ot 2 -k -d train-sets/offset_tree_000.dat -p offset_tree_000.pred -P 1
+    test-sets/ref/offset_tree_000.stderr
+    pred-sets/ref/offset_tree_000.pred
+
+# Test 201: offset_tree, 3 actions
+{VW} --ot 3 -k -d train-sets/offset_tree_001.dat -p offset_tree_001.pred -P 1
+    test-sets/ref/offset_tree_001.stderr
+    pred-sets/ref/offset_tree_001.pred
+
+# Test 202: offset_tree, 4 actions
+{VW} --ot 4 -k -d train-sets/offset_tree_002.dat -p offset_tree_002.pred -P 1
+    test-sets/ref/offset_tree_002.stderr
+    pred-sets/ref/offset_tree_002.pred
+
+# Do not delete this line or the empty line above it
#!/usr/bin/env perl
#
# Test suite for vw:
#
# You may add arbitrary (train/test/varying-options) tests
# by adding data files and their expected reference STDOUT and STDERR
#
# See __DATA__ below for how to add more tests
#
require 5.008;
use warnings;

use Getopt::Std;
use File::Basename;

use vars qw($opt_d $opt_D $opt_c $opt_e $opt_f
            $opt_E $opt_o $opt_w $opt_y $opt_t
            $opt_v $opt_V $opt_O);

my $Epsilon = 1e-4;

my $VW;

# External utilities we use. See init() for Windows specific actions.
my $Diff = 'diff';
my $Cat = 'cat';

$ENV{'PATH'} = '../build/vowpalwabbit:test:../vowpalwabbit:vowpalwabbit:.:' . $ENV{'PATH'};

# -V prefixes valgrind like this, we should adjust the default
# options over time to what looks most useful.
my $Valgrind = 'valgrind --quiet --error-exitcode=100 --track-origins=yes --leak-check=full';

# -- timeout is part of GNU coreutils, some systems may not have it
my $TimeOut = '';
my $TimeOutSec = 80;    # max allowed time for single vw command run

# By default, we run all tests in the list
my $FullRun = 1;
my $ErrorCount = 0;

# These --side-by-side diff opts are used to make the
# fuzzy-compare easier: just split on '|' and compare numeric values
# word by word:
# NOTE: -W 160 is sufficient for most outputs.
#       --bfgs prints widest (134 chars-per-line)
my $DiffOpts = '-N --minimal --suppress-common-lines --ignore-all-space --strip-trailing-cr --side-by-side -W 160';
$WordSplit = "[ \t:,@]+";

# These diff options are used for the diff we want to show the user
# The intent is to make them easier to parse (and compare values) by a human
my $DisplayDiffOpts = '-u --minimal';

my @PathAdd = qw(. .. ../vowpalwabbit);

my @ToTest = ();

# __DATA__ test counter
my $TestNo = 0;

sub v($;@) {
    my $verbose_level = shift @_;
    return unless ($opt_v >= $verbose_level);
    if (@_ == 1) {
        print STDERR @_;
    } else {
        printf STDERR @_;
    }
}

sub usage(@) {
    print STDERR @_, "\n" if (@_);

    die "Usage: $0 [options] [testno...] [vw-executable]
    By default will run against the 1st 'vw' executable found in:
        @PathAdd  \$PATH

    Options:
        -c      print test-suite commands before running them
        -d      print diff output on significant diff failure
        -D      print diff output even if it is not significant
        -e      exit with non-zero status on first error
        -w      Ignore white-space differences (diff --ignore-space-change)
        -f      Ignore small (< $Epsilon) floating-point differences (fuzzy compare)
        -E<e>   Tolerance epsilon <e> for fuzzy compares (default $Epsilon)
        -o      Overwrite reference file with new/different result
        -y      On error, copy bad files to (eg stderr.test21) for later comparison
        -v<L>   Verbosity <L> (small integer) is verbosity level
        -V      apply valgrind to vw commands
        -t<T>   Apply timeout <T> (default $TimeOutSec) secs to individual tests
                (will only work where GNU coreutils 'timeout' is present)
        -O<O>   Add <O> option(s) to all vw commands

    [testno...]   Optional integer args: explicit test numbers (skip others)
";
}

sub mysystem {
    my $cmd = shift;
    v(1, "%s\n", $cmd);
    system($cmd);
}

sub command_failed($) {
    # Deal with cases where vw crashes, exits prematurely etc.
    # print a message to distinguish between all cases
    # return non-zero status if anything is bad
    my $cmd = shift;
    my $exitcode = 0;
    if ($?) {
        $exitcode = $? >> 8;
        my $signal = $? & 127;
        my $core = ''; if ($? & 128) { $core = ' (core dumped)'; }
        if ($signal) {
            printf STDERR
                "$0: test $TestNo: '%s' died from signal $signal$core\n", $cmd;
            $exitcode = 1;
        } elsif ($exitcode == 124) {
            printf STDERR
                "$0: test $TestNo: '%s' timed-out (exitcode=$exitcode)\n" .
                "$0: test $TestNo: you may increase the imposed time-out: \$TimeOutSec=%d\n",
                $cmd, $TimeOutSec;
        } elsif ($exitcode) {
            printf STDERR
                "$0: test $TestNo: '%s' failed (exitcode=$exitcode)\n", $cmd;
        }
    }
    # This is non-zero only if $cmd failed
    $exitcode;
}

sub valgrind_errfile($) {
    my $testno = shift;
    "Test-$testno.valgrind-err";
}

#
# which vw executable to test against
#
sub which_vw() {
    if (@ARGV > 0) {
        my $exe = $ARGV[0];
        if (-f $exe && -x $exe) {
            printf STDERR "Testing vw: %s\n", $exe;
            return $exe;
        } else {
            usage("$0: argument $exe: not an executable file");
        }
    } elsif (@ARGV == 0) {
        foreach my $dir (@PathAdd, split(':', $ENV{PATH})) {
            my $exe = "$dir/vw";
            if (-x $exe) {
                printf STDERR "Testing vw: %s\n", $exe;
                return $exe;
            }
        }
    }
    usage("can't find a 'vw' executable to test on");
}


sub init() {
    $0 =~ s{.*/}{};
    getopts('wcdDefyE:ov:Vt:O:') || usage();
    $opt_v = 0 unless (defined $opt_v and $opt_v);
    if (defined $opt_O) {
        $opt_O = " $opt_O";
    } else {
        $opt_O = '';
    }

    my $hostname = `hostname`; chomp($hostname);
    printf STDERR "Testing on: hostname=%s OS=%s\n", $hostname, $^O;

    if ($^O =~ /MSWin/i) {
        v(1, "OS is $^O\n");
        # On MS Windows we need to change paths to external executables
        # Assumes cygwin is installed
        $ENV{'PATH'} .= ':/cygdrive/c/cygwin/bin';
        # And just to be safe (probably not needed):
        $Diff  = 'c:\cygwin\bin\diff.exe';
        $Cat   = 'c:\cygwin\bin\cat.exe';
    }
    elsif ($^O =~ /cygwin/i){
        v(1,"OS is $^O\n");
        # On MS Windows we need to change paths to external executables
        # Assumes cygwin is installed
        $ENV{'PATH'} .= ':/cygdrive/c/cygwin/bin';
        # And just to be safe (probably not needed):
#        $Diff  = 'c:/cygwin/bin/diff.exe';
#        $Cat   = 'c:/cygwin/bin/cat.exe';
    }
    $Epsilon = $opt_E if ($opt_E);
    $Diff .= ' --ignore-space-change' if ($opt_w);
    my @num_args = ();
    my @exe_args = ();
    foreach my $arg (@ARGV) {
        if ($arg =~ /^\d+$/) {  # a test number
            push(@num_args, $arg);
            next;
        }
        push(@exe_args, $arg);
    }
    if (@num_args) {
        @ToTest = sort { $a <=> $b } @num_args;
        # add dummy element so we don't become empty on last test
        push(@ToTest, -1);
        $FullRun = 0;
    }
    @ARGV = @exe_args;

    $VW = which_vw();

    my $timeout = `which timeout 2>/dev/null`;
    if ($timeout =~ /timeout$/) {
        chomp($timeout);
        $TimeOut = $timeout;
        v(1,"timeout is: %s\n", $TimeOut);
    }
    if ($opt_t) {
        if ($opt_t =~ /^\d+$/) {
            $TimeOutSec = $opt_t;
        } else {
            usage("-t $opt_t: -t can only accept integer seconds");
        }
        warn "-t passed but this env doesn't have timeout installed\n"
            unless ($TimeOut);
    }
}

sub copy_file {
    my ($src_file, $dst_file) = @_;
    use File::Copy;
    print STDERR "\t\t-> copying output to $dst_file\n";
    copy($src_file, $dst_file);
}

sub trim_spaces($) {
    my $str = shift;
    $str =~ s/^\s+//s;
    $str =~ s/\s+$//s;
    $str =~ s/\n+$//s;
    $str;
}

#
# ref_file($default_name)
#   Reference file existence: if we're on Windows, AND
#   an alternate reference-file exists, give precedence
#   to the alternate file (file with a '-mswin' suffix.)
#
sub ref_file($) {
    my $file = shift;
    if ($^O =~ /MSWin/i or $^O =~ /cygwin/i) {
        my $win_reffile = "$file-mswin";
        if (-e $win_reffile) {
            return $win_reffile;
        }
    }
    $file;
}

sub next_paragraph {
    my $paragraph = '';
    my $testid = '<unknown id>';

    while ($line = <DATA>) {
        if ($line =~ /^\s*#/) {       # skip comment lines
          if ($line =~ /^# Test (\d+)/) {
            $testid = $1;
          }
          next;
        }
        if ($line =~ /\\$/) {           # support line continuation
            $line =~ s/\\\n/ /;
        }
        $paragraph .= $line if $line =~ /\w/;

        if ($paragraph and ($line =~ /^\s*$/ || eof(DATA))) {
            # end of paragraph
            chomp $paragraph;
            $paragraph = trim_spaces($paragraph);
            return ($testid, $paragraph);
        }
    }
    return;
}

sub next_test() {
    my ($cmd, $out_ref, $err_ref, @other_ref);

    my $paragraph = '';
    ($TestNo, $paragraph) = next_paragraph();
    return (undef, undef, undef, undef) if !defined $paragraph;
    my @lines = split("\n", $paragraph);

    # The command line must be first
    $cmd = shift @lines;
    foreach my $line (@lines) {
        if ($line =~ m/\.stdout\b/) {
            $out_ref = ref_file(trim_spaces($line));
            next;
        }
        if ($line =~ /\.stderr\b/) {
            $err_ref = ref_file(trim_spaces($line));
            next;
        }

        # any other reference file
        $line = ref_file(trim_spaces($line));
        if (-e $line) {
            push(@other_ref, $line);
        } else {
            unless ($opt_y) {
                printf STDERR "__DATA__: line $.: " .
                          "non-existent reference file: %s\n", $line;
            }
            next;
        }
    }

    if (eof(DATA) && !defined $cmd) {
        return (undef, undef, undef, undef);
    }

    if ($cmd =~ /{VW}/) {
         $cmd = trim_spaces($cmd);
         $cmd =~ s/{VW}/$VW$opt_O/g;
    }

    unless (defined $cmd) {
        die "$0: test $TestNo: command is undefined\n";
    }
    unless (defined $err_ref) {
        v(2, "%s: test %s: stderr ref: undefined\n", $0, $TestNo);
        $err_ref = '/dev/null';
    }
    # print STDERR "next_test: (\$cmd, $out_ref, $err_ref, $pred_ref, $pred)\n";
    if ($opt_V) {
        $cmd = sprintf("%s --log-file='%s' %s",
                        $Valgrind, valgrind_errfile($TestNo), $cmd);
    } elsif ($TimeOut) {
        $cmd = sprintf("%s %u %s", $TimeOut, $TimeOutSec, $cmd);
    }
    ($cmd, $out_ref, $err_ref, @other_ref);
}

#
# If the difference is small (least significant digits of numbers)
# treat it as ok. It may be a result of 32 vs 64 bit calculations.
#
use Scalar::Util qw(looks_like_number);

sub lenient_array_compare($$) {
    my ($w1_ref, $w2_ref) = @_;
    my (@w1) = @$w1_ref;
    my (@w2) = @$w2_ref;

    # print STDERR "lenient_array_compare: (@w1) (@w2)\n";
    if ($#w1 != $#w2) { # arrays not of same size
        if ($opt_v > 3) {
            v(4, "#-of-words in two arrays are different: %d != %d\n", scalar(@w1), scalar(@w2));
            v(4, "line1: "); for (my $i=0; $i <= $#w1; $i++) { v(4, " word[%d]='%s'", $i, $w1[$i]) }; v(4, "\n");
            v(4, "line2: "); for (my $i=0; $i <= $#w2; $i++) { v(4, " word[%d]='%s'", $i, $w2[$i]) }; v(4, "\n");
        }
        return 1;
    }
    my $nelem = scalar @w1;
    for (my $i = 0; $i < $nelem; $i++) {
        my ($word1, $word2) = ($w1[$i], $w2[$i]);
        # print STDERR "\t$word1 == $word2 ?\n";
        next if ($word1 eq $word2);

        # Some output contains '...', remove this for comparison.
        $word1 =~ s/\.\.\.//;
        $word2 =~ s/\.\.\.//;

        # There's some difference, is it significant?
        unless (looks_like_number($word1)) {
            v(4, "$word1 vs $word2: word1=$word1 is not a number!\n");
            return 1;
        }
        unless (looks_like_number($word2)) {
            v(4, "$word1 vs $word2: word2=$word2 is not a number!\n");
            return 1;
        }

        my $delta = abs($word1 - $word2);

        if ($delta > $Epsilon) {
            # We have a 'big enough' difference, but this difference
            # may still not be meaningful in all contexts:

            # Big numbers should be compared by ratio rather than
            # by difference

            # Must ensure we can divide (avoid div-by-0)
            if (abs($word2) <= 1.0) {
                # If numbers are so small (close to zero),
                # ($delta > $Epsilon) suffices for deciding that
                # the numbers are meaningfully different
                v(4, "$word1 vs $word2: delta=$delta > Epsilon=$Epsilon\n");
                return 1;
            }
            # Now we can safely divide (since abs($word2) > 0)
            # and determine the ratio difference from 1.0
            my $ratio_delta = abs($word1/$word2 - 1.0);
            if ($ratio_delta > $Epsilon) {
                v(4, "$word1 vs $word2: ratio_delta=$ratio_delta > Epsilon=$Epsilon\n");
                return 1;
            }
        }
    }
    # print STDERR "lenient_array_compare: no meaningful difference\n";
    return 0; # no meaningful difference
}

sub diff_lenient_float($$) {
    my ($reffile, $outfile) = @_;
    my $status = 0;

    my $tmpf = 'lenient-diff.tmp';
    mysystem("$Diff $DiffOpts $reffile $outfile >$tmpf");
    $status = $? >> 8;
    v(2, "diff produced $tmpf: status=$status\n");
    if (-s $tmpf) {
        # The diff has something in it.
        my $fuzzy_status = 0;   # assume innocent till proven guilty
        open(my $sdiff, $tmpf) || die "$0: diff_lenient_float: $tmpf: $!\n";
        while (<$sdiff>) {
            chomp;
            my ($line1, $line2) = split(/\s*\|\s*/, $_);
            unless (defined($line1) && defined($line2)) {
                my $save_diff_file = "test-$TestNo.lenient-diff";
                warn "$0: test $TestNo: $tmpf: line $.: fuzzy-match missing data on one of the sides. Can't compare\n$_\n";
                warn "$0: test $TestNo: saving lenient diff in '$save_diff_file' for later inspection\n";
                close $sdiff;
                rename($tmpf, $save_diff_file);
                return 1;
            }
            # strip leading spaces if any (happens with --bfgs)
            $line1 =~ s/^\s+//;
            $line2 =~ s/^\s+//;
            v(3, "line1: %s\n", $line1);
            v(3, "line2: %s\n", $line2);

            # Break lines into tokens/words
            my (@w1) = split(/$WordSplit/o, $line1);
            my (@w2) = split(/$WordSplit/o, $line2);
            if (lenient_array_compare(\@w1, \@w2) != 0) {
                $fuzzy_status = 1;
                last;
            }
        }
        close $sdiff;
        $status = $fuzzy_status;
    }
    unlink($tmpf) if ($status == 0);
    $status;
}

#
# perl internal way to emulate 'touch'
#
sub touch(@) {
    my $now = time;
    utime $now, $now, @_;
}

sub display_diff($$) {
    my ($reference_file, $actual_file) = @_;
    my $diff_cmd = "$Diff $DisplayDiffOpts $reference_file $actual_file";

    printf STDERR "--- %s\n", $diff_cmd;
    mysystem($diff_cmd);
}

sub diff($$) {
    my ($reffile, $outfile) = @_;
    my $status = 0;
    $reffile = '' unless (defined $reffile);

    # Special case, empty file w/o reference is not considered a failure.
    # This is a most common case with stdout.
    unless (-e $reffile) {
        if (-s $outfile > 0) {
            warn "$0: test $TestNo: stdout ref: $reffile: $!\n";
            exit 1 if ($opt_e);
            return 2 unless ($opt_o);
        } else {
            # Empty output without a ref is not considered a failure
            v(1, "$0: test $TestNo: empty output w/o reference: ignored.\n");
            return 0;
        }
    }

    # Actually run the diff
    my $diff_cmd = "$Diff $DiffOpts $reffile $outfile";
    my $diftmp = 'diff.tmp';
    mysystem("$diff_cmd >$diftmp");
    $status = $? >> 8;
    v(2, "$diff_cmd >$diftmp: status=$status\n");

    if (-s "$diftmp") {
        # There's some difference
        v(2, "$diftmp has something in it. Is it meaningful?\n");

        if ($opt_f && -e $reffile && -e $outfile &&
            diff_lenient_float($reffile, $outfile) == 0) {

            print STDERR "$0: test $TestNo: minor (<$Epsilon) precision differences ignored\n";
            $status = 0;
        }
        if ($opt_D or ($opt_d && $status)) {
            # Print the diff only iff:
            #   1) -D is in effect  OR
            #   2) -d is in effect and diff is significant
            display_diff($reffile, $outfile);
        }
        if ($opt_o) {
            print STDERR "-o: overwriting reference:\n";

            if (-e $reffile) {
                print STDERR "\t$reffile -> $reffile.prev\n";
                rename($reffile, "$reffile.prev") ||
                    die "FATAL: rename($reffile, $reffile.prev): $!\n";
            }
            print STDERR "\t$outfile -> $reffile\n";
            rename($outfile, $reffile) ||
                die "FATAL: rename($outfile, $reffile): $!\n";

            unless ($opt_e) {
                $status = 0;
            }
        }
    }
    unlink($diftmp) if ($status == 0);
    $status;
}

#
# check_for_time_regression()
#   Compare last overall time to run to current to catch
#   performance regressions
#
my $LastTimeFile = 'RunTests.last.times';

sub write_times($@) {
    my ($file, @times) = @_;
    open(my $fh, ">$file") || die "$0: can't open(>$file): $!\n";
    print $fh join(' ', @times), "\n";
    close $fh;
}
sub read_times($) {
    my ($file) = @_;
    open(my $fh, $file) || die "$0: can't open($file): $!\n";
    my $line = <$fh>; chomp $line;
    close $fh;
    return (split(' ', $line));
}

sub check_for_time_regression() {
    my $tolerate_regress = 1.02;
    my $pct_change = 0.0;
    my ($overall_time0, $overall_time1);
    my ($user0, $system0, $cuser0, $csystem0);
    my ($user1, $system1, $cuser1, $csystem1) = times;
    $overall_time1 = $cuser1 + $csystem1;

    if (-e $LastTimeFile) {
        ($user0, $system0, $cuser0, $csystem0) = read_times($LastTimeFile);
        if (!(defined $csystem0) or !(defined $cuser0)) {
            die "$0: undefined times in saved times file: $LastTimeFile," .
                    " try removing it\n"
        }
        $overall_time0 = $cuser0 + $csystem0;
        $pct_change = 100 * ($overall_time1 - $overall_time0) / (1e-4+$overall_time0);

        if ($overall_time0 == 0) {
            die "$0: Bad times in saved times file: $LastTimeFile," .
                    " try removing it\n"
        } elsif ($overall_time1/$overall_time0 > $tolerate_regress) {
            printf STDERR "$0: RUNTIME REGRESSION: " .
                    "%.2f sec vs last time %.2f sec. (%.2f%% worse)\n",
                    $overall_time1, $overall_time0, $pct_change;
        }
    }
    write_times($LastTimeFile, $user1, $system1, $cuser1, $csystem1);
    printf STDERR
        "$0 runtime: user %g, system %g, total %g sec (%+.2f%% vs. last)\n",
                $cuser1, $csystem1, $overall_time1, $pct_change;
}

# only unlink relative path, plain files
# e.g. avoids trying to unlink /dev/null when running as root
sub safe_unlink($) {
    my $file = shift;
    return 0 if ($file =~ m{^/});
    return 0 unless (-f $file);
    unlink($file);
}

sub run_tests() {
    print STDERR "$0: '-D' to see any diff output\n"
        unless ($opt_D);
    print STDERR "$0: '-d' to see only significant diff output\n"
        unless ($opt_d);
    print STDERR "$0: '-o' to force overwrite references\n"
        unless ($opt_o);
    print STDERR "$0: '-e' to abort/exit on first failure\n"
        unless ($opt_e);

    my ($cmd, $out_ref, $err_ref, $pred_ref, $cmp_ref);
    my ($outf, $errf, $predf, $cmpf);

    mkdir('models', 0755) unless (-d 'models');

    unlink(glob('*.tmp'));
    unlink(glob('*.cache'));
    unlink(glob('*/*.cache'));

    while (($cmd, $out_ref, $err_ref, @more_refs) = next_test()) {
        last unless (defined $cmd);
        if (@ToTest) {
            if ($ToTest[0] != $TestNo) {
                # warn "$0: test $TestNo: skipped\n";
                next;
            } else {
                shift(@ToTest);
            }
        }

        $outf = (defined($out_ref) && -f $out_ref)
                    ? basename($out_ref)
                    : '/dev/null';

        $errf = (defined($err_ref) && -f $err_ref)
                    ? basename($err_ref)
                    : '/dev/null';

        # Run the test
        print STDERR "Test $TestNo: ($cmd) >$outf 2>$errf\n" if ($opt_c);
        mysystem("($cmd) >$outf 2>$errf");
        my $full_status = $?;
        my $status = $full_status >> 8;
        unless ($opt_V) {
            if (my $failure = command_failed($cmd)) {
                print STDERR `$Cat $errf`
                    unless ($failure == 124);
                if ($opt_e) {
                    printf STDERR "$0: exiting with status=$failure\n";
                    exit $failure;
                }
                next;
            }
        }
        if ($status) {
            $ErrorCount++;
            if ($opt_V && $status == 100) {
                # If the failing test was a script or Python file, ignore the failure because Valgrind
                # doesn't really work there.
                if (index($cmd, ".sh") != -1 || index($cmd, ".py") != -1) {
                    print "$0: test $TestNo: Valgrind failure in script ignored\n";
                    # Undo the error count change, as this failure is okay.
                    $ErrorCount--;
                    next;
                }
                else {
                    my $errfile = valgrind_errfile($TestNo);
                    warn "$0: test $TestNo: FAILED: valgrind errors in $errfile\n";
                }
            } elsif ($TimeOut && $status == 124) {
                warn "$0: test $TestNo: FAILED: timeout $TimeOutSec exceeded\n";
            } else {
                warn "$0: test $TestNo: '$cmd' failed: status=$status\n";
            }
            exit $full_status if ($opt_e);
            next;
        }

        # command succeded
        # -- compare stdout
        $status = diff($out_ref, $outf);
        if ($status) {
            $ErrorCount++;
            printf STDERR "%s: test %d: FAILED: ref(%s) != stdout(%s)\n\tcmd: $cmd\n",
                $0, $TestNo, $out_ref, $outf;

            copy_file($outf, "$outf.test$TestNo") if ($opt_y);
            exit $status if ($opt_e);
        } else {
            if (defined $out_ref) {
                print STDERR "$0: test $TestNo: stdout OK\n";
                safe_unlink($outf);
            } else {
                v(1, "$0: test $TestNo: stdout OK (no reference)\n");
            }
        }

        # -- compare stderr
        if (! -e $err_ref  and  ! $opt_o) {
            $ErrorCount++;
            print STDERR "$0: test $TestNo: FAILED: stderr ref: $err_ref: $!\n\tcmd: $cmd\n";
            exit 1 if ($opt_e);
            next;
        }
        $status = diff($err_ref, $errf);
        if ($status) {
            $ErrorCount++;
            printf STDERR "%s: test %d: FAILED: ref(%s) != stderr(%s)\n\tcmd: $cmd\n",
                $0, $TestNo, $err_ref, $errf;

            copy_file($errf, "$errf.test$TestNo") if ($opt_y);
            exit $status if ($opt_e);
        } else {
            print STDERR "$0: test $TestNo: stderr OK\n";
            safe_unlink($errf);
        }

        # -- compare all other reference files
        if (@more_refs) {
            foreach my $ref_path (@more_refs) {
                my $ref_base = basename($ref_path);
                # Verify that it exists on the shell line
                unless ($cmd =~ /$ref_base/) {
                    printf STDERR "%s: test %d: FAILED: " .
                        "no match for '%s' in command: '%s'\n" .
                        "Unable to compare output to reference file\n",
                                $0, $TestNo, $ref_base, $cmd;
                    $ErrorCount++;
                    exit $status if ($opt_e);
                    next;
                }
                $status = diff($ref_path, $ref_base);
                if ($status) {
                    $ErrorCount++;
                    printf STDERR "%s: test %d: FAILED: ref(%s) != (%s)\n\tcmd: $cmd\n",
                    $0, $TestNo, $ref_path, $ref_base;
                    copy_file($ref_base, $ref_path) if ($opt_y);
                    exit $status if ($opt_e);
                } else {
                    print STDERR "$0: test $TestNo: $ref_base OK\n";
                    unlink($ref_base);
                }
            }
        }
    }
    if ($FullRun == 0) {
        v(1, "Partial run: not recording overall time\n");
    } elsif ($ErrorCount > 0) {
        v(1, "Errors found: not recording overall time\n");
    } elsif ($opt_V) {
        v(1, "valgrind run: not recording overall time\n");
    } else {
        check_for_time_regression();
    }
}

# --- main
init();
run_tests();
exit $ErrorCount;

#
# Add tests below the __DATA__ line
#
# Each test is a sequence of non-blank lines, terminated
# by an empty line (or EOF), essentially a paragraph.
#
# Each paragraph/test should look like:
#
#   1st line: shell command to run.

#   2nd-to-Nth line: one-or-more reference files to compare outputs to.
#   ONE reference file per line
#   (Note: we indent these lines just for readability.)
#
#   You may break very long lines using \ at EOL.
#
#   # -------------------------------------
#   # Test <test_id>: ...
#   shell command which may include {VW} ...
#       reference/file1
#       reference/file2
#       ...more reference files...
#
#   # -------------------------------------
#
#   shell-command can be anything accepted by bash, including pipes,
#   redirections, etc., even a sequence of shell-commands separated by ';'
#
#   Inside any shell command, all (optional) appearances of {VW}
#   will be substituted by the vw executable under test.
#
#   By default, 'vw' under our parent dir (../vowpalwabbit/vw) is tested.
#   To run against a different reference executable, pass the
#   wanted executable as an argument to RunTests
#
# The output line-items are reference files to compare outputs to:
#   - *.stdout: expected (reference file) standard output
#   - *.stderr: expected (reference file) standard error
#   - Any other relative path, pointing to a reference file to compare
#     to, this allows adding references to any explicitly named file
#     appearing on the shell-line, the only requirement is that the
#     _basename_ (path stripped of directory) of the reference file
#     would exactly match its respective file in the shell-command.
#
# For example:
#
#   #-------------------------------------------------------
#   # Test 237: readable_model
#   {VW} ... -p test75.predict --readable_model test75.rmodel
#       test/train-sets/ref/test75.stderr
#       test/pred-sets/ref/test75.predict
#       test/whatever/ref/test75.rmodel
#
#   #-------------------------------------------------------
#
# All reference filenames are relative to this (test) directory
#
# Only the STDOUT and STDERR streams in the shell command
# are implicit (so only their reference files need to be specified):
# The implicit names would be matched only by their extension
# as opposed to the full basename of the file.
#
# The two implicit names are:
#       TestXXX.stdout
#       TestXXX.stderr
#
# Windows note:
#
#   Due to differences in Random-Number-Generators in Windows,
#   floating-point outputs may differ in some tests (not all).
#
#   To minimize the need for changes (leverage existing tests and
#   reference files as much as possible), on Windows we check for
#   existence of files with '-mswin' suffix:
#       *.stderr-mswin
#       *.stdout-mswin
#   and if any of them exists, we use it instead.
#
__DATA__

# Test 1:
{VW} -k -l 20 --initial_t 128000 --power_t 1 -d train-sets/0001.dat \
    -f models/0001_1.model -c --passes 8 --invariant \
    --ngram 3 --skips 1 --holdout_off
        train-sets/ref/0001.stderr

# Test 2: checking predictions as well
{VW} -k -t -d train-sets/0001.dat -i models/0001_1.model -p 0001.predict --invariant
    test-sets/ref/0001.stderr
    pred-sets/ref/0001.predict

# Test 3: without -d, training only
{VW} -k -d train-sets/0002.dat -f models/0002.model --invariant
    train-sets/ref/0002.stderr

# Test 4: same, with -d
{VW} -k -d train-sets/0002.dat -f models/0002.model --invariant
    train-sets/ref/0002.stdout
    train-sets/ref/0002.stderr

# Test 5: add -q .., adaptive, and more (same input, different outputs)
{VW} -k --initial_t 1 --adaptive --invariant -q Tf -q ff -f models/0002a.model -d train-sets/0002.dat
    train-sets/ref/0002a.stderr

# Test 6: run predictions on Test 4 model
# Pretending the labels aren't there
{VW} -k -t -i models/0002.model -d train-sets/0002.dat -p 0002b.predict
    test-sets/ref/0002b.stderr
    pred-sets/ref/0002b.predict

# Test 7: using normalized adaptive updates and a low --power_t
{VW} -k --power_t 0.45 -f models/0002c.model -d train-sets/0002.dat
    train-sets/ref/0002c.stderr

# Test 8: predicts on test 7 model
{VW} -k -t -i models/0002c.model -d train-sets/0002.dat -p 0002c.predict
    test-sets/ref/0002c.stderr
    pred-sets/ref/0002c.predict

# Test 9: label-dependent features with csoaa_ldf
{VW} -k -c -d train-sets/cs_test.ldf -p cs_test.ldf.csoaa.predict --passes 10 --invariant --csoaa_ldf multiline --holdout_off --noconstant
    train-sets/ref/cs_test.ldf.csoaa.stderr
    train-sets/ref/cs_test.ldf.csoaa.predict

# Test 10: label-dependent features with wap_ldf
{VW} -k -c -d train-sets/cs_test.ldf -p cs_test.ldf.wap.predict --passes 10 --invariant --wap_ldf multiline --holdout_off --noconstant
    train-sets/ref/cs_test.ldf.wap.stderr
    train-sets/ref/cs_test.ldf.wap.predict

# Test 11: one-against-all
{VW} -k --oaa 10 -c --passes 10 -d train-sets/multiclass --holdout_off
    train-sets/ref/oaa.stderr

# Test 12: Error Correcting Tournament
{VW} -k --ect 10 --error 3 -c --passes 10 --invariant -d train-sets/multiclass --holdout_off
    train-sets/ref/multiclass.stderr

# Test 13: Run search (dagger) on wsj_small for 6 passes extra features
{VW} -k -c -d train-sets/wsj_small.dat.gz --passes 6 \
    --search_task sequence --search 45 --search_alpha 1e-6 \
    --search_max_bias_ngram_length 2 --search_max_quad_ngram_length 1 \
    --holdout_off
        train-sets/ref/search_wsj.stderr

# Test 14: Run search (searn) on wsj_small for 6 passes extra features
{VW} -k -c -d train-sets/wsj_small.dat.gz --passes 6 \
    --search_task sequence --search 45 --search_alpha 1e-6 \
    --search_max_bias_ngram_length 2 --search_max_quad_ngram_length 1 \
    --holdout_off --search_passes_per_policy 3 --search_interpolation policy
        train-sets/ref/search_wsj2.dat.stdout
        train-sets/ref/search_wsj2.dat.stderr

# Test 15: LBFGS on zero derivative input
{VW} -k -c -d train-sets/zero.dat --loss_function=squared -b 20 --bfgs --mem 7 --passes 5 --l2 1.0 --holdout_off
    train-sets/ref/zero.stdout
    train-sets/ref/zero.stderr

# Test 16: LBFGS early termination
{VW} -k -c -d train-sets/rcv1_small.dat --loss_function=logistic --bfgs --mem 7 --passes 20 --termination 0.001 --l2 1.0 --holdout_off
    train-sets/ref/rcv1_small.stdout
    train-sets/ref/rcv1_small.stderr

# Test 17: Run LDA with 100 topics on 1000 Wikipedia articles
{VW} -k --lda 100 --lda_alpha 0.01 --lda_rho 0.01 --lda_D 1000 -l 1 -b 13 --minibatch 128 -d train-sets/wiki256.dat
    train-sets/ref/wiki1K.stderr

# Test 18: Run search on seq_small for 12 passes, 4 passes per policy
{VW} -k -c -d train-sets/seq_small --passes 12 --invariant --search 4 --search_task sequence --holdout_off
    train-sets/ref/search_small.stderr

# Test 19: neural network 3-parity with 2 hidden units
{VW} -k -c -d train-sets/3parity --hash all --passes 3000 -b 16 --nn 2 -l 10 --invariant -f models/0021.model --random_seed 19 --quiet --holdout_off
    train-sets/ref/3parity.stderr

# Test 20: neural network 3-parity with 2 hidden units (predict)
{VW} -d train-sets/3parity -t -i models/0021.model -p 0022.predict
    pred-sets/ref/0022.stderr
    pred-sets/ref/0022.predict

# Test 21: cubic features -- on a parity test case
{VW} -k -c -f models/xxor.model -d train-sets/xxor.dat --cubic abc --passes 100 --holdout_off --progress 1.33333
    train-sets/ref/xxor.stderr

# Test 22: matrix factorization -- training
{VW} -k -d train-sets/ml100k_small_train -b 16 -q ui --rank 10 \
    --l2 2e-6 --learning_rate 0.05 --passes 2 \
    --decay_learning_rate 0.97 --power_t 0 -f models/movielens.reg \
    -c --loss_function classic --holdout_off
        train-sets/ref/ml100k_small.stdout
        train-sets/ref/ml100k_small.stderr

# Test 23: matrix factorization -- testing
{VW} -i models/movielens.reg -t -d test-sets/ml100k_small_test
    test-sets/ref/ml100k_small.stdout
    test-sets/ref/ml100k_small.stderr

# Test 24: active-learning -- training
{VW} -k --active --simulation --mellowness 0.000001 -d train-sets/rcv1_small.dat -l 10 --initial_t 10 --random_seed 3
    train-sets/ref/active-simulation.t24.stderr

# Test 25: bagging -- training regressor
{VW} -k -d train-sets/0002.dat -f models/bs.reg.model --bootstrap 4 -p bs.reg.predict
    train-sets/ref/bs.reg.stderr
    train-sets/ref/bs.reg.predict

# Test 26: bagging -- predicting with bagged regressor
{VW} -d train-sets/0002.dat -i models/bs.reg.model -p bs.prreg.predict -t
    train-sets/ref/bs.prreg.stderr
    train-sets/ref/bs.prreg.predict

# Test 27: bagging -- binary classifiers
{VW} -d train-sets/0001.dat -f models/bs.vote.model --bootstrap 4 --bs_type vote -p bs.vote.predict
    train-sets/ref/bs.vote.stderr
    train-sets/ref/bs.vote.predict

# Test 28: bagging -- predict with bagged classifier
{VW} -d train-sets/0001.dat -i models/bs.vote.model -p bs.prvote.predict -t
    train-sets/ref/bs.prvote.stderr
    train-sets/ref/bs.prvote.predict

# Test 29: affix features
{VW} -d train-sets/affix_test.dat -k -c --passes 10 --holdout_off --affix -2
    train-sets/ref/affix_test.stderr

# Test 30: train --l1 regularized model
{VW} -d train-sets/0001.dat -f models/mask.model --invert_hash mask.predict --l1 0.01
    train-sets/ref/mask.stderr

# Test 31: train model using --feature_mask
{VW} -d train-sets/0001.dat --invert_hash remask.predict --feature_mask models/mask.model -f models/remask.model
    train-sets/ref/remask.stderr

# Test 32: train model using --feature_mask and --initial_regressor
{VW} -d train-sets/0001.dat --feature_mask models/mask.model -i models/remask.model
    train-sets/ref/remask.final.stderr

# Test 33: train model for topk recommender
{VW} -d train-sets/topk.vw -f topk.model -q MF --passes 100 --cache_file topk-train.cache -k --holdout_off
    train-sets/ref/topk-train.stderr

# Test 34: train model for topk recommender
{VW} -P 1 -d train-sets/topk.vw -i topk.model --top 2 -p topk-rec.predict
    train-sets/ref/topk-rec.stderr
    train-sets/ref/topk-rec.predict

# Test 35: non-centered data-set where constant >> 0
#   To test the new --constant option without which performance is very weak
{VW} -k --passes 100 -c --holdout_off --constant 1000 -d train-sets/big-constant.dat
    train-sets/ref/big-constant.stderr

# Test 36: new option: --progress w/ integer arg
{VW} -k -d train-sets/0001.dat --progress 10
    train-sets/ref/progress-10.stderr

# Test 37: new-option: --progress w/ floating-point arg
#           + alternate short form (-P)
{VW} -k -d train-sets/0001.dat -P 0.5
    train-sets/ref/progress-0.5.stderr

# Test 38: --nn without --quiet to avoid nn regressions
#   (Needs to be a simple test, not one sensitive to symmetry breaking)
{VW} -k -d train-sets/0001.dat --nn 1
    train-sets/ref/nn-1-noquiet.stderr

# Test 39: cb with dr
{VW} -d train-sets/rcv1_raw_cb_small.vw --cb 2 --cb_type dr --ngram 2 --skips 4 -b 24 -l 0.25
    train-sets/ref/rcv1_raw_cb_dr.stderr

# Test 40: cb with ips
{VW} -d train-sets/rcv1_raw_cb_small.vw --cb 2 --cb_type ips --ngram 2 --skips 4 -b 24 -l 0.125
    train-sets/ref/rcv1_raw_cb_ips.stderr

# Test 41: cb with dm
{VW} -d train-sets/rcv1_raw_cb_small.vw --cb 2 --cb_type dm --ngram 2 --skips 4 -b 24 -l 0.125 -f cb_dm.reg
    train-sets/ref/rcv1_raw_cb_dm.stderr

# Test 42: --lda --passes 2 hang regression
{VW} -k -d train-sets/lda-2pass-hang.dat --lda 10 -c --passes 2 --holdout_off
    train-sets/ref/lda-2pass-hang.stderr

# Test 43: search sequence labeling, non-ldf train
{VW} -k -c -d train-sets/sequence_data --passes 20 --invariant --search_rollout ref --search_alpha 1e-8 --search_task sequence --search 5 --holdout_off -f models/sequence_data.model
    train-sets/ref/sequence_data.nonldf.train.stderr

# Test 44: search sequence labeling, non-ldf test
{VW} -d train-sets/sequence_data -t -i models/sequence_data.model -p sequence_data.nonldf.test.predict
    train-sets/ref/sequence_data.nonldf.test.stderr
    train-sets/ref/sequence_data.nonldf.test.predict

# Test 45: make sure that history works
{VW} -k -c -d train-sets/seq_small2 --passes 4 --search 4 --search_task sequence --holdout_off
    train-sets/ref/search_small2.stderr

# Test 46: search sequence labeling, ldf train
{VW} -k -c -d train-sets/sequence_data --passes 20 \
    --search_rollout ref --search_alpha 1e-8 \
    --search_task sequence_demoldf --csoaa_ldf m --search 5 \
    --holdout_off -f models/sequence_data.ldf.model --noconstant
        train-sets/ref/sequence_data.ldf.train.stderr

# Test 47: search sequence labeling, ldf test
{VW} -d train-sets/sequence_data -t -i models/sequence_data.ldf.model -p sequence_data.ldf.test.predict --noconstant
    train-sets/ref/sequence_data.ldf.test.stderr
    train-sets/ref/sequence_data.ldf.test.predict

# Test 48: search sequence SPAN labeling BIO, non-ldf train, no rollouts
{VW} -k -c -d train-sets/sequencespan_data --passes 20 --invariant \
    --search_rollout none --search_task sequencespan --search 7 \
    --holdout_off -f models/sequencespan_data.model
        train-sets/ref/sequencespan_data.nonldf.train.stderr

# Test 49: search sequence SPAN labeling BIO, non-ldf test
{VW} -d train-sets/sequencespan_data -t -i models/sequencespan_data.model -p sequencespan_data.nonldf.test.predict
    train-sets/ref/sequencespan_data.nonldf.test.stderr
    train-sets/ref/sequencespan_data.nonldf.test.predict

# Test 50: search sequence SPAN labeling BILOU, non-ldf train
{VW} -k -c -d train-sets/sequencespan_data --passes 20 --invariant \
    --search_rollout ref --search_alpha 1e-8 --search_task sequencespan \
    --search_span_bilou --search 7 --holdout_off \
    -f models/sequencespan_data.model
        train-sets/ref/sequencespan_data.nonldf-bilou.train.stderr

# Test 51: search sequence SPAN labeling BILOU, non-ldf test
{VW} -d train-sets/sequencespan_data -t --search_span_bilou -i models/sequencespan_data.model -p sequencespan_data.nonldf-bilou.test.predict
    train-sets/ref/sequencespan_data.nonldf-bilou.test.stderr
    train-sets/ref/sequencespan_data.nonldf-bilou.test.predict

# Test 52: silly test for "argmax" task
{VW} -d train-sets/argmax_data -k -c --passes 20 --search_rollout ref --search_alpha 1e-8 --search_task argmax --search 2 --holdout_off
    train-sets/ref/argmax_data.stderr

# Test 53: (holdout-broken regression)
# ensure we have no holdout loss of '0 h'
{VW} -k -c --passes 2 -d train-sets/0001.dat
    train-sets/ref/holdout-loss-not-zero.stderr

# Test 54: stagewise poly with exponent 0.25
####in the following stage_poly tests, there are minute differences in losses, which are not being fuzzy-diffed;
####thus the stderr is cleared (--quiet) and only comparing (fuzzy-diffed) predictions.
{VW} --stage_poly --sched_exponent 0.25 --batch_sz 1000 --batch_sz_no_doubling -d train-sets/rcv1_small.dat -p stage_poly.s025.predict --quiet
    train-sets/ref/stage_poly.s025.stderr
    train-sets/ref/stage_poly.s025.predict

# Test 55: stagewise poly with exponent 1.0
{VW} --stage_poly --sched_exponent 1.0 --batch_sz 1000 --batch_sz_no_doubling -d train-sets/rcv1_small.dat --quiet
    train-sets/ref/stage_poly.s100.stderr

# Test 56: stagewise poly with exponent 0.25 and doubling batches
{VW} --stage_poly --sched_exponent 0.25 --batch_sz 1000 -d train-sets/rcv1_small.dat -p stage_poly.s025.doubling.predict --quiet
    train-sets/ref/stage_poly.s025.doubling.stderr
    train-sets/ref/stage_poly.s025.doubling.predict

# Test 57: stagewise poly with exponent 1.0 and doubling batches
{VW} --stage_poly --sched_exponent 1.0 --batch_sz 1000 -d train-sets/rcv1_small.dat -p stage_poly.s100.doubling.predict --quiet
    train-sets/ref/stage_poly.s100.doubling.stderr
    train-sets/ref/stage_poly.s100.doubling.predict

# Test 58: library test, train the initial model
{VW} -c -k -d train-sets/library_train -f models/library_train.w -q st --passes 100 --hash all --noconstant --csoaa_ldf m --holdout_off
    train-sets/ref/library_train.stdout
    train-sets/ref/library_train.stderr

# Test 59: cb_adf, sharedfeatures
{VW}  --dsjson --cb_adf -d train-sets/no_shared_features.json
    train-sets/ref/no_shared_features.stderr

# Test 60: empty test, bad builds (without make clean)
# sometimes cause a SEGV even on empty input
echo "" | {VW}
    train-sets/ref/empty-set.stderr

# Test 61: daemon test
./daemon-test.sh
    test-sets/ref/vw-daemon.stdout

# Test 62: SVM linear kernel
{VW} --ksvm --l2 1 --reprocess 5 -b 18 -p ksvm_train.linear.predict -d train-sets/rcv1_smaller.dat
    train-sets/ref/ksvm_train.linear.stderr
    train-sets/ref/ksvm_train.linear.predict

# Test 63: SVM polynomial kernel
{VW} --ksvm --l2 1 --reprocess 5 -b 18 --kernel poly -p ksvm_train.poly.predict -d train-sets/rcv1_smaller.dat
    train-sets/ref/ksvm_train.poly.stderr
    train-sets/ref/ksvm_train.poly.predict

# Test 64: SVM rbf kernel
{VW} --ksvm --l2 1 --reprocess 5 -b 18 --kernel rbf -p ksvm_train.rbf.predict -d train-sets/rcv1_smaller.dat
    train-sets/ref/ksvm_train.rbf.stderr
    train-sets/ref/ksvm_train.rbf.predict

# Test 65: Run search (dagger) on an entity-relation recognitions data set,
# er_small, for 6 passes with constraints
{VW} -k -c -d train-sets/er_small.vw --passes 6 --search_task entity_relation --search 10 --constraints --search_alpha 1e-8
    train-sets/ref/search_er.stderr

# Test 66: Train a depenency parser with search (dagger)
# on wsj_small.dparser.vw.gz for 6 passes
{VW} -k -c -d train-sets/wsj_small.dparser.vw.gz --passes 6 --search_task dep_parser --search 12  --search_alpha 1e-4 --search_rollout oracle --holdout_off
    train-sets/ref/search_dep_parser.stderr

# Test 67: classification with data from dictionaries
# (eg embeddings or gazetteers) -- note that this is impossible without
# dictionaries because --ignore w; also test to make sure gzipped dicts
# work and dictionary redundancy checking works
{VW} -k -c -d train-sets/dictionary_test.dat --binary --ignore w --holdout_off --passes 32 --dictionary w:dictionary_test.dict --dictionary w:dictionary_test.dict.gz --dictionary_path train-sets
    train-sets/ref/dictionary_test.stderr

# Test 68: Search for multiclass classification
{VW} -k -c -d train-sets/multiclass.sch --passes 20 --search_task multiclasstask --search 10 --search_alpha 1e-4 --holdout_off
    train-sets/ref/search_multiclass.stderr

# Test 69: (see Test 43/Test 44): search sequence labeling, with selective branching
{VW} -d train-sets/sequence_data -t -i models/sequence_data.model -p sequence_data.nonldf.beam.test.predict --search_metatask selective_branching --search_max_branch 10 --search_kbest 10
    train-sets/ref/sequence_data.nonldf.beam.test.stderr
    train-sets/ref/sequence_data.nonldf.beam.test.predict

# Test 70: (see Test 46/47) search sequence labeling, ldf test, with selective branching
{VW} -d train-sets/sequence_data -t -i models/sequence_data.ldf.model -p sequence_data.ldf.beam.test.predict --search_metatask selective_branching --search_max_branch 10 --search_kbest 10 --noconstant
    train-sets/ref/sequence_data.ldf.beam.test.stderr
    train-sets/ref/sequence_data.ldf.beam.test.predict

# Test 71: autolink
{VW} -d train-sets/0002.dat --autolink 1 --examples 100 -p 0002.autolink.predict
    train-sets/ref/0002.autolink.stderr
    train-sets/ref/0002.autolink.predict

# Test 72: train FTRL-Proximal
{VW} -k -d train-sets/0001.dat -f models/0001_ftrl.model --passes 1 --ftrl --ftrl_alpha 0.01 --ftrl_beta 0 --l1 2
    train-sets/ref/0001_ftrl.stderr

# Test 73: test FTRL-Proximal
{VW} -k -t -d train-sets/0001.dat -i models/0001_ftrl.model -p 0001_ftrl.predict
    test-sets/ref/0001_ftrl.stderr
    pred-sets/ref/0001_ftrl.predict

# Test 74: cb evaluation
{VW} -d train-sets/rcv1_cb_eval --cb 2 --eval
    train-sets/ref/rcv1_cb_eval.stderr

# Test 75: Log_multi
{VW} --log_multi 10 -d train-sets/multiclass
    train-sets/ref/log_multi.stderr

# Test 76: cbify, epsilon-greedy
{VW} --cbify 10 --epsilon 0.05 -d train-sets/multiclass
    train-sets/ref/cbify_epsilon.stderr

# Test 77: cbify, tau first
{VW} --cbify 10 --first 5 -d train-sets/multiclass
    train-sets/ref/cbify_first.stderr

# Test 78: cbify, bag
{VW} --cbify 10 --bag 7 -d train-sets/multiclass
    train-sets/ref/cbify_bag.stderr

# Test 79: cbify, cover
{VW} --cbify 10 --cover 3 -d train-sets/multiclass
    train-sets/ref/cbify_cover.stderr

# Test 80: lrq empty namespace
{VW} --lrq aa3 -d train-sets/0080.dat
    train-sets/ref/0080.stderr

# Test 81: train FTRL-PiSTOL
{VW} -k -d train-sets/0001.dat -f models/ftrl_pistol.model --passes 1 --pistol
    train-sets/ref/ftrl_pistol.stderr

# Test 82: test FTRL-PiSTOL
{VW} -k -t -d train-sets/0001.dat -i models/ftrl_pistol.model -p ftrl_pistol.predict
    test-sets/ref/ftrl_pistol.stderr
    pred-sets/ref/ftrl_pistol.predict

# Test 83: check redefine functionality
{VW} -k -d train-sets/0080.dat --redefine := --redefine y:=: --redefine x:=arma --ignore x -q yy
    train-sets/ref/redefine.stderr

# Test 84: check cb_adf
{VW} --cb_adf -d train-sets/cb_test.ldf --noconstant
    train-sets/ref/cb_adf_mtr.stderr

# Test 85: check multilabel_oaa
{VW} --multilabel_oaa 10 -d train-sets/multilabel -p multilabel.predict
    train-sets/ref/multilabel.stderr
    pred-sets/ref/multilabel.predict

# Test 86: check --csoaa_rank on csoaa_ldf
{VW} --csoaa_ldf multiline --csoaa_rank -d train-sets/cs_test_multilabel.ldf -p multilabel_ldf.predict --noconstant
    train-sets/ref/multilabel_ldf.stderr
    pred-sets/ref/multilabel_ldf.predict

# Test 87: check --rank_all on csoaa_ldf
{VW} --cb_adf --rank_all -d train-sets/cb_test.ldf -p cb_adf_rank.predict --noconstant
    train-sets/ref/cb_adf_rank.stderr
    pred-sets/ref/cb_adf_rank.predict

# Test 88: named labels at training time
{VW} --named_labels det,noun,verb --oaa 3 -d train-sets/test_named  -k -c --passes 10 --holdout_off -f models/test_named.model
    train-sets/ref/test_named_train.stderr

# Test 89: named labels at prediction
{VW} -i models/test_named.model -t -d train-sets/test_named -p test_named.predict
    train-sets/ref/test_named_test.stderr
    pred-sets/ref/test_named.predict

# Test 90: named labels at training time (csoaa)
{VW} --named_labels det,noun,verb --csoaa 3 -d train-sets/test_named_csoaa  -k -c --passes 10 --holdout_off -f models/test_named_csoaa.model
    train-sets/ref/test_named_csoaa_train.stderr

# Test 91: named labels at prediction (csoaa)
{VW} -i models/test_named_csoaa.model -t -d train-sets/test_named_csoaa -p test_named_csoaa.predict
    train-sets/ref/test_named_csoaa_test.stderr
    pred-sets/ref/test_named_csoaa.predict

# Test 92: check -q :: and -oaa inverse hash
printf '3 |f a b c |e x y z\n2 |f a y c |e x\n' | \
    {VW} --oaa 3 -q :: --invert_hash inv_hash.cmp && \
        tail -n +2 inv_hash.cmp > inv_hash.cmp.new && \
            rm inv_hash.cmp && \
                mv inv_hash.cmp.new inv_hash.cmp
    train-sets/ref/inv_hash.stderr
    pred-sets/ref/inv_hash.cmp

# Test 93:  check cb_adf with doubly robust option
{VW} --cb_adf --rank_all -d train-sets/cb_test.ldf -p cb_adf_dr.predict --cb_type dr
    train-sets/ref/cb_adf_dr.stderr
    pred-sets/ref/cb_adf_dr.predict

# Test 94: experience replay version of test 1
{VW} -k -l 20 --initial_t 128000 --power_t 1 -d train-sets/0001.dat \
    -c --passes 8 --invariant \
    --ngram 3 --skips 1 --holdout_off --replay_b 100
        train-sets/ref/0001-replay.stderr

# Test 95: named labels at training time (csoaa) with experience replay
{VW} --named_labels det,noun,verb --csoaa 3 \
    -d train-sets/test_named_csoaa -k -c --passes 10 --holdout_off \
    -f models/test_named_csoaa.model --replay_c 100
        train-sets/ref/test_named_csoaa_train-replay.stderr

# Test 96: backwards compatibility
printf '3 |f a b c |e x y z\n2 |f a y c |e x\n' | \
    {VW} -i simple_model --invert_hash inv_hash.cmp && \
        tail -n +2 inv_hash.cmp
   test-sets/ref/backwards.stderr
   test-sets/ref/backwards.stdout

# Test 97:
{VW} -d train-sets/0001.dat -f models/0097.model --save_resume
        train-sets/ref/0097.stderr

# Test 98: checking predictions as well
{VW} --preserve_performance_counters -d train-sets/0001.dat -i models/0097.model -p 0098.predict
    test-sets/ref/0098.stderr
    pred-sets/ref/0098.predict

# Test 99: checking predictions with testing
{VW} -d train-sets/0001.dat -i models/0097.model -p 0099.predict
    test-sets/ref/0099.stderr
    pred-sets/ref/0099.predict

# Test 100: action costs, no rollout
{VW} -k -c -d train-sets/sequence_data --passes 20 --invariant --search_rollout none --search_task sequence_ctg --search 5 --holdout_off
    train-sets/ref/sequence_data.ctg.train.stderr

# Test 101: active cover
{VW} --loss_function logistic --binary --active_cover -d train-sets/rcv1_mini.dat -f models/active_cover.model
    train-sets/ref/active_cover.stderr

# Test 102: active cover (predict)
{VW} -i models/active_cover.model -t -d test-sets/rcv1_small_test.data -p active_cover.predict
    test-sets/ref/active_cover.stderr
    pred-sets/ref/active_cover.predict

# Test 103: active cover oracular
{VW} --loss_function logistic --binary --active_cover --oracular -d ./train-sets/rcv1_small.dat
    train-sets/ref/active_cover_oracular.stderr

# Test 104: check cb_adf
{VW} --cb_adf -d train-sets/cb_test.ldf --cb_type mtr --noconstant
    train-sets/ref/cb_adf_mtr.stderr

# Test 105: train FTRL-Proximal early stopping
{VW} -k -d train-sets/0001.dat -f models/0001_ftrl.model --passes 10 --ftrl --ftrl_alpha 3.0 --ftrl_beta 0 --l1 0.9 --cache
    train-sets/ref/0001_ftrl_holdout.stderr

# Test 106: test FTRL-Proximal early stopping prediction
{VW} -k -t -d train-sets/0001.dat -i models/0001_ftrl.model -p 0001_ftrl_holdout.predict
    test-sets/ref/0001_ftrl_holdout_106.stderr
    pred-sets/ref/0001_ftrl_holdout.predict

# Test 107: train FTRL-Proximal no early stopping
{VW} -k -d train-sets/0001.dat -f models/0001_ftrl.model --passes 10 --ftrl --ftrl_alpha 0.01 --ftrl_beta 0 --l1 2 --cache --holdout_off
    train-sets/ref/0001_ftrl_holdout_off.stderr

# Test 108: test FTRL-Proximal no early stopping
{VW} -k -t -d train-sets/0001.dat -i models/0001_ftrl.model -p 0001_ftrl_holdout_off.predict --holdout_off
    test-sets/ref/0001_ftrl_holdout_off.stderr
    pred-sets/ref/0001_ftrl_holdout_off.predict

# Test 109: --probabilities --oaa
{VW} -d train-sets/probabilities.dat --probabilities --oaa=4 --loss_function=logistic -p oaa_probabilities.predict
   train-sets/ref/oaa_probabilities.stderr
   pred-sets/ref/oaa_probabilities.predict

# Test 110: --probabilities --csoaa_ldf=mc
{VW} -d train-sets/cs_test.ldf --probabilities --csoaa_ldf=mc --loss_function=logistic -p csoaa_ldf_probabilities.predict
   train-sets/ref/csoaa_ldf_probabilities.stderr
   pred-sets/ref/csoaa_ldf_probabilities.predict

# Test 111: Train a depenency parser with neural network and one_learner approach (lols)
{VW} -k -c -d train-sets/wsj_small.dparser.vw.gz -b 20 --search_task dep_parser --search 25 --search_alpha 1e-5 --search_rollin mix_per_roll --search_rollout oracle --one_learner --nn 5 --ftrl --search_history_length 3 --root_label 8
    train-sets/ref/search_dep_parser_one_learner.stderr

# Test 112: Train a depenency parser with cost_to_go
{VW} -k -c -d train-sets/wsj_small.dparser.vw.gz -b 20 --passes 6 --search_task dep_parser --search 25 --search_alpha 1e-5 --search_rollin mix_per_roll --search_rollout none --holdout_off --search_history_length 3 --root_label 8 --cost_to_go
    train-sets/ref/search_dep_parser_cost_to_go.stderr

# Test 113: Predictions with confidences
{VW} --confidence -d ./train-sets/rcv1_micro.dat --initial_t 0.1 -p confidence.preds
    train-sets/ref/confidence.stderr
    pred-sets/ref/confidence.preds

# Test 114: Over size example test
{VW} -d train-sets/x.txt
    train-sets/ref/oversize.stderr

# Test 115: Long Line test
{VW} -d train-sets/long_line -c -k
    train-sets/ref/long_line.stderr

# Test 116: MWT test
{VW} -d train-sets/cb_eval --multiworld_test f -p cb_eval.preds
    train-sets/ref/cb_eval.stderr
    pred-sets/ref/cb_eval.preds

# Test 117: Audit regressor of ftrl model (from test #107)
{VW} -d train-sets/0001.dat -i models/0001_ftrl.model  --audit_regressor ftrl.audit_regr
    train-sets/ref/ftrl_audit_regr.stderr
    train-sets/ref/ftrl.audit_regr

# Test 118: Audit regressor of csoaa model (from test #95)
{VW} -d train-sets/test_named_csoaa -i models/test_named_csoaa.model --audit_regressor csoaa.audit_regr
    train-sets/ref/csoaa_audit_regr.stderr
    train-sets/ref/csoaa.audit_regr

# Test 119: MWT learn test
{VW} -d train-sets/cb_eval --multiworld_test f --learn 2 -p mwt_learn.preds
    train-sets/ref/mwt_learn.stderr
    pred-sets/ref/mwt_learn.preds

# Test 120: MWT learn exclude test
{VW} -d train-sets/cb_eval --multiworld_test f --learn 2 --exclude_eval -p mwt_learn_exclude.preds
    train-sets/ref/mwt_learn_exclude.stderr
    pred-sets/ref/mwt_learn_exclude.preds

# Test 121: cb_explore
{VW} -d train-sets/rcv1_raw_cb_small.vw --cb_explore 2 --ngram 2 --skips 4 -b 24 -l 0.25 -p rcv1_raw_cb_explore.preds
    train-sets/ref/rcv1_raw_cb_explore.stderr
    pred-sets/ref/rcv1_raw_cb_explore.preds

# Test 122: Predictions with confidences after training
{VW} --confidence --confidence_after_training --initial_t 0.1 -d ./train-sets/rcv1_small.dat -p confidence_after_training.preds
    train-sets/ref/confidence_after_training.stderr
    pred-sets/ref/confidence_after_training.preds

# Test 123: cb_eval save/load #1
{VW} -d train-sets/cb_eval1 --multiworld_test f -f mwt.model -p cb_eval1.preds
    train-sets/ref/cb_eval1.stderr
    pred-sets/ref/cb_eval1.preds

# Test 124: cb_eval save/load #2
{VW} -d train-sets/cb_eval2 -i mwt.model -p cb_eval2.preds
    train-sets/ref/cb_eval2.stderr
    pred-sets/ref/cb_eval2.preds

# Test 125: arc-eager trasition-based dependency parser
{VW} -k -c -d train-sets/wsj_small.dparser.vw.gz -b 20 --search_task dep_parser --search 26 --search_alpha 1e-5 --search_rollin mix_per_roll --search_rollout oracle --one_learner --search_history_length 3 --root_label 8 --transition_system 2 --passes 8
    train-sets/ref/search_dep_parser_arceager.stderr

# Test 126: recall tree hello world
{VW} --quiet -d train-sets/gauss1k.dat.gz -f models/recall_tree_g100.model --recall_tree 100 -b 20 --loss_function logistic

# Test 127: recall_tree hello world predict-from-saved-model
{VW} -t -d train-sets/gauss1k.dat.gz -i models/recall_tree_g100.model
    train-sets/ref/recall_tree_gauss1k.stderr
    train-sets/ref/recall_tree_gauss1k.stdout

# Test 128: cb_explore_adf with epsilon-greedy exploration
{VW} --cb_explore_adf --epsilon 0.1 -d train-sets/cb_test.ldf --noconstant -p cbe_adf_epsilon.predict
    train-sets/ref/cbe_adf_epsilon.stderr
    pred-sets/ref/cbe_adf_epsilon.predict

# Test 129: cb_explore_adf with softmax exploration
{VW} --cb_explore_adf --softmax --lambda 1 -d train-sets/cb_test.ldf --noconstant -p cbe_adf_softmax.predict
    train-sets/ref/cbe_adf_softmax.stderr
    pred-sets/ref/cbe_adf_softmax.predict

# Test 130: cb_explore_adf with bagging exploration
{VW} --cb_explore_adf --bag 3 -d train-sets/cb_test.ldf --noconstant -p cbe_adf_bag.predict
    train-sets/ref/cbe_adf_bag.stderr
    pred-sets/ref/cbe_adf_bag.predict

# Test 131: cb_explore_adf with explore-first exploration
{VW} --cb_explore_adf --first 2 -d train-sets/cb_test.ldf --noconstant -p cbe_adf_first.predict
    train-sets/ref/cbe_adf_first.stderr
    pred-sets/ref/cbe_adf_first.predict

# Test 132: train a poisson model
{VW} --quiet -d train-sets/poisson.dat -f models/poisson.model --loss_function poisson --link poisson -b 2 -p poisson.train.predict
    train-sets/ref/poisson.train.stderr
    pred-sets/ref/poisson.train.predict

# Test 133: train a poisson model without invariant updates
{VW} --quiet -d train-sets/poisson.dat -f models/poisson.normalized.model --normalized --loss_function poisson --link poisson -b 2 -l 0.1 -p poisson.train.normalized.predict
    train-sets/ref/poisson.train.normalized.stderr
    pred-sets/ref/poisson.train.normalized.predict

# Test 134: second order online learning
{VW} --OjaNewton -d train-sets/0001.dat -f models/second_order.model -p second_order.predict
    train-sets/ref/second_order.stderr
    pred-sets/ref/second_order.predict

# Test 135: cb explore adf
{VW} -d train-sets/cb_adf_crash_1.data -f models/cb_adf_crash.model --cb_explore_adf --epsilon 0.05
    train-sets/ref/cb_adf_crash1.stderr

# Test 136: cb explore adf predict
{VW} -d train-sets/cb_adf_crash_2.data -i models/cb_adf_crash.model -t
    train-sets/ref/cb_adf_crash2.stderr

# Test 137: Fix for regression introduced by badeedb.
# Ensure audit output continues to work correctly in the presence of anon features.
# Github issue 1038 (https://github.com/JohnLangford/vowpal_wabbit/issues/1038)
{VW} --audit -d train-sets/audit.dat --noconstant
    train-sets/ref/audit.stderr
    train-sets/ref/audit.stdout

# Test 138: cb_explore_adf with cover exploration
{VW} --cb_explore_adf --cover 3 -d train-sets/cb_test.ldf --noconstant -p cbe_adf_cover.predict
    train-sets/ref/cbe_adf_cover.stderr
    pred-sets/ref/cbe_adf_cover.predict

# Test 139: cb_explore_adf with cover exploration + double robust
{VW} --cb_explore_adf --cover 3 --cb_type dr -d train-sets/cb_test.ldf --noconstant -p cbe_adf_cover_dr.predict
    train-sets/ref/cbe_adf_cover_dr.stderr
    pred-sets/ref/cbe_adf_cover_dr.predict

# Test 140: marginal features
{VW} --marginal f  -d train-sets/marginal_features --noconstant --initial_numerator 0.5 --initial_denominator 1.0 --decay 0.001 --holdout_off -c -k --passes 100 -f marginal_model
    train-sets/ref/marginal.stderr

# Test 141: marginal features test
{VW} -i marginal_model  -d train-sets/marginal_features --noconstant -t
    train-sets/ref/marginal_test.stderr

# Test 142: Evaluate exploration on contextal bandit data
{VW} --explore_eval --epsilon 0.2 -d train-sets/cb_test.ldf --noconstant -p explore_eval.predict
    train-sets/ref/explore_eval.stderr
    pred-sets/ref/explore_eval.predict

# Test 143: Test 1 using JSON
{VW} -k -l 20 --initial_t 128000 --power_t 1 -d train-sets/0001.json --json \
    -c --passes 8 --invariant \
    --ngram 3 --skips 1 --holdout_off
        train-sets/ref/0001.json.stderr

# Test 144: cb_explore_adf with cover exploration + double robust
{VW} --cb_explore_adf --cover 3 --cb_type dr -d train-sets/cb_test.json --json --noconstant -p cbe_adf_cover_dr.predict
    train-sets/ref/cbe_adf_cover_dr.json.stderr
    pred-sets/ref/cbe_adf_cover_dr.predict

# Test 145: mix labeled and unlabeled examples with --bootstrap bug:
# https://github.com/JohnLangford/vowpal_wabbit/issues/1111
{VW} --bootstrap 2 -d train-sets/labeled-unlabeled-mix.dat
    train-sets/ref/labeled-unlabeled-mix.stderr

# Test 146: cb_explore_adf with cover exploration + double robust (using more than 256 examples)
{VW} --cb_explore_adf --cover 3 --cb_type dr -d train-sets/cb_test256.json --json --noconstant -p cbe_adf_cover_dr256.predict
    train-sets/ref/cbe_adf_cover_dr256.json.stderr
    pred-sets/ref/cbe_adf_cover_dr256.predict

# Test 147: --scores --oaa
{VW} -d train-sets/probabilities.dat --scores --oaa=4 -p oaa_scores.predict
   train-sets/ref/oaa_scores.stderr
   pred-sets/ref/oaa_scores.predict

# Test 148:  check cb_adf with direct method option
{VW} --cb_adf -d train-sets/cb_test.ldf -p cb_adf_dm.predict --cb_type dm
    train-sets/ref/cb_adf_dm.stderr
    pred-sets/ref/cb_adf_dm.predict

# Test 149: initial_weight option is used
echo "1 | feature:1" | {VW} -a --initial_weight 0.1 --initial_t 0.3
    train-sets/ref/initial_weight.stderr
    train-sets/ref/initial_weight.stdout

# Test 150:  Test --sparse_weights with 148
{VW} --cb_adf -d train-sets/cb_test.ldf -p cb_adf_dm.predict --cb_type dm --sparse_weights
    train-sets/ref/sparse.stderr

# Test 151: lrqfa
{VW} --lrqfa aa3 -d train-sets/0080.dat
    train-sets/ref/0151.stderr

# Test 152: daemon on the foreground test
./daemon-test.sh --foreground
    test-sets/ref/vw-daemon.stdout

# Test 153: marginal features
{VW} --marginal f  -d train-sets/marginal_features --noconstant --initial_numerator 0.5 --initial_denominator 1.0 --decay 0.001 --holdout_off -c -k --passes 100  --compete
    train-sets/ref/marginal_compete.stderr

# Test 154: ignore linear
{VW} -k --cache_file ignore_linear.cache --passes 10000 --holdout_off -d train-sets/0154.dat --noconstant --ignore_linear x -q xx
    train-sets/ref/ignore_linear.stderr

# Test 155: checking audit_regressor with --save_resume model
{VW} -d train-sets/0001.dat -i models/0097.model --save_resume --audit_regressor 0097.audit_regr
    train-sets/ref/0097.audit_regr.stderr
    train-sets/ref/0097.audit_regr

# Test 156: --cubic regression verification
./cubic-test.sh ${VW}

# Test 157: save_resume without --preserve_performce_counters does not alter performance counters over multiple passes
{VW} -d train-sets/0001.dat -f models/sr.model  --passes 2 -c -k  -P 50 --save_resume
    train-sets/ref/157.stderr

# Test 158: test decision service json parsing
{VW} -d train-sets/decisionservice.json --dsjson --cb_explore_adf --epsilon 0.2 --quadratic GT -P 1 -p cbe_adf_dsjson.predict
    train-sets/ref/cbe_adf_dsjson.stderr
    pred-sets/ref/cbe_adf_dsjson.predict

# Test 159: test --bootstrap & --binary interaction
{VW} -d train-sets/rcv1_mini.dat --bootstrap 5 --binary -c -k --passes 2
    train-sets/ref/bootstrap_and_binary.stderr

# Test 160: test --bootstrap & --oaa interaction
# (Also adds -q :: and -P1 to get & verify perfect predictions in 2nd pass)
{VW} -d train-sets/multiclass --bootstrap 4 --oaa 10 -q :: --leave_duplicate_interactions  -c -k --passes 2 --holdout_off -P1
    train-sets/ref/bootstrap_and_oaa.stderr

# Test 161: --classweight
{VW} -d train-sets/0001.dat --classweight 1:2,0:3.1,-1:5
    train-sets/ref/classweight.stderr

# Test 162: --classweight with multiclass
{VW} --oaa 10 -d train-sets/multiclass --classweight 4:0,7:0.1,2:10 --classweight 10:3
    train-sets/ref/classweight_multiclass.stderr

# Test 163: --classweight with multiclass
{VW} --recall_tree 10 -d train-sets/multiclass --classweight 4:0,7:0.1 --classweight 2:10,10:3
    train-sets/ref/classweight_recall_tree.stderr

# Test 164: cs_active low mellowness
{VW} --cs_active 3 -d ../test/train-sets/cs_test --cost_max 2 --mellowness 0.01 --simulation --adax
    train-sets/ref/cs_active_0.01.stderr

# Test 165: cs_active high mellowness
{VW} --cs_active 3 -d ../test/train-sets/cs_test --cost_max 2 --mellowness 1.0 --simulation --adax
    train-sets/ref/cs_active_1.0.stderr

# Test 166: hash_seed train
{VW} --hash_seed 5 -d train-sets/rcv1_mini.dat --holdout_off --passes 2 -f hash_seed5.model -c -k --ngram 2 -q ::
    train-sets/ref/hash_seed_train.stderr

# Test 167: hash_seed test
{VW} -d train-sets/rcv1_mini.dat -i hash_seed5.model -t
    train-sets/ref/hash_seed_test.stderr

# Test 168: test cb with dm
{VW} -d train-sets/rcv1_raw_cb_small.vw -t -i cb_dm.reg
    train-sets/ref/rcv1_raw_cb_dm_test.stderr

# Test 169: test cbify large
{VW} -d train-sets/rcv1_multiclass.dat --cbify 2 --epsilon 0.05
    train-sets/ref/rcv1_multiclass.stderr

# Test 170: cbify adf, epsilon-greedy
{VW} --cbify 10 --cb_explore_adf --epsilon 0.05 -d train-sets/multiclass
    train-sets/ref/cbify_epsilon_adf.stderr

# Test 171: cbify cs, epsilon-greedy
{VW} --cbify 3 --cbify_cs --epsilon 0.05 -d train-sets/cs_cb
    train-sets/ref/cbify_epsilon_cs.stderr

# Test 172: cbify adf cs, epsilon-greedy
{VW} --cbify 3 --cbify_cs --cb_explore_adf --epsilon 0.05 -d train-sets/cs_cb
    train-sets/ref/cbify_epsilon_cs_adf.stderr

# Test 173: cbify adf, regcb
{VW} --cbify 10 --cb_explore_adf --cb_type mtr --regcb --mellowness 0.01 -d train-sets/multiclass
    train-sets/ref/cbify_regcb.stderr

# Test 174: cbify adf, regcbopt
{VW} --cbify 10 --cb_explore_adf --cb_type mtr --regcbopt --mellowness 0.01 -d train-sets/multiclass
    train-sets/ref/cbify_regcbopt.stderr

# Test 175: cbify ldf, regcbopt
{VW} -d train-sets/cs_test.ldf --cbify_ldf --cb_type mtr --regcbopt --mellowness 0.01
    train-sets/ref/cbify_ldf_regcbopt.stderr

# Test 176: same model on cluster mode
./same-model-test.sh

# Test 177: check --audit output is reproducible
printf '3 |f a b c |e x y z\n2 |f a y c |e x\n' | {VW} --oaa 3 -q ef --audit
    train-sets/ref/audit2.stdout

# Test 178 cb_adf, sharedfeatures
{VW}  --dsjson --cb_adf -d train-sets/no_shared_features.json
    train-sets/ref/no_shared_features.stderr

# Test 179 warm_cb warm start
{VW} --warm_cb 10 --cb_explore_adf --cb_type mtr --epsilon 0.05 --warm_start 3 --interaction 7 --choices_lambda 8 --warm_start_update --interaction_update -d train-sets/multiclass
    train-sets/ref/warm_cb.stderr

# Test 180 warm_cb warm start with lambda set containing 0/1
{VW} --warm_cb 10 --cb_explore_adf --cb_type mtr --epsilon 0.05 --warm_start 3 --interaction 7 --choices_lambda 8 --lambda_scheme 2 --warm_start_update --interaction_update -d train-sets/multiclass
    train-sets/ref/warm_cb_lambda_zeroone.stderr

# Test 181 warm_cb warm start with warm start update turned off
{VW} --warm_cb 10 --cb_explore_adf --cb_type mtr --epsilon 0.05 --warm_start 3 --interaction 7 --choices_lambda 8 --interaction_update -d train-sets/multiclass
    train-sets/ref/warm_cb_no_ws_upd.stderr

# Test 182 warm_cb warm start with interaction update turned off
{VW} --warm_cb 10 --cb_explore_adf --cb_type mtr --epsilon 0.0 --warm_start 3 --interaction 7 --choices_lambda 8 --warm_start_update -d train-sets/multiclass
    train-sets/ref/warm_cb_no_int_upd.stderr

# Test 183 warm_cb warm start with bandit warm start type (Sim-Bandit)
{VW} --warm_cb 10 --cb_explore_adf --cb_type mtr --epsilon 0.05 --warm_start 3 --interaction 7 --choices_lambda 1 --warm_start_update --interaction_update --sim_bandit -d train-sets/multiclass
    train-sets/ref/warm_cb_simbandit.stderr

# Test 184 warm_cb warm start with CYC supervised corruption
{VW} --warm_cb 10 --cb_explore_adf --cb_type mtr --epsilon 0.05 --warm_start 3 --interaction 7 --choices_lambda 8 --warm_start_update --interaction_update --corrupt_type_warm_start 2 --corrupt_prob_warm_start 0.5 -d train-sets/multiclass
    train-sets/ref/warm_cb_cyc.stderr

# Test 185 warm_cb warm start with input cost-sensitive examples
{VW} --warm_cb 3 --cb_explore_adf --cb_type mtr --epsilon 0.05 --warm_start 1 --interaction 2 --choices_lambda 8 --warm_start_update --interaction_update --warm_cb_cs -d train-sets/cs_cb
    train-sets/ref/warm_cb_cs.stderr

# Test 186 test counting examples with holdout_after option
{VW} -k -P 100 --holdout_after 500 -d train-sets/0002.dat
    train-sets/ref/holdout_after.stderr

# Test 187 test counting examples with holdout_after option with 2 passes on the training set
{VW} -k -P 100 --holdout_after 500 -d train-sets/0002.dat -c --passes 2
    train-sets/ref/holdout_after_2passes.stderr

# Test 188 test cb_adf with softmax
{VW} --cb_adf --rank_all -d train-sets/cb_adf_sm.data -p cb_adf_sm.predict --cb_type sm
    train-sets/ref/cb_adf_sm.stderr
    pred-sets/ref/cb_adf_sm.predict

# Test 189 test dsjson parser correctly processes checkpoint and dangling observation lines
{VW} -d train-sets/b1848_dsjson_parser_regression.txt --dsjson --cb_explore_adf -P 1
    train-sets/ref/b1848_dsjson_parser_regression.stderr

# Test 190: one-against-all with subsampling
{VW} -k --oaa 10 --oaa_subsample 5 -c --passes 10 -d train-sets/multiclass --holdout_off
    train-sets/ref/oaa_subsample.stderr

# Test 191: train coin betting
{VW} -k -d train-sets/0001.dat -f models/ftrl_coin.model --passes 1 --coin
    train-sets/ref/ftrl_coin.stderr

# Test 192: test coin betting
{VW} -k -t -d train-sets/0001.dat -i models/ftrl_coin.model -p ftrl_coin.predict
    test-sets/ref/ftrl_coin.stderr
    pred-sets/ref/ftrl_coin.predict

# Test 193: malformed examples, onethread, strict_parse failure
./negative-test.sh {VW} -d train-sets/malformed.dat --onethread --strict_parse
    train-sets/ref/malformed-onethread-strict_parse.stderr

# Test 194: malformed examples, strict_parse failure
./negative-test.sh {VW} -d train-sets/malformed.dat --strict_parse
    train-sets/ref/malformed-strict_parse.stderr

# Test 195: malformed examples success
{VW} -d train-sets/malformed.dat --onethread
    train-sets/ref/malformed.stderr

# Test 196: online contextual memory tree
{VW} -d train-sets/rcv1_smaller.dat --memory_tree 10 --learn_at_leaf --max_number_of_labels 2 --dream_at_update 0 --dream_repeats 3 --online --leaf_example_multiplier 10 --alpha 0.1 -l 0.001 -b 15 --passes 1 --loss_function squared --holdout_off
    train-sets/ref/cmt_rcv1_smaller_online.stderr

# Test 197: offline contextual memory tree
{VW} -d train-sets/rcv1_smaller.dat --memory_tree 10 --learn_at_leaf --max_number_of_labels 2 --dream_at_update 0 --dream_repeats 3 --leaf_example_multiplier 10 --alpha 0.1 -l 0.001 -b 15 -c --passes 2 --loss_function squared --holdout_off
    train-sets/ref/cmt_rcv1_smaller_offline.stderr

# Test 198: test cb_sample
{VW} --cb_sample --cb_explore_adf -d test-sets/cb_sample_seed.data -p cb_sample_seed.predict --random_seed 1234
    pred-sets/ref/cb_sample_seed.predict

# Test 199: CCB train then test
{VW} -d train-sets/ccb_test.dat --ccb_explore_adf -p ccb_test.predict
    train-sets/ref/ccb_test.stderr
    train-sets/ref/ccb_test.predict

# Test 200: cb_explore_adf with huge lambda softmax exploration
{VW} --cb_explore_adf --softmax --lambda 100000 -d train-sets/cb_test.ldf --noconstant -p cbe_adf_softmax_biglambda.predict
    train-sets/ref/cbe_adf_softmax_biglambda.stderr
    pred-sets/ref/cbe_adf_softmax_biglambda.predict

# Test 201: Test memory corruption issue in ccb_explore_adf where mtr was leaving a prediction behind
{VW} --ccb_explore_adf --ring_size 7 -d train-sets/ccb_reuse_small.data
    train-sets/ref/ccb_reuse_small.stderr

# Test 202: Test memory corruption issue in ccb_explore_adf where mtr was leaving a prediction behind
{VW} --ccb_explore_adf --ring_size 20 --dsjson -d train-sets/ccb_reuse_medium.dsjson
    train-sets/ref/ccb_reuse_medium.stderr

# Test 203: Basic test of cluster. Can't use the VW replacer as it will think this is a VW command append things like --onethread
python3 ./cluster_test.py --vw ../build/vowpalwabbit/vw --spanning_tree ../build/cluster/spanning_tree \
    --test_file test-sets/0001.dat --data_files train-sets/0001.dat train-sets/0002.dat \
    --prediction_file cluster.predict
        test-sets/ref/cluster.stderr
        test-sets/ref/cluster.stdout
        pred-sets/ref/cluster.predict

# Test 204: Test if options that are negative numbers are handled correctly
{VW} --classweight -1:0.5 --no_stdin
    test-sets/ref/negative-num-option.stderr

# Test 205: test cb_dro with softmax
{VW} --cb_dro --cb_adf --rank_all -d train-sets/cb_adf_sm.data -p cb_dro_adf_sm.predict --cb_type sm
    train-sets/ref/cb_dro_adf_sm.stderr
    pred-sets/ref/cb_dro_adf_sm.predict

# Test 206: Tests segfault that used to happen when audit, cache and interactions were combined.
{VW} -c -k --passes 2 -d train-sets/cache_interaction_audit.txt -q st --audit
    train-sets/ref/cache_interaction_audit.stdout
    train-sets/ref/cache_interaction_audit.stderr

# Test 207: Enable chain hash option for json example
{VW} --audit --json -d train-sets/chain_hash_json_test.json --invert_hash chain_hash_json_result.cmp --chain_hash && \
    tail -n +2 chain_hash_json_result.cmp > chain_hash_json_result.cmp.new && \
        rm chain_hash_json_result.cmp && \
            mv chain_hash_json_result.cmp.new chain_hash_json_result.cmp
    test-sets/ref/chain_hash_json_test.stderr
    test-sets/ref/chain_hash_json_test.stdout
    test-sets/ref/chain_hash_json_result.cmp

# Test 208: Enable chain hash option for text example
{VW} --audit -d train-sets/chain_hash_text_test.dat --invert_hash chain_hash_text_result.cmp --chain_hash && \
    tail -n +2 chain_hash_text_result.cmp > chain_hash_text_result.cmp.new && \
        rm chain_hash_text_result.cmp && \
            mv chain_hash_text_result.cmp.new chain_hash_text_result.cmp
    test-sets/ref/chain_hash_text_result.stderr
    test-sets/ref/chain_hash_text_result.stdout
    test-sets/ref/chain_hash_text_result.cmp

# Test 209: Test override epsilon value saved in a model
{VW} -i model-sets/epsilon.model -d train-sets/override_epsilon.txt --epsilon 0.3 -p override_epsilon.preds
    pred-sets/ref/override_epsilon.stderr
    pred-sets/ref/override_epsilon.preds

# Test 210: Ensure that all weights that exist in the model are present in the invert_hash output. Even if Audit did not see it.
# SkipC# - Do not remove this - this test breaks test generation by creating an infinite sized list containing this test case (many times)
{VW} -d train-sets/inv_hash_load_model_data1.txt -f inv_hash_load_model.vw --noconstant \
    && {VW} -d train-sets/inv_hash_load_model_data2.txt -i inv_hash_load_model.vw --noconstant --readable_model inv_hash_load_model.readable.txt --invert_hash inv_hash_load_model.invert.txt
    train-sets/ref/inv_hash_load_model.invert.txt
    train-sets/ref/inv_hash_load_model.readable.txt

<<<<<<< HEAD
# Test 211: contcb: learn and save constant template model
{VW} -d train-sets/contcb_constant.dat --holdout_off --contcb --template_model constant -l 0.001 --radius 0.1 -f models/contcb_constant.model
    train-sets/ref/contcb_constant.stderr
    train-sets/ref/contcb_constant.stdout

# Test 212: contcb: verify predictions of Test 211 model.
# Also ends up testing if important cmd-line options (--contcb, --template_model) are saved with the model.
{VW} -d train-sets/contcb_constant.dat --holdout_off -t --radius 0.1 -i models/contcb_constant.model -p contcb_constant.preds
    pred-sets/ref/contcb_constant.preds

# Test 213: contcb: verify predictions without the intervention of model saving
{VW} -d train-sets/contcb_constant.dat --holdout_off --contcb --template_model constant -l 0.001 --radius 0.1 -p contcb_constant_online.preds
    pred-sets/ref/contcb_constant_online.preds

# Test 214: contcb: verify --readable_model file contents
{VW} -d train-sets/contcb_constant.dat --holdout_off --contcb --template_model constant -l 0.001 --radius 0.1 --readable_model contcb_constant_readable_model.txt
    train-sets/ref/contcb_constant_readable_model.txt

# Test 215: contcb: verify --invert_hash file contents
{VW} -d train-sets/contcb_constant.dat --holdout_off --contcb --template_model constant -l 0.001 --radius 0.1 --invert_hash contcb_constant_invert_hash.txt
    train-sets/ref/contcb_constant_invert_hash.txt

# Test 216: contcb: learn and save linear template model
# Note: Changing hyperparameters (-l, --l1 etc.) will require preparing the dataset again. Simply giving any dataset to
# learn from will not work as this algorithm is meant for library mode style operation.
{VW} -d train-sets/contcb_linear.dat --holdout_off --contcb --template_model linear -l 0.0005 --radius 1 --l1 0.5 --l2 0.5 --no_bias_regularization -f models/contcb_linear.model
    train-sets/ref/contcb_linear.stderr
    train-sets/ref/contcb_linear.stdout

# Test 217: contcb: verify predictions of Test 216 model.
# Also ends up testing if important cmd-line options (--contcb, --template_model) are saved with the model.
{VW} -d train-sets/contcb_linear.dat --holdout_off -t --radius 1 -i models/contcb_linear.model -p contcb_linear.preds
    pred-sets/ref/contcb_linear.preds

# Test 218: contcb: verify predictions without the intervention of model saving
{VW} -d train-sets/contcb_linear.dat --holdout_off --contcb --template_model linear -l 0.0005 --radius 1 --l1 0.5 --l2 0.5 --no_bias_regularization -p contcb_linear_online.preds
    pred-sets/ref/contcb_linear_online.preds

# Test 219: contcb: verify --readable_model file contents
{VW} -d train-sets/contcb_linear.dat --holdout_off --contcb --template_model linear -l 0.0005 --radius 1 --l1 0.5 --l2 0.5 --no_bias_regularization --readable_model contcb_linear_readable_model.txt
    train-sets/ref/contcb_linear_readable_model.txt

# Test 220: contcb: verify --invert_hash file contents
{VW} -d train-sets/contcb_linear.dat --holdout_off --contcb --template_model linear -l 0.0005 --radius 1 --l1 0.5 --l2 0.5 --no_bias_regularization --invert_hash contcb_linear_invert_hash.txt
    train-sets/ref/contcb_linear_invert_hash.txt
=======
# Test 211: cb_explore_adf with rnd exploration
{VW} --cb_explore_adf --rnd 1 -d train-sets/cb_test.ldf --noconstant -p cbe_adf_rnd.predict
    train-sets/ref/cbe_adf_rnd.stderr
    pred-sets/ref/cbe_adf_rnd.predict
>>>>>>> 25949190

# Do not delete this line or the empty line above it<|MERGE_RESOLUTION|>--- conflicted
+++ resolved
@@ -1827,57 +1827,55 @@
     train-sets/ref/inv_hash_load_model.invert.txt
     train-sets/ref/inv_hash_load_model.readable.txt
 
-<<<<<<< HEAD
-# Test 211: contcb: learn and save constant template model
+# Test 211: cb_explore_adf with rnd exploration
+{VW} --cb_explore_adf --rnd 1 -d train-sets/cb_test.ldf --noconstant -p cbe_adf_rnd.predict
+    train-sets/ref/cbe_adf_rnd.stderr
+    pred-sets/ref/cbe_adf_rnd.predict
+
+# Test 212: contcb: learn and save constant template model
 {VW} -d train-sets/contcb_constant.dat --holdout_off --contcb --template_model constant -l 0.001 --radius 0.1 -f models/contcb_constant.model
     train-sets/ref/contcb_constant.stderr
     train-sets/ref/contcb_constant.stdout
 
-# Test 212: contcb: verify predictions of Test 211 model.
+# Test 213: contcb: verify predictions of Test 212 model.
 # Also ends up testing if important cmd-line options (--contcb, --template_model) are saved with the model.
 {VW} -d train-sets/contcb_constant.dat --holdout_off -t --radius 0.1 -i models/contcb_constant.model -p contcb_constant.preds
     pred-sets/ref/contcb_constant.preds
 
-# Test 213: contcb: verify predictions without the intervention of model saving
+# Test 214: contcb: verify predictions without the intervention of model saving
 {VW} -d train-sets/contcb_constant.dat --holdout_off --contcb --template_model constant -l 0.001 --radius 0.1 -p contcb_constant_online.preds
     pred-sets/ref/contcb_constant_online.preds
 
-# Test 214: contcb: verify --readable_model file contents
+# Test 215: contcb: verify --readable_model file contents
 {VW} -d train-sets/contcb_constant.dat --holdout_off --contcb --template_model constant -l 0.001 --radius 0.1 --readable_model contcb_constant_readable_model.txt
     train-sets/ref/contcb_constant_readable_model.txt
 
-# Test 215: contcb: verify --invert_hash file contents
+# Test 216: contcb: verify --invert_hash file contents
 {VW} -d train-sets/contcb_constant.dat --holdout_off --contcb --template_model constant -l 0.001 --radius 0.1 --invert_hash contcb_constant_invert_hash.txt
     train-sets/ref/contcb_constant_invert_hash.txt
 
-# Test 216: contcb: learn and save linear template model
+# Test 217: contcb: learn and save linear template model
 # Note: Changing hyperparameters (-l, --l1 etc.) will require preparing the dataset again. Simply giving any dataset to
 # learn from will not work as this algorithm is meant for library mode style operation.
 {VW} -d train-sets/contcb_linear.dat --holdout_off --contcb --template_model linear -l 0.0005 --radius 1 --l1 0.5 --l2 0.5 --no_bias_regularization -f models/contcb_linear.model
     train-sets/ref/contcb_linear.stderr
     train-sets/ref/contcb_linear.stdout
 
-# Test 217: contcb: verify predictions of Test 216 model.
+# Test 218: contcb: verify predictions of Test 217 model.
 # Also ends up testing if important cmd-line options (--contcb, --template_model) are saved with the model.
 {VW} -d train-sets/contcb_linear.dat --holdout_off -t --radius 1 -i models/contcb_linear.model -p contcb_linear.preds
     pred-sets/ref/contcb_linear.preds
 
-# Test 218: contcb: verify predictions without the intervention of model saving
+# Test 219: contcb: verify predictions without the intervention of model saving
 {VW} -d train-sets/contcb_linear.dat --holdout_off --contcb --template_model linear -l 0.0005 --radius 1 --l1 0.5 --l2 0.5 --no_bias_regularization -p contcb_linear_online.preds
     pred-sets/ref/contcb_linear_online.preds
 
-# Test 219: contcb: verify --readable_model file contents
+# Test 220: contcb: verify --readable_model file contents
 {VW} -d train-sets/contcb_linear.dat --holdout_off --contcb --template_model linear -l 0.0005 --radius 1 --l1 0.5 --l2 0.5 --no_bias_regularization --readable_model contcb_linear_readable_model.txt
     train-sets/ref/contcb_linear_readable_model.txt
 
-# Test 220: contcb: verify --invert_hash file contents
+# Test 221: contcb: verify --invert_hash file contents
 {VW} -d train-sets/contcb_linear.dat --holdout_off --contcb --template_model linear -l 0.0005 --radius 1 --l1 0.5 --l2 0.5 --no_bias_regularization --invert_hash contcb_linear_invert_hash.txt
     train-sets/ref/contcb_linear_invert_hash.txt
-=======
-# Test 211: cb_explore_adf with rnd exploration
-{VW} --cb_explore_adf --rnd 1 -d train-sets/cb_test.ldf --noconstant -p cbe_adf_rnd.predict
-    train-sets/ref/cbe_adf_rnd.stderr
-    pred-sets/ref/cbe_adf_rnd.predict
->>>>>>> 25949190
 
 # Do not delete this line or the empty line above it
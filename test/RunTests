--- conflicted
+++ resolved
@@ -1838,64 +1838,64 @@
     train-sets/ref/slates_simple.stderr
     pred-sets/ref/slates_simple.predict
 
-<<<<<<< HEAD
-# Test 213: Flatbuffer Simple Label Test
+# Test 213: Regression test for crash on unlabelled data
+{VW} --dsjson --slates -d train-sets/slates_simple_unlabeled.dsjson
+    train-sets/ref/slates_simple_unlabeled.stderr
+
+# Test 214: check plt training
+{VW} -d train-sets/multilabel -f plt.model --plt 10 --sgd
+    train-sets/ref/plt_multilabel.stderr
+
+# Test 215: check default plt prediction
+{VW} -t -d train-sets/multilabel -i plt.model -p plt_multilabel.predict
+    train-sets/ref/plt_multilabel_predict.stderr
+    pred-sets/ref/plt_multilabel.predict
+
+# Test 216: check plt top-1 prediction
+{VW} -t -d train-sets/multilabel -i plt.model -p plt_top1_multilabel.predict --top_k 1
+    train-sets/ref/plt_top1_multilabel_predict.stderr
+    pred-sets/# Test 213: Flatbuffer Simple Label Test
+    
+# Test 217: Flatbuffer Simple Label Test
 {VW} -k -l 20 --initial_t 128000 --power_t 1 -d train-sets/0001.fb \
     -f models/0001_1.model --invariant --flatbuffer\
     --ngram 3 --skips 1 --holdout_off
         train-sets/ref/0001_fb.stderr
 
-# Test 214: Flatbuffer CB Label Test
+# Test 218: Flatbuffer CB Label Test
 {VW} --cb 2 -d train-sets/cb.fb \
      --flatbuffer
         train-sets/ref/cb_fb.stderr
 
-# Test 215: Flatbuffer Multilabel Test
+# Test 219: Flatbuffer Multilabel Test
 {VW} --multilabel_oaa 10 -d train-sets/multilabel.fb \
      --flatbuffer
         train-sets/ref/multilabel_fb.stderr
 
-# Test 216: Flatbuffer Mutliclass Test
+# Test 220: Flatbuffer Mutliclass Test
 {VW} -d train-sets/multiclass.fb -k --ect 10 \
      --flatbuffer
          train-sets/ref/multiclass_fb.stderr
-
-# Test 217: Flatbuffer CS Test
+         
+# Test 221: Flatbuffer CS Test
 {VW} -k -d train-sets/cs.fb --invariant \
      --csoaa_ldf multiline --flatbuffer
          train-sets/ref/cs_fb.stderr
 
-# Test 218: Flatbuffer CB_eval test
+# Test 222: Flatbuffer CB_eval test
 {VW} -d train-sets/cb_eval.fb --cb 2 --eval \
      --flatbuffer
          train-sets/ref/cb_eval_fb.stderr
 
-# Test 219: Flatbuffer no label Test (LDA)
+# Test 223: Flatbuffer no label Test (LDA)
 {VW} -k --lda 100 --lda_alpha 0.01 --lda_rho 0.01 --lda_D 1000 -l 1 -b 13 --minibatch 128 -d train-sets/no_label.fb --flatbuffer
          train-sets/ref/no_label_fb.stderr
 
-# Test 220: Flatbuffer CCB Label Test
+# Test 224: Flatbuffer CCB Label Test
 {VW} --ccb_explore_adf -d train-sets/ccb.fb \
      --flatbuffer
-         train-sets/ref/ccb_fb.stderr
-=======
-# Test 213: Regression test for crash on unlabelled data
-{VW} --dsjson --slates -d train-sets/slates_simple_unlabeled.dsjson
-    train-sets/ref/slates_simple_unlabeled.stderr
-
-# Test 214: check plt training
-{VW} -d train-sets/multilabel -f plt.model --plt 10 --sgd
-    train-sets/ref/plt_multilabel.stderr
-
-# Test 215: check default plt prediction
-{VW} -t -d train-sets/multilabel -i plt.model -p plt_multilabel.predict
-    train-sets/ref/plt_multilabel_predict.stderr
-    pred-sets/ref/plt_multilabel.predict
-
-# Test 216: check plt top-1 prediction
-{VW} -t -d train-sets/multilabel -i plt.model -p plt_top1_multilabel.predict --top_k 1
-    train-sets/ref/plt_top1_multilabel_predict.stderr
-    pred-sets/ref/plt_top1_multilabel.predict
->>>>>>> 42cc0235
+         train-sets/ref/ccb_fb.stderrref/plt_top1_multilabel.predict
+
+
 
 # Do not delete this line or the empty line above it
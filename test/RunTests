--- conflicted
+++ resolved
@@ -2048,7 +2048,6 @@
     train-sets/ref/cbe_adf_synthcover.stderr
     pred-sets/ref/cbe_adf_synthcover.predict
 
-<<<<<<< HEAD
 # Test 258: cb with dr (see test 39)
 {VW} --cb_force_legacy -d train-sets/rcv1_raw_cb_small.vw --cb 2 --cb_type dr --ngram 2 --skips 4 -b 24 -l 0.25
     train-sets/ref/rcv1_raw_cb_dr.stderr
@@ -2111,10 +2110,9 @@
 {VW} --cb_explore 2 --cover 3 -d train-sets/cb_explore_cover.dat -i models/cover_e_fixed.model --epsilon 0.5 -t -p cbe_cover_e_fixed_legacy.predict
     train-sets/ref/cbe_cover_e_fixed_predict_legacy.stderr
     pred-sets/ref/cbe_cover_e_fixed_legacy.predict
-=======
-# Test 258: cb data consumed by ccb_explore_adf reduction
+
+# Test 273: cb data consumed by ccb_explore_adf reduction
 {VW} --ccb_explore_adf --dsjson --epsilon 0.2 -d train-sets/cb_as_ccb.json
     train-sets/ref/cb_as_ccb.stderr
->>>>>>> b4eacf45
 
 # Do not delete this line or the empty line above it
--- conflicted
+++ resolved
@@ -1633,44 +1633,42 @@
 {VW} --cbify 10 --cb_explore_adf --cb_type mtr --regcbopt --mellowness 0.01 -d train-sets/multiclass
     train-sets/ref/cbify_regcbopt.stderr
 
-<<<<<<< HEAD
-# Test 175 warm_cb warm start
-{VW} --warm_cb 10 --cb_explore_adf --cb_type mtr --epsilon 0.05 --warm_start 3 --interaction 7 --choices_lambda 8 -d train-sets/multiclass
-    train-sets/ref/cbify_ws.stderr
-
-# Test 176 warm_cb warm start with lambda set containing 0/1
-{VW} --warm_cb 10 --cb_explore_adf --cb_type mtr --epsilon 0.05 --warm_start 3 --interaction 7 --choices_lambda 8 --lambda_scheme 2 -d train-sets/multiclass
-    train-sets/ref/cbify_ws_lambda_zeroone.stderr
-
-# Test 177 warm_cb warm start with warm start update turned off
-{VW} --warm_cb 10 --cb_explore_adf --cb_type mtr --epsilon 0.05 --warm_start 3 --interaction 7 --choices_lambda 8 --warm_start_update false -d train-sets/multiclass
-    train-sets/ref/cbify_ws_no_ws_upd.stderr
-
-# Test 178 warm_cb warm start with interaction update turned off
-{VW} --warm_cb 10 --cb_explore_adf --cb_type mtr --epsilon 0.05 --warm_start 3 --interaction 7 --choices_lambda 8 --interaction_update false -d train-sets/multiclass
-    train-sets/ref/cbify_ws_no_int_upd.stderr
-
-# Test 179 warm_cb warm start with bandit warm start type (Sim-Bandit)
-{VW} --warm_cb 10 --cb_explore_adf --cb_type mtr --epsilon 0.05 --warm_start 3 --interaction 7 --choices_lambda 8 --warm_start_type 2 -d train-sets/multiclass
-    train-sets/ref/cbify_ws_simbandit.stderr
-
-# Test 180 warm_cb warm start with UAR supervised corruption
-{VW} --warm_cb 10 --cb_explore_adf --cb_type mtr --epsilon 0.05 --warm_start 3 --interaction 7 --choices_lambda 8 --corrupt_type_warm_start 1 --corrupt_prob_warm_start 0.5 -d train-sets/multiclass
-    train-sets/ref/cbify_ws_uar.stderr
-
-# Test 181 warm_cb warm start with CYC supervised corruption
-{VW} --warm_cb 10 --cb_explore_adf --cb_type mtr --epsilon 0.05 --warm_start 3 --interaction 7 --choices_lambda 8 --corrupt_type_warm_start 2 --corrupt_prob_warm_start 0.5 -d train-sets/multiclass
-    train-sets/ref/cbify_ws_cyc.stderr
-
-# Test 182 warm_cb warm start with MAJ supervised corruption
-{VW} --warm_cb 10 --cb_explore_adf --cb_type mtr --epsilon 0.05 --warm_start 3 --interaction 7 --choices_lambda 8 --corrupt_type_warm_start 3 --corrupt_prob_warm_start 0.5 --overwrite_label 1 -d train-sets/multiclass
-    train-sets/ref/cbify_ws_maj.stderr
-
-# Test 183 warm_cb warm start with warm start distribution being the ground truth
-{VW} --warm_cb 10 --cb_explore_adf --cb_type mtr --epsilon 0.05 --warm_start 3 --interaction 7 --choices_lambda 8 --corrupt_type_interaction 2 --corrupt_prob_interaction 0.5 --weighting_scheme 2 --validation_method 2 -d train-sets/multiclass
-    train-sets/ref/cbify_ws_wsgt.stderr
-=======
 # Test 175 cb_adf, sharedfeatures
 {VW}  --dsjson --cb_adf -d train-sets/no_shared_features.json
     train-sets/ref/no_shared_features.stderr
->>>>>>> c9110426
+
+# Test 176 warm_cb warm start
+{VW} --warm_cb 10 --cb_explore_adf --cb_type mtr --epsilon 0.05 --warm_start 3 --interaction 7 --choices_lambda 8 -d train-sets/multiclass
+    train-sets/ref/cbify_ws.stderr
+
+# Test 177 warm_cb warm start with lambda set containing 0/1
+{VW} --warm_cb 10 --cb_explore_adf --cb_type mtr --epsilon 0.05 --warm_start 3 --interaction 7 --choices_lambda 8 --lambda_scheme 2 -d train-sets/multiclass
+    train-sets/ref/cbify_ws_lambda_zeroone.stderr
+
+# Test 178 warm_cb warm start with warm start update turned off
+{VW} --warm_cb 10 --cb_explore_adf --cb_type mtr --epsilon 0.05 --warm_start 3 --interaction 7 --choices_lambda 8 --warm_start_update false -d train-sets/multiclass
+    train-sets/ref/cbify_ws_no_ws_upd.stderr
+
+# Test 179 warm_cb warm start with interaction update turned off
+{VW} --warm_cb 10 --cb_explore_adf --cb_type mtr --epsilon 0.05 --warm_start 3 --interaction 7 --choices_lambda 8 --interaction_update false -d train-sets/multiclass
+    train-sets/ref/cbify_ws_no_int_upd.stderr
+
+# Test 180 warm_cb warm start with bandit warm start type (Sim-Bandit)
+{VW} --warm_cb 10 --cb_explore_adf --cb_type mtr --epsilon 0.05 --warm_start 3 --interaction 7 --choices_lambda 8 --warm_start_type 2 -d train-sets/multiclass
+    train-sets/ref/cbify_ws_simbandit.stderr
+
+# Test 181 warm_cb warm start with UAR supervised corruption
+{VW} --warm_cb 10 --cb_explore_adf --cb_type mtr --epsilon 0.05 --warm_start 3 --interaction 7 --choices_lambda 8 --corrupt_type_warm_start 1 --corrupt_prob_warm_start 0.5 -d train-sets/multiclass
+    train-sets/ref/cbify_ws_uar.stderr
+
+# Test 182 warm_cb warm start with CYC supervised corruption
+{VW} --warm_cb 10 --cb_explore_adf --cb_type mtr --epsilon 0.05 --warm_start 3 --interaction 7 --choices_lambda 8 --corrupt_type_warm_start 2 --corrupt_prob_warm_start 0.5 -d train-sets/multiclass
+    train-sets/ref/cbify_ws_cyc.stderr
+
+# Test 183 warm_cb warm start with MAJ supervised corruption
+{VW} --warm_cb 10 --cb_explore_adf --cb_type mtr --epsilon 0.05 --warm_start 3 --interaction 7 --choices_lambda 8 --corrupt_type_warm_start 3 --corrupt_prob_warm_start 0.5 --overwrite_label 1 -d train-sets/multiclass
+    train-sets/ref/cbify_ws_maj.stderr
+
+# Test 184 warm_cb warm start with warm start distribution being the ground truth
+{VW} --warm_cb 10 --cb_explore_adf --cb_type mtr --epsilon 0.05 --warm_start 3 --interaction 7 --choices_lambda 8 --corrupt_type_interaction 2 --corrupt_prob_interaction 0.5 --weighting_scheme 2 --validation_method 2 -d train-sets/multiclass
+    train-sets/ref/cbify_ws_wsgt.stderr
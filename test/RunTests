--- conflicted
+++ resolved
@@ -1719,7 +1719,6 @@
     test-sets/ref/ftrl_coin.stderr
     pred-sets/ref/ftrl_coin.predict
 
-<<<<<<< HEAD
 # Test 193: malformed examples, onethread, strict_parse failure
 ./negative-test.sh {VW} -d train-sets/malformed.dat --onethread --strict_parse
     train-sets/ref/malformed-onethread-strict_parse.stderr
@@ -1731,14 +1730,13 @@
 # Test 195: malformed examples success
 {VW} -d train-sets/malformed.dat --onethread
     train-sets/ref/malformed.stderr
-=======
-# Test 193: online contextual memory tree 
+
+# Test 196: online contextual memory tree
 {VW} -d train-sets/rcv1_smaller.dat --memory_tree 10 --learn_at_leaf 1 --max_number_of_labels 2 --dream_at_update 0 --dream_repeats 3 --oas 0 --online 1 --leaf_example_multiplier 10 --alpha 0.1 -l 0.001 -b 15 --passes 1 --loss_function squared --holdout_off
     train-sets/ref/cmt_rcv1_smaller_online.stderr
 
-# Test 194: offline contextual memory tree 
-{VW} -d train-sets/rcv1_smaller.dat --memory_tree 10 --learn_at_leaf 1 --max_number_of_labels 2 --dream_at_update 0 --dream_repeats 3 --oas 0 --online 0 --leaf_example_multiplier 10 --alpha 0.1 -l 0.001 -b 15 -c --passes 2 --loss_function squared --holdout_off 
+# Test 197: offline contextual memory tree
+{VW} -d train-sets/rcv1_smaller.dat --memory_tree 10 --learn_at_leaf 1 --max_number_of_labels 2 --dream_at_update 0 --dream_repeats 3 --oas 0 --online 0 --leaf_example_multiplier 10 --alpha 0.1 -l 0.001 -b 15 -c --passes 2 --loss_function squared --holdout_off
     train-sets/ref/cmt_rcv1_smaller_offline.stderr
->>>>>>> a4475d5b
 
 # Do not delete this line or the empty line above it
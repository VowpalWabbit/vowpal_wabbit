#!/usr/bin/perl -w
#
# Test suite for vw:
#
# You may add arbitrary (train/test/varying-options) tests
# by adding data files and their expected reference STDOUT and STDERR
#
# See __DATA__ below for how to add more tests
#
use Getopt::Std;
use vars qw($opt_d $opt_c $opt_e $opt_f $opt_E $opt_o $opt_w);

my $Epsilon = 1e-4;

my $VW;
my $LDA;

my $Diff = 'diff';
my @ToTest = ();

my @TrainSets = glob('train-sets/*.dat');
my @TestSets = glob('test-sets/*.dat');

sub usage(@) {
    print STDERR @_, "\n" if (@_);

    die "Usage: $0 [options] [testno...] [vw-executable]
    By default will run against the 1st 'vw' executable found in:
        .  ..  ../vowpalwabbit  \$PATH

    Options:
        -c    print commands before running them
        -d    print diff output on diff-failure
        -e    Abort on first diff error
        -w    Ignore white-space differences (diff --ignore-space-change)
        -f    Ignore small (< $Epsilon) floating-point differences (fuzzy compare)
        -E<e> Set epsilon <e> for fuzzy floating-point compares (default $Epsilon)
        -o    Overwrite reference file with new/different result

    [testno...]   Optional integer args: explicit test numbers (skip others)
";
}

#
# which vw executable to test against
#
sub which_vw() {
    if (@ARGV == 1 || @ARGV == 2) {
        my $exe = $ARGV[0];
        if (-f $exe && -x $exe) {
            printf STDERR "Testing vw: %s\n", $exe;
            return $exe;
        } else {
            usage("$0: argument $exe: not an executable file");
        }
    } elsif (@ARGV == 0) {
        foreach my $dir ('.', '..', '../vowpalwabbit', split(':', $ENV{PATH})) {
            my $exe = "$dir/vw";
            if (-x $exe) {
                printf STDERR "Testing vw: %s\n", $exe;
                return $exe;
            }
        }
    }
    usage("can't find a 'vw' executable to test on");
}

sub which_lda() {
    if (@ARGV == 2) {
        my $exe = $ARGV[1];
        if (-f $exe && -x $exe) {
            printf STDERR "Testing lda: %s\n", $exe;
            return $exe;
        } else {
            usage("$0: argument $exe: not an executable file");
        }
    } elsif (@ARGV == 0 || @ARGV == 1) {
        foreach my $dir ('.', '..', '../vowpalwabbit', split(':', $ENV{PATH})) {
            my $exe = "$dir/vw";
            if (-x $exe) {
                printf STDERR "Testing lda: %s\n", $exe;
                return $exe;
            }
        }
    }
    usage("can't find a 'lda' executable to test on");
}

sub init() {
    $0 =~ s{.*/}{};
    getopts('wcdefE:o') || usage();
    $Epsilon = $opt_E if ($opt_E);
    $Diff .= ' --ignore-space-change' if ($opt_w);
    my @num_args = ();
    my @exe_args = ();
    foreach my $arg (@ARGV) {
        if ($arg =~ /^\d+$/) {  # a test number
            push(@num_args, $arg);
            next;
        }
        push(@exe_args, $arg);
    }
    if (@num_args) {
        @ToTest = sort { $a <=> $b } @num_args;
        # add dummy element so we don't become empty on last test
        push(@ToTest, -1);
    }
    @ARGV = @exe_args;

    $VW = which_vw();
    $LDA = which_lda();
}

sub trim_spaces($) {
    my $str = shift;
    $str =~ s/^\s+//;
    $str =~ s/\s+$//;
    $str;
}

# __DATA__ test counter
my $TestNo = 0;

sub next_test() {
    my ($cmd, $out_ref, $err_ref, $pred_ref, $pred);

    $TestNo++;
    while (! eof(DATA)) {
        my $line = <DATA>;
        last if (defined($line) && $line =~ /^\s*$/);

        next if ($line =~ /^\s*#/);  # skip comment lines

        if ($line =~ /{VW}/) {
            # The command line
            $cmd = trim_spaces($line);
            $cmd =~ s/{VW}/$VW/;
            if ($cmd =~ /\s-p\s+(\S+)/) {
                # -p predict_file
                $pred = $1;
            }
            next;
        }
        if ($line =~ /{LDA}/) {
            # The command line
            $cmd = trim_spaces($line);
            $cmd =~ s/{LDA}/$LDA/;
            if ($cmd =~ /\s-p\s+(\S+)/) {
                # -p predict_file
                $pred = $1;
            }
            next;
        }
        if ($line =~ m/\.stdout\b/) {
            $out_ref = trim_spaces($line);
            next;
        }
        if ($line =~ /\.stderr\b/) {
            $err_ref = trim_spaces($line);
            next;
        }
        if ($line =~ /\.predict\b/) {
            $pred_ref = trim_spaces($line);
            next;
        }
        # if we get here it is some unrecognized pattern
        printf STDERR "Unrecognized test spec line:\n\t%s\n", $line;
        print STDERR "Test lines must match one of the following patterns:\n";
        print STDERR "\tCommand to run:    {VW}\n";
        print STDERR "\tstdout reference:  *.stdout\n";
        print STDERR "\tstderr reference:  *.stderr\n";
        print STDERR "\tpredict reference: *.predict\n";
    }
    if (eof(DATA) && !defined $cmd) {
        return (undef, undef, undef, undef);
    }

    unless (defined $cmd) {
        die "$0: test $TestNo: command is undefined\n";
    }
    unless (defined $out_ref) {
        die "$0: test $TestNo: stdout ref: undefined\n";
    }
    unless (defined $err_ref) {
        die "$0: test $TestNo: stderr ref: undefined\n";
    }
    # print STDERR "next_test: (\$cmd, $out_ref, $err_ref, $pred_ref, $pred)\n";
    ($cmd, $out_ref, $err_ref, $pred_ref, $pred);
}

#
# If the difference is small (least significant digits of numbers)
# treat it as ok. It may be a result of 32 vs 64 bit calculations.
#
use Scalar::Util qw(looks_like_number);

sub lenient_array_compare($$) {
    my ($w1_ref, $w2_ref) = @_;
    my (@w1) = @$w1_ref;
    my (@w2) = @$w2_ref;

    # print STDERR "lenient_array_compare: (@w1) (@w2)\n";
    return 1 if ($#w1 != $#w2); # arrays not of same size
    my $nelem = scalar @w1;
    for (my $i = 0; $i < $nelem; $i++) {
        my ($word1, $word2) = ($w1[$i], $w2[$i]);
        # print STDERR "\t$word1 == $word2 ?\n";
        next if ($word1 eq $word2);

        # There's some difference, is it significant?
        return 1 unless (looks_like_number($word1));        
        return 1 unless (looks_like_number($word2));        
        my $delta = abs($word1 - $word2);
 
        return 1 if ($delta > $Epsilon);
    }
    # print STDERR "lenient_array_compare: no meaningful difference\n";
    return 0; # no meaningful difference
}

sub diff_lenient_float($$) {
    my ($reffile, $outfile) = @_;
    my $status = 0;
    my $diff_opts = '-N --minimal --side-by-side --suppress-common-lines';
    my $tmpf = 'lenient-diff.tmp';
    system("$Diff $diff_opts $reffile $outfile >$tmpf");
    $status = $? >> 8;
    if (-s $tmpf) {
        # assume innocent till proven guilty
        my $fuzzy_status = 0;
        open(my $sdiff, $tmpf) || die "$0: diff_lenient_float: $tmpf: $!\n";
        while (<$sdiff>) {
            chomp;
            my ($line1, $line2) = split(/\s+\|\s+/, $_);
            # print STDERR "line1: $line1\n";
            # print STDERR "line2: $line2\n";

            # Break lines into tokens/words
            my (@w1) = split(' ', $line1);
            my (@w2) = split(' ', $line2);
            if (lenient_array_compare(\@w1, \@w2) != 0) {
                $fuzzy_status = 1;
                last;
            }
        }
        close $sdiff;
        $status = $fuzzy_status;
    }
    $status;
}

sub diff($$) {
    my ($reffile, $outfile) = @_;
    my $status = 0;

    # Special case, empty file w/o reference is not considered a failure.
    # This is a most common case with stdout.
    unless (-e $reffile) {
        if (-s $outfile > 0) {
            warn "$0: test $TestNo: stdout ref: $reffile: $!\n";
            exit 1 if ($opt_e);
            return 2 unless ($opt_o);
        } else {
            # Empty output without a ref is not considered a failure
            if ($opt_o) {
                print STDERR
                  "$0: test $TestNo: -o: creating empty reference $reffile\n";
                system("touch $reffile");
            } else {
                print STDERR
                  "$0: test $TestNo: empty output with no reference: ignored.\n"
            }
            return 0;
        }
    }

    # Actually run the diff
    my $diff_cmd = "$Diff -N $reffile $outfile";
    system("$diff_cmd >diff.tmp");
    $status = $? >> 8;
    if (-s 'diff.tmp') {
        if ($opt_d) {
            printf STDERR "--- %s\n", $diff_cmd;
            system("cat diff.tmp")
        }
        # There's a difference, but is it meaningfull?
        if ($opt_f && -e $reffile && -e $outfile &&
            diff_lenient_float($reffile, $outfile) == 0) {

            print STDERR "$0: test $TestNo: minor (<$Epsilon) precision differences ignored\n";
            $status = 0;
        }
        if ($opt_o) {
            print STDERR "-o: overwriting reference:\n";

            if (-e $reffile) {
                print STDERR "\t$reffile -> $reffile.prev\n";
                rename($reffile, "$reffile.prev") ||
                    die "FATAL: rename($reffile, $reffile.prev): $!\n";
            }
            print STDERR "\t$outfile -> $reffile\n";
            rename($outfile, $reffile) ||
                die "FATAL: rename($outfile, $reffile): $!\n";

            unless ($opt_e) {
                $status = 0;
            }
        }
    }
    $status;
}

sub run_tests() {
    print STDERR "$0: '-d' to see diff output\n"
        unless ($opt_d);
    print STDERR "$0: '-o' to force overwrite references\n"
        unless ($opt_o);
    print STDERR "$0: '-e' to abort on first failure\n"
        unless ($opt_e);

    my ($cmd, $out_ref, $err_ref, $pred_ref);
    my ($outf, $errf, $predf);

    mkdir('models', 0755) unless (-d 'models');

    unlink(glob('*.tmp'));
    unlink(glob('*.cache'));
    unlink(glob('*/*.cache'));

    while (($cmd, $out_ref, $err_ref, $pred_ref, $predf) = next_test()) {
        last unless (defined $cmd);
        if (@ToTest) {
            if ($ToTest[0] != $TestNo) {
                # warn "$0: test $TestNo: skipped\n";
                next;
            } else {
                shift(@ToTest);
            }
        }

        ($outf, $errf) = ('stdout.tmp', 'stderr.tmp');

        # run the test
        print STDERR "($cmd) >$outf 2>$errf\n" if ($opt_c);
        system("($cmd) >$outf 2>$errf");
        my $status = $? >> 8;
        if ($status) {
            warn "$0: test $TestNo: '$cmd' failed: status=$status\n";
            exit $status if ($opt_e);
            next;
        }

        # command succeded
        # -- compare stdout
        $status = diff($out_ref, $outf);
        if ($status) {
            printf STDERR "%s: test %d: FAILED: ref(%s) != stdout(%s)\n",
                $0, $TestNo, $out_ref, $outf;
            exit $status if ($opt_e);
        } else {
            print STDERR "$0: test $TestNo: stdout OK\n";
        }

        # -- compare stderr
        unless (-e $err_ref) {
            print STDERR "$0: test $TestNo: FAILED: stderr ref: $err_ref: $!\n";
            exit 1 if ($opt_e);
            next;
        }
        $status = diff($err_ref, $errf);
        if ($status) {
            printf STDERR "%s: test %d: FAILED: ref(%s) != stderr(%s)\n",
                $0, $TestNo, $err_ref, $errf;
            exit $status if ($opt_e);
        } else {
            print STDERR "$0: test $TestNo: stderr OK\n";
        }
        # -- compare predict
        next unless (defined $pred_ref);
        $predf = 'predict.tmp' unless (defined $predf);
        $status = diff($pred_ref, $predf);
        if ($status) {
            printf STDERR "%s: test %d: FAILED: ref(%s) != predict(%s)\n",
                $0, $TestNo, $pred_ref, $predf;
            exit $status if ($opt_e);
        } else {
            print STDERR "$0: test $TestNo: predict OK\n";
        }
    }
}

# --- main
init();
run_tests();

#
# Add tests below the __DATA__ line
# Each test is a series of lines, terminated by an empty line (or EOF)
#
# Each test is comprised of:
#   1st line-item is the command to run, {VW} represents the vw
#   executable.
#
#   By default, 'vw' in the parent dir (../vw) is tested.
#   To run against a different reference executable, just pass the
#   executable as an argument to RunTests
#
# The next (output) line-items are reference files to compare outputs to:
#    The expected (reference file) standard output
#    The expected (reference file) standard error
#    The expected (reference file) for predictions (-p ...) 
#    [The above reference files can come in any order.
#     Their 'type' is determined by their extensions:
#            .stdout  .stderr  .predict
#    ]
#
# All filenames are relative to this (test) directory
#
# The temporary output file-names (as opposed to the reference ones)
# are implicit:
#    (stdout.tmp  stderr.tmp  predict.tmp)
# Except: if -p ... appears in the command, it will be used as the
# (explicit) predictions file.
#

__DATA__
# Test 1:
<<<<<<< HEAD
{VW} -k -b 17 -l 20 --initial_t 128000 --power_t 1 -d train-sets/0001.dat -f models/0001.model -c --passes 2 --sgd --compressed --ngram 3 --skips 1
=======
{VW} -k -l 20 --initial_t 128000 --power_t 1 -d train-sets/0001.dat -f models/0001.model -c --passes 8 --ngram 3 --skips 1
>>>>>>> 11cf42fe
    train-sets/ref/0001.stdout
    train-sets/ref/0001.stderr

# Test 2: checking predictions as well
{VW} -k -t train-sets/0001.dat -i models/0001.model -p 001.predict.tmp --sgd
    test-sets/ref/0001.stdout
    test-sets/ref/0001.stderr
    pred-sets/ref/0001.predict

# Test 3: without -d, training only
{VW} -k train-sets/0002.dat    -f models/0002.model --sgd
    train-sets/ref/0002.stdout
    train-sets/ref/0002.stderr

# Test 4: same, with -d
{VW} -k -d train-sets/0002.dat    -f models/0002.model --sgd
    train-sets/ref/0002.stdout
    train-sets/ref/0002.stderr

# Test 5: add -q .., adaptive, and more (same input, different outputs)
{VW} -k --initial_t 1 --adaptive -q Tf -q ff -f models/0002a.model train-sets/0002.dat
    train-sets/ref/0002a.stdout
    train-sets/ref/0002a.stderr

# Test 6: run predictions on Test 4 model
# Pretending the labels aren't there
{VW} -k -t -i models/0002.model -d train-sets/0002.dat -p 0002b.predict
    test-sets/ref/0002b.stdout
    test-sets/ref/0002b.stderr
    pred-sets/ref/0002b.predict

<<<<<<< HEAD
# Test 7: using -q and multiple threads
{VW} -k --adaptive -q ff -f models/0002c.model train-sets/0002.dat
=======
# Test 7: using --exact_adaptive_norm and a low --power_t
{VW} -k --power_t 0.45 --exact_adaptive_norm -f models/0002c.model train-sets/0002.dat
>>>>>>> 11cf42fe
    train-sets/ref/0002c.stdout
    train-sets/ref/0002c.stderr

# Test 8: predicts on test 7 model
{VW} -k -t -i models/0002c.model -d train-sets/0002.dat -p 0002c.predict
    test-sets/ref/0002c.stdout
    test-sets/ref/0002c.stderr
    pred-sets/ref/0002c.predict

# Test 9: label-dependent features with csoaa_ldf
{VW} -k -c -d train-sets/cs_test.ldf -p cs_test.ldf.csoaa.predict --passes 10 --sgd --csoaa_ldf multiline
    train-sets/ref/cs_test.ldf.csoaa.stdout
    train-sets/ref/cs_test.ldf.csoaa.stderr
    train-sets/ref/cs_test.ldf.csoaa.predict

# Test 10: label-dependent features with wap_ldf
{VW} -k -c -d train-sets/cs_test.ldf -p cs_test.ldf.wap.predict --passes 10 --sgd --wap_ldf multiline
    train-sets/ref/cs_test.ldf.wap.stdout
    train-sets/ref/cs_test.ldf.wap.stderr
    train-sets/ref/cs_test.ldf.wap.predict

# Test 11: Run sequence on seq_small for 12 passes, 4 passes per policy
{VW} -k -c -d train-sets/seq_small --passes 12 --sgd --sequence_passes_per_policy 4 --sequence 4
    train-sets/ref/seq_small.stdout
    train-sets/ref/seq_small.stderr

# Test 12: Run sequence (wap) on wsj_small for 2 passes, 1 pass per policy, extra features
<<<<<<< HEAD
{VW} -k -c -d train-sets/wsj_small.dat.gz --passes 2 --sgd --sequence_passes_per_policy 1 --sequence 45 --wap 45 --sequence_history 2 --sequence_bigrams --sequence_features 1
=======
{VW} -k -b 19 -c -d train-sets/wsj_small.dat.gz --passes 2 --sequence_passes_per_policy 1 --sequence 45 --wap 45 --sequence_history 2 --sequence_bigrams --sequence_features 1
>>>>>>> 11cf42fe
    train-sets/ref/wsj_small.dat.stdout
    train-sets/ref/wsj_small.dat.stderr

# Test 13: Run sequence (wap) on wsj_small for 1 passes, current policy, limited transitions
{VW} -k -c -d train-sets/wsj_small.dat.gz --passes 1 --sgd --sequence_allow_current_policy --sequence 45 --wap 45 --sequence_transition_file train-sets/wsj.train.tm2
    train-sets/ref/wsj_small-tm.dat.stdout
    train-sets/ref/wsj_small-tm.dat.stderr

# Test 14: Error Correcting Tournament
{VW} --ect 10 --error 3 -c --passes 10 --sgd train-sets/multiclass && rm train-sets/multiclass.cache
    train-sets/ref/multiclass.stdout
    train-sets/ref/multiclass.stderr

# Test 15: Run searn on wsj_small for 12 passes, 4 passes per policy, extra features
{VW} -k -c -d train-sets/wsj_small.dat.gz --passes 12 --sgd --searn_passes_per_policy 4 --searn_task sequence --searn 45 --searn_sequencetask_history 2 --searn_sequencetask_bigrams --searn_sequencetask_features 1
    train-sets/ref/searn_wsj.stdout
    train-sets/ref/searn_wsj.stderr

# Test 16: Run searn (wap) on wsj_small for 2 passes, 1 pass per policy, extra features
<<<<<<< HEAD
{VW} -k -c -d train-sets/wsj_small.dat.gz --passes 2 --sgd --searn_passes_per_policy 1 --searn_task sequence --searn 45 --wap 45 --searn_sequencetask_history 2 --searn_sequencetask_bigrams --searn_sequencetask_features 1
=======
{VW} -k -b 19 -c -d train-sets/wsj_small.dat.gz --passes 2 --searn_passes_per_policy 1 --searn_task sequence --searn 45 --wap 45 --searn_sequencetask_history 2 --searn_sequencetask_bigrams --searn_sequencetask_features 1
>>>>>>> 11cf42fe
    train-sets/ref/searn_wsj2.dat.stdout
    train-sets/ref/searn_wsj2.dat.stderr

# Test 17: LBFGS on zero derivative input
{VW} -k -c -d train-sets/zero.dat --loss_function=squared -b 20 --bfgs --mem 7 --passes 5 --sgd --l2 1.0
    train-sets/ref/zero.stdout
    train-sets/ref/zero.stderr

# Test 18: LBFGS early termination
{VW} -k -c -d train-sets/rcv1_small.dat --loss_function=logistic -b 20 --bfgs --mem 7 --passes 20 --sgd --termination 0.001 --l2 1.0
    train-sets/ref/rcv1_small.stdout
    train-sets/ref/rcv1_small.stderr

# Test 19: Run LDA with 100 topics on 1000 Wikipedia articles
{LDA} -k --lda 100 --lda_alpha 0.01 --lda_rho 0.01 --lda_D 1000 -b 13 --minibatch 128 --sgd train-sets/wiki1K.dat
    train-sets/ref/wiki1K.stdout
    train-sets/ref/wiki1K.stderr

# Test 20: Run searn on seq_small for 12 passes, 4 passes per policy
{VW} -k -c -d train-sets/seq_small --passes 12 --sgd --searn_passes_per_policy 4 --searn 4 --searn_task sequence
    train-sets/ref/searn_small.stdout
    train-sets/ref/searn_small.stderr<|MERGE_RESOLUTION|>--- conflicted
+++ resolved
@@ -425,11 +425,7 @@
 
 __DATA__
 # Test 1:
-<<<<<<< HEAD
-{VW} -k -b 17 -l 20 --initial_t 128000 --power_t 1 -d train-sets/0001.dat -f models/0001.model -c --passes 2 --sgd --compressed --ngram 3 --skips 1
-=======
-{VW} -k -l 20 --initial_t 128000 --power_t 1 -d train-sets/0001.dat -f models/0001.model -c --passes 8 --ngram 3 --skips 1
->>>>>>> 11cf42fe
+{VW} -k -l 20 --initial_t 128000 --power_t 1 -d train-sets/0001.dat -f models/0001.model -c --passes 8 --sgd --ngram 3 --skips 1
     train-sets/ref/0001.stdout
     train-sets/ref/0001.stderr
 
@@ -461,13 +457,8 @@
     test-sets/ref/0002b.stderr
     pred-sets/ref/0002b.predict
 
-<<<<<<< HEAD
-# Test 7: using -q and multiple threads
-{VW} -k --adaptive -q ff -f models/0002c.model train-sets/0002.dat
-=======
-# Test 7: using --exact_adaptive_norm and a low --power_t
-{VW} -k --power_t 0.45 --exact_adaptive_norm -f models/0002c.model train-sets/0002.dat
->>>>>>> 11cf42fe
+# Test 7: using normalized adaptive updates and a low --power_t
+{VW} -k --power_t 0.45 -f models/0002c.model train-sets/0002.dat
     train-sets/ref/0002c.stdout
     train-sets/ref/0002c.stderr
 
@@ -495,11 +486,7 @@
     train-sets/ref/seq_small.stderr
 
 # Test 12: Run sequence (wap) on wsj_small for 2 passes, 1 pass per policy, extra features
-<<<<<<< HEAD
-{VW} -k -c -d train-sets/wsj_small.dat.gz --passes 2 --sgd --sequence_passes_per_policy 1 --sequence 45 --wap 45 --sequence_history 2 --sequence_bigrams --sequence_features 1
-=======
-{VW} -k -b 19 -c -d train-sets/wsj_small.dat.gz --passes 2 --sequence_passes_per_policy 1 --sequence 45 --wap 45 --sequence_history 2 --sequence_bigrams --sequence_features 1
->>>>>>> 11cf42fe
+{VW} -k -b 19 -c -d train-sets/wsj_small.dat.gz --passes 2 --sgd --sequence_passes_per_policy 1 --sequence 45 --wap 45 --sequence_history 2 --sequence_bigrams --sequence_features 1
     train-sets/ref/wsj_small.dat.stdout
     train-sets/ref/wsj_small.dat.stderr
 
@@ -519,11 +506,7 @@
     train-sets/ref/searn_wsj.stderr
 
 # Test 16: Run searn (wap) on wsj_small for 2 passes, 1 pass per policy, extra features
-<<<<<<< HEAD
-{VW} -k -c -d train-sets/wsj_small.dat.gz --passes 2 --sgd --searn_passes_per_policy 1 --searn_task sequence --searn 45 --wap 45 --searn_sequencetask_history 2 --searn_sequencetask_bigrams --searn_sequencetask_features 1
-=======
-{VW} -k -b 19 -c -d train-sets/wsj_small.dat.gz --passes 2 --searn_passes_per_policy 1 --searn_task sequence --searn 45 --wap 45 --searn_sequencetask_history 2 --searn_sequencetask_bigrams --searn_sequencetask_features 1
->>>>>>> 11cf42fe
+{VW} -k -b 19 -c -d train-sets/wsj_small.dat.gz --passes 2 --sgd --searn_passes_per_policy 1 --searn_task sequence --searn 45 --wap 45 --searn_sequencetask_history 2 --searn_sequencetask_bigrams --searn_sequencetask_features 1
     train-sets/ref/searn_wsj2.dat.stdout
     train-sets/ref/searn_wsj2.dat.stderr
 

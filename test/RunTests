--- conflicted
+++ resolved
@@ -2130,16 +2130,14 @@
     pred-sets/ref/slates_simple_w_interactions.predict
     pred-sets/ref/slates_w_interactions.inv
 
-<<<<<<< HEAD
 # Test 274: test -q :: with many interactions
 {VW} -d train-sets/ccb_lots_of_interactions.dat --ccb_explore_adf -q :: --invert_hash ccb_lots_of_interactions.inv
     train-sets/ref/ccb_lots_of_interactions.stderr
     pred-sets/ref/ccb_lots_of_interactions.inv
-=======
-# Test 274: Test search_neighbor_features argument
+
+# Test 275: Test search_neighbor_features argument
 {VW} -k -c -d train-sets/sequence_data --passes 2 --search_rollout ref --search_alpha 1e-8 --search_task sequence --search 5 --holdout_off --search_neighbor_features -3:w,-2:w,-1:w,1:w,2:w,3:w,-3:e,-2:e,-1:e,1:e,2:e,3:e,-3:s,-2:s,-1:s,1:s,2:s,3:s
 train-sets/ref/slates_simple_w_interactions.stderr
     train-sets/ref/search_neighbor_features.train.stderr
->>>>>>> 70631356
 
 # Do not delete this line or the empty line above it
--- conflicted
+++ resolved
@@ -2239,13 +2239,8 @@
 {VW} -d train-sets/regression_simple.txt --noconstant --ftrl --invert_hash ftrl.readable
     train-sets/ref/ftrl.readable
 
-<<<<<<< HEAD
 # Test 297: pistol readable model test
-{VW} -d train-sets/regression_simple.txt --noconstant --pistol --invert_hash pistol.readable 
-=======
-# Test 280: pistol readable model test
 {VW} -d train-sets/regression_simple.txt --noconstant --pistol --invert_hash pistol.readable
->>>>>>> 8590fb49
     train-sets/ref/pistol.readable
 
 # Test 298: coin readable model test
@@ -2261,12 +2256,12 @@
 {VW} -d train-sets/cb_as_ccb.json --dsjson --ccb_explore_adf --save_resume -i models/cb_model.bin
     train-sets/ref/cb_as_ccb.ccb.stderr
 
-# Test 284: memory_tree create model
+# Test 301: memory_tree create model
 {VW} -d train-sets/aloi_short_train.dat --memory_tree 1204 --learn_at_leaf --max_number_of_labels 1000 --dream_at_update 0 \
     --dream_repeats 20 --online --leaf_example_multiplier 10 -f cmt.model
     train-sets/ref/cmt_train_model.stderr
 
-# Test 285: memory_tree load model
+# Test 302: memory_tree load model
 {VW} -d test-sets/aloi_short_test.dat -i cmt.model
     train-sets/ref/cmt_test_model.stderr
 

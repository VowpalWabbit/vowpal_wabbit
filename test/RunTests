#!/usr/bin/env perl
#
# Test suite for vw:
#
# You may add arbitrary (train/test/varying-options) tests
# by adding data files and their expected reference STDOUT and STDERR
#
# See __DATA__ below for how to add more tests
#
require 5.008;
use warnings;

use Getopt::Std;
use File::Basename;

use vars qw($opt_d $opt_D $opt_c $opt_e $opt_f
            $opt_E $opt_o $opt_w $opt_y $opt_t
            $opt_v $opt_V $opt_O);

my $Epsilon = 1e-4;

my $VW;

# External utilities we use. See init() for Windows specific actions.
my $Diff = 'diff';
my $Cat = 'cat';

$ENV{'PATH'} = '../build/vowpalwabbit:test:../vowpalwabbit:vowpalwabbit:.:' . $ENV{'PATH'};

# -V prefixes valgrind like this, we should adjust the default
# options over time to what looks most useful.
my $Valgrind = 'valgrind --quiet --error-exitcode=100 --track-origins=yes --leak-check=full';

# -- timeout is part of GNU coreutils, some systems may not have it
my $TimeOut = '';
my $TimeOutSec = 80;    # max allowed time for single vw command run

# By default, we run all tests in the list
my $FullRun = 1;
my $ErrorCount = 0;

# These --side-by-side diff opts are used to make the
# fuzzy-compare easier: just split on '|' and compare numeric values
# word by word:
# NOTE: -W 160 is sufficient for most outputs.
#       --bfgs prints widest (134 chars-per-line)
# 160 used to sufficient but there are new tests with VERY wide outputs - so it needs to be huge...
my $DiffOpts = '-N --minimal --suppress-common-lines --ignore-all-space --strip-trailing-cr --side-by-side -W 1500';
$WordSplit = "[ \t:,@]+";

# These diff options are used for the diff we want to show the user
# The intent is to make them easier to parse (and compare values) by a human
my $DisplayDiffOpts = '-u --minimal';

my @PathAdd = qw(. .. ../vowpalwabbit);

my @ToTest = ();

# __DATA__ test counter
my $TestNo = 0;

sub v($;@) {
    my $verbose_level = shift @_;
    return unless ($opt_v >= $verbose_level);
    if (@_ == 1) {
        print STDERR @_;
    } else {
        printf STDERR @_;
    }
}

sub usage(@) {
    print STDERR @_, "\n" if (@_);

    die "Usage: $0 [options] [testno...] [vw-executable]
    By default will run against the 1st 'vw' executable found in:
        @PathAdd  \$PATH

    Options:
        -c      print test-suite commands before running them
        -d      print diff output on significant diff failure
        -D      print diff output even if it is not significant
        -e      exit with non-zero status on first error
        -w      Ignore white-space differences (diff --ignore-space-change)
        -f      Ignore small (< $Epsilon) floating-point differences (fuzzy compare)
        -E<e>   Tolerance epsilon <e> for fuzzy compares (default $Epsilon)
        -o      Overwrite reference file with new/different result
        -y      On error, copy bad files to (eg stderr.test21) for later comparison
        -v<L>   Verbosity <L> (small integer) is verbosity level
        -V      apply valgrind to vw commands
        -t<T>   Apply timeout <T> (default $TimeOutSec) secs to individual tests
                (will only work where GNU coreutils 'timeout' is present)
        -O<O>   Add <O> option(s) to all vw commands

    [testno...]   Optional integer args: explicit test numbers (skip others)
";
}

sub mysystem {
    my $cmd = shift;
    v(1, "%s\n", $cmd);
    system($cmd);
}

sub command_failed($) {
    # Deal with cases where vw crashes, exits prematurely etc.
    # print a message to distinguish between all cases
    # return non-zero status if anything is bad
    my $cmd = shift;
    my $exitcode = 0;
    if ($?) {
        $exitcode = $? >> 8;
        my $signal = $? & 127;
        my $core = ''; if ($? & 128) { $core = ' (core dumped)'; }
        if ($signal) {
            printf STDERR
                "$0: test $TestNo: '%s' died from signal $signal$core\n", $cmd;
            $exitcode = 1;
        } elsif ($exitcode == 124) {
            printf STDERR
                "$0: test $TestNo: '%s' timed-out (exitcode=$exitcode)\n" .
                "$0: test $TestNo: you may increase the imposed time-out: \$TimeOutSec=%d\n",
                $cmd, $TimeOutSec;
        } elsif ($exitcode) {
            printf STDERR
                "$0: test $TestNo: '%s' failed (exitcode=$exitcode)\n", $cmd;
        }
    }
    # This is non-zero only if $cmd failed
    $exitcode;
}

sub valgrind_errfile($) {
    my $testno = shift;
    "Test-$testno.valgrind-err";
}

#
# which vw executable to test against
#
sub which_vw() {
    if (@ARGV > 0) {
        my $exe = $ARGV[0];
        if (-f $exe && -x $exe) {
            printf STDERR "Testing vw: %s\n", $exe;
            return $exe;
        } else {
            usage("$0: argument $exe: not an executable file");
        }
    } elsif (@ARGV == 0) {
        foreach my $dir (@PathAdd, split(':', $ENV{PATH})) {
            my $exe = "$dir/vw";
            if (-x $exe) {
                printf STDERR "Testing vw: %s\n", $exe;
                return $exe;
            }
        }
    }
    usage("can't find a 'vw' executable to test on");
}


sub init() {
    $0 =~ s{.*/}{};
    getopts('wcdDefyE:ov:Vt:O:') || usage();
    $opt_v = 0 unless (defined $opt_v and $opt_v);
    if (defined $opt_O) {
        $opt_O = " $opt_O";
    } else {
        $opt_O = '';
    }

    my $hostname = `hostname`; chomp($hostname);
    printf STDERR "Testing on: hostname=%s OS=%s\n", $hostname, $^O;

    if ($^O =~ /MSWin/i) {
        v(1, "OS is $^O\n");
        # On MS Windows we need to change paths to external executables
        # Assumes cygwin is installed
        $ENV{'PATH'} .= ':/cygdrive/c/cygwin/bin';
        # And just to be safe (probably not needed):
        $Diff  = 'c:\cygwin\bin\diff.exe';
        $Cat   = 'c:\cygwin\bin\cat.exe';
    }
    elsif ($^O =~ /cygwin/i){
        v(1,"OS is $^O\n");
        # On MS Windows we need to change paths to external executables
        # Assumes cygwin is installed
        $ENV{'PATH'} .= ':/cygdrive/c/cygwin/bin';
        # And just to be safe (probably not needed):
#        $Diff  = 'c:/cygwin/bin/diff.exe';
#        $Cat   = 'c:/cygwin/bin/cat.exe';
    }
    $Epsilon = $opt_E if ($opt_E);
    $Diff .= ' --ignore-space-change' if ($opt_w);
    my @num_args = ();
    my @exe_args = ();
    foreach my $arg (@ARGV) {
        if ($arg =~ /^\d+$/) {  # a test number
            push(@num_args, $arg);
            next;
        }
        push(@exe_args, $arg);
    }
    if (@num_args) {
        @ToTest = sort { $a <=> $b } @num_args;
        # add dummy element so we don't become empty on last test
        push(@ToTest, -1);
        $FullRun = 0;
    }
    @ARGV = @exe_args;

    $VW = which_vw();

    my $timeout = `which timeout 2>/dev/null`;
    if ($timeout =~ /timeout$/) {
        chomp($timeout);
        $TimeOut = $timeout;
        v(1,"timeout is: %s\n", $TimeOut);
    }
    if ($opt_t) {
        if ($opt_t =~ /^\d+$/) {
            $TimeOutSec = $opt_t;
        } else {
            usage("-t $opt_t: -t can only accept integer seconds");
        }
        warn "-t passed but this env doesn't have timeout installed\n"
            unless ($TimeOut);
    }
}

sub copy_file {
    my ($src_file, $dst_file) = @_;
    use File::Copy;
    print STDERR "\t\t-> copying output to $dst_file\n";
    copy($src_file, $dst_file);
}

sub trim_spaces($) {
    my $str = shift;
    $str =~ s/^\s+//s;
    $str =~ s/\s+$//s;
    $str =~ s/\n+$//s;
    $str;
}

#
# ref_file($default_name)
#   Reference file existence: if we're on Windows, AND
#   an alternate reference-file exists, give precedence
#   to the alternate file (file with a '-mswin' suffix.)
#
sub ref_file($) {
    my $file = shift;
    if ($^O =~ /MSWin/i or $^O =~ /cygwin/i) {
        my $win_reffile = "$file-mswin";
        if (-e $win_reffile) {
            return $win_reffile;
        }
    }
    $file;
}

sub next_paragraph {
    my $paragraph = '';
    my $testid = '<unknown id>';

    while ($line = <DATA>) {
        if ($line =~ /^\s*#/) {       # skip comment lines
          if ($line =~ /^# Test (\d+)/) {
            $testid = $1;
          }
          next;
        }
        if ($line =~ /\\$/) {           # support line continuation
            $line =~ s/\\\n/ /;
        }
        $paragraph .= $line if $line =~ /\w/;

        if ($paragraph and ($line =~ /^\s*$/ || eof(DATA))) {
            # end of paragraph
            chomp $paragraph;
            $paragraph = trim_spaces($paragraph);
            return ($testid, $paragraph);
        }
    }
    return;
}

sub next_test() {
    my ($cmd, $out_ref, $err_ref, @other_ref);

    my $paragraph = '';
    ($TestNo, $paragraph) = next_paragraph();
    return (undef, undef, undef, undef) if !defined $paragraph;
    my @lines = split("\n", $paragraph);

    # The command line must be first
    $cmd = shift @lines;
    foreach my $line (@lines) {
        if ($line =~ m/\.stdout\b/) {
            $out_ref = ref_file(trim_spaces($line));
            next;
        }
        if ($line =~ /\.stderr\b/) {
            $err_ref = ref_file(trim_spaces($line));
            next;
        }

        # any other reference file
        $line = ref_file(trim_spaces($line));
        if (-e $line) {
            push(@other_ref, $line);
        } else {
            unless ($opt_y) {
                printf STDERR "__DATA__: line $.: " .
                          "non-existent reference file: %s\n", $line;
            }
            next;
        }
    }

    if (eof(DATA) && !defined $cmd) {
        return (undef, undef, undef, undef);
    }

    if ($cmd =~ /{VW}/) {
         $cmd = trim_spaces($cmd);
         $cmd =~ s/{VW}/$VW$opt_O/g;
    }

    unless (defined $cmd) {
        die "$0: test $TestNo: command is undefined\n";
    }
    unless (defined $err_ref) {
        v(2, "%s: test %s: stderr ref: undefined\n", $0, $TestNo);
        $err_ref = '/dev/null';
    }
    # print STDERR "next_test: (\$cmd, $out_ref, $err_ref, $pred_ref, $pred)\n";
    if ($opt_V) {
        $cmd = sprintf("%s --log-file='%s' %s",
                        $Valgrind, valgrind_errfile($TestNo), $cmd);
    } elsif ($TimeOut) {
        $cmd = sprintf("%s %u %s", $TimeOut, $TimeOutSec, $cmd);
    }
    ($cmd, $out_ref, $err_ref, @other_ref);
}

#
# If the difference is small (least significant digits of numbers)
# treat it as ok. It may be a result of 32 vs 64 bit calculations.
#
use Scalar::Util qw(looks_like_number);

sub lenient_array_compare($$) {
    my ($w1_ref, $w2_ref) = @_;
    my (@w1) = @$w1_ref;
    my (@w2) = @$w2_ref;

    # print STDERR "lenient_array_compare: (@w1) (@w2)\n";
    if ($#w1 != $#w2) { # arrays not of same size
        if ($opt_v > 3) {
            v(4, "#-of-words in two arrays are different: %d != %d\n", scalar(@w1), scalar(@w2));
            v(4, "line1: "); for (my $i=0; $i <= $#w1; $i++) { v(4, " word[%d]='%s'", $i, $w1[$i]) }; v(4, "\n");
            v(4, "line2: "); for (my $i=0; $i <= $#w2; $i++) { v(4, " word[%d]='%s'", $i, $w2[$i]) }; v(4, "\n");
        }
        return 1;
    }
    my $nelem = scalar @w1;
    for (my $i = 0; $i < $nelem; $i++) {
        my ($word1, $word2) = ($w1[$i], $w2[$i]);
        # print STDERR "\t$word1 == $word2 ?\n";
        next if ($word1 eq $word2);

        # Some output contains '...', remove this for comparison.
        $word1 =~ s/\.\.\.//;
        $word2 =~ s/\.\.\.//;

        # There's some difference, is it significant?
        unless (looks_like_number($word1)) {
            v(4, "$word1 vs $word2: word1=$word1 is not a number!\n");
            return 1;
        }
        unless (looks_like_number($word2)) {
            v(4, "$word1 vs $word2: word2=$word2 is not a number!\n");
            return 1;
        }

        my $delta = abs($word1 - $word2);

        if ($delta > $Epsilon) {
            # We have a 'big enough' difference, but this difference
            # may still not be meaningful in all contexts:

            # Big numbers should be compared by ratio rather than
            # by difference

            # Must ensure we can divide (avoid div-by-0)
            if (abs($word2) <= 1.0) {
                # If numbers are so small (close to zero),
                # ($delta > $Epsilon) suffices for deciding that
                # the numbers are meaningfully different
                v(4, "$word1 vs $word2: delta=$delta > Epsilon=$Epsilon\n");
                return 1;
            }
            # Now we can safely divide (since abs($word2) > 0)
            # and determine the ratio difference from 1.0
            my $ratio_delta = abs($word1/$word2 - 1.0);
            if ($ratio_delta > $Epsilon) {
                v(4, "$word1 vs $word2: ratio_delta=$ratio_delta > Epsilon=$Epsilon\n");
                return 1;
            }
        }
    }
    # print STDERR "lenient_array_compare: no meaningful difference\n";
    return 0; # no meaningful difference
}

sub diff_lenient_float($$) {
    my ($reffile, $outfile) = @_;
    my $status = 0;

    my $tmpf = 'lenient-diff.tmp';
    mysystem("$Diff $DiffOpts $reffile $outfile >$tmpf");
    $status = $? >> 8;
    v(2, "diff produced $tmpf: status=$status\n");
    if (-s $tmpf) {
        # The diff has something in it.
        my $fuzzy_status = 0;   # assume innocent till proven guilty
        open(my $sdiff, $tmpf) || die "$0: diff_lenient_float: $tmpf: $!\n";
        while (<$sdiff>) {
            chomp;
            my ($line1, $line2) = split(/\s*\|\s*/, $_);
            unless (defined($line1) && defined($line2)) {
                my $save_diff_file = "test-$TestNo.lenient-diff";
                warn "$0: test $TestNo: $tmpf: line $.: fuzzy-match missing data on one of the sides. Can't compare\n$_\n";
                warn "$0: test $TestNo: saving lenient diff in '$save_diff_file' for later inspection\n";
                close $sdiff;
                rename($tmpf, $save_diff_file);
                return 1;
            }
            # strip leading spaces if any (happens with --bfgs)
            $line1 =~ s/^\s+//;
            $line2 =~ s/^\s+//;
            v(3, "line1: %s\n", $line1);
            v(3, "line2: %s\n", $line2);

            # Break lines into tokens/words
            my (@w1) = split(/$WordSplit/o, $line1);
            my (@w2) = split(/$WordSplit/o, $line2);
            if (lenient_array_compare(\@w1, \@w2) != 0) {
                $fuzzy_status = 1;
                last;
            }
        }
        close $sdiff;
        $status = $fuzzy_status;
    }
    unlink($tmpf) if ($status == 0);
    $status;
}

#
# perl internal way to emulate 'touch'
#
sub touch(@) {
    my $now = time;
    utime $now, $now, @_;
}

sub display_diff($$) {
    my ($reference_file, $actual_file) = @_;
    my $diff_cmd = "$Diff $DisplayDiffOpts $reference_file $actual_file";

    printf STDERR "--- %s\n", $diff_cmd;
    mysystem($diff_cmd);
}

sub diff($$) {
    my ($reffile, $outfile) = @_;
    my $status = 0;
    $reffile = '' unless (defined $reffile);

    # Special case, empty file w/o reference is not considered a failure.
    # This is a most common case with stdout.
    unless (-e $reffile) {
        if (-s $outfile > 0) {
            warn "$0: test $TestNo: stdout ref: $reffile: $!\n";
            exit 1 if ($opt_e);
            return 2 unless ($opt_o);
        } else {
            # Empty output without a ref is not considered a failure
            v(1, "$0: test $TestNo: empty output w/o reference: ignored.\n");
            return 0;
        }
    }

    # Actually run the diff
    my $diff_cmd = "$Diff $DiffOpts $reffile $outfile";
    my $diftmp = 'diff.tmp';
    mysystem("$diff_cmd >$diftmp");
    $status = $? >> 8;
    v(2, "$diff_cmd >$diftmp: status=$status\n");

    if (-s "$diftmp") {
        # There's some difference
        v(2, "$diftmp has something in it. Is it meaningful?\n");

        if ($opt_f && -e $reffile && -e $outfile &&
            diff_lenient_float($reffile, $outfile) == 0) {

            print STDERR "$0: test $TestNo: minor (<$Epsilon) precision differences ignored\n";
            $status = 0;
        }
        if ($opt_D or ($opt_d && $status)) {
            # Print the diff only iff:
            #   1) -D is in effect  OR
            #   2) -d is in effect and diff is significant
            display_diff($reffile, $outfile);
        }
        if ($opt_o) {
            print STDERR "-o: overwriting reference:\n";

            if (-e $reffile) {
                print STDERR "\t$reffile -> $reffile.prev\n";
                rename($reffile, "$reffile.prev") ||
                    die "FATAL: rename($reffile, $reffile.prev): $!\n";
            }
            print STDERR "\t$outfile -> $reffile\n";
            rename($outfile, $reffile) ||
                die "FATAL: rename($outfile, $reffile): $!\n";

            unless ($opt_e) {
                $status = 0;
            }
        }
    }
    unlink($diftmp) if ($status == 0);
    $status;
}

#
# check_for_time_regression()
#   Compare last overall time to run to current to catch
#   performance regressions
#
my $LastTimeFile = 'RunTests.last.times';

sub write_times($@) {
    my ($file, @times) = @_;
    open(my $fh, ">$file") || die "$0: can't open(>$file): $!\n";
    print $fh join(' ', @times), "\n";
    close $fh;
}
sub read_times($) {
    my ($file) = @_;
    open(my $fh, $file) || die "$0: can't open($file): $!\n";
    my $line = <$fh>; chomp $line;
    close $fh;
    return (split(' ', $line));
}

sub check_for_time_regression() {
    my $tolerate_regress = 1.02;
    my $pct_change = 0.0;
    my ($overall_time0, $overall_time1);
    my ($user0, $system0, $cuser0, $csystem0);
    my ($user1, $system1, $cuser1, $csystem1) = times;
    $overall_time1 = $cuser1 + $csystem1;

    if (-e $LastTimeFile) {
        ($user0, $system0, $cuser0, $csystem0) = read_times($LastTimeFile);
        if (!(defined $csystem0) or !(defined $cuser0)) {
            die "$0: undefined times in saved times file: $LastTimeFile," .
                    " try removing it\n"
        }
        $overall_time0 = $cuser0 + $csystem0;
        $pct_change = 100 * ($overall_time1 - $overall_time0) / (1e-4+$overall_time0);

        if ($overall_time0 == 0) {
            die "$0: Bad times in saved times file: $LastTimeFile," .
                    " try removing it\n"
        } elsif ($overall_time1/$overall_time0 > $tolerate_regress) {
            printf STDERR "$0: RUNTIME REGRESSION: " .
                    "%.2f sec vs last time %.2f sec. (%.2f%% worse)\n",
                    $overall_time1, $overall_time0, $pct_change;
        }
    }
    write_times($LastTimeFile, $user1, $system1, $cuser1, $csystem1);
    printf STDERR
        "$0 runtime: user %g, system %g, total %g sec (%+.2f%% vs. last)\n",
                $cuser1, $csystem1, $overall_time1, $pct_change;
}

# only unlink relative path, plain files
# e.g. avoids trying to unlink /dev/null when running as root
sub safe_unlink($) {
    my $file = shift;
    return 0 if ($file =~ m{^/});
    return 0 unless (-f $file);
    unlink($file);
}

sub run_tests() {
    print STDERR "$0: '-D' to see any diff output\n"
        unless ($opt_D);
    print STDERR "$0: '-d' to see only significant diff output\n"
        unless ($opt_d);
    print STDERR "$0: '-o' to force overwrite references\n"
        unless ($opt_o);
    print STDERR "$0: '-e' to abort/exit on first failure\n"
        unless ($opt_e);

    my ($cmd, $out_ref, $err_ref, $pred_ref, $cmp_ref);
    my ($outf, $errf, $predf, $cmpf);

    mkdir('models', 0755) unless (-d 'models');

    unlink(glob('*.tmp'));
    unlink(glob('*.cache'));
    unlink(glob('*/*.cache'));

    while (($cmd, $out_ref, $err_ref, @more_refs) = next_test()) {
        last unless (defined $cmd);
        if (@ToTest) {
            if ($ToTest[0] != $TestNo) {
                # warn "$0: test $TestNo: skipped\n";
                next;
            } else {
                shift(@ToTest);
            }
        }

        $outf = (defined($out_ref) && -f $out_ref)
                    ? basename($out_ref)
                    : '/dev/null';

        $errf = (defined($err_ref) && -f $err_ref)
                    ? basename($err_ref)
                    : '/dev/null';

        # Run the test
        print STDERR "Test $TestNo: ($cmd) >$outf 2>$errf\n" if ($opt_c);
        mysystem("($cmd) >$outf 2>$errf");
        my $full_status = $?;
        my $status = $full_status >> 8;
        unless ($opt_V) {
            if (my $failure = command_failed($cmd)) {
                print STDERR `$Cat $errf`
                    unless ($failure == 124);
                if ($opt_e) {
                    printf STDERR "$0: exiting with status=$failure\n";
                    exit $failure;
                }
                next;
            }
        }
        if ($status) {
            $ErrorCount++;
            if ($opt_V && $status == 100) {
                # If the failing test was a script or Python file, ignore the failure because Valgrind
                # doesn't really work there.
                if (index($cmd, ".sh") != -1 || index($cmd, ".py") != -1) {
                    print "$0: test $TestNo: Valgrind failure in script ignored\n";
                    # Undo the error count change, as this failure is okay.
                    $ErrorCount--;
                    next;
                }
                else {
                    my $errfile = valgrind_errfile($TestNo);
                    warn "$0: test $TestNo: FAILED: valgrind errors in $errfile\n";
                }
            } elsif ($TimeOut && $status == 124) {
                warn "$0: test $TestNo: FAILED: timeout $TimeOutSec exceeded\n";
            } else {
                warn "$0: test $TestNo: '$cmd' failed: status=$status\n";
            }
            if ($opt_e) {
                printf STDERR "exiting with full status $full_status\n";
                exit 1;
            }
            next;
        }

        # command succeded
        # -- compare stdout
        $status = diff($out_ref, $outf);
        if ($status) {
            $ErrorCount++;
            printf STDERR "%s: test %d: FAILED: ref(%s) != stdout(%s)\n\tcmd: $cmd\n",
                $0, $TestNo, $out_ref, $outf;

            copy_file($outf, "$outf.test$TestNo") if ($opt_y);
            exit $status if ($opt_e);
        } else {
            if (defined $out_ref) {
                print STDERR "$0: test $TestNo: stdout OK\n";
                safe_unlink($outf);
            } else {
                v(1, "$0: test $TestNo: stdout OK (no reference)\n");
            }
        }

        # -- compare stderr
        if (! -e $err_ref  and  ! $opt_o) {
            $ErrorCount++;
            print STDERR "$0: test $TestNo: FAILED: stderr ref: $err_ref: $!\n\tcmd: $cmd\n";
            exit 1 if ($opt_e);
            next;
        }
        $status = diff($err_ref, $errf);
        if ($status) {
            $ErrorCount++;
            printf STDERR "%s: test %d: FAILED: ref(%s) != stderr(%s)\n\tcmd: $cmd\n",
                $0, $TestNo, $err_ref, $errf;

            copy_file($errf, "$errf.test$TestNo") if ($opt_y);
            exit $status if ($opt_e);
        } else {
            print STDERR "$0: test $TestNo: stderr OK\n";
            safe_unlink($errf);
        }

        # -- compare all other reference files
        if (@more_refs) {
            foreach my $ref_path (@more_refs) {
                my $ref_base = basename($ref_path);
                # Verify that it exists on the shell line
                unless ($cmd =~ /$ref_base/) {
                    printf STDERR "%s: test %d: FAILED: " .
                        "no match for '%s' in command: '%s'\n" .
                        "Unable to compare output to reference file\n",
                                $0, $TestNo, $ref_base, $cmd;
                    $ErrorCount++;
                    exit $status if ($opt_e);
                    next;
                }
                $status = diff($ref_path, $ref_base);
                if ($status) {
                    $ErrorCount++;
                    printf STDERR "%s: test %d: FAILED: ref(%s) != (%s)\n\tcmd: $cmd\n",
                    $0, $TestNo, $ref_path, $ref_base;
                    copy_file($ref_base, $ref_path) if ($opt_y);
                    exit $status if ($opt_e);
                } else {
                    print STDERR "$0: test $TestNo: $ref_base OK\n";
                    unlink($ref_base);
                }
            }
        }
    }
    if ($FullRun == 0) {
        v(1, "Partial run: not recording overall time\n");
    } elsif ($ErrorCount > 0) {
        v(1, "Errors found: not recording overall time\n");
    } elsif ($opt_V) {
        v(1, "valgrind run: not recording overall time\n");
    } else {
        check_for_time_regression();
    }
}

# --- main
init();
run_tests();
exit $ErrorCount;

#
# Add tests below the __DATA__ line
#
# Each test is a sequence of non-blank lines, terminated
# by an empty line (or EOF), essentially a paragraph.
#
# Each paragraph/test should look like:
#
#   1st line: shell command to run.

#   2nd-to-Nth line: one-or-more reference files to compare outputs to.
#   ONE reference file per line
#   (Note: we indent these lines just for readability.)
#
#   You may break very long lines using \ at EOL.
#
#   # -------------------------------------
#   # Test <test_id>: ...
#   shell command which may include {VW} ...
#       reference/file1
#       reference/file2
#       ...more reference files...
#
#   # -------------------------------------
#
#   shell-command can be anything accepted by bash, including pipes,
#   redirections, etc., even a sequence of shell-commands separated by ';'
#
#   Inside any shell command, all (optional) appearances of {VW}
#   will be substituted by the vw executable under test.
#
#   By default, 'vw' under our parent dir (../vowpalwabbit/vw) is tested.
#   To run against a different reference executable, pass the
#   wanted executable as an argument to RunTests
#
# The output line-items are reference files to compare outputs to:
#   - *.stdout: expected (reference file) standard output
#   - *.stderr: expected (reference file) standard error
#   - Any other relative path, pointing to a reference file to compare
#     to, this allows adding references to any explicitly named file
#     appearing on the shell-line, the only requirement is that the
#     _basename_ (path stripped of directory) of the reference file
#     would exactly match its respective file in the shell-command.
#
# For example:
#
#   #-------------------------------------------------------
#   # Test 237: readable_model
#   {VW} ... -p test75.predict --readable_model test75.rmodel
#       test/train-sets/ref/test75.stderr
#       test/pred-sets/ref/test75.predict
#       test/whatever/ref/test75.rmodel
#
#   #-------------------------------------------------------
#
# All reference filenames are relative to this (test) directory
#
# Only the STDOUT and STDERR streams in the shell command
# are implicit (so only their reference files need to be specified):
# The implicit names would be matched only by their extension
# as opposed to the full basename of the file.
#
# The two implicit names are:
#       TestXXX.stdout
#       TestXXX.stderr
#
# Windows note:
#
#   Due to differences in Random-Number-Generators in Windows,
#   floating-point outputs may differ in some tests (not all).
#
#   To minimize the need for changes (leverage existing tests and
#   reference files as much as possible), on Windows we check for
#   existence of files with '-mswin' suffix:
#       *.stderr-mswin
#       *.stdout-mswin
#   and if any of them exists, we use it instead.
#
__DATA__

# Test 1:
{VW} -k -l 20 --initial_t 128000 --power_t 1 -d train-sets/0001.dat \
    -f models/0001_1.model -c --passes 8 --invariant \
    --ngram 3 --skips 1 --holdout_off
        train-sets/ref/0001.stderr

# Test 2: checking predictions as well
{VW} -k -t -d train-sets/0001.dat -i models/0001_1.model -p 0001.predict --invariant
    test-sets/ref/0001.stderr
    pred-sets/ref/0001.predict

# Test 3: without -d, training only
{VW} -k -d train-sets/0002.dat -f models/0002.model --invariant
    train-sets/ref/0002.stderr

# Test 4: same, with -d
{VW} -k -d train-sets/0002.dat -f models/0002.model --invariant
    train-sets/ref/0002.stdout
    train-sets/ref/0002.stderr

# Test 5: add -q .., adaptive, and more (same input, different outputs)
{VW} -k --initial_t 1 --adaptive --invariant -q Tf -q ff -f models/0002a.model -d train-sets/0002.dat
    train-sets/ref/0002a.stderr

# Test 6: run predictions on Test 4 model
# Pretending the labels aren't there
{VW} -k -t -i models/0002.model -d train-sets/0002.dat -p 0002b.predict
    test-sets/ref/0002b.stderr
    pred-sets/ref/0002b.predict

# Test 7: using normalized adaptive updates and a low --power_t
{VW} -k --power_t 0.45 -f models/0002c.model -d train-sets/0002.dat
    train-sets/ref/0002c.stderr

# Test 8: predicts on test 7 model
{VW} -k -t -i models/0002c.model -d train-sets/0002.dat -p 0002c.predict
    test-sets/ref/0002c.stderr
    pred-sets/ref/0002c.predict

# Test 9: label-dependent features with csoaa_ldf
{VW} -k -c -d train-sets/cs_test.ldf -p cs_test.ldf.csoaa.predict --passes 10 --invariant --csoaa_ldf multiline --holdout_off --noconstant
    train-sets/ref/cs_test.ldf.csoaa.stderr
    train-sets/ref/cs_test.ldf.csoaa.predict

# Test 10: label-dependent features with wap_ldf
{VW} -k -c -d train-sets/cs_test.ldf -p cs_test.ldf.wap.predict --passes 10 --invariant --wap_ldf multiline --holdout_off --noconstant
    train-sets/ref/cs_test.ldf.wap.stderr
    train-sets/ref/cs_test.ldf.wap.predict

# Test 11: one-against-all
{VW} -k --oaa 10 -c --passes 10 -d train-sets/multiclass --holdout_off
    train-sets/ref/oaa.stderr

# Test 12: Error Correcting Tournament
{VW} -k --ect 10 --error 3 -c --passes 10 --invariant -d train-sets/multiclass --holdout_off
    train-sets/ref/multiclass.stderr

# Test 13: Run search (dagger) on wsj_small for 6 passes extra features
{VW} -k -c -d train-sets/wsj_small.dat.gz --passes 6 \
    --search_task sequence --search 45 --search_alpha 1e-6 \
    --search_max_bias_ngram_length 2 --search_max_quad_ngram_length 1 \
    --holdout_off
        train-sets/ref/search_wsj.stderr

# Test 14: Run search (searn) on wsj_small for 6 passes extra features
{VW} -k -c -d train-sets/wsj_small.dat.gz --passes 6 \
    --search_task sequence --search 45 --search_alpha 1e-6 \
    --search_max_bias_ngram_length 2 --search_max_quad_ngram_length 1 \
    --holdout_off --search_passes_per_policy 3 --search_interpolation policy
        train-sets/ref/search_wsj2.dat.stdout
        train-sets/ref/search_wsj2.dat.stderr

# Test 15: LBFGS on zero derivative input
{VW} -k -c -d train-sets/zero.dat --loss_function=squared -b 20 --bfgs --mem 7 --passes 5 --l2 1.0 --holdout_off
    train-sets/ref/zero.stdout
    train-sets/ref/zero.stderr

# Test 16: LBFGS early termination
{VW} -k -c -d train-sets/rcv1_small.dat --loss_function=logistic --bfgs --mem 7 --passes 20 --termination 0.001 --l2 1.0 --holdout_off
    train-sets/ref/rcv1_small.stdout
    train-sets/ref/rcv1_small.stderr

# Test 17: Run LDA with 100 topics on 1000 Wikipedia articles
{VW} -k --lda 100 --lda_alpha 0.01 --lda_rho 0.01 --lda_D 1000 -l 1 -b 13 --minibatch 128 -d train-sets/wiki256.dat
    train-sets/ref/wiki1K.stderr

# Test 18: Run search on seq_small for 12 passes, 4 passes per policy
{VW} -k -c -d train-sets/seq_small --passes 12 --invariant --search 4 --search_task sequence --holdout_off
    train-sets/ref/search_small.stderr

# Test 19: neural network 3-parity with 2 hidden units
{VW} -k -c -d train-sets/3parity --hash all --passes 3000 -b 16 --nn 2 -l 10 --invariant -f models/0021.model --random_seed 19 --quiet --holdout_off
    train-sets/ref/3parity.stderr

# Test 20: neural network 3-parity with 2 hidden units (predict)
{VW} -d train-sets/3parity -t -i models/0021.model -p 0022.predict
    pred-sets/ref/0022.stderr
    pred-sets/ref/0022.predict

# Test 21: cubic features -- on a parity test case
{VW} -k -c -f models/xxor.model -d train-sets/xxor.dat --cubic abc --passes 100 --holdout_off --progress 1.33333
    train-sets/ref/xxor.stderr

# Test 22: matrix factorization -- training
{VW} -k -d train-sets/ml100k_small_train -b 16 -q ui --rank 10 \
    --l2 2e-6 --learning_rate 0.05 --passes 2 \
    --decay_learning_rate 0.97 --power_t 0 -f models/movielens.reg \
    -c --loss_function classic --holdout_off
        train-sets/ref/ml100k_small.stdout
        train-sets/ref/ml100k_small.stderr

# Test 23: matrix factorization -- testing
{VW} -i models/movielens.reg -t -d test-sets/ml100k_small_test
    test-sets/ref/ml100k_small.stdout
    test-sets/ref/ml100k_small.stderr

# Test 24: active-learning -- training
{VW} -k --active --simulation --mellowness 0.000001 -d train-sets/rcv1_small.dat -l 10 --initial_t 10 --random_seed 3
    train-sets/ref/active-simulation.t24.stderr

# Test 25: bagging -- training regressor
{VW} -k -d train-sets/0002.dat -f models/bs.reg.model --bootstrap 4 -p bs.reg.predict
    train-sets/ref/bs.reg.stderr
    train-sets/ref/bs.reg.predict

# Test 26: bagging -- predicting with bagged regressor
{VW} -d train-sets/0002.dat -i models/bs.reg.model -p bs.prreg.predict -t
    train-sets/ref/bs.prreg.stderr
    train-sets/ref/bs.prreg.predict

# Test 27: bagging -- binary classifiers
{VW} -d train-sets/0001.dat -f models/bs.vote.model --bootstrap 4 --bs_type vote -p bs.vote.predict
    train-sets/ref/bs.vote.stderr
    train-sets/ref/bs.vote.predict

# Test 28: bagging -- predict with bagged classifier
{VW} -d train-sets/0001.dat -i models/bs.vote.model -p bs.prvote.predict -t
    train-sets/ref/bs.prvote.stderr
    train-sets/ref/bs.prvote.predict

# Test 29: affix features
{VW} -d train-sets/affix_test.dat -k -c --passes 10 --holdout_off --affix -2
    train-sets/ref/affix_test.stderr

# Test 30: train --l1 regularized model
{VW} -d train-sets/0001.dat -f models/mask.model --invert_hash mask.predict --l1 0.01
    train-sets/ref/mask.stderr

# Test 31: train model using --feature_mask
{VW} -d train-sets/0001.dat --invert_hash remask.predict --feature_mask models/mask.model -f models/remask.model
    train-sets/ref/remask.stderr

# Test 32: train model using --feature_mask and --initial_regressor
{VW} -d train-sets/0001.dat --feature_mask models/mask.model -i models/remask.model
    train-sets/ref/remask.final.stderr

# Test 33: train model for topk recommender
{VW} -d train-sets/topk.vw -f topk.model -q MF --passes 100 --cache_file topk-train.cache -k --holdout_off
    train-sets/ref/topk-train.stderr

# Test 34: train model for topk recommender
{VW} -P 1 -d train-sets/topk.vw -i topk.model --top 2 -p topk-rec.predict
    train-sets/ref/topk-rec.stderr
    train-sets/ref/topk-rec.predict

# Test 35: non-centered data-set where constant >> 0
#   To test the new --constant option without which performance is very weak
{VW} -k --passes 100 -c --holdout_off --constant 1000 -d train-sets/big-constant.dat
    train-sets/ref/big-constant.stderr

# Test 36: new option: --progress w/ integer arg
{VW} -k -d train-sets/0001.dat --progress 10
    train-sets/ref/progress-10.stderr

# Test 37: new-option: --progress w/ floating-point arg
#           + alternate short form (-P)
{VW} -k -d train-sets/0001.dat -P 0.5
    train-sets/ref/progress-0.5.stderr

# Test 38: --nn without --quiet to avoid nn regressions
#   (Needs to be a simple test, not one sensitive to symmetry breaking)
{VW} -k -d train-sets/0001.dat --nn 1
    train-sets/ref/nn-1-noquiet.stderr

# Test 39: cb with dr
{VW} -d train-sets/rcv1_raw_cb_small.vw --cb 2 --cb_type dr --ngram 2 --skips 4 -b 24 -l 0.25
    train-sets/ref/rcv1_raw_cb_dr.stderr

# Test 40: cb with ips
{VW} -d train-sets/rcv1_raw_cb_small.vw --cb 2 --cb_type ips --ngram 2 --skips 4 -b 24 -l 0.125
    train-sets/ref/rcv1_raw_cb_ips.stderr

# Test 41: cb with dm
{VW} -d train-sets/rcv1_raw_cb_small.vw --cb 2 --cb_type dm --ngram 2 --skips 4 -b 24 -l 0.125 -f cb_dm.reg
    train-sets/ref/rcv1_raw_cb_dm.stderr

# Test 42: --lda --passes 2 hang regression
{VW} -k -d train-sets/lda-2pass-hang.dat --lda 10 -c --passes 2 --holdout_off
    train-sets/ref/lda-2pass-hang.stderr

# Test 43: search sequence labeling, non-ldf train
{VW} -k -c -d train-sets/sequence_data --passes 20 --invariant --search_rollout ref --search_alpha 1e-8 --search_task sequence --search 5 --holdout_off -f models/sequence_data.model
    train-sets/ref/sequence_data.nonldf.train.stderr

# Test 44: search sequence labeling, non-ldf test
{VW} -d train-sets/sequence_data -t -i models/sequence_data.model -p sequence_data.nonldf.test.predict
    train-sets/ref/sequence_data.nonldf.test.stderr
    train-sets/ref/sequence_data.nonldf.test.predict

# Test 45: make sure that history works
{VW} -k -c -d train-sets/seq_small2 --passes 4 --search 4 --search_task sequence --holdout_off
    train-sets/ref/search_small2.stderr

# Test 46: search sequence labeling, ldf train
{VW} -k -c -d train-sets/sequence_data --passes 20 \
    --search_rollout ref --search_alpha 1e-8 \
    --search_task sequence_demoldf --csoaa_ldf m --search 5 \
    --holdout_off -f models/sequence_data.ldf.model --noconstant
        train-sets/ref/sequence_data.ldf.train.stderr

# Test 47: search sequence labeling, ldf test
{VW} -d train-sets/sequence_data -t -i models/sequence_data.ldf.model -p sequence_data.ldf.test.predict --noconstant
    train-sets/ref/sequence_data.ldf.test.stderr
    train-sets/ref/sequence_data.ldf.test.predict

# Test 48: search sequence SPAN labeling BIO, non-ldf train, no rollouts
{VW} -k -c -d train-sets/sequencespan_data --passes 20 --invariant \
    --search_rollout none --search_task sequencespan --search 7 \
    --holdout_off -f models/sequencespan_data.model
        train-sets/ref/sequencespan_data.nonldf.train.stderr

# Test 49: search sequence SPAN labeling BIO, non-ldf test
{VW} -d train-sets/sequencespan_data -t -i models/sequencespan_data.model -p sequencespan_data.nonldf.test.predict
    train-sets/ref/sequencespan_data.nonldf.test.stderr
    train-sets/ref/sequencespan_data.nonldf.test.predict

# Test 50: search sequence SPAN labeling BILOU, non-ldf train
{VW} -k -c -d train-sets/sequencespan_data --passes 20 --invariant \
    --search_rollout ref --search_alpha 1e-8 --search_task sequencespan \
    --search_span_bilou --search 7 --holdout_off \
    -f models/sequencespan_data.model
        train-sets/ref/sequencespan_data.nonldf-bilou.train.stderr

# Test 51: search sequence SPAN labeling BILOU, non-ldf test
{VW} -d train-sets/sequencespan_data -t --search_span_bilou -i models/sequencespan_data.model -p sequencespan_data.nonldf-bilou.test.predict
    train-sets/ref/sequencespan_data.nonldf-bilou.test.stderr
    train-sets/ref/sequencespan_data.nonldf-bilou.test.predict

# Test 52: silly test for "argmax" task
{VW} -d train-sets/argmax_data -k -c --passes 20 --search_rollout ref --search_alpha 1e-8 --search_task argmax --search 2 --holdout_off
    train-sets/ref/argmax_data.stderr

# Test 53: (holdout-broken regression)
# ensure we have no holdout loss of '0 h'
{VW} -k -c --passes 2 -d train-sets/0001.dat
    train-sets/ref/holdout-loss-not-zero.stderr

# Test 54: stagewise poly with exponent 0.25
####in the following stage_poly tests, there are minute differences in losses, which are not being fuzzy-diffed;
####thus the stderr is cleared (--quiet) and only comparing (fuzzy-diffed) predictions.
{VW} --stage_poly --sched_exponent 0.25 --batch_sz 1000 --batch_sz_no_doubling -d train-sets/rcv1_small.dat -p stage_poly.s025.predict --quiet
    train-sets/ref/stage_poly.s025.stderr
    train-sets/ref/stage_poly.s025.predict

# Test 55: stagewise poly with exponent 1.0
{VW} --stage_poly --sched_exponent 1.0 --batch_sz 1000 --batch_sz_no_doubling -d train-sets/rcv1_small.dat --quiet
    train-sets/ref/stage_poly.s100.stderr

# Test 56: stagewise poly with exponent 0.25 and doubling batches
{VW} --stage_poly --sched_exponent 0.25 --batch_sz 1000 -d train-sets/rcv1_small.dat -p stage_poly.s025.doubling.predict --quiet
    train-sets/ref/stage_poly.s025.doubling.stderr
    train-sets/ref/stage_poly.s025.doubling.predict

# Test 57: stagewise poly with exponent 1.0 and doubling batches
{VW} --stage_poly --sched_exponent 1.0 --batch_sz 1000 -d train-sets/rcv1_small.dat -p stage_poly.s100.doubling.predict --quiet
    train-sets/ref/stage_poly.s100.doubling.stderr
    train-sets/ref/stage_poly.s100.doubling.predict

# Test 58: library test, train the initial model
{VW} -c -k -d train-sets/library_train -f models/library_train.w -q st --passes 100 --hash all --noconstant --csoaa_ldf m --holdout_off
    train-sets/ref/library_train.stdout
    train-sets/ref/library_train.stderr

# Test 59: cb_adf, sharedfeatures
{VW}  --dsjson --cb_adf -d train-sets/no_shared_features.json
    train-sets/ref/no_shared_features.stderr

# Test 60: empty test, bad builds (without make clean)
# sometimes cause a SEGV even on empty input
echo "" | {VW}
    train-sets/ref/empty-set.stderr

# Test 61: daemon test
./daemon-test.sh
    test-sets/ref/vw-daemon.stdout

# Test 62: SVM linear kernel
{VW} --ksvm --l2 1 --reprocess 5 -b 18 -p ksvm_train.linear.predict -d train-sets/rcv1_smaller.dat
    train-sets/ref/ksvm_train.linear.stderr
    train-sets/ref/ksvm_train.linear.predict

# Test 63: SVM polynomial kernel
{VW} --ksvm --l2 1 --reprocess 5 -b 18 --kernel poly -p ksvm_train.poly.predict -d train-sets/rcv1_smaller.dat
    train-sets/ref/ksvm_train.poly.stderr
    train-sets/ref/ksvm_train.poly.predict

# Test 64: SVM rbf kernel
{VW} --ksvm --l2 1 --reprocess 5 -b 18 --kernel rbf -p ksvm_train.rbf.predict -d train-sets/rcv1_smaller.dat
    train-sets/ref/ksvm_train.rbf.stderr
    train-sets/ref/ksvm_train.rbf.predict

# Test 65: Run search (dagger) on an entity-relation recognitions data set,
# er_small, for 6 passes with constraints
{VW} -k -c -d train-sets/er_small.vw --passes 6 --search_task entity_relation --search 10 --constraints --search_alpha 1e-8
    train-sets/ref/search_er.stderr

# Test 66: Train a depenency parser with search (dagger)
# on wsj_small.dparser.vw.gz for 6 passes
{VW} -k -c -d train-sets/wsj_small.dparser.vw.gz --passes 6 --search_task dep_parser --search 12  --search_alpha 1e-4 --search_rollout oracle --holdout_off
    train-sets/ref/search_dep_parser.stderr

# Test 67: classification with data from dictionaries
# (eg embeddings or gazetteers) -- note that this is impossible without
# dictionaries because --ignore w; also test to make sure gzipped dicts
# work and dictionary redundancy checking works
{VW} -k -c -d train-sets/dictionary_test.dat --binary --ignore w --holdout_off --passes 32 --dictionary w:dictionary_test.dict --dictionary w:dictionary_test.dict.gz --dictionary_path train-sets
    train-sets/ref/dictionary_test.stderr

# Test 68: Search for multiclass classification
{VW} -k -c -d train-sets/multiclass.sch --passes 20 --search_task multiclasstask --search 10 --search_alpha 1e-4 --holdout_off
    train-sets/ref/search_multiclass.stderr

# Test 69: (see Test 43/Test 44): search sequence labeling, with selective branching
{VW} -d train-sets/sequence_data -t -i models/sequence_data.model -p sequence_data.nonldf.beam.test.predict --search_metatask selective_branching --search_max_branch 10 --search_kbest 10
    train-sets/ref/sequence_data.nonldf.beam.test.stderr
    train-sets/ref/sequence_data.nonldf.beam.test.predict

# Test 70: (see Test 46/47) search sequence labeling, ldf test, with selective branching
{VW} -d train-sets/sequence_data -t -i models/sequence_data.ldf.model -p sequence_data.ldf.beam.test.predict --search_metatask selective_branching --search_max_branch 10 --search_kbest 10 --noconstant
    train-sets/ref/sequence_data.ldf.beam.test.stderr
    train-sets/ref/sequence_data.ldf.beam.test.predict

# Test 71: autolink
{VW} -d train-sets/0002.dat --autolink 1 --examples 100 -p 0002.autolink.predict
    train-sets/ref/0002.autolink.stderr
    train-sets/ref/0002.autolink.predict

# Test 72: train FTRL-Proximal
{VW} -k -d train-sets/0001.dat -f models/0001_ftrl.model --passes 1 --ftrl --ftrl_alpha 0.01 --ftrl_beta 0 --l1 2
    train-sets/ref/0001_ftrl.stderr

# Test 73: test FTRL-Proximal
{VW} -k -t -d train-sets/0001.dat -i models/0001_ftrl.model -p 0001_ftrl.predict
    test-sets/ref/0001_ftrl.stderr
    pred-sets/ref/0001_ftrl.predict

# Test 74: cb evaluation
{VW} -d train-sets/rcv1_cb_eval --cb 2 --eval
    train-sets/ref/rcv1_cb_eval.stderr

# Test 75: Log_multi
{VW} --log_multi 10 -d train-sets/multiclass
    train-sets/ref/log_multi.stderr

# Test 76: cbify, epsilon-greedy
{VW} --cbify 10 --epsilon 0.05 -d train-sets/multiclass
    train-sets/ref/cbify_epsilon.stderr

# Test 77: cbify, tau first
{VW} --cbify 10 --first 5 -d train-sets/multiclass
    train-sets/ref/cbify_first.stderr

# Test 78: cbify, bag
{VW} --cbify 10 --bag 7 -d train-sets/multiclass
    train-sets/ref/cbify_bag.stderr

# Test 79: cbify, cover
{VW} --cbify 10 --cover 3 -d train-sets/multiclass
    train-sets/ref/cbify_cover.stderr

# Test 80: lrq empty namespace
{VW} --lrq aa3 -d train-sets/0080.dat
    train-sets/ref/0080.stderr

# Test 81: train FTRL-PiSTOL
{VW} -k -d train-sets/0001.dat -f models/ftrl_pistol.model --passes 1 --pistol
    train-sets/ref/ftrl_pistol.stderr

# Test 82: test FTRL-PiSTOL
{VW} -k -t -d train-sets/0001.dat -i models/ftrl_pistol.model -p ftrl_pistol.predict
    test-sets/ref/ftrl_pistol.stderr
    pred-sets/ref/ftrl_pistol.predict

# Test 83: check redefine functionality
{VW} -k -d train-sets/0080.dat --redefine := --redefine y:=: --redefine x:=arma --ignore x -q yy
    train-sets/ref/redefine.stderr

# Test 84: check cb_adf
{VW} --cb_adf -d train-sets/cb_test.ldf --noconstant
    train-sets/ref/cb_adf_mtr.stderr

# Test 85: check multilabel_oaa
{VW} --multilabel_oaa 10 -d train-sets/multilabel -p multilabel.predict
    train-sets/ref/multilabel.stderr
    pred-sets/ref/multilabel.predict

# Test 86: check --csoaa_rank on csoaa_ldf
{VW} --csoaa_ldf multiline --csoaa_rank -d train-sets/cs_test_multilabel.ldf -p multilabel_ldf.predict --noconstant
    train-sets/ref/multilabel_ldf.stderr
    pred-sets/ref/multilabel_ldf.predict

# Test 87: check --rank_all on csoaa_ldf
{VW} --cb_adf --rank_all -d train-sets/cb_test.ldf -p cb_adf_rank.predict --noconstant
    train-sets/ref/cb_adf_rank.stderr
    pred-sets/ref/cb_adf_rank.predict

# Test 88: named labels at training time
{VW} --named_labels det,noun,verb --oaa 3 -d train-sets/test_named  -k -c --passes 10 --holdout_off -f models/test_named.model
    train-sets/ref/test_named_train.stderr

# Test 89: named labels at prediction
{VW} -i models/test_named.model -t -d train-sets/test_named -p test_named.predict
    train-sets/ref/test_named_test.stderr
    pred-sets/ref/test_named.predict

# Test 90: named labels at training time (csoaa)
{VW} --named_labels det,noun,verb --csoaa 3 -d train-sets/test_named_csoaa  -k -c --passes 10 --holdout_off -f models/test_named_csoaa.model
    train-sets/ref/test_named_csoaa_train.stderr

# Test 91: named labels at prediction (csoaa)
{VW} -i models/test_named_csoaa.model -t -d train-sets/test_named_csoaa -p test_named_csoaa.predict
    train-sets/ref/test_named_csoaa_test.stderr
    pred-sets/ref/test_named_csoaa.predict

# Test 92: check -q :: and -oaa inverse hash
printf '3 |f a b c |e x y z\n2 |f a y c |e x\n' | \
    {VW} --oaa 3 -q :: --invert_hash inv_hash.cmp && \
        tail -n +2 inv_hash.cmp > inv_hash.cmp.new && \
            rm inv_hash.cmp && \
                mv inv_hash.cmp.new inv_hash.cmp
    train-sets/ref/inv_hash.stderr
    pred-sets/ref/inv_hash.cmp

# Test 93:  check cb_adf with doubly robust option
{VW} --cb_adf --rank_all -d train-sets/cb_test.ldf -p cb_adf_dr.predict --cb_type dr
    train-sets/ref/cb_adf_dr.stderr
    pred-sets/ref/cb_adf_dr.predict

# Test 94: experience replay version of test 1
{VW} -k -l 20 --initial_t 128000 --power_t 1 -d train-sets/0001.dat \
    -c --passes 8 --invariant \
    --ngram 3 --skips 1 --holdout_off --replay_b 100
        train-sets/ref/0001-replay.stderr

# Test 95: named labels at training time (csoaa) with experience replay
{VW} --named_labels det,noun,verb --csoaa 3 \
    -d train-sets/test_named_csoaa -k -c --passes 10 --holdout_off \
    -f models/test_named_csoaa.model --replay_c 100
        train-sets/ref/test_named_csoaa_train-replay.stderr

# Test 96: backwards compatibility
printf '3 |f a b c |e x y z\n2 |f a y c |e x\n' | \
    {VW} -i simple_model --invert_hash inv_hash.cmp && \
        tail -n +2 inv_hash.cmp
   test-sets/ref/backwards.stderr
   test-sets/ref/backwards.stdout

# Test 97:
{VW} -d train-sets/0001.dat -f models/0097.model --save_resume
        train-sets/ref/0097.stderr

# Test 98: checking predictions as well
{VW} --preserve_performance_counters -d train-sets/0001.dat -i models/0097.model -p 0098.predict
    test-sets/ref/0098.stderr
    pred-sets/ref/0098.predict

# Test 99: checking predictions with testing
{VW} -d train-sets/0001.dat -i models/0097.model -p 0099.predict
    test-sets/ref/0099.stderr
    pred-sets/ref/0099.predict

# Test 100: action costs, no rollout
{VW} -k -c -d train-sets/sequence_data --passes 20 --invariant --search_rollout none --search_task sequence_ctg --search 5 --holdout_off
    train-sets/ref/sequence_data.ctg.train.stderr

# Test 101: active cover
{VW} --loss_function logistic --binary --active_cover -d train-sets/rcv1_mini.dat -f models/active_cover.model
    train-sets/ref/active_cover.stderr

# Test 102: active cover (predict)
{VW} -i models/active_cover.model -t -d test-sets/rcv1_small_test.data -p active_cover.predict
    test-sets/ref/active_cover.stderr
    pred-sets/ref/active_cover.predict

# Test 103: active cover oracular
{VW} --loss_function logistic --binary --active_cover --oracular -d ./train-sets/rcv1_small.dat
    train-sets/ref/active_cover_oracular.stderr

# Test 104: check cb_adf
{VW} --cb_adf -d train-sets/cb_test.ldf --cb_type mtr --noconstant
    train-sets/ref/cb_adf_mtr.stderr

# Test 105: train FTRL-Proximal early stopping
{VW} -k -d train-sets/0001.dat -f models/0001_ftrl.model --passes 10 --ftrl --ftrl_alpha 3.0 --ftrl_beta 0 --l1 0.9 --cache
    train-sets/ref/0001_ftrl_holdout.stderr

# Test 106: test FTRL-Proximal early stopping prediction
{VW} -k -t -d train-sets/0001.dat -i models/0001_ftrl.model -p 0001_ftrl_holdout.predict
    test-sets/ref/0001_ftrl_holdout_106.stderr
    pred-sets/ref/0001_ftrl_holdout.predict

# Test 107: train FTRL-Proximal no early stopping
{VW} -k -d train-sets/0001.dat -f models/0001_ftrl.model --passes 10 --ftrl --ftrl_alpha 0.01 --ftrl_beta 0 --l1 2 --cache --holdout_off
    train-sets/ref/0001_ftrl_holdout_off.stderr

# Test 108: test FTRL-Proximal no early stopping
{VW} -k -t -d train-sets/0001.dat -i models/0001_ftrl.model -p 0001_ftrl_holdout_off.predict --holdout_off
    test-sets/ref/0001_ftrl_holdout_off.stderr
    pred-sets/ref/0001_ftrl_holdout_off.predict

# Test 109: --probabilities --oaa
{VW} -d train-sets/probabilities.dat --probabilities --oaa=4 --loss_function=logistic -p oaa_probabilities.predict
   train-sets/ref/oaa_probabilities.stderr
   pred-sets/ref/oaa_probabilities.predict

# Test 110: --probabilities --csoaa_ldf=mc
{VW} -d train-sets/cs_test.ldf --probabilities --csoaa_ldf=mc --loss_function=logistic -p csoaa_ldf_probabilities.predict
   train-sets/ref/csoaa_ldf_probabilities.stderr
   pred-sets/ref/csoaa_ldf_probabilities.predict

# Test 111: Train a depenency parser with neural network and one_learner approach (lols)
{VW} -k -c -d train-sets/wsj_small.dparser.vw.gz -b 20 --search_task dep_parser --search 25 --search_alpha 1e-5 --search_rollin mix_per_roll --search_rollout oracle --one_learner --nn 5 --ftrl --search_history_length 3 --root_label 8
    train-sets/ref/search_dep_parser_one_learner.stderr

# Test 112: Train a depenency parser with cost_to_go
{VW} -k -c -d train-sets/wsj_small.dparser.vw.gz -b 20 --passes 6 --search_task dep_parser --search 25 --search_alpha 1e-5 --search_rollin mix_per_roll --search_rollout none --holdout_off --search_history_length 3 --root_label 8 --cost_to_go
    train-sets/ref/search_dep_parser_cost_to_go.stderr

# Test 113: Predictions with confidences
{VW} --confidence -d ./train-sets/rcv1_micro.dat --initial_t 0.1 -p confidence.preds
    train-sets/ref/confidence.stderr
    pred-sets/ref/confidence.preds

# Test 114: Over size example test
{VW} -d train-sets/x.txt
    train-sets/ref/oversize.stderr

# Test 115: Long Line test
{VW} -d train-sets/long_line -c -k
    train-sets/ref/long_line.stderr

# Test 116: MWT test
{VW} -d train-sets/cb_eval --multiworld_test f -p cb_eval.preds
    train-sets/ref/cb_eval.stderr
    pred-sets/ref/cb_eval.preds

# Test 117: Audit regressor of ftrl model (from test #107)
{VW} -d train-sets/0001.dat -i models/0001_ftrl.model  --audit_regressor ftrl.audit_regr
    train-sets/ref/ftrl_audit_regr.stderr
    train-sets/ref/ftrl.audit_regr

# Test 118: Audit regressor of csoaa model (from test #95)
{VW} -d train-sets/test_named_csoaa -i models/test_named_csoaa.model --audit_regressor csoaa.audit_regr
    train-sets/ref/csoaa_audit_regr.stderr
    train-sets/ref/csoaa.audit_regr

# Test 119: MWT learn test
{VW} -d train-sets/cb_eval --multiworld_test f --learn 2 -p mwt_learn.preds
    train-sets/ref/mwt_learn.stderr
    pred-sets/ref/mwt_learn.preds

# Test 120: MWT learn exclude test
{VW} -d train-sets/cb_eval --multiworld_test f --learn 2 --exclude_eval -p mwt_learn_exclude.preds
    train-sets/ref/mwt_learn_exclude.stderr
    pred-sets/ref/mwt_learn_exclude.preds

# Test 121: cb_explore
{VW} -d train-sets/rcv1_raw_cb_small.vw --cb_explore 2 --ngram 2 --skips 4 -b 24 -l 0.25 -p rcv1_raw_cb_explore.preds
    train-sets/ref/rcv1_raw_cb_explore.stderr
    pred-sets/ref/rcv1_raw_cb_explore.preds

# Test 122: Predictions with confidences after training
{VW} --confidence --confidence_after_training --initial_t 0.1 -d ./train-sets/rcv1_small.dat -p confidence_after_training.preds
    train-sets/ref/confidence_after_training.stderr
    pred-sets/ref/confidence_after_training.preds

# Test 123: cb_eval save/load #1
{VW} -d train-sets/cb_eval1 --multiworld_test f -f mwt.model -p cb_eval1.preds
    train-sets/ref/cb_eval1.stderr
    pred-sets/ref/cb_eval1.preds

# Test 124: cb_eval save/load #2
{VW} -d train-sets/cb_eval2 -i mwt.model -p cb_eval2.preds
    train-sets/ref/cb_eval2.stderr
    pred-sets/ref/cb_eval2.preds

# Test 125: arc-eager trasition-based dependency parser
{VW} -k -c -d train-sets/wsj_small.dparser.vw.gz -b 20 --search_task dep_parser --search 26 --search_alpha 1e-5 --search_rollin mix_per_roll --search_rollout oracle --one_learner --search_history_length 3 --root_label 8 --transition_system 2 --passes 8
    train-sets/ref/search_dep_parser_arceager.stderr

# Test 126: recall tree hello world
{VW} --quiet -d train-sets/gauss1k.dat.gz -f models/recall_tree_g100.model --recall_tree 100 -b 20 --loss_function logistic

# Test 127: recall_tree hello world predict-from-saved-model
{VW} -t -d train-sets/gauss1k.dat.gz -i models/recall_tree_g100.model
    train-sets/ref/recall_tree_gauss1k.stderr
    train-sets/ref/recall_tree_gauss1k.stdout

# Test 128: cb_explore_adf with epsilon-greedy exploration
{VW} --cb_explore_adf --epsilon 0.1 -d train-sets/cb_test.ldf --noconstant -p cbe_adf_epsilon.predict
    train-sets/ref/cbe_adf_epsilon.stderr
    pred-sets/ref/cbe_adf_epsilon.predict

# Test 129: cb_explore_adf with softmax exploration
{VW} --cb_explore_adf --softmax --lambda 1 -d train-sets/cb_test.ldf --noconstant -p cbe_adf_softmax.predict
    train-sets/ref/cbe_adf_softmax.stderr
    pred-sets/ref/cbe_adf_softmax.predict

# Test 130: cb_explore_adf with bagging exploration
{VW} --cb_explore_adf --bag 3 -d train-sets/cb_test.ldf --noconstant -p cbe_adf_bag.predict
    train-sets/ref/cbe_adf_bag.stderr
    pred-sets/ref/cbe_adf_bag.predict

# Test 131: cb_explore_adf with explore-first exploration
{VW} --cb_explore_adf --first 2 -d train-sets/cb_test.ldf --noconstant -p cbe_adf_first.predict
    train-sets/ref/cbe_adf_first.stderr
    pred-sets/ref/cbe_adf_first.predict

# Test 132: train a poisson model
{VW} --quiet -d train-sets/poisson.dat -f models/poisson.model --loss_function poisson --link poisson -b 2 -p poisson.train.predict
    train-sets/ref/poisson.train.stderr
    pred-sets/ref/poisson.train.predict

# Test 133: train a poisson model without invariant updates
{VW} --quiet -d train-sets/poisson.dat -f models/poisson.normalized.model --normalized --loss_function poisson --link poisson -b 2 -l 0.1 -p poisson.train.normalized.predict
    train-sets/ref/poisson.train.normalized.stderr
    pred-sets/ref/poisson.train.normalized.predict

# Test 134: second order online learning
{VW} --OjaNewton -d train-sets/0001.dat -f models/second_order.model -p second_order.predict
    train-sets/ref/second_order.stderr
    pred-sets/ref/second_order.predict

# Test 135: cb explore adf
{VW} -d train-sets/cb_adf_crash_1.data -f models/cb_adf_crash.model --cb_explore_adf --epsilon 0.05
    train-sets/ref/cb_adf_crash1.stderr

# Test 136: cb explore adf predict
{VW} -d train-sets/cb_adf_crash_2.data -i models/cb_adf_crash.model -t
    train-sets/ref/cb_adf_crash2.stderr

# Test 137: Fix for regression introduced by badeedb.
# Ensure audit output continues to work correctly in the presence of anon features.
# Github issue 1038 (https://github.com/JohnLangford/vowpal_wabbit/issues/1038)
{VW} --audit -d train-sets/audit.dat --noconstant
    train-sets/ref/audit.stderr
    train-sets/ref/audit.stdout

# Test 138: cb_explore_adf with cover exploration
{VW} --cb_explore_adf --cover 3 -d train-sets/cb_test.ldf --noconstant -p cbe_adf_cover.predict
    train-sets/ref/cbe_adf_cover.stderr
    pred-sets/ref/cbe_adf_cover.predict

# Test 139: cb_explore_adf with cover exploration + double robust
{VW} --cb_explore_adf --cover 3 --cb_type dr -d train-sets/cb_test.ldf --noconstant -p cbe_adf_cover_dr.predict
    train-sets/ref/cbe_adf_cover_dr.stderr
    pred-sets/ref/cbe_adf_cover_dr.predict

# Test 140: marginal features
{VW} --marginal f  -d train-sets/marginal_features --noconstant --initial_numerator 0.5 --initial_denominator 1.0 --decay 0.001 --holdout_off -c -k --passes 100 -f marginal_model
    train-sets/ref/marginal.stderr

# Test 141: marginal features test
{VW} -i marginal_model  -d train-sets/marginal_features --noconstant -t
    train-sets/ref/marginal_test.stderr

# Test 142: Evaluate exploration on contextal bandit data
{VW} --explore_eval --epsilon 0.2 -d train-sets/cb_test.ldf --noconstant -p explore_eval.predict
    train-sets/ref/explore_eval.stderr
    pred-sets/ref/explore_eval.predict

# Test 143: Test 1 using JSON
{VW} -k -l 20 --initial_t 128000 --power_t 1 -d train-sets/0001.json --json \
    -c --passes 8 --invariant \
    --ngram 3 --skips 1 --holdout_off
        train-sets/ref/0001.json.stderr

# Test 144: cb_explore_adf with cover exploration + double robust
{VW} --cb_explore_adf --cover 3 --cb_type dr -d train-sets/cb_test.json --json --noconstant -p cbe_adf_cover_dr.predict
    train-sets/ref/cbe_adf_cover_dr.json.stderr
    pred-sets/ref/cbe_adf_cover_dr.predict

# Test 145: mix labeled and unlabeled examples with --bootstrap bug:
# https://github.com/JohnLangford/vowpal_wabbit/issues/1111
{VW} --bootstrap 2 -d train-sets/labeled-unlabeled-mix.dat
    train-sets/ref/labeled-unlabeled-mix.stderr

# Test 146: cb_explore_adf with cover exploration + double robust (using more than 256 examples)
{VW} --cb_explore_adf --cover 3 --cb_type dr -d train-sets/cb_test256.json --json --noconstant -p cbe_adf_cover_dr256.predict
    train-sets/ref/cbe_adf_cover_dr256.json.stderr
    pred-sets/ref/cbe_adf_cover_dr256.predict

# Test 147: --scores --oaa
{VW} -d train-sets/probabilities.dat --scores --oaa=4 -p oaa_scores.predict
   train-sets/ref/oaa_scores.stderr
   pred-sets/ref/oaa_scores.predict

# Test 148:  check cb_adf with direct method option
{VW} --cb_adf -d train-sets/cb_test.ldf -p cb_adf_dm.predict --cb_type dm
    train-sets/ref/cb_adf_dm.stderr
    pred-sets/ref/cb_adf_dm.predict

# Test 149: initial_weight option is used
echo "1 | feature:1" | {VW} -a --initial_weight 0.1 --initial_t 0.3
    train-sets/ref/initial_weight.stderr
    train-sets/ref/initial_weight.stdout

# Test 150:  Test --sparse_weights with 148
{VW} --cb_adf -d train-sets/cb_test.ldf -p cb_adf_dm.predict --cb_type dm --sparse_weights
    train-sets/ref/sparse.stderr

# Test 151: lrqfa
{VW} --lrqfa aa3 -d train-sets/0080.dat
    train-sets/ref/0151.stderr

# Test 152: daemon on the foreground test
./daemon-test.sh --foreground
    test-sets/ref/vw-daemon.stdout

# Test 153: marginal features
{VW} --marginal f  -d train-sets/marginal_features --noconstant --initial_numerator 0.5 --initial_denominator 1.0 --decay 0.001 --holdout_off -c -k --passes 100  --compete
    train-sets/ref/marginal_compete.stderr

# Test 154: ignore linear
{VW} -k --cache_file ignore_linear.cache --passes 10000 --holdout_off -d train-sets/0154.dat --noconstant --ignore_linear x -q xx
    train-sets/ref/ignore_linear.stderr

# Test 155: checking audit_regressor with --save_resume model
{VW} -d train-sets/0001.dat -i models/0097.model --save_resume --audit_regressor 0097.audit_regr
    train-sets/ref/0097.audit_regr.stderr
    train-sets/ref/0097.audit_regr

# Test 156: --cubic regression verification
./cubic-test.sh ${VW}

# Test 157: save_resume without --preserve_performce_counters does not alter performance counters over multiple passes
{VW} -d train-sets/0001.dat -f models/sr.model  --passes 2 -c -k  -P 50 --save_resume
    train-sets/ref/157.stderr

# Test 158: test decision service json parsing
{VW} -d train-sets/decisionservice.json --dsjson --cb_explore_adf --epsilon 0.2 --quadratic GT -P 1 -p cbe_adf_dsjson.predict
    train-sets/ref/cbe_adf_dsjson.stderr
    pred-sets/ref/cbe_adf_dsjson.predict

# Test 159: test --bootstrap & --binary interaction
{VW} -d train-sets/rcv1_mini.dat --bootstrap 5 --binary -c -k --passes 2
    train-sets/ref/bootstrap_and_binary.stderr

# Test 160: test --bootstrap & --oaa interaction
# (Also adds -q :: and -P1 to get & verify perfect predictions in 2nd pass)
{VW} -d train-sets/multiclass --bootstrap 4 --oaa 10 -q :: --leave_duplicate_interactions  -c -k --passes 2 --holdout_off -P1
    train-sets/ref/bootstrap_and_oaa.stderr

# Test 161: --classweight
{VW} -d train-sets/0001.dat --classweight 1:2,0:3.1,-1:5
    train-sets/ref/classweight.stderr

# Test 162: --classweight with multiclass
{VW} --oaa 10 -d train-sets/multiclass --classweight 4:0,7:0.1,2:10 --classweight 10:3
    train-sets/ref/classweight_multiclass.stderr

# Test 163: --classweight with multiclass
{VW} --recall_tree 10 -d train-sets/multiclass --classweight 4:0,7:0.1 --classweight 2:10,10:3
    train-sets/ref/classweight_recall_tree.stderr

# Test 164: cs_active low mellowness
{VW} --cs_active 3 -d ../test/train-sets/cs_test --cost_max 2 --mellowness 0.01 --simulation --adax
    train-sets/ref/cs_active_0.01.stderr

# Test 165: cs_active high mellowness
{VW} --cs_active 3 -d ../test/train-sets/cs_test --cost_max 2 --mellowness 1.0 --simulation --adax
    train-sets/ref/cs_active_1.0.stderr

# Test 166: hash_seed train
{VW} --hash_seed 5 -d train-sets/rcv1_mini.dat --holdout_off --passes 2 -f hash_seed5.model -c -k --ngram 2 -q ::
    train-sets/ref/hash_seed_train.stderr

# Test 167: hash_seed test
{VW} -d train-sets/rcv1_mini.dat -i hash_seed5.model -t
    train-sets/ref/hash_seed_test.stderr

# Test 168: test cb with dm
{VW} -d train-sets/rcv1_raw_cb_small.vw -t -i cb_dm.reg
    train-sets/ref/rcv1_raw_cb_dm_test.stderr

# Test 169: test cbify large
{VW} -d train-sets/rcv1_multiclass.dat --cbify 2 --epsilon 0.05
    train-sets/ref/rcv1_multiclass.stderr

# Test 170: cbify adf, epsilon-greedy
{VW} --cbify 10 --cb_explore_adf --epsilon 0.05 -d train-sets/multiclass
    train-sets/ref/cbify_epsilon_adf.stderr

# Test 171: cbify cs, epsilon-greedy
{VW} --cbify 3 --cbify_cs --epsilon 0.05 -d train-sets/cs_cb
    train-sets/ref/cbify_epsilon_cs.stderr

# Test 172: cbify adf cs, epsilon-greedy
{VW} --cbify 3 --cbify_cs --cb_explore_adf --epsilon 0.05 -d train-sets/cs_cb
    train-sets/ref/cbify_epsilon_cs_adf.stderr

# Test 173: cbify adf, regcb
{VW} --cbify 10 --cb_explore_adf --cb_type mtr --regcb --mellowness 0.01 -d train-sets/multiclass
    train-sets/ref/cbify_regcb.stderr

# Test 174: cbify adf, regcbopt
{VW} --cbify 10 --cb_explore_adf --cb_type mtr --regcbopt --mellowness 0.01 -d train-sets/multiclass
    train-sets/ref/cbify_regcbopt.stderr

# Test 175: cbify ldf, regcbopt
{VW} -d train-sets/cs_test.ldf --cbify_ldf --cb_type mtr --regcbopt --mellowness 0.01
    train-sets/ref/cbify_ldf_regcbopt.stderr

# Test 176: same model on cluster mode
./same-model-test.sh

# Test 177: check --audit output is reproducible
printf '3 |f a b c |e x y z\n2 |f a y c |e x\n' | {VW} --oaa 3 -q ef --audit
    train-sets/ref/audit2.stdout

# Test 178 cb_adf, sharedfeatures
{VW}  --dsjson --cb_adf -d train-sets/no_shared_features.json
    train-sets/ref/no_shared_features.stderr

# Test 179 warm_cb warm start
{VW} --warm_cb 10 --cb_explore_adf --cb_type mtr --epsilon 0.05 --warm_start 3 --interaction 7 --choices_lambda 8 --warm_start_update --interaction_update -d train-sets/multiclass
    train-sets/ref/warm_cb.stderr

# Test 180 warm_cb warm start with lambda set containing 0/1
{VW} --warm_cb 10 --cb_explore_adf --cb_type mtr --epsilon 0.05 --warm_start 3 --interaction 7 --choices_lambda 8 --lambda_scheme 2 --warm_start_update --interaction_update -d train-sets/multiclass
    train-sets/ref/warm_cb_lambda_zeroone.stderr

# Test 181 warm_cb warm start with warm start update turned off
{VW} --warm_cb 10 --cb_explore_adf --cb_type mtr --epsilon 0.05 --warm_start 3 --interaction 7 --choices_lambda 8 --interaction_update -d train-sets/multiclass
    train-sets/ref/warm_cb_no_ws_upd.stderr

# Test 182 warm_cb warm start with interaction update turned off
{VW} --warm_cb 10 --cb_explore_adf --cb_type mtr --epsilon 0.0 --warm_start 3 --interaction 7 --choices_lambda 8 --warm_start_update -d train-sets/multiclass
    train-sets/ref/warm_cb_no_int_upd.stderr

# Test 183 warm_cb warm start with bandit warm start type (Sim-Bandit)
{VW} --warm_cb 10 --cb_explore_adf --cb_type mtr --epsilon 0.05 --warm_start 3 --interaction 7 --choices_lambda 1 --warm_start_update --interaction_update --sim_bandit -d train-sets/multiclass
    train-sets/ref/warm_cb_simbandit.stderr

# Test 184 warm_cb warm start with CYC supervised corruption
{VW} --warm_cb 10 --cb_explore_adf --cb_type mtr --epsilon 0.05 --warm_start 3 --interaction 7 --choices_lambda 8 --warm_start_update --interaction_update --corrupt_type_warm_start 2 --corrupt_prob_warm_start 0.5 -d train-sets/multiclass
    train-sets/ref/warm_cb_cyc.stderr

# Test 185 warm_cb warm start with input cost-sensitive examples
{VW} --warm_cb 3 --cb_explore_adf --cb_type mtr --epsilon 0.05 --warm_start 1 --interaction 2 --choices_lambda 8 --warm_start_update --interaction_update --warm_cb_cs -d train-sets/cs_cb
    train-sets/ref/warm_cb_cs.stderr

# Test 186 test counting examples with holdout_after option
{VW} -k -P 100 --holdout_after 500 -d train-sets/0002.dat
    train-sets/ref/holdout_after.stderr

# Test 187 test counting examples with holdout_after option with 2 passes on the training set
{VW} -k -P 100 --holdout_after 500 -d train-sets/0002.dat -c --passes 2
    train-sets/ref/holdout_after_2passes.stderr

# Test 188 test cb_adf with softmax
{VW} --cb_adf --rank_all -d train-sets/cb_adf_sm.data -p cb_adf_sm.predict --cb_type sm
    train-sets/ref/cb_adf_sm.stderr
    pred-sets/ref/cb_adf_sm.predict

# Test 189 test dsjson parser correctly processes checkpoint and dangling observation lines
{VW} -d train-sets/b1848_dsjson_parser_regression.txt --dsjson --cb_explore_adf -P 1
    train-sets/ref/b1848_dsjson_parser_regression.stderr

# Test 190: one-against-all with subsampling
{VW} -k --oaa 10 --oaa_subsample 5 -c --passes 10 -d train-sets/multiclass --holdout_off
    train-sets/ref/oaa_subsample.stderr

# Test 191: train coin betting
{VW} -k -d train-sets/0001.dat -f models/ftrl_coin.model --passes 1 --coin
    train-sets/ref/ftrl_coin.stderr

# Test 192: test coin betting
{VW} -k -t -d train-sets/0001.dat -i models/ftrl_coin.model -p ftrl_coin.predict
    test-sets/ref/ftrl_coin.stderr
    pred-sets/ref/ftrl_coin.predict

# Test 193: malformed examples, onethread, strict_parse failure
./negative-test.sh {VW} -d train-sets/malformed.dat --onethread --strict_parse
    train-sets/ref/malformed-onethread-strict_parse.stderr

# Test 194: malformed examples, strict_parse failure
./negative-test.sh {VW} -d train-sets/malformed.dat --strict_parse
    train-sets/ref/malformed-strict_parse.stderr

# Test 195: malformed examples success
{VW} -d train-sets/malformed.dat --onethread
    train-sets/ref/malformed.stderr

# Test 196: online contextual memory tree
{VW} -d train-sets/rcv1_smaller.dat --memory_tree 10 --learn_at_leaf --max_number_of_labels 2 --dream_at_update 0 --dream_repeats 3 --online --leaf_example_multiplier 10 --alpha 0.1 -l 0.001 -b 15 --passes 1 --loss_function squared --holdout_off
    train-sets/ref/cmt_rcv1_smaller_online.stderr

# Test 197: offline contextual memory tree
{VW} -d train-sets/rcv1_smaller.dat --memory_tree 10 --learn_at_leaf --max_number_of_labels 2 --dream_at_update 0 --dream_repeats 3 --leaf_example_multiplier 10 --alpha 0.1 -l 0.001 -b 15 -c --passes 2 --loss_function squared --holdout_off
    train-sets/ref/cmt_rcv1_smaller_offline.stderr

# Test 198: test cb_sample
{VW} --cb_sample --cb_explore_adf -d test-sets/cb_sample_seed.data -p cb_sample_seed.predict --random_seed 1234
    pred-sets/ref/cb_sample_seed.predict

# Test 199: CCB train then test
{VW} -d train-sets/ccb_test.dat --ccb_explore_adf -p ccb_test.predict
    train-sets/ref/ccb_test.stderr
    train-sets/ref/ccb_test.predict

# Test 200: cb_explore_adf with huge lambda softmax exploration
{VW} --cb_explore_adf --softmax --lambda 100000 -d train-sets/cb_test.ldf --noconstant -p cbe_adf_softmax_biglambda.predict
    train-sets/ref/cbe_adf_softmax_biglambda.stderr
    pred-sets/ref/cbe_adf_softmax_biglambda.predict

# Test 201: Test memory corruption issue in ccb_explore_adf where mtr was leaving a prediction behind
{VW} --ccb_explore_adf --ring_size 7 -d train-sets/ccb_reuse_small.data
    train-sets/ref/ccb_reuse_small.stderr

# Test 202: Test memory corruption issue in ccb_explore_adf where mtr was leaving a prediction behind
{VW} --ccb_explore_adf --ring_size 20 --dsjson -d train-sets/ccb_reuse_medium.dsjson
    train-sets/ref/ccb_reuse_medium.stderr

# Test 203: Basic test of cluster. Can't use the VW replacer as it will think this is a VW command append things like --onethread
python3 ./cluster_test.py --vw ../build/vowpalwabbit/vw --spanning_tree ../build/cluster/spanning_tree \
    --test_file test-sets/0001.dat --data_files train-sets/0001.dat train-sets/0002.dat \
    --prediction_file cluster.predict
        test-sets/ref/cluster.stderr
        test-sets/ref/cluster.stdout
        pred-sets/ref/cluster.predict

# Test 204: Test if options that are negative numbers are handled correctly
{VW} --classweight -1:0.5 --no_stdin
    test-sets/ref/negative-num-option.stderr

# Test 205: test cb_dro with softmax
{VW} --cb_dro --cb_adf --rank_all -d train-sets/cb_adf_sm.data -p cb_dro_adf_sm.predict --cb_type sm
    train-sets/ref/cb_dro_adf_sm.stderr
    pred-sets/ref/cb_dro_adf_sm.predict

# Test 206: Tests segfault that used to happen when audit, cache and interactions were combined.
{VW} -c -k --passes 2 -d train-sets/cache_interaction_audit.txt -q st --audit
    train-sets/ref/cache_interaction_audit.stdout
    train-sets/ref/cache_interaction_audit.stderr

# Test 207: Enable chain hash option for json example
{VW} --audit --json -d train-sets/chain_hash_json_test.json --invert_hash chain_hash_json_result.cmp --chain_hash && \
    tail -n +2 chain_hash_json_result.cmp > chain_hash_json_result.cmp.new && \
        rm chain_hash_json_result.cmp && \
            mv chain_hash_json_result.cmp.new chain_hash_json_result.cmp
    test-sets/ref/chain_hash_json_test.stderr
    test-sets/ref/chain_hash_json_test.stdout
    test-sets/ref/chain_hash_json_result.cmp

# Test 208: Enable chain hash option for text example
{VW} --audit -d train-sets/chain_hash_text_test.dat --invert_hash chain_hash_text_result.cmp --chain_hash && \
    tail -n +2 chain_hash_text_result.cmp > chain_hash_text_result.cmp.new && \
        rm chain_hash_text_result.cmp && \
            mv chain_hash_text_result.cmp.new chain_hash_text_result.cmp
    test-sets/ref/chain_hash_text_result.stderr
    test-sets/ref/chain_hash_text_result.stdout
    test-sets/ref/chain_hash_text_result.cmp

# Test 209: Test override epsilon value saved in a model
{VW} -i model-sets/epsilon.model -d train-sets/override_epsilon.txt --epsilon 0.3 -p override_epsilon.preds
    pred-sets/ref/override_epsilon.stderr
    pred-sets/ref/override_epsilon.preds

# Test 210: Ensure that all weights that exist in the model are present in the invert_hash output. Even if Audit did not see it.
# SkipC# - Do not remove this - this test breaks test generation by creating an infinite sized list containing this test case (many times)
{VW} -d train-sets/inv_hash_load_model_data1.txt -f inv_hash_load_model.vw --noconstant \
    && {VW} -d train-sets/inv_hash_load_model_data2.txt -i inv_hash_load_model.vw --noconstant --readable_model inv_hash_load_model.readable.txt --invert_hash inv_hash_load_model.invert.txt
    train-sets/ref/inv_hash_load_model.invert.txt
    train-sets/ref/inv_hash_load_model.readable.txt

# Test 211: cb_explore_adf with rnd exploration
{VW} --cb_explore_adf --rnd 1 -d train-sets/cb_test.ldf --noconstant -p cbe_adf_rnd.predict
    train-sets/ref/cbe_adf_rnd.stderr
    pred-sets/ref/cbe_adf_rnd.predict

# Test 212: Slates sanity check
{VW} --slates -d train-sets/slates_simple.txt -p slates_simple.predict
    train-sets/ref/slates_simple.stderr
    pred-sets/ref/slates_simple.predict

# Test 213: offset_tree, 2 actions
{VW} --ot 2 -k -d train-sets/offset_tree_000.dat -p offset_tree_000.pred -P 1
    test-sets/ref/offset_tree_000.stderr
    pred-sets/ref/offset_tree_000.pred

# Test 214: offset_tree, 3 actions
{VW} --ot 3 -k -d train-sets/offset_tree_001.dat -p offset_tree_001.pred -P 1
    test-sets/ref/offset_tree_001.stderr
    pred-sets/ref/offset_tree_001.pred

# Test 215: offset_tree, 4 actions
{VW} --ot 4 -k -d train-sets/offset_tree_002.dat -p offset_tree_002.pred -P 1
    test-sets/ref/offset_tree_002.stderr
    pred-sets/ref/offset_tree_002.pred

# Test 216: Regression test for crash on unlabelled data
{VW} --dsjson --slates -d train-sets/slates_simple_unlabeled.dsjson
    train-sets/ref/slates_simple_unlabeled.stderr

# Test 217: check plt training
{VW} -d train-sets/multilabel -f plt.model --plt 10 --sgd
    train-sets/ref/plt_multilabel.stderr

# Test 218: check default plt prediction
{VW} -t -d train-sets/multilabel -i plt.model -p plt_multilabel.predict
    train-sets/ref/plt_multilabel_predict.stderr
    pred-sets/ref/plt_multilabel.predict

# Test 219: check plt top-1 prediction
{VW} -t -d train-sets/multilabel -i plt.model -p plt_top1_multilabel.predict --top_k 1
    train-sets/ref/plt_top1_multilabel_predict.stderr
    pred-sets/ref/plt_top1_multilabel.predict

# Test 220: daemon test with json
./daemon-test.sh --json
    test-sets/ref/vw-daemon.stdout

# Test 221: cbify adf, squarecb
{VW} --cbify 10 --cb_explore_adf --cb_type mtr --squarecb --gamma_scale 500 -d train-sets/multiclass
    train-sets/ref/cbify_squarecb.stderr

# Test 222: cbify adf, squarecb-elim
{VW} --cbify 10 --cb_explore_adf --cb_type mtr --squarecb --elim --gamma_scale 10 --mellowness 0.001 -d train-sets/multiclass
    train-sets/ref/cbify_squarecb_elim.stderr

# Test 223: cbify ldf, squarecb
{VW} -d train-sets/cs_test.ldf --cbify_ldf --cb_type mtr --squarecb --gamma_scale 500
    train-sets/ref/cbify_ldf_squarecb.stderr

# Test 224: cbify ldf, squarecb-elim
{VW} -d train-sets/cs_test.ldf --cbify_ldf --cb_type mtr --squarecb --elim --gamma_scale 10 --mellowness 0.001
    train-sets/ref/cbify_ldf_squarecb_elim.stderr

<<<<<<< HEAD
# Test 225: cbify regression dataset.  Use it with cats.
{VW} --cbify 4 --cbify_reg --min_value=185 --max_value=23959 --bandwidth 1 -d train-sets/regression/cbify-reg.dat --passes 1 -b 18 --coin --loss_option 1
    train-sets/ref/cbify-reg-cats.stderr

# Test 226: cats train
{VW} --cats 4 --min_value=185 --max_value=23959 --bandwidth 1 -d train-sets/cats.acpx --passes 1 -b 18 --coin --loss_option 1 -f cats.model
    train-sets/ref/cats-train.stderr

# Test 227: cats predict
{VW} -d train-sets/cats.acpx -i cats.model -p cats.predict
    train-sets/ref/cats-predict.stderr
    pred-sets/ref/cats.predict

# Test 228: cats-pdf train
{VW} --cats_pdf 4 --min_value=185 --max_value=23959 --bandwidth 1 -d train-sets/cats.acpx --passes 1 -b 18 --coin --loss_option 1 -f cats-pdf.model
    train-sets/ref/cats-pdf-train.stderr

# Test 229: cats-pdf predict
{VW} -d train-sets/cats.acpx -i cats-pdf.model -p cats-pdf.predict
    train-sets/ref/cats-pdf-predict.stderr
    pred-sets/ref/cats-pdf.predict
=======
# Test 222: CCB first slot loss
{VW} -d train-sets/ccb_losses.txt --ccb_explore_adf --epsilon 0 --cb_type ips
    train-sets/ref/ccb_1slot_loss.stderr

# Test 223: CCB all slots loss
{VW} -d train-sets/ccb_losses.txt --ccb_explore_adf --epsilon 0 --cb_type ips --all_slots_loss
    train-sets/ref/ccb_allslots_loss.stderr  
>>>>>>> 0b6a4b0f

# Do not delete this line or the empty line above it<|MERGE_RESOLUTION|>--- conflicted
+++ resolved
@@ -1894,7 +1894,6 @@
 {VW} -d train-sets/cs_test.ldf --cbify_ldf --cb_type mtr --squarecb --elim --gamma_scale 10 --mellowness 0.001
     train-sets/ref/cbify_ldf_squarecb_elim.stderr
 
-<<<<<<< HEAD
 # Test 225: cbify regression dataset.  Use it with cats.
 {VW} --cbify 4 --cbify_reg --min_value=185 --max_value=23959 --bandwidth 1 -d train-sets/regression/cbify-reg.dat --passes 1 -b 18 --coin --loss_option 1
     train-sets/ref/cbify-reg-cats.stderr
@@ -1916,14 +1915,13 @@
 {VW} -d train-sets/cats.acpx -i cats-pdf.model -p cats-pdf.predict
     train-sets/ref/cats-pdf-predict.stderr
     pred-sets/ref/cats-pdf.predict
-=======
-# Test 222: CCB first slot loss
+
+# Test 230: CCB first slot loss
 {VW} -d train-sets/ccb_losses.txt --ccb_explore_adf --epsilon 0 --cb_type ips
     train-sets/ref/ccb_1slot_loss.stderr
 
-# Test 223: CCB all slots loss
+# Test 231: CCB all slots loss
 {VW} -d train-sets/ccb_losses.txt --ccb_explore_adf --epsilon 0 --cb_type ips --all_slots_loss
-    train-sets/ref/ccb_allslots_loss.stderr  
->>>>>>> 0b6a4b0f
+    train-sets/ref/ccb_allslots_loss.stderr
 
 # Do not delete this line or the empty line above it
--- conflicted
+++ resolved
@@ -1935,8 +1935,6 @@
 # Test 234: CCB all slots loss
 {VW} -d train-sets/ccb_losses.txt --ccb_explore_adf --epsilon 0 --cb_type ips --all_slots_loss
     train-sets/ref/ccb_allslots_loss.stderr
-<<<<<<< HEAD
-=======
 
 # Test 235: Flatbuffer Simple Label Test
 {VW} -k -l 20 --initial_t 128000 --power_t 1 -d train-sets/0001.fb \
@@ -1977,7 +1975,6 @@
 {VW} --ccb_explore_adf -d train-sets/ccb.fb \
      --flatbuffer
          train-sets/ref/ccb_fb.stderr
->>>>>>> d626fd3a
 
 # Test 243: Named Labels FB Test (Based on 88)
 {VW} -d train-sets/named_label.fb --named_labels det,noun,verb \

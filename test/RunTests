--- conflicted
+++ resolved
@@ -2453,11 +2453,6 @@
 {VW} -d train-sets/dupeindex_self.dat --noconstant --ignore_linear a --interactions aaaa --quiet --invert_hash dupeindex_self_quartic.txt
     train-sets/ref/dupeindex_self_quartic.txt
 
-<<<<<<< HEAD
-# Test 339: csoaa_ldf with shared features
-{VW} -d train-sets/cs_shared.ldf --csoaa_ldf m
-    train-sets/ref/cs_shared_ldf.stderr
-=======
 # Test 339:
 {VW} -d train-sets/cb_multi_cost.dat --cb 4 --cb_force_legacy
     train-sets/ref/cb_multi_cost_legacy.stderr
@@ -2465,6 +2460,9 @@
 # Test 340:
 {VW} -d train-sets/cb_multi_cost.dat --cb 4
     train-sets/ref/cb_multi_cost.stderr
->>>>>>> b7d41f9b
+
+# Test 341: csoaa_ldf with shared features
+{VW} -d train-sets/cs_shared.ldf --csoaa_ldf m
+    train-sets/ref/cs_shared_ldf.stderr
 
 # Do not delete this line or the empty line above it
#!/usr/bin/env perl
#
# Test suite for vw:
#
# You may add arbitrary (train/test/varying-options) tests
# by adding data files and their expected reference STDOUT and STDERR
#
# See __DATA__ below for how to add more tests
#
require 5.008;
use warnings;

use Getopt::Std;
use File::Basename;

use vars qw($opt_d $opt_D $opt_c $opt_e $opt_f
            $opt_E $opt_o $opt_w $opt_y $opt_t
            $opt_v $opt_V $opt_F $opt_O);

my $Epsilon = 1e-4;

my $VW;

# External utilities we use. See init() for Windows specific actions.
my $Diff = 'diff';
my $Cat = 'cat';

$ENV{'PATH'} = '../build/vowpalwabbit:test:../vowpalwabbit:vowpalwabbit:.:' . $ENV{'PATH'};

# -V prefixes valgrind like this, we should adjust the default
# options over time to what looks most useful.
my $Valgrind = 'valgrind --quiet --error-exitcode=100 --track-origins=yes --leak-check=full';

# -- timeout is part of GNU coreutils, some systems may not have it
my $TimeOut = '';
my $TimeOutSec = 80;    # max allowed time for single vw command run

# By default, we run all tests in the list
my $FullRun = 1;
my $ErrorCount = 0;

# These --side-by-side diff opts are used to make the
# fuzzy-compare easier: just split on '|' and compare numeric values
# word by word:
# NOTE: -W 160 is sufficient for most outputs.
#       --bfgs prints widest (134 chars-per-line)
# 160 used to sufficient but there are new tests with VERY wide outputs - so it needs to be huge...
my $DiffOpts = '-N --minimal --suppress-common-lines --ignore-all-space --strip-trailing-cr --side-by-side -W 1500';
$WordSplit = "[ \t:,@]+";

# These diff options are used for the diff we want to show the user
# The intent is to make them easier to parse (and compare values) by a human
my $DisplayDiffOpts = '-u --minimal';

my @PathAdd = qw(. .. ../vowpalwabbit);

my @ToTest = ();

# __DATA__ test counter
my $TestNo = 0;

sub v($;@) {
    my $verbose_level = shift @_;
    return unless ($opt_v >= $verbose_level);
    if (@_ == 1) {
        print STDERR @_;
    } else {
        printf STDERR @_;
    }
}

sub usage(@) {
    print STDERR @_, "\n" if (@_);

    die "Usage: $0 [options] [testno...] [vw-executable]
    By default will run against the 1st 'vw' executable found in:
        @PathAdd  \$PATH

    Options:
        -c      print test-suite commands before running them
        -d      print diff output on significant diff failure
        -D      print diff output even if it is not significant
        -e      exit with non-zero status on first error
        -w      Ignore white-space differences (diff --ignore-space-change)
        -f      Ignore small (< $Epsilon) floating-point differences (fuzzy compare)
        -E<e>   Tolerance epsilon <e> for fuzzy compares (default $Epsilon)
        -o      Overwrite reference file with new/different result
        -y      On error, copy bad files to (eg stderr.test21) for later comparison
        -v<L>   Verbosity <L> (small integer) is verbosity level
        -V      apply valgrind to vw commands
        -F      include flatbuffer tests
        -t<T>   Apply timeout <T> (default $TimeOutSec) secs to individual tests
                (will only work where GNU coreutils 'timeout' is present)
        -O<O>   Add <O> option(s) to all vw commands

    [testno...]   Optional integer args: explicit test numbers (skip others)
";
}

sub mysystem {
    my $cmd = shift;
    v(1, "%s\n", $cmd);
    system($cmd);
}

sub command_failed($) {
    # Deal with cases where vw crashes, exits prematurely etc.
    # print a message to distinguish between all cases
    # return non-zero status if anything is bad
    my $cmd = shift;
    my $exitcode = 0;
    if ($?) {
        $exitcode = $? >> 8;
        my $signal = $? & 127;
        my $core = ''; if ($? & 128) { $core = ' (core dumped)'; }
        if ($signal) {
            printf STDERR
                "$0: test $TestNo: '%s' died from signal $signal$core\n", $cmd;
            $exitcode = 1;
        } elsif ($exitcode == 124) {
            printf STDERR
                "$0: test $TestNo: '%s' timed-out (exitcode=$exitcode)\n" .
                "$0: test $TestNo: you may increase the imposed time-out: \$TimeOutSec=%d\n",
                $cmd, $TimeOutSec;
        } elsif ($exitcode) {
            printf STDERR
                "$0: test $TestNo: '%s' failed (exitcode=$exitcode)\n", $cmd;
        }
    }
    # This is non-zero only if $cmd failed
    $exitcode;
}

sub valgrind_errfile($) {
    my $testno = shift;
    "Test-$testno.valgrind-err";
}

#
# which vw executable to test against
#
sub which_vw() {
    if (@ARGV > 0) {
        my $exe = $ARGV[0];
        if (-f $exe && -x $exe) {
            printf STDERR "Testing vw: %s\n", $exe;
            return $exe;
        } else {
            usage("$0: argument $exe: not an executable file");
        }
    } elsif (@ARGV == 0) {
        foreach my $dir (@PathAdd, split(':', $ENV{PATH})) {
            my $exe = "$dir/vw";
            if (-x $exe) {
                printf STDERR "Testing vw: %s\n", $exe;
                return $exe;
            }
        }
    }
    usage("can't find a 'vw' executable to test on");
}


sub init() {
    $0 =~ s{.*/}{};
    getopts('wcdDefyE:ov:VFt:O:') || usage();
    $opt_v = 0 unless (defined $opt_v and $opt_v);
    if (defined $opt_O) {
        $opt_O = " $opt_O";
    } else {
        $opt_O = '';
    }

    my $hostname = `hostname`; chomp($hostname);
    printf STDERR "Testing on: hostname=%s OS=%s\n", $hostname, $^O;

    if ($^O =~ /MSWin/i) {
        v(1, "OS is $^O\n");
        # On MS Windows we need to change paths to external executables
        # Assumes cygwin is installed
        $ENV{'PATH'} .= ':/cygdrive/c/cygwin/bin';
        # And just to be safe (probably not needed):
        $Diff  = 'c:\cygwin\bin\diff.exe';
        $Cat   = 'c:\cygwin\bin\cat.exe';
    }
    elsif ($^O =~ /cygwin/i){
        v(1,"OS is $^O\n");
        # On MS Windows we need to change paths to external executables
        # Assumes cygwin is installed
        $ENV{'PATH'} .= ':/cygdrive/c/cygwin/bin';
        # And just to be safe (probably not needed):
#        $Diff  = 'c:/cygwin/bin/diff.exe';
#        $Cat   = 'c:/cygwin/bin/cat.exe';
    }
    $Epsilon = $opt_E if ($opt_E);
    $Diff .= ' --ignore-space-change' if ($opt_w);
    my @num_args = ();
    my @exe_args = ();
    foreach my $arg (@ARGV) {
        if ($arg =~ /^\d+$/) {  # a test number
            push(@num_args, $arg);
            next;
        }
        push(@exe_args, $arg);
    }
    if (@num_args) {
        @ToTest = sort { $a <=> $b } @num_args;
        # add dummy element so we don't become empty on last test
        push(@ToTest, -1);
        $FullRun = 0;
    }
    @ARGV = @exe_args;

    $VW = which_vw();

    my $timeout = `which timeout 2>/dev/null`;
    if ($timeout =~ /timeout$/) {
        chomp($timeout);
        $TimeOut = $timeout;
        v(1,"timeout is: %s\n", $TimeOut);
    }
    if ($opt_t) {
        if ($opt_t =~ /^\d+$/) {
            $TimeOutSec = $opt_t;
        } else {
            usage("-t $opt_t: -t can only accept integer seconds");
        }
        warn "-t passed but this env doesn't have timeout installed\n"
            unless ($TimeOut);
    }
}

sub copy_file {
    my ($src_file, $dst_file) = @_;
    use File::Copy;
    print STDERR "\t\t-> copying output to $dst_file\n";
    copy($src_file, $dst_file);
}

sub trim_spaces($) {
    my $str = shift;
    $str =~ s/^\s+//s;
    $str =~ s/\s+$//s;
    $str =~ s/\n+$//s;
    $str;
}

#
# ref_file($default_name)
#   Reference file existence: if we're on Windows, AND
#   an alternate reference-file exists, give precedence
#   to the alternate file (file with a '-mswin' suffix.)
#
sub ref_file($) {
    my $file = shift;
    if ($^O =~ /MSWin/i or $^O =~ /cygwin/i) {
        my $win_reffile = "$file-mswin";
        if (-e $win_reffile) {
            return $win_reffile;
        }
    }
    $file;
}

sub next_paragraph {
    my $paragraph = '';
    my $testid = '<unknown id>';

    while ($line = <DATA>) {
        if ($line =~ /^\s*#/) {       # skip comment lines
          if ($line =~ /^# Test (\d+)/) {
            $testid = $1;
          }
          next;
        }
        if ($line =~ /\\$/) {           # support line continuation
            $line =~ s/\\\n/ /;
        }
        $paragraph .= $line if $line =~ /\w/;

        if ($paragraph and ($line =~ /^\s*$/ || eof(DATA))) {
            # end of paragraph
            chomp $paragraph;
            $paragraph = trim_spaces($paragraph);
            return ($testid, $paragraph);
        }
    }
    return;
}

sub next_test() {
    my ($cmd, $out_ref, $err_ref, @other_ref);

    my $paragraph = '';
    ($TestNo, $paragraph) = next_paragraph();
    return (undef, undef, undef, undef) if !defined $paragraph;
    my @lines = split("\n", $paragraph);

    # The command line must be first
    $cmd = shift @lines;
    foreach my $line (@lines) {
        if ($line =~ m/\.stdout\b/) {
            $out_ref = ref_file(trim_spaces($line));
            next;
        }
        if ($line =~ /\.stderr\b/) {
            $err_ref = ref_file(trim_spaces($line));
            next;
        }

        # any other reference file
        $line = ref_file(trim_spaces($line));
        if (-e $line) {
            push(@other_ref, $line);
        } else {
            unless ($opt_y) {
                printf STDERR "__DATA__: line $.: " .
                          "non-existent reference file: %s\n", $line;
            }
            next;
        }
    }

    if (eof(DATA) && !defined $cmd) {
        return (undef, undef, undef, undef);
    }

    if ($cmd =~ /{VW}/) {
        $cmd = trim_spaces($cmd);
        # IF {SPANNING_TREE} is also present it is the python test so dont add the additional VW args.
        if ($cmd =~ /{SPANNING_TREE}/) {
            $cmd =~ s/{VW}/$VW/g;
        }
        else{
            $cmd =~ s/{VW}/$VW$opt_O/g;
        }
    }

    $spanning_tree_bin = '../build/cluster/spanning_tree';
    if ($cmd =~ /{SPANNING_TREE}/) {
        $cmd =~ s/{SPANNING_TREE}/$spanning_tree_bin/g;
    }

    if ($cmd =~ /--flatbuffer/) {
         if (!$opt_F)
         {
             printf STDERR "Skipping test %s. Run with -F to include\n", $TestNo;
             next;
         }
    }

    unless (defined $cmd) {
        die "$0: test $TestNo: command is undefined\n";
    }
    unless (defined $err_ref) {
        v(2, "%s: test %s: stderr ref: undefined\n", $0, $TestNo);
        $err_ref = '/dev/null';
    }
    # print STDERR "next_test: (\$cmd, $out_ref, $err_ref, $pred_ref, $pred)\n";
    if ($opt_V) {
        $cmd = sprintf("%s --log-file='%s' %s",
                        $Valgrind, valgrind_errfile($TestNo), $cmd);
    } elsif ($TimeOut) {
        $cmd = sprintf("%s %u %s", $TimeOut, $TimeOutSec, $cmd);
    }
    ($cmd, $out_ref, $err_ref, @other_ref);
}

#
# If the difference is small (least significant digits of numbers)
# treat it as ok. It may be a result of 32 vs 64 bit calculations.
#
use Scalar::Util qw(looks_like_number);

sub lenient_array_compare($$) {
    my ($w1_ref, $w2_ref) = @_;
    my (@w1) = @$w1_ref;
    my (@w2) = @$w2_ref;

    # print STDERR "lenient_array_compare: (@w1) (@w2)\n";
    if ($#w1 != $#w2) { # arrays not of same size
        if ($opt_v > 3) {
            v(4, "#-of-words in two arrays are different: %d != %d\n", scalar(@w1), scalar(@w2));
            v(4, "line1: "); for (my $i=0; $i <= $#w1; $i++) { v(4, " word[%d]='%s'", $i, $w1[$i]) }; v(4, "\n");
            v(4, "line2: "); for (my $i=0; $i <= $#w2; $i++) { v(4, " word[%d]='%s'", $i, $w2[$i]) }; v(4, "\n");
        }
        return 1;
    }
    my $nelem = scalar @w1;
    for (my $i = 0; $i < $nelem; $i++) {
        my ($word1, $word2) = ($w1[$i], $w2[$i]);
        # print STDERR "\t$word1 == $word2 ?\n";
        next if ($word1 eq $word2);

        # Some output contains '...', remove this for comparison.
        $word1 =~ s/\.\.\.//;
        $word2 =~ s/\.\.\.//;

        # There's some difference, is it significant?
        unless (looks_like_number($word1)) {
            v(4, "$word1 vs $word2: word1=$word1 is not a number!\n");
            return 1;
        }
        unless (looks_like_number($word2)) {
            v(4, "$word1 vs $word2: word2=$word2 is not a number!\n");
            return 1;
        }

        my $delta = abs($word1 - $word2);

        if ($delta > $Epsilon) {
            # We have a 'big enough' difference, but this difference
            # may still not be meaningful in all contexts:

            # Big numbers should be compared by ratio rather than
            # by difference

            # Must ensure we can divide (avoid div-by-0)
            if (abs($word2) <= 1.0) {
                # If numbers are so small (close to zero),
                # ($delta > $Epsilon) suffices for deciding that
                # the numbers are meaningfully different
                v(4, "$word1 vs $word2: delta=$delta > Epsilon=$Epsilon\n");
                return 1;
            }
            # Now we can safely divide (since abs($word2) > 0)
            # and determine the ratio difference from 1.0
            my $ratio_delta = abs($word1/$word2 - 1.0);
            if ($ratio_delta > $Epsilon) {
                v(4, "$word1 vs $word2: ratio_delta=$ratio_delta > Epsilon=$Epsilon\n");
                return 1;
            }
        }
    }
    # print STDERR "lenient_array_compare: no meaningful difference\n";
    return 0; # no meaningful difference
}

sub diff_lenient_float($$) {
    my ($reffile, $outfile) = @_;
    my $status = 0;

    my $tmpf = 'lenient-diff.tmp';
    mysystem("$Diff $DiffOpts $reffile $outfile >$tmpf");
    $status = $? >> 8;
    v(2, "diff produced $tmpf: status=$status\n");
    if (-s $tmpf) {
        # The diff has something in it.
        my $fuzzy_status = 0;   # assume innocent till proven guilty
        open(my $sdiff, $tmpf) || die "$0: diff_lenient_float: $tmpf: $!\n";
        while (<$sdiff>) {
            chomp;
            my ($line1, $line2) = split(/\s*\|\s*/, $_);
            unless (defined($line1) && defined($line2)) {
                my $save_diff_file = "test-$TestNo.lenient-diff";
                warn "$0: test $TestNo: $tmpf: line $.: fuzzy-match missing data on one of the sides. Can't compare\n$_\n";
                warn "$0: test $TestNo: saving lenient diff in '$save_diff_file' for later inspection\n";
                close $sdiff;
                rename($tmpf, $save_diff_file);
                return 1;
            }
            # strip leading spaces if any (happens with --bfgs)
            $line1 =~ s/^\s+//;
            $line2 =~ s/^\s+//;
            v(3, "line1: %s\n", $line1);
            v(3, "line2: %s\n", $line2);

            # Break lines into tokens/words
            my (@w1) = split(/$WordSplit/o, $line1);
            my (@w2) = split(/$WordSplit/o, $line2);
            if (lenient_array_compare(\@w1, \@w2) != 0) {
                $fuzzy_status = 1;
                last;
            }
        }
        close $sdiff;
        $status = $fuzzy_status;
    }
    unlink($tmpf) if ($status == 0);
    $status;
}

#
# perl internal way to emulate 'touch'
#
sub touch(@) {
    my $now = time;
    utime $now, $now, @_;
}

sub display_diff($$) {
    my ($reference_file, $actual_file) = @_;
    my $diff_cmd = "$Diff $DisplayDiffOpts $reference_file $actual_file";

    printf STDERR "--- %s\n", $diff_cmd;
    mysystem($diff_cmd);
}

sub diff($$) {
    my ($reffile, $outfile) = @_;
    my $status = 0;
    $reffile = '' unless (defined $reffile);

    # Special case, empty file w/o reference is not considered a failure.
    # This is a most common case with stdout.
    unless (-e $reffile) {
        if (-s $outfile > 0) {
            warn "$0: test $TestNo: stdout ref: $reffile: $!\n";
            exit 1 if ($opt_e);
            return 2 unless ($opt_o);
        } else {
            # Empty output without a ref is not considered a failure
            v(1, "$0: test $TestNo: empty output w/o reference: ignored.\n");
            return 0;
        }
    }

    # Actually run the diff
    my $diff_cmd = "$Diff $DiffOpts $reffile $outfile";
    my $diftmp = 'diff.tmp';
    mysystem("$diff_cmd >$diftmp");
    $status = $? >> 8;
    v(2, "$diff_cmd >$diftmp: status=$status\n");

    if (-s "$diftmp") {
        # There's some difference
        v(2, "$diftmp has something in it. Is it meaningful?\n");

        if ($opt_f && -e $reffile && -e $outfile &&
            diff_lenient_float($reffile, $outfile) == 0) {

            print STDERR "$0: test $TestNo: minor (<$Epsilon) precision differences ignored\n";
            $status = 0;
        }
        if ($opt_D or ($opt_d && $status)) {
            # Print the diff only iff:
            #   1) -D is in effect  OR
            #   2) -d is in effect and diff is significant
            display_diff($reffile, $outfile);
        }
        if ($opt_o) {
            print STDERR "-o: overwriting reference:\n";

            if (-e $reffile) {
                print STDERR "\t$reffile -> $reffile.prev\n";
                rename($reffile, "$reffile.prev") ||
                    die "FATAL: rename($reffile, $reffile.prev): $!\n";
            }
            print STDERR "\t$outfile -> $reffile\n";
            rename($outfile, $reffile) ||
                die "FATAL: rename($outfile, $reffile): $!\n";

            unless ($opt_e) {
                $status = 0;
            }
        }
    }
    unlink($diftmp) if ($status == 0);
    $status;
}

#
# check_for_time_regression()
#   Compare last overall time to run to current to catch
#   performance regressions
#
my $LastTimeFile = 'RunTests.last.times';

sub write_times($@) {
    my ($file, @times) = @_;
    open(my $fh, ">$file") || die "$0: can't open(>$file): $!\n";
    print $fh join(' ', @times), "\n";
    close $fh;
}
sub read_times($) {
    my ($file) = @_;
    open(my $fh, $file) || die "$0: can't open($file): $!\n";
    my $line = <$fh>; chomp $line;
    close $fh;
    return (split(' ', $line));
}

sub check_for_time_regression() {
    my $tolerate_regress = 1.02;
    my $pct_change = 0.0;
    my ($overall_time0, $overall_time1);
    my ($user0, $system0, $cuser0, $csystem0);
    my ($user1, $system1, $cuser1, $csystem1) = times;
    $overall_time1 = $cuser1 + $csystem1;

    if (-e $LastTimeFile) {
        ($user0, $system0, $cuser0, $csystem0) = read_times($LastTimeFile);
        if (!(defined $csystem0) or !(defined $cuser0)) {
            die "$0: undefined times in saved times file: $LastTimeFile," .
                    " try removing it\n"
        }
        $overall_time0 = $cuser0 + $csystem0;
        $pct_change = 100 * ($overall_time1 - $overall_time0) / (1e-4+$overall_time0);

        if ($overall_time0 == 0) {
            die "$0: Bad times in saved times file: $LastTimeFile," .
                    " try removing it\n"
        } elsif ($overall_time1/$overall_time0 > $tolerate_regress) {
            printf STDERR "$0: RUNTIME REGRESSION: " .
                    "%.2f sec vs last time %.2f sec. (%.2f%% worse)\n",
                    $overall_time1, $overall_time0, $pct_change;
        }
    }
    write_times($LastTimeFile, $user1, $system1, $cuser1, $csystem1);
    printf STDERR
        "$0 runtime: user %g, system %g, total %g sec (%+.2f%% vs. last)\n",
                $cuser1, $csystem1, $overall_time1, $pct_change;
}

# only unlink relative path, plain files
# e.g. avoids trying to unlink /dev/null when running as root
sub safe_unlink($) {
    my $file = shift;
    return 0 if ($file =~ m{^/});
    return 0 unless (-f $file);
    unlink($file);
}

sub run_tests() {
    print STDERR "$0: '-D' to see any diff output\n"
        unless ($opt_D);
    print STDERR "$0: '-d' to see only significant diff output\n"
        unless ($opt_d);
    print STDERR "$0: '-o' to force overwrite references\n"
        unless ($opt_o);
    print STDERR "$0: '-e' to abort/exit on first failure\n"
        unless ($opt_e);

    my ($cmd, $out_ref, $err_ref, $pred_ref, $cmp_ref);
    my ($outf, $errf, $predf, $cmpf);

    mkdir('models', 0755) unless (-d 'models');

    unlink(glob('*.tmp'));
    unlink(glob('*.cache'));
    unlink(glob('*/*.cache'));

    while (($cmd, $out_ref, $err_ref, @more_refs) = next_test()) {
        last unless (defined $cmd);
        if (@ToTest) {
            if ($ToTest[0] != $TestNo) {
                # warn "$0: test $TestNo: skipped\n";
                next;
            } else {
                shift(@ToTest);
            }
        }

        $outf = (defined($out_ref) && -f $out_ref)
                    ? basename($out_ref)
                    : '/dev/null';

        $errf = (defined($err_ref) && -f $err_ref)
                    ? basename($err_ref)
                    : '/dev/null';

        # Run the test
        print STDERR "Test $TestNo: ($cmd) >$outf 2>$errf\n" if ($opt_c);
        mysystem("($cmd) >$outf 2>$errf");
        my $full_status = $?;
        my $status = $full_status >> 8;
        unless ($opt_V) {
            if (my $failure = command_failed($cmd)) {
                print STDERR `$Cat $errf`
                    unless ($failure == 124);
                if ($opt_e) {
                    printf STDERR "$0: exiting with status=$failure\n";
                    exit $failure;
                }
                next;
            }
        }
        if ($status) {
            $ErrorCount++;
            if ($opt_V && $status == 100) {
                # If the failing test was a script or Python file, ignore the failure because Valgrind
                # doesn't really work there.
                if (index($cmd, ".sh") != -1 || index($cmd, ".py") != -1) {
                    print "$0: test $TestNo: Valgrind failure in script ignored\n";
                    # Undo the error count change, as this failure is okay.
                    $ErrorCount--;
                    next;
                }
                else {
                    my $errfile = valgrind_errfile($TestNo);
                    warn "$0: test $TestNo: FAILED: valgrind errors in $errfile\n";
                }
            } elsif ($TimeOut && $status == 124) {
                warn "$0: test $TestNo: FAILED: timeout $TimeOutSec exceeded\n";
            } else {
                warn "$0: test $TestNo: '$cmd' failed: status=$status\n";
            }
            if ($opt_e) {
                printf STDERR "exiting with full status $full_status\n";
                exit 1;
            }
            next;
        }

        # command succeded
        # -- compare stdout
        $status = diff($out_ref, $outf);
        if ($status) {
            $ErrorCount++;
            printf STDERR "%s: test %d: FAILED: ref(%s) != stdout(%s)\n\tcmd: $cmd\n",
                $0, $TestNo, $out_ref, $outf;

            copy_file($outf, "$outf.test$TestNo") if ($opt_y);
            exit $status if ($opt_e);
        } else {
            if (defined $out_ref) {
                print STDERR "$0: test $TestNo: stdout OK\n";
                safe_unlink($outf);
            } else {
                v(1, "$0: test $TestNo: stdout OK (no reference)\n");
            }
        }

        # -- compare stderr
        if (! -e $err_ref  and  ! $opt_o) {
            $ErrorCount++;
            print STDERR "$0: test $TestNo: FAILED: stderr ref: $err_ref: $!\n\tcmd: $cmd\n";
            exit 1 if ($opt_e);
            next;
        }
        $status = diff($err_ref, $errf);
        if ($status) {
            $ErrorCount++;
            printf STDERR "%s: test %d: FAILED: ref(%s) != stderr(%s)\n\tcmd: $cmd\n",
                $0, $TestNo, $err_ref, $errf;

            copy_file($errf, "$errf.test$TestNo") if ($opt_y);
            exit $status if ($opt_e);
        } else {
            print STDERR "$0: test $TestNo: stderr OK\n";
            safe_unlink($errf);
        }

        # -- compare all other reference files
        if (@more_refs) {
            foreach my $ref_path (@more_refs) {
                my $ref_base = basename($ref_path);
                # Verify that it exists on the shell line
                unless ($cmd =~ /$ref_base/) {
                    printf STDERR "%s: test %d: FAILED: " .
                        "no match for '%s' in command: '%s'\n" .
                        "Unable to compare output to reference file\n",
                                $0, $TestNo, $ref_base, $cmd;
                    $ErrorCount++;
                    exit $status if ($opt_e);
                    next;
                }
                $status = diff($ref_path, $ref_base);
                if ($status) {
                    $ErrorCount++;
                    printf STDERR "%s: test %d: FAILED: ref(%s) != (%s)\n\tcmd: $cmd\n",
                    $0, $TestNo, $ref_path, $ref_base;
                    copy_file($ref_base, $ref_path) if ($opt_y);
                    exit $status if ($opt_e);
                } else {
                    print STDERR "$0: test $TestNo: $ref_base OK\n";
                    unlink($ref_base);
                }
            }
        }
    }
    if ($FullRun == 0) {
        v(1, "Partial run: not recording overall time\n");
    } elsif ($ErrorCount > 0) {
        v(1, "Errors found: not recording overall time\n");
    } elsif ($opt_V) {
        v(1, "valgrind run: not recording overall time\n");
    } else {
        check_for_time_regression();
    }
}

# --- main
init();
run_tests();
exit $ErrorCount;

#
# Add tests below the __DATA__ line
#
# Each test is a sequence of non-blank lines, terminated
# by an empty line (or EOF), essentially a paragraph.
#
# Each paragraph/test should look like:
#
#   1st line: shell command to run.

#   2nd-to-Nth line: one-or-more reference files to compare outputs to.
#   ONE reference file per line
#   (Note: we indent these lines just for readability.)
#
#   You may break very long lines using \ at EOL.
#
#   # -------------------------------------
#   # Test <test_id>: ...
#   shell command which may include {VW} ...
#       reference/file1
#       reference/file2
#       ...more reference files...
#
#   # -------------------------------------
#
#   shell-command can be anything accepted by bash, including pipes,
#   redirections, etc., even a sequence of shell-commands separated by ';'
#
#   Inside any shell command, all (optional) appearances of {VW}
#   will be substituted by the vw executable under test.
#
#   By default, 'vw' under our parent dir (../vowpalwabbit/vw) is tested.
#   To run against a different reference executable, pass the
#   wanted executable as an argument to RunTests
#
# The output line-items are reference files to compare outputs to:
#   - *.stdout: expected (reference file) standard output
#   - *.stderr: expected (reference file) standard error
#   - Any other relative path, pointing to a reference file to compare
#     to, this allows adding references to any explicitly named file
#     appearing on the shell-line, the only requirement is that the
#     _basename_ (path stripped of directory) of the reference file
#     would exactly match its respective file in the shell-command.
#
# For example:
#
#   #-------------------------------------------------------
#   # Test 237: readable_model
#   {VW} ... -p test75.predict --readable_model test75.rmodel
#       test/train-sets/ref/test75.stderr
#       test/pred-sets/ref/test75.predict
#       test/whatever/ref/test75.rmodel
#
#   #-------------------------------------------------------
#
# All reference filenames are relative to this (test) directory
#
# Only the STDOUT and STDERR streams in the shell command
# are implicit (so only their reference files need to be specified):
# The implicit names would be matched only by their extension
# as opposed to the full basename of the file.
#
# The two implicit names are:
#       TestXXX.stdout
#       TestXXX.stderr
#
# Windows note:
#
#   Due to differences in Random-Number-Generators in Windows,
#   floating-point outputs may differ in some tests (not all).
#
#   To minimize the need for changes (leverage existing tests and
#   reference files as much as possible), on Windows we check for
#   existence of files with '-mswin' suffix:
#       *.stderr-mswin
#       *.stdout-mswin
#   and if any of them exists, we use it instead.
#
__DATA__

# Test 1:
{VW} -k -l 20 --initial_t 128000 --power_t 1 -d train-sets/0001.dat \
    -f models/0001_1.model -c --passes 8 --invariant \
    --ngram 3 --skips 1 --holdout_off
        train-sets/ref/0001.stderr

# Test 2: checking predictions as well
{VW} -k -t -d train-sets/0001.dat -i models/0001_1.model -p 0001.predict --invariant
    test-sets/ref/0001.stderr
    pred-sets/ref/0001.predict

# Test 3: without -d, training only
{VW} -k -d train-sets/0002.dat -f models/0002.model --invariant
    train-sets/ref/0002.stderr

# Test 4: same, with -d
{VW} -k -d train-sets/0002.dat -f models/0002.model --invariant
    train-sets/ref/0002.stdout
    train-sets/ref/0002.stderr

# Test 5: add -q .., adaptive, and more (same input, different outputs)
{VW} -k --initial_t 1 --adaptive --invariant -q Tf -q ff -f models/0002a.model -d train-sets/0002.dat
    train-sets/ref/0002a.stderr

# Test 6: run predictions on Test 4 model
# Pretending the labels aren't there
{VW} -k -t -i models/0002.model -d train-sets/0002.dat -p 0002b.predict
    test-sets/ref/0002b.stderr
    pred-sets/ref/0002b.predict

# Test 7: using normalized adaptive updates and a low --power_t
{VW} -k --power_t 0.45 -f models/0002c.model -d train-sets/0002.dat
    train-sets/ref/0002c.stderr

# Test 8: predicts on test 7 model
{VW} -k -t -i models/0002c.model -d train-sets/0002.dat -p 0002c.predict
    test-sets/ref/0002c.stderr
    pred-sets/ref/0002c.predict

# Test 9: label-dependent features with csoaa_ldf
{VW} -k -c -d train-sets/cs_test.ldf -p cs_test.ldf.csoaa.predict --passes 10 --invariant --csoaa_ldf multiline --holdout_off --noconstant
    train-sets/ref/cs_test.ldf.csoaa.stderr
    train-sets/ref/cs_test.ldf.csoaa.predict

# Test 10: label-dependent features with wap_ldf
{VW} -k -c -d train-sets/cs_test.ldf -p cs_test.ldf.wap.predict --passes 10 --invariant --wap_ldf multiline --holdout_off --noconstant
    train-sets/ref/cs_test.ldf.wap.stderr
    train-sets/ref/cs_test.ldf.wap.predict

# Test 11: one-against-all
{VW} -k --oaa 10 -c --passes 10 -d train-sets/multiclass --holdout_off
    train-sets/ref/oaa.stderr

# Test 12: Error Correcting Tournament
{VW} -k --ect 10 --error 3 -c --passes 10 --invariant -d train-sets/multiclass --holdout_off
    train-sets/ref/multiclass.stderr

# Test 13: Run search (dagger) on wsj_small for 6 passes extra features
{VW} -k -c -d train-sets/wsj_small.dat.gz --passes 6 \
    --search_task sequence --search 45 --search_alpha 1e-6 \
    --search_max_bias_ngram_length 2 --search_max_quad_ngram_length 1 \
    --holdout_off
        train-sets/ref/search_wsj.stderr

# Test 14: Run search (searn) on wsj_small for 6 passes extra features
{VW} -k -c -d train-sets/wsj_small.dat.gz --passes 6 \
    --search_task sequence --search 45 --search_alpha 1e-6 \
    --search_max_bias_ngram_length 2 --search_max_quad_ngram_length 1 \
    --holdout_off --search_passes_per_policy 3 --search_interpolation policy
        train-sets/ref/search_wsj2.dat.stderr

# Test 15: LBFGS on zero derivative input
{VW} -k -c -d train-sets/zero.dat --loss_function=squared -b 20 --bfgs --mem 7 --passes 5 --l2 1.0 --holdout_off
    train-sets/ref/zero.stdout
    train-sets/ref/zero.stderr

# Test 16: LBFGS early termination
{VW} -k -c -d train-sets/rcv1_small.dat --loss_function=logistic --bfgs --mem 7 --passes 20 --termination 0.001 --l2 1.0 --holdout_off
    train-sets/ref/rcv1_small.stdout
    train-sets/ref/rcv1_small.stderr

# Test 17: Run LDA with 100 topics on 1000 Wikipedia articles
{VW} -k --lda 100 --lda_alpha 0.01 --lda_rho 0.01 --lda_D 1000 -l 1 -b 13 --minibatch 128 -d train-sets/wiki256.dat
    train-sets/ref/wiki1K.stderr

# Test 18: Run search on seq_small for 12 passes, 4 passes per policy
{VW} -k -c -d train-sets/seq_small --passes 12 --invariant --search 4 --search_task sequence --holdout_off
    train-sets/ref/search_small.stderr

# Test 19: neural network 3-parity with 2 hidden units
{VW} -k -c -d train-sets/3parity --hash all --passes 3000 -b 16 --nn 2 -l 10 --invariant -f models/0021.model --random_seed 19 --quiet --holdout_off
    train-sets/ref/3parity.stderr

# Test 20: neural network 3-parity with 2 hidden units (predict)
{VW} -d train-sets/3parity -t -i models/0021.model -p 0022.predict
    pred-sets/ref/0022.stderr
    pred-sets/ref/0022.predict

# Test 21: cubic features -- on a parity test case
{VW} -k -c -f models/xxor.model -d train-sets/xxor.dat --cubic abc --passes 100 --holdout_off --progress 1.33333
    train-sets/ref/xxor.stderr

# Test 22: matrix factorization -- training
{VW} -k -d train-sets/ml100k_small_train -b 16 -q ui --rank 10 \
    --l2 2e-6 --learning_rate 0.05 --passes 2 \
    --decay_learning_rate 0.97 --power_t 0 -f models/movielens.reg \
    -c --loss_function classic --holdout_off
        train-sets/ref/ml100k_small.stdout
        train-sets/ref/ml100k_small.stderr

# Test 23: matrix factorization -- testing
{VW} -i models/movielens.reg -t -d test-sets/ml100k_small_test
    test-sets/ref/ml100k_small.stdout
    test-sets/ref/ml100k_small.stderr

# Test 24: active-learning -- training
{VW} -k --active --simulation --mellowness 0.000001 -d train-sets/rcv1_small.dat -l 10 --initial_t 10 --random_seed 3
    train-sets/ref/active-simulation.t24.stderr

# Test 25: bagging -- training regressor
{VW} -k -d train-sets/0002.dat -f models/bs.reg.model --bootstrap 4 -p bs.reg.predict
    train-sets/ref/bs.reg.stderr
    train-sets/ref/bs.reg.predict

# Test 26: bagging -- predicting with bagged regressor
{VW} -d train-sets/0002.dat -i models/bs.reg.model -p bs.prreg.predict -t
    train-sets/ref/bs.prreg.stderr
    train-sets/ref/bs.prreg.predict

# Test 27: bagging -- binary classifiers
{VW} -d train-sets/0001.dat -f models/bs.vote.model --bootstrap 4 --bs_type vote -p bs.vote.predict
    train-sets/ref/bs.vote.stderr
    train-sets/ref/bs.vote.predict

# Test 28: bagging -- predict with bagged classifier
{VW} -d train-sets/0001.dat -i models/bs.vote.model -p bs.prvote.predict -t
    train-sets/ref/bs.prvote.stderr
    train-sets/ref/bs.prvote.predict

# Test 29: affix features
{VW} -d train-sets/affix_test.dat -k -c --passes 10 --holdout_off --affix -2
    train-sets/ref/affix_test.stderr

# Test 30: train --l1 regularized model
{VW} -d train-sets/0001.dat -f models/mask.model --invert_hash mask.predict --l1 0.01
    train-sets/ref/mask.stderr

# Test 31: train model using --feature_mask
{VW} -d train-sets/0001.dat --invert_hash remask.predict --feature_mask models/mask.model -f models/remask.model
    train-sets/ref/remask.stderr

# Test 32: train model using --feature_mask and --initial_regressor
{VW} -d train-sets/0001.dat --feature_mask models/mask.model -i models/remask.model
    train-sets/ref/remask.final.stderr

# Test 33: train model for topk recommender
{VW} -d train-sets/topk.vw -f topk.model -q MF --passes 100 --cache_file topk-train.cache -k --holdout_off
    train-sets/ref/topk-train.stderr

# Test 34: train model for topk recommender
{VW} -P 1 -d train-sets/topk.vw -i topk.model --top 2 -p topk-rec.predict
    train-sets/ref/topk-rec.stderr
    train-sets/ref/topk-rec.predict

# Test 35: non-centered data-set where constant >> 0
#   To test the new --constant option without which performance is very weak
{VW} -k --passes 100 -c --holdout_off --constant 1000 -d train-sets/big-constant.dat
    train-sets/ref/big-constant.stderr

# Test 36: new option: --progress w/ integer arg
{VW} -k -d train-sets/0001.dat --progress 10
    train-sets/ref/progress-10.stderr

# Test 37: new-option: --progress w/ floating-point arg
#           + alternate short form (-P)
{VW} -k -d train-sets/0001.dat -P 0.5
    train-sets/ref/progress-0.5.stderr

# Test 38: --nn without --quiet to avoid nn regressions
#   (Needs to be a simple test, not one sensitive to symmetry breaking)
{VW} -k -d train-sets/0001.dat --nn 1
    train-sets/ref/nn-1-noquiet.stderr

# Test 39: cb with dr
{VW} -d train-sets/rcv1_raw_cb_small.vw --cb 2 --cb_type dr --ngram 2 --skips 4 -b 24 -l 0.25
    train-sets/ref/rcv1_raw_new_cb_dr.stderr

# Test 40: cb with ips
{VW} -d train-sets/rcv1_raw_cb_small.vw --cb 2 --cb_type ips --ngram 2 --skips 4 -b 24 -l 0.125
    train-sets/ref/rcv1_raw_new_cb_ips.stderr

# Test 41: cb with dm
{VW} -d train-sets/rcv1_raw_cb_small.vw --cb 2 --cb_type dm --ngram 2 --skips 4 -b 24 -l 0.125 -f cb_dm.reg
    train-sets/ref/rcv1_raw_new_cb_dm.stderr

# Test 42: --lda --passes 2 hang regression
{VW} -k -d train-sets/lda-2pass-hang.dat --lda 10 -c --passes 2 --holdout_off
    train-sets/ref/lda-2pass-hang.stderr

# Test 43: search sequence labeling, non-ldf train
{VW} -k -c -d train-sets/sequence_data --passes 20 --invariant --search_rollout ref --search_alpha 1e-8 --search_task sequence --search 5 --holdout_off -f models/sequence_data.model
    train-sets/ref/sequence_data.nonldf.train.stderr

# Test 44: search sequence labeling, non-ldf test
{VW} -d train-sets/sequence_data -t -i models/sequence_data.model -p sequence_data.nonldf.test.predict
    train-sets/ref/sequence_data.nonldf.test.stderr
    train-sets/ref/sequence_data.nonldf.test.predict

# Test 45: make sure that history works
{VW} -k -c -d train-sets/seq_small2 --passes 4 --search 4 --search_task sequence --holdout_off
    train-sets/ref/search_small2.stderr

# Test 46: search sequence labeling, ldf train
{VW} -k -c -d train-sets/sequence_data --passes 20 \
    --search_rollout ref --search_alpha 1e-8 \
    --search_task sequence_demoldf --csoaa_ldf m --search 5 \
    --holdout_off -f models/sequence_data.ldf.model --noconstant
        train-sets/ref/sequence_data.ldf.train.stderr

# Test 47: search sequence labeling, ldf test
{VW} -d train-sets/sequence_data -t -i models/sequence_data.ldf.model -p sequence_data.ldf.test.predict --noconstant
    train-sets/ref/sequence_data.ldf.test.stderr
    train-sets/ref/sequence_data.ldf.test.predict

# Test 48: search sequence SPAN labeling BIO, non-ldf train, no rollouts
{VW} -k -c -d train-sets/sequencespan_data --passes 20 --invariant \
    --search_rollout none --search_task sequencespan --search 7 \
    --holdout_off -f models/sequencespan_data.model
        train-sets/ref/sequencespan_data.nonldf.train.stderr

# Test 49: search sequence SPAN labeling BIO, non-ldf test
{VW} -d train-sets/sequencespan_data -t -i models/sequencespan_data.model -p sequencespan_data.nonldf.test.predict
    train-sets/ref/sequencespan_data.nonldf.test.stderr
    train-sets/ref/sequencespan_data.nonldf.test.predict

# Test 50: search sequence SPAN labeling BILOU, non-ldf train
{VW} -k -c -d train-sets/sequencespan_data --passes 20 --invariant \
    --search_rollout ref --search_alpha 1e-8 --search_task sequencespan \
    --search_span_bilou --search 7 --holdout_off \
    -f models/sequencespan_data.model
        train-sets/ref/sequencespan_data.nonldf-bilou.train.stderr

# Test 51: search sequence SPAN labeling BILOU, non-ldf test
{VW} -d train-sets/sequencespan_data -t --search_span_bilou -i models/sequencespan_data.model -p sequencespan_data.nonldf-bilou.test.predict
    train-sets/ref/sequencespan_data.nonldf-bilou.test.stderr
    train-sets/ref/sequencespan_data.nonldf-bilou.test.predict

# Test 52: silly test for "argmax" task
{VW} -d train-sets/argmax_data -k -c --passes 20 --search_rollout ref --search_alpha 1e-8 --search_task argmax --search 2 --holdout_off
    train-sets/ref/argmax_data.stderr

# Test 53: (holdout-broken regression)
# ensure we have no holdout loss of '0 h'
{VW} -k -c --passes 2 -d train-sets/0001.dat
    train-sets/ref/holdout-loss-not-zero.stderr

# Test 54: stagewise poly with exponent 0.25
####in the following stage_poly tests, there are minute differences in losses, which are not being fuzzy-diffed;
####thus the stderr is cleared (--quiet) and only comparing (fuzzy-diffed) predictions.
{VW} --stage_poly --sched_exponent 0.25 --batch_sz 1000 --batch_sz_no_doubling -d train-sets/rcv1_small.dat -p stage_poly.s025.predict --quiet
    train-sets/ref/stage_poly.s025.stderr
    train-sets/ref/stage_poly.s025.predict

# Test 55: stagewise poly with exponent 1.0
{VW} --stage_poly --sched_exponent 1.0 --batch_sz 1000 --batch_sz_no_doubling -d train-sets/rcv1_small.dat --quiet
    train-sets/ref/stage_poly.s100.stderr

# Test 56: stagewise poly with exponent 0.25 and doubling batches
{VW} --stage_poly --sched_exponent 0.25 --batch_sz 1000 -d train-sets/rcv1_small.dat -p stage_poly.s025.doubling.predict --quiet
    train-sets/ref/stage_poly.s025.doubling.stderr
    train-sets/ref/stage_poly.s025.doubling.predict

# Test 57: stagewise poly with exponent 1.0 and doubling batches
{VW} --stage_poly --sched_exponent 1.0 --batch_sz 1000 -d train-sets/rcv1_small.dat -p stage_poly.s100.doubling.predict --quiet
    train-sets/ref/stage_poly.s100.doubling.stderr
    train-sets/ref/stage_poly.s100.doubling.predict

# Test 58: library test, train the initial model
{VW} -c -k -d train-sets/library_train -f models/library_train.w -q st --passes 100 --hash all --noconstant --csoaa_ldf m --holdout_off
    train-sets/ref/library_train.stdout
    train-sets/ref/library_train.stderr

# Test 59: cb_adf, sharedfeatures
{VW}  --dsjson --chain_hash --cb_adf -d train-sets/no_shared_features.json
    train-sets/ref/no_shared_features.stderr

# Test 60: empty test, bad builds (without make clean)
# sometimes cause a SEGV even on empty input
echo "" | {VW}
    train-sets/ref/empty-set.stderr

# Test 61: daemon test
./daemon-test.sh --port 54249
    test-sets/ref/vw-daemon.stdout

# Test 62: SVM linear kernel
{VW} --ksvm --l2 1 --reprocess 5 -b 18 -p ksvm_train.linear.predict -d train-sets/rcv1_smaller.dat
    train-sets/ref/ksvm_train.linear.stderr
    train-sets/ref/ksvm_train.linear.predict

# Test 63: SVM polynomial kernel
{VW} --ksvm --l2 1 --reprocess 5 -b 18 --kernel poly -p ksvm_train.poly.predict -d train-sets/rcv1_smaller.dat
    train-sets/ref/ksvm_train.poly.stderr
    train-sets/ref/ksvm_train.poly.predict

# Test 64: SVM rbf kernel
{VW} --ksvm --l2 1 --reprocess 5 -b 18 --kernel rbf -p ksvm_train.rbf.predict -d train-sets/rcv1_smaller.dat
    train-sets/ref/ksvm_train.rbf.stderr
    train-sets/ref/ksvm_train.rbf.predict

# Test 65: Run search (dagger) on an entity-relation recognitions data set,
# er_small, for 6 passes with constraints
{VW} -k -c -d train-sets/er_small.vw --passes 6 --search_task entity_relation --search 10 --constraints --search_alpha 1e-8
    train-sets/ref/search_er.stderr

# Test 66: Train a depenency parser with search (dagger)
# on wsj_small.dparser.vw.gz for 6 passes
{VW} -k -c -d train-sets/wsj_small.dparser.vw.gz --passes 6 --search_task dep_parser --search 12  --search_alpha 1e-4 --search_rollout oracle --holdout_off
    train-sets/ref/search_dep_parser.stderr

# Test 67: classification with data from dictionaries
# (eg embeddings or gazetteers) -- note that this is impossible without
# dictionaries because --ignore w; also test to make sure gzipped dicts
# work and dictionary redundancy checking works
{VW} -k -c -d train-sets/dictionary_test.dat --binary --ignore w --holdout_off --passes 32 --dictionary w:dictionary_test.dict --dictionary w:dictionary_test.dict.gz --dictionary_path train-sets
    train-sets/ref/dictionary_test.stderr

# Test 68: Search for multiclass classification
{VW} -k -c -d train-sets/multiclass.sch --passes 20 --search_task multiclasstask --search 10 --search_alpha 1e-4 --holdout_off
    train-sets/ref/search_multiclass.stderr

# Test 69: (see Test 43/Test 44): search sequence labeling, with selective branching
{VW} -d train-sets/sequence_data -t -i models/sequence_data.model -p sequence_data.nonldf.beam.test.predict --search_metatask selective_branching --search_max_branch 10 --search_kbest 10
    train-sets/ref/sequence_data.nonldf.beam.test.stderr
    train-sets/ref/sequence_data.nonldf.beam.test.predict

# Test 70: (see Test 46/47) search sequence labeling, ldf test, with selective branching
{VW} -d train-sets/sequence_data -t -i models/sequence_data.ldf.model -p sequence_data.ldf.beam.test.predict --search_metatask selective_branching --search_max_branch 10 --search_kbest 10 --noconstant
    train-sets/ref/sequence_data.ldf.beam.test.stderr
    train-sets/ref/sequence_data.ldf.beam.test.predict

# Test 71: autolink
{VW} -d train-sets/0002.dat --autolink 1 --examples 100 -p 0002.autolink.predict
    train-sets/ref/0002.autolink.stderr
    train-sets/ref/0002.autolink.predict

# Test 72: train FTRL-Proximal
{VW} -k -d train-sets/0001.dat -f models/0001_ftrl.model --passes 1 --ftrl --ftrl_alpha 0.01 --ftrl_beta 0 --l1 2
    train-sets/ref/0001_ftrl.stderr

# Test 73: test FTRL-Proximal
{VW} -k -t -d train-sets/0001.dat -i models/0001_ftrl.model -p 0001_ftrl.predict
    test-sets/ref/0001_ftrl.stderr
    pred-sets/ref/0001_ftrl.predict

# Test 74: cb evaluation
{VW} -d train-sets/rcv1_cb_eval --cb 2 --eval
    train-sets/ref/rcv1_cb_eval.stderr

# Test 75: Log_multi
{VW} --log_multi 10 -d train-sets/multiclass
    train-sets/ref/log_multi.stderr

# Test 76: cbify, epsilon-greedy
{VW} --cbify 10 --epsilon 0.05 -d train-sets/multiclass
    train-sets/ref/cbify_epsilon.stderr

# Test 77: cbify, tau first
{VW} --cbify 10 --first 5 -d train-sets/multiclass
    train-sets/ref/cbify_first.stderr

# Test 78: cbify, bag
{VW} --cbify 10 --bag 7 -d train-sets/multiclass
    train-sets/ref/cbify_bag.stderr

# Test 79: cbify, cover
{VW} --cbify 10 --cover 3 -d train-sets/multiclass --nounif
    train-sets/ref/cbify_cover.stderr

# Test 80: lrq empty namespace
{VW} --lrq aa3 -d train-sets/0080.dat
    train-sets/ref/0080.stderr

# Test 81: train FTRL-PiSTOL
{VW} -k -d train-sets/0001.dat -f models/ftrl_pistol.model --passes 1 --pistol
    train-sets/ref/ftrl_pistol.stderr

# Test 82: test FTRL-PiSTOL
{VW} -k -t -d train-sets/0001.dat -i models/ftrl_pistol.model -p ftrl_pistol.predict
    test-sets/ref/ftrl_pistol.stderr
    pred-sets/ref/ftrl_pistol.predict

# Test 83: check redefine functionality
{VW} -k -d train-sets/0080.dat --redefine := --redefine y:=: --redefine x:=arma --ignore x -q yy
    train-sets/ref/redefine.stderr

# Test 84: check cb_adf
{VW} --cb_adf -d train-sets/cb_test.ldf --noconstant
    train-sets/ref/cb_adf_mtr.stderr

# Test 85: check multilabel_oaa
{VW} --multilabel_oaa 10 -d train-sets/multilabel -p multilabel.predict
    train-sets/ref/multilabel.stderr
    pred-sets/ref/multilabel.predict

# Test 86: check --csoaa_rank on csoaa_ldf
{VW} --csoaa_ldf multiline --csoaa_rank -d train-sets/cs_test_multilabel.ldf -p multilabel_ldf.predict --noconstant
    train-sets/ref/multilabel_ldf.stderr
    pred-sets/ref/multilabel_ldf.predict

# Test 87: check --rank_all on csoaa_ldf
{VW} --cb_adf --rank_all -d train-sets/cb_test.ldf -p cb_adf_rank.predict --noconstant
    train-sets/ref/cb_adf_rank.stderr
    pred-sets/ref/cb_adf_rank.predict

# Test 88: named labels at training time
{VW} --named_labels det,noun,verb --oaa 3 -d train-sets/test_named  -k -c --passes 10 --holdout_off -f models/test_named.model
    train-sets/ref/test_named_train.stderr

# Test 89: named labels at prediction
{VW} -i models/test_named.model -t -d train-sets/test_named -p test_named.predict
    train-sets/ref/test_named_test.stderr
    pred-sets/ref/test_named.predict

# Test 90: named labels at training time (csoaa)
{VW} --named_labels det,noun,verb --csoaa 3 -d train-sets/test_named_csoaa  -k -c --passes 10 --holdout_off -f models/test_named_csoaa.model
    train-sets/ref/test_named_csoaa_train.stderr

# Test 91: named labels at prediction (csoaa)
{VW} -i models/test_named_csoaa.model -t -d train-sets/test_named_csoaa -p test_named_csoaa.predict
    train-sets/ref/test_named_csoaa_test.stderr
    pred-sets/ref/test_named_csoaa.predict

# Test 92: check -q :: and -oaa inverse hash
printf '3 |f a b c |e x y z\n2 |f a y c |e x\n' | \
    {VW} --oaa 3 -q :: --invert_hash inv_hash.cmp && \
        tail -n +2 inv_hash.cmp > inv_hash.cmp.new && \
            rm inv_hash.cmp && \
                mv inv_hash.cmp.new inv_hash.cmp
    train-sets/ref/inv_hash.stderr
    pred-sets/ref/inv_hash.cmp

# Test 93:  check cb_adf with doubly robust option
{VW} --cb_adf --rank_all -d train-sets/cb_test.ldf -p cb_adf_dr.predict --cb_type dr
    train-sets/ref/cb_adf_dr.stderr
    pred-sets/ref/cb_adf_dr.predict

# Test 94: experience replay version of test 1
{VW} -k -l 20 --initial_t 128000 --power_t 1 -d train-sets/0001.dat \
    -c --passes 8 --invariant \
    --ngram 3 --skips 1 --holdout_off --replay_b 100
        train-sets/ref/0001-replay.stderr

# Test 95: named labels at training time (csoaa) with experience replay
{VW} --named_labels det,noun,verb --csoaa 3 \
    -d train-sets/test_named_csoaa -k -c --passes 10 --holdout_off \
    -f models/test_named_csoaa.model --replay_c 100
        train-sets/ref/test_named_csoaa_train-replay.stderr

# Test 96: backwards compatibility
printf '3 |f a b c |e x y z\n2 |f a y c |e x\n' | \
    {VW} -i simple_model --invert_hash inv_hash.cmp && \
        tail -n +2 inv_hash.cmp
   test-sets/ref/backwards.stderr
   test-sets/ref/backwards.stdout

# Test 97:
{VW} -d train-sets/0001.dat -f models/0097.model --save_resume
        train-sets/ref/0097.stderr

# Test 98: checking predictions as well
{VW} --preserve_performance_counters -d train-sets/0001.dat -i models/0097.model -p 0098.predict
    test-sets/ref/0098.stderr
    pred-sets/ref/0098.predict

# Test 99: checking predictions with testing
{VW} -d train-sets/0001.dat -i models/0097.model -p 0099.predict
    test-sets/ref/0099.stderr
    pred-sets/ref/0099.predict

# Test 100: action costs, no rollout
{VW} -k -c -d train-sets/sequence_data --passes 20 --invariant --search_rollout none --search_task sequence_ctg --search 5 --holdout_off
    train-sets/ref/sequence_data.ctg.train.stderr

# Test 101: active cover
{VW} --loss_function logistic --binary --active_cover -d train-sets/rcv1_mini.dat -f models/active_cover.model
    train-sets/ref/active_cover.stderr

# Test 102: active cover (predict)
{VW} -i models/active_cover.model -t -d test-sets/rcv1_small_test.data -p active_cover.predict
    test-sets/ref/active_cover.stderr
    pred-sets/ref/active_cover.predict

# Test 103: active cover oracular
{VW} --loss_function logistic --binary --active_cover --oracular -d ./train-sets/rcv1_small.dat
    train-sets/ref/active_cover_oracular.stderr

# Test 104: check cb_adf
{VW} --cb_adf -d train-sets/cb_test.ldf --cb_type mtr --noconstant
    train-sets/ref/cb_adf_mtr.stderr

# Test 105: train FTRL-Proximal early stopping
{VW} -k -d train-sets/0001.dat -f models/0001_ftrl.model --passes 10 --ftrl --ftrl_alpha 3.0 --ftrl_beta 0 --l1 0.9 --cache
    train-sets/ref/0001_ftrl_holdout.stderr

# Test 106: test FTRL-Proximal early stopping prediction
{VW} -k -t -d train-sets/0001.dat -i models/0001_ftrl.model -p 0001_ftrl_holdout.predict
    test-sets/ref/0001_ftrl_holdout_106.stderr
    pred-sets/ref/0001_ftrl_holdout.predict

# Test 107: train FTRL-Proximal no early stopping
{VW} -k -d train-sets/0001.dat -f models/0001_ftrl.model --passes 10 --ftrl --ftrl_alpha 0.01 --ftrl_beta 0 --l1 2 --cache --holdout_off
    train-sets/ref/0001_ftrl_holdout_off.stderr

# Test 108: test FTRL-Proximal no early stopping
{VW} -k -t -d train-sets/0001.dat -i models/0001_ftrl.model -p 0001_ftrl_holdout_off.predict --holdout_off
    test-sets/ref/0001_ftrl_holdout_off.stderr
    pred-sets/ref/0001_ftrl_holdout_off.predict

# Test 109: --probabilities --oaa
{VW} -d train-sets/probabilities.dat --probabilities --oaa=4 --loss_function=logistic -p oaa_probabilities.predict
   train-sets/ref/oaa_probabilities.stderr
   pred-sets/ref/oaa_probabilities.predict

# Test 110: --probabilities --csoaa_ldf=mc
{VW} -d train-sets/cs_test.ldf --probabilities --csoaa_ldf=mc --loss_function=logistic -p csoaa_ldf_probabilities.predict
   train-sets/ref/csoaa_ldf_probabilities.stderr
   pred-sets/ref/csoaa_ldf_probabilities.predict

# Test 111: Train a depenency parser with neural network and one_learner approach (lols)
{VW} -k -c -d train-sets/wsj_small.dparser.vw.gz -b 20 --search_task dep_parser --search 25 --search_alpha 1e-5 --search_rollin mix_per_roll --search_rollout oracle --one_learner --nn 5 --ftrl --search_history_length 3 --root_label 8
    train-sets/ref/search_dep_parser_one_learner.stderr

# Test 112: Train a depenency parser with cost_to_go
{VW} -k -c -d train-sets/wsj_small.dparser.vw.gz -b 20 --passes 6 --search_task dep_parser --search 25 --search_alpha 1e-5 --search_rollin mix_per_roll --search_rollout none --holdout_off --search_history_length 3 --root_label 8 --cost_to_go
    train-sets/ref/search_dep_parser_cost_to_go.stderr

# Test 113: Predictions with confidences
{VW} --confidence -d ./train-sets/rcv1_micro.dat --initial_t 0.1 -p confidence.preds
    train-sets/ref/confidence.stderr
    pred-sets/ref/confidence.preds

# Test 114: Over size example test
{VW} -d train-sets/x.txt
    train-sets/ref/oversize.stderr

# Test 115: Long Line test
{VW} -d train-sets/long_line -c -k
    train-sets/ref/long_line.stderr

# Test 116: MWT test
{VW} -d train-sets/cb_eval --multiworld_test f -p cb_eval.preds
    train-sets/ref/cb_eval.stderr
    pred-sets/ref/cb_eval.preds

# Test 117: Audit regressor of ftrl model (from test #107)
{VW} -d train-sets/0001.dat -i models/0001_ftrl.model  --audit_regressor ftrl.audit_regr
    train-sets/ref/ftrl_audit_regr.stderr
    train-sets/ref/ftrl.audit_regr

# Test 118: Audit regressor of csoaa model (from test #95)
{VW} -d train-sets/test_named_csoaa -i models/test_named_csoaa.model --audit_regressor csoaa.audit_regr
    train-sets/ref/csoaa_audit_regr.stderr
    train-sets/ref/csoaa.audit_regr

# Test 119: MWT learn test
{VW} -d train-sets/cb_eval --multiworld_test f --learn 2 -p mwt_learn.preds
    train-sets/ref/mwt_learn.stderr
    pred-sets/ref/mwt_learn.preds

# Test 120: MWT learn exclude test
{VW} -d train-sets/cb_eval --multiworld_test f --learn 2 --exclude_eval -p mwt_learn_exclude.preds
    train-sets/ref/mwt_learn_exclude.stderr
    pred-sets/ref/mwt_learn_exclude.preds

# Test 121: cb_explore
{VW} -d train-sets/rcv1_raw_cb_small.vw --cb_explore 2 --ngram 2 --skips 4 -b 24 -l 0.25 -p rcv1_raw_cb_explore.preds
    train-sets/ref/rcv1_raw_cb_explore.stderr
    pred-sets/ref/rcv1_raw_cb_explore.preds

# Test 122: Predictions with confidences after training
{VW} --confidence --confidence_after_training --initial_t 0.1 -d ./train-sets/rcv1_small.dat -p confidence_after_training.preds
    train-sets/ref/confidence_after_training.stderr
    pred-sets/ref/confidence_after_training.preds

# Test 123: cb_eval save/load #1
{VW} -d train-sets/cb_eval1 --multiworld_test f -f mwt.model -p cb_eval1.preds
    train-sets/ref/cb_eval1.stderr
    pred-sets/ref/cb_eval1.preds

# Test 124: cb_eval save/load #2
{VW} -d train-sets/cb_eval2 -i mwt.model -p cb_eval2.preds
    train-sets/ref/cb_eval2.stderr
    pred-sets/ref/cb_eval2.preds

# Test 125: arc-eager trasition-based dependency parser
{VW} -k -c -d train-sets/wsj_small.dparser.vw.gz -b 20 --search_task dep_parser --search 26 --search_alpha 1e-5 --search_rollin mix_per_roll --search_rollout oracle --one_learner --search_history_length 3 --root_label 8 --transition_system 2 --passes 8
    train-sets/ref/search_dep_parser_arceager.stderr

# Test 126: recall tree hello world
{VW} --quiet -d train-sets/gauss1k.dat.gz -f models/recall_tree_g100.model --recall_tree 100 -b 20 --loss_function logistic

# Test 127: recall_tree hello world predict-from-saved-model
{VW} -t -d train-sets/gauss1k.dat.gz -i models/recall_tree_g100.model
    train-sets/ref/recall_tree_gauss1k.stderr
    train-sets/ref/recall_tree_gauss1k.stdout

# Test 128: cb_explore_adf with epsilon-greedy exploration
{VW} --cb_explore_adf --epsilon 0.1 -d train-sets/cb_test.ldf --noconstant -p cbe_adf_epsilon.predict
    train-sets/ref/cbe_adf_epsilon.stderr
    pred-sets/ref/cbe_adf_epsilon.predict

# Test 129: cb_explore_adf with softmax exploration
{VW} --cb_explore_adf --softmax --lambda 1 -d train-sets/cb_test.ldf --noconstant -p cbe_adf_softmax.predict
    train-sets/ref/cbe_adf_softmax.stderr
    pred-sets/ref/cbe_adf_softmax.predict

# Test 130: cb_explore_adf with bagging exploration
{VW} --cb_explore_adf --bag 3 -d train-sets/cb_test.ldf --noconstant -p cbe_adf_bag.predict
    train-sets/ref/cbe_adf_bag.stderr
    pred-sets/ref/cbe_adf_bag.predict

# Test 131: cb_explore_adf with explore-first exploration
{VW} --cb_explore_adf --first 2 -d train-sets/cb_test.ldf --noconstant -p cbe_adf_first.predict
    train-sets/ref/cbe_adf_first.stderr
    pred-sets/ref/cbe_adf_first.predict

# Test 132: train a poisson model
{VW} --quiet -d train-sets/poisson.dat -f models/poisson.model --loss_function poisson --link poisson -b 2 -p poisson.train.predict
    train-sets/ref/poisson.train.stderr
    pred-sets/ref/poisson.train.predict

# Test 133: train a poisson model without invariant updates
{VW} --quiet -d train-sets/poisson.dat -f models/poisson.normalized.model --normalized --loss_function poisson --link poisson -b 2 -l 0.1 -p poisson.train.normalized.predict
    train-sets/ref/poisson.train.normalized.stderr
    pred-sets/ref/poisson.train.normalized.predict

# Test 134: second order online learning
{VW} --OjaNewton -d train-sets/0001.dat -f models/second_order.model -p second_order.predict
    train-sets/ref/second_order.stderr
    pred-sets/ref/second_order.predict

# Test 135: cb explore adf
{VW} -d train-sets/cb_adf_crash_1.data -f models/cb_adf_crash.model --cb_explore_adf --epsilon 0.05
    train-sets/ref/cb_adf_crash1.stderr

# Test 136: cb explore adf predict
{VW} -d train-sets/cb_adf_crash_2.data -i models/cb_adf_crash.model -t
    train-sets/ref/cb_adf_crash2.stderr

# Test 137: Fix for regression introduced by badeedb.
# Ensure audit output continues to work correctly in the presence of anon features.
# Github issue 1038 (https://github.com/JohnLangford/vowpal_wabbit/issues/1038)
{VW} --audit -d train-sets/audit.dat --noconstant
    train-sets/ref/audit.stderr
    train-sets/ref/audit.stdout

# Test 138: cb_explore_adf with cover exploration
{VW} --cb_explore_adf --cover 3 -d train-sets/cb_test.ldf --noconstant -p cbe_adf_cover.predict
    train-sets/ref/cbe_adf_cover.stderr
    pred-sets/ref/cbe_adf_cover.predict

# Test 139: cb_explore_adf with cover exploration + double robust
{VW} --cb_explore_adf --cover 3 --cb_type dr -d train-sets/cb_test.ldf --noconstant -p cbe_adf_cover_dr.predict
    train-sets/ref/cbe_adf_cover_dr.stderr
    pred-sets/ref/cbe_adf_cover_dr.predict

# Test 140: marginal features
{VW} --marginal f  -d train-sets/marginal_features --noconstant --initial_numerator 0.5 --initial_denominator 1.0 --decay 0.001 --holdout_off -c -k --passes 100 -f marginal_model
    train-sets/ref/marginal.stderr

# Test 141: marginal features test
{VW} -i marginal_model  -d train-sets/marginal_features --noconstant -t
    train-sets/ref/marginal_test.stderr

# Test 142: Evaluate exploration on contextal bandit data
{VW} --explore_eval --epsilon 0.2 -d train-sets/cb_test.ldf --noconstant -p explore_eval.predict
    train-sets/ref/explore_eval.stderr
    pred-sets/ref/explore_eval.predict

# Test 143: Test 1 using JSON
{VW} -k -l 20 --initial_t 128000 --power_t 1 -d train-sets/0001.json --json --chain_hash \
    -c --passes 8 --invariant \
    --ngram 3 --skips 1 --holdout_off
        train-sets/ref/0001.json.stderr

# Test 144: cb_explore_adf with cover exploration + double robust
{VW} --cb_explore_adf --cover 3 --cb_type dr -d train-sets/cb_test.json --json --chain_hash --noconstant -p cbe_adf_cover_dr.predict
    train-sets/ref/cbe_adf_cover_dr.json.stderr
    pred-sets/ref/cbe_adf_cover_dr.predict

# Test 145: mix labeled and unlabeled examples with --bootstrap bug:
# https://github.com/JohnLangford/vowpal_wabbit/issues/1111
{VW} --bootstrap 2 -d train-sets/labeled-unlabeled-mix.dat
    train-sets/ref/labeled-unlabeled-mix.stderr

# Test 146: cb_explore_adf with cover exploration + double robust (using more than 256 examples)
{VW} --cb_explore_adf --cover 3 --cb_type dr -d train-sets/cb_test256.json --json --chain_hash --noconstant -p cbe_adf_cover_dr256.predict
    train-sets/ref/cbe_adf_cover_dr256.json.stderr
    pred-sets/ref/cbe_adf_cover_dr256.predict

# Test 147: --scores --oaa
{VW} -d train-sets/probabilities.dat --scores --oaa=4 -p oaa_scores.predict
   train-sets/ref/oaa_scores.stderr
   pred-sets/ref/oaa_scores.predict

# Test 148:  check cb_adf with direct method option
{VW} --cb_adf -d train-sets/cb_test.ldf -p cb_adf_dm.predict --cb_type dm
    train-sets/ref/cb_adf_dm.stderr
    pred-sets/ref/cb_adf_dm.predict

# Test 149: initial_weight option is used
echo "1 | feature:1" | {VW} -a --initial_weight 0.1 --initial_t 0.3
    train-sets/ref/initial_weight.stderr
    train-sets/ref/initial_weight.stdout

# Test 150:  Test --sparse_weights with 148
{VW} --cb_adf -d train-sets/cb_test.ldf -p cb_adf_dm.predict --cb_type dm --sparse_weights
    train-sets/ref/sparse.stderr

# Test 151: lrqfa
{VW} --lrqfa aa3 -d train-sets/0080.dat
    train-sets/ref/0151.stderr

# Test 152: daemon on the foreground test
./daemon-test.sh --foreground --port 54250
    test-sets/ref/vw-daemon.stdout

# Test 153: marginal features
{VW} --marginal f  -d train-sets/marginal_features --noconstant --initial_numerator 0.5 --initial_denominator 1.0 --decay 0.001 --holdout_off -c -k --passes 100  --compete
    train-sets/ref/marginal_compete.stderr

# Test 154: ignore linear
{VW} -k --cache_file ignore_linear.cache --passes 10000 --holdout_off -d train-sets/0154.dat --noconstant --ignore_linear x -q xx
    train-sets/ref/ignore_linear.stderr

# Test 155: checking audit_regressor with --save_resume model
{VW} -d train-sets/0001.dat -i models/0097.model --save_resume --audit_regressor 0097.audit_regr
    train-sets/ref/0097.audit_regr.stderr
    train-sets/ref/0097.audit_regr

# Test 156: --cubic regression verification
./cubic-test.sh {VW}

# Test 157: save_resume without --preserve_performce_counters does not alter performance counters over multiple passes
{VW} -d train-sets/0001.dat -f models/sr.model  --passes 2 -c -k  -P 50 --save_resume
    train-sets/ref/157.stderr

# Test 158: test decision service json parsing
{VW} -d train-sets/decisionservice.json --dsjson --cb_explore_adf --epsilon 0.2 --quadratic GT -P 1 -p cbe_adf_dsjson.predict
    train-sets/ref/cbe_adf_dsjson.stderr
    pred-sets/ref/cbe_adf_dsjson.predict

# Test 159: test --bootstrap & --binary interaction
{VW} -d train-sets/rcv1_mini.dat --bootstrap 5 --binary -c -k --passes 2
    train-sets/ref/bootstrap_and_binary.stderr

# Test 160: test --bootstrap & --oaa interaction
# (Also adds -q :: and -P1 to get & verify perfect predictions in 2nd pass)
{VW} -d train-sets/multiclass --bootstrap 4 --oaa 10 -q :: --leave_duplicate_interactions -c -k --passes 2 --holdout_off -P1
    train-sets/ref/bootstrap_and_oaa.stderr

# Test 161: --classweight
{VW} -d train-sets/0001.dat --classweight 1:2,0:3.1,-1:5
    train-sets/ref/classweight.stderr

# Test 162: --classweight with multiclass
{VW} --oaa 10 -d train-sets/multiclass --classweight 4:0,7:0.1,2:10 --classweight 10:3
    train-sets/ref/classweight_multiclass.stderr

# Test 163: --classweight with multiclass
{VW} --recall_tree 10 -d train-sets/multiclass --classweight 4:0,7:0.1 --classweight 2:10,10:3
    train-sets/ref/classweight_recall_tree.stderr

# Test 164: cs_active low mellowness
{VW} --cs_active 3 -d train-sets/cs_test --cost_max 2 --mellowness 0.01 --simulation --adax
    train-sets/ref/cs_active_0.01.stderr

# Test 165: cs_active high mellowness
{VW} --cs_active 3 -d train-sets/cs_test --cost_max 2 --mellowness 1.0 --simulation --adax
    train-sets/ref/cs_active_1.0.stderr

# Test 166: hash_seed train
{VW} --hash_seed 5 -d train-sets/rcv1_mini.dat --holdout_off --passes 2 -f hash_seed5.model -c -k --ngram 2 -q ::
    train-sets/ref/hash_seed_train.stderr

# Test 167: hash_seed test
{VW} -d train-sets/rcv1_mini.dat -i hash_seed5.model -t
    train-sets/ref/hash_seed_test.stderr

# Test 168: test cb with dm
{VW} -d train-sets/rcv1_raw_cb_small.vw -t -i cb_dm.reg
    train-sets/ref/rcv1_raw_cb_dm_test.stderr

# Test 169: test cbify large
{VW} -d train-sets/rcv1_multiclass.dat --cbify 2 --epsilon 0.05
    train-sets/ref/rcv1_multiclass.stderr

# Test 170: cbify adf, epsilon-greedy
{VW} --cbify 10 --cb_explore_adf --epsilon 0.05 -d train-sets/multiclass
    train-sets/ref/cbify_epsilon_adf.stderr

# Test 171: cbify cs, epsilon-greedy
{VW} --cbify 3 --cbify_cs --epsilon 0.05 -d train-sets/cs_cb
    train-sets/ref/cbify_epsilon_cs.stderr

# Test 172: cbify adf cs, epsilon-greedy
{VW} --cbify 3 --cbify_cs --cb_explore_adf --epsilon 0.05 -d train-sets/cs_cb
    train-sets/ref/cbify_epsilon_cs_adf.stderr

# Test 173: cbify adf, regcb
{VW} --cbify 10 --cb_explore_adf --cb_type mtr --regcb --mellowness 0.01 -d train-sets/multiclass
    train-sets/ref/cbify_regcb.stderr

# Test 174: cbify adf, regcbopt
{VW} --cbify 10 --cb_explore_adf --cb_type mtr --regcbopt --mellowness 0.01 -d train-sets/multiclass
    train-sets/ref/cbify_regcbopt.stderr

# Test 175: cbify ldf, regcbopt
{VW} -d train-sets/cs_test.ldf --cbify_ldf --cb_type mtr --regcbopt --mellowness 0.01
    train-sets/ref/cbify_ldf_regcbopt.stderr

# Test 176: same model on cluster mode
./same-model-test.sh

# Test 177: check --audit output is reproducible
printf '3 |f a b c |e x y z\n2 |f a y c |e x\n' | {VW} --oaa 3 -q ef --audit
    train-sets/ref/audit2.stdout

# Test 178: cb_adf, sharedfeatures
{VW}  --dsjson --chain_hash --cb_adf -d train-sets/no_shared_features.json
    train-sets/ref/no_shared_features.stderr

# Test 179: warm_cb warm start
{VW} --warm_cb 10 --cb_explore_adf --cb_type mtr --epsilon 0.05 --warm_start 3 --interaction 7 --choices_lambda 8 --warm_start_update --interaction_update -d train-sets/multiclass
    train-sets/ref/warm_cb.stderr

# Test 180: warm_cb warm start with lambda set containing 0/1
{VW} --warm_cb 10 --cb_explore_adf --cb_type mtr --epsilon 0.05 --warm_start 3 --interaction 7 --choices_lambda 8 --lambda_scheme 2 --warm_start_update --interaction_update -d train-sets/multiclass
    train-sets/ref/warm_cb_lambda_zeroone.stderr

# Test 181: warm_cb warm start with warm start update turned off
{VW} --warm_cb 10 --cb_explore_adf --cb_type mtr --epsilon 0.05 --warm_start 3 --interaction 7 --choices_lambda 8 --interaction_update -d train-sets/multiclass
    train-sets/ref/warm_cb_no_ws_upd.stderr

# Test 182: warm_cb warm start with interaction update turned off
{VW} --warm_cb 10 --cb_explore_adf --cb_type mtr --epsilon 0.0 --warm_start 3 --interaction 7 --choices_lambda 8 --warm_start_update -d train-sets/multiclass
    train-sets/ref/warm_cb_no_int_upd.stderr

# Test 183: warm_cb warm start with bandit warm start type (Sim-Bandit)
{VW} --warm_cb 10 --cb_explore_adf --cb_type mtr --epsilon 0.05 --warm_start 3 --interaction 7 --choices_lambda 1 --warm_start_update --interaction_update --sim_bandit -d train-sets/multiclass
    train-sets/ref/warm_cb_simbandit.stderr

# Test 184: warm_cb warm start with CYC supervised corruption
{VW} --warm_cb 10 --cb_explore_adf --cb_type mtr --epsilon 0.05 --warm_start 3 --interaction 7 --choices_lambda 8 --warm_start_update --interaction_update --corrupt_type_warm_start 2 --corrupt_prob_warm_start 0.5 -d train-sets/multiclass
    train-sets/ref/warm_cb_cyc.stderr

# Test 185: warm_cb warm start with input cost-sensitive examples
{VW} --warm_cb 3 --cb_explore_adf --cb_type mtr --epsilon 0.05 --warm_start 1 --interaction 2 --choices_lambda 8 --warm_start_update --interaction_update --warm_cb_cs -d train-sets/cs_cb
    train-sets/ref/warm_cb_cs.stderr

# Test 186: test counting examples with holdout_after option
{VW} -k -P 100 --holdout_after 500 -d train-sets/0002.dat
    train-sets/ref/holdout_after.stderr

# Test 187: test counting examples with holdout_after option with 2 passes on the training set
{VW} -k -P 100 --holdout_after 500 -d train-sets/0002.dat -c --passes 2
    train-sets/ref/holdout_after_2passes.stderr

# Test 188: test cb_adf with softmax
{VW} --cb_adf --rank_all -d train-sets/cb_adf_sm.data -p cb_adf_sm.predict --cb_type sm
    train-sets/ref/cb_adf_sm.stderr
    pred-sets/ref/cb_adf_sm.predict

# Test 189: test dsjson parser correctly processes checkpoint and dangling observation lines
{VW} -d train-sets/b1848_dsjson_parser_regression.txt --dsjson --chain_hash --cb_explore_adf -P 1 --extra_metrics metrics_skip.json
    train-sets/ref/b1848_dsjson_parser_regression.stderr
    test-sets/ref/metrics_skip.json

# Test 190: one-against-all with subsampling
{VW} -k --oaa 10 --oaa_subsample 5 -c --passes 10 -d train-sets/multiclass --holdout_off
    train-sets/ref/oaa_subsample.stderr

# Test 191: train coin betting
{VW} -k -d train-sets/0001.dat -f models/ftrl_coin.model --passes 1 --coin
    train-sets/ref/ftrl_coin.stderr

# Test 192: test coin betting
{VW} -k -t -d train-sets/0001.dat -i models/ftrl_coin.model -p ftrl_coin.predict
    test-sets/ref/ftrl_coin.stderr
    pred-sets/ref/ftrl_coin.predict

# Test 193: malformed examples, onethread, strict_parse failure
./negative-test.sh {VW} -d train-sets/malformed.dat --onethread --strict_parse
    train-sets/ref/malformed-onethread-strict_parse.stderr

# Test 194: malformed examples, strict_parse failure
./negative-test.sh {VW} -d train-sets/malformed.dat --strict_parse
    train-sets/ref/malformed-strict_parse.stderr

# Test 195: malformed examples success
{VW} -d train-sets/malformed.dat --onethread
    train-sets/ref/malformed.stderr

# Test 196: online contextual memory tree
{VW} -d train-sets/rcv1_smaller.dat --memory_tree 10 --learn_at_leaf --max_number_of_labels 2 --dream_at_update 0 --dream_repeats 3 --online --leaf_example_multiplier 10 --alpha 0.1 -l 0.001 -b 15 --passes 1 --loss_function squared --holdout_off
    train-sets/ref/cmt_rcv1_smaller_online.stderr

# Test 197: offline contextual memory tree
{VW} -d train-sets/rcv1_smaller.dat -k --memory_tree 10 --learn_at_leaf --max_number_of_labels 2 --dream_at_update 0 --dream_repeats 3 --leaf_example_multiplier 10 --alpha 0.1 -l 0.001 -b 15 -c --passes 2 --loss_function squared --holdout_off
    train-sets/ref/cmt_rcv1_smaller_offline.stderr

# Test 198: test cb_sample
{VW} --cb_sample --cb_explore_adf -d test-sets/cb_sample_seed.data -p cb_sample_seed.predict --random_seed 1234
    pred-sets/ref/cb_sample_seed.predict

# Test 199: CCB train then test
{VW} -d train-sets/ccb_test.dat --ccb_explore_adf -p ccb_test.predict
    train-sets/ref/ccb_test.stderr
    train-sets/ref/ccb_test.predict

# Test 200: cb_explore_adf with huge lambda softmax exploration
{VW} --cb_explore_adf --softmax --lambda 100000 -d train-sets/cb_test.ldf --noconstant -p cbe_adf_softmax_biglambda.predict
    train-sets/ref/cbe_adf_softmax_biglambda.stderr
    pred-sets/ref/cbe_adf_softmax_biglambda.predict

# Test 201: Test memory corruption issue in ccb_explore_adf where mtr was leaving a prediction behind
{VW} --ccb_explore_adf --ring_size 7 -d train-sets/ccb_reuse_small.data
    train-sets/ref/ccb_reuse_small.stderr

# Test 202: Test memory corruption issue in ccb_explore_adf where mtr was leaving a prediction behind
{VW} --ccb_explore_adf --ring_size 20 --dsjson --chain_hash -d train-sets/ccb_reuse_medium.dsjson
    train-sets/ref/ccb_reuse_medium.stderr

# Test 203: Basic test of cluster. Can't use the VW replacer as it will think this is a VW command append things like --onethread
python3 ./cluster_test.py --vw {VW} --spanning_tree {SPANNING_TREE} \
    --test_file test-sets/0001.dat --data_files train-sets/0001.dat train-sets/0002.dat \
    --prediction_file cluster.predict
        test-sets/ref/cluster.stderr
        test-sets/ref/cluster.stdout
        pred-sets/ref/cluster.predict

# Test 204: Test if options that are negative numbers are handled correctly
{VW} --classweight -1:0.5 --no_stdin
    test-sets/ref/negative-num-option.stderr

# Test 205: test cb_dro with softmax
{VW} --cb_dro --cb_adf --rank_all -d train-sets/cb_adf_sm.data -p cb_dro_adf_sm.predict --cb_type sm
    train-sets/ref/cb_dro_adf_sm.stderr
    pred-sets/ref/cb_dro_adf_sm.predict

# Test 206: Tests segfault that used to happen when audit, cache and interactions were combined.
{VW} -c -k --passes 2 -d train-sets/cache_interaction_audit.txt -q st --audit
    train-sets/ref/cache_interaction_audit.stdout
    train-sets/ref/cache_interaction_audit.stderr

# Test 207: Enable chain hash option for json example
{VW} --audit --json --chain_hash -d train-sets/chain_hash_json_test.json --invert_hash chain_hash_json_result.cmp --chain_hash && \
    tail -n +2 chain_hash_json_result.cmp > chain_hash_json_result.cmp.new && \
        rm chain_hash_json_result.cmp && \
            mv chain_hash_json_result.cmp.new chain_hash_json_result.cmp
    test-sets/ref/chain_hash_json_test.stderr
    test-sets/ref/chain_hash_json_test.stdout
    test-sets/ref/chain_hash_json_result.cmp

# Test 208: Enable chain hash option for text example
{VW} --audit -d train-sets/chain_hash_text_test.dat --invert_hash chain_hash_text_result.cmp --chain_hash && \
    tail -n +2 chain_hash_text_result.cmp > chain_hash_text_result.cmp.new && \
        rm chain_hash_text_result.cmp && \
            mv chain_hash_text_result.cmp.new chain_hash_text_result.cmp
    test-sets/ref/chain_hash_text_result.stderr
    test-sets/ref/chain_hash_text_result.stdout
    test-sets/ref/chain_hash_text_result.cmp

# Test 209: Test override epsilon value saved in a model
{VW} -i model-sets/epsilon.model -d train-sets/override_epsilon.txt --epsilon 0.3 -p override_epsilon.preds
    pred-sets/ref/override_epsilon.stderr
    pred-sets/ref/override_epsilon.preds

# Test 210: Ensure that all weights that exist in the model are present in the invert_hash output. Even if Audit did not see it.
# SkipC# - Do not remove this - this test breaks test generation by creating an infinite sized list containing this test case (many times)
{VW} -d train-sets/inv_hash_load_model_data1.txt -f inv_hash_load_model.vw --noconstant \
    && {VW} -d train-sets/inv_hash_load_model_data2.txt -i inv_hash_load_model.vw --noconstant --readable_model inv_hash_load_model.readable.txt --invert_hash inv_hash_load_model.invert.txt
    train-sets/ref/inv_hash_load_model.invert.txt
    train-sets/ref/inv_hash_load_model.readable.txt

# Test 211: cb_explore_adf with rnd exploration
{VW} --cb_explore_adf --rnd 1 -d train-sets/cb_test.ldf --noconstant -p cbe_adf_rnd.predict
    train-sets/ref/cbe_adf_rnd.stderr
    pred-sets/ref/cbe_adf_rnd.predict

# Test 212: Slates sanity check
{VW} --slates -d train-sets/slates_simple.txt -p slates_simple.predict
    train-sets/ref/slates_simple.stderr
    pred-sets/ref/slates_simple.predict

# Test 213: offset_tree, 2 actions
{VW} --ot 2 -k -d train-sets/offset_tree_000.dat -p offset_tree_000.pred -P 1
    test-sets/ref/offset_tree_000.stderr
    pred-sets/ref/offset_tree_000.pred

# Test 214: offset_tree, 3 actions
{VW} --ot 3 -k -d train-sets/offset_tree_001.dat -p offset_tree_001.pred -P 1
    test-sets/ref/offset_tree_001.stderr
    pred-sets/ref/offset_tree_001.pred

# Test 215: offset_tree, 4 actions
{VW} --ot 4 -k -d train-sets/offset_tree_002.dat -p offset_tree_002.pred -P 1
    test-sets/ref/offset_tree_002.stderr
    pred-sets/ref/offset_tree_002.pred

# Test 216: Regression test for crash on unlabelled data
{VW} --dsjson --chain_hash --slates -d train-sets/slates_simple_unlabeled.dsjson
    train-sets/ref/slates_simple_unlabeled.stderr

# Test 217: check plt training
{VW} -d train-sets/multilabel -f plt.model --plt 10 --sgd
    train-sets/ref/plt_multilabel.stderr

# Test 218: check default plt prediction
{VW} -t -d train-sets/multilabel -i plt.model -p plt_multilabel.predict
    train-sets/ref/plt_multilabel_predict.stderr
    pred-sets/ref/plt_multilabel.predict

# Test 219: check plt top-1 prediction
{VW} -t -d train-sets/multilabel -i plt.model -p plt_top1_multilabel.predict --top_k 1
    train-sets/ref/plt_top1_multilabel_predict.stderr
    pred-sets/ref/plt_top1_multilabel.predict

# Test 220: daemon test with json
./daemon-test.sh --json --port 54251
    test-sets/ref/vw-daemon.stdout

# Test 221: cbify adf, squarecb
{VW} --cbify 10 --cb_explore_adf --cb_type mtr --squarecb --gamma_scale 500 -d train-sets/multiclass
    train-sets/ref/cbify_squarecb.stderr

# Test 222: cbify adf, squarecb-elim
{VW} --cbify 10 --cb_explore_adf --cb_type mtr --squarecb --elim --gamma_scale 10 --mellowness 0.001 -d train-sets/multiclass
    train-sets/ref/cbify_squarecb_elim.stderr

# Test 223: cbify ldf, squarecb
{VW} -d train-sets/cs_test.ldf --cbify_ldf --cb_type mtr --squarecb --gamma_scale 500
    train-sets/ref/cbify_ldf_squarecb.stderr

# Test 224: cbify ldf, squarecb-elim
{VW} -d train-sets/cs_test.ldf --cbify_ldf --cb_type mtr --squarecb --elim --gamma_scale 10 --mellowness 0.001
    train-sets/ref/cbify_ldf_squarecb_elim.stderr

# Test 225: cbify regression dataset.  Use it with cats.
{VW} --cbify 4 --cbify_reg --min_value=185 --max_value=23959 --bandwidth 3000 -d train-sets/regression/cbify-reg.dat --passes 1 -b 18 --coin --loss_option 1
    train-sets/ref/cbify-reg-cats.stderr

# Test 226: cats train
{VW} --cats 4 --min_value=185 --max_value=23959 --bandwidth 3000 -d train-sets/cats.acpx --passes 1 -b 18 --coin --loss_option 1 -f cats.model
    train-sets/ref/cats-train.stderr

# Test 227: cats predict
{VW} -d train-sets/cats.acpx -i cats.model -p cats.predict
    train-sets/ref/cats-predict.stderr
    pred-sets/ref/cats.predict

# Test 228: cats-pdf train
{VW} --cats_pdf 4 --min_value=185 --max_value=23959 --bandwidth 2000 -d train-sets/cats.acpx --passes 1 -b 18 --coin --loss_option 1 -f cats-pdf.model
    train-sets/ref/cats-pdf-train.stderr

# Test 229: cats-pdf predict
{VW} -d train-sets/cats.acpx -i cats-pdf.model -p cats-pdf.predict
    train-sets/ref/cats-pdf-predict.stderr
    pred-sets/ref/cats-pdf.predict

# Test 230: cbify-reg
{VW} --cbify 2048 --cbify_reg --min_value=185 --max_value=23959 --bandwidth 10000 -d train-sets/regression/cbify-reg.dat --coin --loss_option 1
    train-sets/ref/cbify_reg.stderr

# Test 231: cbify-reg cb_discrete
{VW} --cbify 2048 --cbify_reg --cb_discrete --min_value=185 --max_value=23959 -d train-sets/regression/cbify-reg.dat --coin --loss_option 1
    train-sets/ref/cbify_reg_discrete.stderr

# Test 232: cbify-reg discrete cats_tree
{VW} --cbify 2048 --cbify_reg --cb_discrete --cats_tree 2048 --min_value=185 --max_value=23959 -d train-sets/regression/cbify-reg.dat --coin --loss_option 1
    train-sets/ref/cbify_reg_discrete_cats.stderr

# Test 233: CCB first slot loss
{VW} -d train-sets/ccb_losses.txt --ccb_explore_adf --epsilon 0 --cb_type ips
    train-sets/ref/ccb_1slot_loss.stderr

# Test 234: CCB all slots loss
{VW} -d train-sets/ccb_losses.txt --ccb_explore_adf --epsilon 0 --cb_type ips --all_slots_loss
    train-sets/ref/ccb_allslots_loss.stderr

# Test 235: big feature poison test 1
{VW} -d train-sets/big_feature_poison.dat --interactions aaaaa --noconstant
    train-sets/ref/big_feature_poison.stderr
    train-sets/ref/big_feature_poison.stdout

# Test 236: big feature poison test 2
{VW} -d train-sets/big_feature_poison.dat --interactions aaaaa --noconstant --power_t 0
    train-sets/ref/big_feature_poison_2.stderr
    train-sets/ref/big_feature_poison_2.stdout

# Test 237: test decision service json parsing including chain hashing
{VW} -d train-sets/decisionservice.json --dsjson --chain_hash --cb_explore_adf --epsilon 0.2 --quadratic GT -P 1 -p cbe_adf_dsjson_chain_hash.predict
    train-sets/ref/cbe_adf_dsjson_chain_hash.stderr
    pred-sets/ref/cbe_adf_dsjson_chain_hash.predict

# Test 238: same with test 142 but with empty shared features
{VW} --explore_eval --epsilon 0.2 -d train-sets/cb_test_with_empty_shared_feature.ldf --noconstant -p explore_eval.predict
    train-sets/ref/explore_eval_with_empty_shared_feature.stderr
    pred-sets/ref/explore_eval.predict

# Test 239: Flatbuffer Simple Label Test
{VW} -k -l 20 --initial_t 128000 --power_t 1 -d train-sets/0001.fb \
    -f models/0001_1.model --invariant --flatbuffer\
    --ngram 3 --skips 1 --holdout_off
        train-sets/ref/0001_fb.stderr

# Test 240: Flatbuffer CB Label Test
{VW} --cb_force_legacy --cb 2 -d train-sets/rcv1_raw_cb_small.fb \
     --flatbuffer
        train-sets/ref/rcv1_raw_cb_fb.stderr

# Test 241: Flatbuffer Multilabel Test
{VW} --multilabel_oaa 10 -d train-sets/multilabel.fb \
     --flatbuffer
        train-sets/ref/multilabel_fb.stderr

# Test 242: Flatbuffer Mutliclass Test
{VW} -d train-sets/multiclass.fb -k --ect 10 \
     --flatbuffer
         train-sets/ref/multiclass_fb.stderr

# Test 243: Flatbuffer CS Test
{VW} -k -d train-sets/cs.fb --invariant \
     --csoaa_ldf multiline --flatbuffer
         train-sets/ref/cs_fb.stderr

# Test 244: Flatbuffer CB_eval test
{VW} -d train-sets/rcv1_cb_eval.fb --cb 2 --eval \
     --flatbuffer
         train-sets/ref/rcv1_cb_eval_fb.stderr

# Test 245: Flatbuffer no label Test (LDA)
{VW} -k --lda 100 --lda_alpha 0.01 --lda_rho 0.01 --lda_D 1000 -l 1 -b 13 --minibatch 128 -d train-sets/wiki256_no_label.fb --flatbuffer
         train-sets/ref/no_label_fb.stderr

# Test 246: Flatbuffer CCB Label Test
{VW} --ccb_explore_adf -d train-sets/ccb.fb \
     --flatbuffer
         train-sets/ref/ccb_fb.stderr

# Test 247: cb_explore with cover epsilon decaying
{VW} --cb_explore 2 --cover 3 -d train-sets/cb_explore_cover.dat -f models/cover_e_dec.model -p cover_e_dec_train.pred
    train-sets/ref/cbe_cover_e_dec.stderr
    train-sets/ref/cover_e_dec_train.pred

# Test 248: cb_explore with cover epsilon decaying predict
{VW} --cb_explore 2 --cover 3 -d train-sets/cb_explore_cover.dat -i models/cover_e_dec.model -t -p cbe_cover_e_dec.predict
    train-sets/ref/cbe_cover_e_dec_predict.stderr
    pred-sets/ref/cbe_cover_e_dec.predict

# Test 249: cb_explore with cover epsilon fixed
{VW} --cb_explore 2 --cover 3 -d train-sets/cb_explore_cover.dat -f models/cover_e_fixed.model --epsilon 0.5
    train-sets/ref/cbe_cover_e_fixed.stderr

# Test 250: cb_explore with cover epsilon fixed predict
{VW} --cb_explore 2 --cover 3 -d train-sets/cb_explore_cover.dat -i models/cover_e_fixed.model --epsilon 0.5 -t -p cbe_cover_e_fixed.predict
    train-sets/ref/cbe_cover_e_fixed_predict.stderr
    pred-sets/ref/cbe_cover_e_fixed.predict

# Test 251: cb_explore_adf with cover exploration epsilon decaying
{VW} --cb_explore_adf --cover 3 -d train-sets/cb_test_medium.ldf --noconstant -f models/cover_adf_e_dec.model
    train-sets/ref/cbe_adf_cover_e_dec.stderr

# Test 252: cb_explore_adf with cover exploration epsilon decaying predict only
{VW} --cb_explore_adf --cover 3 -d train-sets/cb_test_medium.ldf --noconstant -p cbe_adf_cover_e_dec.predict -i models/cover_adf_e_dec.model -t
    train-sets/ref/cbe_adf_cover_e_dec_predict.stderr
    pred-sets/ref/cbe_adf_cover_e_dec.predict

# Test 253: cb_explore_adf with cover epsilon fixed
{VW} --cb_explore_adf --cover 3 -d train-sets/cb_test_medium.ldf -f models/cover_adf_e_fixed.model --epsilon 0.5
    train-sets/ref/cbe_adf_cover_e_fixed.stderr

# Test 254: cb_explore_adf with cover epsilon fixed predict
{VW} --cb_explore_adf --cover 3 -d train-sets/cb_test_medium.ldf -i models/cover_adf_e_fixed.model --epsilon 0.5 -t -p cbe_adf_cover_e_fixed.predict
    train-sets/ref/cbe_adf_cover_e_fixed_predict.stderr
    pred-sets/ref/cbe_adf_cover_e_fixed.predict

# Test 255: cb_explore_adf with synthcover exploration
{VW} --cb_explore_adf --synthcover --epsilon 0.01 -d train-sets/cb_test.ldf --noconstant -p cbe_adf_synthcover.predict
    train-sets/ref/cbe_adf_synthcover.stderr
    pred-sets/ref/cbe_adf_synthcover.predict

# Test 256: cb data consumed by ccb_explore_adf reduction
{VW} --ccb_explore_adf --dsjson --epsilon 0.2 -d train-sets/cb_as_ccb.json
    train-sets/ref/cb_as_ccb.stderr

# Test 257: CCB interactions with slot with default namespace
{VW} -d train-sets/ccb_test_interactions.dat --ccb_explore_adf --invert_hash w_out_slot_ns.interactions -q ::
    train-sets/ref/ccb_test_interactions.stderr
    train-sets/ref/w_out_slot_ns.interactions

# Test 258: cb with dr (see test 39)
{VW} --cb_force_legacy -d train-sets/rcv1_raw_cb_small.vw --cb 2 --cb_type dr --ngram 2 --skips 4 -b 24 -l 0.25
    train-sets/ref/rcv1_raw_cb_dr.stderr

# Test 259: cb with ips (see test 40)
{VW} --cb_force_legacy -d train-sets/rcv1_raw_cb_small.vw --cb 2 --cb_type ips --ngram 2 --skips 4 -b 24 -l 0.125
    train-sets/ref/rcv1_raw_cb_ips.stderr

# Test 260: cb with dm (see test 41)
{VW} --cb_force_legacy -d train-sets/rcv1_raw_cb_small.vw --cb 2 --cb_type dm --ngram 2 --skips 4 -b 24 -l 0.125 -f cb_dm.reg
    train-sets/ref/rcv1_raw_cb_dm.stderr

# Test 261: cb redirection when --eval (see test 74)
{VW} -d train-sets/rcv1_cb_eval --cb 2 --eval
    train-sets/ref/rcv1_cb_eval.stderr

# Test 262: cbify, epsilon-greedy (see test 76)
{VW} --cb_force_legacy --cbify 10 --epsilon 0.05 -d train-sets/multiclass
    train-sets/ref/cbify_epsilon_legacy.stderr

# Test 263: cbify, tau first (see test 77)
{VW} --cb_force_legacy --cbify 10 --first 5 -d train-sets/multiclass
    train-sets/ref/cbify_first_legacy.stderr

# Test 264: cbify, bag (see test 78)
{VW} --cb_force_legacy --cbify 10 --bag 7 -d train-sets/multiclass
    train-sets/ref/cbify_bag_legacy.stderr

# Test 265: cbify, cover (see test 79)
{VW} --cb_force_legacy --cbify 10 --cover 3 -d train-sets/multiclass --nounif
    train-sets/ref/cbify_cover_legacy.stderr

# Test 266: cb_explore (see test 121)
{VW} --cb_force_legacy -d train-sets/rcv1_raw_cb_small.vw --cb_explore 2 --ngram 2 --skips 4 -b 24 -l 0.25 -p rcv1_raw_cb_explore_legacy.preds
    train-sets/ref/rcv1_raw_cb_explore_legacy.stderr
    pred-sets/ref/rcv1_raw_cb_explore_legacy.preds

# Test 267: test cbify large (see test 169)
{VW} --cb_force_legacy -d train-sets/rcv1_multiclass.dat --cbify 2 --epsilon 0.05
    train-sets/ref/rcv1_multiclass_legacy.stderr

# Test 268: cbify cs, epsilon-greedy (see test 171)
{VW} --cb_force_legacy --cbify 3 --cbify_cs --epsilon 0.05 -d train-sets/cs_cb
    train-sets/ref/cbify_epsilon_cs_legacy.stderr

# Test 269: cb_explore with cover epsilon decaying (see test 249)
{VW} --cb_force_legacy --cb_explore 2 --cover 3 -d train-sets/cb_explore_cover.dat -f models/cover_e_dec.model
    train-sets/ref/cbe_cover_e_dec_legacy.stderr

# Test 270: cb_explore with cover epsilon decaying predict (see test 250)
{VW} --cb_explore 2 --cover 3 -d train-sets/cb_explore_cover.dat -i models/cover_e_dec.model -t -p cbe_cover_e_dec_legacy.predict
    train-sets/ref/cbe_cover_e_dec_predict_legacy.stderr
    pred-sets/ref/cbe_cover_e_dec_legacy.predict

# Test 271: cb_explore with cover epsilon fixed (see test 251)
{VW} --cb_force_legacy --cb_explore 2 --cover 3 -d train-sets/cb_explore_cover.dat -f models/cover_e_fixed.model --epsilon 0.5
    train-sets/ref/cbe_cover_e_fixed_legacy.stderr

# Test 272: cb_explore with cover epsilon fixed predict (see test 252)
{VW} --cb_explore 2 --cover 3 -d train-sets/cb_explore_cover.dat -i models/cover_e_fixed.model --epsilon 0.5 -t -p cbe_cover_e_fixed_legacy.predict
    train-sets/ref/cbe_cover_e_fixed_predict_legacy.stderr
    pred-sets/ref/cbe_cover_e_fixed_legacy.predict

# Test 273: cb evaluation (see test 74)
{VW} -d train-sets/rcv1_cb_eval --cb 2 --eval
    train-sets/ref/rcv1_cb_eval.stderr

# Test 274: 8.8.0 old model, test cb compat
{VW} -i model-sets/cb_compat_test.vwmodel -d train-sets/cb_compat_test.dat -p cb_compat_test.predict
    train-sets/ref/cb_old_model.compat.stderr
    pred-sets/ref/cb_compat_test.predict

# Test 275: vw --help
{VW} --help
    train-sets/ref/help.stderr
    train-sets/ref/help.stdout

# Test 276: vw --help with filtering
{VW} --cb_adf --help
    train-sets/ref/help_cbadf.stderr
    train-sets/ref/help_cbadf.stdout

# Test 277: cbzo: learn and save constant template model
# Note: Changing hyperparameters (-l, --radius etc.) or any options affecting the learning algorithm will require
# preparing the dataset again
{VW} -d train-sets/cbzo_constant.dat --holdout_off --cbzo --policy constant -l 0.001 --radius 0.1 -f models/cbzo_constant.model
    train-sets/ref/cbzo_constant.stderr
    train-sets/ref/cbzo_constant.stdout

# Test 278: cbzo: verify predictions of Test 277 model.
# Also ends up testing if important cmd-line options (--cbzo, --policy) are saved with the model.
{VW} -d train-sets/cbzo_constant.dat --holdout_off -t --radius 0.1 -i models/cbzo_constant.model -p cbzo_constant.preds
    pred-sets/ref/cbzo_constant.preds

# Test 279: cbzo: verify predictions without the intervention of model saving
{VW} -d train-sets/cbzo_constant.dat --holdout_off --cbzo --policy constant -l 0.001 --radius 0.1 -p cbzo_constant_online.preds
    pred-sets/ref/cbzo_constant_online.preds

# Test 280: cbzo: verify --readable_model file contents
{VW} -d train-sets/cbzo_constant.dat --holdout_off --cbzo --policy constant -l 0.001 --radius 0.1 --readable_model cbzo_constant_readable_model.txt
    train-sets/ref/cbzo_constant_readable_model.txt

# Test 281: cbzo: verify --invert_hash file contents
{VW} -d train-sets/cbzo_constant.dat --holdout_off --cbzo --policy constant -l 0.001 --radius 0.1 --invert_hash cbzo_constant_invert_hash.txt
    train-sets/ref/cbzo_constant_invert_hash.txt

# Test 282: cbzo: learn and save linear template model
# Note: Changing hyperparameters (-l, --l1, --radius etc.) or any options affecting the learning algorithm will require
# preparing the dataset again
{VW} -d train-sets/cbzo_linear.dat --holdout_off --cbzo --policy linear -l 0.0001 --radius 0.1 --l1 0.2 --l2 0.3 --no_bias_regularization -f models/cbzo_linear.model
    train-sets/ref/cbzo_linear.stderr
    train-sets/ref/cbzo_linear.stdout

# Test 283: cbzo: verify predictions of Test 282 model.
# Also ends up testing if important cmd-line options (--cbzo, --policy) are saved with the model.
{VW} -d train-sets/cbzo_linear.dat --holdout_off -t --radius 0.1 -i models/cbzo_linear.model -p cbzo_linear.preds
    pred-sets/ref/cbzo_linear.preds

# Test 284: cbzo: verify predictions without the intervention of model saving
{VW} -d train-sets/cbzo_linear.dat --holdout_off --cbzo --policy linear -l 0.0001 --radius 0.1 --l1 0.2 --l2 0.3 --no_bias_regularization -p cbzo_linear_online.preds
    pred-sets/ref/cbzo_linear_online.preds

# Test 285: cbzo: verify --readable_model file contents
{VW} -d train-sets/cbzo_linear.dat --holdout_off --cbzo --policy linear -l 0.0001 --radius 0.1 --l1 0.2 --l2 0.3 --no_bias_regularization --readable_model cbzo_linear_readable_model.txt
    train-sets/ref/cbzo_linear_readable_model.txt

# Test 286: cbzo: verify --invert_hash file contents
{VW} -d train-sets/cbzo_linear.dat --holdout_off --cbzo --policy linear -l 0.0001 --radius 0.1 --l1 0.2 --l2 0.3 --no_bias_regularization --invert_hash cbzo_linear_invert_hash.txt
    train-sets/ref/cbzo_linear_invert_hash.txt

# Test 287: vw test used in brew script
{VW} -d train-sets/houses --audit --nn 1
    train-sets/ref/houses.stderr
    train-sets/ref/houses.stdout

# Test 288: creating model using --save_resume to be tested with -q :: and --invert_hash
{VW} -d train-sets/ccb_test_interactions.dat --ccb_explore_adf -q :: -f models/288.model --save_resume --invert_hash ccb_quad.inv
    train-sets/ref/ccb_quad.stderr
    pred-sets/ref/ccb_quad.inv

# Test 289: checking invert_hash for ccb with --save_resume model and -q ::
{VW} -d train-sets/ccb_test_interactions.dat -i models/288.model --save_resume --invert_hash ccb_quad_save_resume.inv
    train-sets/ref/ccb_quad_save_resume.stderr
    pred-sets/ref/ccb_quad_save_resume.inv

# Test 290: Slates sanity check with interactions and invert hash
{VW} --slates -d train-sets/slates_simple_w_interactions.txt -p slates_simple_w_interactions.predict -q :: --invert_hash slates_w_interactions.inv
    train-sets/ref/slates_simple_w_interactions.stderr
    pred-sets/ref/slates_simple_w_interactions.predict
    pred-sets/ref/slates_w_interactions.inv

# Test 291: test -q :: with many interactions
{VW} -d train-sets/ccb_lots_of_interactions.dat --ccb_explore_adf -q :: --invert_hash ccb_lots_of_interactions.inv
    train-sets/ref/ccb_lots_of_interactions.stderr
    pred-sets/ref/ccb_lots_of_interactions.inv

# Test 292: Test search_neighbor_features argument
{VW} -k -c -d train-sets/sequence_data --passes 2 --search_rollout ref --search_alpha 1e-8 --search_task sequence --search 5 --holdout_off --search_neighbor_features -3:w,-2:w,-1:w,1:w,2:w,3:w,-3:e,-2:e,-1:e,1:e,2:e,3:e,-3:s,-2:s,-1:s,1:s,2:s,3:s
train-sets/ref/slates_simple_w_interactions.stderr
    train-sets/ref/search_neighbor_features.train.stderr

# Test 293: test -q :: with explicit interactions
{VW} -d train-sets/ccb_lots_of_interactions_mini.dat --ccb_explore_adf -q :: -q AB --interactions AAA --interactions ::: --invert_hash ccb_implicit_and_explicit_interactions.inv
    train-sets/ref/ccb_implicit_and_explicit_interactions.stderr
    pred-sets/ref/ccb_implicit_and_explicit_interactions.inv

# Test 294: test -q :: with explicit interactions and ignore
{VW} -d train-sets/ccb_lots_of_interactions_mini.dat --ignore C --ccb_explore_adf -q :: -q AB --interactions AAA --interactions ::: --invert_hash ccb_implicit_explicit_ignore_interactions.inv
    train-sets/ref/ccb_implicit_explicit_ignore_interactions.stderr
    pred-sets/ref/ccb_implicit_explicit_ignore_interactions.inv

# Test 295: Test interact reduction
{VW} -d train-sets/interact.dat -p t288.predict --interact ab --readable_model t288.readable
    test-sets/ref/t288.stderr
    pred-sets/ref/t288.predict
    pred-sets/ref/t288.readable

# Test 296: FTRL readable model test
# TODO: investigate slow convergence
{VW} -d train-sets/regression_simple.txt --noconstant --ftrl --invert_hash ftrl.readable
    train-sets/ref/ftrl.readable

# Test 297: pistol readable model test
{VW} -d train-sets/regression_simple.txt --noconstant --pistol --invert_hash pistol.readable
    train-sets/ref/pistol.readable

# Test 298: coin readable model test
{VW} -d train-sets/regression_simple.txt --noconstant --coin --invert_hash coin.readable
    train-sets/ref/coin.readable

# Test 299: generate cb model
{VW} -d train-sets/cb_as_ccb.json --dsjson --cb_explore_adf --save_resume -f models/cb_model.bin
    train-sets/ref/cb_as_ccb.cb.stderr

# Test 300: load cb model into ccb learner
{VW} -d train-sets/cb_as_ccb.json --dsjson --ccb_explore_adf --save_resume -i models/cb_model.bin
    train-sets/ref/cb_as_ccb.ccb.stderr

# Test 301: memory_tree create model
{VW} -d train-sets/aloi_short_train.dat --memory_tree 1204 --learn_at_leaf --max_number_of_labels 1000 --dream_at_update 0 \
    --dream_repeats 20 --online --leaf_example_multiplier 10 -f cmt.model
    train-sets/ref/cmt_train_model.stderr

# Test 302: memory_tree load model
{VW} -d test-sets/aloi_short_test.dat -i cmt.model
    train-sets/ref/cmt_test_model.stderr

# Test 303: cb file with no extra newline at the end
{VW} --cb_explore_adf --epsilon 0.1 -d train-sets/cb_test_nonewline.ldf --noconstant -p cbe_adf_nonewline.predict
    train-sets/ref/cbe_adf_nonewline.stderr
    pred-sets/ref/cbe_adf_nonewline.predict

# Test 304: ccb file with no extra newline at the end
{VW} --ccb_explore_adf  -d train-sets/ccb_test_nonewline.dat -p ccb_test_nonewline.predict
    train-sets/ref/ccb_test_nonewline.stderr
    train-sets/ref/ccb_test_nonewline.predict

# Test 305: slates file with no extra newline at the end
{VW} --slates -d train-sets/slates_simple_nonewline.txt -p slates_simple_nonewline.predict
    train-sets/ref/slates_simple_nonewline.stderr
    pred-sets/ref/slates_simple_nonewline.predict

# Test 306: cb json dataset with zero feature values
{VW} --cb_explore_adf --dsjson -d train-sets/cb_features_w_zero_vals.dsjson -p cb_zero_feature_vals_dsjson.predict
    train-sets/ref/cb_zero_feature_vals_dsjson.stderr
    pred-sets/ref/cb_zero_feature_vals_dsjson.predict

# Test 307: cb text dataset with zero feature values
{VW} --cb_explore_adf -d train-sets/cb_features_w_zero_vals.dat -p cb_zero_feature_vals.predict
    train-sets/ref/cb_zero_feature_vals.stderr
    pred-sets/ref/cb_zero_feature_vals.predict

# Test 308: ccb text dataset with zero feature values in actions/slot/shared feature
{VW} --ccb_explore_adf -d train-sets/ccb_zero_value_features.dat
    train-sets/ref/ccb_zero_value_features.stderr

# Test 309: slate text dataset with zero feature values in actions/slot/shared feature
{VW} --slates -d train-sets/slates_zero_value_features.txt
    train-sets/ref/slates_zero_value_features.stderr

# Test 310: cats predict room tempertature learn
{VW} -d train-sets/cats_room_temp.json --cats 32 --bandwidth 3 --min_value 0 --max_value 100 -f models/cats_room_temp.model --coin --json --chain_hash --epsilon 0.5
    train-sets/ref/cats_room_temp.stderr

# Test 311: cats predict room tempertature learn
{VW} -d train-sets/cats_room_temp.json -i models/cats_room_temp.model --coin --json --chain_hash -p cats_room_temp.predict
    train-sets/ref/cats_room_temp_pred.stderr
    pred-sets/ref/cats_room_temp.predict

# Test 312: test extra_metrics
{VW} -d train-sets/decisionservice.json --dsjson --cb_explore_adf --epsilon 0.2 --quadratic GT -P 1 -p cbe_adf_dsjson.predict --extra_metrics metrics.json
    train-sets/ref/cbe_adf_dsjson_metrics.stderr
    pred-sets/ref/cbe_adf_dsjson.predict
    test-sets/ref/metrics.json

# Test 313: test extra_metrics
{VW}  -d train-sets/rcv1_raw_cb_small.vw --cb 2 --cb_type dr --ngram 2 --skips 4 -b 24 -l 0.25 --extra_metrics metrics_2.json
    train-sets/ref/rcv1_raw_cb_dr_metrics.stderr
    test-sets/ref/metrics_2.json

# Test 314: squarecb save_load, save model
{VW} -d train-sets/cb_load.dat --cb_explore_adf -q UA --squarecb -f models/sqcb_ld.model --save_resume
    train-sets/ref/squarecb_save.stderr

# Test 315: squarecb save_load, load model
{VW} -d train-sets/cb_load.dat --cb_explore_adf -q UA --squarecb -i models/sqcb_ld.model -t
    train-sets/ref/squarecb_load.stderr

# Test 316: test extra_metrics with djson timestamps
{VW} -d train-sets/dsjson_cb.json --dsjson --cb_explore_adf --epsilon 0.2 --quadratic GT --extra_metrics metrics_time.json
    train-sets/ref/metrics_time.stderr
    test-sets/ref/metrics_time.json

# Test 317: bfgs preconditioner overflowing test
{VW} -c -k -d train-sets/rcv1_small.dat --bfgs --passes 12 -f models/bfgs_precon.model --save_resume
    train-sets/ref/bfgs_train.stderr

# Test 318: test extra_metrics with djson ccb
{VW} -d train-sets/ccb_data.json --dsjson --ccb_explore_adf --extra_metrics metrics_ccb.json
    train-sets/ref/metrics_ccb.stderr
    test-sets/ref/metrics_ccb.json

# Test 319: test extra_metrics with djson ccb, without event_id
{VW} -d train-sets/ccb_data_noevent.json --dsjson --ccb_explore_adf --extra_metrics metrics_ccb_noevent.json
    train-sets/ref/metrics_ccb_noevent.stderr
    test-sets/ref/metrics_ccb_noevent.json

# Test 320: first save_load, save model
{VW} -d train-sets/cb_load.dat --cb_explore_adf -q UA --first 130 -f models/first_ld.model --save_resume
    train-sets/ref/first_save.stderr

# Test 321: first save_load, load model
{VW} -d train-sets/cb_load.dat --cb_explore_adf -q UA -i models/first_ld.model -t
    train-sets/ref/first_load.stderr

# Test 322: regcb save_load, save model
{VW} -d train-sets/cb_load.dat --cb_explore_adf -q UA --regcb -f models/regcb_ld.model --save_resume --mellowness .001
    train-sets/ref/regcb_save.stderr

# Test 323: regcb save_load, load model
{VW} -d train-sets/cb_load.dat --cb_explore_adf -q UA --regcb -i models/regcb_ld.model -t
    train-sets/ref/regcb_load.stderr

# Test 324: test dsjson with some errors
# Since logging is not thread safe, diff might fail randomnly. Added onethread to minimize error
# Line 57 of ccb_data_parse_error.json has a missing quote on purpose
{VW} -d train-sets/ccb_data_parse_error.json --dsjson --ccb_explore_adf --extra_metrics metrics_ccb_parse_error.json --onethread
    train-sets/ref/metrics_ccb_parse_error.stderr
    test-sets/ref/metrics_ccb_parse_error.json

# Test 325: test dsjson with some errors and limit output
# Since logging is not thread safe, diff might fail randomnly. Added onethread to minimize error
# Line 57 of ccb_data_parse_error.json has a missing quote on purpose
# shares same metric file as test 324
{VW} -d train-sets/ccb_data_parse_error.json --dsjson --ccb_explore_adf --extra_metrics metrics_ccb_parse_error.json --onethread --limit_output 1
    train-sets/ref/metrics_ccb_parse_error_limit.stderr
    test-sets/ref/metrics_ccb_parse_error.json

# Test 326: test dsjson with some errors with quiet
# Since logging is not thread safe, diff might fail randomnly. Added onethread to minimize error
# Line 57 of ccb_data_parse_error.json has a missing quote on purpose
# shares same metric file as test 324
{VW} -d train-sets/ccb_data_parse_error.json --dsjson --ccb_explore_adf --extra_metrics metrics_ccb_parse_error.json --onethread --quiet
    train-sets/ref/metrics_ccb_parse_error_quiet.stderr
    test-sets/ref/metrics_ccb_parse_error.json

# Test 327: simple cb dsjson
# Required for having side-by-side comparison with the same one with pdrop from 328
{VW} -d train-sets/cb_simple.json --dsjson --cb_explore_adf --invert_hash cb_simple_invert_hash.txt && \
        tail -n +2 cb_simple_invert_hash.txt > cb_simple_invert_hash.txt.new && \
            rm cb_simple_invert_hash.txt && \
                mv cb_simple_invert_hash.txt.new cb_simple_invert_hash.txt
    train-sets/ref/cb_simple.stderr
    train-sets/ref/cb_simple_invert_hash.txt

# Test 328: simple cb dsjson with pdrop
# Required for having side-by-side comparison with the same one without pdrop from 327
# TODO: update stderr when reported metrics pdrop issue is fixed
{VW} -d train-sets/cb_simple_pdrop.json --dsjson --cb_explore_adf --invert_hash cb_simple_pdrop_invert_hash.txt && \
        tail -n +2 cb_simple_pdrop_invert_hash.txt > cb_simple_pdrop_invert_hash.txt.new && \
            rm cb_simple_pdrop_invert_hash.txt && \
                mv cb_simple_pdrop_invert_hash.txt.new cb_simple_pdrop_invert_hash.txt
    train-sets/ref/cb_simple_pdrop.stderr
    train-sets/ref/cb_simple_pdrop_invert_hash.txt

# Test 329: simple cb dsjson with pdrop=1 (unsupported)
{VW} -d train-sets/cb_simple_pdrop1.json --dsjson --cb_explore_adf
    train-sets/ref/cb_simple_pdrop1.stderr

# Test 330: simple ccb dsjson
# Required for having side-by-side comparison with the same one with pdrop from 331
{VW} -d train-sets/ccb_simple.json --dsjson --ccb_explore_adf --invert_hash ccb_simple_invert_hash.txt && \
        tail -n +2 ccb_simple_invert_hash.txt > ccb_simple_invert_hash.txt.new && \
            rm ccb_simple_invert_hash.txt && \
                mv ccb_simple_invert_hash.txt.new ccb_simple_invert_hash.txt
    train-sets/ref/ccb_simple.stderr
    train-sets/ref/ccb_simple_invert_hash.txt

# Test 331: simple ccb dsjson with pdrop
# Required for having side-by-side comparison with the same one without pdrop from 330
# TODO: update stderr when reported metrics pdrop issue is fixed
{VW} -d train-sets/ccb_simple_pdrop.json --dsjson --ccb_explore_adf --invert_hash ccb_simple_pdrop_invert_hash.txt && \
        tail -n +2 ccb_simple_pdrop_invert_hash.txt > ccb_simple_pdrop_invert_hash.txt.new && \
            rm ccb_simple_pdrop_invert_hash.txt && \
                mv ccb_simple_pdrop_invert_hash.txt.new ccb_simple_pdrop_invert_hash.txt
    train-sets/ref/ccb_simple_pdrop.stderr
    train-sets/ref/ccb_simple_pdrop_invert_hash.txt

# Test 332: regression test for #3062
{VW} -d train-sets/issue3062.txt --cb_explore 2 --cb_force_legacy --save_resume -f issue3062.model
    train-sets/ref/issue3062train.stderr

# Test 333: regression test for #3062
{VW} -d train-sets/issue3062.txt -t --cb_explore 2 --cb_force_legacy --save_resume -i issue3062.model
    train-sets/ref/issue3062test.stderr

# Test 334: test cb_dro with softmax and cb_explore_adf
{VW} --cb_dro --cb_explore_adf --rank_all -d train-sets/cb_adf_sm.data -p cb_dro_explore_adf_sm.predict --cb_type sm
    train-sets/ref/cb_dro_explore_adf_sm.stderr
    pred-sets/ref/cb_dro_explore_adf_sm.predict

# Test 335: test --baseline
{VW} -d train-sets/0001.dat --baseline
    train-sets/ref/baseline_test.stderr

# Test 336:
{VW} -d train-sets/dupeindex_self.dat --noconstant --ignore_linear a --interactions aa --quiet  --invert_hash dupeindex_self_quadratic.txt
    train-sets/ref/dupeindex_self_quadratic.txt

# Test 337:
{VW} -d train-sets/dupeindex_self.dat --noconstant --ignore_linear a --interactions aaa --quiet --invert_hash dupeindex_self_cubic.txt
    train-sets/ref/dupeindex_self_cubic.txt

# Test 338:
{VW} -d train-sets/dupeindex_self.dat --noconstant --ignore_linear a --interactions aaaa --quiet --invert_hash dupeindex_self_quartic.txt
    train-sets/ref/dupeindex_self_quartic.txt

# Test 339:
{VW} -d train-sets/cb_multi_cost.dat --cb 4 --cb_force_legacy
    train-sets/ref/cb_multi_cost_legacy.stderr

# Test 340:
{VW} -d train-sets/cb_multi_cost.dat --cb 4
    train-sets/ref/cb_multi_cost.stderr

# Test 341: csoaa_ldf with shared features
{VW} -d train-sets/cs_shared.ldf --csoaa_ldf m
    train-sets/ref/cs_shared_ldf.stderr

# Test 342: check cb_adf with cache (part1 - no cache, but generate one)
{VW} --cb_adf -k --cache_file models/cb_test_cache.ldf.cache -d train-sets/cb_test.ldf
    train-sets/ref/cb_adf_mtr_cache.stderr

# Test 343: check cb_adf with cache (part2 - run with cache)
{VW} --cb_adf --cache_file models/cb_test_cache.ldf.cache -d train-sets/cb_test.ldf
    train-sets/ref/cb_adf_mtr_cache_2.stderr

# Test 344: check cb_adf with multiple passes
{VW} --cb_adf -k -c --passes 2 -d train-sets/cb_adf_multipass_crash_1.data --holdout_off
    train-sets/ref/cb_adf_multipass_crash_1.stderr

# Test 345: check cb with multiple passes
{VW} -d train-sets/cb_multi_cost.dat --cb 4 -k -c --passes 2 --holdout_off
    train-sets/ref/cb_multi_cost_multipass.stderr

# Test 346: check legacy mode cb with multiple passes
{VW} -d train-sets/cb_multi_cost.dat --cb 4 -k -c --passes 2 --holdout_off --cb_force_legacy
    train-sets/ref/cb_multi_cost_multipass_legacy.stderr

# Test 347: cats save with predictions
{VW} --cats 32 --bandwidth 1 --min_value 0 --max_value 32 --json --chain_hash --coin --epsilon 0.2 -q :: -d train-sets/cats_train.json -f models/cats_train.model -p cats_save.predict --save_resume
    train-sets/ref/cats_save.stderr
    pred-sets/ref/cats_save.predict

# Test 348: cats load with predictions
{VW} --cats 32 --bandwidth 1 --min_value 0 --max_value 32 --json --chain_hash --coin --epsilon 0.2 -q :: -d train-sets/cats_train.json -i models/cats_train.model -p cats_load.predict --save_resume
    train-sets/ref/cats_load.stderr
    pred-sets/ref/cats_load.predict

# Test 349: model with corrupted weights gd.cc
./negative-test.sh {VW} --no_stdin --cb_explore_adf --cover 3 --noconstant --quiet -i model-sets/corrupted_weights_gd.model
    train-sets/ref/corrupt_weights_gd.stderr

# Test 350: model with corrupted weights gd_mf.cc
./negative-test.sh {VW} --no_stdin --cb_explore_adf --cover 3 --noconstant --quiet -i model-sets/corrupted_weights_gd_mf.model
    train-sets/ref/corrupt_weights_gd_mf.stderr

<<<<<<< HEAD
# Test 351: check multilabel_oaa probabilities
{VW} --multilabel_oaa 10 -d train-sets/multilabel -p multilabel_probs.predict --loss_function=logistic --probabilities
    train-sets/ref/multilabel_probs.stderr
    pred-sets/ref/multilabel_probs.predict

# Test 352: check multilabel_oaa probabilities same as when manually specifying link
{VW} --multilabel_oaa 10 -d train-sets/multilabel -p multilabel_probs.predict --loss_function=logistic --probabilities --link logistic
    train-sets/ref/multilabel_probs.stderr
    pred-sets/ref/multilabel_probs.predict

# Test 353: check oaa probabilities same as when manually specifying link
{VW} -d train-sets/probabilities.dat --probabilities --oaa=4 --loss_function=logistic -p oaa_probabilities.predict --link logistic
   train-sets/ref/oaa_probabilities.stderr
   pred-sets/ref/oaa_probabilities.predict

# Test 354: check csoaa_ldf probabilities same as when manually specifying link
{VW} -d train-sets/cs_test.ldf --probabilities --csoaa_ldf=mc --loss_function=logistic -p csoaa_ldf_probabilities.predict --link logistic
   train-sets/ref/csoaa_ldf_probabilities.stderr
   pred-sets/ref/csoaa_ldf_probabilities.predict
=======
# Test 351: should be the same output as 158
# except the line of enabled_reductions
{VW} --save_resume -f automl.model --automl 3 --priority_type least_exclusion -d train-sets/decisionservice.json --dsjson --cb_explore_adf --epsilon 0.2 -P 1 -p cbe_adf_dsjson.predict --extra_metrics metrics_.json
    train-sets/ref/cbe_adf_dsjson_metrics_.stderr
    test-sets/ref/metrics_.json
>>>>>>> f882c156

# Do not delete this line or the empty line above it<|MERGE_RESOLUTION|>--- conflicted
+++ resolved
@@ -2514,32 +2514,30 @@
 ./negative-test.sh {VW} --no_stdin --cb_explore_adf --cover 3 --noconstant --quiet -i model-sets/corrupted_weights_gd_mf.model
     train-sets/ref/corrupt_weights_gd_mf.stderr
 
-<<<<<<< HEAD
-# Test 351: check multilabel_oaa probabilities
-{VW} --multilabel_oaa 10 -d train-sets/multilabel -p multilabel_probs.predict --loss_function=logistic --probabilities
-    train-sets/ref/multilabel_probs.stderr
-    pred-sets/ref/multilabel_probs.predict
-
-# Test 352: check multilabel_oaa probabilities same as when manually specifying link
-{VW} --multilabel_oaa 10 -d train-sets/multilabel -p multilabel_probs.predict --loss_function=logistic --probabilities --link logistic
-    train-sets/ref/multilabel_probs.stderr
-    pred-sets/ref/multilabel_probs.predict
-
-# Test 353: check oaa probabilities same as when manually specifying link
-{VW} -d train-sets/probabilities.dat --probabilities --oaa=4 --loss_function=logistic -p oaa_probabilities.predict --link logistic
-   train-sets/ref/oaa_probabilities.stderr
-   pred-sets/ref/oaa_probabilities.predict
-
-# Test 354: check csoaa_ldf probabilities same as when manually specifying link
-{VW} -d train-sets/cs_test.ldf --probabilities --csoaa_ldf=mc --loss_function=logistic -p csoaa_ldf_probabilities.predict --link logistic
-   train-sets/ref/csoaa_ldf_probabilities.stderr
-   pred-sets/ref/csoaa_ldf_probabilities.predict
-=======
 # Test 351: should be the same output as 158
 # except the line of enabled_reductions
 {VW} --save_resume -f automl.model --automl 3 --priority_type least_exclusion -d train-sets/decisionservice.json --dsjson --cb_explore_adf --epsilon 0.2 -P 1 -p cbe_adf_dsjson.predict --extra_metrics metrics_.json
     train-sets/ref/cbe_adf_dsjson_metrics_.stderr
     test-sets/ref/metrics_.json
->>>>>>> f882c156
+
+# Test 352: check multilabel_oaa probabilities
+{VW} --multilabel_oaa 10 -d train-sets/multilabel -p multilabel_probs.predict --loss_function=logistic --probabilities
+    train-sets/ref/multilabel_probs.stderr
+    pred-sets/ref/multilabel_probs.predict
+
+# Test 353: check multilabel_oaa probabilities same as when manually specifying link
+{VW} --multilabel_oaa 10 -d train-sets/multilabel -p multilabel_probs.predict --loss_function=logistic --probabilities --link logistic
+    train-sets/ref/multilabel_probs.stderr
+    pred-sets/ref/multilabel_probs.predict
+
+# Test 354: check oaa probabilities same as when manually specifying link
+{VW} -d train-sets/probabilities.dat --probabilities --oaa=4 --loss_function=logistic -p oaa_probabilities.predict --link logistic
+   train-sets/ref/oaa_probabilities.stderr
+   pred-sets/ref/oaa_probabilities.predict
+
+# Test 355: check csoaa_ldf probabilities same as when manually specifying link
+{VW} -d train-sets/cs_test.ldf --probabilities --csoaa_ldf=mc --loss_function=logistic -p csoaa_ldf_probabilities.predict --link logistic
+   train-sets/ref/csoaa_ldf_probabilities.stderr
+   pred-sets/ref/csoaa_ldf_probabilities.predict
 
 # Do not delete this line or the empty line above it
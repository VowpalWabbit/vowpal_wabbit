--- conflicted
+++ resolved
@@ -2333,15 +2333,6 @@
 {VW} -c -k -d train-sets/rcv1_small.dat --bfgs --passes 12 -f models/bfgs_precon.model --save_resume
     train-sets/ref/bfgs_train.stderr
 
-<<<<<<< HEAD
-# Test 318: first save_load, save model
-{VW} -d train-sets/cb_load.dat --cb_explore_adf -q UA --first 130 -f models/first_ld.model --save_resume
-    train-sets/ref/first_save.stderr
-
-# Test 319: first save_load, load model
-{VW} -d train-sets/cb_load.dat --cb_explore_adf -q UA -i models/first_ld.model -t
-    train-sets/ref/first_load.stderr
-=======
 # Test 318: test extra_metrics with djson ccb
 {VW} -d train-sets/ccb_data.json --dsjson --ccb_explore_adf --extra_metrics metrics_ccb.json
     train-sets/ref/metrics_ccb.stderr
@@ -2351,6 +2342,13 @@
 {VW} -d train-sets/ccb_data_noevent.json --dsjson --ccb_explore_adf --extra_metrics metrics_ccb_noevent.json
     train-sets/ref/metrics_ccb_noevent.stderr
     test-sets/ref/metrics_ccb_noevent.json
->>>>>>> 7a495295
+
+# Test 319: first save_load, save model
+{VW} -d train-sets/cb_load.dat --cb_explore_adf -q UA --first 130 -f models/first_ld.model --save_resume
+    train-sets/ref/first_save.stderr
+
+# Test 320: first save_load, load model
+{VW} -d train-sets/cb_load.dat --cb_explore_adf -q UA -i models/first_ld.model -t
+    train-sets/ref/first_load.stderr
 
 # Do not delete this line or the empty line above it
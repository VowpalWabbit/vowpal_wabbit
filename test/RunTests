#!/usr/bin/env perl
#
# Test suite for vw:
#
# You may add arbitrary (train/test/varying-options) tests
# by adding data files and their expected reference STDOUT and STDERR
#
# See __DATA__ below for how to add more tests
#
require 5.008;
use warnings;

use Getopt::Std;
use File::Basename;

use vars qw($opt_d $opt_D $opt_c $opt_e $opt_f
            $opt_E $opt_o $opt_w $opt_y $opt_t
            $opt_v $opt_V $opt_O);

my $Epsilon = 1e-4;

my $VW;

# External utilities we use. See init() for Windows specific actions.
my $Diff = 'diff';
my $Cat = 'cat';

$ENV{'PATH'} = '../build/vowpalwabbit:test:../vowpalwabbit:vowpalwabbit:.:' . $ENV{'PATH'};

# -V prefixes valgrind like this, we should adjust the default
# options over time to what looks most useful.
my $Valgrind = 'valgrind --quiet --error-exitcode=100 --track-origins=yes --leak-check=full';

# -- timeout is part of GNU coreutils, some systems may not have it
my $TimeOut = '';
my $TimeOutSec = 80;    # max allowed time for single vw command run

# By default, we run all tests in the list
my $FullRun = 1;
my $ErrorCount = 0;

# These --side-by-side diff opts are used to make the
# fuzzy-compare easier: just split on '|' and compare numeric values
# word by word:
# NOTE: -W 160 is sufficient for most outputs.
#       --bfgs prints widest (134 chars-per-line)
# 160 used to sufficient but there are new tests with VERY wide outputs - so it needs to be huge...
my $DiffOpts = '-N --minimal --suppress-common-lines --ignore-all-space --strip-trailing-cr --side-by-side -W 1500';
$WordSplit = "[ \t:,@]+";

# These diff options are used for the diff we want to show the user
# The intent is to make them easier to parse (and compare values) by a human
my $DisplayDiffOpts = '-u --minimal';

my @PathAdd = qw(. .. ../vowpalwabbit);

my @ToTest = ();

# __DATA__ test counter
my $TestNo = 0;

sub v($;@) {
    my $verbose_level = shift @_;
    return unless ($opt_v >= $verbose_level);
    if (@_ == 1) {
        print STDERR @_;
    } else {
        printf STDERR @_;
    }
}

sub usage(@) {
    print STDERR @_, "\n" if (@_);

    die "Usage: $0 [options] [testno...] [vw-executable]
    By default will run against the 1st 'vw' executable found in:
        @PathAdd  \$PATH

    Options:
        -c      print test-suite commands before running them
        -d      print diff output on significant diff failure
        -D      print diff output even if it is not significant
        -e      exit with non-zero status on first error
        -w      Ignore white-space differences (diff --ignore-space-change)
        -f      Ignore small (< $Epsilon) floating-point differences (fuzzy compare)
        -E<e>   Tolerance epsilon <e> for fuzzy compares (default $Epsilon)
        -o      Overwrite reference file with new/different result
        -y      On error, copy bad files to (eg stderr.test21) for later comparison
        -v<L>   Verbosity <L> (small integer) is verbosity level
        -V      apply valgrind to vw commands
        -t<T>   Apply timeout <T> (default $TimeOutSec) secs to individual tests
                (will only work where GNU coreutils 'timeout' is present)
        -O<O>   Add <O> option(s) to all vw commands

    [testno...]   Optional integer args: explicit test numbers (skip others)
";
}

sub mysystem {
    my $cmd = shift;
    v(1, "%s\n", $cmd);
    system($cmd);
}

sub command_failed($) {
    # Deal with cases where vw crashes, exits prematurely etc.
    # print a message to distinguish between all cases
    # return non-zero status if anything is bad
    my $cmd = shift;
    my $exitcode = 0;
    if ($?) {
        $exitcode = $? >> 8;
        my $signal = $? & 127;
        my $core = ''; if ($? & 128) { $core = ' (core dumped)'; }
        if ($signal) {
            printf STDERR
                "$0: test $TestNo: '%s' died from signal $signal$core\n", $cmd;
            $exitcode = 1;
        } elsif ($exitcode == 124) {
            printf STDERR
                "$0: test $TestNo: '%s' timed-out (exitcode=$exitcode)\n" .
                "$0: test $TestNo: you may increase the imposed time-out: \$TimeOutSec=%d\n",
                $cmd, $TimeOutSec;
        } elsif ($exitcode) {
            printf STDERR
                "$0: test $TestNo: '%s' failed (exitcode=$exitcode)\n", $cmd;
        }
    }
    # This is non-zero only if $cmd failed
    $exitcode;
}

sub valgrind_errfile($) {
    my $testno = shift;
    "Test-$testno.valgrind-err";
}

#
# which vw executable to test against
#
sub which_vw() {
    if (@ARGV > 0) {
        my $exe = $ARGV[0];
        if (-f $exe && -x $exe) {
            printf STDERR "Testing vw: %s\n", $exe;
            return $exe;
        } else {
            usage("$0: argument $exe: not an executable file");
        }
    } elsif (@ARGV == 0) {
        foreach my $dir (@PathAdd, split(':', $ENV{PATH})) {
            my $exe = "$dir/vw";
            if (-x $exe) {
                printf STDERR "Testing vw: %s\n", $exe;
                return $exe;
            }
        }
    }
    usage("can't find a 'vw' executable to test on");
}


sub init() {
    $0 =~ s{.*/}{};
    getopts('wcdDefyE:ov:Vt:O:') || usage();
    $opt_v = 0 unless (defined $opt_v and $opt_v);
    if (defined $opt_O) {
        $opt_O = " $opt_O";
    } else {
        $opt_O = '';
    }

    my $hostname = `hostname`; chomp($hostname);
    printf STDERR "Testing on: hostname=%s OS=%s\n", $hostname, $^O;

    if ($^O =~ /MSWin/i) {
        v(1, "OS is $^O\n");
        # On MS Windows we need to change paths to external executables
        # Assumes cygwin is installed
        $ENV{'PATH'} .= ':/cygdrive/c/cygwin/bin';
        # And just to be safe (probably not needed):
        $Diff  = 'c:\cygwin\bin\diff.exe';
        $Cat   = 'c:\cygwin\bin\cat.exe';
    }
    elsif ($^O =~ /cygwin/i){
        v(1,"OS is $^O\n");
        # On MS Windows we need to change paths to external executables
        # Assumes cygwin is installed
        $ENV{'PATH'} .= ':/cygdrive/c/cygwin/bin';
        # And just to be safe (probably not needed):
#        $Diff  = 'c:/cygwin/bin/diff.exe';
#        $Cat   = 'c:/cygwin/bin/cat.exe';
    }
    $Epsilon = $opt_E if ($opt_E);
    $Diff .= ' --ignore-space-change' if ($opt_w);
    my @num_args = ();
    my @exe_args = ();
    foreach my $arg (@ARGV) {
        if ($arg =~ /^\d+$/) {  # a test number
            push(@num_args, $arg);
            next;
        }
        push(@exe_args, $arg);
    }
    if (@num_args) {
        @ToTest = sort { $a <=> $b } @num_args;
        # add dummy element so we don't become empty on last test
        push(@ToTest, -1);
        $FullRun = 0;
    }
    @ARGV = @exe_args;

    $VW = which_vw();

    my $timeout = `which timeout 2>/dev/null`;
    if ($timeout =~ /timeout$/) {
        chomp($timeout);
        $TimeOut = $timeout;
        v(1,"timeout is: %s\n", $TimeOut);
    }
    if ($opt_t) {
        if ($opt_t =~ /^\d+$/) {
            $TimeOutSec = $opt_t;
        } else {
            usage("-t $opt_t: -t can only accept integer seconds");
        }
        warn "-t passed but this env doesn't have timeout installed\n"
            unless ($TimeOut);
    }
}

sub copy_file {
    my ($src_file, $dst_file) = @_;
    use File::Copy;
    print STDERR "\t\t-> copying output to $dst_file\n";
    copy($src_file, $dst_file);
}

sub trim_spaces($) {
    my $str = shift;
    $str =~ s/^\s+//s;
    $str =~ s/\s+$//s;
    $str =~ s/\n+$//s;
    $str;
}

#
# ref_file($default_name)
#   Reference file existence: if we're on Windows, AND
#   an alternate reference-file exists, give precedence
#   to the alternate file (file with a '-mswin' suffix.)
#
sub ref_file($) {
    my $file = shift;
    if ($^O =~ /MSWin/i or $^O =~ /cygwin/i) {
        my $win_reffile = "$file-mswin";
        if (-e $win_reffile) {
            return $win_reffile;
        }
    }
    $file;
}

sub next_paragraph {
    my $paragraph = '';
    my $testid = '<unknown id>';

    while ($line = <DATA>) {
        if ($line =~ /^\s*#/) {       # skip comment lines
          if ($line =~ /^# Test (\d+)/) {
            $testid = $1;
          }
          next;
        }
        if ($line =~ /\\$/) {           # support line continuation
            $line =~ s/\\\n/ /;
        }
        $paragraph .= $line if $line =~ /\w/;

        if ($paragraph and ($line =~ /^\s*$/ || eof(DATA))) {
            # end of paragraph
            chomp $paragraph;
            $paragraph = trim_spaces($paragraph);
            return ($testid, $paragraph);
        }
    }
    return;
}

sub next_test() {
    my ($cmd, $out_ref, $err_ref, @other_ref);

    my $paragraph = '';
    ($TestNo, $paragraph) = next_paragraph();
    return (undef, undef, undef, undef) if !defined $paragraph;
    my @lines = split("\n", $paragraph);

    # The command line must be first
    $cmd = shift @lines;
    foreach my $line (@lines) {
        if ($line =~ m/\.stdout\b/) {
            $out_ref = ref_file(trim_spaces($line));
            next;
        }
        if ($line =~ /\.stderr\b/) {
            $err_ref = ref_file(trim_spaces($line));
            next;
        }

        # any other reference file
        $line = ref_file(trim_spaces($line));
        if (-e $line) {
            push(@other_ref, $line);
        } else {
            unless ($opt_y) {
                printf STDERR "__DATA__: line $.: " .
                          "non-existent reference file: %s\n", $line;
            }
            next;
        }
    }

    if (eof(DATA) && !defined $cmd) {
        return (undef, undef, undef, undef);
    }

    if ($cmd =~ /{VW}/) {
         $cmd = trim_spaces($cmd);
         $cmd =~ s/{VW}/$VW$opt_O/g;
    }

    unless (defined $cmd) {
        die "$0: test $TestNo: command is undefined\n";
    }
    unless (defined $err_ref) {
        v(2, "%s: test %s: stderr ref: undefined\n", $0, $TestNo);
        $err_ref = '/dev/null';
    }
    # print STDERR "next_test: (\$cmd, $out_ref, $err_ref, $pred_ref, $pred)\n";
    if ($opt_V) {
        $cmd = sprintf("%s --log-file='%s' %s",
                        $Valgrind, valgrind_errfile($TestNo), $cmd);
    } elsif ($TimeOut) {
        $cmd = sprintf("%s %u %s", $TimeOut, $TimeOutSec, $cmd);
    }
    ($cmd, $out_ref, $err_ref, @other_ref);
}

#
# If the difference is small (least significant digits of numbers)
# treat it as ok. It may be a result of 32 vs 64 bit calculations.
#
use Scalar::Util qw(looks_like_number);

sub lenient_array_compare($$) {
    my ($w1_ref, $w2_ref) = @_;
    my (@w1) = @$w1_ref;
    my (@w2) = @$w2_ref;

    # print STDERR "lenient_array_compare: (@w1) (@w2)\n";
    if ($#w1 != $#w2) { # arrays not of same size
        if ($opt_v > 3) {
            v(4, "#-of-words in two arrays are different: %d != %d\n", scalar(@w1), scalar(@w2));
            v(4, "line1: "); for (my $i=0; $i <= $#w1; $i++) { v(4, " word[%d]='%s'", $i, $w1[$i]) }; v(4, "\n");
            v(4, "line2: "); for (my $i=0; $i <= $#w2; $i++) { v(4, " word[%d]='%s'", $i, $w2[$i]) }; v(4, "\n");
        }
        return 1;
    }
    my $nelem = scalar @w1;
    for (my $i = 0; $i < $nelem; $i++) {
        my ($word1, $word2) = ($w1[$i], $w2[$i]);
        # print STDERR "\t$word1 == $word2 ?\n";
        next if ($word1 eq $word2);

        # Some output contains '...', remove this for comparison.
        $word1 =~ s/\.\.\.//;
        $word2 =~ s/\.\.\.//;

        # There's some difference, is it significant?
        unless (looks_like_number($word1)) {
            v(4, "$word1 vs $word2: word1=$word1 is not a number!\n");
            return 1;
        }
        unless (looks_like_number($word2)) {
            v(4, "$word1 vs $word2: word2=$word2 is not a number!\n");
            return 1;
        }

        my $delta = abs($word1 - $word2);

        if ($delta > $Epsilon) {
            # We have a 'big enough' difference, but this difference
            # may still not be meaningful in all contexts:

            # Big numbers should be compared by ratio rather than
            # by difference

            # Must ensure we can divide (avoid div-by-0)
            if (abs($word2) <= 1.0) {
                # If numbers are so small (close to zero),
                # ($delta > $Epsilon) suffices for deciding that
                # the numbers are meaningfully different
                v(4, "$word1 vs $word2: delta=$delta > Epsilon=$Epsilon\n");
                return 1;
            }
            # Now we can safely divide (since abs($word2) > 0)
            # and determine the ratio difference from 1.0
            my $ratio_delta = abs($word1/$word2 - 1.0);
            if ($ratio_delta > $Epsilon) {
                v(4, "$word1 vs $word2: ratio_delta=$ratio_delta > Epsilon=$Epsilon\n");
                return 1;
            }
        }
    }
    # print STDERR "lenient_array_compare: no meaningful difference\n";
    return 0; # no meaningful difference
}

sub diff_lenient_float($$) {
    my ($reffile, $outfile) = @_;
    my $status = 0;

    my $tmpf = 'lenient-diff.tmp';
    mysystem("$Diff $DiffOpts $reffile $outfile >$tmpf");
    $status = $? >> 8;
    v(2, "diff produced $tmpf: status=$status\n");
    if (-s $tmpf) {
        # The diff has something in it.
        my $fuzzy_status = 0;   # assume innocent till proven guilty
        open(my $sdiff, $tmpf) || die "$0: diff_lenient_float: $tmpf: $!\n";
        while (<$sdiff>) {
            chomp;
            my ($line1, $line2) = split(/\s*\|\s*/, $_);
            unless (defined($line1) && defined($line2)) {
                my $save_diff_file = "test-$TestNo.lenient-diff";
                warn "$0: test $TestNo: $tmpf: line $.: fuzzy-match missing data on one of the sides. Can't compare\n$_\n";
                warn "$0: test $TestNo: saving lenient diff in '$save_diff_file' for later inspection\n";
                close $sdiff;
                rename($tmpf, $save_diff_file);
                return 1;
            }
            # strip leading spaces if any (happens with --bfgs)
            $line1 =~ s/^\s+//;
            $line2 =~ s/^\s+//;
            v(3, "line1: %s\n", $line1);
            v(3, "line2: %s\n", $line2);

            # Break lines into tokens/words
            my (@w1) = split(/$WordSplit/o, $line1);
            my (@w2) = split(/$WordSplit/o, $line2);
            if (lenient_array_compare(\@w1, \@w2) != 0) {
                $fuzzy_status = 1;
                last;
            }
        }
        close $sdiff;
        $status = $fuzzy_status;
    }
    unlink($tmpf) if ($status == 0);
    $status;
}

#
# perl internal way to emulate 'touch'
#
sub touch(@) {
    my $now = time;
    utime $now, $now, @_;
}

sub display_diff($$) {
    my ($reference_file, $actual_file) = @_;
    my $diff_cmd = "$Diff $DisplayDiffOpts $reference_file $actual_file";

    printf STDERR "--- %s\n", $diff_cmd;
    mysystem($diff_cmd);
}

sub diff($$) {
    my ($reffile, $outfile) = @_;
    my $status = 0;
    $reffile = '' unless (defined $reffile);

    # Special case, empty file w/o reference is not considered a failure.
    # This is a most common case with stdout.
    unless (-e $reffile) {
        if (-s $outfile > 0) {
            warn "$0: test $TestNo: stdout ref: $reffile: $!\n";
            exit 1 if ($opt_e);
            return 2 unless ($opt_o);
        } else {
            # Empty output without a ref is not considered a failure
            v(1, "$0: test $TestNo: empty output w/o reference: ignored.\n");
            return 0;
        }
    }

    # Actually run the diff
    my $diff_cmd = "$Diff $DiffOpts $reffile $outfile";
    my $diftmp = 'diff.tmp';
    mysystem("$diff_cmd >$diftmp");
    $status = $? >> 8;
    v(2, "$diff_cmd >$diftmp: status=$status\n");

    if (-s "$diftmp") {
        # There's some difference
        v(2, "$diftmp has something in it. Is it meaningful?\n");

        if ($opt_f && -e $reffile && -e $outfile &&
            diff_lenient_float($reffile, $outfile) == 0) {

            print STDERR "$0: test $TestNo: minor (<$Epsilon) precision differences ignored\n";
            $status = 0;
        }
        if ($opt_D or ($opt_d && $status)) {
            # Print the diff only iff:
            #   1) -D is in effect  OR
            #   2) -d is in effect and diff is significant
            display_diff($reffile, $outfile);
        }
        if ($opt_o) {
            print STDERR "-o: overwriting reference:\n";

            if (-e $reffile) {
                print STDERR "\t$reffile -> $reffile.prev\n";
                rename($reffile, "$reffile.prev") ||
                    die "FATAL: rename($reffile, $reffile.prev): $!\n";
            }
            print STDERR "\t$outfile -> $reffile\n";
            rename($outfile, $reffile) ||
                die "FATAL: rename($outfile, $reffile): $!\n";

            unless ($opt_e) {
                $status = 0;
            }
        }
    }
    unlink($diftmp) if ($status == 0);
    $status;
}

#
# check_for_time_regression()
#   Compare last overall time to run to current to catch
#   performance regressions
#
my $LastTimeFile = 'RunTests.last.times';

sub write_times($@) {
    my ($file, @times) = @_;
    open(my $fh, ">$file") || die "$0: can't open(>$file): $!\n";
    print $fh join(' ', @times), "\n";
    close $fh;
}
sub read_times($) {
    my ($file) = @_;
    open(my $fh, $file) || die "$0: can't open($file): $!\n";
    my $line = <$fh>; chomp $line;
    close $fh;
    return (split(' ', $line));
}

sub check_for_time_regression() {
    my $tolerate_regress = 1.02;
    my $pct_change = 0.0;
    my ($overall_time0, $overall_time1);
    my ($user0, $system0, $cuser0, $csystem0);
    my ($user1, $system1, $cuser1, $csystem1) = times;
    $overall_time1 = $cuser1 + $csystem1;

    if (-e $LastTimeFile) {
        ($user0, $system0, $cuser0, $csystem0) = read_times($LastTimeFile);
        if (!(defined $csystem0) or !(defined $cuser0)) {
            die "$0: undefined times in saved times file: $LastTimeFile," .
                    " try removing it\n"
        }
        $overall_time0 = $cuser0 + $csystem0;
        $pct_change = 100 * ($overall_time1 - $overall_time0) / (1e-4+$overall_time0);

        if ($overall_time0 == 0) {
            die "$0: Bad times in saved times file: $LastTimeFile," .
                    " try removing it\n"
        } elsif ($overall_time1/$overall_time0 > $tolerate_regress) {
            printf STDERR "$0: RUNTIME REGRESSION: " .
                    "%.2f sec vs last time %.2f sec. (%.2f%% worse)\n",
                    $overall_time1, $overall_time0, $pct_change;
        }
    }
    write_times($LastTimeFile, $user1, $system1, $cuser1, $csystem1);
    printf STDERR
        "$0 runtime: user %g, system %g, total %g sec (%+.2f%% vs. last)\n",
                $cuser1, $csystem1, $overall_time1, $pct_change;
}

# only unlink relative path, plain files
# e.g. avoids trying to unlink /dev/null when running as root
sub safe_unlink($) {
    my $file = shift;
    return 0 if ($file =~ m{^/});
    return 0 unless (-f $file);
    unlink($file);
}

sub run_tests() {
    print STDERR "$0: '-D' to see any diff output\n"
        unless ($opt_D);
    print STDERR "$0: '-d' to see only significant diff output\n"
        unless ($opt_d);
    print STDERR "$0: '-o' to force overwrite references\n"
        unless ($opt_o);
    print STDERR "$0: '-e' to abort/exit on first failure\n"
        unless ($opt_e);

    my ($cmd, $out_ref, $err_ref, $pred_ref, $cmp_ref);
    my ($outf, $errf, $predf, $cmpf);

    mkdir('models', 0755) unless (-d 'models');

    unlink(glob('*.tmp'));
    unlink(glob('*.cache'));
    unlink(glob('*/*.cache'));

    while (($cmd, $out_ref, $err_ref, @more_refs) = next_test()) {
        last unless (defined $cmd);
        if (@ToTest) {
            if ($ToTest[0] != $TestNo) {
                # warn "$0: test $TestNo: skipped\n";
                next;
            } else {
                shift(@ToTest);
            }
        }

        $outf = (defined($out_ref) && -f $out_ref)
                    ? basename($out_ref)
                    : '/dev/null';

        $errf = (defined($err_ref) && -f $err_ref)
                    ? basename($err_ref)
                    : '/dev/null';

        # Run the test
        print STDERR "Test $TestNo: ($cmd) >$outf 2>$errf\n" if ($opt_c);
        mysystem("($cmd) >$outf 2>$errf");
        my $full_status = $?;
        my $status = $full_status >> 8;
        unless ($opt_V) {
            if (my $failure = command_failed($cmd)) {
                print STDERR `$Cat $errf`
                    unless ($failure == 124);
                if ($opt_e) {
                    printf STDERR "$0: exiting with status=$failure\n";
                    exit $failure;
                }
                next;
            }
        }
        if ($status) {
            $ErrorCount++;
            if ($opt_V && $status == 100) {
                # If the failing test was a script or Python file, ignore the failure because Valgrind
                # doesn't really work there.
                if (index($cmd, ".sh") != -1 || index($cmd, ".py") != -1) {
                    print "$0: test $TestNo: Valgrind failure in script ignored\n";
                    # Undo the error count change, as this failure is okay.
                    $ErrorCount--;
                    next;
                }
                else {
                    my $errfile = valgrind_errfile($TestNo);
                    warn "$0: test $TestNo: FAILED: valgrind errors in $errfile\n";
                }
            } elsif ($TimeOut && $status == 124) {
                warn "$0: test $TestNo: FAILED: timeout $TimeOutSec exceeded\n";
            } else {
                warn "$0: test $TestNo: '$cmd' failed: status=$status\n";
            }
            if ($opt_e) {
                printf STDERR "exiting with full status $full_status\n";
                exit 1;
            }
            next;
        }

        # command succeded
        # -- compare stdout
        $status = diff($out_ref, $outf);
        if ($status) {
            $ErrorCount++;
            printf STDERR "%s: test %d: FAILED: ref(%s) != stdout(%s)\n\tcmd: $cmd\n",
                $0, $TestNo, $out_ref, $outf;

            copy_file($outf, "$outf.test$TestNo") if ($opt_y);
            exit $status if ($opt_e);
        } else {
            if (defined $out_ref) {
                print STDERR "$0: test $TestNo: stdout OK\n";
                safe_unlink($outf);
            } else {
                v(1, "$0: test $TestNo: stdout OK (no reference)\n");
            }
        }

        # -- compare stderr
        if (! -e $err_ref  and  ! $opt_o) {
            $ErrorCount++;
            print STDERR "$0: test $TestNo: FAILED: stderr ref: $err_ref: $!\n\tcmd: $cmd\n";
            exit 1 if ($opt_e);
            next;
        }
        $status = diff($err_ref, $errf);
        if ($status) {
            $ErrorCount++;
            printf STDERR "%s: test %d: FAILED: ref(%s) != stderr(%s)\n\tcmd: $cmd\n",
                $0, $TestNo, $err_ref, $errf;

            copy_file($errf, "$errf.test$TestNo") if ($opt_y);
            exit $status if ($opt_e);
        } else {
            print STDERR "$0: test $TestNo: stderr OK\n";
            safe_unlink($errf);
        }

        # -- compare all other reference files
        if (@more_refs) {
            foreach my $ref_path (@more_refs) {
                my $ref_base = basename($ref_path);
                # Verify that it exists on the shell line
                unless ($cmd =~ /$ref_base/) {
                    printf STDERR "%s: test %d: FAILED: " .
                        "no match for '%s' in command: '%s'\n" .
                        "Unable to compare output to reference file\n",
                                $0, $TestNo, $ref_base, $cmd;
                    $ErrorCount++;
                    exit $status if ($opt_e);
                    next;
                }
                $status = diff($ref_path, $ref_base);
                if ($status) {
                    $ErrorCount++;
                    printf STDERR "%s: test %d: FAILED: ref(%s) != (%s)\n\tcmd: $cmd\n",
                    $0, $TestNo, $ref_path, $ref_base;
                    copy_file($ref_base, $ref_path) if ($opt_y);
                    exit $status if ($opt_e);
                } else {
                    print STDERR "$0: test $TestNo: $ref_base OK\n";
                    unlink($ref_base);
                }
            }
        }
    }
    if ($FullRun == 0) {
        v(1, "Partial run: not recording overall time\n");
    } elsif ($ErrorCount > 0) {
        v(1, "Errors found: not recording overall time\n");
    } elsif ($opt_V) {
        v(1, "valgrind run: not recording overall time\n");
    } else {
        check_for_time_regression();
    }
}

# --- main
init();
run_tests();
exit $ErrorCount;

#
# Add tests below the __DATA__ line
#
# Each test is a sequence of non-blank lines, terminated
# by an empty line (or EOF), essentially a paragraph.
#
# Each paragraph/test should look like:
#
#   1st line: shell command to run.

#   2nd-to-Nth line: one-or-more reference files to compare outputs to.
#   ONE reference file per line
#   (Note: we indent these lines just for readability.)
#
#   You may break very long lines using \ at EOL.
#
#   # -------------------------------------
#   # Test <test_id>: ...
#   shell command which may include {VW} ...
#       reference/file1
#       reference/file2
#       ...more reference files...
#
#   # -------------------------------------
#
#   shell-command can be anything accepted by bash, including pipes,
#   redirections, etc., even a sequence of shell-commands separated by ';'
#
#   Inside any shell command, all (optional) appearances of {VW}
#   will be substituted by the vw executable under test.
#
#   By default, 'vw' under our parent dir (../vowpalwabbit/vw) is tested.
#   To run against a different reference executable, pass the
#   wanted executable as an argument to RunTests
#
# The output line-items are reference files to compare outputs to:
#   - *.stdout: expected (reference file) standard output
#   - *.stderr: expected (reference file) standard error
#   - Any other relative path, pointing to a reference file to compare
#     to, this allows adding references to any explicitly named file
#     appearing on the shell-line, the only requirement is that the
#     _basename_ (path stripped of directory) of the reference file
#     would exactly match its respective file in the shell-command.
#
# For example:
#
#   #-------------------------------------------------------
#   # Test 237: readable_model
#   {VW} ... -p test75.predict --readable_model test75.rmodel
#       test/train-sets/ref/test75.stderr
#       test/pred-sets/ref/test75.predict
#       test/whatever/ref/test75.rmodel
#
#   #-------------------------------------------------------
#
# All reference filenames are relative to this (test) directory
#
# Only the STDOUT and STDERR streams in the shell command
# are implicit (so only their reference files need to be specified):
# The implicit names would be matched only by their extension
# as opposed to the full basename of the file.
#
# The two implicit names are:
#       TestXXX.stdout
#       TestXXX.stderr
#
# Windows note:
#
#   Due to differences in Random-Number-Generators in Windows,
#   floating-point outputs may differ in some tests (not all).
#
#   To minimize the need for changes (leverage existing tests and
#   reference files as much as possible), on Windows we check for
#   existence of files with '-mswin' suffix:
#       *.stderr-mswin
#       *.stdout-mswin
#   and if any of them exists, we use it instead.
#
__DATA__

# Test 1:
{VW} -k -l 20 --initial_t 128000 --power_t 1 -d train-sets/0001.dat \
    -f models/0001_1.model -c --passes 8 --invariant \
    --ngram 3 --skips 1 --holdout_off
        train-sets/ref/0001.stderr

# Test 2: checking predictions as well
{VW} -k -t -d train-sets/0001.dat -i models/0001_1.model -p 0001.predict --invariant
    test-sets/ref/0001.stderr
    pred-sets/ref/0001.predict

# Test 3: without -d, training only
{VW} -k -d train-sets/0002.dat -f models/0002.model --invariant
    train-sets/ref/0002.stderr

# Test 4: same, with -d
{VW} -k -d train-sets/0002.dat -f models/0002.model --invariant
    train-sets/ref/0002.stdout
    train-sets/ref/0002.stderr

# Test 5: add -q .., adaptive, and more (same input, different outputs)
{VW} -k --initial_t 1 --adaptive --invariant -q Tf -q ff -f models/0002a.model -d train-sets/0002.dat
    train-sets/ref/0002a.stderr

# Test 6: run predictions on Test 4 model
# Pretending the labels aren't there
{VW} -k -t -i models/0002.model -d train-sets/0002.dat -p 0002b.predict
    test-sets/ref/0002b.stderr
    pred-sets/ref/0002b.predict

# Test 7: using normalized adaptive updates and a low --power_t
{VW} -k --power_t 0.45 -f models/0002c.model -d train-sets/0002.dat
    train-sets/ref/0002c.stderr

# Test 8: predicts on test 7 model
{VW} -k -t -i models/0002c.model -d train-sets/0002.dat -p 0002c.predict
    test-sets/ref/0002c.stderr
    pred-sets/ref/0002c.predict

# Test 9: label-dependent features with csoaa_ldf
{VW} -k -c -d train-sets/cs_test.ldf -p cs_test.ldf.csoaa.predict --passes 10 --invariant --csoaa_ldf multiline --holdout_off --noconstant
    train-sets/ref/cs_test.ldf.csoaa.stderr
    train-sets/ref/cs_test.ldf.csoaa.predict

# Test 10: label-dependent features with wap_ldf
{VW} -k -c -d train-sets/cs_test.ldf -p cs_test.ldf.wap.predict --passes 10 --invariant --wap_ldf multiline --holdout_off --noconstant
    train-sets/ref/cs_test.ldf.wap.stderr
    train-sets/ref/cs_test.ldf.wap.predict

# Test 11: one-against-all
{VW} -k --oaa 10 -c --passes 10 -d train-sets/multiclass --holdout_off
    train-sets/ref/oaa.stderr

# Test 12: Error Correcting Tournament
{VW} -k --ect 10 --error 3 -c --passes 10 --invariant -d train-sets/multiclass --holdout_off
    train-sets/ref/multiclass.stderr

# Test 13: Run search (dagger) on wsj_small for 6 passes extra features
{VW} -k -c -d train-sets/wsj_small.dat.gz --passes 6 \
    --search_task sequence --search 45 --search_alpha 1e-6 \
    --search_max_bias_ngram_length 2 --search_max_quad_ngram_length 1 \
    --holdout_off
        train-sets/ref/search_wsj.stderr

# Test 14: Run search (searn) on wsj_small for 6 passes extra features
{VW} -k -c -d train-sets/wsj_small.dat.gz --passes 6 \
    --search_task sequence --search 45 --search_alpha 1e-6 \
    --search_max_bias_ngram_length 2 --search_max_quad_ngram_length 1 \
    --holdout_off --search_passes_per_policy 3 --search_interpolation policy
        train-sets/ref/search_wsj2.dat.stdout
        train-sets/ref/search_wsj2.dat.stderr

# Test 15: LBFGS on zero derivative input
{VW} -k -c -d train-sets/zero.dat --loss_function=squared -b 20 --bfgs --mem 7 --passes 5 --l2 1.0 --holdout_off
    train-sets/ref/zero.stdout
    train-sets/ref/zero.stderr

# Test 16: LBFGS early termination
{VW} -k -c -d train-sets/rcv1_small.dat --loss_function=logistic --bfgs --mem 7 --passes 20 --termination 0.001 --l2 1.0 --holdout_off
    train-sets/ref/rcv1_small.stdout
    train-sets/ref/rcv1_small.stderr

# Test 17: Run LDA with 100 topics on 1000 Wikipedia articles
{VW} -k --lda 100 --lda_alpha 0.01 --lda_rho 0.01 --lda_D 1000 -l 1 -b 13 --minibatch 128 -d train-sets/wiki256.dat
    train-sets/ref/wiki1K.stderr

# Test 18: Run search on seq_small for 12 passes, 4 passes per policy
{VW} -k -c -d train-sets/seq_small --passes 12 --invariant --search 4 --search_task sequence --holdout_off
    train-sets/ref/search_small.stderr

# Test 19: neural network 3-parity with 2 hidden units
{VW} -k -c -d train-sets/3parity --hash all --passes 3000 -b 16 --nn 2 -l 10 --invariant -f models/0021.model --random_seed 19 --quiet --holdout_off
    train-sets/ref/3parity.stderr

# Test 20: neural network 3-parity with 2 hidden units (predict)
{VW} -d train-sets/3parity -t -i models/0021.model -p 0022.predict
    pred-sets/ref/0022.stderr
    pred-sets/ref/0022.predict

# Test 21: cubic features -- on a parity test case
{VW} -k -c -f models/xxor.model -d train-sets/xxor.dat --cubic abc --passes 100 --holdout_off --progress 1.33333
    train-sets/ref/xxor.stderr

# Test 22: matrix factorization -- training
{VW} -k -d train-sets/ml100k_small_train -b 16 -q ui --rank 10 \
    --l2 2e-6 --learning_rate 0.05 --passes 2 \
    --decay_learning_rate 0.97 --power_t 0 -f models/movielens.reg \
    -c --loss_function classic --holdout_off
        train-sets/ref/ml100k_small.stdout
        train-sets/ref/ml100k_small.stderr

# Test 23: matrix factorization -- testing
{VW} -i models/movielens.reg -t -d test-sets/ml100k_small_test
    test-sets/ref/ml100k_small.stdout
    test-sets/ref/ml100k_small.stderr

# Test 24: active-learning -- training
{VW} -k --active --simulation --mellowness 0.000001 -d train-sets/rcv1_small.dat -l 10 --initial_t 10 --random_seed 3
    train-sets/ref/active-simulation.t24.stderr

# Test 25: bagging -- training regressor
{VW} -k -d train-sets/0002.dat -f models/bs.reg.model --bootstrap 4 -p bs.reg.predict
    train-sets/ref/bs.reg.stderr
    train-sets/ref/bs.reg.predict

# Test 26: bagging -- predicting with bagged regressor
{VW} -d train-sets/0002.dat -i models/bs.reg.model -p bs.prreg.predict -t
    train-sets/ref/bs.prreg.stderr
    train-sets/ref/bs.prreg.predict

# Test 27: bagging -- binary classifiers
{VW} -d train-sets/0001.dat -f models/bs.vote.model --bootstrap 4 --bs_type vote -p bs.vote.predict
    train-sets/ref/bs.vote.stderr
    train-sets/ref/bs.vote.predict

# Test 28: bagging -- predict with bagged classifier
{VW} -d train-sets/0001.dat -i models/bs.vote.model -p bs.prvote.predict -t
    train-sets/ref/bs.prvote.stderr
    train-sets/ref/bs.prvote.predict

# Test 29: affix features
{VW} -d train-sets/affix_test.dat -k -c --passes 10 --holdout_off --affix -2
    train-sets/ref/affix_test.stderr

# Test 30: train --l1 regularized model
{VW} -d train-sets/0001.dat -f models/mask.model --invert_hash mask.predict --l1 0.01
    train-sets/ref/mask.stderr

# Test 31: train model using --feature_mask
{VW} -d train-sets/0001.dat --invert_hash remask.predict --feature_mask models/mask.model -f models/remask.model
    train-sets/ref/remask.stderr

# Test 32: train model using --feature_mask and --initial_regressor
{VW} -d train-sets/0001.dat --feature_mask models/mask.model -i models/remask.model
    train-sets/ref/remask.final.stderr

# Test 33: train model for topk recommender
{VW} -d train-sets/topk.vw -f topk.model -q MF --passes 100 --cache_file topk-train.cache -k --holdout_off
    train-sets/ref/topk-train.stderr

# Test 34: train model for topk recommender
{VW} -P 1 -d train-sets/topk.vw -i topk.model --top 2 -p topk-rec.predict
    train-sets/ref/topk-rec.stderr
    train-sets/ref/topk-rec.predict

# Test 35: non-centered data-set where constant >> 0
#   To test the new --constant option without which performance is very weak
{VW} -k --passes 100 -c --holdout_off --constant 1000 -d train-sets/big-constant.dat
    train-sets/ref/big-constant.stderr

# Test 36: new option: --progress w/ integer arg
{VW} -k -d train-sets/0001.dat --progress 10
    train-sets/ref/progress-10.stderr

# Test 37: new-option: --progress w/ floating-point arg
#           + alternate short form (-P)
{VW} -k -d train-sets/0001.dat -P 0.5
    train-sets/ref/progress-0.5.stderr

# Test 38: --nn without --quiet to avoid nn regressions
#   (Needs to be a simple test, not one sensitive to symmetry breaking)
{VW} -k -d train-sets/0001.dat --nn 1
    train-sets/ref/nn-1-noquiet.stderr

# Test 39: cb with dr
{VW} -d train-sets/rcv1_raw_cb_small.vw --cb 2 --cb_type dr --ngram 2 --skips 4 -b 24 -l 0.25
    train-sets/ref/rcv1_raw_cb_dr.stderr

# Test 40: cb with ips
{VW} -d train-sets/rcv1_raw_cb_small.vw --cb 2 --cb_type ips --ngram 2 --skips 4 -b 24 -l 0.125
    train-sets/ref/rcv1_raw_cb_ips.stderr

# Test 41: cb with dm
{VW} -d train-sets/rcv1_raw_cb_small.vw --cb 2 --cb_type dm --ngram 2 --skips 4 -b 24 -l 0.125 -f cb_dm.reg
    train-sets/ref/rcv1_raw_cb_dm.stderr

# Test 42: --lda --passes 2 hang regression
{VW} -k -d train-sets/lda-2pass-hang.dat --lda 10 -c --passes 2 --holdout_off
    train-sets/ref/lda-2pass-hang.stderr

# Test 43: search sequence labeling, non-ldf train
{VW} -k -c -d train-sets/sequence_data --passes 20 --invariant --search_rollout ref --search_alpha 1e-8 --search_task sequence --search 5 --holdout_off -f models/sequence_data.model
    train-sets/ref/sequence_data.nonldf.train.stderr

# Test 44: search sequence labeling, non-ldf test
{VW} -d train-sets/sequence_data -t -i models/sequence_data.model -p sequence_data.nonldf.test.predict
    train-sets/ref/sequence_data.nonldf.test.stderr
    train-sets/ref/sequence_data.nonldf.test.predict

# Test 45: make sure that history works
{VW} -k -c -d train-sets/seq_small2 --passes 4 --search 4 --search_task sequence --holdout_off
    train-sets/ref/search_small2.stderr

# Test 46: search sequence labeling, ldf train
{VW} -k -c -d train-sets/sequence_data --passes 20 \
    --search_rollout ref --search_alpha 1e-8 \
    --search_task sequence_demoldf --csoaa_ldf m --search 5 \
    --holdout_off -f models/sequence_data.ldf.model --noconstant
        train-sets/ref/sequence_data.ldf.train.stderr

# Test 47: search sequence labeling, ldf test
{VW} -d train-sets/sequence_data -t -i models/sequence_data.ldf.model -p sequence_data.ldf.test.predict --noconstant
    train-sets/ref/sequence_data.ldf.test.stderr
    train-sets/ref/sequence_data.ldf.test.predict

# Test 48: search sequence SPAN labeling BIO, non-ldf train, no rollouts
{VW} -k -c -d train-sets/sequencespan_data --passes 20 --invariant \
    --search_rollout none --search_task sequencespan --search 7 \
    --holdout_off -f models/sequencespan_data.model
        train-sets/ref/sequencespan_data.nonldf.train.stderr

# Test 49: search sequence SPAN labeling BIO, non-ldf test
{VW} -d train-sets/sequencespan_data -t -i models/sequencespan_data.model -p sequencespan_data.nonldf.test.predict
    train-sets/ref/sequencespan_data.nonldf.test.stderr
    train-sets/ref/sequencespan_data.nonldf.test.predict

# Test 50: search sequence SPAN labeling BILOU, non-ldf train
{VW} -k -c -d train-sets/sequencespan_data --passes 20 --invariant \
    --search_rollout ref --search_alpha 1e-8 --search_task sequencespan \
    --search_span_bilou --search 7 --holdout_off \
    -f models/sequencespan_data.model
        train-sets/ref/sequencespan_data.nonldf-bilou.train.stderr

# Test 51: search sequence SPAN labeling BILOU, non-ldf test
{VW} -d train-sets/sequencespan_data -t --search_span_bilou -i models/sequencespan_data.model -p sequencespan_data.nonldf-bilou.test.predict
    train-sets/ref/sequencespan_data.nonldf-bilou.test.stderr
    train-sets/ref/sequencespan_data.nonldf-bilou.test.predict

# Test 52: silly test for "argmax" task
{VW} -d train-sets/argmax_data -k -c --passes 20 --search_rollout ref --search_alpha 1e-8 --search_task argmax --search 2 --holdout_off
    train-sets/ref/argmax_data.stderr

# Test 53: (holdout-broken regression)
# ensure we have no holdout loss of '0 h'
{VW} -k -c --passes 2 -d train-sets/0001.dat
    train-sets/ref/holdout-loss-not-zero.stderr

# Test 54: stagewise poly with exponent 0.25
####in the following stage_poly tests, there are minute differences in losses, which are not being fuzzy-diffed;
####thus the stderr is cleared (--quiet) and only comparing (fuzzy-diffed) predictions.
{VW} --stage_poly --sched_exponent 0.25 --batch_sz 1000 --batch_sz_no_doubling -d train-sets/rcv1_small.dat -p stage_poly.s025.predict --quiet
    train-sets/ref/stage_poly.s025.stderr
    train-sets/ref/stage_poly.s025.predict

# Test 55: stagewise poly with exponent 1.0
{VW} --stage_poly --sched_exponent 1.0 --batch_sz 1000 --batch_sz_no_doubling -d train-sets/rcv1_small.dat --quiet
    train-sets/ref/stage_poly.s100.stderr

# Test 56: stagewise poly with exponent 0.25 and doubling batches
{VW} --stage_poly --sched_exponent 0.25 --batch_sz 1000 -d train-sets/rcv1_small.dat -p stage_poly.s025.doubling.predict --quiet
    train-sets/ref/stage_poly.s025.doubling.stderr
    train-sets/ref/stage_poly.s025.doubling.predict

# Test 57: stagewise poly with exponent 1.0 and doubling batches
{VW} --stage_poly --sched_exponent 1.0 --batch_sz 1000 -d train-sets/rcv1_small.dat -p stage_poly.s100.doubling.predict --quiet
    train-sets/ref/stage_poly.s100.doubling.stderr
    train-sets/ref/stage_poly.s100.doubling.predict

# Test 58: library test, train the initial model
{VW} -c -k -d train-sets/library_train -f models/library_train.w -q st --passes 100 --hash all --noconstant --csoaa_ldf m --holdout_off
    train-sets/ref/library_train.stdout
    train-sets/ref/library_train.stderr

# Test 59: cb_adf, sharedfeatures
{VW}  --dsjson --chain_hash --cb_adf -d train-sets/no_shared_features.json
    train-sets/ref/no_shared_features.stderr

# Test 60: empty test, bad builds (without make clean)
# sometimes cause a SEGV even on empty input
echo "" | {VW}
    train-sets/ref/empty-set.stderr

# Test 61: daemon test
./daemon-test.sh
    test-sets/ref/vw-daemon.stdout

# Test 62: SVM linear kernel
{VW} --ksvm --l2 1 --reprocess 5 -b 18 -p ksvm_train.linear.predict -d train-sets/rcv1_smaller.dat
    train-sets/ref/ksvm_train.linear.stderr
    train-sets/ref/ksvm_train.linear.predict

# Test 63: SVM polynomial kernel
{VW} --ksvm --l2 1 --reprocess 5 -b 18 --kernel poly -p ksvm_train.poly.predict -d train-sets/rcv1_smaller.dat
    train-sets/ref/ksvm_train.poly.stderr
    train-sets/ref/ksvm_train.poly.predict

# Test 64: SVM rbf kernel
{VW} --ksvm --l2 1 --reprocess 5 -b 18 --kernel rbf -p ksvm_train.rbf.predict -d train-sets/rcv1_smaller.dat
    train-sets/ref/ksvm_train.rbf.stderr
    train-sets/ref/ksvm_train.rbf.predict

# Test 65: Run search (dagger) on an entity-relation recognitions data set,
# er_small, for 6 passes with constraints
{VW} -k -c -d train-sets/er_small.vw --passes 6 --search_task entity_relation --search 10 --constraints --search_alpha 1e-8
    train-sets/ref/search_er.stderr

# Test 66: Train a depenency parser with search (dagger)
# on wsj_small.dparser.vw.gz for 6 passes
{VW} -k -c -d train-sets/wsj_small.dparser.vw.gz --passes 6 --search_task dep_parser --search 12  --search_alpha 1e-4 --search_rollout oracle --holdout_off
    train-sets/ref/search_dep_parser.stderr

# Test 67: classification with data from dictionaries
# (eg embeddings or gazetteers) -- note that this is impossible without
# dictionaries because --ignore w; also test to make sure gzipped dicts
# work and dictionary redundancy checking works
{VW} -k -c -d train-sets/dictionary_test.dat --binary --ignore w --holdout_off --passes 32 --dictionary w:dictionary_test.dict --dictionary w:dictionary_test.dict.gz --dictionary_path train-sets
    train-sets/ref/dictionary_test.stderr

# Test 68: Search for multiclass classification
{VW} -k -c -d train-sets/multiclass.sch --passes 20 --search_task multiclasstask --search 10 --search_alpha 1e-4 --holdout_off
    train-sets/ref/search_multiclass.stderr

# Test 69: (see Test 43/Test 44): search sequence labeling, with selective branching
{VW} -d train-sets/sequence_data -t -i models/sequence_data.model -p sequence_data.nonldf.beam.test.predict --search_metatask selective_branching --search_max_branch 10 --search_kbest 10
    train-sets/ref/sequence_data.nonldf.beam.test.stderr
    train-sets/ref/sequence_data.nonldf.beam.test.predict

# Test 70: (see Test 46/47) search sequence labeling, ldf test, with selective branching
{VW} -d train-sets/sequence_data -t -i models/sequence_data.ldf.model -p sequence_data.ldf.beam.test.predict --search_metatask selective_branching --search_max_branch 10 --search_kbest 10 --noconstant
    train-sets/ref/sequence_data.ldf.beam.test.stderr
    train-sets/ref/sequence_data.ldf.beam.test.predict

# Test 71: autolink
{VW} -d train-sets/0002.dat --autolink 1 --examples 100 -p 0002.autolink.predict
    train-sets/ref/0002.autolink.stderr
    train-sets/ref/0002.autolink.predict

# Test 72: train FTRL-Proximal
{VW} -k -d train-sets/0001.dat -f models/0001_ftrl.model --passes 1 --ftrl --ftrl_alpha 0.01 --ftrl_beta 0 --l1 2
    train-sets/ref/0001_ftrl.stderr

# Test 73: test FTRL-Proximal
{VW} -k -t -d train-sets/0001.dat -i models/0001_ftrl.model -p 0001_ftrl.predict
    test-sets/ref/0001_ftrl.stderr
    pred-sets/ref/0001_ftrl.predict

# Test 74: cb evaluation
{VW} -d train-sets/rcv1_cb_eval --cb 2 --eval
    train-sets/ref/rcv1_cb_eval.stderr

# Test 75: Log_multi
{VW} --log_multi 10 -d train-sets/multiclass
    train-sets/ref/log_multi.stderr

# Test 76: cbify, epsilon-greedy
{VW} --cbify 10 --epsilon 0.05 -d train-sets/multiclass
    train-sets/ref/cbify_epsilon.stderr

# Test 77: cbify, tau first
{VW} --cbify 10 --first 5 -d train-sets/multiclass
    train-sets/ref/cbify_first.stderr

# Test 78: cbify, bag
{VW} --cbify 10 --bag 7 -d train-sets/multiclass
    train-sets/ref/cbify_bag.stderr

# Test 79: cbify, cover
{VW} --cbify 10 --cover 3 -d train-sets/multiclass --nounif
    train-sets/ref/cbify_cover.stderr

# Test 80: lrq empty namespace
{VW} --lrq aa3 -d train-sets/0080.dat
    train-sets/ref/0080.stderr

# Test 81: train FTRL-PiSTOL
{VW} -k -d train-sets/0001.dat -f models/ftrl_pistol.model --passes 1 --pistol
    train-sets/ref/ftrl_pistol.stderr

# Test 82: test FTRL-PiSTOL
{VW} -k -t -d train-sets/0001.dat -i models/ftrl_pistol.model -p ftrl_pistol.predict
    test-sets/ref/ftrl_pistol.stderr
    pred-sets/ref/ftrl_pistol.predict

# Test 83: check redefine functionality
{VW} -k -d train-sets/0080.dat --redefine := --redefine y:=: --redefine x:=arma --ignore x -q yy
    train-sets/ref/redefine.stderr

# Test 84: check cb_adf
{VW} --cb_adf -d train-sets/cb_test.ldf --noconstant
    train-sets/ref/cb_adf_mtr.stderr

# Test 85: check multilabel_oaa
{VW} --multilabel_oaa 10 -d train-sets/multilabel -p multilabel.predict
    train-sets/ref/multilabel.stderr
    pred-sets/ref/multilabel.predict

# Test 86: check --csoaa_rank on csoaa_ldf
{VW} --csoaa_ldf multiline --csoaa_rank -d train-sets/cs_test_multilabel.ldf -p multilabel_ldf.predict --noconstant
    train-sets/ref/multilabel_ldf.stderr
    pred-sets/ref/multilabel_ldf.predict

# Test 87: check --rank_all on csoaa_ldf
{VW} --cb_adf --rank_all -d train-sets/cb_test.ldf -p cb_adf_rank.predict --noconstant
    train-sets/ref/cb_adf_rank.stderr
    pred-sets/ref/cb_adf_rank.predict

# Test 88: named labels at training time
{VW} --named_labels det,noun,verb --oaa 3 -d train-sets/test_named  -k -c --passes 10 --holdout_off -f models/test_named.model
    train-sets/ref/test_named_train.stderr

# Test 89: named labels at prediction
{VW} -i models/test_named.model -t -d train-sets/test_named -p test_named.predict
    train-sets/ref/test_named_test.stderr
    pred-sets/ref/test_named.predict

# Test 90: named labels at training time (csoaa)
{VW} --named_labels det,noun,verb --csoaa 3 -d train-sets/test_named_csoaa  -k -c --passes 10 --holdout_off -f models/test_named_csoaa.model
    train-sets/ref/test_named_csoaa_train.stderr

# Test 91: named labels at prediction (csoaa)
{VW} -i models/test_named_csoaa.model -t -d train-sets/test_named_csoaa -p test_named_csoaa.predict
    train-sets/ref/test_named_csoaa_test.stderr
    pred-sets/ref/test_named_csoaa.predict

# Test 92: check -q :: and -oaa inverse hash
printf '3 |f a b c |e x y z\n2 |f a y c |e x\n' | \
    {VW} --oaa 3 -q :: --invert_hash inv_hash.cmp && \
        tail -n +2 inv_hash.cmp > inv_hash.cmp.new && \
            rm inv_hash.cmp && \
                mv inv_hash.cmp.new inv_hash.cmp
    train-sets/ref/inv_hash.stderr
    pred-sets/ref/inv_hash.cmp

# Test 93:  check cb_adf with doubly robust option
{VW} --cb_adf --rank_all -d train-sets/cb_test.ldf -p cb_adf_dr.predict --cb_type dr
    train-sets/ref/cb_adf_dr.stderr
    pred-sets/ref/cb_adf_dr.predict

# Test 94: experience replay version of test 1
{VW} -k -l 20 --initial_t 128000 --power_t 1 -d train-sets/0001.dat \
    -c --passes 8 --invariant \
    --ngram 3 --skips 1 --holdout_off --replay_b 100
        train-sets/ref/0001-replay.stderr

# Test 95: named labels at training time (csoaa) with experience replay
{VW} --named_labels det,noun,verb --csoaa 3 \
    -d train-sets/test_named_csoaa -k -c --passes 10 --holdout_off \
    -f models/test_named_csoaa.model --replay_c 100
        train-sets/ref/test_named_csoaa_train-replay.stderr

# Test 96: backwards compatibility
printf '3 |f a b c |e x y z\n2 |f a y c |e x\n' | \
    {VW} -i simple_model --invert_hash inv_hash.cmp && \
        tail -n +2 inv_hash.cmp
   test-sets/ref/backwards.stderr
   test-sets/ref/backwards.stdout

# Test 97:
{VW} -d train-sets/0001.dat -f models/0097.model --save_resume
        train-sets/ref/0097.stderr

# Test 98: checking predictions as well
{VW} --preserve_performance_counters -d train-sets/0001.dat -i models/0097.model -p 0098.predict
    test-sets/ref/0098.stderr
    pred-sets/ref/0098.predict

# Test 99: checking predictions with testing
{VW} -d train-sets/0001.dat -i models/0097.model -p 0099.predict
    test-sets/ref/0099.stderr
    pred-sets/ref/0099.predict

# Test 100: action costs, no rollout
{VW} -k -c -d train-sets/sequence_data --passes 20 --invariant --search_rollout none --search_task sequence_ctg --search 5 --holdout_off
    train-sets/ref/sequence_data.ctg.train.stderr

# Test 101: active cover
{VW} --loss_function logistic --binary --active_cover -d train-sets/rcv1_mini.dat -f models/active_cover.model
    train-sets/ref/active_cover.stderr

# Test 102: active cover (predict)
{VW} -i models/active_cover.model -t -d test-sets/rcv1_small_test.data -p active_cover.predict
    test-sets/ref/active_cover.stderr
    pred-sets/ref/active_cover.predict

# Test 103: active cover oracular
{VW} --loss_function logistic --binary --active_cover --oracular -d ./train-sets/rcv1_small.dat
    train-sets/ref/active_cover_oracular.stderr

# Test 104: check cb_adf
{VW} --cb_adf -d train-sets/cb_test.ldf --cb_type mtr --noconstant
    train-sets/ref/cb_adf_mtr.stderr

# Test 105: train FTRL-Proximal early stopping
{VW} -k -d train-sets/0001.dat -f models/0001_ftrl.model --passes 10 --ftrl --ftrl_alpha 3.0 --ftrl_beta 0 --l1 0.9 --cache
    train-sets/ref/0001_ftrl_holdout.stderr

# Test 106: test FTRL-Proximal early stopping prediction
{VW} -k -t -d train-sets/0001.dat -i models/0001_ftrl.model -p 0001_ftrl_holdout.predict
    test-sets/ref/0001_ftrl_holdout_106.stderr
    pred-sets/ref/0001_ftrl_holdout.predict

# Test 107: train FTRL-Proximal no early stopping
{VW} -k -d train-sets/0001.dat -f models/0001_ftrl.model --passes 10 --ftrl --ftrl_alpha 0.01 --ftrl_beta 0 --l1 2 --cache --holdout_off
    train-sets/ref/0001_ftrl_holdout_off.stderr

# Test 108: test FTRL-Proximal no early stopping
{VW} -k -t -d train-sets/0001.dat -i models/0001_ftrl.model -p 0001_ftrl_holdout_off.predict --holdout_off
    test-sets/ref/0001_ftrl_holdout_off.stderr
    pred-sets/ref/0001_ftrl_holdout_off.predict

# Test 109: --probabilities --oaa
{VW} -d train-sets/probabilities.dat --probabilities --oaa=4 --loss_function=logistic -p oaa_probabilities.predict
   train-sets/ref/oaa_probabilities.stderr
   pred-sets/ref/oaa_probabilities.predict

# Test 110: --probabilities --csoaa_ldf=mc
{VW} -d train-sets/cs_test.ldf --probabilities --csoaa_ldf=mc --loss_function=logistic -p csoaa_ldf_probabilities.predict
   train-sets/ref/csoaa_ldf_probabilities.stderr
   pred-sets/ref/csoaa_ldf_probabilities.predict

# Test 111: Train a depenency parser with neural network and one_learner approach (lols)
{VW} -k -c -d train-sets/wsj_small.dparser.vw.gz -b 20 --search_task dep_parser --search 25 --search_alpha 1e-5 --search_rollin mix_per_roll --search_rollout oracle --one_learner --nn 5 --ftrl --search_history_length 3 --root_label 8
    train-sets/ref/search_dep_parser_one_learner.stderr

# Test 112: Train a depenency parser with cost_to_go
{VW} -k -c -d train-sets/wsj_small.dparser.vw.gz -b 20 --passes 6 --search_task dep_parser --search 25 --search_alpha 1e-5 --search_rollin mix_per_roll --search_rollout none --holdout_off --search_history_length 3 --root_label 8 --cost_to_go
    train-sets/ref/search_dep_parser_cost_to_go.stderr

# Test 113: Predictions with confidences
{VW} --confidence -d ./train-sets/rcv1_micro.dat --initial_t 0.1 -p confidence.preds
    train-sets/ref/confidence.stderr
    pred-sets/ref/confidence.preds

# Test 114: Over size example test
{VW} -d train-sets/x.txt
    train-sets/ref/oversize.stderr

# Test 115: Long Line test
{VW} -d train-sets/long_line -c -k
    train-sets/ref/long_line.stderr

# Test 116: MWT test
{VW} -d train-sets/cb_eval --multiworld_test f -p cb_eval.preds
    train-sets/ref/cb_eval.stderr
    pred-sets/ref/cb_eval.preds

# Test 117: Audit regressor of ftrl model (from test #107)
{VW} -d train-sets/0001.dat -i models/0001_ftrl.model  --audit_regressor ftrl.audit_regr
    train-sets/ref/ftrl_audit_regr.stderr
    train-sets/ref/ftrl.audit_regr

# Test 118: Audit regressor of csoaa model (from test #95)
{VW} -d train-sets/test_named_csoaa -i models/test_named_csoaa.model --audit_regressor csoaa.audit_regr
    train-sets/ref/csoaa_audit_regr.stderr
    train-sets/ref/csoaa.audit_regr

# Test 119: MWT learn test
{VW} -d train-sets/cb_eval --multiworld_test f --learn 2 -p mwt_learn.preds
    train-sets/ref/mwt_learn.stderr
    pred-sets/ref/mwt_learn.preds

# Test 120: MWT learn exclude test
{VW} -d train-sets/cb_eval --multiworld_test f --learn 2 --exclude_eval -p mwt_learn_exclude.preds
    train-sets/ref/mwt_learn_exclude.stderr
    pred-sets/ref/mwt_learn_exclude.preds

# Test 121: cb_explore
{VW} -d train-sets/rcv1_raw_cb_small.vw --cb_explore 2 --ngram 2 --skips 4 -b 24 -l 0.25 -p rcv1_raw_cb_explore.preds
    train-sets/ref/rcv1_raw_cb_explore.stderr
    pred-sets/ref/rcv1_raw_cb_explore.preds

# Test 122: Predictions with confidences after training
{VW} --confidence --confidence_after_training --initial_t 0.1 -d ./train-sets/rcv1_small.dat -p confidence_after_training.preds
    train-sets/ref/confidence_after_training.stderr
    pred-sets/ref/confidence_after_training.preds

# Test 123: cb_eval save/load #1
{VW} -d train-sets/cb_eval1 --multiworld_test f -f mwt.model -p cb_eval1.preds
    train-sets/ref/cb_eval1.stderr
    pred-sets/ref/cb_eval1.preds

# Test 124: cb_eval save/load #2
{VW} -d train-sets/cb_eval2 -i mwt.model -p cb_eval2.preds
    train-sets/ref/cb_eval2.stderr
    pred-sets/ref/cb_eval2.preds

# Test 125: arc-eager trasition-based dependency parser
{VW} -k -c -d train-sets/wsj_small.dparser.vw.gz -b 20 --search_task dep_parser --search 26 --search_alpha 1e-5 --search_rollin mix_per_roll --search_rollout oracle --one_learner --search_history_length 3 --root_label 8 --transition_system 2 --passes 8
    train-sets/ref/search_dep_parser_arceager.stderr

# Test 126: recall tree hello world
{VW} --quiet -d train-sets/gauss1k.dat.gz -f models/recall_tree_g100.model --recall_tree 100 -b 20 --loss_function logistic

# Test 127: recall_tree hello world predict-from-saved-model
{VW} -t -d train-sets/gauss1k.dat.gz -i models/recall_tree_g100.model
    train-sets/ref/recall_tree_gauss1k.stderr
    train-sets/ref/recall_tree_gauss1k.stdout

# Test 128: cb_explore_adf with epsilon-greedy exploration
{VW} --cb_explore_adf --epsilon 0.1 -d train-sets/cb_test.ldf --noconstant -p cbe_adf_epsilon.predict
    train-sets/ref/cbe_adf_epsilon.stderr
    pred-sets/ref/cbe_adf_epsilon.predict

# Test 129: cb_explore_adf with softmax exploration
{VW} --cb_explore_adf --softmax --lambda 1 -d train-sets/cb_test.ldf --noconstant -p cbe_adf_softmax.predict
    train-sets/ref/cbe_adf_softmax.stderr
    pred-sets/ref/cbe_adf_softmax.predict

# Test 130: cb_explore_adf with bagging exploration
{VW} --cb_explore_adf --bag 3 -d train-sets/cb_test.ldf --noconstant -p cbe_adf_bag.predict
    train-sets/ref/cbe_adf_bag.stderr
    pred-sets/ref/cbe_adf_bag.predict

# Test 131: cb_explore_adf with explore-first exploration
{VW} --cb_explore_adf --first 2 -d train-sets/cb_test.ldf --noconstant -p cbe_adf_first.predict
    train-sets/ref/cbe_adf_first.stderr
    pred-sets/ref/cbe_adf_first.predict

# Test 132: train a poisson model
{VW} --quiet -d train-sets/poisson.dat -f models/poisson.model --loss_function poisson --link poisson -b 2 -p poisson.train.predict
    train-sets/ref/poisson.train.stderr
    pred-sets/ref/poisson.train.predict

# Test 133: train a poisson model without invariant updates
{VW} --quiet -d train-sets/poisson.dat -f models/poisson.normalized.model --normalized --loss_function poisson --link poisson -b 2 -l 0.1 -p poisson.train.normalized.predict
    train-sets/ref/poisson.train.normalized.stderr
    pred-sets/ref/poisson.train.normalized.predict

# Test 134: second order online learning
{VW} --OjaNewton -d train-sets/0001.dat -f models/second_order.model -p second_order.predict
    train-sets/ref/second_order.stderr
    pred-sets/ref/second_order.predict

# Test 135: cb explore adf
{VW} -d train-sets/cb_adf_crash_1.data -f models/cb_adf_crash.model --cb_explore_adf --epsilon 0.05
    train-sets/ref/cb_adf_crash1.stderr

# Test 136: cb explore adf predict
{VW} -d train-sets/cb_adf_crash_2.data -i models/cb_adf_crash.model -t
    train-sets/ref/cb_adf_crash2.stderr

# Test 137: Fix for regression introduced by badeedb.
# Ensure audit output continues to work correctly in the presence of anon features.
# Github issue 1038 (https://github.com/JohnLangford/vowpal_wabbit/issues/1038)
{VW} --audit -d train-sets/audit.dat --noconstant
    train-sets/ref/audit.stderr
    train-sets/ref/audit.stdout

# Test 138: cb_explore_adf with cover exploration
{VW} --cb_explore_adf --cover 3 -d train-sets/cb_test.ldf --noconstant -p cbe_adf_cover.predict
    train-sets/ref/cbe_adf_cover.stderr
    pred-sets/ref/cbe_adf_cover.predict

# Test 139: cb_explore_adf with cover exploration + double robust
{VW} --cb_explore_adf --cover 3 --cb_type dr -d train-sets/cb_test.ldf --noconstant -p cbe_adf_cover_dr.predict
    train-sets/ref/cbe_adf_cover_dr.stderr
    pred-sets/ref/cbe_adf_cover_dr.predict

# Test 140: marginal features
{VW} --marginal f  -d train-sets/marginal_features --noconstant --initial_numerator 0.5 --initial_denominator 1.0 --decay 0.001 --holdout_off -c -k --passes 100 -f marginal_model
    train-sets/ref/marginal.stderr

# Test 141: marginal features test
{VW} -i marginal_model  -d train-sets/marginal_features --noconstant -t
    train-sets/ref/marginal_test.stderr

# Test 142: Evaluate exploration on contextal bandit data
{VW} --explore_eval --epsilon 0.2 -d train-sets/cb_test.ldf --noconstant -p explore_eval.predict
    train-sets/ref/explore_eval.stderr
    pred-sets/ref/explore_eval.predict

# Test 143: Test 1 using JSON
{VW} -k -l 20 --initial_t 128000 --power_t 1 -d train-sets/0001.json --json --chain_hash \
    -c --passes 8 --invariant \
    --ngram 3 --skips 1 --holdout_off
        train-sets/ref/0001.json.stderr

# Test 144: cb_explore_adf with cover exploration + double robust
{VW} --cb_explore_adf --cover 3 --cb_type dr -d train-sets/cb_test.json --json --chain_hash --noconstant -p cbe_adf_cover_dr.predict
    train-sets/ref/cbe_adf_cover_dr.json.stderr
    pred-sets/ref/cbe_adf_cover_dr.predict

# Test 145: mix labeled and unlabeled examples with --bootstrap bug:
# https://github.com/JohnLangford/vowpal_wabbit/issues/1111
{VW} --bootstrap 2 -d train-sets/labeled-unlabeled-mix.dat
    train-sets/ref/labeled-unlabeled-mix.stderr

# Test 146: cb_explore_adf with cover exploration + double robust (using more than 256 examples)
{VW} --cb_explore_adf --cover 3 --cb_type dr -d train-sets/cb_test256.json --json --chain_hash --noconstant -p cbe_adf_cover_dr256.predict
    train-sets/ref/cbe_adf_cover_dr256.json.stderr
    pred-sets/ref/cbe_adf_cover_dr256.predict

# Test 147: --scores --oaa
{VW} -d train-sets/probabilities.dat --scores --oaa=4 -p oaa_scores.predict
   train-sets/ref/oaa_scores.stderr
   pred-sets/ref/oaa_scores.predict

# Test 148:  check cb_adf with direct method option
{VW} --cb_adf -d train-sets/cb_test.ldf -p cb_adf_dm.predict --cb_type dm
    train-sets/ref/cb_adf_dm.stderr
    pred-sets/ref/cb_adf_dm.predict

# Test 149: initial_weight option is used
echo "1 | feature:1" | {VW} -a --initial_weight 0.1 --initial_t 0.3
    train-sets/ref/initial_weight.stderr
    train-sets/ref/initial_weight.stdout

# Test 150:  Test --sparse_weights with 148
{VW} --cb_adf -d train-sets/cb_test.ldf -p cb_adf_dm.predict --cb_type dm --sparse_weights
    train-sets/ref/sparse.stderr

# Test 151: lrqfa
{VW} --lrqfa aa3 -d train-sets/0080.dat
    train-sets/ref/0151.stderr

# Test 152: daemon on the foreground test
./daemon-test.sh --foreground
    test-sets/ref/vw-daemon.stdout

# Test 153: marginal features
{VW} --marginal f  -d train-sets/marginal_features --noconstant --initial_numerator 0.5 --initial_denominator 1.0 --decay 0.001 --holdout_off -c -k --passes 100  --compete
    train-sets/ref/marginal_compete.stderr

# Test 154: ignore linear
{VW} -k --cache_file ignore_linear.cache --passes 10000 --holdout_off -d train-sets/0154.dat --noconstant --ignore_linear x -q xx
    train-sets/ref/ignore_linear.stderr

# Test 155: checking audit_regressor with --save_resume model
{VW} -d train-sets/0001.dat -i models/0097.model --save_resume --audit_regressor 0097.audit_regr
    train-sets/ref/0097.audit_regr.stderr
    train-sets/ref/0097.audit_regr

# Test 156: --cubic regression verification
./cubic-test.sh ${VW}

# Test 157: save_resume without --preserve_performce_counters does not alter performance counters over multiple passes
{VW} -d train-sets/0001.dat -f models/sr.model  --passes 2 -c -k  -P 50 --save_resume
    train-sets/ref/157.stderr

# Test 158: test decision service json parsing
{VW} -d train-sets/decisionservice.json --dsjson --cb_explore_adf --epsilon 0.2 --quadratic GT -P 1 -p cbe_adf_dsjson.predict
    train-sets/ref/cbe_adf_dsjson.stderr
    pred-sets/ref/cbe_adf_dsjson.predict

# Test 159: test --bootstrap & --binary interaction
{VW} -d train-sets/rcv1_mini.dat --bootstrap 5 --binary -c -k --passes 2
    train-sets/ref/bootstrap_and_binary.stderr

# Test 160: test --bootstrap & --oaa interaction
# (Also adds -q :: and -P1 to get & verify perfect predictions in 2nd pass)
{VW} -d train-sets/multiclass --bootstrap 4 --oaa 10 -q :: --leave_duplicate_interactions  -c -k --passes 2 --holdout_off -P1
    train-sets/ref/bootstrap_and_oaa.stderr

# Test 161: --classweight
{VW} -d train-sets/0001.dat --classweight 1:2,0:3.1,-1:5
    train-sets/ref/classweight.stderr

# Test 162: --classweight with multiclass
{VW} --oaa 10 -d train-sets/multiclass --classweight 4:0,7:0.1,2:10 --classweight 10:3
    train-sets/ref/classweight_multiclass.stderr

# Test 163: --classweight with multiclass
{VW} --recall_tree 10 -d train-sets/multiclass --classweight 4:0,7:0.1 --classweight 2:10,10:3
    train-sets/ref/classweight_recall_tree.stderr

# Test 164: cs_active low mellowness
{VW} --cs_active 3 -d train-sets/cs_test --cost_max 2 --mellowness 0.01 --simulation --adax
    train-sets/ref/cs_active_0.01.stderr

# Test 165: cs_active high mellowness
{VW} --cs_active 3 -d train-sets/cs_test --cost_max 2 --mellowness 1.0 --simulation --adax
    train-sets/ref/cs_active_1.0.stderr

# Test 166: hash_seed train
{VW} --hash_seed 5 -d train-sets/rcv1_mini.dat --holdout_off --passes 2 -f hash_seed5.model -c -k --ngram 2 -q ::
    train-sets/ref/hash_seed_train.stderr

# Test 167: hash_seed test
{VW} -d train-sets/rcv1_mini.dat -i hash_seed5.model -t
    train-sets/ref/hash_seed_test.stderr

# Test 168: test cb with dm
{VW} -d train-sets/rcv1_raw_cb_small.vw -t -i cb_dm.reg
    train-sets/ref/rcv1_raw_cb_dm_test.stderr

# Test 169: test cbify large
{VW} -d train-sets/rcv1_multiclass.dat --cbify 2 --epsilon 0.05
    train-sets/ref/rcv1_multiclass.stderr

# Test 170: cbify adf, epsilon-greedy
{VW} --cbify 10 --cb_explore_adf --epsilon 0.05 -d train-sets/multiclass
    train-sets/ref/cbify_epsilon_adf.stderr

# Test 171: cbify cs, epsilon-greedy
{VW} --cbify 3 --cbify_cs --epsilon 0.05 -d train-sets/cs_cb
    train-sets/ref/cbify_epsilon_cs.stderr

# Test 172: cbify adf cs, epsilon-greedy
{VW} --cbify 3 --cbify_cs --cb_explore_adf --epsilon 0.05 -d train-sets/cs_cb
    train-sets/ref/cbify_epsilon_cs_adf.stderr

# Test 173: cbify adf, regcb
{VW} --cbify 10 --cb_explore_adf --cb_type mtr --regcb --mellowness 0.01 -d train-sets/multiclass
    train-sets/ref/cbify_regcb.stderr

# Test 174: cbify adf, regcbopt
{VW} --cbify 10 --cb_explore_adf --cb_type mtr --regcbopt --mellowness 0.01 -d train-sets/multiclass
    train-sets/ref/cbify_regcbopt.stderr

# Test 175: cbify ldf, regcbopt
{VW} -d train-sets/cs_test.ldf --cbify_ldf --cb_type mtr --regcbopt --mellowness 0.01
    train-sets/ref/cbify_ldf_regcbopt.stderr

# Test 176: same model on cluster mode
./same-model-test.sh

# Test 177: check --audit output is reproducible
printf '3 |f a b c |e x y z\n2 |f a y c |e x\n' | {VW} --oaa 3 -q ef --audit
    train-sets/ref/audit2.stdout

# Test 178: cb_adf, sharedfeatures
{VW}  --dsjson --chain_hash --cb_adf -d train-sets/no_shared_features.json
    train-sets/ref/no_shared_features.stderr

# Test 179: warm_cb warm start
{VW} --warm_cb 10 --cb_explore_adf --cb_type mtr --epsilon 0.05 --warm_start 3 --interaction 7 --choices_lambda 8 --warm_start_update --interaction_update -d train-sets/multiclass
    train-sets/ref/warm_cb.stderr

# Test 180: warm_cb warm start with lambda set containing 0/1
{VW} --warm_cb 10 --cb_explore_adf --cb_type mtr --epsilon 0.05 --warm_start 3 --interaction 7 --choices_lambda 8 --lambda_scheme 2 --warm_start_update --interaction_update -d train-sets/multiclass
    train-sets/ref/warm_cb_lambda_zeroone.stderr

# Test 181: warm_cb warm start with warm start update turned off
{VW} --warm_cb 10 --cb_explore_adf --cb_type mtr --epsilon 0.05 --warm_start 3 --interaction 7 --choices_lambda 8 --interaction_update -d train-sets/multiclass
    train-sets/ref/warm_cb_no_ws_upd.stderr

# Test 182: warm_cb warm start with interaction update turned off
{VW} --warm_cb 10 --cb_explore_adf --cb_type mtr --epsilon 0.0 --warm_start 3 --interaction 7 --choices_lambda 8 --warm_start_update -d train-sets/multiclass
    train-sets/ref/warm_cb_no_int_upd.stderr

# Test 183: warm_cb warm start with bandit warm start type (Sim-Bandit)
{VW} --warm_cb 10 --cb_explore_adf --cb_type mtr --epsilon 0.05 --warm_start 3 --interaction 7 --choices_lambda 1 --warm_start_update --interaction_update --sim_bandit -d train-sets/multiclass
    train-sets/ref/warm_cb_simbandit.stderr

# Test 184: warm_cb warm start with CYC supervised corruption
{VW} --warm_cb 10 --cb_explore_adf --cb_type mtr --epsilon 0.05 --warm_start 3 --interaction 7 --choices_lambda 8 --warm_start_update --interaction_update --corrupt_type_warm_start 2 --corrupt_prob_warm_start 0.5 -d train-sets/multiclass
    train-sets/ref/warm_cb_cyc.stderr

# Test 185: warm_cb warm start with input cost-sensitive examples
{VW} --warm_cb 3 --cb_explore_adf --cb_type mtr --epsilon 0.05 --warm_start 1 --interaction 2 --choices_lambda 8 --warm_start_update --interaction_update --warm_cb_cs -d train-sets/cs_cb
    train-sets/ref/warm_cb_cs.stderr

# Test 186: test counting examples with holdout_after option
{VW} -k -P 100 --holdout_after 500 -d train-sets/0002.dat
    train-sets/ref/holdout_after.stderr

# Test 187: test counting examples with holdout_after option with 2 passes on the training set
{VW} -k -P 100 --holdout_after 500 -d train-sets/0002.dat -c --passes 2
    train-sets/ref/holdout_after_2passes.stderr

# Test 188: test cb_adf with softmax
{VW} --cb_adf --rank_all -d train-sets/cb_adf_sm.data -p cb_adf_sm.predict --cb_type sm
    train-sets/ref/cb_adf_sm.stderr
    pred-sets/ref/cb_adf_sm.predict

# Test 189: test dsjson parser correctly processes checkpoint and dangling observation lines
{VW} -d train-sets/b1848_dsjson_parser_regression.txt --dsjson --chain_hash --cb_explore_adf -P 1
    train-sets/ref/b1848_dsjson_parser_regression.stderr

# Test 190: one-against-all with subsampling
{VW} -k --oaa 10 --oaa_subsample 5 -c --passes 10 -d train-sets/multiclass --holdout_off
    train-sets/ref/oaa_subsample.stderr

# Test 191: train coin betting
{VW} -k -d train-sets/0001.dat -f models/ftrl_coin.model --passes 1 --coin
    train-sets/ref/ftrl_coin.stderr

# Test 192: test coin betting
{VW} -k -t -d train-sets/0001.dat -i models/ftrl_coin.model -p ftrl_coin.predict
    test-sets/ref/ftrl_coin.stderr
    pred-sets/ref/ftrl_coin.predict

# Test 193: malformed examples, onethread, strict_parse failure
./negative-test.sh {VW} -d train-sets/malformed.dat --onethread --strict_parse
    train-sets/ref/malformed-onethread-strict_parse.stderr

# Test 194: malformed examples, strict_parse failure
./negative-test.sh {VW} -d train-sets/malformed.dat --strict_parse
    train-sets/ref/malformed-strict_parse.stderr

# Test 195: malformed examples success
{VW} -d train-sets/malformed.dat --onethread
    train-sets/ref/malformed.stderr

# Test 196: online contextual memory tree
{VW} -d train-sets/rcv1_smaller.dat --memory_tree 10 --learn_at_leaf --max_number_of_labels 2 --dream_at_update 0 --dream_repeats 3 --online --leaf_example_multiplier 10 --alpha 0.1 -l 0.001 -b 15 --passes 1 --loss_function squared --holdout_off
    train-sets/ref/cmt_rcv1_smaller_online.stderr

# Test 197: offline contextual memory tree
{VW} -d train-sets/rcv1_smaller.dat -k --memory_tree 10 --learn_at_leaf --max_number_of_labels 2 --dream_at_update 0 --dream_repeats 3 --leaf_example_multiplier 10 --alpha 0.1 -l 0.001 -b 15 -c --passes 2 --loss_function squared --holdout_off
    train-sets/ref/cmt_rcv1_smaller_offline.stderr

# Test 198: test cb_sample
{VW} --cb_sample --cb_explore_adf -d test-sets/cb_sample_seed.data -p cb_sample_seed.predict --random_seed 1234
    pred-sets/ref/cb_sample_seed.predict

# Test 199: CCB train then test
{VW} -d train-sets/ccb_test.dat --ccb_explore_adf -p ccb_test.predict
    train-sets/ref/ccb_test.stderr
    train-sets/ref/ccb_test.predict

# Test 200: cb_explore_adf with huge lambda softmax exploration
{VW} --cb_explore_adf --softmax --lambda 100000 -d train-sets/cb_test.ldf --noconstant -p cbe_adf_softmax_biglambda.predict
    train-sets/ref/cbe_adf_softmax_biglambda.stderr
    pred-sets/ref/cbe_adf_softmax_biglambda.predict

# Test 201: Test memory corruption issue in ccb_explore_adf where mtr was leaving a prediction behind
{VW} --ccb_explore_adf --ring_size 7 -d train-sets/ccb_reuse_small.data
    train-sets/ref/ccb_reuse_small.stderr

# Test 202: Test memory corruption issue in ccb_explore_adf where mtr was leaving a prediction behind
{VW} --ccb_explore_adf --ring_size 20 --dsjson --chain_hash -d train-sets/ccb_reuse_medium.dsjson
    train-sets/ref/ccb_reuse_medium.stderr

# Test 203: Basic test of cluster. Can't use the VW replacer as it will think this is a VW command append things like --onethread
python3 ./cluster_test.py --vw ../build/vowpalwabbit/vw --spanning_tree ../build/cluster/spanning_tree \
    --test_file test-sets/0001.dat --data_files train-sets/0001.dat train-sets/0002.dat \
    --prediction_file cluster.predict
        test-sets/ref/cluster.stderr
        test-sets/ref/cluster.stdout
        pred-sets/ref/cluster.predict

# Test 204: Test if options that are negative numbers are handled correctly
{VW} --classweight -1:0.5 --no_stdin
    test-sets/ref/negative-num-option.stderr

# Test 205: test cb_dro with softmax
{VW} --cb_dro --cb_adf --rank_all -d train-sets/cb_adf_sm.data -p cb_dro_adf_sm.predict --cb_type sm
    train-sets/ref/cb_dro_adf_sm.stderr
    pred-sets/ref/cb_dro_adf_sm.predict

# Test 206: Tests segfault that used to happen when audit, cache and interactions were combined.
{VW} -c -k --passes 2 -d train-sets/cache_interaction_audit.txt -q st --audit
    train-sets/ref/cache_interaction_audit.stdout
    train-sets/ref/cache_interaction_audit.stderr

# Test 207: Enable chain hash option for json example
{VW} --audit --json --chain_hash -d train-sets/chain_hash_json_test.json --invert_hash chain_hash_json_result.cmp --chain_hash && \
    tail -n +2 chain_hash_json_result.cmp > chain_hash_json_result.cmp.new && \
        rm chain_hash_json_result.cmp && \
            mv chain_hash_json_result.cmp.new chain_hash_json_result.cmp
    test-sets/ref/chain_hash_json_test.stderr
    test-sets/ref/chain_hash_json_test.stdout
    test-sets/ref/chain_hash_json_result.cmp

# Test 208: Enable chain hash option for text example
{VW} --audit -d train-sets/chain_hash_text_test.dat --invert_hash chain_hash_text_result.cmp --chain_hash && \
    tail -n +2 chain_hash_text_result.cmp > chain_hash_text_result.cmp.new && \
        rm chain_hash_text_result.cmp && \
            mv chain_hash_text_result.cmp.new chain_hash_text_result.cmp
    test-sets/ref/chain_hash_text_result.stderr
    test-sets/ref/chain_hash_text_result.stdout
    test-sets/ref/chain_hash_text_result.cmp

# Test 209: Test override epsilon value saved in a model
{VW} -i model-sets/epsilon.model -d train-sets/override_epsilon.txt --epsilon 0.3 -p override_epsilon.preds
    pred-sets/ref/override_epsilon.stderr
    pred-sets/ref/override_epsilon.preds

# Test 210: Ensure that all weights that exist in the model are present in the invert_hash output. Even if Audit did not see it.
# SkipC# - Do not remove this - this test breaks test generation by creating an infinite sized list containing this test case (many times)
{VW} -d train-sets/inv_hash_load_model_data1.txt -f inv_hash_load_model.vw --noconstant \
    && {VW} -d train-sets/inv_hash_load_model_data2.txt -i inv_hash_load_model.vw --noconstant --readable_model inv_hash_load_model.readable.txt --invert_hash inv_hash_load_model.invert.txt
    train-sets/ref/inv_hash_load_model.invert.txt
    train-sets/ref/inv_hash_load_model.readable.txt

# Test 211: cb_explore_adf with rnd exploration
{VW} --cb_explore_adf --rnd 1 -d train-sets/cb_test.ldf --noconstant -p cbe_adf_rnd.predict
    train-sets/ref/cbe_adf_rnd.stderr
    pred-sets/ref/cbe_adf_rnd.predict

# Test 212: Slates sanity check
{VW} --slates -d train-sets/slates_simple.txt -p slates_simple.predict
    train-sets/ref/slates_simple.stderr
    pred-sets/ref/slates_simple.predict

# Test 213: offset_tree, 2 actions
{VW} --ot 2 -k -d train-sets/offset_tree_000.dat -p offset_tree_000.pred -P 1
    test-sets/ref/offset_tree_000.stderr
    pred-sets/ref/offset_tree_000.pred

# Test 214: offset_tree, 3 actions
{VW} --ot 3 -k -d train-sets/offset_tree_001.dat -p offset_tree_001.pred -P 1
    test-sets/ref/offset_tree_001.stderr
    pred-sets/ref/offset_tree_001.pred

# Test 215: offset_tree, 4 actions
{VW} --ot 4 -k -d train-sets/offset_tree_002.dat -p offset_tree_002.pred -P 1
    test-sets/ref/offset_tree_002.stderr
    pred-sets/ref/offset_tree_002.pred

# Test 216: Regression test for crash on unlabelled data
{VW} --dsjson --chain_hash --slates -d train-sets/slates_simple_unlabeled.dsjson
    train-sets/ref/slates_simple_unlabeled.stderr

# Test 217: check plt training
{VW} -d train-sets/multilabel -f plt.model --plt 10 --sgd
    train-sets/ref/plt_multilabel.stderr

# Test 218: check default plt prediction
{VW} -t -d train-sets/multilabel -i plt.model -p plt_multilabel.predict
    train-sets/ref/plt_multilabel_predict.stderr
    pred-sets/ref/plt_multilabel.predict

# Test 219: check plt top-1 prediction
{VW} -t -d train-sets/multilabel -i plt.model -p plt_top1_multilabel.predict --top_k 1
    train-sets/ref/plt_top1_multilabel_predict.stderr
    pred-sets/ref/plt_top1_multilabel.predict

# Test 220: daemon test with json
./daemon-test.sh --json
    test-sets/ref/vw-daemon.stdout

# Test 221: cbify adf, squarecb
{VW} --cbify 10 --cb_explore_adf --cb_type mtr --squarecb --gamma_scale 500 -d train-sets/multiclass
    train-sets/ref/cbify_squarecb.stderr

# Test 222: cbify adf, squarecb-elim
{VW} --cbify 10 --cb_explore_adf --cb_type mtr --squarecb --elim --gamma_scale 10 --mellowness 0.001 -d train-sets/multiclass
    train-sets/ref/cbify_squarecb_elim.stderr

# Test 223: cbify ldf, squarecb
{VW} -d train-sets/cs_test.ldf --cbify_ldf --cb_type mtr --squarecb --gamma_scale 500
    train-sets/ref/cbify_ldf_squarecb.stderr

# Test 224: cbify ldf, squarecb-elim
{VW} -d train-sets/cs_test.ldf --cbify_ldf --cb_type mtr --squarecb --elim --gamma_scale 10 --mellowness 0.001
    train-sets/ref/cbify_ldf_squarecb_elim.stderr

# Test 225: cbify regression dataset.  Use it with cats.
{VW} --cbify 4 --cbify_reg --min_value=185 --max_value=23959 --bandwidth 1 -d train-sets/regression/cbify-reg.dat --passes 1 -b 18 --coin --loss_option 1
    train-sets/ref/cbify-reg-cats.stderr

# Test 226: cats train
{VW} --cats 4 --min_value=185 --max_value=23959 --bandwidth 1 -d train-sets/cats.acpx --passes 1 -b 18 --coin --loss_option 1 -f cats.model
    train-sets/ref/cats-train.stderr

# Test 227: cats predict
{VW} -d train-sets/cats.acpx -i cats.model -p cats.predict
    train-sets/ref/cats-predict.stderr
    pred-sets/ref/cats.predict

# Test 228: cats-pdf train
{VW} --cats_pdf 4 --min_value=185 --max_value=23959 --bandwidth 1 -d train-sets/cats.acpx --passes 1 -b 18 --coin --loss_option 1 -f cats-pdf.model
    train-sets/ref/cats-pdf-train.stderr

# Test 229: cats-pdf predict
{VW} -d train-sets/cats.acpx -i cats-pdf.model -p cats-pdf.predict
    train-sets/ref/cats-pdf-predict.stderr
    pred-sets/ref/cats-pdf.predict

# Test 230: cbify-reg
{VW} --cbify 2048 --cbify_reg --min_value=185 --max_value=23959 --bandwidth 4  -d train-sets/regression/cbify-reg.dat --coin --loss_option 1
    train-sets/ref/cbify_reg.stderr

# Test 231: cbify-reg cb_discrete
{VW} --cbify 2048 --cbify_reg --cb_discrete --min_value=185 --max_value=23959 -d train-sets/regression/cbify-reg.dat --coin --loss_option 1
    train-sets/ref/cbify_reg_discrete.stderr

# Test 232: cbify-reg discrete cats_tree
{VW} --cbify 2048 --cbify_reg --cb_discrete --cats_tree 2048 --min_value=185 --max_value=23959 -d train-sets/regression/cbify-reg.dat --coin --loss_option 1
    train-sets/ref/cbify_reg_discrete_cats.stderr

# Test 233: CCB first slot loss
{VW} -d train-sets/ccb_losses.txt --ccb_explore_adf --epsilon 0 --cb_type ips
    train-sets/ref/ccb_1slot_loss.stderr

# Test 234: CCB all slots loss
{VW} -d train-sets/ccb_losses.txt --ccb_explore_adf --epsilon 0 --cb_type ips --all_slots_loss
    train-sets/ref/ccb_allslots_loss.stderr

# Test 235: big feature poison test 1
{VW} -d train-sets/big_feature_poison.dat --interactions aaaaa --noconstant
    train-sets/ref/big_feature_poison.stderr
    train-sets/ref/big_feature_poison.stdout

# Test 236: big feature poison test 2
{VW} -d train-sets/big_feature_poison.dat --interactions aaaaa --noconstant --power_t 0
    train-sets/ref/big_feature_poison_2.stderr
    train-sets/ref/big_feature_poison_2.stdout

# Test 237: test decision service json parsing including chain hashing
{VW} -d train-sets/decisionservice.json --dsjson --chain_hash --cb_explore_adf --epsilon 0.2 --quadratic GT -P 1 -p cbe_adf_dsjson_chain_hash.predict
    train-sets/ref/cbe_adf_dsjson_chain_hash.stderr
    pred-sets/ref/cbe_adf_dsjson_chain_hash.predict

# Test 238: same with test 142 but with empty shared features
{VW} --explore_eval --epsilon 0.2 -d train-sets/cb_test_with_empty_shared_feature.ldf --noconstant -p explore_eval.predict
    train-sets/ref/explore_eval_with_empty_shared_feature.stderr
    pred-sets/ref/explore_eval.predict

# Test 239: Flatbuffer Simple Label Test
{VW} -k -l 20 --initial_t 128000 --power_t 1 -d train-sets/0001.fb \
    -f models/0001_1.model --invariant --flatbuffer\
    --ngram 3 --skips 1 --holdout_off
        train-sets/ref/0001_fb.stderr

# Test 240: Flatbuffer CB Label Test
{VW} --cb 2 -d train-sets/rcv1_raw_cb_small.fb \
     --flatbuffer
        train-sets/ref/rcv1_raw_cb_fb.stderr

# Test 241: Flatbuffer Multilabel Test
{VW} --multilabel_oaa 10 -d train-sets/multilabel.fb \
     --flatbuffer
        train-sets/ref/multilabel_fb.stderr

# Test 242: Flatbuffer Mutliclass Test
{VW} -d train-sets/multiclass.fb -k --ect 10 \
     --flatbuffer
         train-sets/ref/multiclass_fb.stderr
         
# Test 243: Flatbuffer CS Test
{VW} -k -d train-sets/cs.fb --invariant \
     --csoaa_ldf multiline --flatbuffer
         train-sets/ref/cs_fb.stderr

# Test 244: Flatbuffer CB_eval test
{VW} -d train-sets/rcv1_cb_eval.fb --cb 2 --eval \
     --flatbuffer
         train-sets/ref/rcv1_cb_eval_fb.stderr

# Test 245: Flatbuffer no label Test (LDA)
{VW} -k --lda 100 --lda_alpha 0.01 --lda_rho 0.01 --lda_D 1000 -l 1 -b 13 --minibatch 128 -d train-sets/wiki256_no_label.fb --flatbuffer
         train-sets/ref/no_label_fb.stderr

# Test 246: Flatbuffer CCB Label Test
{VW} --ccb_explore_adf -d train-sets/ccb.fb \
     --flatbuffer
         train-sets/ref/ccb_fb.stderr

# Test 247: Named Labels FB Test (Based on 88)
{VW} -d train-sets/test_named.fb --named_labels det,noun,verb \
     --oaa 3 -k --flatbuffer -c --passes 10 --holdout_off -f models/test_named_fb.model
         train-sets/ref/named_label_fb.stderr

# Test 248: Named Labels FB at prediction (Based on 89)
{VW} -i models/test_named_fb.model -t -d train-sets/test_named -p test_named.predict
    train-sets/ref/named_label_test_fb.stderr
    pred-sets/ref/test_named.predict

# Test 249: cb_explore with cover epsilon decaying
{VW} --cb_explore 2 --cover 3 -d train-sets/cb_explore_cover.dat -f models/cover_e_dec.model
    train-sets/ref/cbe_cover_e_dec.stderr

# Test 250: cb_explore with cover epsilon decaying predict
{VW} --cb_explore 2 --cover 3 -d train-sets/cb_explore_cover.dat -i models/cover_e_dec.model -t -p cbe_cover_e_dec.predict
    train-sets/ref/cbe_cover_e_dec_predict.stderr
    pred-sets/ref/cbe_cover_e_dec.predict

# Test 251: cb_explore with cover epsilon fixed
{VW} --cb_explore 2 --cover 3 -d train-sets/cb_explore_cover.dat -f models/cover_e_fixed.model --epsilon 0.5
    train-sets/ref/cbe_cover_e_fixed.stderr

# Test 252: cb_explore with cover epsilon fixed predict
{VW} --cb_explore 2 --cover 3 -d train-sets/cb_explore_cover.dat -i models/cover_e_fixed.model --epsilon 0.5 -t -p cbe_cover_e_fixed.predict
    train-sets/ref/cbe_cover_e_fixed_predict.stderr
    pred-sets/ref/cbe_cover_e_fixed.predict

# Test 253: cb_explore_adf with cover exploration epsilon decaying
{VW} --cb_explore_adf --cover 3 -d train-sets/cb_test_medium.ldf --noconstant -f models/cover_adf_e_dec.model
    train-sets/ref/cbe_adf_cover_e_dec.stderr

# Test 254: cb_explore_adf with cover exploration epsilon decaying predict only
{VW} --cb_explore_adf --cover 3 -d train-sets/cb_test_medium.ldf --noconstant -p cbe_adf_cover_e_dec.predict -i models/cover_adf_e_dec.model -t
    train-sets/ref/cbe_adf_cover_e_dec_predict.stderr
    pred-sets/ref/cbe_adf_cover_e_dec.predict

# Test 255: cb_explore_adf with cover epsilon fixed
{VW} --cb_explore_adf --cover 3 -d train-sets/cb_test_medium.ldf -f models/cover_adf_e_fixed.model --epsilon 0.5
    train-sets/ref/cbe_adf_cover_e_fixed.stderr

# Test 256: cb_explore_adf with cover epsilon fixed predict
{VW} --cb_explore_adf --cover 3 -d train-sets/cb_test_medium.ldf -i models/cover_adf_e_fixed.model --epsilon 0.5 -t -p cbe_adf_cover_e_fixed.predict
    train-sets/ref/cbe_adf_cover_e_fixed_predict.stderr
    pred-sets/ref/cbe_adf_cover_e_fixed.predict

# Test 257: cb_explore_adf with synthcover exploration
{VW} --cb_explore_adf --synthcover --epsilon 0.01 -d train-sets/cb_test.ldf --noconstant -p cbe_adf_synthcover.predict
    train-sets/ref/cbe_adf_synthcover.stderr
    pred-sets/ref/cbe_adf_synthcover.predict

<<<<<<< HEAD
# Test 258: CCB interactions with slot with default namespace
{VW} -d train-sets/ccb_test_interactions.dat --ccb_explore_adf --invert_hash w_out_slot_ns.interactions -q ::
    train-sets/ref/ccb_test_interactions.stderr
    train-sets/ref/w_out_slot_ns.interactions
=======
# Test 258: cb data consumed by ccb_explore_adf reduction
{VW} --ccb_explore_adf --dsjson --epsilon 0.2 -d train-sets/cb_as_ccb.json
    train-sets/ref/cb_as_ccb.stderr
>>>>>>> 029465ea

# Do not delete this line or the empty line above it<|MERGE_RESOLUTION|>--- conflicted
+++ resolved
@@ -2047,15 +2047,13 @@
     train-sets/ref/cbe_adf_synthcover.stderr
     pred-sets/ref/cbe_adf_synthcover.predict
 
-<<<<<<< HEAD
-# Test 258: CCB interactions with slot with default namespace
+# Test 258: cb data consumed by ccb_explore_adf reduction
+{VW} --ccb_explore_adf --dsjson --epsilon 0.2 -d train-sets/cb_as_ccb.json
+    train-sets/ref/cb_as_ccb.stderr
+
+# Test 259: CCB interactions with slot with default namespace
 {VW} -d train-sets/ccb_test_interactions.dat --ccb_explore_adf --invert_hash w_out_slot_ns.interactions -q ::
     train-sets/ref/ccb_test_interactions.stderr
     train-sets/ref/w_out_slot_ns.interactions
-=======
-# Test 258: cb data consumed by ccb_explore_adf reduction
-{VW} --ccb_explore_adf --dsjson --epsilon 0.2 -d train-sets/cb_as_ccb.json
-    train-sets/ref/cb_as_ccb.stderr
->>>>>>> 029465ea
 
 # Do not delete this line or the empty line above it
--- conflicted
+++ resolved
@@ -2038,7 +2038,15 @@
     train-sets/ref/cbe_adf_synthcover.stderr
     pred-sets/ref/cbe_adf_synthcover.predict
 
-<<<<<<< HEAD
+# Test 256: cb data consumed by ccb_explore_adf reduction
+{VW} --ccb_explore_adf --dsjson --epsilon 0.2 -d train-sets/cb_as_ccb.json
+    train-sets/ref/cb_as_ccb.stderr
+
+# Test 257: CCB interactions with slot with default namespace
+{VW} -d train-sets/ccb_test_interactions.dat --ccb_explore_adf --invert_hash w_out_slot_ns.interactions -q ::
+    train-sets/ref/ccb_test_interactions.stderr
+    train-sets/ref/w_out_slot_ns.interactions
+
 # Test 258: cb with dr (see test 39)
 {VW} --cb_force_legacy -d train-sets/rcv1_raw_cb_small.vw --cb 2 --cb_type dr --ngram 2 --skips 4 -b 24 -l 0.25
     train-sets/ref/rcv1_raw_cb_dr.stderr
@@ -2102,61 +2110,37 @@
     train-sets/ref/cbe_cover_e_fixed_predict_legacy.stderr
     pred-sets/ref/cbe_cover_e_fixed_legacy.predict
 
-# Test 273: cb data consumed by ccb_explore_adf reduction
-{VW} --ccb_explore_adf --dsjson --epsilon 0.2 -d train-sets/cb_as_ccb.json
-    train-sets/ref/cb_as_ccb.stderr
-
-# Test 274: CCB interactions with slot with default namespace
-=======
-# Test 256: cb data consumed by ccb_explore_adf reduction
-{VW} --ccb_explore_adf --dsjson --epsilon 0.2 -d train-sets/cb_as_ccb.json
-    train-sets/ref/cb_as_ccb.stderr
-
-# Test 257: CCB interactions with slot with default namespace
->>>>>>> 8c8f5cf2
-{VW} -d train-sets/ccb_test_interactions.dat --ccb_explore_adf --invert_hash w_out_slot_ns.interactions -q ::
-    train-sets/ref/ccb_test_interactions.stderr
-    train-sets/ref/w_out_slot_ns.interactions
-
-<<<<<<< HEAD
-# Test 275: cb evaluation (see test 74)
+# Test 273: cb evaluation (see test 74)
 {VW} -d train-sets/rcv1_cb_eval --cb 2 --eval
     train-sets/ref/rcv1_cb_eval.stderr
 
-# Test 276: 8.8.0 old model, test cb compat
+# Test 274: 8.8.0 old model, test cb compat
 {VW} -i model-sets/cb_compat_test.vwmodel -d train-sets/cb_compat_test.dat -p cb_compat_test.predict
     train-sets/ref/cb_old_model.compat.stderr
     pred-sets/ref/cb_compat_test.predict
 
-# Test 277: vw --help
-=======
-# Test 258: vw --help
->>>>>>> 8c8f5cf2
+# Test 275: vw --help
 {VW} --help
     train-sets/ref/help.stderr
     train-sets/ref/help.stdout
 
-<<<<<<< HEAD
+# Test 276: vw --help with filtering
+{VW} --cb_adf --rank_all -d train-sets/cb_test.ldf -p cb_adf_dr.predict --cb_type dr --help
+    train-sets/ref/help_cbadf.stderr
+    train-sets/ref/help_cbadf.stdout
+
 # Test 278: cbzo: learn and save constant template model
-=======
-# Test 259: cbzo: learn and save constant template model
->>>>>>> 8c8f5cf2
 # Note: Changing hyperparameters (-l, --radius etc.) or any options affecting the learning algorithm will require
 # preparing the dataset again
 {VW} -d train-sets/cbzo_constant.dat --holdout_off --cbzo --policy constant -l 0.001 --radius 0.1 -f models/cbzo_constant.model
     train-sets/ref/cbzo_constant.stderr
     train-sets/ref/cbzo_constant.stdout
 
-<<<<<<< HEAD
-# Test 279: cbzo: verify predictions of Test 261 model.
-=======
-# Test 260: cbzo: verify predictions of Test 261 model.
->>>>>>> 8c8f5cf2
+# Test 279: cbzo: verify predictions of Test 278 model.
 # Also ends up testing if important cmd-line options (--cbzo, --policy) are saved with the model.
 {VW} -d train-sets/cbzo_constant.dat --holdout_off -t --radius 0.1 -i models/cbzo_constant.model -p cbzo_constant.preds
     pred-sets/ref/cbzo_constant.preds
 
-<<<<<<< HEAD
 # Test 280: cbzo: verify predictions without the intervention of model saving
 {VW} -d train-sets/cbzo_constant.dat --holdout_off --cbzo --policy constant -l 0.001 --radius 0.1 -p cbzo_constant_online.preds
     pred-sets/ref/cbzo_constant_online.preds
@@ -2170,37 +2154,17 @@
     train-sets/ref/cbzo_constant_invert_hash.txt
 
 # Test 283: cbzo: learn and save linear template model
-=======
-# Test 261: cbzo: verify predictions without the intervention of model saving
-{VW} -d train-sets/cbzo_constant.dat --holdout_off --cbzo --policy constant -l 0.001 --radius 0.1 -p cbzo_constant_online.preds
-    pred-sets/ref/cbzo_constant_online.preds
-
-# Test 262: cbzo: verify --readable_model file contents
-{VW} -d train-sets/cbzo_constant.dat --holdout_off --cbzo --policy constant -l 0.001 --radius 0.1 --readable_model cbzo_constant_readable_model.txt
-    train-sets/ref/cbzo_constant_readable_model.txt
-
-# Test 263: cbzo: verify --invert_hash file contents
-{VW} -d train-sets/cbzo_constant.dat --holdout_off --cbzo --policy constant -l 0.001 --radius 0.1 --invert_hash cbzo_constant_invert_hash.txt
-    train-sets/ref/cbzo_constant_invert_hash.txt
-
-# Test 264: cbzo: learn and save linear template model
->>>>>>> 8c8f5cf2
 # Note: Changing hyperparameters (-l, --l1, --radius etc.) or any options affecting the learning algorithm will require
 # preparing the dataset again
 {VW} -d train-sets/cbzo_linear.dat --holdout_off --cbzo --policy linear -l 0.0001 --radius 0.1 --l1 0.2 --l2 0.3 --no_bias_regularization -f models/cbzo_linear.model
     train-sets/ref/cbzo_linear.stderr
     train-sets/ref/cbzo_linear.stdout
 
-<<<<<<< HEAD
-# Test 284: cbzo: verify predictions of Test 266 model.
-=======
-# Test 265: cbzo: verify predictions of Test 266 model.
->>>>>>> 8c8f5cf2
+# Test 284: cbzo: verify predictions of Test 283 model.
 # Also ends up testing if important cmd-line options (--cbzo, --policy) are saved with the model.
 {VW} -d train-sets/cbzo_linear.dat --holdout_off -t --radius 0.1 -i models/cbzo_linear.model -p cbzo_linear.preds
     pred-sets/ref/cbzo_linear.preds
 
-<<<<<<< HEAD
 # Test 285: cbzo: verify predictions without the intervention of model saving
 {VW} -d train-sets/cbzo_linear.dat --holdout_off --cbzo --policy linear -l 0.0001 --radius 0.1 --l1 0.2 --l2 0.3 --no_bias_regularization -p cbzo_linear_online.preds
     pred-sets/ref/cbzo_linear_online.preds
@@ -2213,24 +2177,4 @@
 {VW} -d train-sets/cbzo_linear.dat --holdout_off --cbzo --policy linear -l 0.0001 --radius 0.1 --l1 0.2 --l2 0.3 --no_bias_regularization --invert_hash cbzo_linear_invert_hash.txt
     train-sets/ref/cbzo_linear_invert_hash.txt
 
-# Test 288: vw --help with filtering
-=======
-# Test 266: cbzo: verify predictions without the intervention of model saving
-{VW} -d train-sets/cbzo_linear.dat --holdout_off --cbzo --policy linear -l 0.0001 --radius 0.1 --l1 0.2 --l2 0.3 --no_bias_regularization -p cbzo_linear_online.preds
-    pred-sets/ref/cbzo_linear_online.preds
-
-# Test 267: cbzo: verify --readable_model file contents
-{VW} -d train-sets/cbzo_linear.dat --holdout_off --cbzo --policy linear -l 0.0001 --radius 0.1 --l1 0.2 --l2 0.3 --no_bias_regularization --readable_model cbzo_linear_readable_model.txt
-    train-sets/ref/cbzo_linear_readable_model.txt
-
-# Test 268: cbzo: verify --invert_hash file contents
-{VW} -d train-sets/cbzo_linear.dat --holdout_off --cbzo --policy linear -l 0.0001 --radius 0.1 --l1 0.2 --l2 0.3 --no_bias_regularization --invert_hash cbzo_linear_invert_hash.txt
-    train-sets/ref/cbzo_linear_invert_hash.txt
-
-# Test 269: vw --help with filtering
->>>>>>> 8c8f5cf2
-{VW} --cb_adf --rank_all -d train-sets/cb_test.ldf -p cb_adf_dr.predict --cb_type dr --help
-    train-sets/ref/help_cbadf.stderr
-    train-sets/ref/help_cbadf.stdout
-
 # Do not delete this line or the empty line above it
--- conflicted
+++ resolved
@@ -2060,55 +2060,6 @@
     train-sets/ref/help.stderr
     train-sets/ref/help.stdout
 
-<<<<<<< HEAD
-# Test 261: cbzo: learn and save constant template model
-# Note: Changing hyperparameters (-l, --radius etc.) or any options affecting the learning algorithm will require
-# preparing the dataset again
-{VW} -d train-sets/cbzo_constant.dat --holdout_off --cbzo --policy constant -l 0.001 --radius 0.1 -f models/cbzo_constant.model
-    train-sets/ref/cbzo_constant.stderr
-    train-sets/ref/cbzo_constant.stdout
-
-# Test 262: cbzo: verify predictions of Test 261 model.
-# Also ends up testing if important cmd-line options (--cbzo, --policy) are saved with the model.
-{VW} -d train-sets/cbzo_constant.dat --holdout_off -t --radius 0.1 -i models/cbzo_constant.model -p cbzo_constant.preds
-    pred-sets/ref/cbzo_constant.preds
-
-# Test 263: cbzo: verify predictions without the intervention of model saving
-{VW} -d train-sets/cbzo_constant.dat --holdout_off --cbzo --policy constant -l 0.001 --radius 0.1 -p cbzo_constant_online.preds
-    pred-sets/ref/cbzo_constant_online.preds
-
-# Test 264: cbzo: verify --readable_model file contents
-{VW} -d train-sets/cbzo_constant.dat --holdout_off --cbzo --policy constant -l 0.001 --radius 0.1 --readable_model cbzo_constant_readable_model.txt
-    train-sets/ref/cbzo_constant_readable_model.txt
-
-# Test 265: cbzo: verify --invert_hash file contents
-{VW} -d train-sets/cbzo_constant.dat --holdout_off --cbzo --policy constant -l 0.001 --radius 0.1 --invert_hash cbzo_constant_invert_hash.txt
-    train-sets/ref/cbzo_constant_invert_hash.txt
-
-# Test 266: cbzo: learn and save linear template model
-# Note: Changing hyperparameters (-l, --l1, --radius etc.) or any options affecting the learning algorithm will require
-# preparing the dataset again
-{VW} -d train-sets/cbzo_linear.dat --holdout_off --cbzo --policy linear -l 0.0001 --radius 0.1 --l1 0.2 --l2 0.3 --no_bias_regularization -f models/cbzo_linear.model
-    train-sets/ref/cbzo_linear.stderr
-    train-sets/ref/cbzo_linear.stdout
-
-# Test 267: cbzo: verify predictions of Test 266 model.
-# Also ends up testing if important cmd-line options (--cbzo, --policy) are saved with the model.
-{VW} -d train-sets/cbzo_linear.dat --holdout_off -t --radius 0.1 -i models/cbzo_linear.model -p cbzo_linear.preds
-    pred-sets/ref/cbzo_linear.preds
-
-# Test 268: cbzo: verify predictions without the intervention of model saving
-{VW} -d train-sets/cbzo_linear.dat --holdout_off --cbzo --policy linear -l 0.0001 --radius 0.1 --l1 0.2 --l2 0.3 --no_bias_regularization -p cbzo_linear_online.preds
-    pred-sets/ref/cbzo_linear_online.preds
-
-# Test 269: cbzo: verify --readable_model file contents
-{VW} -d train-sets/cbzo_linear.dat --holdout_off --cbzo --policy linear -l 0.0001 --radius 0.1 --l1 0.2 --l2 0.3 --no_bias_regularization --readable_model cbzo_linear_readable_model.txt
-    train-sets/ref/cbzo_linear_readable_model.txt
-
-# Test 270: cbzo: verify --invert_hash file contents
-{VW} -d train-sets/cbzo_linear.dat --holdout_off --cbzo --policy linear -l 0.0001 --radius 0.1 --l1 0.2 --l2 0.3 --no_bias_regularization --invert_hash cbzo_linear_invert_hash.txt
-    train-sets/ref/cbzo_linear_invert_hash.txt
-=======
 # Test 261: test cerr/cout redirect
 {VW} --cb_explore_adf --synthcover --epsilon 0.01 -d train-sets/cb_test.ldf --noconstant -p cbe_adf_synthcover.predict --cerr_file cbe_adf_synthcover_cerr.txt --cout_file cbe_adf_synthcover_cout.txt
     train-sets/ref/empty.stderr
@@ -2116,6 +2067,53 @@
     train-sets/ref/cbe_adf_synthcover_cerr.txt
     train-sets/ref/cbe_adf_synthcover_cout.txt
     pred-sets/ref/cbe_adf_synthcover.predict
->>>>>>> 583a57e3
+
+# Test 262: cbzo: learn and save constant template model
+# Note: Changing hyperparameters (-l, --radius etc.) or any options affecting the learning algorithm will require
+# preparing the dataset again
+{VW} -d train-sets/cbzo_constant.dat --holdout_off --cbzo --policy constant -l 0.001 --radius 0.1 -f models/cbzo_constant.model
+    train-sets/ref/cbzo_constant.stderr
+    train-sets/ref/cbzo_constant.stdout
+
+# Test 263: cbzo: verify predictions of Test 262 model.
+# Also ends up testing if important cmd-line options (--cbzo, --policy) are saved with the model.
+{VW} -d train-sets/cbzo_constant.dat --holdout_off -t --radius 0.1 -i models/cbzo_constant.model -p cbzo_constant.preds
+    pred-sets/ref/cbzo_constant.preds
+
+# Test 264: cbzo: verify predictions without the intervention of model saving
+{VW} -d train-sets/cbzo_constant.dat --holdout_off --cbzo --policy constant -l 0.001 --radius 0.1 -p cbzo_constant_online.preds
+    pred-sets/ref/cbzo_constant_online.preds
+
+# Test 265: cbzo: verify --readable_model file contents
+{VW} -d train-sets/cbzo_constant.dat --holdout_off --cbzo --policy constant -l 0.001 --radius 0.1 --readable_model cbzo_constant_readable_model.txt
+    train-sets/ref/cbzo_constant_readable_model.txt
+
+# Test 266: cbzo: verify --invert_hash file contents
+{VW} -d train-sets/cbzo_constant.dat --holdout_off --cbzo --policy constant -l 0.001 --radius 0.1 --invert_hash cbzo_constant_invert_hash.txt
+    train-sets/ref/cbzo_constant_invert_hash.txt
+
+# Test 267: cbzo: learn and save linear template model
+# Note: Changing hyperparameters (-l, --l1, --radius etc.) or any options affecting the learning algorithm will require
+# preparing the dataset again
+{VW} -d train-sets/cbzo_linear.dat --holdout_off --cbzo --policy linear -l 0.0001 --radius 0.1 --l1 0.2 --l2 0.3 --no_bias_regularization -f models/cbzo_linear.model
+    train-sets/ref/cbzo_linear.stderr
+    train-sets/ref/cbzo_linear.stdout
+
+# Test 268: cbzo: verify predictions of Test 267 model.
+# Also ends up testing if important cmd-line options (--cbzo, --policy) are saved with the model.
+{VW} -d train-sets/cbzo_linear.dat --holdout_off -t --radius 0.1 -i models/cbzo_linear.model -p cbzo_linear.preds
+    pred-sets/ref/cbzo_linear.preds
+
+# Test 269: cbzo: verify predictions without the intervention of model saving
+{VW} -d train-sets/cbzo_linear.dat --holdout_off --cbzo --policy linear -l 0.0001 --radius 0.1 --l1 0.2 --l2 0.3 --no_bias_regularization -p cbzo_linear_online.preds
+    pred-sets/ref/cbzo_linear_online.preds
+
+# Test 270: cbzo: verify --readable_model file contents
+{VW} -d train-sets/cbzo_linear.dat --holdout_off --cbzo --policy linear -l 0.0001 --radius 0.1 --l1 0.2 --l2 0.3 --no_bias_regularization --readable_model cbzo_linear_readable_model.txt
+    train-sets/ref/cbzo_linear_readable_model.txt
+
+# Test 271: cbzo: verify --invert_hash file contents
+{VW} -d train-sets/cbzo_linear.dat --holdout_off --cbzo --policy linear -l 0.0001 --radius 0.1 --l1 0.2 --l2 0.3 --no_bias_regularization --invert_hash cbzo_linear_invert_hash.txt
+    train-sets/ref/cbzo_linear_invert_hash.txt
 
 # Do not delete this line or the empty line above it
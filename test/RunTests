#!/usr/bin/env perl
#
# Test suite for vw:
#
# You may add arbitrary (train/test/varying-options) tests
# by adding data files and their expected reference STDOUT and STDERR
#
# See __DATA__ below for how to add more tests
#
require 5.008;
use warnings;

use Getopt::Std;
use File::Basename;

use vars qw($opt_d $opt_D $opt_c $opt_e $opt_f
            $opt_E $opt_o $opt_w $opt_y $opt_t
            $opt_v $opt_V $opt_F $opt_O);

my $Epsilon = 1e-4;

my $VW;

# External utilities we use. See init() for Windows specific actions.
my $Diff = 'diff';
my $Cat = 'cat';

$ENV{'PATH'} = '../build/vowpalwabbit:test:../vowpalwabbit:vowpalwabbit:.:' . $ENV{'PATH'};

# -V prefixes valgrind like this, we should adjust the default
# options over time to what looks most useful.
my $Valgrind = 'valgrind --quiet --error-exitcode=100 --track-origins=yes --leak-check=full';

# -- timeout is part of GNU coreutils, some systems may not have it
my $TimeOut = '';
my $TimeOutSec = 80;    # max allowed time for single vw command run

# By default, we run all tests in the list
my $FullRun = 1;
my $ErrorCount = 0;

# These --side-by-side diff opts are used to make the
# fuzzy-compare easier: just split on '|' and compare numeric values
# word by word:
# NOTE: -W 160 is sufficient for most outputs.
#       --bfgs prints widest (134 chars-per-line)
# 160 used to sufficient but there are new tests with VERY wide outputs - so it needs to be huge...
my $DiffOpts = '-N --minimal --suppress-common-lines --ignore-all-space --strip-trailing-cr --side-by-side -W 1500';
$WordSplit = "[ \t:,@]+";

# These diff options are used for the diff we want to show the user
# The intent is to make them easier to parse (and compare values) by a human
my $DisplayDiffOpts = '-u --minimal';

my @PathAdd = qw(. .. ../vowpalwabbit);

my @ToTest = ();

# __DATA__ test counter
my $TestNo = 0;

sub v($;@) {
    my $verbose_level = shift @_;
    return unless ($opt_v >= $verbose_level);
    if (@_ == 1) {
        print STDERR @_;
    } else {
        printf STDERR @_;
    }
}

sub usage(@) {
    print STDERR @_, "\n" if (@_);

    die "Usage: $0 [options] [testno...] [vw-executable]
    By default will run against the 1st 'vw' executable found in:
        @PathAdd  \$PATH

    Options:
        -c      print test-suite commands before running them
        -d      print diff output on significant diff failure
        -D      print diff output even if it is not significant
        -e      exit with non-zero status on first error
        -w      Ignore white-space differences (diff --ignore-space-change)
        -f      Ignore small (< $Epsilon) floating-point differences (fuzzy compare)
        -E<e>   Tolerance epsilon <e> for fuzzy compares (default $Epsilon)
        -o      Overwrite reference file with new/different result
        -y      On error, copy bad files to (eg stderr.test21) for later comparison
        -v<L>   Verbosity <L> (small integer) is verbosity level
        -V      apply valgrind to vw commands
        -F      include flatbuffer tests
        -t<T>   Apply timeout <T> (default $TimeOutSec) secs to individual tests
                (will only work where GNU coreutils 'timeout' is present)
        -O<O>   Add <O> option(s) to all vw commands

    [testno...]   Optional integer args: explicit test numbers (skip others)
";
}

sub mysystem {
    my $cmd = shift;
    v(1, "%s\n", $cmd);
    system($cmd);
}

sub command_failed($) {
    # Deal with cases where vw crashes, exits prematurely etc.
    # print a message to distinguish between all cases
    # return non-zero status if anything is bad
    my $cmd = shift;
    my $exitcode = 0;
    if ($?) {
        $exitcode = $? >> 8;
        my $signal = $? & 127;
        my $core = ''; if ($? & 128) { $core = ' (core dumped)'; }
        if ($signal) {
            printf STDERR
                "$0: test $TestNo: '%s' died from signal $signal$core\n", $cmd;
            $exitcode = 1;
        } elsif ($exitcode == 124) {
            printf STDERR
                "$0: test $TestNo: '%s' timed-out (exitcode=$exitcode)\n" .
                "$0: test $TestNo: you may increase the imposed time-out: \$TimeOutSec=%d\n",
                $cmd, $TimeOutSec;
        } elsif ($exitcode) {
            printf STDERR
                "$0: test $TestNo: '%s' failed (exitcode=$exitcode)\n", $cmd;
        }
    }
    # This is non-zero only if $cmd failed
    $exitcode;
}

sub valgrind_errfile($) {
    my $testno = shift;
    "Test-$testno.valgrind-err";
}

#
# which vw executable to test against
#
sub which_vw() {
    if (@ARGV > 0) {
        my $exe = $ARGV[0];
        if (-f $exe && -x $exe) {
            printf STDERR "Testing vw: %s\n", $exe;
            return $exe;
        } else {
            usage("$0: argument $exe: not an executable file");
        }
    } elsif (@ARGV == 0) {
        foreach my $dir (@PathAdd, split(':', $ENV{PATH})) {
            my $exe = "$dir/vw";
            if (-x $exe) {
                printf STDERR "Testing vw: %s\n", $exe;
                return $exe;
            }
        }
    }
    usage("can't find a 'vw' executable to test on");
}


sub init() {
    $0 =~ s{.*/}{};
    getopts('wcdDefyE:ov:VFt:O:') || usage();
    $opt_v = 0 unless (defined $opt_v and $opt_v);
    if (defined $opt_O) {
        $opt_O = " $opt_O";
    } else {
        $opt_O = '';
    }

    my $hostname = `hostname`; chomp($hostname);
    printf STDERR "Testing on: hostname=%s OS=%s\n", $hostname, $^O;

    if ($^O =~ /MSWin/i) {
        v(1, "OS is $^O\n");
        # On MS Windows we need to change paths to external executables
        # Assumes cygwin is installed
        $ENV{'PATH'} .= ':/cygdrive/c/cygwin/bin';
        # And just to be safe (probably not needed):
        $Diff  = 'c:\cygwin\bin\diff.exe';
        $Cat   = 'c:\cygwin\bin\cat.exe';
    }
    elsif ($^O =~ /cygwin/i){
        v(1,"OS is $^O\n");
        # On MS Windows we need to change paths to external executables
        # Assumes cygwin is installed
        $ENV{'PATH'} .= ':/cygdrive/c/cygwin/bin';
        # And just to be safe (probably not needed):
#        $Diff  = 'c:/cygwin/bin/diff.exe';
#        $Cat   = 'c:/cygwin/bin/cat.exe';
    }
    $Epsilon = $opt_E if ($opt_E);
    $Diff .= ' --ignore-space-change' if ($opt_w);
    my @num_args = ();
    my @exe_args = ();
    foreach my $arg (@ARGV) {
        if ($arg =~ /^\d+$/) {  # a test number
            push(@num_args, $arg);
            next;
        }
        push(@exe_args, $arg);
    }
    if (@num_args) {
        @ToTest = sort { $a <=> $b } @num_args;
        # add dummy element so we don't become empty on last test
        push(@ToTest, -1);
        $FullRun = 0;
    }
    @ARGV = @exe_args;

    $VW = which_vw();

    my $timeout = `which timeout 2>/dev/null`;
    if ($timeout =~ /timeout$/) {
        chomp($timeout);
        $TimeOut = $timeout;
        v(1,"timeout is: %s\n", $TimeOut);
    }
    if ($opt_t) {
        if ($opt_t =~ /^\d+$/) {
            $TimeOutSec = $opt_t;
        } else {
            usage("-t $opt_t: -t can only accept integer seconds");
        }
        warn "-t passed but this env doesn't have timeout installed\n"
            unless ($TimeOut);
    }
}

sub copy_file {
    my ($src_file, $dst_file) = @_;
    use File::Copy;
    print STDERR "\t\t-> copying output to $dst_file\n";
    copy($src_file, $dst_file);
}

sub trim_spaces($) {
    my $str = shift;
    $str =~ s/^\s+//s;
    $str =~ s/\s+$//s;
    $str =~ s/\n+$//s;
    $str;
}

#
# ref_file($default_name)
#   Reference file existence: if we're on Windows, AND
#   an alternate reference-file exists, give precedence
#   to the alternate file (file with a '-mswin' suffix.)
#
sub ref_file($) {
    my $file = shift;
    if ($^O =~ /MSWin/i or $^O =~ /cygwin/i) {
        my $win_reffile = "$file-mswin";
        if (-e $win_reffile) {
            return $win_reffile;
        }
    }
    $file;
}

sub next_paragraph {
    my $paragraph = '';
    my $testid = '<unknown id>';

    while ($line = <DATA>) {
        if ($line =~ /^\s*#/) {       # skip comment lines
          if ($line =~ /^# Test (\d+)/) {
            $testid = $1;
          }
          next;
        }
        if ($line =~ /\\$/) {           # support line continuation
            $line =~ s/\\\n/ /;
        }
        $paragraph .= $line if $line =~ /\w/;

        if ($paragraph and ($line =~ /^\s*$/ || eof(DATA))) {
            # end of paragraph
            chomp $paragraph;
            $paragraph = trim_spaces($paragraph);
            return ($testid, $paragraph);
        }
    }
    return;
}

sub next_test() {
    my ($cmd, $out_ref, $err_ref, @other_ref);

    my $paragraph = '';
    ($TestNo, $paragraph) = next_paragraph();
    return (undef, undef, undef, undef) if !defined $paragraph;
    my @lines = split("\n", $paragraph);

    # The command line must be first
    $cmd = shift @lines;
    foreach my $line (@lines) {
        if ($line =~ m/\.stdout\b/) {
            $out_ref = ref_file(trim_spaces($line));
            next;
        }
        if ($line =~ /\.stderr\b/) {
            $err_ref = ref_file(trim_spaces($line));
            next;
        }

        # any other reference file
        $line = ref_file(trim_spaces($line));
        if (-e $line) {
            push(@other_ref, $line);
        } else {
            unless ($opt_y) {
                printf STDERR "__DATA__: line $.: " .
                          "non-existent reference file: %s\n", $line;
            }
            next;
        }
    }

    if (eof(DATA) && !defined $cmd) {
        return (undef, undef, undef, undef);
    }

    if ($cmd =~ /{VW}/) {
        $cmd = trim_spaces($cmd);
        # IF {SPANNING_TREE} is also present it is the python test so dont add the additional VW args.
        if ($cmd =~ /{SPANNING_TREE}/) {
            $cmd =~ s/{VW}/$VW/g;
        }
        else{
            $cmd =~ s/{VW}/$VW$opt_O/g;
        }
    }

    $spanning_tree_bin = '../build/cluster/spanning_tree';
    if ($cmd =~ /{SPANNING_TREE}/) {
        $cmd =~ s/{SPANNING_TREE}/$spanning_tree_bin/g;
    }

    if ($cmd =~ /--flatbuffer/) {
         if (!$opt_F)
         {
             printf STDERR "Skipping test %s. Run with -F to include\n", $TestNo;
             next;
         }
    }

    unless (defined $cmd) {
        die "$0: test $TestNo: command is undefined\n";
    }
    unless (defined $err_ref) {
        v(2, "%s: test %s: stderr ref: undefined\n", $0, $TestNo);
        $err_ref = '/dev/null';
    }
    # print STDERR "next_test: (\$cmd, $out_ref, $err_ref, $pred_ref, $pred)\n";
    if ($opt_V) {
        $cmd = sprintf("%s --log-file='%s' %s",
                        $Valgrind, valgrind_errfile($TestNo), $cmd);
    } elsif ($TimeOut) {
        $cmd = sprintf("%s %u %s", $TimeOut, $TimeOutSec, $cmd);
    }
    ($cmd, $out_ref, $err_ref, @other_ref);
}

#
# If the difference is small (least significant digits of numbers)
# treat it as ok. It may be a result of 32 vs 64 bit calculations.
#
use Scalar::Util qw(looks_like_number);

sub lenient_array_compare($$) {
    my ($w1_ref, $w2_ref) = @_;
    my (@w1) = @$w1_ref;
    my (@w2) = @$w2_ref;

    # print STDERR "lenient_array_compare: (@w1) (@w2)\n";
    if ($#w1 != $#w2) { # arrays not of same size
        if ($opt_v > 3) {
            v(4, "#-of-words in two arrays are different: %d != %d\n", scalar(@w1), scalar(@w2));
            v(4, "line1: "); for (my $i=0; $i <= $#w1; $i++) { v(4, " word[%d]='%s'", $i, $w1[$i]) }; v(4, "\n");
            v(4, "line2: "); for (my $i=0; $i <= $#w2; $i++) { v(4, " word[%d]='%s'", $i, $w2[$i]) }; v(4, "\n");
        }
        return 1;
    }
    my $nelem = scalar @w1;
    for (my $i = 0; $i < $nelem; $i++) {
        my ($word1, $word2) = ($w1[$i], $w2[$i]);
        # print STDERR "\t$word1 == $word2 ?\n";
        next if ($word1 eq $word2);

        # Some output contains '...', remove this for comparison.
        $word1 =~ s/\.\.\.//;
        $word2 =~ s/\.\.\.//;

        # There's some difference, is it significant?
        unless (looks_like_number($word1)) {
            v(4, "$word1 vs $word2: word1=$word1 is not a number!\n");
            return 1;
        }
        unless (looks_like_number($word2)) {
            v(4, "$word1 vs $word2: word2=$word2 is not a number!\n");
            return 1;
        }

        my $delta = abs($word1 - $word2);

        if ($delta > $Epsilon) {
            # We have a 'big enough' difference, but this difference
            # may still not be meaningful in all contexts:

            # Big numbers should be compared by ratio rather than
            # by difference

            # Must ensure we can divide (avoid div-by-0)
            if (abs($word2) <= 1.0) {
                # If numbers are so small (close to zero),
                # ($delta > $Epsilon) suffices for deciding that
                # the numbers are meaningfully different
                v(4, "$word1 vs $word2: delta=$delta > Epsilon=$Epsilon\n");
                return 1;
            }
            # Now we can safely divide (since abs($word2) > 0)
            # and determine the ratio difference from 1.0
            my $ratio_delta = abs($word1/$word2 - 1.0);
            if ($ratio_delta > $Epsilon) {
                v(4, "$word1 vs $word2: ratio_delta=$ratio_delta > Epsilon=$Epsilon\n");
                return 1;
            }
        }
    }
    # print STDERR "lenient_array_compare: no meaningful difference\n";
    return 0; # no meaningful difference
}

sub diff_lenient_float($$) {
    my ($reffile, $outfile) = @_;
    my $status = 0;

    my $tmpf = 'lenient-diff.tmp';
    mysystem("$Diff $DiffOpts $reffile $outfile >$tmpf");
    $status = $? >> 8;
    v(2, "diff produced $tmpf: status=$status\n");
    if (-s $tmpf) {
        # The diff has something in it.
        my $fuzzy_status = 0;   # assume innocent till proven guilty
        open(my $sdiff, $tmpf) || die "$0: diff_lenient_float: $tmpf: $!\n";
        while (<$sdiff>) {
            chomp;
            my ($line1, $line2) = split(/\s*\|\s*/, $_);
            unless (defined($line1) && defined($line2)) {
                my $save_diff_file = "test-$TestNo.lenient-diff";
                warn "$0: test $TestNo: $tmpf: line $.: fuzzy-match missing data on one of the sides. Can't compare\n$_\n";
                warn "$0: test $TestNo: saving lenient diff in '$save_diff_file' for later inspection\n";
                close $sdiff;
                rename($tmpf, $save_diff_file);
                return 1;
            }
            # strip leading spaces if any (happens with --bfgs)
            $line1 =~ s/^\s+//;
            $line2 =~ s/^\s+//;
            v(3, "line1: %s\n", $line1);
            v(3, "line2: %s\n", $line2);

            # Break lines into tokens/words
            my (@w1) = split(/$WordSplit/o, $line1);
            my (@w2) = split(/$WordSplit/o, $line2);
            if (lenient_array_compare(\@w1, \@w2) != 0) {
                $fuzzy_status = 1;
                last;
            }
        }
        close $sdiff;
        $status = $fuzzy_status;
    }
    unlink($tmpf) if ($status == 0);
    $status;
}

#
# perl internal way to emulate 'touch'
#
sub touch(@) {
    my $now = time;
    utime $now, $now, @_;
}

sub display_diff($$) {
    my ($reference_file, $actual_file) = @_;
    my $diff_cmd = "$Diff $DisplayDiffOpts $reference_file $actual_file";

    printf STDERR "--- %s\n", $diff_cmd;
    mysystem($diff_cmd);
}

sub diff($$) {
    my ($reffile, $outfile) = @_;
    my $status = 0;
    $reffile = '' unless (defined $reffile);

    # Special case, empty file w/o reference is not considered a failure.
    # This is a most common case with stdout.
    unless (-e $reffile) {
        if (-s $outfile > 0) {
            warn "$0: test $TestNo: stdout ref: $reffile: $!\n";
            exit 1 if ($opt_e);
            return 2 unless ($opt_o);
        } else {
            # Empty output without a ref is not considered a failure
            v(1, "$0: test $TestNo: empty output w/o reference: ignored.\n");
            return 0;
        }
    }

    # Actually run the diff
    my $diff_cmd = "$Diff $DiffOpts $reffile $outfile";
    my $diftmp = 'diff.tmp';
    mysystem("$diff_cmd >$diftmp");
    $status = $? >> 8;
    v(2, "$diff_cmd >$diftmp: status=$status\n");

    if (-s "$diftmp") {
        # There's some difference
        v(2, "$diftmp has something in it. Is it meaningful?\n");

        if ($opt_f && -e $reffile && -e $outfile &&
            diff_lenient_float($reffile, $outfile) == 0) {

            print STDERR "$0: test $TestNo: minor (<$Epsilon) precision differences ignored\n";
            $status = 0;
        }
        if ($opt_D or ($opt_d && $status)) {
            # Print the diff only iff:
            #   1) -D is in effect  OR
            #   2) -d is in effect and diff is significant
            display_diff($reffile, $outfile);
        }
        if ($opt_o) {
            print STDERR "-o: overwriting reference:\n";

            if (-e $reffile) {
                print STDERR "\t$reffile -> $reffile.prev\n";
                rename($reffile, "$reffile.prev") ||
                    die "FATAL: rename($reffile, $reffile.prev): $!\n";
            }
            print STDERR "\t$outfile -> $reffile\n";
            rename($outfile, $reffile) ||
                die "FATAL: rename($outfile, $reffile): $!\n";

            unless ($opt_e) {
                $status = 0;
            }
        }
    }
    unlink($diftmp) if ($status == 0);
    $status;
}

#
# check_for_time_regression()
#   Compare last overall time to run to current to catch
#   performance regressions
#
my $LastTimeFile = 'RunTests.last.times';

sub write_times($@) {
    my ($file, @times) = @_;
    open(my $fh, ">$file") || die "$0: can't open(>$file): $!\n";
    print $fh join(' ', @times), "\n";
    close $fh;
}
sub read_times($) {
    my ($file) = @_;
    open(my $fh, $file) || die "$0: can't open($file): $!\n";
    my $line = <$fh>; chomp $line;
    close $fh;
    return (split(' ', $line));
}

sub check_for_time_regression() {
    my $tolerate_regress = 1.02;
    my $pct_change = 0.0;
    my ($overall_time0, $overall_time1);
    my ($user0, $system0, $cuser0, $csystem0);
    my ($user1, $system1, $cuser1, $csystem1) = times;
    $overall_time1 = $cuser1 + $csystem1;

    if (-e $LastTimeFile) {
        ($user0, $system0, $cuser0, $csystem0) = read_times($LastTimeFile);
        if (!(defined $csystem0) or !(defined $cuser0)) {
            die "$0: undefined times in saved times file: $LastTimeFile," .
                    " try removing it\n"
        }
        $overall_time0 = $cuser0 + $csystem0;
        $pct_change = 100 * ($overall_time1 - $overall_time0) / (1e-4+$overall_time0);

        if ($overall_time0 == 0) {
            die "$0: Bad times in saved times file: $LastTimeFile," .
                    " try removing it\n"
        } elsif ($overall_time1/$overall_time0 > $tolerate_regress) {
            printf STDERR "$0: RUNTIME REGRESSION: " .
                    "%.2f sec vs last time %.2f sec. (%.2f%% worse)\n",
                    $overall_time1, $overall_time0, $pct_change;
        }
    }
    write_times($LastTimeFile, $user1, $system1, $cuser1, $csystem1);
    printf STDERR
        "$0 runtime: user %g, system %g, total %g sec (%+.2f%% vs. last)\n",
                $cuser1, $csystem1, $overall_time1, $pct_change;
}

# only unlink relative path, plain files
# e.g. avoids trying to unlink /dev/null when running as root
sub safe_unlink($) {
    my $file = shift;
    return 0 if ($file =~ m{^/});
    return 0 unless (-f $file);
    unlink($file);
}

sub run_tests() {
    print STDERR "$0: '-D' to see any diff output\n"
        unless ($opt_D);
    print STDERR "$0: '-d' to see only significant diff output\n"
        unless ($opt_d);
    print STDERR "$0: '-o' to force overwrite references\n"
        unless ($opt_o);
    print STDERR "$0: '-e' to abort/exit on first failure\n"
        unless ($opt_e);

    my ($cmd, $out_ref, $err_ref, $pred_ref, $cmp_ref);
    my ($outf, $errf, $predf, $cmpf);

    mkdir('models', 0755) unless (-d 'models');

    unlink(glob('*.tmp'));
    unlink(glob('*.cache'));
    unlink(glob('*/*.cache'));

    while (($cmd, $out_ref, $err_ref, @more_refs) = next_test()) {
        last unless (defined $cmd);
        if (@ToTest) {
            if ($ToTest[0] != $TestNo) {
                # warn "$0: test $TestNo: skipped\n";
                next;
            } else {
                shift(@ToTest);
            }
        }

        $outf = (defined($out_ref) && -f $out_ref)
                    ? basename($out_ref)
                    : '/dev/null';

        $errf = (defined($err_ref) && -f $err_ref)
                    ? basename($err_ref)
                    : '/dev/null';

        # Run the test
        print STDERR "Test $TestNo: ($cmd) >$outf 2>$errf\n" if ($opt_c);
        mysystem("($cmd) >$outf 2>$errf");
        my $full_status = $?;
        my $status = $full_status >> 8;
        unless ($opt_V) {
            if (my $failure = command_failed($cmd)) {
                print STDERR `$Cat $errf`
                    unless ($failure == 124);
                if ($opt_e) {
                    printf STDERR "$0: exiting with status=$failure\n";
                    exit $failure;
                }
                next;
            }
        }
        if ($status) {
            $ErrorCount++;
            if ($opt_V && $status == 100) {
                # If the failing test was a script or Python file, ignore the failure because Valgrind
                # doesn't really work there.
                if (index($cmd, ".sh") != -1 || index($cmd, ".py") != -1) {
                    print "$0: test $TestNo: Valgrind failure in script ignored\n";
                    # Undo the error count change, as this failure is okay.
                    $ErrorCount--;
                    next;
                }
                else {
                    my $errfile = valgrind_errfile($TestNo);
                    warn "$0: test $TestNo: FAILED: valgrind errors in $errfile\n";
                }
            } elsif ($TimeOut && $status == 124) {
                warn "$0: test $TestNo: FAILED: timeout $TimeOutSec exceeded\n";
            } else {
                warn "$0: test $TestNo: '$cmd' failed: status=$status\n";
            }
            if ($opt_e) {
                printf STDERR "exiting with full status $full_status\n";
                exit 1;
            }
            next;
        }

        # command succeded
        # -- compare stdout
        $status = diff($out_ref, $outf);
        if ($status) {
            $ErrorCount++;
            printf STDERR "%s: test %d: FAILED: ref(%s) != stdout(%s)\n\tcmd: $cmd\n",
                $0, $TestNo, $out_ref, $outf;

            copy_file($outf, "$outf.test$TestNo") if ($opt_y);
            exit $status if ($opt_e);
        } else {
            if (defined $out_ref) {
                print STDERR "$0: test $TestNo: stdout OK\n";
                safe_unlink($outf);
            } else {
                v(1, "$0: test $TestNo: stdout OK (no reference)\n");
            }
        }

        # -- compare stderr
        if (! -e $err_ref  and  ! $opt_o) {
            $ErrorCount++;
            print STDERR "$0: test $TestNo: FAILED: stderr ref: $err_ref: $!\n\tcmd: $cmd\n";
            exit 1 if ($opt_e);
            next;
        }
        $status = diff($err_ref, $errf);
        if ($status) {
            $ErrorCount++;
            printf STDERR "%s: test %d: FAILED: ref(%s) != stderr(%s)\n\tcmd: $cmd\n",
                $0, $TestNo, $err_ref, $errf;

            copy_file($errf, "$errf.test$TestNo") if ($opt_y);
            exit $status if ($opt_e);
        } else {
            print STDERR "$0: test $TestNo: stderr OK\n";
            safe_unlink($errf);
        }

        # -- compare all other reference files
        if (@more_refs) {
            foreach my $ref_path (@more_refs) {
                my $ref_base = basename($ref_path);
                # Verify that it exists on the shell line
                unless ($cmd =~ /$ref_base/) {
                    printf STDERR "%s: test %d: FAILED: " .
                        "no match for '%s' in command: '%s'\n" .
                        "Unable to compare output to reference file\n",
                                $0, $TestNo, $ref_base, $cmd;
                    $ErrorCount++;
                    exit $status if ($opt_e);
                    next;
                }
                $status = diff($ref_path, $ref_base);
                if ($status) {
                    $ErrorCount++;
                    printf STDERR "%s: test %d: FAILED: ref(%s) != (%s)\n\tcmd: $cmd\n",
                    $0, $TestNo, $ref_path, $ref_base;
                    copy_file($ref_base, $ref_path) if ($opt_y);
                    exit $status if ($opt_e);
                } else {
                    print STDERR "$0: test $TestNo: $ref_base OK\n";
                    unlink($ref_base);
                }
            }
        }
    }
    if ($FullRun == 0) {
        v(1, "Partial run: not recording overall time\n");
    } elsif ($ErrorCount > 0) {
        v(1, "Errors found: not recording overall time\n");
    } elsif ($opt_V) {
        v(1, "valgrind run: not recording overall time\n");
    } else {
        check_for_time_regression();
    }
}

# --- main
init();
run_tests();
exit $ErrorCount;

#
# Add tests below the __DATA__ line
#
# Each test is a sequence of non-blank lines, terminated
# by an empty line (or EOF), essentially a paragraph.
#
# Each paragraph/test should look like:
#
#   1st line: shell command to run.

#   2nd-to-Nth line: one-or-more reference files to compare outputs to.
#   ONE reference file per line
#   (Note: we indent these lines just for readability.)
#
#   You may break very long lines using \ at EOL.
#
#   # -------------------------------------
#   # Test <test_id>: ...
#   shell command which may include {VW} ...
#       reference/file1
#       reference/file2
#       ...more reference files...
#
#   # -------------------------------------
#
#   shell-command can be anything accepted by bash, including pipes,
#   redirections, etc., even a sequence of shell-commands separated by ';'
#
#   Inside any shell command, all (optional) appearances of {VW}
#   will be substituted by the vw executable under test.
#
#   By default, 'vw' under our parent dir (../vowpalwabbit/vw) is tested.
#   To run against a different reference executable, pass the
#   wanted executable as an argument to RunTests
#
# The output line-items are reference files to compare outputs to:
#   - *.stdout: expected (reference file) standard output
#   - *.stderr: expected (reference file) standard error
#   - Any other relative path, pointing to a reference file to compare
#     to, this allows adding references to any explicitly named file
#     appearing on the shell-line, the only requirement is that the
#     _basename_ (path stripped of directory) of the reference file
#     would exactly match its respective file in the shell-command.
#
# For example:
#
#   #-------------------------------------------------------
#   # Test 237: readable_model
#   {VW} ... -p test75.predict --readable_model test75.rmodel
#       test/train-sets/ref/test75.stderr
#       test/pred-sets/ref/test75.predict
#       test/whatever/ref/test75.rmodel
#
#   #-------------------------------------------------------
#
# All reference filenames are relative to this (test) directory
#
# Only the STDOUT and STDERR streams in the shell command
# are implicit (so only their reference files need to be specified):
# The implicit names would be matched only by their extension
# as opposed to the full basename of the file.
#
# The two implicit names are:
#       TestXXX.stdout
#       TestXXX.stderr
#
# Windows note:
#
#   Due to differences in Random-Number-Generators in Windows,
#   floating-point outputs may differ in some tests (not all).
#
#   To minimize the need for changes (leverage existing tests and
#   reference files as much as possible), on Windows we check for
#   existence of files with '-mswin' suffix:
#       *.stderr-mswin
#       *.stdout-mswin
#   and if any of them exists, we use it instead.
#
__DATA__

# Test 1:
{VW} -k -l 20 --initial_t 128000 --power_t 1 -d train-sets/0001.dat \
    -f models/0001_1.model -c --passes 8 --invariant \
    --ngram 3 --skips 1 --holdout_off
        train-sets/ref/0001.stderr

# Test 2: checking predictions as well
{VW} -k -t -d train-sets/0001.dat -i models/0001_1.model -p 0001.predict --invariant
    test-sets/ref/0001.stderr
    pred-sets/ref/0001.predict

# Test 3: without -d, training only
{VW} -k -d train-sets/0002.dat -f models/0002.model --invariant
    train-sets/ref/0002.stderr

# Test 4: same, with -d
{VW} -k -d train-sets/0002.dat -f models/0002.model --invariant
    train-sets/ref/0002.stdout
    train-sets/ref/0002.stderr

# Test 5: add -q .., adaptive, and more (same input, different outputs)
{VW} -k --initial_t 1 --adaptive --invariant -q Tf -q ff -f models/0002a.model -d train-sets/0002.dat
    train-sets/ref/0002a.stderr

# Test 6: run predictions on Test 4 model
# Pretending the labels aren't there
{VW} -k -t -i models/0002.model -d train-sets/0002.dat -p 0002b.predict
    test-sets/ref/0002b.stderr
    pred-sets/ref/0002b.predict

# Test 7: using normalized adaptive updates and a low --power_t
{VW} -k --power_t 0.45 -f models/0002c.model -d train-sets/0002.dat
    train-sets/ref/0002c.stderr

# Test 8: predicts on test 7 model
{VW} -k -t -i models/0002c.model -d train-sets/0002.dat -p 0002c.predict
    test-sets/ref/0002c.stderr
    pred-sets/ref/0002c.predict

# Test 9: label-dependent features with csoaa_ldf
{VW} -k -c -d train-sets/cs_test.ldf -p cs_test.ldf.csoaa.predict --passes 10 --invariant --csoaa_ldf multiline --holdout_off --noconstant
    train-sets/ref/cs_test.ldf.csoaa.stderr
    train-sets/ref/cs_test.ldf.csoaa.predict

# Test 10: label-dependent features with wap_ldf
{VW} -k -c -d train-sets/cs_test.ldf -p cs_test.ldf.wap.predict --passes 10 --invariant --wap_ldf multiline --holdout_off --noconstant
    train-sets/ref/cs_test.ldf.wap.stderr
    train-sets/ref/cs_test.ldf.wap.predict

# Test 11: one-against-all
{VW} -k --oaa 10 -c --passes 10 -d train-sets/multiclass --holdout_off
    train-sets/ref/oaa.stderr

# Test 12: Error Correcting Tournament
{VW} -k --ect 10 --error 3 -c --passes 10 --invariant -d train-sets/multiclass --holdout_off
    train-sets/ref/multiclass.stderr

# Test 13: Run search (dagger) on wsj_small for 6 passes extra features
{VW} -k -c -d train-sets/wsj_small.dat.gz --passes 6 \
    --search_task sequence --search 45 --search_alpha 1e-6 \
    --search_max_bias_ngram_length 2 --search_max_quad_ngram_length 1 \
    --holdout_off
        train-sets/ref/search_wsj.stderr

# Test 14: Run search (searn) on wsj_small for 6 passes extra features
{VW} -k -c -d train-sets/wsj_small.dat.gz --passes 6 \
    --search_task sequence --search 45 --search_alpha 1e-6 \
    --search_max_bias_ngram_length 2 --search_max_quad_ngram_length 1 \
    --holdout_off --search_passes_per_policy 3 --search_interpolation policy
        train-sets/ref/search_wsj2.dat.stderr

# Test 15: LBFGS on zero derivative input
{VW} -k -c -d train-sets/zero.dat --loss_function=squared -b 20 --bfgs --mem 7 --passes 5 --l2 1.0 --holdout_off
    train-sets/ref/zero.stdout
    train-sets/ref/zero.stderr

# Test 16: LBFGS early termination
{VW} -k -c -d train-sets/rcv1_small.dat --loss_function=logistic --bfgs --mem 7 --passes 20 --termination 0.001 --l2 1.0 --holdout_off
    train-sets/ref/rcv1_small.stdout
    train-sets/ref/rcv1_small.stderr

# Test 17: Run LDA with 100 topics on 1000 Wikipedia articles
{VW} -k --lda 100 --lda_alpha 0.01 --lda_rho 0.01 --lda_D 1000 -l 1 -b 13 --minibatch 128 -d train-sets/wiki256.dat
    train-sets/ref/wiki1K.stderr

# Test 18: Run search on seq_small for 12 passes, 4 passes per policy
{VW} -k -c -d train-sets/seq_small --passes 12 --invariant --search 4 --search_task sequence --holdout_off
    train-sets/ref/search_small.stderr

# Test 19: neural network 3-parity with 2 hidden units
{VW} -k -c -d train-sets/3parity --hash all --passes 3000 -b 16 --nn 2 -l 10 --invariant -f models/0021.model --random_seed 19 --quiet --holdout_off
    train-sets/ref/3parity.stderr

# Test 20: neural network 3-parity with 2 hidden units (predict)
{VW} -d train-sets/3parity -t -i models/0021.model -p 0022.predict
    pred-sets/ref/0022.stderr
    pred-sets/ref/0022.predict

# Test 21: cubic features -- on a parity test case
{VW} -k -c -f models/xxor.model -d train-sets/xxor.dat --cubic abc --passes 100 --holdout_off --progress 1.33333
    train-sets/ref/xxor.stderr

# Test 22: matrix factorization -- training
{VW} -k -d train-sets/ml100k_small_train -b 16 -q ui --rank 10 \
    --l2 2e-6 --learning_rate 0.05 --passes 2 \
    --decay_learning_rate 0.97 --power_t 0 -f models/movielens.reg \
    -c --loss_function classic --holdout_off
        train-sets/ref/ml100k_small.stdout
        train-sets/ref/ml100k_small.stderr

# Test 23: matrix factorization -- testing
{VW} -i models/movielens.reg -t -d test-sets/ml100k_small_test
    test-sets/ref/ml100k_small.stdout
    test-sets/ref/ml100k_small.stderr

# Test 24: active-learning -- training
{VW} -k --active --simulation --mellowness 0.000001 -d train-sets/rcv1_small.dat -l 10 --initial_t 10 --random_seed 3
    train-sets/ref/active-simulation.t24.stderr

# Test 25: bagging -- training regressor
{VW} -k -d train-sets/0002.dat -f models/bs.reg.model --bootstrap 4 -p bs.reg.predict
    train-sets/ref/bs.reg.stderr
    train-sets/ref/bs.reg.predict

# Test 26: bagging -- predicting with bagged regressor
{VW} -d train-sets/0002.dat -i models/bs.reg.model -p bs.prreg.predict -t
    train-sets/ref/bs.prreg.stderr
    train-sets/ref/bs.prreg.predict

# Test 27: bagging -- binary classifiers
{VW} -d train-sets/0001.dat -f models/bs.vote.model --bootstrap 4 --bs_type vote -p bs.vote.predict
    train-sets/ref/bs.vote.stderr
    train-sets/ref/bs.vote.predict

# Test 28: bagging -- predict with bagged classifier
{VW} -d train-sets/0001.dat -i models/bs.vote.model -p bs.prvote.predict -t
    train-sets/ref/bs.prvote.stderr
    train-sets/ref/bs.prvote.predict

# Test 29: affix features
{VW} -d train-sets/affix_test.dat -k -c --passes 10 --holdout_off --affix -2
    train-sets/ref/affix_test.stderr

# Test 30: train --l1 regularized model
{VW} -d train-sets/0001.dat -f models/mask.model --invert_hash mask.predict --l1 0.01
    train-sets/ref/mask.stderr

# Test 31: train model using --feature_mask
{VW} -d train-sets/0001.dat --invert_hash remask.predict --feature_mask models/mask.model -f models/remask.model
    train-sets/ref/remask.stderr

# Test 32: train model using --feature_mask and --initial_regressor
{VW} -d train-sets/0001.dat --feature_mask models/mask.model -i models/remask.model
    train-sets/ref/remask.final.stderr

# Test 33: train model for topk recommender
{VW} -d train-sets/topk.vw -f topk.model -q MF --passes 100 --cache_file topk-train.cache -k --holdout_off
    train-sets/ref/topk-train.stderr

# Test 34: train model for topk recommender
{VW} -P 1 -d train-sets/topk.vw -i topk.model --top 2 -p topk-rec.predict
    train-sets/ref/topk-rec.stderr
    train-sets/ref/topk-rec.predict

# Test 35: non-centered data-set where constant >> 0
#   To test the new --constant option without which performance is very weak
{VW} -k --passes 100 -c --holdout_off --constant 1000 -d train-sets/big-constant.dat
    train-sets/ref/big-constant.stderr

# Test 36: new option: --progress w/ integer arg
{VW} -k -d train-sets/0001.dat --progress 10
    train-sets/ref/progress-10.stderr

# Test 37: new-option: --progress w/ floating-point arg
#           + alternate short form (-P)
{VW} -k -d train-sets/0001.dat -P 0.5
    train-sets/ref/progress-0.5.stderr

# Test 38: --nn without --quiet to avoid nn regressions
#   (Needs to be a simple test, not one sensitive to symmetry breaking)
{VW} -k -d train-sets/0001.dat --nn 1
    train-sets/ref/nn-1-noquiet.stderr

# Test 39: cb with dr
{VW} -d train-sets/rcv1_raw_cb_small.vw --cb 2 --cb_type dr --ngram 2 --skips 4 -b 24 -l 0.25
    train-sets/ref/rcv1_raw_new_cb_dr.stderr

# Test 40: cb with ips
{VW} -d train-sets/rcv1_raw_cb_small.vw --cb 2 --cb_type ips --ngram 2 --skips 4 -b 24 -l 0.125
    train-sets/ref/rcv1_raw_new_cb_ips.stderr

# Test 41: cb with dm
{VW} -d train-sets/rcv1_raw_cb_small.vw --cb 2 --cb_type dm --ngram 2 --skips 4 -b 24 -l 0.125 -f cb_dm.reg
    train-sets/ref/rcv1_raw_new_cb_dm.stderr

# Test 42: --lda --passes 2 hang regression
{VW} -k -d train-sets/lda-2pass-hang.dat --lda 10 -c --passes 2 --holdout_off
    train-sets/ref/lda-2pass-hang.stderr

# Test 43: search sequence labeling, non-ldf train
{VW} -k -c -d train-sets/sequence_data --passes 20 --invariant --search_rollout ref --search_alpha 1e-8 --search_task sequence --search 5 --holdout_off -f models/sequence_data.model
    train-sets/ref/sequence_data.nonldf.train.stderr

# Test 44: search sequence labeling, non-ldf test
{VW} -d train-sets/sequence_data -t -i models/sequence_data.model -p sequence_data.nonldf.test.predict
    train-sets/ref/sequence_data.nonldf.test.stderr
    train-sets/ref/sequence_data.nonldf.test.predict

# Test 45: make sure that history works
{VW} -k -c -d train-sets/seq_small2 --passes 4 --search 4 --search_task sequence --holdout_off
    train-sets/ref/search_small2.stderr

# Test 46: search sequence labeling, ldf train
{VW} -k -c -d train-sets/sequence_data --passes 20 \
    --search_rollout ref --search_alpha 1e-8 \
    --search_task sequence_demoldf --csoaa_ldf m --search 5 \
    --holdout_off -f models/sequence_data.ldf.model --noconstant
        train-sets/ref/sequence_data.ldf.train.stderr

# Test 47: search sequence labeling, ldf test
{VW} -d train-sets/sequence_data -t -i models/sequence_data.ldf.model -p sequence_data.ldf.test.predict --noconstant
    train-sets/ref/sequence_data.ldf.test.stderr
    train-sets/ref/sequence_data.ldf.test.predict

# Test 48: search sequence SPAN labeling BIO, non-ldf train, no rollouts
{VW} -k -c -d train-sets/sequencespan_data --passes 20 --invariant \
    --search_rollout none --search_task sequencespan --search 7 \
    --holdout_off -f models/sequencespan_data.model
        train-sets/ref/sequencespan_data.nonldf.train.stderr

# Test 49: search sequence SPAN labeling BIO, non-ldf test
{VW} -d train-sets/sequencespan_data -t -i models/sequencespan_data.model -p sequencespan_data.nonldf.test.predict
    train-sets/ref/sequencespan_data.nonldf.test.stderr
    train-sets/ref/sequencespan_data.nonldf.test.predict

# Test 50: search sequence SPAN labeling BILOU, non-ldf train
{VW} -k -c -d train-sets/sequencespan_data --passes 20 --invariant \
    --search_rollout ref --search_alpha 1e-8 --search_task sequencespan \
    --search_span_bilou --search 7 --holdout_off \
    -f models/sequencespan_data.model
        train-sets/ref/sequencespan_data.nonldf-bilou.train.stderr

# Test 51: search sequence SPAN labeling BILOU, non-ldf test
{VW} -d train-sets/sequencespan_data -t --search_span_bilou -i models/sequencespan_data.model -p sequencespan_data.nonldf-bilou.test.predict
    train-sets/ref/sequencespan_data.nonldf-bilou.test.stderr
    train-sets/ref/sequencespan_data.nonldf-bilou.test.predict

# Test 52: silly test for "argmax" task
{VW} -d train-sets/argmax_data -k -c --passes 20 --search_rollout ref --search_alpha 1e-8 --search_task argmax --search 2 --holdout_off
    train-sets/ref/argmax_data.stderr

# Test 53: (holdout-broken regression)
# ensure we have no holdout loss of '0 h'
{VW} -k -c --passes 2 -d train-sets/0001.dat
    train-sets/ref/holdout-loss-not-zero.stderr

# Test 54: stagewise poly with exponent 0.25
####in the following stage_poly tests, there are minute differences in losses, which are not being fuzzy-diffed;
####thus the stderr is cleared (--quiet) and only comparing (fuzzy-diffed) predictions.
{VW} --stage_poly --sched_exponent 0.25 --batch_sz 1000 --batch_sz_no_doubling -d train-sets/rcv1_small.dat -p stage_poly.s025.predict --quiet
    train-sets/ref/stage_poly.s025.stderr
    train-sets/ref/stage_poly.s025.predict

# Test 55: stagewise poly with exponent 1.0
{VW} --stage_poly --sched_exponent 1.0 --batch_sz 1000 --batch_sz_no_doubling -d train-sets/rcv1_small.dat --quiet
    train-sets/ref/stage_poly.s100.stderr

# Test 56: stagewise poly with exponent 0.25 and doubling batches
{VW} --stage_poly --sched_exponent 0.25 --batch_sz 1000 -d train-sets/rcv1_small.dat -p stage_poly.s025.doubling.predict --quiet
    train-sets/ref/stage_poly.s025.doubling.stderr
    train-sets/ref/stage_poly.s025.doubling.predict

# Test 57: stagewise poly with exponent 1.0 and doubling batches
{VW} --stage_poly --sched_exponent 1.0 --batch_sz 1000 -d train-sets/rcv1_small.dat -p stage_poly.s100.doubling.predict --quiet
    train-sets/ref/stage_poly.s100.doubling.stderr
    train-sets/ref/stage_poly.s100.doubling.predict

# Test 58: library test, train the initial model
{VW} -c -k -d train-sets/library_train -f models/library_train.w -q st --passes 100 --hash all --noconstant --csoaa_ldf m --holdout_off
    train-sets/ref/library_train.stdout
    train-sets/ref/library_train.stderr

# Test 59: cb_adf, sharedfeatures
{VW}  --dsjson --chain_hash --cb_adf -d train-sets/no_shared_features.json
    train-sets/ref/no_shared_features.stderr

# Test 60: empty test, bad builds (without make clean)
# sometimes cause a SEGV even on empty input
echo "" | {VW}
    train-sets/ref/empty-set.stderr

# Test 61: daemon test
./daemon-test.sh --port 54249
    test-sets/ref/vw-daemon.stdout

# Test 62: SVM linear kernel
{VW} --ksvm --l2 1 --reprocess 5 -b 18 -p ksvm_train.linear.predict -d train-sets/rcv1_smaller.dat
    train-sets/ref/ksvm_train.linear.stderr
    train-sets/ref/ksvm_train.linear.predict

# Test 63: SVM polynomial kernel
{VW} --ksvm --l2 1 --reprocess 5 -b 18 --kernel poly -p ksvm_train.poly.predict -d train-sets/rcv1_smaller.dat
    train-sets/ref/ksvm_train.poly.stderr
    train-sets/ref/ksvm_train.poly.predict

# Test 64: SVM rbf kernel
{VW} --ksvm --l2 1 --reprocess 5 -b 18 --kernel rbf -p ksvm_train.rbf.predict -d train-sets/rcv1_smaller.dat
    train-sets/ref/ksvm_train.rbf.stderr
    train-sets/ref/ksvm_train.rbf.predict

# Test 65: Run search (dagger) on an entity-relation recognitions data set,
# er_small, for 6 passes with constraints
{VW} -k -c -d train-sets/er_small.vw --passes 6 --search_task entity_relation --search 10 --constraints --search_alpha 1e-8
    train-sets/ref/search_er.stderr

# Test 66: Train a depenency parser with search (dagger)
# on wsj_small.dparser.vw.gz for 6 passes
{VW} -k -c -d train-sets/wsj_small.dparser.vw.gz --passes 6 --search_task dep_parser --search 12  --search_alpha 1e-4 --search_rollout oracle --holdout_off
    train-sets/ref/search_dep_parser.stderr

# Test 67: classification with data from dictionaries
# (eg embeddings or gazetteers) -- note that this is impossible without
# dictionaries because --ignore w; also test to make sure gzipped dicts
# work and dictionary redundancy checking works
{VW} -k -c -d train-sets/dictionary_test.dat --binary --ignore w --holdout_off --passes 32 --dictionary w:dictionary_test.dict --dictionary w:dictionary_test.dict.gz --dictionary_path train-sets
    train-sets/ref/dictionary_test.stderr

# Test 68: Search for multiclass classification
{VW} -k -c -d train-sets/multiclass.sch --passes 20 --search_task multiclasstask --search 10 --search_alpha 1e-4 --holdout_off
    train-sets/ref/search_multiclass.stderr

# Test 69: (see Test 43/Test 44): search sequence labeling, with selective branching
{VW} -d train-sets/sequence_data -t -i models/sequence_data.model -p sequence_data.nonldf.beam.test.predict --search_metatask selective_branching --search_max_branch 10 --search_kbest 10
    train-sets/ref/sequence_data.nonldf.beam.test.stderr
    train-sets/ref/sequence_data.nonldf.beam.test.predict

# Test 70: (see Test 46/47) search sequence labeling, ldf test, with selective branching
{VW} -d train-sets/sequence_data -t -i models/sequence_data.ldf.model -p sequence_data.ldf.beam.test.predict --search_metatask selective_branching --search_max_branch 10 --search_kbest 10 --noconstant
    train-sets/ref/sequence_data.ldf.beam.test.stderr
    train-sets/ref/sequence_data.ldf.beam.test.predict

# Test 71: autolink
{VW} -d train-sets/0002.dat --autolink 1 --examples 100 -p 0002.autolink.predict
    train-sets/ref/0002.autolink.stderr
    train-sets/ref/0002.autolink.predict

# Test 72: train FTRL-Proximal
{VW} -k -d train-sets/0001.dat -f models/0001_ftrl.model --passes 1 --ftrl --ftrl_alpha 0.01 --ftrl_beta 0 --l1 2
    train-sets/ref/0001_ftrl.stderr

# Test 73: test FTRL-Proximal
{VW} -k -t -d train-sets/0001.dat -i models/0001_ftrl.model -p 0001_ftrl.predict
    test-sets/ref/0001_ftrl.stderr
    pred-sets/ref/0001_ftrl.predict

# Test 74: cb evaluation
{VW} -d train-sets/rcv1_cb_eval --cb 2 --eval
    train-sets/ref/rcv1_cb_eval.stderr

# Test 75: Log_multi
{VW} --log_multi 10 -d train-sets/multiclass
    train-sets/ref/log_multi.stderr

# Test 76: cbify, epsilon-greedy
{VW} --cbify 10 --epsilon 0.05 -d train-sets/multiclass
    train-sets/ref/cbify_epsilon.stderr

# Test 77: cbify, tau first
{VW} --cbify 10 --first 5 -d train-sets/multiclass
    train-sets/ref/cbify_first.stderr

# Test 78: cbify, bag
{VW} --cbify 10 --bag 7 -d train-sets/multiclass
    train-sets/ref/cbify_bag.stderr

# Test 79: cbify, cover
{VW} --cbify 10 --cover 3 -d train-sets/multiclass --nounif
    train-sets/ref/cbify_cover.stderr

# Test 80: lrq empty namespace
{VW} --lrq aa3 -d train-sets/0080.dat
    train-sets/ref/0080.stderr

# Test 81: train FTRL-PiSTOL
{VW} -k -d train-sets/0001.dat -f models/ftrl_pistol.model --passes 1 --pistol
    train-sets/ref/ftrl_pistol.stderr

# Test 82: test FTRL-PiSTOL
{VW} -k -t -d train-sets/0001.dat -i models/ftrl_pistol.model -p ftrl_pistol.predict
    test-sets/ref/ftrl_pistol.stderr
    pred-sets/ref/ftrl_pistol.predict

# Test 83: check redefine functionality
{VW} -k -d train-sets/0080.dat --redefine := --redefine y:=: --redefine x:=arma --ignore x -q yy
    train-sets/ref/redefine.stderr

# Test 84: check cb_adf
{VW} --cb_adf -d train-sets/cb_test.ldf --noconstant
    train-sets/ref/cb_adf_mtr.stderr

# Test 85: check multilabel_oaa
{VW} --multilabel_oaa 10 -d train-sets/multilabel -p multilabel.predict
    train-sets/ref/multilabel.stderr
    pred-sets/ref/multilabel.predict

# Test 86: check --csoaa_rank on csoaa_ldf
{VW} --csoaa_ldf multiline --csoaa_rank -d train-sets/cs_test_multilabel.ldf -p multilabel_ldf.predict --noconstant
    train-sets/ref/multilabel_ldf.stderr
    pred-sets/ref/multilabel_ldf.predict

# Test 87: check --rank_all on csoaa_ldf
{VW} --cb_adf --rank_all -d train-sets/cb_test.ldf -p cb_adf_rank.predict --noconstant
    train-sets/ref/cb_adf_rank.stderr
    pred-sets/ref/cb_adf_rank.predict

# Test 88: named labels at training time
{VW} --named_labels det,noun,verb --oaa 3 -d train-sets/test_named -k -c --passes 10 --holdout_off -f models/test_named.model
    train-sets/ref/test_named_train.stderr

# Test 89: named labels at prediction
{VW} -i models/test_named.model -t -d train-sets/test_named -p test_named.predict
    train-sets/ref/test_named_test.stderr
    pred-sets/ref/test_named.predict

# Test 90: named labels at training time (csoaa)
{VW} --named_labels det,noun,verb --csoaa 3 -d train-sets/test_named_csoaa  -k -c --passes 10 --holdout_off -f models/test_named_csoaa.model
    train-sets/ref/test_named_csoaa_train.stderr

# Test 91: named labels at prediction (csoaa)
{VW} -i models/test_named_csoaa.model -t -d train-sets/test_named_csoaa -p test_named_csoaa.predict
    train-sets/ref/test_named_csoaa_test.stderr
    pred-sets/ref/test_named_csoaa.predict

# Test 92: check -q :: and -oaa inverse hash
printf '3 |f a b c |e x y z\n2 |f a y c |e x\n' | \
    {VW} --oaa 3 -q :: --invert_hash inv_hash.cmp && \
        tail -n +2 inv_hash.cmp > inv_hash.cmp.new && \
            rm inv_hash.cmp && \
                mv inv_hash.cmp.new inv_hash.cmp
    train-sets/ref/inv_hash.stderr
    pred-sets/ref/inv_hash.cmp

# Test 93:  check cb_adf with doubly robust option
{VW} --cb_adf --rank_all -d train-sets/cb_test.ldf -p cb_adf_dr.predict --cb_type dr
    train-sets/ref/cb_adf_dr.stderr
    pred-sets/ref/cb_adf_dr.predict

# Test 94: experience replay version of test 1
{VW} -k -l 20 --initial_t 128000 --power_t 1 -d train-sets/0001.dat \
    -c --passes 8 --invariant \
    --ngram 3 --skips 1 --holdout_off --replay_b 100
        train-sets/ref/0001-replay.stderr

# Test 95: named labels at training time (csoaa) with experience replay
{VW} --named_labels det,noun,verb --csoaa 3 \
    -d train-sets/test_named_csoaa -k -c --passes 10 --holdout_off \
    -f models/test_named_csoaa.model --replay_c 100
        train-sets/ref/test_named_csoaa_train-replay.stderr

# Test 96: backwards compatibility
printf '3 |f a b c |e x y z\n2 |f a y c |e x\n' | \
    {VW} -i simple_model --invert_hash inv_hash.cmp && \
        tail -n +2 inv_hash.cmp
   test-sets/ref/backwards.stderr
   test-sets/ref/backwards.stdout

# Test 97:
{VW} -d train-sets/0001.dat -f models/0097.model --save_resume
        train-sets/ref/0097.stderr

# Test 98: checking predictions as well
{VW} --preserve_performance_counters -d train-sets/0001.dat -i models/0097.model -p 0098.predict
    test-sets/ref/0098.stderr
    pred-sets/ref/0098.predict

# Test 99: checking predictions with testing
{VW} -d train-sets/0001.dat -i models/0097.model -p 0099.predict
    test-sets/ref/0099.stderr
    pred-sets/ref/0099.predict

# Test 100: action costs, no rollout
{VW} -k -c -d train-sets/sequence_data --passes 20 --invariant --search_rollout none --search_task sequence_ctg --search 5 --holdout_off
    train-sets/ref/sequence_data.ctg.train.stderr

# Test 101: active cover
{VW} --loss_function logistic --binary --active_cover -d train-sets/rcv1_mini.dat -f models/active_cover.model
    train-sets/ref/active_cover.stderr

# Test 102: active cover (predict)
{VW} -i models/active_cover.model -t -d test-sets/rcv1_small_test.data -p active_cover.predict
    test-sets/ref/active_cover.stderr
    pred-sets/ref/active_cover.predict

# Test 103: active cover oracular
{VW} --loss_function logistic --binary --active_cover --oracular -d ./train-sets/rcv1_small.dat
    train-sets/ref/active_cover_oracular.stderr

# Test 104: check cb_adf
{VW} --cb_adf -d train-sets/cb_test.ldf --cb_type mtr --noconstant
    train-sets/ref/cb_adf_mtr.stderr

# Test 105: train FTRL-Proximal early stopping
{VW} -k -d train-sets/0001.dat -f models/0001_ftrl.model --passes 10 --ftrl --ftrl_alpha 3.0 --ftrl_beta 0 --l1 0.9 --cache
    train-sets/ref/0001_ftrl_holdout.stderr

# Test 106: test FTRL-Proximal early stopping prediction
{VW} -k -t -d train-sets/0001.dat -i models/0001_ftrl.model -p 0001_ftrl_holdout.predict
    test-sets/ref/0001_ftrl_holdout_106.stderr
    pred-sets/ref/0001_ftrl_holdout.predict

# Test 107: train FTRL-Proximal no early stopping
{VW} -k -d train-sets/0001.dat -f models/0001_ftrl.model --passes 10 --ftrl --ftrl_alpha 0.01 --ftrl_beta 0 --l1 2 --cache --holdout_off
    train-sets/ref/0001_ftrl_holdout_off.stderr

# Test 108: test FTRL-Proximal no early stopping
{VW} -k -t -d train-sets/0001.dat -i models/0001_ftrl.model -p 0001_ftrl_holdout_off.predict --holdout_off
    test-sets/ref/0001_ftrl_holdout_off.stderr
    pred-sets/ref/0001_ftrl_holdout_off.predict

# Test 109: --probabilities --oaa
{VW} -d train-sets/probabilities.dat --probabilities --oaa=4 --loss_function=logistic -p oaa_probabilities.predict
   train-sets/ref/oaa_probabilities.stderr
   pred-sets/ref/oaa_probabilities.predict

# Test 110: --probabilities --csoaa_ldf=mc
{VW} -d train-sets/cs_test.ldf --probabilities --csoaa_ldf=mc --loss_function=logistic -p csoaa_ldf_probabilities.predict
   train-sets/ref/csoaa_ldf_probabilities.stderr
   pred-sets/ref/csoaa_ldf_probabilities.predict

# Test 111: Train a depenency parser with neural network and one_learner approach (lols)
{VW} -k -c -d train-sets/wsj_small.dparser.vw.gz -b 20 --search_task dep_parser --search 25 --search_alpha 1e-5 --search_rollin mix_per_roll --search_rollout oracle --one_learner --nn 5 --ftrl --search_history_length 3 --root_label 8
    train-sets/ref/search_dep_parser_one_learner.stderr

# Test 112: Train a depenency parser with cost_to_go
{VW} -k -c -d train-sets/wsj_small.dparser.vw.gz -b 20 --passes 6 --search_task dep_parser --search 25 --search_alpha 1e-5 --search_rollin mix_per_roll --search_rollout none --holdout_off --search_history_length 3 --root_label 8 --cost_to_go
    train-sets/ref/search_dep_parser_cost_to_go.stderr

# Test 113: Predictions with confidences
{VW} --confidence -d ./train-sets/rcv1_micro.dat --initial_t 0.1 -p confidence.preds
    train-sets/ref/confidence.stderr
    pred-sets/ref/confidence.preds

# Test 114: Over size example test
{VW} -d train-sets/x.txt
    train-sets/ref/oversize.stderr

# Test 115: Long Line test
{VW} -d train-sets/long_line -c -k
    train-sets/ref/long_line.stderr

# Test 116: MWT test
{VW} -d train-sets/cb_eval --multiworld_test f -p cb_eval.preds
    train-sets/ref/cb_eval.stderr
    pred-sets/ref/cb_eval.preds

# Test 117: Audit regressor of ftrl model (from test #107)
{VW} -d train-sets/0001.dat -i models/0001_ftrl.model  --audit_regressor ftrl.audit_regr
    train-sets/ref/ftrl_audit_regr.stderr
    train-sets/ref/ftrl.audit_regr

# Test 118: Audit regressor of csoaa model (from test #95)
{VW} -d train-sets/test_named_csoaa -i models/test_named_csoaa.model --audit_regressor csoaa.audit_regr
    train-sets/ref/csoaa_audit_regr.stderr
    train-sets/ref/csoaa.audit_regr

# Test 119: MWT learn test
{VW} -d train-sets/cb_eval --multiworld_test f --learn 2 -p mwt_learn.preds
    train-sets/ref/mwt_learn.stderr
    pred-sets/ref/mwt_learn.preds

# Test 120: MWT learn exclude test
{VW} -d train-sets/cb_eval --multiworld_test f --learn 2 --exclude_eval -p mwt_learn_exclude.preds
    train-sets/ref/mwt_learn_exclude.stderr
    pred-sets/ref/mwt_learn_exclude.preds

# Test 121: cb_explore
{VW} -d train-sets/rcv1_raw_cb_small.vw --cb_explore 2 --ngram 2 --skips 4 -b 24 -l 0.25 -p rcv1_raw_cb_explore.preds
    train-sets/ref/rcv1_raw_cb_explore.stderr
    pred-sets/ref/rcv1_raw_cb_explore.preds

# Test 122: Predictions with confidences after training
{VW} --confidence --confidence_after_training --initial_t 0.1 -d ./train-sets/rcv1_small.dat -p confidence_after_training.preds
    train-sets/ref/confidence_after_training.stderr
    pred-sets/ref/confidence_after_training.preds

# Test 123: cb_eval save/load #1
{VW} -d train-sets/cb_eval1 --multiworld_test f -f mwt.model -p cb_eval1.preds
    train-sets/ref/cb_eval1.stderr
    pred-sets/ref/cb_eval1.preds

# Test 124: cb_eval save/load #2
{VW} -d train-sets/cb_eval2 -i mwt.model -p cb_eval2.preds
    train-sets/ref/cb_eval2.stderr
    pred-sets/ref/cb_eval2.preds

# Test 125: arc-eager trasition-based dependency parser
{VW} -k -c -d train-sets/wsj_small.dparser.vw.gz -b 20 --search_task dep_parser --search 26 --search_alpha 1e-5 --search_rollin mix_per_roll --search_rollout oracle --one_learner --search_history_length 3 --root_label 8 --transition_system 2 --passes 8
    train-sets/ref/search_dep_parser_arceager.stderr

# Test 126: recall tree hello world
{VW} --quiet -d train-sets/gauss1k.dat.gz -f models/recall_tree_g100.model --recall_tree 100 -b 20 --loss_function logistic

# Test 127: recall_tree hello world predict-from-saved-model
{VW} -t -d train-sets/gauss1k.dat.gz -i models/recall_tree_g100.model
    train-sets/ref/recall_tree_gauss1k.stderr
    train-sets/ref/recall_tree_gauss1k.stdout

# Test 128: cb_explore_adf with epsilon-greedy exploration
{VW} --cb_explore_adf --epsilon 0.1 -d train-sets/cb_test.ldf --noconstant -p cbe_adf_epsilon.predict
    train-sets/ref/cbe_adf_epsilon.stderr
    pred-sets/ref/cbe_adf_epsilon.predict

# Test 129: cb_explore_adf with softmax exploration
{VW} --cb_explore_adf --softmax --lambda 1 -d train-sets/cb_test.ldf --noconstant -p cbe_adf_softmax.predict
    train-sets/ref/cbe_adf_softmax.stderr
    pred-sets/ref/cbe_adf_softmax.predict

# Test 130: cb_explore_adf with bagging exploration
{VW} --cb_explore_adf --bag 3 -d train-sets/cb_test.ldf --noconstant -p cbe_adf_bag.predict
    train-sets/ref/cbe_adf_bag.stderr
    pred-sets/ref/cbe_adf_bag.predict

# Test 131: cb_explore_adf with explore-first exploration
{VW} --cb_explore_adf --first 2 -d train-sets/cb_test.ldf --noconstant -p cbe_adf_first.predict
    train-sets/ref/cbe_adf_first.stderr
    pred-sets/ref/cbe_adf_first.predict

# Test 132: train a poisson model
{VW} --quiet -d train-sets/poisson.dat -f models/poisson.model --loss_function poisson --link poisson -b 2 -p poisson.train.predict
    train-sets/ref/poisson.train.stderr
    pred-sets/ref/poisson.train.predict

# Test 133: train a poisson model without invariant updates
{VW} --quiet -d train-sets/poisson.dat -f models/poisson.normalized.model --normalized --loss_function poisson --link poisson -b 2 -l 0.1 -p poisson.train.normalized.predict
    train-sets/ref/poisson.train.normalized.stderr
    pred-sets/ref/poisson.train.normalized.predict

# Test 134: second order online learning
{VW} --OjaNewton -d train-sets/0001.dat -f models/second_order.model -p second_order.predict
    train-sets/ref/second_order.stderr
    pred-sets/ref/second_order.predict

# Test 135: cb explore adf
{VW} -d train-sets/cb_adf_crash_1.data -f models/cb_adf_crash.model --cb_explore_adf --epsilon 0.05
    train-sets/ref/cb_adf_crash1.stderr

# Test 136: cb explore adf predict
{VW} -d train-sets/cb_adf_crash_2.data -i models/cb_adf_crash.model -t
    train-sets/ref/cb_adf_crash2.stderr

# Test 137: Fix for regression introduced by badeedb.
# Ensure audit output continues to work correctly in the presence of anon features.
# Github issue 1038 (https://github.com/JohnLangford/vowpal_wabbit/issues/1038)
{VW} --audit -d train-sets/audit.dat --noconstant
    train-sets/ref/audit.stderr
    train-sets/ref/audit.stdout

# Test 138: cb_explore_adf with cover exploration
{VW} --cb_explore_adf --cover 3 -d train-sets/cb_test.ldf --noconstant -p cbe_adf_cover.predict
    train-sets/ref/cbe_adf_cover.stderr
    pred-sets/ref/cbe_adf_cover.predict

# Test 139: cb_explore_adf with cover exploration + double robust
{VW} --cb_explore_adf --cover 3 --cb_type dr -d train-sets/cb_test.ldf --noconstant -p cbe_adf_cover_dr.predict
    train-sets/ref/cbe_adf_cover_dr.stderr
    pred-sets/ref/cbe_adf_cover_dr.predict

# Test 140: marginal features
{VW} --marginal f  -d train-sets/marginal_features --noconstant --initial_numerator 0.5 --initial_denominator 1.0 --decay 0.001 --holdout_off -c -k --passes 100 -f marginal_model
    train-sets/ref/marginal.stderr

# Test 141: marginal features test
{VW} -i marginal_model  -d train-sets/marginal_features --noconstant -t
    train-sets/ref/marginal_test.stderr

# Test 142: Evaluate exploration on contextal bandit data
{VW} --explore_eval --epsilon 0.2 -d train-sets/cb_test.ldf --noconstant -p explore_eval.predict
    train-sets/ref/explore_eval.stderr
    pred-sets/ref/explore_eval.predict

# Test 143: Test 1 using JSON
{VW} -k -l 20 --initial_t 128000 --power_t 1 -d train-sets/0001.json --json --chain_hash \
    -c --passes 8 --invariant \
    --ngram 3 --skips 1 --holdout_off
        train-sets/ref/0001.json.stderr

# Test 144: cb_explore_adf with cover exploration + double robust
{VW} --cb_explore_adf --cover 3 --cb_type dr -d train-sets/cb_test.json --json --chain_hash --noconstant -p cbe_adf_cover_dr.predict
    train-sets/ref/cbe_adf_cover_dr.json.stderr
    pred-sets/ref/cbe_adf_cover_dr.predict

# Test 145: mix labeled and unlabeled examples with --bootstrap bug:
# https://github.com/JohnLangford/vowpal_wabbit/issues/1111
{VW} --bootstrap 2 -d train-sets/labeled-unlabeled-mix.dat
    train-sets/ref/labeled-unlabeled-mix.stderr

# Test 146: cb_explore_adf with cover exploration + double robust (using more than 256 examples)
{VW} --cb_explore_adf --cover 3 --cb_type dr -d train-sets/cb_test256.json --json --chain_hash --noconstant -p cbe_adf_cover_dr256.predict
    train-sets/ref/cbe_adf_cover_dr256.json.stderr
    pred-sets/ref/cbe_adf_cover_dr256.predict

# Test 147: --scores --oaa
{VW} -d train-sets/probabilities.dat --scores --oaa=4 -p oaa_scores.predict
   train-sets/ref/oaa_scores.stderr
   pred-sets/ref/oaa_scores.predict

# Test 148:  check cb_adf with direct method option
{VW} --cb_adf -d train-sets/cb_test.ldf -p cb_adf_dm.predict --cb_type dm
    train-sets/ref/cb_adf_dm.stderr
    pred-sets/ref/cb_adf_dm.predict

# Test 149: initial_weight option is used
echo "1 | feature:1" | {VW} -a --initial_weight 0.1 --initial_t 0.3
    train-sets/ref/initial_weight.stderr
    train-sets/ref/initial_weight.stdout

# Test 150:  Test --sparse_weights with 148
{VW} --cb_adf -d train-sets/cb_test.ldf -p cb_adf_dm.predict --cb_type dm --sparse_weights
    train-sets/ref/sparse.stderr

# Test 151: lrqfa
{VW} --lrqfa aa3 -d train-sets/0080.dat
    train-sets/ref/0151.stderr

# Test 152: daemon on the foreground test
./daemon-test.sh --foreground --port 54250
    test-sets/ref/vw-daemon.stdout

# Test 153: marginal features
{VW} --marginal f  -d train-sets/marginal_features --noconstant --initial_numerator 0.5 --initial_denominator 1.0 --decay 0.001 --holdout_off -c -k --passes 100  --compete
    train-sets/ref/marginal_compete.stderr

# Test 154: ignore linear
{VW} -k --cache_file ignore_linear.cache --passes 10000 --holdout_off -d train-sets/0154.dat --noconstant --ignore_linear x -q xx
    train-sets/ref/ignore_linear.stderr

# Test 155: checking audit_regressor with --save_resume model
{VW} -d train-sets/0001.dat -i models/0097.model --save_resume --audit_regressor 0097.audit_regr
    train-sets/ref/0097.audit_regr.stderr
    train-sets/ref/0097.audit_regr

# Test 156: --cubic regression verification
./cubic-test.sh {VW}

# Test 157: save_resume without --preserve_performce_counters does not alter performance counters over multiple passes
{VW} -d train-sets/0001.dat -f models/sr.model  --passes 2 -c -k  -P 50 --save_resume
    train-sets/ref/157.stderr

# Test 158: test decision service json parsing
{VW} -d train-sets/decisionservice.json --dsjson --cb_explore_adf --epsilon 0.2 --quadratic GT -P 1 -p cbe_adf_dsjson.predict
    train-sets/ref/cbe_adf_dsjson.stderr
    pred-sets/ref/cbe_adf_dsjson.predict

# Test 159: test --bootstrap & --binary interaction
{VW} -d train-sets/rcv1_mini.dat --bootstrap 5 --binary -c -k --passes 2
    train-sets/ref/bootstrap_and_binary.stderr

# Test 160: test --bootstrap & --oaa interaction
# (Also adds -q :: and -P1 to get & verify perfect predictions in 2nd pass)
{VW} -d train-sets/multiclass --bootstrap 4 --oaa 10 -q :: --leave_duplicate_interactions -c -k --passes 2 --holdout_off -P1
    train-sets/ref/bootstrap_and_oaa.stderr

# Test 161: --classweight
{VW} -d train-sets/0001.dat --classweight 1:2,0:3.1,-1:5
    train-sets/ref/classweight.stderr

# Test 162: --classweight with multiclass
{VW} --oaa 10 -d train-sets/multiclass --classweight 4:0,7:0.1,2:10 --classweight 10:3
    train-sets/ref/classweight_multiclass.stderr

# Test 163: --classweight with multiclass
{VW} --recall_tree 10 -d train-sets/multiclass --classweight 4:0,7:0.1 --classweight 2:10,10:3
    train-sets/ref/classweight_recall_tree.stderr

# Test 164: cs_active low mellowness
{VW} --cs_active 3 -d train-sets/cs_test --cost_max 2 --mellowness 0.01 --simulation --adax
    train-sets/ref/cs_active_0.01.stderr

# Test 165: cs_active high mellowness
{VW} --cs_active 3 -d train-sets/cs_test --cost_max 2 --mellowness 1.0 --simulation --adax
    train-sets/ref/cs_active_1.0.stderr

# Test 166: hash_seed train
{VW} --hash_seed 5 -d train-sets/rcv1_mini.dat --holdout_off --passes 2 -f hash_seed5.model -c -k --ngram 2 -q ::
    train-sets/ref/hash_seed_train.stderr

# Test 167: hash_seed test
{VW} -d train-sets/rcv1_mini.dat -i hash_seed5.model -t
    train-sets/ref/hash_seed_test.stderr

# Test 168: test cb with dm
{VW} -d train-sets/rcv1_raw_cb_small.vw -t -i cb_dm.reg
    train-sets/ref/rcv1_raw_cb_dm_test.stderr

# Test 169: test cbify large
{VW} -d train-sets/rcv1_multiclass.dat --cbify 2 --epsilon 0.05
    train-sets/ref/rcv1_multiclass.stderr

# Test 170: cbify adf, epsilon-greedy
{VW} --cbify 10 --cb_explore_adf --epsilon 0.05 -d train-sets/multiclass
    train-sets/ref/cbify_epsilon_adf.stderr

# Test 171: cbify cs, epsilon-greedy
{VW} --cbify 3 --cbify_cs --epsilon 0.05 -d train-sets/cs_cb
    train-sets/ref/cbify_epsilon_cs.stderr

# Test 172: cbify adf cs, epsilon-greedy
{VW} --cbify 3 --cbify_cs --cb_explore_adf --epsilon 0.05 -d train-sets/cs_cb
    train-sets/ref/cbify_epsilon_cs_adf.stderr

# Test 173: cbify adf, regcb
{VW} --cbify 10 --cb_explore_adf --cb_type mtr --regcb --mellowness 0.01 -d train-sets/multiclass
    train-sets/ref/cbify_regcb.stderr

# Test 174: cbify adf, regcbopt
{VW} --cbify 10 --cb_explore_adf --cb_type mtr --regcbopt --mellowness 0.01 -d train-sets/multiclass
    train-sets/ref/cbify_regcbopt.stderr

# Test 175: cbify ldf, regcbopt
{VW} -d train-sets/cs_test.ldf --cbify_ldf --cb_type mtr --regcbopt --mellowness 0.01
    train-sets/ref/cbify_ldf_regcbopt.stderr

# Test 176: same model on cluster mode
./same-model-test.sh

# Test 177: check --audit output is reproducible
printf '3 |f a b c |e x y z\n2 |f a y c |e x\n' | {VW} --oaa 3 -q ef --audit
    train-sets/ref/audit2.stdout

# Test 178: cb_adf, sharedfeatures
{VW}  --dsjson --chain_hash --cb_adf -d train-sets/no_shared_features.json
    train-sets/ref/no_shared_features.stderr

# Test 179: warm_cb warm start
{VW} --warm_cb 10 --cb_explore_adf --cb_type mtr --epsilon 0.05 --warm_start 3 --interaction 7 --choices_lambda 8 --warm_start_update --interaction_update -d train-sets/multiclass
    train-sets/ref/warm_cb.stderr

# Test 180: warm_cb warm start with lambda set containing 0/1
{VW} --warm_cb 10 --cb_explore_adf --cb_type mtr --epsilon 0.05 --warm_start 3 --interaction 7 --choices_lambda 8 --lambda_scheme 2 --warm_start_update --interaction_update -d train-sets/multiclass
    train-sets/ref/warm_cb_lambda_zeroone.stderr

# Test 181: warm_cb warm start with warm start update turned off
{VW} --warm_cb 10 --cb_explore_adf --cb_type mtr --epsilon 0.05 --warm_start 3 --interaction 7 --choices_lambda 8 --interaction_update -d train-sets/multiclass
    train-sets/ref/warm_cb_no_ws_upd.stderr

# Test 182: warm_cb warm start with interaction update turned off
{VW} --warm_cb 10 --cb_explore_adf --cb_type mtr --epsilon 0.0 --warm_start 3 --interaction 7 --choices_lambda 8 --warm_start_update -d train-sets/multiclass
    train-sets/ref/warm_cb_no_int_upd.stderr

# Test 183: warm_cb warm start with bandit warm start type (Sim-Bandit)
{VW} --warm_cb 10 --cb_explore_adf --cb_type mtr --epsilon 0.05 --warm_start 3 --interaction 7 --choices_lambda 1 --warm_start_update --interaction_update --sim_bandit -d train-sets/multiclass
    train-sets/ref/warm_cb_simbandit.stderr

# Test 184: warm_cb warm start with CYC supervised corruption
{VW} --warm_cb 10 --cb_explore_adf --cb_type mtr --epsilon 0.05 --warm_start 3 --interaction 7 --choices_lambda 8 --warm_start_update --interaction_update --corrupt_type_warm_start 2 --corrupt_prob_warm_start 0.5 -d train-sets/multiclass
    train-sets/ref/warm_cb_cyc.stderr

# Test 185: warm_cb warm start with input cost-sensitive examples
{VW} --warm_cb 3 --cb_explore_adf --cb_type mtr --epsilon 0.05 --warm_start 1 --interaction 2 --choices_lambda 8 --warm_start_update --interaction_update --warm_cb_cs -d train-sets/cs_cb
    train-sets/ref/warm_cb_cs.stderr

# Test 186: test counting examples with holdout_after option
{VW} -k -P 100 --holdout_after 500 -d train-sets/0002.dat
    train-sets/ref/holdout_after.stderr

# Test 187: test counting examples with holdout_after option with 2 passes on the training set
{VW} -k -P 100 --holdout_after 500 -d train-sets/0002.dat -c --passes 2
    train-sets/ref/holdout_after_2passes.stderr

# Test 188: test cb_adf with softmax
{VW} --cb_adf --rank_all -d train-sets/cb_adf_sm.data -p cb_adf_sm.predict --cb_type sm
    train-sets/ref/cb_adf_sm.stderr
    pred-sets/ref/cb_adf_sm.predict

# Test 189: test dsjson parser correctly processes checkpoint and dangling observation lines
{VW} -d train-sets/b1848_dsjson_parser_regression.txt --dsjson --chain_hash --cb_explore_adf -P 1 --extra_metrics metrics_skip.json
    train-sets/ref/b1848_dsjson_parser_regression.stderr
    test-sets/ref/metrics_skip.json

# Test 190: one-against-all with subsampling
{VW} -k --oaa 10 --oaa_subsample 5 -c --passes 10 -d train-sets/multiclass --holdout_off
    train-sets/ref/oaa_subsample.stderr

# Test 191: train coin betting
{VW} -k -d train-sets/0001.dat -f models/ftrl_coin.model --passes 1 --coin
    train-sets/ref/ftrl_coin.stderr

# Test 192: test coin betting
{VW} -k -t -d train-sets/0001.dat -i models/ftrl_coin.model -p ftrl_coin.predict
    test-sets/ref/ftrl_coin.stderr
    pred-sets/ref/ftrl_coin.predict

# Test 193: malformed examples, onethread, strict_parse failure
./negative-test.sh {VW} -d train-sets/malformed.dat --onethread --strict_parse
    train-sets/ref/malformed-onethread-strict_parse.stderr

# Test 194: malformed examples, strict_parse failure
./negative-test.sh {VW} -d train-sets/malformed.dat --strict_parse
    train-sets/ref/malformed-strict_parse.stderr

# Test 195: malformed examples success
{VW} -d train-sets/malformed.dat --onethread
    train-sets/ref/malformed.stderr

# Test 196: online contextual memory tree
{VW} -d train-sets/rcv1_smaller.dat --memory_tree 10 --learn_at_leaf --max_number_of_labels 2 --dream_at_update 0 --dream_repeats 3 --online --leaf_example_multiplier 10 --alpha 0.1 -l 0.001 -b 15 --passes 1 --loss_function squared --holdout_off
    train-sets/ref/cmt_rcv1_smaller_online.stderr

# Test 197: offline contextual memory tree
{VW} -d train-sets/rcv1_smaller.dat -k --memory_tree 10 --learn_at_leaf --max_number_of_labels 2 --dream_at_update 0 --dream_repeats 3 --leaf_example_multiplier 10 --alpha 0.1 -l 0.001 -b 15 -c --passes 2 --loss_function squared --holdout_off
    train-sets/ref/cmt_rcv1_smaller_offline.stderr

# Test 198: test cb_sample
{VW} --cb_sample --cb_explore_adf -d test-sets/cb_sample_seed.data -p cb_sample_seed.predict --random_seed 1234
    pred-sets/ref/cb_sample_seed.predict

# Test 199: CCB train then test
{VW} -d train-sets/ccb_test.dat --ccb_explore_adf -p ccb_test.predict
    train-sets/ref/ccb_test.stderr
    train-sets/ref/ccb_test.predict

# Test 200: cb_explore_adf with huge lambda softmax exploration
{VW} --cb_explore_adf --softmax --lambda 100000 -d train-sets/cb_test.ldf --noconstant -p cbe_adf_softmax_biglambda.predict
    train-sets/ref/cbe_adf_softmax_biglambda.stderr
    pred-sets/ref/cbe_adf_softmax_biglambda.predict

# Test 201: Test memory corruption issue in ccb_explore_adf where mtr was leaving a prediction behind
{VW} --ccb_explore_adf --ring_size 7 -d train-sets/ccb_reuse_small.data
    train-sets/ref/ccb_reuse_small.stderr

# Test 202: Test memory corruption issue in ccb_explore_adf where mtr was leaving a prediction behind
{VW} --ccb_explore_adf --ring_size 20 --dsjson --chain_hash -d train-sets/ccb_reuse_medium.dsjson
    train-sets/ref/ccb_reuse_medium.stderr

# Test 203: Basic test of cluster. Can't use the VW replacer as it will think this is a VW command append things like --onethread
python3 ./cluster_test.py --vw {VW} --spanning_tree {SPANNING_TREE} \
    --test_file test-sets/0001.dat --data_files train-sets/0001.dat train-sets/0002.dat \
    --prediction_file cluster.predict
        test-sets/ref/cluster.stderr
        test-sets/ref/cluster.stdout
        pred-sets/ref/cluster.predict

# Test 204: Test if options that are negative numbers are handled correctly
{VW} --classweight -1:0.5 --no_stdin
    test-sets/ref/negative-num-option.stderr

# Test 205: test cb_dro with softmax
{VW} --cb_dro --cb_adf --rank_all -d train-sets/cb_adf_sm.data -p cb_dro_adf_sm.predict --cb_type sm
    train-sets/ref/cb_dro_adf_sm.stderr
    pred-sets/ref/cb_dro_adf_sm.predict

# Test 206: Tests segfault that used to happen when audit, cache and interactions were combined.
{VW} -c -k --passes 2 -d train-sets/cache_interaction_audit.txt -q st --audit
    train-sets/ref/cache_interaction_audit.stdout
    train-sets/ref/cache_interaction_audit.stderr

# Test 207: Enable chain hash option for json example
{VW} --audit --json --chain_hash -d train-sets/chain_hash_json_test.json --invert_hash chain_hash_json_result.cmp --chain_hash && \
    tail -n +2 chain_hash_json_result.cmp > chain_hash_json_result.cmp.new && \
        rm chain_hash_json_result.cmp && \
            mv chain_hash_json_result.cmp.new chain_hash_json_result.cmp
    test-sets/ref/chain_hash_json_test.stderr
    test-sets/ref/chain_hash_json_test.stdout
    test-sets/ref/chain_hash_json_result.cmp

# Test 208: Enable chain hash option for text example
{VW} --audit -d train-sets/chain_hash_text_test.dat --invert_hash chain_hash_text_result.cmp --chain_hash && \
    tail -n +2 chain_hash_text_result.cmp > chain_hash_text_result.cmp.new && \
        rm chain_hash_text_result.cmp && \
            mv chain_hash_text_result.cmp.new chain_hash_text_result.cmp
    test-sets/ref/chain_hash_text_result.stderr
    test-sets/ref/chain_hash_text_result.stdout
    test-sets/ref/chain_hash_text_result.cmp

# Test 209: Test override epsilon value saved in a model
{VW} -i model-sets/epsilon.model -d train-sets/override_epsilon.txt --epsilon 0.3 -p override_epsilon.preds
    pred-sets/ref/override_epsilon.stderr
    pred-sets/ref/override_epsilon.preds

# Test 210: Ensure that all weights that exist in the model are present in the invert_hash output. Even if Audit did not see it.
# SkipC# - Do not remove this - this test breaks test generation by creating an infinite sized list containing this test case (many times)
{VW} -d train-sets/inv_hash_load_model_data1.txt -f inv_hash_load_model.vw --noconstant \
    && {VW} -d train-sets/inv_hash_load_model_data2.txt -i inv_hash_load_model.vw --noconstant --readable_model inv_hash_load_model.readable.txt --invert_hash inv_hash_load_model.invert.txt
    train-sets/ref/inv_hash_load_model.invert.txt
    train-sets/ref/inv_hash_load_model.readable.txt

# Test 211: cb_explore_adf with rnd exploration
{VW} --cb_explore_adf --rnd 1 -d train-sets/cb_test.ldf --noconstant -p cbe_adf_rnd.predict
    train-sets/ref/cbe_adf_rnd.stderr
    pred-sets/ref/cbe_adf_rnd.predict

# Test 212: Slates sanity check
{VW} --slates -d train-sets/slates_simple.txt -p slates_simple.predict
    train-sets/ref/slates_simple.stderr
    pred-sets/ref/slates_simple.predict

# Test 213: offset_tree, 2 actions
{VW} --ot 2 -k -d train-sets/offset_tree_000.dat -p offset_tree_000.pred -P 1
    test-sets/ref/offset_tree_000.stderr
    pred-sets/ref/offset_tree_000.pred

# Test 214: offset_tree, 3 actions
{VW} --ot 3 -k -d train-sets/offset_tree_001.dat -p offset_tree_001.pred -P 1
    test-sets/ref/offset_tree_001.stderr
    pred-sets/ref/offset_tree_001.pred

# Test 215: offset_tree, 4 actions
{VW} --ot 4 -k -d train-sets/offset_tree_002.dat -p offset_tree_002.pred -P 1
    test-sets/ref/offset_tree_002.stderr
    pred-sets/ref/offset_tree_002.pred

# Test 216: Regression test for crash on unlabelled data
{VW} --dsjson --chain_hash --slates -d train-sets/slates_simple_unlabeled.dsjson
    train-sets/ref/slates_simple_unlabeled.stderr

# Test 217: check plt training
{VW} -d train-sets/multilabel -f plt.model --plt 10 --sgd
    train-sets/ref/plt_multilabel.stderr

# Test 218: check default plt prediction
{VW} -t -d train-sets/multilabel -i plt.model -p plt_multilabel.predict
    train-sets/ref/plt_multilabel_predict.stderr
    pred-sets/ref/plt_multilabel.predict

# Test 219: check plt top-1 prediction
{VW} -t -d train-sets/multilabel -i plt.model -p plt_top1_multilabel.predict --top_k 1
    train-sets/ref/plt_top1_multilabel_predict.stderr
    pred-sets/ref/plt_top1_multilabel.predict

# Test 220: daemon test with json
./daemon-test.sh --json --port 54251
    test-sets/ref/vw-daemon.stdout

# Test 221: cbify adf, squarecb
{VW} --cbify 10 --cb_explore_adf --cb_type mtr --squarecb --gamma_scale 500 -d train-sets/multiclass
    train-sets/ref/cbify_squarecb.stderr

# Test 222: cbify adf, squarecb-elim
{VW} --cbify 10 --cb_explore_adf --cb_type mtr --squarecb --elim --gamma_scale 10 --mellowness 0.001 -d train-sets/multiclass
    train-sets/ref/cbify_squarecb_elim.stderr

# Test 223: cbify ldf, squarecb
{VW} -d train-sets/cs_test.ldf --cbify_ldf --cb_type mtr --squarecb --gamma_scale 500
    train-sets/ref/cbify_ldf_squarecb.stderr

# Test 224: cbify ldf, squarecb-elim
{VW} -d train-sets/cs_test.ldf --cbify_ldf --cb_type mtr --squarecb --elim --gamma_scale 10 --mellowness 0.001
    train-sets/ref/cbify_ldf_squarecb_elim.stderr

# Test 225: cbify regression dataset.  Use it with cats.
{VW} --cbify 4 --cbify_reg --min_value=185 --max_value=23959 --bandwidth 3000 -d train-sets/regression/cbify-reg.dat --passes 1 -b 18 --coin --loss_option 1
    train-sets/ref/cbify-reg-cats.stderr

# Test 226: cats train
{VW} --cats 4 --min_value=185 --max_value=23959 --bandwidth 3000 -d train-sets/cats.acpx --passes 1 -b 18 --coin --loss_option 1 -f cats.model
    train-sets/ref/cats-train.stderr

# Test 227: cats predict
{VW} -d train-sets/cats.acpx -i cats.model -p cats.predict
    train-sets/ref/cats-predict.stderr
    pred-sets/ref/cats.predict

# Test 228: cats-pdf train
{VW} --cats_pdf 4 --min_value=185 --max_value=23959 --bandwidth 2000 -d train-sets/cats.acpx --passes 1 -b 18 --coin --loss_option 1 -f cats-pdf.model
    train-sets/ref/cats-pdf-train.stderr

# Test 229: cats-pdf predict
{VW} -d train-sets/cats.acpx -i cats-pdf.model -p cats-pdf.predict
    train-sets/ref/cats-pdf-predict.stderr
    pred-sets/ref/cats-pdf.predict

# Test 230: cbify-reg
{VW} --cbify 2048 --cbify_reg --min_value=185 --max_value=23959 --bandwidth 10000 -d train-sets/regression/cbify-reg.dat --coin --loss_option 1
    train-sets/ref/cbify_reg.stderr

# Test 231: cbify-reg cb_discrete
{VW} --cbify 2048 --cbify_reg --cb_discrete --min_value=185 --max_value=23959 -d train-sets/regression/cbify-reg.dat --coin --loss_option 1
    train-sets/ref/cbify_reg_discrete.stderr

# Test 232: cbify-reg discrete cats_tree
{VW} --cbify 2048 --cbify_reg --cb_discrete --cats_tree 2048 --min_value=185 --max_value=23959 -d train-sets/regression/cbify-reg.dat --coin --loss_option 1
    train-sets/ref/cbify_reg_discrete_cats.stderr

# Test 233: CCB first slot loss
{VW} -d train-sets/ccb_losses.txt --ccb_explore_adf --epsilon 0 --cb_type ips
    train-sets/ref/ccb_1slot_loss.stderr

# Test 234: CCB all slots loss
{VW} -d train-sets/ccb_losses.txt --ccb_explore_adf --epsilon 0 --cb_type ips --all_slots_loss
    train-sets/ref/ccb_allslots_loss.stderr

# Test 235: big feature poison test 1
{VW} -d train-sets/big_feature_poison.dat --interactions aaaaa --noconstant
    train-sets/ref/big_feature_poison.stderr
    train-sets/ref/big_feature_poison.stdout

# Test 236: big feature poison test 2
{VW} -d train-sets/big_feature_poison.dat --interactions aaaaa --noconstant --power_t 0
    train-sets/ref/big_feature_poison_2.stderr
    train-sets/ref/big_feature_poison_2.stdout

# Test 237: test decision service json parsing including chain hashing
{VW} -d train-sets/decisionservice.json --dsjson --chain_hash --cb_explore_adf --epsilon 0.2 --quadratic GT -P 1 -p cbe_adf_dsjson_chain_hash.predict
    train-sets/ref/cbe_adf_dsjson_chain_hash.stderr
    pred-sets/ref/cbe_adf_dsjson_chain_hash.predict

# Test 238: same with test 142 but with empty shared features
{VW} --explore_eval --epsilon 0.2 -d train-sets/cb_test_with_empty_shared_feature.ldf --noconstant -p explore_eval.predict
    train-sets/ref/explore_eval_with_empty_shared_feature.stderr
    pred-sets/ref/explore_eval.predict

# Test 239: Flatbuffer Simple Label Test
{VW} -k -l 20 --initial_t 128000 --power_t 1 -d train-sets/0001.fb \
    -f models/0001_1.model --invariant --flatbuffer\
    --ngram 3 --skips 1 --holdout_off
        train-sets/ref/0001_fb.stderr

# Test 240: Flatbuffer CB Label Test
{VW} --cb_force_legacy --cb 2 -d train-sets/rcv1_raw_cb_small.fb \
     --flatbuffer
        train-sets/ref/rcv1_raw_cb_fb.stderr

# Test 241: Flatbuffer Multilabel Test
{VW} --multilabel_oaa 10 -d train-sets/multilabel.fb \
     --flatbuffer
        train-sets/ref/multilabel_fb.stderr

# Test 242: Flatbuffer Mutliclass Test
{VW} -d train-sets/multiclass.fb -k --ect 10 \
     --flatbuffer
         train-sets/ref/multiclass_fb.stderr

# Test 243: Flatbuffer CS Test
{VW} -k -d train-sets/cs.fb --invariant \
     --csoaa_ldf multiline --flatbuffer
         train-sets/ref/cs_fb.stderr

# Test 244: Flatbuffer CB_eval test
{VW} -d train-sets/rcv1_cb_eval.fb --cb 2 --eval \
     --flatbuffer
         train-sets/ref/rcv1_cb_eval_fb.stderr

# Test 245: Flatbuffer no label Test (LDA)
{VW} -k --lda 100 --lda_alpha 0.01 --lda_rho 0.01 --lda_D 1000 -l 1 -b 13 --minibatch 128 -d train-sets/wiki256_no_label.fb --flatbuffer
         train-sets/ref/no_label_fb.stderr

# Test 246: Flatbuffer CCB Label Test
{VW} --ccb_explore_adf -d train-sets/ccb.fb \
     --flatbuffer
         train-sets/ref/ccb_fb.stderr

# Test 247: cb_explore with cover epsilon decaying
{VW} --cb_explore 2 --cover 3 -d train-sets/cb_explore_cover.dat -f models/cover_e_dec.model -p cover_e_dec_train.pred
    train-sets/ref/cbe_cover_e_dec.stderr
    train-sets/ref/cover_e_dec_train.pred

# Test 248: cb_explore with cover epsilon decaying predict
{VW} --cb_explore 2 --cover 3 -d train-sets/cb_explore_cover.dat -i models/cover_e_dec.model -t -p cbe_cover_e_dec.predict
    train-sets/ref/cbe_cover_e_dec_predict.stderr
    pred-sets/ref/cbe_cover_e_dec.predict

# Test 249: cb_explore with cover epsilon fixed
{VW} --cb_explore 2 --cover 3 -d train-sets/cb_explore_cover.dat -f models/cover_e_fixed.model --epsilon 0.5
    train-sets/ref/cbe_cover_e_fixed.stderr

# Test 250: cb_explore with cover epsilon fixed predict
{VW} --cb_explore 2 --cover 3 -d train-sets/cb_explore_cover.dat -i models/cover_e_fixed.model --epsilon 0.5 -t -p cbe_cover_e_fixed.predict
    train-sets/ref/cbe_cover_e_fixed_predict.stderr
    pred-sets/ref/cbe_cover_e_fixed.predict

# Test 251: cb_explore_adf with cover exploration epsilon decaying
{VW} --cb_explore_adf --cover 3 -d train-sets/cb_test_medium.ldf --noconstant -f models/cover_adf_e_dec.model
    train-sets/ref/cbe_adf_cover_e_dec.stderr

# Test 252: cb_explore_adf with cover exploration epsilon decaying predict only
{VW} --cb_explore_adf --cover 3 -d train-sets/cb_test_medium.ldf --noconstant -p cbe_adf_cover_e_dec.predict -i models/cover_adf_e_dec.model -t
    train-sets/ref/cbe_adf_cover_e_dec_predict.stderr
    pred-sets/ref/cbe_adf_cover_e_dec.predict

# Test 253: cb_explore_adf with cover epsilon fixed
{VW} --cb_explore_adf --cover 3 -d train-sets/cb_test_medium.ldf -f models/cover_adf_e_fixed.model --epsilon 0.5
    train-sets/ref/cbe_adf_cover_e_fixed.stderr

# Test 254: cb_explore_adf with cover epsilon fixed predict
{VW} --cb_explore_adf --cover 3 -d train-sets/cb_test_medium.ldf -i models/cover_adf_e_fixed.model --epsilon 0.5 -t -p cbe_adf_cover_e_fixed.predict
    train-sets/ref/cbe_adf_cover_e_fixed_predict.stderr
    pred-sets/ref/cbe_adf_cover_e_fixed.predict

# Test 255: cb_explore_adf with synthcover exploration
{VW} --cb_explore_adf --synthcover --epsilon 0.01 -d train-sets/cb_test.ldf --noconstant -p cbe_adf_synthcover.predict
    train-sets/ref/cbe_adf_synthcover.stderr
    pred-sets/ref/cbe_adf_synthcover.predict

# Test 256: cb data consumed by ccb_explore_adf reduction
{VW} --ccb_explore_adf --dsjson --epsilon 0.2 -d train-sets/cb_as_ccb.json
    train-sets/ref/cb_as_ccb.stderr

# Test 257: CCB interactions with slot with default namespace
{VW} -d train-sets/ccb_test_interactions.dat --ccb_explore_adf --invert_hash w_out_slot_ns.interactions -q ::
    train-sets/ref/ccb_test_interactions.stderr
    train-sets/ref/w_out_slot_ns.interactions

# Test 258: cb with dr (see test 39)
{VW} --cb_force_legacy -d train-sets/rcv1_raw_cb_small.vw --cb 2 --cb_type dr --ngram 2 --skips 4 -b 24 -l 0.25
    train-sets/ref/rcv1_raw_cb_dr.stderr

# Test 259: cb with ips (see test 40)
{VW} --cb_force_legacy -d train-sets/rcv1_raw_cb_small.vw --cb 2 --cb_type ips --ngram 2 --skips 4 -b 24 -l 0.125
    train-sets/ref/rcv1_raw_cb_ips.stderr

# Test 260: cb with dm (see test 41)
{VW} --cb_force_legacy -d train-sets/rcv1_raw_cb_small.vw --cb 2 --cb_type dm --ngram 2 --skips 4 -b 24 -l 0.125 -f cb_dm.reg
    train-sets/ref/rcv1_raw_cb_dm.stderr

# Test 261: cb redirection when --eval (see test 74)
{VW} -d train-sets/rcv1_cb_eval --cb 2 --eval
    train-sets/ref/rcv1_cb_eval.stderr

# Test 262: cbify, epsilon-greedy (see test 76)
{VW} --cb_force_legacy --cbify 10 --epsilon 0.05 -d train-sets/multiclass
    train-sets/ref/cbify_epsilon_legacy.stderr

# Test 263: cbify, tau first (see test 77)
{VW} --cb_force_legacy --cbify 10 --first 5 -d train-sets/multiclass
    train-sets/ref/cbify_first_legacy.stderr

# Test 264: cbify, bag (see test 78)
{VW} --cb_force_legacy --cbify 10 --bag 7 -d train-sets/multiclass
    train-sets/ref/cbify_bag_legacy.stderr

# Test 265: cbify, cover (see test 79)
{VW} --cb_force_legacy --cbify 10 --cover 3 -d train-sets/multiclass --nounif
    train-sets/ref/cbify_cover_legacy.stderr

# Test 266: cb_explore (see test 121)
{VW} --cb_force_legacy -d train-sets/rcv1_raw_cb_small.vw --cb_explore 2 --ngram 2 --skips 4 -b 24 -l 0.25 -p rcv1_raw_cb_explore_legacy.preds
    train-sets/ref/rcv1_raw_cb_explore_legacy.stderr
    pred-sets/ref/rcv1_raw_cb_explore_legacy.preds

# Test 267: test cbify large (see test 169)
{VW} --cb_force_legacy -d train-sets/rcv1_multiclass.dat --cbify 2 --epsilon 0.05
    train-sets/ref/rcv1_multiclass_legacy.stderr

# Test 268: cbify cs, epsilon-greedy (see test 171)
{VW} --cb_force_legacy --cbify 3 --cbify_cs --epsilon 0.05 -d train-sets/cs_cb
    train-sets/ref/cbify_epsilon_cs_legacy.stderr

# Test 269: cb_explore with cover epsilon decaying (see test 249)
{VW} --cb_force_legacy --cb_explore 2 --cover 3 -d train-sets/cb_explore_cover.dat -f models/cover_e_dec.model
    train-sets/ref/cbe_cover_e_dec_legacy.stderr

# Test 270: cb_explore with cover epsilon decaying predict (see test 250)
{VW} --cb_explore 2 --cover 3 -d train-sets/cb_explore_cover.dat -i models/cover_e_dec.model -t -p cbe_cover_e_dec_legacy.predict
    train-sets/ref/cbe_cover_e_dec_predict_legacy.stderr
    pred-sets/ref/cbe_cover_e_dec_legacy.predict

# Test 271: cb_explore with cover epsilon fixed (see test 251)
{VW} --cb_force_legacy --cb_explore 2 --cover 3 -d train-sets/cb_explore_cover.dat -f models/cover_e_fixed.model --epsilon 0.5
    train-sets/ref/cbe_cover_e_fixed_legacy.stderr

# Test 272: cb_explore with cover epsilon fixed predict (see test 252)
{VW} --cb_explore 2 --cover 3 -d train-sets/cb_explore_cover.dat -i models/cover_e_fixed.model --epsilon 0.5 -t -p cbe_cover_e_fixed_legacy.predict
    train-sets/ref/cbe_cover_e_fixed_predict_legacy.stderr
    pred-sets/ref/cbe_cover_e_fixed_legacy.predict

# Test 273: cb evaluation (see test 74)
{VW} -d train-sets/rcv1_cb_eval --cb 2 --eval
    train-sets/ref/rcv1_cb_eval.stderr

# Test 274: 8.8.0 old model, test cb compat
{VW} -i model-sets/cb_compat_test.vwmodel -d train-sets/cb_compat_test.dat -p cb_compat_test.predict
    train-sets/ref/cb_old_model.compat.stderr
    pred-sets/ref/cb_compat_test.predict

# Test 275: vw --help
{VW} --help
    train-sets/ref/help.stderr
    train-sets/ref/help.stdout

# Test 276: vw --help with filtering
{VW} --cb_adf --help
    train-sets/ref/help_cbadf.stderr
    train-sets/ref/help_cbadf.stdout

# Test 277: cbzo: learn and save constant template model
# Note: Changing hyperparameters (-l, --radius etc.) or any options affecting the learning algorithm will require
# preparing the dataset again
{VW} -d train-sets/cbzo_constant.dat --holdout_off --cbzo --policy constant -l 0.001 --radius 0.1 -f models/cbzo_constant.model
    train-sets/ref/cbzo_constant.stderr
    train-sets/ref/cbzo_constant.stdout

# Test 278: cbzo: verify predictions of Test 277 model.
# Also ends up testing if important cmd-line options (--cbzo, --policy) are saved with the model.
{VW} -d train-sets/cbzo_constant.dat --holdout_off -t --radius 0.1 -i models/cbzo_constant.model -p cbzo_constant.preds
    pred-sets/ref/cbzo_constant.preds

# Test 279: cbzo: verify predictions without the intervention of model saving
{VW} -d train-sets/cbzo_constant.dat --holdout_off --cbzo --policy constant -l 0.001 --radius 0.1 -p cbzo_constant_online.preds
    pred-sets/ref/cbzo_constant_online.preds

# Test 280: cbzo: verify --readable_model file contents
{VW} -d train-sets/cbzo_constant.dat --holdout_off --cbzo --policy constant -l 0.001 --radius 0.1 --readable_model cbzo_constant_readable_model.txt
    train-sets/ref/cbzo_constant_readable_model.txt

# Test 281: cbzo: verify --invert_hash file contents
{VW} -d train-sets/cbzo_constant.dat --holdout_off --cbzo --policy constant -l 0.001 --radius 0.1 --invert_hash cbzo_constant_invert_hash.txt
    train-sets/ref/cbzo_constant_invert_hash.txt

# Test 282: cbzo: learn and save linear template model
# Note: Changing hyperparameters (-l, --l1, --radius etc.) or any options affecting the learning algorithm will require
# preparing the dataset again
{VW} -d train-sets/cbzo_linear.dat --holdout_off --cbzo --policy linear -l 0.0001 --radius 0.1 --l1 0.2 --l2 0.3 --no_bias_regularization -f models/cbzo_linear.model
    train-sets/ref/cbzo_linear.stderr
    train-sets/ref/cbzo_linear.stdout

# Test 283: cbzo: verify predictions of Test 282 model.
# Also ends up testing if important cmd-line options (--cbzo, --policy) are saved with the model.
{VW} -d train-sets/cbzo_linear.dat --holdout_off -t --radius 0.1 -i models/cbzo_linear.model -p cbzo_linear.preds
    pred-sets/ref/cbzo_linear.preds

# Test 284: cbzo: verify predictions without the intervention of model saving
{VW} -d train-sets/cbzo_linear.dat --holdout_off --cbzo --policy linear -l 0.0001 --radius 0.1 --l1 0.2 --l2 0.3 --no_bias_regularization -p cbzo_linear_online.preds
    pred-sets/ref/cbzo_linear_online.preds

# Test 285: cbzo: verify --readable_model file contents
{VW} -d train-sets/cbzo_linear.dat --holdout_off --cbzo --policy linear -l 0.0001 --radius 0.1 --l1 0.2 --l2 0.3 --no_bias_regularization --readable_model cbzo_linear_readable_model.txt
    train-sets/ref/cbzo_linear_readable_model.txt

# Test 286: cbzo: verify --invert_hash file contents
{VW} -d train-sets/cbzo_linear.dat --holdout_off --cbzo --policy linear -l 0.0001 --radius 0.1 --l1 0.2 --l2 0.3 --no_bias_regularization --invert_hash cbzo_linear_invert_hash.txt
    train-sets/ref/cbzo_linear_invert_hash.txt

# Test 287: vw test used in brew script
{VW} -d train-sets/houses --audit --nn 1
    train-sets/ref/houses.stderr
    train-sets/ref/houses.stdout

# Test 288: creating model using --save_resume to be tested with -q :: and --invert_hash
{VW} -d train-sets/ccb_test_interactions.dat --ccb_explore_adf -q :: -f models/288.model --save_resume --invert_hash ccb_quad.inv
    train-sets/ref/ccb_quad.stderr
    pred-sets/ref/ccb_quad.inv

# Test 289: checking invert_hash for ccb with --save_resume model and -q ::
{VW} -d train-sets/ccb_test_interactions.dat -i models/288.model --save_resume --invert_hash ccb_quad_save_resume.inv
    train-sets/ref/ccb_quad_save_resume.stderr
    pred-sets/ref/ccb_quad_save_resume.inv

# Test 290: Slates sanity check with interactions and invert hash
{VW} --slates -d train-sets/slates_simple_w_interactions.txt -p slates_simple_w_interactions.predict -q :: --invert_hash slates_w_interactions.inv
    train-sets/ref/slates_simple_w_interactions.stderr
    pred-sets/ref/slates_simple_w_interactions.predict
    pred-sets/ref/slates_w_interactions.inv

# Test 291: test -q :: with many interactions
{VW} -d train-sets/ccb_lots_of_interactions.dat --ccb_explore_adf -q :: --invert_hash ccb_lots_of_interactions.inv
    train-sets/ref/ccb_lots_of_interactions.stderr
    pred-sets/ref/ccb_lots_of_interactions.inv

# Test 292: Test search_neighbor_features argument
{VW} -k -c -d train-sets/sequence_data --passes 2 --search_rollout ref --search_alpha 1e-8 --search_task sequence --search 5 --holdout_off --search_neighbor_features -3:w,-2:w,-1:w,1:w,2:w,3:w,-3:e,-2:e,-1:e,1:e,2:e,3:e,-3:s,-2:s,-1:s,1:s,2:s,3:s
train-sets/ref/slates_simple_w_interactions.stderr
    train-sets/ref/search_neighbor_features.train.stderr

# Test 293: test -q :: with explicit interactions
{VW} -d train-sets/ccb_lots_of_interactions_mini.dat --ccb_explore_adf -q :: -q AB --interactions AAA --interactions ::: --invert_hash ccb_implicit_and_explicit_interactions.inv
    train-sets/ref/ccb_implicit_and_explicit_interactions.stderr
    pred-sets/ref/ccb_implicit_and_explicit_interactions.inv

# Test 294: test -q :: with explicit interactions and ignore
{VW} -d train-sets/ccb_lots_of_interactions_mini.dat --ignore C --ccb_explore_adf -q :: -q AB --interactions AAA --interactions ::: --invert_hash ccb_implicit_explicit_ignore_interactions.inv
    train-sets/ref/ccb_implicit_explicit_ignore_interactions.stderr
    pred-sets/ref/ccb_implicit_explicit_ignore_interactions.inv

# Test 295: Test interact reduction
{VW} -d train-sets/interact.dat -p t288.predict --interact ab --readable_model t288.readable
    test-sets/ref/t288.stderr
    pred-sets/ref/t288.predict
    pred-sets/ref/t288.readable

# Test 296: FTRL readable model test
# TODO: investigate slow convergence
{VW} -d train-sets/regression_simple.txt --noconstant --ftrl --invert_hash ftrl.readable
    train-sets/ref/ftrl.readable

# Test 297: pistol readable model test
{VW} -d train-sets/regression_simple.txt --noconstant --pistol --invert_hash pistol.readable
    train-sets/ref/pistol.readable

# Test 298: coin readable model test
{VW} -d train-sets/regression_simple.txt --noconstant --coin --invert_hash coin.readable
    train-sets/ref/coin.readable

# Test 299: generate cb model
{VW} -d train-sets/cb_as_ccb.json --dsjson --cb_explore_adf --save_resume -f models/cb_model.bin
    train-sets/ref/cb_as_ccb.cb.stderr

# Test 300: load cb model into ccb learner
{VW} -d train-sets/cb_as_ccb.json --dsjson --ccb_explore_adf --save_resume -i models/cb_model.bin
    train-sets/ref/cb_as_ccb.ccb.stderr

# Test 301: memory_tree create model
{VW} -d train-sets/aloi_short_train.dat --memory_tree 1204 --learn_at_leaf --max_number_of_labels 1000 --dream_at_update 0 \
    --dream_repeats 20 --online --leaf_example_multiplier 10 -f cmt.model
    train-sets/ref/cmt_train_model.stderr

# Test 302: memory_tree load model
{VW} -d test-sets/aloi_short_test.dat -i cmt.model
    train-sets/ref/cmt_test_model.stderr

# Test 303: cb file with no extra newline at the end
{VW} --cb_explore_adf --epsilon 0.1 -d train-sets/cb_test_nonewline.ldf --noconstant -p cbe_adf_nonewline.predict
    train-sets/ref/cbe_adf_nonewline.stderr
    pred-sets/ref/cbe_adf_nonewline.predict

# Test 304: ccb file with no extra newline at the end
{VW} --ccb_explore_adf  -d train-sets/ccb_test_nonewline.dat -p ccb_test_nonewline.predict
    train-sets/ref/ccb_test_nonewline.stderr
    train-sets/ref/ccb_test_nonewline.predict

# Test 305: slates file with no extra newline at the end
{VW} --slates -d train-sets/slates_simple_nonewline.txt -p slates_simple_nonewline.predict
    train-sets/ref/slates_simple_nonewline.stderr
    pred-sets/ref/slates_simple_nonewline.predict

# Test 306: cb json dataset with zero feature values
{VW} --cb_explore_adf --dsjson -d train-sets/cb_features_w_zero_vals.dsjson -p cb_zero_feature_vals_dsjson.predict
    train-sets/ref/cb_zero_feature_vals_dsjson.stderr
    pred-sets/ref/cb_zero_feature_vals_dsjson.predict

# Test 307: cb text dataset with zero feature values
{VW} --cb_explore_adf -d train-sets/cb_features_w_zero_vals.dat -p cb_zero_feature_vals.predict
    train-sets/ref/cb_zero_feature_vals.stderr
    pred-sets/ref/cb_zero_feature_vals.predict

# Test 308: ccb text dataset with zero feature values in actions/slot/shared feature
{VW} --ccb_explore_adf -d train-sets/ccb_zero_value_features.dat
    train-sets/ref/ccb_zero_value_features.stderr

# Test 309: slate text dataset with zero feature values in actions/slot/shared feature
{VW} --slates -d train-sets/slates_zero_value_features.txt
    train-sets/ref/slates_zero_value_features.stderr

# Test 310: cats predict room tempertature learn
{VW} -d train-sets/cats_room_temp.json --cats 32 --bandwidth 3 --min_value 0 --max_value 100 -f models/cats_room_temp.model --coin --json --chain_hash --epsilon 0.5
    train-sets/ref/cats_room_temp.stderr

# Test 311: cats predict room tempertature learn
{VW} -d train-sets/cats_room_temp.json -i models/cats_room_temp.model --coin --json --chain_hash -p cats_room_temp.predict
    train-sets/ref/cats_room_temp_pred.stderr
    pred-sets/ref/cats_room_temp.predict

# Test 312: test extra_metrics
{VW} -d train-sets/decisionservice.json --dsjson --cb_explore_adf --epsilon 0.2 --quadratic GT -P 1 -p cbe_adf_dsjson.predict --extra_metrics metrics.json
    train-sets/ref/cbe_adf_dsjson_metrics.stderr
    pred-sets/ref/cbe_adf_dsjson.predict
    test-sets/ref/metrics.json

# Test 313: test extra_metrics
{VW}  -d train-sets/rcv1_raw_cb_small.vw --cb 2 --cb_type dr --ngram 2 --skips 4 -b 24 -l 0.25 --extra_metrics metrics_2.json
    train-sets/ref/rcv1_raw_cb_dr_metrics.stderr
    test-sets/ref/metrics_2.json

# Test 314: squarecb save_load, save model
{VW} -d train-sets/cb_load.dat --cb_explore_adf -q UA --squarecb -f models/sqcb_ld.model --save_resume
    train-sets/ref/squarecb_save.stderr

# Test 315: squarecb save_load, load model
{VW} -d train-sets/cb_load.dat --cb_explore_adf -q UA --squarecb -i models/sqcb_ld.model -t
    train-sets/ref/squarecb_load.stderr

# Test 316: test extra_metrics with djson timestamps
{VW} -d train-sets/dsjson_cb.json --dsjson --cb_explore_adf --epsilon 0.2 --quadratic GT --extra_metrics metrics_time.json
    train-sets/ref/metrics_time.stderr
    test-sets/ref/metrics_time.json

# Test 317: bfgs preconditioner overflowing test
{VW} -c -k -d train-sets/rcv1_small.dat --bfgs --passes 12 -f models/bfgs_precon.model --save_resume
    train-sets/ref/bfgs_train.stderr

# Test 318: test extra_metrics with djson ccb
{VW} -d train-sets/ccb_data.json --dsjson --ccb_explore_adf --extra_metrics metrics_ccb.json
    train-sets/ref/metrics_ccb.stderr
    test-sets/ref/metrics_ccb.json

# Test 319: test extra_metrics with djson ccb, without event_id
{VW} -d train-sets/ccb_data_noevent.json --dsjson --ccb_explore_adf --extra_metrics metrics_ccb_noevent.json
    train-sets/ref/metrics_ccb_noevent.stderr
    test-sets/ref/metrics_ccb_noevent.json

# Test 320: first save_load, save model
{VW} -d train-sets/cb_load.dat --cb_explore_adf -q UA --first 130 -f models/first_ld.model --save_resume
    train-sets/ref/first_save.stderr

# Test 321: first save_load, load model
{VW} -d train-sets/cb_load.dat --cb_explore_adf -q UA -i models/first_ld.model -t
    train-sets/ref/first_load.stderr

# Test 322: regcb save_load, save model
{VW} -d train-sets/cb_load.dat --cb_explore_adf -q UA --regcb -f models/regcb_ld.model --save_resume --mellowness .001
    train-sets/ref/regcb_save.stderr

# Test 323: regcb save_load, load model
{VW} -d train-sets/cb_load.dat --cb_explore_adf -q UA --regcb -i models/regcb_ld.model -t
    train-sets/ref/regcb_load.stderr

# Test 324: test dsjson with some errors
# Since logging is not thread safe, diff might fail randomnly. Added onethread to minimize error
# Line 57 of ccb_data_parse_error.json has a missing quote on purpose
{VW} -d train-sets/ccb_data_parse_error.json --dsjson --ccb_explore_adf --extra_metrics metrics_ccb_parse_error.json --onethread
    train-sets/ref/metrics_ccb_parse_error.stderr
    test-sets/ref/metrics_ccb_parse_error.json

# Test 325: test dsjson with some errors and limit output
# Since logging is not thread safe, diff might fail randomnly. Added onethread to minimize error
# Line 57 of ccb_data_parse_error.json has a missing quote on purpose
# shares same metric file as test 324
{VW} -d train-sets/ccb_data_parse_error.json --dsjson --ccb_explore_adf --extra_metrics metrics_ccb_parse_error.json --onethread --limit_output 1
    train-sets/ref/metrics_ccb_parse_error_limit.stderr
    test-sets/ref/metrics_ccb_parse_error.json

# Test 326: test dsjson with some errors with quiet
# Since logging is not thread safe, diff might fail randomnly. Added onethread to minimize error
# Line 57 of ccb_data_parse_error.json has a missing quote on purpose
# shares same metric file as test 324
{VW} -d train-sets/ccb_data_parse_error.json --dsjson --ccb_explore_adf --extra_metrics metrics_ccb_parse_error.json --onethread --quiet
    train-sets/ref/metrics_ccb_parse_error_quiet.stderr
    test-sets/ref/metrics_ccb_parse_error.json

# Test 327: simple cb dsjson
# Required for having side-by-side comparison with the same one with pdrop from 328
{VW} -d train-sets/cb_simple.json --dsjson --cb_explore_adf --invert_hash cb_simple_invert_hash.txt && \
        tail -n +2 cb_simple_invert_hash.txt > cb_simple_invert_hash.txt.new && \
            rm cb_simple_invert_hash.txt && \
                mv cb_simple_invert_hash.txt.new cb_simple_invert_hash.txt
    train-sets/ref/cb_simple.stderr
    train-sets/ref/cb_simple_invert_hash.txt

# Test 328: simple cb dsjson with pdrop
# Required for having side-by-side comparison with the same one without pdrop from 327
# TODO: update stderr when reported metrics pdrop issue is fixed
{VW} -d train-sets/cb_simple_pdrop.json --dsjson --cb_explore_adf --invert_hash cb_simple_pdrop_invert_hash.txt && \
        tail -n +2 cb_simple_pdrop_invert_hash.txt > cb_simple_pdrop_invert_hash.txt.new && \
            rm cb_simple_pdrop_invert_hash.txt && \
                mv cb_simple_pdrop_invert_hash.txt.new cb_simple_pdrop_invert_hash.txt
    train-sets/ref/cb_simple_pdrop.stderr
    train-sets/ref/cb_simple_pdrop_invert_hash.txt

# Test 329: simple cb dsjson with pdrop=1 (unsupported)
{VW} -d train-sets/cb_simple_pdrop1.json --dsjson --cb_explore_adf
    train-sets/ref/cb_simple_pdrop1.stderr

# Test 330: simple ccb dsjson
# Required for having side-by-side comparison with the same one with pdrop from 331
{VW} -d train-sets/ccb_simple.json --dsjson --ccb_explore_adf --invert_hash ccb_simple_invert_hash.txt && \
        tail -n +2 ccb_simple_invert_hash.txt > ccb_simple_invert_hash.txt.new && \
            rm ccb_simple_invert_hash.txt && \
                mv ccb_simple_invert_hash.txt.new ccb_simple_invert_hash.txt
    train-sets/ref/ccb_simple.stderr
    train-sets/ref/ccb_simple_invert_hash.txt

# Test 331: simple ccb dsjson with pdrop
# Required for having side-by-side comparison with the same one without pdrop from 330
# TODO: update stderr when reported metrics pdrop issue is fixed
{VW} -d train-sets/ccb_simple_pdrop.json --dsjson --ccb_explore_adf --invert_hash ccb_simple_pdrop_invert_hash.txt && \
        tail -n +2 ccb_simple_pdrop_invert_hash.txt > ccb_simple_pdrop_invert_hash.txt.new && \
            rm ccb_simple_pdrop_invert_hash.txt && \
                mv ccb_simple_pdrop_invert_hash.txt.new ccb_simple_pdrop_invert_hash.txt
    train-sets/ref/ccb_simple_pdrop.stderr
    train-sets/ref/ccb_simple_pdrop_invert_hash.txt

# Test 332: regression test for #3062
{VW} -d train-sets/issue3062.txt --cb_explore 2 --cb_force_legacy --save_resume -f issue3062.model
    train-sets/ref/issue3062train.stderr

# Test 333: regression test for #3062
{VW} -d train-sets/issue3062.txt -t --cb_explore 2 --cb_force_legacy --save_resume -i issue3062.model
    train-sets/ref/issue3062test.stderr

# Test 334: test cb_dro with softmax and cb_explore_adf
{VW} --cb_dro --cb_explore_adf --rank_all -d train-sets/cb_adf_sm.data -p cb_dro_explore_adf_sm.predict --cb_type sm
    train-sets/ref/cb_dro_explore_adf_sm.stderr
    pred-sets/ref/cb_dro_explore_adf_sm.predict

# Test 335: test --baseline
{VW} -d train-sets/0001.dat --baseline
    train-sets/ref/baseline_test.stderr

# Test 336:
{VW} -d train-sets/dupeindex_self.dat --noconstant --ignore_linear a --interactions aa --quiet  --invert_hash dupeindex_self_quadratic.txt
    train-sets/ref/dupeindex_self_quadratic.txt

# Test 337:
{VW} -d train-sets/dupeindex_self.dat --noconstant --ignore_linear a --interactions aaa --quiet --invert_hash dupeindex_self_cubic.txt
    train-sets/ref/dupeindex_self_cubic.txt

# Test 338:
{VW} -d train-sets/dupeindex_self.dat --noconstant --ignore_linear a --interactions aaaa --quiet --invert_hash dupeindex_self_quartic.txt
    train-sets/ref/dupeindex_self_quartic.txt

# Test 339:
{VW} -d train-sets/cb_multi_cost.dat --cb 4 --cb_force_legacy
    train-sets/ref/cb_multi_cost_legacy.stderr

# Test 340:
{VW} -d train-sets/cb_multi_cost.dat --cb 4
    train-sets/ref/cb_multi_cost.stderr

# Test 341: csoaa_ldf with shared features
{VW} -d train-sets/cs_shared.ldf --csoaa_ldf m
    train-sets/ref/cs_shared_ldf.stderr

# Test 342: check cb_adf with cache (part1 - no cache, but generate one)
{VW} --cb_adf -k --cache_file models/cb_test_cache.ldf.cache -d train-sets/cb_test.ldf
    train-sets/ref/cb_adf_mtr_cache.stderr

# Test 343: check cb_adf with cache (part2 - run with cache)
{VW} --cb_adf --cache_file models/cb_test_cache.ldf.cache -d train-sets/cb_test.ldf
    train-sets/ref/cb_adf_mtr_cache_2.stderr

# Test 344: check cb_adf with multiple passes
{VW} --cb_adf -k -c --passes 2 -d train-sets/cb_adf_multipass_crash_1.data --holdout_off
    train-sets/ref/cb_adf_multipass_crash_1.stderr

# Test 345: check cb with multiple passes
{VW} -d train-sets/cb_multi_cost.dat --cb 4 -k -c --passes 2 --holdout_off
    train-sets/ref/cb_multi_cost_multipass.stderr

# Test 346: check legacy mode cb with multiple passes
{VW} -d train-sets/cb_multi_cost.dat --cb 4 -k -c --passes 2 --holdout_off --cb_force_legacy
    train-sets/ref/cb_multi_cost_multipass_legacy.stderr

# Test 347: cats save with predictions
{VW} --cats 32 --bandwidth 1 --min_value 0 --max_value 32 --json --chain_hash --coin --epsilon 0.2 -q :: -d train-sets/cats_train.json -f models/cats_train.model -p cats_save.predict --save_resume
    train-sets/ref/cats_save.stderr
    pred-sets/ref/cats_save.predict

# Test 348: cats load with predictions
{VW} --cats 32 --bandwidth 1 --min_value 0 --max_value 32 --json --chain_hash --coin --epsilon 0.2 -q :: -d train-sets/cats_train.json -i models/cats_train.model -p cats_load.predict --save_resume
    train-sets/ref/cats_load.stderr
    pred-sets/ref/cats_load.predict

# Test 349: model with corrupted weights gd.cc
./negative-test.sh {VW} --no_stdin --cb_explore_adf --cover 3 --noconstant --quiet -i model-sets/corrupted_weights_gd.model
    train-sets/ref/corrupt_weights_gd.stderr

# Test 350: model with corrupted weights gd_mf.cc
./negative-test.sh {VW} --no_stdin --cb_explore_adf --cover 3 --noconstant --quiet -i model-sets/corrupted_weights_gd_mf.model
    train-sets/ref/corrupt_weights_gd_mf.stderr

# Test 351: should be the same output as 158 except the line of enabled_reductions
{VW} --save_resume -f automl.model --automl 3 --priority_type least_exclusion -d train-sets/decisionservice.json --dsjson --cb_explore_adf --epsilon 0.2 -P 1 -p cbe_adf_dsjson.predict --extra_metrics metrics_.json --readable_model automl_readable.txt --keep_configs --oracle_type rand
    train-sets/ref/cbe_adf_dsjson_metrics_.stderr
    test-sets/ref/metrics_.json
    train-sets/ref/automl_readable.txt

# Test 352: check multilabel_oaa probabilities
{VW} --multilabel_oaa 10 -d train-sets/multilabel -p multilabel_probs.predict --loss_function=logistic --probabilities
    train-sets/ref/multilabel_probs.stderr
    pred-sets/ref/multilabel_probs.predict

# Test 353: check multilabel_oaa probabilities same as when manually specifying link
{VW} --multilabel_oaa 10 -d train-sets/multilabel -p multilabel_probs.predict --loss_function=logistic --probabilities --link logistic
    train-sets/ref/multilabel_probs.stderr
    pred-sets/ref/multilabel_probs.predict

# Test 354: check oaa probabilities same as when manually specifying link
{VW} -d train-sets/probabilities.dat --probabilities --oaa=4 --loss_function=logistic -p oaa_probabilities.predict --link logistic
   train-sets/ref/oaa_probabilities.stderr
   pred-sets/ref/oaa_probabilities.predict

# Test 355: check csoaa_ldf probabilities same as when manually specifying link
{VW} -d train-sets/cs_test.ldf --probabilities --csoaa_ldf=mc --loss_function=logistic -p csoaa_ldf_probabilities.predict --link logistic
   train-sets/ref/csoaa_ldf_probabilities.stderr
   pred-sets/ref/csoaa_ldf_probabilities.predict

# Test 356: fuzz testing crash due to partial model file
./negative-test.sh {VW} --no_stdin --cb_explore_adf --cover 3 --noconstant --quiet -i model-sets/truncated_model
    train-sets/ref/truncated_model_crash.stdout

# Test 357: --probabilities --oaa one-indexed
{VW} -d train-sets/probabilities_one_ind.dat --probabilities --oaa=4 --loss_function=logistic -p oaa_one_ind_probabilities.predict
   train-sets/ref/oaa_one_ind_probabilities.stderr
   pred-sets/ref/oaa_one_ind_probabilities.predict

# Test 358: --probabilities --oaa zero-indexed
{VW} -d train-sets/probabilities_zero_ind.dat --probabilities --oaa=4 --loss_function=logistic -p oaa_zero_ind_probabilities.predict --indexing 0
   train-sets/ref/oaa_zero_ind_probabilities.stderr
   pred-sets/ref/oaa_zero_ind_probabilities.predict

# Test 359: --probabilities --oaa zero-indexed without flag
{VW} -d train-sets/probabilities_zero_ind.dat --probabilities --oaa=4 --loss_function=logistic -p oaa_zero_ind_no_flag_probabilities.predict
   train-sets/ref/oaa_zero_ind_no_flag_probabilities.stderr
   pred-sets/ref/oaa_zero_ind_no_flag_probabilities.predict

# Test 360: --probabilities --oaa mixed-indexing
{VW} -d train-sets/probabilities_mixed_ind.dat --probabilities --oaa=4 --loss_function=logistic -p oaa_mixed_probabilities.predict
   train-sets/ref/oaa_mixed_probabilities.stdout
   train-sets/ref/oaa_mixed_probabilities.stderr
   pred-sets/ref/oaa_mixed_probabilities.predict

# Test 361: bad argument in one_of string
./negative-test.sh {VW} --cb_adf -d train-sets/cb_test.ldf --cb_type bad_type
    train-sets/ref/cb_bad_one_of_string.stderr

# Test 362: bad argument in one_of int
./negative-test.sh {VW} -k -d train-sets/lda-2pass-hang.dat --lda 10 -c --passes 2 --holdout_off --math-mode 5
    train-sets/ref/cb_bad_one_of_int.stderr

<<<<<<< HEAD
# Test 359: SVM linear kernel save_load save
{VW} --ksvm --l2 1 --reprocess 5 -b 18 -d train-sets/rcv1_smaller.dat -f models/ksvm.model --save_resume
    train-sets/ref/ksvm_train.linear.save.stderr

# Test 360: SVM linear kernel save_load load
{VW} --ksvm --l2 1 --reprocess 5 -b 18 -d train-sets/rcv1_smaller.dat -i models/ksvm.model --save_resume
    train-sets/ref/ksvm_train.linear.load.stderr
=======
# Test 363: check that ccb feature count adds up with slot ids
{VW} -d train-sets/ccb_audit.dat --ccb_explore_adf --audit --noconstant -P 1
    train-sets/ref/ccb_audit.stdout
    train-sets/ref/ccb_audit.stderr
>>>>>>> 2427c967

# Do not delete this line or the empty line above it<|MERGE_RESOLUTION|>--- conflicted
+++ resolved
@@ -2573,19 +2573,17 @@
 ./negative-test.sh {VW} -k -d train-sets/lda-2pass-hang.dat --lda 10 -c --passes 2 --holdout_off --math-mode 5
     train-sets/ref/cb_bad_one_of_int.stderr
 
-<<<<<<< HEAD
-# Test 359: SVM linear kernel save_load save
-{VW} --ksvm --l2 1 --reprocess 5 -b 18 -d train-sets/rcv1_smaller.dat -f models/ksvm.model --save_resume
-    train-sets/ref/ksvm_train.linear.save.stderr
-
-# Test 360: SVM linear kernel save_load load
-{VW} --ksvm --l2 1 --reprocess 5 -b 18 -d train-sets/rcv1_smaller.dat -i models/ksvm.model --save_resume
-    train-sets/ref/ksvm_train.linear.load.stderr
-=======
 # Test 363: check that ccb feature count adds up with slot ids
 {VW} -d train-sets/ccb_audit.dat --ccb_explore_adf --audit --noconstant -P 1
     train-sets/ref/ccb_audit.stdout
     train-sets/ref/ccb_audit.stderr
->>>>>>> 2427c967
+
+# Test 364: SVM linear kernel save_load save
+{VW} --ksvm --l2 1 --reprocess 5 -b 18 -d train-sets/rcv1_smaller.dat -f models/ksvm.model --save_resume
+    train-sets/ref/ksvm_train.linear.save.stderr
+
+# Test 365: SVM linear kernel save_load load
+{VW} --ksvm --l2 1 --reprocess 5 -b 18 -d train-sets/rcv1_smaller.dat -i models/ksvm.model --save_resume
+    train-sets/ref/ksvm_train.linear.load.stderr
 
 # Do not delete this line or the empty line above it
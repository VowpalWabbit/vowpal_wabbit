#!/usr/bin/env perl
#
# Test suite for vw:
#
# You may add arbitrary (train/test/varying-options) tests
# by adding data files and their expected reference STDOUT and STDERR
#
# See __DATA__ below for how to add more tests
#
require 5.008;
use warnings;

use Getopt::Std;
use File::Basename;

use vars qw($opt_d $opt_D $opt_c $opt_e $opt_f
            $opt_E $opt_o $opt_w $opt_y $opt_t
            $opt_v $opt_V $opt_F $opt_O);

my $Epsilon = 1e-4;

my $VW;

# External utilities we use. See init() for Windows specific actions.
my $Diff = 'diff';
my $Cat = 'cat';

$ENV{'PATH'} = '../build/vowpalwabbit:test:../vowpalwabbit:vowpalwabbit:.:' . $ENV{'PATH'};

# -V prefixes valgrind like this, we should adjust the default
# options over time to what looks most useful.
my $Valgrind = 'valgrind --quiet --error-exitcode=100 --track-origins=yes --leak-check=full';

# -- timeout is part of GNU coreutils, some systems may not have it
my $TimeOut = '';
my $TimeOutSec = 80;    # max allowed time for single vw command run

# By default, we run all tests in the list
my $FullRun = 1;
my $ErrorCount = 0;

# These --side-by-side diff opts are used to make the
# fuzzy-compare easier: just split on '|' and compare numeric values
# word by word:
# NOTE: -W 160 is sufficient for most outputs.
#       --bfgs prints widest (134 chars-per-line)
# 160 used to sufficient but there are new tests with VERY wide outputs - so it needs to be huge...
my $DiffOpts = '-N --minimal --suppress-common-lines --ignore-all-space --strip-trailing-cr --side-by-side -W 1500';
$WordSplit = "[ \t:,@]+";

# These diff options are used for the diff we want to show the user
# The intent is to make them easier to parse (and compare values) by a human
my $DisplayDiffOpts = '-u --minimal';

my @PathAdd = qw(. .. ../vowpalwabbit);

my @ToTest = ();

# __DATA__ test counter
my $TestNo = 0;

sub v($;@) {
    my $verbose_level = shift @_;
    return unless ($opt_v >= $verbose_level);
    if (@_ == 1) {
        print STDERR @_;
    } else {
        printf STDERR @_;
    }
}

sub usage(@) {
    print STDERR @_, "\n" if (@_);

    die "Usage: $0 [options] [testno...] [vw-executable]
    By default will run against the 1st 'vw' executable found in:
        @PathAdd  \$PATH

    Options:
        -c      print test-suite commands before running them
        -d      print diff output on significant diff failure
        -D      print diff output even if it is not significant
        -e      exit with non-zero status on first error
        -w      Ignore white-space differences (diff --ignore-space-change)
        -f      Ignore small (< $Epsilon) floating-point differences (fuzzy compare)
        -E<e>   Tolerance epsilon <e> for fuzzy compares (default $Epsilon)
        -o      Overwrite reference file with new/different result
        -y      On error, copy bad files to (eg stderr.test21) for later comparison
        -v<L>   Verbosity <L> (small integer) is verbosity level
        -V      apply valgrind to vw commands
        -F      exclude flatbuffer tests
        -t<T>   Apply timeout <T> (default $TimeOutSec) secs to individual tests
                (will only work where GNU coreutils 'timeout' is present)
        -O<O>   Add <O> option(s) to all vw commands

    [testno...]   Optional integer args: explicit test numbers (skip others)
";
}

sub mysystem {
    my $cmd = shift;
    v(1, "%s\n", $cmd);
    system($cmd);
}

sub command_failed($) {
    # Deal with cases where vw crashes, exits prematurely etc.
    # print a message to distinguish between all cases
    # return non-zero status if anything is bad
    my $cmd = shift;
    my $exitcode = 0;
    if ($?) {
        $exitcode = $? >> 8;
        my $signal = $? & 127;
        my $core = ''; if ($? & 128) { $core = ' (core dumped)'; }
        if ($signal) {
            printf STDERR
                "$0: test $TestNo: '%s' died from signal $signal$core\n", $cmd;
            $exitcode = 1;
        } elsif ($exitcode == 124) {
            printf STDERR
                "$0: test $TestNo: '%s' timed-out (exitcode=$exitcode)\n" .
                "$0: test $TestNo: you may increase the imposed time-out: \$TimeOutSec=%d\n",
                $cmd, $TimeOutSec;
        } elsif ($exitcode) {
            printf STDERR
                "$0: test $TestNo: '%s' failed (exitcode=$exitcode)\n", $cmd;
        }
    }
    # This is non-zero only if $cmd failed
    $exitcode;
}

sub valgrind_errfile($) {
    my $testno = shift;
    "Test-$testno.valgrind-err";
}

#
# which vw executable to test against
#
sub which_vw() {
    if (@ARGV > 0) {
        my $exe = $ARGV[0];
        if (-f $exe && -x $exe) {
            printf STDERR "Testing vw: %s\n", $exe;
            return $exe;
        } else {
            usage("$0: argument $exe: not an executable file");
        }
    } elsif (@ARGV == 0) {
        foreach my $dir (@PathAdd, split(':', $ENV{PATH})) {
            my $exe = "$dir/vw";
            if (-x $exe) {
                printf STDERR "Testing vw: %s\n", $exe;
                return $exe;
            }
        }
    }
    usage("can't find a 'vw' executable to test on");
}


sub init() {
    $0 =~ s{.*/}{};
    getopts('wcdDefyE:ov:VFt:O:') || usage();
    $opt_v = 0 unless (defined $opt_v and $opt_v);
    if (defined $opt_O) {
        $opt_O = " $opt_O";
    } else {
        $opt_O = '';
    }

    my $hostname = `hostname`; chomp($hostname);
    printf STDERR "Testing on: hostname=%s OS=%s\n", $hostname, $^O;

    if ($^O =~ /MSWin/i) {
        v(1, "OS is $^O\n");
        # On MS Windows we need to change paths to external executables
        # Assumes cygwin is installed
        $ENV{'PATH'} .= ':/cygdrive/c/cygwin/bin';
        # And just to be safe (probably not needed):
        $Diff  = 'c:\cygwin\bin\diff.exe';
        $Cat   = 'c:\cygwin\bin\cat.exe';
    }
    elsif ($^O =~ /cygwin/i){
        v(1,"OS is $^O\n");
        # On MS Windows we need to change paths to external executables
        # Assumes cygwin is installed
        $ENV{'PATH'} .= ':/cygdrive/c/cygwin/bin';
        # And just to be safe (probably not needed):
#        $Diff  = 'c:/cygwin/bin/diff.exe';
#        $Cat   = 'c:/cygwin/bin/cat.exe';
    }
    $Epsilon = $opt_E if ($opt_E);
    $Diff .= ' --ignore-space-change' if ($opt_w);
    my @num_args = ();
    my @exe_args = ();
    foreach my $arg (@ARGV) {
        if ($arg =~ /^\d+$/) {  # a test number
            push(@num_args, $arg);
            next;
        }
        push(@exe_args, $arg);
    }
    if (@num_args) {
        @ToTest = sort { $a <=> $b } @num_args;
        # add dummy element so we don't become empty on last test
        push(@ToTest, -1);
        $FullRun = 0;
    }
    @ARGV = @exe_args;

    $VW = which_vw();

    my $timeout = `which timeout 2>/dev/null`;
    if ($timeout =~ /timeout$/) {
        chomp($timeout);
        $TimeOut = $timeout;
        v(1,"timeout is: %s\n", $TimeOut);
    }
    if ($opt_t) {
        if ($opt_t =~ /^\d+$/) {
            $TimeOutSec = $opt_t;
        } else {
            usage("-t $opt_t: -t can only accept integer seconds");
        }
        warn "-t passed but this env doesn't have timeout installed\n"
            unless ($TimeOut);
    }
}

sub copy_file {
    my ($src_file, $dst_file) = @_;
    use File::Copy;
    print STDERR "\t\t-> copying output to $dst_file\n";
    copy($src_file, $dst_file);
}

sub trim_spaces($) {
    my $str = shift;
    $str =~ s/^\s+//s;
    $str =~ s/\s+$//s;
    $str =~ s/\n+$//s;
    $str;
}

#
# ref_file($default_name)
#   Reference file existence: if we're on Windows, AND
#   an alternate reference-file exists, give precedence
#   to the alternate file (file with a '-mswin' suffix.)
#
sub ref_file($) {
    my $file = shift;
    if ($^O =~ /MSWin/i or $^O =~ /cygwin/i) {
        my $win_reffile = "$file-mswin";
        if (-e $win_reffile) {
            return $win_reffile;
        }
    }
    $file;
}

sub next_paragraph {
    my $paragraph = '';
    my $testid = '<unknown id>';

    while ($line = <DATA>) {
        if ($line =~ /^\s*#/) {       # skip comment lines
          if ($line =~ /^# Test (\d+)/) {
            $testid = $1;
          }
          next;
        }
        if ($line =~ /\\$/) {           # support line continuation
            $line =~ s/\\\n/ /;
        }
        $paragraph .= $line if $line =~ /\w/;

        if ($paragraph and ($line =~ /^\s*$/ || eof(DATA))) {
            # end of paragraph
            chomp $paragraph;
            $paragraph = trim_spaces($paragraph);
            return ($testid, $paragraph);
        }
    }
    return;
}

sub next_test() {
    my ($cmd, $out_ref, $err_ref, @other_ref);

    my $paragraph = '';
    ($TestNo, $paragraph) = next_paragraph();
    return (undef, undef, undef, undef) if !defined $paragraph;
    my @lines = split("\n", $paragraph);

    # The command line must be first
    $cmd = shift @lines;
    foreach my $line (@lines) {
        if ($line =~ m/\.stdout\b/) {
            $out_ref = ref_file(trim_spaces($line));
            next;
        }
        if ($line =~ /\.stderr\b/) {
            $err_ref = ref_file(trim_spaces($line));
            next;
        }

        # any other reference file
        $line = ref_file(trim_spaces($line));
        if (-e $line) {
            push(@other_ref, $line);
        } else {
            unless ($opt_y) {
                printf STDERR "__DATA__: line $.: " .
                          "non-existent reference file: %s\n", $line;
            }
            next;
        }
    }

    if (eof(DATA) && !defined $cmd) {
        return (undef, undef, undef, undef);
    }

    if ($cmd =~ /{VW}/) {
         $cmd = trim_spaces($cmd);
         $cmd =~ s/{VW}/$VW$opt_O/g;
    }

    if ($cmd =~ /--flatbuffer/) {
         if ($opt_F)
         {
             next;
         }
    }

    unless (defined $cmd) {
        die "$0: test $TestNo: command is undefined\n";
    }
    unless (defined $err_ref) {
        v(2, "%s: test %s: stderr ref: undefined\n", $0, $TestNo);
        $err_ref = '/dev/null';
    }
    # print STDERR "next_test: (\$cmd, $out_ref, $err_ref, $pred_ref, $pred)\n";
    if ($opt_V) {
        $cmd = sprintf("%s --log-file='%s' %s",
                        $Valgrind, valgrind_errfile($TestNo), $cmd);
    } elsif ($TimeOut) {
        $cmd = sprintf("%s %u %s", $TimeOut, $TimeOutSec, $cmd);
    }
    ($cmd, $out_ref, $err_ref, @other_ref);
}

#
# If the difference is small (least significant digits of numbers)
# treat it as ok. It may be a result of 32 vs 64 bit calculations.
#
use Scalar::Util qw(looks_like_number);

sub lenient_array_compare($$) {
    my ($w1_ref, $w2_ref) = @_;
    my (@w1) = @$w1_ref;
    my (@w2) = @$w2_ref;

    # print STDERR "lenient_array_compare: (@w1) (@w2)\n";
    if ($#w1 != $#w2) { # arrays not of same size
        if ($opt_v > 3) {
            v(4, "#-of-words in two arrays are different: %d != %d\n", scalar(@w1), scalar(@w2));
            v(4, "line1: "); for (my $i=0; $i <= $#w1; $i++) { v(4, " word[%d]='%s'", $i, $w1[$i]) }; v(4, "\n");
            v(4, "line2: "); for (my $i=0; $i <= $#w2; $i++) { v(4, " word[%d]='%s'", $i, $w2[$i]) }; v(4, "\n");
        }
        return 1;
    }
    my $nelem = scalar @w1;
    for (my $i = 0; $i < $nelem; $i++) {
        my ($word1, $word2) = ($w1[$i], $w2[$i]);
        # print STDERR "\t$word1 == $word2 ?\n";
        next if ($word1 eq $word2);

        # Some output contains '...', remove this for comparison.
        $word1 =~ s/\.\.\.//;
        $word2 =~ s/\.\.\.//;

        # There's some difference, is it significant?
        unless (looks_like_number($word1)) {
            v(4, "$word1 vs $word2: word1=$word1 is not a number!\n");
            return 1;
        }
        unless (looks_like_number($word2)) {
            v(4, "$word1 vs $word2: word2=$word2 is not a number!\n");
            return 1;
        }

        my $delta = abs($word1 - $word2);

        if ($delta > $Epsilon) {
            # We have a 'big enough' difference, but this difference
            # may still not be meaningful in all contexts:

            # Big numbers should be compared by ratio rather than
            # by difference

            # Must ensure we can divide (avoid div-by-0)
            if (abs($word2) <= 1.0) {
                # If numbers are so small (close to zero),
                # ($delta > $Epsilon) suffices for deciding that
                # the numbers are meaningfully different
                v(4, "$word1 vs $word2: delta=$delta > Epsilon=$Epsilon\n");
                return 1;
            }
            # Now we can safely divide (since abs($word2) > 0)
            # and determine the ratio difference from 1.0
            my $ratio_delta = abs($word1/$word2 - 1.0);
            if ($ratio_delta > $Epsilon) {
                v(4, "$word1 vs $word2: ratio_delta=$ratio_delta > Epsilon=$Epsilon\n");
                return 1;
            }
        }
    }
    # print STDERR "lenient_array_compare: no meaningful difference\n";
    return 0; # no meaningful difference
}

sub diff_lenient_float($$) {
    my ($reffile, $outfile) = @_;
    my $status = 0;

    my $tmpf = 'lenient-diff.tmp';
    mysystem("$Diff $DiffOpts $reffile $outfile >$tmpf");
    $status = $? >> 8;
    v(2, "diff produced $tmpf: status=$status\n");
    if (-s $tmpf) {
        # The diff has something in it.
        my $fuzzy_status = 0;   # assume innocent till proven guilty
        open(my $sdiff, $tmpf) || die "$0: diff_lenient_float: $tmpf: $!\n";
        while (<$sdiff>) {
            chomp;
            my ($line1, $line2) = split(/\s*\|\s*/, $_);
            unless (defined($line1) && defined($line2)) {
                my $save_diff_file = "test-$TestNo.lenient-diff";
                warn "$0: test $TestNo: $tmpf: line $.: fuzzy-match missing data on one of the sides. Can't compare\n$_\n";
                warn "$0: test $TestNo: saving lenient diff in '$save_diff_file' for later inspection\n";
                close $sdiff;
                rename($tmpf, $save_diff_file);
                return 1;
            }
            # strip leading spaces if any (happens with --bfgs)
            $line1 =~ s/^\s+//;
            $line2 =~ s/^\s+//;
            v(3, "line1: %s\n", $line1);
            v(3, "line2: %s\n", $line2);

            # Break lines into tokens/words
            my (@w1) = split(/$WordSplit/o, $line1);
            my (@w2) = split(/$WordSplit/o, $line2);
            if (lenient_array_compare(\@w1, \@w2) != 0) {
                $fuzzy_status = 1;
                last;
            }
        }
        close $sdiff;
        $status = $fuzzy_status;
    }
    unlink($tmpf) if ($status == 0);
    $status;
}

#
# perl internal way to emulate 'touch'
#
sub touch(@) {
    my $now = time;
    utime $now, $now, @_;
}

sub display_diff($$) {
    my ($reference_file, $actual_file) = @_;
    my $diff_cmd = "$Diff $DisplayDiffOpts $reference_file $actual_file";

    printf STDERR "--- %s\n", $diff_cmd;
    mysystem($diff_cmd);
}

sub diff($$) {
    my ($reffile, $outfile) = @_;
    my $status = 0;
    $reffile = '' unless (defined $reffile);

    # Special case, empty file w/o reference is not considered a failure.
    # This is a most common case with stdout.
    unless (-e $reffile) {
        if (-s $outfile > 0) {
            warn "$0: test $TestNo: stdout ref: $reffile: $!\n";
            exit 1 if ($opt_e);
            return 2 unless ($opt_o);
        } else {
            # Empty output without a ref is not considered a failure
            v(1, "$0: test $TestNo: empty output w/o reference: ignored.\n");
            return 0;
        }
    }

    # Actually run the diff
    my $diff_cmd = "$Diff $DiffOpts $reffile $outfile";
    my $diftmp = 'diff.tmp';
    mysystem("$diff_cmd >$diftmp");
    $status = $? >> 8;
    v(2, "$diff_cmd >$diftmp: status=$status\n");

    if (-s "$diftmp") {
        # There's some difference
        v(2, "$diftmp has something in it. Is it meaningful?\n");

        if ($opt_f && -e $reffile && -e $outfile &&
            diff_lenient_float($reffile, $outfile) == 0) {

            print STDERR "$0: test $TestNo: minor (<$Epsilon) precision differences ignored\n";
            $status = 0;
        }
        if ($opt_D or ($opt_d && $status)) {
            # Print the diff only iff:
            #   1) -D is in effect  OR
            #   2) -d is in effect and diff is significant
            display_diff($reffile, $outfile);
        }
        if ($opt_o) {
            print STDERR "-o: overwriting reference:\n";

            if (-e $reffile) {
                print STDERR "\t$reffile -> $reffile.prev\n";
                rename($reffile, "$reffile.prev") ||
                    die "FATAL: rename($reffile, $reffile.prev): $!\n";
            }
            print STDERR "\t$outfile -> $reffile\n";
            rename($outfile, $reffile) ||
                die "FATAL: rename($outfile, $reffile): $!\n";

            unless ($opt_e) {
                $status = 0;
            }
        }
    }
    unlink($diftmp) if ($status == 0);
    $status;
}

#
# check_for_time_regression()
#   Compare last overall time to run to current to catch
#   performance regressions
#
my $LastTimeFile = 'RunTests.last.times';

sub write_times($@) {
    my ($file, @times) = @_;
    open(my $fh, ">$file") || die "$0: can't open(>$file): $!\n";
    print $fh join(' ', @times), "\n";
    close $fh;
}
sub read_times($) {
    my ($file) = @_;
    open(my $fh, $file) || die "$0: can't open($file): $!\n";
    my $line = <$fh>; chomp $line;
    close $fh;
    return (split(' ', $line));
}

sub check_for_time_regression() {
    my $tolerate_regress = 1.02;
    my $pct_change = 0.0;
    my ($overall_time0, $overall_time1);
    my ($user0, $system0, $cuser0, $csystem0);
    my ($user1, $system1, $cuser1, $csystem1) = times;
    $overall_time1 = $cuser1 + $csystem1;

    if (-e $LastTimeFile) {
        ($user0, $system0, $cuser0, $csystem0) = read_times($LastTimeFile);
        if (!(defined $csystem0) or !(defined $cuser0)) {
            die "$0: undefined times in saved times file: $LastTimeFile," .
                    " try removing it\n"
        }
        $overall_time0 = $cuser0 + $csystem0;
        $pct_change = 100 * ($overall_time1 - $overall_time0) / (1e-4+$overall_time0);

        if ($overall_time0 == 0) {
            die "$0: Bad times in saved times file: $LastTimeFile," .
                    " try removing it\n"
        } elsif ($overall_time1/$overall_time0 > $tolerate_regress) {
            printf STDERR "$0: RUNTIME REGRESSION: " .
                    "%.2f sec vs last time %.2f sec. (%.2f%% worse)\n",
                    $overall_time1, $overall_time0, $pct_change;
        }
    }
    write_times($LastTimeFile, $user1, $system1, $cuser1, $csystem1);
    printf STDERR
        "$0 runtime: user %g, system %g, total %g sec (%+.2f%% vs. last)\n",
                $cuser1, $csystem1, $overall_time1, $pct_change;
}

# only unlink relative path, plain files
# e.g. avoids trying to unlink /dev/null when running as root
sub safe_unlink($) {
    my $file = shift;
    return 0 if ($file =~ m{^/});
    return 0 unless (-f $file);
    unlink($file);
}

sub run_tests() {
    print STDERR "$0: '-D' to see any diff output\n"
        unless ($opt_D);
    print STDERR "$0: '-d' to see only significant diff output\n"
        unless ($opt_d);
    print STDERR "$0: '-o' to force overwrite references\n"
        unless ($opt_o);
    print STDERR "$0: '-e' to abort/exit on first failure\n"
        unless ($opt_e);

    my ($cmd, $out_ref, $err_ref, $pred_ref, $cmp_ref);
    my ($outf, $errf, $predf, $cmpf);

    mkdir('models', 0755) unless (-d 'models');

    unlink(glob('*.tmp'));
    unlink(glob('*.cache'));
    unlink(glob('*/*.cache'));

    while (($cmd, $out_ref, $err_ref, @more_refs) = next_test()) {
        last unless (defined $cmd);
        if (@ToTest) {
            if ($ToTest[0] != $TestNo) {
                # warn "$0: test $TestNo: skipped\n";
                next;
            } else {
                shift(@ToTest);
            }
        }

        $outf = (defined($out_ref) && -f $out_ref)
                    ? basename($out_ref)
                    : '/dev/null';

        $errf = (defined($err_ref) && -f $err_ref)
                    ? basename($err_ref)
                    : '/dev/null';

        # Run the test
        print STDERR "Test $TestNo: ($cmd) >$outf 2>$errf\n" if ($opt_c);
        mysystem("($cmd) >$outf 2>$errf");
        my $full_status = $?;
        my $status = $full_status >> 8;
        unless ($opt_V) {
            if (my $failure = command_failed($cmd)) {
                print STDERR `$Cat $errf`
                    unless ($failure == 124);
                if ($opt_e) {
                    printf STDERR "$0: exiting with status=$failure\n";
                    exit $failure;
                }
                next;
            }
        }
        if ($status) {
            $ErrorCount++;
            if ($opt_V && $status == 100) {
                # If the failing test was a script or Python file, ignore the failure because Valgrind
                # doesn't really work there.
                if (index($cmd, ".sh") != -1 || index($cmd, ".py") != -1) {
                    print "$0: test $TestNo: Valgrind failure in script ignored\n";
                    # Undo the error count change, as this failure is okay.
                    $ErrorCount--;
                    next;
                }
                else {
                    my $errfile = valgrind_errfile($TestNo);
                    warn "$0: test $TestNo: FAILED: valgrind errors in $errfile\n";
                }
            } elsif ($TimeOut && $status == 124) {
                warn "$0: test $TestNo: FAILED: timeout $TimeOutSec exceeded\n";
            } else {
                warn "$0: test $TestNo: '$cmd' failed: status=$status\n";
            }
            if ($opt_e) {
                printf STDERR "exiting with full status $full_status\n";
                exit 1;
            }
            next;
        }

        # command succeded
        # -- compare stdout
        $status = diff($out_ref, $outf);
        if ($status) {
            $ErrorCount++;
            printf STDERR "%s: test %d: FAILED: ref(%s) != stdout(%s)\n\tcmd: $cmd\n",
                $0, $TestNo, $out_ref, $outf;

            copy_file($outf, "$outf.test$TestNo") if ($opt_y);
            exit $status if ($opt_e);
        } else {
            if (defined $out_ref) {
                print STDERR "$0: test $TestNo: stdout OK\n";
                safe_unlink($outf);
            } else {
                v(1, "$0: test $TestNo: stdout OK (no reference)\n");
            }
        }

        # -- compare stderr
        if (! -e $err_ref  and  ! $opt_o) {
            $ErrorCount++;
            print STDERR "$0: test $TestNo: FAILED: stderr ref: $err_ref: $!\n\tcmd: $cmd\n";
            exit 1 if ($opt_e);
            next;
        }
        $status = diff($err_ref, $errf);
        if ($status) {
            $ErrorCount++;
            printf STDERR "%s: test %d: FAILED: ref(%s) != stderr(%s)\n\tcmd: $cmd\n",
                $0, $TestNo, $err_ref, $errf;

            copy_file($errf, "$errf.test$TestNo") if ($opt_y);
            exit $status if ($opt_e);
        } else {
            print STDERR "$0: test $TestNo: stderr OK\n";
            safe_unlink($errf);
        }

        # -- compare all other reference files
        if (@more_refs) {
            foreach my $ref_path (@more_refs) {
                my $ref_base = basename($ref_path);
                # Verify that it exists on the shell line
                unless ($cmd =~ /$ref_base/) {
                    printf STDERR "%s: test %d: FAILED: " .
                        "no match for '%s' in command: '%s'\n" .
                        "Unable to compare output to reference file\n",
                                $0, $TestNo, $ref_base, $cmd;
                    $ErrorCount++;
                    exit $status if ($opt_e);
                    next;
                }
                $status = diff($ref_path, $ref_base);
                if ($status) {
                    $ErrorCount++;
                    printf STDERR "%s: test %d: FAILED: ref(%s) != (%s)\n\tcmd: $cmd\n",
                    $0, $TestNo, $ref_path, $ref_base;
                    copy_file($ref_base, $ref_path) if ($opt_y);
                    exit $status if ($opt_e);
                } else {
                    print STDERR "$0: test $TestNo: $ref_base OK\n";
                    unlink($ref_base);
                }
            }
        }
    }
    if ($FullRun == 0) {
        v(1, "Partial run: not recording overall time\n");
    } elsif ($ErrorCount > 0) {
        v(1, "Errors found: not recording overall time\n");
    } elsif ($opt_V) {
        v(1, "valgrind run: not recording overall time\n");
    } else {
        check_for_time_regression();
    }
}

# --- main
init();
run_tests();
exit $ErrorCount;

#
# Add tests below the __DATA__ line
#
# Each test is a sequence of non-blank lines, terminated
# by an empty line (or EOF), essentially a paragraph.
#
# Each paragraph/test should look like:
#
#   1st line: shell command to run.

#   2nd-to-Nth line: one-or-more reference files to compare outputs to.
#   ONE reference file per line
#   (Note: we indent these lines just for readability.)
#
#   You may break very long lines using \ at EOL.
#
#   # -------------------------------------
#   # Test <test_id>: ...
#   shell command which may include {VW} ...
#       reference/file1
#       reference/file2
#       ...more reference files...
#
#   # -------------------------------------
#
#   shell-command can be anything accepted by bash, including pipes,
#   redirections, etc., even a sequence of shell-commands separated by ';'
#
#   Inside any shell command, all (optional) appearances of {VW}
#   will be substituted by the vw executable under test.
#
#   By default, 'vw' under our parent dir (../vowpalwabbit/vw) is tested.
#   To run against a different reference executable, pass the
#   wanted executable as an argument to RunTests
#
# The output line-items are reference files to compare outputs to:
#   - *.stdout: expected (reference file) standard output
#   - *.stderr: expected (reference file) standard error
#   - Any other relative path, pointing to a reference file to compare
#     to, this allows adding references to any explicitly named file
#     appearing on the shell-line, the only requirement is that the
#     _basename_ (path stripped of directory) of the reference file
#     would exactly match its respective file in the shell-command.
#
# For example:
#
#   #-------------------------------------------------------
#   # Test 237: readable_model
#   {VW} ... -p test75.predict --readable_model test75.rmodel
#       test/train-sets/ref/test75.stderr
#       test/pred-sets/ref/test75.predict
#       test/whatever/ref/test75.rmodel
#
#   #-------------------------------------------------------
#
# All reference filenames are relative to this (test) directory
#
# Only the STDOUT and STDERR streams in the shell command
# are implicit (so only their reference files need to be specified):
# The implicit names would be matched only by their extension
# as opposed to the full basename of the file.
#
# The two implicit names are:
#       TestXXX.stdout
#       TestXXX.stderr
#
# Windows note:
#
#   Due to differences in Random-Number-Generators in Windows,
#   floating-point outputs may differ in some tests (not all).
#
#   To minimize the need for changes (leverage existing tests and
#   reference files as much as possible), on Windows we check for
#   existence of files with '-mswin' suffix:
#       *.stderr-mswin
#       *.stdout-mswin
#   and if any of them exists, we use it instead.
#
__DATA__

# Test 1:
{VW} -k -l 20 --initial_t 128000 --power_t 1 -d train-sets/0001.dat \
    -f models/0001_1.model -c --passes 8 --invariant \
    --ngram 3 --skips 1 --holdout_off
        train-sets/ref/0001.stderr

# Test 2: checking predictions as well
{VW} -k -t -d train-sets/0001.dat -i models/0001_1.model -p 0001.predict --invariant
    test-sets/ref/0001.stderr
    pred-sets/ref/0001.predict

# Test 3: without -d, training only
{VW} -k -d train-sets/0002.dat -f models/0002.model --invariant
    train-sets/ref/0002.stderr

# Test 4: same, with -d
{VW} -k -d train-sets/0002.dat -f models/0002.model --invariant
    train-sets/ref/0002.stdout
    train-sets/ref/0002.stderr

# Test 5: add -q .., adaptive, and more (same input, different outputs)
{VW} -k --initial_t 1 --adaptive --invariant -q Tf -q ff -f models/0002a.model -d train-sets/0002.dat
    train-sets/ref/0002a.stderr

# Test 6: run predictions on Test 4 model
# Pretending the labels aren't there
{VW} -k -t -i models/0002.model -d train-sets/0002.dat -p 0002b.predict
    test-sets/ref/0002b.stderr
    pred-sets/ref/0002b.predict

# Test 7: using normalized adaptive updates and a low --power_t
{VW} -k --power_t 0.45 -f models/0002c.model -d train-sets/0002.dat
    train-sets/ref/0002c.stderr

# Test 8: predicts on test 7 model
{VW} -k -t -i models/0002c.model -d train-sets/0002.dat -p 0002c.predict
    test-sets/ref/0002c.stderr
    pred-sets/ref/0002c.predict

# Test 9: label-dependent features with csoaa_ldf
{VW} -k -c -d train-sets/cs_test.ldf -p cs_test.ldf.csoaa.predict --passes 10 --invariant --csoaa_ldf multiline --holdout_off --noconstant
    train-sets/ref/cs_test.ldf.csoaa.stderr
    train-sets/ref/cs_test.ldf.csoaa.predict

# Test 10: label-dependent features with wap_ldf
{VW} -k -c -d train-sets/cs_test.ldf -p cs_test.ldf.wap.predict --passes 10 --invariant --wap_ldf multiline --holdout_off --noconstant
    train-sets/ref/cs_test.ldf.wap.stderr
    train-sets/ref/cs_test.ldf.wap.predict

# Test 11: one-against-all
{VW} -k --oaa 10 -c --passes 10 -d train-sets/multiclass --holdout_off
    train-sets/ref/oaa.stderr

# Test 12: Error Correcting Tournament
{VW} -k --ect 10 --error 3 -c --passes 10 --invariant -d train-sets/multiclass --holdout_off
    train-sets/ref/multiclass.stderr

# Test 13: Run search (dagger) on wsj_small for 6 passes extra features
{VW} -k -c -d train-sets/wsj_small.dat.gz --passes 6 \
    --search_task sequence --search 45 --search_alpha 1e-6 \
    --search_max_bias_ngram_length 2 --search_max_quad_ngram_length 1 \
    --holdout_off
        train-sets/ref/search_wsj.stderr

# Test 14: Run search (searn) on wsj_small for 6 passes extra features
{VW} -k -c -d train-sets/wsj_small.dat.gz --passes 6 \
    --search_task sequence --search 45 --search_alpha 1e-6 \
    --search_max_bias_ngram_length 2 --search_max_quad_ngram_length 1 \
    --holdout_off --search_passes_per_policy 3 --search_interpolation policy
        train-sets/ref/search_wsj2.dat.stderr

# Test 15: LBFGS on zero derivative input
{VW} -k -c -d train-sets/zero.dat --loss_function=squared -b 20 --bfgs --mem 7 --passes 5 --l2 1.0 --holdout_off
    train-sets/ref/zero.stdout
    train-sets/ref/zero.stderr

# Test 16: LBFGS early termination
{VW} -k -c -d train-sets/rcv1_small.dat --loss_function=logistic --bfgs --mem 7 --passes 20 --termination 0.001 --l2 1.0 --holdout_off
    train-sets/ref/rcv1_small.stdout
    train-sets/ref/rcv1_small.stderr

# Test 17: Run LDA with 100 topics on 1000 Wikipedia articles
{VW} -k --lda 100 --lda_alpha 0.01 --lda_rho 0.01 --lda_D 1000 -l 1 -b 13 --minibatch 128 -d train-sets/wiki256.dat
    train-sets/ref/wiki1K.stderr

# Test 18: Run search on seq_small for 12 passes, 4 passes per policy
{VW} -k -c -d train-sets/seq_small --passes 12 --invariant --search 4 --search_task sequence --holdout_off
    train-sets/ref/search_small.stderr

# Test 19: neural network 3-parity with 2 hidden units
{VW} -k -c -d train-sets/3parity --hash all --passes 3000 -b 16 --nn 2 -l 10 --invariant -f models/0021.model --random_seed 19 --quiet --holdout_off
    train-sets/ref/3parity.stderr

# Test 20: neural network 3-parity with 2 hidden units (predict)
{VW} -d train-sets/3parity -t -i models/0021.model -p 0022.predict
    pred-sets/ref/0022.stderr
    pred-sets/ref/0022.predict

# Test 21: cubic features -- on a parity test case
{VW} -k -c -f models/xxor.model -d train-sets/xxor.dat --cubic abc --passes 100 --holdout_off --progress 1.33333
    train-sets/ref/xxor.stderr

# Test 22: matrix factorization -- training
{VW} -k -d train-sets/ml100k_small_train -b 16 -q ui --rank 10 \
    --l2 2e-6 --learning_rate 0.05 --passes 2 \
    --decay_learning_rate 0.97 --power_t 0 -f models/movielens.reg \
    -c --loss_function classic --holdout_off
        train-sets/ref/ml100k_small.stdout
        train-sets/ref/ml100k_small.stderr

# Test 23: matrix factorization -- testing
{VW} -i models/movielens.reg -t -d test-sets/ml100k_small_test
    test-sets/ref/ml100k_small.stdout
    test-sets/ref/ml100k_small.stderr

# Test 24: active-learning -- training
{VW} -k --active --simulation --mellowness 0.000001 -d train-sets/rcv1_small.dat -l 10 --initial_t 10 --random_seed 3
    train-sets/ref/active-simulation.t24.stderr

# Test 25: bagging -- training regressor
{VW} -k -d train-sets/0002.dat -f models/bs.reg.model --bootstrap 4 -p bs.reg.predict
    train-sets/ref/bs.reg.stderr
    train-sets/ref/bs.reg.predict

# Test 26: bagging -- predicting with bagged regressor
{VW} -d train-sets/0002.dat -i models/bs.reg.model -p bs.prreg.predict -t
    train-sets/ref/bs.prreg.stderr
    train-sets/ref/bs.prreg.predict

# Test 27: bagging -- binary classifiers
{VW} -d train-sets/0001.dat -f models/bs.vote.model --bootstrap 4 --bs_type vote -p bs.vote.predict
    train-sets/ref/bs.vote.stderr
    train-sets/ref/bs.vote.predict

# Test 28: bagging -- predict with bagged classifier
{VW} -d train-sets/0001.dat -i models/bs.vote.model -p bs.prvote.predict -t
    train-sets/ref/bs.prvote.stderr
    train-sets/ref/bs.prvote.predict

# Test 29: affix features
{VW} -d train-sets/affix_test.dat -k -c --passes 10 --holdout_off --affix -2
    train-sets/ref/affix_test.stderr

# Test 30: train --l1 regularized model
{VW} -d train-sets/0001.dat -f models/mask.model --invert_hash mask.predict --l1 0.01
    train-sets/ref/mask.stderr

# Test 31: train model using --feature_mask
{VW} -d train-sets/0001.dat --invert_hash remask.predict --feature_mask models/mask.model -f models/remask.model
    train-sets/ref/remask.stderr

# Test 32: train model using --feature_mask and --initial_regressor
{VW} -d train-sets/0001.dat --feature_mask models/mask.model -i models/remask.model
    train-sets/ref/remask.final.stderr

# Test 33: train model for topk recommender
{VW} -d train-sets/topk.vw -f topk.model -q MF --passes 100 --cache_file topk-train.cache -k --holdout_off
    train-sets/ref/topk-train.stderr

# Test 34: train model for topk recommender
{VW} -P 1 -d train-sets/topk.vw -i topk.model --top 2 -p topk-rec.predict
    train-sets/ref/topk-rec.stderr
    train-sets/ref/topk-rec.predict

# Test 35: non-centered data-set where constant >> 0
#   To test the new --constant option without which performance is very weak
{VW} -k --passes 100 -c --holdout_off --constant 1000 -d train-sets/big-constant.dat
    train-sets/ref/big-constant.stderr

# Test 36: new option: --progress w/ integer arg
{VW} -k -d train-sets/0001.dat --progress 10
    train-sets/ref/progress-10.stderr

# Test 37: new-option: --progress w/ floating-point arg
#           + alternate short form (-P)
{VW} -k -d train-sets/0001.dat -P 0.5
    train-sets/ref/progress-0.5.stderr

# Test 38: --nn without --quiet to avoid nn regressions
#   (Needs to be a simple test, not one sensitive to symmetry breaking)
{VW} -k -d train-sets/0001.dat --nn 1
    train-sets/ref/nn-1-noquiet.stderr

# Test 39: cb with dr
{VW} -d train-sets/rcv1_raw_cb_small.vw --cb 2 --cb_type dr --ngram 2 --skips 4 -b 24 -l 0.25
    train-sets/ref/rcv1_raw_cb_dr.stderr

# Test 40: cb with ips
{VW} -d train-sets/rcv1_raw_cb_small.vw --cb 2 --cb_type ips --ngram 2 --skips 4 -b 24 -l 0.125
    train-sets/ref/rcv1_raw_cb_ips.stderr

# Test 41: cb with dm
{VW} -d train-sets/rcv1_raw_cb_small.vw --cb 2 --cb_type dm --ngram 2 --skips 4 -b 24 -l 0.125 -f cb_dm.reg
    train-sets/ref/rcv1_raw_cb_dm.stderr

# Test 42: --lda --passes 2 hang regression
{VW} -k -d train-sets/lda-2pass-hang.dat --lda 10 -c --passes 2 --holdout_off
    train-sets/ref/lda-2pass-hang.stderr

# Test 43: search sequence labeling, non-ldf train
{VW} -k -c -d train-sets/sequence_data --passes 20 --invariant --search_rollout ref --search_alpha 1e-8 --search_task sequence --search 5 --holdout_off -f models/sequence_data.model
    train-sets/ref/sequence_data.nonldf.train.stderr

# Test 44: search sequence labeling, non-ldf test
{VW} -d train-sets/sequence_data -t -i models/sequence_data.model -p sequence_data.nonldf.test.predict
    train-sets/ref/sequence_data.nonldf.test.stderr
    train-sets/ref/sequence_data.nonldf.test.predict

# Test 45: make sure that history works
{VW} -k -c -d train-sets/seq_small2 --passes 4 --search 4 --search_task sequence --holdout_off
    train-sets/ref/search_small2.stderr

# Test 46: search sequence labeling, ldf train
{VW} -k -c -d train-sets/sequence_data --passes 20 \
    --search_rollout ref --search_alpha 1e-8 \
    --search_task sequence_demoldf --csoaa_ldf m --search 5 \
    --holdout_off -f models/sequence_data.ldf.model --noconstant
        train-sets/ref/sequence_data.ldf.train.stderr

# Test 47: search sequence labeling, ldf test
{VW} -d train-sets/sequence_data -t -i models/sequence_data.ldf.model -p sequence_data.ldf.test.predict --noconstant
    train-sets/ref/sequence_data.ldf.test.stderr
    train-sets/ref/sequence_data.ldf.test.predict

# Test 48: search sequence SPAN labeling BIO, non-ldf train, no rollouts
{VW} -k -c -d train-sets/sequencespan_data --passes 20 --invariant \
    --search_rollout none --search_task sequencespan --search 7 \
    --holdout_off -f models/sequencespan_data.model
        train-sets/ref/sequencespan_data.nonldf.train.stderr

# Test 49: search sequence SPAN labeling BIO, non-ldf test
{VW} -d train-sets/sequencespan_data -t -i models/sequencespan_data.model -p sequencespan_data.nonldf.test.predict
    train-sets/ref/sequencespan_data.nonldf.test.stderr
    train-sets/ref/sequencespan_data.nonldf.test.predict

# Test 50: search sequence SPAN labeling BILOU, non-ldf train
{VW} -k -c -d train-sets/sequencespan_data --passes 20 --invariant \
    --search_rollout ref --search_alpha 1e-8 --search_task sequencespan \
    --search_span_bilou --search 7 --holdout_off \
    -f models/sequencespan_data.model
        train-sets/ref/sequencespan_data.nonldf-bilou.train.stderr

# Test 51: search sequence SPAN labeling BILOU, non-ldf test
{VW} -d train-sets/sequencespan_data -t --search_span_bilou -i models/sequencespan_data.model -p sequencespan_data.nonldf-bilou.test.predict
    train-sets/ref/sequencespan_data.nonldf-bilou.test.stderr
    train-sets/ref/sequencespan_data.nonldf-bilou.test.predict

# Test 52: silly test for "argmax" task
{VW} -d train-sets/argmax_data -k -c --passes 20 --search_rollout ref --search_alpha 1e-8 --search_task argmax --search 2 --holdout_off
    train-sets/ref/argmax_data.stderr

# Test 53: (holdout-broken regression)
# ensure we have no holdout loss of '0 h'
{VW} -k -c --passes 2 -d train-sets/0001.dat
    train-sets/ref/holdout-loss-not-zero.stderr

# Test 54: stagewise poly with exponent 0.25
####in the following stage_poly tests, there are minute differences in losses, which are not being fuzzy-diffed;
####thus the stderr is cleared (--quiet) and only comparing (fuzzy-diffed) predictions.
{VW} --stage_poly --sched_exponent 0.25 --batch_sz 1000 --batch_sz_no_doubling -d train-sets/rcv1_small.dat -p stage_poly.s025.predict --quiet
    train-sets/ref/stage_poly.s025.stderr
    train-sets/ref/stage_poly.s025.predict

# Test 55: stagewise poly with exponent 1.0
{VW} --stage_poly --sched_exponent 1.0 --batch_sz 1000 --batch_sz_no_doubling -d train-sets/rcv1_small.dat --quiet
    train-sets/ref/stage_poly.s100.stderr

# Test 56: stagewise poly with exponent 0.25 and doubling batches
{VW} --stage_poly --sched_exponent 0.25 --batch_sz 1000 -d train-sets/rcv1_small.dat -p stage_poly.s025.doubling.predict --quiet
    train-sets/ref/stage_poly.s025.doubling.stderr
    train-sets/ref/stage_poly.s025.doubling.predict

# Test 57: stagewise poly with exponent 1.0 and doubling batches
{VW} --stage_poly --sched_exponent 1.0 --batch_sz 1000 -d train-sets/rcv1_small.dat -p stage_poly.s100.doubling.predict --quiet
    train-sets/ref/stage_poly.s100.doubling.stderr
    train-sets/ref/stage_poly.s100.doubling.predict

# Test 58: library test, train the initial model
{VW} -c -k -d train-sets/library_train -f models/library_train.w -q st --passes 100 --hash all --noconstant --csoaa_ldf m --holdout_off
    train-sets/ref/library_train.stdout
    train-sets/ref/library_train.stderr

# Test 59: cb_adf, sharedfeatures
{VW}  --dsjson --chain_hash --cb_adf -d train-sets/no_shared_features.json
    train-sets/ref/no_shared_features.stderr

# Test 60: empty test, bad builds (without make clean)
# sometimes cause a SEGV even on empty input
echo "" | {VW}
    train-sets/ref/empty-set.stderr

# Test 61: daemon test
./daemon-test.sh --port 54249
    test-sets/ref/vw-daemon.stdout

# Test 62: SVM linear kernel
{VW} --ksvm --l2 1 --reprocess 5 -b 18 -p ksvm_train.linear.predict -d train-sets/rcv1_smaller.dat
    train-sets/ref/ksvm_train.linear.stderr
    train-sets/ref/ksvm_train.linear.predict

# Test 63: SVM polynomial kernel
{VW} --ksvm --l2 1 --reprocess 5 -b 18 --kernel poly -p ksvm_train.poly.predict -d train-sets/rcv1_smaller.dat
    train-sets/ref/ksvm_train.poly.stderr
    train-sets/ref/ksvm_train.poly.predict

# Test 64: SVM rbf kernel
{VW} --ksvm --l2 1 --reprocess 5 -b 18 --kernel rbf -p ksvm_train.rbf.predict -d train-sets/rcv1_smaller.dat
    train-sets/ref/ksvm_train.rbf.stderr
    train-sets/ref/ksvm_train.rbf.predict

# Test 65: Run search (dagger) on an entity-relation recognitions data set,
# er_small, for 6 passes with constraints
{VW} -k -c -d train-sets/er_small.vw --passes 6 --search_task entity_relation --search 10 --constraints --search_alpha 1e-8
    train-sets/ref/search_er.stderr

# Test 66: Train a depenency parser with search (dagger)
# on wsj_small.dparser.vw.gz for 6 passes
{VW} -k -c -d train-sets/wsj_small.dparser.vw.gz --passes 6 --search_task dep_parser --search 12  --search_alpha 1e-4 --search_rollout oracle --holdout_off
    train-sets/ref/search_dep_parser.stderr

# Test 67: classification with data from dictionaries
# (eg embeddings or gazetteers) -- note that this is impossible without
# dictionaries because --ignore w; also test to make sure gzipped dicts
# work and dictionary redundancy checking works
{VW} -k -c -d train-sets/dictionary_test.dat --binary --ignore w --holdout_off --passes 32 --dictionary w:dictionary_test.dict --dictionary w:dictionary_test.dict.gz --dictionary_path train-sets
    train-sets/ref/dictionary_test.stderr

# Test 68: Search for multiclass classification
{VW} -k -c -d train-sets/multiclass.sch --passes 20 --search_task multiclasstask --search 10 --search_alpha 1e-4 --holdout_off
    train-sets/ref/search_multiclass.stderr

# Test 69: (see Test 43/Test 44): search sequence labeling, with selective branching
{VW} -d train-sets/sequence_data -t -i models/sequence_data.model -p sequence_data.nonldf.beam.test.predict --search_metatask selective_branching --search_max_branch 10 --search_kbest 10
    train-sets/ref/sequence_data.nonldf.beam.test.stderr
    train-sets/ref/sequence_data.nonldf.beam.test.predict

# Test 70: (see Test 46/47) search sequence labeling, ldf test, with selective branching
{VW} -d train-sets/sequence_data -t -i models/sequence_data.ldf.model -p sequence_data.ldf.beam.test.predict --search_metatask selective_branching --search_max_branch 10 --search_kbest 10 --noconstant
    train-sets/ref/sequence_data.ldf.beam.test.stderr
    train-sets/ref/sequence_data.ldf.beam.test.predict

# Test 71: autolink
{VW} -d train-sets/0002.dat --autolink 1 --examples 100 -p 0002.autolink.predict
    train-sets/ref/0002.autolink.stderr
    train-sets/ref/0002.autolink.predict

# Test 72: train FTRL-Proximal
{VW} -k -d train-sets/0001.dat -f models/0001_ftrl.model --passes 1 --ftrl --ftrl_alpha 0.01 --ftrl_beta 0 --l1 2
    train-sets/ref/0001_ftrl.stderr

# Test 73: test FTRL-Proximal
{VW} -k -t -d train-sets/0001.dat -i models/0001_ftrl.model -p 0001_ftrl.predict
    test-sets/ref/0001_ftrl.stderr
    pred-sets/ref/0001_ftrl.predict

# Test 74: cb evaluation
{VW} -d train-sets/rcv1_cb_eval --cb 2 --eval
    train-sets/ref/rcv1_cb_eval.stderr

# Test 75: Log_multi
{VW} --log_multi 10 -d train-sets/multiclass
    train-sets/ref/log_multi.stderr

# Test 76: cbify, epsilon-greedy
{VW} --cbify 10 --epsilon 0.05 -d train-sets/multiclass
    train-sets/ref/cbify_epsilon.stderr

# Test 77: cbify, tau first
{VW} --cbify 10 --first 5 -d train-sets/multiclass
    train-sets/ref/cbify_first.stderr

# Test 78: cbify, bag
{VW} --cbify 10 --bag 7 -d train-sets/multiclass
    train-sets/ref/cbify_bag.stderr

# Test 79: cbify, cover
{VW} --cbify 10 --cover 3 -d train-sets/multiclass --nounif
    train-sets/ref/cbify_cover.stderr

# Test 80: lrq empty namespace
{VW} --lrq aa3 -d train-sets/0080.dat
    train-sets/ref/0080.stderr

# Test 81: train FTRL-PiSTOL
{VW} -k -d train-sets/0001.dat -f models/ftrl_pistol.model --passes 1 --pistol
    train-sets/ref/ftrl_pistol.stderr

# Test 82: test FTRL-PiSTOL
{VW} -k -t -d train-sets/0001.dat -i models/ftrl_pistol.model -p ftrl_pistol.predict
    test-sets/ref/ftrl_pistol.stderr
    pred-sets/ref/ftrl_pistol.predict

# Test 83: check redefine functionality
{VW} -k -d train-sets/0080.dat --redefine := --redefine y:=: --redefine x:=arma --ignore x -q yy
    train-sets/ref/redefine.stderr

# Test 84: check cb_adf
{VW} --cb_adf -d train-sets/cb_test.ldf --noconstant
    train-sets/ref/cb_adf_mtr.stderr

# Test 85: check multilabel_oaa
{VW} --multilabel_oaa 10 -d train-sets/multilabel -p multilabel.predict
    train-sets/ref/multilabel.stderr
    pred-sets/ref/multilabel.predict

# Test 86: check --csoaa_rank on csoaa_ldf
{VW} --csoaa_ldf multiline --csoaa_rank -d train-sets/cs_test_multilabel.ldf -p multilabel_ldf.predict --noconstant
    train-sets/ref/multilabel_ldf.stderr
    pred-sets/ref/multilabel_ldf.predict

# Test 87: check --rank_all on csoaa_ldf
{VW} --cb_adf --rank_all -d train-sets/cb_test.ldf -p cb_adf_rank.predict --noconstant
    train-sets/ref/cb_adf_rank.stderr
    pred-sets/ref/cb_adf_rank.predict

# Test 88: named labels at training time
{VW} --named_labels det,noun,verb --oaa 3 -d train-sets/test_named  -k -c --passes 10 --holdout_off -f models/test_named.model
    train-sets/ref/test_named_train.stderr

# Test 89: named labels at prediction
{VW} -i models/test_named.model -t -d train-sets/test_named -p test_named.predict
    train-sets/ref/test_named_test.stderr
    pred-sets/ref/test_named.predict

# Test 90: named labels at training time (csoaa)
{VW} --named_labels det,noun,verb --csoaa 3 -d train-sets/test_named_csoaa  -k -c --passes 10 --holdout_off -f models/test_named_csoaa.model
    train-sets/ref/test_named_csoaa_train.stderr

# Test 91: named labels at prediction (csoaa)
{VW} -i models/test_named_csoaa.model -t -d train-sets/test_named_csoaa -p test_named_csoaa.predict
    train-sets/ref/test_named_csoaa_test.stderr
    pred-sets/ref/test_named_csoaa.predict

# Test 92: check -q :: and -oaa inverse hash
printf '3 |f a b c |e x y z\n2 |f a y c |e x\n' | \
    {VW} --oaa 3 -q :: --invert_hash inv_hash.cmp && \
        tail -n +2 inv_hash.cmp > inv_hash.cmp.new && \
            rm inv_hash.cmp && \
                mv inv_hash.cmp.new inv_hash.cmp
    train-sets/ref/inv_hash.stderr
    pred-sets/ref/inv_hash.cmp

# Test 93:  check cb_adf with doubly robust option
{VW} --cb_adf --rank_all -d train-sets/cb_test.ldf -p cb_adf_dr.predict --cb_type dr
    train-sets/ref/cb_adf_dr.stderr
    pred-sets/ref/cb_adf_dr.predict

# Test 94: experience replay version of test 1
{VW} -k -l 20 --initial_t 128000 --power_t 1 -d train-sets/0001.dat \
    -c --passes 8 --invariant \
    --ngram 3 --skips 1 --holdout_off --replay_b 100
        train-sets/ref/0001-replay.stderr

# Test 95: named labels at training time (csoaa) with experience replay
{VW} --named_labels det,noun,verb --csoaa 3 \
    -d train-sets/test_named_csoaa -k -c --passes 10 --holdout_off \
    -f models/test_named_csoaa.model --replay_c 100
        train-sets/ref/test_named_csoaa_train-replay.stderr

# Test 96: backwards compatibility
printf '3 |f a b c |e x y z\n2 |f a y c |e x\n' | \
    {VW} -i simple_model --invert_hash inv_hash.cmp && \
        tail -n +2 inv_hash.cmp
   test-sets/ref/backwards.stderr
   test-sets/ref/backwards.stdout

# Test 97:
{VW} -d train-sets/0001.dat -f models/0097.model --save_resume
        train-sets/ref/0097.stderr

# Test 98: checking predictions as well
{VW} --preserve_performance_counters -d train-sets/0001.dat -i models/0097.model -p 0098.predict
    test-sets/ref/0098.stderr
    pred-sets/ref/0098.predict

# Test 99: checking predictions with testing
{VW} -d train-sets/0001.dat -i models/0097.model -p 0099.predict
    test-sets/ref/0099.stderr
    pred-sets/ref/0099.predict

# Test 100: action costs, no rollout
{VW} -k -c -d train-sets/sequence_data --passes 20 --invariant --search_rollout none --search_task sequence_ctg --search 5 --holdout_off
    train-sets/ref/sequence_data.ctg.train.stderr

# Test 101: active cover
{VW} --loss_function logistic --binary --active_cover -d train-sets/rcv1_mini.dat -f models/active_cover.model
    train-sets/ref/active_cover.stderr

# Test 102: active cover (predict)
{VW} -i models/active_cover.model -t -d test-sets/rcv1_small_test.data -p active_cover.predict
    test-sets/ref/active_cover.stderr
    pred-sets/ref/active_cover.predict

# Test 103: active cover oracular
{VW} --loss_function logistic --binary --active_cover --oracular -d ./train-sets/rcv1_small.dat
    train-sets/ref/active_cover_oracular.stderr

# Test 104: check cb_adf
{VW} --cb_adf -d train-sets/cb_test.ldf --cb_type mtr --noconstant
    train-sets/ref/cb_adf_mtr.stderr

# Test 105: train FTRL-Proximal early stopping
{VW} -k -d train-sets/0001.dat -f models/0001_ftrl.model --passes 10 --ftrl --ftrl_alpha 3.0 --ftrl_beta 0 --l1 0.9 --cache
    train-sets/ref/0001_ftrl_holdout.stderr

# Test 106: test FTRL-Proximal early stopping prediction
{VW} -k -t -d train-sets/0001.dat -i models/0001_ftrl.model -p 0001_ftrl_holdout.predict
    test-sets/ref/0001_ftrl_holdout_106.stderr
    pred-sets/ref/0001_ftrl_holdout.predict

# Test 107: train FTRL-Proximal no early stopping
{VW} -k -d train-sets/0001.dat -f models/0001_ftrl.model --passes 10 --ftrl --ftrl_alpha 0.01 --ftrl_beta 0 --l1 2 --cache --holdout_off
    train-sets/ref/0001_ftrl_holdout_off.stderr

# Test 108: test FTRL-Proximal no early stopping
{VW} -k -t -d train-sets/0001.dat -i models/0001_ftrl.model -p 0001_ftrl_holdout_off.predict --holdout_off
    test-sets/ref/0001_ftrl_holdout_off.stderr
    pred-sets/ref/0001_ftrl_holdout_off.predict

# Test 109: --probabilities --oaa
{VW} -d train-sets/probabilities.dat --probabilities --oaa=4 --loss_function=logistic -p oaa_probabilities.predict
   train-sets/ref/oaa_probabilities.stderr
   pred-sets/ref/oaa_probabilities.predict

# Test 110: --probabilities --csoaa_ldf=mc
{VW} -d train-sets/cs_test.ldf --probabilities --csoaa_ldf=mc --loss_function=logistic -p csoaa_ldf_probabilities.predict
   train-sets/ref/csoaa_ldf_probabilities.stderr
   pred-sets/ref/csoaa_ldf_probabilities.predict

# Test 111: Train a depenency parser with neural network and one_learner approach (lols)
{VW} -k -c -d train-sets/wsj_small.dparser.vw.gz -b 20 --search_task dep_parser --search 25 --search_alpha 1e-5 --search_rollin mix_per_roll --search_rollout oracle --one_learner --nn 5 --ftrl --search_history_length 3 --root_label 8
    train-sets/ref/search_dep_parser_one_learner.stderr

# Test 112: Train a depenency parser with cost_to_go
{VW} -k -c -d train-sets/wsj_small.dparser.vw.gz -b 20 --passes 6 --search_task dep_parser --search 25 --search_alpha 1e-5 --search_rollin mix_per_roll --search_rollout none --holdout_off --search_history_length 3 --root_label 8 --cost_to_go
    train-sets/ref/search_dep_parser_cost_to_go.stderr

# Test 113: Predictions with confidences
{VW} --confidence -d ./train-sets/rcv1_micro.dat --initial_t 0.1 -p confidence.preds
    train-sets/ref/confidence.stderr
    pred-sets/ref/confidence.preds

# Test 114: Over size example test
{VW} -d train-sets/x.txt
    train-sets/ref/oversize.stderr

# Test 115: Long Line test
{VW} -d train-sets/long_line -c -k
    train-sets/ref/long_line.stderr

# Test 116: MWT test
{VW} -d train-sets/cb_eval --multiworld_test f -p cb_eval.preds
    train-sets/ref/cb_eval.stderr
    pred-sets/ref/cb_eval.preds

# Test 117: Audit regressor of ftrl model (from test #107)
{VW} -d train-sets/0001.dat -i models/0001_ftrl.model  --audit_regressor ftrl.audit_regr
    train-sets/ref/ftrl_audit_regr.stderr
    train-sets/ref/ftrl.audit_regr

# Test 118: Audit regressor of csoaa model (from test #95)
{VW} -d train-sets/test_named_csoaa -i models/test_named_csoaa.model --audit_regressor csoaa.audit_regr
    train-sets/ref/csoaa_audit_regr.stderr
    train-sets/ref/csoaa.audit_regr

# Test 119: MWT learn test
{VW} -d train-sets/cb_eval --multiworld_test f --learn 2 -p mwt_learn.preds
    train-sets/ref/mwt_learn.stderr
    pred-sets/ref/mwt_learn.preds

# Test 120: MWT learn exclude test
{VW} -d train-sets/cb_eval --multiworld_test f --learn 2 --exclude_eval -p mwt_learn_exclude.preds
    train-sets/ref/mwt_learn_exclude.stderr
    pred-sets/ref/mwt_learn_exclude.preds

# Test 121: cb_explore
{VW} -d train-sets/rcv1_raw_cb_small.vw --cb_explore 2 --ngram 2 --skips 4 -b 24 -l 0.25 -p rcv1_raw_cb_explore.preds
    train-sets/ref/rcv1_raw_cb_explore.stderr
    pred-sets/ref/rcv1_raw_cb_explore.preds

# Test 122: Predictions with confidences after training
{VW} --confidence --confidence_after_training --initial_t 0.1 -d ./train-sets/rcv1_small.dat -p confidence_after_training.preds
    train-sets/ref/confidence_after_training.stderr
    pred-sets/ref/confidence_after_training.preds

# Test 123: cb_eval save/load #1
{VW} -d train-sets/cb_eval1 --multiworld_test f -f mwt.model -p cb_eval1.preds
    train-sets/ref/cb_eval1.stderr
    pred-sets/ref/cb_eval1.preds

# Test 124: cb_eval save/load #2
{VW} -d train-sets/cb_eval2 -i mwt.model -p cb_eval2.preds
    train-sets/ref/cb_eval2.stderr
    pred-sets/ref/cb_eval2.preds

# Test 125: arc-eager trasition-based dependency parser
{VW} -k -c -d train-sets/wsj_small.dparser.vw.gz -b 20 --search_task dep_parser --search 26 --search_alpha 1e-5 --search_rollin mix_per_roll --search_rollout oracle --one_learner --search_history_length 3 --root_label 8 --transition_system 2 --passes 8
    train-sets/ref/search_dep_parser_arceager.stderr

# Test 126: recall tree hello world
{VW} --quiet -d train-sets/gauss1k.dat.gz -f models/recall_tree_g100.model --recall_tree 100 -b 20 --loss_function logistic

# Test 127: recall_tree hello world predict-from-saved-model
{VW} -t -d train-sets/gauss1k.dat.gz -i models/recall_tree_g100.model
    train-sets/ref/recall_tree_gauss1k.stderr
    train-sets/ref/recall_tree_gauss1k.stdout

# Test 128: cb_explore_adf with epsilon-greedy exploration
{VW} --cb_explore_adf --epsilon 0.1 -d train-sets/cb_test.ldf --noconstant -p cbe_adf_epsilon.predict
    train-sets/ref/cbe_adf_epsilon.stderr
    pred-sets/ref/cbe_adf_epsilon.predict

# Test 129: cb_explore_adf with softmax exploration
{VW} --cb_explore_adf --softmax --lambda 1 -d train-sets/cb_test.ldf --noconstant -p cbe_adf_softmax.predict
    train-sets/ref/cbe_adf_softmax.stderr
    pred-sets/ref/cbe_adf_softmax.predict

# Test 130: cb_explore_adf with bagging exploration
{VW} --cb_explore_adf --bag 3 -d train-sets/cb_test.ldf --noconstant -p cbe_adf_bag.predict
    train-sets/ref/cbe_adf_bag.stderr
    pred-sets/ref/cbe_adf_bag.predict

# Test 131: cb_explore_adf with explore-first exploration
{VW} --cb_explore_adf --first 2 -d train-sets/cb_test.ldf --noconstant -p cbe_adf_first.predict
    train-sets/ref/cbe_adf_first.stderr
    pred-sets/ref/cbe_adf_first.predict

# Test 132: train a poisson model
{VW} --quiet -d train-sets/poisson.dat -f models/poisson.model --loss_function poisson --link poisson -b 2 -p poisson.train.predict
    train-sets/ref/poisson.train.stderr
    pred-sets/ref/poisson.train.predict

# Test 133: train a poisson model without invariant updates
{VW} --quiet -d train-sets/poisson.dat -f models/poisson.normalized.model --normalized --loss_function poisson --link poisson -b 2 -l 0.1 -p poisson.train.normalized.predict
    train-sets/ref/poisson.train.normalized.stderr
    pred-sets/ref/poisson.train.normalized.predict

# Test 134: second order online learning
{VW} --OjaNewton -d train-sets/0001.dat -f models/second_order.model -p second_order.predict
    train-sets/ref/second_order.stderr
    pred-sets/ref/second_order.predict

# Test 135: cb explore adf
{VW} -d train-sets/cb_adf_crash_1.data -f models/cb_adf_crash.model --cb_explore_adf --epsilon 0.05
    train-sets/ref/cb_adf_crash1.stderr

# Test 136: cb explore adf predict
{VW} -d train-sets/cb_adf_crash_2.data -i models/cb_adf_crash.model -t
    train-sets/ref/cb_adf_crash2.stderr

# Test 137: Fix for regression introduced by badeedb.
# Ensure audit output continues to work correctly in the presence of anon features.
# Github issue 1038 (https://github.com/JohnLangford/vowpal_wabbit/issues/1038)
{VW} --audit -d train-sets/audit.dat --noconstant
    train-sets/ref/audit.stderr
    train-sets/ref/audit.stdout

# Test 138: cb_explore_adf with cover exploration
{VW} --cb_explore_adf --cover 3 -d train-sets/cb_test.ldf --noconstant -p cbe_adf_cover.predict
    train-sets/ref/cbe_adf_cover.stderr
    pred-sets/ref/cbe_adf_cover.predict

# Test 139: cb_explore_adf with cover exploration + double robust
{VW} --cb_explore_adf --cover 3 --cb_type dr -d train-sets/cb_test.ldf --noconstant -p cbe_adf_cover_dr.predict
    train-sets/ref/cbe_adf_cover_dr.stderr
    pred-sets/ref/cbe_adf_cover_dr.predict

# Test 140: marginal features
{VW} --marginal f  -d train-sets/marginal_features --noconstant --initial_numerator 0.5 --initial_denominator 1.0 --decay 0.001 --holdout_off -c -k --passes 100 -f marginal_model
    train-sets/ref/marginal.stderr

# Test 141: marginal features test
{VW} -i marginal_model  -d train-sets/marginal_features --noconstant -t
    train-sets/ref/marginal_test.stderr

# Test 142: Evaluate exploration on contextal bandit data
{VW} --explore_eval --epsilon 0.2 -d train-sets/cb_test.ldf --noconstant -p explore_eval.predict
    train-sets/ref/explore_eval.stderr
    pred-sets/ref/explore_eval.predict

# Test 143: Test 1 using JSON
{VW} -k -l 20 --initial_t 128000 --power_t 1 -d train-sets/0001.json --json --chain_hash \
    -c --passes 8 --invariant \
    --ngram 3 --skips 1 --holdout_off
        train-sets/ref/0001.json.stderr

# Test 144: cb_explore_adf with cover exploration + double robust
{VW} --cb_explore_adf --cover 3 --cb_type dr -d train-sets/cb_test.json --json --chain_hash --noconstant -p cbe_adf_cover_dr.predict
    train-sets/ref/cbe_adf_cover_dr.json.stderr
    pred-sets/ref/cbe_adf_cover_dr.predict

# Test 145: mix labeled and unlabeled examples with --bootstrap bug:
# https://github.com/JohnLangford/vowpal_wabbit/issues/1111
{VW} --bootstrap 2 -d train-sets/labeled-unlabeled-mix.dat
    train-sets/ref/labeled-unlabeled-mix.stderr

# Test 146: cb_explore_adf with cover exploration + double robust (using more than 256 examples)
{VW} --cb_explore_adf --cover 3 --cb_type dr -d train-sets/cb_test256.json --json --chain_hash --noconstant -p cbe_adf_cover_dr256.predict
    train-sets/ref/cbe_adf_cover_dr256.json.stderr
    pred-sets/ref/cbe_adf_cover_dr256.predict

# Test 147: --scores --oaa
{VW} -d train-sets/probabilities.dat --scores --oaa=4 -p oaa_scores.predict
   train-sets/ref/oaa_scores.stderr
   pred-sets/ref/oaa_scores.predict

# Test 148:  check cb_adf with direct method option
{VW} --cb_adf -d train-sets/cb_test.ldf -p cb_adf_dm.predict --cb_type dm
    train-sets/ref/cb_adf_dm.stderr
    pred-sets/ref/cb_adf_dm.predict

# Test 149: initial_weight option is used
echo "1 | feature:1" | {VW} -a --initial_weight 0.1 --initial_t 0.3
    train-sets/ref/initial_weight.stderr
    train-sets/ref/initial_weight.stdout

# Test 150:  Test --sparse_weights with 148
{VW} --cb_adf -d train-sets/cb_test.ldf -p cb_adf_dm.predict --cb_type dm --sparse_weights
    train-sets/ref/sparse.stderr

# Test 151: lrqfa
{VW} --lrqfa aa3 -d train-sets/0080.dat
    train-sets/ref/0151.stderr

# Test 152: daemon on the foreground test
./daemon-test.sh --foreground --port 54250
    test-sets/ref/vw-daemon.stdout

# Test 153: marginal features
{VW} --marginal f  -d train-sets/marginal_features --noconstant --initial_numerator 0.5 --initial_denominator 1.0 --decay 0.001 --holdout_off -c -k --passes 100  --compete
    train-sets/ref/marginal_compete.stderr

# Test 154: ignore linear
{VW} -k --cache_file ignore_linear.cache --passes 10000 --holdout_off -d train-sets/0154.dat --noconstant --ignore_linear x -q xx
    train-sets/ref/ignore_linear.stderr

# Test 155: checking audit_regressor with --save_resume model
{VW} -d train-sets/0001.dat -i models/0097.model --save_resume --audit_regressor 0097.audit_regr
    train-sets/ref/0097.audit_regr.stderr
    train-sets/ref/0097.audit_regr

# Test 156: --cubic regression verification
./cubic-test.sh ${VW}

# Test 157: save_resume without --preserve_performce_counters does not alter performance counters over multiple passes
{VW} -d train-sets/0001.dat -f models/sr.model  --passes 2 -c -k  -P 50 --save_resume
    train-sets/ref/157.stderr

# Test 158: test decision service json parsing
{VW} -d train-sets/decisionservice.json --dsjson --cb_explore_adf --epsilon 0.2 --quadratic GT -P 1 -p cbe_adf_dsjson.predict
    train-sets/ref/cbe_adf_dsjson.stderr
    pred-sets/ref/cbe_adf_dsjson.predict

# Test 159: test --bootstrap & --binary interaction
{VW} -d train-sets/rcv1_mini.dat --bootstrap 5 --binary -c -k --passes 2
    train-sets/ref/bootstrap_and_binary.stderr

# Test 160: test --bootstrap & --oaa interaction
# (Also adds -q :: and -P1 to get & verify perfect predictions in 2nd pass)
{VW} -d train-sets/multiclass --bootstrap 4 --oaa 10 -q :: --leave_duplicate_interactions  -c -k --passes 2 --holdout_off -P1
    train-sets/ref/bootstrap_and_oaa.stderr

# Test 161: --classweight
{VW} -d train-sets/0001.dat --classweight 1:2,0:3.1,-1:5
    train-sets/ref/classweight.stderr

# Test 162: --classweight with multiclass
{VW} --oaa 10 -d train-sets/multiclass --classweight 4:0,7:0.1,2:10 --classweight 10:3
    train-sets/ref/classweight_multiclass.stderr

# Test 163: --classweight with multiclass
{VW} --recall_tree 10 -d train-sets/multiclass --classweight 4:0,7:0.1 --classweight 2:10,10:3
    train-sets/ref/classweight_recall_tree.stderr

# Test 164: cs_active low mellowness
{VW} --cs_active 3 -d train-sets/cs_test --cost_max 2 --mellowness 0.01 --simulation --adax
    train-sets/ref/cs_active_0.01.stderr

# Test 165: cs_active high mellowness
{VW} --cs_active 3 -d train-sets/cs_test --cost_max 2 --mellowness 1.0 --simulation --adax
    train-sets/ref/cs_active_1.0.stderr

# Test 166: hash_seed train
{VW} --hash_seed 5 -d train-sets/rcv1_mini.dat --holdout_off --passes 2 -f hash_seed5.model -c -k --ngram 2 -q ::
    train-sets/ref/hash_seed_train.stderr

# Test 167: hash_seed test
{VW} -d train-sets/rcv1_mini.dat -i hash_seed5.model -t
    train-sets/ref/hash_seed_test.stderr

# Test 168: test cb with dm
{VW} -d train-sets/rcv1_raw_cb_small.vw -t -i cb_dm.reg
    train-sets/ref/rcv1_raw_cb_dm_test.stderr

# Test 169: test cbify large
{VW} -d train-sets/rcv1_multiclass.dat --cbify 2 --epsilon 0.05
    train-sets/ref/rcv1_multiclass.stderr

# Test 170: cbify adf, epsilon-greedy
{VW} --cbify 10 --cb_explore_adf --epsilon 0.05 -d train-sets/multiclass
    train-sets/ref/cbify_epsilon_adf.stderr

# Test 171: cbify cs, epsilon-greedy
{VW} --cbify 3 --cbify_cs --epsilon 0.05 -d train-sets/cs_cb
    train-sets/ref/cbify_epsilon_cs.stderr

# Test 172: cbify adf cs, epsilon-greedy
{VW} --cbify 3 --cbify_cs --cb_explore_adf --epsilon 0.05 -d train-sets/cs_cb
    train-sets/ref/cbify_epsilon_cs_adf.stderr

# Test 173: cbify adf, regcb
{VW} --cbify 10 --cb_explore_adf --cb_type mtr --regcb --mellowness 0.01 -d train-sets/multiclass
    train-sets/ref/cbify_regcb.stderr

# Test 174: cbify adf, regcbopt
{VW} --cbify 10 --cb_explore_adf --cb_type mtr --regcbopt --mellowness 0.01 -d train-sets/multiclass
    train-sets/ref/cbify_regcbopt.stderr

# Test 175: cbify ldf, regcbopt
{VW} -d train-sets/cs_test.ldf --cbify_ldf --cb_type mtr --regcbopt --mellowness 0.01
    train-sets/ref/cbify_ldf_regcbopt.stderr

# Test 176: same model on cluster mode
./same-model-test.sh

# Test 177: check --audit output is reproducible
printf '3 |f a b c |e x y z\n2 |f a y c |e x\n' | {VW} --oaa 3 -q ef --audit
    train-sets/ref/audit2.stdout

# Test 178: cb_adf, sharedfeatures
{VW}  --dsjson --chain_hash --cb_adf -d train-sets/no_shared_features.json
    train-sets/ref/no_shared_features.stderr

# Test 179: warm_cb warm start
{VW} --warm_cb 10 --cb_explore_adf --cb_type mtr --epsilon 0.05 --warm_start 3 --interaction 7 --choices_lambda 8 --warm_start_update --interaction_update -d train-sets/multiclass
    train-sets/ref/warm_cb.stderr

# Test 180: warm_cb warm start with lambda set containing 0/1
{VW} --warm_cb 10 --cb_explore_adf --cb_type mtr --epsilon 0.05 --warm_start 3 --interaction 7 --choices_lambda 8 --lambda_scheme 2 --warm_start_update --interaction_update -d train-sets/multiclass
    train-sets/ref/warm_cb_lambda_zeroone.stderr

# Test 181: warm_cb warm start with warm start update turned off
{VW} --warm_cb 10 --cb_explore_adf --cb_type mtr --epsilon 0.05 --warm_start 3 --interaction 7 --choices_lambda 8 --interaction_update -d train-sets/multiclass
    train-sets/ref/warm_cb_no_ws_upd.stderr

# Test 182: warm_cb warm start with interaction update turned off
{VW} --warm_cb 10 --cb_explore_adf --cb_type mtr --epsilon 0.0 --warm_start 3 --interaction 7 --choices_lambda 8 --warm_start_update -d train-sets/multiclass
    train-sets/ref/warm_cb_no_int_upd.stderr

# Test 183: warm_cb warm start with bandit warm start type (Sim-Bandit)
{VW} --warm_cb 10 --cb_explore_adf --cb_type mtr --epsilon 0.05 --warm_start 3 --interaction 7 --choices_lambda 1 --warm_start_update --interaction_update --sim_bandit -d train-sets/multiclass
    train-sets/ref/warm_cb_simbandit.stderr

# Test 184: warm_cb warm start with CYC supervised corruption
{VW} --warm_cb 10 --cb_explore_adf --cb_type mtr --epsilon 0.05 --warm_start 3 --interaction 7 --choices_lambda 8 --warm_start_update --interaction_update --corrupt_type_warm_start 2 --corrupt_prob_warm_start 0.5 -d train-sets/multiclass
    train-sets/ref/warm_cb_cyc.stderr

# Test 185: warm_cb warm start with input cost-sensitive examples
{VW} --warm_cb 3 --cb_explore_adf --cb_type mtr --epsilon 0.05 --warm_start 1 --interaction 2 --choices_lambda 8 --warm_start_update --interaction_update --warm_cb_cs -d train-sets/cs_cb
    train-sets/ref/warm_cb_cs.stderr

# Test 186: test counting examples with holdout_after option
{VW} -k -P 100 --holdout_after 500 -d train-sets/0002.dat
    train-sets/ref/holdout_after.stderr

# Test 187: test counting examples with holdout_after option with 2 passes on the training set
{VW} -k -P 100 --holdout_after 500 -d train-sets/0002.dat -c --passes 2
    train-sets/ref/holdout_after_2passes.stderr

# Test 188: test cb_adf with softmax
{VW} --cb_adf --rank_all -d train-sets/cb_adf_sm.data -p cb_adf_sm.predict --cb_type sm
    train-sets/ref/cb_adf_sm.stderr
    pred-sets/ref/cb_adf_sm.predict

# Test 189: test dsjson parser correctly processes checkpoint and dangling observation lines
{VW} -d train-sets/b1848_dsjson_parser_regression.txt --dsjson --chain_hash --cb_explore_adf -P 1
    train-sets/ref/b1848_dsjson_parser_regression.stderr

# Test 190: one-against-all with subsampling
{VW} -k --oaa 10 --oaa_subsample 5 -c --passes 10 -d train-sets/multiclass --holdout_off
    train-sets/ref/oaa_subsample.stderr

# Test 191: train coin betting
{VW} -k -d train-sets/0001.dat -f models/ftrl_coin.model --passes 1 --coin
    train-sets/ref/ftrl_coin.stderr

# Test 192: test coin betting
{VW} -k -t -d train-sets/0001.dat -i models/ftrl_coin.model -p ftrl_coin.predict
    test-sets/ref/ftrl_coin.stderr
    pred-sets/ref/ftrl_coin.predict

# Test 193: malformed examples, onethread, strict_parse failure
./negative-test.sh {VW} -d train-sets/malformed.dat --onethread --strict_parse
    train-sets/ref/malformed-onethread-strict_parse.stderr

# Test 194: malformed examples, strict_parse failure
./negative-test.sh {VW} -d train-sets/malformed.dat --strict_parse
    train-sets/ref/malformed-strict_parse.stderr

# Test 195: malformed examples success
{VW} -d train-sets/malformed.dat --onethread
    train-sets/ref/malformed.stderr

# Test 196: online contextual memory tree
{VW} -d train-sets/rcv1_smaller.dat --memory_tree 10 --learn_at_leaf --max_number_of_labels 2 --dream_at_update 0 --dream_repeats 3 --online --leaf_example_multiplier 10 --alpha 0.1 -l 0.001 -b 15 --passes 1 --loss_function squared --holdout_off
    train-sets/ref/cmt_rcv1_smaller_online.stderr

# Test 197: offline contextual memory tree
{VW} -d train-sets/rcv1_smaller.dat -k --memory_tree 10 --learn_at_leaf --max_number_of_labels 2 --dream_at_update 0 --dream_repeats 3 --leaf_example_multiplier 10 --alpha 0.1 -l 0.001 -b 15 -c --passes 2 --loss_function squared --holdout_off
    train-sets/ref/cmt_rcv1_smaller_offline.stderr

# Test 198: test cb_sample
{VW} --cb_sample --cb_explore_adf -d test-sets/cb_sample_seed.data -p cb_sample_seed.predict --random_seed 1234
    pred-sets/ref/cb_sample_seed.predict

# Test 199: CCB train then test
{VW} -d train-sets/ccb_test.dat --ccb_explore_adf -p ccb_test.predict
    train-sets/ref/ccb_test.stderr
    train-sets/ref/ccb_test.predict

# Test 200: cb_explore_adf with huge lambda softmax exploration
{VW} --cb_explore_adf --softmax --lambda 100000 -d train-sets/cb_test.ldf --noconstant -p cbe_adf_softmax_biglambda.predict
    train-sets/ref/cbe_adf_softmax_biglambda.stderr
    pred-sets/ref/cbe_adf_softmax_biglambda.predict

# Test 201: Test memory corruption issue in ccb_explore_adf where mtr was leaving a prediction behind
{VW} --ccb_explore_adf --ring_size 7 -d train-sets/ccb_reuse_small.data
    train-sets/ref/ccb_reuse_small.stderr

# Test 202: Test memory corruption issue in ccb_explore_adf where mtr was leaving a prediction behind
{VW} --ccb_explore_adf --ring_size 20 --dsjson --chain_hash -d train-sets/ccb_reuse_medium.dsjson
    train-sets/ref/ccb_reuse_medium.stderr

# Test 203: Basic test of cluster. Can't use the VW replacer as it will think this is a VW command append things like --onethread
python3 ./cluster_test.py --vw ../build/vowpalwabbit/vw --spanning_tree ../build/cluster/spanning_tree \
    --test_file test-sets/0001.dat --data_files train-sets/0001.dat train-sets/0002.dat \
    --prediction_file cluster.predict
        test-sets/ref/cluster.stderr
        test-sets/ref/cluster.stdout
        pred-sets/ref/cluster.predict

# Test 204: Test if options that are negative numbers are handled correctly
{VW} --classweight -1:0.5 --no_stdin
    test-sets/ref/negative-num-option.stderr

# Test 205: test cb_dro with softmax
{VW} --cb_dro --cb_adf --rank_all -d train-sets/cb_adf_sm.data -p cb_dro_adf_sm.predict --cb_type sm
    train-sets/ref/cb_dro_adf_sm.stderr
    pred-sets/ref/cb_dro_adf_sm.predict

# Test 206: Tests segfault that used to happen when audit, cache and interactions were combined.
{VW} -c -k --passes 2 -d train-sets/cache_interaction_audit.txt -q st --audit
    train-sets/ref/cache_interaction_audit.stdout
    train-sets/ref/cache_interaction_audit.stderr

# Test 207: Enable chain hash option for json example
{VW} --audit --json --chain_hash -d train-sets/chain_hash_json_test.json --invert_hash chain_hash_json_result.cmp --chain_hash && \
    tail -n +2 chain_hash_json_result.cmp > chain_hash_json_result.cmp.new && \
        rm chain_hash_json_result.cmp && \
            mv chain_hash_json_result.cmp.new chain_hash_json_result.cmp
    test-sets/ref/chain_hash_json_test.stderr
    test-sets/ref/chain_hash_json_test.stdout
    test-sets/ref/chain_hash_json_result.cmp

# Test 208: Enable chain hash option for text example
{VW} --audit -d train-sets/chain_hash_text_test.dat --invert_hash chain_hash_text_result.cmp --chain_hash && \
    tail -n +2 chain_hash_text_result.cmp > chain_hash_text_result.cmp.new && \
        rm chain_hash_text_result.cmp && \
            mv chain_hash_text_result.cmp.new chain_hash_text_result.cmp
    test-sets/ref/chain_hash_text_result.stderr
    test-sets/ref/chain_hash_text_result.stdout
    test-sets/ref/chain_hash_text_result.cmp

# Test 209: Test override epsilon value saved in a model
{VW} -i model-sets/epsilon.model -d train-sets/override_epsilon.txt --epsilon 0.3 -p override_epsilon.preds
    pred-sets/ref/override_epsilon.stderr
    pred-sets/ref/override_epsilon.preds

# Test 210: Ensure that all weights that exist in the model are present in the invert_hash output. Even if Audit did not see it.
# SkipC# - Do not remove this - this test breaks test generation by creating an infinite sized list containing this test case (many times)
{VW} -d train-sets/inv_hash_load_model_data1.txt -f inv_hash_load_model.vw --noconstant \
    && {VW} -d train-sets/inv_hash_load_model_data2.txt -i inv_hash_load_model.vw --noconstant --readable_model inv_hash_load_model.readable.txt --invert_hash inv_hash_load_model.invert.txt
    train-sets/ref/inv_hash_load_model.invert.txt
    train-sets/ref/inv_hash_load_model.readable.txt

# Test 211: cb_explore_adf with rnd exploration
{VW} --cb_explore_adf --rnd 1 -d train-sets/cb_test.ldf --noconstant -p cbe_adf_rnd.predict
    train-sets/ref/cbe_adf_rnd.stderr
    pred-sets/ref/cbe_adf_rnd.predict

# Test 212: Slates sanity check
{VW} --slates -d train-sets/slates_simple.txt -p slates_simple.predict
    train-sets/ref/slates_simple.stderr
    pred-sets/ref/slates_simple.predict

# Test 213: offset_tree, 2 actions
{VW} --ot 2 -k -d train-sets/offset_tree_000.dat -p offset_tree_000.pred -P 1
    test-sets/ref/offset_tree_000.stderr
    pred-sets/ref/offset_tree_000.pred

# Test 214: offset_tree, 3 actions
{VW} --ot 3 -k -d train-sets/offset_tree_001.dat -p offset_tree_001.pred -P 1
    test-sets/ref/offset_tree_001.stderr
    pred-sets/ref/offset_tree_001.pred

# Test 215: offset_tree, 4 actions
{VW} --ot 4 -k -d train-sets/offset_tree_002.dat -p offset_tree_002.pred -P 1
    test-sets/ref/offset_tree_002.stderr
    pred-sets/ref/offset_tree_002.pred

# Test 216: Regression test for crash on unlabelled data
{VW} --dsjson --chain_hash --slates -d train-sets/slates_simple_unlabeled.dsjson
    train-sets/ref/slates_simple_unlabeled.stderr

# Test 217: check plt training
{VW} -d train-sets/multilabel -f plt.model --plt 10 --sgd
    train-sets/ref/plt_multilabel.stderr

# Test 218: check default plt prediction
{VW} -t -d train-sets/multilabel -i plt.model -p plt_multilabel.predict
    train-sets/ref/plt_multilabel_predict.stderr
    pred-sets/ref/plt_multilabel.predict

# Test 219: check plt top-1 prediction
{VW} -t -d train-sets/multilabel -i plt.model -p plt_top1_multilabel.predict --top_k 1
    train-sets/ref/plt_top1_multilabel_predict.stderr
    pred-sets/ref/plt_top1_multilabel.predict

# Test 220: daemon test with json
./daemon-test.sh --json --port 54251
    test-sets/ref/vw-daemon.stdout

# Test 221: cbify adf, squarecb
{VW} --cbify 10 --cb_explore_adf --cb_type mtr --squarecb --gamma_scale 500 -d train-sets/multiclass
    train-sets/ref/cbify_squarecb.stderr

# Test 222: cbify adf, squarecb-elim
{VW} --cbify 10 --cb_explore_adf --cb_type mtr --squarecb --elim --gamma_scale 10 --mellowness 0.001 -d train-sets/multiclass
    train-sets/ref/cbify_squarecb_elim.stderr

# Test 223: cbify ldf, squarecb
{VW} -d train-sets/cs_test.ldf --cbify_ldf --cb_type mtr --squarecb --gamma_scale 500
    train-sets/ref/cbify_ldf_squarecb.stderr

# Test 224: cbify ldf, squarecb-elim
{VW} -d train-sets/cs_test.ldf --cbify_ldf --cb_type mtr --squarecb --elim --gamma_scale 10 --mellowness 0.001
    train-sets/ref/cbify_ldf_squarecb_elim.stderr

# Test 225: cbify regression dataset.  Use it with cats.
{VW} --cbify 4 --cbify_reg --min_value=185 --max_value=23959 --bandwidth 1 -d train-sets/regression/cbify-reg.dat --passes 1 -b 18 --coin --loss_option 1
    train-sets/ref/cbify-reg-cats.stderr

# Test 226: cats train
{VW} --cats 4 --min_value=185 --max_value=23959 --bandwidth 1 -d train-sets/cats.acpx --passes 1 -b 18 --coin --loss_option 1 -f cats.model
    train-sets/ref/cats-train.stderr

# Test 227: cats predict
{VW} -d train-sets/cats.acpx -i cats.model -p cats.predict
    train-sets/ref/cats-predict.stderr
    pred-sets/ref/cats.predict

# Test 228: cats-pdf train
{VW} --cats_pdf 4 --min_value=185 --max_value=23959 --bandwidth 1 -d train-sets/cats.acpx --passes 1 -b 18 --coin --loss_option 1 -f cats-pdf.model
    train-sets/ref/cats-pdf-train.stderr

# Test 229: cats-pdf predict
{VW} -d train-sets/cats.acpx -i cats-pdf.model -p cats-pdf.predict
    train-sets/ref/cats-pdf-predict.stderr
    pred-sets/ref/cats-pdf.predict

# Test 230: cbify-reg
{VW} --cbify 2048 --cbify_reg --min_value=185 --max_value=23959 --bandwidth 4  -d train-sets/regression/cbify-reg.dat --coin --loss_option 1
    train-sets/ref/cbify_reg.stderr

# Test 231: cbify-reg cb_discrete
{VW} --cbify 2048 --cbify_reg --cb_discrete --min_value=185 --max_value=23959 -d train-sets/regression/cbify-reg.dat --coin --loss_option 1
    train-sets/ref/cbify_reg_discrete.stderr

# Test 232: cbify-reg discrete cats_tree
{VW} --cbify 2048 --cbify_reg --cb_discrete --cats_tree 2048 --min_value=185 --max_value=23959 -d train-sets/regression/cbify-reg.dat --coin --loss_option 1
    train-sets/ref/cbify_reg_discrete_cats.stderr

# Test 233: CCB first slot loss
{VW} -d train-sets/ccb_losses.txt --ccb_explore_adf --epsilon 0 --cb_type ips
    train-sets/ref/ccb_1slot_loss.stderr

# Test 234: CCB all slots loss
{VW} -d train-sets/ccb_losses.txt --ccb_explore_adf --epsilon 0 --cb_type ips --all_slots_loss
    train-sets/ref/ccb_allslots_loss.stderr

# Test 235: big feature poison test 1
{VW} -d train-sets/big_feature_poison.dat --interactions aaaaa --noconstant
    train-sets/ref/big_feature_poison.stderr
    train-sets/ref/big_feature_poison.stdout

# Test 236: big feature poison test 2
{VW} -d train-sets/big_feature_poison.dat --interactions aaaaa --noconstant --power_t 0
    train-sets/ref/big_feature_poison_2.stderr
    train-sets/ref/big_feature_poison_2.stdout

# Test 237: test decision service json parsing including chain hashing
{VW} -d train-sets/decisionservice.json --dsjson --chain_hash --cb_explore_adf --epsilon 0.2 --quadratic GT -P 1 -p cbe_adf_dsjson_chain_hash.predict
    train-sets/ref/cbe_adf_dsjson_chain_hash.stderr
    pred-sets/ref/cbe_adf_dsjson_chain_hash.predict

# Test 238: same with test 142 but with empty shared features
{VW} --explore_eval --epsilon 0.2 -d train-sets/cb_test_with_empty_shared_feature.ldf --noconstant -p explore_eval.predict
    train-sets/ref/explore_eval_with_empty_shared_feature.stderr
    pred-sets/ref/explore_eval.predict

# Test 239: Flatbuffer Simple Label Test
{VW} -k -l 20 --initial_t 128000 --power_t 1 -d train-sets/0001.fb \
    -f models/0001_1.model --invariant --flatbuffer\
    --ngram 3 --skips 1 --holdout_off
        train-sets/ref/0001_fb.stderr

# Test 240: Flatbuffer CB Label Test
{VW} --cb 2 -d train-sets/rcv1_raw_cb_small.fb \
     --flatbuffer
        train-sets/ref/rcv1_raw_cb_fb.stderr

# Test 241: Flatbuffer Multilabel Test
{VW} --multilabel_oaa 10 -d train-sets/multilabel.fb \
     --flatbuffer
        train-sets/ref/multilabel_fb.stderr

# Test 242: Flatbuffer Mutliclass Test
{VW} -d train-sets/multiclass.fb -k --ect 10 \
     --flatbuffer
         train-sets/ref/multiclass_fb.stderr
         
# Test 243: Flatbuffer CS Test
{VW} -k -d train-sets/cs.fb --invariant \
     --csoaa_ldf multiline --flatbuffer
         train-sets/ref/cs_fb.stderr

# Test 244: Flatbuffer CB_eval test
{VW} -d train-sets/rcv1_cb_eval.fb --cb 2 --eval \
     --flatbuffer
         train-sets/ref/rcv1_cb_eval_fb.stderr

# Test 245: Flatbuffer no label Test (LDA)
{VW} -k --lda 100 --lda_alpha 0.01 --lda_rho 0.01 --lda_D 1000 -l 1 -b 13 --minibatch 128 -d train-sets/wiki256_no_label.fb --flatbuffer
         train-sets/ref/no_label_fb.stderr

# Test 246: Flatbuffer CCB Label Test
{VW} --ccb_explore_adf -d train-sets/ccb.fb \
     --flatbuffer
         train-sets/ref/ccb_fb.stderr

# Test 247: cb_explore with cover epsilon decaying
{VW} --cb_explore 2 --cover 3 -d train-sets/cb_explore_cover.dat -f models/cover_e_dec.model
    train-sets/ref/cbe_cover_e_dec.stderr

# Test 248: cb_explore with cover epsilon decaying predict
{VW} --cb_explore 2 --cover 3 -d train-sets/cb_explore_cover.dat -i models/cover_e_dec.model -t -p cbe_cover_e_dec.predict
    train-sets/ref/cbe_cover_e_dec_predict.stderr
    pred-sets/ref/cbe_cover_e_dec.predict

# Test 249: cb_explore with cover epsilon fixed
{VW} --cb_explore 2 --cover 3 -d train-sets/cb_explore_cover.dat -f models/cover_e_fixed.model --epsilon 0.5
    train-sets/ref/cbe_cover_e_fixed.stderr

# Test 250: cb_explore with cover epsilon fixed predict
{VW} --cb_explore 2 --cover 3 -d train-sets/cb_explore_cover.dat -i models/cover_e_fixed.model --epsilon 0.5 -t -p cbe_cover_e_fixed.predict
    train-sets/ref/cbe_cover_e_fixed_predict.stderr
    pred-sets/ref/cbe_cover_e_fixed.predict

# Test 251: cb_explore_adf with cover exploration epsilon decaying
{VW} --cb_explore_adf --cover 3 -d train-sets/cb_test_medium.ldf --noconstant -f models/cover_adf_e_dec.model
    train-sets/ref/cbe_adf_cover_e_dec.stderr

# Test 252: cb_explore_adf with cover exploration epsilon decaying predict only
{VW} --cb_explore_adf --cover 3 -d train-sets/cb_test_medium.ldf --noconstant -p cbe_adf_cover_e_dec.predict -i models/cover_adf_e_dec.model -t
    train-sets/ref/cbe_adf_cover_e_dec_predict.stderr
    pred-sets/ref/cbe_adf_cover_e_dec.predict

# Test 253: cb_explore_adf with cover epsilon fixed
{VW} --cb_explore_adf --cover 3 -d train-sets/cb_test_medium.ldf -f models/cover_adf_e_fixed.model --epsilon 0.5
    train-sets/ref/cbe_adf_cover_e_fixed.stderr

# Test 254: cb_explore_adf with cover epsilon fixed predict
{VW} --cb_explore_adf --cover 3 -d train-sets/cb_test_medium.ldf -i models/cover_adf_e_fixed.model --epsilon 0.5 -t -p cbe_adf_cover_e_fixed.predict
    train-sets/ref/cbe_adf_cover_e_fixed_predict.stderr
    pred-sets/ref/cbe_adf_cover_e_fixed.predict

# Test 255: cb_explore_adf with synthcover exploration
{VW} --cb_explore_adf --synthcover --epsilon 0.01 -d train-sets/cb_test.ldf --noconstant -p cbe_adf_synthcover.predict
    train-sets/ref/cbe_adf_synthcover.stderr
    pred-sets/ref/cbe_adf_synthcover.predict

# Test 256: cb data consumed by ccb_explore_adf reduction
{VW} --ccb_explore_adf --dsjson --epsilon 0.2 -d train-sets/cb_as_ccb.json
    train-sets/ref/cb_as_ccb.stderr

# Test 257: CCB interactions with slot with default namespace
{VW} -d train-sets/ccb_test_interactions.dat --ccb_explore_adf --invert_hash w_out_slot_ns.interactions -q ::
    train-sets/ref/ccb_test_interactions.stderr
    train-sets/ref/w_out_slot_ns.interactions

# Test 258: vw --help
{VW} --help
    train-sets/ref/help.stderr
    train-sets/ref/help.stdout

# Test 259: cbzo: learn and save constant template model
# Note: Changing hyperparameters (-l, --radius etc.) or any options affecting the learning algorithm will require
# preparing the dataset again
{VW} -d train-sets/cbzo_constant.dat --holdout_off --cbzo --policy constant -l 0.001 --radius 0.1 -f models/cbzo_constant.model
    train-sets/ref/cbzo_constant.stderr
    train-sets/ref/cbzo_constant.stdout

# Test 260: cbzo: verify predictions of Test 261 model.
# Also ends up testing if important cmd-line options (--cbzo, --policy) are saved with the model.
{VW} -d train-sets/cbzo_constant.dat --holdout_off -t --radius 0.1 -i models/cbzo_constant.model -p cbzo_constant.preds
    pred-sets/ref/cbzo_constant.preds

# Test 261: cbzo: verify predictions without the intervention of model saving
{VW} -d train-sets/cbzo_constant.dat --holdout_off --cbzo --policy constant -l 0.001 --radius 0.1 -p cbzo_constant_online.preds
    pred-sets/ref/cbzo_constant_online.preds

# Test 262: cbzo: verify --readable_model file contents
{VW} -d train-sets/cbzo_constant.dat --holdout_off --cbzo --policy constant -l 0.001 --radius 0.1 --readable_model cbzo_constant_readable_model.txt
    train-sets/ref/cbzo_constant_readable_model.txt

# Test 263: cbzo: verify --invert_hash file contents
{VW} -d train-sets/cbzo_constant.dat --holdout_off --cbzo --policy constant -l 0.001 --radius 0.1 --invert_hash cbzo_constant_invert_hash.txt
    train-sets/ref/cbzo_constant_invert_hash.txt

# Test 264: cbzo: learn and save linear template model
# Note: Changing hyperparameters (-l, --l1, --radius etc.) or any options affecting the learning algorithm will require
# preparing the dataset again
{VW} -d train-sets/cbzo_linear.dat --holdout_off --cbzo --policy linear -l 0.0001 --radius 0.1 --l1 0.2 --l2 0.3 --no_bias_regularization -f models/cbzo_linear.model
    train-sets/ref/cbzo_linear.stderr
    train-sets/ref/cbzo_linear.stdout

# Test 265: cbzo: verify predictions of Test 266 model.
# Also ends up testing if important cmd-line options (--cbzo, --policy) are saved with the model.
{VW} -d train-sets/cbzo_linear.dat --holdout_off -t --radius 0.1 -i models/cbzo_linear.model -p cbzo_linear.preds
    pred-sets/ref/cbzo_linear.preds

# Test 266: cbzo: verify predictions without the intervention of model saving
{VW} -d train-sets/cbzo_linear.dat --holdout_off --cbzo --policy linear -l 0.0001 --radius 0.1 --l1 0.2 --l2 0.3 --no_bias_regularization -p cbzo_linear_online.preds
    pred-sets/ref/cbzo_linear_online.preds

# Test 267: cbzo: verify --readable_model file contents
{VW} -d train-sets/cbzo_linear.dat --holdout_off --cbzo --policy linear -l 0.0001 --radius 0.1 --l1 0.2 --l2 0.3 --no_bias_regularization --readable_model cbzo_linear_readable_model.txt
    train-sets/ref/cbzo_linear_readable_model.txt

# Test 268: cbzo: verify --invert_hash file contents
{VW} -d train-sets/cbzo_linear.dat --holdout_off --cbzo --policy linear -l 0.0001 --radius 0.1 --l1 0.2 --l2 0.3 --no_bias_regularization --invert_hash cbzo_linear_invert_hash.txt
    train-sets/ref/cbzo_linear_invert_hash.txt

# Test 269: vw --help with filtering
{VW} --cb_adf --help

<<<<<<< HEAD
# Test 270: creating model using --save_resume to be tested with -q :: and --invert_hash
{VW} -d train-sets/ccb_test_interactions.dat --ccb_explore_adf -q :: -f models/270.model --save_resume --invert_hash 270.inv
        train-sets/ref/270.stderr
        train-sets/ref/270.inv

# Test 271: checking invert_hash for ccb with --save_resume model and -q ::
{VW} train-sets/ccb_test_interactions.dat -i models/270.model --save_resume --invert_hash 271.inv
    train-sets/ref/271.stderr
    train-sets/ref/271.inv

# Test 272: Slates sanity check with interactions and invert hash
{VW} --slates -d train-sets/slates_simple_w_interactions.txt -p slates_simple_w_interactions.predict -q :: --invert_hash 272.inv
    train-sets/ref/slates_simple_w_interactions.stderr
    pred-sets/ref/slates_simple_w_interactions.predict
    pred-sets/ref/272.inv
=======
# Test 270: vw test used in brew script
{VW} -d train-sets/houses --audit --nn 1
    train-sets/ref/houses.stderr
    train-sets/ref/houses.stdout
>>>>>>> cb37da45

# Do not delete this line or the empty line above it<|MERGE_RESOLUTION|>--- conflicted
+++ resolved
@@ -2109,27 +2109,25 @@
 # Test 269: vw --help with filtering
 {VW} --cb_adf --help
 
-<<<<<<< HEAD
-# Test 270: creating model using --save_resume to be tested with -q :: and --invert_hash
-{VW} -d train-sets/ccb_test_interactions.dat --ccb_explore_adf -q :: -f models/270.model --save_resume --invert_hash 270.inv
-        train-sets/ref/270.stderr
-        train-sets/ref/270.inv
-
-# Test 271: checking invert_hash for ccb with --save_resume model and -q ::
-{VW} train-sets/ccb_test_interactions.dat -i models/270.model --save_resume --invert_hash 271.inv
-    train-sets/ref/271.stderr
-    train-sets/ref/271.inv
-
-# Test 272: Slates sanity check with interactions and invert hash
-{VW} --slates -d train-sets/slates_simple_w_interactions.txt -p slates_simple_w_interactions.predict -q :: --invert_hash 272.inv
-    train-sets/ref/slates_simple_w_interactions.stderr
-    pred-sets/ref/slates_simple_w_interactions.predict
-    pred-sets/ref/272.inv
-=======
 # Test 270: vw test used in brew script
 {VW} -d train-sets/houses --audit --nn 1
     train-sets/ref/houses.stderr
     train-sets/ref/houses.stdout
->>>>>>> cb37da45
+
+# Test 271: creating model using --save_resume to be tested with -q :: and --invert_hash
+{VW} -d train-sets/ccb_test_interactions.dat --ccb_explore_adf -q :: -f models/270.model --save_resume --invert_hash ccb_quad.inv
+        train-sets/ref/ccb_quad.stderr
+        pred-sets/ref/ccb_quad.inv
+
+# Test 272: checking invert_hash for ccb with --save_resume model and -q ::
+{VW} train-sets/ccb_test_interactions.dat -i models/270.model --save_resume --invert_hash ccb_quad_save_resume.inv
+    train-sets/ref/ccb_quad_save_resume.stderr
+    pred-sets/ref/ccb_quad_save_resume.inv
+
+# Test 273: Slates sanity check with interactions and invert hash
+{VW} --slates -d train-sets/slates_simple_w_interactions.txt -p slates_simple_w_interactions.predict -q :: --invert_hash slates_w_interactions.inv
+    train-sets/ref/slates_simple_w_interactions.stderr
+    pred-sets/ref/slates_simple_w_interactions.predict
+    pred-sets/ref/slates_w_interactions.inv
 
 # Do not delete this line or the empty line above it
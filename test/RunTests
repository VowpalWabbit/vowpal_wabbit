--- conflicted
+++ resolved
@@ -1773,17 +1773,15 @@
 {VW} --classweight -1:0.5 --no_stdin
     test-sets/ref/negative-num-option.stderr
 
-<<<<<<< HEAD
-# Test 205: Ensure that all weights that exist in the model are present in the invert_hash output. Even if Audit did not see it.
+# Test 205: test cb_dro with softmax
+{VW} --cb_dro --cb_adf --rank_all -d train-sets/cb_adf_sm.data -p cb_dro_adf_sm.predict --cb_type sm
+    train-sets/ref/cb_dro_adf_sm.stderr
+    pred-sets/ref/cb_dro_adf_sm.predict
+
+# Test 206: Ensure that all weights that exist in the model are present in the invert_hash output. Even if Audit did not see it.
 {VW} -d train-sets/inv_hash_load_model_data1.txt -f inv_hash_load_model.vw --noconstant \
     && {VW} -d train-sets/inv_hash_load_model_data2.txt -i inv_hash_load_model.vw --noconstant --readable_model inv_hash_load_model.readable.txt --invert_hash inv_hash_load_model.invert.txt
     train-sets/ref/inv_hash_load_model.invert.txt
     train-sets/ref/inv_hash_load_model.readable.txt
-=======
-# Test 205: test cb_dro with softmax
-{VW} --cb_dro --cb_adf --rank_all -d train-sets/cb_adf_sm.data -p cb_dro_adf_sm.predict --cb_type sm
-    train-sets/ref/cb_dro_adf_sm.stderr
-    pred-sets/ref/cb_dro_adf_sm.predict
->>>>>>> 8ccb5ed7
 
 # Do not delete this line or the empty line above it
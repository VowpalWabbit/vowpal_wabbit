#!/usr/bin/env perl
#
# Test suite for vw:
#
# You may add arbitrary (train/test/varying-options) tests
# by adding data files and their expected reference STDOUT and STDERR
#
# See __DATA__ below for how to add more tests
#
require 5.008;
use warnings;

use Getopt::Std;
use File::Basename;

use vars qw($opt_d $opt_D $opt_c $opt_e $opt_f
            $opt_E $opt_o $opt_w $opt_y $opt_t
            $opt_v $opt_V $opt_O);

my $Epsilon = 1e-4;

my $VW;

# External utilities we use. See init() for Windows specific actions.
my $Diff = 'diff';
my $Cat = 'cat';

$ENV{'PATH'} .= ':../build/vowpalwabbit:test:../vowpalwabbit:vowpalwabbit:.';

# -V prefixes valgrind like this, we should adjust the default
# options over time to what looks most useful.
my $Valgrind = 'valgrind --quiet --error-exitcode=100 --track-origins=yes --leak-check=full';

# -- timeout is part of GNU coreutils, some systems may not have it
my $TimeOut = '';
my $TimeOutSec = 80;    # max allowed time for single vw command run

# By default, we run all tests in the list
my $FullRun = 1;
my $ErrorCount = 0;

# These --side-by-side diff opts are used to make the
# fuzzy-compare easier: just split on '|' and compare numeric values
# word by word:
# NOTE: -W 160 is sufficient for most outputs.
#       --bfgs prints widest (134 chars-per-line)
my $DiffOpts = '-N --minimal --suppress-common-lines --ignore-all-space --strip-trailing-cr --side-by-side -W 160';
$WordSplit = "[ \t:]+";

# These diff options are used for the diff we want to show the user
# The intent is to make them easier to parse (and compare values) by a human
my $DisplayDiffOpts = '-u --minimal';

my @PathAdd = qw(. .. ../vowpalwabbit);

my @ToTest = ();

# __DATA__ test counter
my $TestNo = 0;

sub v($;@) {
    my $verbose_level = shift @_;
    return unless ($opt_v >= $verbose_level);
    if (@_ == 1) {
        print STDERR @_;
    } else {
        printf STDERR @_;
    }
}

sub usage(@) {
    print STDERR @_, "\n" if (@_);

    die "Usage: $0 [options] [testno...] [vw-executable]
    By default will run against the 1st 'vw' executable found in:
        @PathAdd  \$PATH

    Options:
        -c      print test-suite commands before running them
        -d      print diff output on significant diff failure
        -D      print diff output even if it is not significant
        -e      exit with non-zero status on first error
        -w      Ignore white-space differences (diff --ignore-space-change)
        -f      Ignore small (< $Epsilon) floating-point differences (fuzzy compare)
        -E<e>   Tolerance epsilon <e> for fuzzy compares (default $Epsilon)
        -o      Overwrite reference file with new/different result
        -y      On error, copy bad files to (eg stderr.test21) for later comparison
        -v<L>   Verbosity <L> (small integer) is verbosity level
        -V      apply valgrind to vw commands
        -t<T>   Apply timeout <T> (default $TimeOutSec) secs to individual tests
                (will only work where GNU coreutils 'timeout' is present)
        -O<O>   Add <O> option(s) to all vw commands

    [testno...]   Optional integer args: explicit test numbers (skip others)
";
}

sub mysystem {
    my $cmd = shift;
    v(1, "%s\n", $cmd);
    system($cmd);
}

sub command_failed($) {
    # Deal with cases where vw crashes, exits prematurely etc.
    # print a message to distinguish between all cases
    # return non-zero status if anything is bad
    my $cmd = shift;
    my $exitcode = 0;
    if ($?) {
        $exitcode = $? >> 8;
        my $signal = $? & 127;
        my $core = ''; if ($? & 128) { $core = ' (core dumped)'; }
        if ($signal) {
            printf STDERR
                "$0: test $TestNo: '%s' died from signal $signal$core\n", $cmd;
            $exitcode = 1;
        } elsif ($exitcode == 124) {
            printf STDERR
                "$0: test $TestNo: '%s' timed-out (exitcode=$exitcode)\n" .
                "$0: test $TestNo: you may increase the imposed time-out: \$TimeOutSec=%d\n",
                $cmd, $TimeOutSec;
        } elsif ($exitcode) {
            printf STDERR
                "$0: test $TestNo: '%s' failed (exitcode=$exitcode)\n", $cmd;
        }
    }
    # This is non-zero only if $cmd failed
    $exitcode;
}

sub valgrind_errfile($) {
    my $testno = shift;
    "Test-$testno.valgrind-err";
}

#
# which vw executable to test against
#
sub which_vw() {
    if (@ARGV > 0) {
        my $exe = $ARGV[0];
        if (-f $exe && -x $exe) {
            printf STDERR "Testing vw: %s\n", $exe;
            return $exe;
        } else {
            usage("$0: argument $exe: not an executable file");
        }
    } elsif (@ARGV == 0) {
        foreach my $dir (@PathAdd, split(':', $ENV{PATH})) {
            my $exe = "$dir/vw";
            if (-x $exe) {
                printf STDERR "Testing vw: %s\n", $exe;
                return $exe;
            }
        }
    }
    usage("can't find a 'vw' executable to test on");
}


sub init() {
    $0 =~ s{.*/}{};
    getopts('wcdDefyE:ov:Vt:O:') || usage();
    $opt_v = 0 unless (defined $opt_v and $opt_v);
    if (defined $opt_O) {
        $opt_O = " $opt_O";
    } else {
        $opt_O = '';
    }

    my $hostname = `hostname`; chomp($hostname);
    printf STDERR "Testing on: hostname=%s OS=%s\n", $hostname, $^O;

    if ($^O =~ /MSWin/i) {
        v(1, "OS is $^O\n");
        # On MS Windows we need to change paths to external executables
        # Assumes cygwin is installed
        $ENV{'PATH'} .= ':/cygdrive/c/cygwin/bin';
        # And just to be safe (probably not needed):
        $Diff  = 'c:\cygwin\bin\diff.exe';
        $Cat   = 'c:\cygwin\bin\cat.exe';
    }
    elsif ($^O =~ /cygwin/i){
        v(1,"OS is $^O\n");
        # On MS Windows we need to change paths to external executables
        # Assumes cygwin is installed
        $ENV{'PATH'} .= ':/cygdrive/c/cygwin/bin';
        # And just to be safe (probably not needed):
#        $Diff  = 'c:/cygwin/bin/diff.exe';
#        $Cat   = 'c:/cygwin/bin/cat.exe';
    }
    $Epsilon = $opt_E if ($opt_E);
    $Diff .= ' --ignore-space-change' if ($opt_w);
    my @num_args = ();
    my @exe_args = ();
    foreach my $arg (@ARGV) {
        if ($arg =~ /^\d+$/) {  # a test number
            push(@num_args, $arg);
            next;
        }
        push(@exe_args, $arg);
    }
    if (@num_args) {
        @ToTest = sort { $a <=> $b } @num_args;
        # add dummy element so we don't become empty on last test
        push(@ToTest, -1);
        $FullRun = 0;
    }
    @ARGV = @exe_args;

    $VW = which_vw();

    my $timeout = `which timeout 2>/dev/null`;
    if ($timeout =~ /timeout$/) {
        chomp($timeout);
        $TimeOut = $timeout;
        v(1,"timeout is: %s\n", $TimeOut);
    }
    if ($opt_t) {
        if ($opt_t =~ /^\d+$/) {
            $TimeOutSec = $opt_t;
        } else {
            usage("-t $opt_t: -t can only accept integer seconds");
        }
        warn "-t passed but this env doesn't have timeout installed\n"
            unless ($TimeOut);
    }
}

sub copy_file {
    my ($src_file, $dst_file) = @_;
    use File::Copy;
    print STDERR "\t\t-> copying output to $dst_file\n";
    copy($src_file, $dst_file);
}

sub trim_spaces($) {
    my $str = shift;
    $str =~ s/^\s+//s;
    $str =~ s/\s+$//s;
    $str =~ s/\n+$//s;
    $str;
}

#
# ref_file($default_name)
#   Reference file existence: if we're on Windows, AND
#   an alternate reference-file exists, give precedence
#   to the alternate file (file with a '-mswin' suffix.)
#
sub ref_file($) {
    my $file = shift;
    if ($^O =~ /MSWin/i or $^O =~ /cygwin/i) {
        my $win_reffile = "$file-mswin";
        if (-e $win_reffile) {
            return $win_reffile;
        }
    }
    $file;
}

sub next_paragraph {
    my $paragraph = '';
    my $testid = '<unknown id>';

    while ($line = <DATA>) {
        if ($line =~ /^\s*#/) {       # skip comment lines
          if ($line =~ /^# Test (\d+)/) {
            $testid = $1;
          }
          next;
        }
        if ($line =~ /\\$/) {           # support line continuation
            $line =~ s/\\\n/ /;
        }
        $paragraph .= $line if $line =~ /\w/;

        if ($paragraph and ($line =~ /^\s*$/ || eof(DATA))) {
            # end of paragraph
            chomp $paragraph;
            $paragraph = trim_spaces($paragraph);
            return ($testid, $paragraph);
        }
    }
    return;
}

sub next_test() {
    my ($cmd, $out_ref, $err_ref, @other_ref);

    my $paragraph = '';
    ($TestNo, $paragraph) = next_paragraph();
    return (undef, undef, undef, undef) if !defined $paragraph;
    my @lines = split("\n", $paragraph);

    # The command line must be first
    $cmd = shift @lines;
    foreach my $line (@lines) {
        if ($line =~ m/\.stdout\b/) {
            $out_ref = ref_file(trim_spaces($line));
            next;
        }
        if ($line =~ /\.stderr\b/) {
            $err_ref = ref_file(trim_spaces($line));
            next;
        }

        # any other reference file
        $line = ref_file(trim_spaces($line));
        if (-e $line) {
            push(@other_ref, $line);
        } else {
            unless ($opt_y) {
                printf STDERR "__DATA__: line $.: " .
                          "non-existent reference file: %s\n", $line;
            }
            next;
        }
    }

    if (eof(DATA) && !defined $cmd) {
        return (undef, undef, undef, undef);
    }

    if ($cmd =~ /{VW}/) {
         $cmd = trim_spaces($cmd);
         $cmd =~ s/{VW}/$VW$opt_O/g;
    }

    unless (defined $cmd) {
        die "$0: test $TestNo: command is undefined\n";
    }
    unless (defined $err_ref) {
        v(2, "%s: test %s: stderr ref: undefined\n", $0, $TestNo);
        $err_ref = '/dev/null';
    }
    # print STDERR "next_test: (\$cmd, $out_ref, $err_ref, $pred_ref, $pred)\n";
    if ($opt_V) {
        $cmd = sprintf("%s --log-file='%s' %s",
                        $Valgrind, valgrind_errfile($TestNo), $cmd);
    } elsif ($TimeOut) {
        $cmd = sprintf("%s %u %s", $TimeOut, $TimeOutSec, $cmd);
    }
    ($cmd, $out_ref, $err_ref, @other_ref);
}

#
# If the difference is small (least significant digits of numbers)
# treat it as ok. It may be a result of 32 vs 64 bit calculations.
#
use Scalar::Util qw(looks_like_number);

sub lenient_array_compare($$) {
    my ($w1_ref, $w2_ref) = @_;
    my (@w1) = @$w1_ref;
    my (@w2) = @$w2_ref;

    # print STDERR "lenient_array_compare: (@w1) (@w2)\n";
    if ($#w1 != $#w2) { # arrays not of same size
        if ($opt_v > 3) {
            v(4, "#-of-words in two arrays are different: %d != %d\n", scalar(@w1), scalar(@w2));
            v(4, "line1: "); for (my $i=0; $i <= $#w1; $i++) { v(4, " word[%d]='%s'", $i, $w1[$i]) }; v(4, "\n");
            v(4, "line2: "); for (my $i=0; $i <= $#w2; $i++) { v(4, " word[%d]='%s'", $i, $w2[$i]) }; v(4, "\n");
        }
        return 1;
    }
    my $nelem = scalar @w1;
    for (my $i = 0; $i < $nelem; $i++) {
        my ($word1, $word2) = ($w1[$i], $w2[$i]);
        # print STDERR "\t$word1 == $word2 ?\n";
        next if ($word1 eq $word2);

        # There's some difference, is it significant?
        unless (looks_like_number($word1)) {
            v(4, "$word1 vs $word2: word1=$word1 is not a number!\n");
            return 1;
        }
        unless (looks_like_number($word2)) {
            v(4, "$word1 vs $word2: word2=$word2 is not a number!\n");
            return 1;
        }

        my $delta = abs($word1 - $word2);

        if ($delta > $Epsilon) {
            # We have a 'big enough' difference, but this difference
            # may still not be meaningful in all contexts:

            # Big numbers should be compared by ratio rather than
            # by difference

            # Must ensure we can divide (avoid div-by-0)
            if (abs($word2) <= 1.0) {
                # If numbers are so small (close to zero),
                # ($delta > $Epsilon) suffices for deciding that
                # the numbers are meaningfully different
                v(4, "$word1 vs $word2: delta=$delta > Epsilon=$Epsilon\n");
                return 1;
            }
            # Now we can safely divide (since abs($word2) > 0)
            # and determine the ratio difference from 1.0
            my $ratio_delta = abs($word1/$word2 - 1.0);
            if ($ratio_delta > $Epsilon) {
                v(4, "$word1 vs $word2: ratio_delta=$ratio_delta > Epsilon=$Epsilon\n");
                return 1;
            }
        }
    }
    # print STDERR "lenient_array_compare: no meaningful difference\n";
    return 0; # no meaningful difference
}

sub diff_lenient_float($$) {
    my ($reffile, $outfile) = @_;
    my $status = 0;

    my $tmpf = 'lenient-diff.tmp';
    mysystem("$Diff $DiffOpts $reffile $outfile >$tmpf");
    $status = $? >> 8;
    v(2, "diff produced $tmpf: status=$status\n");
    if (-s $tmpf) {
        # The diff has something in it.
        my $fuzzy_status = 0;   # assume innocent till proven guilty
        open(my $sdiff, $tmpf) || die "$0: diff_lenient_float: $tmpf: $!\n";
        while (<$sdiff>) {
            chomp;
            my ($line1, $line2) = split(/\s*\|\s*/, $_);
            unless (defined($line1) && defined($line2)) {
                my $save_diff_file = "test-$TestNo.lenient-diff";
                warn "$0: test $TestNo: $tmpf: line $.: fuzzy-match missing data on one of the sides. Can't compare\n$_\n";
                warn "$0: test $TestNo: saving lenient diff in '$save_diff_file' for later inspection\n";
                close $sdiff;
                rename($tmpf, $save_diff_file);
                return 1;
            }
            # strip leading spaces if any (happens with --bfgs)
            $line1 =~ s/^\s+//;
            $line2 =~ s/^\s+//;
            v(3, "line1: %s\n", $line1);
            v(3, "line2: %s\n", $line2);

            # Break lines into tokens/words
            my (@w1) = split(/$WordSplit/o, $line1);
            my (@w2) = split(/$WordSplit/o, $line2);
            if (lenient_array_compare(\@w1, \@w2) != 0) {
                $fuzzy_status = 1;
                last;
            }
        }
        close $sdiff;
        $status = $fuzzy_status;
    }
    unlink($tmpf) if ($status == 0);
    $status;
}

#
# perl internal way to emulate 'touch'
#
sub touch(@) {
    my $now = time;
    utime $now, $now, @_;
}

sub display_diff($$) {
    my ($reference_file, $actual_file) = @_;
    my $diff_cmd = "$Diff $DisplayDiffOpts $reference_file $actual_file";

    printf STDERR "--- %s\n", $diff_cmd;
    mysystem($diff_cmd);
}

sub diff($$) {
    my ($reffile, $outfile) = @_;
    my $status = 0;
    $reffile = '' unless (defined $reffile);

    # Special case, empty file w/o reference is not considered a failure.
    # This is a most common case with stdout.
    unless (-e $reffile) {
        if (-s $outfile > 0) {
            warn "$0: test $TestNo: stdout ref: $reffile: $!\n";
            exit 1 if ($opt_e);
            return 2 unless ($opt_o);
        } else {
            # Empty output without a ref is not considered a failure
            v(1, "$0: test $TestNo: empty output w/o reference: ignored.\n");
            return 0;
        }
    }

    # Actually run the diff
    my $diff_cmd = "$Diff $DiffOpts $reffile $outfile";
    my $diftmp = 'diff.tmp';
    mysystem("$diff_cmd >$diftmp");
    $status = $? >> 8;
    v(2, "$diff_cmd >$diftmp: status=$status\n");

    if (-s "$diftmp") {
        # There's some difference
        v(2, "$diftmp has something in it. Is it meaningful?\n");

        if ($opt_f && -e $reffile && -e $outfile &&
            diff_lenient_float($reffile, $outfile) == 0) {

            print STDERR "$0: test $TestNo: minor (<$Epsilon) precision differences ignored\n";
            $status = 0;
        }
        if ($opt_D or ($opt_d && $status)) {
            # Print the diff only iff:
            #   1) -D is in effect  OR
            #   2) -d is in effect and diff is significant
            display_diff($reffile, $outfile);
        }
        if ($opt_o) {
            print STDERR "-o: overwriting reference:\n";

            if (-e $reffile) {
                print STDERR "\t$reffile -> $reffile.prev\n";
                rename($reffile, "$reffile.prev") ||
                    die "FATAL: rename($reffile, $reffile.prev): $!\n";
            }
            print STDERR "\t$outfile -> $reffile\n";
            rename($outfile, $reffile) ||
                die "FATAL: rename($outfile, $reffile): $!\n";

            unless ($opt_e) {
                $status = 0;
            }
        }
    }
    unlink($diftmp) if ($status == 0);
    $status;
}

#
# check_for_time_regression()
#   Compare last overall time to run to current to catch
#   performance regressions
#
my $LastTimeFile = 'RunTests.last.times';

sub write_times($@) {
    my ($file, @times) = @_;
    open(my $fh, ">$file") || die "$0: can't open(>$file): $!\n";
    print $fh join(' ', @times), "\n";
    close $fh;
}
sub read_times($) {
    my ($file) = @_;
    open(my $fh, $file) || die "$0: can't open($file): $!\n";
    my $line = <$fh>; chomp $line;
    close $fh;
    return (split(' ', $line));
}

sub check_for_time_regression() {
    my $tolerate_regress = 1.02;
    my $pct_change = 0.0;
    my ($overall_time0, $overall_time1);
    my ($user0, $system0, $cuser0, $csystem0);
    my ($user1, $system1, $cuser1, $csystem1) = times;
    $overall_time1 = $cuser1 + $csystem1;

    if (-e $LastTimeFile) {
        ($user0, $system0, $cuser0, $csystem0) = read_times($LastTimeFile);
        if (!(defined $csystem0) or !(defined $cuser0)) {
            die "$0: undefined times in saved times file: $LastTimeFile," .
                    " try removing it\n"
        }
        $overall_time0 = $cuser0 + $csystem0;
        $pct_change = 100 * ($overall_time1 - $overall_time0) / (1e-4+$overall_time0);

        if ($overall_time0 == 0) {
            die "$0: Bad times in saved times file: $LastTimeFile," .
                    " try removing it\n"
        } elsif ($overall_time1/$overall_time0 > $tolerate_regress) {
            printf STDERR "$0: RUNTIME REGRESSION: " .
                    "%.2f sec vs last time %.2f sec. (%.2f%% worse)\n",
                    $overall_time1, $overall_time0, $pct_change;
        }
    }
    write_times($LastTimeFile, $user1, $system1, $cuser1, $csystem1);
    printf STDERR
        "$0 runtime: user %g, system %g, total %g sec (%+.2f%% vs. last)\n",
                $cuser1, $csystem1, $overall_time1, $pct_change;
}

# only unlink relative path, plain files
# e.g. avoids trying to unlink /dev/null when running as root
sub safe_unlink($) {
    my $file = shift;
    return 0 if ($file =~ m{^/});
    return 0 unless (-f $file);
    unlink($file);
}

sub run_tests() {
    print STDERR "$0: '-D' to see any diff output\n"
        unless ($opt_D);
    print STDERR "$0: '-d' to see only significant diff output\n"
        unless ($opt_d);
    print STDERR "$0: '-o' to force overwrite references\n"
        unless ($opt_o);
    print STDERR "$0: '-e' to abort/exit on first failure\n"
        unless ($opt_e);

    my ($cmd, $out_ref, $err_ref, $pred_ref, $cmp_ref);
    my ($outf, $errf, $predf, $cmpf);

    mkdir('models', 0755) unless (-d 'models');

    unlink(glob('*.tmp'));
    unlink(glob('*.cache'));
    unlink(glob('*/*.cache'));

    while (($cmd, $out_ref, $err_ref, @more_refs) = next_test()) {
        last unless (defined $cmd);
        if (@ToTest) {
            if ($ToTest[0] != $TestNo) {
                # warn "$0: test $TestNo: skipped\n";
                next;
            } else {
                shift(@ToTest);
            }
        }

        $outf = (defined($out_ref) && -f $out_ref)
                    ? basename($out_ref)
                    : '/dev/null';

        $errf = (defined($err_ref) && -f $err_ref)
                    ? basename($err_ref)
                    : '/dev/null';

        # Run the test
        print STDERR "Test $TestNo: ($cmd) >$outf 2>$errf\n" if ($opt_c);
        mysystem("($cmd) >$outf 2>$errf");
        my $full_status = $?;
        my $status = $full_status >> 8;
        unless ($opt_V) {
            if (my $failure = command_failed($cmd)) {
                print STDERR `$Cat $errf`
                    unless ($failure == 124);
                if ($opt_e) {
                    printf STDERR "$0: exiting with status=$failure\n";
                    exit $failure;
                }
                next;
            }
        }
        if ($status) {
            $ErrorCount++;
            if ($opt_V && $status == 100) {
                my $errfile = valgrind_errfile($TestNo);
                warn "$0: test $TestNo: FAILED: valgrind errors in $errfile\n";
            } elsif ($TimeOut && $status == 124) {
                warn "$0: test $TestNo: FAILED: timeout $TimeOutSec exceeded\n";
            } else {
                warn "$0: test $TestNo: '$cmd' failed: status=$status\n";
            }
            exit $full_status if ($opt_e);
            next;
        }

        # command succeded
        # -- compare stdout
        $status = diff($out_ref, $outf);
        if ($status) {
            $ErrorCount++;
            printf STDERR "%s: test %d: FAILED: ref(%s) != stdout(%s)\n\tcmd: $cmd\n",
                $0, $TestNo, $out_ref, $outf;

            copy_file($outf, "$outf.test$TestNo") if ($opt_y);
            exit $status if ($opt_e);
        } else {
            if (defined $out_ref) {
                print STDERR "$0: test $TestNo: stdout OK\n";
                safe_unlink($outf);
            } else {
                v(1, "$0: test $TestNo: stdout OK (no reference)\n");
            }
        }

        # -- compare stderr
        if (! -e $err_ref  and  ! $opt_o) {
            $ErrorCount++;
            print STDERR "$0: test $TestNo: FAILED: stderr ref: $err_ref: $!\n\tcmd: $cmd\n";
            exit 1 if ($opt_e);
            next;
        }
        $status = diff($err_ref, $errf);
        if ($status) {
            $ErrorCount++;
            printf STDERR "%s: test %d: FAILED: ref(%s) != stderr(%s)\n\tcmd: $cmd\n",
                $0, $TestNo, $err_ref, $errf;

            copy_file($errf, "$errf.test$TestNo") if ($opt_y);
            exit $status if ($opt_e);
        } else {
            print STDERR "$0: test $TestNo: stderr OK\n";
            safe_unlink($errf);
        }

        # -- compare all other reference files
        if (@more_refs) {
            foreach my $ref_path (@more_refs) {
                my $ref_base = basename($ref_path);
                # Verify that it exists on the shell line
                unless ($cmd =~ /$ref_base/) {
                    printf STDERR "%s: test %d: FAILED: " .
                        "no match for '%s' in command: '%s'\n" .
                        "Unable to compare output to reference file\n",
                                $0, $TestNo, $ref_base, $cmd;
                    $ErrorCount++;
                    exit $status if ($opt_e);
                    next;
                }
                $status = diff($ref_path, $ref_base);
                if ($status) {
                    $ErrorCount++;
                    printf STDERR "%s: test %d: FAILED: ref(%s) != (%s)\n\tcmd: $cmd\n",
                    $0, $TestNo, $ref_path, $ref_base;
                    copy_file($ref_base, $ref_path) if ($opt_y);
                    exit $status if ($opt_e);
                } else {
                    print STDERR "$0: test $TestNo: $ref_base OK\n";
                    unlink($ref_base);
                }
            }
        }
    }
    if ($FullRun == 0) {
        v(1, "Partial run: not recording overall time\n");
    } elsif ($ErrorCount > 0) {
        v(1, "Errors found: not recording overall time\n");
    } elsif ($opt_V) {
        v(1, "valgrind run: not recording overall time\n");
    } else {
        check_for_time_regression();
    }
}

# --- main
init();
run_tests();
exit $ErrorCount;

#
# Add tests below the __DATA__ line
#
# Each test is a sequence of non-blank lines, terminated
# by an empty line (or EOF), essentially a paragraph.
#
# Each paragraph/test should look like:
#
#   1st line: shell command to run.

#   2nd-to-Nth line: one-or-more reference files to compare outputs to.
#   ONE reference file per line
#   (Note: we indent these lines just for readability.)
#
#   You may break very long lines using \ at EOL.
#
#   # -------------------------------------
#   # Test <test_id>: ...
#   shell command which may include {VW} ...
#       reference/file1
#       reference/file2
#       ...more reference files...
#
#   # -------------------------------------
#
#   shell-command can be anything accepted by bash, including pipes,
#   redirections, etc., even a sequence of shell-commands separated by ';'
#
#   Inside any shell command, all (optional) appearances of {VW}
#   will be substituted by the vw executable under test.
#
#   By default, 'vw' under our parent dir (../vowpalwabbit/vw) is tested.
#   To run against a different reference executable, pass the
#   wanted executable as an argument to RunTests
#
# The output line-items are reference files to compare outputs to:
#   - *.stdout: expected (reference file) standard output
#   - *.stderr: expected (reference file) standard error
#   - Any other relative path, pointing to a reference file to compare
#     to, this allows adding references to any explicitly named file
#     appearing on the shell-line, the only requirement is that the
#     _basename_ (path stripped of directory) of the reference file
#     would exactly match its respective file in the shell-command.
#
# For example:
#
#   #-------------------------------------------------------
#   # Test 237: readable_model
#   {VW} ... -p test75.predict --readable_model test75.rmodel
#       test/train-sets/ref/test75.stderr
#       test/pred-sets/ref/test75.predict
#       test/whatever/ref/test75.rmodel
#
#   #-------------------------------------------------------
#
# All reference filenames are relative to this (test) directory
#
# Only the STDOUT and STDERR streams in the shell command
# are implicit (so only their reference files need to be specified):
# The implicit names would be matched only by their extension
# as opposed to the full basename of the file.
#
# The two implicit names are:
#       TestXXX.stdout
#       TestXXX.stderr
#
# Windows note:
#
#   Due to differences in Random-Number-Generators in Windows,
#   floating-point outputs may differ in some tests (not all).
#
#   To minimize the need for changes (leverage existing tests and
#   reference files as much as possible), on Windows we check for
#   existence of files with '-mswin' suffix:
#       *.stderr-mswin
#       *.stdout-mswin
#   and if any of them exists, we use it instead.
#
__DATA__

# Test 1:
{VW} -k -l 20 --initial_t 128000 --power_t 1 -d train-sets/0001.dat \
    -f models/0001_1.model -c --passes 8 --invariant \
    --ngram 3 --skips 1 --holdout_off
        train-sets/ref/0001.stderr

# Test 2: checking predictions as well
{VW} -k -t -d train-sets/0001.dat -i models/0001_1.model -p 0001.predict --invariant
    test-sets/ref/0001.stderr
    pred-sets/ref/0001.predict

# Test 3: without -d, training only
{VW} -k -d train-sets/0002.dat -f models/0002.model --invariant
    train-sets/ref/0002.stderr

# Test 4: same, with -d
{VW} -k -d train-sets/0002.dat -f models/0002.model --invariant
    train-sets/ref/0002.stdout
    train-sets/ref/0002.stderr

# Test 5: add -q .., adaptive, and more (same input, different outputs)
{VW} -k --initial_t 1 --adaptive --invariant -q Tf -q ff -f models/0002a.model -d train-sets/0002.dat
    train-sets/ref/0002a.stderr

# Test 6: run predictions on Test 4 model
# Pretending the labels aren't there
{VW} -k -t -i models/0002.model -d train-sets/0002.dat -p 0002b.predict
    test-sets/ref/0002b.stderr
    pred-sets/ref/0002b.predict

# Test 7: using normalized adaptive updates and a low --power_t
{VW} -k --power_t 0.45 -f models/0002c.model -d train-sets/0002.dat
    train-sets/ref/0002c.stderr

# Test 8: predicts on test 7 model
{VW} -k -t -i models/0002c.model -d train-sets/0002.dat -p 0002c.predict
    test-sets/ref/0002c.stderr
    pred-sets/ref/0002c.predict

# Test 9: label-dependent features with csoaa_ldf
{VW} -k -c -d train-sets/cs_test.ldf -p cs_test.ldf.csoaa.predict --passes 10 --invariant --csoaa_ldf multiline --holdout_off --noconstant
    train-sets/ref/cs_test.ldf.csoaa.stderr
    train-sets/ref/cs_test.ldf.csoaa.predict

# Test 10: label-dependent features with wap_ldf
{VW} -k -c -d train-sets/cs_test.ldf -p cs_test.ldf.wap.predict --passes 10 --invariant --wap_ldf multiline --holdout_off --noconstant
    train-sets/ref/cs_test.ldf.wap.stderr
    train-sets/ref/cs_test.ldf.wap.predict

# Test 11: one-against-all
{VW} -k --oaa 10 -c --passes 10 -d train-sets/multiclass --holdout_off
    train-sets/ref/oaa.stderr

# Test 12: Error Correcting Tournament
{VW} -k --ect 10 --error 3 -c --passes 10 --invariant -d train-sets/multiclass --holdout_off
    train-sets/ref/multiclass.stderr

# Test 13: Run search (dagger) on wsj_small for 6 passes extra features
{VW} -k -c -d train-sets/wsj_small.dat.gz --passes 6 \
    --search_task sequence --search 45 --search_alpha 1e-6 \
    --search_max_bias_ngram_length 2 --search_max_quad_ngram_length 1 \
    --holdout_off
        train-sets/ref/search_wsj.stderr

# Test 14: Run search (searn) on wsj_small for 6 passes extra features
{VW} -k -c -d train-sets/wsj_small.dat.gz --passes 6 \
    --search_task sequence --search 45 --search_alpha 1e-6 \
    --search_max_bias_ngram_length 2 --search_max_quad_ngram_length 1 \
    --holdout_off --search_passes_per_policy 3 --search_interpolation policy
        train-sets/ref/search_wsj2.dat.stdout
        train-sets/ref/search_wsj2.dat.stderr

# Test 15: LBFGS on zero derivative input
{VW} -k -c -d train-sets/zero.dat --loss_function=squared -b 20 --bfgs --mem 7 --passes 5 --l2 1.0 --holdout_off
    train-sets/ref/zero.stdout
    train-sets/ref/zero.stderr

# Test 16: LBFGS early termination
{VW} -k -c -d train-sets/rcv1_small.dat --loss_function=logistic --bfgs --mem 7 --passes 20 --termination 0.001 --l2 1.0 --holdout_off
    train-sets/ref/rcv1_small.stdout
    train-sets/ref/rcv1_small.stderr

# Test 17: Run LDA with 100 topics on 1000 Wikipedia articles
{VW} -k --lda 100 --lda_alpha 0.01 --lda_rho 0.01 --lda_D 1000 -l 1 -b 13 --minibatch 128 -d train-sets/wiki256.dat
    train-sets/ref/wiki1K.stderr

# Test 18: Run search on seq_small for 12 passes, 4 passes per policy
{VW} -k -c -d train-sets/seq_small --passes 12 --invariant --search 4 --search_task sequence --holdout_off
    train-sets/ref/search_small.stderr

# Test 19: neural network 3-parity with 2 hidden units
{VW} -k -c -d train-sets/3parity --hash all --passes 3000 -b 16 --nn 2 -l 10 --invariant -f models/0021.model --random_seed 19 --quiet --holdout_off
    train-sets/ref/3parity.stderr

# Test 20: neural network 3-parity with 2 hidden units (predict)
{VW} -d train-sets/3parity -t -i models/0021.model -p 0022.predict
    pred-sets/ref/0022.stderr
    pred-sets/ref/0022.predict

# Test 21: cubic features -- on a parity test case
{VW} -k -c -f models/xxor.model -d train-sets/xxor.dat --cubic abc --passes 100 --holdout_off --progress 1.33333
    train-sets/ref/xxor.stderr

# Test 22: matrix factorization -- training
{VW} -k -d train-sets/ml100k_small_train -b 16 -q ui --rank 10 \
    --l2 2e-6 --learning_rate 0.05 --passes 2 \
    --decay_learning_rate 0.97 --power_t 0 -f models/movielens.reg \
    -c --loss_function classic --holdout_off
        train-sets/ref/ml100k_small.stdout
        train-sets/ref/ml100k_small.stderr

# Test 23: matrix factorization -- testing
{VW} -i models/movielens.reg -t -d test-sets/ml100k_small_test
    test-sets/ref/ml100k_small.stdout
    test-sets/ref/ml100k_small.stderr

# Test 24: active-learning -- training
{VW} -k --active --simulation --mellowness 0.000001 -d train-sets/rcv1_small.dat -l 10 --initial_t 10 --random_seed 3
    train-sets/ref/active-simulation.t24.stderr

# Test 25: bagging -- training regressor
{VW} -k -d train-sets/0002.dat -f models/bs.reg.model --bootstrap 4 -p bs.reg.predict
    train-sets/ref/bs.reg.stderr
    train-sets/ref/bs.reg.predict

# Test 26: bagging -- predicting with bagged regressor
{VW} -d train-sets/0002.dat -i models/bs.reg.model -p bs.prreg.predict -t
    train-sets/ref/bs.prreg.stderr
    train-sets/ref/bs.prreg.predict

# Test 27: bagging -- binary classifiers
{VW} -d train-sets/0001.dat -f models/bs.vote.model --bootstrap 4 --bs_type vote -p bs.vote.predict
    train-sets/ref/bs.vote.stderr
    train-sets/ref/bs.vote.predict

# Test 28: bagging -- predict with bagged classifier
{VW} -d train-sets/0001.dat -i models/bs.vote.model -p bs.prvote.predict -t
    train-sets/ref/bs.prvote.stderr
    train-sets/ref/bs.prvote.predict

# Test 29: affix features
{VW} -d train-sets/affix_test.dat -k -c --passes 10 --holdout_off --affix -2
    train-sets/ref/affix_test.stderr

# Test 30: train --l1 regularized model
{VW} -d train-sets/0001.dat -f models/mask.model --invert_hash mask.predict --l1 0.01
    train-sets/ref/mask.stderr

# Test 31: train model using --feature_mask
{VW} -d train-sets/0001.dat --invert_hash remask.predict --feature_mask models/mask.model -f models/remask.model
    train-sets/ref/remask.stderr

# Test 32: train model using --feature_mask and --initial_regressor
{VW} -d train-sets/0001.dat --feature_mask models/mask.model -i models/remask.model
    train-sets/ref/remask.final.stderr

# Test 33: train model for topk recommender
{VW} -d train-sets/topk.vw -f topk.model -q MF --passes 100 --cache_file topk-train.cache -k --holdout_off
    train-sets/ref/topk-train.stderr

# Test 34: train model for topk recommender
{VW} -P 1 -d train-sets/topk.vw -i topk.model --top 2 -p topk-rec.predict
    train-sets/ref/topk-rec.stderr
    train-sets/ref/topk-rec.predict

# Test 35: non-centered data-set where constant >> 0
#   To test the new --constant option without which performance is very weak
{VW} -k --passes 100 -c --holdout_off --constant 1000 -d train-sets/big-constant.dat
    train-sets/ref/big-constant.stderr

# Test 36: new option: --progress w/ integer arg
{VW} -k -d train-sets/0001.dat --progress 10
    train-sets/ref/progress-10.stderr

# Test 37: new-option: --progress w/ floating-point arg
#           + alternate short form (-P)
{VW} -k -d train-sets/0001.dat -P 0.5
    train-sets/ref/progress-0.5.stderr

# Test 38: --nn without --quiet to avoid nn regressions
#   (Needs to be a simple test, not one sensitive to symmetry breaking)
{VW} -k -d train-sets/0001.dat --nn 1
    train-sets/ref/nn-1-noquiet.stderr

# Test 39: cb with dr
{VW} -d train-sets/rcv1_raw_cb_small.vw --cb 2 --cb_type dr --ngram 2 --skips 4 -b 24 -l 0.25
    train-sets/ref/rcv1_raw_cb_dr.stderr

# Test 40: cb with ips
{VW} -d train-sets/rcv1_raw_cb_small.vw --cb 2 --cb_type ips --ngram 2 --skips 4 -b 24 -l 0.125
    train-sets/ref/rcv1_raw_cb_ips.stderr

# Test 41: cb with dm
{VW} -d train-sets/rcv1_raw_cb_small.vw --cb 2 --cb_type dm --ngram 2 --skips 4 -b 24 -l 0.125 -f cb_dm.reg
    train-sets/ref/rcv1_raw_cb_dm.stderr

# Test 42: --lda --passes 2 hang regression
{VW} -k -d train-sets/lda-2pass-hang.dat --lda 10 -c --passes 2 --holdout_off
    train-sets/ref/lda-2pass-hang.stderr

# Test 43: search sequence labeling, non-ldf train
{VW} -k -c -d train-sets/sequence_data --passes 20 --invariant --search_rollout ref --search_alpha 1e-8 --search_task sequence --search 5 --holdout_off -f models/sequence_data.model
    train-sets/ref/sequence_data.nonldf.train.stderr

# Test 44: search sequence labeling, non-ldf test
{VW} -d train-sets/sequence_data -t -i models/sequence_data.model -p sequence_data.nonldf.test.predict
    train-sets/ref/sequence_data.nonldf.test.stderr
    train-sets/ref/sequence_data.nonldf.test.predict

# Test 45: make sure that history works
{VW} -k -c -d train-sets/seq_small2 --passes 4 --search 4 --search_task sequence --holdout_off
    train-sets/ref/search_small2.stderr

# Test 46: search sequence labeling, ldf train
{VW} -k -c -d train-sets/sequence_data --passes 20 \
    --search_rollout ref --search_alpha 1e-8 \
    --search_task sequence_demoldf --csoaa_ldf m --search 5 \
    --holdout_off -f models/sequence_data.ldf.model --noconstant
        train-sets/ref/sequence_data.ldf.train.stderr

# Test 47: search sequence labeling, ldf test
{VW} -d train-sets/sequence_data -t -i models/sequence_data.ldf.model -p sequence_data.ldf.test.predict --noconstant
    train-sets/ref/sequence_data.ldf.test.stderr
    train-sets/ref/sequence_data.ldf.test.predict

# Test 48: search sequence SPAN labeling BIO, non-ldf train, no rollouts
{VW} -k -c -d train-sets/sequencespan_data --passes 20 --invariant \
    --search_rollout none --search_task sequencespan --search 7 \
    --holdout_off -f models/sequencespan_data.model
        train-sets/ref/sequencespan_data.nonldf.train.stderr

# Test 49: search sequence SPAN labeling BIO, non-ldf test
{VW} -d train-sets/sequencespan_data -t -i models/sequencespan_data.model -p sequencespan_data.nonldf.test.predict
    train-sets/ref/sequencespan_data.nonldf.test.stderr
    train-sets/ref/sequencespan_data.nonldf.test.predict

# Test 50: search sequence SPAN labeling BILOU, non-ldf train
{VW} -k -c -d train-sets/sequencespan_data --passes 20 --invariant \
    --search_rollout ref --search_alpha 1e-8 --search_task sequencespan \
    --search_span_bilou --search 7 --holdout_off \
    -f models/sequencespan_data.model
        train-sets/ref/sequencespan_data.nonldf-bilou.train.stderr

# Test 51: search sequence SPAN labeling BILOU, non-ldf test
{VW} -d train-sets/sequencespan_data -t --search_span_bilou -i models/sequencespan_data.model -p sequencespan_data.nonldf-bilou.test.predict
    train-sets/ref/sequencespan_data.nonldf-bilou.test.stderr
    train-sets/ref/sequencespan_data.nonldf-bilou.test.predict

# Test 52: silly test for "argmax" task
{VW} -d train-sets/argmax_data -k -c --passes 20 --search_rollout ref --search_alpha 1e-8 --search_task argmax --search 2 --holdout_off
    train-sets/ref/argmax_data.stderr

# Test 53: (holdout-broken regression)
# ensure we have no holdout loss of '0 h'
{VW} -k -c --passes 2 -d train-sets/0001.dat
    train-sets/ref/holdout-loss-not-zero.stderr

# Test 54: stagewise poly with exponent 0.25
####in the following stage_poly tests, there are minute differences in losses, which are not being fuzzy-diffed;
####thus the stderr is cleared (--quiet) and only comparing (fuzzy-diffed) predictions.
{VW} --stage_poly --sched_exponent 0.25 --batch_sz 1000 --batch_sz_no_doubling -d train-sets/rcv1_small.dat -p stage_poly.s025.predict --quiet
    train-sets/ref/stage_poly.s025.stderr
    train-sets/ref/stage_poly.s025.predict

# Test 55: stagewise poly with exponent 1.0
{VW} --stage_poly --sched_exponent 1.0 --batch_sz 1000 --batch_sz_no_doubling -d train-sets/rcv1_small.dat --quiet
    train-sets/ref/stage_poly.s100.stderr

# Test 56: stagewise poly with exponent 0.25 and doubling batches
{VW} --stage_poly --sched_exponent 0.25 --batch_sz 1000 -d train-sets/rcv1_small.dat -p stage_poly.s025.doubling.predict --quiet
    train-sets/ref/stage_poly.s025.doubling.stderr
    train-sets/ref/stage_poly.s025.doubling.predict

# Test 57: stagewise poly with exponent 1.0 and doubling batches
{VW} --stage_poly --sched_exponent 1.0 --batch_sz 1000 -d train-sets/rcv1_small.dat -p stage_poly.s100.doubling.predict --quiet
    train-sets/ref/stage_poly.s100.doubling.stderr
    train-sets/ref/stage_poly.s100.doubling.predict

# Test 58: library test, train the initial model
{VW} -c -k -d train-sets/library_train -f models/library_train.w -q st --passes 100 --hash all --noconstant --csoaa_ldf m --holdout_off
    train-sets/ref/library_train.stdout
    train-sets/ref/library_train.stderr

# Test 59: cb_adf, sharedfeatures
{VW}  --dsjson --cb_adf -d train-sets/no_shared_features.json
    train-sets/ref/no_shared_features.stderr

# Test 60: empty test, bad builds (without make clean)
# sometimes cause a SEGV even on empty input
echo "" | {VW}
    train-sets/ref/empty-set.stderr

# Test 61: daemon test
./daemon-test.sh
    test-sets/ref/vw-daemon.stdout

# Test 62: SVM linear kernel
{VW} --ksvm --l2 1 --reprocess 5 -b 18 -p ksvm_train.linear.predict -d train-sets/rcv1_smaller.dat
    train-sets/ref/ksvm_train.linear.stderr
    train-sets/ref/ksvm_train.linear.predict

# Test 63: SVM polynomial kernel
{VW} --ksvm --l2 1 --reprocess 5 -b 18 --kernel poly -p ksvm_train.poly.predict -d train-sets/rcv1_smaller.dat
    train-sets/ref/ksvm_train.poly.stderr
    train-sets/ref/ksvm_train.poly.predict

# Test 64: SVM rbf kernel
{VW} --ksvm --l2 1 --reprocess 5 -b 18 --kernel rbf -p ksvm_train.rbf.predict -d train-sets/rcv1_smaller.dat
    train-sets/ref/ksvm_train.rbf.stderr
    train-sets/ref/ksvm_train.rbf.predict

# Test 65: Run search (dagger) on an entity-relation recognitions data set,
# er_small, for 6 passes with constraints
{VW} -k -c -d train-sets/er_small.vw --passes 6 --search_task entity_relation --search 10 --constraints --search_alpha 1e-8
    train-sets/ref/search_er.stderr

# Test 66: Train a depenency parser with search (dagger)
# on wsj_small.dparser.vw.gz for 6 passes
{VW} -k -c -d train-sets/wsj_small.dparser.vw.gz --passes 6 --search_task dep_parser --search 12  --search_alpha 1e-4 --search_rollout oracle --holdout_off
    train-sets/ref/search_dep_parser.stderr

# Test 67: classification with data from dictionaries
# (eg embeddings or gazetteers) -- note that this is impossible without
# dictionaries because --ignore w; also test to make sure gzipped dicts
# work and dictionary redundancy checking works
{VW} -k -c -d train-sets/dictionary_test.dat --binary --ignore w --holdout_off --passes 32 --dictionary w:dictionary_test.dict --dictionary w:dictionary_test.dict.gz --dictionary_path train-sets
    train-sets/ref/dictionary_test.stderr

# Test 68: Search for multiclass classification
{VW} -k -c -d train-sets/multiclass.sch --passes 20 --search_task multiclasstask --search 10 --search_alpha 1e-4 --holdout_off
    train-sets/ref/search_multiclass.stderr

# Test 69: (see Test 43/Test 44): search sequence labeling, with selective branching
{VW} -d train-sets/sequence_data -t -i models/sequence_data.model -p sequence_data.nonldf.beam.test.predict --search_metatask selective_branching --search_max_branch 10 --search_kbest 10
    train-sets/ref/sequence_data.nonldf.beam.test.stderr
    train-sets/ref/sequence_data.nonldf.beam.test.predict

# Test 70: (see Test 46/47) search sequence labeling, ldf test, with selective branching
{VW} -d train-sets/sequence_data -t -i models/sequence_data.ldf.model -p sequence_data.ldf.beam.test.predict --search_metatask selective_branching --search_max_branch 10 --search_kbest 10 --noconstant
    train-sets/ref/sequence_data.ldf.beam.test.stderr
    train-sets/ref/sequence_data.ldf.beam.test.predict

# Test 71: autolink
{VW} -d train-sets/0002.dat --autolink 1 --examples 100 -p 0002.autolink.predict
    train-sets/ref/0002.autolink.stderr
    train-sets/ref/0002.autolink.predict

# Test 72: train FTRL-Proximal
{VW} -k -d train-sets/0001.dat -f models/0001_ftrl.model --passes 1 --ftrl --ftrl_alpha 0.01 --ftrl_beta 0 --l1 2
    train-sets/ref/0001_ftrl.stderr

# Test 73: test FTRL-Proximal
{VW} -k -t -d train-sets/0001.dat -i models/0001_ftrl.model -p 0001_ftrl.predict
    test-sets/ref/0001_ftrl.stderr
    pred-sets/ref/0001_ftrl.predict

# Test 74: cb evaluation
{VW} -d train-sets/rcv1_cb_eval --cb 2 --eval
    train-sets/ref/rcv1_cb_eval.stderr

# Test 75: Log_multi
{VW} --log_multi 10 -d train-sets/multiclass
    train-sets/ref/log_multi.stderr

# Test 76: cbify, epsilon-greedy
{VW} --cbify 10 --epsilon 0.05 -d train-sets/multiclass
    train-sets/ref/cbify_epsilon.stderr

# Test 77: cbify, tau first
{VW} --cbify 10 --first 5 -d train-sets/multiclass
    train-sets/ref/cbify_first.stderr

# Test 78: cbify, bag
{VW} --cbify 10 --bag 7 -d train-sets/multiclass
    train-sets/ref/cbify_bag.stderr

# Test 79: cbify, cover
{VW} --cbify 10 --cover 3 -d train-sets/multiclass
    train-sets/ref/cbify_cover.stderr

# Test 80: lrq empty namespace
{VW} --lrq aa3 -d train-sets/0080.dat
    train-sets/ref/0080.stderr

# Test 81: train FTRL-PiSTOL
{VW} -k -d train-sets/0001.dat -f models/ftrl_pistol.model --passes 1 --pistol
    train-sets/ref/ftrl_pistol.stderr

# Test 82: test FTRL-PiSTOL
{VW} -k -t -d train-sets/0001.dat -i models/ftrl_pistol.model -p ftrl_pistol.predict
    test-sets/ref/ftrl_pistol.stderr
    pred-sets/ref/ftrl_pistol.predict

# Test 83: check redefine functionality
{VW} -k -d train-sets/0080.dat --redefine := --redefine y:=: --redefine x:=arma --ignore x -q yy
    train-sets/ref/redefine.stderr

# Test 84: check cb_adf
{VW} --cb_adf -d train-sets/cb_test.ldf --noconstant
    train-sets/ref/cb_adf_mtr.stderr

# Test 85: check multilabel_oaa
{VW} --multilabel_oaa 10 -d train-sets/multilabel -p multilabel.predict
    train-sets/ref/multilabel.stderr
    pred-sets/ref/multilabel.predict

# Test 86: check --csoaa_rank on csoaa_ldf
{VW} --csoaa_ldf multiline --csoaa_rank -d train-sets/cs_test_multilabel.ldf -p multilabel_ldf.predict --noconstant
    train-sets/ref/multilabel_ldf.stderr
    pred-sets/ref/multilabel_ldf.predict

# Test 87: check --rank_all on csoaa_ldf
{VW} --cb_adf --rank_all -d train-sets/cb_test.ldf -p cb_adf_rank.predict --noconstant
    train-sets/ref/cb_adf_rank.stderr
    pred-sets/ref/cb_adf_rank.predict

# Test 88: named labels at training time
{VW} --named_labels det,noun,verb --oaa 3 -d train-sets/test_named  -k -c --passes 10 --holdout_off -f models/test_named.model
    train-sets/ref/test_named_train.stderr

# Test 89: named labels at prediction
{VW} -i models/test_named.model -t -d train-sets/test_named -p test_named.predict
    train-sets/ref/test_named_test.stderr
    pred-sets/ref/test_named.predict

# Test 90: named labels at training time (csoaa)
{VW} --named_labels det,noun,verb --csoaa 3 -d train-sets/test_named_csoaa  -k -c --passes 10 --holdout_off -f models/test_named_csoaa.model
    train-sets/ref/test_named_csoaa_train.stderr

# Test 91: named labels at prediction (csoaa)
{VW} -i models/test_named_csoaa.model -t -d train-sets/test_named_csoaa -p test_named_csoaa.predict
    train-sets/ref/test_named_csoaa_test.stderr
    pred-sets/ref/test_named_csoaa.predict

# Test 92: check -q :: and -oaa inverse hash
printf '3 |f a b c |e x y z\n2 |f a y c |e x\n' | \
    {VW} --oaa 3 -q :: --invert_hash inv_hash.cmp && \
        tail -n +2 inv_hash.cmp > inv_hash.cmp.new && \
            rm inv_hash.cmp && \
                mv inv_hash.cmp.new inv_hash.cmp
    train-sets/ref/inv_hash.stderr
    pred-sets/ref/inv_hash.cmp

# Test 93:  check cb_adf with doubly robust option
{VW} --cb_adf --rank_all -d train-sets/cb_test.ldf -p cb_adf_dr.predict --cb_type dr
    train-sets/ref/cb_adf_dr.stderr
    pred-sets/ref/cb_adf_dr.predict

# Test 94: experience replay version of test 1
{VW} -k -l 20 --initial_t 128000 --power_t 1 -d train-sets/0001.dat \
    -c --passes 8 --invariant \
    --ngram 3 --skips 1 --holdout_off --replay_b 100
        train-sets/ref/0001-replay.stderr

# Test 95: named labels at training time (csoaa) with experience replay
{VW} --named_labels det,noun,verb --csoaa 3 \
    -d train-sets/test_named_csoaa -k -c --passes 10 --holdout_off \
    -f models/test_named_csoaa.model --replay_c 100
        train-sets/ref/test_named_csoaa_train-replay.stderr

# Test 96: backwards compatibility
printf '3 |f a b c |e x y z\n2 |f a y c |e x\n' | \
    {VW} -i simple_model --invert_hash inv_hash.cmp && \
        tail -n +2 inv_hash.cmp
   test-sets/ref/backwards.stderr
   test-sets/ref/backwards.stdout

# Test 97:
{VW} -d train-sets/0001.dat -f models/0097.model --save_resume
        train-sets/ref/0097.stderr

# Test 98: checking predictions as well
{VW} --preserve_performance_counters -d train-sets/0001.dat -i models/0097.model -p 0098.predict
    test-sets/ref/0098.stderr
    pred-sets/ref/0098.predict

# Test 99: checking predictions with testing
{VW} -d train-sets/0001.dat -i models/0097.model -p 0099.predict
    test-sets/ref/0099.stderr
    pred-sets/ref/0099.predict

# Test 100: action costs, no rollout
{VW} -k -c -d train-sets/sequence_data --passes 20 --invariant --search_rollout none --search_task sequence_ctg --search 5 --holdout_off
    train-sets/ref/sequence_data.ctg.train.stderr

# Test 101: active cover
{VW} --loss_function logistic --binary --active_cover -d train-sets/rcv1_mini.dat -f models/active_cover.model
    train-sets/ref/active_cover.stderr

# Test 102: active cover (predict)
{VW} -i models/active_cover.model -t -d test-sets/rcv1_small_test.data -p active_cover.predict
    test-sets/ref/active_cover.stderr
    pred-sets/ref/active_cover.predict

# Test 103: active cover oracular
{VW} --loss_function logistic --binary --active_cover --oracular -d ./train-sets/rcv1_small.dat
    train-sets/ref/active_cover_oracular.stderr

# Test 104: check cb_adf
{VW} --cb_adf -d train-sets/cb_test.ldf --cb_type mtr --noconstant
    train-sets/ref/cb_adf_mtr.stderr

# Test 105: train FTRL-Proximal early stopping
{VW} -k -d train-sets/0001.dat -f models/0001_ftrl.model --passes 10 --ftrl --ftrl_alpha 3.0 --ftrl_beta 0 --l1 0.9 --cache
    train-sets/ref/0001_ftrl_holdout.stderr

# Test 106: test FTRL-Proximal early stopping prediction
{VW} -k -t -d train-sets/0001.dat -i models/0001_ftrl.model -p 0001_ftrl_holdout.predict
    test-sets/ref/0001_ftrl_holdout_106.stderr
    pred-sets/ref/0001_ftrl_holdout.predict

# Test 107: train FTRL-Proximal no early stopping
{VW} -k -d train-sets/0001.dat -f models/0001_ftrl.model --passes 10 --ftrl --ftrl_alpha 0.01 --ftrl_beta 0 --l1 2 --cache --holdout_off
    train-sets/ref/0001_ftrl_holdout_off.stderr

# Test 108: test FTRL-Proximal no early stopping
{VW} -k -t -d train-sets/0001.dat -i models/0001_ftrl.model -p 0001_ftrl_holdout_off.predict --holdout_off
    test-sets/ref/0001_ftrl_holdout_off.stderr
    pred-sets/ref/0001_ftrl_holdout_off.predict

# Test 109: --probabilities --oaa
{VW} -d train-sets/probabilities.dat --probabilities --oaa=4 --loss_function=logistic -p oaa_probabilities.predict
   train-sets/ref/oaa_probabilities.stderr
   pred-sets/ref/oaa_probabilities.predict

# Test 110: --probabilities --csoaa_ldf=mc
{VW} -d train-sets/cs_test.ldf --probabilities --csoaa_ldf=mc --loss_function=logistic -p csoaa_ldf_probabilities.predict
   train-sets/ref/csoaa_ldf_probabilities.stderr
   pred-sets/ref/csoaa_ldf_probabilities.predict

# Test 111: Train a depenency parser with neural network and one_learner approach (lols)
{VW} -k -c -d train-sets/wsj_small.dparser.vw.gz -b 20 --search_task dep_parser --search 25 --search_alpha 1e-5 --search_rollin mix_per_roll --search_rollout oracle --one_learner --nn 5 --ftrl --search_history_length 3 --root_label 8
    train-sets/ref/search_dep_parser_one_learner.stderr

# Test 112: Train a depenency parser with cost_to_go
{VW} -k -c -d train-sets/wsj_small.dparser.vw.gz -b 20 --passes 6 --search_task dep_parser --search 25 --search_alpha 1e-5 --search_rollin mix_per_roll --search_rollout none --holdout_off --search_history_length 3 --root_label 8 --cost_to_go
    train-sets/ref/search_dep_parser_cost_to_go.stderr

# Test 113: Predictions with confidences
{VW} --confidence -d ./train-sets/rcv1_micro.dat --initial_t 0.1 -p confidence.preds
    train-sets/ref/confidence.stderr
    pred-sets/ref/confidence.preds

# Test 114: Over size example test
{VW} -d train-sets/x.txt
    train-sets/ref/oversize.stderr

# Test 115: Long Line test
{VW} -d train-sets/long_line -c -k
    train-sets/ref/long_line.stderr

# Test 116: MWT test
{VW} -d train-sets/cb_eval --multiworld_test f -p cb_eval.preds
    train-sets/ref/cb_eval.stderr
    pred-sets/ref/cb_eval.preds

# Test 117: Audit regressor of ftrl model (from test #107)
{VW} -d train-sets/0001.dat -i models/0001_ftrl.model  --audit_regressor ftrl.audit_regr
    train-sets/ref/ftrl_audit_regr.stderr
    train-sets/ref/ftrl.audit_regr

# Test 118: Audit regressor of csoaa model (from test #95)
{VW} -d train-sets/test_named_csoaa -i models/test_named_csoaa.model --audit_regressor csoaa.audit_regr
    train-sets/ref/csoaa_audit_regr.stderr
    train-sets/ref/csoaa.audit_regr

# Test 119: MWT learn test
{VW} -d train-sets/cb_eval --multiworld_test f --learn 2 -p mwt_learn.preds
    train-sets/ref/mwt_learn.stderr
    pred-sets/ref/mwt_learn.preds

# Test 120: MWT learn exclude test
{VW} -d train-sets/cb_eval --multiworld_test f --learn 2 --exclude_eval -p mwt_learn_exclude.preds
    train-sets/ref/mwt_learn_exclude.stderr
    pred-sets/ref/mwt_learn_exclude.preds

# Test 121: cb_explore
{VW} -d train-sets/rcv1_raw_cb_small.vw --cb_explore 2 --ngram 2 --skips 4 -b 24 -l 0.25 -p rcv1_raw_cb_explore.preds
    train-sets/ref/rcv1_raw_cb_explore.stderr
    pred-sets/ref/rcv1_raw_cb_explore.preds

# Test 122: Predictions with confidences after training
{VW} --confidence --confidence_after_training --initial_t 0.1 -d ./train-sets/rcv1_small.dat -p confidence_after_training.preds
    train-sets/ref/confidence_after_training.stderr
    pred-sets/ref/confidence_after_training.preds

# Test 123: cb_eval save/load #1
{VW} -d train-sets/cb_eval1 --multiworld_test f -f mwt.model -p cb_eval1.preds
    train-sets/ref/cb_eval1.stderr
    pred-sets/ref/cb_eval1.preds

# Test 124: cb_eval save/load #2
{VW} -d train-sets/cb_eval2 -i mwt.model -p cb_eval2.preds
    train-sets/ref/cb_eval2.stderr
    pred-sets/ref/cb_eval2.preds

# Test 125: arc-eager trasition-based dependency parser
{VW} -k -c -d train-sets/wsj_small.dparser.vw.gz -b 20 --search_task dep_parser --search 26 --search_alpha 1e-5 --search_rollin mix_per_roll --search_rollout oracle --one_learner --search_history_length 3 --root_label 8 --transition_system 2 --passes 8
    train-sets/ref/search_dep_parser_arceager.stderr

# Test 126: recall tree hello world
{VW} --quiet -d train-sets/gauss1k.dat.gz -f models/recall_tree_g100.model --recall_tree 100 -b 20 --loss_function logistic

# Test 127: recall_tree hello world predict-from-saved-model
{VW} -t -d train-sets/gauss1k.dat.gz -i models/recall_tree_g100.model
    train-sets/ref/recall_tree_gauss1k.stderr
    train-sets/ref/recall_tree_gauss1k.stdout

# Test 128: cb_explore_adf with epsilon-greedy exploration
{VW} --cb_explore_adf --epsilon 0.1 -d train-sets/cb_test.ldf --noconstant -p cbe_adf_epsilon.predict
    train-sets/ref/cbe_adf_epsilon.stderr
    pred-sets/ref/cbe_adf_epsilon.predict

# Test 129: cb_explore_adf with softmax exploration
{VW} --cb_explore_adf --softmax --lambda 1 -d train-sets/cb_test.ldf --noconstant -p cbe_adf_softmax.predict
    train-sets/ref/cbe_adf_softmax.stderr
    pred-sets/ref/cbe_adf_softmax.predict

# Test 130: cb_explore_adf with bagging exploration
{VW} --cb_explore_adf --bag 3 -d train-sets/cb_test.ldf --noconstant -p cbe_adf_bag.predict
    train-sets/ref/cbe_adf_bag.stderr
    pred-sets/ref/cbe_adf_bag.predict

# Test 131: cb_explore_adf with explore-first exploration
{VW} --cb_explore_adf --first 2 -d train-sets/cb_test.ldf --noconstant -p cbe_adf_first.predict
    train-sets/ref/cbe_adf_first.stderr
    pred-sets/ref/cbe_adf_first.predict

# Test 132: train a poisson model
{VW} --quiet -d train-sets/poisson.dat -f models/poisson.model --loss_function poisson --link poisson -b 2 -p poisson.train.predict
    train-sets/ref/poisson.train.stderr
    pred-sets/ref/poisson.train.predict

# Test 133: train a poisson model without invariant updates
{VW} --quiet -d train-sets/poisson.dat -f models/poisson.normalized.model --normalized --loss_function poisson --link poisson -b 2 -l 0.1 -p poisson.train.normalized.predict
    train-sets/ref/poisson.train.normalized.stderr
    pred-sets/ref/poisson.train.normalized.predict

# Test 134: second order online learning
{VW} --OjaNewton -d train-sets/0001.dat -f models/second_order.model -p second_order.predict
    train-sets/ref/second_order.stderr
    pred-sets/ref/second_order.predict

# Test 135: cb explore adf
{VW} -d train-sets/cb_adf_crash_1.data -f models/cb_adf_crash.model --cb_explore_adf --epsilon 0.05
    train-sets/ref/cb_adf_crash1.stderr

# Test 136: cb explore adf predict
{VW} -d train-sets/cb_adf_crash_2.data -i models/cb_adf_crash.model -t
    train-sets/ref/cb_adf_crash2.stderr

# Test 137: Fix for regression introduced by badeedb.
# Ensure audit output continues to work correctly in the presence of anon features.
# Github issue 1038 (https://github.com/JohnLangford/vowpal_wabbit/issues/1038)
{VW} --audit -d train-sets/audit.dat --noconstant
    train-sets/ref/audit.stderr
    train-sets/ref/audit.stdout

# Test 138: cb_explore_adf with cover exploration
{VW} --cb_explore_adf --cover 3 -d train-sets/cb_test.ldf --noconstant -p cbe_adf_cover.predict
    train-sets/ref/cbe_adf_cover.stderr
    pred-sets/ref/cbe_adf_cover.predict

# Test 139: cb_explore_adf with cover exploration + double robust
{VW} --cb_explore_adf --cover 3 --cb_type dr -d train-sets/cb_test.ldf --noconstant -p cbe_adf_cover_dr.predict
    train-sets/ref/cbe_adf_cover_dr.stderr
    pred-sets/ref/cbe_adf_cover_dr.predict

# Test 140: marginal features
{VW} --marginal f  -d train-sets/marginal_features --noconstant --initial_numerator 0.5 --initial_denominator 1.0 --decay 0.001 --holdout_off -c -k --passes 100 -f marginal_model
    train-sets/ref/marginal.stderr

# Test 141: marginal features test
{VW} -i marginal_model  -d train-sets/marginal_features --noconstant -t
    train-sets/ref/marginal_test.stderr

# Test 142: Evaluate exploration on contextal bandit data
{VW} --explore_eval --epsilon 0.2 -d train-sets/cb_test.ldf --noconstant -p explore_eval.predict
    train-sets/ref/explore_eval.stderr
    pred-sets/ref/explore_eval.predict

# Test 143: Test 1 using JSON
{VW} -k -l 20 --initial_t 128000 --power_t 1 -d train-sets/0001.json --json \
    -c --passes 8 --invariant \
    --ngram 3 --skips 1 --holdout_off
        train-sets/ref/0001.json.stderr

# Test 144: cb_explore_adf with cover exploration + double robust
{VW} --cb_explore_adf --cover 3 --cb_type dr -d train-sets/cb_test.json --json --noconstant -p cbe_adf_cover_dr.predict
    train-sets/ref/cbe_adf_cover_dr.json.stderr
    pred-sets/ref/cbe_adf_cover_dr.predict

# Test 145: mix labeled and unlabeled examples with --bootstrap bug:
# https://github.com/JohnLangford/vowpal_wabbit/issues/1111
{VW} --bootstrap 2 -d train-sets/labeled-unlabeled-mix.dat
    train-sets/ref/labeled-unlabeled-mix.stderr

# Test 146: cb_explore_adf with cover exploration + double robust (using more than 256 examples)
{VW} --cb_explore_adf --cover 3 --cb_type dr -d train-sets/cb_test256.json --json --noconstant -p cbe_adf_cover_dr256.predict
    train-sets/ref/cbe_adf_cover_dr256.json.stderr
    pred-sets/ref/cbe_adf_cover_dr256.predict

# Test 147: --scores --oaa
{VW} -d train-sets/probabilities.dat --scores --oaa=4 -p oaa_scores.predict
   train-sets/ref/oaa_scores.stderr
   pred-sets/ref/oaa_scores.predict

# Test 148:  check cb_adf with direct method option
{VW} --cb_adf -d train-sets/cb_test.ldf -p cb_adf_dm.predict --cb_type dm
    train-sets/ref/cb_adf_dm.stderr
    pred-sets/ref/cb_adf_dm.predict

# Test 149: initial_weight option is used
echo "1 | feature:1" | {VW} -a --initial_weight 0.1 --initial_t 0.3
    train-sets/ref/initial_weight.stderr
    train-sets/ref/initial_weight.stdout

# Test 150:  Test --sparse_weights with 148
{VW} --cb_adf -d train-sets/cb_test.ldf -p cb_adf_dm.predict --cb_type dm --sparse_weights
    train-sets/ref/sparse.stderr

# Test 151: lrqfa
{VW} --lrqfa aa3 -d train-sets/0080.dat
    train-sets/ref/0151.stderr

# Test 152: daemon on the foreground test
./daemon-test.sh --foreground
    test-sets/ref/vw-daemon.stdout

# Test 153: marginal features
{VW} --marginal f  -d train-sets/marginal_features --noconstant --initial_numerator 0.5 --initial_denominator 1.0 --decay 0.001 --holdout_off -c -k --passes 100  --compete
    train-sets/ref/marginal_compete.stderr

# Test 154: ignore linear
{VW} -k --cache_file ignore_linear.cache --passes 10000 --holdout_off -d train-sets/0154.dat --noconstant --ignore_linear x -q xx
    train-sets/ref/ignore_linear.stderr

# Test 155: checking audit_regressor with --save_resume model
{VW} -d train-sets/0001.dat -i models/0097.model --save_resume --audit_regressor 0097.audit_regr
    train-sets/ref/0097.audit_regr.stderr
    train-sets/ref/0097.audit_regr

# Test 156: --cubic regression verification
./cubic-test.sh ${VW}

# Test 157: save_resume without --preserve_performce_counters does not alter performance counters over multiple passes
{VW} -d train-sets/0001.dat -f models/sr.model  --passes 2 -c -k  -P 50 --save_resume
    train-sets/ref/157.stderr

# Test 158: test decision service json parsing
{VW} -d train-sets/decisionservice.json --dsjson --cb_explore_adf --epsilon 0.2 --quadratic GT -P 1 -p cbe_adf_dsjson.predict
    train-sets/ref/cbe_adf_dsjson.stderr
    pred-sets/ref/cbe_adf_dsjson.predict

# Test 159: test --bootstrap & --binary interaction
{VW} -d train-sets/rcv1_mini.dat --bootstrap 5 --binary -c -k --passes 2
    train-sets/ref/bootstrap_and_binary.stderr

# Test 160: test --bootstrap & --oaa interaction
# (Also adds -q :: and -P1 to get & verify perfect predictions in 2nd pass)
{VW} -d train-sets/multiclass --bootstrap 4 --oaa 10 -q :: --leave_duplicate_interactions  -c -k --passes 2 --holdout_off -P1
    train-sets/ref/bootstrap_and_oaa.stderr

# Test 161: --classweight
{VW} -d train-sets/0001.dat --classweight 1:2,0:3.1,-1:5
    train-sets/ref/classweight.stderr

# Test 162: --classweight with multiclass
{VW} --oaa 10 -d train-sets/multiclass --classweight 4:0,7:0.1,2:10 --classweight 10:3
    train-sets/ref/classweight_multiclass.stderr

# Test 163: --classweight with multiclass
{VW} --recall_tree 10 -d train-sets/multiclass --classweight 4:0,7:0.1 --classweight 2:10,10:3
    train-sets/ref/classweight_recall_tree.stderr

# Test 164: cs_active low mellowness
{VW} --cs_active 3 -d ../test/train-sets/cs_test --cost_max 2 --mellowness 0.01 --simulation --adax
    train-sets/ref/cs_active_0.01.stderr

# Test 165: cs_active high mellowness
{VW} --cs_active 3 -d ../test/train-sets/cs_test --cost_max 2 --mellowness 1.0 --simulation --adax
    train-sets/ref/cs_active_1.0.stderr

# Test 166: hash_seed train
{VW} --hash_seed 5 -d train-sets/rcv1_mini.dat --holdout_off --passes 2 -f hash_seed5.model -c -k --ngram 2 -q ::
    train-sets/ref/hash_seed_train.stderr

# Test 167: hash_seed test
{VW} -d train-sets/rcv1_mini.dat -i hash_seed5.model -t
    train-sets/ref/hash_seed_test.stderr

# Test 168: test cb with dm
{VW} -d train-sets/rcv1_raw_cb_small.vw -t -i cb_dm.reg
    train-sets/ref/rcv1_raw_cb_dm_test.stderr

# Test 169: test cbify large
{VW} -d train-sets/rcv1_multiclass.dat --cbify 2 --epsilon 0.05
    train-sets/ref/rcv1_multiclass.stderr

# Test 170: cbify adf, epsilon-greedy
{VW} --cbify 10 --cb_explore_adf --epsilon 0.05 -d train-sets/multiclass
    train-sets/ref/cbify_epsilon_adf.stderr

# Test 171: cbify cs, epsilon-greedy
{VW} --cbify 3 --cbify_cs --epsilon 0.05 -d train-sets/cs_cb
    train-sets/ref/cbify_epsilon_cs.stderr

# Test 172: cbify adf cs, epsilon-greedy
{VW} --cbify 3 --cbify_cs --cb_explore_adf --epsilon 0.05 -d train-sets/cs_cb
    train-sets/ref/cbify_epsilon_cs_adf.stderr

# Test 173: cbify adf, regcb
{VW} --cbify 10 --cb_explore_adf --cb_type mtr --regcb --mellowness 0.01 -d train-sets/multiclass
    train-sets/ref/cbify_regcb.stderr

# Test 174: cbify adf, regcbopt
{VW} --cbify 10 --cb_explore_adf --cb_type mtr --regcbopt --mellowness 0.01 -d train-sets/multiclass
    train-sets/ref/cbify_regcbopt.stderr

# Test 175: cbify ldf, regcbopt
{VW} -d train-sets/cs_test.ldf --cbify_ldf --cb_type mtr --regcbopt --mellowness 0.01
    train-sets/ref/cbify_ldf_regcbopt.stderr

# Test 176: same model on cluster mode
./same-model-test.sh

# Test 177: check --audit output is reproducible
printf '3 |f a b c |e x y z\n2 |f a y c |e x\n' | {VW} --oaa 3 -q ef --audit
    train-sets/ref/audit2.stdout

# Test 178 cb_adf, sharedfeatures
{VW}  --dsjson --cb_adf -d train-sets/no_shared_features.json
    train-sets/ref/no_shared_features.stderr

# Test 179 warm_cb warm start
{VW} --warm_cb 10 --cb_explore_adf --cb_type mtr --epsilon 0.05 --warm_start 3 --interaction 7 --choices_lambda 8 --warm_start_update --interaction_update -d train-sets/multiclass
    train-sets/ref/warm_cb.stderr

# Test 180 warm_cb warm start with lambda set containing 0/1
{VW} --warm_cb 10 --cb_explore_adf --cb_type mtr --epsilon 0.05 --warm_start 3 --interaction 7 --choices_lambda 8 --lambda_scheme 2 --warm_start_update --interaction_update -d train-sets/multiclass
    train-sets/ref/warm_cb_lambda_zeroone.stderr

# Test 181 warm_cb warm start with warm start update turned off
{VW} --warm_cb 10 --cb_explore_adf --cb_type mtr --epsilon 0.05 --warm_start 3 --interaction 7 --choices_lambda 8 --interaction_update -d train-sets/multiclass
    train-sets/ref/warm_cb_no_ws_upd.stderr

# Test 182 warm_cb warm start with interaction update turned off
{VW} --warm_cb 10 --cb_explore_adf --cb_type mtr --epsilon 0.0 --warm_start 3 --interaction 7 --choices_lambda 8 --warm_start_update -d train-sets/multiclass
    train-sets/ref/warm_cb_no_int_upd.stderr

# Test 183 warm_cb warm start with bandit warm start type (Sim-Bandit)
{VW} --warm_cb 10 --cb_explore_adf --cb_type mtr --epsilon 0.05 --warm_start 3 --interaction 7 --choices_lambda 1 --warm_start_update --interaction_update --sim_bandit -d train-sets/multiclass
    train-sets/ref/warm_cb_simbandit.stderr

# Test 184 warm_cb warm start with CYC supervised corruption
{VW} --warm_cb 10 --cb_explore_adf --cb_type mtr --epsilon 0.05 --warm_start 3 --interaction 7 --choices_lambda 8 --warm_start_update --interaction_update --corrupt_type_warm_start 2 --corrupt_prob_warm_start 0.5 -d train-sets/multiclass
    train-sets/ref/warm_cb_cyc.stderr

# Test 185 warm_cb warm start with input cost-sensitive examples
{VW} --warm_cb 3 --cb_explore_adf --cb_type mtr --epsilon 0.05 --warm_start 1 --interaction 2 --choices_lambda 8 --warm_start_update --interaction_update --warm_cb_cs -d train-sets/cs_cb
    train-sets/ref/warm_cb_cs.stderr

# Test 186 test counting examples with holdout_after option
{VW} -k -P 100 --holdout_after 500 -d train-sets/0002.dat
    train-sets/ref/holdout_after.stderr

# Test 187 test counting examples with holdout_after option with 2 passes on the training set
{VW} -k -P 100 --holdout_after 500 -d train-sets/0002.dat -c --passes 2
    train-sets/ref/holdout_after_2passes.stderr

# Test 188 test cb_adf with softmax
{VW} --cb_adf --rank_all -d train-sets/cb_adf_sm.data -p cb_adf_sm.predict --cb_type sm
    train-sets/ref/cb_adf_sm.stderr
    pred-sets/ref/cb_adf_sm.predict

# Test 189 test dsjson parser correctly processes checkpoint and dangling observation lines
{VW} -d train-sets/b1848_dsjson_parser_regression.txt --dsjson --cb_explore_adf -P 1
    train-sets/ref/b1848_dsjson_parser_regression.stderr

# Test 190: one-against-all with subsampling
{VW} -k --oaa 10 --oaa_subsample 5 -c --passes 10 -d train-sets/multiclass --holdout_off
    train-sets/ref/oaa_subsample.stderr

# Test 191: train coin betting
{VW} -k -d train-sets/0001.dat -f models/ftrl_coin.model --passes 1 --coin
    train-sets/ref/ftrl_coin.stderr

# Test 192: test coin betting
{VW} -k -t -d train-sets/0001.dat -i models/ftrl_coin.model -p ftrl_coin.predict
    test-sets/ref/ftrl_coin.stderr
    pred-sets/ref/ftrl_coin.predict

# Test 193: malformed examples, onethread, strict_parse failure
./negative-test.sh {VW} -d train-sets/malformed.dat --onethread --strict_parse
    train-sets/ref/malformed-onethread-strict_parse.stderr

# Test 194: malformed examples, strict_parse failure
./negative-test.sh {VW} -d train-sets/malformed.dat --strict_parse
    train-sets/ref/malformed-strict_parse.stderr

# Test 195: malformed examples success
{VW} -d train-sets/malformed.dat --onethread
    train-sets/ref/malformed.stderr

# Test 196: online contextual memory tree
{VW} -d train-sets/rcv1_smaller.dat --memory_tree 10 --learn_at_leaf --max_number_of_labels 2 --dream_at_update 0 --dream_repeats 3 --online --leaf_example_multiplier 10 --alpha 0.1 -l 0.001 -b 15 --passes 1 --loss_function squared --holdout_off
    train-sets/ref/cmt_rcv1_smaller_online.stderr

# Test 197: offline contextual memory tree
{VW} -d train-sets/rcv1_smaller.dat --memory_tree 10 --learn_at_leaf --max_number_of_labels 2 --dream_at_update 0 --dream_repeats 3 --leaf_example_multiplier 10 --alpha 0.1 -l 0.001 -b 15 -c --passes 2 --loss_function squared --holdout_off
    train-sets/ref/cmt_rcv1_smaller_offline.stderr

# Test 198: test cb_sample
{VW} --cb_sample --cb_explore_adf -d test-sets/cb_sample_seed.data -p cb_sample_seed.predict --random_seed 1234
    pred-sets/ref/cb_sample_seed.predict

# Test 199: CCB train then test
{VW} -d train-sets/ccb_test.dat --ccb_explore_adf -p ccb_test.predict
    train-sets/ref/ccb_test.stderr
    train-sets/ref/ccb_test.predict

# Test 200: cb_explore_adf with huge lambda softmax exploration
<<<<<<< HEAD
{VW} --cb_explore_adf --softmax --lambda 100000 -d train-sets/cb_test.ldf --noconstant -p cbe_adf_softmax.predict
=======
{VW} --cb_explore_adf --softmax --lambda 100000 -d train-sets/cb_test.ldf --noconstant -p cbe_adf_softmax_biglambda.predict
>>>>>>> 8489576e
    train-sets/ref/cbe_adf_softmax_biglambda.stderr
    pred-sets/ref/cbe_adf_softmax_biglambda.predict

# Do not delete this line or the empty line above it<|MERGE_RESOLUTION|>--- conflicted
+++ resolved
@@ -1749,11 +1749,7 @@
     train-sets/ref/ccb_test.predict
 
 # Test 200: cb_explore_adf with huge lambda softmax exploration
-<<<<<<< HEAD
-{VW} --cb_explore_adf --softmax --lambda 100000 -d train-sets/cb_test.ldf --noconstant -p cbe_adf_softmax.predict
-=======
 {VW} --cb_explore_adf --softmax --lambda 100000 -d train-sets/cb_test.ldf --noconstant -p cbe_adf_softmax_biglambda.predict
->>>>>>> 8489576e
     train-sets/ref/cbe_adf_softmax_biglambda.stderr
     pred-sets/ref/cbe_adf_softmax_biglambda.predict
 

#!/usr/bin/env perl
#
# Test suite for vw:
#
# You may add arbitrary (train/test/varying-options) tests
# by adding data files and their expected reference STDOUT and STDERR
#
# See __DATA__ below for how to add more tests
#
require 5.008;
use warnings;

use Getopt::Std;
use File::Basename;

use vars qw($opt_d $opt_D $opt_c $opt_e $opt_f
            $opt_E $opt_o $opt_w $opt_y $opt_t
            $opt_v $opt_V);

my $Epsilon = 1e-4;

my $VW;

# External utilities we use. See init() for Windows specific actions.
my $Diff = 'diff';
my $Cat = 'cat';

$ENV{'PATH'} .= ':test:../vowpalwabbit:vowpalwabbit:.';

# -V prefixes valgrind like this, we should adjust the default
# options over time to what looks most useful.
my $Valgrind = 'valgrind --quiet --error-exitcode=100 --track-origins=yes';

# -- timeout is part of GNU coreutils, some systems may not have it
my $TimeOut = '';
my $TimeOutSec = 30;    # max allowed time for single vw command run

# By default, we run all tests in the list
my $FullRun = 1;
my $ErrorCount = 0;

# These --side-by-side diff opts are used to make the
# fuzzy-compare easier: just split on '|' and compare numeric values
# word by word:
my $DiffOpts = '-N --minimal --suppress-common-lines --ignore-all-space --strip-trailing-cr --side-by-side -W 160';
$WordSplit = "[ \t:]+";

# These diff options are used for the diff we want to show the user
# The intent is to make them easier to parse (and compare values) by a human
my $DisplayDiffOpts = '-u --minimal';

my @PathAdd = qw(. .. ../vowpalwabbit);

my @ToTest = ();

# __DATA__ test counter
my $TestNo = 0;

sub v($;@) {
    my $verbose_level = shift @_;
    return unless ($opt_v >= $verbose_level);
    if (@_ == 1) {
        print STDERR @_;
    } else {
        printf STDERR @_;
    }
}

sub usage(@) {
    print STDERR @_, "\n" if (@_);

    die "Usage: $0 [options] [testno...] [vw-executable]
    By default will run against the 1st 'vw' executable found in:
        @PathAdd  \$PATH

    Options:
        -c      print test-suite commands before running them
        -d      print diff output on significant diff failure
        -D      print diff output even if it is not significant
        -e      exit with non-zero status on first error
        -w      Ignore white-space differences (diff --ignore-space-change)
        -f      Ignore small (< $Epsilon) floating-point differences (fuzzy compare)
        -E<e>   Tolerance epsilon <e> for fuzzy compares (default $Epsilon)
        -o      Overwrite reference file with new/different result
        -y      On error, copy bad files to (eg stderr.test21) for later comparison
        -v<L>   Verbosity <L> (small integer) is verbosity level
        -V      apply valgrind to vw commands
        -t<T>   Apply timeout <T> (default $TimeOutSec) secs to individual tests
                (will only work where GNU coreutils 'timeout' is present)

    [testno...]   Optional integer args: explicit test numbers (skip others)
";
}

sub mysystem {
    my $cmd = shift;
    v(1, "%s\n", $cmd);
    system($cmd);
}

sub command_failed($) {
    # Deal with cases where vw crashes, exits prematurely etc.
    # print a message to distinguish between all cases
    # return non-zero status if anything is bad
    my $cmd = shift;
    my $exitcode = 0;
    if ($?) {
        $exitcode = $? >> 8;
        my $signal = $? & 127;
        my $core = ''; if ($? & 128) { $core = ' (core dumped)'; }
        if ($signal) {
            printf STDERR
                "$0: test $TestNo: '%s' died from signal $signal$core\n", $cmd;
            $exitcode = 1;
        } elsif ($exitcode == 124) {
            printf STDERR
                "$0: test $TestNo: '%s' timed-out (exitcode=$exitcode)\n" .
                "$0: test $TestNo: you may increase the imposed time-out: \$TimeOutSec=%d\n",
                $cmd, $TimeOutSec;
        } elsif ($exitcode) {
            printf STDERR
                "$0: test $TestNo: '%s' failed (exitcode=$exitcode)\n", $cmd;
        }
    }
    # This is non-zero only if $cmd failed
    $exitcode;
}

sub valgrind_errfile($) {
    my $testno = shift;
    "Test-$testno.valgrind-err";
}

#
# which vw executable to test against
#
sub which_vw() {
    if (@ARGV == 1 || @ARGV == 2) {
        my $exe = $ARGV[0];
        if (-f $exe && -x $exe) {
            printf STDERR "Testing vw: %s\n", $exe;
            return $exe;
        } else {
            usage("$0: argument $exe: not an executable file");
        }
    } elsif (@ARGV == 0) {
        foreach my $dir (@PathAdd, split(':', $ENV{PATH})) {
            my $exe = "$dir/vw";
            if (-x $exe) {
                printf STDERR "Testing vw: %s\n", $exe;
                return $exe;
            }
        }
    }
    usage("can't find a 'vw' executable to test on");
}

sub which_lda() {
    if (@ARGV == 2) {
        my $exe = $ARGV[1];
        if (-f $exe && -x $exe) {
            printf STDERR "Testing lda: %s\n", $exe;
            return $exe;
        } else {
            usage("$0: argument $exe: not an executable file");
        }
    } elsif (@ARGV == 0 || @ARGV == 1) {
        foreach my $dir (@PathAdd, split(':', $ENV{PATH})) {
            my $exe = "$dir/vw";
            if (-x $exe) {
                printf STDERR "Testing lda: %s\n", $exe;
                return $exe;
            }
        }
    }
    usage("can't find a 'lda' executable to test on");
}

sub init() {
    $0 =~ s{.*/}{};
    getopts('wcdDefyE:ov:Vt:') || usage();
    $opt_v = 0 unless (defined $opt_v and $opt_v);

    my $hostname = `hostname`; chomp($hostname);
    printf STDERR "Testing on: hostname=%s OS=%s\n", $hostname, $^O;

    if ($^O =~ /MSWin/i) {
        v(1, "OS is $^O\n");
        # On MS Windows we need to change paths to external executables
        # Assumes cygwin is installed
        $ENV{'PATH'} .= ':/cygdrive/c/cygwin/bin';
        # And just to be safe (probably not needed):
        $Diff  = 'c:\cygwin\bin\diff.exe';
        $Cat   = 'c:\cygwin\bin\cat.exe';
    }
    elsif ($^O =~ /cygwin/i){
        v(1,"OS is $^O\n");
        # On MS Windows we need to change paths to external executables
        # Assumes cygwin is installed
        $ENV{'PATH'} .= ':/cygdrive/c/cygwin/bin';
        # And just to be safe (probably not needed):
        $Diff  = 'c:/cygwin/bin/diff.exe';
        $Cat   = 'c:/cygwin/bin/cat.exe';
    }
    $Epsilon = $opt_E if ($opt_E);
    $Diff .= ' --ignore-space-change' if ($opt_w);
    my @num_args = ();
    my @exe_args = ();
    foreach my $arg (@ARGV) {
        if ($arg =~ /^\d+$/) {  # a test number
            push(@num_args, $arg);
            next;
        }
        push(@exe_args, $arg);
    }
    if (@num_args) {
        @ToTest = sort { $a <=> $b } @num_args;
        # add dummy element so we don't become empty on last test
        push(@ToTest, -1);
        $FullRun = 0;
    }
    @ARGV = @exe_args;

    $VW = which_vw();

    my $timeout = `which timeout 2>/dev/null`;
    if ($timeout =~ /timeout$/) {
        chomp($timeout);
        $TimeOut = $timeout;
        v(1,"timeout is: %s\n", $TimeOut);
    }
    if ($opt_t) {
        if ($opt_t =~ /^\d+$/) {
            $TimeOutSec = $opt_t;
        } else {
            usage("-t $opt_t: -t can only accept integer seconds");
        }
        warn "-t passed but this env doesn't have timeout installed\n"
            unless ($TimeOut);
    }
}

sub copy_file {
    my ($src_file, $dst_file) = @_;
    use File::Copy;
    print STDERR "\t\t-> copying output to $dst_file\n";
    copy($src_file, $dst_file);
}

sub trim_spaces($) {
    my $str = shift;
    $str =~ s/^\s+//s;
    $str =~ s/\s+$//s;
    $str =~ s/\n+$//s;
    $str;
}

#
# ref_file($default_name)
#   Reference file existence: if we're on Windows, AND
#   an alternate reference-file exists, give precedence
#   to the alternate file (file with a '-mswin' suffix.)
#
sub ref_file($) {
    my $file = shift;
    if ($^O =~ /MSWin/i) {
        my $win_reffile = "$file-mswin";
        if (-e $win_reffile) {
            return $win_reffile;
        }
    }
    $file;
}

sub next_paragraph() {
    my $paragraph = '';
    while (! eof(DATA)) {
        my $line = <DATA>;

        if ($paragraph and ($line =~ /^\s*$/ || eof(DATA))) {
            # end of paragraph
            chomp($paragraph);
            $paragraph = trim_spaces($paragraph);
            return $paragraph;
        }

        next if ($line =~ /^\s*$/);
        next if ($line =~ /^\s*#/);     # skip comment lines

        if ($line =~ /\\$/) {           # support line continuation
            $line =~ s/\\\n/ /;
        }
        $paragraph .= $line;
    }
}

sub next_test() {
    my ($cmd, $out_ref, $err_ref, @other_ref);

    $TestNo++;
    my $paragraph = next_paragraph();
    my @lines = split("\n", $paragraph);

    # The command line must be first
    $cmd = shift @lines;
    foreach my $line (@lines) {
        if ($line =~ m/\.stdout\b/) {
            $out_ref = ref_file(trim_spaces($line));
            next;
        }
        if ($line =~ /\.stderr\b/) {
            $err_ref = ref_file(trim_spaces($line));
            next;
        }

        # any other reference file
        $line = ref_file(trim_spaces($line));
        if (-e $line) {
            push(@other_ref, $line);
        } else {
            unless ($opt_y) {
                printf STDERR "__DATA__: line $.: " .
                          "non-existent reference file: %s\n", $line;
            }
            next;
        }
    }

    if (eof(DATA) && !defined $cmd) {
        return (undef, undef, undef, undef);
    }

    if ($cmd =~ /{VW}/) {
         $cmd = trim_spaces($cmd);
         $cmd =~ s/{VW}/$VW/g;
    }

    unless (defined $cmd) {
        die "$0: test $TestNo: command is undefined\n";
    }
    unless (defined $err_ref) {
        v(2, "%s: test %s: stderr ref: undefined\n", $0, $TestNo);
        $err_ref = '/dev/null';
    }
    # print STDERR "next_test: (\$cmd, $out_ref, $err_ref, $pred_ref, $pred)\n";
    if ($opt_V) {
        $cmd = sprintf("%s --log-file='%s' %s",
                        $Valgrind, valgrind_errfile($TestNo), $cmd);
    } elsif ($TimeOut) {
        $cmd = sprintf("%s %u %s", $TimeOut, $TimeOutSec, $cmd);
    }
    ($cmd, $out_ref, $err_ref, @other_ref);
}

#
# If the difference is small (least significant digits of numbers)
# treat it as ok. It may be a result of 32 vs 64 bit calculations.
#
use Scalar::Util qw(looks_like_number);

sub lenient_array_compare($$) {
    my ($w1_ref, $w2_ref) = @_;
    my (@w1) = @$w1_ref;
    my (@w2) = @$w2_ref;

    # print STDERR "lenient_array_compare: (@w1) (@w2)\n";
    return 1 if ($#w1 != $#w2); # arrays not of same size
    my $nelem = scalar @w1;
    for (my $i = 0; $i < $nelem; $i++) {
        my ($word1, $word2) = ($w1[$i], $w2[$i]);
        # print STDERR "\t$word1 == $word2 ?\n";
        next if ($word1 eq $word2);

        # There's some difference, is it significant?
        unless (looks_like_number($word1)) {
            v(4, "$word1 vs $word2: word1=$word1 is not a number!\n");
            return 1;
        }
        unless (looks_like_number($word2)) {
            v(4, "$word1 vs $word2: word2=$word2 is not a number!\n");
            return 1;
        }

        my $delta = abs($word1 - $word2);

        if ($delta > $Epsilon) {
            # We have a 'big enough' difference, but this difference
            # may still not be meaningful in all contexts:

            # Big numbers should be compared by ratio rather than
            # by difference

            # Must ensure we can divide (avoid div-by-0)
            if (abs($word2) <= 1.0) {
                # If numbers are so small (close to zero),
                # ($delta > $Epsilon) suffices for deciding that
                # the numbers are meaningfully different
                v(4, "$word1 vs $word2: delta=$delta > Epsilon=$Epsilon\n");
                return 1;
            }
            # Now we can safely divide (since abs($word2) > 0)
            # and determine the ratio difference from 1.0
            my $ratio_delta = abs($word1/$word2 - 1.0);
            if ($ratio_delta > $Epsilon) {
                v(4, "$word1 vs $word2: ratio_delta=$ratio_delta > Epsilon=$Epsilon\n");
                return 1;
            }
        }
    }
    # print STDERR "lenient_array_compare: no meaningful difference\n";
    return 0; # no meaningful difference
}

sub diff_lenient_float($$) {
    my ($reffile, $outfile) = @_;
    my $status = 0;

    my $tmpf = 'lenient-diff.tmp';
    mysystem("$Diff $DiffOpts $reffile $outfile >$tmpf");
    $status = $? >> 8;
    v(2, "diff produced $tmpf: status=$status\n");
    if (-s $tmpf) {
        # The diff has something in it.
        my $fuzzy_status = 0;   # assume innocent till proven guilty
        open(my $sdiff, $tmpf) || die "$0: diff_lenient_float: $tmpf: $!\n";
        while (<$sdiff>) {
            chomp;
            my ($line1, $line2) = split(/\s*\|\s*/, $_);
            unless (defined($line1) && defined($line2)) {
                my $save_diff_file = "test-$TestNo.lenient-diff";
                warn "$0: test $TestNo: $tmpf: line $.: fuzzy-match missing data on one of the sides. Can't compare\n$_\n";
                warn "$0: test $TestNo: saving lenient diff in '$save_diff_file' for later inspection\n";
                close $sdiff;
                rename($tmpf, $save_diff_file);
                return 1;
            }
            v(3, "line1: %s\n", $line1);
            v(3, "line2: %s\n", $line2);

            # Break lines into tokens/words
            my (@w1) = split(/$WordSplit/o, $line1);
            my (@w2) = split(/$WordSplit/o, $line2);
            if (lenient_array_compare(\@w1, \@w2) != 0) {
                $fuzzy_status = 1;
                last;
            }
        }
        close $sdiff;
        $status = $fuzzy_status;
    }
    unlink($tmpf) if ($status == 0);
    $status;
}

#
# perl internal way to emulate 'touch'
#
sub touch(@) {
    my $now = time;
    utime $now, $now, @_;
}

sub display_diff($$) {
    my ($reference_file, $actual_file) = @_;
    my $diff_cmd = "$Diff $DisplayDiffOpts $reference_file $actual_file";

    printf STDERR "--- %s\n", $diff_cmd;
    mysystem($diff_cmd);
}

sub diff($$) {
    my ($reffile, $outfile) = @_;
    my $status = 0;
    $reffile = '' unless (defined $reffile);

    # Special case, empty file w/o reference is not considered a failure.
    # This is a most common case with stdout.
    unless (-e $reffile) {
        if (-s $outfile > 0) {
            warn "$0: test $TestNo: stdout ref: $reffile: $!\n";
            exit 1 if ($opt_e);
            return 2 unless ($opt_o);
        } else {
            # Empty output without a ref is not considered a failure
            v(1, "$0: test $TestNo: empty output w/o reference: ignored.\n");
            return 0;
        }
    }

    # Actually run the diff
    my $diff_cmd = "$Diff $DiffOpts $reffile $outfile";
    my $diftmp = 'diff.tmp';
    mysystem("$diff_cmd >$diftmp");
    $status = $? >> 8;
    v(2, "$diff_cmd >$diftmp: status=$status\n");

    if (-s "$diftmp") {
        # There's some difference
        v(2, "$diftmp has something in it. Is it meaningful?\n");

        if ($opt_f && -e $reffile && -e $outfile &&
            diff_lenient_float($reffile, $outfile) == 0) {

            print STDERR "$0: test $TestNo: minor (<$Epsilon) precision differences ignored\n";
            $status = 0;
        }
        if ($opt_D or ($opt_d && $status)) {
            # Print the diff only iff:
            #   1) -D is in effect  OR
            #   2) -d is in effect and diff is significant
            display_diff($reffile, $outfile);
        }
        if ($opt_o) {
            print STDERR "-o: overwriting reference:\n";

            if (-e $reffile) {
                print STDERR "\t$reffile -> $reffile.prev\n";
                rename($reffile, "$reffile.prev") ||
                    die "FATAL: rename($reffile, $reffile.prev): $!\n";
            }
            print STDERR "\t$outfile -> $reffile\n";
            rename($outfile, $reffile) ||
                die "FATAL: rename($outfile, $reffile): $!\n";

            unless ($opt_e) {
                $status = 0;
            }
        }
    }
    unlink($diftmp) if ($status == 0);
    $status;
}

#
# check_for_time_regression()
#   Compare last overall time to run to current to catch
#   performance regressions
#
my $LastTimeFile = 'RunTests.last.times';

sub write_times($@) {
    my ($file, @times) = @_;
    open(my $fh, ">$file") || die "$0: can't open(>$file): $!\n";
    print $fh join(' ', @times), "\n";
    close $fh;
}
sub read_times($) {
    my ($file) = @_;
    open(my $fh, $file) || die "$0: can't open($file): $!\n";
    my $line = <$fh>; chomp $line;
    close $fh;
    return (split(' ', $line));
}

sub check_for_time_regression() {
    my $tolerate_regress = 1.02;
    my $pct_change = 0.0;
    my ($overall_time0, $overall_time1);
    my ($user0, $system0, $cuser0, $csystem0);
    my ($user1, $system1, $cuser1, $csystem1) = times;
    $overall_time1 = $cuser1 + $csystem1;

    if (-e $LastTimeFile) {
        ($user0, $system0, $cuser0, $csystem0) = read_times($LastTimeFile);
        if (!(defined $csystem0) or !(defined $cuser0)) {
            die "$0: undefined times in saved times file: $LastTimeFile," .
                    " try removing it\n"
        }
        $overall_time0 = $cuser0 + $csystem0;
        $pct_change = 100 * ($overall_time1 - $overall_time0) / (1e-4+$overall_time0);

        if ($overall_time0 == 0) {
            die "$0: Bad times in saved times file: $LastTimeFile," .
                    " try removing it\n"
        } elsif ($overall_time1/$overall_time0 > $tolerate_regress) {
            printf STDERR "$0: RUNTIME REGRESSION: " .
                    "%.2f sec vs last time %.2f sec. (%.2f%% worse)\n",
                    $overall_time1, $overall_time0, $pct_change;
        }
    }
    write_times($LastTimeFile, $user1, $system1, $cuser1, $csystem1);
    printf STDERR
        "$0 runtime: user %g, system %g, total %g sec (%+.2f%% vs. last)\n",
                $cuser1, $csystem1, $overall_time1, $pct_change;
}

# only unlink relative path, plain files
# e.g. avoids trying to unlink /dev/null when running as root
sub safe_unlink($) {
    my $file = shift;
    return 0 if ($file =~ m{^/});
    return 0 unless (-f $file);
    unlink($file);
}

sub run_tests() {
    print STDERR "$0: '-D' to see any diff output\n"
        unless ($opt_D);
    print STDERR "$0: '-d' to see only significant diff output\n"
        unless ($opt_d);
    print STDERR "$0: '-o' to force overwrite references\n"
        unless ($opt_o);
    print STDERR "$0: '-e' to abort/exit on first failure\n"
        unless ($opt_e);

    my ($cmd, $out_ref, $err_ref, $pred_ref, $cmp_ref);
    my ($outf, $errf, $predf, $cmpf);

    mkdir('models', 0755) unless (-d 'models');

    unlink(glob('*.tmp'));
    unlink(glob('*.cache'));
    unlink(glob('*/*.cache'));

    while (($cmd, $out_ref, $err_ref, @more_refs) = next_test()) {
        last unless (defined $cmd);
        if (@ToTest) {
            if ($ToTest[0] != $TestNo) {
                # warn "$0: test $TestNo: skipped\n";
                next;
            } else {
                shift(@ToTest);
            }
        }

        $outf = (defined($out_ref) && -f $out_ref)
                    ? basename($out_ref)
                    : '/dev/null';

        $errf = (defined($err_ref) && -f $err_ref)
                    ? basename($err_ref)
                    : '/dev/null';

        # Run the test
        print STDERR "Test $TestNo: ($cmd) >$outf 2>$errf\n" if ($opt_c);
        mysystem("($cmd) >$outf 2>$errf");
        my $full_status = $?;
        my $status = $full_status >> 8;
        unless ($opt_V) {
            if (my $failure = command_failed($cmd)) {
                print STDERR `$Cat $errf`
                    unless ($failure == 124);
                if ($opt_e) {
                    printf STDERR "$0: exiting with status=$failure\n";
                    exit $failure;
                }
                next;
            }
        }
        if ($status) {
            $ErrorCount++;
            if ($opt_V && $status == 100) {
                my $errfile = valgrind_errfile($TestNo);
                warn "$0: test $TestNo: FAILED: valgrind errors in $errfile\n";
            } elsif ($TimeOut && $status == 124) {
                warn "$0: test $TestNo: FAILED: timeout $TimeOutSec exceeded\n";
            } else {
                warn "$0: test $TestNo: '$cmd' failed: status=$status\n";
            }
            exit $full_status if ($opt_e);
            next;
        }

        # command succeded
        # -- compare stdout
        $status = diff($out_ref, $outf);
        if ($status) {
            $ErrorCount++;
            printf STDERR "%s: test %d: FAILED: ref(%s) != stdout(%s)\n\tcmd: $cmd\n",
                $0, $TestNo, $out_ref, $outf;

            copy_file($outf, "$outf.test$TestNo") if ($opt_y);
            exit $status if ($opt_e);
        } else {
            if (defined $out_ref) {
                print STDERR "$0: test $TestNo: stdout OK\n";
                safe_unlink($outf);
            } else {
                v(1, "$0: test $TestNo: stdout OK (no reference)\n");
            }
        }

        # -- compare stderr
        if (! -e $err_ref  and  ! $opt_o) {
            $ErrorCount++;
            print STDERR "$0: test $TestNo: FAILED: stderr ref: $err_ref: $!\n\tcmd: $cmd\n";
            exit 1 if ($opt_e);
            next;
        }
        $status = diff($err_ref, $errf);
        if ($status) {
            $ErrorCount++;
            printf STDERR "%s: test %d: FAILED: ref(%s) != stderr(%s)\n\tcmd: $cmd\n",
                $0, $TestNo, $err_ref, $errf;

            copy_file($errf, "$errf.test$TestNo") if ($opt_y);
            exit $status if ($opt_e);
        } else {
            print STDERR "$0: test $TestNo: stderr OK\n";
            safe_unlink($errf);
        }

        # -- compare all other reference files
        if (@more_refs) {
            foreach my $ref_path (@more_refs) {
                my $ref_base = basename($ref_path);
                # Verify that it exists on the shell line
                unless ($cmd =~ /$ref_base/) {
                    printf STDERR "%s: test %d: FAILED: " .
                        "no match for '%s' in command: '%s'\n" .
                        "Unable to compare output to reference file\n",
                                $0, $TestNo, $ref_base, $cmd;
                    $ErrorCount++;
                    exit $status if ($opt_e);
                    next;
                }
                $status = diff($ref_path, $ref_base);
                if ($status) {
                    $ErrorCount++;
                    printf STDERR "%s: test %d: FAILED: ref(%s) != (%s)\n\tcmd: $cmd\n",
                    $0, $TestNo, $ref_path, $ref_base;
                    copy_file($ref_base, $ref_path) if ($opt_y);
                    exit $status if ($opt_e);
                } else {
                    print STDERR "$0: test $TestNo: $ref_base OK\n";
                    unlink($ref_base);
                }
            }
        }
    }
    if ($FullRun == 0) {
        v(1, "Partial run: not recording overall time\n");
    } elsif ($ErrorCount > 0) {
        v(1, "Errors found: not recording overall time\n");
    } elsif ($opt_V) {
        v(1, "valgrind run: not recording overall time\n");
    } else {
        check_for_time_regression();
    }
}

# --- main
init();
run_tests();
exit $ErrorCount;

#
# Add tests below the __DATA__ line
#
# Each test is a sequence of non-blank lines, terminated
# by an empty line (or EOF), essentially a paragraph.
#
# Each paragraph/test should look like:
#
#   1st line: shell command to run.

#   2nd-to-Nth line: one-or-more reference files to compare outputs to.
#   ONE reference file per line
#   (Note: we indent these lines just for readability.)
#
#   You may break very long lines using \ at EOL.
#
#   # -------------------------------------
#   shell command which may include {VW} ...
#       reference/file1
#       reference/file2
#       ...more reference files...
#
#   # -------------------------------------
#
#   shell-command can be anything accepted by bash, including pipes,
#   redirections, etc., even a sequence of shell-commands separated by ';'
#
#   Inside any shell command, all (optional) appearances of {VW}
#   will be substituted by the vw executable under test.
#
#   By default, 'vw' under our parent dir (../vowpalwabbit/vw) is tested.
#   To run against a different reference executable, pass the
#   wanted executable as an argument to RunTests
#
# The output line-items are reference files to compare outputs to:
#   - *.stdout: expected (reference file) standard output
#   - *.stderr: expected (reference file) standard error
#   - Any other relative path, pointing to a reference file to compare
#     to, this allows adding references to any explicitly named file
#     appearing on the shell-line, the only requirement is that the
#     _basename_ (path stripped of directory) of the reference file
#     would exactly match its respective file in the shell-command.
#
# For example:
#
#   #-------------------------------------------------------
#   # Test 237
#   {VW} ... -p test75.predict --readable_model test75.rmodel
#       test/train-sets/ref/test75.stderr
#       test/pred-sets/ref/test75.predict
#       test/whatever/ref/test75.rmodel
#
#   #-------------------------------------------------------
#
# All reference filenames are relative to this (test) directory
#
# Only the STDOUT and STDERR streams in the shell command
# are implicit (so only their reference files need to be specified):
# The implicit names would be matched only by their extension
# as opposed to the full basename of the file.
#
# The two implicit names are:
#       TestXXX.stdout
#       TestXXX.stderr
#
# Windows note:
#
#   Due to differences in Random-Number-Generators in Windows,
#   floating-point outputs may differ in some tests (not all).
#
#   To minimize the need for changes (leverage existing tests and
#   reference files as much as possible), on Windows we check for
#   existence of files with '-mswin' suffix:
#       *.stderr-mswin
#       *.stdout-mswin
#   and if any of them exists, we use it instead.
#
__DATA__
# Test 1:
{VW} -k -l 20 --initial_t 128000 --power_t 1 -d train-sets/0001.dat \
    -f models/0001.model -c --passes 8 --invariant \
    --ngram 3 --skips 1 --holdout_off
        train-sets/ref/0001.stderr

# Test 2: checking predictions as well
{VW} -k -t train-sets/0001.dat -i models/0001.model -p 0001.predict --invariant
    test-sets/ref/0001.stderr
    pred-sets/ref/0001.predict

# Test 3: without -d, training only
{VW} -k train-sets/0002.dat -f models/0002.model --invariant
    train-sets/ref/0002.stderr

# Test 4: same, with -d
{VW} -k -d train-sets/0002.dat -f models/0002.model --invariant
    train-sets/ref/0002.stdout
    train-sets/ref/0002.stderr

# Test 5: add -q .., adaptive, and more (same input, different outputs)
{VW} -k --initial_t 1 --adaptive --invariant -q Tf -q ff -f models/0002a.model train-sets/0002.dat
    train-sets/ref/0002a.stderr

# Test 6: run predictions on Test 4 model
# Pretending the labels aren't there
{VW} -k -t -i models/0002.model -d train-sets/0002.dat -p 0002b.predict
    test-sets/ref/0002b.stderr
    pred-sets/ref/0002b.predict

# Test 7: using normalized adaptive updates and a low --power_t
{VW} -k --power_t 0.45 -f models/0002c.model train-sets/0002.dat
    train-sets/ref/0002c.stderr

# Test 8: predicts on test 7 model
{VW} -k -t -i models/0002c.model -d train-sets/0002.dat -p 0002c.predict
    test-sets/ref/0002c.stderr
    pred-sets/ref/0002c.predict

# Test 9: label-dependent features with csoaa_ldf
{VW} -k -c -d train-sets/cs_test.ldf -p cs_test.ldf.csoaa.predict --passes 10 --invariant --csoaa_ldf multiline --holdout_off --noconstant
    train-sets/ref/cs_test.ldf.csoaa.stderr
    train-sets/ref/cs_test.ldf.csoaa.predict

# Test 10: label-dependent features with wap_ldf
{VW} -k -c -d train-sets/cs_test.ldf -p cs_test.ldf.wap.predict --passes 10 --invariant --wap_ldf multiline --holdout_off --noconstant
    train-sets/ref/cs_test.ldf.wap.stderr
    train-sets/ref/cs_test.ldf.wap.predict

# Test 11: one-against-all
{VW} -k --oaa 10 -c --passes 10 train-sets/multiclass --holdout_off
    train-sets/ref/oaa.stderr

# Test 12: Error Correcting Tournament
{VW} -k --ect 10 --error 3 -c --passes 10 --invariant train-sets/multiclass --holdout_off
    train-sets/ref/multiclass.stderr

# Test 13: Run search (dagger) on wsj_small for 6 passes extra features
{VW} -k -c -d train-sets/wsj_small.dat.gz --passes 6 \
    --search_task sequence --search 45 --search_alpha 1e-6 \
    --search_max_bias_ngram_length 2 --search_max_quad_ngram_length 1 \
    --holdout_off
        train-sets/ref/search_wsj.stderr

# Test 14: Run search (searn) on wsj_small for 6 passes extra features
{VW} -k -c -d train-sets/wsj_small.dat.gz --passes 6 \
    --search_task sequence --search 45 --search_alpha 1e-6 \
    --search_max_bias_ngram_length 2 --search_max_quad_ngram_length 1 \
    --holdout_off --search_passes_per_policy 3 --search_interpolation policy
        train-sets/ref/search_wsj2.dat.stdout
        train-sets/ref/search_wsj2.dat.stderr

# Test 15: LBFGS on zero derivative input
{VW} -k -c -d train-sets/zero.dat --loss_function=squared -b 20 --bfgs --mem 7 --passes 5 --l2 1.0 --holdout_off
    train-sets/ref/zero.stdout
    train-sets/ref/zero.stderr

# Test 16: LBFGS early termination
{VW} -k -c -d train-sets/rcv1_small.dat --loss_function=logistic -b 20 --bfgs --mem 7 --passes 20 --termination 0.001 --l2 1.0 --holdout_off
    train-sets/ref/rcv1_small.stdout
    train-sets/ref/rcv1_small.stderr

# Test 17: Run LDA with 100 topics on 1000 Wikipedia articles
{VW} -k --lda 100 --lda_alpha 0.01 --lda_rho 0.01 --lda_D 1000 -l 1 -b 13 --minibatch 128 train-sets/wiki256.dat
    train-sets/ref/wiki1K.stderr

# Test 18: Run search on seq_small for 12 passes, 4 passes per policy
{VW} -k -c -d train-sets/seq_small --passes 12 --invariant --search 4 --search_task sequence --holdout_off
    train-sets/ref/search_small.stderr

# Test 19: neural network 3-parity with 2 hidden units
{VW} -k -c -d train-sets/3parity --hash all --passes 3000 -b 16 --nn 2 -l 10 --invariant -f models/0021.model --random_seed 19 --quiet --holdout_off
    train-sets/ref/3parity.stderr

# Test 20: neural network 3-parity with 2 hidden units (predict)
{VW} -d train-sets/3parity --hash all -t -i models/0021.model -p 0022.predict
    pred-sets/ref/0022.stderr
    pred-sets/ref/0022.predict

# Test 21: cubic features -- on a parity test case
{VW} -k -c -f models/xxor.model train-sets/xxor.dat --cubic abc --passes 100 --holdout_off --progress 1.33333
    train-sets/ref/xxor.stderr

# Test 22: matrix factorization -- training
{VW} -k -d train-sets/ml100k_small_train -b 16 -q ui --rank 10 \
    --l2 2e-6 --learning_rate 0.05 --passes 2 \
    --decay_learning_rate 0.97 --power_t 0 -f models/movielens.reg \
    -c --loss_function classic --holdout_off
        train-sets/ref/ml100k_small.stdout
        train-sets/ref/ml100k_small.stderr

# Test 23: matrix factorization -- testing
{VW} -i models/movielens.reg -t -d test-sets/ml100k_small_test
    test-sets/ref/ml100k_small.stdout
    test-sets/ref/ml100k_small.stderr

# Test 24: active-learning -- training
{VW} -k --active --simulation --mellowness 0.000001 -d train-sets/rcv1_small.dat -l 10 --initial_t 10
    train-sets/ref/active-simulation.t24.stderr

# Test 25: bagging -- training regressor
{VW} -k -d train-sets/0002.dat -f models/bs.reg.model --bootstrap 4 -p bs.reg.predict
    train-sets/ref/bs.reg.stderr
    train-sets/ref/bs.reg.predict

# Test 26: bagging -- predicting with bagged regressor
{VW} -d train-sets/0002.dat -i models/bs.reg.model -p bs.prreg.predict -t
    train-sets/ref/bs.prreg.stderr
    train-sets/ref/bs.prreg.predict

# Test 27: bagging -- binary classifiers
{VW} -d train-sets/0001.dat -f models/bs.vote.model --bootstrap 4 --bs_type vote -p bs.vote.predict
    train-sets/ref/bs.vote.stderr
    train-sets/ref/bs.vote.predict

# Test 28: bagging -- predict with bagged classifier
{VW} -d train-sets/0001.dat -i models/bs.vote.model -p bs.prvote.predict -t
    train-sets/ref/bs.prvote.stderr
    train-sets/ref/bs.prvote.predict

# Test 29: affix features
{VW} -d train-sets/affix_test.dat -k -c --passes 10 --holdout_off --affix -2
    train-sets/ref/affix_test.stderr

# Test 30: train --l1 regularized model
{VW} -d train-sets/0001.dat -f models/mask.model --invert_hash mask.predict --l1 0.01
    train-sets/ref/mask.stderr

# Test 31: train model using --feature_mask
{VW} -d train-sets/0001.dat --invert_hash remask.predict --feature_mask models/mask.model -f models/remask.model
    train-sets/ref/remask.stderr

# Test 32: train model using --feature_mask and --initial_regressor
{VW} -d train-sets/0001.dat --feature_mask models/mask.model -i models/remask.model
    train-sets/ref/remask.final.stderr

# Test 33: train model for topk recommender
{VW} -d train-sets/topk.vw -f topk.model -q MF --passes 100 --cache_file topk-train.cache -k --holdout_off
    train-sets/ref/topk-train.stderr

# Test 34: train model for topk recommender
{VW} -P 1 -d train-sets/topk.vw -i topk.model --top 2 -p topk-rec.predict
    train-sets/ref/topk-rec.stderr
    train-sets/ref/topk-rec.predict

# Test 35: non-centered data-set where constant >> 0
#   To test the new --constant option without which performance is very weak
{VW} -k --passes 100 -c --holdout_off --constant 1000 -d train-sets/big-constant.dat
    train-sets/ref/big-constant.stderr

# Test 36: new option: --progress w/ integer arg
{VW} -k -d train-sets/0001.dat --progress 10
    train-sets/ref/progress-10.stderr

# Test 37: new-option: --progress w/ floating-point arg
#           + alternate short form (-P)
{VW} -k -d train-sets/0001.dat -P 0.5
    train-sets/ref/progress-0.5.stderr

# Test 38: --nn without --quiet to avoid nn regressions
#   (Needs to be a simple test, not one sensitive to symmetry breaking)
{VW} -k -d train-sets/0001.dat --nn 1
    train-sets/ref/nn-1-noquiet.stderr

# Test 39: cb with dr
{VW} -d train-sets/rcv1_raw_cb_small.vw --cb 2 --cb_type dr --ngram 2 --skips 4 -b 24 -l 0.25
    train-sets/ref/rcv1_raw_cb_dr.stderr

# Test 40: cb with ips
{VW} -d train-sets/rcv1_raw_cb_small.vw --cb 2 --cb_type ips --ngram 2 --skips 4 -b 24 -l 0.125
    train-sets/ref/rcv1_raw_cb_ips.stderr

# Test 41: cb with dm
{VW} -d train-sets/rcv1_raw_cb_small.vw --cb 2 --cb_type dm --ngram 2 --skips 4 -b 24 -l 0.125
    train-sets/ref/rcv1_raw_cb_dm.stderr

# Test 42: --lda --passes 2 hang regression
{VW} -k -d train-sets/lda-2pass-hang.dat --lda 10 -c --passes 2 --holdout_off
    train-sets/ref/lda-2pass-hang.stderr

# Test 43: search sequence labeling, non-ldf train
{VW} -k -c -d train-sets/sequence_data --passes 20 --invariant --search_rollout ref --search_alpha 1e-8 --search_task sequence --search 5 --holdout_off -f models/sequence_data.model
    train-sets/ref/sequence_data.nonldf.train.stderr

# Test 44: search sequence labeling, non-ldf test
{VW} -d train-sets/sequence_data -t -i models/sequence_data.model -p sequence_data.nonldf.test.predict
    train-sets/ref/sequence_data.nonldf.test.stderr
    train-sets/ref/sequence_data.nonldf.test.predict

# Test 45: make sure that history works
{VW} -k -c -d train-sets/seq_small2 --passes 4 --search 4 --search_task sequence --holdout_off
    train-sets/ref/search_small2.stderr

# Test 46: search sequence labeling, ldf train
{VW} -k -c -d train-sets/sequence_data --passes 20 \
    --search_rollout ref --search_alpha 1e-8 \
    --search_task sequence_demoldf --csoaa_ldf m --search 5 \
    --holdout_off -f models/sequence_data.ldf.model --noconstant
        train-sets/ref/sequence_data.ldf.train.stderr

# Test 47: search sequence labeling, ldf test
{VW} -d train-sets/sequence_data -t -i models/sequence_data.ldf.model -p sequence_data.ldf.test.predict --noconstant
    train-sets/ref/sequence_data.ldf.test.stderr
    train-sets/ref/sequence_data.ldf.test.predict

# Test 48: search sequence SPAN labeling BIO, non-ldf train, no rollouts
{VW} -k -c -d train-sets/sequencespan_data --passes 20 --invariant \
    --search_rollout none --search_task sequencespan --search 7 \
    --holdout_off -f models/sequencespan_data.model
        train-sets/ref/sequencespan_data.nonldf.train.stderr

# Test 49: search sequence SPAN labeling BIO, non-ldf test
{VW} -d train-sets/sequencespan_data -t -i models/sequencespan_data.model -p sequencespan_data.nonldf.test.predict
    train-sets/ref/sequencespan_data.nonldf.test.stderr
    train-sets/ref/sequencespan_data.nonldf.test.predict

# Test 50: search sequence SPAN labeling BILOU, non-ldf train
{VW} -k -c -d train-sets/sequencespan_data --passes 20 --invariant \
    --search_rollout ref --search_alpha 1e-8 --search_task sequencespan \
    --search_span_bilou --search 7 --holdout_off \
    -f models/sequencespan_data.model
        train-sets/ref/sequencespan_data.nonldf-bilou.train.stderr

# Test 51: search sequence SPAN labeling BILOU, non-ldf test
{VW} -d train-sets/sequencespan_data -t --search_span_bilou -i models/sequencespan_data.model -p sequencespan_data.nonldf-bilou.test.predict
    train-sets/ref/sequencespan_data.nonldf-bilou.test.stderr
    train-sets/ref/sequencespan_data.nonldf-bilou.test.predict

# Test 52: silly test for "argmax" task
{VW} -d train-sets/argmax_data -k -c --passes 20 --search_rollout ref --search_alpha 1e-8 --search_task argmax --search 2 --holdout_off
    train-sets/ref/argmax_data.stderr

# Test 53: (holdout-broken regression)
# ensure we have no holdout loss of '0 h'
{VW} -k -c --passes 2 train-sets/0001.dat
    train-sets/ref/holdout-loss-not-zero.stderr

# Test 54: stagewise poly with exponent 0.25
####in the following stage_poly tests, there are minute differences in losses, which are not being fuzzy-diffed;
####thus the stderr is cleared (--quiet) and only comparing (fuzzy-diffed) predictions.
{VW} --stage_poly --sched_exponent 0.25 --batch_sz 1000 --batch_sz_no_doubling -d train-sets/rcv1_small.dat -p stage_poly.s025.predict --quiet
    train-sets/ref/stage_poly.s025.stderr
    train-sets/ref/stage_poly.s025.predict

# Test 55: stagewise poly with exponent 1.0
{VW} --stage_poly --sched_exponent 1.0 --batch_sz 1000 --batch_sz_no_doubling -d train-sets/rcv1_small.dat --quiet
    train-sets/ref/stage_poly.s100.stderr

# Test 56: stagewise poly with exponent 0.25 and doubling batches
{VW} --stage_poly --sched_exponent 0.25 --batch_sz 1000 -d train-sets/rcv1_small.dat -p stage_poly.s025.doubling.predict --quiet
    train-sets/ref/stage_poly.s025.doubling.stderr
    train-sets/ref/stage_poly.s025.doubling.predict

# Test 57: stagewise poly with exponent 1.0 and doubling batches
{VW} --stage_poly --sched_exponent 1.0 --batch_sz 1000 -d train-sets/rcv1_small.dat -p stage_poly.s100.doubling.predict --quiet
    train-sets/ref/stage_poly.s100.doubling.stderr
    train-sets/ref/stage_poly.s100.doubling.predict

# Test 58: library test, train the initial model
{VW} -c -k -d train-sets/library_train -f models/library_train.w -q st --passes 100 --hash all --noconstant --csoaa_ldf m --holdout_off
    train-sets/ref/library_train.stdout
    train-sets/ref/library_train.stderr

# Test 59: library test, run ezexample_predict
../library/ezexample_predict models/library_train.w
    train-sets/ref/ezexample_predict.stdout
    train-sets/ref/ezexample_predict.stderr

# Test 60: empty test, bad builds (without make clean)
# sometimes cause a SEGV even on empty input
{VW} /dev/null
    train-sets/ref/empty-set.stderr

# Test 61: daemon test
./daemon-test.sh
    test-sets/ref/vw-daemon.stdout

# Test 62: SVM linear kernel
{VW} --ksvm --l2 1 --reprocess 5 -b 18 -p ksvm_train.linear.predict -d train-sets/rcv1_smaller.dat
    train-sets/ref/ksvm_train.linear.stderr
    train-sets/ref/ksvm_train.linear.predict

# Test 63: SVM polynomial kernel
{VW} --ksvm --l2 1 --reprocess 5 -b 18 --kernel poly -p ksvm_train.poly.predict -d train-sets/rcv1_smaller.dat
    train-sets/ref/ksvm_train.poly.stderr
    train-sets/ref/ksvm_train.poly.predict

# Test 64: SVM rbf kernel
{VW} --ksvm --l2 1 --reprocess 5 -b 18 --kernel rbf -p ksvm_train.rbf.predict -d train-sets/rcv1_smaller.dat
    train-sets/ref/ksvm_train.rbf.stderr
    train-sets/ref/ksvm_train.rbf.predict

# Test 65: Run search (dagger) on an entity-relation recognitions data set,
# er_small, for 6 passes with constraints
{VW} -k -c -d train-sets/er_small.vw --passes 6 --search_task entity_relation --search 10 --constraints --search_alpha 1e-8
    train-sets/ref/search_er.stderr

# Test 66: Train a depenency parser with search (dagger)
# on wsj_small.dparser.vw.gz for 2 passes
{VW} -k -c -d train-sets/wsj_small.dparser.vw.gz --passes 6 --search_task dep_parser --search 12  --search_alpha 1e-4 --search_rollout ref --holdout_off --search_linear_ordering
    train-sets/ref/search_dep_parser.stderr

# Test 67: classification with data from dictionaries
# (eg embeddings or gazetteers) -- note that this is impossible without
# dictionaries because --ignore w; also test to make sure gzipped dicts
# work and dictionary redundancy checking works
{VW} -k -c -d train-sets/dictionary_test.dat --binary --ignore w --holdout_off --passes 32 --dictionary w:dictionary_test.dict --dictionary w:dictionary_test.dict.gz --dictionary_path train-sets/
    train-sets/ref/dictionary_test.stderr

# Test 68: Search for multiclass classification
{VW} -k -c -d train-sets/multiclass.sch --passes 20 --search_task multiclasstask --search 10 --search_alpha 1e-4 --holdout_off
	train-sets/ref/search_multiclass.stderr

# Test 69: (see Test 43/Test 44): search sequence labeling, with selective branching
{VW} -d train-sets/sequence_data -t -i models/sequence_data.model -p sequence_data.nonldf.beam.test.predict --search_metatask selective_branching --search_max_branch 10 --search_kbest 10
    train-sets/ref/sequence_data.nonldf.beam.test.stderr
    train-sets/ref/sequence_data.nonldf.beam.test.predict

# Test 70: (see Test 46/47) search sequence labeling, ldf test, with selective branching
{VW} -d train-sets/sequence_data -t -i models/sequence_data.ldf.model -p sequence_data.ldf.beam.test.predict --search_metatask selective_branching --search_max_branch 10 --search_kbest 10 --noconstant
    train-sets/ref/sequence_data.ldf.beam.test.stderr
    train-sets/ref/sequence_data.ldf.beam.test.predict

# Test 71: autolink
{VW} -d train-sets/0002.dat --autolink 1 --examples 100 -p 0002.autolink.predict
    train-sets/ref/0002.autolink.stderr
    train-sets/ref/0002.autolink.predict

# Test 72: train FTRL-Proximal
{VW} -k -d train-sets/0001.dat -f models/0001_ftrl.model --passes 1 --ftrl --ftrl_alpha 0.01 --ftrl_beta 0 --l1 2
    train-sets/ref/0001_ftrl.stderr

# Test 73: test FTRL-Proximal
{VW} -k -t train-sets/0001.dat -i models/0001_ftrl.model -p 0001_ftrl.predict
    test-sets/ref/0001_ftrl.stderr
    pred-sets/ref/0001_ftrl.predict

# Test 74: cb evaluation
{VW} -d train-sets/rcv1_cb_eval --cb 2 --eval
    train-sets/ref/rcv1_cb_eval.stderr

# Test 75: Log_multi
{VW} --log_multi 10 train-sets/multiclass
    train-sets/ref/log_multi.stderr

# Test 76: cbify, epsilon-greedy
{VW} --cbify 10 --epsilon 0.05 train-sets/multiclass
    train-sets/ref/cbify_epsilon.stderr

# Test 77: cbify, tau first
{VW} --cbify 10 --first 5 train-sets/multiclass
    train-sets/ref/cbify_first.stderr

# Test 78: cbify, bag
{VW} --cbify 10 --bag 7 train-sets/multiclass
    train-sets/ref/cbify_bag.stderr

# Test 79: cbify, cover
{VW} --cbify 10 --cover 3 train-sets/multiclass
    train-sets/ref/cbify_cover.stderr

# Test 80: lrq empty namespace
{VW} --lrq aa3 -d train-sets/0080.dat
    train-sets/ref/0080.stderr

# Test 81: train FTRL-PiSTOL
{VW} -k -d train-sets/0001.dat -f models/ftrl_pistol.model --passes 1 --pistol
    train-sets/ref/ftrl_pistol.stderr

# Test 82: test FTRL-PiSTOL
{VW} -k -t train-sets/0001.dat -i models/ftrl_pistol.model -p ftrl_pistol.predict
    test-sets/ref/ftrl_pistol.stderr
    pred-sets/ref/ftrl_pistol.predict

# Test 83: check redefine functionality
{VW} -k -d train-sets/0080.dat --redefine := --redefine y:=: --redefine x:=arma --ignore x -q yy
    train-sets/ref/redefine.stderr

# Test 84: check cb_adf
{VW} --cb_adf train-sets/cb_test.ldf --noconstant
    train-sets/ref/cb_adf.stderr

# Test 85: check multilabel_oaa
{VW} --multilabel_oaa 10 train-sets/multilabel -p multilabel.predict
    train-sets/ref/multilabel.stderr
    pred-sets/ref/multilabel.predict

# Test 86: check --csoaa_rank on csoaa_ldf
{VW} --csoaa_ldf multiline --csoaa_rank train-sets/cs_test_multilabel.ldf -p multilabel_ldf.predict --noconstant
    train-sets/ref/multilabel_ldf.stderr
    pred-sets/ref/multilabel_ldf.predict

# Test 87: check --rank_all on csoaa_ldf
{VW} --cb_adf --rank_all -d train-sets/cb_test.ldf -p cb_adf_rank.predict --noconstant
    train-sets/ref/cb_adf_rank.stderr
    pred-sets/ref/cb_adf_rank.predict

# Test 88: named labels at training time
{VW} --named_labels det,noun,verb --oaa 3 -d train-sets/test_named  -k -c --passes 10 --holdout_off -f models/test_named.model
    train-sets/ref/test_named_train.stderr

# Test 89: named labels at prediction
{VW} -i models/test_named.model -t -d train-sets/test_named -p test_named.predict
    train-sets/ref/test_named_test.stderr
    pred-sets/ref/test_named.predict

# Test 90: named labels at training time (csoaa)
{VW} --named_labels det,noun,verb --csoaa 3 -d train-sets/test_named_csoaa  -k -c --passes 10 --holdout_off -f models/test_named_csoaa.model
    train-sets/ref/test_named_csoaa_train.stderr

# Test 91: named labels at prediction (csoaa)
{VW} -i models/test_named_csoaa.model -t -d train-sets/test_named_csoaa -p test_named_csoaa.predict
    train-sets/ref/test_named_csoaa_test.stderr
    pred-sets/ref/test_named_csoaa.predict

# Test 92: check -q :: and -oaa inverse hash
printf '3 |f a b c |e x y z\n2 |f a y c |e x\n' | \
    {VW} --oaa 3 -q :: --invert_hash inv_hash.cmp && \
        tail -n +2 inv_hash.cmp > inv_hash.cmp.new && \
            rm inv_hash.cmp && \
                mv inv_hash.cmp.new inv_hash.cmp
    train-sets/ref/inv_hash.stderr
    pred-sets/ref/inv_hash.cmp

#Test 93:  check cb_adf with doubly robust option
{VW} --cb_adf --rank_all -d train-sets/cb_test.ldf -p cb_adf_dr.predict --cb_type dr
    train-sets/ref/cb_adf_dr.stderr
    pred-sets/ref/cb_adf_dr.predict

# Test 94: experience replay version of test 1
{VW} -k -l 20 --initial_t 128000 --power_t 1 -d train-sets/0001.dat \
    -f models/0001.model -c --passes 8 --invariant \
    --ngram 3 --skips 1 --holdout_off --replay_b 100
        train-sets/ref/0001-replay.stderr

# Test 95: named labels at training time (csoaa) with experience replay
{VW} --named_labels det,noun,verb --csoaa 3 \
    -d train-sets/test_named_csoaa -k -c --passes 10 --holdout_off \
    -f models/test_named_csoaa.model --replay_c 100
        train-sets/ref/test_named_csoaa_train-replay.stderr

# Test 96: backwards compatibility
printf '3 |f a b c |e x y z\n2 |f a y c |e x\n' | \
    {VW} -i simple_model --invert_hash inv_hash.cmp && \
        tail -n +2 inv_hash.cmp
   test-sets/ref/backwards.stderr
   test-sets/ref/backwards.stdout

# Test 97:
{VW} -d train-sets/0001.dat -f models/0097.model --save_resume
        train-sets/ref/0097.stderr

# Test 98: checking predictions as well
{VW} train-sets/0001.dat -i models/0097.model -p 0098.predict
    test-sets/ref/0098.stderr
    pred-sets/ref/0098.predict

<<<<<<< HEAD
# Test 99: active cover
{VW} --loss_function logistic --binary -b 29 --active_cover -d train-sets/rcv1_small.dat -f models/active_cover.model
   train-sets/ref/active_cover.stderr

# Test 100: active cover (predict)
{VW} -i models/active_cover.model --binary -t -d test-sets/rcv1_small_test.data -p active_cover.predict 
   test-sets/ref/active_cover.stderr
   pred-sets/ref/active_cover.predict

# Test 101: active cover oracular
{VW} --loss_function logistic --binary --active_cover --oracular -d ./train-sets/rcv1_small.dat
   train-sets/ref/active_cover_oracular.stderr
=======
# Test 99: checking predictions with testing
{VW} train-sets/0001.dat -i models/0097.model -p 0099.predict
    test-sets/ref/0099.stderr
    pred-sets/ref/0099.predict

# Test 100: action costs, no rollout
{VW} -k -c -d train-sets/sequence_data --passes 20 --invariant --search_rollout none --search_task sequence_ctg --search 5 --holdout_off
    train-sets/ref/sequence_data.ctg.train.stderr
>>>>>>> 7013ecb7
<|MERGE_RESOLUTION|>--- conflicted
+++ resolved
@@ -1299,20 +1299,6 @@
     test-sets/ref/0098.stderr
     pred-sets/ref/0098.predict
 
-<<<<<<< HEAD
-# Test 99: active cover
-{VW} --loss_function logistic --binary -b 29 --active_cover -d train-sets/rcv1_small.dat -f models/active_cover.model
-   train-sets/ref/active_cover.stderr
-
-# Test 100: active cover (predict)
-{VW} -i models/active_cover.model --binary -t -d test-sets/rcv1_small_test.data -p active_cover.predict 
-   test-sets/ref/active_cover.stderr
-   pred-sets/ref/active_cover.predict
-
-# Test 101: active cover oracular
-{VW} --loss_function logistic --binary --active_cover --oracular -d ./train-sets/rcv1_small.dat
-   train-sets/ref/active_cover_oracular.stderr
-=======
 # Test 99: checking predictions with testing
 {VW} train-sets/0001.dat -i models/0097.model -p 0099.predict
     test-sets/ref/0099.stderr
@@ -1321,4 +1307,16 @@
 # Test 100: action costs, no rollout
 {VW} -k -c -d train-sets/sequence_data --passes 20 --invariant --search_rollout none --search_task sequence_ctg --search 5 --holdout_off
     train-sets/ref/sequence_data.ctg.train.stderr
->>>>>>> 7013ecb7
+
+# Test 101: active cover
+{VW} --loss_function logistic --binary -b 29 --active_cover -d train-sets/rcv1_small.dat -f models/active_cover.model
+    train-sets/ref/active_cover.stderr
+
+# Test 102: active cover (predict)
+{VW} -i models/active_cover.model --binary -t -d test-sets/rcv1_small_test.data -p active_cover.predict 
+    test-sets/ref/active_cover.stderr
+    pred-sets/ref/active_cover.predict
+
+# Test 103: active cover oracular
+{VW} --loss_function logistic --binary --active_cover --oracular -d ./train-sets/rcv1_small.dat
+    train-sets/ref/active_cover_oracular.stderr
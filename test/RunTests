--- conflicted
+++ resolved
@@ -1879,54 +1879,52 @@
 {VW} -d train-sets/cs_test.ldf --cbify_ldf --cb_type mtr --squarecb --elim --gamma_scale 10 --mellowness 0.001
     train-sets/ref/cbify_ldf_squarecb_elim.stderr
 
-<<<<<<< HEAD
-# Test 218: Flatbuffer Simple Label Test
+# Test 222: CCB first slot loss
+{VW} -d train-sets/ccb_losses.txt --ccb_explore_adf --epsilon 0 --cb_type ips
+    train-sets/ref/ccb_1slot_loss.stderr
+
+# Test 223: CCB all slots loss
+{VW} -d train-sets/ccb_losses.txt --ccb_explore_adf --epsilon 0 --cb_type ips --all_slots_loss
+    train-sets/ref/ccb_allslots_loss.stderr
+
+# Test 224: Flatbuffer Simple Label Test
 {VW} -k -l 20 --initial_t 128000 --power_t 1 -d train-sets/0001.fb \
     -f models/0001_1.model --invariant --flatbuffer\
     --ngram 3 --skips 1 --holdout_off
         train-sets/ref/0001_fb.stderr
 
-# Test 219: Flatbuffer CB Label Test
+# Test 225: Flatbuffer CB Label Test
 {VW} --cb 2 -d train-sets/cb.fb \
      --flatbuffer
         train-sets/ref/cb_fb.stderr
 
-# Test 220: Flatbuffer Multilabel Test
+# Test 226: Flatbuffer Multilabel Test
 {VW} --multilabel_oaa 10 -d train-sets/multilabel.fb \
      --flatbuffer
         train-sets/ref/multilabel_fb.stderr
 
-# Test 221: Flatbuffer Mutliclass Test
+# Test 227: Flatbuffer Mutliclass Test
 {VW} -d train-sets/multiclass.fb -k --ect 10 \
      --flatbuffer
          train-sets/ref/multiclass_fb.stderr
          
-# Test 222: Flatbuffer CS Test
+# Test 228: Flatbuffer CS Test
 {VW} -k -d train-sets/cs.fb --invariant \
      --csoaa_ldf multiline --flatbuffer
          train-sets/ref/cs_fb.stderr
 
-# Test 223: Flatbuffer CB_eval test
+# Test 229: Flatbuffer CB_eval test
 {VW} -d train-sets/cb_eval.fb --cb 2 --eval \
      --flatbuffer
          train-sets/ref/cb_eval_fb.stderr
 
-# Test 224: Flatbuffer no label Test (LDA)
+# Test 230: Flatbuffer no label Test (LDA)
 {VW} -k --lda 100 --lda_alpha 0.01 --lda_rho 0.01 --lda_D 1000 -l 1 -b 13 --minibatch 128 -d train-sets/no_label.fb --flatbuffer
          train-sets/ref/no_label_fb.stderr
 
-# Test 225: Flatbuffer CCB Label Test
+# Test 231: Flatbuffer CCB Label Test
 {VW} --ccb_explore_adf -d train-sets/ccb.fb \
      --flatbuffer
          train-sets/ref/ccb_fb.stderr
-=======
-# Test 222: CCB first slot loss
-{VW} -d train-sets/ccb_losses.txt --ccb_explore_adf --epsilon 0 --cb_type ips
-    train-sets/ref/ccb_1slot_loss.stderr
-
-# Test 223: CCB all slots loss
-{VW} -d train-sets/ccb_losses.txt --ccb_explore_adf --epsilon 0 --cb_type ips --all_slots_loss
-    train-sets/ref/ccb_allslots_loss.stderr  
->>>>>>> 39364bdf
 
 # Do not delete this line or the empty line above it
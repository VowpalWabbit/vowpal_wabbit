"""
Test that the models generated with and without --save_resume produce the same predictions when loaded in test_mode.
"""
import sys
import os
import optparse
import random
from itertools import izip_longest


def system(cmd, verbose=True):
    cmd = cmd.replace('VW', VW)
    if verbose:
        sys.stderr.write('+ %s\n' % cmd)
    retcode = os.system(cmd)
    if retcode:
        sys.exit(1)


def read_output(cmd, verbose=True):
    cmd = cmd.replace('VW', VW)
    if verbose:
        sys.stderr.write('+ %s\n' % cmd)
    p = os.popen(cmd)
    out = p.read()
    if p.close():
        sys.exit(1)
    return out


def unlink(filename):
    if os.path.exists(filename):
        os.unlink(filename)


def get_file_size(filename, cache={}):
    if filename in cache:
        return cache[filename]
    file_size = int(os.popen('wc -l < %s' % filename).read())
    cache[filename] = file_size
    return file_size


def choice_no_replacement(a, size):
    result = []
    while a and len(result) < size:
        x = random.choice(a)
        a.remove(x)
        result.append(x)
    return result


def do_test(filename, args, verbose=None, repeat_args=None, known_failure=False):
    if isinstance(args, list):
        args = ' '.join(args)

    if verbose is None:
        verbose = globals()['verbose']

    if repeat_args is None:
        repeat_args = globals()['repeat_args']

    file_size = get_file_size(filename)
    if verbose:
        sys.stderr.write('Testing %s %s on %s (%s lines)\n' % (VW, args, filename, file_size))
    splits = choice_no_replacement(range(1, file_size - 2), size=10)
    splits.sort()
    splits = list(splits)
    if verbose:
        sys.stderr.write('Using splits: %s\n' % splits)

    tmp_model = 'tmp.save_resume_test.%s' % os.getpid()

    resume_args = args if repeat_args else ''

    try:
        for index, split in enumerate(splits[:-1]):
            try:
                system('head -n %s %s | VW %s -f %s.full --quiet' % (split, filename, args, tmp_model), verbose=verbose)

                if index:
                    system('head -n %s %s | tail -n %s | VW --quiet --save_resume -f %s.resume -i %s.resume %s' % (split, filename, split - splits[index - 1], tmp_model, tmp_model, resume_args), verbose=verbose)
                else:
                    system('head -n %s %s | VW %s --quiet --save_resume -f %s.resume' % (split, filename, args, tmp_model), verbose=verbose)

                predictions_normal = read_output('head -n %s %s | tail -n %s | VW --quiet -i %s.full -t -p /dev/stdout' % (splits[index + 1], filename, splits[index + 1] - split, tmp_model), verbose=verbose)
                predictions_resume = read_output('head -n %s %s | tail -n %s | VW --quiet -i %s.resume -t -p /dev/stdout' % (splits[index + 1], filename, splits[index + 1] - split, tmp_model), verbose=verbose)

                for index, (p_normal, p_resume) in enumerate(izip_longest(predictions_normal.split('\n'), predictions_resume.split('\n'))):
                    if p_normal != p_resume:
                        if verbose:
                            sys.stderr.write('line %s: %r != %r\n' % (index + 1, p_normal, p_resume))
                        if known_failure:
                            sys.stderr.write('KNOWN FAILURE %s %s\n' % (VW, args))
                            return 0
                        sys.stderr.write('FAILED %s %s%s\n' % (VW, args, ' (known failure)' if known_failure else ''))
                        if not verbose and verbose_on_fail:
                            sys.stderr.write('Redoing with verbose on:\n')
                            do_test(filename, args, verbose=True)
                        return 1
            finally:
                unlink(tmp_model + '.full')
    finally:
        unlink(tmp_model + '.resume')

    if known_failure:
        sys.stderr.write('OK (BUT EXPECTED TO FAIL) %s %s\n' % (VW, args))
        return 1

    sys.stderr.write('OK %s %s\n' % (VW, args))
    return 0


if __name__ == '__main__':
    parser = optparse.OptionParser()
    parser.add_option('--filename', default='train-sets/rcv1_small.dat')
    parser.add_option('--vw', default='../vowpalwabbit/vw')
    parser.add_option('--no_repeat_args', action='store_true')
    parser.add_option('--verbose', action='store_true')
    parser.add_option('--verbose_on_fail', action='store_true')
    options, args = parser.parse_args()

    VW = options.vw
    filename = options.filename
    repeat_args = not options.no_repeat_args
    verbose = options.verbose
    verbose_on_fail = options.verbose_on_fail
    errors = 0

    if args:
        errors += do_test(filename, args)
    else:
        errors += do_test(filename, '')
        errors += do_test(filename, '-b 22')
<<<<<<< HEAD
        errors += do_test(filename, '--sparse_weights')
        errors += do_test(filename, '--noconstant')
        errors += do_test(filename, '--constant 10')
        errors += do_test(filename, '--random_seed 55')
        errors += do_test(filename, '--min_prediction 0.1')
        errors += do_test(filename, '--max_prediction 0.1')
=======
        errors += do_test(filename, '--hash_seed 10')
>>>>>>> 44ff2e8b
        errors += do_test(filename, '--loss_function logistic')
        errors += do_test(filename, '--boosting 10')
        errors += do_test(filename, '--bootstrap 10', known_failure=True)
        errors += do_test(filename, '--l1 1e-04', known_failure=True)
        errors += do_test(filename, '--l2 1e-04', known_failure=True)
        errors += do_test(filename, '--learning_rate 0.1')
        errors += do_test(filename, '--power_t 0.1')
        errors += do_test(filename, '--initial_t 10')
        errors += do_test(filename, '--loss_function quantile')
        errors += do_test(filename, '--loss_function quantile --quantile_tau 0.2')
        errors += do_test(filename, '--sgd')
        errors += do_test(filename, '--adaptive')
        errors += do_test(filename, '--normalized')
        errors += do_test(filename, '--invariant')
        errors += do_test(filename, '--loss_function logistic --link logistic')
        errors += do_test(filename, '--nn 2')
        errors += do_test(filename, '--binary')
        errors += do_test(filename, '--ftrl', known_failure=True)
        errors += do_test(filename, '--pistol', known_failure=True)

        # this one also fails but pollutes output
        #errors += do_test(filename, '--ksvm', known_failure=True)

        errors += do_test('train-sets/multiclass', '--oaa 10')
        errors += do_test('train-sets/multiclass', '--oaa 10')
        errors += do_test('train-sets/multiclass', '--ect 10')
        errors += do_test('train-sets/multiclass', '--log_multi 10')
        errors += do_test('train-sets/multiclass', '--recall_tree 10')

    if errors:
        sys.exit('%s failed' % errors)<|MERGE_RESOLUTION|>--- conflicted
+++ resolved
@@ -132,16 +132,13 @@
     else:
         errors += do_test(filename, '')
         errors += do_test(filename, '-b 22')
-<<<<<<< HEAD
         errors += do_test(filename, '--sparse_weights')
         errors += do_test(filename, '--noconstant')
         errors += do_test(filename, '--constant 10')
         errors += do_test(filename, '--random_seed 55')
         errors += do_test(filename, '--min_prediction 0.1')
         errors += do_test(filename, '--max_prediction 0.1')
-=======
         errors += do_test(filename, '--hash_seed 10')
->>>>>>> 44ff2e8b
         errors += do_test(filename, '--loss_function logistic')
         errors += do_test(filename, '--boosting 10')
         errors += do_test(filename, '--bootstrap 10', known_failure=True)

--- conflicted
+++ resolved
@@ -24,12 +24,8 @@
   epsilon_test.cc
   example_header_test.cc
   feature_group_test.cc
-<<<<<<< HEAD
   guard_test.cc
   interactions_test.cc
-=======
-  json_parser_test.cc
->>>>>>> 292ae753
   loss_functions_test.cc
   main.cc
   minimal_custom_reduction.cc

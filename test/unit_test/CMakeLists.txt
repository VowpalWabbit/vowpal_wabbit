--- conflicted
+++ resolved
@@ -18,15 +18,11 @@
   offset_tree_tests.cc
   options_boost_po_test.cc
   options_test.cc
-<<<<<<< HEAD
   parser_test.cc
   power_test.cc
-  prediction_test.cc
-=======
   pmf_to_pdf_test.cc
   prediction_test.cc
   random_test.cc
->>>>>>> 05a4728e
   scope_exit_test.cc
   slates_parser_test.cc
   slates_test.cc
@@ -35,15 +31,12 @@
   test_common.cc
   test_common.h
   tokenize_tests.cc
-<<<<<<< HEAD
   chain_hashing.cc
   offset_tree_tests.cc
   random_test.cc
   cats_tree_tests.cc
   pmf_to_pdf_test.cc
   weights_test.cc
-=======
->>>>>>> 05a4728e
 )
 
 # Add the include directories from vw target for testing
@@ -70,4 +63,4 @@
   NAME vw_unit_test
   COMMAND ./vw-unit-test.out
   WORKING_DIRECTORY ${CMAKE_CURRENT_BINARY_DIR}
-)
+)
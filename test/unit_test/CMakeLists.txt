--- conflicted
+++ resolved
@@ -17,15 +17,6 @@
   continuous_actions_parser_test.cc
   custom_reduction_test.cc
   distributionally_robust_test.cc
-<<<<<<< HEAD
-  dsjson_parser_test.cc
-  json_parser_test.cc
-=======
-  epsilon_test.cc
-  example_header_test.cc
-  feature_group_test.cc
-  loss_functions_test.cc
->>>>>>> 6cc54848
   main.cc
   simulator.cc
   simulator.h

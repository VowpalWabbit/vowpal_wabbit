--- conflicted
+++ resolved
@@ -170,11 +170,6 @@
 
   scode = exploration::swap_chosen(begin(pdf), end(pdf), chosen_index);
 
-<<<<<<< HEAD
-  const std::vector<float> expected_pdf_2 = {0.266666667f, 0.133333333f, 0.2f, 0.066666667f, 0.333333333f};
-  check_float_vectors(pdf, expected_pdf_2, .0001f);
-=======
   const std::vector<float> expected_pdf_2 = { 0.266666667f,	0.133333333f,	0.2f,	0.066666667f,	0.333333333f };
   check_collections_with_float_tolerance(pdf, expected_pdf_2, .0001f);
->>>>>>> 004c1749
 }
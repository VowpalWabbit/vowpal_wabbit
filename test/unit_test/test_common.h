#pragma once

#include <boost/test/unit_test.hpp>
#include <boost/test/test_tools.hpp>

#include <vector>

#include "action_score.h"

constexpr float FLOAT_TOL = 0.0001f;

inline void compare(float l, float r, float tol) { BOOST_CHECK_CLOSE(l, r, tol); }
inline void compare(const ACTION_SCORE::action_score& l, const ACTION_SCORE::action_score& r, float float_tolerance)
{
  BOOST_CHECK_EQUAL(l.action, r.action);
  BOOST_CHECK_CLOSE(l.score, r.score, float_tolerance);
}

template <typename ContainerOneT, typename ContainerTwoT>
void check_collections_with_float_tolerance(const ContainerOneT& lhs, const ContainerTwoT& rhs, float float_tolerance = FLOAT_TOL)
{
  BOOST_CHECK_EQUAL(lhs.size(), rhs.size());
  auto l = std::begin(lhs);
  auto r = std::begin(rhs);
  for (; l < std::end(lhs); ++l, ++r)
  {
    compare(*l, *r, float_tolerance);
  }
}

<<<<<<< HEAD
template <typename T>
void check_vectors(const std::vector<T>& lhs, const std::vector<T>& rhs) {
  BOOST_CHECK_EQUAL_COLLECTIONS(lhs.begin(), lhs.end(), rhs.begin(), rhs.end());
}

template <typename T>
void check_vectors(const std::vector<std::vector<T>>& lhs, const std::vector<std::vector<T>>& rhs) {
  for (size_t i=0; i < lhs.size(); i++){
    BOOST_CHECK_EQUAL_COLLECTIONS(lhs[i].begin(), lhs[i].end(), rhs[i].begin(), rhs[i].end());
  }
=======
template <template <typename...> class ContainerOneT, template <typename...> class ContainerTwoT, typename T>
void check_collections_exact(const ContainerOneT<T>& lhs, const ContainerTwoT<T>& rhs)
{
  BOOST_CHECK_EQUAL_COLLECTIONS(std::begin(lhs), std::end(lhs), std::begin(rhs), std::end(rhs));
>>>>>>> bcd47ad6
}<|MERGE_RESOLUTION|>--- conflicted
+++ resolved
@@ -28,10 +28,10 @@
   }
 }
 
-<<<<<<< HEAD
-template <typename T>
-void check_vectors(const std::vector<T>& lhs, const std::vector<T>& rhs) {
-  BOOST_CHECK_EQUAL_COLLECTIONS(lhs.begin(), lhs.end(), rhs.begin(), rhs.end());
+template <template <typename...> class ContainerOneT, template <typename...> class ContainerTwoT, typename T>
+void check_collections_exact(const ContainerOneT<T>& lhs, const ContainerTwoT<T>& rhs)
+{
+  BOOST_CHECK_EQUAL_COLLECTIONS(std::begin(lhs), std::end(lhs), std::begin(rhs), std::end(rhs));
 }
 
 template <typename T>
@@ -39,10 +39,4 @@
   for (size_t i=0; i < lhs.size(); i++){
     BOOST_CHECK_EQUAL_COLLECTIONS(lhs[i].begin(), lhs[i].end(), rhs[i].begin(), rhs[i].end());
   }
-=======
-template <template <typename...> class ContainerOneT, template <typename...> class ContainerTwoT, typename T>
-void check_collections_exact(const ContainerOneT<T>& lhs, const ContainerTwoT<T>& rhs)
-{
-  BOOST_CHECK_EQUAL_COLLECTIONS(std::begin(lhs), std::end(lhs), std::begin(rhs), std::end(rhs));
->>>>>>> bcd47ad6
 }
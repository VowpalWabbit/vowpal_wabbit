// Copyright (c) by respective owners including Yahoo!, Microsoft, and
// individual contributors. All rights reserved. Released under a BSD (revised)
// license as described in the file LICENSE.

#include "vw/core/guard.h"

#include "vw/core/memory.h"

#include <boost/test/test_tools.hpp>
#include <boost/test/unit_test.hpp>

class non_copyable_class
{
<<<<<<< HEAD
  int value;
  explicit non_copyable_struct(int value) : value(value) {}
=======
public:
  int _value;
  explicit non_copyable_class(int value) : _value(value) {}
>>>>>>> 9496a6dd

  non_copyable_class(const non_copyable_class&) = delete;
  non_copyable_class& operator=(const non_copyable_class&) = delete;
  non_copyable_class(non_copyable_class&& other) = default;
  non_copyable_class& operator=(non_copyable_class&& other) = default;
};

BOOST_AUTO_TEST_CASE(swap_guard_execute_on_scope_end)
{
  int original_location = 1;
  int location_to_swap = 99999;

  {
    BOOST_CHECK_EQUAL(original_location, 1);
    BOOST_CHECK_EQUAL(location_to_swap, 99999);
    auto guard = VW::swap_guard(original_location, location_to_swap);
    BOOST_CHECK_EQUAL(original_location, 99999);
    BOOST_CHECK_EQUAL(location_to_swap, 1);
  }
  BOOST_CHECK_EQUAL(original_location, 1);
  BOOST_CHECK_EQUAL(location_to_swap, 99999);
}

BOOST_AUTO_TEST_CASE(swap_guard_execute_on_scope_end_no_copy)
{
  non_copyable_class original_location(1);
  non_copyable_class location_to_swap(99999);

  {
    BOOST_CHECK_EQUAL(original_location.value, 1);
    BOOST_CHECK_EQUAL(location_to_swap.value, 99999);
    auto guard = VW::swap_guard(original_location, location_to_swap);
    BOOST_CHECK_EQUAL(original_location.value, 99999);
    BOOST_CHECK_EQUAL(location_to_swap.value, 1);
  }
  BOOST_CHECK_EQUAL(original_location.value, 1);
  BOOST_CHECK_EQUAL(location_to_swap.value, 99999);
}

BOOST_AUTO_TEST_CASE(swap_guard_cancel)
{
  int original_location = 1;
  int location_to_swap = 99999;

  {
    BOOST_CHECK_EQUAL(original_location, 1);
    BOOST_CHECK_EQUAL(location_to_swap, 99999);
    auto guard = VW::swap_guard(original_location, location_to_swap);
    BOOST_CHECK_EQUAL(original_location, 99999);
    BOOST_CHECK_EQUAL(location_to_swap, 1);
    guard.cancel();
  }
  BOOST_CHECK_EQUAL(original_location, 99999);
  BOOST_CHECK_EQUAL(location_to_swap, 1);
}

BOOST_AUTO_TEST_CASE(swap_guard_explicit_force_swap)
{
  int original_location = 1;
  int location_to_swap = 99999;

  {
    BOOST_CHECK_EQUAL(original_location, 1);
    BOOST_CHECK_EQUAL(location_to_swap, 99999);
    auto guard = VW::swap_guard(original_location, location_to_swap);
    BOOST_CHECK_EQUAL(original_location, 99999);
    BOOST_CHECK_EQUAL(location_to_swap, 1);
    BOOST_CHECK_EQUAL(guard.do_swap(), true);
    BOOST_CHECK_EQUAL(original_location, 1);
    BOOST_CHECK_EQUAL(location_to_swap, 99999);
    BOOST_CHECK_EQUAL(guard.do_swap(), false);
    BOOST_CHECK_EQUAL(original_location, 1);
    BOOST_CHECK_EQUAL(location_to_swap, 99999);
  }
  BOOST_CHECK_EQUAL(original_location, 1);
  BOOST_CHECK_EQUAL(location_to_swap, 99999);
}

BOOST_AUTO_TEST_CASE(swap_guard_execute_on_scope_end_swap_pointers)
{
  int* original_location = new int;
  *original_location = 1;
  int* location_to_swap = new int;
  *location_to_swap = 99999;

  int* original_location_pre_swap = original_location;
  int* location_to_swap_pre_swap = location_to_swap;

  {
    BOOST_CHECK_EQUAL(*original_location, 1);
    BOOST_CHECK_EQUAL(*location_to_swap, 99999);
    BOOST_CHECK_EQUAL(original_location, original_location_pre_swap);
    BOOST_CHECK_EQUAL(location_to_swap, location_to_swap_pre_swap);
    auto guard = VW::swap_guard(original_location, location_to_swap);
    BOOST_CHECK_EQUAL(*original_location, 99999);
    BOOST_CHECK_EQUAL(*location_to_swap, 1);
    BOOST_CHECK_EQUAL(original_location, location_to_swap_pre_swap);
    BOOST_CHECK_EQUAL(location_to_swap, original_location_pre_swap);
  }
  BOOST_CHECK_EQUAL(*original_location, 1);
  BOOST_CHECK_EQUAL(*location_to_swap, 99999);
  BOOST_CHECK_EQUAL(original_location, original_location_pre_swap);
  BOOST_CHECK_EQUAL(location_to_swap, location_to_swap_pre_swap);

  delete original_location;
  delete location_to_swap;
}

BOOST_AUTO_TEST_CASE(swap_guard_execute_temp_value)
{
  int original_location = 1;

  {
    BOOST_CHECK_EQUAL(original_location, 1);
    auto guard = VW::swap_guard(original_location, 9999);
    BOOST_CHECK_EQUAL(original_location, 9999);
  }
  BOOST_CHECK_EQUAL(original_location, 1);
}

BOOST_AUTO_TEST_CASE(swap_guard_execute_temp_value_no_copy)
{
  non_copyable_class original_location(1);

  {
<<<<<<< HEAD
    BOOST_CHECK_EQUAL(original_location.value, 1);
    auto guard = VW::swap_guard(original_location, non_copyable_struct(9999));
    BOOST_CHECK_EQUAL(original_location.value, 9999);
=======
    BOOST_CHECK_EQUAL(original_location._value, 1);
    auto guard = VW::swap_guard(original_location, non_copyable_class(9999));
    BOOST_CHECK_EQUAL(original_location._value, 9999);
>>>>>>> 9496a6dd
  }
  BOOST_CHECK_EQUAL(original_location.value, 1);
}

BOOST_AUTO_TEST_CASE(swap_guard_unique_ptr)
{
  std::unique_ptr<int> original_location = VW::make_unique<int>(1);

  {
    std::unique_ptr<int> inner_location = VW::make_unique<int>(9999);
    BOOST_CHECK_EQUAL(*inner_location, 9999);
    BOOST_CHECK_EQUAL(*original_location, 1);
    auto guard = VW::swap_guard(original_location, inner_location);
    BOOST_CHECK_EQUAL(*inner_location, 1);
    BOOST_CHECK_EQUAL(*original_location, 9999);
  }
  BOOST_CHECK_EQUAL(*original_location, 1);
}

BOOST_AUTO_TEST_CASE(stash_guard_execute_on_scope_end)
{
  int target_location = 999;
  {
    BOOST_CHECK_EQUAL(target_location, 999);
    auto guard = VW::stash_guard(target_location);
    BOOST_CHECK_EQUAL(target_location, 0);
  }
  BOOST_CHECK_EQUAL(target_location, 999);
}

class struct_with_non_trivial_ctor
{
public:
  int value;
  struct_with_non_trivial_ctor() : value(123) {}
};

BOOST_AUTO_TEST_CASE(stash_guard_used_default_ctor)
{
  struct_with_non_trivial_ctor target_location;
  BOOST_CHECK_EQUAL(target_location.value, 123);

  target_location.value = 456;
  {
    BOOST_CHECK_EQUAL(target_location.value, 456);
    auto guard = VW::stash_guard(target_location);
    BOOST_CHECK_EQUAL(target_location.value, 123);
  }
  BOOST_CHECK_EQUAL(target_location.value, 456);
}<|MERGE_RESOLUTION|>--- conflicted
+++ resolved
@@ -11,14 +11,9 @@
 
 class non_copyable_class
 {
-<<<<<<< HEAD
+public:
   int value;
-  explicit non_copyable_struct(int value) : value(value) {}
-=======
-public:
-  int _value;
-  explicit non_copyable_class(int value) : _value(value) {}
->>>>>>> 9496a6dd
+  explicit non_copyable_class(int value) : value(value) {}
 
   non_copyable_class(const non_copyable_class&) = delete;
   non_copyable_class& operator=(const non_copyable_class&) = delete;
@@ -144,15 +139,9 @@
   non_copyable_class original_location(1);
 
   {
-<<<<<<< HEAD
     BOOST_CHECK_EQUAL(original_location.value, 1);
-    auto guard = VW::swap_guard(original_location, non_copyable_struct(9999));
+    auto guard = VW::swap_guard(original_location, non_copyable_class(9999));
     BOOST_CHECK_EQUAL(original_location.value, 9999);
-=======
-    BOOST_CHECK_EQUAL(original_location._value, 1);
-    auto guard = VW::swap_guard(original_location, non_copyable_class(9999));
-    BOOST_CHECK_EQUAL(original_location._value, 9999);
->>>>>>> 9496a6dd
   }
   BOOST_CHECK_EQUAL(original_location.value, 1);
 }

#ifndef STATIC_LINK_VW
#define BOOST_TEST_DYN_LINK
#endif

#include <boost/test/unit_test.hpp>
#include <boost/test/test_tools.hpp>

#include "test_common.h"

#include "memory.h"
#include "options_boost_po.h"
#include "options_serializer_boost_po.h"

#include <memory>
#include <vector>

using namespace VW::config;

<<<<<<< HEAD

template <size_t N = 64>
std::array<char*, N> convert_to_command_args(char* command_line, int& argc) {
=======
template <size_t N = 64>
std::array<char*, N> convert_to_command_args(char* command_line, int& argc)
{
>>>>>>> 2c159777
  std::array<char*, N> argv;
  argc = 0;

  char* current_arg = strtok(command_line, " ");
  while (current_arg)
  {
    argv[argc++] = current_arg;
    current_arg = strtok(0, " ");
  }
  argv[argc] = 0;

  return argv;
}

BOOST_AUTO_TEST_CASE(typed_options_parsing)
{
  std::string str_arg;
  int int_opt;
  bool bool_opt;
  char char_opt;
  float float_opt;

  char command_line[] = "exe --str_opt test_str -i 5 --bool_opt yes --char_opt f --float_opt 4.3";
  int argc;
  // Only the returned char* needs to be deleted as the individual pointers simply point into command_line.
  auto argv = convert_to_command_args(command_line, argc);

<<<<<<< HEAD
  std::unique_ptr<options_i> options = std::unique_ptr<options_boost_po>(
    new options_boost_po(argc, argv.data()));
=======
  std::unique_ptr<options_i> options = std::unique_ptr<options_boost_po>(new options_boost_po(argc, argv.data()));
>>>>>>> 2c159777

  option_group_definition arg_group("group");
  arg_group.add(make_option("str_opt", str_arg));
  arg_group.add(make_option("int_opt", int_opt).short_name("i"));
  arg_group.add(make_option("bool_opt", bool_opt));
  arg_group.add(make_option("char_opt", char_opt));
  arg_group.add(make_option("float_opt", float_opt));

  BOOST_CHECK_NO_THROW(options->add_and_parse(arg_group));

  BOOST_CHECK_EQUAL(str_arg, "test_str");
  BOOST_CHECK_EQUAL(int_opt, 5);
  BOOST_CHECK_EQUAL(bool_opt, true);
  BOOST_CHECK_EQUAL(char_opt, 'f');
  BOOST_CHECK_CLOSE(float_opt, 4.3f, 0.001f);
}

BOOST_AUTO_TEST_CASE(typed_option_collection_parsing)
{
  std::vector<std::string> str_opt;
  std::vector<int> int_opt;
  std::vector<char> char_opt;
  std::vector<float> float_opt;

  char command_line[] =
      "exe --str_opt test_str another -i 5 --char_opt f --char_opt f g --float_opt 4.3 --str_opt at_end";
  int argc;
  // Only the returned char* needs to be deleted as the individual pointers simply point into command_line.
  auto argv = convert_to_command_args(command_line, argc);

<<<<<<< HEAD
  std::unique_ptr<options_i> options = std::unique_ptr<options_boost_po>(
    new options_boost_po(argc, argv.data()));
=======
  std::unique_ptr<options_i> options = std::unique_ptr<options_boost_po>(new options_boost_po(argc, argv.data()));
>>>>>>> 2c159777

  option_group_definition arg_group("group");
  arg_group.add(make_option("str_opt", str_opt));
  arg_group.add(make_option("int_opt", int_opt).short_name("i"));
  arg_group.add(make_option("char_opt", char_opt));
  arg_group.add(make_option("float_opt", float_opt));

  options->add_and_parse(arg_group);

  check_collections_exact(str_opt, std::vector<std::string>{"test_str", "another", "at_end"});
  check_collections_exact(int_opt, std::vector<int>{5});
  check_collections_exact(char_opt, std::vector<char>{'f', 'f', 'g'});
  check_collections_with_float_tolerance(float_opt, std::vector<float>{4.3f}, 0.001f);
}

BOOST_AUTO_TEST_CASE(bool_implicit_and_explicit_options)
{
  bool bool_switch;
  bool bool_switch_unspecified;

  char command_line[] = "exe --bool_switch";
  int argc;
  // Only the returned char* needs to be deleted as the individual pointers simply point into command_line.
  auto argv = convert_to_command_args(command_line, argc);

<<<<<<< HEAD
  std::unique_ptr<options_i> options = std::unique_ptr<options_boost_po>(
    new options_boost_po(argc, argv.data()));
=======
  std::unique_ptr<options_i> options = std::unique_ptr<options_boost_po>(new options_boost_po(argc, argv.data()));
>>>>>>> 2c159777

  option_group_definition arg_group("group");
  arg_group.add(make_option("bool_switch", bool_switch));
  arg_group.add(make_option("bool_switch_unspecified", bool_switch_unspecified));

  BOOST_CHECK_NO_THROW(options->add_and_parse(arg_group));

  BOOST_CHECK_EQUAL(bool_switch, true);
  BOOST_CHECK_EQUAL(bool_switch_unspecified, false);
}

BOOST_AUTO_TEST_CASE(incorrect_option_type)
{
  int int_opt;

  char command_line[] = "exe --int_opt str";
  int argc;
  // Only the returned char* needs to be deleted as the individual pointers simply point into command_line.
  auto argv = convert_to_command_args(command_line, argc);

<<<<<<< HEAD
  std::unique_ptr<options_i> options = std::unique_ptr<options_boost_po>(
    new options_boost_po(argc, argv.data()));
=======
  std::unique_ptr<options_i> options = std::unique_ptr<options_boost_po>(new options_boost_po(argc, argv.data()));
>>>>>>> 2c159777

  option_group_definition arg_group("group");
  arg_group.add(make_option("int_opt", int_opt));

  BOOST_CHECK_THROW(options->add_and_parse(arg_group), VW::vw_argument_invalid_value_exception);
}

BOOST_AUTO_TEST_CASE(multiple_locations_one_option)
{
  std::string str_opt_1;
  std::string str_opt_2;

  char command_line[] = "exe --str_opt value";
  int argc;
  // Only the returned char* needs to be deleted as the individual pointers simply point into command_line.
  auto argv = convert_to_command_args(command_line, argc);

<<<<<<< HEAD
  std::unique_ptr<options_i> options = std::unique_ptr<options_boost_po>(
    new options_boost_po(argc, argv.data()));
=======
  std::unique_ptr<options_i> options = std::unique_ptr<options_boost_po>(new options_boost_po(argc, argv.data()));
>>>>>>> 2c159777

  option_group_definition arg_group("group");
  arg_group.add(make_option("str_opt", str_opt_1));
  arg_group.add(make_option("str_opt", str_opt_2));

  BOOST_CHECK_THROW(options->add_and_parse(arg_group), VW::vw_exception);
}

BOOST_AUTO_TEST_CASE(duplicate_option_clash)
{
  int int_opt;
  char char_opt;

  char command_line[] = "exe --the_opt s";
  int argc;
  // Only the returned char* needs to be deleted as the individual pointers simply point into command_line.
  auto argv = convert_to_command_args(command_line, argc);

<<<<<<< HEAD
  std::unique_ptr<options_i> options = std::unique_ptr<options_boost_po>(
    new options_boost_po(argc, argv.data()));
=======
  std::unique_ptr<options_i> options = std::unique_ptr<options_boost_po>(new options_boost_po(argc, argv.data()));
>>>>>>> 2c159777

  option_group_definition arg_group("group");
  arg_group.add(make_option("the_opt", int_opt));
  arg_group.add(make_option("the_opt", char_opt));

  BOOST_CHECK_THROW(options->add_and_parse(arg_group), VW::vw_exception);
}

BOOST_AUTO_TEST_CASE(mismatched_values_duplicate_command_line)
{
  int int_opt;

  char command_line[] = "exe --int_opt 3 --int_opt 5";
  int argc;
  // Only the returned char* needs to be deleted as the individual pointers simply point into command_line.
  auto argv = convert_to_command_args(command_line, argc);

<<<<<<< HEAD
  std::unique_ptr<options_i> options = std::unique_ptr<options_boost_po>(
    new options_boost_po(argc, argv.data()));
=======
  std::unique_ptr<options_i> options = std::unique_ptr<options_boost_po>(new options_boost_po(argc, argv.data()));
>>>>>>> 2c159777

  option_group_definition arg_group("group");
  arg_group.add(make_option("int_opt", int_opt));

  BOOST_CHECK_THROW(options->add_and_parse(arg_group), VW::vw_argument_disagreement_exception);
}

BOOST_AUTO_TEST_CASE(get_positional_tokens)
{
  char command_line[] = "exe d1 --int_opt 1 d2 --int_opt 1 d3";
  int argc;
  // Only the returned char* needs to be deleted as the individual pointers simply point into command_line.
  auto argv = convert_to_command_args(command_line, argc);
  auto options = VW::make_unique<options_boost_po>(argc, argv.data());

  int int_opt;
  option_group_definition arg_group("group");
  arg_group.add(make_option("int_opt", int_opt));

  BOOST_CHECK_NO_THROW(options->add_and_parse(arg_group));

  const auto positional_tokens = options->get_positional_tokens();
  check_collections_exact(positional_tokens, std::vector<std::string>{"d1", "d2", "d3"});
}

BOOST_AUTO_TEST_CASE(matching_values_duplicate_command_line)
{
  int int_opt;

  char command_line[] = "exe --int_opt 3 --int_opt 3";
  int argc;
  // Only the returned char* needs to be deleted as the individual pointers simply point into command_line.
  auto argv = convert_to_command_args(command_line, argc);

<<<<<<< HEAD
  std::unique_ptr<options_i> options = std::unique_ptr<options_boost_po>(
    new options_boost_po(argc, argv.data()));
=======
  std::unique_ptr<options_i> options = std::unique_ptr<options_boost_po>(new options_boost_po(argc, argv.data()));
>>>>>>> 2c159777

  option_group_definition arg_group("group");
  arg_group.add(make_option("int_opt", int_opt));

  BOOST_CHECK_NO_THROW(options->add_and_parse(arg_group));
  BOOST_CHECK_EQUAL(int_opt, 3);
}

BOOST_AUTO_TEST_CASE(add_two_groups)
{
  int int_opt;
  std::string str_opt;

  char command_line[] = "exe --int_opt 3 --str_opt test";
  int argc;
  // Only the returned char* needs to be deleted as the individual pointers simply point into command_line.
  auto argv = convert_to_command_args(command_line, argc);

<<<<<<< HEAD
  std::unique_ptr<options_i> options = std::unique_ptr<options_boost_po>(
    new options_boost_po(argc, argv.data()));
=======
  std::unique_ptr<options_i> options = std::unique_ptr<options_boost_po>(new options_boost_po(argc, argv.data()));
>>>>>>> 2c159777

  option_group_definition arg_group1("group1");
  arg_group1.add(make_option("int_opt", int_opt));

  option_group_definition arg_group2("group2");
  arg_group2.add(make_option("str_opt", str_opt));

  BOOST_CHECK_NO_THROW(options->add_and_parse(arg_group1));
  BOOST_CHECK_NO_THROW(options->add_and_parse(arg_group2));
  BOOST_CHECK_EQUAL(int_opt, 3);
  BOOST_CHECK_EQUAL(str_opt, "test");
}

BOOST_AUTO_TEST_CASE(was_supplied_test)
{
  int int_opt;
  std::string str_opt;
  bool bool_opt;

  char command_line[] = "exe --int_opt 3 --str_opt test";
  int argc;
  // Only the returned char* needs to be deleted as the individual pointers simply point into command_line.
  auto argv = convert_to_command_args(command_line, argc);

<<<<<<< HEAD
  std::unique_ptr<options_i> options = std::unique_ptr<options_boost_po>(
    new options_boost_po(argc, argv.data()));
=======
  std::unique_ptr<options_i> options = std::unique_ptr<options_boost_po>(new options_boost_po(argc, argv.data()));
>>>>>>> 2c159777

  option_group_definition arg_group("group1");
  arg_group.add(make_option("int_opt", int_opt));
  arg_group.add(make_option("str_opt", str_opt));
  arg_group.add(make_option("bool_opt", bool_opt));

  BOOST_CHECK_NO_THROW(options->add_and_parse(arg_group));
  BOOST_CHECK_EQUAL(int_opt, 3);
  BOOST_CHECK_EQUAL(str_opt, "test");
  BOOST_CHECK_EQUAL(bool_opt, false);

  BOOST_CHECK_EQUAL(options->was_supplied("int_opt"), true);
  BOOST_CHECK_EQUAL(options->was_supplied("str_opt"), true);
  BOOST_CHECK_EQUAL(options->was_supplied("bool_opt"), false);
  BOOST_CHECK_EQUAL(options->was_supplied("other_opt"), false);
}

BOOST_AUTO_TEST_CASE(kept_command_line)
{
  int int_opt;
  std::string str_opt;
  bool bool_opt;
  bool other_bool_opt;
  std::vector<char> char_opt_option;

  char command_line[] = "exe --int_opt 3 --str_opt test --other_bool_opt --char_opt_option a c --char_opt_option d";
  int argc;
  // Only the returned char* needs to be deleted as the individual pointers simply point into command_line.
  auto argv = convert_to_command_args(command_line, argc);

<<<<<<< HEAD
  std::unique_ptr<options_i> options = std::unique_ptr<options_boost_po>(
    new options_boost_po(argc, argv.data()));
=======
  std::unique_ptr<options_i> options = std::unique_ptr<options_boost_po>(new options_boost_po(argc, argv.data()));
>>>>>>> 2c159777

  option_group_definition arg_group("group1");
  arg_group.add(make_option("int_opt", int_opt));
  arg_group.add(make_option("str_opt", str_opt).keep());
  arg_group.add(make_option("bool_opt", bool_opt).keep());
  arg_group.add(make_option("other_bool_opt", other_bool_opt).keep());
  arg_group.add(make_option("char_opt_option", char_opt_option).keep());

  BOOST_CHECK_NO_THROW(options->add_and_parse(arg_group));
  BOOST_CHECK_EQUAL(int_opt, 3);
  BOOST_CHECK_EQUAL(str_opt, "test");
  BOOST_CHECK_EQUAL(bool_opt, false);
  BOOST_CHECK_EQUAL(other_bool_opt, true);

  options_serializer_boost_po serializer;
  for (auto& opt : options->get_all_options())
  {
    if (opt->m_keep) { serializer.add(*opt); }
  }

  auto serialized_string = serializer.str();

  BOOST_CHECK_NE(serialized_string.find("--str_opt test"), std::string::npos);
  BOOST_CHECK_NE(serialized_string.find("--other_bool_opt"), std::string::npos);
  BOOST_CHECK_NE(
      serialized_string.find("--char_opt_option a --char_opt_option c --char_opt_option d"), std::string::npos);
  BOOST_CHECK_EQUAL(serialized_string.find("--bool_opt"), std::string::npos);
  BOOST_CHECK_EQUAL(serialized_string.find("--int_opt"), std::string::npos);
}

BOOST_AUTO_TEST_CASE(unregistered_options)
{
  int int_opt;

  char command_line[] = "exe --int_opt 3 --str_opt test";
  int argc;
  // Only the returned char* needs to be deleted as the individual pointers simply point into command_line.
  auto argv = convert_to_command_args(command_line, argc);

<<<<<<< HEAD
  std::unique_ptr<options_i> options = std::unique_ptr<options_boost_po>(
    new options_boost_po(argc, argv.data()));
=======
  std::unique_ptr<options_i> options = std::unique_ptr<options_boost_po>(new options_boost_po(argc, argv.data()));
>>>>>>> 2c159777

  option_group_definition arg_group("group1");
  arg_group.add(make_option("int_opt", int_opt));

  BOOST_CHECK_NO_THROW(options->add_and_parse(arg_group));
  BOOST_CHECK_EQUAL(int_opt, 3);

  BOOST_CHECK_THROW(options->check_unregistered(), VW::vw_exception);
}<|MERGE_RESOLUTION|>--- conflicted
+++ resolved
@@ -16,15 +16,9 @@
 
 using namespace VW::config;
 
-<<<<<<< HEAD
-
-template <size_t N = 64>
-std::array<char*, N> convert_to_command_args(char* command_line, int& argc) {
-=======
 template <size_t N = 64>
 std::array<char*, N> convert_to_command_args(char* command_line, int& argc)
 {
->>>>>>> 2c159777
   std::array<char*, N> argv;
   argc = 0;
 
@@ -52,12 +46,7 @@
   // Only the returned char* needs to be deleted as the individual pointers simply point into command_line.
   auto argv = convert_to_command_args(command_line, argc);
 
-<<<<<<< HEAD
-  std::unique_ptr<options_i> options = std::unique_ptr<options_boost_po>(
-    new options_boost_po(argc, argv.data()));
-=======
-  std::unique_ptr<options_i> options = std::unique_ptr<options_boost_po>(new options_boost_po(argc, argv.data()));
->>>>>>> 2c159777
+  std::unique_ptr<options_i> options = std::unique_ptr<options_boost_po>(new options_boost_po(argc, argv.data()));
 
   option_group_definition arg_group("group");
   arg_group.add(make_option("str_opt", str_arg));
@@ -88,12 +77,7 @@
   // Only the returned char* needs to be deleted as the individual pointers simply point into command_line.
   auto argv = convert_to_command_args(command_line, argc);
 
-<<<<<<< HEAD
-  std::unique_ptr<options_i> options = std::unique_ptr<options_boost_po>(
-    new options_boost_po(argc, argv.data()));
-=======
-  std::unique_ptr<options_i> options = std::unique_ptr<options_boost_po>(new options_boost_po(argc, argv.data()));
->>>>>>> 2c159777
+  std::unique_ptr<options_i> options = std::unique_ptr<options_boost_po>(new options_boost_po(argc, argv.data()));
 
   option_group_definition arg_group("group");
   arg_group.add(make_option("str_opt", str_opt));
@@ -119,12 +103,7 @@
   // Only the returned char* needs to be deleted as the individual pointers simply point into command_line.
   auto argv = convert_to_command_args(command_line, argc);
 
-<<<<<<< HEAD
-  std::unique_ptr<options_i> options = std::unique_ptr<options_boost_po>(
-    new options_boost_po(argc, argv.data()));
-=======
-  std::unique_ptr<options_i> options = std::unique_ptr<options_boost_po>(new options_boost_po(argc, argv.data()));
->>>>>>> 2c159777
+  std::unique_ptr<options_i> options = std::unique_ptr<options_boost_po>(new options_boost_po(argc, argv.data()));
 
   option_group_definition arg_group("group");
   arg_group.add(make_option("bool_switch", bool_switch));
@@ -145,12 +124,7 @@
   // Only the returned char* needs to be deleted as the individual pointers simply point into command_line.
   auto argv = convert_to_command_args(command_line, argc);
 
-<<<<<<< HEAD
-  std::unique_ptr<options_i> options = std::unique_ptr<options_boost_po>(
-    new options_boost_po(argc, argv.data()));
-=======
-  std::unique_ptr<options_i> options = std::unique_ptr<options_boost_po>(new options_boost_po(argc, argv.data()));
->>>>>>> 2c159777
+  std::unique_ptr<options_i> options = std::unique_ptr<options_boost_po>(new options_boost_po(argc, argv.data()));
 
   option_group_definition arg_group("group");
   arg_group.add(make_option("int_opt", int_opt));
@@ -168,12 +142,7 @@
   // Only the returned char* needs to be deleted as the individual pointers simply point into command_line.
   auto argv = convert_to_command_args(command_line, argc);
 
-<<<<<<< HEAD
-  std::unique_ptr<options_i> options = std::unique_ptr<options_boost_po>(
-    new options_boost_po(argc, argv.data()));
-=======
-  std::unique_ptr<options_i> options = std::unique_ptr<options_boost_po>(new options_boost_po(argc, argv.data()));
->>>>>>> 2c159777
+  std::unique_ptr<options_i> options = std::unique_ptr<options_boost_po>(new options_boost_po(argc, argv.data()));
 
   option_group_definition arg_group("group");
   arg_group.add(make_option("str_opt", str_opt_1));
@@ -192,12 +161,7 @@
   // Only the returned char* needs to be deleted as the individual pointers simply point into command_line.
   auto argv = convert_to_command_args(command_line, argc);
 
-<<<<<<< HEAD
-  std::unique_ptr<options_i> options = std::unique_ptr<options_boost_po>(
-    new options_boost_po(argc, argv.data()));
-=======
-  std::unique_ptr<options_i> options = std::unique_ptr<options_boost_po>(new options_boost_po(argc, argv.data()));
->>>>>>> 2c159777
+  std::unique_ptr<options_i> options = std::unique_ptr<options_boost_po>(new options_boost_po(argc, argv.data()));
 
   option_group_definition arg_group("group");
   arg_group.add(make_option("the_opt", int_opt));
@@ -215,12 +179,7 @@
   // Only the returned char* needs to be deleted as the individual pointers simply point into command_line.
   auto argv = convert_to_command_args(command_line, argc);
 
-<<<<<<< HEAD
-  std::unique_ptr<options_i> options = std::unique_ptr<options_boost_po>(
-    new options_boost_po(argc, argv.data()));
-=======
-  std::unique_ptr<options_i> options = std::unique_ptr<options_boost_po>(new options_boost_po(argc, argv.data()));
->>>>>>> 2c159777
+  std::unique_ptr<options_i> options = std::unique_ptr<options_boost_po>(new options_boost_po(argc, argv.data()));
 
   option_group_definition arg_group("group");
   arg_group.add(make_option("int_opt", int_opt));
@@ -255,12 +214,7 @@
   // Only the returned char* needs to be deleted as the individual pointers simply point into command_line.
   auto argv = convert_to_command_args(command_line, argc);
 
-<<<<<<< HEAD
-  std::unique_ptr<options_i> options = std::unique_ptr<options_boost_po>(
-    new options_boost_po(argc, argv.data()));
-=======
-  std::unique_ptr<options_i> options = std::unique_ptr<options_boost_po>(new options_boost_po(argc, argv.data()));
->>>>>>> 2c159777
+  std::unique_ptr<options_i> options = std::unique_ptr<options_boost_po>(new options_boost_po(argc, argv.data()));
 
   option_group_definition arg_group("group");
   arg_group.add(make_option("int_opt", int_opt));
@@ -279,12 +233,7 @@
   // Only the returned char* needs to be deleted as the individual pointers simply point into command_line.
   auto argv = convert_to_command_args(command_line, argc);
 
-<<<<<<< HEAD
-  std::unique_ptr<options_i> options = std::unique_ptr<options_boost_po>(
-    new options_boost_po(argc, argv.data()));
-=======
-  std::unique_ptr<options_i> options = std::unique_ptr<options_boost_po>(new options_boost_po(argc, argv.data()));
->>>>>>> 2c159777
+  std::unique_ptr<options_i> options = std::unique_ptr<options_boost_po>(new options_boost_po(argc, argv.data()));
 
   option_group_definition arg_group1("group1");
   arg_group1.add(make_option("int_opt", int_opt));
@@ -309,12 +258,7 @@
   // Only the returned char* needs to be deleted as the individual pointers simply point into command_line.
   auto argv = convert_to_command_args(command_line, argc);
 
-<<<<<<< HEAD
-  std::unique_ptr<options_i> options = std::unique_ptr<options_boost_po>(
-    new options_boost_po(argc, argv.data()));
-=======
-  std::unique_ptr<options_i> options = std::unique_ptr<options_boost_po>(new options_boost_po(argc, argv.data()));
->>>>>>> 2c159777
+  std::unique_ptr<options_i> options = std::unique_ptr<options_boost_po>(new options_boost_po(argc, argv.data()));
 
   option_group_definition arg_group("group1");
   arg_group.add(make_option("int_opt", int_opt));
@@ -345,12 +289,7 @@
   // Only the returned char* needs to be deleted as the individual pointers simply point into command_line.
   auto argv = convert_to_command_args(command_line, argc);
 
-<<<<<<< HEAD
-  std::unique_ptr<options_i> options = std::unique_ptr<options_boost_po>(
-    new options_boost_po(argc, argv.data()));
-=======
-  std::unique_ptr<options_i> options = std::unique_ptr<options_boost_po>(new options_boost_po(argc, argv.data()));
->>>>>>> 2c159777
+  std::unique_ptr<options_i> options = std::unique_ptr<options_boost_po>(new options_boost_po(argc, argv.data()));
 
   option_group_definition arg_group("group1");
   arg_group.add(make_option("int_opt", int_opt));
@@ -390,12 +329,7 @@
   // Only the returned char* needs to be deleted as the individual pointers simply point into command_line.
   auto argv = convert_to_command_args(command_line, argc);
 
-<<<<<<< HEAD
-  std::unique_ptr<options_i> options = std::unique_ptr<options_boost_po>(
-    new options_boost_po(argc, argv.data()));
-=======
-  std::unique_ptr<options_i> options = std::unique_ptr<options_boost_po>(new options_boost_po(argc, argv.data()));
->>>>>>> 2c159777
+  std::unique_ptr<options_i> options = std::unique_ptr<options_boost_po>(new options_boost_po(argc, argv.data()));
 
   option_group_definition arg_group("group1");
   arg_group.add(make_option("int_opt", int_opt));

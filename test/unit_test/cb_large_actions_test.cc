// Copyright (c) by respective owners including Yahoo!, Microsoft, and
// individual contributors. All rights reserved. Released under a BSD (revised)
// license as described in the file LICENSE.

#include "reductions/cb/details/large_action_space.h"
#include "test_common.h"
#include "vw/core/qr_decomposition.h"
#include "vw/core/rand48.h"
#include "vw/core/rand_state.h"
#include "vw/core/reductions/cb/cb_explore_adf_common.h"
#include "vw/core/reductions/cb/cb_explore_adf_large_action_space.h"
#include "vw/core/vw.h"

#include <boost/test/unit_test.hpp>

using internal_action_space = VW::cb_explore_adf::cb_explore_adf_base<
    VW::cb_explore_adf::cb_explore_adf_large_action_space<VW::cb_explore_adf::vanilla_rand_svd_impl>>;
using internal_action_space_mw = VW::cb_explore_adf::cb_explore_adf_base<
    VW::cb_explore_adf::cb_explore_adf_large_action_space<VW::cb_explore_adf::model_weight_rand_svd_impl>>;
using internal_action_space_op = VW::cb_explore_adf::cb_explore_adf_base<
    VW::cb_explore_adf::cb_explore_adf_large_action_space<VW::cb_explore_adf::one_pass_svd_impl>>;

BOOST_AUTO_TEST_SUITE(test_suite_las)

BOOST_AUTO_TEST_CASE(creation_of_the_og_A_matrix)
{
  auto d = 2;
  auto& vw = *VW::initialize("--cb_explore_adf --large_action_space --full_predictions --max_actions " +
          std::to_string(d) + " --quiet --random_seed 5",
      nullptr, false, nullptr, nullptr);

  std::vector<std::string> e_r;
  vw.l->get_enabled_reductions(e_r);
  if (std::find(e_r.begin(), e_r.end(), "cb_explore_adf_large_action_space") == e_r.end())
  { BOOST_FAIL("cb_explore_adf_large_action_space not found in enabled reductions"); }

  VW::LEARNER::multi_learner* learner =
      as_multiline(vw.l->get_learner_by_name_prefix("cb_explore_adf_large_action_space"));

  auto action_space = (internal_action_space*)learner->get_internal_type_erased_data_pointer_test_use_only();

  BOOST_CHECK_EQUAL(action_space != nullptr, true);

  std::vector<Eigen::Triplet<float>> _triplets;

  {
    VW::multi_ex examples;

    examples.push_back(VW::read_example(vw, "0:1.0:0.5 | 1:0.1 2:0.2 3:0.3"));

    std::vector<float> ft_values = {0.1f, 0.2f, 0.3f};

    vw.predict(examples);

    VW::cb_explore_adf::_generate_A(&vw, examples, _triplets, action_space->explore._A);

    auto num_actions = examples.size();
    BOOST_CHECK_EQUAL(num_actions, 1);

    uint64_t action_index = 0;
    auto* ex = examples[action_index];
    // test sanity - test assumes no shared features
    BOOST_CHECK_EQUAL(!CB::ec_is_example_header(*ex), true);
    for (auto ns : ex->indices)
    {
      for (size_t i = 0; i < ex->feature_space[ns].indices.size(); i++)
      {
        auto ft_index = ex->feature_space[ns].indices[i];
        auto ft_value = ex->feature_space[ns].values[i];

        if (ns == default_namespace) { BOOST_CHECK_CLOSE(ft_value, ft_values[i], FLOAT_TOL); }
        else if (ns == constant_namespace)
        {
          BOOST_CHECK_CLOSE(ft_value, 1.f, FLOAT_TOL);
        }

        BOOST_CHECK_EQUAL(
            action_space->explore._A.coeffRef(action_index, (ft_index & vw.weights.dense_weights.mask())), ft_value);
      }
    }

    vw.finish_example(examples);
  }
  VW::finish(vw);
}

BOOST_AUTO_TEST_CASE(creation_of_AAtop)
{
  auto d = 2;
  auto& vw = *VW::initialize("--cb_explore_adf --large_action_space --squarecb --full_predictions --max_actions " +
          std::to_string(d) + " --quiet --random_seed 5",
      nullptr, false, nullptr, nullptr);

  std::vector<std::string> e_r;
  vw.l->get_enabled_reductions(e_r);
  if (std::find(e_r.begin(), e_r.end(), "cb_explore_adf_large_action_space") == e_r.end())
  { BOOST_FAIL("cb_explore_adf_large_action_space not found in enabled reductions"); }

  VW::LEARNER::multi_learner* learner =
      as_multiline(vw.l->get_learner_by_name_prefix("cb_explore_adf_large_action_space"));

  auto action_space = (internal_action_space*)learner->get_internal_type_erased_data_pointer_test_use_only();

  BOOST_CHECK_EQUAL(action_space != nullptr, true);

  VW::cb_explore_adf::aatop_impl _aatop_impl(&vw);

  {
    VW::multi_ex examples;

    examples.push_back(VW::read_example(vw, "0:1.0:0.5 | 1:0.1 2:0.2 3:0.3"));
    examples.push_back(VW::read_example(vw, " | 2:0.1 3:0.2 4:0.3"));

    vw.predict(examples);
    auto& preds = examples[0]->pred.a_s;
    action_space->explore._shrink_factor_config.calculate_shrink_factor(
        0, d, examples[0]->pred.a_s, action_space->explore.shrink_factors);

    VW::cb_explore_adf::_generate_A(&vw, examples, _aatop_impl._triplets, action_space->explore._A);
    _aatop_impl.run(examples, action_space->explore.shrink_factors);

    Eigen::SparseMatrix<float> diag_M(examples.size(), examples.size());

    for (Eigen::Index i = 0; i < action_space->explore.shrink_factors.size(); i++)
    { diag_M.coeffRef(i, i) = action_space->explore.shrink_factors[i]; }

    Eigen::MatrixXf AAtop = diag_M * action_space->explore._A * action_space->explore._A.transpose() * diag_M;

    BOOST_CHECK_EQUAL(AAtop.isApprox(_aatop_impl.AAtop), true);

    vw.finish_example(examples);
  }
  VW::finish(vw);
}

BOOST_AUTO_TEST_CASE(check_AO_same_actions_same_representation)
{
  auto d = 3;
  std::vector<VW::workspace*> vws;
  auto& vw = *VW::initialize("--cb_explore_adf --large_action_space --full_predictions --max_actions " +
          std::to_string(d) + " --quiet --random_seed 5 --one_pass",
      nullptr, false, nullptr, nullptr);

  std::vector<std::string> e_r;
  vw.l->get_enabled_reductions(e_r);
  if (std::find(e_r.begin(), e_r.end(), "cb_explore_adf_large_action_space") == e_r.end())
  { BOOST_FAIL("cb_explore_adf_large_action_space not found in enabled reductions"); }

  VW::LEARNER::multi_learner* learner =
      as_multiline(vw.l->get_learner_by_name_prefix("cb_explore_adf_large_action_space"));

  auto action_space = (internal_action_space_op*)learner->get_internal_type_erased_data_pointer_test_use_only();

  BOOST_CHECK_EQUAL(action_space != nullptr, true);

  action_space->explore._populate_all_testing_components();

  {
    VW::multi_ex examples;

    examples.push_back(VW::read_example(vw, "| 1:0.1 2:0.12 3:0.13 b200:2 c500:9"));
    // duplicates start
    examples.push_back(VW::read_example(vw, "| a_1:0.5 a_2:0.65 a_3:0.12 a100:4 a200:33"));
    examples.push_back(VW::read_example(vw, "| a_1:0.5 a_2:0.65 a_3:0.12 a100:4 a200:33"));
    // duplicates end
    examples.push_back(VW::read_example(vw, "| a_4:0.8 a_5:0.32 a_6:0.15 d1:0.2 d10:0.2"));
    examples.push_back(VW::read_example(vw, "| a_7 a_8 a_9 v1:0.99"));
    examples.push_back(VW::read_example(vw, "| a_10 a_11 a_12"));
    examples.push_back(VW::read_example(vw, "| a_13 a_14 a_15"));
    examples.push_back(VW::read_example(vw, "| a_16 a_17 a_18:0.2"));

    vw.predict(examples);

    // representation of actions 2 and 3 (duplicates) should be the same in U
    BOOST_CHECK_EQUAL(action_space->explore.U.row(1).isApprox(action_space->explore.U.row(2)), true);

    vw.finish_example(examples);
  }
  VW::finish(vw);
}

BOOST_AUTO_TEST_CASE(check_AO_linear_combination_of_actions)
{
  auto d = 3;
  std::vector<VW::workspace*> vws;
  auto& vw = *VW::initialize("--cb_explore_adf --large_action_space --full_predictions --max_actions " +
          std::to_string(d) + " --quiet --random_seed 5 --one_pass --noconstant",
      nullptr, false, nullptr, nullptr);

  std::vector<std::string> e_r;
  vw.l->get_enabled_reductions(e_r);
  if (std::find(e_r.begin(), e_r.end(), "cb_explore_adf_large_action_space") == e_r.end())
  { BOOST_FAIL("cb_explore_adf_large_action_space not found in enabled reductions"); }

  VW::LEARNER::multi_learner* learner =
      as_multiline(vw.l->get_learner_by_name_prefix("cb_explore_adf_large_action_space"));

  auto action_space = (internal_action_space_op*)learner->get_internal_type_erased_data_pointer_test_use_only();

  BOOST_CHECK_EQUAL(action_space != nullptr, true);

  action_space->explore._populate_all_testing_components();

  {
    VW::multi_ex examples;

    examples.push_back(VW::read_example(vw, "| 1:0.1 2:0.12 3:0.13 b200:2 c500:9"));

    examples.push_back(VW::read_example(vw, "| a_1:0.5 a_2:0.65 a_3:0.12 a100:4 a200:33"));
    examples.push_back(VW::read_example(vw, "| a_1:0.8 a_2:0.32 a_3:0.15 a100:0.2 a200:0.2"));
    // linear combination of the above two actions
    // action_4 = action_2 + 2 * action_3
    examples.push_back(VW::read_example(vw, "| a_1:2.1 a_2:1.29 a_3:0.42 a100:4.4 a200:33.4"));

    examples.push_back(VW::read_example(vw, "| a_4:0.8 a_5:0.32 a_6:0.15 d1:0.2 d10: 0.2"));
    examples.push_back(VW::read_example(vw, "| a_7 a_8 a_9 v1:0.99"));
    examples.push_back(VW::read_example(vw, "| a_10 a_11 a_12"));
    examples.push_back(VW::read_example(vw, "| a_13 a_14 a_15"));
    examples.push_back(VW::read_example(vw, "| a_16 a_17 a_18:0.2"));

    vw.predict(examples);

    // check that the representation of the fourth action is the same linear combination of the representation of the
    // 2nd and 3rd actions
    Eigen::VectorXf action_2 = action_space->explore.U.row(1);
    Eigen::VectorXf action_3 = action_space->explore.U.row(2);
    Eigen::VectorXf action_4 = action_space->explore.U.row(3);

    Eigen::VectorXf action_lin_rep = action_2 + 2.f * action_3;

    BOOST_CHECK_EQUAL(action_lin_rep.isApprox(action_4), true);

    vw.finish_example(examples);
  }
  VW::finish(vw);
}

BOOST_AUTO_TEST_CASE(check_AO_same_actions_same_representation)
{
  auto d = 3;
  std::vector<VW::workspace*> vws;
  auto& vw = *VW::initialize("--cb_explore_adf --large_action_space --full_predictions --max_actions " +
          std::to_string(d) + " --quiet --random_seed 5 --one_pass",
      nullptr, false, nullptr, nullptr);

  std::vector<std::string> e_r;
  vw.l->get_enabled_reductions(e_r);
  if (std::find(e_r.begin(), e_r.end(), "cb_explore_adf_large_action_space") == e_r.end())
  { BOOST_FAIL("cb_explore_adf_large_action_space not found in enabled reductions"); }

  VW::LEARNER::multi_learner* learner =
      as_multiline(vw.l->get_learner_by_name_prefix("cb_explore_adf_large_action_space"));

  auto action_space = (internal_action_space*)learner->get_internal_type_erased_data_pointer_test_use_only();

  BOOST_CHECK_EQUAL(action_space != nullptr, true);

  action_space->explore._populate_all_testing_components();

  {
    VW::multi_ex examples;

    examples.push_back(VW::read_example(vw, "| 1:0.1 2:0.12 3:0.13 b200:2 c500:9"));
    // duplicates start
    examples.push_back(VW::read_example(vw, "| a_1:0.5 a_2:0.65 a_3:0.12 a100:4 a200:33"));
    examples.push_back(VW::read_example(vw, "| a_1:0.5 a_2:0.65 a_3:0.12 a100:4 a200:33"));
    // duplicates end
    examples.push_back(VW::read_example(vw, "| a_4:0.8 a_5:0.32 a_6:0.15 d1:0.2 d10:0.2"));
    examples.push_back(VW::read_example(vw, "| a_7 a_8 a_9 v1:0.99"));
    examples.push_back(VW::read_example(vw, "| a_10 a_11 a_12"));
    examples.push_back(VW::read_example(vw, "| a_13 a_14 a_15"));
    examples.push_back(VW::read_example(vw, "| a_16 a_17 a_18:0.2"));

    vw.predict(examples);

    // representation of actions 2 and 3 (duplicates) should be the same in U
    BOOST_CHECK_EQUAL(action_space->explore.U.row(1).isApprox(action_space->explore.U.row(2)), true);

    vw.finish_example(examples);
  }
  VW::finish(vw);
}

BOOST_AUTO_TEST_CASE(check_AO_linear_combination_of_actions)
{
  auto d = 3;
  std::vector<VW::workspace*> vws;
  auto& vw = *VW::initialize("--cb_explore_adf --large_action_space --full_predictions --max_actions " +
          std::to_string(d) + " --quiet --random_seed 5 --one_pass --noconstant",
      nullptr, false, nullptr, nullptr);

  std::vector<std::string> e_r;
  vw.l->get_enabled_reductions(e_r);
  if (std::find(e_r.begin(), e_r.end(), "cb_explore_adf_large_action_space") == e_r.end())
  { BOOST_FAIL("cb_explore_adf_large_action_space not found in enabled reductions"); }

  VW::LEARNER::multi_learner* learner =
      as_multiline(vw.l->get_learner_by_name_prefix("cb_explore_adf_large_action_space"));

  auto action_space = (internal_action_space*)learner->get_internal_type_erased_data_pointer_test_use_only();

  BOOST_CHECK_EQUAL(action_space != nullptr, true);

  action_space->explore._populate_all_testing_components();

  {
    VW::multi_ex examples;

    examples.push_back(VW::read_example(vw, "| 1:0.1 2:0.12 3:0.13 b200:2 c500:9"));

    examples.push_back(VW::read_example(vw, "| a_1:0.5 a_2:0.65 a_3:0.12 a100:4 a200:33"));
    examples.push_back(VW::read_example(vw, "| a_1:0.8 a_2:0.32 a_3:0.15 a100:0.2 a200:0.2"));
    // linear combination of the above two actions
    // action_4 = action_2 + 2 * action_3
    examples.push_back(VW::read_example(vw, "| a_1:2.1 a_2:1.29 a_3:0.42 a100:4.4 a200:33.4"));

    examples.push_back(VW::read_example(vw, "| a_4:0.8 a_5:0.32 a_6:0.15 d1:0.2 d10: 0.2"));
    examples.push_back(VW::read_example(vw, "| a_7 a_8 a_9 v1:0.99"));
    examples.push_back(VW::read_example(vw, "| a_10 a_11 a_12"));
    examples.push_back(VW::read_example(vw, "| a_13 a_14 a_15"));
    examples.push_back(VW::read_example(vw, "| a_16 a_17 a_18:0.2"));

    vw.predict(examples);

    // check that the representation of the fourth action is the same linear combination of the representation of the
    // 2nd and 3rd actions
    Eigen::VectorXf action_2 = action_space->explore.U.row(1);
    Eigen::VectorXf action_3 = action_space->explore.U.row(2);
    Eigen::VectorXf action_4 = action_space->explore.U.row(3);

    Eigen::VectorXf action_lin_rep = action_2 + 2.f * action_3;

    BOOST_CHECK_EQUAL(action_lin_rep.isApprox(action_4), true);

    vw.finish_example(examples);
  }
  VW::finish(vw);
}

BOOST_AUTO_TEST_CASE(test_two_Ys_are_equal)
{
  auto d = 2;
  auto& vw = *VW::initialize("--cb_explore_adf --large_action_space --full_predictions --max_actions " +
          std::to_string(d) + " --quiet --random_seed 5 -q ::",
      nullptr, false, nullptr, nullptr);

  std::vector<std::string> e_r;
  vw.l->get_enabled_reductions(e_r);
  if (std::find(e_r.begin(), e_r.end(), "cb_explore_adf_large_action_space") == e_r.end())
  { BOOST_FAIL("cb_explore_adf_large_action_space not found in enabled reductions"); }

  VW::LEARNER::multi_learner* learner =
      as_multiline(vw.l->get_learner_by_name_prefix("cb_explore_adf_large_action_space"));

  auto action_space = (internal_action_space*)learner->get_internal_type_erased_data_pointer_test_use_only();

  BOOST_CHECK_EQUAL(action_space != nullptr, true);

  VW::cb_explore_adf::model_weight_rand_svd_impl _model_weight_rand_svd_impl(&vw, d, 50, 1 << vw.num_bits);

  {
    VW::multi_ex examples;

    examples.push_back(VW::read_example(vw, "|f 1:0.1 2:0.12 3:0.13"));
    examples.push_back(VW::read_example(vw, "|f a_1:0.5 a_2:0.65 a_3:0.12"));
    examples.push_back(VW::read_example(vw, "|f a_4:0.8 a_5:0.32 a_6:0.15"));

    vw.predict(examples);

    action_space->explore._impl.generate_Y(examples, action_space->explore.shrink_factors);
    Eigen::SparseMatrix<float> Y_vanilla = action_space->explore._impl.Y;

    uint64_t max_existing_column = 0;
    _model_weight_rand_svd_impl.generate_model_weight_Y(
        examples, max_existing_column, action_space->explore.shrink_factors);
    _model_weight_rand_svd_impl._populate_from_model_weight_Y(examples);

    BOOST_CHECK_EQUAL(_model_weight_rand_svd_impl.Y.rows() > 0, true);
    BOOST_CHECK_EQUAL(_model_weight_rand_svd_impl.Y.cols(), d);

    BOOST_CHECK_EQUAL(Y_vanilla.isApprox(_model_weight_rand_svd_impl.Y), true);

    vw.finish_example(examples);

    VW::finish(vw);
  }
}

BOOST_AUTO_TEST_CASE(test_two_Bs_are_equal)
{
  auto d = 2;
  auto& vw = *VW::initialize("--cb_explore_adf --large_action_space --full_predictions --max_actions " +
          std::to_string(d) + " --quiet --random_seed 5 -q ::",
      nullptr, false, nullptr, nullptr);

  std::vector<std::string> e_r;
  vw.l->get_enabled_reductions(e_r);
  if (std::find(e_r.begin(), e_r.end(), "cb_explore_adf_large_action_space") == e_r.end())
  { BOOST_FAIL("cb_explore_adf_large_action_space not found in enabled reductions"); }

  VW::LEARNER::multi_learner* learner =
      as_multiline(vw.l->get_learner_by_name_prefix("cb_explore_adf_large_action_space"));

  auto action_space = (internal_action_space*)learner->get_internal_type_erased_data_pointer_test_use_only();

  BOOST_CHECK_EQUAL(action_space != nullptr, true);

  VW::cb_explore_adf::model_weight_rand_svd_impl _model_weight_rand_svd_impl(&vw, d, 50, 1 << vw.num_bits);

  {
    VW::multi_ex examples;

    examples.push_back(VW::read_example(vw, "|f 1:0.1 2:0.12 3:0.13"));
    examples.push_back(VW::read_example(vw, "|f a_1:0.5 a_2:0.65 a_3:0.12"));
    examples.push_back(VW::read_example(vw, "|f a_4:0.8 a_5:0.32 a_6:0.15"));

    vw.predict(examples);

    action_space->explore._impl.generate_Y(examples, action_space->explore.shrink_factors);
    action_space->explore._impl.generate_B(examples, action_space->explore.shrink_factors);
    Eigen::MatrixXf B_vanilla = action_space->explore._impl.B;

    uint64_t max_existing_column = 0;
    _model_weight_rand_svd_impl.generate_model_weight_Y(
        examples, max_existing_column, action_space->explore.shrink_factors);
    _model_weight_rand_svd_impl.generate_B_model_weight(
        examples, max_existing_column, action_space->explore.shrink_factors);

    BOOST_CHECK_EQUAL(B_vanilla.isApprox(_model_weight_rand_svd_impl.B), true);

    vw.finish_example(examples);

    VW::finish(vw);
  }
}

BOOST_AUTO_TEST_CASE(check_interactions_on_Y)
{
  auto d = 2;
  std::vector<std::pair<VW::workspace*, bool>> vws;
  auto* vw_no_interactions = VW::initialize("--cb_explore_adf --large_action_space --full_predictions --max_actions " +
          std::to_string(d) + " --quiet --random_seed 5",
      nullptr, false, nullptr, nullptr);

  vws.push_back({vw_no_interactions, false});

  auto* vw_yes_interactions = VW::initialize("--cb_explore_adf --large_action_space --full_predictions --max_actions " +
          std::to_string(d) + " --quiet --random_seed 5 -q ::",
      nullptr, false, nullptr, nullptr);

  vws.push_back({vw_yes_interactions, true});

  size_t interactions_rows = 0;
  size_t non_interactions_rows = 0;

  for (auto& vw_pair : vws)
  {
    auto& vw = *std::get<0>(vw_pair);
    bool interactions = std::get<1>(vw_pair);

    std::vector<std::string> e_r;
    vw.l->get_enabled_reductions(e_r);
    if (std::find(e_r.begin(), e_r.end(), "cb_explore_adf_large_action_space") == e_r.end())
    { BOOST_FAIL("cb_explore_adf_large_action_space not found in enabled reductions"); }

    VW::LEARNER::multi_learner* learner =
        as_multiline(vw.l->get_learner_by_name_prefix("cb_explore_adf_large_action_space"));

    auto action_space = (internal_action_space*)learner->get_internal_type_erased_data_pointer_test_use_only();

    BOOST_CHECK_EQUAL(action_space != nullptr, true);

    {
      VW::multi_ex examples;

      examples.push_back(VW::read_example(vw, "|f 1:0.1 2:0.12 3:0.13"));
      examples.push_back(VW::read_example(vw, "|f a_1:0.5 a_2:0.65 a_3:0.12"));
      examples.push_back(VW::read_example(vw, "|f a_4:0.8 a_5:0.32 a_6:0.15"));

      vw.predict(examples);

      std::set<uint64_t> non_zero_rows;
      for (int k = 0; k < action_space->explore._impl.Y.outerSize(); ++k)
      {
        for (Eigen::SparseMatrix<float>::InnerIterator it(action_space->explore._impl.Y, k); it; ++it)
        { non_zero_rows.emplace(it.row()); }
      }

      if (!interactions) { non_interactions_rows = non_zero_rows.size(); }
      if (interactions) { interactions_rows = non_zero_rows.size(); }
      vw.finish_example(examples);
    }
    VW::finish(vw);
  }
  BOOST_CHECK_GT(interactions_rows, non_interactions_rows);
}

BOOST_AUTO_TEST_CASE(check_interactions_on_B)
{
  auto d = 2;
  std::vector<std::pair<VW::workspace*, bool>> vws;
  auto* vw_no_interactions = VW::initialize("--cb_explore_adf --large_action_space --full_predictions --max_actions " +
          std::to_string(d) + " --quiet --random_seed 5",
      nullptr, false, nullptr, nullptr);

  vws.push_back({vw_no_interactions, false});

  auto* vw_yes_interactions = VW::initialize("--cb_explore_adf --large_action_space --full_predictions --max_actions " +
          std::to_string(d) + " --quiet --random_seed 5 -q ::",
      nullptr, false, nullptr, nullptr);

  vws.push_back({vw_yes_interactions, true});

  Eigen::MatrixXf B_non_interactions;
  Eigen::MatrixXf B_interactions;

  for (auto& vw_pair : vws)
  {
    auto& vw = *std::get<0>(vw_pair);
    bool interactions = std::get<1>(vw_pair);

    std::vector<std::string> e_r;
    vw.l->get_enabled_reductions(e_r);
    if (std::find(e_r.begin(), e_r.end(), "cb_explore_adf_large_action_space") == e_r.end())
    { BOOST_FAIL("cb_explore_adf_large_action_space not found in enabled reductions"); }

    VW::LEARNER::multi_learner* learner =
        as_multiline(vw.l->get_learner_by_name_prefix("cb_explore_adf_large_action_space"));

    auto action_space = (internal_action_space*)learner->get_internal_type_erased_data_pointer_test_use_only();

    BOOST_CHECK_EQUAL(action_space != nullptr, true);

    {
      VW::multi_ex examples;

      examples.push_back(VW::read_example(vw, "|f 1:0.1 2:0.12 3:0.13"));
      examples.push_back(VW::read_example(vw, "|f a_1:0.5 a_2:0.65 a_3:0.12"));
      examples.push_back(VW::read_example(vw, "|f a_4:0.8 a_5:0.32 a_6:0.15"));

      vw.predict(examples);

      if (!interactions) { B_non_interactions = action_space->explore._impl.B; }
      if (interactions) { B_interactions = action_space->explore._impl.B; }
      vw.finish_example(examples);
    }
    VW::finish(vw);
  }
  BOOST_CHECK_EQUAL(B_interactions.isApprox(B_non_interactions), false);
}

BOOST_AUTO_TEST_CASE(check_At_times_Omega_is_Y)
{
  auto d = 2;
  std::vector<std::pair<VW::workspace*, bool>> vws;
  auto* vw_epsilon = VW::initialize("--cb_explore_adf --large_action_space --full_predictions --max_actions " +
          std::to_string(d) + " --quiet --random_seed 5",
      nullptr, false, nullptr, nullptr);

  vws.push_back({vw_epsilon, false});

  auto* vw_squarecb =
      VW::initialize("--cb_explore_adf --squarecb --large_action_space --full_predictions --max_actions " +
              std::to_string(d) + " --quiet --random_seed 5",
          nullptr, false, nullptr, nullptr);

  vws.push_back({vw_squarecb, true});

  for (auto& vw_pair : vws)
  {
    auto& vw = *std::get<0>(vw_pair);
    auto apply_diag_M = std::get<1>(vw_pair);

    std::vector<std::string> e_r;
    vw.l->get_enabled_reductions(e_r);
    if (std::find(e_r.begin(), e_r.end(), "cb_explore_adf_large_action_space") == e_r.end())
    { BOOST_FAIL("cb_explore_adf_large_action_space not found in enabled reductions"); }

    VW::LEARNER::multi_learner* learner =
        as_multiline(vw.l->get_learner_by_name_prefix("cb_explore_adf_large_action_space"));

    auto action_space = (internal_action_space*)learner->get_internal_type_erased_data_pointer_test_use_only();

    BOOST_CHECK_EQUAL(action_space != nullptr, true);

    std::vector<Eigen::Triplet<float>> _triplets;

    {
      VW::multi_ex examples;

      examples.push_back(VW::read_example(vw, "| 1:0.1 2:0.12 3:0.13"));
      examples.push_back(VW::read_example(vw, "| a_1:0.5 a_2:0.65 a_3:0.12"));
      examples.push_back(VW::read_example(vw, "| a_4:0.8 a_5:0.32 a_6:0.15"));
      examples.push_back(VW::read_example(vw, "| a_7 a_8 a_9"));
      examples.push_back(VW::read_example(vw, "| a_10 a_11 a_12"));
      examples.push_back(VW::read_example(vw, "| a_13 a_14 a_15"));
      examples.push_back(VW::read_example(vw, "| a_16 a_17 a_18"));

      vw.predict(examples);

      action_space->explore._shrink_factor_config.calculate_shrink_factor(
          0, d, examples[0]->pred.a_s, action_space->explore.shrink_factors);
<<<<<<< HEAD
      VW::cb_explore_adf::_generate_A(&vw, examples, _triplets, action_space->explore._A);
      action_space->explore._impl.generate_Y(examples, action_space->explore.shrink_factors);
=======
      VW::cb_explore_adf::_generate_A(
          &vw, examples, action_space->explore._aatop_impl._triplets, action_space->explore._A);
      action_space->explore._vanilla_rand_svd_impl.generate_Y(examples, action_space->explore.shrink_factors);
>>>>>>> 3bbf3ac9

      uint64_t num_actions = examples[0]->pred.a_s.size();

      // Generate Omega
      std::vector<Eigen::Triplet<float>> omega_triplets;
      uint64_t max_ft_index = 0;
      uint64_t seed = vw.get_random_state()->get_current_state() * 10.f;

      for (uint64_t action_index = 0; action_index < num_actions; action_index++)
      {
        auto* ex = examples[action_index];
        // test sanity - test assumes no shared features
        BOOST_CHECK_EQUAL(!CB::ec_is_example_header(*ex), true);
        for (auto ns : ex->indices)
        {
          for (uint64_t col = 0; col < d; col++)
          {
            auto combined_index = action_index + col + seed;
            auto mm = merand48_boxmuller(combined_index);
            omega_triplets.push_back(Eigen::Triplet<float>(action_index, col, mm));
          }
        }
      }

      Eigen::SparseMatrix<float> Omega(num_actions, d);
      Omega.setFromTriplets(omega_triplets.begin(), omega_triplets.end(), [](const float& a, const float& b) {
        assert(a == b);
        return b;
      });

      Eigen::SparseMatrix<float> diag_M(num_actions, num_actions);

      if (apply_diag_M)
      {
        for (Eigen::Index i = 0; i < action_space->explore.shrink_factors.size(); i++)
        { diag_M.coeffRef(i, i) = action_space->explore.shrink_factors[i]; }
      }
      else
      {
        diag_M.setIdentity();
      }

      Eigen::SparseMatrix<float> Yd(action_space->explore._impl.Y.rows(), d);

      Yd = action_space->explore._A.transpose() * diag_M * Omega;
      // Orthonormalize Yd
      VW::gram_schmidt(Yd);
      BOOST_CHECK_EQUAL(Yd.isApprox(action_space->explore._impl.Y), true);

      vw.finish_example(examples);
    }
    VW::finish(vw);
  }
}

BOOST_AUTO_TEST_CASE(check_A_times_Y_is_B)
{
  auto d = 2;
  std::vector<std::pair<VW::workspace*, bool>> vws;
  auto* vw_epsilon = VW::initialize("--cb_explore_adf --large_action_space --full_predictions --max_actions " +
          std::to_string(d) + " --quiet --random_seed 5",
      nullptr, false, nullptr, nullptr);

  vws.push_back({vw_epsilon, false});

  auto* vw_squarecb =
      VW::initialize("--cb_explore_adf --squarecb --large_action_space --full_predictions --max_actions " +
              std::to_string(d) + " --quiet --random_seed 5",
          nullptr, false, nullptr, nullptr);

  vws.push_back({vw_squarecb, true});

  for (auto& vw_pair : vws)
  {
    auto& vw = *std::get<0>(vw_pair);
    std::vector<Eigen::Triplet<float>> _triplets;
    auto apply_diag_M = std::get<1>(vw_pair);

    std::vector<std::string> e_r;
    vw.l->get_enabled_reductions(e_r);
    if (std::find(e_r.begin(), e_r.end(), "cb_explore_adf_large_action_space") == e_r.end())
    { BOOST_FAIL("cb_explore_adf_large_action_space not found in enabled reductions"); }

    VW::LEARNER::multi_learner* learner =
        as_multiline(vw.l->get_learner_by_name_prefix("cb_explore_adf_large_action_space"));

    auto action_space = (internal_action_space*)learner->get_internal_type_erased_data_pointer_test_use_only();

    BOOST_CHECK_EQUAL(action_space != nullptr, true);

    {
      VW::multi_ex examples;

      examples.push_back(VW::read_example(vw, "0:1.0:0.5 | 1:0.1 2:0.12 3:0.13"));
      examples.push_back(VW::read_example(vw, "| a_1:0.5 a_2:0.65 a_3:0.12"));

      vw.predict(examples);

      VW::cb_explore_adf::_generate_A(&vw, examples, _triplets, action_space->explore._A);
      action_space->explore._shrink_factor_config.calculate_shrink_factor(
          0, d, examples[0]->pred.a_s, action_space->explore.shrink_factors);
<<<<<<< HEAD
      action_space->explore._impl.generate_Y(examples, action_space->explore.shrink_factors);
      action_space->explore._impl.generate_B(examples, action_space->explore.shrink_factors);
=======
      action_space->explore._vanilla_rand_svd_impl.generate_Y(examples, action_space->explore.shrink_factors);
      action_space->explore._vanilla_rand_svd_impl.generate_B(examples, action_space->explore.shrink_factors);
>>>>>>> 3bbf3ac9

      auto num_actions = examples[0]->pred.a_s.size();
      Eigen::SparseMatrix<float> diag_M(num_actions, num_actions);

      if (apply_diag_M)
      {
        for (Eigen::Index i = 0; i < action_space->explore.shrink_factors.size(); i++)
        { diag_M.coeffRef(i, i) = action_space->explore.shrink_factors[i]; }
      }
      else
      {
        diag_M.setIdentity();
      }

      Eigen::MatrixXf B = diag_M * action_space->explore._A * action_space->explore._impl.Y;
      BOOST_CHECK_EQUAL(B.isApprox(action_space->explore._impl.B), true);

      vw.finish_example(examples);
    }
    VW::finish(vw);
  }
}

BOOST_AUTO_TEST_CASE(check_B_times_P_is_Z)
{
  auto d = 2;

  std::vector<std::pair<VW::workspace*, bool>> vws;
  auto* vw_epsilon = VW::initialize("--cb_explore_adf --large_action_space --full_predictions --max_actions " +
          std::to_string(d) + " --quiet --random_seed 5",
      nullptr, false, nullptr, nullptr);

  vws.push_back({vw_epsilon, false});

  auto* vw_squarecb =
      VW::initialize("--cb_explore_adf --squarecb --large_action_space --full_predictions --max_actions " +
              std::to_string(d) + " --quiet --random_seed 5",
          nullptr, false, nullptr, nullptr);

  vws.push_back({vw_squarecb, true});

  for (auto& vw_pair : vws)
  {
    auto& vw = *std::get<0>(vw_pair);
    std::vector<Eigen::Triplet<float>> _triplets;

    std::vector<std::string> e_r;
    vw.l->get_enabled_reductions(e_r);
    if (std::find(e_r.begin(), e_r.end(), "cb_explore_adf_large_action_space") == e_r.end())
    { BOOST_FAIL("cb_explore_adf_large_action_space not found in enabled reductions"); }

    VW::LEARNER::multi_learner* learner =
        as_multiline(vw.l->get_learner_by_name_prefix("cb_explore_adf_large_action_space"));

    auto action_space = (internal_action_space*)learner->get_internal_type_erased_data_pointer_test_use_only();

    BOOST_CHECK_EQUAL(action_space != nullptr, true);

    {
      VW::multi_ex examples;

      examples.push_back(VW::read_example(vw, "0:1.0:0.5 | 1:0.1 2:0.12 3:0.13"));
      examples.push_back(VW::read_example(vw, "| a_1:0.5 a_2:0.65 a_3:0.12"));

      vw.predict(examples);

      action_space->explore._shrink_factor_config.calculate_shrink_factor(
          0, d, examples[0]->pred.a_s, action_space->explore.shrink_factors);
<<<<<<< HEAD
      VW::cb_explore_adf::_generate_A(&vw, examples, _triplets, action_space->explore._A);
      action_space->explore._impl.generate_Y(examples, action_space->explore.shrink_factors);
      action_space->explore._impl.generate_B(examples, action_space->explore.shrink_factors);
      VW::cb_explore_adf::generate_Z(examples, action_space->explore._impl.Z, action_space->explore._impl.B,
          d, 50);
=======
      VW::cb_explore_adf::_generate_A(
          &vw, examples, action_space->explore._aatop_impl._triplets, action_space->explore._A);
      action_space->explore._vanilla_rand_svd_impl.generate_Y(examples, action_space->explore.shrink_factors);
      action_space->explore._vanilla_rand_svd_impl.generate_B(examples, action_space->explore.shrink_factors);
      VW::cb_explore_adf::generate_Z(examples, action_space->explore._vanilla_rand_svd_impl.Z,
          action_space->explore._vanilla_rand_svd_impl.B, d, vw.get_random_state()->get_current_state() * 10.f);
>>>>>>> 3bbf3ac9

      Eigen::MatrixXf P(d, d);

      uint64_t seed = vw.get_random_state()->get_current_state() * 10.f;

      for (size_t row = 0; row < d; row++)
      {
        for (size_t col = 0; col < d; col++)
        {
          auto combined_index = row + col + seed;
          auto mm = merand48_boxmuller(combined_index);
          P(row, col) = mm;
        }
      }

      Eigen::MatrixXf Zp = action_space->explore._impl.B * P;
      VW::gram_schmidt(Zp);
      BOOST_CHECK_EQUAL(Zp.isApprox(action_space->explore._impl.Z), true);
      vw.finish_example(examples);
    }

    VW::finish(vw);
  }
}

template <typename T>
void check_final_truncated_SVD_validity_impl(VW::workspace& vw,
    VW::cb_explore_adf::cb_explore_adf_base<VW::cb_explore_adf::cb_explore_adf_large_action_space<T>>* action_space,
    bool apply_diag_M, std::vector<Eigen::Triplet<float>> _triplets, uint64_t d)
{
  BOOST_CHECK_EQUAL(action_space != nullptr, true);

  {
    VW::multi_ex examples;

    examples.push_back(VW::read_example(vw, "|f 1:0.1 2:0.12 3:0.13"));
    examples.push_back(VW::read_example(vw, "|f a_1:0.5 a_2:0.65 a_3:0.12"));
    examples.push_back(VW::read_example(vw, "|f a_4:0.8 a_5:0.32 a_6:0.15"));
    action_space->explore._populate_all_testing_components();

    vw.predict(examples);

    action_space->explore._shrink_factor_config.calculate_shrink_factor(
        0, d, examples[0]->pred.a_s, action_space->explore.shrink_factors);
    action_space->explore.randomized_SVD(examples);

    VW::cb_explore_adf::_generate_A(&vw, examples, _triplets, action_space->explore._A);
    {
      Eigen::FullPivLU<Eigen::MatrixXf> lu_decomp(action_space->explore._A);
      auto rank = lu_decomp.rank();
      // for test set actual rank of A
      action_space->explore._set_rank(rank);
      // should have a rank larger than 1 for the test
      BOOST_CHECK_GT(rank, 1);
    }

    vw.predict(examples);

    action_space->explore._shrink_factor_config.calculate_shrink_factor(
        0, d, examples[0]->pred.a_s, action_space->explore.shrink_factors);
    action_space->explore.randomized_SVD(examples);

    auto num_actions = examples.size();

    // U dimensions should be K x d
    BOOST_CHECK_EQUAL(action_space->explore.U.rows(), num_actions);
    BOOST_CHECK_EQUAL(action_space->explore.U.cols(), d);

    // truncated randomized SVD reconstruction
    for (int i = 0; i < action_space->explore.U.cols(); ++i)
    {
      BOOST_CHECK_SMALL(1.f - action_space->explore.U.col(i).norm(), FLOAT_TOL);
      for (int j = 0; j < i; ++j)
      { BOOST_CHECK_SMALL(action_space->explore.U.col(i).dot(action_space->explore.U.col(j)), FLOAT_TOL); }
    }

    for (int i = 0; i < action_space->explore._V.cols(); ++i)
    {
      BOOST_CHECK_SMALL(1.f - action_space->explore._V.col(i).norm(), FLOAT_TOL);
      for (int j = 0; j < i; ++j)
      { BOOST_CHECK_SMALL(action_space->explore._V.col(i).dot(action_space->explore._V.col(j)), FLOAT_TOL); }
    }

    Eigen::SparseMatrix<float> diag_M(num_actions, num_actions);

    if (apply_diag_M)
    {
      for (Eigen::Index i = 0; i < action_space->explore.shrink_factors.size(); i++)
      { diag_M.coeffRef(i, i) = action_space->explore.shrink_factors[i]; }
    }
    else
    {
      diag_M.setIdentity();
    }

    BOOST_CHECK_SMALL(
        ((diag_M * action_space->explore._A) -
            action_space->explore.U * action_space->explore._S.asDiagonal() * action_space->explore._V.transpose())
            .norm(),
        FLOAT_TOL);

    // compare singular values with actual SVD singular values
    Eigen::MatrixXf A_dense = diag_M * action_space->explore._A;
    Eigen::JacobiSVD<Eigen::MatrixXf> svd(A_dense, Eigen::ComputeThinU | Eigen::ComputeThinV);
    Eigen::VectorXf S = svd.singularValues();

    for (size_t i = 0; i < action_space->explore._S.rows(); i++)
    { BOOST_CHECK_SMALL(S(i) - action_space->explore._S(i), FLOAT_TOL); }

    vw.finish_example(examples);
  }
}

BOOST_AUTO_TEST_CASE(check_final_truncated_SVD_validity)
{
  auto d = 3;

  std::vector<std::tuple<VW::workspace*, bool, VW::cb_explore_adf::implementation_type>> vws;
  auto* vw_wo_interactions = VW::initialize("--cb_explore_adf --large_action_space --full_predictions --max_actions " +
          std::to_string(d) + " --quiet --random_seed 5",
      nullptr, false, nullptr, nullptr);

  vws.emplace_back(vw_wo_interactions, false, VW::cb_explore_adf::implementation_type::vanilla_rand_svd);

  auto* vw_w_interactions = VW::initialize("--cb_explore_adf --large_action_space --full_predictions --max_actions " +
          std::to_string(d) + " --quiet --random_seed 5 -q ::",
      nullptr, false, nullptr, nullptr);

  vws.emplace_back(vw_w_interactions, false, VW::cb_explore_adf::implementation_type::vanilla_rand_svd);

  auto* vw_wo_interactions_sq =
      VW::initialize("--cb_explore_adf --squarecb --large_action_space --full_predictions --max_actions " +
              std::to_string(d) + " --quiet --random_seed 5",
          nullptr, false, nullptr, nullptr);

  vws.emplace_back(vw_wo_interactions_sq, true, VW::cb_explore_adf::implementation_type::vanilla_rand_svd);

  auto* vw_w_interactions_sq =
      VW::initialize("--cb_explore_adf --squarecb --large_action_space --full_predictions --max_actions " +
              std::to_string(d) + " --quiet --random_seed 5 -q ::",
          nullptr, false, nullptr, nullptr);

  vws.emplace_back(vw_w_interactions_sq, true, VW::cb_explore_adf::implementation_type::vanilla_rand_svd);

  auto* vw_model_weight_w_interactions_sq =
      VW::initialize("--cb_explore_adf --squarecb --large_action_space --full_predictions --max_actions " +
              std::to_string(d) + " --quiet --random_seed 5 -q :: --model_weight",
          nullptr, false, nullptr, nullptr);

  vws.emplace_back(
      vw_model_weight_w_interactions_sq, true, VW::cb_explore_adf::implementation_type::model_weight_rand_svd);

  auto* vw_w_interactions_sq_sparse_weights = VW::initialize(
      "--cb_explore_adf --squarecb --sparse_weights --large_action_space --full_predictions --max_actions " +
          std::to_string(d) + " --quiet --random_seed 5 -q ::",
      nullptr, false, nullptr, nullptr);

  vws.emplace_back(
      vw_w_interactions_sq_sparse_weights, true, VW::cb_explore_adf::implementation_type::vanilla_rand_svd);

  for (auto& vw_pair : vws)
  {
    auto& vw = *std::get<0>(vw_pair);
    std::vector<Eigen::Triplet<float>> _triplets;
    auto apply_diag_M = std::get<1>(vw_pair);
    auto impl_type = std::get<2>(vw_pair);

    std::vector<std::string> e_r;
    vw.l->get_enabled_reductions(e_r);
    if (std::find(e_r.begin(), e_r.end(), "cb_explore_adf_large_action_space") == e_r.end())
    { BOOST_FAIL("cb_explore_adf_large_action_space not found in enabled reductions"); }

    VW::LEARNER::multi_learner* learner =
        as_multiline(vw.l->get_learner_by_name_prefix("cb_explore_adf_large_action_space"));

    if (impl_type == VW::cb_explore_adf::implementation_type::vanilla_rand_svd)
    {
<<<<<<< HEAD
      auto action_space = (internal_action_space*)learner->get_internal_type_erased_data_pointer_test_use_only();
      check_final_truncated_SVD_validity_impl<VW::cb_explore_adf::vanilla_rand_svd_impl>(
          vw, action_space, apply_diag_M, _triplets, d);
    }
    else if (impl_type == VW::cb_explore_adf::implementation_type::model_weight_rand_svd)
    {
      auto action_space = (internal_action_space_mw*)learner->get_internal_type_erased_data_pointer_test_use_only();
      check_final_truncated_SVD_validity_impl<VW::cb_explore_adf::model_weight_rand_svd_impl>(
          vw, action_space, apply_diag_M, _triplets, d);
=======
      VW::multi_ex examples;

      examples.push_back(VW::read_example(vw, "|f 1:0.1 2:0.12 3:0.13"));
      examples.push_back(VW::read_example(vw, "|f a_1:0.5 a_2:0.65 a_3:0.12"));
      examples.push_back(VW::read_example(vw, "|f a_4:0.8 a_5:0.32 a_6:0.15"));
      action_space->explore._populate_all_testing_components();

      vw.predict(examples);

      action_space->explore._shrink_factor_config.calculate_shrink_factor(
          0, d, examples[0]->pred.a_s, action_space->explore.shrink_factors);
      action_space->explore.randomized_SVD(examples);

      VW::cb_explore_adf::_generate_A(
          &vw, examples, action_space->explore._aatop_impl._triplets, action_space->explore._A);
      {
        Eigen::FullPivLU<Eigen::MatrixXf> lu_decomp(action_space->explore._A);
        auto rank = lu_decomp.rank();
        // for test set actual rank of A
        action_space->explore._set_rank(rank);
        d = rank;
        // should have a rank larger than 1 for the test
        BOOST_CHECK_GT(rank, 1);
      }

      vw.predict(examples);

      action_space->explore._shrink_factor_config.calculate_shrink_factor(
          0, d, examples[0]->pred.a_s, action_space->explore.shrink_factors);
      action_space->explore.randomized_SVD(examples);

      auto num_actions = examples.size();

      // U dimensions should be K x d
      BOOST_CHECK_EQUAL(action_space->explore.U.rows(), num_actions);
      BOOST_CHECK_EQUAL(action_space->explore.U.cols(), d);

      // truncated randomized SVD reconstruction
      for (int i = 0; i < action_space->explore.U.cols(); ++i)
      {
        BOOST_CHECK_SMALL(1.f - action_space->explore.U.col(i).norm(), FLOAT_TOL);
        for (int j = 0; j < i; ++j)
        { BOOST_CHECK_SMALL(action_space->explore.U.col(i).dot(action_space->explore.U.col(j)), FLOAT_TOL); }
      }

      for (int i = 0; i < action_space->explore._V.cols(); ++i)
      {
        BOOST_CHECK_SMALL(1.f - action_space->explore._V.col(i).norm(), FLOAT_TOL);
        for (int j = 0; j < i; ++j)
        { BOOST_CHECK_SMALL(action_space->explore._V.col(i).dot(action_space->explore._V.col(j)), FLOAT_TOL); }
      }

      Eigen::SparseMatrix<float> diag_M(num_actions, num_actions);

      if (apply_diag_M)
      {
        for (Eigen::Index i = 0; i < action_space->explore.shrink_factors.size(); i++)
        { diag_M.coeffRef(i, i) = action_space->explore.shrink_factors[i]; }
      }
      else
      {
        diag_M.setIdentity();
      }

      BOOST_CHECK_SMALL(
          ((diag_M * action_space->explore._A) -
              action_space->explore.U * action_space->explore._S.asDiagonal() * action_space->explore._V.transpose())
              .norm(),
          FLOAT_TOL);

      // compare singular values with actual SVD singular values
      Eigen::MatrixXf A_dense = diag_M * action_space->explore._A;
      Eigen::JacobiSVD<Eigen::MatrixXf> svd(A_dense, Eigen::ComputeThinU | Eigen::ComputeThinV);
      Eigen::VectorXf S = svd.singularValues();

      for (size_t i = 0; i < action_space->explore._S.rows(); i++)
      { BOOST_CHECK_SMALL(S(i) - action_space->explore._S(i), FLOAT_TOL); }

      vw.finish_example(examples);
>>>>>>> 3bbf3ac9
    }
    else
    {
      BOOST_FAIL("test for implementation type not implemented");
    }

    VW::finish(vw);
  }
}

BOOST_AUTO_TEST_CASE(check_shrink_factor)
{
  auto d = 2;
  std::vector<std::pair<VW::workspace*, bool>> vws;
  auto* vw_epsilon = VW::initialize("--cb_explore_adf --large_action_space --full_predictions --max_actions " +
          std::to_string(d) + " --quiet --random_seed 5",
      nullptr, false, nullptr, nullptr);

  vws.push_back({vw_epsilon, false});

  auto* vw_squarecb =
      VW::initialize("--cb_explore_adf --squarecb --large_action_space --full_predictions --max_actions " +
              std::to_string(d) + " --quiet --random_seed 5",
          nullptr, false, nullptr, nullptr);

  vws.push_back({vw_squarecb, true});

  for (auto& vw_pair : vws)
  {
    auto& vw = *std::get<0>(vw_pair);
    auto apply_diag_M = std::get<1>(vw_pair);

    std::vector<std::string> e_r;
    vw.l->get_enabled_reductions(e_r);
    if (std::find(e_r.begin(), e_r.end(), "cb_explore_adf_large_action_space") == e_r.end())
    { BOOST_FAIL("cb_explore_adf_large_action_space not found in enabled reductions"); }

    VW::LEARNER::multi_learner* learner =
        as_multiline(vw.l->get_learner_by_name_prefix("cb_explore_adf_large_action_space"));

    auto action_space = (internal_action_space*)learner->get_internal_type_erased_data_pointer_test_use_only();

    BOOST_CHECK_EQUAL(action_space != nullptr, true);

    VW::multi_ex examples;

    examples.push_back(VW::read_example(vw, "| 1:0.1 2:0.12 3:0.13"));
    examples.push_back(VW::read_example(vw, "| a_1:0.5 a_2:0.65 a_3:0.12"));
    examples.push_back(VW::read_example(vw, "| a_4:0.8 a_5:0.32 a_6:0.15"));
    examples.push_back(VW::read_example(vw, "| a_7 a_8 a_9"));
    examples.push_back(VW::read_example(vw, "| a_10 a_11 a_12"));
    examples.push_back(VW::read_example(vw, "| a_13 a_14 a_15"));
    examples.push_back(VW::read_example(vw, "| a_16 a_17 a_18"));

    vw.predict(examples);

    auto num_actions = examples[0]->pred.a_s.size();

    BOOST_CHECK_EQUAL(num_actions, 7);

    action_space->explore._shrink_factor_config.calculate_shrink_factor(
        0, d, examples[0]->pred.a_s, action_space->explore.shrink_factors);

    Eigen::SparseMatrix<float> diag_M(num_actions, num_actions);
    Eigen::SparseMatrix<float> identity_diag_M(num_actions, num_actions);
    identity_diag_M.setIdentity();

    for (Eigen::Index i = 0; i < action_space->explore.shrink_factors.size(); i++)
    { diag_M.coeffRef(i, i) = action_space->explore.shrink_factors[i]; }

    if (apply_diag_M) { BOOST_CHECK_EQUAL(diag_M.isApprox(identity_diag_M), false); }
    else
    {
      BOOST_CHECK_EQUAL(diag_M.isApprox(identity_diag_M), true);
    }

    vw.finish_example(examples);
    VW::finish(vw);
  }
}

BOOST_AUTO_TEST_CASE(check_finding_max_volume)
{
  auto d = 3;
  auto& vw = *VW::initialize("--cb_explore_adf --large_action_space --full_predictions --max_actions " +
          std::to_string(d) + " --quiet --random_seed 5",
      nullptr, false, nullptr, nullptr);
  uint64_t seed = vw.get_random_state()->get_current_state() * 10.f;
  VW::cb_explore_adf::cb_explore_adf_large_action_space<VW::cb_explore_adf::model_weight_rand_svd_impl> largecb(
      /*d=*/0, /*gamma_scale=*/1.f, /*gamma_exponent=*/0.f, /*c=*/2, false, &vw, seed, 1 << vw.num_bits,
      VW::cb_explore_adf::implementation_type::model_weight_rand_svd);
  largecb.U = Eigen::MatrixXf{{1, 2, 3}, {4, 5, 6}, {7, 8, 9}, {0, 0, 0}, {7, 5, 3}, {6, 4, 8}};
  Eigen::MatrixXf X{{1, 2, 3}, {3, 2, 1}, {2, 1, 3}};

  auto p = VW::cb_explore_adf::spanner_state::find_max_volume(largecb.U, 0, X);
  BOOST_CHECK_SMALL(p.first - 30, FLOAT_TOL);
  BOOST_CHECK_EQUAL(p.second, 2);

  p = VW::cb_explore_adf::spanner_state::find_max_volume(largecb.U, 1, X);
  BOOST_CHECK_SMALL(p.first - 27, FLOAT_TOL);
  BOOST_CHECK_EQUAL(p.second, 4);

  p = VW::cb_explore_adf::spanner_state::find_max_volume(largecb.U, 2, X);
  BOOST_CHECK_SMALL(p.first - 24, FLOAT_TOL);
  BOOST_CHECK_EQUAL(p.second, 5);

  VW::finish(vw);
}

BOOST_AUTO_TEST_CASE(check_spanner_results_squarecb)
{
  auto d = 2;
  std::vector<std::pair<VW::workspace*, bool>> vws;

  auto* vw_full_preds =
      VW::initialize("--cb_explore_adf --squarecb --large_action_space --full_predictions --max_actions " +
              std::to_string(d) + " --quiet --random_seed 5",
          nullptr, false, nullptr, nullptr);

  vws.push_back({vw_full_preds, true});

  auto* vw_sparse_preds = VW::initialize("--cb_explore_adf --squarecb --large_action_space --max_actions " +
          std::to_string(d) + " --quiet --random_seed 5",
      nullptr, false, nullptr, nullptr);

  vws.push_back({vw_sparse_preds, false});

  for (auto& vw_pair : vws)
  {
    auto& vw = *std::get<0>(vw_pair);
    auto full_preds = std::get<1>(vw_pair);

    {
      VW::multi_ex examples;

      examples.push_back(VW::read_example(vw, "0:1.0:0.5 | 1:0.1 2:0.12 3:0.13"));
      examples.push_back(VW::read_example(vw, "| a_1:0.5 a_2:0.65 a_3:0.12"));
      examples.push_back(VW::read_example(vw, "| a_4:0.8 a_5:0.32 a_6:0.15"));

      vw.learn(examples);
      vw.finish_example(examples);
    }

    {
      VW::multi_ex examples;

      examples.push_back(VW::read_example(vw, "| 1:0.1 2:0.12 3:0.13"));
      examples.push_back(VW::read_example(vw, "0:1.0:0.5 | a_1:0.5 a_2:0.65 a_3:0.12"));
      examples.push_back(VW::read_example(vw, "| a_4:0.8 a_5:0.32 a_6:0.15"));

      vw.learn(examples);
      vw.finish_example(examples);
    }

    {
      VW::multi_ex examples;

      examples.push_back(VW::read_example(vw, "| 1:0.1 2:0.12 3:0.13"));
      examples.push_back(VW::read_example(vw, "| a_1:0.5 a_2:0.65 a_3:0.12"));
      examples.push_back(VW::read_example(vw, "0:1.0:0.5 | a_4:0.8 a_5:0.32 a_6:0.15"));

      vw.learn(examples);
      vw.finish_example(examples);
    }

    std::vector<std::string> e_r;
    vw.l->get_enabled_reductions(e_r);
    if (std::find(e_r.begin(), e_r.end(), "cb_explore_adf_large_action_space") == e_r.end())
    { BOOST_FAIL("cb_explore_adf_large_action_space not found in enabled reductions"); }

    VW::LEARNER::multi_learner* learner =
        as_multiline(vw.l->get_learner_by_name_prefix("cb_explore_adf_large_action_space"));

    auto action_space = (internal_action_space*)learner->get_internal_type_erased_data_pointer_test_use_only();
    BOOST_CHECK_EQUAL(action_space != nullptr, true);

    {
      VW::multi_ex examples;

      examples.push_back(VW::read_example(vw, "| 1:0.1 2:0.12 3:0.13"));
      examples.push_back(VW::read_example(vw, "| a_1:0.5 a_2:0.65 a_3:0.12"));
      examples.push_back(VW::read_example(vw, "| a_4:0.8 a_5:0.32 a_6:0.15"));

      vw.predict(examples);

      const auto num_actions = examples.size();
      const auto& preds = examples[0]->pred.a_s;

      // Only d actions have non-zero scores.
      if (full_preds) { BOOST_CHECK_EQUAL(preds.size(), num_actions); }
      else
      {
        BOOST_CHECK_EQUAL(preds.size(), d);
      }
      BOOST_CHECK_SMALL(preds[0].score - 0.697270989f, FLOAT_TOL);
      BOOST_CHECK_EQUAL(preds[0].action, 1);

      BOOST_CHECK_SMALL(preds[1].score - 0.30272904f, FLOAT_TOL);
      BOOST_CHECK_EQUAL(preds[1].action, 2);

      if (full_preds)
      {
        BOOST_CHECK_SMALL(preds[2].score, FLOAT_TOL);
        BOOST_CHECK_EQUAL(preds[2].action, 0);
      }

      vw.finish_example(examples);
    }
    VW::finish(vw);
  }
}

BOOST_AUTO_TEST_CASE(check_spanner_results_epsilon_greedy)
{
  auto d = 2;
  float epsilon = 0.2f;

  std::vector<std::pair<VW::workspace*, bool>> vws;

  auto* vw_full_preds = VW::initialize("--cb_explore_adf --epsilon " + std::to_string(epsilon) +
          " --large_action_space --full_predictions --max_actions " + std::to_string(d) + " --quiet --random_seed 5",
      nullptr, false, nullptr, nullptr);

  vws.push_back({vw_full_preds, true});

  auto* vw_sparse_preds = VW::initialize("--cb_explore_adf --epsilon " + std::to_string(epsilon) +
          " --large_action_space --max_actions " + std::to_string(d) + " --quiet --random_seed 5",
      nullptr, false, nullptr, nullptr);

  vws.push_back({vw_sparse_preds, false});

  for (auto& vw_pair : vws)
  {
    auto& vw = *std::get<0>(vw_pair);
    auto full_preds = std::get<1>(vw_pair);

    {
      VW::multi_ex examples;

      examples.push_back(VW::read_example(vw, "0:1.0:0.5 | 1:0.1 2:0.12 3:0.13"));
      examples.push_back(VW::read_example(vw, "| a_1:0.5 a_2:0.65 a_3:0.12"));
      examples.push_back(VW::read_example(vw, "| a_4:0.8 a_5:0.32 a_6:0.15"));

      vw.learn(examples);
      vw.finish_example(examples);
    }

    {
      VW::multi_ex examples;

      examples.push_back(VW::read_example(vw, "| 1:0.1 2:0.12 3:0.13"));
      examples.push_back(VW::read_example(vw, "0:1.0:0.5 | a_1:0.5 a_2:0.65 a_3:0.12"));
      examples.push_back(VW::read_example(vw, "| a_4:0.8 a_5:0.32 a_6:0.15"));

      vw.learn(examples);
      vw.finish_example(examples);
    }

    {
      VW::multi_ex examples;

      examples.push_back(VW::read_example(vw, "| 1:0.1 2:0.12 3:0.13"));
      examples.push_back(VW::read_example(vw, "| a_1:0.5 a_2:0.65 a_3:0.12"));
      examples.push_back(VW::read_example(vw, "0:1.0:0.5 | a_4:0.8 a_5:0.32 a_6:0.15"));

      vw.learn(examples);
      vw.finish_example(examples);
    }

    std::vector<std::string> e_r;
    vw.l->get_enabled_reductions(e_r);
    if (std::find(e_r.begin(), e_r.end(), "cb_explore_adf_large_action_space") == e_r.end())
    { BOOST_FAIL("cb_explore_adf_large_action_space not found in enabled reductions"); }

    VW::LEARNER::multi_learner* learner =
        as_multiline(vw.l->get_learner_by_name_prefix("cb_explore_adf_large_action_space"));

    auto action_space = (internal_action_space*)learner->get_internal_type_erased_data_pointer_test_use_only();
    BOOST_CHECK_EQUAL(action_space != nullptr, true);

    {
      VW::multi_ex examples;

      examples.push_back(VW::read_example(vw, "| 1:0.1 2:0.12 3:0.13"));
      examples.push_back(VW::read_example(vw, "| a_1:0.5 a_2:0.65 a_3:0.12"));
      examples.push_back(VW::read_example(vw, "| a_4:0.8 a_5:0.32 a_6:0.15"));

      vw.predict(examples);

      const auto num_actions = examples.size();
      const auto& preds = examples[0]->pred.a_s;
      // Only d actions have non-zero scores.
      if (full_preds) { BOOST_CHECK_EQUAL(preds.size(), num_actions); }
      else
      {
        BOOST_CHECK_EQUAL(preds.size(), d);
      }

      size_t num_actions_non_zeroed = d;
      float epsilon_ur = epsilon / num_actions_non_zeroed;
      BOOST_CHECK_SMALL(preds[0].score - (epsilon_ur + (1.f - epsilon)), FLOAT_TOL);
      BOOST_CHECK_EQUAL(preds[0].action, 2);

      BOOST_CHECK_SMALL(preds[1].score - epsilon_ur, FLOAT_TOL);
      BOOST_CHECK_EQUAL(preds[1].action, 0);

      if (full_preds)
      {
        BOOST_CHECK_SMALL(preds[2].score, FLOAT_TOL);
        BOOST_CHECK_EQUAL(preds[2].action, 1);
      }

      vw.finish_example(examples);
    }
    VW::finish(vw);
  }
}

BOOST_AUTO_TEST_CASE(check_uniform_probabilities_before_learning)
{
  auto d = 2;
  std::vector<std::pair<VW::workspace*, bool>> vws;
  auto* vw_epsilon = VW::initialize("--cb_explore_adf --large_action_space --full_predictions --max_actions " +
          std::to_string(d) + " --quiet --random_seed 5 --noconstant",
      nullptr, false, nullptr, nullptr);

  vws.push_back({vw_epsilon, false});

  auto* vw_squarecb =
      VW::initialize("--cb_explore_adf --squarecb --large_action_space --full_predictions --max_actions " +
              std::to_string(d) + " --quiet --random_seed 5 --noconstant",
          nullptr, false, nullptr, nullptr);

  vws.push_back({vw_squarecb, true});

  for (auto& vw_pair : vws)
  {
    auto& vw = *std::get<0>(vw_pair);
    auto apply_diag_M = std::get<1>(vw_pair);

    VW::LEARNER::multi_learner* learner =
        as_multiline(vw.l->get_learner_by_name_prefix("cb_explore_adf_large_action_space"));

    {
      VW::multi_ex examples;

      examples.push_back(VW::read_example(vw, "| 1"));
      examples.push_back(VW::read_example(vw, "| 1"));
      examples.push_back(VW::read_example(vw, "| 1"));

      learner->predict(examples);

      const auto num_actions = examples.size();
      const auto& preds = examples[0]->pred.a_s;
      BOOST_CHECK_EQUAL(preds.size(), num_actions);
      for (const auto& pred : preds) { BOOST_CHECK_SMALL(pred.score - (1.f / 3.f), FLOAT_TOL); }

      vw.finish_example(examples);
    }
    VW::finish(vw);
  }
}

BOOST_AUTO_TEST_CASE(check_probabilities_when_d_is_larger)
{
  auto d = 3;
  auto& vw = *VW::initialize("--cb_explore_adf --large_action_space --full_predictions --max_actions " +
          std::to_string(d) + " --quiet --random_seed 5",
      nullptr, false, nullptr, nullptr);

  {
    VW::multi_ex examples;

    examples.push_back(VW::read_example(vw, "0:1.0:0.5 | 1:0.1 2:0.12 3:0.13"));
    examples.push_back(VW::read_example(vw, "| a_1:0.5 a_2:0.65 a_3:0.12"));
    examples.push_back(VW::read_example(vw, "| a_4:0.8 a_5:0.32 a_6:0.15"));

    vw.learn(examples);
    vw.finish_example(examples);
  }

  {
    VW::multi_ex examples;

    examples.push_back(VW::read_example(vw, "| 1:0.1 2:0.12 3:0.13"));
    examples.push_back(VW::read_example(vw, "0:1.0:0.5 | a_1:0.5 a_2:0.65 a_3:0.12"));
    examples.push_back(VW::read_example(vw, "| a_4:0.8 a_5:0.32 a_6:0.15"));

    vw.learn(examples);
    vw.finish_example(examples);
  }

  {
    VW::multi_ex examples;

    examples.push_back(VW::read_example(vw, "| 1:0.1 2:0.12 3:0.13"));
    examples.push_back(VW::read_example(vw, "| a_1:0.5 a_2:0.65 a_3:0.12"));
    examples.push_back(VW::read_example(vw, "0:1.0:0.5 | a_4:0.8 a_5:0.32 a_6:0.15"));

    vw.learn(examples);
    vw.finish_example(examples);
  }

  std::vector<std::string> e_r;
  vw.l->get_enabled_reductions(e_r);
  if (std::find(e_r.begin(), e_r.end(), "cb_explore_adf_large_action_space") == e_r.end())
  { BOOST_FAIL("cb_explore_adf_large_action_space not found in enabled reductions"); }

  VW::LEARNER::multi_learner* learner =
      as_multiline(vw.l->get_learner_by_name_prefix("cb_explore_adf_large_action_space"));

  auto action_space = (internal_action_space*)learner->get_internal_type_erased_data_pointer_test_use_only();
  BOOST_CHECK_EQUAL(action_space != nullptr, true);

  {
    VW::multi_ex examples;

    examples.push_back(VW::read_example(vw, "| 1:0.1 2:0.12 3:0.13"));
    examples.push_back(VW::read_example(vw, "| a_1:0.5 a_2:0.65 a_3:0.12"));
    examples.push_back(VW::read_example(vw, "| a_4:0.8 a_5:0.32 a_6:0.15"));

    vw.predict(examples);

    const auto num_actions = examples.size();
    const auto& preds = examples[0]->pred.a_s;
    BOOST_CHECK_EQUAL(preds.size(), num_actions);
    BOOST_CHECK_SMALL(preds[0].score - 0.966666639f, FLOAT_TOL);
    BOOST_CHECK_SMALL(preds[1].score - 0.0166666675f, FLOAT_TOL);
    BOOST_CHECK_SMALL(preds[2].score - 0.0166666675f, FLOAT_TOL);

    vw.finish_example(examples);
  }
  VW::finish(vw);
}

BOOST_AUTO_TEST_SUITE_END()<|MERGE_RESOLUTION|>--- conflicted
+++ resolved
@@ -600,14 +600,9 @@
 
       action_space->explore._shrink_factor_config.calculate_shrink_factor(
           0, d, examples[0]->pred.a_s, action_space->explore.shrink_factors);
-<<<<<<< HEAD
+
       VW::cb_explore_adf::_generate_A(&vw, examples, _triplets, action_space->explore._A);
       action_space->explore._impl.generate_Y(examples, action_space->explore.shrink_factors);
-=======
-      VW::cb_explore_adf::_generate_A(
-          &vw, examples, action_space->explore._aatop_impl._triplets, action_space->explore._A);
-      action_space->explore._vanilla_rand_svd_impl.generate_Y(examples, action_space->explore.shrink_factors);
->>>>>>> 3bbf3ac9
 
       uint64_t num_actions = examples[0]->pred.a_s.size();
 
@@ -709,13 +704,9 @@
       VW::cb_explore_adf::_generate_A(&vw, examples, _triplets, action_space->explore._A);
       action_space->explore._shrink_factor_config.calculate_shrink_factor(
           0, d, examples[0]->pred.a_s, action_space->explore.shrink_factors);
-<<<<<<< HEAD
+
       action_space->explore._impl.generate_Y(examples, action_space->explore.shrink_factors);
       action_space->explore._impl.generate_B(examples, action_space->explore.shrink_factors);
-=======
-      action_space->explore._vanilla_rand_svd_impl.generate_Y(examples, action_space->explore.shrink_factors);
-      action_space->explore._vanilla_rand_svd_impl.generate_B(examples, action_space->explore.shrink_factors);
->>>>>>> 3bbf3ac9
 
       auto num_actions = examples[0]->pred.a_s.size();
       Eigen::SparseMatrix<float> diag_M(num_actions, num_actions);
@@ -784,20 +775,11 @@
 
       action_space->explore._shrink_factor_config.calculate_shrink_factor(
           0, d, examples[0]->pred.a_s, action_space->explore.shrink_factors);
-<<<<<<< HEAD
       VW::cb_explore_adf::_generate_A(&vw, examples, _triplets, action_space->explore._A);
       action_space->explore._impl.generate_Y(examples, action_space->explore.shrink_factors);
       action_space->explore._impl.generate_B(examples, action_space->explore.shrink_factors);
       VW::cb_explore_adf::generate_Z(examples, action_space->explore._impl.Z, action_space->explore._impl.B,
           d, 50);
-=======
-      VW::cb_explore_adf::_generate_A(
-          &vw, examples, action_space->explore._aatop_impl._triplets, action_space->explore._A);
-      action_space->explore._vanilla_rand_svd_impl.generate_Y(examples, action_space->explore.shrink_factors);
-      action_space->explore._vanilla_rand_svd_impl.generate_B(examples, action_space->explore.shrink_factors);
-      VW::cb_explore_adf::generate_Z(examples, action_space->explore._vanilla_rand_svd_impl.Z,
-          action_space->explore._vanilla_rand_svd_impl.B, d, vw.get_random_state()->get_current_state() * 10.f);
->>>>>>> 3bbf3ac9
 
       Eigen::MatrixXf P(d, d);
 
@@ -975,7 +957,6 @@
 
     if (impl_type == VW::cb_explore_adf::implementation_type::vanilla_rand_svd)
     {
-<<<<<<< HEAD
       auto action_space = (internal_action_space*)learner->get_internal_type_erased_data_pointer_test_use_only();
       check_final_truncated_SVD_validity_impl<VW::cb_explore_adf::vanilla_rand_svd_impl>(
           vw, action_space, apply_diag_M, _triplets, d);
@@ -985,87 +966,6 @@
       auto action_space = (internal_action_space_mw*)learner->get_internal_type_erased_data_pointer_test_use_only();
       check_final_truncated_SVD_validity_impl<VW::cb_explore_adf::model_weight_rand_svd_impl>(
           vw, action_space, apply_diag_M, _triplets, d);
-=======
-      VW::multi_ex examples;
-
-      examples.push_back(VW::read_example(vw, "|f 1:0.1 2:0.12 3:0.13"));
-      examples.push_back(VW::read_example(vw, "|f a_1:0.5 a_2:0.65 a_3:0.12"));
-      examples.push_back(VW::read_example(vw, "|f a_4:0.8 a_5:0.32 a_6:0.15"));
-      action_space->explore._populate_all_testing_components();
-
-      vw.predict(examples);
-
-      action_space->explore._shrink_factor_config.calculate_shrink_factor(
-          0, d, examples[0]->pred.a_s, action_space->explore.shrink_factors);
-      action_space->explore.randomized_SVD(examples);
-
-      VW::cb_explore_adf::_generate_A(
-          &vw, examples, action_space->explore._aatop_impl._triplets, action_space->explore._A);
-      {
-        Eigen::FullPivLU<Eigen::MatrixXf> lu_decomp(action_space->explore._A);
-        auto rank = lu_decomp.rank();
-        // for test set actual rank of A
-        action_space->explore._set_rank(rank);
-        d = rank;
-        // should have a rank larger than 1 for the test
-        BOOST_CHECK_GT(rank, 1);
-      }
-
-      vw.predict(examples);
-
-      action_space->explore._shrink_factor_config.calculate_shrink_factor(
-          0, d, examples[0]->pred.a_s, action_space->explore.shrink_factors);
-      action_space->explore.randomized_SVD(examples);
-
-      auto num_actions = examples.size();
-
-      // U dimensions should be K x d
-      BOOST_CHECK_EQUAL(action_space->explore.U.rows(), num_actions);
-      BOOST_CHECK_EQUAL(action_space->explore.U.cols(), d);
-
-      // truncated randomized SVD reconstruction
-      for (int i = 0; i < action_space->explore.U.cols(); ++i)
-      {
-        BOOST_CHECK_SMALL(1.f - action_space->explore.U.col(i).norm(), FLOAT_TOL);
-        for (int j = 0; j < i; ++j)
-        { BOOST_CHECK_SMALL(action_space->explore.U.col(i).dot(action_space->explore.U.col(j)), FLOAT_TOL); }
-      }
-
-      for (int i = 0; i < action_space->explore._V.cols(); ++i)
-      {
-        BOOST_CHECK_SMALL(1.f - action_space->explore._V.col(i).norm(), FLOAT_TOL);
-        for (int j = 0; j < i; ++j)
-        { BOOST_CHECK_SMALL(action_space->explore._V.col(i).dot(action_space->explore._V.col(j)), FLOAT_TOL); }
-      }
-
-      Eigen::SparseMatrix<float> diag_M(num_actions, num_actions);
-
-      if (apply_diag_M)
-      {
-        for (Eigen::Index i = 0; i < action_space->explore.shrink_factors.size(); i++)
-        { diag_M.coeffRef(i, i) = action_space->explore.shrink_factors[i]; }
-      }
-      else
-      {
-        diag_M.setIdentity();
-      }
-
-      BOOST_CHECK_SMALL(
-          ((diag_M * action_space->explore._A) -
-              action_space->explore.U * action_space->explore._S.asDiagonal() * action_space->explore._V.transpose())
-              .norm(),
-          FLOAT_TOL);
-
-      // compare singular values with actual SVD singular values
-      Eigen::MatrixXf A_dense = diag_M * action_space->explore._A;
-      Eigen::JacobiSVD<Eigen::MatrixXf> svd(A_dense, Eigen::ComputeThinU | Eigen::ComputeThinV);
-      Eigen::VectorXf S = svd.singularValues();
-
-      for (size_t i = 0; i < action_space->explore._S.rows(); i++)
-      { BOOST_CHECK_SMALL(S(i) - action_space->explore._S(i), FLOAT_TOL); }
-
-      vw.finish_example(examples);
->>>>>>> 3bbf3ac9
     }
     else
     {

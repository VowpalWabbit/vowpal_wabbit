--- conflicted
+++ resolved
@@ -17,6 +17,8 @@
     VW::cb_explore_adf::cb_explore_adf_large_action_space<VW::cb_explore_adf::vanilla_rand_svd_impl>>;
 using internal_action_space_mw = VW::cb_explore_adf::cb_explore_adf_base<
     VW::cb_explore_adf::cb_explore_adf_large_action_space<VW::cb_explore_adf::model_weight_rand_svd_impl>>;
+using internal_action_space_op = VW::cb_explore_adf::cb_explore_adf_base<
+    VW::cb_explore_adf::cb_explore_adf_large_action_space<VW::cb_explore_adf::one_pass_svd_impl>>;
 
 BOOST_AUTO_TEST_SUITE(test_suite_las)
 
@@ -147,7 +149,7 @@
   VW::LEARNER::multi_learner* learner =
       as_multiline(vw.l->get_learner_by_name_prefix("cb_explore_adf_large_action_space"));
 
-  auto action_space = (internal_action_space*)learner->get_internal_type_erased_data_pointer_test_use_only();
+  auto action_space = (internal_action_space_op*)learner->get_internal_type_erased_data_pointer_test_use_only();
 
   BOOST_CHECK_EQUAL(action_space != nullptr, true);
 
@@ -193,7 +195,7 @@
   VW::LEARNER::multi_learner* learner =
       as_multiline(vw.l->get_learner_by_name_prefix("cb_explore_adf_large_action_space"));
 
-  auto action_space = (internal_action_space*)learner->get_internal_type_erased_data_pointer_test_use_only();
+  auto action_space = (internal_action_space_op*)learner->get_internal_type_erased_data_pointer_test_use_only();
 
   BOOST_CHECK_EQUAL(action_space != nullptr, true);
 
@@ -495,16 +497,9 @@
       vw.predict(examples);
 
       action_space->explore._shrink_factor_config.calculate_shrink_factor(
-<<<<<<< HEAD
-          0, action_space->explore._d, examples[0]->pred.a_s, action_space->explore.shrink_factors);
+          0, d, examples[0]->pred.a_s, action_space->explore.shrink_factors);
       VW::cb_explore_adf::_generate_A(&vw, examples, _triplets, action_space->explore._A);
       action_space->explore._impl.generate_Y(examples, action_space->explore.shrink_factors);
-=======
-          0, d, examples[0]->pred.a_s, action_space->explore.shrink_factors);
-      VW::cb_explore_adf::_generate_A(
-          &vw, examples, action_space->explore._aatop_impl._triplets, action_space->explore._A);
-      action_space->explore._vanilla_rand_svd_impl.generate_Y(examples, action_space->explore.shrink_factors);
->>>>>>> 198147bb
 
       uint64_t num_actions = examples[0]->pred.a_s.size();
 
@@ -605,15 +600,9 @@
 
       VW::cb_explore_adf::_generate_A(&vw, examples, _triplets, action_space->explore._A);
       action_space->explore._shrink_factor_config.calculate_shrink_factor(
-<<<<<<< HEAD
-          0, action_space->explore._d, examples[0]->pred.a_s, action_space->explore.shrink_factors);
+          0, d, examples[0]->pred.a_s, action_space->explore.shrink_factors);
       action_space->explore._impl.generate_Y(examples, action_space->explore.shrink_factors);
       action_space->explore._impl.generate_B(examples, action_space->explore.shrink_factors);
-=======
-          0, d, examples[0]->pred.a_s, action_space->explore.shrink_factors);
-      action_space->explore._vanilla_rand_svd_impl.generate_Y(examples, action_space->explore.shrink_factors);
-      action_space->explore._vanilla_rand_svd_impl.generate_B(examples, action_space->explore.shrink_factors);
->>>>>>> 198147bb
 
       auto num_actions = examples[0]->pred.a_s.size();
       Eigen::SparseMatrix<float> diag_M(num_actions, num_actions);
@@ -681,22 +670,12 @@
       vw.predict(examples);
 
       action_space->explore._shrink_factor_config.calculate_shrink_factor(
-<<<<<<< HEAD
-          0, action_space->explore._d, examples[0]->pred.a_s, action_space->explore.shrink_factors);
+          0, d, examples[0]->pred.a_s, action_space->explore.shrink_factors);
       VW::cb_explore_adf::_generate_A(&vw, examples, _triplets, action_space->explore._A);
       action_space->explore._impl.generate_Y(examples, action_space->explore.shrink_factors);
       action_space->explore._impl.generate_B(examples, action_space->explore.shrink_factors);
       VW::cb_explore_adf::generate_Z(examples, action_space->explore._impl.Z, action_space->explore._impl.B,
-          action_space->explore._d, action_space->explore._seed);
-=======
-          0, d, examples[0]->pred.a_s, action_space->explore.shrink_factors);
-      VW::cb_explore_adf::_generate_A(
-          &vw, examples, action_space->explore._aatop_impl._triplets, action_space->explore._A);
-      action_space->explore._vanilla_rand_svd_impl.generate_Y(examples, action_space->explore.shrink_factors);
-      action_space->explore._vanilla_rand_svd_impl.generate_B(examples, action_space->explore.shrink_factors);
-      VW::cb_explore_adf::generate_Z(examples, action_space->explore._vanilla_rand_svd_impl.Z,
-          action_space->explore._vanilla_rand_svd_impl.B, d, vw.get_random_state()->get_current_state() * 10.f);
->>>>>>> 198147bb
+          d, 50);
 
       Eigen::MatrixXf P(d, d);
 
@@ -725,12 +704,11 @@
 template <typename T>
 void check_final_truncated_SVD_validity_impl(VW::workspace& vw,
     VW::cb_explore_adf::cb_explore_adf_base<VW::cb_explore_adf::cb_explore_adf_large_action_space<T>>* action_space,
-    bool apply_diag_M, std::vector<Eigen::Triplet<float>> _triplets)
+    bool apply_diag_M, std::vector<Eigen::Triplet<float>> _triplets, uint64_t d)
 {
   BOOST_CHECK_EQUAL(action_space != nullptr, true);
 
   {
-    uint64_t d = action_space->explore._d;
     VW::multi_ex examples;
 
     examples.push_back(VW::read_example(vw, "|f 1:0.1 2:0.12 3:0.13"));
@@ -741,7 +719,7 @@
     vw.predict(examples);
 
     action_space->explore._shrink_factor_config.calculate_shrink_factor(
-        0, action_space->explore._d, examples[0]->pred.a_s, action_space->explore.shrink_factors);
+        0, d, examples[0]->pred.a_s, action_space->explore.shrink_factors);
     action_space->explore.randomized_SVD(examples);
 
     VW::cb_explore_adf::_generate_A(&vw, examples, _triplets, action_space->explore._A);
@@ -757,7 +735,7 @@
     vw.predict(examples);
 
     action_space->explore._shrink_factor_config.calculate_shrink_factor(
-        0, action_space->explore._d, examples[0]->pred.a_s, action_space->explore.shrink_factors);
+        0, d, examples[0]->pred.a_s, action_space->explore.shrink_factors);
     action_space->explore.randomized_SVD(examples);
 
     auto num_actions = examples.size();
@@ -875,97 +853,15 @@
 
     if (impl_type == VW::cb_explore_adf::implementation_type::vanilla_rand_svd)
     {
-<<<<<<< HEAD
       auto action_space = (internal_action_space*)learner->get_internal_type_erased_data_pointer_test_use_only();
       check_final_truncated_SVD_validity_impl<VW::cb_explore_adf::vanilla_rand_svd_impl>(
-          vw, action_space, apply_diag_M, _triplets);
-=======
-      VW::multi_ex examples;
-
-      examples.push_back(VW::read_example(vw, "|f 1:0.1 2:0.12 3:0.13"));
-      examples.push_back(VW::read_example(vw, "|f a_1:0.5 a_2:0.65 a_3:0.12"));
-      examples.push_back(VW::read_example(vw, "|f a_4:0.8 a_5:0.32 a_6:0.15"));
-      action_space->explore._populate_all_testing_components();
-
-      vw.predict(examples);
-
-      action_space->explore._shrink_factor_config.calculate_shrink_factor(
-          0, d, examples[0]->pred.a_s, action_space->explore.shrink_factors);
-      action_space->explore.randomized_SVD(examples);
-
-      VW::cb_explore_adf::_generate_A(
-          &vw, examples, action_space->explore._aatop_impl._triplets, action_space->explore._A);
-      {
-        Eigen::FullPivLU<Eigen::MatrixXf> lu_decomp(action_space->explore._A);
-        auto rank = lu_decomp.rank();
-        // for test set actual rank of A
-        action_space->explore._set_rank(rank);
-        d = rank;
-        // should have a rank larger than 1 for the test
-        BOOST_CHECK_GT(rank, 1);
-      }
-
-      vw.predict(examples);
-
-      action_space->explore._shrink_factor_config.calculate_shrink_factor(
-          0, d, examples[0]->pred.a_s, action_space->explore.shrink_factors);
-      action_space->explore.randomized_SVD(examples);
-
-      auto num_actions = examples.size();
-
-      // U dimensions should be K x d
-      BOOST_CHECK_EQUAL(action_space->explore.U.rows(), num_actions);
-      BOOST_CHECK_EQUAL(action_space->explore.U.cols(), d);
-
-      // truncated randomized SVD reconstruction
-      for (int i = 0; i < action_space->explore.U.cols(); ++i)
-      {
-        BOOST_CHECK_SMALL(1.f - action_space->explore.U.col(i).norm(), FLOAT_TOL);
-        for (int j = 0; j < i; ++j)
-        { BOOST_CHECK_SMALL(action_space->explore.U.col(i).dot(action_space->explore.U.col(j)), FLOAT_TOL); }
-      }
-
-      for (int i = 0; i < action_space->explore._V.cols(); ++i)
-      {
-        BOOST_CHECK_SMALL(1.f - action_space->explore._V.col(i).norm(), FLOAT_TOL);
-        for (int j = 0; j < i; ++j)
-        { BOOST_CHECK_SMALL(action_space->explore._V.col(i).dot(action_space->explore._V.col(j)), FLOAT_TOL); }
-      }
-
-      Eigen::SparseMatrix<float> diag_M(num_actions, num_actions);
-
-      if (apply_diag_M)
-      {
-        for (Eigen::Index i = 0; i < action_space->explore.shrink_factors.size(); i++)
-        { diag_M.coeffRef(i, i) = action_space->explore.shrink_factors[i]; }
-      }
-      else
-      {
-        diag_M.setIdentity();
-      }
-
-      BOOST_CHECK_SMALL(
-          ((diag_M * action_space->explore._A) -
-              action_space->explore.U * action_space->explore._S.asDiagonal() * action_space->explore._V.transpose())
-              .norm(),
-          FLOAT_TOL);
-
-      // compare singular values with actual SVD singular values
-      Eigen::MatrixXf A_dense = diag_M * action_space->explore._A;
-      Eigen::JacobiSVD<Eigen::MatrixXf> svd(A_dense, Eigen::ComputeThinU | Eigen::ComputeThinV);
-      Eigen::VectorXf S = svd.singularValues();
-
-      for (size_t i = 0; i < action_space->explore._S.rows(); i++)
-      { BOOST_CHECK_SMALL(S(i) - action_space->explore._S(i), FLOAT_TOL); }
-
-      vw.finish_example(examples);
->>>>>>> 198147bb
+          vw, action_space, apply_diag_M, _triplets, d);
     }
     else if (impl_type == VW::cb_explore_adf::implementation_type::model_weight_rand_svd)
     {
       auto action_space = (internal_action_space_mw*)learner->get_internal_type_erased_data_pointer_test_use_only();
       check_final_truncated_SVD_validity_impl<VW::cb_explore_adf::model_weight_rand_svd_impl>(
-          vw, action_space, apply_diag_M, _triplets);
+          vw, action_space, apply_diag_M, _triplets, d);
     }
     else
     {

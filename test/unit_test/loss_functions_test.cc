--- conflicted
+++ resolved
@@ -47,32 +47,18 @@
   const std::string loss_type("expectile");
   constexpr float parameter(0.4f);
 
-<<<<<<< HEAD
-  auto loss = getLossFunction(vw, loss_type, parameter);
-=======
-  auto loss = get_loss_function(vw, loss_type, parameter);
->>>>>>> 5795e004
-  shared_data sd;
-  sd.min_label = 0.0f;
-  sd.max_label = 1.0f;
-  constexpr float eta = 0.1f;     // learning rate
-  constexpr float weight = 1.0f;  // example weight
-
-  constexpr float label = 0.5f;
-  constexpr float prediction = 0.4f;
-  constexpr float update_scale = eta * weight;
-  constexpr float pred_per_update = 1.0f;  // Use dummy value here, see gd.cc for details.
-
-<<<<<<< HEAD
-  BOOST_CHECK_EQUAL(loss_type, loss->getType());
-  BOOST_CHECK_CLOSE(parameter, loss->getParameter(), FLOAT_TOL);
-
-  BOOST_CHECK_CLOSE(0.004f, loss->getLoss(&sd, prediction, label), FLOAT_TOL);
-  BOOST_CHECK_CLOSE(0.007688365f, loss->getUpdate(prediction, label, update_scale, pred_per_update), FLOAT_TOL);
-  BOOST_CHECK_CLOSE(0.008f, loss->getUnsafeUpdate(prediction, label, update_scale), FLOAT_TOL);
-
-  BOOST_CHECK_CLOSE(0.0064f, loss->getSquareGrad(prediction, label), FLOAT_TOL);
-=======
+  auto loss = get_loss_function(vw, loss_type, parameter);
+  shared_data sd;
+  sd.min_label = 0.0f;
+  sd.max_label = 1.0f;
+  constexpr float eta = 0.1f;     // learning rate
+  constexpr float weight = 1.0f;  // example weight
+
+  constexpr float label = 0.5f;
+  constexpr float prediction = 0.4f;
+  constexpr float update_scale = eta * weight;
+  constexpr float pred_per_update = 1.0f;  // Use dummy value here, see gd.cc for details.
+
   BOOST_CHECK_EQUAL(loss_type, loss->get_type());
   BOOST_CHECK_CLOSE(parameter, loss->get_parameter(), FLOAT_TOL);
 
@@ -81,7 +67,6 @@
   BOOST_CHECK_CLOSE(0.008f, loss->get_unsafe_update(prediction, label, update_scale), FLOAT_TOL);
 
   BOOST_CHECK_CLOSE(0.0064f, loss->get_square_grad(prediction, label), FLOAT_TOL);
->>>>>>> 5795e004
   BOOST_CHECK_CLOSE(-0.08f, loss->first_derivative(&sd, prediction, label), FLOAT_TOL);
   BOOST_CHECK_CLOSE(0.8f, loss->second_derivative(&sd, prediction, label), FLOAT_TOL);
 
@@ -94,11 +79,7 @@
   const std::string loss_type("expectile");
   constexpr float parameter(0.4f);
 
-<<<<<<< HEAD
-  auto loss = getLossFunction(vw, loss_type, parameter);
-=======
-  auto loss = get_loss_function(vw, loss_type, parameter);
->>>>>>> 5795e004
+  auto loss = get_loss_function(vw, loss_type, parameter);
   shared_data sd;
   sd.min_label = 0.0f;
   sd.max_label = 1.0f;
@@ -110,16 +91,6 @@
   constexpr float update_scale = eta * weight;
   constexpr float pred_per_update = 1.0f;  // Use dummy value here, see gd.cc for details.
 
-<<<<<<< HEAD
-  BOOST_CHECK_EQUAL(loss_type, loss->getType());
-  BOOST_CHECK_CLOSE(parameter, loss->getParameter(), FLOAT_TOL);
-
-  BOOST_CHECK_CLOSE(0.006f, loss->getLoss(&sd, prediction, label), FLOAT_TOL);
-  BOOST_CHECK_CLOSE(-0.011307956f, loss->getUpdate(prediction, label, update_scale, pred_per_update), FLOAT_TOL);
-  BOOST_CHECK_CLOSE(-0.012f, loss->getUnsafeUpdate(prediction, label, update_scale), FLOAT_TOL);
-
-  BOOST_CHECK_CLOSE(0.0144f, loss->getSquareGrad(prediction, label), FLOAT_TOL);
-=======
   BOOST_CHECK_EQUAL(loss_type, loss->get_type());
   BOOST_CHECK_CLOSE(parameter, loss->get_parameter(), FLOAT_TOL);
 
@@ -128,7 +99,6 @@
   BOOST_CHECK_CLOSE(-0.012f, loss->get_unsafe_update(prediction, label, update_scale), FLOAT_TOL);
 
   BOOST_CHECK_CLOSE(0.0144f, loss->get_square_grad(prediction, label), FLOAT_TOL);
->>>>>>> 5795e004
   BOOST_CHECK_CLOSE(0.12f, loss->first_derivative(&sd, prediction, label), FLOAT_TOL);
   BOOST_CHECK_CLOSE(1.2f, loss->second_derivative(&sd, prediction, label), FLOAT_TOL);
 
@@ -141,32 +111,18 @@
   const std::string loss_type("expectile");
   constexpr float parameter(0.0f);
 
-<<<<<<< HEAD
-  auto loss = getLossFunction(vw, loss_type, parameter);
-=======
-  auto loss = get_loss_function(vw, loss_type, parameter);
->>>>>>> 5795e004
-  shared_data sd;
-  sd.min_label = 0.0f;
-  sd.max_label = 1.0f;
-  constexpr float eta = 0.1f;     // learning rate
-  constexpr float weight = 1.0f;  // example weight
-
-  constexpr float label = 0.5f;
-  constexpr float prediction = 0.4f;
-  constexpr float update_scale = eta * weight;
-  constexpr float pred_per_update = 1.0f;  // Use dummy value here, see gd.cc for details.
-
-<<<<<<< HEAD
-  BOOST_CHECK_EQUAL(loss_type, loss->getType());
-  BOOST_CHECK_CLOSE(parameter, loss->getParameter(), FLOAT_TOL);
-
-  BOOST_CHECK_CLOSE(0.0f, loss->getLoss(&sd, prediction, label), FLOAT_TOL);
-  BOOST_CHECK_CLOSE(0.0f, loss->getUpdate(prediction, label, update_scale, pred_per_update), FLOAT_TOL);
-  BOOST_CHECK_CLOSE(0.0f, loss->getUnsafeUpdate(prediction, label, update_scale), FLOAT_TOL);
-
-  BOOST_CHECK_CLOSE(0.0f, loss->getSquareGrad(prediction, label), FLOAT_TOL);
-=======
+  auto loss = get_loss_function(vw, loss_type, parameter);
+  shared_data sd;
+  sd.min_label = 0.0f;
+  sd.max_label = 1.0f;
+  constexpr float eta = 0.1f;     // learning rate
+  constexpr float weight = 1.0f;  // example weight
+
+  constexpr float label = 0.5f;
+  constexpr float prediction = 0.4f;
+  constexpr float update_scale = eta * weight;
+  constexpr float pred_per_update = 1.0f;  // Use dummy value here, see gd.cc for details.
+
   BOOST_CHECK_EQUAL(loss_type, loss->get_type());
   BOOST_CHECK_CLOSE(parameter, loss->get_parameter(), FLOAT_TOL);
 
@@ -175,7 +131,6 @@
   BOOST_CHECK_CLOSE(0.0f, loss->get_unsafe_update(prediction, label, update_scale), FLOAT_TOL);
 
   BOOST_CHECK_CLOSE(0.0f, loss->get_square_grad(prediction, label), FLOAT_TOL);
->>>>>>> 5795e004
   BOOST_CHECK_CLOSE(0.0f, loss->first_derivative(&sd, prediction, label), FLOAT_TOL);
   BOOST_CHECK_CLOSE(0.0f, loss->second_derivative(&sd, prediction, label), FLOAT_TOL);
 
@@ -188,32 +143,18 @@
   const std::string loss_type("expectile");
   constexpr float parameter(1.0f);
 
-<<<<<<< HEAD
-  auto loss = getLossFunction(vw, loss_type, parameter);
-=======
-  auto loss = get_loss_function(vw, loss_type, parameter);
->>>>>>> 5795e004
-  shared_data sd;
-  sd.min_label = 0.0f;
-  sd.max_label = 1.0f;
-  constexpr float eta = 0.1f;     // learning rate
-  constexpr float weight = 1.0f;  // example weight
-
-  constexpr float label = 0.5f;
-  constexpr float prediction = 0.4f;
-  constexpr float update_scale = eta * weight;
-  constexpr float pred_per_update = 1.0f;  // Use dummy value here, see gd.cc for details.
-
-<<<<<<< HEAD
-  BOOST_CHECK_EQUAL(loss_type, loss->getType());
-  BOOST_CHECK_CLOSE(parameter, loss->getParameter(), FLOAT_TOL);
-
-  BOOST_CHECK_CLOSE(0.01f, loss->getLoss(&sd, prediction, label), FLOAT_TOL);
-  BOOST_CHECK_CLOSE(0.01812692f, loss->getUpdate(prediction, label, update_scale, pred_per_update), FLOAT_TOL);
-  BOOST_CHECK_CLOSE(0.02f, loss->getUnsafeUpdate(prediction, label, update_scale), FLOAT_TOL);
-
-  BOOST_CHECK_CLOSE(0.04f, loss->getSquareGrad(prediction, label), FLOAT_TOL);
-=======
+  auto loss = get_loss_function(vw, loss_type, parameter);
+  shared_data sd;
+  sd.min_label = 0.0f;
+  sd.max_label = 1.0f;
+  constexpr float eta = 0.1f;     // learning rate
+  constexpr float weight = 1.0f;  // example weight
+
+  constexpr float label = 0.5f;
+  constexpr float prediction = 0.4f;
+  constexpr float update_scale = eta * weight;
+  constexpr float pred_per_update = 1.0f;  // Use dummy value here, see gd.cc for details.
+
   BOOST_CHECK_EQUAL(loss_type, loss->get_type());
   BOOST_CHECK_CLOSE(parameter, loss->get_parameter(), FLOAT_TOL);
 
@@ -222,7 +163,6 @@
   BOOST_CHECK_CLOSE(0.02f, loss->get_unsafe_update(prediction, label, update_scale), FLOAT_TOL);
 
   BOOST_CHECK_CLOSE(0.04f, loss->get_square_grad(prediction, label), FLOAT_TOL);
->>>>>>> 5795e004
   BOOST_CHECK_CLOSE(-0.2f, loss->first_derivative(&sd, prediction, label), FLOAT_TOL);
   BOOST_CHECK_CLOSE(2.0f, loss->second_derivative(&sd, prediction, label), FLOAT_TOL);
 
@@ -236,35 +176,19 @@
   const std::string loss_type_squared("squared");
   constexpr float parameter(0.3f);
 
-<<<<<<< HEAD
-  auto loss_expectile = getLossFunction(vw, loss_type_expectile, parameter);
-  auto loss_squared = getLossFunction(vw, loss_type_squared);
-=======
   auto loss_expectile = get_loss_function(vw, loss_type_expectile, parameter);
   auto loss_squared = get_loss_function(vw, loss_type_squared);
->>>>>>> 5795e004
-  shared_data sd;
-  sd.min_label = 0.0f;
-  sd.max_label = 1.0f;
-  constexpr float eta = 0.1f;     // learning rate
-  constexpr float weight = 1.0f;  // example weight
-
-  constexpr float label = 0.5f;
-  constexpr float prediction = 0.4f;
-  constexpr float update_scale = eta * weight;
-  constexpr float pred_per_update = 1.0f;  // Use dummy value here, see gd.cc for details.
-
-<<<<<<< HEAD
-  BOOST_CHECK_CLOSE(loss_expectile->getLoss(&sd, prediction, label),
-      loss_squared->getLoss(&sd, prediction, label) * parameter, FLOAT_TOL);
-  BOOST_CHECK_CLOSE(loss_expectile->getUpdate(prediction, label, update_scale, pred_per_update),
-      loss_squared->getUpdate(prediction, label, update_scale * parameter, pred_per_update), FLOAT_TOL);
-  BOOST_CHECK_CLOSE(loss_expectile->getUnsafeUpdate(prediction, label, update_scale),
-      loss_squared->getUnsafeUpdate(prediction, label, update_scale * parameter), FLOAT_TOL);
-
-  BOOST_CHECK_CLOSE(loss_expectile->getSquareGrad(prediction, label),
-      loss_squared->getSquareGrad(prediction, label) * parameter * parameter, FLOAT_TOL);
-=======
+  shared_data sd;
+  sd.min_label = 0.0f;
+  sd.max_label = 1.0f;
+  constexpr float eta = 0.1f;     // learning rate
+  constexpr float weight = 1.0f;  // example weight
+
+  constexpr float label = 0.5f;
+  constexpr float prediction = 0.4f;
+  constexpr float update_scale = eta * weight;
+  constexpr float pred_per_update = 1.0f;  // Use dummy value here, see gd.cc for details.
+
   BOOST_CHECK_CLOSE(loss_expectile->get_loss(&sd, prediction, label),
       loss_squared->get_loss(&sd, prediction, label) * parameter, FLOAT_TOL);
   BOOST_CHECK_CLOSE(loss_expectile->get_update(prediction, label, update_scale, pred_per_update),
@@ -274,7 +198,6 @@
 
   BOOST_CHECK_CLOSE(loss_expectile->get_square_grad(prediction, label),
       loss_squared->get_square_grad(prediction, label) * parameter * parameter, FLOAT_TOL);
->>>>>>> 5795e004
   BOOST_CHECK_CLOSE(loss_expectile->first_derivative(&sd, prediction, label),
       loss_squared->first_derivative(&sd, prediction, label) * parameter, FLOAT_TOL);
   BOOST_CHECK_CLOSE(loss_expectile->second_derivative(&sd, prediction, label),

#ifndef STATIC_LINK_VW
#  define BOOST_TEST_DYN_LINK
#endif

#include <boost/test/unit_test.hpp>
#include <boost/test/test_tools.hpp>

#include "test_common.h"

#include <vector>
#include "cb_continuous_label.h"
#include "parser.h"
#include <memory>

<<<<<<< HEAD
void parse_label(label_parser& lp, parser* p, VW::string_view label, polylabel& l)
=======
void parse_label(label_parser& lp, parser* p, VW::string_view label, VW::cb_continuous::continuous_label& l,
    reduction_features& red_fts)
>>>>>>> 4fb0d8da
{
  tokenize(' ', label, p->words);
  lp.default_label(&l);
  lp.parse_label(p, nullptr, &l, p->words, red_fts);
}

BOOST_AUTO_TEST_CASE(continuous_actions_parse_label)
{
  auto lp = VW::cb_continuous::the_label_parser;
  parser p{8 /*ring_size*/, false /*strict parse*/};

  {
<<<<<<< HEAD
    auto plabel = scoped_calloc_or_throw<polylabel>();
    parse_label(lp, &p, "ca 185.121:0.657567:6.20426e-05", *plabel);
    BOOST_CHECK_CLOSE(plabel->cb_cont.costs[0].pdf_value, 6.20426e-05, FLOAT_TOL);
    BOOST_CHECK_CLOSE(plabel->cb_cont.costs[0].cost, 0.657567, FLOAT_TOL);
    BOOST_CHECK_CLOSE(plabel->cb_cont.costs[0].action, 185.121, FLOAT_TOL);

    lp.delete_label(plabel.get());
=======
    auto label = scoped_calloc_or_throw<VW::cb_continuous::continuous_label>();
    reduction_features red_features;
    parse_label(lp, &p, "ca 185.121:0.657567:6.20426e-05", *label, red_features);
    BOOST_CHECK_CLOSE(label->costs[0].pdf_value, 6.20426e-05, FLOAT_TOL);
    BOOST_CHECK_CLOSE(label->costs[0].cost, 0.657567, FLOAT_TOL);
    BOOST_CHECK_CLOSE(label->costs[0].action, 185.121, FLOAT_TOL);

    const auto& cats_reduction_features = red_features.template get<VW::continuous_actions::reduction_features>();
    BOOST_CHECK_EQUAL(cats_reduction_features.is_chosen_action_set(), false);
    BOOST_CHECK_EQUAL(cats_reduction_features.is_pdf_set(), false);

    lp.delete_label(label.get());
  }
}

BOOST_AUTO_TEST_CASE(continuous_actions_parse_label_and_pdf)
{
  auto lp = VW::cb_continuous::the_label_parser;
  parser p{8 /*ring_size*/, false /*strict parse*/};

  {
    auto label = scoped_calloc_or_throw<VW::cb_continuous::continuous_label>();
    reduction_features red_features;

    parse_label(lp, &p, "ca 185.121:0.657567:6.20426e-05 pdf 185:8109.67:2.10314e-06 8109.67:23959:6.20426e-05", *label,
        red_features);
    // check label
    BOOST_CHECK_CLOSE(label->costs[0].pdf_value, 6.20426e-05, FLOAT_TOL);
    BOOST_CHECK_CLOSE(label->costs[0].cost, 0.657567, FLOAT_TOL);
    BOOST_CHECK_CLOSE(label->costs[0].action, 185.121, FLOAT_TOL);

    // check pdf
    const auto& cats_reduction_features = red_features.template get<VW::continuous_actions::reduction_features>();
    BOOST_CHECK_EQUAL(cats_reduction_features.pdf.size(), 2);
    BOOST_CHECK_EQUAL(cats_reduction_features.is_chosen_action_set(), false);
    BOOST_CHECK_CLOSE(cats_reduction_features.pdf[0].left, 185., FLOAT_TOL);
    BOOST_CHECK_CLOSE(cats_reduction_features.pdf[0].right, 8109.67, FLOAT_TOL);
    BOOST_CHECK_CLOSE(cats_reduction_features.pdf[0].pdf_value, 2.10314e-06, FLOAT_TOL);
    BOOST_CHECK_CLOSE(cats_reduction_features.pdf[1].left, 8109.67, FLOAT_TOL);
    BOOST_CHECK_CLOSE(cats_reduction_features.pdf[1].right, 23959., FLOAT_TOL);
    BOOST_CHECK_CLOSE(cats_reduction_features.pdf[1].pdf_value, 6.20426e-05, FLOAT_TOL);

    lp.delete_label(label.get());
  }
}

BOOST_AUTO_TEST_CASE(continuous_actions_parse_only_pdf_no_label)
{
  auto lp = VW::cb_continuous::the_label_parser;
  parser p{8 /*ring_size*/, false /*strict parse*/};

  {
    auto label = scoped_calloc_or_throw<VW::cb_continuous::continuous_label>();
    reduction_features red_features;
    parse_label(lp, &p, "ca pdf 185:8109.67:2.10314e-06 8109.67:23959:6.20426e-05", *label, red_features);
    BOOST_CHECK_EQUAL(label->costs.size(), 0);

    const auto& cats_reduction_features = red_features.template get<VW::continuous_actions::reduction_features>();
    BOOST_CHECK_EQUAL(cats_reduction_features.pdf.size(), 2);
    BOOST_CHECK_EQUAL(cats_reduction_features.is_chosen_action_set(), false);
    BOOST_CHECK_CLOSE(cats_reduction_features.pdf[0].left, 185., FLOAT_TOL);
    BOOST_CHECK_CLOSE(cats_reduction_features.pdf[0].right, 8109.67, FLOAT_TOL);
    BOOST_CHECK_CLOSE(cats_reduction_features.pdf[0].pdf_value, 2.10314e-06, FLOAT_TOL);
    BOOST_CHECK_CLOSE(cats_reduction_features.pdf[1].left, 8109.67, FLOAT_TOL);
    BOOST_CHECK_CLOSE(cats_reduction_features.pdf[1].right, 23959., FLOAT_TOL);
    BOOST_CHECK_CLOSE(cats_reduction_features.pdf[1].pdf_value, 6.20426e-05, FLOAT_TOL);

    lp.delete_label(label.get());
  }
}

BOOST_AUTO_TEST_CASE(continuous_actions_parse_malformed_pdf)
{
  auto lp = VW::cb_continuous::the_label_parser;
  parser p{8 /*ring_size*/, false /*strict parse*/};

  {
    auto label = scoped_calloc_or_throw<VW::cb_continuous::continuous_label>();
    reduction_features red_features;

    parse_label(lp, &p, "ca pdf 185:8109.67 8109.67:23959:6.20426e-05", *label, red_features);

    // check pdf
    const auto& cats_reduction_features = red_features.template get<VW::continuous_actions::reduction_features>();
    BOOST_CHECK_EQUAL(cats_reduction_features.pdf.size(), 0);
    BOOST_CHECK_EQUAL(cats_reduction_features.is_chosen_action_set(), false);
    BOOST_CHECK_EQUAL(cats_reduction_features.is_pdf_set(), false);

    lp.delete_label(label.get());
  }
}

BOOST_AUTO_TEST_CASE(continuous_actions_parse_label_and_chosen_action)
{
  auto lp = VW::cb_continuous::the_label_parser;
  parser p{8 /*ring_size*/, false /*strict parse*/};

  {
    auto label = scoped_calloc_or_throw<VW::cb_continuous::continuous_label>();
    reduction_features red_features;
    parse_label(lp, &p, "ca 185.121:0.657567:6.20426e-05 chosen_action 8110.121", *label, red_features);

    // check label
    BOOST_CHECK_CLOSE(label->costs[0].pdf_value, 6.20426e-05, FLOAT_TOL);
    BOOST_CHECK_CLOSE(label->costs[0].cost, 0.657567, FLOAT_TOL);
    BOOST_CHECK_CLOSE(label->costs[0].action, 185.121, FLOAT_TOL);

    // check chosen action
    const auto& cats_reduction_features = red_features.template get<VW::continuous_actions::reduction_features>();
    BOOST_CHECK_EQUAL(cats_reduction_features.is_pdf_set(), false);
    BOOST_CHECK_EQUAL(cats_reduction_features.is_chosen_action_set(), true);
    BOOST_CHECK_CLOSE(cats_reduction_features.chosen_action, 8110.121, FLOAT_TOL);

    lp.delete_label(label.get());
  }
}

BOOST_AUTO_TEST_CASE(continuous_actions_chosen_action_only_no_label)
{
  auto lp = VW::cb_continuous::the_label_parser;
  parser p{8 /*ring_size*/, false /*strict parse*/};

  {
    auto label = scoped_calloc_or_throw<VW::cb_continuous::continuous_label>();
    reduction_features red_features;
    parse_label(lp, &p, "ca chosen_action 8110.121", *label, red_features);

    BOOST_CHECK_EQUAL(label->costs.size(), 0);
    // check chosen action
    const auto& cats_reduction_features = red_features.template get<VW::continuous_actions::reduction_features>();
    BOOST_CHECK_EQUAL(cats_reduction_features.is_pdf_set(), false);
    BOOST_CHECK_EQUAL(cats_reduction_features.is_chosen_action_set(), true);
    BOOST_CHECK_CLOSE(cats_reduction_features.chosen_action, 8110.121, FLOAT_TOL);

    lp.delete_label(label.get());
  }
}

BOOST_AUTO_TEST_CASE(continuous_actions_parse_label_pdf_and_chosen_action)
{
  auto lp = VW::cb_continuous::the_label_parser;
  parser p{8 /*ring_size*/, false /*strict parse*/};

  {
    auto label = scoped_calloc_or_throw<VW::cb_continuous::continuous_label>();
    reduction_features red_features;
    parse_label(lp, &p,
        "ca 185.121:0.657567:6.20426e-05 pdf 185:8109.67:2.10314e-06 8109.67:23959:6.20426e-05 chosen_action 8110.121",
        *label, red_features);

    // check label
    BOOST_CHECK_CLOSE(label->costs[0].pdf_value, 6.20426e-05, FLOAT_TOL);
    BOOST_CHECK_CLOSE(label->costs[0].cost, 0.657567, FLOAT_TOL);
    BOOST_CHECK_CLOSE(label->costs[0].action, 185.121, FLOAT_TOL);

    const auto& cats_reduction_features = red_features.template get<VW::continuous_actions::reduction_features>();

    // check chosen action
    BOOST_CHECK_EQUAL(cats_reduction_features.is_chosen_action_set(), true);
    BOOST_CHECK_CLOSE(cats_reduction_features.chosen_action, 8110.121, FLOAT_TOL);

    // check pdf
    BOOST_CHECK_EQUAL(cats_reduction_features.pdf.size(), 2);
    BOOST_CHECK_CLOSE(cats_reduction_features.pdf[0].left, 185., FLOAT_TOL);
    BOOST_CHECK_CLOSE(cats_reduction_features.pdf[0].right, 8109.67, FLOAT_TOL);
    BOOST_CHECK_CLOSE(cats_reduction_features.pdf[0].pdf_value, 2.10314e-06, FLOAT_TOL);
    BOOST_CHECK_CLOSE(cats_reduction_features.pdf[1].left, 8109.67, FLOAT_TOL);
    BOOST_CHECK_CLOSE(cats_reduction_features.pdf[1].right, 23959., FLOAT_TOL);
    BOOST_CHECK_CLOSE(cats_reduction_features.pdf[1].pdf_value, 6.20426e-05, FLOAT_TOL);

    lp.delete_label(label.get());
>>>>>>> 4fb0d8da
  }
}

BOOST_AUTO_TEST_CASE(continuous_actions_parse_no_label)
{
  auto lp = VW::cb_continuous::the_label_parser;
  parser p{8 /*ring_size*/, false /*strict parse*/};

  {
<<<<<<< HEAD
    auto plabel = scoped_calloc_or_throw<polylabel>();
    parse_label(lp, &p, "", *plabel);
    BOOST_CHECK_EQUAL(plabel->cb_cont.costs.size(), 0);
=======
    auto label = scoped_calloc_or_throw<VW::cb_continuous::continuous_label>();
    reduction_features red_features;
    parse_label(lp, &p, "", *label, red_features);

    BOOST_CHECK_EQUAL(label->costs.size(), 0);
    const auto& cats_reduction_features = red_features.template get<VW::continuous_actions::reduction_features>();
    BOOST_CHECK_EQUAL(cats_reduction_features.is_pdf_set(), false);
    BOOST_CHECK_EQUAL(cats_reduction_features.is_chosen_action_set(), false);

    lp.delete_label(label.get());
  }
}

BOOST_AUTO_TEST_CASE(continuous_actions_parse_no_label_w_prefix)
{
  auto lp = VW::cb_continuous::the_label_parser;
  parser p{8 /*ring_size*/, false /*strict parse*/};

  {
    auto label = scoped_calloc_or_throw<VW::cb_continuous::continuous_label>();
    reduction_features red_features;
    parse_label(lp, &p, "ca", *label, red_features);

    BOOST_CHECK_EQUAL(label->costs.size(), 0);
    const auto& cats_reduction_features = red_features.template get<VW::continuous_actions::reduction_features>();
    BOOST_CHECK_EQUAL(cats_reduction_features.is_pdf_set(), false);
    BOOST_CHECK_EQUAL(cats_reduction_features.is_chosen_action_set(), false);
>>>>>>> 4fb0d8da

    lp.delete_label(plabel.get());
  }
}

BOOST_AUTO_TEST_CASE(continus_actions_check_label_for_prefix)
{
  auto lp = VW::cb_continuous::the_label_parser;
  parser p{8 /*ring_size*/, false /*strict parse*/};

  {
<<<<<<< HEAD
    auto label = scoped_calloc_or_throw<polylabel>();
    BOOST_REQUIRE_THROW(parse_label(lp, &p, "185.121:0.657567:6.20426e-05", *label), VW::vw_exception);
=======
    auto label = scoped_calloc_or_throw<VW::cb_continuous::continuous_label>();
    reduction_features red_features;
    BOOST_REQUIRE_THROW(parse_label(lp, &p, "185.121:0.657567:6.20426e-05", *label, red_features), VW::vw_exception);
>>>>>>> 4fb0d8da
    lp.delete_label(label.get());
  }
}<|MERGE_RESOLUTION|>--- conflicted
+++ resolved
@@ -12,12 +12,7 @@
 #include "parser.h"
 #include <memory>
 
-<<<<<<< HEAD
-void parse_label(label_parser& lp, parser* p, VW::string_view label, polylabel& l)
-=======
-void parse_label(label_parser& lp, parser* p, VW::string_view label, VW::cb_continuous::continuous_label& l,
-    reduction_features& red_fts)
->>>>>>> 4fb0d8da
+void parse_label(label_parser& lp, parser* p, VW::string_view label, polylabel& l, reduction_features& red_fts)
 {
   tokenize(' ', label, p->words);
   lp.default_label(&l);
@@ -30,27 +25,18 @@
   parser p{8 /*ring_size*/, false /*strict parse*/};
 
   {
-<<<<<<< HEAD
-    auto plabel = scoped_calloc_or_throw<polylabel>();
-    parse_label(lp, &p, "ca 185.121:0.657567:6.20426e-05", *plabel);
-    BOOST_CHECK_CLOSE(plabel->cb_cont.costs[0].pdf_value, 6.20426e-05, FLOAT_TOL);
-    BOOST_CHECK_CLOSE(plabel->cb_cont.costs[0].cost, 0.657567, FLOAT_TOL);
-    BOOST_CHECK_CLOSE(plabel->cb_cont.costs[0].action, 185.121, FLOAT_TOL);
-
-    lp.delete_label(plabel.get());
-=======
-    auto label = scoped_calloc_or_throw<VW::cb_continuous::continuous_label>();
-    reduction_features red_features;
-    parse_label(lp, &p, "ca 185.121:0.657567:6.20426e-05", *label, red_features);
-    BOOST_CHECK_CLOSE(label->costs[0].pdf_value, 6.20426e-05, FLOAT_TOL);
-    BOOST_CHECK_CLOSE(label->costs[0].cost, 0.657567, FLOAT_TOL);
-    BOOST_CHECK_CLOSE(label->costs[0].action, 185.121, FLOAT_TOL);
-
-    const auto& cats_reduction_features = red_features.template get<VW::continuous_actions::reduction_features>();
-    BOOST_CHECK_EQUAL(cats_reduction_features.is_chosen_action_set(), false);
-    BOOST_CHECK_EQUAL(cats_reduction_features.is_pdf_set(), false);
-
-    lp.delete_label(label.get());
+    auto plabel = scoped_calloc_or_throw<polylabel>();
+    reduction_features red_features;
+    parse_label(lp, &p, "ca 185.121:0.657567:6.20426e-05", *plabel, red_features);
+    BOOST_CHECK_CLOSE(plabel->cb_cont.costs[0].pdf_value, 6.20426e-05, FLOAT_TOL);
+    BOOST_CHECK_CLOSE(plabel->cb_cont.costs[0].cost, 0.657567, FLOAT_TOL);
+    BOOST_CHECK_CLOSE(plabel->cb_cont.costs[0].action, 185.121, FLOAT_TOL);
+
+    const auto& cats_reduction_features = red_features.template get<VW::continuous_actions::reduction_features>();
+    BOOST_CHECK_EQUAL(cats_reduction_features.is_chosen_action_set(), false);
+    BOOST_CHECK_EQUAL(cats_reduction_features.is_pdf_set(), false);
+
+    lp.delete_label(plabel.get());
   }
 }
 
@@ -60,15 +46,15 @@
   parser p{8 /*ring_size*/, false /*strict parse*/};
 
   {
-    auto label = scoped_calloc_or_throw<VW::cb_continuous::continuous_label>();
-    reduction_features red_features;
-
-    parse_label(lp, &p, "ca 185.121:0.657567:6.20426e-05 pdf 185:8109.67:2.10314e-06 8109.67:23959:6.20426e-05", *label,
+    auto plabel = scoped_calloc_or_throw<polylabel>();
+    reduction_features red_features;
+
+    parse_label(lp, &p, "ca 185.121:0.657567:6.20426e-05 pdf 185:8109.67:2.10314e-06 8109.67:23959:6.20426e-05", *plabel,
         red_features);
     // check label
-    BOOST_CHECK_CLOSE(label->costs[0].pdf_value, 6.20426e-05, FLOAT_TOL);
-    BOOST_CHECK_CLOSE(label->costs[0].cost, 0.657567, FLOAT_TOL);
-    BOOST_CHECK_CLOSE(label->costs[0].action, 185.121, FLOAT_TOL);
+    BOOST_CHECK_CLOSE(plabel->cb_cont.costs[0].pdf_value, 6.20426e-05, FLOAT_TOL);
+    BOOST_CHECK_CLOSE(plabel->cb_cont.costs[0].cost, 0.657567, FLOAT_TOL);
+    BOOST_CHECK_CLOSE(plabel->cb_cont.costs[0].action, 185.121, FLOAT_TOL);
 
     // check pdf
     const auto& cats_reduction_features = red_features.template get<VW::continuous_actions::reduction_features>();
@@ -81,7 +67,7 @@
     BOOST_CHECK_CLOSE(cats_reduction_features.pdf[1].right, 23959., FLOAT_TOL);
     BOOST_CHECK_CLOSE(cats_reduction_features.pdf[1].pdf_value, 6.20426e-05, FLOAT_TOL);
 
-    lp.delete_label(label.get());
+    lp.delete_label(plabel.get());
   }
 }
 
@@ -91,10 +77,10 @@
   parser p{8 /*ring_size*/, false /*strict parse*/};
 
   {
-    auto label = scoped_calloc_or_throw<VW::cb_continuous::continuous_label>();
-    reduction_features red_features;
-    parse_label(lp, &p, "ca pdf 185:8109.67:2.10314e-06 8109.67:23959:6.20426e-05", *label, red_features);
-    BOOST_CHECK_EQUAL(label->costs.size(), 0);
+    auto plabel = scoped_calloc_or_throw<polylabel>();
+    reduction_features red_features;
+    parse_label(lp, &p, "ca pdf 185:8109.67:2.10314e-06 8109.67:23959:6.20426e-05", *plabel, red_features);
+    BOOST_CHECK_EQUAL(plabel->cb_cont.costs.size(), 0);
 
     const auto& cats_reduction_features = red_features.template get<VW::continuous_actions::reduction_features>();
     BOOST_CHECK_EQUAL(cats_reduction_features.pdf.size(), 2);
@@ -106,7 +92,7 @@
     BOOST_CHECK_CLOSE(cats_reduction_features.pdf[1].right, 23959., FLOAT_TOL);
     BOOST_CHECK_CLOSE(cats_reduction_features.pdf[1].pdf_value, 6.20426e-05, FLOAT_TOL);
 
-    lp.delete_label(label.get());
+    lp.delete_label(plabel.get());
   }
 }
 
@@ -116,10 +102,10 @@
   parser p{8 /*ring_size*/, false /*strict parse*/};
 
   {
-    auto label = scoped_calloc_or_throw<VW::cb_continuous::continuous_label>();
-    reduction_features red_features;
-
-    parse_label(lp, &p, "ca pdf 185:8109.67 8109.67:23959:6.20426e-05", *label, red_features);
+    auto plabel = scoped_calloc_or_throw<polylabel>();
+    reduction_features red_features;
+
+    parse_label(lp, &p, "ca pdf 185:8109.67 8109.67:23959:6.20426e-05", *plabel, red_features);
 
     // check pdf
     const auto& cats_reduction_features = red_features.template get<VW::continuous_actions::reduction_features>();
@@ -127,7 +113,7 @@
     BOOST_CHECK_EQUAL(cats_reduction_features.is_chosen_action_set(), false);
     BOOST_CHECK_EQUAL(cats_reduction_features.is_pdf_set(), false);
 
-    lp.delete_label(label.get());
+    lp.delete_label(plabel.get());
   }
 }
 
@@ -137,14 +123,14 @@
   parser p{8 /*ring_size*/, false /*strict parse*/};
 
   {
-    auto label = scoped_calloc_or_throw<VW::cb_continuous::continuous_label>();
-    reduction_features red_features;
-    parse_label(lp, &p, "ca 185.121:0.657567:6.20426e-05 chosen_action 8110.121", *label, red_features);
+    auto plabel = scoped_calloc_or_throw<polylabel>();
+    reduction_features red_features;
+    parse_label(lp, &p, "ca 185.121:0.657567:6.20426e-05 chosen_action 8110.121", *plabel, red_features);
 
     // check label
-    BOOST_CHECK_CLOSE(label->costs[0].pdf_value, 6.20426e-05, FLOAT_TOL);
-    BOOST_CHECK_CLOSE(label->costs[0].cost, 0.657567, FLOAT_TOL);
-    BOOST_CHECK_CLOSE(label->costs[0].action, 185.121, FLOAT_TOL);
+    BOOST_CHECK_CLOSE(plabel->cb_cont.costs[0].pdf_value, 6.20426e-05, FLOAT_TOL);
+    BOOST_CHECK_CLOSE(plabel->cb_cont.costs[0].cost, 0.657567, FLOAT_TOL);
+    BOOST_CHECK_CLOSE(plabel->cb_cont.costs[0].action, 185.121, FLOAT_TOL);
 
     // check chosen action
     const auto& cats_reduction_features = red_features.template get<VW::continuous_actions::reduction_features>();
@@ -152,7 +138,7 @@
     BOOST_CHECK_EQUAL(cats_reduction_features.is_chosen_action_set(), true);
     BOOST_CHECK_CLOSE(cats_reduction_features.chosen_action, 8110.121, FLOAT_TOL);
 
-    lp.delete_label(label.get());
+    lp.delete_label(plabel.get());
   }
 }
 
@@ -162,18 +148,18 @@
   parser p{8 /*ring_size*/, false /*strict parse*/};
 
   {
-    auto label = scoped_calloc_or_throw<VW::cb_continuous::continuous_label>();
-    reduction_features red_features;
-    parse_label(lp, &p, "ca chosen_action 8110.121", *label, red_features);
-
-    BOOST_CHECK_EQUAL(label->costs.size(), 0);
+    auto plabel = scoped_calloc_or_throw<polylabel>();
+    reduction_features red_features;
+    parse_label(lp, &p, "ca chosen_action 8110.121", *plabel, red_features);
+
+    BOOST_CHECK_EQUAL(plabel->cb_cont.costs.size(), 0);
     // check chosen action
     const auto& cats_reduction_features = red_features.template get<VW::continuous_actions::reduction_features>();
     BOOST_CHECK_EQUAL(cats_reduction_features.is_pdf_set(), false);
     BOOST_CHECK_EQUAL(cats_reduction_features.is_chosen_action_set(), true);
     BOOST_CHECK_CLOSE(cats_reduction_features.chosen_action, 8110.121, FLOAT_TOL);
 
-    lp.delete_label(label.get());
+    lp.delete_label(plabel.get());
   }
 }
 
@@ -183,16 +169,16 @@
   parser p{8 /*ring_size*/, false /*strict parse*/};
 
   {
-    auto label = scoped_calloc_or_throw<VW::cb_continuous::continuous_label>();
+    auto plabel = scoped_calloc_or_throw<polylabel>();
     reduction_features red_features;
     parse_label(lp, &p,
         "ca 185.121:0.657567:6.20426e-05 pdf 185:8109.67:2.10314e-06 8109.67:23959:6.20426e-05 chosen_action 8110.121",
         *label, red_features);
 
     // check label
-    BOOST_CHECK_CLOSE(label->costs[0].pdf_value, 6.20426e-05, FLOAT_TOL);
-    BOOST_CHECK_CLOSE(label->costs[0].cost, 0.657567, FLOAT_TOL);
-    BOOST_CHECK_CLOSE(label->costs[0].action, 185.121, FLOAT_TOL);
+    BOOST_CHECK_CLOSE(plabel->cb_cont.costs[0].pdf_value, 6.20426e-05, FLOAT_TOL);
+    BOOST_CHECK_CLOSE(plabel->cb_cont.costs[0].cost, 0.657567, FLOAT_TOL);
+    BOOST_CHECK_CLOSE(plabel->cb_cont.costs[0].action, 185.121, FLOAT_TOL);
 
     const auto& cats_reduction_features = red_features.template get<VW::continuous_actions::reduction_features>();
 
@@ -209,8 +195,7 @@
     BOOST_CHECK_CLOSE(cats_reduction_features.pdf[1].right, 23959., FLOAT_TOL);
     BOOST_CHECK_CLOSE(cats_reduction_features.pdf[1].pdf_value, 6.20426e-05, FLOAT_TOL);
 
-    lp.delete_label(label.get());
->>>>>>> 4fb0d8da
+    lp.delete_label(plabel.get());
   }
 }
 
@@ -220,21 +205,16 @@
   parser p{8 /*ring_size*/, false /*strict parse*/};
 
   {
-<<<<<<< HEAD
-    auto plabel = scoped_calloc_or_throw<polylabel>();
-    parse_label(lp, &p, "", *plabel);
-    BOOST_CHECK_EQUAL(plabel->cb_cont.costs.size(), 0);
-=======
-    auto label = scoped_calloc_or_throw<VW::cb_continuous::continuous_label>();
-    reduction_features red_features;
-    parse_label(lp, &p, "", *label, red_features);
-
-    BOOST_CHECK_EQUAL(label->costs.size(), 0);
-    const auto& cats_reduction_features = red_features.template get<VW::continuous_actions::reduction_features>();
-    BOOST_CHECK_EQUAL(cats_reduction_features.is_pdf_set(), false);
-    BOOST_CHECK_EQUAL(cats_reduction_features.is_chosen_action_set(), false);
-
-    lp.delete_label(label.get());
+    auto plabel = scoped_calloc_or_throw<polylabel>();
+    reduction_features red_features;
+    parse_label(lp, &p, "", *plabel, red_features);
+
+    BOOST_CHECK_EQUAL(plabel->cb_cont.costs.size(), 0);
+    const auto& cats_reduction_features = red_features.template get<VW::continuous_actions::reduction_features>();
+    BOOST_CHECK_EQUAL(cats_reduction_features.is_pdf_set(), false);
+    BOOST_CHECK_EQUAL(cats_reduction_features.is_chosen_action_set(), false);
+
+    lp.delete_label(plabel.get());
   }
 }
 
@@ -244,15 +224,14 @@
   parser p{8 /*ring_size*/, false /*strict parse*/};
 
   {
-    auto label = scoped_calloc_or_throw<VW::cb_continuous::continuous_label>();
-    reduction_features red_features;
-    parse_label(lp, &p, "ca", *label, red_features);
-
-    BOOST_CHECK_EQUAL(label->costs.size(), 0);
-    const auto& cats_reduction_features = red_features.template get<VW::continuous_actions::reduction_features>();
-    BOOST_CHECK_EQUAL(cats_reduction_features.is_pdf_set(), false);
-    BOOST_CHECK_EQUAL(cats_reduction_features.is_chosen_action_set(), false);
->>>>>>> 4fb0d8da
+    auto plabel = scoped_calloc_or_throw<polylabel>();
+    reduction_features red_features;
+    parse_label(lp, &p, "ca", *plabel, red_features);
+
+    BOOST_CHECK_EQUAL(plabel->cb_cont.costs.size(), 0);
+    const auto& cats_reduction_features = red_features.template get<VW::continuous_actions::reduction_features>();
+    BOOST_CHECK_EQUAL(cats_reduction_features.is_pdf_set(), false);
+    BOOST_CHECK_EQUAL(cats_reduction_features.is_chosen_action_set(), false);
 
     lp.delete_label(plabel.get());
   }
@@ -264,14 +243,9 @@
   parser p{8 /*ring_size*/, false /*strict parse*/};
 
   {
-<<<<<<< HEAD
-    auto label = scoped_calloc_or_throw<polylabel>();
-    BOOST_REQUIRE_THROW(parse_label(lp, &p, "185.121:0.657567:6.20426e-05", *label), VW::vw_exception);
-=======
-    auto label = scoped_calloc_or_throw<VW::cb_continuous::continuous_label>();
-    reduction_features red_features;
-    BOOST_REQUIRE_THROW(parse_label(lp, &p, "185.121:0.657567:6.20426e-05", *label, red_features), VW::vw_exception);
->>>>>>> 4fb0d8da
-    lp.delete_label(label.get());
+    auto plabel = scoped_calloc_or_throw<polylabel>();
+    reduction_features red_features;
+    BOOST_REQUIRE_THROW(parse_label(lp, &p, "185.121:0.657567:6.20426e-05", *plabel, red_features), VW::vw_exception);
+    lp.delete_label(plabel.get());
   }
 }
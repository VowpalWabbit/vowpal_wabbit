--- conflicted
+++ resolved
@@ -22,18 +22,7 @@
   callback_count = 0;
 }
 
-<<<<<<< HEAD
-float cb_sim::get_cost(const std::map<std::string, std::string>& context, const std::string& action, bool swap_reward)
-{
-  auto reward = USER_DISLIKED_ARTICLE;
-  if (context.at("user") == "Tom")
-  {
-    if (context.at("time_of_day") == "morning" && action == "politics") { reward = USER_LIKED_ARTICLE; }
-    else if (context.at("time_of_day") == "afternoon" && action == "music")
-    {
-      reward = USER_LIKED_ARTICLE;
-=======
-float cb_sim::get_reaction(const std::map<std::string, std::string>& context, const std::string& action, bool add_noise)
+float cb_sim::get_reaction(const std::map<std::string, std::string>& context, const std::string& action, bool add_noise, bool swap_reward)
 {
   float like_reward = USER_LIKED_ARTICLE;
   float dislike_reward = USER_DISLIKED_ARTICLE;
@@ -42,36 +31,34 @@
     like_reward += random_state.get_and_update_random();
     dislike_reward += random_state.get_and_update_random();
   }
+
+
+  float reward = dislike_reward;
   if (context.at("user") == "Tom")
   {
-    if (context.at("time_of_day") == "morning" && action == "politics") { return like_reward; }
+    if (context.at("time_of_day") == "morning" && action == "politics")
+    {
+      reward = like_reward;
+    }
     else if (context.at("time_of_day") == "afternoon" && action == "music")
     {
-      return like_reward;
->>>>>>> ff902a6b
+      reward = like_reward;
     }
   }
   else if (context.at("user") == "Anna")
   {
-<<<<<<< HEAD
-    if (context.at("time_of_day") == "morning" && action == "sports") { reward = USER_LIKED_ARTICLE; }
+    if (context.at("time_of_day") == "morning" && action == "sports")
+    { 
+      reward = like_reward;
+    }
     else if (context.at("time_of_day") == "afternoon" && action == "politics")
     {
-      reward = USER_LIKED_ARTICLE;
-    }
-  }
-
-  if (swap_reward) { return (reward == USER_LIKED_ARTICLE) ? USER_DISLIKED_ARTICLE : USER_LIKED_ARTICLE; }
+      reward = like_reward;
+    }
+  }
+
+  if (swap_reward) return (reward == like_reward) ? dislike_reward : like_reward;
   return reward;
-=======
-    if (context.at("time_of_day") == "morning" && action == "sports") { return like_reward; }
-    else if (context.at("time_of_day") == "afternoon" && action == "politics")
-    {
-      return like_reward;
-    }
-  }
-  return dislike_reward;
->>>>>>> ff902a6b
 }
 
 // todo: skip text format and create vw example directly
@@ -147,13 +134,8 @@
   }
 }
 
-<<<<<<< HEAD
-std::vector<float> cb_sim::run_simulation_hook(
-    VW::workspace* vw, size_t num_iterations, callback_map& callbacks, bool do_learn, size_t shift, const std::vector<uint64_t>& swap_after)
-=======
 std::vector<float> cb_sim::run_simulation_hook(VW::workspace* vw, size_t num_iterations, callback_map& callbacks,
-    bool do_learn, size_t shift, bool add_noise, uint64_t num_useless_features)
->>>>>>> ff902a6b
+    bool do_learn, size_t shift, bool add_noise, uint64_t num_useless_features, const std::vector<uint64_t>& swap_after)
 {
   // check if there's a callback for the first possible element,
   // in this case most likely 0th event
@@ -188,12 +170,8 @@
     auto prob = action_prob.second;
 
     // 4. Get cost of the action we chose
-<<<<<<< HEAD
-    float cost = get_cost(context, chosen_action, swap_reward);
-=======
     // Check for reward swap
-    float cost = get_reaction(context, chosen_action, add_noise);
->>>>>>> ff902a6b
+    float cost = get_reaction(context, chosen_action, add_noise, swap_reward);
     cost_sum += cost;
 
     if (do_learn)

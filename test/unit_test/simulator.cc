--- conflicted
+++ resolved
@@ -15,12 +15,8 @@
     , times_of_day({"morning", "afternoon"})
     , actions({"politics", "sports", "music", "food", "finance", "health", "camping"})
 {
-<<<<<<< HEAD
   random_state.set_random_state(seed);
-=======
-  srand(seed);
   callback_count = 0;
->>>>>>> 12c9ef6e
 }
 
 float cb_sim::get_cost(const std::map<std::string, std::string>& context, const std::string& action)

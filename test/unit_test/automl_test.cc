// Copyright (c) by respective owners including Yahoo!, Microsoft, and
// individual contributors. All rights reserved. Released under a BSD (revised)
// license as described in the file LICENSE.

#include "vw/core/reductions/automl.h"

#include "reductions/details/automl_impl.h"
#include "simulator.h"
#include "test_common.h"
#include "vw/core/estimator_config.h"
#include "vw/core/metric_sink.h"
#include "vw/core/vw_fwd.h"

#include <boost/test/test_tools.hpp>
#include <boost/test/unit_test.hpp>
#include <functional>
#include <map>
#include <utility>

using simulator::callback_map;
using simulator::cb_sim;
using namespace VW::reductions::automl;

namespace aml_test
{
template <typename T>
void check_interactions_match_exclusions(VW::reductions::automl::automl<
    interaction_config_manager<VW::reductions::automl::config_oracle<T>, VW::estimator_config>>* aml)
{
  for (const auto& estimator : aml->cm->estimators)
  {
    auto& exclusions = aml->cm->_config_oracle.configs[estimator.first.config_index].exclusions;
    auto& interactions = estimator.first.live_interactions;
    auto& interaction_type = aml->cm->interaction_type;
    // Check that no interaction can be found in exclusions
    for (const auto& interaction : interactions)
    {
      if (interaction_type == "quadratic")
      {
        VW::namespace_index ns1 = interaction[0];
        VW::namespace_index ns2 = interaction[1];
        std::vector<VW::namespace_index> ns{ns1, ns2};
        BOOST_CHECK(exclusions.find(ns) == exclusions.end());
      }
      else
      {
        VW::namespace_index ns1 = interaction[0];
        VW::namespace_index ns2 = interaction[1];
        VW::namespace_index ns3 = interaction[2];
        std::vector<VW::namespace_index> ns{ns1, ns2, ns3};
        BOOST_CHECK(exclusions.find(ns) == exclusions.end());
      }
    }
    // Check that interaction count is equal to quadratic interaction size minus exclusion count
    size_t exclusion_count = exclusions.size();
    size_t quad_inter_count = (aml->cm->ns_counter.size()) * (aml->cm->ns_counter.size() + 1) / 2;
    BOOST_CHECK_EQUAL(interactions.size(), quad_inter_count - exclusion_count);
  }
}

template <typename T>
void check_config_states(VW::reductions::automl::automl<
    interaction_config_manager<VW::reductions::automl::config_oracle<T>, VW::estimator_config>>* aml)
{
  // No configs in the index queue should be live
  auto index_queue = aml->cm->_config_oracle.index_queue;
  while (!index_queue.empty())
  {
    auto config_index = index_queue.top().second;
    index_queue.pop();
    BOOST_CHECK(aml->cm->_config_oracle.configs[config_index].state != VW::reductions::automl::config_state::Live);
  }

  // All configs in the estimators should be live
  for (const auto& score : aml->cm->estimators)
  {
    BOOST_CHECK(
        aml->cm->_config_oracle.configs[score.first.config_index].state == VW::reductions::automl::config_state::Live);
  }
}

template <typename T>
VW::reductions::automl::automl<
    interaction_config_manager<VW::reductions::automl::config_oracle<T>, VW::estimator_config>>*
get_automl_data(VW::workspace& all)
{
  std::vector<std::string> e_r;
  all.l->get_enabled_reductions(e_r);
  if (std::find(e_r.begin(), e_r.end(), "automl") == e_r.end())
  { BOOST_FAIL("automl not found in enabled reductions"); }

  VW::LEARNER::multi_learner* automl_learner = as_multiline(all.l->get_learner_by_name_prefix("automl"));

  return (VW::reductions::automl::automl<
      interaction_config_manager<VW::reductions::automl::config_oracle<T>, VW::estimator_config>>*)
      automl_learner->get_internal_type_erased_data_pointer_test_use_only();
}
template VW::reductions::automl::automl<interaction_config_manager<
    VW::reductions::automl::config_oracle<VW::reductions::automl::oracle_rand_impl>, VW::estimator_config>>*
get_automl_data(VW::workspace& all);
template VW::reductions::automl::automl<interaction_config_manager<
    VW::reductions::automl::config_oracle<VW::reductions::automl::one_diff_impl>, VW::estimator_config>>*
get_automl_data(VW::workspace& all);
template VW::reductions::automl::automl<interaction_config_manager<
    VW::reductions::automl::config_oracle<VW::reductions::automl::champdupe_impl>, VW::estimator_config>>*
get_automl_data(VW::workspace& all);

using aml_rand = VW::reductions::automl::automl<interaction_config_manager<
    VW::reductions::automl::config_oracle<VW::reductions::automl::oracle_rand_impl>, VW::estimator_config>>;
using aml_onediff = VW::reductions::automl::automl<interaction_config_manager<
    VW::reductions::automl::config_oracle<VW::reductions::automl::one_diff_impl>, VW::estimator_config>>;
}  // namespace aml_test

// Need to add save_load functionality to multiple structs in automl reduction including
// config_manager and estimator_config.
BOOST_AUTO_TEST_CASE(automl_save_load)
{
  const size_t num_iterations = 1000;
  const size_t split = 690;
  const size_t seed = 88;
  const std::vector<uint64_t> swap_after = {500};
  callback_map empty_hooks;
  auto ctr_no_save = simulator::_test_helper_hook(
      "--automl 3 --priority_type favor_popular_namespaces --cb_explore_adf --quiet --epsilon 0.2 "
      "--fixed_significance_level "
      "--random_seed 5 --global_lease 10",
      empty_hooks, num_iterations, seed, swap_after);
  BOOST_CHECK_GT(ctr_no_save.back(), 0.6f);

  auto ctr_with_save = simulator::_test_helper_save_load(
      "--automl 3 --priority_type favor_popular_namespaces --cb_explore_adf --quiet --epsilon 0.2 "
      "--fixed_significance_level "
      "--random_seed 5 --global_lease 10",
      num_iterations, seed, swap_after, split);
  BOOST_CHECK_GT(ctr_with_save.back(), 0.6f);

  BOOST_CHECK_EQUAL_COLLECTIONS(ctr_no_save.begin(), ctr_no_save.end(), ctr_with_save.begin(), ctr_with_save.end());
}

BOOST_AUTO_TEST_CASE(automl_assert_0th_event_automl)
{
  const size_t zero = 0;
  const size_t num_iterations = 10;
  callback_map test_hooks;

  // technically runs after the 0th example is learned
  test_hooks.emplace(zero, [&zero](cb_sim&, VW::workspace& all, VW::multi_ex&) {
    aml_test::aml_rand* aml = aml_test::get_automl_data<VW::reductions::automl::oracle_rand_impl>(all);
    BOOST_CHECK_EQUAL(aml->cm->total_learn_count, zero);
    BOOST_CHECK(aml->current_state == VW::reductions::automl::automl_state::Experimenting);
    return true;
  });

  // test executes right after learn call of the 10th example
  test_hooks.emplace(num_iterations, [&num_iterations](cb_sim&, VW::workspace& all, VW::multi_ex&) {
    aml_test::aml_rand* aml = aml_test::get_automl_data<VW::reductions::automl::oracle_rand_impl>(all);
    BOOST_CHECK_EQUAL(aml->cm->total_learn_count, num_iterations);
    BOOST_CHECK(aml->current_state == VW::reductions::automl::automl_state::Experimenting);
    return true;
  });

  auto ctr = simulator::_test_helper_hook(
      "--automl 3 --priority_type favor_popular_namespaces --cb_explore_adf --quiet --epsilon 0.2 "
      "--random_seed 5 "
      "--oracle_type rand --global_lease 10",
      test_hooks, num_iterations);

  BOOST_CHECK_GT(ctr.back(), 0.1f);
}

BOOST_AUTO_TEST_CASE(automl_assert_0th_event_metrics)
{
  const auto metric_name = std::string("total_learn_calls");
  const size_t zero = 0;
  const size_t num_iterations = 10;
  callback_map test_hooks;

  // technically runs after the 0th example is learned
  test_hooks.emplace(zero, [&metric_name, &zero](cb_sim&, VW::workspace& all, VW::multi_ex&) {
    VW::metric_sink metrics;
    all.l->persist_metrics(metrics);

    BOOST_REQUIRE_EQUAL(metrics.get_uint(metric_name), zero);
    return true;
  });

  // test executes right after learn call of the 10th example
  test_hooks.emplace(num_iterations, [&metric_name, &num_iterations](cb_sim&, VW::workspace& all, VW::multi_ex&) {
    VW::metric_sink metrics;
    all.l->persist_metrics(metrics);

    BOOST_REQUIRE_EQUAL(metrics.get_uint(metric_name), num_iterations);
    return true;
  });

  auto ctr = simulator::_test_helper_hook(
      "--extra_metrics ut_metrics.json --cb_explore_adf --quiet --epsilon 0.2 --random_seed 5 --global_lease 10",
      test_hooks, num_iterations);

  BOOST_CHECK_GT(ctr.back(), 0.1f);
}

BOOST_AUTO_TEST_CASE(automl_assert_live_configs_and_lease)
{
  const size_t fifteen = 15;
  const size_t thirty_three = 33;
  const size_t num_iterations = 100;
  callback_map test_hooks;

  // Note this is after learning 14 examples (first iteration is Collecting)
  test_hooks.emplace(fifteen, [&fifteen](cb_sim&, VW::workspace& all, VW::multi_ex&) {
    aml_test::aml_rand* aml = aml_test::get_automl_data<VW::reductions::automl::oracle_rand_impl>(all);
    aml_test::check_interactions_match_exclusions(aml);
    aml_test::check_config_states(aml);
    BOOST_CHECK(aml->current_state == VW::reductions::automl::automl_state::Experimenting);
    BOOST_CHECK_EQUAL(aml->cm->total_learn_count, 15);
    BOOST_CHECK_EQUAL(aml->cm->current_champ, 0);
    BOOST_CHECK_CLOSE(aml->cm->automl_significance_level, 0.05, FLOAT_TOL);
    BOOST_CHECK_CLOSE(aml->cm->automl_estimator_decay, 1.0, FLOAT_TOL);
    BOOST_CHECK_EQUAL(aml->cm->estimators[0].first.config_index, 0);
    BOOST_CHECK_EQUAL(aml->cm->estimators[1].first.config_index, 3);
    BOOST_CHECK_EQUAL(aml->cm->estimators[2].first.config_index, 1);
    BOOST_CHECK_EQUAL(aml->cm->_config_oracle.configs.size(), 4);
    BOOST_CHECK_EQUAL(aml->cm->_config_oracle.configs[0].lease, 10);
    BOOST_CHECK_EQUAL(aml->cm->_config_oracle.configs[1].lease, 10);
    BOOST_CHECK_EQUAL(aml->cm->_config_oracle.configs[2].lease, 20);
    BOOST_CHECK_EQUAL(aml->cm->_config_oracle.configs[3].lease, 20);
    BOOST_CHECK_EQUAL(aml->cm->estimators[0].first._estimator.update_count, 0);
    BOOST_CHECK_EQUAL(aml->cm->estimators[1].first._estimator.update_count, 15);
    BOOST_CHECK_EQUAL(aml->cm->estimators[2].first._estimator.update_count, 5);
    BOOST_CHECK_EQUAL(aml->cm->estimators[0].second.update_count, 0);
    BOOST_CHECK_EQUAL(aml->cm->estimators[1].second.update_count, 15);
    BOOST_CHECK_EQUAL(aml->cm->estimators[2].second.update_count, 5);
    BOOST_CHECK_EQUAL(aml->cm->_config_oracle.index_queue.size(), 0);
    return true;
  });

  auto ctr = simulator::_test_helper_hook(
      "--automl 3 --priority_type favor_popular_namespaces --cb_explore_adf --quiet --epsilon 0.2 "
      "--fixed_significance_level "
      "--random_seed 5 "
      "--oracle_type rand --global_lease 10",
      test_hooks, num_iterations);

  BOOST_CHECK_GT(ctr.back(), 0.1f);
}

// Note higher ctr compared to cpp_simulator_without_interaction in tutorial_test.cc
BOOST_AUTO_TEST_CASE(automl_cpp_simulator_automl)
{
  auto ctr = simulator::_test_helper(
      "--cb_explore_adf --quiet --epsilon 0.2 --random_seed 5 --automl 3 --priority_type "
      "favor_popular_namespaces --oracle_type rand --global_lease 10");
  BOOST_CHECK_GT(ctr.back(), 0.6f);
}

BOOST_AUTO_TEST_CASE(automl_namespace_switch)
{
  const size_t num_iterations = 1000;
  callback_map test_hooks;
  const std::vector<uint64_t> swap_after = {500};
  const size_t seed = 88;

  test_hooks.emplace(100, [&](cb_sim& sim, VW::workspace& all, VW::multi_ex&) {
    aml_test::aml_onediff* aml = aml_test::get_automl_data<VW::reductions::automl::one_diff_impl>(all);
    auto count_ns_T = aml->cm->ns_counter.count('T');
    BOOST_CHECK_EQUAL(count_ns_T, 0);

    // change user namespace to start with letter T
    sim.user_ns = "Tser";
    return true;
  });

  test_hooks.emplace(101, [&](cb_sim& sim, VW::workspace& all, VW::multi_ex&) {
    aml_test::aml_onediff* aml = aml_test::get_automl_data<VW::reductions::automl::one_diff_impl>(all);
    size_t tser_count = aml->cm->ns_counter.at('T');
    BOOST_CHECK_GT(tser_count, 1);

    // reset user namespace to appropriate value
    sim.user_ns = "User";
    return true;
  });

  test_hooks.emplace(num_iterations, [&](cb_sim&, VW::workspace& all, VW::multi_ex&) {
    aml_test::aml_onediff* aml = aml_test::get_automl_data<VW::reductions::automl::one_diff_impl>(all);

    auto champ_exclusions =
        aml->cm->_config_oracle.configs[aml->cm->estimators[aml->cm->current_champ].first.config_index].exclusions;
    BOOST_CHECK_EQUAL(champ_exclusions.size(), 1);
    std::vector<VW::namespace_index> ans{'U', 'U'};
    BOOST_CHECK(champ_exclusions.find(ans) != champ_exclusions.end());
    auto champ_interactions = aml->cm->estimators[aml->cm->current_champ].first.live_interactions;
    BOOST_CHECK_EQUAL(champ_interactions.size(), 5);
    return true;
  });

  auto ctr = simulator::_test_helper_hook(
      "--automl 3 --priority_type favor_popular_namespaces --cb_explore_adf --quiet --epsilon 0.2 "
      "--random_seed 5 "
      "--global_lease 500 --oracle_type one_diff --noconstant ",
      test_hooks, num_iterations, seed, swap_after);
  BOOST_CHECK_GT(ctr.back(), 0.65f);
}

BOOST_AUTO_TEST_CASE(automl_clear_configs)
{
  const size_t seed = 85;
  const size_t num_iterations = 1000;
  const std::vector<uint64_t> swap_after = {200, 500};
  const size_t clear_champ_switch = 931;
  callback_map test_hooks;

  test_hooks.emplace(clear_champ_switch - 1, [&](cb_sim&, VW::workspace& all, VW::multi_ex&) {
    aml_test::aml_rand* aml = aml_test::get_automl_data<VW::reductions::automl::oracle_rand_impl>(all);
    aml_test::check_interactions_match_exclusions<VW::reductions::automl::oracle_rand_impl>(aml);
    aml_test::check_config_states(aml);
    BOOST_CHECK_EQUAL(aml->cm->current_champ, 0);
    BOOST_CHECK_EQUAL(aml->cm->_config_oracle.valid_config_size, 4);
    BOOST_CHECK_EQUAL(clear_champ_switch - 1, aml->cm->total_learn_count);
    BOOST_CHECK_EQUAL(aml->cm->estimators[0].first.live_interactions.size(), 3);
    BOOST_CHECK_EQUAL(aml->cm->estimators[1].first.live_interactions.size(), 2);
    BOOST_CHECK_EQUAL(aml->cm->estimators[2].first.live_interactions.size(), 2);
    BOOST_CHECK(aml->current_state == VW::reductions::automl::automl_state::Experimenting);
    return true;
  });

  test_hooks.emplace(clear_champ_switch, [&clear_champ_switch](cb_sim&, VW::workspace& all, VW::multi_ex&) {
    aml_test::aml_rand* aml = aml_test::get_automl_data<VW::reductions::automl::oracle_rand_impl>(all);
    aml_test::check_interactions_match_exclusions(aml);
    aml_test::check_config_states(aml);
    BOOST_CHECK_EQUAL(aml->cm->current_champ, 0);
    BOOST_CHECK_EQUAL(clear_champ_switch, aml->cm->total_learn_count);
    BOOST_CHECK_EQUAL(aml->cm->estimators.size(), 2);
    BOOST_CHECK_EQUAL(aml->cm->_config_oracle.valid_config_size, 4);
    BOOST_CHECK_EQUAL(aml->cm->estimators[0].first.live_interactions.size(), 2);
    BOOST_CHECK(aml->current_state == VW::reductions::automl::automl_state::Experimenting);
    return true;
  });

  // we initialize the reduction pointing to position 0 as champ, that config is hard-coded to empty
  auto ctr = simulator::_test_helper_hook(
      "--automl 3 --priority_type favor_popular_namespaces --cb_explore_adf --quiet --epsilon 0.2 "
      "--fixed_significance_level "
      "--random_seed 5 --oracle_type rand --global_lease 500 --noconstant ",
      test_hooks, num_iterations, seed, swap_after);

  BOOST_CHECK_GT(ctr.back(), 0.4f);
}

BOOST_AUTO_TEST_CASE(automl_clear_configs_one_diff)
{
  const size_t num_iterations = 1000;
  const std::vector<uint64_t> swap_after = {500};
  const size_t seed = 88;
  const size_t clear_champ_switch = 645;
  callback_map test_hooks;

  test_hooks.emplace(clear_champ_switch - 1, [&](cb_sim&, VW::workspace& all, VW::multi_ex&) {
    aml_test::aml_onediff* aml = aml_test::get_automl_data<VW::reductions::automl::one_diff_impl>(all);
    aml_test::check_interactions_match_exclusions(aml);
    aml_test::check_config_states(aml);
    BOOST_CHECK_EQUAL(aml->cm->current_champ, 0);
    BOOST_CHECK_EQUAL(aml->cm->_config_oracle.valid_config_size, 4);
    BOOST_CHECK_EQUAL(clear_champ_switch - 1, aml->cm->total_learn_count);
    BOOST_CHECK(aml->current_state == VW::reductions::automl::automl_state::Experimenting);
    return true;
  });

  test_hooks.emplace(clear_champ_switch, [&clear_champ_switch](cb_sim&, VW::workspace& all, VW::multi_ex&) {
    aml_test::aml_onediff* aml = aml_test::get_automl_data<VW::reductions::automl::one_diff_impl>(all);
    aml_test::check_interactions_match_exclusions(aml);
    aml_test::check_config_states(aml);
    BOOST_CHECK_EQUAL(aml->cm->current_champ, 0);
    BOOST_CHECK_EQUAL(clear_champ_switch, aml->cm->total_learn_count);
    BOOST_CHECK_EQUAL(aml->cm->estimators.size(), 3);
    BOOST_CHECK_EQUAL(aml->cm->_config_oracle.valid_config_size, 4);
    BOOST_CHECK(aml->current_state == VW::reductions::automl::automl_state::Experimenting);
    return true;
  });

  test_hooks.emplace(clear_champ_switch + 1, [&clear_champ_switch](cb_sim&, VW::workspace& all, VW::multi_ex&) {
    aml_test::aml_onediff* aml = aml_test::get_automl_data<VW::reductions::automl::one_diff_impl>(all);
    BOOST_CHECK_EQUAL(aml->cm->estimators.size(), 3);
    BOOST_CHECK_EQUAL(aml->cm->estimators[0].first.live_interactions.size(), 3);
    BOOST_CHECK_EQUAL(aml->cm->estimators[1].first.live_interactions.size(), 2);
    BOOST_CHECK_EQUAL(aml->cm->estimators[2].first.live_interactions.size(), 2);
    return true;
  });

  // we initialize the reduction pointing to position 0 as champ, that config is hard-coded to empty
  auto ctr = simulator::_test_helper_hook(
      "--automl 3 --priority_type favor_popular_namespaces --cb_explore_adf --quiet --epsilon 0.2 "
      "--fixed_significance_level "
      "--random_seed 5 --noconstant --global_lease 10",
      test_hooks, num_iterations, seed, swap_after);

  BOOST_CHECK_GT(ctr.back(), 0.65f);
}

BOOST_AUTO_TEST_CASE(automl_q_col_consistency)
{
  const size_t seed = 88;
  const size_t num_iterations = 1000;

  auto ctr_q_col = simulator::_test_helper(
      "--cb_explore_adf --quiet --epsilon 0.2 --random_seed 5 -q :: --global_lease 10", num_iterations, seed);
  auto ctr_aml = simulator::_test_helper(
      "--cb_explore_adf --quiet --epsilon 0.2 --random_seed 5 --automl 1 --global_lease 10", num_iterations, seed);

  BOOST_CHECK_CLOSE(ctr_q_col.back(), ctr_aml.back(), FLOAT_TOL);
}

BOOST_AUTO_TEST_CASE(one_diff_impl_unittest)
{
  using namespace VW::reductions::automl;

  const size_t num_iterations = 2;
  callback_map test_hooks;
  // const std::vector<uint64_t> swap_after = {500};
  const size_t seed = 88;

  test_hooks.emplace(1, [&](cb_sim& sim, VW::workspace& all, VW::multi_ex&) {
    const size_t CHAMP = 0;
    auto* aml = aml_test::get_automl_data<one_diff_impl>(all);

    config_oracle<one_diff_impl>& co = aml->cm->_config_oracle;
    auto rand_state = all.get_random_state();

<<<<<<< HEAD
    std::map<VW::namespace_index, uint64_t> ns_counter;
    std::vector<std::pair<aml_estimator, VW::estimator_config>> estimators;
=======
    std::map<namespace_index, uint64_t> ns_counter;
    std::vector<std::pair<aml_estimator<VW::estimator_config>, VW::estimator_config>> estimators;
>>>>>>> 51a84351

    config_oracle<one_diff_impl> oracle(
        aml->cm->global_lease, co.calc_priority, co._interaction_type, co._oracle_type, rand_state);

    auto& configs = oracle.configs;
    auto& prio_queue = oracle.index_queue;

    ns_counter['A'] = 1;
    ns_counter['B'] = 1;

    BOOST_CHECK_EQUAL(configs.size(), 0);
    BOOST_CHECK_EQUAL(estimators.size(), 0);
    BOOST_CHECK_EQUAL(prio_queue.size(), 0);
    interaction_config_manager<config_oracle<one_diff_impl>, VW::estimator_config>::insert_starting_configuration(
        estimators, oracle, aml->cm->automl_significance_level, aml->cm->automl_estimator_decay);
    BOOST_CHECK_EQUAL(configs.size(), 1);
    BOOST_CHECK_EQUAL(estimators.size(), 1);
    BOOST_CHECK_EQUAL(prio_queue.size(), 0);
    auto& champ_interactions = estimators[CHAMP].first.live_interactions;

    BOOST_CHECK_EQUAL(champ_interactions.size(), 0);
    auto& exclusions = oracle.configs[estimators[0].first.config_index].exclusions;
    auto& interactions = estimators[0].first.live_interactions;
    config_oracle<one_diff_impl>::gen_interactions_from_exclusions(
        false, ns_counter, oracle._interaction_type, exclusions, interactions);
    BOOST_CHECK_EQUAL(champ_interactions.size(), 3);

    const std::vector<VW::namespace_index> first = {'A', 'A'};
    BOOST_CHECK_EQUAL_COLLECTIONS(
        champ_interactions[0].begin(), champ_interactions[0].end(), first.begin(), first.end());
    const std::vector<VW::namespace_index> second = {'A', 'B'};
    BOOST_CHECK_EQUAL_COLLECTIONS(
        champ_interactions[1].begin(), champ_interactions[1].end(), second.begin(), second.end());
    const std::vector<VW::namespace_index> third = {'B', 'B'};
    BOOST_CHECK_EQUAL_COLLECTIONS(
        champ_interactions[2].begin(), champ_interactions[2].end(), third.begin(), third.end());

    BOOST_CHECK_EQUAL(configs.size(), 1);
    oracle.gen_exclusion_configs(estimators[CHAMP].first.live_interactions, ns_counter);
    BOOST_CHECK_EQUAL(configs.size(), 4);
    BOOST_CHECK_EQUAL(prio_queue.size(), 3);

    const std::set<std::vector<VW::namespace_index>> excl_0{};
    BOOST_CHECK_EQUAL_COLLECTIONS(
        configs[0].exclusions.begin(), configs[0].exclusions.end(), excl_0.begin(), excl_0.end());
    const std::set<std::vector<VW::namespace_index>> excl_1{{'A', 'A'}};
    BOOST_CHECK_EQUAL_COLLECTIONS(
        configs[1].exclusions.begin(), configs[1].exclusions.end(), excl_1.begin(), excl_1.end());
    const std::set<std::vector<VW::namespace_index>> excl_2{{'A', 'B'}};
    BOOST_CHECK_EQUAL_COLLECTIONS(
        configs[2].exclusions.begin(), configs[2].exclusions.end(), excl_2.begin(), excl_2.end());
    const std::set<std::vector<VW::namespace_index>> excl_3{{'B', 'B'}};
    BOOST_CHECK_EQUAL_COLLECTIONS(
        configs[3].exclusions.begin(), configs[3].exclusions.end(), excl_3.begin(), excl_3.end());

    BOOST_CHECK_EQUAL(estimators.size(), 1);
    // add dummy evaluators to simulate that all configs are in play
    for (size_t i = 1; i < configs.size(); ++i)
    {
      interaction_config_manager<config_oracle<one_diff_impl>, VW::estimator_config>::apply_config_at_slot(estimators,
          oracle.configs, i, config_oracle<one_diff_impl>::choose(oracle.index_queue),
          aml->cm->automl_significance_level, aml->cm->automl_estimator_decay, 1);
      auto& temp_exclusions = oracle.configs[estimators[i].first.config_index].exclusions;
      auto& temp_interactions = estimators[i].first.live_interactions;
      config_oracle<one_diff_impl>::gen_interactions_from_exclusions(
          false, ns_counter, oracle._interaction_type, temp_exclusions, temp_interactions);
    }
    BOOST_CHECK_EQUAL(prio_queue.size(), 0);
    BOOST_CHECK_EQUAL(estimators.size(), 4);

    // excl_2 is now champ
    interaction_config_manager<config_oracle<one_diff_impl>, VW::estimator_config>::apply_new_champ(
        oracle, 2, estimators, 0, false, ns_counter);

    BOOST_CHECK_EQUAL_COLLECTIONS(
        configs[0].exclusions.begin(), configs[0].exclusions.end(), excl_2.begin(), excl_2.end());
    BOOST_CHECK_EQUAL_COLLECTIONS(
        configs[1].exclusions.begin(), configs[1].exclusions.end(), excl_0.begin(), excl_0.end());

    BOOST_CHECK_EQUAL(oracle.valid_config_size, 4);
    BOOST_CHECK_EQUAL(configs.size(), 4);

    const std::set<std::vector<VW::namespace_index>> excl_4{{'A', 'A'}, {'A', 'B'}};
    BOOST_CHECK_EQUAL_COLLECTIONS(
        configs[2].exclusions.begin(), configs[2].exclusions.end(), excl_4.begin(), excl_4.end());
    const std::set<std::vector<VW::namespace_index>> excl_5{{'A', 'B'}, {'B', 'B'}};
    BOOST_CHECK_EQUAL_COLLECTIONS(
        configs[3].exclusions.begin(), configs[3].exclusions.end(), excl_5.begin(), excl_5.end());

    // the previous two exclusion configs are now inside the priority queue
    BOOST_CHECK_EQUAL(prio_queue.size(), 2);

    return true;
  });

  auto ctr = simulator::_test_helper_hook(
      "--automl 3 --priority_type favor_popular_namespaces --cb_explore_adf --quiet --epsilon 0.2 "
      "--random_seed 5 "
      "--global_lease 500 --oracle_type one_diff --noconstant ",
      test_hooks, num_iterations, seed);
}<|MERGE_RESOLUTION|>--- conflicted
+++ resolved
@@ -426,13 +426,8 @@
     config_oracle<one_diff_impl>& co = aml->cm->_config_oracle;
     auto rand_state = all.get_random_state();
 
-<<<<<<< HEAD
     std::map<VW::namespace_index, uint64_t> ns_counter;
-    std::vector<std::pair<aml_estimator, VW::estimator_config>> estimators;
-=======
-    std::map<namespace_index, uint64_t> ns_counter;
     std::vector<std::pair<aml_estimator<VW::estimator_config>, VW::estimator_config>> estimators;
->>>>>>> 51a84351
 
     config_oracle<one_diff_impl> oracle(
         aml->cm->global_lease, co.calc_priority, co._interaction_type, co._oracle_type, rand_state);

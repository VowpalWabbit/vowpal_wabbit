--- conflicted
+++ resolved
@@ -325,13 +325,8 @@
 
   // we initialize the reduction pointing to position 0 as champ, that config is hard-coded to empty
   auto ctr = simulator::_test_helper_hook(
-<<<<<<< HEAD
-      "--automl 4 --global_lease 500 --priority_type least_exclusion --cb_explore_adf --quiet --epsilon 0.2 "
-=======
-      "--automl 3 --priority_type favor_popular_namespaces --cb_explore_adf --quiet --epsilon 0.2 "
->>>>>>> da4093dc
-      "--random_seed 5 --oracle_type "
-      "rand",
+      "--automl 3 --priority_type favor_popular_namespaces --cb_explore_adf --quiet --epsilon 0.2 "
+      "--random_seed 5 --oracle_type rand --global_lease 500 ",
       test_hooks, num_iterations, seed, swap_after);
 
   BOOST_CHECK_GT(ctr.back(), 0.4f);

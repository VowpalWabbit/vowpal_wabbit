// Copyright (c) by respective owners including Yahoo!, Microsoft, and
// individual contributors. All rights reserved. Released under a BSD (revised)
// license as described in the file LICENSE.

#include "vw/core/reductions/automl.h"

#include "reductions/details/automl_impl.h"
#include "simulator.h"
#include "test_common.h"
#include "vw/core/estimator_config.h"
#include "vw/core/metric_sink.h"
#include "vw/core/vw_fwd.h"

#include <boost/test/test_tools.hpp>
#include <boost/test/unit_test.hpp>
#include <functional>
#include <map>
#include <utility>

using simulator::callback_map;
using simulator::cb_sim;
using namespace VW::reductions::automl;

namespace aml_test
{
template <typename T>
void check_interactions_match_exclusions(VW::reductions::automl::automl<
    interaction_config_manager<VW::reductions::automl::config_oracle<T>, VW::estimator_config>>* aml)
{
  for (const auto& estimator : aml->cm->estimators)
  {
    BOOST_CHECK(aml->cm->_config_oracle.configs[estimator.first.config_index].conf_type == config_type::Exclusion);
    auto& exclusions = aml->cm->_config_oracle.configs[estimator.first.config_index].elements;
    auto& interactions = estimator.first.live_interactions;
    auto& interaction_type = aml->cm->_config_oracle._interaction_type;
    // Check that no interaction can be found in exclusions
    for (const auto& interaction : interactions)
    {
      if (interaction_type == "quadratic")
      {
        VW::namespace_index ns1 = interaction[0];
        VW::namespace_index ns2 = interaction[1];
        std::vector<VW::namespace_index> ns{ns1, ns2};
        BOOST_CHECK(exclusions.find(ns) == exclusions.end());
      }
      else
      {
        VW::namespace_index ns1 = interaction[0];
        VW::namespace_index ns2 = interaction[1];
        VW::namespace_index ns3 = interaction[2];
        std::vector<VW::namespace_index> ns{ns1, ns2, ns3};
        BOOST_CHECK(exclusions.find(ns) == exclusions.end());
      }
    }
    // Check that interaction count is equal to quadratic interaction size minus exclusion count
    size_t exclusion_count = exclusions.size();
    size_t quad_inter_count = (aml->cm->ns_counter.size()) * (aml->cm->ns_counter.size() + 1) / 2;
    BOOST_CHECK_EQUAL(interactions.size(), quad_inter_count - exclusion_count);
  }
}

template <typename T>
void check_config_states(VW::reductions::automl::automl<
    interaction_config_manager<VW::reductions::automl::config_oracle<T>, VW::estimator_config>>* aml)
{
  // No configs in the index queue should be live
  auto index_queue = aml->cm->_config_oracle.index_queue;
  while (!index_queue.empty())
  {
    auto config_index = index_queue.top().second;
    index_queue.pop();
    BOOST_CHECK(aml->cm->_config_oracle.configs[config_index].state != VW::reductions::automl::config_state::Live);
  }

  // All configs in the estimators should be live
  for (const auto& score : aml->cm->estimators)
  {
    BOOST_CHECK(
        aml->cm->_config_oracle.configs[score.first.config_index].state == VW::reductions::automl::config_state::Live);
  }
}

template <typename T>
VW::reductions::automl::automl<
    interaction_config_manager<VW::reductions::automl::config_oracle<T>, VW::estimator_config>>*
get_automl_data(VW::workspace& all)
{
  std::vector<std::string> e_r;
  all.l->get_enabled_reductions(e_r);
  if (std::find(e_r.begin(), e_r.end(), "automl") == e_r.end())
  { BOOST_FAIL("automl not found in enabled reductions"); }

  VW::LEARNER::multi_learner* automl_learner = as_multiline(all.l->get_learner_by_name_prefix("automl"));

  return (VW::reductions::automl::automl<
      interaction_config_manager<VW::reductions::automl::config_oracle<T>, VW::estimator_config>>*)
      automl_learner->get_internal_type_erased_data_pointer_test_use_only();
}
template VW::reductions::automl::automl<interaction_config_manager<
    VW::reductions::automl::config_oracle<VW::reductions::automl::oracle_rand_impl>, VW::estimator_config>>*
get_automl_data(VW::workspace& all);
template VW::reductions::automl::automl<interaction_config_manager<
    VW::reductions::automl::config_oracle<VW::reductions::automl::one_diff_impl>, VW::estimator_config>>*
get_automl_data(VW::workspace& all);
template VW::reductions::automl::automl<interaction_config_manager<
    VW::reductions::automl::config_oracle<VW::reductions::automl::champdupe_impl>, VW::estimator_config>>*
get_automl_data(VW::workspace& all);

using aml_rand = VW::reductions::automl::automl<interaction_config_manager<
    VW::reductions::automl::config_oracle<VW::reductions::automl::oracle_rand_impl>, VW::estimator_config>>;
using aml_onediff = VW::reductions::automl::automl<interaction_config_manager<
    VW::reductions::automl::config_oracle<VW::reductions::automl::one_diff_impl>, VW::estimator_config>>;
}  // namespace aml_test

// Need to add save_load functionality to multiple structs in automl reduction including
// config_manager and estimator_config.
BOOST_AUTO_TEST_CASE(automl_save_load)
{
  const size_t num_iterations = 1000;
  const size_t split = 690;
  const size_t seed = 88;
  const std::vector<uint64_t> swap_after = {500};
  callback_map empty_hooks;
  auto ctr_no_save = simulator::_test_helper_hook(
      "--automl 3 --priority_type favor_popular_namespaces --cb_explore_adf --quiet --epsilon 0.2 "
      "--fixed_significance_level "
      "--random_seed 5 --global_lease 10",
      empty_hooks, num_iterations, seed, swap_after);
  BOOST_CHECK_GT(ctr_no_save.back(), 0.6f);

  auto ctr_with_save = simulator::_test_helper_save_load(
      "--automl 3 --priority_type favor_popular_namespaces --cb_explore_adf --quiet --epsilon 0.2 "
      "--fixed_significance_level "
      "--random_seed 5 --global_lease 10",
      num_iterations, seed, swap_after, split);
  BOOST_CHECK_GT(ctr_with_save.back(), 0.6f);

  BOOST_CHECK_EQUAL_COLLECTIONS(ctr_no_save.begin(), ctr_no_save.end(), ctr_with_save.begin(), ctr_with_save.end());
}

BOOST_AUTO_TEST_CASE(automl_assert_0th_event_automl)
{
  const size_t zero = 0;
  const size_t num_iterations = 10;
  callback_map test_hooks;

  // technically runs after the 0th example is learned
  test_hooks.emplace(zero, [&zero](cb_sim&, VW::workspace& all, VW::multi_ex&) {
    aml_test::aml_rand* aml = aml_test::get_automl_data<VW::reductions::automl::oracle_rand_impl>(all);
    BOOST_CHECK_EQUAL(aml->cm->total_learn_count, zero);
    BOOST_CHECK(aml->current_state == VW::reductions::automl::automl_state::Experimenting);
    return true;
  });

  // test executes right after learn call of the 10th example
  test_hooks.emplace(num_iterations, [&num_iterations](cb_sim&, VW::workspace& all, VW::multi_ex&) {
    aml_test::aml_rand* aml = aml_test::get_automl_data<VW::reductions::automl::oracle_rand_impl>(all);
    BOOST_CHECK_EQUAL(aml->cm->total_learn_count, num_iterations);
    BOOST_CHECK(aml->current_state == VW::reductions::automl::automl_state::Experimenting);
    return true;
  });

  auto ctr = simulator::_test_helper_hook(
      "--automl 3 --priority_type favor_popular_namespaces --cb_explore_adf --quiet --epsilon 0.2 "
      "--random_seed 5 "
      "--oracle_type rand --global_lease 10",
      test_hooks, num_iterations);

  BOOST_CHECK_GT(ctr.back(), 0.1f);
}

BOOST_AUTO_TEST_CASE(automl_assert_0th_event_metrics)
{
  const auto metric_name = std::string("total_learn_calls");
  const size_t zero = 0;
  const size_t num_iterations = 10;
  callback_map test_hooks;

  // technically runs after the 0th example is learned
  test_hooks.emplace(zero, [&metric_name, &zero](cb_sim&, VW::workspace& all, VW::multi_ex&) {
    VW::metric_sink metrics;
    all.l->persist_metrics(metrics);

    BOOST_REQUIRE_EQUAL(metrics.get_uint(metric_name), zero);
    return true;
  });

  // test executes right after learn call of the 10th example
  test_hooks.emplace(num_iterations, [&metric_name, &num_iterations](cb_sim&, VW::workspace& all, VW::multi_ex&) {
    VW::metric_sink metrics;
    all.l->persist_metrics(metrics);

    BOOST_REQUIRE_EQUAL(metrics.get_uint(metric_name), num_iterations);
    return true;
  });

  auto ctr = simulator::_test_helper_hook(
      "--extra_metrics ut_metrics.json --cb_explore_adf --quiet --epsilon 0.2 --random_seed 5 --global_lease 10",
      test_hooks, num_iterations);

  BOOST_CHECK_GT(ctr.back(), 0.1f);
}

BOOST_AUTO_TEST_CASE(automl_assert_live_configs_and_lease)
{
  const size_t fifteen = 15;
  const size_t thirty_three = 33;
  const size_t num_iterations = 100;
  callback_map test_hooks;

  // Note this is after learning 14 examples (first iteration is Collecting)
  test_hooks.emplace(fifteen, [&fifteen](cb_sim&, VW::workspace& all, VW::multi_ex&) {
    aml_test::aml_rand* aml = aml_test::get_automl_data<VW::reductions::automl::oracle_rand_impl>(all);
    aml_test::check_interactions_match_exclusions(aml);
    aml_test::check_config_states(aml);
    BOOST_CHECK(aml->current_state == VW::reductions::automl::automl_state::Experimenting);
    BOOST_CHECK_EQUAL(aml->cm->total_learn_count, 15);
    BOOST_CHECK_EQUAL(aml->cm->current_champ, 0);
    BOOST_CHECK_CLOSE(aml->cm->automl_significance_level, 0.05, FLOAT_TOL);
    BOOST_CHECK_CLOSE(aml->cm->automl_estimator_decay, 1.0, FLOAT_TOL);
    BOOST_CHECK_EQUAL(aml->cm->estimators[0].first.config_index, 0);
    BOOST_CHECK_EQUAL(aml->cm->estimators[1].first.config_index, 3);
    BOOST_CHECK_EQUAL(aml->cm->estimators[2].first.config_index, 1);
    BOOST_CHECK_EQUAL(aml->cm->_config_oracle.configs.size(), 4);
    BOOST_CHECK_EQUAL(aml->cm->_config_oracle.configs[0].lease, 10);
    BOOST_CHECK_EQUAL(aml->cm->_config_oracle.configs[1].lease, 10);
    BOOST_CHECK_EQUAL(aml->cm->_config_oracle.configs[2].lease, 20);
    BOOST_CHECK_EQUAL(aml->cm->_config_oracle.configs[3].lease, 20);
    BOOST_CHECK_EQUAL(aml->cm->estimators[0].first._estimator.update_count, 0);
    BOOST_CHECK_EQUAL(aml->cm->estimators[1].first._estimator.update_count, 15);
    BOOST_CHECK_EQUAL(aml->cm->estimators[2].first._estimator.update_count, 5);
    BOOST_CHECK_EQUAL(aml->cm->estimators[0].second.update_count, 0);
    BOOST_CHECK_EQUAL(aml->cm->estimators[1].second.update_count, 15);
    BOOST_CHECK_EQUAL(aml->cm->estimators[2].second.update_count, 5);
    BOOST_CHECK_EQUAL(aml->cm->_config_oracle.index_queue.size(), 0);
    return true;
  });

  auto ctr = simulator::_test_helper_hook(
      "--automl 3 --priority_type favor_popular_namespaces --cb_explore_adf --quiet --epsilon 0.2 "
      "--fixed_significance_level "
      "--random_seed 5 "
      "--oracle_type rand --global_lease 10",
      test_hooks, num_iterations);

  BOOST_CHECK_GT(ctr.back(), 0.1f);
}

// Note higher ctr compared to cpp_simulator_without_interaction in tutorial_test.cc
BOOST_AUTO_TEST_CASE(automl_cpp_simulator_automl)
{
  auto ctr = simulator::_test_helper(
      "--cb_explore_adf --quiet --epsilon 0.2 --random_seed 5 --automl 3 --priority_type "
      "favor_popular_namespaces --oracle_type rand --global_lease 10");
  BOOST_CHECK_GT(ctr.back(), 0.6f);
}

BOOST_AUTO_TEST_CASE(automl_namespace_switch)
{
  const size_t num_iterations = 1000;
  callback_map test_hooks;
  const std::vector<uint64_t> swap_after = {500};
  const size_t seed = 88;

  test_hooks.emplace(100, [&](cb_sim& sim, VW::workspace& all, VW::multi_ex&) {
    aml_test::aml_onediff* aml = aml_test::get_automl_data<VW::reductions::automl::one_diff_impl>(all);
    auto count_ns_T = aml->cm->ns_counter.count('T');
    BOOST_CHECK_EQUAL(count_ns_T, 0);

    // change user namespace to start with letter T
    sim.user_ns = "Tser";
    return true;
  });

  test_hooks.emplace(101, [&](cb_sim& sim, VW::workspace& all, VW::multi_ex&) {
    aml_test::aml_onediff* aml = aml_test::get_automl_data<VW::reductions::automl::one_diff_impl>(all);
    size_t tser_count = aml->cm->ns_counter.at('T');
    BOOST_CHECK_GT(tser_count, 1);

    // reset user namespace to appropriate value
    sim.user_ns = "User";
    return true;
  });

  test_hooks.emplace(num_iterations, [&](cb_sim&, VW::workspace& all, VW::multi_ex&) {
    aml_test::aml_onediff* aml = aml_test::get_automl_data<VW::reductions::automl::one_diff_impl>(all);

    auto champ_exclusions =
        aml->cm->_config_oracle.configs[aml->cm->estimators[aml->cm->current_champ].first.config_index].elements;
    BOOST_CHECK_EQUAL(champ_exclusions.size(), 1);
    std::vector<VW::namespace_index> ans{'U', 'U'};
    BOOST_CHECK(champ_exclusions.find(ans) != champ_exclusions.end());
    auto champ_interactions = aml->cm->estimators[aml->cm->current_champ].first.live_interactions;
    BOOST_CHECK_EQUAL(champ_interactions.size(), 5);
    return true;
  });

  auto ctr = simulator::_test_helper_hook(
      "--automl 3 --priority_type favor_popular_namespaces --cb_explore_adf --quiet --epsilon 0.2 "
      "--random_seed 5 "
      "--global_lease 500 --oracle_type one_diff --noconstant ",
      test_hooks, num_iterations, seed, swap_after);
  BOOST_CHECK_GT(ctr.back(), 0.65f);
}

BOOST_AUTO_TEST_CASE(automl_clear_configs)
{
  const size_t seed = 85;
  const size_t num_iterations = 1000;
  const std::vector<uint64_t> swap_after = {200, 500};
  const size_t clear_champ_switch = 931;
  callback_map test_hooks;

  test_hooks.emplace(clear_champ_switch - 1, [&](cb_sim&, VW::workspace& all, VW::multi_ex&) {
    aml_test::aml_rand* aml = aml_test::get_automl_data<VW::reductions::automl::oracle_rand_impl>(all);
    aml_test::check_interactions_match_exclusions<VW::reductions::automl::oracle_rand_impl>(aml);
    aml_test::check_config_states(aml);
    BOOST_CHECK_EQUAL(aml->cm->current_champ, 0);
    BOOST_CHECK_EQUAL(aml->cm->_config_oracle.valid_config_size, 4);
    BOOST_CHECK_EQUAL(clear_champ_switch - 1, aml->cm->total_learn_count);
    BOOST_CHECK_EQUAL(aml->cm->estimators[0].first.live_interactions.size(), 3);
    BOOST_CHECK_EQUAL(aml->cm->estimators[1].first.live_interactions.size(), 2);
    BOOST_CHECK_EQUAL(aml->cm->estimators[2].first.live_interactions.size(), 2);
    BOOST_CHECK(aml->current_state == VW::reductions::automl::automl_state::Experimenting);
    return true;
  });

  test_hooks.emplace(clear_champ_switch, [&clear_champ_switch](cb_sim&, VW::workspace& all, VW::multi_ex&) {
    aml_test::aml_rand* aml = aml_test::get_automl_data<VW::reductions::automl::oracle_rand_impl>(all);
    aml_test::check_interactions_match_exclusions(aml);
    aml_test::check_config_states(aml);
    BOOST_CHECK_EQUAL(aml->cm->current_champ, 0);
    BOOST_CHECK_EQUAL(clear_champ_switch, aml->cm->total_learn_count);
    BOOST_CHECK_EQUAL(aml->cm->estimators.size(), 2);
    BOOST_CHECK_EQUAL(aml->cm->_config_oracle.valid_config_size, 4);
    BOOST_CHECK_EQUAL(aml->cm->estimators[0].first.live_interactions.size(), 2);
    BOOST_CHECK(aml->current_state == VW::reductions::automl::automl_state::Experimenting);
    return true;
  });

  // we initialize the reduction pointing to position 0 as champ, that config is hard-coded to empty
  auto ctr = simulator::_test_helper_hook(
      "--automl 3 --priority_type favor_popular_namespaces --cb_explore_adf --quiet --epsilon 0.2 "
      "--fixed_significance_level "
      "--random_seed 5 --oracle_type rand --global_lease 500 --noconstant ",
      test_hooks, num_iterations, seed, swap_after);

  BOOST_CHECK_GT(ctr.back(), 0.4f);
}

BOOST_AUTO_TEST_CASE(automl_clear_configs_one_diff)
{
  const size_t num_iterations = 1000;
  const std::vector<uint64_t> swap_after = {500};
  const size_t seed = 88;
  const size_t clear_champ_switch = 645;
  callback_map test_hooks;

  test_hooks.emplace(clear_champ_switch - 1, [&](cb_sim&, VW::workspace& all, VW::multi_ex&) {
    aml_test::aml_onediff* aml = aml_test::get_automl_data<VW::reductions::automl::one_diff_impl>(all);
    aml_test::check_interactions_match_exclusions(aml);
    aml_test::check_config_states(aml);
    BOOST_CHECK_EQUAL(aml->cm->current_champ, 0);
    BOOST_CHECK_EQUAL(aml->cm->_config_oracle.valid_config_size, 4);
    BOOST_CHECK_EQUAL(clear_champ_switch - 1, aml->cm->total_learn_count);
    BOOST_CHECK(aml->current_state == VW::reductions::automl::automl_state::Experimenting);
    return true;
  });

  test_hooks.emplace(clear_champ_switch, [&clear_champ_switch](cb_sim&, VW::workspace& all, VW::multi_ex&) {
    aml_test::aml_onediff* aml = aml_test::get_automl_data<VW::reductions::automl::one_diff_impl>(all);
    aml_test::check_interactions_match_exclusions(aml);
    aml_test::check_config_states(aml);
    BOOST_CHECK_EQUAL(aml->cm->current_champ, 0);
    BOOST_CHECK_EQUAL(clear_champ_switch, aml->cm->total_learn_count);
    BOOST_CHECK_EQUAL(aml->cm->estimators.size(), 3);
    BOOST_CHECK_EQUAL(aml->cm->_config_oracle.valid_config_size, 4);
    BOOST_CHECK(aml->current_state == VW::reductions::automl::automl_state::Experimenting);
    return true;
  });

  test_hooks.emplace(clear_champ_switch + 1, [&clear_champ_switch](cb_sim&, VW::workspace& all, VW::multi_ex&) {
    aml_test::aml_onediff* aml = aml_test::get_automl_data<VW::reductions::automl::one_diff_impl>(all);
    BOOST_CHECK_EQUAL(aml->cm->estimators.size(), 3);
    BOOST_CHECK_EQUAL(aml->cm->estimators[0].first.live_interactions.size(), 3);
    BOOST_CHECK_EQUAL(aml->cm->estimators[1].first.live_interactions.size(), 2);
    BOOST_CHECK_EQUAL(aml->cm->estimators[2].first.live_interactions.size(), 2);
    return true;
  });

  // we initialize the reduction pointing to position 0 as champ, that config is hard-coded to empty
  auto ctr = simulator::_test_helper_hook(
      "--automl 3 --priority_type favor_popular_namespaces --cb_explore_adf --quiet --epsilon 0.2 "
      "--fixed_significance_level "
      "--random_seed 5 --noconstant --global_lease 10",
      test_hooks, num_iterations, seed, swap_after);

  BOOST_CHECK_GT(ctr.back(), 0.65f);
}

BOOST_AUTO_TEST_CASE(automl_q_col_consistency)
{
  const size_t seed = 88;
  const size_t num_iterations = 1000;

  auto ctr_q_col = simulator::_test_helper(
      "--cb_explore_adf --quiet --epsilon 0.2 --random_seed 5 -q :: --global_lease 10", num_iterations, seed);
  auto ctr_aml = simulator::_test_helper(
      "--cb_explore_adf --quiet --epsilon 0.2 --random_seed 5 --automl 1 --global_lease 10", num_iterations, seed);

  BOOST_CHECK_CLOSE(ctr_q_col.back(), ctr_aml.back(), FLOAT_TOL);
}

BOOST_AUTO_TEST_CASE(one_diff_impl_unittest)
{
  using namespace VW::reductions::automl;

  const size_t num_iterations = 2;
  callback_map test_hooks;
  // const std::vector<uint64_t> swap_after = {500};
  const size_t seed = 88;

  test_hooks.emplace(1, [&](cb_sim& sim, VW::workspace& all, VW::multi_ex&) {
    const size_t CHAMP = 0;
    auto* aml = aml_test::get_automl_data<one_diff_impl>(all);

    config_oracle<one_diff_impl>& co = aml->cm->_config_oracle;
    auto rand_state = all.get_random_state();

    std::map<VW::namespace_index, uint64_t> ns_counter;
    std::vector<std::pair<aml_estimator<VW::estimator_config>, VW::estimator_config>> estimators;

    config_oracle<one_diff_impl> oracle(
        aml->cm->global_lease, co.calc_priority, co._interaction_type, co._oracle_type, rand_state);

    auto& configs = oracle.configs;
    auto& prio_queue = oracle.index_queue;

    ns_counter['A'] = 1;
    ns_counter['B'] = 1;

    BOOST_CHECK_EQUAL(configs.size(), 0);
    BOOST_CHECK_EQUAL(estimators.size(), 0);
    BOOST_CHECK_EQUAL(prio_queue.size(), 0);
    interaction_config_manager<config_oracle<one_diff_impl>, VW::estimator_config>::insert_starting_configuration(
        estimators, oracle, aml->cm->automl_significance_level, aml->cm->automl_estimator_decay);
    BOOST_CHECK_EQUAL(configs.size(), 1);
    BOOST_CHECK_EQUAL(estimators.size(), 1);
    BOOST_CHECK_EQUAL(prio_queue.size(), 0);
    auto& champ_interactions = estimators[CHAMP].first.live_interactions;

    BOOST_CHECK_EQUAL(champ_interactions.size(), 0);
    auto& exclusions = oracle.configs[estimators[0].first.config_index];
    auto& interactions = estimators[0].first.live_interactions;
    ns_based_config::apply_config_to_interactions(
        false, ns_counter, oracle._interaction_type, exclusions, interactions);
    BOOST_CHECK_EQUAL(champ_interactions.size(), 3);

<<<<<<< HEAD
    const interaction_vec_t expected = {
        {'A', 'A'},
        {'A', 'B'},
        {'B', 'B'},
    };
    BOOST_CHECK_EQUAL_COLLECTIONS(
        champ_interactions.begin(), champ_interactions.end(), expected.begin(), expected.end());
=======
    const std::vector<VW::namespace_index> first = {'A', 'A'};
    BOOST_CHECK_EQUAL_COLLECTIONS(
        champ_interactions[0].begin(), champ_interactions[0].end(), first.begin(), first.end());
    const std::vector<VW::namespace_index> second = {'A', 'B'};
    BOOST_CHECK_EQUAL_COLLECTIONS(
        champ_interactions[1].begin(), champ_interactions[1].end(), second.begin(), second.end());
    const std::vector<VW::namespace_index> third = {'B', 'B'};
    BOOST_CHECK_EQUAL_COLLECTIONS(
        champ_interactions[2].begin(), champ_interactions[2].end(), third.begin(), third.end());
>>>>>>> 57a344b7

    BOOST_CHECK_EQUAL(configs.size(), 1);
    oracle.gen_configs(estimators[CHAMP].first.live_interactions, ns_counter);
    BOOST_CHECK_EQUAL(configs.size(), 4);
    BOOST_CHECK_EQUAL(prio_queue.size(), 3);

<<<<<<< HEAD
    const set_ns_list_t excl_0{};
    BOOST_CHECK_EQUAL_COLLECTIONS(configs[0].elements.begin(), configs[0].elements.end(), excl_0.begin(), excl_0.end());
    const set_ns_list_t excl_1{{'A', 'A'}};
    BOOST_CHECK_EQUAL_COLLECTIONS(configs[1].elements.begin(), configs[1].elements.end(), excl_1.begin(), excl_1.end());
    const set_ns_list_t excl_2{{'A', 'B'}};
    BOOST_CHECK_EQUAL_COLLECTIONS(configs[2].elements.begin(), configs[2].elements.end(), excl_2.begin(), excl_2.end());
    const set_ns_list_t excl_3{{'B', 'B'}};
    BOOST_CHECK_EQUAL_COLLECTIONS(configs[3].elements.begin(), configs[3].elements.end(), excl_3.begin(), excl_3.end());
=======
    const std::set<std::vector<VW::namespace_index>> excl_0{};
    BOOST_CHECK_EQUAL_COLLECTIONS(
        configs[0].exclusions.begin(), configs[0].exclusions.end(), excl_0.begin(), excl_0.end());
    const std::set<std::vector<VW::namespace_index>> excl_1{{'A', 'A'}};
    BOOST_CHECK_EQUAL_COLLECTIONS(
        configs[1].exclusions.begin(), configs[1].exclusions.end(), excl_1.begin(), excl_1.end());
    const std::set<std::vector<VW::namespace_index>> excl_2{{'A', 'B'}};
    BOOST_CHECK_EQUAL_COLLECTIONS(
        configs[2].exclusions.begin(), configs[2].exclusions.end(), excl_2.begin(), excl_2.end());
    const std::set<std::vector<VW::namespace_index>> excl_3{{'B', 'B'}};
    BOOST_CHECK_EQUAL_COLLECTIONS(
        configs[3].exclusions.begin(), configs[3].exclusions.end(), excl_3.begin(), excl_3.end());
>>>>>>> 57a344b7

    BOOST_CHECK_EQUAL(estimators.size(), 1);
    // add dummy evaluators to simulate that all configs are in play
    for (size_t i = 1; i < configs.size(); ++i)
    {
      interaction_config_manager<config_oracle<one_diff_impl>, VW::estimator_config>::apply_config_at_slot(estimators,
          oracle.configs, i, config_oracle<one_diff_impl>::choose(oracle.index_queue),
          aml->cm->automl_significance_level, aml->cm->automl_estimator_decay, 1);
      auto& temp_exclusions = oracle.configs[estimators[i].first.config_index];
      auto& temp_interactions = estimators[i].first.live_interactions;
      ns_based_config::apply_config_to_interactions(
          false, ns_counter, oracle._interaction_type, temp_exclusions, temp_interactions);
    }
    BOOST_CHECK_EQUAL(prio_queue.size(), 0);
    BOOST_CHECK_EQUAL(estimators.size(), 4);

    // excl_2 is now champ
    interaction_config_manager<config_oracle<one_diff_impl>, VW::estimator_config>::apply_new_champ(
        oracle, 2, estimators, 0, false, ns_counter);

    BOOST_CHECK_EQUAL_COLLECTIONS(configs[0].elements.begin(), configs[0].elements.end(), excl_2.begin(), excl_2.end());
    BOOST_CHECK_EQUAL_COLLECTIONS(configs[1].elements.begin(), configs[1].elements.end(), excl_0.begin(), excl_0.end());

    BOOST_CHECK_EQUAL(oracle.valid_config_size, 4);
    BOOST_CHECK_EQUAL(configs.size(), 4);

<<<<<<< HEAD
    const set_ns_list_t excl_4{{'A', 'A'}, {'A', 'B'}};
    BOOST_CHECK_EQUAL_COLLECTIONS(configs[2].elements.begin(), configs[2].elements.end(), excl_4.begin(), excl_4.end());
    const set_ns_list_t excl_5{{'A', 'B'}, {'B', 'B'}};
    BOOST_CHECK_EQUAL_COLLECTIONS(configs[3].elements.begin(), configs[3].elements.end(), excl_5.begin(), excl_5.end());
=======
    const std::set<std::vector<VW::namespace_index>> excl_4{{'A', 'A'}, {'A', 'B'}};
    BOOST_CHECK_EQUAL_COLLECTIONS(
        configs[2].exclusions.begin(), configs[2].exclusions.end(), excl_4.begin(), excl_4.end());
    const std::set<std::vector<VW::namespace_index>> excl_5{{'A', 'B'}, {'B', 'B'}};
    BOOST_CHECK_EQUAL_COLLECTIONS(
        configs[3].exclusions.begin(), configs[3].exclusions.end(), excl_5.begin(), excl_5.end());
>>>>>>> 57a344b7

    // the previous two exclusion configs are now inside the priority queue
    BOOST_CHECK_EQUAL(prio_queue.size(), 2);

    // add dummy evaluators to simulate that all configs are in play
    for (size_t i = 2; i < 4; ++i)
    {
      interaction_config_manager<config_oracle<one_diff_impl>, VW::estimator_config>::apply_config_at_slot(estimators,
          oracle.configs, i, config_oracle<one_diff_impl>::choose(oracle.index_queue),
          aml->cm->automl_significance_level, aml->cm->automl_estimator_decay, 1);
      auto& temp_config = oracle.configs[estimators[i].first.config_index];
      auto& temp_interactions = estimators[i].first.live_interactions;
      ns_based_config::apply_config_to_interactions(
          false, ns_counter, oracle._interaction_type, temp_config, temp_interactions);
    }
    BOOST_CHECK_EQUAL(prio_queue.size(), 0);

    // excl_4 is now champ
    interaction_config_manager<config_oracle<one_diff_impl>, VW::estimator_config>::apply_new_champ(
        oracle, 3, estimators, 0, false, ns_counter);

    BOOST_CHECK_EQUAL_COLLECTIONS(configs[0].elements.begin(), configs[0].elements.end(), excl_4.begin(), excl_4.end());
    BOOST_CHECK_EQUAL_COLLECTIONS(configs[1].elements.begin(), configs[1].elements.end(), excl_2.begin(), excl_2.end());
    BOOST_CHECK_EQUAL_COLLECTIONS(configs[3].elements.begin(), configs[3].elements.end(), excl_1.begin(), excl_1.end());
    const set_ns_list_t excl_6{{'A', 'A'}, {'A', 'B'}, {'B', 'B'}};
    BOOST_CHECK_EQUAL_COLLECTIONS(configs[2].elements.begin(), configs[2].elements.end(), excl_6.begin(), excl_6.end());

    BOOST_CHECK_EQUAL(prio_queue.size(), 2);

    return true;
  });

  auto ctr = simulator::_test_helper_hook(
      "--automl 3 --priority_type favor_popular_namespaces --cb_explore_adf --quiet --epsilon 0.2 "
      "--random_seed 5 "
      "--global_lease 500 --oracle_type one_diff --noconstant ",
      test_hooks, num_iterations, seed);
}

BOOST_AUTO_TEST_CASE(exc_incl_unit_test)
{
  using namespace VW::reductions::automl;

  std::map<VW::namespace_index, uint64_t> ns_counter{{'A', 5}, {'B', 4}, {'C', 3}};

  interaction_vec_t interactions;

  ns_based_config test_config_interaction(set_ns_list_t{{'A', 'A'}, {'A', 'B'}}, 4000, config_type::Interaction);
  ns_based_config::apply_config_to_interactions(false, ns_counter, "", test_config_interaction, interactions);

  const set_ns_list_t expected{{'A', 'A'}, {'A', 'B'}};
  BOOST_CHECK_EQUAL(interactions.size(), 2);
  BOOST_CHECK_EQUAL_COLLECTIONS(interactions.begin(), interactions.end(), expected.begin(), expected.end());

  ns_based_config test_config_exclusion(set_ns_list_t{{'A', 'A'}, {'A', 'B'}}, 4000, config_type::Exclusion);
  ns_based_config::apply_config_to_interactions(false, ns_counter, "quadratic", test_config_exclusion, interactions);

  const set_ns_list_t expected2{{'A', 'C'}, {'B', 'B'}, {'B', 'C'}, {'C', 'C'}};
  BOOST_CHECK_EQUAL(interactions.size(), 4);
  BOOST_CHECK_EQUAL_COLLECTIONS(interactions.begin(), interactions.end(), expected2.begin(), expected2.end());
}<|MERGE_RESOLUTION|>--- conflicted
+++ resolved
@@ -456,7 +456,6 @@
         false, ns_counter, oracle._interaction_type, exclusions, interactions);
     BOOST_CHECK_EQUAL(champ_interactions.size(), 3);
 
-<<<<<<< HEAD
     const interaction_vec_t expected = {
         {'A', 'A'},
         {'A', 'B'},
@@ -464,24 +463,12 @@
     };
     BOOST_CHECK_EQUAL_COLLECTIONS(
         champ_interactions.begin(), champ_interactions.end(), expected.begin(), expected.end());
-=======
-    const std::vector<VW::namespace_index> first = {'A', 'A'};
-    BOOST_CHECK_EQUAL_COLLECTIONS(
-        champ_interactions[0].begin(), champ_interactions[0].end(), first.begin(), first.end());
-    const std::vector<VW::namespace_index> second = {'A', 'B'};
-    BOOST_CHECK_EQUAL_COLLECTIONS(
-        champ_interactions[1].begin(), champ_interactions[1].end(), second.begin(), second.end());
-    const std::vector<VW::namespace_index> third = {'B', 'B'};
-    BOOST_CHECK_EQUAL_COLLECTIONS(
-        champ_interactions[2].begin(), champ_interactions[2].end(), third.begin(), third.end());
->>>>>>> 57a344b7
 
     BOOST_CHECK_EQUAL(configs.size(), 1);
     oracle.gen_configs(estimators[CHAMP].first.live_interactions, ns_counter);
     BOOST_CHECK_EQUAL(configs.size(), 4);
     BOOST_CHECK_EQUAL(prio_queue.size(), 3);
 
-<<<<<<< HEAD
     const set_ns_list_t excl_0{};
     BOOST_CHECK_EQUAL_COLLECTIONS(configs[0].elements.begin(), configs[0].elements.end(), excl_0.begin(), excl_0.end());
     const set_ns_list_t excl_1{{'A', 'A'}};
@@ -490,20 +477,6 @@
     BOOST_CHECK_EQUAL_COLLECTIONS(configs[2].elements.begin(), configs[2].elements.end(), excl_2.begin(), excl_2.end());
     const set_ns_list_t excl_3{{'B', 'B'}};
     BOOST_CHECK_EQUAL_COLLECTIONS(configs[3].elements.begin(), configs[3].elements.end(), excl_3.begin(), excl_3.end());
-=======
-    const std::set<std::vector<VW::namespace_index>> excl_0{};
-    BOOST_CHECK_EQUAL_COLLECTIONS(
-        configs[0].exclusions.begin(), configs[0].exclusions.end(), excl_0.begin(), excl_0.end());
-    const std::set<std::vector<VW::namespace_index>> excl_1{{'A', 'A'}};
-    BOOST_CHECK_EQUAL_COLLECTIONS(
-        configs[1].exclusions.begin(), configs[1].exclusions.end(), excl_1.begin(), excl_1.end());
-    const std::set<std::vector<VW::namespace_index>> excl_2{{'A', 'B'}};
-    BOOST_CHECK_EQUAL_COLLECTIONS(
-        configs[2].exclusions.begin(), configs[2].exclusions.end(), excl_2.begin(), excl_2.end());
-    const std::set<std::vector<VW::namespace_index>> excl_3{{'B', 'B'}};
-    BOOST_CHECK_EQUAL_COLLECTIONS(
-        configs[3].exclusions.begin(), configs[3].exclusions.end(), excl_3.begin(), excl_3.end());
->>>>>>> 57a344b7
 
     BOOST_CHECK_EQUAL(estimators.size(), 1);
     // add dummy evaluators to simulate that all configs are in play
@@ -530,19 +503,10 @@
     BOOST_CHECK_EQUAL(oracle.valid_config_size, 4);
     BOOST_CHECK_EQUAL(configs.size(), 4);
 
-<<<<<<< HEAD
     const set_ns_list_t excl_4{{'A', 'A'}, {'A', 'B'}};
     BOOST_CHECK_EQUAL_COLLECTIONS(configs[2].elements.begin(), configs[2].elements.end(), excl_4.begin(), excl_4.end());
     const set_ns_list_t excl_5{{'A', 'B'}, {'B', 'B'}};
     BOOST_CHECK_EQUAL_COLLECTIONS(configs[3].elements.begin(), configs[3].elements.end(), excl_5.begin(), excl_5.end());
-=======
-    const std::set<std::vector<VW::namespace_index>> excl_4{{'A', 'A'}, {'A', 'B'}};
-    BOOST_CHECK_EQUAL_COLLECTIONS(
-        configs[2].exclusions.begin(), configs[2].exclusions.end(), excl_4.begin(), excl_4.end());
-    const std::set<std::vector<VW::namespace_index>> excl_5{{'A', 'B'}, {'B', 'B'}};
-    BOOST_CHECK_EQUAL_COLLECTIONS(
-        configs[3].exclusions.begin(), configs[3].exclusions.end(), excl_5.begin(), excl_5.end());
->>>>>>> 57a344b7
 
     // the previous two exclusion configs are now inside the priority queue
     BOOST_CHECK_EQUAL(prio_queue.size(), 2);

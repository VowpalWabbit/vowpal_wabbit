// Copyright (c) by respective owners including Yahoo!, Microsoft, and
// individual contributors. All rights reserved. Released under a BSD (revised)
// license as described in the file LICENSE.

#include "vw/core/reductions/automl.h"

#include "simulator.h"
#include "test_common.h"
#include "vw/core/metric_sink.h"
#include "vw/core/vw_fwd.h"

#include <boost/test/test_tools.hpp>
#include <boost/test/unit_test.hpp>
#include <functional>
#include <map>
#include <utility>

using simulator::callback_map;
using simulator::cb_sim;
using namespace VW::reductions::automl;

<<<<<<< HEAD
=======
#define TEST_SCORE_CLEARED(aml)                               \
  {                                                           \
    for (auto champ_score : aml->cm->champ_scores)            \
    {                                                         \
      BOOST_CHECK_EQUAL(champ_score.update_count, 0);         \
      BOOST_CHECK_EQUAL(champ_score.lower_bound(), 0.f);      \
      BOOST_CHECK_EQUAL(champ_score.upper_bound(), 0.f);      \
    }                                                         \
    for (auto challenger_score : aml->cm->scores)             \
    {                                                         \
      BOOST_CHECK_EQUAL(challenger_score.update_count, 0);    \
      BOOST_CHECK_EQUAL(challenger_score.lower_bound(), 0.f); \
      BOOST_CHECK_EQUAL(challenger_score.upper_bound(), 0.f); \
    }                                                         \
  }

>>>>>>> febb451c
namespace aml_test
{
void check_interactions_match_exclusions(VW::reductions::automl::automl<interaction_config_manager>* aml)
{
  for (const auto& score : aml->cm->scores)
  {
    auto& exclusions = aml->cm->configs[score.first.config_index].exclusions;
    auto& interactions = score.first.live_interactions;
    auto& interaction_type = aml->cm->interaction_type;
    // Check that no interaction can be found in exclusions
    for (const auto& interaction : interactions)
    {
      if (interaction_type == "quadratic")
      {
        VW::namespace_index ns1 = interaction[0];
        VW::namespace_index ns2 = interaction[1];
        std::vector<namespace_index> ns{ns1, ns2};
        BOOST_CHECK(exclusions.find(ns) == exclusions.end());
      }
      else
      {
        VW::namespace_index ns1 = interaction[0];
        VW::namespace_index ns2 = interaction[1];
        VW::namespace_index ns3 = interaction[2];
        std::vector<namespace_index> ns{ns1, ns2, ns3};
        BOOST_CHECK(exclusions.find(ns) == exclusions.end());
      }
    }
    // Check that interaction count is equal to quadratic interaction size minus exclusion count
    size_t exclusion_count = exclusions.size();
    size_t quad_inter_count = (aml->cm->ns_counter.size()) * (aml->cm->ns_counter.size() + 1) / 2;
    BOOST_CHECK_EQUAL(interactions.size(), quad_inter_count - exclusion_count);
  }
}

void check_config_states(VW::reductions::automl::automl<interaction_config_manager>* aml)
{
  // No configs in the index queue should be live
  auto index_queue = aml->cm->index_queue;
  while (!index_queue.empty())
  {
    auto& config_index = index_queue.top().second;
    index_queue.pop();
    BOOST_CHECK(aml->cm->configs[config_index].state != VW::reductions::automl::config_state::Live);
  }

  // All configs in the scores should be live
  for (const auto& score : aml->cm->scores)
  { BOOST_CHECK(aml->cm->configs[score.first.config_index].state == VW::reductions::automl::config_state::Live); }
}

VW::reductions::automl::automl<interaction_config_manager>* get_automl_data(VW::workspace& all)
{
  std::vector<std::string> e_r;
  all.l->get_enabled_reductions(e_r);
  if (std::find(e_r.begin(), e_r.end(), "automl") == e_r.end())
  { BOOST_FAIL("automl not found in enabled reductions"); }

  VW::LEARNER::multi_learner* automl_learner = as_multiline(all.l->get_learner_by_name_prefix("automl"));

  return (VW::reductions::automl::automl<interaction_config_manager>*)
      automl_learner->get_internal_type_erased_data_pointer_test_use_only();
}
}  // namespace aml_test

// Need to add save_load functionality to multiple structs in automl reduction including
// config_manager and scored_config.
BOOST_AUTO_TEST_CASE(automl_save_load)
{
  callback_map empty_hooks;
  auto ctr = simulator::_test_helper_hook(
      "--automl 3 --priority_type favor_popular_namespaces --cb_explore_adf --quiet --epsilon 0.2 "
      "--random_seed 5 "
      "--oracle_type rand",
      empty_hooks);
  float without_save = ctr.back();
  BOOST_CHECK_GT(without_save, 0.7f);

  ctr = simulator::_test_helper_save_load(
      "--automl 3 --priority_type favor_popular_namespaces --cb_explore_adf --quiet --epsilon 0.2 "
      "--random_seed 5 "
      "--oracle_type rand");
  float with_save = ctr.back();
  BOOST_CHECK_GT(with_save, 0.7f);

  BOOST_CHECK_CLOSE(without_save, with_save, FLOAT_TOL);
}

BOOST_AUTO_TEST_CASE(automl_assert_0th_event_automl)
{
  const size_t zero = 0;
  const size_t num_iterations = 10;
  callback_map test_hooks;

  // technically runs after the 0th example is learned
  test_hooks.emplace(zero, [&zero](cb_sim&, VW::workspace& all, VW::multi_ex&) {
    VW::reductions::automl::automl<interaction_config_manager>* aml = aml_test::get_automl_data(all);
    BOOST_CHECK_EQUAL(aml->cm->total_learn_count, zero);
    BOOST_CHECK(aml->current_state == VW::reductions::automl::automl_state::Collecting);
    return true;
  });

  // test executes right after learn call of the 10th example
  test_hooks.emplace(num_iterations, [&num_iterations](cb_sim&, VW::workspace& all, VW::multi_ex&) {
    VW::reductions::automl::automl<interaction_config_manager>* aml = aml_test::get_automl_data(all);
    BOOST_CHECK_EQUAL(aml->cm->total_learn_count, num_iterations);
    BOOST_CHECK(aml->current_state == VW::reductions::automl::automl_state::Experimenting);
    return true;
  });

  auto ctr = simulator::_test_helper_hook(
      "--automl 3 --priority_type favor_popular_namespaces --cb_explore_adf --quiet --epsilon 0.2 "
      "--random_seed 5 "
      "--oracle_type rand",
      test_hooks, num_iterations);

  BOOST_CHECK_GT(ctr.back(), 0.1f);
}

BOOST_AUTO_TEST_CASE(automl_assert_0th_event_metrics)
{
  const auto metric_name = std::string("total_learn_calls");
  const size_t zero = 0;
  const size_t num_iterations = 10;
  callback_map test_hooks;

  // technically runs after the 0th example is learned
  test_hooks.emplace(zero, [&metric_name, &zero](cb_sim&, VW::workspace& all, VW::multi_ex&) {
    VW::metric_sink metrics;
    all.l->persist_metrics(metrics);

    BOOST_REQUIRE_EQUAL(metrics.get_uint(metric_name), zero);
    return true;
  });

  // test executes right after learn call of the 10th example
  test_hooks.emplace(num_iterations, [&metric_name, &num_iterations](cb_sim&, VW::workspace& all, VW::multi_ex&) {
    VW::metric_sink metrics;
    all.l->persist_metrics(metrics);

    BOOST_REQUIRE_EQUAL(metrics.get_uint(metric_name), num_iterations);
    return true;
  });

  auto ctr = simulator::_test_helper_hook(
      "--extra_metrics ut_metrics.json --cb_explore_adf --quiet --epsilon 0.2 --random_seed 5", test_hooks,
      num_iterations);

  BOOST_CHECK_GT(ctr.back(), 0.1f);
}

BOOST_AUTO_TEST_CASE(automl_assert_live_configs_and_lease)
{
  const size_t fifteen = 15;
  const size_t thirty_three = 33;
  const size_t num_iterations = 100;
  callback_map test_hooks;

  // Note this is after learning 14 examples (first iteration is Collecting)
  test_hooks.emplace(fifteen, [&fifteen](cb_sim&, VW::workspace& all, VW::multi_ex&) {
    VW::reductions::automl::automl<interaction_config_manager>* aml = aml_test::get_automl_data(all);
    aml_test::check_interactions_match_exclusions(aml);
    aml_test::check_config_states(aml);
    BOOST_CHECK(aml->current_state == VW::reductions::automl::automl_state::Experimenting);
    BOOST_CHECK_EQUAL(aml->cm->total_learn_count, 15);
    BOOST_CHECK_EQUAL(aml->cm->current_champ, 0);
    BOOST_CHECK_CLOSE(aml->cm->automl_significance_level, 0.05, FLOAT_TOL);
    BOOST_CHECK_CLOSE(aml->cm->automl_estimator_decay, 1.0, FLOAT_TOL);
    BOOST_CHECK_EQUAL(aml->cm->scores[0].first.config_index, 0);
    BOOST_CHECK_EQUAL(aml->cm->scores[1].first.config_index, 3);
    BOOST_CHECK_EQUAL(aml->cm->scores[2].first.config_index, 1);
    BOOST_CHECK_EQUAL(aml->cm->configs.size(), 4);
    BOOST_CHECK_EQUAL(aml->cm->configs[0].lease, 10);
    BOOST_CHECK_EQUAL(aml->cm->configs[1].lease, 10);
    BOOST_CHECK_EQUAL(aml->cm->configs[2].lease, 20);
    BOOST_CHECK_EQUAL(aml->cm->configs[3].lease, 20);
    BOOST_CHECK_EQUAL(aml->cm->scores[0].first.update_count, 0);
    BOOST_CHECK_EQUAL(aml->cm->scores[1].first.update_count, 14);
    BOOST_CHECK_EQUAL(aml->cm->scores[2].first.update_count, 4);
    BOOST_CHECK_EQUAL(aml->cm->scores[0].second.update_count, 0);
    BOOST_CHECK_EQUAL(aml->cm->scores[1].second.update_count, 14);
    BOOST_CHECK_EQUAL(aml->cm->scores[2].second.update_count, 4);
    BOOST_CHECK_EQUAL(aml->cm->index_queue.size(), 0);
    return true;
  });

  auto ctr = simulator::_test_helper_hook(
      "--automl 3 --priority_type favor_popular_namespaces --cb_explore_adf --quiet --epsilon 0.2 "
      "--random_seed 5 "
      "--oracle_type rand",
      test_hooks, num_iterations);

  BOOST_CHECK_GT(ctr.back(), 0.1f);
}

// Note higher ctr compared to cpp_simulator_without_interaction in tutorial_test.cc
BOOST_AUTO_TEST_CASE(automl_cpp_simulator_automl)
{
  auto ctr = simulator::_test_helper(
      "--cb_explore_adf --quiet --epsilon 0.2 --random_seed 5 --automl 3 --priority_type "
      "favor_popular_namespaces --oracle_type rand");
  BOOST_CHECK_GT(ctr.back(), 0.6f);
}

BOOST_AUTO_TEST_CASE(automl_namespace_switch)
{
  const size_t num_iterations = 1000;
  callback_map test_hooks;
  const std::vector<uint64_t> swap_after = {500};
  const size_t seed = 88;

  test_hooks.emplace(100, [&](cb_sim& sim, VW::workspace& all, VW::multi_ex&) {
    VW::reductions::automl::automl<interaction_config_manager>* aml = aml_test::get_automl_data(all);
    auto count_ns_T = aml->cm->ns_counter.count('T');
    BOOST_CHECK_EQUAL(count_ns_T, 0);

    // change user namespace to start with letter T
    sim.user_ns = "Tser";
    return true;
  });

  test_hooks.emplace(101, [&](cb_sim& sim, VW::workspace& all, VW::multi_ex&) {
    VW::reductions::automl::automl<interaction_config_manager>* aml = aml_test::get_automl_data(all);
    size_t tser_count = aml->cm->ns_counter.at('T');
    BOOST_CHECK_GT(tser_count, 1);

    // reset user namespace to appropriate value
    sim.user_ns = "User";
    return true;
  });

  test_hooks.emplace(num_iterations, [&](cb_sim&, VW::workspace& all, VW::multi_ex&) {
    VW::reductions::automl::automl<interaction_config_manager>* aml = aml_test::get_automl_data(all);

    auto champ_exclusions = aml->cm->configs[aml->cm->scores[aml->cm->current_champ].first.config_index].exclusions;
    BOOST_CHECK_EQUAL(champ_exclusions.size(), 1);
    std::vector<namespace_index> ans{'U', 'U'};
    BOOST_CHECK(champ_exclusions.find(ans) != champ_exclusions.end());
    auto champ_interactions = aml->cm->scores[aml->cm->current_champ].first.live_interactions;
    BOOST_CHECK_EQUAL(champ_interactions.size(), 5);
    return true;
  });

  auto ctr = simulator::_test_helper_hook(
      "--automl 3 --priority_type favor_popular_namespaces --cb_explore_adf --quiet --epsilon 0.2 "
      "--random_seed 5 "
      "--global_lease 500 --oracle_type one_diff --noconstant",
      test_hooks, num_iterations, seed, swap_after);
  BOOST_CHECK_GT(ctr.back(), 0.65f);
}

BOOST_AUTO_TEST_CASE(automl_clear_configs)
{
<<<<<<< HEAD
  const size_t seed = 85;
  const size_t num_iterations = 1500;
  const std::vector<uint64_t> swap_after = {200, 500, 1000};
  const size_t clear_champ_switch = 1280;
=======
  const size_t seed = 88;
  const size_t num_iterations = 1000;
  const std::vector<uint64_t> swap_after = {500};
  const size_t clear_champ_switch = 686;
>>>>>>> febb451c
  callback_map test_hooks;

  test_hooks.emplace(clear_champ_switch - 1, [&](cb_sim&, VW::workspace& all, VW::multi_ex&) {
    VW::reductions::automl::automl<interaction_config_manager>* aml = aml_test::get_automl_data(all);
    aml_test::check_interactions_match_exclusions(aml);
    aml_test::check_config_states(aml);
    BOOST_CHECK_EQUAL(aml->cm->current_champ, 0);
    BOOST_CHECK_EQUAL(aml->cm->valid_config_size, 4);
    BOOST_CHECK_EQUAL(clear_champ_switch - 1, aml->cm->total_learn_count);
    BOOST_CHECK_EQUAL(aml->cm->scores[0].first.live_interactions.size(), 3);
    BOOST_CHECK_EQUAL(aml->cm->scores[1].first.live_interactions.size(), 2);
    BOOST_CHECK_EQUAL(aml->cm->scores[2].first.live_interactions.size(), 2);
    BOOST_CHECK(aml->current_state == VW::reductions::automl::automl_state::Experimenting);
    return true;
  });

  test_hooks.emplace(clear_champ_switch, [&clear_champ_switch](cb_sim&, VW::workspace& all, VW::multi_ex&) {
    VW::reductions::automl::automl<interaction_config_manager>* aml = aml_test::get_automl_data(all);
    aml_test::check_interactions_match_exclusions(aml);
    aml_test::check_config_states(aml);
    BOOST_CHECK_EQUAL(aml->cm->current_champ, 0);
    BOOST_CHECK_EQUAL(clear_champ_switch, aml->cm->total_learn_count);
    BOOST_CHECK_EQUAL(aml->cm->scores.size(), 2);
    BOOST_CHECK_EQUAL(aml->cm->valid_config_size, 4);
    BOOST_CHECK_EQUAL(aml->cm->scores[0].first.live_interactions.size(), 2);
    BOOST_CHECK(aml->current_state == VW::reductions::automl::automl_state::Experimenting);
    return true;
  });

  // we initialize the reduction pointing to position 0 as champ, that config is hard-coded to empty
  auto ctr = simulator::_test_helper_hook(
      "--automl 3 --priority_type favor_popular_namespaces --cb_explore_adf --quiet --epsilon 0.2 "
      "--random_seed 5 --oracle_type rand --global_lease 500 --noconstant ",
      test_hooks, num_iterations, seed, swap_after);

  BOOST_CHECK_GT(ctr.back(), 0.4f);
}

BOOST_AUTO_TEST_CASE(automl_clear_configs_one_diff)
{
  const size_t num_iterations = 1000;
  const std::vector<uint64_t> swap_after = {500};
  const size_t seed = 88;
  const size_t clear_champ_switch = 645;
  callback_map test_hooks;

  test_hooks.emplace(clear_champ_switch - 1, [&](cb_sim&, VW::workspace& all, VW::multi_ex&) {
    VW::reductions::automl::automl<interaction_config_manager>* aml = aml_test::get_automl_data(all);
    aml_test::check_interactions_match_exclusions(aml);
    aml_test::check_config_states(aml);
    BOOST_CHECK_EQUAL(aml->cm->current_champ, 0);
    BOOST_CHECK_EQUAL(aml->cm->valid_config_size, 4);
    BOOST_CHECK_EQUAL(clear_champ_switch - 1, aml->cm->total_learn_count);
    BOOST_CHECK(aml->current_state == VW::reductions::automl::automl_state::Experimenting);
    return true;
  });

  test_hooks.emplace(clear_champ_switch, [&clear_champ_switch](cb_sim&, VW::workspace& all, VW::multi_ex&) {
    VW::reductions::automl::automl<interaction_config_manager>* aml = aml_test::get_automl_data(all);
    aml_test::check_interactions_match_exclusions(aml);
    aml_test::check_config_states(aml);
    BOOST_CHECK_EQUAL(aml->cm->current_champ, 0);
    BOOST_CHECK_EQUAL(clear_champ_switch, aml->cm->total_learn_count);
    BOOST_CHECK_EQUAL(aml->cm->scores.size(), 2);
    BOOST_CHECK_EQUAL(aml->cm->valid_config_size, 4);
    BOOST_CHECK(aml->current_state == VW::reductions::automl::automl_state::Experimenting);
    return true;
  });

  test_hooks.emplace(clear_champ_switch + 1, [&clear_champ_switch](cb_sim&, VW::workspace& all, VW::multi_ex&) {
    VW::reductions::automl::automl<interaction_config_manager>* aml = aml_test::get_automl_data(all);
    BOOST_CHECK_EQUAL(aml->cm->scores.size(), 3);
    BOOST_CHECK_EQUAL(aml->cm->scores[0].first.live_interactions.size(), 2);
    BOOST_CHECK_EQUAL(aml->cm->scores[1].first.live_interactions.size(), 3);
    BOOST_CHECK_EQUAL(aml->cm->scores[2].first.live_interactions.size(), 1);
    return true;
  });

  // we initialize the reduction pointing to position 0 as champ, that config is hard-coded to empty
  auto ctr = simulator::_test_helper_hook(
      "--automl 3 --priority_type favor_popular_namespaces --cb_explore_adf --quiet --epsilon 0.2 "
      "--random_seed 5 --noconstant",
      test_hooks, num_iterations, seed, swap_after);

  BOOST_CHECK_GT(ctr.back(), 0.65f);
}

BOOST_AUTO_TEST_CASE(automl_q_col_consistency)
{
  const size_t seed = 88;
  const size_t num_iterations = 1000;

  auto ctr_q_col =
      simulator::_test_helper("--cb_explore_adf --quiet --epsilon 0.2 --random_seed 5 -q ::", num_iterations, seed);
  auto ctr_aml = simulator::_test_helper(
      "--cb_explore_adf --quiet --epsilon 0.2 --random_seed 5 --automl 1", num_iterations, seed);

  BOOST_CHECK_CLOSE(ctr_q_col.back(), ctr_aml.back(), FLOAT_TOL);
}<|MERGE_RESOLUTION|>--- conflicted
+++ resolved
@@ -19,25 +19,6 @@
 using simulator::cb_sim;
 using namespace VW::reductions::automl;
 
-<<<<<<< HEAD
-=======
-#define TEST_SCORE_CLEARED(aml)                               \
-  {                                                           \
-    for (auto champ_score : aml->cm->champ_scores)            \
-    {                                                         \
-      BOOST_CHECK_EQUAL(champ_score.update_count, 0);         \
-      BOOST_CHECK_EQUAL(champ_score.lower_bound(), 0.f);      \
-      BOOST_CHECK_EQUAL(champ_score.upper_bound(), 0.f);      \
-    }                                                         \
-    for (auto challenger_score : aml->cm->scores)             \
-    {                                                         \
-      BOOST_CHECK_EQUAL(challenger_score.update_count, 0);    \
-      BOOST_CHECK_EQUAL(challenger_score.lower_bound(), 0.f); \
-      BOOST_CHECK_EQUAL(challenger_score.upper_bound(), 0.f); \
-    }                                                         \
-  }
-
->>>>>>> febb451c
 namespace aml_test
 {
 void check_interactions_match_exclusions(VW::reductions::automl::automl<interaction_config_manager>* aml)
@@ -291,17 +272,10 @@
 
 BOOST_AUTO_TEST_CASE(automl_clear_configs)
 {
-<<<<<<< HEAD
   const size_t seed = 85;
-  const size_t num_iterations = 1500;
-  const std::vector<uint64_t> swap_after = {200, 500, 1000};
-  const size_t clear_champ_switch = 1280;
-=======
-  const size_t seed = 88;
   const size_t num_iterations = 1000;
-  const std::vector<uint64_t> swap_after = {500};
-  const size_t clear_champ_switch = 686;
->>>>>>> febb451c
+  const std::vector<uint64_t> swap_after = {200, 500};
+  const size_t clear_champ_switch = 931;
   callback_map test_hooks;
 
   test_hooks.emplace(clear_champ_switch - 1, [&](cb_sim&, VW::workspace& all, VW::multi_ex&) {

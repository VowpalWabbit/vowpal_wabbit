--- conflicted
+++ resolved
@@ -22,12 +22,7 @@
 
 BOOST_AUTO_TEST_CASE(ccb_parse_label)
 {
-<<<<<<< HEAD
-
   parser p{8 /*ring_size*/};
-=======
-  parser p{8};
->>>>>>> 7b79c13a
   p.words = v_init<substring>();
   p.parse_name = v_init<substring>();
 
@@ -91,11 +86,7 @@
   io.space.resize(1000);
   io.space.end() = io.space.begin() + 1000;
 
-<<<<<<< HEAD
   parser p{8 /*ring_size*/};
-=======
-  parser p{8};
->>>>>>> 7b79c13a
   p.words = v_init<substring>();
   p.parse_name = v_init<substring>();
 
@@ -125,11 +116,7 @@
 
 BOOST_AUTO_TEST_CASE(ccb_copy_label)
 {
-<<<<<<< HEAD
   parser p{8 /*ring_size*/};
-=======
-  parser p{8};
->>>>>>> 7b79c13a
   p.words = v_init<substring>();
   p.parse_name = v_init<substring>();
   auto lp = CCB::ccb_label_parser;

--- conflicted
+++ resolved
@@ -10,19 +10,11 @@
 #include "parser.h"
 #include "example.h"
 
-<<<<<<< HEAD
-void parse_label(label_parser& lp, parser* p, std::string label, new_polylabel& l)
-{
-  tokenize(' ', { const_cast<char*>(label.c_str()), const_cast<char*>(label.c_str()) + strlen(label.c_str()) }, p->words);
-  lp.default_label(l);
-  lp.parse_label(p, nullptr, l, p->words);
-=======
 void parse_label(label_parser& lp, parser* p, VW::string_view label, CCB::label& l)
 {
   tokenize(' ', label, p->words);
-  lp.default_label(&l);
-  lp.parse_label(p, nullptr, &l, p->words);
->>>>>>> 6e9d854d
+  lp.default_label(l);
+  lp.parse_label(p, nullptr, l, p->words);
 }
 
 BOOST_AUTO_TEST_CASE(ccb_parse_label)

--- conflicted
+++ resolved
@@ -15,14 +15,9 @@
 void parse_ccb_label(parser* p, VW::string_view label, CCB::label& l)
 {
   tokenize(' ', label, p->words);
-<<<<<<< HEAD
   CCB::default_label(l);
-  CCB::parse_label(p, nullptr, l, p->words);
-=======
-  lp.default_label(&l);
   reduction_features red_fts;
-  lp.parse_label(p, nullptr, &l, p->words, red_fts);
->>>>>>> fc984fc2
+  CCB::parse_label(p, nullptr, l, p->words, red_fts);
 }
 
 BOOST_AUTO_TEST_CASE(ccb_parse_label)

// Copyright (c) by respective owners including Yahoo!, Microsoft, and
// individual contributors. All rights reserved. Released under a BSD (revised)
// license as described in the file LICENSE.

#include "vw/core/reductions/cats_tree.h"

#include "test_common.h"
#include "vw/core/cb_label_parser.h"
#include "vw/core/simple_label.h"

#include <boost/test/unit_test.hpp>

using namespace VW::LEARNER;
using std::vector;

namespace std
{
std::ostream& operator<<(std::ostream& os, const VW::reductions::cats::tree_node& node)
{
  os << "{" << node.id << "," << node.left_id << "," << node.right_id << ", " << node.parent_id << ", " << node.depth
     << ", " << (node.is_leaf ? "true" : "false") << "}";
  return os;
}
}  // namespace std

namespace VW
{
std::ostream& operator<<(std::ostream& o, VW::simple_label const& lbl)
{
  o << "{l=" << lbl.label << "}";
  return o;
}

std::ostream& operator<<(std::ostream& o, VW::simple_label_reduction_features const& red_fts)
{
  o << "{w=" << red_fts.weight << ", i=" << red_fts.initial << "}";
  return o;
}
}  // namespace VW

class reduction_test_harness
{
<<<<<<< HEAD
  reduction_test_harness() : curr_idx(0) {}
=======
public:
  reduction_test_harness() : _curr_idx(0) {}
>>>>>>> 9496a6dd

  void set_predict_response(const vector<float>& preds) { predictions = preds; }

  void test_predict(base_learner& base, VW::example& ec) { ec.pred.scalar = predictions[curr_idx++]; }

  void test_learn(base_learner& base, VW::example& ec)
  {
    labels.emplace_back(ec.l.simple);
    weights.emplace_back(ec.weight);
    learner_offset.emplace_back(ec.ft_offset);
  }

  // use NO_SANITIZE_UNDEFINED because reference base_learner& base may be bound to nullptr
  static void NO_SANITIZE_UNDEFINED predict(reduction_test_harness& test_reduction, base_learner& base, VW::example& ec)
  {
    test_reduction.test_predict(base, ec);
  }

  static void NO_SANITIZE_UNDEFINED learn(reduction_test_harness& test_reduction, base_learner& base, VW::example& ec)
  {
    test_reduction.test_learn(base, ec);
  };

  vector<float> predictions;
  vector<VW::simple_label> labels;
  vector<float> weights;
  vector<uint64_t> learner_offset;
  int curr_idx;
};

using test_learner_t = learner<reduction_test_harness, VW::example>;
using predictions_t = vector<float>;
using scores_t = int;

template <typename T = reduction_test_harness>
learner<T, VW::example>* get_test_harness_reduction(const predictions_t& base_reduction_predictions)
{
  T* pharness = nullptr;
  return get_test_harness_reduction(base_reduction_predictions, pharness);
}

template <typename T = reduction_test_harness>
learner<T, VW::example>* get_test_harness_reduction(const predictions_t& base_reduction_predictions, T*& pharness)
{
  // Setup a test harness base reduction
  auto test_harness = VW::make_unique<T>();
  pharness = test_harness.get();
  test_harness->set_predict_response(base_reduction_predictions);
  auto test_learner = VW::LEARNER::make_base_learner(
      std::move(test_harness),          // Data structure passed by vw_framework into test_harness predict/learn calls
      reduction_test_harness::learn,    // test_harness learn
      reduction_test_harness::predict,  // test_harness predict
      "test_learner", VW::prediction_type_t::scalar, VW::label_type_t::cb)
                          .build();  // Create a learner using the base reduction.
  return test_learner;
}

void predict_test_helper(const predictions_t& base_reduction_predictions, const scores_t& expected_action,
    uint32_t num_leaves, uint32_t bandwidth)
{
  const auto test_base = get_test_harness_reduction(base_reduction_predictions);
  VW::reductions::cats::cats_tree tree;
  tree.init(num_leaves, bandwidth);
  VW::example ec;
  auto ret_val = tree.predict(*as_singleline(test_base), ec);
  BOOST_CHECK_EQUAL(ret_val, expected_action);
  delete test_base;
}

bool operator!=(const VW::simple_label& lhs, const VW::simple_label& rhs) { return !(lhs.label == rhs.label); }

bool operator!=(const VW::simple_label_reduction_features& lhs, const VW::simple_label_reduction_features& rhs)
{
  return !(lhs.weight == rhs.weight && lhs.initial == rhs.initial);
}

BOOST_AUTO_TEST_CASE(otc_algo_learn_1_action_till_root)
{
  reduction_test_harness* pharness = nullptr;
  predictions_t preds_to_return = {1.f, -1.f};
  auto* base = get_test_harness_reduction(preds_to_return, pharness);
  VW::reductions::cats::cats_tree tree;
  tree.init(4, 0);

  VW::example ec;
  ec.ft_offset = 0;
  ec._debug_current_reduction_depth = 0;
  ec.l.cb = CB::label();
  ec.l.cb.costs.push_back(CB::cb_class{3.5f, 2, 0.5f});

  tree.learn(*as_singleline(base), ec);

  // verify 1) # of calls to learn 2) passed in labels 3) passed in weights
  vector<VW::simple_label> expected_labels = {{-1}, {1}};
  vector<float> expected_weights = {3.5f / 0.5f, 3.5f / 0.5f};

  BOOST_CHECK_EQUAL_COLLECTIONS(
      pharness->labels.begin(), pharness->labels.end(), expected_labels.begin(), expected_labels.end());

  BOOST_CHECK_EQUAL_COLLECTIONS(
      pharness->weights.begin(), pharness->weights.end(), expected_weights.begin(), expected_weights.end());

  // verify id of learners that were trained
  vector<uint64_t> expected_learners = {1, 0};
  BOOST_CHECK_EQUAL_COLLECTIONS(pharness->learner_offset.begin(), pharness->learner_offset.end(),
      expected_learners.begin(), expected_learners.end());

  delete base;
}

BOOST_AUTO_TEST_CASE(otc_algo_learn_1_action)
{
  reduction_test_harness* pharness = nullptr;
  predictions_t preds_to_return = {-1.f};
  auto* base = get_test_harness_reduction(preds_to_return, pharness);
  VW::reductions::cats::cats_tree tree;
  tree.init(4, 0);

  VW::example ec;
  ec.ft_offset = 0;
  ec._debug_current_reduction_depth = 0;
  ec.l.cb = CB::label();
  ec.l.cb.costs.push_back(CB::cb_class{3.5f, 2, 0.5f});

  tree.learn(*as_singleline(base), ec);

  // verify 1) # of calls to learn 2) passed in labels 3) passed in weights
  vector<VW::simple_label> expected_labels = {{-1}};
  vector<float> expected_weights = {3.5f / 0.5f};
  BOOST_CHECK_EQUAL_COLLECTIONS(
      pharness->labels.begin(), pharness->labels.end(), expected_labels.begin(), expected_labels.end());

  BOOST_CHECK_EQUAL_COLLECTIONS(
      pharness->weights.begin(), pharness->weights.end(), expected_weights.begin(), expected_weights.end());

  // verify id of learners that were trained
  vector<uint64_t> expected_learners = {1};
  BOOST_CHECK_EQUAL_COLLECTIONS(pharness->learner_offset.begin(), pharness->learner_offset.end(),
      expected_learners.begin(), expected_learners.end());

  delete base;
}

BOOST_AUTO_TEST_CASE(otc_algo_learn_2_action_siblings)
{
  VW::example ec;
  ec.ft_offset = 0;
  ec._debug_current_reduction_depth = 0;
  ec.l.cb = CB::label();
  ec.l.cb.costs.push_back(CB::cb_class{3.5f, 3, 0.5f});
  ec.l.cb.costs.push_back(CB::cb_class{3.5f, 4, 0.5f});

  predictions_t preds_to_return = {1.f, -1.f};

  reduction_test_harness* pharness = nullptr;
  auto* base = get_test_harness_reduction(preds_to_return, pharness);
  VW::reductions::cats::cats_tree tree;
  tree.init(8, 0);

  tree.learn(*as_singleline(base), ec);

  // verify 1) # of calls to learn 2) passed in labels 3) passed in weights
  vector<VW::simple_label> expected_labels = {{-1}, {1}};
  vector<float> expected_weights = {3.5f / 0.5f, 3.5f / 0.5f};

  BOOST_CHECK_EQUAL_COLLECTIONS(
      pharness->labels.begin(), pharness->labels.end(), expected_labels.begin(), expected_labels.end());
  BOOST_CHECK_EQUAL_COLLECTIONS(
      pharness->weights.begin(), pharness->weights.end(), expected_weights.begin(), expected_weights.end());

  // verify id of learners that were trained
  vector<uint64_t> expected_learners = {1, 0};
  BOOST_CHECK_EQUAL_COLLECTIONS(pharness->learner_offset.begin(), pharness->learner_offset.end(),
      expected_learners.begin(), expected_learners.end());

  delete base;
}

BOOST_AUTO_TEST_CASE(otc_algo_learn_2_action_notSiblings)
{
  VW::example ec;
  ec.ft_offset = 0;
  ec._debug_current_reduction_depth = 0;
  ec.l.cb = CB::label();
  ec.l.cb.costs.push_back(CB::cb_class{3.5f, 2, 0.5f});
  ec.l.cb.costs.push_back(CB::cb_class{3.5f, 3, 0.5f});

  predictions_t preds_to_return = {1.f, 1.f, -1.f, 1.f};

  reduction_test_harness* pharness = nullptr;
  auto* base = get_test_harness_reduction(preds_to_return, pharness);
  VW::reductions::cats::cats_tree tree;
  tree.init(8, 0);

  tree.learn(*as_singleline(base), ec);

  // verify 1) # of calls to learn 2) passed in labels 3) passed in weights
  vector<VW::simple_label> expected_labels = {{-1}, {1}, {1}, {1}};
  vector<float> expected_weights = {3.5f / 0.5f, 3.5f / 0.5f, 3.5f / 0.5f, 3.5f / 0.5f};

  BOOST_CHECK_EQUAL_COLLECTIONS(
      pharness->labels.begin(), pharness->labels.end(), expected_labels.begin(), expected_labels.end());
  BOOST_CHECK_EQUAL_COLLECTIONS(
      pharness->weights.begin(), pharness->weights.end(), expected_weights.begin(), expected_weights.end());

  // verify id of learners that were trained
  vector<uint64_t> expected_learners = {3, 4, 1, 0};
  BOOST_CHECK_EQUAL_COLLECTIONS(pharness->learner_offset.begin(), pharness->learner_offset.end(),
      expected_learners.begin(), expected_learners.end());

  delete base;
}

BOOST_AUTO_TEST_CASE(otc_algo_learn_2_action_notSiblings_bandwidth_1)
{
  VW::example ec;
  ec.ft_offset = 0;
  ec._debug_current_reduction_depth = 0;
  ec.l.cb = CB::label();
  ec.l.cb.costs.push_back(CB::cb_class{3.5f, 2, 0.5f});
  ec.l.cb.costs.push_back(CB::cb_class{3.5f, 3, 0.5f});

  predictions_t preds_to_return = {1.f, -1.f, 1.f};

  reduction_test_harness* pharness = nullptr;
  auto* base = get_test_harness_reduction(preds_to_return, pharness);
  VW::reductions::cats::cats_tree tree;
  tree.init(8, 1);

  tree.learn(*as_singleline(base), ec);

  // verify 1) # of calls to learn 2) passed in labels 3) passed in weights
  vector<VW::simple_label> expected_labels = {
      {1},
      {1},
      {1},
  };
  vector<float> expected_weights = {3.5f / 0.5f, 3.5f / 0.5f, 3.5f / 0.5f};

  BOOST_CHECK_EQUAL_COLLECTIONS(
      pharness->labels.begin(), pharness->labels.end(), expected_labels.begin(), expected_labels.end());
  BOOST_CHECK_EQUAL_COLLECTIONS(
      pharness->weights.begin(), pharness->weights.end(), expected_weights.begin(), expected_weights.end());

  // verify id of learners that were trained
  vector<uint64_t> expected_learners = {4, 1, 0};
  BOOST_CHECK_EQUAL_COLLECTIONS(pharness->learner_offset.begin(), pharness->learner_offset.end(),
      expected_learners.begin(), expected_learners.end());

  delete base;
}

BOOST_AUTO_TEST_CASE(otc_algo_learn_2_action_separate)
{
  VW::example ec;
  ec.ft_offset = 0;
  ec._debug_current_reduction_depth = 0;
  ec.l.cb = CB::label();
  ec.l.cb.costs.push_back(CB::cb_class{3.5f, 3, 0.5f});
  ec.l.cb.costs.push_back(CB::cb_class{3.5f, 6, 0.5f});

  predictions_t preds_to_return = {-1.f, -1.f, -1.f};

  reduction_test_harness* pharness = nullptr;
  auto* base = get_test_harness_reduction(preds_to_return, pharness);
  VW::reductions::cats::cats_tree tree;
  tree.init(8, 0);

  tree.learn(*as_singleline(base), ec);

  // verify 1) # of calls to learn 2) passed in labels 3) passed in weights
  vector<VW::simple_label> expected_labels = {{-1}, {1}, {-1}};
  vector<float> expected_weights = {3.5f / 0.5f, 3.5f / 0.5f, 3.5f / 0.5f};

  BOOST_CHECK_EQUAL_COLLECTIONS(
      pharness->labels.begin(), pharness->labels.end(), expected_labels.begin(), expected_labels.end());
  BOOST_CHECK_EQUAL_COLLECTIONS(
      pharness->weights.begin(), pharness->weights.end(), expected_weights.begin(), expected_weights.end());

  // verify id of learners that were trained
  vector<uint64_t> expected_learners = {1, 2, 0};
  BOOST_CHECK_EQUAL_COLLECTIONS(pharness->learner_offset.begin(), pharness->learner_offset.end(),
      expected_learners.begin(), expected_learners.end());

  delete base;
}

BOOST_AUTO_TEST_CASE(otc_algo_learn_2_action_separate_2)
{
  VW::example ec;
  ec.ft_offset = 0;
  ec._debug_current_reduction_depth = 0;
  ec.l.cb = CB::label();
  ec.l.cb.costs.push_back(CB::cb_class{3.5f, 3, 0.5f});
  ec.l.cb.costs.push_back(CB::cb_class{3.5f, 7, 0.5f});

  predictions_t preds_to_return = {1.f, 1.f, 1.f, -1.f};

  reduction_test_harness* pharness = nullptr;
  auto* base = get_test_harness_reduction(preds_to_return, pharness);
  VW::reductions::cats::cats_tree tree;
  tree.init(8, 0);

  tree.learn(*as_singleline(base), ec);

  // verify 1) # of calls to learn 2) passed in labels 3) passed in weights
  vector<VW::simple_label> expected_labels = {{1}, {-1}, {1}, {1}};
  vector<float> expected_weights = {3.5f / 0.5f, 3.5f / 0.5f, 3.5f / 0.5f, 3.5f / 0.5f};

  BOOST_CHECK_EQUAL_COLLECTIONS(
      pharness->labels.begin(), pharness->labels.end(), expected_labels.begin(), expected_labels.end());
  BOOST_CHECK_EQUAL_COLLECTIONS(
      pharness->weights.begin(), pharness->weights.end(), expected_weights.begin(), expected_weights.end());

  // verify id of learners that were trained
  vector<uint64_t> expected_learners = {6, 1, 2, 0};
  BOOST_CHECK_EQUAL_COLLECTIONS(pharness->learner_offset.begin(), pharness->learner_offset.end(),
      expected_learners.begin(), expected_learners.end());

  delete base;
}

BOOST_AUTO_TEST_CASE(otc_algo_learn_2_action_separate_bandwidth_2)
{
  VW::example ec;
  ec.ft_offset = 0;
  ec._debug_current_reduction_depth = 0;
  ec.l.cb = CB::label();
  ec.l.cb.costs.push_back(CB::cb_class{3.5f, 3, 0.5f});
  ec.l.cb.costs.push_back(CB::cb_class{3.5f, 6, 0.5f});

  predictions_t preds_to_return = {};

  reduction_test_harness* pharness = nullptr;
  auto* base = get_test_harness_reduction(preds_to_return, pharness);
  VW::reductions::cats::cats_tree tree;
  tree.init(8, 2);

  tree.learn(*as_singleline(base), ec);

  // verify 1) # of calls to learn 2) passed in labels 3) passed in weights
  vector<VW::simple_label> expected_labels = {};
  vector<float> expected_weights = {};

  BOOST_CHECK_EQUAL_COLLECTIONS(
      pharness->labels.begin(), pharness->labels.end(), expected_labels.begin(), expected_labels.end());
  BOOST_CHECK_EQUAL_COLLECTIONS(
      pharness->weights.begin(), pharness->weights.end(), expected_weights.begin(), expected_weights.end());

  // verify id of learners that were trained
  vector<uint64_t> expected_learners = {};
  BOOST_CHECK_EQUAL_COLLECTIONS(pharness->learner_offset.begin(), pharness->learner_offset.end(),
      expected_learners.begin(), expected_learners.end());

  delete base;
}

BOOST_AUTO_TEST_CASE(otc_algo_learn_2_action_separate_2_bandwidth_2)
{
  VW::example ec;
  ec.ft_offset = 0;
  ec._debug_current_reduction_depth = 0;
  ec.l.cb = CB::label();
  ec.l.cb.costs.push_back(CB::cb_class{3.5f, 3, 0.5f});
  ec.l.cb.costs.push_back(CB::cb_class{3.5f, 11, 0.5f});

  predictions_t preds_to_return = {1, 1, -1};

  reduction_test_harness* pharness = nullptr;
  auto* base = get_test_harness_reduction(preds_to_return, pharness);
  VW::reductions::cats::cats_tree tree;
  tree.init(16, 2);

  tree.learn(*as_singleline(base), ec);

  // verify 1) # of calls to learn 2) passed in labels 3) passed in weights
  vector<VW::simple_label> expected_labels = {{1}, {1}, {1}};
  vector<float> expected_weights = {3.5f / 0.5f, 3.5f / 0.5f, 3.5f / 0.5f};

  BOOST_CHECK_EQUAL_COLLECTIONS(
      pharness->labels.begin(), pharness->labels.end(), expected_labels.begin(), expected_labels.end());
  BOOST_CHECK_EQUAL_COLLECTIONS(
      pharness->weights.begin(), pharness->weights.end(), expected_weights.begin(), expected_weights.end());

  // verify id of learners that were trained
  vector<uint64_t> expected_learners = {12, 5, 0};
  BOOST_CHECK_EQUAL_COLLECTIONS(pharness->learner_offset.begin(), pharness->learner_offset.end(),
      expected_learners.begin(), expected_learners.end());

  delete base;
}

BOOST_AUTO_TEST_CASE(otc_algo_learn_2_action_separate_bandwidth_1_asym)
{
  VW::example ec;
  ec.ft_offset = 0;
  ec._debug_current_reduction_depth = 0;
  ec.l.cb = CB::label();
  ec.l.cb.costs.push_back(CB::cb_class{3.5f, 2, 0.5f});
  ec.l.cb.costs.push_back(CB::cb_class{3.5f, 5, 0.5f});

  predictions_t preds_to_return = {-1.f, 1.f, -1.f};

  reduction_test_harness* pharness = nullptr;
  auto* base = get_test_harness_reduction(preds_to_return, pharness);
  VW::reductions::cats::cats_tree tree;
  tree.init(8, 1);

  tree.learn(*as_singleline(base), ec);

  // verify 1) # of calls to learn 2) passed in labels 3) passed in weights
  vector<VW::simple_label> expected_labels = {
      {1},
      {1},
      {1},
  };
  vector<float> expected_weights = {3.5f / 0.5f, 3.5f / 0.5f, 3.5f / 0.5f};

  BOOST_CHECK_EQUAL_COLLECTIONS(
      pharness->labels.begin(), pharness->labels.end(), expected_labels.begin(), expected_labels.end());
  BOOST_CHECK_EQUAL_COLLECTIONS(
      pharness->weights.begin(), pharness->weights.end(), expected_weights.begin(), expected_weights.end());

  // verify id of learners that were trained
  vector<uint64_t> expected_learners = {5, 2, 0};
  BOOST_CHECK_EQUAL_COLLECTIONS(pharness->learner_offset.begin(), pharness->learner_offset.end(),
      expected_learners.begin(), expected_learners.end());

  delete base;
}

BOOST_AUTO_TEST_CASE(offset_tree_cont_predict)
{
  // 0 node tree
  predict_test_helper({}, 0, 0, 0);
  // 2 node trees
  predict_test_helper({-1}, 1, 2, 0);
  predict_test_helper({1}, 2, 2, 0);
  // 4 node tree
  predict_test_helper({-1, 1}, 2, 4, 0);
  predict_test_helper({1, 1}, 4, 4, 0);
  // 4 node tree with bandwidth 1
  predict_test_helper({-1}, 2, 4, 1);
  predict_test_helper({1}, 3, 4, 1);
  // 8 node tree with bandwidth 1
  predict_test_helper({-1, -1}, 2, 8, 1);
  predict_test_helper({-1, 1, -1}, 3, 8, 1);
  // 8 node tree with bandwidth 2
  predict_test_helper({-1, -1}, 3, 8, 2);
  predict_test_helper({1, 1}, 6, 8, 2);
}

BOOST_AUTO_TEST_CASE(build_min_depth_tree_cont_5)
{
  VW::reductions::cats::min_depth_binary_tree tree;
  tree.build_tree(4, 1);
  std::vector<VW::reductions::cats::tree_node> expected = {
      {0, 1, 2, 0, 0, false, false, false},
      {1, 3, 4, 0, 1, false, true, false},
      {2, 5, 6, 0, 1, true, false, false},
      {3, 0, 0, 1, 2, false, false, true},
      {4, 0, 0, 1, 2, false, false, true},
      {5, 0, 0, 2, 2, false, false, true},
      {6, 0, 0, 2, 2, false, false, true},
  };
  BOOST_CHECK_EQUAL_COLLECTIONS(tree.nodes.begin(), tree.nodes.end(), expected.begin(), expected.end());
}

BOOST_AUTO_TEST_CASE(build_min_depth_tree_cont_1)
{
  VW::reductions::cats::min_depth_binary_tree tree;
  tree.build_tree(1, 0);
  std::vector<VW::reductions::cats::tree_node> expected = {{0, 0, 0, 0, 0, false, false, true}};
  BOOST_CHECK_EQUAL_COLLECTIONS(tree.nodes.begin(), tree.nodes.end(), expected.begin(), expected.end());
}<|MERGE_RESOLUTION|>--- conflicted
+++ resolved
@@ -40,12 +40,8 @@
 
 class reduction_test_harness
 {
-<<<<<<< HEAD
+public:
   reduction_test_harness() : curr_idx(0) {}
-=======
-public:
-  reduction_test_harness() : _curr_idx(0) {}
->>>>>>> 9496a6dd
 
   void set_predict_response(const vector<float>& preds) { predictions = preds; }
 

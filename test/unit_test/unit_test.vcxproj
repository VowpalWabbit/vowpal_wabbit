<?xml version="1.0" encoding="utf-8"?>
<Project DefaultTargets="Build" ToolsVersion="15.0" xmlns="http://schemas.microsoft.com/developer/msbuild/2003">
  <ItemGroup Label="ProjectConfigurations">
    <ProjectConfiguration Include="Debug|Win32">
      <Configuration>Debug</Configuration>
      <Platform>Win32</Platform>
    </ProjectConfiguration>
    <ProjectConfiguration Include="Debug|x64">
      <Configuration>Debug</Configuration>
      <Platform>x64</Platform>
    </ProjectConfiguration>
    <ProjectConfiguration Include="Release|Win32">
      <Configuration>Release</Configuration>
      <Platform>Win32</Platform>
    </ProjectConfiguration>
    <ProjectConfiguration Include="Release|x64">
      <Configuration>Release</Configuration>
      <Platform>x64</Platform>
    </ProjectConfiguration>
  </ItemGroup>
  <ItemGroup>
    <ClCompile Include="cats_tree_tests.cc" />
    <ClCompile Include="cb_explore_adf_test.cc" />
    <ClCompile Include="ccb_test.cc" />
    <ClCompile Include="ccb_parser_test.cc" />
    <ClCompile Include="object_pool_test.cc" />
    <ClCompile Include="offset_tree_tests.cc" />
    <ClCompile Include="options_boost_po_test.cc" />
    <ClCompile Include="options_test.cc" />
    <ClCompile Include="pmf_to_pdf_test.cc" />
    <ClCompile Include="distributionally_robust_test.cc" />
    <ClCompile Include="dsjson_parser_test.cc" />
    <ClCompile Include="error_test.cc" />
    <ClCompile Include="example_header_test.cc" />
    <ClCompile Include="explore_test.cc" />
    <ClCompile Include="guard_test.cc" />
    <ClCompile Include="initialize_test.cc" />
    <ClCompile Include="io_adapter_test.cc" />
    <ClCompile Include="json_parser_test.cc" />
    <ClCompile Include="main.cc" />
<<<<<<< HEAD
    <ClCompile Include="random_test.cc" />
=======
    <ClCompile Include="object_pool_test.cc" />
    <ClCompile Include="options_boost_po_test.cc" />
    <ClCompile Include="options_test.cc" />
    <ClCompile Include="power_test.cc" />
>>>>>>> 61ae4a0f
    <ClCompile Include="prediction_test.cc" />
    <ClCompile Include="scope_exit_test.cc" />
    <ClCompile Include="slates_parser_test.cc" />
    <ClCompile Include="slates_test.cc" />
    <ClCompile Include="stable_unique_tests.cc" />
    <ClCompile Include="tag_utils_test.cc" />
    <ClCompile Include="test_common.cc" />
    <ClCompile Include="vwdll_test.cc" />
    <ClCompile Include="weights_test.cc" />
  </ItemGroup>
  <ItemGroup>
    <ProjectReference Include="$(SolutionDir)libvw.vcxproj">
      <Project>{ea52de0d-a5be-4fb9-8c84-3a57bdfebed9}</Project>
    </ProjectReference>
    <ProjectReference Include="$(SolutionDir)vw_core.vcxproj">
      <Project>{1e205806-7f80-47dd-a38d-fc08083f3593}</Project>
    </ProjectReference>
  </ItemGroup>
  <ItemGroup>
    <ClInclude Include="test_common.h" />
  </ItemGroup>
  <ItemGroup>
    <None Include="crminustwo.py" />
    <None Include="DistributionallyRobustUnitTestData.py" />
    <None Include="packages.config" />
  </ItemGroup>
  <PropertyGroup Label="Globals">
    <ProjectGuid>{E02E3869-D9AD-4513-B352-93F90B7D6FE3}</ProjectGuid>
    <Keyword>Win32Proj</Keyword>
    <RootNamespace>unit_test</RootNamespace>
    <ProjectName>vw_unit_test</ProjectName>
    <WindowsTargetPlatformVersion>10.0.16299.0</WindowsTargetPlatformVersion>
  </PropertyGroup>
  <Import Project="$(VCTargetsPath)\Microsoft.Cpp.Default.props" />
  <PropertyGroup Condition="'$(Configuration)|$(Platform)'=='Debug|Win32'" Label="Configuration">
    <ConfigurationType>Application</ConfigurationType>
    <UseDebugLibraries>true</UseDebugLibraries>
    <PlatformToolset>v141</PlatformToolset>
    <CharacterSet>Unicode</CharacterSet>
  </PropertyGroup>
  <PropertyGroup Condition="'$(Configuration)|$(Platform)'=='Release|Win32'" Label="Configuration">
    <ConfigurationType>Application</ConfigurationType>
    <UseDebugLibraries>false</UseDebugLibraries>
    <PlatformToolset>v141</PlatformToolset>
    <WholeProgramOptimization>true</WholeProgramOptimization>
    <CharacterSet>Unicode</CharacterSet>
  </PropertyGroup>
  <PropertyGroup Condition="'$(Configuration)|$(Platform)'=='Debug|x64'" Label="Configuration">
    <ConfigurationType>Application</ConfigurationType>
    <UseDebugLibraries>true</UseDebugLibraries>
    <PlatformToolset>v141</PlatformToolset>
    <CharacterSet>Unicode</CharacterSet>
  </PropertyGroup>
  <PropertyGroup Condition="'$(Configuration)|$(Platform)'=='Release|x64'" Label="Configuration">
    <ConfigurationType>Application</ConfigurationType>
    <UseDebugLibraries>false</UseDebugLibraries>
    <PlatformToolset>v141</PlatformToolset>
    <WholeProgramOptimization>true</WholeProgramOptimization>
    <CharacterSet>Unicode</CharacterSet>
  </PropertyGroup>
  <Import Project="$(VCTargetsPath)\Microsoft.Cpp.props" />
  <ImportGroup Label="ExtensionSettings">
  </ImportGroup>
  <ImportGroup Label="PropertySheets" Condition="'$(Configuration)|$(Platform)'=='Debug|Win32'">
    <Import Project="$(UserRootDir)\Microsoft.Cpp.$(Platform).user.props" Condition="exists('$(UserRootDir)\Microsoft.Cpp.$(Platform).user.props')" Label="LocalAppDataPlatform" />
  </ImportGroup>
  <ImportGroup Condition="'$(Configuration)|$(Platform)'=='Debug|x64'" Label="PropertySheets">
    <Import Project="$(UserRootDir)\Microsoft.Cpp.$(Platform).user.props" Condition="exists('$(UserRootDir)\Microsoft.Cpp.$(Platform).user.props')" Label="LocalAppDataPlatform" />
  </ImportGroup>
  <ImportGroup Label="PropertySheets" Condition="'$(Configuration)|$(Platform)'=='Release|Win32'">
    <Import Project="$(UserRootDir)\Microsoft.Cpp.$(Platform).user.props" Condition="exists('$(UserRootDir)\Microsoft.Cpp.$(Platform).user.props')" Label="LocalAppDataPlatform" />
  </ImportGroup>
  <ImportGroup Condition="'$(Configuration)|$(Platform)'=='Release|x64'" Label="PropertySheets">
    <Import Project="$(UserRootDir)\Microsoft.Cpp.$(Platform).user.props" Condition="exists('$(UserRootDir)\Microsoft.Cpp.$(Platform).user.props')" Label="LocalAppDataPlatform" />
  </ImportGroup>
  <PropertyGroup Label="UserMacros" />
  <PropertyGroup Condition="'$(Configuration)'=='Debug'">
    <LinkIncremental>true</LinkIncremental>
  </PropertyGroup>
  <PropertyGroup Condition="'$(Configuration)'=='Release'">
    <LinkIncremental>false</LinkIncremental>
  </PropertyGroup>
  <PropertyGroup>
    <OutDir>$(SolutionDir)out\target\$(Configuration)\$(PlatformShortName)\</OutDir>
    <IntDir>$(SolutionDir)out\int\$(Configuration)\$(PlatformShortName)\$(ProjectName)\</IntDir>
  </PropertyGroup>
  <ItemDefinitionGroup Condition="'$(Configuration)'=='Debug'">
    <ClCompile>
      <PrecompiledHeader>
      </PrecompiledHeader>
      <WarningLevel>Level3</WarningLevel>
      <Optimization>Disabled</Optimization>
      <PreprocessorDefinitions>WIN32;_DEBUG;_CONSOLE;%(PreprocessorDefinitions)</PreprocessorDefinitions>
      <SDLCheck>true</SDLCheck>
    </ClCompile>
    <Link>
      <SubSystem>Console</SubSystem>
      <GenerateDebugInformation>true</GenerateDebugInformation>
    </Link>
  </ItemDefinitionGroup>
  <ItemDefinitionGroup Condition="'$(Configuration)'=='Release'">
    <ClCompile>
      <WarningLevel>Level3</WarningLevel>
      <PrecompiledHeader>
      </PrecompiledHeader>
      <Optimization>MaxSpeed</Optimization>
      <FunctionLevelLinking>true</FunctionLevelLinking>
      <IntrinsicFunctions>true</IntrinsicFunctions>
      <PreprocessorDefinitions>WIN32;NDEBUG;_CONSOLE;%(PreprocessorDefinitions)</PreprocessorDefinitions>
      <SDLCheck>true</SDLCheck>
    </ClCompile>
    <Link>
      <SubSystem>Console</SubSystem>
      <GenerateDebugInformation>true</GenerateDebugInformation>
      <EnableCOMDATFolding>true</EnableCOMDATFolding>
      <OptimizeReferences>true</OptimizeReferences>
    </Link>
  </ItemDefinitionGroup>
  <Import Project="$(VCTargetsPath)\Microsoft.Cpp.targets" />
  <Import Project="$(VcpkgIntegration)" Condition="Exists('$(VcpkgIntegration)')" />
  <ImportGroup Label="ExtensionTargets">
  </ImportGroup>
  <ItemDefinitionGroup>
    <ClCompile>
      <AdditionalIncludeDirectories>$(SolutionDir);$(SolutionDir)..\rapidjson\include;$(SolutionDir)..\explore;%(AdditionalIncludeDirectories)</AdditionalIncludeDirectories>
      <PreprocessorDefinitions>ZLIB_WINAPI;_WINSOCK_DEPRECATED_NO_WARNINGS;%(PreprocessorDefinitions)</PreprocessorDefinitions>
      <AdditionalOptions>/D "_CRT_SECURE_NO_WARNINGS" %(AdditionalOptions)</AdditionalOptions>
    </ClCompile>
    <Link>
      <AdditionalLibraryDirectories>%(AdditionalLibraryDirectories)</AdditionalLibraryDirectories>
      <AdditionalDependencies>kernel32.lib;user32.lib;gdi32.lib;winspool.lib;comdlg32.lib;advapi32.lib;shell32.lib;ole32.lib;oleaut32.lib;uuid.lib;odbc32.lib;odbccp32.lib;ws2_32.lib;%(AdditionalDependencies)</AdditionalDependencies>
    </Link>
  </ItemDefinitionGroup>
  <ImportGroup Label="ExtensionTargets">
    <Import Project="$(SolutionDir)packages\boost.1.70.0.0\build\boost.targets" Condition="Exists('$(SolutionDir)packages\boost.1.70.0.0\build\boost.targets')" />
    <Import Project="$(SolutionDir)packages\boost_program_options-vc141.1.70.0.0\build\boost_program_options-vc141.targets" Condition="Exists('$(SolutionDir)packages\boost_program_options-vc141.1.70.0.0\build\boost_program_options-vc141.targets')" />
    <Import Project="$(SolutionDir)packages\boost_unit_test_framework-vc141.1.70.0.0\build\boost_unit_test_framework-vc141.targets" Condition="Exists('$(SolutionDir)packages\boost_unit_test_framework-vc141.1.70.0.0\build\boost_unit_test_framework-vc141.targets')" />
    <Import Project="$(SolutionDir)packages\zlib-msvc-x64.1.2.11.8900\build\native\zlib-msvc-x64.targets" Condition="Exists('$(SolutionDir)packages\zlib-msvc-x64.1.2.11.8900\build\native\zlib-msvc-x64.targets')" />
    <Import Project="$(SolutionDir)packages\zlib-msvc-x86.1.2.11.8900\build\native\zlib-msvc-x86.targets" Condition="Exists('$(SolutionDir)packages\zlib-msvc-x86.1.2.11.8900\build\native\zlib-msvc-x86.targets')" />
  </ImportGroup>
  <Target Name="EnsureNuGetPackageBuildImports" BeforeTargets="PrepareForBuild">
    <PropertyGroup>
      <ErrorText>This project references NuGet package(s) that are missing on this computer. Enable NuGet Package Restore to download them.  For more information, see http://go.microsoft.com/fwlink/?LinkID=322105. The missing file is {0}.</ErrorText>
    </PropertyGroup>
    <Error Condition="!Exists('$(SolutionDir)packages\boost.1.70.0.0\build\boost.targets')" Text="$([System.String]::Format('$(ErrorText)', '$(SolutionDir)packages\boost.1.70.0.0\build\boost.targets'))" />
    <Error Condition="!Exists('$(SolutionDir)packages\boost_program_options-vc141.1.70.0.0\build\boost_program_options-vc141.targets')" Text="$([System.String]::Format('$(ErrorText)', '$(SolutionDir)packages\boost_program_options-vc141.1.70.0.0\build\boost_program_options-vc141.targets'))" />
    <Error Condition="!Exists('$(SolutionDir)packages\boost_unit_test_framework-vc141.1.70.0.0\build\boost_unit_test_framework-vc141.targets')" Text="$([System.String]::Format('$(ErrorText)', '$(SolutionDir)packages\boost_unit_test_framework-vc141.1.70.0.0\build\boost_unit_test_framework-vc141.targets'))" />
    <Error Condition="!Exists('$(SolutionDir)packages\zlib-msvc-x64.1.2.11.8900\build\native\zlib-msvc-x64.targets')" Text="$([System.String]::Format('$(ErrorText)', '$(SolutionDir)packages\zlib-msvc-x64.1.2.11.8900\build\native\zlib-msvc-x64.targets'))" />
    <Error Condition="!Exists('$(SolutionDir)packages\zlib-msvc-x86.1.2.11.8900\build\native\zlib-msvc-x86.targets')" Text="$([System.String]::Format('$(ErrorText)', '$(SolutionDir)packages\zlib-msvc-x86.1.2.11.8900\build\native\zlib-msvc-x86.targets'))" />
  </Target>
  <ItemDefinitionGroup>
    <ClCompile>
      <PreprocessorDefinitions>%(PreprocessorDefinitions)</PreprocessorDefinitions>
      <UseFullPaths>true</UseFullPaths>
    </ClCompile>
    <PostBuildEvent>
      <!-- This goes away if we switch to pulling in all of our boost dependencies via vcpkg -->
      <Command>xcopy /Y $(SolutionDir)packages\boost_unit_test_framework-vc141.1.70.0.0\lib\native\*.dll $(OutDir)</Command>
    </PostBuildEvent>
  </ItemDefinitionGroup>
</Project><|MERGE_RESOLUTION|>--- conflicted
+++ resolved
@@ -38,14 +38,8 @@
     <ClCompile Include="io_adapter_test.cc" />
     <ClCompile Include="json_parser_test.cc" />
     <ClCompile Include="main.cc" />
-<<<<<<< HEAD
     <ClCompile Include="random_test.cc" />
-=======
-    <ClCompile Include="object_pool_test.cc" />
-    <ClCompile Include="options_boost_po_test.cc" />
-    <ClCompile Include="options_test.cc" />
     <ClCompile Include="power_test.cc" />
->>>>>>> 61ae4a0f
     <ClCompile Include="prediction_test.cc" />
     <ClCompile Include="scope_exit_test.cc" />
     <ClCompile Include="slates_parser_test.cc" />

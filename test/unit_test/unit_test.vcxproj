--- conflicted
+++ resolved
@@ -32,14 +32,10 @@
     <None Include="packages.config" />
   </ItemGroup>
   <ItemGroup>
-<<<<<<< HEAD
-    <ProjectReference Include="..\..\vowpalwabbit\libvw.vcxproj">
+    <ProjectReference Include="$(SolutionDir)libvw.vcxproj">
       <Project>{ea52de0d-a5be-4fb9-8c84-3a57bdfebed9}</Project>
     </ProjectReference>
-    <ProjectReference Include="..\..\vowpalwabbit\vw_core.vcxproj">
-=======
     <ProjectReference Include="$(SolutionDir)vw_core.vcxproj">
->>>>>>> ae3ca52d
       <Project>{1e205806-7f80-47dd-a38d-fc08083f3593}</Project>
     </ProjectReference>
   </ItemGroup>

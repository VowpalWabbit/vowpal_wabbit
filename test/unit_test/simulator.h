#pragma once

<<<<<<< HEAD
#include <functional>
#include <map>
#include <vector>
=======
#ifndef STATIC_LINK_VW
#  define BOOST_TEST_DYN_LINK
#endif

#include <boost/test/unit_test.hpp>
#include <boost/test/test_tools.hpp>

#include "test_common.h"

#include <functional>
#include <map>
#include <vector>
#include <string>
>>>>>>> a88b94ff

struct vw;

namespace simulator
{
// maps an int: # learned examples
// with a function to 'test' at that point in time in the simulator
using callback_map = typename std::map<int, std::function<bool(vw*)>>;

class cb_sim
{
  const float USER_LIKED_ARTICLE = -1.f;
  const float USER_DISLIKED_ARTICLE = 0.f;
  const std::vector<std::string> users;
  const std::vector<std::string> times_of_day;
  const std::vector<std::string> actions;
  int seed;
  float cost_sum = 0.f;
  std::vector<float> ctr;

public:
  cb_sim(int = 0);
  float get_cost(const std::map<std::string, std::string>&, const std::string&);
  std::vector<std::string> to_vw_example_format(
      const std::map<std::string, std::string>&, const std::string&, float = 0.f, float = 0.f);
  std::pair<int, float> sample_custom_pmf(std::vector<float>& pmf);
  std::pair<std::string, float> get_action(vw* vw, const std::map<std::string, std::string>&);
  const std::string& choose_user();
  const std::string& choose_time_of_day();
  std::vector<float> run_simulation(vw*, int, bool = true, int = 1);
  std::vector<float> run_simulation_hook(vw*, int, callback_map&, bool = true, int = 1);
};

std::vector<float> _test_helper(const std::string&, int = 3000, int = 10);
std::vector<float> _test_helper_save_load(const std::string&, int = 3000, int = 10);
std::vector<float> _test_helper_hook(const std::string&, callback_map&, int = 3000, int = 10);
}  // namespace simulator<|MERGE_RESOLUTION|>--- conflicted
+++ resolved
@@ -1,10 +1,5 @@
 #pragma once
 
-<<<<<<< HEAD
-#include <functional>
-#include <map>
-#include <vector>
-=======
 #ifndef STATIC_LINK_VW
 #  define BOOST_TEST_DYN_LINK
 #endif
@@ -18,7 +13,6 @@
 #include <map>
 #include <vector>
 #include <string>
->>>>>>> a88b94ff
 
 struct vw;
 

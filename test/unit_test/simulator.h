// Copyright (c) by respective owners including Yahoo!, Microsoft, and
// individual contributors. All rights reserved. Released under a BSD (revised)
// license as described in the file LICENSE.

#pragma once

#include <boost/test/unit_test.hpp>
#include <boost/test/test_tools.hpp>

#include "test_common.h"
#include "rand_state.h"

#include <functional>
#include <map>
#include <vector>
#include <string>

namespace VW
{
struct workspace;
}

namespace simulator
{
class cb_sim;
// maps an int: # learned examples
// with a function to 'test' at that point in time in the simulator
using callback_map = typename std::map<size_t, std::function<bool(cb_sim&, VW::workspace&, multi_ex&)>>;

class cb_sim
{
  const float USER_LIKED_ARTICLE = -1.f;
  const float USER_DISLIKED_ARTICLE = 0.f;
  const std::vector<std::string> users;
  const std::vector<std::string> times_of_day;
  const std::vector<std::string> actions;
  VW::rand_state random_state;
  float cost_sum = 0.f;
  std::vector<float> ctr;
  size_t callback_count;

public:
  std::string user_ns;
  std::string action_ns;

  cb_sim(uint64_t = 0);
<<<<<<< HEAD
  float get_cost(const std::map<std::string, std::string>&, const std::string&, bool swap_reward = false);
=======
  float get_reaction(const std::map<std::string, std::string>&, const std::string&, bool = false);
>>>>>>> ff902a6b
  std::vector<std::string> to_vw_example_format(
      const std::map<std::string, std::string>&, const std::string&, float = 0.f, float = 0.f);
  std::pair<int, float> sample_custom_pmf(std::vector<float>& pmf);
  std::pair<std::string, float> get_action(VW::workspace* vw, const std::map<std::string, std::string>&);
  const std::string& choose_user();
  const std::string& choose_time_of_day();
  std::vector<float> run_simulation(VW::workspace*, size_t, bool = true, size_t = 1);
<<<<<<< HEAD
  std::vector<float> run_simulation_hook(VW::workspace*, size_t, callback_map&, bool = true, size_t = 1, const std::vector<uint64_t>& = std::vector<uint64_t>());
=======
  std::vector<float> run_simulation_hook(
      VW::workspace*, size_t, callback_map&, bool = true, size_t = 1, bool = false, uint64_t = 0);
>>>>>>> ff902a6b

private:
  void call_if_exists(VW::workspace&, multi_ex&, const callback_map&, const size_t);
};

std::vector<float> _test_helper(const std::string&, size_t = 3000, int = 10);
std::vector<float> _test_helper_save_load(const std::string&, size_t = 3000, int = 10);
std::vector<float> _test_helper_hook(const std::string&, callback_map&, size_t = 3000, int = 10, const std::vector<uint64_t>& = std::vector<uint64_t>());
}  // namespace simulator<|MERGE_RESOLUTION|>--- conflicted
+++ resolved
@@ -44,11 +44,7 @@
   std::string action_ns;
 
   cb_sim(uint64_t = 0);
-<<<<<<< HEAD
-  float get_cost(const std::map<std::string, std::string>&, const std::string&, bool swap_reward = false);
-=======
   float get_reaction(const std::map<std::string, std::string>&, const std::string&, bool = false);
->>>>>>> ff902a6b
   std::vector<std::string> to_vw_example_format(
       const std::map<std::string, std::string>&, const std::string&, float = 0.f, float = 0.f);
   std::pair<int, float> sample_custom_pmf(std::vector<float>& pmf);
@@ -56,12 +52,8 @@
   const std::string& choose_user();
   const std::string& choose_time_of_day();
   std::vector<float> run_simulation(VW::workspace*, size_t, bool = true, size_t = 1);
-<<<<<<< HEAD
-  std::vector<float> run_simulation_hook(VW::workspace*, size_t, callback_map&, bool = true, size_t = 1, const std::vector<uint64_t>& = std::vector<uint64_t>());
-=======
   std::vector<float> run_simulation_hook(
-      VW::workspace*, size_t, callback_map&, bool = true, size_t = 1, bool = false, uint64_t = 0);
->>>>>>> ff902a6b
+      VW::workspace*, size_t, callback_map&, bool = true, size_t = 1, bool = false, uint64_t = 0, const std::vector<uint64_t>& = std::vector<uint64_t>());
 
 private:
   void call_if_exists(VW::workspace&, multi_ex&, const callback_map&, const size_t);

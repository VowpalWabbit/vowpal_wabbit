#ifndef STATIC_LINK_VW
#  define BOOST_TEST_DYN_LINK
#endif

#include <boost/test/unit_test.hpp>
#include <boost/test/test_tools.hpp>

#include "test_common.h"

#include <vector>
#include "slates_label.h"
#include "parser.h"
#include "parse_primitives.h"

void parse_slates_label(parser* p, VW::string_view label, VW::slates::label& l)
{
  tokenize(' ', label, p->words);
<<<<<<< HEAD
  lp.default_label(&l);
  lp.parse_label(p, nullptr, &l, p->words, p->parse_name);
=======
  VW::slates::default_label(l);
  reduction_features red_fts;
  VW::slates::parse_label(p, nullptr, l, p->words, red_fts);
>>>>>>> 183bc339
}

BOOST_AUTO_TEST_CASE(slates_parse_label)
{
<<<<<<< HEAD
  auto lp = VW::slates::slates_label_parser;
  parser p{8 /*ring_size*/, false /*strict parse*/, 1 /*number of parse threads*/};
  p.words = v_init<VW::string_view>();
  p.parse_name = v_init<VW::string_view>();
=======
  parser p{8 /*ring_size*/, false /*strict parse*/};
>>>>>>> 183bc339

  {
    VW::slates::label label;
    parse_slates_label(&p, "slates shared", label);
    BOOST_CHECK_EQUAL(label.type, VW::slates::example_type::shared);
    BOOST_CHECK_CLOSE(label.cost, 0.f, FLOAT_TOL);
    BOOST_CHECK_EQUAL(label.labeled, false);
  }

  {
    VW::slates::label label;
    parse_slates_label(&p, "slates shared 1", label);
    BOOST_CHECK_EQUAL(label.type, VW::slates::example_type::shared);
    BOOST_CHECK_CLOSE(label.cost, 1.f, FLOAT_TOL);
    BOOST_CHECK_EQUAL(label.labeled, true);
  }

  {
    VW::slates::label label;
    parse_slates_label(&p, "slates action 1", label);
    BOOST_CHECK_EQUAL(label.type, VW::slates::example_type::action);
    BOOST_CHECK_EQUAL(label.slot_id, 1);
  }

  {
    VW::slates::label label;
    parse_slates_label(&p, "slates slot", label);
    BOOST_CHECK_EQUAL(label.type, VW::slates::example_type::slot);
    BOOST_CHECK_EQUAL(label.labeled, false);
  }

  {
    VW::slates::label label;
    parse_slates_label(&p, "slates slot 0:0.2", label);
    BOOST_CHECK_EQUAL(label.type, VW::slates::example_type::slot);
    BOOST_CHECK_EQUAL(label.labeled, true);
    check_collections_with_float_tolerance(
        label.probabilities, std::vector<ACTION_SCORE::action_score>{{0, 0.2f}}, FLOAT_TOL);
  }

  {
    VW::slates::label label;
    parse_slates_label(&p, "slates slot 0:0.5,1:0.3,2:0.2", label);
    BOOST_CHECK_EQUAL(label.type, VW::slates::example_type::slot);
    BOOST_CHECK_EQUAL(label.labeled, true);
    check_collections_with_float_tolerance(
        label.probabilities, std::vector<ACTION_SCORE::action_score>{{0, 0.5f}, {1, 0.3f}, {2, 0.2f}}, FLOAT_TOL);
  }

  {
    VW::slates::label label;
    BOOST_REQUIRE_THROW(parse_slates_label(&p, "shared", label), VW::vw_exception);
  }

  {
    VW::slates::label label;
    BOOST_REQUIRE_THROW(parse_slates_label(&p, "slates shared 0.1 too many args", label), VW::vw_exception);
  }

  {
    VW::slates::label label;
    BOOST_REQUIRE_THROW(parse_slates_label(&p, "slates shared 0.1 too many args", label), VW::vw_exception);
  }

  {
    VW::slates::label label;
    BOOST_REQUIRE_THROW(parse_slates_label(&p, "slates action", label), VW::vw_exception);
  }

  {
    VW::slates::label label;
    BOOST_REQUIRE_THROW(parse_slates_label(&p, "slates action 1,1", label), VW::vw_exception);
  }

  {
    VW::slates::label label;
    BOOST_REQUIRE_THROW(parse_slates_label(&p, "slates slot 0:0,1:0.5", label), VW::vw_exception);
  }
}

BOOST_AUTO_TEST_CASE(slates_cache_shared_label)
{
  auto backing_vector = std::make_shared<std::vector<char>>();
  io_buf io_writer;
  io_writer.add_file(VW::io::create_vector_writer(backing_vector));

<<<<<<< HEAD
  parser p{8 /*ring_size*/, false /*strict parse*/, 1 /*number of parse threads*/};
  p.words = v_init<VW::string_view>();
  p.parse_name = v_init<VW::string_view>();

  auto lp = VW::slates::slates_label_parser;
  auto label = scoped_calloc_or_throw<VW::slates::label>();
  parse_label(lp, &p, "slates shared 0.5", *label.get());
  lp.cache_label(label.get(), io);
  io.space.end() = io.head;
  io.head = io.space.begin();

  auto uncached_label = scoped_calloc_or_throw<VW::slates::label>();
  lp.default_label(uncached_label.get());
  lp.read_cached_label(nullptr, uncached_label.get(), io);

  BOOST_CHECK_EQUAL(uncached_label->type, VW::slates::example_type::shared);
  BOOST_CHECK_EQUAL(uncached_label->labeled, true);
  BOOST_CHECK_CLOSE(uncached_label->cost, 0.5, FLOAT_TOL);
  lp.delete_label(label.get());
  lp.delete_label(uncached_label.get());
  p.words.delete_v();
  p.parse_name.delete_v();
=======
  parser p{8 /*ring_size*/, false /*strict parse*/};

  VW::slates::label label;
  parse_slates_label(&p, "slates shared 0.5", label);
  VW::slates::cache_label(label, io_writer);
  io_writer.flush();

  io_buf io_reader;
  io_reader.add_file(VW::io::create_buffer_view(backing_vector->data(), backing_vector->size()));

  VW::slates::label uncached_label;
  VW::slates::default_label(uncached_label);
  VW::slates::read_cached_label(nullptr, uncached_label, io_reader);

  BOOST_CHECK_EQUAL(uncached_label.type, VW::slates::example_type::shared);
  BOOST_CHECK_EQUAL(uncached_label.labeled, true);
  BOOST_CHECK_CLOSE(uncached_label.cost, 0.5, FLOAT_TOL);
>>>>>>> 183bc339
}

BOOST_AUTO_TEST_CASE(slates_cache_action_label)
{
  auto backing_vector = std::make_shared<std::vector<char>>();
  io_buf io_writer;
  io_writer.add_file(VW::io::create_vector_writer(backing_vector));

<<<<<<< HEAD
  parser p{8 /*ring_size*/, false /*strict parse*/, 1 /*number of parse threads*/};
  p.words = v_init<VW::string_view>();
  p.parse_name = v_init<VW::string_view>();

  auto lp = VW::slates::slates_label_parser;
  auto label = scoped_calloc_or_throw<VW::slates::label>();
  parse_label(lp, &p, "slates action 5", *label.get());
  lp.cache_label(label.get(), io);
  io.space.end() = io.head;
  io.head = io.space.begin();

  auto uncached_label = scoped_calloc_or_throw<VW::slates::label>();
  lp.default_label(uncached_label.get());
  lp.read_cached_label(nullptr, uncached_label.get(), io);

  BOOST_CHECK_EQUAL(uncached_label->type, VW::slates::example_type::action);
  BOOST_CHECK_EQUAL(uncached_label->labeled, false);
  BOOST_CHECK_EQUAL(uncached_label->slot_id, 5);
  lp.delete_label(label.get());
  lp.delete_label(uncached_label.get());
  p.words.delete_v();
  p.parse_name.delete_v();
}
=======
  parser p{8 /*ring_size*/, false /*strict parse*/};
>>>>>>> 183bc339

  VW::slates::label label;
  parse_slates_label(&p, "slates action 5", label);
  VW::slates::cache_label(label, io_writer);
  io_writer.flush();

  io_buf io_reader;
  io_reader.add_file(VW::io::create_buffer_view(backing_vector->data(), backing_vector->size()));

  VW::slates::label uncached_label;
  VW::slates::default_label(uncached_label);
  VW::slates::read_cached_label(nullptr, uncached_label, io_reader);

  BOOST_CHECK_EQUAL(uncached_label.type, VW::slates::example_type::action);
  BOOST_CHECK_EQUAL(uncached_label.labeled, false);
  BOOST_CHECK_EQUAL(uncached_label.slot_id, 5);
}

BOOST_AUTO_TEST_CASE(slates_cache_slot_label)
{
  auto backing_vector = std::make_shared<std::vector<char>>();
  io_buf io_writer;
  io_writer.add_file(VW::io::create_vector_writer(backing_vector));

<<<<<<< HEAD
  parser p{8 /*ring_size*/, false /*strict parse*/, 1 /*number of parse threads*/};
  p.words = v_init<VW::string_view>();
  p.parse_name = v_init<VW::string_view>();

  auto lp = VW::slates::slates_label_parser;
  auto label = scoped_calloc_or_throw<VW::slates::label>();
  parse_label(lp, &p, "slates slot 0:0.5,1:0.25,2:0.25", *label.get());
  lp.cache_label(label.get(), io);
  io.space.end() = io.head;
  io.head = io.space.begin();

  auto uncached_label = scoped_calloc_or_throw<VW::slates::label>();
  lp.default_label(uncached_label.get());
  lp.read_cached_label(nullptr, uncached_label.get(), io);

  BOOST_CHECK_EQUAL(uncached_label->type, VW::slates::example_type::slot);
  BOOST_CHECK_EQUAL(uncached_label->labeled, true);
  check_collections_with_float_tolerance(uncached_label->probabilities,
      std::vector<ACTION_SCORE::action_score>{{0, 0.5}, {1, 0.25}, {2, 0.25}}, FLOAT_TOL);
  lp.delete_label(label.get());
  lp.delete_label(uncached_label.get());
  p.words.delete_v();
  p.parse_name.delete_v();
}
=======
  parser p{8 /*ring_size*/, false /*strict parse*/};
>>>>>>> 183bc339

  VW::slates::label label;
  parse_slates_label(&p, "slates slot 0:0.5,1:0.25,2:0.25", label);
  VW::slates::cache_label(label, io_writer);
  io_writer.flush();

  io_buf io_reader;
  io_reader.add_file(VW::io::create_buffer_view(backing_vector->data(), backing_vector->size()));

  VW::slates::label uncached_label;
  VW::slates::default_label(uncached_label);
  VW::slates::read_cached_label(nullptr, uncached_label, io_reader);

  BOOST_CHECK_EQUAL(uncached_label.type, VW::slates::example_type::slot);
  BOOST_CHECK_EQUAL(uncached_label.labeled, true);
  check_collections_with_float_tolerance(
      uncached_label.probabilities, std::vector<ACTION_SCORE::action_score>{{0, 0.5}, {1, 0.25}, {2, 0.25}}, FLOAT_TOL);
}

BOOST_AUTO_TEST_CASE(slates_copy_label)
{
<<<<<<< HEAD
  parser p{8 /*ring_size*/, false /*strict parse*/, 1 /*number of parse threads*/};
  p.words = v_init<VW::string_view>();
  p.parse_name = v_init<VW::string_view>();
  auto lp = VW::slates::slates_label_parser;

  auto label = scoped_calloc_or_throw<VW::slates::label>();
  parse_label(lp, &p, "slates slot 0:0.5,1:0.25,2:0.25", *label.get());

  auto copied_to = scoped_calloc_or_throw<VW::slates::label>();
  lp.default_label(copied_to.get());
=======
  parser p{8 /*ring_size*/, false /*strict parse*/};
>>>>>>> 183bc339

  VW::slates::label label;
  parse_slates_label(&p, "slates slot 0:0.5,1:0.25,2:0.25", label);

  VW::slates::label copied_to;
  VW::slates::default_label(copied_to);
  copied_to = label;
  BOOST_CHECK_EQUAL(copied_to.type, VW::slates::example_type::slot);
  BOOST_CHECK_EQUAL(copied_to.labeled, true);
  check_collections_with_float_tolerance(
      copied_to.probabilities, std::vector<ACTION_SCORE::action_score>{{0, 0.5}, {1, 0.25}, {2, 0.25}}, FLOAT_TOL);
}<|MERGE_RESOLUTION|>--- conflicted
+++ resolved
@@ -15,26 +15,14 @@
 void parse_slates_label(parser* p, VW::string_view label, VW::slates::label& l)
 {
   tokenize(' ', label, p->words);
-<<<<<<< HEAD
-  lp.default_label(&l);
-  lp.parse_label(p, nullptr, &l, p->words, p->parse_name);
-=======
   VW::slates::default_label(l);
   reduction_features red_fts;
-  VW::slates::parse_label(p, nullptr, l, p->words, red_fts);
->>>>>>> 183bc339
+  VW::slates::parse_label(p, nullptr, l, p->words, p->parse_name, red_fts);
 }
 
 BOOST_AUTO_TEST_CASE(slates_parse_label)
 {
-<<<<<<< HEAD
-  auto lp = VW::slates::slates_label_parser;
   parser p{8 /*ring_size*/, false /*strict parse*/, 1 /*number of parse threads*/};
-  p.words = v_init<VW::string_view>();
-  p.parse_name = v_init<VW::string_view>();
-=======
-  parser p{8 /*ring_size*/, false /*strict parse*/};
->>>>>>> 183bc339
 
   {
     VW::slates::label label;
@@ -121,31 +109,7 @@
   io_buf io_writer;
   io_writer.add_file(VW::io::create_vector_writer(backing_vector));
 
-<<<<<<< HEAD
   parser p{8 /*ring_size*/, false /*strict parse*/, 1 /*number of parse threads*/};
-  p.words = v_init<VW::string_view>();
-  p.parse_name = v_init<VW::string_view>();
-
-  auto lp = VW::slates::slates_label_parser;
-  auto label = scoped_calloc_or_throw<VW::slates::label>();
-  parse_label(lp, &p, "slates shared 0.5", *label.get());
-  lp.cache_label(label.get(), io);
-  io.space.end() = io.head;
-  io.head = io.space.begin();
-
-  auto uncached_label = scoped_calloc_or_throw<VW::slates::label>();
-  lp.default_label(uncached_label.get());
-  lp.read_cached_label(nullptr, uncached_label.get(), io);
-
-  BOOST_CHECK_EQUAL(uncached_label->type, VW::slates::example_type::shared);
-  BOOST_CHECK_EQUAL(uncached_label->labeled, true);
-  BOOST_CHECK_CLOSE(uncached_label->cost, 0.5, FLOAT_TOL);
-  lp.delete_label(label.get());
-  lp.delete_label(uncached_label.get());
-  p.words.delete_v();
-  p.parse_name.delete_v();
-=======
-  parser p{8 /*ring_size*/, false /*strict parse*/};
 
   VW::slates::label label;
   parse_slates_label(&p, "slates shared 0.5", label);
@@ -162,7 +126,6 @@
   BOOST_CHECK_EQUAL(uncached_label.type, VW::slates::example_type::shared);
   BOOST_CHECK_EQUAL(uncached_label.labeled, true);
   BOOST_CHECK_CLOSE(uncached_label.cost, 0.5, FLOAT_TOL);
->>>>>>> 183bc339
 }
 
 BOOST_AUTO_TEST_CASE(slates_cache_action_label)
@@ -171,33 +134,7 @@
   io_buf io_writer;
   io_writer.add_file(VW::io::create_vector_writer(backing_vector));
 
-<<<<<<< HEAD
   parser p{8 /*ring_size*/, false /*strict parse*/, 1 /*number of parse threads*/};
-  p.words = v_init<VW::string_view>();
-  p.parse_name = v_init<VW::string_view>();
-
-  auto lp = VW::slates::slates_label_parser;
-  auto label = scoped_calloc_or_throw<VW::slates::label>();
-  parse_label(lp, &p, "slates action 5", *label.get());
-  lp.cache_label(label.get(), io);
-  io.space.end() = io.head;
-  io.head = io.space.begin();
-
-  auto uncached_label = scoped_calloc_or_throw<VW::slates::label>();
-  lp.default_label(uncached_label.get());
-  lp.read_cached_label(nullptr, uncached_label.get(), io);
-
-  BOOST_CHECK_EQUAL(uncached_label->type, VW::slates::example_type::action);
-  BOOST_CHECK_EQUAL(uncached_label->labeled, false);
-  BOOST_CHECK_EQUAL(uncached_label->slot_id, 5);
-  lp.delete_label(label.get());
-  lp.delete_label(uncached_label.get());
-  p.words.delete_v();
-  p.parse_name.delete_v();
-}
-=======
-  parser p{8 /*ring_size*/, false /*strict parse*/};
->>>>>>> 183bc339
 
   VW::slates::label label;
   parse_slates_label(&p, "slates action 5", label);
@@ -222,34 +159,7 @@
   io_buf io_writer;
   io_writer.add_file(VW::io::create_vector_writer(backing_vector));
 
-<<<<<<< HEAD
   parser p{8 /*ring_size*/, false /*strict parse*/, 1 /*number of parse threads*/};
-  p.words = v_init<VW::string_view>();
-  p.parse_name = v_init<VW::string_view>();
-
-  auto lp = VW::slates::slates_label_parser;
-  auto label = scoped_calloc_or_throw<VW::slates::label>();
-  parse_label(lp, &p, "slates slot 0:0.5,1:0.25,2:0.25", *label.get());
-  lp.cache_label(label.get(), io);
-  io.space.end() = io.head;
-  io.head = io.space.begin();
-
-  auto uncached_label = scoped_calloc_or_throw<VW::slates::label>();
-  lp.default_label(uncached_label.get());
-  lp.read_cached_label(nullptr, uncached_label.get(), io);
-
-  BOOST_CHECK_EQUAL(uncached_label->type, VW::slates::example_type::slot);
-  BOOST_CHECK_EQUAL(uncached_label->labeled, true);
-  check_collections_with_float_tolerance(uncached_label->probabilities,
-      std::vector<ACTION_SCORE::action_score>{{0, 0.5}, {1, 0.25}, {2, 0.25}}, FLOAT_TOL);
-  lp.delete_label(label.get());
-  lp.delete_label(uncached_label.get());
-  p.words.delete_v();
-  p.parse_name.delete_v();
-}
-=======
-  parser p{8 /*ring_size*/, false /*strict parse*/};
->>>>>>> 183bc339
 
   VW::slates::label label;
   parse_slates_label(&p, "slates slot 0:0.5,1:0.25,2:0.25", label);
@@ -271,20 +181,7 @@
 
 BOOST_AUTO_TEST_CASE(slates_copy_label)
 {
-<<<<<<< HEAD
   parser p{8 /*ring_size*/, false /*strict parse*/, 1 /*number of parse threads*/};
-  p.words = v_init<VW::string_view>();
-  p.parse_name = v_init<VW::string_view>();
-  auto lp = VW::slates::slates_label_parser;
-
-  auto label = scoped_calloc_or_throw<VW::slates::label>();
-  parse_label(lp, &p, "slates slot 0:0.5,1:0.25,2:0.25", *label.get());
-
-  auto copied_to = scoped_calloc_or_throw<VW::slates::label>();
-  lp.default_label(copied_to.get());
-=======
-  parser p{8 /*ring_size*/, false /*strict parse*/};
->>>>>>> 183bc339
 
   VW::slates::label label;
   parse_slates_label(&p, "slates slot 0:0.5,1:0.25,2:0.25", label);

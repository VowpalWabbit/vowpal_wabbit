#define BOOST_TEST_DYN_LINK
#include <boost/test/unit_test.hpp>
#include <iostream>
#include "learner.h"
#include "pmf_to_pdf.h"
#include "parse_args.h"  // setup_base()
#include "action_score.h"

using namespace LEARNER;
using namespace std;


struct cb_triple
{
  float action;
  float cost;
  float prob;
  void set_action(float x, float y, float z)
  {
    action = x, cost = y; prob = z;
  }
};

namespace VW { namespace pmf_to_pdf {
<<<<<<< HEAD
  void learn(VW::pmf_to_pdf::pdf_data& data, single_learner& base, example& ec);
  void predict(VW::pmf_to_pdf::pdf_data& data, single_learner& base, example& ec);
}}
=======
void learn(VW::pmf_to_pdf::pdf_data& data, single_learner& base, example& ec);
void predict(VW::pmf_to_pdf::pdf_data& data, single_learner& base, example& ec);
>>>>>>> aa3362ac

struct reduction_test_harness
{
  reduction_test_harness() : _curr_idx(0) {}

  void set_predict_response(const vector<float>& predictions) { _predictions = predictions; }
  void set_chosen_action(const cb_triple& chosen_action) { _action = chosen_action; }

  void test_predict(single_learner& base, example& ec)
  {
    ec.pred.a_s.clear();
    for (uint32_t i = 0; i < _predictions.size(); i++)
    {
      ec.pred.a_s.push_back(ACTION_SCORE::action_score{i, _predictions[i]});
    }

    cout << "\nec.pred.a_s (PMF): " << endl;
    for (uint32_t i = 0; i < _predictions.size(); i++)
    {
      cout << "(" << ec.pred.a_s[i].action << " : " << ec.pred.a_s[i].score << "), " << endl;
    }
  }

  void test_learn(single_learner& base, example& ec)
  {
    ec.l.cb_cont.costs.clear();
    ec.l.cb_cont.costs.push_back(VW::cb_continuous::cb_cont_class{_action.cost, _action.action, _action.prob, 0.f});
    cout << "ec.l.cb_cont.costs before:" << endl;
    cout << "(" << ec.l.cb_cont.costs[0].action << " , " << ec.l.cb_cont.costs[0].cost << " , " << ec.l.cb_cont.costs[0].probability
         << " , " << ec.l.cb_cont.costs[0].partial_prediction << "), " << endl;
  }

  static void predict(reduction_test_harness& test_reduction, single_learner& base, example& ec)
  {
    test_reduction.test_predict(base, ec);
  }

  static void learn(reduction_test_harness& test_reduction, single_learner& base, example& ec)
  {
    test_reduction.test_learn(base, ec);
  };

 private:
  vector<float> _predictions;
  cb_triple _action;
  int _curr_idx;
};

using test_learner_t = learner<reduction_test_harness, example>;
using predictions_t = vector<float>;

test_learner_t* get_test_harness_reduction(
    const predictions_t& base_reduction_predictions, const cb_triple& action_triple);
}  // namespace pmf_to_pdf
}  // namespace VW
BOOST_AUTO_TEST_CASE(continuous_action_basic)
{
  uint32_t k = 4;
  uint32_t h = 1;
  float min_val = 1000;
  float max_val = 1100;

  cb_triple action_triple;
  action_triple.set_action(1010.17f, 0.5f, 0.1f);
<<<<<<< HEAD
  predictions_t prediction_scores;
=======
  VW::pmf_to_pdf::predictions_t prediction_scores;
>>>>>>> aa3362ac
  prediction_scores = {0.25f, 0.25f, 0.25f, 0.25f};

  const auto test_harness = VW::pmf_to_pdf::get_test_harness_reduction(prediction_scores, action_triple);

  example ec;
  ec.pred.a_s = v_init<ACTION_SCORE::action_score>();
  ec.l.cb.costs = v_init<CB::cb_class>();

  auto data = scoped_calloc_or_throw<VW::pmf_to_pdf::pdf_data>();
  data->set_num_actions(k);
  data->set_bandwidth(h);
  data->set_min_value(min_val);
  data->set_max_value(max_val);

  VW::pmf_to_pdf::predict(*data, *as_singleline(test_harness), ec);

  float sum = 0;
  cout << "ec.pred.p_d (PDF): " << endl;
  for (uint32_t i = 0; i < k; i++)
  {
    cout << "(" << ec.pred.prob_dist[i].action << " : " << ec.pred.prob_dist[i].value << "), " << endl;
    sum += ec.pred.prob_dist[i].value;
  }
  cout << "sum = " << sum << endl;

  VW::pmf_to_pdf::learn(*data, *as_singleline(test_harness), ec);

  cout << "ec.l.cb.costs after:" << endl;
  for (uint32_t i = 0; i < ec.l.cb.costs.size(); i++)
  {
    cout << "(" << ec.l.cb.costs[i].action << " , " << ec.l.cb.costs[i].cost << " , " << ec.l.cb.costs[i].probability
         << " , " << ec.l.cb.costs[i].partial_prediction << "), " << endl;
  }
  cout << "here" << endl;
}

namespace VW { namespace pmf_to_pdf {
test_learner_t* get_test_harness_reduction(const predictions_t& base_reduction_predictions, const cb_triple& action_triple)
{
  // Setup a test harness base reduction
  auto test_harness = scoped_calloc_or_throw<reduction_test_harness>();
  test_harness->set_predict_response(base_reduction_predictions);
  test_harness->set_chosen_action(action_triple);
  auto& test_learner =
      init_learner(test_harness,          // Data structure passed by vw_framework into test_harness predict/learn calls
          reduction_test_harness::learn,  // test_harness learn
          reduction_test_harness::predict,  // test_harness predict
          1                                 // Number of regressors in test_harness (not used)
      );                                    // Create a learner using the base reduction.
  return &test_learner;
}
}}  // namespace VW::pmf_to_pdf<|MERGE_RESOLUTION|>--- conflicted
+++ resolved
@@ -22,14 +22,9 @@
 };
 
 namespace VW { namespace pmf_to_pdf {
-<<<<<<< HEAD
-  void learn(VW::pmf_to_pdf::pdf_data& data, single_learner& base, example& ec);
-  void predict(VW::pmf_to_pdf::pdf_data& data, single_learner& base, example& ec);
-}}
-=======
+
 void learn(VW::pmf_to_pdf::pdf_data& data, single_learner& base, example& ec);
 void predict(VW::pmf_to_pdf::pdf_data& data, single_learner& base, example& ec);
->>>>>>> aa3362ac
 
 struct reduction_test_harness
 {
@@ -83,8 +78,10 @@
 
 test_learner_t* get_test_harness_reduction(
     const predictions_t& base_reduction_predictions, const cb_triple& action_triple);
+
 }  // namespace pmf_to_pdf
 }  // namespace VW
+
 BOOST_AUTO_TEST_CASE(continuous_action_basic)
 {
   uint32_t k = 4;
@@ -94,11 +91,7 @@
 
   cb_triple action_triple;
   action_triple.set_action(1010.17f, 0.5f, 0.1f);
-<<<<<<< HEAD
-  predictions_t prediction_scores;
-=======
   VW::pmf_to_pdf::predictions_t prediction_scores;
->>>>>>> aa3362ac
   prediction_scores = {0.25f, 0.25f, 0.25f, 0.25f};
 
   const auto test_harness = VW::pmf_to_pdf::get_test_harness_reduction(prediction_scores, action_triple);

#ifndef STATIC_LINK_VW
#define BOOST_TEST_DYN_LINK
#endif

#include <boost/test/unit_test.hpp>
#include <boost/test/test_tools.hpp>

#include "test_common.h"
#include "vw.h"

BOOST_AUTO_TEST_CASE(chain_hashing_between_formats)
{
  feature_index txt_idx;
  feature_index json_idx;

  std::string text("1 |f a:b");
  std::string json_text = R"(
    {
      "_label": 1,
      "f": {
        "a": "b"
      }
    })";

  auto vw = VW::initialize("--quiet --chain_hash", nullptr, false, nullptr, nullptr);
  {
    multi_ex examples;
    examples.push_back(&VW::get_unused_example(vw));
    auto example = examples[0];
<<<<<<< HEAD
    VW::read_line(*vw, example, const_cast<char*>(text.c_str()));
    auto& indices = example->feature_space[VW::hash_space(*vw, "f")].indicies;
=======
    VW::read_line(*vw, example, text.c_str());
    auto& indices = example->feature_space['f'].indicies;
>>>>>>> 7f62d9fb
    txt_idx = indices[0];
    VW::finish_example(*vw, examples);
  }
  {
    auto examples = parse_json(*vw, json_text);
    auto example = examples[0];

    auto& indices = example->feature_space[VW::hash_space(*vw, "f")].indicies;
    json_idx = indices[0];
    VW::finish_example(*vw, examples);
  }
  BOOST_CHECK_EQUAL(txt_idx, json_idx);
  VW::finish(*vw);
}<|MERGE_RESOLUTION|>--- conflicted
+++ resolved
@@ -27,13 +27,8 @@
     multi_ex examples;
     examples.push_back(&VW::get_unused_example(vw));
     auto example = examples[0];
-<<<<<<< HEAD
-    VW::read_line(*vw, example, const_cast<char*>(text.c_str()));
+    VW::read_line(*vw, example, text.c_str());
     auto& indices = example->feature_space[VW::hash_space(*vw, "f")].indicies;
-=======
-    VW::read_line(*vw, example, text.c_str());
-    auto& indices = example->feature_space['f'].indicies;
->>>>>>> 7f62d9fb
     txt_idx = indices[0];
     VW::finish_example(*vw, examples);
   }

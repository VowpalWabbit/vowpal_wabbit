--- conflicted
+++ resolved
@@ -5703,15 +5703,6 @@
   },
   {
     "id": 441,
-<<<<<<< HEAD
-    "desc": "Spin off epsilon decay model to lower bitsize to cb_explore",
-    "vw_command": "--cb_explore_adf -d train-sets/automl_spin_off.txt --noconstant -f models/ep_dec_spin_off.m -b 18 --predict_only_model --epsilon_decay --model_count 2",
-    "diff_files": {
-      "stderr": "train-sets/ref/spin_off_ep_dec_save.stderr"
-    },
-    "input_files": [
-      "train-sets/automl_spin_off.txt"
-=======
     "desc": "Spin off automl model to lower bitsize to cb_explore with bag",
     "vw_command": "--cb_explore_adf -d train-sets/automl_spin_off_small.txt --noconstant -f models/aml_spin_off_bag.m -b 18 --predict_only_model --automl 2 --bag 4",
     "diff_files": {
@@ -5719,22 +5710,10 @@
     },
     "input_files": [
       "train-sets/automl_spin_off_small.txt"
->>>>>>> 67ee7a6a
     ]
   },
   {
     "id": 442,
-<<<<<<< HEAD
-    "desc": "Load spun off epsilon decay model and output invert hash",
-    "vw_command": "--cb_explore_adf -d train-sets/automl_spin_off.txt --noconstant -i models/ep_dec_spin_off.m -b 17 --invert_hash ep_dec_spinoff.inv --predict_only_model",
-    "diff_files": {
-      "stderr": "train-sets/ref/spin_off_ep_dec_load.stderr",
-      "ep_dec_spinoff.inv": "pred-sets/ref/ep_dec_spinoff.inv"
-    },
-    "input_files": [
-      "train-sets/automl_spin_off.txt",
-      "models/ep_dec_spin_off.m"
-=======
     "desc": "Load spun off automl model and output invert hash with bag",
     "vw_command": "--cb_explore_adf -d train-sets/automl_spin_off_small.txt --noconstant -i models/aml_spin_off_bag.m -b 17 --predict_only_model --invert_hash aml_spinoff_bag.inv",
     "diff_files": {
@@ -5744,7 +5723,6 @@
     "input_files": [
       "train-sets/automl_spin_off_small.txt",
       "models/aml_spin_off_bag.m"
->>>>>>> 67ee7a6a
     ],
     "depends_on": [
       441
@@ -5752,15 +5730,6 @@
   },
   {
     "id": 443,
-<<<<<<< HEAD
-    "desc": "Generate similar model to spun off epsilon decay using standard cb_explore_adf",
-    "vw_command": "--cb_explore_adf -d train-sets/automl_spin_off.txt --noconstant -f models/ep_dec_spin_off_cb.m -b 17 --predict_only_model",
-    "diff_files": {
-      "stderr": "train-sets/ref/cb_similar_ep_decay_spinoff_save.stderr"
-    },
-    "input_files": [
-      "train-sets/automl_spin_off.txt"
-=======
     "desc": "Generate similar model to spun off automl using standard cb_explore_adf with bag",
     "vw_command": "--cb_explore_adf -d train-sets/automl_spin_off_small.txt --noconstant -f models/cb_spin_off_bag.m -b 17 --bag 4 --predict_only_model --interactions AA --interactions AB --interactions AC --interactions AD --interactions AE --interactions AF --interactions BB --interactions BC --interactions BD --interactions BE --interactions BF --interactions CC --interactions CD --interactions CE --interactions CF --interactions DD --interactions DE --interactions DF --interactions EE --interactions EF --interactions FF",
     "diff_files": {
@@ -5768,22 +5737,10 @@
     },
     "input_files": [
       "train-sets/automl_spin_off_small.txt"
->>>>>>> 67ee7a6a
     ]
   },
   {
     "id": 444,
-<<<<<<< HEAD
-    "desc": "Check that standard cb_explore_adf model has same invert hash as epsilon decay spinoff",
-    "vw_command": "--cb_explore_adf -d train-sets/automl_spin_off.txt --noconstant -i models/ep_dec_spin_off_cb.m -b 17 --invert_hash ep_dec_spinoff_cb.inv --predict_only_model",
-    "diff_files": {
-      "stderr": "train-sets/ref/spin_off_ep_dec_load.stderr",
-      "ep_dec_spinoff_cb.inv": "pred-sets/ref/ep_dec_spinoff.inv"
-    },
-    "input_files": [
-      "train-sets/automl_spin_off.txt",
-      "models/ep_dec_spin_off_cb.m"
-=======
     "desc": "Check that standard cb_explore_adf model has same invert hash as automl spinoff with bag",
     "vw_command": "--cb_explore_adf -d train-sets/automl_spin_off_small.txt --noconstant -i models/cb_spin_off_bag.m -b 17 --predict_only_model --invert_hash aml_spinoff_bag_cb.inv",
     "diff_files": {
@@ -5793,7 +5750,6 @@
     "input_files": [
       "train-sets/automl_spin_off_small.txt",
       "models/cb_spin_off_bag.m"
->>>>>>> 67ee7a6a
     ],
     "depends_on": [
       443
@@ -5801,25 +5757,15 @@
   },
   {
     "id": 445,
-<<<<<<< HEAD
-    "desc": "Check that binary model files are identical between standard cb_explore_adf and epsilon decay spinoff",
-    "bash_command": "diff models/ep_dec_spin_off.m models/ep_dec_spin_off_cb.m",
-    "input_files": [
-      "models/ep_dec_spin_off.m",
-      "models/ep_dec_spin_off_cb.m"
-=======
     "desc": "Check that binary model files are identical between standard cb_explore_adf and automl spinoff with bag",
     "bash_command": "diff models/aml_spin_off_bag.m models/cb_spin_off_bag.m",
     "input_files": [
       "models/aml_spin_off_bag.m",
       "models/cb_spin_off_bag.m"
->>>>>>> 67ee7a6a
     ],
     "depends_on": [
       441, 443
     ]
-<<<<<<< HEAD
-=======
   },
   {
     "id": 446,
@@ -5859,6 +5805,71 @@
     "depends_on": [
       314
     ]
->>>>>>> 67ee7a6a
+  },
+  {
+    "id": 449,
+    "desc": "Spin off epsilon decay model to lower bitsize to cb_explore",
+    "vw_command": "--cb_explore_adf -d train-sets/automl_spin_off.txt --noconstant -f models/ep_dec_spin_off.m -b 18 --predict_only_model --epsilon_decay --model_count 2",
+    "diff_files": {
+      "stderr": "train-sets/ref/spin_off_ep_dec_save.stderr"
+    },
+    "input_files": [
+      "train-sets/automl_spin_off.txt"
+    ]
+  },
+  {
+    "id": 450,
+    "desc": "Load spun off epsilon decay model and output invert hash",
+    "vw_command": "--cb_explore_adf -d train-sets/automl_spin_off.txt --noconstant -i models/ep_dec_spin_off.m -b 17 --invert_hash ep_dec_spinoff.inv --predict_only_model",
+    "diff_files": {
+      "stderr": "train-sets/ref/spin_off_ep_dec_load.stderr",
+      "ep_dec_spinoff.inv": "pred-sets/ref/ep_dec_spinoff.inv"
+    },
+    "input_files": [
+      "train-sets/automl_spin_off.txt",
+      "models/ep_dec_spin_off.m"
+    ],
+    "depends_on": [
+      449
+    ]
+  },
+  {
+    "id": 451,
+    "desc": "Generate similar model to spun off epsilon decay using standard cb_explore_adf",
+    "vw_command": "--cb_explore_adf -d train-sets/automl_spin_off.txt --noconstant -f models/ep_dec_spin_off_cb.m -b 17 --predict_only_model",
+    "diff_files": {
+      "stderr": "train-sets/ref/cb_similar_ep_decay_spinoff_save.stderr"
+    },
+    "input_files": [
+      "train-sets/automl_spin_off.txt"
+    ]
+  },
+  {
+    "id": 452,
+    "desc": "Check that standard cb_explore_adf model has same invert hash as epsilon decay spinoff",
+    "vw_command": "--cb_explore_adf -d train-sets/automl_spin_off.txt --noconstant -i models/ep_dec_spin_off_cb.m -b 17 --invert_hash ep_dec_spinoff_cb.inv --predict_only_model",
+    "diff_files": {
+      "stderr": "train-sets/ref/spin_off_ep_dec_load.stderr",
+      "ep_dec_spinoff_cb.inv": "pred-sets/ref/ep_dec_spinoff.inv"
+    },
+    "input_files": [
+      "train-sets/automl_spin_off.txt",
+      "models/ep_dec_spin_off_cb.m"
+    ],
+    "depends_on": [
+      451
+    ]
+  },
+  {
+    "id": 453,
+    "desc": "Check that binary model files are identical between standard cb_explore_adf and epsilon decay spinoff",
+    "bash_command": "diff models/ep_dec_spin_off.m models/ep_dec_spin_off_cb.m",
+    "input_files": [
+      "models/ep_dec_spin_off.m",
+      "models/ep_dec_spin_off_cb.m"
+    ],
+    "depends_on": [
+      449, 451
+    ]
   }
 ]
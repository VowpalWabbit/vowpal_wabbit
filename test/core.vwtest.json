--- conflicted
+++ resolved
@@ -5017,7 +5017,6 @@
   },
   {
     "id": 389,
-<<<<<<< HEAD
     "desc": "Produce model with default l1 and l2 state",
     "vw_command": "--readable_model l1_l2_default_model.txt -f l1_l2_default_model.model --no_stdin --quiet",
     "diff_files": {
@@ -5063,7 +5062,9 @@
       "l1l2_migrate_override.txt": "train-sets/ref/l1l2_migrate_override.txt"
     },
     "input_files": ["model-sets/save_resume_with_l1l2_state.model"]
-=======
+  },
+  {
+    "id": 394,
     "desc": "Test using automl with ccb",
     "vw_command": "--ccb_explore_adf --example_queue_limit 7 -d train-sets/ccb_reuse_small.data --automl 3 --verbose_metrics --extra_metrics aml_ccb_metrics.json",
     "diff_files": {
@@ -5072,6 +5073,5 @@
     "input_files": [
       "train-sets/ccb_reuse_small.data"
     ]
->>>>>>> 319dd546
   }
 ]
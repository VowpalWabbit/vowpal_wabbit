--- conflicted
+++ resolved
@@ -5899,15 +5899,6 @@
   },
   {
     "id": 456,
-<<<<<<< HEAD
-    "desc": "Spin off epsilon decay model to lower bitsize to cb_explore with explore eval",
-    "vw_command": "--cb_explore_adf -d train-sets/automl_spin_off.txt --noconstant -b 18 --predict_only_model --epsilon_decay --model_count 2 --explore_eval",
-    "diff_files": {
-      "stderr": "train-sets/ref/spin_off_ep_dec_w_explore_eval.stderr"
-    },
-    "input_files": [
-      "train-sets/automl_spin_off.txt"
-=======
     "desc": "Igl save_load, save model",
     "vw_command": "--dsjson --cb_explore_adf --epsilon 0.2 -q UA --coin --experimental_igl -d train-sets/igl_3states_1.dsjson -f igl_1.vw -p igl_1.pred",
     "diff_files": {
@@ -6001,7 +5992,17 @@
     ],
     "depends_on": [
       458, 460
->>>>>>> 0f44a781
+    ]
+  },
+  {
+    "id": 463,
+    "desc": "Spin off epsilon decay model to lower bitsize to cb_explore with explore eval",
+    "vw_command": "--cb_explore_adf -d train-sets/automl_spin_off.txt --noconstant -b 18 --predict_only_model --epsilon_decay --model_count 2 --explore_eval",
+    "diff_files": {
+      "stderr": "train-sets/ref/spin_off_ep_dec_w_explore_eval.stderr"
+    },
+    "input_files": [
+      "train-sets/automl_spin_off.txt"
     ]
   }
 ]
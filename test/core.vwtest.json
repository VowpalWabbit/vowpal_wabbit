[
  {
    "id": 1,
    "desc": "",
    "vw_command": "-k -l 20 --initial_t 128000 --power_t 1 -d train-sets/0001.dat -f models/0001_1.model -c --passes 8 --invariant --ngram 3 --skips 1 --holdout_off",
    "diff_files": {
      "stderr": "train-sets/ref/0001.stderr",
      "stdout": "train-sets/ref/0001.stdout"
    },
    "input_files": [
      "train-sets/0001.dat"
    ]
  },
  {
    "id": 2,
    "desc": "checking predictions as well",
    "vw_command": "-k -t -d train-sets/0001.dat -i models/0001_1.model -p 0001.predict --invariant",
    "diff_files": {
      "stderr": "test-sets/ref/0001.stderr",
      "0001.predict": "pred-sets/ref/0001.predict",
      "stdout": "test-sets/ref/0001.stdout"
    },
    "input_files": [
      "train-sets/0001.dat",
      "models/0001_1.model"
    ],
    "depends_on": [
      1
    ]
  },
  {
    "id": 3,
    "desc": "without -d, training only",
    "vw_command": "-k -d train-sets/0002.dat -f models/0002.model --invariant",
    "diff_files": {
      "stderr": "train-sets/ref/0002.stderr",
      "stdout": "train-sets/ref/0002.stdout"
    },
    "input_files": [
      "train-sets/0002.dat"
    ]
  },
  {
    "id": 4,
    "desc": "same, with -d",
    "vw_command": "-k -d train-sets/0002.dat -f models/0002.model --invariant --predict_only_model",
    "diff_files": {
      "stdout": "train-sets/ref/0002.stdout",
      "stderr": "train-sets/ref/0002.stderr"
    },
    "input_files": [
      "train-sets/0002.dat"
    ]
  },
  {
    "id": 5,
    "desc": "add -q .., adaptive, and more (same input, different outputs)",
    "vw_command": "-k --initial_t 1 --adaptive --invariant -q Tf -q ff -f models/0002a.model -d train-sets/0002.dat",
    "diff_files": {
      "stderr": "train-sets/ref/0002a.stderr",
      "stdout": "train-sets/ref/0002a.stdout"
    },
    "input_files": [
      "train-sets/0002.dat"
    ]
  },
  {
    "id": 6,
    "desc": "run predictions on Test 4 model. Pretending the labels aren't there",
    "vw_command": "-k -t -i models/0002.model -d train-sets/0002.dat -p 0002b.predict",
    "diff_files": {
      "stderr": "test-sets/ref/0002b.stderr",
      "0002b.predict": "pred-sets/ref/0002b.predict",
      "stdout": "test-sets/ref/0002b.stdout"
    },
    "input_files": [
      "train-sets/0002.dat",
      "models/0002.model"
    ],
    "depends_on": [
      4
    ]
  },
  {
    "id": 7,
    "desc": "using normalized adaptive updates and a low --power_t",
    "vw_command": "-k --power_t 0.45 -f models/0002c.model -d train-sets/0002.dat",
    "diff_files": {
      "stderr": "train-sets/ref/0002c.stderr",
      "stdout": "train-sets/ref/0002c.stdout"
    },
    "input_files": [
      "train-sets/0002.dat"
    ]
  },
  {
    "id": 8,
    "desc": "predicts on test 7 model",
    "vw_command": "-k -t -i models/0002c.model -d train-sets/0002.dat -p 0002c.predict",
    "diff_files": {
      "stderr": "test-sets/ref/0002c.stderr",
      "0002c.predict": "pred-sets/ref/0002c.predict",
      "stdout": "test-sets/ref/0002c.stdout"
    },
    "input_files": [
      "train-sets/0002.dat",
      "models/0002c.model"
    ],
    "depends_on": [
      7
    ]
  },
  {
    "id": 9,
    "desc": "label-dependent features with csoaa_ldf",
    "vw_command": "-k -c -d train-sets/cs_test.ldf -p cs_test.ldf.csoaa.predict --passes 10 --invariant --csoaa_ldf multiline --holdout_off --noconstant",
    "diff_files": {
      "stderr": "train-sets/ref/cs_test.ldf.csoaa.stderr",
      "cs_test.ldf.csoaa.predict": "train-sets/ref/cs_test.ldf.csoaa.predict",
      "stdout": "train-sets/ref/cs_test.ldf.csoaa.stdout"
    },
    "input_files": [
      "train-sets/cs_test.ldf"
    ]
  },
  {
    "id": 10,
    "desc": "label-dependent features with wap_ldf",
    "vw_command": "-k -c -d train-sets/cs_test.ldf -p cs_test.ldf.wap.predict --passes 10 --invariant --wap_ldf multiline --holdout_off --noconstant",
    "diff_files": {
      "stderr": "train-sets/ref/cs_test.ldf.wap.stderr",
      "cs_test.ldf.wap.predict": "train-sets/ref/cs_test.ldf.wap.predict",
      "stdout": "train-sets/ref/cs_test.ldf.wap.stdout"
    },
    "input_files": [
      "train-sets/cs_test.ldf"
    ]
  },
  {
    "id": 11,
    "desc": "one-against-all",
    "vw_command": "-k --oaa 10 -c --passes 10 -d train-sets/multiclass --holdout_off",
    "diff_files": {
      "stderr": "train-sets/ref/oaa.stderr",
      "stdout": "train-sets/ref/oaa.stdout"
    },
    "input_files": [
      "train-sets/multiclass"
    ]
  },
  {
    "id": 12,
    "desc": "Error Correcting Tournament",
    "vw_command": "-k --ect 10 --error 3 -c --passes 10 --invariant -d train-sets/multiclass --holdout_off",
    "diff_files": {
      "stderr": "train-sets/ref/multiclass.stderr",
      "stdout": "train-sets/ref/multiclass.stdout"
    },
    "input_files": [
      "train-sets/multiclass"
    ]
  },
  {
    "id": 13,
    "desc": "Run search (dagger) on wsj_small for 6 passes extra features",
    "vw_command": "-k -c -d train-sets/wsj_small.dat.gz --passes 6 --search_task sequence --search 45 --search_alpha 1e-6 --search_max_bias_ngram_length 2 --search_max_quad_ngram_length 1 --holdout_off",
    "diff_files": {
      "stderr": "train-sets/ref/search_wsj.stderr",
      "stdout": "train-sets/ref/search_wsj.stdout"
    },
    "input_files": [
      "train-sets/wsj_small.dat.gz"
    ]
  },
  {
    "id": 14,
    "desc": "Run search (searn) on wsj_small for 6 passes extra features",
    "vw_command": "-k -c -d train-sets/wsj_small.dat.gz --passes 6 --search_task sequence --search 45 --search_alpha 1e-6 --search_max_bias_ngram_length 2 --search_max_quad_ngram_length 1 --holdout_off --search_passes_per_policy 3 --search_interpolation policy",
    "diff_files": {
      "stderr": "train-sets/ref/search_wsj2.dat.stderr",
      "stdout": "train-sets/ref/search_wsj2.dat.stdout"
    },
    "input_files": [
      "train-sets/wsj_small.dat.gz"
    ]
  },
  {
    "id": 15,
    "desc": "LBFGS on zero derivative input",
    "vw_command": "-k -c -d train-sets/zero.dat --loss_function=squared -b 20 --bfgs --mem 7 --passes 5 --l2 1.0 --holdout_off",
    "diff_files": {
      "stdout": "train-sets/ref/zero.stdout",
      "stderr": "train-sets/ref/zero.stderr"
    },
    "input_files": [
      "train-sets/zero.dat"
    ]
  },
  {
    "id": 16,
    "desc": "LBFGS early termination",
    "vw_command": "-k -c -d train-sets/rcv1_small.dat --loss_function=logistic --bfgs --mem 7 --passes 20 --termination 0.001 --l2 1.0 --holdout_off",
    "diff_files": {
      "stdout": "train-sets/ref/rcv1_small.stdout",
      "stderr": "train-sets/ref/rcv1_small.stderr"
    },
    "input_files": [
      "train-sets/rcv1_small.dat"
    ]
  },
  {
    "id": 17,
    "desc": "Run LDA with 100 topics on 1000 Wikipedia articles",
    "vw_command": "-k --lda 100 --lda_alpha 0.01 --lda_rho 0.01 --lda_D 1000 -l 1 -b 13 --minibatch 128 -d train-sets/wiki256.dat",
    "diff_files": {
      "stderr": "train-sets/ref/wiki1K.stderr",
      "stdout": "train-sets/ref/wiki1K.stdout"
    },
    "input_files": [
      "train-sets/wiki256.dat"
    ]
  },
  {
    "id": 18,
    "desc": "Run search on seq_small for 12 passes, 4 passes per policy",
    "vw_command": "-k -c -d train-sets/seq_small --passes 12 --invariant --search 4 --search_task sequence --holdout_off",
    "diff_files": {
      "stderr": "train-sets/ref/search_small.stderr",
      "stdout": "train-sets/ref/search_small.stdout"
    },
    "input_files": [
      "train-sets/seq_small"
    ]
  },
  {
    "id": 19,
    "desc": "neural network 3-parity with 2 hidden units",
    "vw_command": "-k -c -d train-sets/3parity --hash all --passes 3000 -b 16 --nn 2 -l 10 --invariant -f models/0021.model --random_seed 19 --quiet --holdout_off --predict_only_model",
    "diff_files": {
      "stderr": "train-sets/ref/3parity.stderr",
      "stdout": "train-sets/ref/3parity.stdout"
    },
    "input_files": [
      "train-sets/3parity"
    ]
  },
  {
    "id": 20,
    "desc": "neural network 3-parity with 2 hidden units (predict)",
    "vw_command": "-d train-sets/3parity -t -i models/0021.model -p 0022.predict",
    "diff_files": {
      "stderr": "pred-sets/ref/0022.stderr",
      "0022.predict": "pred-sets/ref/0022.predict",
      "stdout": "pred-sets/ref/0022.stdout"
    },
    "input_files": [
      "train-sets/3parity",
      "models/0021.model"
    ],
    "depends_on": [
      19
    ]
  },
  {
    "id": 21,
    "desc": "cubic features -- on a parity test case",
    "vw_command": "-k -c -f models/xxor.model -d train-sets/xxor.dat --cubic abc --passes 100 --holdout_off --progress 1.33333",
    "diff_files": {
      "stderr": "train-sets/ref/xxor.stderr",
      "stdout": "train-sets/ref/xxor.stdout"
    },
    "input_files": [
      "train-sets/xxor.dat"
    ]
  },
  {
    "id": 22,
    "desc": "matrix factorization -- training",
    "vw_command": "-k -d train-sets/ml100k_small_train -b 16 -q ui --rank 10 --l2 2e-6 --learning_rate 0.05 --passes 2 --decay_learning_rate 0.97 --power_t 0 -f models/movielens.reg -c --loss_function classic --holdout_off",
    "diff_files": {
      "stdout": "train-sets/ref/ml100k_small.stdout",
      "stderr": "train-sets/ref/ml100k_small.stderr"
    },
    "input_files": [
      "train-sets/ml100k_small_train"
    ]
  },
  {
    "id": 23,
    "desc": "matrix factorization -- testing",
    "vw_command": "-i models/movielens.reg -t -d test-sets/ml100k_small_test",
    "diff_files": {
      "stdout": "test-sets/ref/ml100k_small.stdout",
      "stderr": "test-sets/ref/ml100k_small.stderr"
    },
    "input_files": [
      "test-sets/ml100k_small_test",
      "models/movielens.reg"
    ],
    "depends_on": [
      22
    ]
  },
  {
    "id": 24,
    "desc": "active-learning -- training",
    "vw_command": "-k --active --simulation --mellowness 0.000001 -d train-sets/rcv1_small.dat -l 10 --initial_t 10 --random_seed 3 --predict_only_model",
    "diff_files": {
      "stderr": "train-sets/ref/active-simulation.t24.stderr",
      "stdout": "train-sets/ref/active-simulation.t24.stdout"
    },
    "input_files": [
      "train-sets/rcv1_small.dat"
    ]
  },
  {
    "id": 25,
    "desc": "bagging -- training regressor",
    "vw_command": "-k -d train-sets/0002.dat -f models/bs.reg.model --bootstrap 4 -p bs.reg.predict",
    "diff_files": {
      "stderr": "train-sets/ref/bs.reg.stderr",
      "bs.reg.predict": "train-sets/ref/bs.reg.predict",
      "stdout": "train-sets/ref/bs.reg.stdout"
    },
    "input_files": [
      "train-sets/0002.dat"
    ]
  },
  {
    "id": 26,
    "desc": "bagging -- predicting with bagged regressor",
    "vw_command": "-d train-sets/0002.dat -i models/bs.reg.model -p bs.prreg.predict -t",
    "diff_files": {
      "stderr": "train-sets/ref/bs.prreg.stderr",
      "bs.prreg.predict": "train-sets/ref/bs.prreg.predict",
      "stdout": "train-sets/ref/bs.prreg.stdout"
    },
    "input_files": [
      "train-sets/0002.dat",
      "models/bs.reg.model"
    ],
    "depends_on": [
      25
    ]
  },
  {
    "id": 27,
    "desc": "bagging -- binary classifiers",
    "vw_command": "-d train-sets/0001.dat -f models/bs.vote.model --bootstrap 4 --bs_type vote -p bs.vote.predict",
    "diff_files": {
      "stderr": "train-sets/ref/bs.vote.stderr",
      "bs.vote.predict": "train-sets/ref/bs.vote.predict",
      "stdout": "train-sets/ref/bs.vote.stdout"
    },
    "input_files": [
      "train-sets/0001.dat"
    ]
  },
  {
    "id": 28,
    "desc": "bagging -- predict with bagged classifier",
    "vw_command": "-d train-sets/0001.dat -i models/bs.vote.model -p bs.prvote.predict -t",
    "diff_files": {
      "stderr": "train-sets/ref/bs.prvote.stderr",
      "bs.prvote.predict": "train-sets/ref/bs.prvote.predict",
      "stdout": "train-sets/ref/bs.prvote.stdout"
    },
    "input_files": [
      "train-sets/0001.dat",
      "models/bs.vote.model"
    ],
    "depends_on": [
      27
    ]
  },
  {
    "id": 29,
    "desc": "affix features",
    "vw_command": "-d train-sets/affix_test.dat -k -c --passes 10 --holdout_off --affix -2",
    "diff_files": {
      "stderr": "train-sets/ref/affix_test.stderr",
      "stdout": "train-sets/ref/affix_test.stdout"
    },
    "input_files": [
      "train-sets/affix_test.dat"
    ]
  },
  {
    "id": 30,
    "desc": "train --l1 regularized model",
    "vw_command": "-d train-sets/0001.dat -f models/mask.model --invert_hash mask.predict --l1 0.01 --predict_only_model",
    "diff_files": {
      "stderr": "train-sets/ref/mask.stderr",
      "stdout": "train-sets/ref/mask.stdout"
    },
    "input_files": [
      "train-sets/0001.dat"
    ]
  },
  {
    "id": 31,
    "desc": "train model using --feature_mask",
    "vw_command": "-d train-sets/0001.dat --invert_hash remask.predict --feature_mask models/mask.model -f models/remask.model --predict_only_model",
    "diff_files": {
      "stderr": "train-sets/ref/remask.stderr",
      "stdout": "train-sets/ref/remask.stdout"
    },
    "input_files": [
      "train-sets/0001.dat",
      "models/mask.model"
    ],
    "depends_on": [
      30
    ]
  },
  {
    "id": 32,
    "desc": "train model using --feature_mask and --initial_regressor",
    "vw_command": "-d train-sets/0001.dat --feature_mask models/mask.model -i models/remask.model",
    "diff_files": {
      "stderr": "train-sets/ref/remask.final.stderr",
      "stdout": "train-sets/ref/remask.final.stdout"
    },
    "input_files": [
      "train-sets/0001.dat",
      "models/remask.model",
      "models/mask.model"
    ],
    "depends_on": [
      31,
      30
    ]
  },
  {
    "id": 33,
    "desc": "train model for topk recommender",
    "vw_command": "-d train-sets/topk.vw -f topk.model -q MF --passes 100 --cache_file topk-train.cache -k --holdout_off --predict_only_model",
    "diff_files": {
      "stderr": "train-sets/ref/topk-train.stderr",
      "stdout": "train-sets/ref/topk-train.stdout"
    },
    "input_files": [
      "train-sets/topk.vw"
    ]
  },
  {
    "id": 34,
    "desc": "train model for topk recommender",
    "vw_command": "-P 1 -d train-sets/topk.vw -i topk.model --top 2 -p topk-rec.predict --predict_only_model",
    "diff_files": {
      "stderr": "train-sets/ref/topk-rec.stderr",
      "topk-rec.predict": "train-sets/ref/topk-rec.predict",
      "stdout": "train-sets/ref/topk-rec.stdout"
    },
    "input_files": [
      "train-sets/topk.vw",
      "topk.model"
    ],
    "depends_on": [
      33
    ]
  },
  {
    "id": 35,
    "desc": "non-centered data-set where constant >> 0. To test the new --constant option without which performance is very weak",
    "vw_command": "-k --passes 100 -c --holdout_off --constant 1000 -d train-sets/big-constant.dat",
    "diff_files": {
      "stderr": "train-sets/ref/big-constant.stderr",
      "stdout": "train-sets/ref/big-constant.stdout"
    },
    "input_files": [
      "train-sets/big-constant.dat"
    ]
  },
  {
    "id": 36,
    "desc": "new option: --progress w/ integer arg",
    "vw_command": "-k -d train-sets/0001.dat --progress 10",
    "diff_files": {
      "stderr": "train-sets/ref/progress-10.stderr",
      "stdout": "train-sets/ref/progress-10.stdout"
    },
    "input_files": [
      "train-sets/0001.dat"
    ]
  },
  {
    "id": 37,
    "desc": "new-option: --progress w/ floating-point arg. + alternate short form (-P)",
    "vw_command": "-k -d train-sets/0001.dat -P 0.5",
    "diff_files": {
      "stderr": "train-sets/ref/progress-0.5.stderr",
      "stdout": "train-sets/ref/progress-0.5.stdout"
    },
    "input_files": [
      "train-sets/0001.dat"
    ]
  },
  {
    "id": 38,
    "desc": "--nn without --quiet to avoid nn regressions. (Needs to be a simple test, not one sensitive to symmetry breaking)",
    "vw_command": "-k -d train-sets/0001.dat --nn 1",
    "diff_files": {
      "stderr": "train-sets/ref/nn-1-noquiet.stderr",
      "stdout": "train-sets/ref/nn-1-noquiet.stdout"
    },
    "input_files": [
      "train-sets/0001.dat"
    ]
  },
  {
    "id": 39,
    "desc": "cb with dr",
    "vw_command": "-d train-sets/rcv1_raw_cb_small.vw --cb 2 --cb_type dr --ngram 2 --skips 4 -b 24 -l 0.25",
    "diff_files": {
      "stderr": "train-sets/ref/rcv1_raw_new_cb_dr.stderr",
      "stdout": "train-sets/ref/rcv1_raw_new_cb_dr.stdout"
    },
    "input_files": [
      "train-sets/rcv1_raw_cb_small.vw"
    ]
  },
  {
    "id": 40,
    "desc": "cb with ips",
    "vw_command": "-d train-sets/rcv1_raw_cb_small.vw --cb 2 --cb_type ips --ngram 2 --skips 4 -b 24 -l 0.125",
    "diff_files": {
      "stderr": "train-sets/ref/rcv1_raw_new_cb_ips.stderr",
      "stdout": "train-sets/ref/rcv1_raw_new_cb_ips.stdout"
    },
    "input_files": [
      "train-sets/rcv1_raw_cb_small.vw"
    ]
  },
  {
    "id": 41,
    "desc": "cb with dm",
    "vw_command": "-d train-sets/rcv1_raw_cb_small.vw --cb 2 --cb_type dm --ngram 2 --skips 4 -b 24 -l 0.125 -f cb_dm.reg",
    "diff_files": {
      "stderr": "train-sets/ref/rcv1_raw_new_cb_dm.stderr",
      "stdout": "train-sets/ref/rcv1_raw_new_cb_dm.stdout"
    },
    "input_files": [
      "train-sets/rcv1_raw_cb_small.vw"
    ]
  },
  {
    "id": 42,
    "desc": "--lda --passes 2 hang regression",
    "vw_command": "-k -d train-sets/lda-2pass-hang.dat --lda 10 -c --passes 2 --holdout_off",
    "diff_files": {
      "stderr": "train-sets/ref/lda-2pass-hang.stderr",
      "stdout": "train-sets/ref/lda-2pass-hang.stdout"
    },
    "input_files": [
      "train-sets/lda-2pass-hang.dat"
    ]
  },
  {
    "id": 43,
    "desc": "search sequence labeling, non-ldf train",
    "vw_command": "-k -c -d train-sets/sequence_data --passes 20 --invariant --search_rollout ref --search_alpha 1e-8 --search_task sequence --search 5 --holdout_off -f models/sequence_data.model --predict_only_model",
    "diff_files": {
      "stderr": "train-sets/ref/sequence_data.nonldf.train.stderr",
      "stdout": "train-sets/ref/sequence_data.nonldf.train.stdout"
    },
    "input_files": [
      "train-sets/sequence_data"
    ]
  },
  {
    "id": 44,
    "desc": "search sequence labeling, non-ldf test",
    "vw_command": "-d train-sets/sequence_data -t -i models/sequence_data.model -p sequence_data.nonldf.test.predict",
    "diff_files": {
      "stderr": "train-sets/ref/sequence_data.nonldf.test.stderr",
      "sequence_data.nonldf.test.predict": "train-sets/ref/sequence_data.nonldf.test.predict",
      "stdout": "train-sets/ref/sequence_data.nonldf.test.stdout"
    },
    "input_files": [
      "train-sets/sequence_data",
      "models/sequence_data.model"
    ],
    "depends_on": [
      43
    ]
  },
  {
    "id": 45,
    "desc": "make sure that history works",
    "vw_command": "-k -c -d train-sets/seq_small2 --passes 4 --search 4 --search_task sequence --holdout_off",
    "diff_files": {
      "stderr": "train-sets/ref/search_small2.stderr",
      "stdout": "train-sets/ref/search_small2.stdout"
    },
    "input_files": [
      "train-sets/seq_small2"
    ]
  },
  {
    "id": 46,
    "desc": "search sequence labeling, ldf train",
    "vw_command": "-k -c -d train-sets/sequence_data --passes 20 --search_rollout ref --search_alpha 1e-8 --search_task sequence_demoldf --csoaa_ldf m --search 5 --holdout_off -f models/sequence_data.ldf.model --noconstant",
    "diff_files": {
      "stderr": "train-sets/ref/sequence_data.ldf.train.stderr",
      "stdout": "train-sets/ref/sequence_data.ldf.train.stdout"
    },
    "input_files": [
      "train-sets/sequence_data"
    ]
  },
  {
    "id": 47,
    "desc": "search sequence labeling, ldf test",
    "vw_command": "-d train-sets/sequence_data -t -i models/sequence_data.ldf.model -p sequence_data.ldf.test.predict --noconstant",
    "diff_files": {
      "stderr": "train-sets/ref/sequence_data.ldf.test.stderr",
      "sequence_data.ldf.test.predict": "train-sets/ref/sequence_data.ldf.test.predict",
      "stdout": "train-sets/ref/sequence_data.ldf.test.stdout"
    },
    "input_files": [
      "train-sets/sequence_data",
      "models/sequence_data.ldf.model"
    ],
    "depends_on": [
      46
    ]
  },
  {
    "id": 48,
    "desc": "search sequence SPAN labeling BIO, non-ldf train, no rollouts",
    "vw_command": "-k -c -d train-sets/sequencespan_data --passes 20 --invariant --search_rollout none --search_task sequencespan --search 7 --holdout_off -f models/sequencespan_data.model --predict_only_model",
    "diff_files": {
      "stderr": "train-sets/ref/sequencespan_data.nonldf.train.stderr",
      "stdout": "train-sets/ref/sequencespan_data.nonldf.train.stdout"
    },
    "input_files": [
      "train-sets/sequencespan_data"
    ]
  },
  {
    "id": 49,
    "desc": "search sequence SPAN labeling BIO, non-ldf test",
    "vw_command": "-d train-sets/sequencespan_data -t -i models/sequencespan_data.model -p sequencespan_data.nonldf.test.predict --predict_only_model",
    "diff_files": {
      "stderr": "train-sets/ref/sequencespan_data.nonldf.test.stderr",
      "sequencespan_data.nonldf.test.predict": "train-sets/ref/sequencespan_data.nonldf.test.predict",
      "stdout": "train-sets/ref/sequencespan_data.nonldf.test.stdout"
    },
    "input_files": [
      "train-sets/sequencespan_data",
      "models/sequencespan_data.model"
    ],
    "depends_on": [
      48
    ]
  },
  {
    "id": 50,
    "desc": "search sequence SPAN labeling BILOU, non-ldf train",
    "vw_command": "-k -c -d train-sets/sequencespan_data --passes 20 --invariant --search_rollout ref --search_alpha 1e-8 --search_task sequencespan --search_span_bilou --search 7 --holdout_off -f models/sequencespan_data.model --predict_only_model",
    "diff_files": {
      "stderr": "train-sets/ref/sequencespan_data.nonldf-bilou.train.stderr",
      "stdout": "train-sets/ref/sequencespan_data.nonldf-bilou.train.stdout"
    },
    "input_files": [
      "train-sets/sequencespan_data"
    ]
  },
  {
    "id": 51,
    "desc": "search sequence SPAN labeling BILOU, non-ldf test",
    "vw_command": "-d train-sets/sequencespan_data -t --search_span_bilou -i models/sequencespan_data.model -p sequencespan_data.nonldf-bilou.test.predict",
    "diff_files": {
      "stderr": "train-sets/ref/sequencespan_data.nonldf-bilou.test.stderr",
      "sequencespan_data.nonldf-bilou.test.predict": "train-sets/ref/sequencespan_data.nonldf-bilou.test.predict",
      "stdout": "train-sets/ref/sequencespan_data.nonldf-bilou.test.stdout"
    },
    "input_files": [
      "train-sets/sequencespan_data",
      "models/sequencespan_data.model"
    ],
    "depends_on": [
      50
    ]
  },
  {
    "id": 52,
    "desc": "silly test for \"argmax\" task",
    "vw_command": "-d train-sets/argmax_data -k -c --passes 20 --search_rollout ref --search_alpha 1e-8 --search_task argmax --search 2 --holdout_off",
    "diff_files": {
      "stderr": "train-sets/ref/argmax_data.stderr",
      "stdout": "train-sets/ref/argmax_data.stdout"
    },
    "input_files": [
      "train-sets/argmax_data"
    ]
  },
  {
    "id": 53,
    "desc": "(holdout-broken regression). ensure we have no holdout loss of '0 h'",
    "vw_command": "-k -c --passes 2 -d train-sets/0001.dat",
    "diff_files": {
      "stderr": "train-sets/ref/holdout-loss-not-zero.stderr",
      "stdout": "train-sets/ref/holdout-loss-not-zero.stdout"
    },
    "input_files": [
      "train-sets/0001.dat"
    ]
  },
  {
    "id": 54,
    "desc": "stagewise poly with exponent 0.25. ###in the following stage_poly tests, there are minute differences in losses, which are not being fuzzy-diffed;. ###thus the stderr is cleared (--quiet) and only comparing (fuzzy-diffed) predictions.",
    "vw_command": "--stage_poly --sched_exponent 0.25 --batch_sz 1000 --batch_sz_no_doubling -d train-sets/rcv1_small.dat -p stage_poly.s025.predict --quiet",
    "diff_files": {
      "stderr": "train-sets/ref/stage_poly.s025.stderr",
      "stage_poly.s025.predict": "train-sets/ref/stage_poly.s025.predict",
      "stdout": "train-sets/ref/stage_poly.s025.stdout"
    },
    "input_files": [
      "train-sets/rcv1_small.dat"
    ]
  },
  {
    "id": 55,
    "desc": "stagewise poly with exponent 1.0",
    "vw_command": "--stage_poly --sched_exponent 1.0 --batch_sz 1000 --batch_sz_no_doubling -d train-sets/rcv1_small.dat --quiet",
    "diff_files": {
      "stderr": "train-sets/ref/stage_poly.s100.stderr",
      "stdout": "train-sets/ref/stage_poly.s100.stdout"
    },
    "input_files": [
      "train-sets/rcv1_small.dat"
    ]
  },
  {
    "id": 56,
    "desc": "stagewise poly with exponent 0.25 and doubling batches",
    "vw_command": "--stage_poly --sched_exponent 0.25 --batch_sz 1000 -d train-sets/rcv1_small.dat -p stage_poly.s025.doubling.predict --quiet",
    "diff_files": {
      "stderr": "train-sets/ref/stage_poly.s025.doubling.stderr",
      "stage_poly.s025.doubling.predict": "train-sets/ref/stage_poly.s025.doubling.predict",
      "stdout": "train-sets/ref/stage_poly.s025.doubling.stdout"
    },
    "input_files": [
      "train-sets/rcv1_small.dat"
    ]
  },
  {
    "id": 57,
    "desc": "stagewise poly with exponent 1.0 and doubling batches",
    "vw_command": "--stage_poly --sched_exponent 1.0 --batch_sz 1000 -d train-sets/rcv1_small.dat -p stage_poly.s100.doubling.predict --quiet",
    "diff_files": {
      "stderr": "train-sets/ref/stage_poly.s100.doubling.stderr",
      "stage_poly.s100.doubling.predict": "train-sets/ref/stage_poly.s100.doubling.predict",
      "stdout": "train-sets/ref/stage_poly.s100.doubling.stdout"
    },
    "input_files": [
      "train-sets/rcv1_small.dat"
    ]
  },
  {
    "id": 58,
    "desc": "library test, train the initial model",
    "vw_command": "-c -k -d train-sets/library_train -f models/library_train.w -q st --passes 100 --hash all --noconstant --csoaa_ldf m --holdout_off",
    "diff_files": {
      "stdout": "train-sets/ref/library_train.stdout",
      "stderr": "train-sets/ref/library_train.stderr"
    },
    "input_files": [
      "train-sets/library_train"
    ]
  },
  {
    "id": 59,
    "desc": "cb_adf, sharedfeatures",
    "vw_command": "--dsjson --chain_hash --cb_adf -d train-sets/no_shared_features.json",
    "diff_files": {
      "stderr": "train-sets/ref/no_shared_features.stderr",
      "stdout": "train-sets/ref/no_shared_features.stdout"
    },
    "input_files": [
      "train-sets/no_shared_features.json"
    ]
  },
  {
    "id": 60,
    "desc": "empty test, bad builds (without make clean). sometimes cause a SEGV even on empty input",
    "diff_files": {
      "stderr": "train-sets/ref/empty-set.stderr",
      "stdout": "train-sets/ref/empty-set.stdout"
    },
    "bash_command": "echo \"\" | {VW}"
  },
  {
    "id": 61,
    "desc": "daemon test",
    "diff_files": {
      "stdout": "test-sets/ref/vw-daemon.stdout"
    },
    "bash_command": "./daemon-test.sh --port 54249 --vw '{VW}'",
    "input_files": [
      "daemon-test.sh"
    ]
  },
  {
    "id": 62,
    "desc": "SVM linear kernel",
    "vw_command": "--ksvm --l2 1 --reprocess 5 -b 18 -p ksvm_train.linear.predict -d train-sets/rcv1_smaller.dat",
    "diff_files": {
      "stderr": "train-sets/ref/ksvm_train.linear.stderr",
      "ksvm_train.linear.predict": "train-sets/ref/ksvm_train.linear.predict",
      "stdout": "train-sets/ref/ksvm_train.linear.stdout"
    },
    "input_files": [
      "train-sets/rcv1_smaller.dat"
    ]
  },
  {
    "id": 63,
    "desc": "SVM polynomial kernel",
    "vw_command": "--ksvm --l2 1 --reprocess 5 -b 18 --kernel poly -p ksvm_train.poly.predict -d train-sets/rcv1_smaller.dat",
    "diff_files": {
      "stderr": "train-sets/ref/ksvm_train.poly.stderr",
      "ksvm_train.poly.predict": "train-sets/ref/ksvm_train.poly.predict",
      "stdout": "train-sets/ref/ksvm_train.poly.stdout"
    },
    "input_files": [
      "train-sets/rcv1_smaller.dat"
    ]
  },
  {
    "id": 64,
    "desc": "SVM rbf kernel",
    "vw_command": "--ksvm --l2 1 --reprocess 5 -b 18 --kernel rbf -p ksvm_train.rbf.predict -d train-sets/rcv1_smaller.dat",
    "diff_files": {
      "stderr": "train-sets/ref/ksvm_train.rbf.stderr",
      "ksvm_train.rbf.predict": "train-sets/ref/ksvm_train.rbf.predict",
      "stdout": "train-sets/ref/ksvm_train.rbf.stdout"
    },
    "input_files": [
      "train-sets/rcv1_smaller.dat"
    ]
  },
  {
    "id": 65,
    "desc": "Run search (dagger) on an entity-relation recognitions data set,. er_small, for 6 passes with constraints",
    "vw_command": "-k -c -d train-sets/er_small.vw --passes 6 --search_task entity_relation --search 10 --constraints --search_alpha 1e-8",
    "diff_files": {
      "stderr": "train-sets/ref/search_er.stderr",
      "stdout": "train-sets/ref/search_er.stdout"
    },
    "input_files": [
      "train-sets/er_small.vw"
    ]
  },
  {
    "id": 66,
    "desc": "Train a depenency parser with search (dagger). on wsj_small.dparser.vw.gz for 6 passes",
    "vw_command": "-k -c -d train-sets/wsj_small.dparser.vw.gz --passes 6 --search_task dep_parser --search 12 --search_alpha 1e-4 --search_rollout oracle --holdout_off",
    "diff_files": {
      "stderr": "train-sets/ref/search_dep_parser.stderr",
      "stdout": "train-sets/ref/search_dep_parser.stdout"
    },
    "input_files": [
      "train-sets/wsj_small.dparser.vw.gz"
    ]
  },
  {
    "id": 67,
    "desc": "classification with data from dictionaries. (eg embeddings or gazetteers) -- note that this is impossible without. dictionaries because --ignore w; also test to make sure gzipped dicts. work and dictionary redundancy checking works",
    "vw_command": "-k -c -d train-sets/dictionary_test.dat --binary --ignore w --holdout_off --passes 32 --dictionary w:dictionary_test.dict --dictionary w:dictionary_test.dict.gz --dictionary_path train-sets",
    "diff_files": {
      "stderr": "train-sets/ref/dictionary_test.stderr",
      "stdout": "train-sets/ref/dictionary_test.stdout"
    },
    "input_files": [
      "train-sets/dictionary_test.dat",
      "train-sets/dictionary_test.dict",
      "train-sets/dictionary_test.dict.gz"
    ]
  },
  {
    "id": 68,
    "desc": "Search for multiclass classification",
    "vw_command": "-k -c -d train-sets/multiclass.sch --passes 20 --search_task multiclasstask --search 10 --search_alpha 1e-4 --holdout_off",
    "diff_files": {
      "stderr": "train-sets/ref/search_multiclass.stderr",
      "stdout": "train-sets/ref/search_multiclass.stdout"
    },
    "input_files": [
      "train-sets/multiclass.sch"
    ]
  },
  {
    "id": 69,
    "desc": "(see Test 43/Test 44): search sequence labeling, with selective branching",
    "vw_command": "-d train-sets/sequence_data -t -i models/sequence_data.model -p sequence_data.nonldf.beam.test.predict --search_metatask selective_branching --search_max_branch 10 --search_kbest 10 --predict_only_model",
    "diff_files": {
      "stderr": "train-sets/ref/sequence_data.nonldf.beam.test.stderr",
      "sequence_data.nonldf.beam.test.predict": "train-sets/ref/sequence_data.nonldf.beam.test.predict",
      "stdout": "train-sets/ref/sequence_data.nonldf.beam.test.stdout"
    },
    "input_files": [
      "train-sets/sequence_data",
      "models/sequence_data.model"
    ],
    "depends_on": [
      43
    ]
  },
  {
    "id": 70,
    "desc": "(see Test 46/47) search sequence labeling, ldf test, with selective branching",
    "vw_command": "-d train-sets/sequence_data -t -i models/sequence_data.ldf.model -p sequence_data.ldf.beam.test.predict --search_metatask selective_branching --search_max_branch 10 --search_kbest 10 --noconstant",
    "diff_files": {
      "stderr": "train-sets/ref/sequence_data.ldf.beam.test.stderr",
      "sequence_data.ldf.beam.test.predict": "train-sets/ref/sequence_data.ldf.beam.test.predict",
      "stdout": "train-sets/ref/sequence_data.ldf.beam.test.stdout"
    },
    "input_files": [
      "train-sets/sequence_data",
      "models/sequence_data.ldf.model"
    ],
    "depends_on": [
      46
    ]
  },
  {
    "id": 71,
    "desc": "autolink",
    "vw_command": "-d train-sets/0002.dat --autolink 1 --examples 100 -p 0002.autolink.predict",
    "diff_files": {
      "stderr": "train-sets/ref/0002.autolink.stderr",
      "0002.autolink.predict": "train-sets/ref/0002.autolink.predict",
      "stdout": "train-sets/ref/0002.autolink.stdout"
    },
    "input_files": [
      "train-sets/0002.dat"
    ]
  },
  {
    "id": 72,
    "desc": "train FTRL-Proximal",
    "vw_command": "-k -d train-sets/0001.dat -f models/0001_ftrl.model --passes 1 --ftrl --ftrl_alpha 0.01 --ftrl_beta 0 --l1 2",
    "diff_files": {
      "stderr": "train-sets/ref/0001_ftrl.stderr",
      "stdout": "train-sets/ref/0001_ftrl.stdout"
    },
    "input_files": [
      "train-sets/0001.dat"
    ]
  },
  {
    "id": 73,
    "desc": "test FTRL-Proximal",
    "vw_command": "-k -t -d train-sets/0001.dat -i models/0001_ftrl.model -p 0001_ftrl.predict",
    "diff_files": {
      "stderr": "test-sets/ref/0001_ftrl.stderr",
      "0001_ftrl.predict": "pred-sets/ref/0001_ftrl.predict",
      "stdout": "test-sets/ref/0001_ftrl.stdout"
    },
    "input_files": [
      "train-sets/0001.dat",
      "models/0001_ftrl.model"
    ],
    "depends_on": [
      72
    ]
  },
  {
    "id": 74,
    "desc": "cb evaluation",
    "vw_command": "-d train-sets/rcv1_cb_eval --cb 2 --eval",
    "diff_files": {
      "stderr": "train-sets/ref/rcv1_cb_eval.stderr",
      "stdout": "train-sets/ref/rcv1_cb_eval.stdout"
    },
    "input_files": [
      "train-sets/rcv1_cb_eval"
    ]
  },
  {
    "id": 75,
    "desc": "Log_multi",
    "vw_command": "--log_multi 10 -d train-sets/multiclass",
    "diff_files": {
      "stderr": "train-sets/ref/log_multi.stderr",
      "stdout": "train-sets/ref/log_multi.stdout"
    },
    "input_files": [
      "train-sets/multiclass"
    ]
  },
  {
    "id": 76,
    "desc": "cbify, epsilon-greedy",
    "vw_command": "--cbify 10 --epsilon 0.05 -d train-sets/multiclass",
    "diff_files": {
      "stderr": "train-sets/ref/cbify_epsilon.stderr",
      "stdout": "train-sets/ref/cbify_epsilon.stdout"
    },
    "input_files": [
      "train-sets/multiclass"
    ]
  },
  {
    "id": 77,
    "desc": "cbify, tau first",
    "vw_command": "--cbify 10 --first 5 -d train-sets/multiclass",
    "diff_files": {
      "stderr": "train-sets/ref/cbify_first.stderr",
      "stdout": "train-sets/ref/cbify_first.stdout"
    },
    "input_files": [
      "train-sets/multiclass"
    ]
  },
  {
    "id": 78,
    "desc": "cbify, bag",
    "vw_command": "--cbify 10 --bag 7 -d train-sets/multiclass",
    "diff_files": {
      "stderr": "train-sets/ref/cbify_bag.stderr",
      "stdout": "train-sets/ref/cbify_bag.stdout"
    },
    "input_files": [
      "train-sets/multiclass"
    ]
  },
  {
    "id": 79,
    "desc": "cbify, cover",
    "vw_command": "--cbify 10 --cover 3 -d train-sets/multiclass --nounif",
    "diff_files": {
      "stderr": "train-sets/ref/cbify_cover.stderr",
      "stdout": "train-sets/ref/cbify_cover.stdout"
    },
    "input_files": [
      "train-sets/multiclass"
    ]
  },
  {
    "id": 80,
    "desc": "lrq empty namespace",
    "vw_command": "--lrq aa3 -d train-sets/0080.dat",
    "diff_files": {
      "stderr": "train-sets/ref/0080.stderr",
      "stdout": "train-sets/ref/0080.stdout"
    },
    "input_files": [
      "train-sets/0080.dat"
    ]
  },
  {
    "id": 81,
    "desc": "train FTRL-PiSTOL",
    "vw_command": "-k -d train-sets/0001.dat -f models/ftrl_pistol.model --passes 1 --pistol",
    "diff_files": {
      "stderr": "train-sets/ref/ftrl_pistol.stderr",
      "stdout": "train-sets/ref/ftrl_pistol.stdout"
    },
    "input_files": [
      "train-sets/0001.dat"
    ]
  },
  {
    "id": 82,
    "desc": "test FTRL-PiSTOL",
    "vw_command": "-k -t -d train-sets/0001.dat -i models/ftrl_pistol.model -p ftrl_pistol.predict",
    "diff_files": {
      "stderr": "test-sets/ref/ftrl_pistol.stderr",
      "ftrl_pistol.predict": "pred-sets/ref/ftrl_pistol.predict",
      "stdout": "test-sets/ref/ftrl_pistol.stdout"
    },
    "input_files": [
      "train-sets/0001.dat",
      "models/ftrl_pistol.model"
    ],
    "depends_on": [
      81
    ]
  },
  {
    "id": 83,
    "desc": "check redefine functionality",
    "vw_command": "-k -d train-sets/0080.dat --redefine := --redefine y:=: --redefine x:=arma --ignore x -q yy",
    "diff_files": {
      "stderr": "train-sets/ref/redefine.stderr",
      "stdout": "train-sets/ref/redefine.stdout"
    },
    "input_files": [
      "train-sets/0080.dat"
    ]
  },
  {
    "id": 84,
    "desc": "check cb_adf",
    "vw_command": "--cb_adf -d train-sets/cb_test.ldf --noconstant",
    "diff_files": {
      "stderr": "train-sets/ref/cb_adf_mtr.stderr",
      "stdout": "train-sets/ref/cb_adf_mtr.stdout"
    },
    "input_files": [
      "train-sets/cb_test.ldf"
    ]
  },
  {
    "id": 85,
    "desc": "check multilabel_oaa",
    "vw_command": "--multilabel_oaa 10 -d train-sets/multilabel -p multilabel.predict",
    "diff_files": {
      "stderr": "train-sets/ref/multilabel.stderr",
      "multilabel.predict": "pred-sets/ref/multilabel.predict",
      "stdout": "train-sets/ref/multilabel.stdout"
    },
    "input_files": [
      "train-sets/multilabel"
    ]
  },
  {
    "id": 86,
    "desc": "check --csoaa_rank on csoaa_ldf",
    "vw_command": "--csoaa_ldf multiline --csoaa_rank -d train-sets/cs_test_multilabel.ldf -p multilabel_ldf.predict --noconstant -P 1",
    "diff_files": {
      "stderr": "train-sets/ref/multilabel_ldf.stderr",
      "multilabel_ldf.predict": "pred-sets/ref/multilabel_ldf.predict",
      "stdout": "train-sets/ref/multilabel_ldf.stdout"
    },
    "input_files": [
      "train-sets/cs_test_multilabel.ldf"
    ]
  },
  {
    "id": 87,
    "desc": "check --rank_all on csoaa_ldf",
    "vw_command": "--cb_adf --rank_all -d train-sets/cb_test.ldf -p cb_adf_rank.predict --noconstant",
    "diff_files": {
      "stderr": "train-sets/ref/cb_adf_rank.stderr",
      "cb_adf_rank.predict": "pred-sets/ref/cb_adf_rank.predict",
      "stdout": "train-sets/ref/cb_adf_rank.stdout"
    },
    "input_files": [
      "train-sets/cb_test.ldf"
    ]
  },
  {
    "id": 88,
    "desc": "named labels at training time",
    "vw_command": "--named_labels det,noun,verb --oaa 3 -d train-sets/test_named -k -c --passes 10 --holdout_off -f models/test_named.model",
    "diff_files": {
      "stderr": "train-sets/ref/test_named_train.stderr",
      "stdout": "train-sets/ref/test_named_train.stdout"
    },
    "input_files": [
      "train-sets/test_named"
    ]
  },
  {
    "id": 89,
    "desc": "named labels at prediction",
    "vw_command": "-i models/test_named.model -t -d train-sets/test_named -p test_named.predict",
    "diff_files": {
      "stderr": "train-sets/ref/test_named_test.stderr",
      "test_named.predict": "pred-sets/ref/test_named.predict",
      "stdout": "train-sets/ref/test_named_test.stdout"
    },
    "input_files": [
      "train-sets/test_named",
      "models/test_named.model"
    ],
    "depends_on": [
      88
    ]
  },
  {
    "id": 90,
    "desc": "named labels at training time (csoaa)",
    "vw_command": "--named_labels det,noun,verb --csoaa 3 -d train-sets/test_named_csoaa -k -c --passes 10 --holdout_off -f models/test_named_csoaa.model",
    "diff_files": {
      "stderr": "train-sets/ref/test_named_csoaa_train.stderr",
      "stdout": "train-sets/ref/test_named_csoaa_train.stdout"
    },
    "input_files": [
      "train-sets/test_named_csoaa"
    ]
  },
  {
    "id": 91,
    "desc": "named labels at prediction (csoaa)",
    "vw_command": "-i models/test_named_csoaa.model -t -d train-sets/test_named_csoaa -p test_named_csoaa.predict",
    "diff_files": {
      "stderr": "train-sets/ref/test_named_csoaa_test.stderr",
      "test_named_csoaa.predict": "pred-sets/ref/test_named_csoaa.predict",
      "stdout": "train-sets/ref/test_named_csoaa_test.stdout"
    },
    "input_files": [
      "train-sets/test_named_csoaa",
      "models/test_named_csoaa.model"
    ],
    "depends_on": [
      90
    ]
  },
  {
    "id": 92,
    "desc": "check -q :: and -oaa inverse hash",
    "diff_files": {
      "stderr": "train-sets/ref/inv_hash.stderr",
      "inv_hash.cmp": "pred-sets/ref/inv_hash.cmp",
      "stdout": "train-sets/ref/inv_hash.stdout"
    },
    "bash_command": "printf '3 |f a b c |e x y z\\n2 |f a y c |e x\\n' |  {VW} --oaa 3 -q :: --invert_hash inv_hash.cmp --predict_only_model &&  tail -n +2 inv_hash.cmp > inv_hash.cmp.new &&  rm inv_hash.cmp &&  mv inv_hash.cmp.new inv_hash.cmp"
  },
  {
    "id": 93,
    "desc": "check cb_adf with doubly robust option",
    "vw_command": "--cb_adf --rank_all -d train-sets/cb_test.ldf -p cb_adf_dr.predict --cb_type dr",
    "diff_files": {
      "stderr": "train-sets/ref/cb_adf_dr.stderr",
      "cb_adf_dr.predict": "pred-sets/ref/cb_adf_dr.predict",
      "stdout": "train-sets/ref/cb_adf_dr.stdout"
    },
    "input_files": [
      "train-sets/cb_test.ldf"
    ]
  },
  {
    "id": 94,
    "desc": "experience replay version of test 1",
    "vw_command": "-k -l 20 --initial_t 128000 --power_t 1 -d train-sets/0001.dat -c --passes 8 --invariant --ngram 3 --skips 1 --holdout_off --replay_b 100",
    "diff_files": {
      "stderr": "train-sets/ref/0001-replay.stderr",
      "stdout": "train-sets/ref/0001-replay.stdout"
    },
    "input_files": [
      "train-sets/0001.dat"
    ]
  },
  {
    "id": 95,
    "desc": "named labels at training time (csoaa) with experience replay",
    "vw_command": "--named_labels det,noun,verb --csoaa 3 -d train-sets/test_named_csoaa -k -c --passes 10 --holdout_off -f models/test_named_csoaa.model --replay_c 100",
    "diff_files": {
      "stderr": "train-sets/ref/test_named_csoaa_train-replay.stderr",
      "stdout": "train-sets/ref/test_named_csoaa_train-replay.stdout"
    },
    "input_files": [
      "train-sets/test_named_csoaa"
    ]
  },
  {
    "id": 96,
    "desc": "backwards compatibility",
    "diff_files": {
      "stderr": "test-sets/ref/backwards.stderr",
      "stdout": "test-sets/ref/backwards.stdout"
    },
    "bash_command": "printf '3 |f a b c |e x y z\\n2 |f a y c |e x\\n' |  {VW} -i model-sets/simple_model --invert_hash inv_hash.cmp --predict_only_model &&  tail -n +2 inv_hash.cmp",
    "input_files": [
      "model-sets/simple_model"
    ]
  },
  {
    "id": 97,
    "desc": "",
    "vw_command": "-d train-sets/0001.dat -f models/0097.model",
    "diff_files": {
      "stderr": "train-sets/ref/0097.stderr",
      "stdout": "train-sets/ref/0097.stdout"
    },
    "input_files": [
      "train-sets/0001.dat"
    ]
  },
  {
    "id": 98,
    "desc": "checking predictions as well",
    "vw_command": "--preserve_performance_counters -d train-sets/0001.dat -i models/0097.model -p 0098.predict",
    "diff_files": {
      "stderr": "test-sets/ref/0098.stderr",
      "0098.predict": "pred-sets/ref/0098.predict",
      "stdout": "test-sets/ref/0098.stdout"
    },
    "input_files": [
      "train-sets/0001.dat",
      "models/0097.model"
    ],
    "depends_on": [
      97
    ]
  },
  {
    "id": 99,
    "desc": "checking predictions with testing",
    "vw_command": "-d train-sets/0001.dat -i models/0097.model -p 0099.predict",
    "diff_files": {
      "stderr": "test-sets/ref/0099.stderr",
      "0099.predict": "pred-sets/ref/0099.predict",
      "stdout": "test-sets/ref/0099.stdout"
    },
    "input_files": [
      "train-sets/0001.dat",
      "models/0097.model"
    ],
    "depends_on": [
      97
    ]
  },
  {
    "id": 100,
    "desc": "action costs, no rollout",
    "vw_command": "-k -c -d train-sets/sequence_data --passes 20 --invariant --search_rollout none --search_task sequence_ctg --search 5 --holdout_off",
    "diff_files": {
      "stderr": "train-sets/ref/sequence_data.ctg.train.stderr",
      "stdout": "train-sets/ref/sequence_data.ctg.train.stdout"
    },
    "input_files": [
      "train-sets/sequence_data"
    ]
  },
  {
    "id": 101,
    "desc": "active cover",
    "vw_command": "--loss_function logistic --binary --active_cover -d train-sets/rcv1_mini.dat -f models/active_cover.model",
    "diff_files": {
      "stderr": "train-sets/ref/active_cover.stderr",
      "stdout": "train-sets/ref/active_cover.stdout"
    },
    "input_files": [
      "train-sets/rcv1_mini.dat"
    ]
  },
  {
    "id": 102,
    "desc": "active cover (predict)",
    "vw_command": "-i models/active_cover.model -t -d test-sets/rcv1_small_test.data -p active_cover.predict",
    "diff_files": {
      "stderr": "test-sets/ref/active_cover.stderr",
      "active_cover.predict": "pred-sets/ref/active_cover.predict",
      "stdout": "test-sets/ref/active_cover.stdout"
    },
    "input_files": [
      "test-sets/rcv1_small_test.data",
      "models/active_cover.model"
    ],
    "depends_on": [
      101
    ]
  },
  {
    "id": 103,
    "desc": "active cover oracular",
    "vw_command": "--loss_function logistic --binary --active_cover --oracular -d ./train-sets/rcv1_small.dat",
    "diff_files": {
      "stderr": "train-sets/ref/active_cover_oracular.stderr",
      "stdout": "train-sets/ref/active_cover_oracular.stdout"
    },
    "input_files": [
      "./train-sets/rcv1_small.dat"
    ]
  },
  {
    "id": 104,
    "desc": "check cb_adf",
    "vw_command": "--cb_adf -d train-sets/cb_test.ldf --cb_type mtr --noconstant",
    "diff_files": {
      "stderr": "train-sets/ref/cb_adf_mtr.stderr",
      "stdout": "train-sets/ref/cb_adf_mtr.stdout"
    },
    "input_files": [
      "train-sets/cb_test.ldf"
    ]
  },
  {
    "id": 105,
    "desc": "train FTRL-Proximal early stopping",
    "vw_command": "-k -d train-sets/0001.dat -f models/0001_ftrl.model --passes 10 --ftrl --ftrl_alpha 3.0 --ftrl_beta 0 --l1 0.9 --cache",
    "diff_files": {
      "stderr": "train-sets/ref/0001_ftrl_holdout.stderr",
      "stdout": "train-sets/ref/0001_ftrl_holdout.stdout"
    },
    "input_files": [
      "train-sets/0001.dat"
    ]
  },
  {
    "id": 106,
    "desc": "test FTRL-Proximal early stopping prediction",
    "vw_command": "-k -t -d train-sets/0001.dat -i models/0001_ftrl.model -p 0001_ftrl_holdout.predict",
    "diff_files": {
      "stderr": "test-sets/ref/0001_ftrl_holdout_106.stderr",
      "0001_ftrl_holdout.predict": "pred-sets/ref/0001_ftrl_holdout.predict",
      "stdout": "test-sets/ref/0001_ftrl_holdout_106.stdout"
    },
    "input_files": [
      "train-sets/0001.dat",
      "models/0001_ftrl.model"
    ],
    "depends_on": [
      105
    ]
  },
  {
    "id": 107,
    "desc": "train FTRL-Proximal no early stopping",
    "vw_command": "-k -d train-sets/0001.dat -f models/0001_ftrl.model --passes 10 --ftrl --ftrl_alpha 0.01 --ftrl_beta 0 --l1 2 --cache --holdout_off",
    "diff_files": {
      "stderr": "train-sets/ref/0001_ftrl_holdout_off.stderr",
      "stdout": "train-sets/ref/0001_ftrl_holdout_off.stdout"
    },
    "input_files": [
      "train-sets/0001.dat"
    ]
  },
  {
    "id": 108,
    "desc": "test FTRL-Proximal no early stopping",
    "vw_command": "-k -t -d train-sets/0001.dat -i models/0001_ftrl.model -p 0001_ftrl_holdout_off.predict --holdout_off",
    "diff_files": {
      "stderr": "test-sets/ref/0001_ftrl_holdout_off.stderr",
      "0001_ftrl_holdout_off.predict": "pred-sets/ref/0001_ftrl_holdout_off.predict",
      "stdout": "test-sets/ref/0001_ftrl_holdout_off.stdout"
    },
    "input_files": [
      "train-sets/0001.dat",
      "models/0001_ftrl.model"
    ],
    "depends_on": [
      107
    ]
  },
  {
    "id": 109,
    "desc": "--probabilities --oaa",
    "vw_command": "-d train-sets/probabilities.dat --probabilities --oaa=4 --loss_function=logistic -p oaa_probabilities.predict",
    "diff_files": {
      "stderr": "train-sets/ref/oaa_probabilities.stderr",
      "oaa_probabilities.predict": "pred-sets/ref/oaa_probabilities.predict",
      "stdout": "train-sets/ref/oaa_probabilities.stdout"
    },
    "input_files": [
      "train-sets/probabilities.dat"
    ]
  },
  {
    "id": 110,
    "desc": "--probabilities --csoaa_ldf=mc",
    "vw_command": "-d train-sets/cs_test.ldf --probabilities --csoaa_ldf=mc --loss_function=logistic -p csoaa_ldf_probabilities.predict",
    "diff_files": {
      "stderr": "train-sets/ref/csoaa_ldf_probabilities.stderr",
      "csoaa_ldf_probabilities.predict": "pred-sets/ref/csoaa_ldf_probabilities.predict",
      "stdout": "train-sets/ref/csoaa_ldf_probabilities.stdout"
    },
    "input_files": [
      "train-sets/cs_test.ldf"
    ]
  },
  {
    "id": 111,
    "desc": "Train a depenency parser with neural network and one_learner approach (lols)",
    "vw_command": "-k -c -d train-sets/wsj_small.dparser.vw.gz -b 20 --search_task dep_parser --search 25 --search_alpha 1e-5 --search_rollin mix_per_roll --search_rollout oracle --one_learner --nn 5 --ftrl --search_history_length 3 --root_label 8",
    "diff_files": {
      "stderr": "train-sets/ref/search_dep_parser_one_learner.stderr",
      "stdout": "train-sets/ref/search_dep_parser_one_learner.stdout"
    },
    "input_files": [
      "train-sets/wsj_small.dparser.vw.gz"
    ]
  },
  {
    "id": 112,
    "desc": "Train a depenency parser with cost_to_go",
    "vw_command": "-k -c -d train-sets/wsj_small.dparser.vw.gz -b 20 --passes 6 --search_task dep_parser --search 25 --search_alpha 1e-5 --search_rollin mix_per_roll --search_rollout none --holdout_off --search_history_length 3 --root_label 8 --cost_to_go",
    "diff_files": {
      "stderr": "train-sets/ref/search_dep_parser_cost_to_go.stderr",
      "stdout": "train-sets/ref/search_dep_parser_cost_to_go.stdout"
    },
    "input_files": [
      "train-sets/wsj_small.dparser.vw.gz"
    ]
  },
  {
    "id": 113,
    "desc": "Predictions with confidences",
    "vw_command": "--confidence -d ./train-sets/rcv1_micro.dat --initial_t 0.1 -p confidence.preds",
    "diff_files": {
      "stderr": "train-sets/ref/confidence.stderr",
      "confidence.preds": "pred-sets/ref/confidence.preds",
      "stdout": "train-sets/ref/confidence.stdout"
    },
    "input_files": [
      "./train-sets/rcv1_micro.dat"
    ]
  },
  {
    "id": 114,
    "desc": "Over size example test",
    "vw_command": "-d train-sets/x.txt",
    "diff_files": {
      "stderr": "train-sets/ref/oversize.stderr",
      "stdout": "train-sets/ref/oversize.stdout"
    },
    "input_files": [
      "train-sets/x.txt"
    ]
  },
  {
    "id": 115,
    "desc": "Long Line test",
    "vw_command": "-d train-sets/long_line -c -k",
    "diff_files": {
      "stderr": "train-sets/ref/long_line.stderr",
      "stdout": "train-sets/ref/long_line.stdout"
    },
    "input_files": [
      "train-sets/long_line"
    ]
  },
  {
    "id": 116,
    "desc": "MWT test",
    "vw_command": "-d train-sets/cb_eval --multiworld_test f -p cb_eval.preds",
    "diff_files": {
      "stderr": "train-sets/ref/cb_eval.stderr",
      "cb_eval.preds": "pred-sets/ref/cb_eval.preds",
      "stdout": "train-sets/ref/cb_eval.stdout"
    },
    "input_files": [
      "train-sets/cb_eval"
    ]
  },
  {
    "id": 117,
    "desc": "Audit regressor of ftrl model (from test #107)",
    "vw_command": "-d train-sets/0001.dat -i models/0001_ftrl.model --audit_regressor ftrl.audit_regr",
    "diff_files": {
      "stderr": "train-sets/ref/ftrl_audit_regr.stderr",
      "ftrl.audit_regr": "train-sets/ref/ftrl.audit_regr",
      "stdout": "train-sets/ref/ftrl_audit_regr.stdout"
    },
    "input_files": [
      "train-sets/0001.dat",
      "models/0001_ftrl.model"
    ],
    "depends_on": [
      107
    ]
  },
  {
    "id": 118,
    "desc": "Audit regressor of csoaa model (from test #95)",
    "vw_command": "-d train-sets/test_named_csoaa -i models/test_named_csoaa.model --audit_regressor csoaa.audit_regr",
    "diff_files": {
      "stderr": "train-sets/ref/csoaa_audit_regr.stderr",
      "csoaa.audit_regr": "train-sets/ref/csoaa.audit_regr",
      "stdout": "train-sets/ref/csoaa_audit_regr.stdout"
    },
    "input_files": [
      "train-sets/test_named_csoaa",
      "models/test_named_csoaa.model"
    ],
    "depends_on": [
      95
    ]
  },
  {
    "id": 119,
    "desc": "MWT learn test",
    "vw_command": "-d train-sets/cb_eval --multiworld_test f --learn 2 -p mwt_learn.preds",
    "diff_files": {
      "stderr": "train-sets/ref/mwt_learn.stderr",
      "mwt_learn.preds": "pred-sets/ref/mwt_learn.preds",
      "stdout": "train-sets/ref/mwt_learn.stdout"
    },
    "input_files": [
      "train-sets/cb_eval"
    ]
  },
  {
    "id": 120,
    "desc": "MWT learn exclude test",
    "vw_command": "-d train-sets/cb_eval --multiworld_test f --learn 2 --exclude_eval -p mwt_learn_exclude.preds",
    "diff_files": {
      "stderr": "train-sets/ref/mwt_learn_exclude.stderr",
      "mwt_learn_exclude.preds": "pred-sets/ref/mwt_learn_exclude.preds",
      "stdout": "train-sets/ref/mwt_learn_exclude.stdout"
    },
    "input_files": [
      "train-sets/cb_eval"
    ]
  },
  {
    "id": 121,
    "desc": "cb_explore",
    "vw_command": "-d train-sets/rcv1_raw_cb_small.vw --cb_explore 2 --ngram 2 --skips 4 -b 24 -l 0.25 -p rcv1_raw_cb_explore.preds",
    "diff_files": {
      "stderr": "train-sets/ref/rcv1_raw_cb_explore.stderr",
      "rcv1_raw_cb_explore.preds": "pred-sets/ref/rcv1_raw_cb_explore.preds",
      "stdout": "train-sets/ref/rcv1_raw_cb_explore.stdout"
    },
    "input_files": [
      "train-sets/rcv1_raw_cb_small.vw"
    ]
  },
  {
    "id": 122,
    "desc": "Predictions with confidences after training",
    "vw_command": "--confidence --confidence_after_training --initial_t 0.1 -d ./train-sets/rcv1_small.dat -p confidence_after_training.preds",
    "diff_files": {
      "stderr": "train-sets/ref/confidence_after_training.stderr",
      "confidence_after_training.preds": "pred-sets/ref/confidence_after_training.preds",
      "stdout": "train-sets/ref/confidence_after_training.stdout"
    },
    "input_files": [
      "./train-sets/rcv1_small.dat"
    ]
  },
  {
    "id": 123,
    "desc": "cb_eval save/load #1",
    "vw_command": "-d train-sets/cb_eval1 --multiworld_test f -f mwt.model -p cb_eval1.preds",
    "diff_files": {
      "stderr": "train-sets/ref/cb_eval1.stderr",
      "cb_eval1.preds": "pred-sets/ref/cb_eval1.preds",
      "stdout": "train-sets/ref/cb_eval1.stdout"
    },
    "input_files": [
      "train-sets/cb_eval1"
    ]
  },
  {
    "id": 124,
    "desc": "cb_eval save/load #2",
    "vw_command": "-d train-sets/cb_eval2 -i mwt.model -p cb_eval2.preds",
    "diff_files": {
      "stderr": "train-sets/ref/cb_eval2.stderr",
      "cb_eval2.preds": "pred-sets/ref/cb_eval2.preds",
      "stdout": "train-sets/ref/cb_eval2.stdout"
    },
    "input_files": [
      "train-sets/cb_eval2",
      "mwt.model"
    ],
    "depends_on": [
      123
    ]
  },
  {
    "id": 125,
    "desc": "arc-eager trasition-based dependency parser",
    "vw_command": "-k -c -d train-sets/wsj_small.dparser.vw.gz -b 20 --search_task dep_parser --search 26 --search_alpha 1e-5 --search_rollin mix_per_roll --search_rollout oracle --one_learner --search_history_length 3 --root_label 8 --transition_system 2 --passes 8",
    "diff_files": {
      "stderr": "train-sets/ref/search_dep_parser_arceager.stderr",
      "stdout": "train-sets/ref/search_dep_parser_arceager.stdout"
    },
    "input_files": [
      "train-sets/wsj_small.dparser.vw.gz"
    ]
  },
  {
    "id": 126,
    "desc": "recall tree hello world",
    "vw_command": "--quiet -d train-sets/gauss1k.dat.gz -f models/recall_tree_g100.model --recall_tree 100 -b 20 --loss_function logistic",
    "diff_files": {},
    "input_files": [
      "train-sets/gauss1k.dat.gz"
    ]
  },
  {
    "id": 127,
    "desc": "recall_tree hello world predict-from-saved-model",
    "vw_command": "-t -d train-sets/gauss1k.dat.gz -i models/recall_tree_g100.model",
    "diff_files": {
      "stderr": "train-sets/ref/recall_tree_gauss1k.stderr",
      "stdout": "train-sets/ref/recall_tree_gauss1k.stdout"
    },
    "input_files": [
      "train-sets/gauss1k.dat.gz",
      "models/recall_tree_g100.model"
    ],
    "depends_on": [
      126
    ]
  },
  {
    "id": 128,
    "desc": "cb_explore_adf with epsilon-greedy exploration",
    "vw_command": "--cb_explore_adf --epsilon 0.1 -d train-sets/cb_test.ldf --noconstant -p cbe_adf_epsilon.predict",
    "diff_files": {
      "stderr": "train-sets/ref/cbe_adf_epsilon.stderr",
      "cbe_adf_epsilon.predict": "pred-sets/ref/cbe_adf_epsilon.predict",
      "stdout": "train-sets/ref/cbe_adf_epsilon.stdout"
    },
    "input_files": [
      "train-sets/cb_test.ldf"
    ]
  },
  {
    "id": 129,
    "desc": "cb_explore_adf with softmax exploration",
    "vw_command": "--cb_explore_adf --softmax --lambda 1 -d train-sets/cb_test.ldf --noconstant -p cbe_adf_softmax.predict",
    "diff_files": {
      "stderr": "train-sets/ref/cbe_adf_softmax.stderr",
      "cbe_adf_softmax.predict": "pred-sets/ref/cbe_adf_softmax.predict",
      "stdout": "train-sets/ref/cbe_adf_softmax.stdout"
    },
    "input_files": [
      "train-sets/cb_test.ldf"
    ]
  },
  {
    "id": 130,
    "desc": "cb_explore_adf with bagging exploration",
    "vw_command": "--cb_explore_adf --bag 3 -d train-sets/cb_test.ldf --noconstant -p cbe_adf_bag.predict",
    "diff_files": {
      "stderr": "train-sets/ref/cbe_adf_bag.stderr",
      "cbe_adf_bag.predict": "pred-sets/ref/cbe_adf_bag.predict",
      "stdout": "train-sets/ref/cbe_adf_bag.stdout"
    },
    "input_files": [
      "train-sets/cb_test.ldf"
    ]
  },
  {
    "id": 131,
    "desc": "cb_explore_adf with explore-first exploration",
    "vw_command": "--cb_explore_adf --first 2 -d train-sets/cb_test.ldf --noconstant -p cbe_adf_first.predict",
    "diff_files": {
      "stderr": "train-sets/ref/cbe_adf_first.stderr",
      "cbe_adf_first.predict": "pred-sets/ref/cbe_adf_first.predict",
      "stdout": "train-sets/ref/cbe_adf_first.stdout"
    },
    "input_files": [
      "train-sets/cb_test.ldf"
    ]
  },
  {
    "id": 132,
    "desc": "train a poisson model",
    "vw_command": "--quiet -d train-sets/poisson.dat -f models/poisson.model --loss_function poisson --link poisson -b 2 -p poisson.train.predict",
    "diff_files": {
      "stderr": "train-sets/ref/poisson.train.stderr",
      "poisson.train.predict": "pred-sets/ref/poisson.train.predict",
      "stdout": "train-sets/ref/poisson.train.stdout"
    },
    "input_files": [
      "train-sets/poisson.dat"
    ]
  },
  {
    "id": 133,
    "desc": "train a poisson model without invariant updates",
    "vw_command": "--quiet -d train-sets/poisson.dat -f models/poisson.normalized.model --normalized --loss_function poisson --link poisson -b 2 -l 0.1 -p poisson.train.normalized.predict",
    "diff_files": {
      "stderr": "train-sets/ref/poisson.train.normalized.stderr",
      "poisson.train.normalized.predict": "pred-sets/ref/poisson.train.normalized.predict",
      "stdout": "train-sets/ref/poisson.train.normalized.stdout"
    },
    "input_files": [
      "train-sets/poisson.dat"
    ]
  },
  {
    "id": 134,
    "desc": "second order online learning",
    "vw_command": "--OjaNewton -d train-sets/0001.dat -f models/second_order.model -p second_order.predict --predict_only_model",
    "diff_files": {
      "stderr": "train-sets/ref/second_order.stderr",
      "second_order.predict": "pred-sets/ref/second_order.predict",
      "stdout": "train-sets/ref/second_order.stdout"
    },
    "input_files": [
      "train-sets/0001.dat"
    ]
  },
  {
    "id": 135,
    "desc": "cb explore adf",
    "vw_command": "-d train-sets/cb_adf_crash_1.data -f models/cb_adf_crash.model --cb_explore_adf --epsilon 0.05",
    "diff_files": {
      "stderr": "train-sets/ref/cb_adf_crash1.stderr",
      "stdout": "train-sets/ref/cb_adf_crash1.stdout"
    },
    "input_files": [
      "train-sets/cb_adf_crash_1.data"
    ]
  },
  {
    "id": 136,
    "desc": "cb explore adf predict",
    "vw_command": "-d train-sets/cb_adf_crash_2.data -i models/cb_adf_crash.model -t",
    "diff_files": {
      "stderr": "train-sets/ref/cb_adf_crash2.stderr",
      "stdout": "train-sets/ref/cb_adf_crash2.stdout"
    },
    "input_files": [
      "train-sets/cb_adf_crash_2.data",
      "models/cb_adf_crash.model"
    ],
    "depends_on": [
      135
    ]
  },
  {
    "id": 137,
    "desc": "Fix for regression introduced by badeedb.. Ensure audit output continues to work correctly in the presence of anon features.. Github issue 1038 (https://github.com/JohnLangford/vowpal_wabbit/issues/1038)",
    "vw_command": "--audit -d train-sets/audit.dat --noconstant",
    "diff_files": {
      "stderr": "train-sets/ref/audit.stderr",
      "stdout": "train-sets/ref/audit.stdout"
    },
    "input_files": [
      "train-sets/audit.dat"
    ]
  },
  {
    "id": 138,
    "desc": "cb_explore_adf with cover exploration",
    "vw_command": "--cb_explore_adf --cover 3 -d train-sets/cb_test.ldf --noconstant -p cbe_adf_cover.predict",
    "diff_files": {
      "stderr": "train-sets/ref/cbe_adf_cover.stderr",
      "cbe_adf_cover.predict": "pred-sets/ref/cbe_adf_cover.predict",
      "stdout": "train-sets/ref/cbe_adf_cover.stdout"
    },
    "input_files": [
      "train-sets/cb_test.ldf"
    ]
  },
  {
    "id": 139,
    "desc": "cb_explore_adf with cover exploration + double robust",
    "vw_command": "--cb_explore_adf --cover 3 --cb_type dr -d train-sets/cb_test.ldf --noconstant -p cbe_adf_cover_dr.predict",
    "diff_files": {
      "stderr": "train-sets/ref/cbe_adf_cover_dr.stderr",
      "cbe_adf_cover_dr.predict": "pred-sets/ref/cbe_adf_cover_dr.predict",
      "stdout": "train-sets/ref/cbe_adf_cover_dr.stdout"
    },
    "input_files": [
      "train-sets/cb_test.ldf"
    ]
  },
  {
    "id": 140,
    "desc": "marginal features",
    "vw_command": "--marginal f -d train-sets/marginal_features --noconstant --initial_numerator 0.5 --initial_denominator 1.0 --decay 0.001 --holdout_off -c -k --passes 100 -f marginal_model",
    "diff_files": {
      "stderr": "train-sets/ref/marginal.stderr",
      "stdout": "train-sets/ref/marginal.stdout"
    },
    "input_files": [
      "train-sets/marginal_features"
    ]
  },
  {
    "id": 141,
    "desc": "marginal features test",
    "vw_command": "-i marginal_model -d train-sets/marginal_features --noconstant -t",
    "diff_files": {
      "stderr": "train-sets/ref/marginal_test.stderr",
      "stdout": "train-sets/ref/marginal_test.stdout"
    },
    "input_files": [
      "train-sets/marginal_features",
      "marginal_model"
    ],
    "depends_on": [
      140
    ]
  },
  {
    "id": 142,
    "desc": "Evaluate exploration on contextal bandit data",
    "vw_command": "--explore_eval --epsilon 0.2 -d train-sets/cb_test.ldf --noconstant -p explore_eval.predict",
    "diff_files": {
      "stderr": "train-sets/ref/explore_eval.stderr",
      "explore_eval.predict": "pred-sets/ref/explore_eval.predict",
      "stdout": "train-sets/ref/explore_eval.stdout"
    },
    "input_files": [
      "train-sets/cb_test.ldf"
    ]
  },
  {
    "id": 143,
    "desc": "Test 1 using JSON",
    "vw_command": "-k -l 20 --initial_t 128000 --power_t 1 -d train-sets/0001.json --json --chain_hash -c --passes 8 --invariant --ngram 3 --skips 1 --holdout_off",
    "diff_files": {
      "stderr": "train-sets/ref/0001.json.stderr",
      "stdout": "train-sets/ref/0001.json.stdout"
    },
    "input_files": [
      "train-sets/0001.json"
    ]
  },
  {
    "id": 144,
    "desc": "cb_explore_adf with cover exploration + double robust",
    "vw_command": "--cb_explore_adf --cover 3 --cb_type dr -d train-sets/cb_test.json --json --chain_hash --noconstant -p cbe_adf_cover_dr.predict",
    "diff_files": {
      "stderr": "train-sets/ref/cbe_adf_cover_dr.json.stderr",
      "cbe_adf_cover_dr.predict": "pred-sets/ref/cbe_adf_cover_dr.predict",
      "stdout": "train-sets/ref/cbe_adf_cover_dr.json.stdout"
    },
    "input_files": [
      "train-sets/cb_test.json"
    ]
  },
  {
    "id": 145,
    "desc": "mix labeled and unlabeled examples with --bootstrap bug:. https://github.com/JohnLangford/vowpal_wabbit/issues/1111",
    "vw_command": "--bootstrap 2 -d train-sets/labeled-unlabeled-mix.dat",
    "diff_files": {
      "stderr": "train-sets/ref/labeled-unlabeled-mix.stderr",
      "stdout": "train-sets/ref/labeled-unlabeled-mix.stdout"
    },
    "input_files": [
      "train-sets/labeled-unlabeled-mix.dat"
    ]
  },
  {
    "id": 146,
    "desc": "cb_explore_adf with cover exploration + double robust (using more than 256 examples)",
    "vw_command": "--cb_explore_adf --cover 3 --cb_type dr -d train-sets/cb_test256.json --json --chain_hash --noconstant -p cbe_adf_cover_dr256.predict",
    "diff_files": {
      "stderr": "train-sets/ref/cbe_adf_cover_dr256.json.stderr",
      "cbe_adf_cover_dr256.predict": "pred-sets/ref/cbe_adf_cover_dr256.predict",
      "stdout": "train-sets/ref/cbe_adf_cover_dr256.json.stdout"
    },
    "input_files": [
      "train-sets/cb_test256.json"
    ]
  },
  {
    "id": 147,
    "desc": "--scores --oaa",
    "vw_command": "-d train-sets/probabilities.dat --scores --oaa=4 -p oaa_scores.predict",
    "diff_files": {
      "stderr": "train-sets/ref/oaa_scores.stderr",
      "oaa_scores.predict": "pred-sets/ref/oaa_scores.predict",
      "stdout": "train-sets/ref/oaa_scores.stdout"
    },
    "input_files": [
      "train-sets/probabilities.dat"
    ]
  },
  {
    "id": 148,
    "desc": "check cb_adf with direct method option",
    "vw_command": "--cb_adf -d train-sets/cb_test.ldf -p cb_adf_dm.predict --cb_type dm",
    "diff_files": {
      "stderr": "train-sets/ref/cb_adf_dm.stderr",
      "cb_adf_dm.predict": "pred-sets/ref/cb_adf_dm.predict",
      "stdout": "train-sets/ref/cb_adf_dm.stdout"
    },
    "input_files": [
      "train-sets/cb_test.ldf"
    ]
  },
  {
    "id": 149,
    "desc": "initial_weight option is used",
    "diff_files": {
      "stderr": "train-sets/ref/initial_weight.stderr",
      "stdout": "train-sets/ref/initial_weight.stdout"
    },
    "bash_command": "echo \"1 | feature:1\" | {VW} -a --initial_weight 0.1 --initial_t 0.3"
  },
  {
    "id": 150,
    "desc": "Test --sparse_weights with 148",
    "vw_command": "--cb_adf -d train-sets/cb_test.ldf -p cb_adf_dm.predict --cb_type dm --sparse_weights",
    "diff_files": {
      "stderr": "train-sets/ref/sparse.stderr",
      "stdout": "train-sets/ref/sparse.stdout"
    },
    "input_files": [
      "train-sets/cb_test.ldf"
    ]
  },
  {
    "id": 151,
    "desc": "lrqfa",
    "vw_command": "--lrqfa aa3 -d train-sets/0080.dat",
    "diff_files": {
      "stderr": "train-sets/ref/0151.stderr",
      "stdout": "train-sets/ref/0151.stdout"
    },
    "input_files": [
      "train-sets/0080.dat"
    ]
  },
  {
    "id": 152,
    "desc": "daemon on the foreground test",
    "diff_files": {
      "stdout": "test-sets/ref/vw-daemon.stdout"
    },
    "bash_command": "./daemon-test.sh --foreground --port 54250 --vw '{VW}'",
    "input_files": [
      "daemon-test.sh"
    ]
  },
  {
    "id": 153,
    "desc": "marginal features",
    "vw_command": "--marginal f -d train-sets/marginal_features --noconstant --initial_numerator 0.5 --initial_denominator 1.0 --decay 0.001 --holdout_off -c -k --passes 100 --compete",
    "diff_files": {
      "stderr": "train-sets/ref/marginal_compete.stderr",
      "stdout": "train-sets/ref/marginal_compete.stdout"
    },
    "input_files": [
      "train-sets/marginal_features"
    ]
  },
  {
    "id": 154,
    "desc": "ignore linear",
    "vw_command": "-k --cache_file ignore_linear.cache --passes 10000 --holdout_off -d train-sets/0154.dat --noconstant --ignore_linear x -q xx",
    "diff_files": {
      "stderr": "train-sets/ref/ignore_linear.stderr",
      "stdout": "train-sets/ref/ignore_linear.stdout"
    },
    "input_files": [
      "train-sets/0154.dat"
    ]
  },
  {
    "id": 155,
    "desc": "checking audit_regressor with model",
    "vw_command": "-d train-sets/0001.dat -i models/0097.model --audit_regressor 0097.audit_regr",
    "diff_files": {
      "stderr": "train-sets/ref/0097.audit_regr.stderr",
      "0097.audit_regr": "train-sets/ref/0097.audit_regr",
      "stdout": "train-sets/ref/0097.audit_regr.stdout"
    },
    "input_files": [
      "train-sets/0001.dat",
      "models/0097.model"
    ],
    "depends_on": [
      97
    ]
  },
  {
    "id": 156,
    "desc": "--cubic regression verification",
    "diff_files": {},
    "bash_command": "./cubic-test.sh {VW}",
    "input_files": [
      "cubic-test.sh"
    ]
  },
  {
    "id": 157,
    "desc": "--preserve_performce_counters does not alter performance counters over multiple passes",
    "vw_command": "-d train-sets/0001.dat -f models/sr.model --passes 2 -c -k -P 50",
    "diff_files": {
      "stderr": "train-sets/ref/157.stderr",
      "stdout": "train-sets/ref/157.stdout"
    },
    "input_files": [
      "train-sets/0001.dat"
    ]
  },
  {
    "id": 158,
    "desc": "test decision service json parsing",
    "vw_command": "-d train-sets/decisionservice.json --dsjson --cb_explore_adf --epsilon 0.2 --quadratic GT -P 1 -p cbe_adf_dsjson.predict",
    "diff_files": {
      "stderr": "train-sets/ref/cbe_adf_dsjson.stderr",
      "cbe_adf_dsjson.predict": "pred-sets/ref/cbe_adf_dsjson.predict",
      "stdout": "train-sets/ref/cbe_adf_dsjson.stdout"
    },
    "input_files": [
      "train-sets/decisionservice.json"
    ]
  },
  {
    "id": 159,
    "desc": "test --bootstrap & --binary interaction",
    "vw_command": "-d train-sets/rcv1_mini.dat --bootstrap 5 --binary -c -k --passes 2",
    "diff_files": {
      "stderr": "train-sets/ref/bootstrap_and_binary.stderr",
      "stdout": "train-sets/ref/bootstrap_and_binary.stdout"
    },
    "input_files": [
      "train-sets/rcv1_mini.dat"
    ]
  },
  {
    "id": 160,
    "desc": "test --bootstrap & --oaa interaction. (Also adds -q :: and -P1 to get & verify perfect predictions in 2nd pass)",
    "vw_command": "-d train-sets/multiclass --bootstrap 4 --oaa 10 -q :: --leave_duplicate_interactions -c -k --passes 2 --holdout_off -P1",
    "diff_files": {
      "stderr": "train-sets/ref/bootstrap_and_oaa.stderr",
      "stdout": "train-sets/ref/bootstrap_and_oaa.stdout"
    },
    "input_files": [
      "train-sets/multiclass"
    ]
  },
  {
    "id": 161,
    "desc": "--classweight",
    "vw_command": "-d train-sets/0001.dat --classweight 1:2,0:3.1,-1:5",
    "diff_files": {
      "stderr": "train-sets/ref/classweight.stderr",
      "stdout": "train-sets/ref/classweight.stdout"
    },
    "input_files": [
      "train-sets/0001.dat"
    ]
  },
  {
    "id": 162,
    "desc": "--classweight with multiclass",
    "vw_command": "--oaa 10 -d train-sets/multiclass --classweight 4:0,7:0.1,2:10 --classweight 10:3",
    "diff_files": {
      "stderr": "train-sets/ref/classweight_multiclass.stderr",
      "stdout": "train-sets/ref/classweight_multiclass.stdout"
    },
    "input_files": [
      "train-sets/multiclass"
    ]
  },
  {
    "id": 163,
    "desc": "--classweight with multiclass",
    "vw_command": "--recall_tree 10 -d train-sets/multiclass --classweight 4:0,7:0.1 --classweight 2:10,10:3",
    "diff_files": {
      "stderr": "train-sets/ref/classweight_recall_tree.stderr",
      "stdout": "train-sets/ref/classweight_recall_tree.stdout"
    },
    "input_files": [
      "train-sets/multiclass"
    ]
  },
  {
    "id": 164,
    "desc": "cs_active low mellowness",
    "vw_command": "--cs_active 3 -d train-sets/cs_test --cost_max 2 --mellowness 0.01 --simulation --adax",
    "diff_files": {
      "stderr": "train-sets/ref/cs_active_0.01.stderr",
      "stdout": "train-sets/ref/cs_active_0.01.stdout"
    },
    "input_files": [
      "train-sets/cs_test"
    ]
  },
  {
    "id": 165,
    "desc": "cs_active high mellowness",
    "vw_command": "--cs_active 3 -d train-sets/cs_test --cost_max 2 --mellowness 1.0 --simulation --adax",
    "diff_files": {
      "stderr": "train-sets/ref/cs_active_1.0.stderr",
      "stdout": "train-sets/ref/cs_active_1.0.stdout"
    },
    "input_files": [
      "train-sets/cs_test"
    ]
  },
  {
    "id": 166,
    "desc": "hash_seed train",
    "vw_command": "--hash_seed 5 -d train-sets/rcv1_mini.dat --holdout_off --passes 2 -f hash_seed5.model -c -k --ngram 2 -q ::",
    "diff_files": {
      "stderr": "train-sets/ref/hash_seed_train.stderr",
      "stdout": "train-sets/ref/hash_seed_train.stdout"
    },
    "input_files": [
      "train-sets/rcv1_mini.dat"
    ]
  },
  {
    "id": 167,
    "desc": "hash_seed test",
    "vw_command": "-d train-sets/rcv1_mini.dat -i hash_seed5.model -t",
    "diff_files": {
      "stderr": "train-sets/ref/hash_seed_test.stderr",
      "stdout": "train-sets/ref/hash_seed_test.stdout"
    },
    "input_files": [
      "train-sets/rcv1_mini.dat",
      "hash_seed5.model"
    ],
    "depends_on": [
      166
    ]
  },
  {
    "id": 168,
    "desc": "test cb with dm",
    "vw_command": "-d train-sets/rcv1_raw_cb_small.vw -t -i cb_dm.reg",
    "diff_files": {
      "stderr": "train-sets/ref/rcv1_raw_cb_dm_test.stderr",
      "stdout": "train-sets/ref/rcv1_raw_cb_dm_test.stdout"
    },
    "input_files": [
      "train-sets/rcv1_raw_cb_small.vw",
      "cb_dm.reg"
    ],
    "depends_on": [
      41
    ]
  },
  {
    "id": 169,
    "desc": "test cbify large",
    "vw_command": "-d train-sets/rcv1_multiclass.dat --cbify 2 --epsilon 0.05",
    "diff_files": {
      "stderr": "train-sets/ref/rcv1_multiclass.stderr",
      "stdout": "train-sets/ref/rcv1_multiclass.stdout"
    },
    "input_files": [
      "train-sets/rcv1_multiclass.dat"
    ]
  },
  {
    "id": 170,
    "desc": "cbify adf, epsilon-greedy",
    "vw_command": "--cbify 10 --cb_explore_adf --epsilon 0.05 -d train-sets/multiclass",
    "diff_files": {
      "stderr": "train-sets/ref/cbify_epsilon_adf.stderr",
      "stdout": "train-sets/ref/cbify_epsilon_adf.stdout"
    },
    "input_files": [
      "train-sets/multiclass"
    ]
  },
  {
    "id": 171,
    "desc": "cbify cs, epsilon-greedy",
    "vw_command": "--cbify 3 --cbify_cs --epsilon 0.05 -d train-sets/cs_cb",
    "diff_files": {
      "stderr": "train-sets/ref/cbify_epsilon_cs.stderr",
      "stdout": "train-sets/ref/cbify_epsilon_cs.stdout"
    },
    "input_files": [
      "train-sets/cs_cb"
    ]
  },
  {
    "id": 172,
    "desc": "cbify adf cs, epsilon-greedy",
    "vw_command": "--cbify 3 --cbify_cs --cb_explore_adf --epsilon 0.05 -d train-sets/cs_cb",
    "diff_files": {
      "stderr": "train-sets/ref/cbify_epsilon_cs_adf.stderr",
      "stdout": "train-sets/ref/cbify_epsilon_cs_adf.stdout"
    },
    "input_files": [
      "train-sets/cs_cb"
    ]
  },
  {
    "id": 173,
    "desc": "cbify adf, regcb",
    "vw_command": "--cbify 10 --cb_explore_adf --cb_type mtr --regcb --mellowness 0.01 -d train-sets/multiclass",
    "diff_files": {
      "stderr": "train-sets/ref/cbify_regcb.stderr",
      "stdout": "train-sets/ref/cbify_regcb.stdout"
    },
    "input_files": [
      "train-sets/multiclass"
    ]
  },
  {
    "id": 174,
    "desc": "cbify adf, regcbopt",
    "vw_command": "--cbify 10 --cb_explore_adf --cb_type mtr --regcb --regcbopt --mellowness 0.01 -d train-sets/multiclass",
    "diff_files": {
      "stderr": "train-sets/ref/cbify_regcbopt.stderr",
      "stdout": "train-sets/ref/cbify_regcbopt.stdout"
    },
    "input_files": [
      "train-sets/multiclass"
    ]
  },
  {
    "id": 175,
    "desc": "cbify ldf, regcbopt",
    "vw_command": "-d train-sets/cs_test.ldf --cbify_ldf --cb_type mtr --regcb --regcbopt --mellowness 0.01",
    "diff_files": {
      "stderr": "train-sets/ref/cbify_ldf_regcbopt.stderr",
      "stdout": "train-sets/ref/cbify_ldf_regcbopt.stdout"
    },
    "input_files": [
      "train-sets/cs_test.ldf"
    ]
  },
  {
    "id": 176,
    "desc": "same model on cluster mode",
    "diff_files": {},
    "bash_command": "python3 same-model-test.py --vw {VW} --spanning_tree {SPANNING_TREE} --data_files train-sets/same_model_test.0.dat train-sets/same_model_test.1.dat",
    "input_files": [
      "same-model-test.py",
      "train-sets/same_model_test.0.dat",
      "train-sets/same_model_test.1.dat"
    ]
  },
  {
    "id": 177,
    "desc": "check --audit output is reproducible",
    "diff_files": {
      "stdout": "train-sets/ref/audit2.stdout"
    },
    "bash_command": "printf '3 |f a b c |e x y z\\n2 |f a y c |e x\\n' | {VW} --oaa 3 -q ef --audit"
  },
  {
    "id": 178,
    "desc": "cb_adf, sharedfeatures",
    "vw_command": "--dsjson --chain_hash --cb_adf -d train-sets/no_shared_features.json",
    "diff_files": {
      "stderr": "train-sets/ref/no_shared_features.stderr",
      "stdout": "train-sets/ref/no_shared_features.stdout"
    },
    "input_files": [
      "train-sets/no_shared_features.json"
    ]
  },
  {
    "id": 179,
    "desc": "warm_cb warm start",
    "vw_command": "--warm_cb 10 --cb_explore_adf --cb_type mtr --epsilon 0.05 --warm_start 3 --interaction 7 --choices_lambda 8 --warm_start_update --interaction_update -d train-sets/multiclass",
    "diff_files": {
      "stderr": "train-sets/ref/warm_cb.stderr",
      "stdout": "train-sets/ref/warm_cb.stdout"
    },
    "input_files": [
      "train-sets/multiclass"
    ]
  },
  {
    "id": 180,
    "desc": "warm_cb warm start with lambda set containing 0/1",
    "vw_command": "--warm_cb 10 --cb_explore_adf --cb_type mtr --epsilon 0.05 --warm_start 3 --interaction 7 --choices_lambda 8 --lambda_scheme 2 --warm_start_update --interaction_update -d train-sets/multiclass",
    "diff_files": {
      "stderr": "train-sets/ref/warm_cb_lambda_zeroone.stderr",
      "stdout": "train-sets/ref/warm_cb_lambda_zeroone.stdout"
    },
    "input_files": [
      "train-sets/multiclass"
    ]
  },
  {
    "id": 181,
    "desc": "warm_cb warm start with warm start update turned off",
    "vw_command": "--warm_cb 10 --cb_explore_adf --cb_type mtr --epsilon 0.05 --warm_start 3 --interaction 7 --choices_lambda 8 --interaction_update -d train-sets/multiclass",
    "diff_files": {
      "stderr": "train-sets/ref/warm_cb_no_ws_upd.stderr",
      "stdout": "train-sets/ref/warm_cb_no_ws_upd.stdout"
    },
    "input_files": [
      "train-sets/multiclass"
    ]
  },
  {
    "id": 182,
    "desc": "warm_cb warm start with interaction update turned off",
    "vw_command": "--warm_cb 10 --cb_explore_adf --cb_type mtr --epsilon 0.0 --warm_start 3 --interaction 7 --choices_lambda 8 --warm_start_update -d train-sets/multiclass",
    "diff_files": {
      "stderr": "train-sets/ref/warm_cb_no_int_upd.stderr",
      "stdout": "train-sets/ref/warm_cb_no_int_upd.stdout"
    },
    "input_files": [
      "train-sets/multiclass"
    ]
  },
  {
    "id": 183,
    "desc": "warm_cb warm start with bandit warm start type (Sim-Bandit)",
    "vw_command": "--warm_cb 10 --cb_explore_adf --cb_type mtr --epsilon 0.05 --warm_start 3 --interaction 7 --choices_lambda 1 --warm_start_update --interaction_update --sim_bandit -d train-sets/multiclass",
    "diff_files": {
      "stderr": "train-sets/ref/warm_cb_simbandit.stderr",
      "stdout": "train-sets/ref/warm_cb_simbandit.stdout"
    },
    "input_files": [
      "train-sets/multiclass"
    ]
  },
  {
    "id": 184,
    "desc": "warm_cb warm start with CYC supervised corruption",
    "vw_command": "--warm_cb 10 --cb_explore_adf --cb_type mtr --epsilon 0.05 --warm_start 3 --interaction 7 --choices_lambda 8 --warm_start_update --interaction_update --corrupt_type_warm_start 2 --corrupt_prob_warm_start 0.5 -d train-sets/multiclass",
    "diff_files": {
      "stderr": "train-sets/ref/warm_cb_cyc.stderr",
      "stdout": "train-sets/ref/warm_cb_cyc.stdout"
    },
    "input_files": [
      "train-sets/multiclass"
    ]
  },
  {
    "id": 185,
    "desc": "warm_cb warm start with input cost-sensitive examples",
    "vw_command": "--warm_cb 3 --cb_explore_adf --cb_type mtr --epsilon 0.05 --warm_start 1 --interaction 2 --choices_lambda 8 --warm_start_update --interaction_update --warm_cb_cs -d train-sets/cs_cb",
    "diff_files": {
      "stderr": "train-sets/ref/warm_cb_cs.stderr",
      "stdout": "train-sets/ref/warm_cb_cs.stdout"
    },
    "input_files": [
      "train-sets/cs_cb"
    ]
  },
  {
    "id": 186,
    "desc": "test counting examples with holdout_after option",
    "vw_command": "-k -P 100 --holdout_after 500 -d train-sets/0002.dat",
    "diff_files": {
      "stderr": "train-sets/ref/holdout_after.stderr",
      "stdout": "train-sets/ref/holdout_after.stdout"
    },
    "input_files": [
      "train-sets/0002.dat"
    ]
  },
  {
    "id": 187,
    "desc": "test counting examples with holdout_after option with 2 passes on the training set",
    "vw_command": "-k -P 100 --holdout_after 500 -d train-sets/0002.dat -c --passes 2",
    "diff_files": {
      "stderr": "train-sets/ref/holdout_after_2passes.stderr",
      "stdout": "train-sets/ref/holdout_after_2passes.stdout"
    },
    "input_files": [
      "train-sets/0002.dat"
    ]
  },
  {
    "id": 188,
    "desc": "test cb_adf with softmax",
    "vw_command": "--cb_adf --rank_all -d train-sets/cb_adf_sm.data -p cb_adf_sm.predict --cb_type sm",
    "diff_files": {
      "stderr": "train-sets/ref/cb_adf_sm.stderr",
      "cb_adf_sm.predict": "pred-sets/ref/cb_adf_sm.predict",
      "stdout": "train-sets/ref/cb_adf_sm.stdout"
    },
    "input_files": [
      "train-sets/cb_adf_sm.data"
    ]
  },
  {
    "id": 189,
    "desc": "test dsjson parser correctly processes checkpoint and dangling observation lines",
    "vw_command": "-d train-sets/b1848_dsjson_parser_regression.txt --dsjson --chain_hash --cb_explore_adf -P 1 --extra_metrics metrics_skip.json",
    "diff_files": {
      "stderr": "train-sets/ref/b1848_dsjson_parser_regression.stderr",
      "metrics_skip.json": "test-sets/ref/metrics_skip.json",
      "stdout": "train-sets/ref/b1848_dsjson_parser_regression.stdout"
    },
    "input_files": [
      "train-sets/b1848_dsjson_parser_regression.txt"
    ]
  },
  {
    "id": 190,
    "desc": "one-against-all with subsampling",
    "vw_command": "-k --oaa 10 --oaa_subsample 5 -c --passes 10 -d train-sets/multiclass --holdout_off",
    "diff_files": {
      "stderr": "train-sets/ref/oaa_subsample.stderr",
      "stdout": "train-sets/ref/oaa_subsample.stdout"
    },
    "input_files": [
      "train-sets/multiclass"
    ]
  },
  {
    "id": 191,
    "desc": "train coin betting",
    "vw_command": "-k -d train-sets/0001.dat -f models/ftrl_coin.model --passes 1 --coin",
    "diff_files": {
      "stderr": "train-sets/ref/ftrl_coin.stderr",
      "stdout": "train-sets/ref/ftrl_coin.stdout"
    },
    "input_files": [
      "train-sets/0001.dat"
    ]
  },
  {
    "id": 192,
    "desc": "test coin betting",
    "vw_command": "-k -t -d train-sets/0001.dat -i models/ftrl_coin.model -p ftrl_coin.predict",
    "diff_files": {
      "stderr": "test-sets/ref/ftrl_coin.stderr",
      "ftrl_coin.predict": "pred-sets/ref/ftrl_coin.predict",
      "stdout": "test-sets/ref/ftrl_coin.stdout"
    },
    "input_files": [
      "train-sets/0001.dat",
      "models/ftrl_coin.model"
    ],
    "depends_on": [
      191
    ]
  },
  {
    "id": 193,
    "desc": "malformed examples, onethread, strict_parse failure",
    "diff_files": {
      "stderr": "train-sets/ref/malformed-onethread-strict_parse.stderr",
      "stdout": "train-sets/ref/malformed-onethread-strict_parse.stdout"
    },
    "bash_command": "./negative-test.sh {VW} -d train-sets/malformed.dat --onethread --strict_parse",
    "input_files": [
      "./negative-test.sh",
      "train-sets/malformed.dat"
    ]
  },
  {
    "id": 194,
    "desc": "malformed examples, strict_parse failure",
    "diff_files": {
      "stderr": "train-sets/ref/malformed-strict_parse.stderr",
      "stdout": "train-sets/ref/malformed-strict_parse.stdout"
    },
    "bash_command": "./negative-test.sh {VW} -d train-sets/malformed.dat --strict_parse",
    "input_files": [
      "./negative-test.sh",
      "train-sets/malformed.dat"
    ]
  },
  {
    "id": 195,
    "desc": "malformed examples success",
    "vw_command": "-d train-sets/malformed.dat --onethread",
    "diff_files": {
      "stderr": "train-sets/ref/malformed.stderr",
      "stdout": "train-sets/ref/malformed.stdout"
    },
    "input_files": [
      "train-sets/malformed.dat"
    ]
  },
  {
    "id": 196,
    "desc": "online contextual memory tree",
    "vw_command": "-d train-sets/rcv1_smaller.dat --memory_tree 10 --learn_at_leaf --max_number_of_labels 2 --dream_at_update 0 --dream_repeats 3 --online --leaf_example_multiplier 10 --alpha 0.1 -l 0.001 -b 15 --passes 1 --loss_function squared --holdout_off",
    "diff_files": {
      "stderr": "train-sets/ref/cmt_rcv1_smaller_online.stderr",
      "stdout": "train-sets/ref/cmt_rcv1_smaller_online.stdout"
    },
    "input_files": [
      "train-sets/rcv1_smaller.dat"
    ]
  },
  {
    "id": 197,
    "desc": "offline contextual memory tree",
    "vw_command": "-d train-sets/rcv1_smaller.dat -k --memory_tree 10 --learn_at_leaf --max_number_of_labels 2 --dream_at_update 0 --dream_repeats 3 --leaf_example_multiplier 10 --alpha 0.1 -l 0.001 -b 15 -c --passes 2 --loss_function squared --holdout_off",
    "diff_files": {
      "stderr": "train-sets/ref/cmt_rcv1_smaller_offline.stderr",
      "stdout": "train-sets/ref/cmt_rcv1_smaller_offline.stdout"
    },
    "input_files": [
      "train-sets/rcv1_smaller.dat"
    ]
  },
  {
    "id": 198,
    "desc": "test cb_sample",
    "vw_command": "--cb_sample --cb_explore_adf -d test-sets/cb_sample_seed.data -p cb_sample_seed.predict --random_seed 1234",
    "diff_files": {
      "cb_sample_seed.predict": "pred-sets/ref/cb_sample_seed.predict"
    },
    "input_files": [
      "test-sets/cb_sample_seed.data"
    ]
  },
  {
    "id": 199,
    "desc": "CCB train then test",
    "vw_command": "-d train-sets/ccb_test.dat --ccb_explore_adf -p ccb_test.predict",
    "diff_files": {
      "stderr": "train-sets/ref/ccb_test.stderr",
      "ccb_test.predict": "train-sets/ref/ccb_test.predict",
      "stdout": "train-sets/ref/ccb_test.stdout"
    },
    "input_files": [
      "train-sets/ccb_test.dat"
    ]
  },
  {
    "id": 200,
    "desc": "cb_explore_adf with huge lambda softmax exploration",
    "vw_command": "--cb_explore_adf --softmax --lambda 100000 -d train-sets/cb_test.ldf --noconstant -p cbe_adf_softmax_biglambda.predict",
    "diff_files": {
      "stderr": "train-sets/ref/cbe_adf_softmax_biglambda.stderr",
      "cbe_adf_softmax_biglambda.predict": "pred-sets/ref/cbe_adf_softmax_biglambda.predict",
      "stdout": "train-sets/ref/cbe_adf_softmax_biglambda.stdout"
    },
    "input_files": [
      "train-sets/cb_test.ldf"
    ]
  },
  {
    "id": 201,
    "desc": "Test memory corruption issue in ccb_explore_adf where mtr was leaving a prediction behind",
    "vw_command": "--ccb_explore_adf --example_queue_limit 7 -d train-sets/ccb_reuse_small.data",
    "diff_files": {
      "stderr": "train-sets/ref/ccb_reuse_small.stderr",
      "stdout": "train-sets/ref/ccb_reuse_small.stdout"
    },
    "input_files": [
      "train-sets/ccb_reuse_small.data"
    ]
  },
  {
    "id": 202,
    "desc": "Test memory corruption issue in ccb_explore_adf where mtr was leaving a prediction behind",
    "vw_command": "--ccb_explore_adf --example_queue_limit 20 --dsjson --chain_hash -d train-sets/ccb_reuse_medium.dsjson --predict_only_model",
    "diff_files": {
      "stderr": "train-sets/ref/ccb_reuse_medium.stderr",
      "stdout": "train-sets/ref/ccb_reuse_medium.stdout"
    },
    "input_files": [
      "train-sets/ccb_reuse_medium.dsjson"
    ]
  },
  {
    "id": 203,
    "desc": "Basic test of cluster. Can't use the VW replacer as it will think this is a VW command append things like --onethread",
    "diff_files": {
      "stderr": "test-sets/ref/cluster.stderr",
      "stdout": "test-sets/ref/cluster.stdout",
      "cluster.predict": "pred-sets/ref/cluster.predict"
    },
    "bash_command": "python3 ./cluster_test.py --vw {VW} --spanning_tree {SPANNING_TREE} --test_file test-sets/0001.dat --data_files train-sets/0001.dat train-sets/0002.dat  --prediction_file cluster.predict",
    "input_files": [
      "cluster_test.py",
      "test-sets/0001.dat",
      "train-sets/0001.dat",
      "train-sets/0002.dat"
    ]
  },
  {
    "id": 204,
    "desc": "Test if options that are negative numbers are handled correctly",
    "vw_command": "--classweight -1:0.5 --no_stdin",
    "diff_files": {
      "stderr": "test-sets/ref/negative-num-option.stderr",
      "stdout": "test-sets/ref/negative-num-option.stdout"
    }
  },
  {
    "id": 205,
    "desc": "test cb_dro with softmax",
    "vw_command": "--cb_dro --cb_adf --rank_all -d train-sets/cb_adf_sm.data -p cb_dro_adf_sm.predict --cb_type sm",
    "diff_files": {
      "stderr": "train-sets/ref/cb_dro_adf_sm.stderr",
      "cb_dro_adf_sm.predict": "pred-sets/ref/cb_dro_adf_sm.predict",
      "stdout": "train-sets/ref/cb_dro_adf_sm.stdout"
    },
    "input_files": [
      "train-sets/cb_adf_sm.data"
    ]
  },
  {
    "id": 206,
    "desc": "Tests segfault that used to happen when audit, cache and interactions were combined.",
    "vw_command": "-c -k --passes 2 -d train-sets/cache_interaction_audit.txt -q st --audit",
    "diff_files": {
      "stdout": "train-sets/ref/cache_interaction_audit.stdout",
      "stderr": "train-sets/ref/cache_interaction_audit.stderr"
    },
    "input_files": [
      "train-sets/cache_interaction_audit.txt"
    ]
  },
  {
    "id": 207,
    "desc": "Enable chain hash option for json example",
    "diff_files": {
      "stderr": "test-sets/ref/chain_hash_json_test.stderr",
      "stdout": "test-sets/ref/chain_hash_json_test.stdout",
      "chain_hash_json_result.cmp": "test-sets/ref/chain_hash_json_result.cmp"
    },
    "bash_command": "{VW} --audit --json --chain_hash -d train-sets/chain_hash_json_test.json --invert_hash chain_hash_json_result.cmp --chain_hash --predict_only_model &&  tail -n +2 chain_hash_json_result.cmp > chain_hash_json_result.cmp.new &&  rm chain_hash_json_result.cmp &&  mv chain_hash_json_result.cmp.new chain_hash_json_result.cmp",
    "input_files": [
      "train-sets/chain_hash_json_test.json"
    ]
  },
  {
    "id": 208,
    "desc": "Use chain hashing for text example",
    "diff_files": {
      "stderr": "test-sets/ref/chain_hash_text_result.stderr",
      "stdout": "test-sets/ref/chain_hash_text_result.stdout",
      "chain_hash_text_result.cmp": "test-sets/ref/chain_hash_text_result.cmp"
    },
    "bash_command": "{VW} --audit -d train-sets/chain_hash_text_test.dat --invert_hash chain_hash_text_result.cmp --predict_only_model &&  tail -n +2 chain_hash_text_result.cmp > chain_hash_text_result.cmp.new &&  rm chain_hash_text_result.cmp &&  mv chain_hash_text_result.cmp.new chain_hash_text_result.cmp",
    "input_files": [
      "train-sets/chain_hash_text_test.dat"
    ]
  },
  {
    "id": 209,
    "desc": "Test override epsilon value saved in a model",
    "vw_command": "-i model-sets/epsilon.model -d train-sets/override_epsilon.txt --epsilon 0.3 -p override_epsilon.preds",
    "diff_files": {
      "stderr": "pred-sets/ref/override_epsilon.stderr",
      "override_epsilon.preds": "pred-sets/ref/override_epsilon.preds",
      "stdout": "pred-sets/ref/override_epsilon.stdout"
    },
    "input_files": [
      "train-sets/override_epsilon.txt",
      "model-sets/epsilon.model"
    ]
  },
  {
    "id": 210,
    "desc": "Ensure that all weights that exist in the model are present in the invert_hash output. Even if Audit did not see it.. SkipC# - Do not remove this - this test breaks test generation by creating an infinite sized list containing this test case (many times)",
    "diff_files": {
      "inv_hash_load_model.invert.txt": "train-sets/ref/inv_hash_load_model.invert.txt",
      "inv_hash_load_model.readable.txt": "train-sets/ref/inv_hash_load_model.readable.txt"
    },
    "bash_command": "{VW} -d train-sets/inv_hash_load_model_data1.txt -f inv_hash_load_model.vw --noconstant --predict_only_model && {VW} -d train-sets/inv_hash_load_model_data2.txt -i inv_hash_load_model.vw --noconstant --readable_model inv_hash_load_model.readable.txt --invert_hash inv_hash_load_model.invert.txt --predict_only_model",
    "input_files": [
      "train-sets/inv_hash_load_model_data1.txt",
      "train-sets/inv_hash_load_model_data2.txt"
    ]
  },
  {
    "id": 211,
    "desc": "cb_explore_adf with rnd exploration",
    "vw_command": "--cb_explore_adf --rnd 1 -d train-sets/cb_test.ldf --noconstant -p cbe_adf_rnd.predict",
    "diff_files": {
      "stderr": "train-sets/ref/cbe_adf_rnd.stderr",
      "cbe_adf_rnd.predict": "pred-sets/ref/cbe_adf_rnd.predict",
      "stdout": "train-sets/ref/cbe_adf_rnd.stdout"
    },
    "input_files": [
      "train-sets/cb_test.ldf"
    ]
  },
  {
    "id": 212,
    "desc": "Slates sanity check",
    "vw_command": "--slates -d train-sets/slates_simple.txt -p slates_simple.predict",
    "diff_files": {
      "stderr": "train-sets/ref/slates_simple.stderr",
      "slates_simple.predict": "pred-sets/ref/slates_simple.predict",
      "stdout": "train-sets/ref/slates_simple.stdout"
    },
    "input_files": [
      "train-sets/slates_simple.txt"
    ]
  },
  {
    "id": 213,
    "desc": "offset_tree, 2 actions",
    "vw_command": "--ot 2 -k -d train-sets/offset_tree_000.dat -p offset_tree_000.pred -P 1",
    "diff_files": {
      "stderr": "test-sets/ref/offset_tree_000.stderr",
      "offset_tree_000.pred": "pred-sets/ref/offset_tree_000.pred",
      "stdout": "test-sets/ref/offset_tree_000.stdout"
    },
    "input_files": [
      "train-sets/offset_tree_000.dat"
    ]
  },
  {
    "id": 214,
    "desc": "offset_tree, 3 actions",
    "vw_command": "--ot 3 -k -d train-sets/offset_tree_001.dat -p offset_tree_001.pred -P 1",
    "diff_files": {
      "stderr": "test-sets/ref/offset_tree_001.stderr",
      "offset_tree_001.pred": "pred-sets/ref/offset_tree_001.pred",
      "stdout": "test-sets/ref/offset_tree_001.stdout"
    },
    "input_files": [
      "train-sets/offset_tree_001.dat"
    ]
  },
  {
    "id": 215,
    "desc": "offset_tree, 4 actions",
    "vw_command": "--ot 4 -k -d train-sets/offset_tree_002.dat -p offset_tree_002.pred -P 1",
    "diff_files": {
      "stderr": "test-sets/ref/offset_tree_002.stderr",
      "offset_tree_002.pred": "pred-sets/ref/offset_tree_002.pred",
      "stdout": "test-sets/ref/offset_tree_002.stdout"
    },
    "input_files": [
      "train-sets/offset_tree_002.dat"
    ]
  },
  {
    "id": 216,
    "desc": "Regression test for crash on unlabelled data",
    "vw_command": "--dsjson --chain_hash --slates -d train-sets/slates_simple_unlabeled.dsjson",
    "diff_files": {
      "stderr": "train-sets/ref/slates_simple_unlabeled.stderr",
      "stdout": "train-sets/ref/slates_simple_unlabeled.stdout"
    },
    "input_files": [
      "train-sets/slates_simple_unlabeled.dsjson"
    ]
  },
  {
    "id": 217,
    "desc": "check plt training",
    "vw_command": "-d train-sets/multilabel -f plt.model --plt 10 --sgd --predict_only_model --loss_function logistic",
    "diff_files": {
      "stderr": "train-sets/ref/plt_multilabel.stderr",
      "stdout": "train-sets/ref/plt_multilabel.stdout"
    },
    "input_files": [
      "train-sets/multilabel"
    ]
  },
  {
    "id": 218,
    "desc": "check default plt prediction",
    "vw_command": "-t -d train-sets/multilabel -i plt.model -p plt_multilabel.predict --loss_function logistic",
    "diff_files": {
      "stderr": "train-sets/ref/plt_multilabel_predict.stderr",
      "plt_multilabel.predict": "pred-sets/ref/plt_multilabel.predict",
      "stdout": "train-sets/ref/plt_multilabel_predict.stdout"
    },
    "input_files": [
      "train-sets/multilabel",
      "plt.model"
    ],
    "depends_on": [
      217
    ]
  },
  {
    "id": 219,
    "desc": "check plt top-1 prediction",
    "vw_command": "-t -d train-sets/multilabel -i plt.model -p plt_top1_multilabel.predict --top_k 1 --loss_function logistic",
    "diff_files": {
      "stderr": "train-sets/ref/plt_top1_multilabel_predict.stderr",
      "plt_top1_multilabel.predict": "pred-sets/ref/plt_top1_multilabel.predict",
      "stdout": "train-sets/ref/plt_top1_multilabel_predict.stdout"
    },
    "input_files": [
      "train-sets/multilabel",
      "plt.model"
    ],
    "depends_on": [
      217
    ]
  },
  {
    "id": 220,
    "desc": "daemon test with json",
    "diff_files": {
      "stdout": "test-sets/ref/vw-daemon.stdout"
    },
    "bash_command": "./daemon-test.sh --json --port 54251 --vw '{VW}'",
    "input_files": [
      "daemon-test.sh"
    ]
  },
  {
    "id": 221,
    "desc": "cbify adf, squarecb",
    "vw_command": "--cbify 10 --cb_explore_adf --cb_type mtr --squarecb --gamma_scale 500 -d train-sets/multiclass",
    "diff_files": {
      "stderr": "train-sets/ref/cbify_squarecb.stderr",
      "stdout": "train-sets/ref/cbify_squarecb.stdout"
    },
    "input_files": [
      "train-sets/multiclass"
    ]
  },
  {
    "id": 222,
    "desc": "cbify adf, squarecb-elim",
    "vw_command": "--cbify 10 --cb_explore_adf --cb_type mtr --squarecb --elim --gamma_scale 10 --mellowness 0.001 -d train-sets/multiclass",
    "diff_files": {
      "stderr": "train-sets/ref/cbify_squarecb_elim.stderr",
      "stdout": "train-sets/ref/cbify_squarecb_elim.stdout"
    },
    "input_files": [
      "train-sets/multiclass"
    ]
  },
  {
    "id": 223,
    "desc": "cbify ldf, squarecb",
    "vw_command": "-d train-sets/cs_test.ldf --cbify_ldf --cb_type mtr --squarecb --gamma_scale 500",
    "diff_files": {
      "stderr": "train-sets/ref/cbify_ldf_squarecb.stderr",
      "stdout": "train-sets/ref/cbify_ldf_squarecb.stdout"
    },
    "input_files": [
      "train-sets/cs_test.ldf"
    ]
  },
  {
    "id": 224,
    "desc": "cbify ldf, squarecb-elim",
    "vw_command": "-d train-sets/cs_test.ldf --cbify_ldf --cb_type mtr --squarecb --elim --gamma_scale 10 --mellowness 0.001",
    "diff_files": {
      "stderr": "train-sets/ref/cbify_ldf_squarecb_elim.stderr",
      "stdout": "train-sets/ref/cbify_ldf_squarecb_elim.stdout"
    },
    "input_files": [
      "train-sets/cs_test.ldf"
    ]
  },
  {
    "id": 225,
    "desc": "cbify regression dataset.  Use it with cats.",
    "vw_command": "--cbify 4 --cbify_reg --min_value=185 --max_value=23959 --bandwidth 3000 -d train-sets/regression/cbify-reg.dat --passes 1 -b 18 --coin --loss_option 1",
    "diff_files": {
      "stderr": "train-sets/ref/cbify-reg-cats.stderr",
      "stdout": "train-sets/ref/cbify-reg-cats.stdout"
    },
    "input_files": [
      "train-sets/regression/cbify-reg.dat"
    ]
  },
  {
    "id": 226,
    "desc": "cats train",
    "vw_command": "--cats 4 --min_value=185 --max_value=23959 --bandwidth 3000 -d train-sets/cats.acpx --passes 1 -b 18 --coin -f cats.model --predict_only_model",
    "diff_files": {
      "stderr": "train-sets/ref/cats-train.stderr",
      "stdout": "train-sets/ref/cats-train.stdout"
    },
    "input_files": [
      "train-sets/cats.acpx"
    ]
  },
  {
    "id": 227,
    "desc": "cats predict",
    "vw_command": "-d train-sets/cats.acpx -i cats.model -p cats.predict",
    "diff_files": {
      "stderr": "train-sets/ref/cats-predict.stderr",
      "cats.predict": "pred-sets/ref/cats.predict",
      "stdout": "train-sets/ref/cats-predict.stdout"
    },
    "input_files": [
      "train-sets/cats.acpx",
      "cats.model"
    ],
    "depends_on": [
      226
    ]
  },
  {
    "id": 228,
    "desc": "cats-pdf train",
    "vw_command": "--cats_pdf 4 --min_value=185 --max_value=23959 --bandwidth 2000 -d train-sets/cats.acpx --passes 1 -b 18 --coin -f cats-pdf.model --predict_only_model",
    "diff_files": {
      "stderr": "train-sets/ref/cats-pdf-train.stderr",
      "stdout": "train-sets/ref/cats-pdf-train.stdout"
    },
    "input_files": [
      "train-sets/cats.acpx"
    ]
  },
  {
    "id": 229,
    "desc": "cats-pdf predict",
    "vw_command": "-d train-sets/cats.acpx -i cats-pdf.model -p cats-pdf.predict",
    "diff_files": {
      "stderr": "train-sets/ref/cats-pdf-predict.stderr",
      "cats-pdf.predict": "pred-sets/ref/cats-pdf.predict",
      "stdout": "train-sets/ref/cats-pdf-predict.stdout"
    },
    "input_files": [
      "train-sets/cats.acpx",
      "cats-pdf.model"
    ],
    "depends_on": [
      228
    ]
  },
  {
    "id": 230,
    "desc": "cbify-reg",
    "vw_command": "--cbify 2048 --cbify_reg --min_value=185 --max_value=23959 --bandwidth 10000 -d train-sets/regression/cbify-reg.dat --coin --loss_option 1",
    "diff_files": {
      "stderr": "train-sets/ref/cbify_reg.stderr",
      "stdout": "train-sets/ref/cbify_reg.stdout"
    },
    "input_files": [
      "train-sets/regression/cbify-reg.dat"
    ]
  },
  {
    "id": 231,
    "desc": "cbify-reg cb_discrete",
    "vw_command": "--cbify 2048 --cbify_reg --cb_discrete --min_value=185 --max_value=23959 -d train-sets/regression/cbify-reg.dat --coin --loss_option 1",
    "diff_files": {
      "stderr": "train-sets/ref/cbify_reg_discrete.stderr",
      "stdout": "train-sets/ref/cbify_reg_discrete.stdout"
    },
    "input_files": [
      "train-sets/regression/cbify-reg.dat"
    ]
  },
  {
    "id": 232,
    "desc": "cbify-reg discrete cats_tree",
    "vw_command": "--cbify 2048 --cbify_reg --cb_discrete --cats_tree 2048 --min_value=185 --max_value=23959 -d train-sets/regression/cbify-reg.dat --coin --loss_option 1",
    "diff_files": {
      "stderr": "train-sets/ref/cbify_reg_discrete_cats.stderr",
      "stdout": "train-sets/ref/cbify_reg_discrete_cats.stdout"
    },
    "input_files": [
      "train-sets/regression/cbify-reg.dat"
    ]
  },
  {
    "id": 233,
    "desc": "CCB first slot loss",
    "vw_command": "-d train-sets/ccb_losses.txt --ccb_explore_adf --epsilon 0 --cb_type ips",
    "diff_files": {
      "stderr": "train-sets/ref/ccb_1slot_loss.stderr",
      "stdout": "train-sets/ref/ccb_1slot_loss.stdout"
    },
    "input_files": [
      "train-sets/ccb_losses.txt"
    ]
  },
  {
    "id": 234,
    "desc": "CCB all slots loss",
    "vw_command": "-d train-sets/ccb_losses.txt --ccb_explore_adf --epsilon 0 --cb_type ips --all_slots_loss",
    "diff_files": {
      "stderr": "train-sets/ref/ccb_allslots_loss.stderr",
      "stdout": "train-sets/ref/ccb_allslots_loss.stdout"
    },
    "input_files": [
      "train-sets/ccb_losses.txt"
    ]
  },
  {
    "id": 235,
    "desc": "big feature poison test 1",
    "vw_command": "-d train-sets/big_feature_poison.dat --interactions aaaaa --noconstant",
    "diff_files": {
      "stderr": "train-sets/ref/big_feature_poison.stderr",
      "stdout": "train-sets/ref/big_feature_poison.stdout"
    },
    "input_files": [
      "train-sets/big_feature_poison.dat"
    ]
  },
  {
    "id": 236,
    "desc": "big feature poison test 2",
    "vw_command": "-d train-sets/big_feature_poison.dat --interactions aaaaa --noconstant --power_t 0",
    "diff_files": {
      "stderr": "train-sets/ref/big_feature_poison_2.stderr",
      "stdout": "train-sets/ref/big_feature_poison_2.stdout"
    },
    "input_files": [
      "train-sets/big_feature_poison.dat"
    ]
  },
  {
    "id": 237,
    "desc": "test decision service json parsing including chain hashing",
    "vw_command": "-d train-sets/decisionservice.json --dsjson --chain_hash --cb_explore_adf --epsilon 0.2 --quadratic GT -P 1 -p cbe_adf_dsjson_chain_hash.predict",
    "diff_files": {
      "stderr": "train-sets/ref/cbe_adf_dsjson_chain_hash.stderr",
      "cbe_adf_dsjson_chain_hash.predict": "pred-sets/ref/cbe_adf_dsjson_chain_hash.predict",
      "stdout": "train-sets/ref/cbe_adf_dsjson_chain_hash.stdout"
    },
    "input_files": [
      "train-sets/decisionservice.json"
    ]
  },
  {
    "id": 238,
    "desc": "same with test 142 but with empty shared features",
    "vw_command": "--explore_eval --epsilon 0.2 -d train-sets/cb_test_with_empty_shared_feature.ldf --noconstant -p explore_eval.predict",
    "diff_files": {
      "stderr": "train-sets/ref/explore_eval_with_empty_shared_feature.stderr",
      "explore_eval.predict": "pred-sets/ref/explore_eval.predict",
      "stdout": "train-sets/ref/explore_eval_with_empty_shared_feature.stdout"
    },
    "input_files": [
      "train-sets/cb_test_with_empty_shared_feature.ldf"
    ]
  },
  {
    "id": 239,
    "desc": "Flatbuffer Simple Label Test",
    "vw_command": "-k -l 20 --initial_t 128000 --power_t 1 -d train-sets/0001.fb -f models/0001_1.model --invariant --flatbuffer --ngram 3 --skips 1 --holdout_off",
    "diff_files": {
      "stderr": "train-sets/ref/0001_fb.stderr",
      "stdout": "train-sets/ref/0001_fb.stdout"
    },
    "input_files": [
      "train-sets/0001.fb"
    ]
  },
  {
    "id": 240,
    "desc": "Flatbuffer CB Label Test",
    "vw_command": "--cb_force_legacy --cb 2 -d train-sets/rcv1_raw_cb_small.fb --flatbuffer",
    "diff_files": {
      "stderr": "train-sets/ref/rcv1_raw_cb_fb.stderr",
      "stdout": "train-sets/ref/rcv1_raw_cb_fb.stdout"
    },
    "input_files": [
      "train-sets/rcv1_raw_cb_small.fb"
    ]
  },
  {
    "id": 241,
    "desc": "Flatbuffer Multilabel Test",
    "vw_command": "--multilabel_oaa 10 -d train-sets/multilabel.fb --flatbuffer",
    "diff_files": {
      "stderr": "train-sets/ref/multilabel_fb.stderr",
      "stdout": "train-sets/ref/multilabel_fb.stdout"
    },
    "input_files": [
      "train-sets/multilabel.fb"
    ]
  },
  {
    "id": 242,
    "desc": "Flatbuffer Mutliclass Test",
    "vw_command": "-d train-sets/multiclass.fb -k --ect 10 --flatbuffer",
    "diff_files": {
      "stderr": "train-sets/ref/multiclass_fb.stderr",
      "stdout": "train-sets/ref/multiclass_fb.stdout"
    },
    "input_files": [
      "train-sets/multiclass.fb"
    ]
  },
  {
    "id": 243,
    "desc": "Flatbuffer CS Test",
    "vw_command": "-k -d train-sets/cs.fb --invariant --csoaa_ldf multiline --flatbuffer",
    "diff_files": {
      "stderr": "train-sets/ref/cs_fb.stderr",
      "stdout": "train-sets/ref/cs_fb.stdout"
    },
    "input_files": [
      "train-sets/cs.fb"
    ]
  },
  {
    "id": 244,
    "desc": "Flatbuffer CB_EVAL test",
    "vw_command": "-d train-sets/rcv1_cb_eval.fb --cb 2 --eval --flatbuffer",
    "diff_files": {
      "stderr": "train-sets/ref/rcv1_cb_eval_fb.stderr",
      "stdout": "train-sets/ref/rcv1_cb_eval_fb.stdout"
    },
    "input_files": [
      "train-sets/rcv1_cb_eval.fb"
    ]
  },
  {
    "id": 245,
    "desc": "Flatbuffer no label Test (LDA)",
    "vw_command": "-k --lda 100 --lda_alpha 0.01 --lda_rho 0.01 --lda_D 1000 -l 1 -b 13 --minibatch 128 -d train-sets/wiki256_no_label.fb --flatbuffer",
    "diff_files": {
      "stderr": "train-sets/ref/no_label_fb.stderr",
      "stdout": "train-sets/ref/no_label_fb.stdout"
    },
    "input_files": [
      "train-sets/wiki256_no_label.fb"
    ]
  },
  {
    "id": 246,
    "desc": "Flatbuffer CCB Label Test",
    "vw_command": "--ccb_explore_adf -d train-sets/ccb.fb --flatbuffer",
    "diff_files": {
      "stderr": "train-sets/ref/ccb_fb.stderr",
      "stdout": "train-sets/ref/ccb_fb.stdout"
    },
    "input_files": [
      "train-sets/ccb.fb"
    ]
  },
  {
    "id": 247,
    "desc": "cb_explore with cover epsilon decaying",
    "vw_command": "--cb_explore 2 --cover 3 -d train-sets/cb_explore_cover.dat -f models/cover_e_dec.model -p cover_e_dec_train.pred",
    "diff_files": {
      "stderr": "train-sets/ref/cbe_cover_e_dec.stderr",
      "cover_e_dec_train.pred": "train-sets/ref/cover_e_dec_train.pred",
      "stdout": "train-sets/ref/cbe_cover_e_dec.stdout"
    },
    "input_files": [
      "train-sets/cb_explore_cover.dat"
    ]
  },
  {
    "id": 248,
    "desc": "cb_explore with cover epsilon decaying predict",
    "vw_command": "--cb_explore 2 --cover 3 -d train-sets/cb_explore_cover.dat -i models/cover_e_dec.model -t -p cbe_cover_e_dec.predict",
    "diff_files": {
      "stderr": "train-sets/ref/cbe_cover_e_dec_predict.stderr",
      "cbe_cover_e_dec.predict": "pred-sets/ref/cbe_cover_e_dec.predict",
      "stdout": "train-sets/ref/cbe_cover_e_dec_predict.stdout"
    },
    "input_files": [
      "train-sets/cb_explore_cover.dat",
      "models/cover_e_dec.model"
    ],
    "depends_on": [
      247
    ]
  },
  {
    "id": 249,
    "desc": "cb_explore with cover epsilon fixed",
    "vw_command": "--cb_explore 2 --cover 3 -d train-sets/cb_explore_cover.dat -f models/cover_e_fixed.model --epsilon 0.5",
    "diff_files": {
      "stderr": "train-sets/ref/cbe_cover_e_fixed.stderr",
      "stdout": "train-sets/ref/cbe_cover_e_fixed.stdout"
    },
    "input_files": [
      "train-sets/cb_explore_cover.dat"
    ]
  },
  {
    "id": 250,
    "desc": "cb_explore with cover epsilon fixed predict",
    "vw_command": "--cb_explore 2 --cover 3 -d train-sets/cb_explore_cover.dat -i models/cover_e_fixed.model --epsilon 0.5 -t -p cbe_cover_e_fixed.predict",
    "diff_files": {
      "stderr": "train-sets/ref/cbe_cover_e_fixed_predict.stderr",
      "cbe_cover_e_fixed.predict": "pred-sets/ref/cbe_cover_e_fixed.predict",
      "stdout": "train-sets/ref/cbe_cover_e_fixed_predict.stdout"
    },
    "input_files": [
      "train-sets/cb_explore_cover.dat",
      "models/cover_e_fixed.model"
    ],
    "depends_on": [
      249
    ]
  },
  {
    "id": 251,
    "desc": "cb_explore_adf with cover exploration epsilon decaying",
    "vw_command": "--cb_explore_adf --cover 3 -d train-sets/cb_test_medium.ldf --noconstant -f models/cover_adf_e_dec.model",
    "diff_files": {
      "stderr": "train-sets/ref/cbe_adf_cover_e_dec.stderr",
      "stdout": "train-sets/ref/cbe_adf_cover_e_dec.stdout"
    },
    "input_files": [
      "train-sets/cb_test_medium.ldf"
    ]
  },
  {
    "id": 252,
    "desc": "cb_explore_adf with cover exploration epsilon decaying predict only",
    "vw_command": "--cb_explore_adf --cover 3 -d train-sets/cb_test_medium.ldf --noconstant -p cbe_adf_cover_e_dec.predict -i models/cover_adf_e_dec.model -t",
    "diff_files": {
      "stderr": "train-sets/ref/cbe_adf_cover_e_dec_predict.stderr",
      "cbe_adf_cover_e_dec.predict": "pred-sets/ref/cbe_adf_cover_e_dec.predict",
      "stdout": "train-sets/ref/cbe_adf_cover_e_dec_predict.stdout"
    },
    "input_files": [
      "train-sets/cb_test_medium.ldf",
      "models/cover_adf_e_dec.model"
    ],
    "depends_on": [
      251
    ]
  },
  {
    "id": 253,
    "desc": "cb_explore_adf with cover epsilon fixed",
    "vw_command": "--cb_explore_adf --cover 3 -d train-sets/cb_test_medium.ldf -f models/cover_adf_e_fixed.model --epsilon 0.5",
    "diff_files": {
      "stderr": "train-sets/ref/cbe_adf_cover_e_fixed.stderr",
      "stdout": "train-sets/ref/cbe_adf_cover_e_fixed.stdout"
    },
    "input_files": [
      "train-sets/cb_test_medium.ldf"
    ]
  },
  {
    "id": 254,
    "desc": "cb_explore_adf with cover epsilon fixed predict",
    "vw_command": "--cb_explore_adf --cover 3 -d train-sets/cb_test_medium.ldf -i models/cover_adf_e_fixed.model --epsilon 0.5 -t -p cbe_adf_cover_e_fixed.predict",
    "diff_files": {
      "stderr": "train-sets/ref/cbe_adf_cover_e_fixed_predict.stderr",
      "cbe_adf_cover_e_fixed.predict": "pred-sets/ref/cbe_adf_cover_e_fixed.predict",
      "stdout": "train-sets/ref/cbe_adf_cover_e_fixed_predict.stdout"
    },
    "input_files": [
      "train-sets/cb_test_medium.ldf",
      "models/cover_adf_e_fixed.model"
    ],
    "depends_on": [
      253
    ]
  },
  {
    "id": 255,
    "desc": "cb_explore_adf with synthcover exploration",
    "vw_command": "--cb_explore_adf --synthcover --epsilon 0.01 -d train-sets/cb_test.ldf --noconstant -p cbe_adf_synthcover.predict",
    "diff_files": {
      "stderr": "train-sets/ref/cbe_adf_synthcover.stderr",
      "cbe_adf_synthcover.predict": "pred-sets/ref/cbe_adf_synthcover.predict",
      "stdout": "train-sets/ref/cbe_adf_synthcover.stdout"
    },
    "input_files": [
      "train-sets/cb_test.ldf"
    ]
  },
  {
    "id": 256,
    "desc": "cb data consumed by ccb_explore_adf reduction",
    "vw_command": "--ccb_explore_adf --dsjson --epsilon 0.2 -d train-sets/cb_as_ccb.json",
    "diff_files": {
      "stderr": "train-sets/ref/cb_as_ccb.stderr",
      "stdout": "train-sets/ref/cb_as_ccb.stdout"
    },
    "input_files": [
      "train-sets/cb_as_ccb.json"
    ]
  },
  {
    "id": 257,
    "desc": "CCB interactions with slot with default namespace",
    "vw_command": "-d train-sets/ccb_test_interactions.dat --ccb_explore_adf --invert_hash w_out_slot_ns.interactions -q :: --predict_only_model",
    "diff_files": {
      "stderr": "train-sets/ref/ccb_test_interactions.stderr",
      "w_out_slot_ns.interactions": "train-sets/ref/w_out_slot_ns.interactions",
      "stdout": "train-sets/ref/ccb_test_interactions.stdout"
    },
    "input_files": [
      "train-sets/ccb_test_interactions.dat"
    ]
  },
  {
    "id": 258,
    "desc": "cb with dr (see test 39)",
    "vw_command": "--cb_force_legacy -d train-sets/rcv1_raw_cb_small.vw --cb 2 --cb_type dr --ngram 2 --skips 4 -b 24 -l 0.25",
    "diff_files": {
      "stderr": "train-sets/ref/rcv1_raw_cb_dr.stderr",
      "stdout": "train-sets/ref/rcv1_raw_cb_dr.stdout"
    },
    "input_files": [
      "train-sets/rcv1_raw_cb_small.vw"
    ]
  },
  {
    "id": 259,
    "desc": "cb with ips (see test 40)",
    "vw_command": "--cb_force_legacy -d train-sets/rcv1_raw_cb_small.vw --cb 2 --cb_type ips --ngram 2 --skips 4 -b 24 -l 0.125",
    "diff_files": {
      "stderr": "train-sets/ref/rcv1_raw_cb_ips.stderr",
      "stdout": "train-sets/ref/rcv1_raw_cb_ips.stdout"
    },
    "input_files": [
      "train-sets/rcv1_raw_cb_small.vw"
    ]
  },
  {
    "id": 260,
    "desc": "cb with dm (see test 41)",
    "vw_command": "--cb_force_legacy -d train-sets/rcv1_raw_cb_small.vw --cb 2 --cb_type dm --ngram 2 --skips 4 -b 24 -l 0.125 -f cb_dm.reg",
    "diff_files": {
      "stderr": "train-sets/ref/rcv1_raw_cb_dm.stderr",
      "stdout": "train-sets/ref/rcv1_raw_cb_dm.stdout"
    },
    "input_files": [
      "train-sets/rcv1_raw_cb_small.vw"
    ]
  },
  {
    "id": 261,
    "desc": "cb redirection when --eval (see test 74)",
    "vw_command": "-d train-sets/rcv1_cb_eval --cb 2 --eval",
    "diff_files": {
      "stderr": "train-sets/ref/rcv1_cb_eval.stderr",
      "stdout": "train-sets/ref/rcv1_cb_eval.stdout"
    },
    "input_files": [
      "train-sets/rcv1_cb_eval"
    ]
  },
  {
    "id": 262,
    "desc": "cbify, epsilon-greedy (see test 76)",
    "vw_command": "--cb_force_legacy --cbify 10 --epsilon 0.05 -d train-sets/multiclass",
    "diff_files": {
      "stderr": "train-sets/ref/cbify_epsilon_legacy.stderr",
      "stdout": "train-sets/ref/cbify_epsilon_legacy.stdout"
    },
    "input_files": [
      "train-sets/multiclass"
    ]
  },
  {
    "id": 263,
    "desc": "cbify, tau first (see test 77)",
    "vw_command": "--cb_force_legacy --cbify 10 --first 5 -d train-sets/multiclass",
    "diff_files": {
      "stderr": "train-sets/ref/cbify_first_legacy.stderr",
      "stdout": "train-sets/ref/cbify_first_legacy.stdout"
    },
    "input_files": [
      "train-sets/multiclass"
    ]
  },
  {
    "id": 264,
    "desc": "cbify, bag (see test 78)",
    "vw_command": "--cb_force_legacy --cbify 10 --bag 7 -d train-sets/multiclass",
    "diff_files": {
      "stderr": "train-sets/ref/cbify_bag_legacy.stderr",
      "stdout": "train-sets/ref/cbify_bag_legacy.stdout"
    },
    "input_files": [
      "train-sets/multiclass"
    ]
  },
  {
    "id": 265,
    "desc": "cbify, cover (see test 79)",
    "vw_command": "--cb_force_legacy --cbify 10 --cover 3 -d train-sets/multiclass --nounif",
    "diff_files": {
      "stderr": "train-sets/ref/cbify_cover_legacy.stderr",
      "stdout": "train-sets/ref/cbify_cover_legacy.stdout"
    },
    "input_files": [
      "train-sets/multiclass"
    ]
  },
  {
    "id": 266,
    "desc": "cb_explore (see test 121)",
    "vw_command": "--cb_force_legacy -d train-sets/rcv1_raw_cb_small.vw --cb_explore 2 --ngram 2 --skips 4 -b 24 -l 0.25 -p rcv1_raw_cb_explore_legacy.preds",
    "diff_files": {
      "stderr": "train-sets/ref/rcv1_raw_cb_explore_legacy.stderr",
      "rcv1_raw_cb_explore_legacy.preds": "pred-sets/ref/rcv1_raw_cb_explore_legacy.preds",
      "stdout": "train-sets/ref/rcv1_raw_cb_explore_legacy.stdout"
    },
    "input_files": [
      "train-sets/rcv1_raw_cb_small.vw"
    ]
  },
  {
    "id": 267,
    "desc": "test cbify large (see test 169)",
    "vw_command": "--cb_force_legacy -d train-sets/rcv1_multiclass.dat --cbify 2 --epsilon 0.05",
    "diff_files": {
      "stderr": "train-sets/ref/rcv1_multiclass_legacy.stderr",
      "stdout": "train-sets/ref/rcv1_multiclass_legacy.stdout"
    },
    "input_files": [
      "train-sets/rcv1_multiclass.dat"
    ]
  },
  {
    "id": 268,
    "desc": "cbify cs, epsilon-greedy (see test 171)",
    "vw_command": "--cb_force_legacy --cbify 3 --cbify_cs --epsilon 0.05 -d train-sets/cs_cb",
    "diff_files": {
      "stderr": "train-sets/ref/cbify_epsilon_cs_legacy.stderr",
      "stdout": "train-sets/ref/cbify_epsilon_cs_legacy.stdout"
    },
    "input_files": [
      "train-sets/cs_cb"
    ]
  },
  {
    "id": 269,
    "desc": "cb_explore with cover epsilon decaying (see test 249)",
    "vw_command": "--cb_force_legacy --cb_explore 2 --cover 3 -d train-sets/cb_explore_cover.dat -f models/cover_e_dec.model",
    "diff_files": {
      "stderr": "train-sets/ref/cbe_cover_e_dec_legacy.stderr",
      "stdout": "train-sets/ref/cbe_cover_e_dec_legacy.stdout"
    },
    "input_files": [
      "train-sets/cb_explore_cover.dat"
    ]
  },
  {
    "id": 270,
    "desc": "cb_explore with cover epsilon decaying predict (see test 250)",
    "vw_command": "--cb_explore 2 --cover 3 -d train-sets/cb_explore_cover.dat -i models/cover_e_dec.model -t -p cbe_cover_e_dec_legacy.predict",
    "diff_files": {
      "stderr": "train-sets/ref/cbe_cover_e_dec_predict_legacy.stderr",
      "cbe_cover_e_dec_legacy.predict": "pred-sets/ref/cbe_cover_e_dec_legacy.predict",
      "stdout": "train-sets/ref/cbe_cover_e_dec_predict_legacy.stdout"
    },
    "input_files": [
      "train-sets/cb_explore_cover.dat",
      "models/cover_e_dec.model"
    ],
    "depends_on": [
      269
    ]
  },
  {
    "id": 271,
    "desc": "cb_explore with cover epsilon fixed (see test 251)",
    "vw_command": "--cb_force_legacy --cb_explore 2 --cover 3 -d train-sets/cb_explore_cover.dat -f models/cover_e_fixed.model --epsilon 0.5",
    "diff_files": {
      "stderr": "train-sets/ref/cbe_cover_e_fixed_legacy.stderr",
      "stdout": "train-sets/ref/cbe_cover_e_fixed_legacy.stdout"
    },
    "input_files": [
      "train-sets/cb_explore_cover.dat"
    ]
  },
  {
    "id": 272,
    "desc": "cb_explore with cover epsilon fixed predict (see test 252)",
    "vw_command": "--cb_explore 2 --cover 3 -d train-sets/cb_explore_cover.dat -i models/cover_e_fixed.model --epsilon 0.5 -t -p cbe_cover_e_fixed_legacy.predict",
    "diff_files": {
      "stderr": "train-sets/ref/cbe_cover_e_fixed_predict_legacy.stderr",
      "cbe_cover_e_fixed_legacy.predict": "pred-sets/ref/cbe_cover_e_fixed_legacy.predict",
      "stdout": "train-sets/ref/cbe_cover_e_fixed_predict_legacy.stdout"
    },
    "input_files": [
      "train-sets/cb_explore_cover.dat",
      "models/cover_e_fixed.model"
    ],
    "depends_on": [
      271
    ]
  },
  {
    "id": 273,
    "desc": "cb evaluation (see test 74)",
    "vw_command": "-d train-sets/rcv1_cb_eval --cb 2 --eval",
    "diff_files": {
      "stderr": "train-sets/ref/rcv1_cb_eval.stderr",
      "stdout": "train-sets/ref/rcv1_cb_eval.stdout"
    },
    "input_files": [
      "train-sets/rcv1_cb_eval"
    ]
  },
  {
    "id": 274,
    "desc": "8.8.0 old model, test cb compat",
    "vw_command": "-i model-sets/cb_compat_test.vwmodel -d train-sets/cb_compat_test.dat -p cb_compat_test.predict",
    "diff_files": {
      "stderr": "train-sets/ref/cb_old_model.compat.stderr",
      "cb_compat_test.predict": "pred-sets/ref/cb_compat_test.predict",
      "stdout": "train-sets/ref/cb_old_model.compat.stdout"
    },
    "input_files": [
      "train-sets/cb_compat_test.dat",
      "model-sets/cb_compat_test.vwmodel"
    ]
  },
  {
    "id": 275,
    "desc": "vw --help",
    "vw_command": "--help",
    "diff_files": {
      "stderr": "train-sets/ref/help.stderr",
      "stdout": "train-sets/ref/help.stdout"
    }
  },
  {
    "id": 276,
    "desc": "vw --help with filtering",
    "vw_command": "--cb_adf --help",
    "diff_files": {
      "stderr": "train-sets/ref/help_cbadf.stderr",
      "stdout": "train-sets/ref/help_cbadf.stdout"
    }
  },
  {
    "id": 277,
    "desc": "cbzo: learn and save constant template model. Note: Changing hyperparameters (-l, --radius etc.) or any options affecting the learning algorithm will require. preparing the dataset again",
    "vw_command": "-d train-sets/cbzo_constant.dat --holdout_off --cbzo --policy constant -l 0.001 --radius 0.1 -f models/cbzo_constant.model",
    "diff_files": {
      "stderr": "train-sets/ref/cbzo_constant.stderr",
      "stdout": "train-sets/ref/cbzo_constant.stdout"
    },
    "input_files": [
      "train-sets/cbzo_constant.dat"
    ]
  },
  {
    "id": 278,
    "desc": "cbzo: verify predictions of Test 277 model.. Also ends up testing if important cmd-line options (--cbzo, --policy) are saved with the model.",
    "vw_command": "-d train-sets/cbzo_constant.dat --holdout_off -t --radius 0.1 -i models/cbzo_constant.model -p cbzo_constant.preds",
    "diff_files": {
      "cbzo_constant.preds": "pred-sets/ref/cbzo_constant.preds"
    },
    "input_files": [
      "train-sets/cbzo_constant.dat",
      "models/cbzo_constant.model"
    ],
    "depends_on": [
      277
    ]
  },
  {
    "id": 279,
    "desc": "cbzo: verify predictions without the intervention of model saving",
    "vw_command": "-d train-sets/cbzo_constant.dat --holdout_off --cbzo --policy constant -l 0.001 --radius 0.1 -p cbzo_constant_online.preds",
    "diff_files": {
      "cbzo_constant_online.preds": "pred-sets/ref/cbzo_constant_online.preds"
    },
    "input_files": [
      "train-sets/cbzo_constant.dat"
    ]
  },
  {
    "id": 280,
    "desc": "cbzo: verify --readable_model file contents",
    "vw_command": "-d train-sets/cbzo_constant.dat --holdout_off --cbzo --policy constant -l 0.001 --radius 0.1 --readable_model cbzo_constant_readable_model.txt --predict_only_model",
    "diff_files": {
      "cbzo_constant_readable_model.txt": "train-sets/ref/cbzo_constant_readable_model.txt"
    },
    "input_files": [
      "train-sets/cbzo_constant.dat"
    ]
  },
  {
    "id": 281,
    "desc": "cbzo: verify --invert_hash file contents",
    "vw_command": "-d train-sets/cbzo_constant.dat --holdout_off --cbzo --policy constant -l 0.001 --radius 0.1 --invert_hash cbzo_constant_invert_hash.txt --predict_only_model",
    "diff_files": {
      "cbzo_constant_invert_hash.txt": "train-sets/ref/cbzo_constant_invert_hash.txt"
    },
    "input_files": [
      "train-sets/cbzo_constant.dat"
    ]
  },
  {
    "id": 282,
    "desc": "cbzo: learn and save linear template model. Note: Changing hyperparameters (-l, --l1, --radius etc.) or any options affecting the learning algorithm will require. preparing the dataset again",
    "vw_command": "-d train-sets/cbzo_linear.dat --holdout_off --cbzo --policy linear -l 0.0001 --radius 0.1 --l1 0.2 --l2 0.3 --no_bias_regularization -f models/cbzo_linear.model",
    "diff_files": {
      "stderr": "train-sets/ref/cbzo_linear.stderr",
      "stdout": "train-sets/ref/cbzo_linear.stdout"
    },
    "input_files": [
      "train-sets/cbzo_linear.dat"
    ]
  },
  {
    "id": 283,
    "desc": "cbzo: verify predictions of Test 282 model.. Also ends up testing if important cmd-line options (--cbzo, --policy) are saved with the model.",
    "vw_command": "-d train-sets/cbzo_linear.dat --holdout_off -t --radius 0.1 -i models/cbzo_linear.model -p cbzo_linear.preds",
    "diff_files": {
      "cbzo_linear.preds": "pred-sets/ref/cbzo_linear.preds"
    },
    "input_files": [
      "train-sets/cbzo_linear.dat",
      "models/cbzo_linear.model"
    ],
    "depends_on": [
      282
    ]
  },
  {
    "id": 284,
    "desc": "cbzo: verify predictions without the intervention of model saving",
    "vw_command": "-d train-sets/cbzo_linear.dat --holdout_off --cbzo --policy linear -l 0.0001 --radius 0.1 --l1 0.2 --l2 0.3 --no_bias_regularization -p cbzo_linear_online.preds",
    "diff_files": {
      "cbzo_linear_online.preds": "pred-sets/ref/cbzo_linear_online.preds"
    },
    "input_files": [
      "train-sets/cbzo_linear.dat"
    ]
  },
  {
    "id": 285,
    "desc": "cbzo: verify --readable_model file contents",
    "vw_command": "-d train-sets/cbzo_linear.dat --holdout_off --cbzo --policy linear -l 0.0001 --radius 0.1 --l1 0.2 --l2 0.3 --no_bias_regularization --readable_model cbzo_linear_readable_model.txt --predict_only_model",
    "diff_files": {
      "cbzo_linear_readable_model.txt": "train-sets/ref/cbzo_linear_readable_model.txt"
    },
    "input_files": [
      "train-sets/cbzo_linear.dat"
    ]
  },
  {
    "id": 286,
    "desc": "cbzo: verify --invert_hash file contents",
    "vw_command": "-d train-sets/cbzo_linear.dat --holdout_off --cbzo --policy linear -l 0.0001 --radius 0.1 --l1 0.2 --l2 0.3 --no_bias_regularization --invert_hash cbzo_linear_invert_hash.txt --predict_only_model",
    "diff_files": {
      "cbzo_linear_invert_hash.txt": "train-sets/ref/cbzo_linear_invert_hash.txt"
    },
    "input_files": [
      "train-sets/cbzo_linear.dat"
    ]
  },
  {
    "id": 287,
    "desc": "vw test used in brew script",
    "vw_command": "-d train-sets/houses --audit --nn 1",
    "diff_files": {
      "stderr": "train-sets/ref/houses.stderr",
      "stdout": "train-sets/ref/houses.stdout"
    },
    "input_files": [
      "train-sets/houses"
    ]
  },
  {
    "id": 288,
    "desc": "creating model to be tested with -q :: and --invert_hash",
    "vw_command": "-d train-sets/ccb_test_interactions.dat --ccb_explore_adf -q :: -f models/288.model --invert_hash ccb_quad.inv",
    "diff_files": {
      "stderr": "train-sets/ref/ccb_quad.stderr",
      "ccb_quad.inv": "pred-sets/ref/ccb_quad.inv",
      "stdout": "train-sets/ref/ccb_quad.stdout"
    },
    "input_files": [
      "train-sets/ccb_test_interactions.dat"
    ]
  },
  {
    "id": 289,
    "desc": "checking invert_hash for ccb with model and -q ::",
    "vw_command": "-d train-sets/ccb_test_interactions.dat -i models/288.model --invert_hash ccb_quad_save_resume.inv",
    "diff_files": {
      "stderr": "train-sets/ref/ccb_quad_save_resume.stderr",
      "ccb_quad_save_resume.inv": "pred-sets/ref/ccb_quad_save_resume.inv",
      "stdout": "train-sets/ref/ccb_quad_save_resume.stdout"
    },
    "input_files": [
      "train-sets/ccb_test_interactions.dat",
      "models/288.model"
    ],
    "depends_on": [
      288
    ]
  },
  {
    "id": 290,
    "desc": "Slates sanity check with interactions and invert hash",
    "vw_command": "--slates -d train-sets/slates_simple_w_interactions.txt -p slates_simple_w_interactions.predict -q :: --invert_hash slates_w_interactions.inv --predict_only_model",
    "diff_files": {
      "stderr": "train-sets/ref/slates_simple_w_interactions.stderr",
      "slates_simple_w_interactions.predict": "pred-sets/ref/slates_simple_w_interactions.predict",
      "slates_w_interactions.inv": "pred-sets/ref/slates_w_interactions.inv",
      "stdout": "train-sets/ref/slates_simple_w_interactions.stdout"
    },
    "input_files": [
      "train-sets/slates_simple_w_interactions.txt"
    ]
  },
  {
    "id": 291,
    "desc": "test -q :: with many interactions",
    "vw_command": "-d train-sets/ccb_lots_of_interactions.dat --ccb_explore_adf -q :: --invert_hash ccb_lots_of_interactions.inv --predict_only_model",
    "diff_files": {
      "stderr": "train-sets/ref/ccb_lots_of_interactions.stderr",
      "ccb_lots_of_interactions.inv": "pred-sets/ref/ccb_lots_of_interactions.inv",
      "stdout": "train-sets/ref/ccb_lots_of_interactions.stdout"
    },
    "input_files": [
      "train-sets/ccb_lots_of_interactions.dat"
    ]
  },
  {
    "id": 292,
    "desc": "Test search_neighbor_features argument",
    "vw_command": "-k -c -d train-sets/sequence_data --passes 2 --search_rollout ref --search_alpha 1e-8 --search_task sequence --search 5 --holdout_off --search_neighbor_features -3:w,-2:w,-1:w,1:w,2:w,3:w,-3:e,-2:e,-1:e,1:e,2:e,3:e,-3:s,-2:s,-1:s,1:s,2:s,3:s",
    "diff_files": {
      "stderr": "train-sets/ref/search_neighbor_features.train.stderr",
      "stdout": "train-sets/ref/search_neighbor_features.train.stdout"
    },
    "input_files": [
      "train-sets/sequence_data"
    ]
  },
  {
    "id": 293,
    "desc": "test -q :: with explicit interactions",
    "vw_command": "-d train-sets/ccb_lots_of_interactions_mini.dat --ccb_explore_adf -q :: -q AB --interactions AAA --interactions ::: --invert_hash ccb_implicit_and_explicit_interactions.inv --predict_only_model",
    "diff_files": {
      "stderr": "train-sets/ref/ccb_implicit_and_explicit_interactions.stderr",
      "ccb_implicit_and_explicit_interactions.inv": "pred-sets/ref/ccb_implicit_and_explicit_interactions.inv",
      "stdout": "train-sets/ref/ccb_implicit_and_explicit_interactions.stdout"
    },
    "input_files": [
      "train-sets/ccb_lots_of_interactions_mini.dat"
    ]
  },
  {
    "id": 294,
    "desc": "test -q :: with explicit interactions and ignore",
    "vw_command": "-d train-sets/ccb_lots_of_interactions_mini.dat --ignore C --ccb_explore_adf -q :: -q AB --interactions AAA --interactions ::: --invert_hash ccb_implicit_explicit_ignore_interactions.inv --predict_only_model",
    "diff_files": {
      "stderr": "train-sets/ref/ccb_implicit_explicit_ignore_interactions.stderr",
      "ccb_implicit_explicit_ignore_interactions.inv": "pred-sets/ref/ccb_implicit_explicit_ignore_interactions.inv",
      "stdout": "train-sets/ref/ccb_implicit_explicit_ignore_interactions.stdout"
    },
    "input_files": [
      "train-sets/ccb_lots_of_interactions_mini.dat"
    ]
  },
  {
    "id": 295,
    "desc": "Test interact reduction",
    "vw_command": "-d train-sets/interact.dat -p t288.predict --interact ab --readable_model t288.readable --predict_only_model",
    "diff_files": {
      "stderr": "test-sets/ref/t288.stderr",
      "t288.predict": "pred-sets/ref/t288.predict",
      "t288.readable": "pred-sets/ref/t288.readable",
      "stdout": "test-sets/ref/t288.stdout"
    },
    "input_files": [
      "train-sets/interact.dat"
    ]
  },
  {
    "id": 296,
    "desc": "FTRL readable model test. TODO: investigate slow convergence",
    "vw_command": "-d train-sets/regression_simple.txt --noconstant --ftrl --invert_hash ftrl.readable --predict_only_model",
    "diff_files": {
      "ftrl.readable": "train-sets/ref/ftrl.readable"
    },
    "input_files": [
      "train-sets/regression_simple.txt"
    ]
  },
  {
    "id": 297,
    "desc": "pistol readable model test",
    "vw_command": "-d train-sets/regression_simple.txt --noconstant --pistol --invert_hash pistol.readable --predict_only_model",
    "diff_files": {
      "pistol.readable": "train-sets/ref/pistol.readable"
    },
    "input_files": [
      "train-sets/regression_simple.txt"
    ]
  },
  {
    "id": 298,
    "desc": "coin readable model test",
    "vw_command": "-d train-sets/regression_simple.txt --noconstant --coin --invert_hash coin.readable --predict_only_model",
    "diff_files": {
      "coin.readable": "train-sets/ref/coin.readable"
    },
    "input_files": [
      "train-sets/regression_simple.txt"
    ]
  },
  {
    "id": 299,
    "desc": "generate cb model",
    "vw_command": "-d train-sets/cb_as_ccb.json --dsjson --cb_explore_adf -f models/cb_model.bin",
    "diff_files": {
      "stderr": "train-sets/ref/cb_as_ccb.cb.stderr",
      "stdout": "train-sets/ref/cb_as_ccb.cb.stdout"
    },
    "input_files": [
      "train-sets/cb_as_ccb.json"
    ]
  },
  {
    "id": 300,
    "desc": "load cb model into ccb learner",
    "vw_command": "-d train-sets/cb_as_ccb.json --dsjson --ccb_explore_adf -i models/cb_model.bin",
    "diff_files": {
      "stderr": "train-sets/ref/cb_as_ccb.ccb.stderr",
      "stdout": "train-sets/ref/cb_as_ccb.ccb.stdout"
    },
    "input_files": [
      "train-sets/cb_as_ccb.json",
      "models/cb_model.bin"
    ],
    "depends_on": [
      299
    ]
  },
  {
    "id": 301,
    "desc": "memory_tree create model",
    "vw_command": "-d train-sets/aloi_short_train.dat --memory_tree 1204 --learn_at_leaf --max_number_of_labels 1000 --dream_at_update 0 --dream_repeats 20 --online --leaf_example_multiplier 10 -f cmt.model",
    "diff_files": {
      "stderr": "train-sets/ref/cmt_train_model.stderr",
      "stdout": "train-sets/ref/cmt_train_model.stdout"
    },
    "input_files": [
      "train-sets/aloi_short_train.dat"
    ]
  },
  {
    "id": 302,
    "desc": "memory_tree load model",
    "vw_command": "-d test-sets/aloi_short_test.dat -i cmt.model",
    "diff_files": {
      "stderr": "train-sets/ref/cmt_test_model.stderr",
      "stdout": "train-sets/ref/cmt_test_model.stdout"
    },
    "input_files": [
      "test-sets/aloi_short_test.dat",
      "cmt.model"
    ],
    "depends_on": [
      301
    ]
  },
  {
    "id": 303,
    "desc": "cb file with no extra newline at the end",
    "vw_command": "--cb_explore_adf --epsilon 0.1 -d train-sets/cb_test_nonewline.ldf --noconstant -p cbe_adf_nonewline.predict",
    "diff_files": {
      "stderr": "train-sets/ref/cbe_adf_nonewline.stderr",
      "cbe_adf_nonewline.predict": "pred-sets/ref/cbe_adf_nonewline.predict",
      "stdout": "train-sets/ref/cbe_adf_nonewline.stdout"
    },
    "input_files": [
      "train-sets/cb_test_nonewline.ldf"
    ]
  },
  {
    "id": 304,
    "desc": "ccb file with no extra newline at the end",
    "vw_command": "--ccb_explore_adf -d train-sets/ccb_test_nonewline.dat -p ccb_test_nonewline.predict",
    "diff_files": {
      "stderr": "train-sets/ref/ccb_test_nonewline.stderr",
      "ccb_test_nonewline.predict": "train-sets/ref/ccb_test_nonewline.predict",
      "stdout": "train-sets/ref/ccb_test_nonewline.stdout"
    },
    "input_files": [
      "train-sets/ccb_test_nonewline.dat"
    ]
  },
  {
    "id": 305,
    "desc": "slates file with no extra newline at the end",
    "vw_command": "--slates -d train-sets/slates_simple_nonewline.txt -p slates_simple_nonewline.predict",
    "diff_files": {
      "stderr": "train-sets/ref/slates_simple_nonewline.stderr",
      "slates_simple_nonewline.predict": "pred-sets/ref/slates_simple_nonewline.predict",
      "stdout": "train-sets/ref/slates_simple_nonewline.stdout"
    },
    "input_files": [
      "train-sets/slates_simple_nonewline.txt"
    ]
  },
  {
    "id": 306,
    "desc": "cb json dataset with zero feature values",
    "vw_command": "--cb_explore_adf --dsjson -d train-sets/cb_features_w_zero_vals.dsjson -p cb_zero_feature_vals_dsjson.predict",
    "diff_files": {
      "stderr": "train-sets/ref/cb_zero_feature_vals_dsjson.stderr",
      "cb_zero_feature_vals_dsjson.predict": "pred-sets/ref/cb_zero_feature_vals_dsjson.predict",
      "stdout": "train-sets/ref/cb_zero_feature_vals_dsjson.stdout"
    },
    "input_files": [
      "train-sets/cb_features_w_zero_vals.dsjson"
    ]
  },
  {
    "id": 307,
    "desc": "cb text dataset with zero feature values",
    "vw_command": "--cb_explore_adf -d train-sets/cb_features_w_zero_vals.dat -p cb_zero_feature_vals.predict",
    "diff_files": {
      "stderr": "train-sets/ref/cb_zero_feature_vals.stderr",
      "cb_zero_feature_vals.predict": "pred-sets/ref/cb_zero_feature_vals.predict",
      "stdout": "train-sets/ref/cb_zero_feature_vals.stdout"
    },
    "input_files": [
      "train-sets/cb_features_w_zero_vals.dat"
    ]
  },
  {
    "id": 308,
    "desc": "ccb text dataset with zero feature values in actions/slot/shared feature",
    "vw_command": "--ccb_explore_adf -d train-sets/ccb_zero_value_features.dat",
    "diff_files": {
      "stderr": "train-sets/ref/ccb_zero_value_features.stderr",
      "stdout": "train-sets/ref/ccb_zero_value_features.stdout"
    },
    "input_files": [
      "train-sets/ccb_zero_value_features.dat"
    ]
  },
  {
    "id": 309,
    "desc": "slate text dataset with zero feature values in actions/slot/shared feature",
    "vw_command": "--slates -d train-sets/slates_zero_value_features.txt",
    "diff_files": {
      "stderr": "train-sets/ref/slates_zero_value_features.stderr",
      "stdout": "train-sets/ref/slates_zero_value_features.stdout"
    },
    "input_files": [
      "train-sets/slates_zero_value_features.txt"
    ]
  },
  {
    "id": 310,
    "desc": "cats predict room tempertature learn",
    "vw_command": "-d train-sets/cats_room_temp.json --cats 32 --bandwidth 3 --min_value 0 --max_value 100 -f models/cats_room_temp.model --coin --json --chain_hash --epsilon 0.5 --predict_only_model",
    "diff_files": {
      "stderr": "train-sets/ref/cats_room_temp.stderr",
      "stdout": "train-sets/ref/cats_room_temp.stdout"
    },
    "input_files": [
      "train-sets/cats_room_temp.json"
    ]
  },
  {
    "id": 311,
    "desc": "cats predict room tempertature learn",
    "vw_command": "-d train-sets/cats_room_temp.json -i models/cats_room_temp.model --coin --json --chain_hash -p cats_room_temp.predict",
    "diff_files": {
      "stderr": "train-sets/ref/cats_room_temp_pred.stderr",
      "cats_room_temp.predict": "pred-sets/ref/cats_room_temp.predict",
      "stdout": "train-sets/ref/cats_room_temp_pred.stdout"
    },
    "input_files": [
      "train-sets/cats_room_temp.json",
      "models/cats_room_temp.model"
    ],
    "depends_on": [
      310
    ]
  },
  {
    "id": 312,
    "desc": "test extra_metrics",
    "vw_command": "-d train-sets/decisionservice.json --dsjson --cb_explore_adf --epsilon 0.2 --quadratic GT -P 1 -p cbe_adf_dsjson.predict --extra_metrics metrics.json",
    "diff_files": {
      "stderr": "train-sets/ref/cbe_adf_dsjson_metrics.stderr",
      "cbe_adf_dsjson.predict": "pred-sets/ref/cbe_adf_dsjson.predict",
      "metrics.json": "test-sets/ref/metrics.json",
      "stdout": "train-sets/ref/cbe_adf_dsjson_metrics.stdout"
    },
    "input_files": [
      "train-sets/decisionservice.json"
    ]
  },
  {
    "id": 313,
    "desc": "test extra_metrics",
    "vw_command": "-d train-sets/rcv1_raw_cb_small.vw --cb 2 --cb_type dr --ngram 2 --skips 4 -b 24 -l 0.25 --extra_metrics metrics_2.json",
    "diff_files": {
      "stderr": "train-sets/ref/rcv1_raw_cb_dr_metrics.stderr",
      "metrics_2.json": "test-sets/ref/metrics_2.json",
      "stdout": "train-sets/ref/rcv1_raw_cb_dr_metrics.stdout"
    },
    "input_files": [
      "train-sets/rcv1_raw_cb_small.vw"
    ]
  },
  {
    "id": 314,
    "desc": "squarecb save_load, save model",
    "vw_command": "-d train-sets/cb_load.dat --cb_explore_adf -q UA --squarecb -f models/sqcb_ld.model -p squarecb_pred.predict",
    "diff_files": {
      "stderr": "train-sets/ref/squarecb_save.stderr",
      "squarecb_pred.predict": "pred-sets/ref/squarecb_pred.predict",
      "stdout": "train-sets/ref/squarecb_save.stdout"
    },
    "input_files": [
      "train-sets/cb_load.dat"
    ]
  },
  {
    "id": 315,
    "desc": "squarecb save_load, load model",
    "vw_command": "-d train-sets/cb_load.dat --cb_explore_adf -q UA --squarecb -i models/sqcb_ld.model -t",
    "diff_files": {
      "stderr": "train-sets/ref/squarecb_load.stderr",
      "stdout": "train-sets/ref/squarecb_load.stdout"
    },
    "input_files": [
      "train-sets/cb_load.dat",
      "models/sqcb_ld.model"
    ],
    "depends_on": [
      314
    ]
  },
  {
    "id": 316,
    "desc": "test extra_metrics with djson timestamps",
    "vw_command": "-d train-sets/dsjson_cb.json --dsjson --cb_explore_adf --epsilon 0.2 --quadratic GT --extra_metrics metrics_time.json",
    "diff_files": {
      "stderr": "train-sets/ref/metrics_time.stderr",
      "metrics_time.json": "test-sets/ref/metrics_time.json",
      "stdout": "train-sets/ref/metrics_time.stdout"
    },
    "input_files": [
      "train-sets/dsjson_cb.json"
    ]
  },
  {
    "id": 317,
    "desc": "bfgs preconditioner overflowing test",
    "vw_command": "-c -k -d train-sets/rcv1_small.dat --bfgs --passes 12 -f models/bfgs_precon.model --predict_only_model",
    "diff_files": {
      "stderr": "train-sets/ref/bfgs_train.stderr",
      "stdout": "train-sets/ref/bfgs_train.stdout"
    },
    "input_files": [
      "train-sets/rcv1_small.dat"
    ]
  },
  {
    "id": 318,
    "desc": "test extra_metrics with djson ccb",
    "vw_command": "-d train-sets/ccb_data.json --dsjson --ccb_explore_adf --extra_metrics metrics_ccb.json",
    "diff_files": {
      "stderr": "train-sets/ref/metrics_ccb.stderr",
      "metrics_ccb.json": "test-sets/ref/metrics_ccb.json",
      "stdout": "train-sets/ref/metrics_ccb.stdout"
    },
    "input_files": [
      "train-sets/ccb_data.json"
    ]
  },
  {
    "id": 319,
    "desc": "test extra_metrics with djson ccb, without event_id",
    "vw_command": "-d train-sets/ccb_data_noevent.json --dsjson --ccb_explore_adf --extra_metrics metrics_ccb_noevent.json",
    "diff_files": {
      "stderr": "train-sets/ref/metrics_ccb_noevent.stderr",
      "metrics_ccb_noevent.json": "test-sets/ref/metrics_ccb_noevent.json",
      "stdout": "train-sets/ref/metrics_ccb_noevent.stdout"
    },
    "input_files": [
      "train-sets/ccb_data_noevent.json"
    ]
  },
  {
    "id": 320,
    "desc": "first save_load, save model",
    "vw_command": "-d train-sets/cb_load.dat --cb_explore_adf -q UA --first 130 -f models/first_ld.model",
    "diff_files": {
      "stderr": "train-sets/ref/first_save.stderr",
      "stdout": "train-sets/ref/first_save.stdout"
    },
    "input_files": [
      "train-sets/cb_load.dat"
    ]
  },
  {
    "id": 321,
    "desc": "first save_load, load model",
    "vw_command": "-d train-sets/cb_load.dat --cb_explore_adf -q UA -i models/first_ld.model -t",
    "diff_files": {
      "stderr": "train-sets/ref/first_load.stderr",
      "stdout": "train-sets/ref/first_load.stdout"
    },
    "input_files": [
      "train-sets/cb_load.dat",
      "models/first_ld.model"
    ],
    "depends_on": [
      320
    ]
  },
  {
    "id": 322,
    "desc": "regcb save_load, save model",
    "vw_command": "-d train-sets/cb_load.dat --cb_explore_adf -q UA --regcb -f models/regcb_ld.model --mellowness .001 -p regcb_pred.predict",
    "diff_files": {
      "stderr": "train-sets/ref/regcb_save.stderr",
      "regcb_pred.predict": "pred-sets/ref/regcb_pred.predict",
      "stdout": "train-sets/ref/regcb_save.stdout"
    },
    "input_files": [
      "train-sets/cb_load.dat"
    ]
  },
  {
    "id": 323,
    "desc": "regcb save_load, load model",
    "vw_command": "-d train-sets/cb_load.dat --cb_explore_adf -q UA --regcb -i models/regcb_ld.model -t",
    "diff_files": {
      "stderr": "train-sets/ref/regcb_load.stderr",
      "stdout": "train-sets/ref/regcb_load.stdout"
    },
    "input_files": [
      "train-sets/cb_load.dat",
      "models/regcb_ld.model"
    ],
    "depends_on": [
      322
    ]
  },
  {
    "id": 324,
    "desc": "test dsjson with some errors. Since logging is not thread safe, diff might fail randomnly. Added onethread to minimize error. Line 57 of ccb_data_parse_error.json has a missing quote on purpose",
    "vw_command": "-d train-sets/ccb_data_parse_error.json --dsjson --ccb_explore_adf --extra_metrics metrics_ccb_parse_error.json --onethread --log_output stderr",
    "diff_files": {
      "stderr": "train-sets/ref/metrics_ccb_parse_error.stderr",
      "metrics_ccb_parse_error.json": "test-sets/ref/metrics_ccb_parse_error.json",
      "stdout": "train-sets/ref/metrics_ccb_parse_error.stdout"
    },
    "input_files": [
      "train-sets/ccb_data_parse_error.json"
    ]
  },
  {
    "id": 325,
    "desc": "test dsjson with some errors and limit output. Since logging is not thread safe, diff might fail randomnly. Added onethread to minimize error. Line 57 of ccb_data_parse_error.json has a missing quote on purpose. shares same metric file as test 324",
    "vw_command": "-d train-sets/ccb_data_parse_error.json --dsjson --ccb_explore_adf --extra_metrics metrics_ccb_parse_error.json --onethread --limit_output 2 --log_output stderr",
    "diff_files": {
      "stderr": "train-sets/ref/metrics_ccb_parse_error_limit.stderr",
      "metrics_ccb_parse_error.json": "test-sets/ref/metrics_ccb_parse_error.json",
      "stdout": "train-sets/ref/metrics_ccb_parse_error_limit.stdout"
    },
    "input_files": [
      "train-sets/ccb_data_parse_error.json"
    ]
  },
  {
    "id": 326,
    "desc": "test dsjson with some errors with quiet. Since logging is not thread safe, diff might fail randomnly. Added onethread to minimize error. Line 57 of ccb_data_parse_error.json has a missing quote on purpose. shares same metric file as test 324",
    "vw_command": "-d train-sets/ccb_data_parse_error.json --dsjson --ccb_explore_adf --extra_metrics metrics_ccb_parse_error.json --onethread --quiet --log_output stderr",
    "diff_files": {
      "stderr": "train-sets/ref/metrics_ccb_parse_error_quiet.stderr",
      "metrics_ccb_parse_error.json": "test-sets/ref/metrics_ccb_parse_error.json",
      "stdout": "train-sets/ref/metrics_ccb_parse_error_quiet.stdout"
    },
    "input_files": [
      "train-sets/ccb_data_parse_error.json"
    ]
  },
  {
    "id": 327,
    "desc": "simple cb dsjson. Required for having side-by-side comparison with the same one with pdrop from 328",
    "diff_files": {
      "stderr": "train-sets/ref/cb_simple.stderr",
      "cb_simple_invert_hash.txt": "train-sets/ref/cb_simple_invert_hash.txt",
      "stdout": "train-sets/ref/cb_simple.stdout"
    },
    "bash_command": "{VW} -d train-sets/cb_simple.json --dsjson --cb_explore_adf --invert_hash cb_simple_invert_hash.txt --predict_only_model &&  tail -n +2 cb_simple_invert_hash.txt > cb_simple_invert_hash.txt.new &&  rm cb_simple_invert_hash.txt &&  mv cb_simple_invert_hash.txt.new cb_simple_invert_hash.txt",
    "input_files": [
      "train-sets/cb_simple.json"
    ]
  },
  {
    "id": 328,
    "desc": "simple cb dsjson with pdrop. Required for having side-by-side comparison with the same one without pdrop from 327.",
    "diff_files": {
      "stderr": "train-sets/ref/cb_simple_pdrop.stderr",
      "cb_simple_pdrop_invert_hash.txt": "train-sets/ref/cb_simple_pdrop_invert_hash.txt",
      "stdout": "train-sets/ref/cb_simple_pdrop.stdout"
    },
    "bash_command": "{VW} -d train-sets/cb_simple_pdrop.json --dsjson --cb_explore_adf --invert_hash cb_simple_pdrop_invert_hash.txt --predict_only_model &&  tail -n +2 cb_simple_pdrop_invert_hash.txt > cb_simple_pdrop_invert_hash.txt.new &&  rm cb_simple_pdrop_invert_hash.txt &&  mv cb_simple_pdrop_invert_hash.txt.new cb_simple_pdrop_invert_hash.txt",
    "input_files": [
      "train-sets/cb_simple_pdrop.json"
    ]
  },
  {
    "id": 329,
    "desc": "simple cb dsjson with pdrop=1 (unsupported)",
    "vw_command": "-d train-sets/cb_simple_pdrop1.json --dsjson --cb_explore_adf",
    "diff_files": {
      "stderr": "train-sets/ref/cb_simple_pdrop1.stderr",
      "stdout": "train-sets/ref/cb_simple_pdrop1.stdout"
    },
    "input_files": [
      "train-sets/cb_simple_pdrop1.json"
    ]
  },
  {
    "id": 330,
    "desc": "simple ccb dsjson. Required for having side-by-side comparison with the same one with pdrop from 331",
    "diff_files": {
      "stderr": "train-sets/ref/ccb_simple.stderr",
      "ccb_simple_invert_hash.txt": "train-sets/ref/ccb_simple_invert_hash.txt",
      "stdout": "train-sets/ref/ccb_simple.stdout"
    },
    "bash_command": "{VW} -d train-sets/ccb_simple.json --dsjson --ccb_explore_adf --invert_hash ccb_simple_invert_hash.txt --predict_only_model &&  tail -n +2 ccb_simple_invert_hash.txt > ccb_simple_invert_hash.txt.new &&  rm ccb_simple_invert_hash.txt &&  mv ccb_simple_invert_hash.txt.new ccb_simple_invert_hash.txt",
    "input_files": [
      "train-sets/ccb_simple.json"
    ]
  },
  {
    "id": 331,
    "desc": "simple ccb dsjson with pdrop. Required for having side-by-side comparison with the same one without pdrop from 330.",
    "diff_files": {
      "stderr": "train-sets/ref/ccb_simple_pdrop.stderr",
      "ccb_simple_pdrop_invert_hash.txt": "train-sets/ref/ccb_simple_pdrop_invert_hash.txt",
      "stdout": "train-sets/ref/ccb_simple_pdrop.stdout"
    },
    "bash_command": "{VW} -d train-sets/ccb_simple_pdrop.json --dsjson --ccb_explore_adf --invert_hash ccb_simple_pdrop_invert_hash.txt --predict_only_model &&  tail -n +2 ccb_simple_pdrop_invert_hash.txt > ccb_simple_pdrop_invert_hash.txt.new &&  rm ccb_simple_pdrop_invert_hash.txt &&  mv ccb_simple_pdrop_invert_hash.txt.new ccb_simple_pdrop_invert_hash.txt",
    "input_files": [
      "train-sets/ccb_simple_pdrop.json"
    ]
  },
  {
    "id": 332,
    "desc": "regression test for #3062",
    "vw_command": "-d train-sets/issue3062.txt --cb_explore 2 --cb_force_legacy -f issue3062.model",
    "diff_files": {
      "stderr": "train-sets/ref/issue3062train.stderr",
      "stdout": "train-sets/ref/issue3062train.stdout"
    },
    "input_files": [
      "train-sets/issue3062.txt"
    ]
  },
  {
    "id": 333,
    "desc": "regression test for #3062",
    "vw_command": "-d train-sets/issue3062.txt -t --cb_explore 2 --cb_force_legacy -i issue3062.model",
    "diff_files": {
      "stderr": "train-sets/ref/issue3062test.stderr",
      "stdout": "train-sets/ref/issue3062test.stdout"
    },
    "input_files": [
      "train-sets/issue3062.txt",
      "issue3062.model"
    ],
    "depends_on": [
      332
    ]
  },
  {
    "id": 334,
    "desc": "test cb_dro with softmax and cb_explore_adf",
    "vw_command": "--cb_dro --cb_explore_adf --rank_all -d train-sets/cb_adf_sm.data -p cb_dro_explore_adf_sm.predict --cb_type sm",
    "diff_files": {
      "stderr": "train-sets/ref/cb_dro_explore_adf_sm.stderr",
      "cb_dro_explore_adf_sm.predict": "pred-sets/ref/cb_dro_explore_adf_sm.predict",
      "stdout": "train-sets/ref/cb_dro_explore_adf_sm.stdout"
    },
    "input_files": [
      "train-sets/cb_adf_sm.data"
    ]
  },
  {
    "id": 335,
    "desc": "test --baseline",
    "vw_command": "-d train-sets/0001.dat --baseline",
    "diff_files": {
      "stderr": "train-sets/ref/baseline_test.stderr",
      "stdout": "train-sets/ref/baseline_test.stdout"
    },
    "input_files": [
      "train-sets/0001.dat"
    ]
  },
  {
    "id": 336,
    "desc": "",
    "vw_command": "-d train-sets/dupeindex_self.dat --noconstant --ignore_linear a --interactions aa --quiet --invert_hash dupeindex_self_quadratic.txt --predict_only_model",
    "diff_files": {
      "dupeindex_self_quadratic.txt": "train-sets/ref/dupeindex_self_quadratic.txt"
    },
    "input_files": [
      "train-sets/dupeindex_self.dat"
    ]
  },
  {
    "id": 337,
    "desc": "",
    "vw_command": "-d train-sets/dupeindex_self.dat --noconstant --ignore_linear a --interactions aaa --quiet --invert_hash dupeindex_self_cubic.txt --predict_only_model",
    "diff_files": {
      "dupeindex_self_cubic.txt": "train-sets/ref/dupeindex_self_cubic.txt"
    },
    "input_files": [
      "train-sets/dupeindex_self.dat"
    ]
  },
  {
    "id": 338,
    "desc": "",
    "vw_command": "-d train-sets/dupeindex_self.dat --noconstant --ignore_linear a --interactions aaaa --quiet --invert_hash dupeindex_self_quartic.txt --predict_only_model",
    "diff_files": {
      "dupeindex_self_quartic.txt": "train-sets/ref/dupeindex_self_quartic.txt"
    },
    "input_files": [
      "train-sets/dupeindex_self.dat"
    ]
  },
  {
    "id": 339,
    "desc": "",
    "vw_command": "-d train-sets/cb_multi_cost.dat --cb 4 --cb_force_legacy",
    "diff_files": {
      "stderr": "train-sets/ref/cb_multi_cost_legacy.stderr",
      "stdout": "train-sets/ref/cb_multi_cost_legacy.stdout"
    },
    "input_files": [
      "train-sets/cb_multi_cost.dat"
    ]
  },
  {
    "id": 340,
    "desc": "",
    "vw_command": "-d train-sets/cb_multi_cost.dat --cb 4",
    "diff_files": {
      "stderr": "train-sets/ref/cb_multi_cost.stderr",
      "stdout": "train-sets/ref/cb_multi_cost.stdout"
    },
    "input_files": [
      "train-sets/cb_multi_cost.dat"
    ]
  },
  {
    "id": 341,
    "desc": "csoaa_ldf with shared features",
    "vw_command": "-d train-sets/cs_shared.ldf --csoaa_ldf m",
    "diff_files": {
      "stderr": "train-sets/ref/cs_shared_ldf.stderr",
      "stdout": "train-sets/ref/cs_shared_ldf.stdout"
    },
    "input_files": [
      "train-sets/cs_shared.ldf"
    ]
  },
  {
    "id": 342,
    "desc": "check cb_adf with cache (part1 - no cache, but generate one)",
    "vw_command": "--cb_adf -k --cache_file models/cb_test_cache.ldf.cache -d train-sets/cb_test.ldf",
    "diff_files": {
      "stderr": "train-sets/ref/cb_adf_mtr_cache.stderr",
      "stdout": "train-sets/ref/cb_adf_mtr_cache.stdout"
    },
    "input_files": [
      "train-sets/cb_test.ldf"
    ]
  },
  {
    "id": 343,
    "desc": "check cb_adf with cache (part2 - run with cache)",
    "vw_command": "--cb_adf --cache_file models/cb_test_cache.ldf.cache -d train-sets/cb_test.ldf",
    "diff_files": {
      "stderr": "train-sets/ref/cb_adf_mtr_cache_2.stderr",
      "stdout": "train-sets/ref/cb_adf_mtr_cache_2.stdout"
    },
    "input_files": [
      "train-sets/cb_test.ldf",
      "models/cb_test_cache.ldf.cache"
    ],
    "depends_on": [
      342
    ]
  },
  {
    "id": 344,
    "desc": "check cb_adf with multiple passes",
    "vw_command": "--cb_adf -k -c --passes 2 -d train-sets/cb_adf_multipass_crash_1.data --holdout_off",
    "diff_files": {
      "stderr": "train-sets/ref/cb_adf_multipass_crash_1.stderr",
      "stdout": "train-sets/ref/cb_adf_multipass_crash_1.stdout"
    },
    "input_files": [
      "train-sets/cb_adf_multipass_crash_1.data"
    ]
  },
  {
    "id": 345,
    "desc": "check cb with multiple passes",
    "vw_command": "-d train-sets/cb_multi_cost.dat --cb 4 -k -c --passes 2 --holdout_off",
    "diff_files": {
      "stderr": "train-sets/ref/cb_multi_cost_multipass.stderr",
      "stdout": "train-sets/ref/cb_multi_cost_multipass.stdout"
    },
    "input_files": [
      "train-sets/cb_multi_cost.dat"
    ]
  },
  {
    "id": 346,
    "desc": "check legacy mode cb with multiple passes",
    "vw_command": "-d train-sets/cb_multi_cost.dat --cb 4 -k -c --passes 2 --holdout_off --cb_force_legacy",
    "diff_files": {
      "stderr": "train-sets/ref/cb_multi_cost_multipass_legacy.stderr",
      "stdout": "train-sets/ref/cb_multi_cost_multipass_legacy.stdout"
    },
    "input_files": [
      "train-sets/cb_multi_cost.dat"
    ]
  },
  {
    "id": 347,
    "desc": "cats save with predictions",
    "vw_command": "--cats 32 --bandwidth 1 --min_value 0 --max_value 32 --json --chain_hash --coin --epsilon 0.2 -q :: -d train-sets/cats_train.json -f models/cats_train.model -p cats_save.predict",
    "diff_files": {
      "stderr": "train-sets/ref/cats_save.stderr",
      "cats_save.predict": "pred-sets/ref/cats_save.predict",
      "stdout": "train-sets/ref/cats_save.stdout"
    },
    "input_files": [
      "train-sets/cats_train.json"
    ]
  },
  {
    "id": 348,
    "desc": "cats load with predictions",
    "vw_command": "--cats 32 --bandwidth 1 --min_value 0 --max_value 32 --json --chain_hash --coin --epsilon 0.2 -q :: -d train-sets/cats_train.json -i models/cats_train.model -p cats_load.predict",
    "diff_files": {
      "stderr": "train-sets/ref/cats_load.stderr",
      "cats_load.predict": "pred-sets/ref/cats_load.predict",
      "stdout": "train-sets/ref/cats_load.stdout"
    },
    "input_files": [
      "train-sets/cats_train.json",
      "models/cats_train.model"
    ],
    "depends_on": [
      347
    ]
  },
  {
    "id": 349,
    "desc": "model with corrupted weights gd.cc",
    "diff_files": {
      "stderr": "train-sets/ref/corrupt_weights_gd.stderr",
      "stdout": "train-sets/ref/corrupt_weights_gd.stdout"
    },
    "bash_command": "./negative-test.sh {VW} --no_stdin --cb_explore_adf --cover 3 --noconstant --quiet -i model-sets/corrupted_weights_gd.model",
    "input_files": [
      "negative-test.sh",
      "model-sets/corrupted_weights_gd.model"
    ]
  },
  {
    "id": 350,
    "desc": "model with corrupted weights gd_mf.cc",
    "diff_files": {
      "stderr": "train-sets/ref/corrupt_weights_gd_mf.stderr",
      "stdout": "train-sets/ref/corrupt_weights_gd_mf.stdout"
    },
    "bash_command": "./negative-test.sh {VW} --no_stdin --cb_explore_adf --cover 3 --noconstant --quiet -i model-sets/corrupted_weights_gd_mf.model",
    "input_files": [
      "negative-test.sh",
      "model-sets/corrupted_weights_gd_mf.model"
    ]
  },
  {
    "id": 351,
    "desc": "should be the same output as 158 except the line of enabled_reductions",
    "vw_command": "-f automl.model --automl 3 --verbose_metrics --priority_type favor_popular_namespaces -d train-sets/decisionservice.json --dsjson --cb_explore_adf --epsilon 0.2 -P 1 -p cbe_adf_dsjson.predict --extra_metrics metrics_.json --readable_model automl_readable.txt --oracle_type rand",
    "diff_files": {
      "stderr": "train-sets/ref/cbe_adf_dsjson_metrics_.stderr",
      "metrics_.json": "test-sets/ref/metrics_.json",
      "automl_readable.txt": "train-sets/ref/automl_readable.txt",
      "stdout": "train-sets/ref/cbe_adf_dsjson_metrics_.stdout"
    },
    "input_files": [
      "train-sets/decisionservice.json"
    ]
  },
  {
    "id": 352,
    "desc": "check multilabel_oaa probabilities",
    "vw_command": "--multilabel_oaa 10 -d train-sets/multilabel -p multilabel_probs.predict --loss_function=logistic --probabilities",
    "diff_files": {
      "stderr": "train-sets/ref/multilabel_probs.stderr",
      "multilabel_probs.predict": "pred-sets/ref/multilabel_probs.predict",
      "stdout": "train-sets/ref/multilabel_probs.stdout"
    },
    "input_files": [
      "train-sets/multilabel"
    ]
  },
  {
    "id": 353,
    "desc": "check multilabel_oaa probabilities same as when manually specifying link",
    "vw_command": "--multilabel_oaa 10 -d train-sets/multilabel -p multilabel_probs.predict --loss_function=logistic --probabilities --link logistic",
    "diff_files": {
      "stderr": "train-sets/ref/multilabel_probs.stderr",
      "multilabel_probs.predict": "pred-sets/ref/multilabel_probs.predict",
      "stdout": "train-sets/ref/multilabel_probs.stdout"
    },
    "input_files": [
      "train-sets/multilabel"
    ]
  },
  {
    "id": 354,
    "desc": "check oaa probabilities same as when manually specifying link",
    "vw_command": "-d train-sets/probabilities.dat --probabilities --oaa=4 --loss_function=logistic -p oaa_probabilities.predict --link logistic",
    "diff_files": {
      "stderr": "train-sets/ref/oaa_probabilities.stderr",
      "oaa_probabilities.predict": "pred-sets/ref/oaa_probabilities.predict",
      "stdout": "train-sets/ref/oaa_probabilities.stdout"
    },
    "input_files": [
      "train-sets/probabilities.dat"
    ]
  },
  {
    "id": 355,
    "desc": "check csoaa_ldf probabilities same as when manually specifying link",
    "vw_command": "-d train-sets/cs_test.ldf --probabilities --csoaa_ldf=mc --loss_function=logistic -p csoaa_ldf_probabilities.predict --link logistic",
    "diff_files": {
      "stderr": "train-sets/ref/csoaa_ldf_probabilities.stderr",
      "csoaa_ldf_probabilities.predict": "pred-sets/ref/csoaa_ldf_probabilities.predict",
      "stdout": "train-sets/ref/csoaa_ldf_probabilities.stdout"
    },
    "input_files": [
      "train-sets/cs_test.ldf"
    ]
  },
  {
    "id": 356,
    "desc": "fuzz testing crash due to partial model file",
    "diff_files": {
      "stderr": "train-sets/ref/truncated_model_crash.stderr",
      "stdout": "train-sets/ref/truncated_model_crash.stdout"
    },
    "bash_command": "./negative-test.sh {VW} --no_stdin --cb_explore_adf --cover 3 --noconstant --quiet -i model-sets/truncated_model",
    "input_files": [
      "negative-test.sh",
      "model-sets/truncated_model"
    ]
  },
  {
    "id": 357,
    "desc": "bad argument in one_of string",
    "diff_files": {
      "stderr": "train-sets/ref/cb_bad_one_of_string.stderr",
      "stdout": "train-sets/ref/cb_bad_one_of_string.stdout"
    },
    "bash_command": "./negative-test.sh {VW} --cb_adf -d train-sets/cb_test.ldf --cb_type bad_type",
    "input_files": [
      "negative-test.sh",
      "train-sets/cb_test.ldf"
    ]
  },
  {
    "id": 358,
    "desc": "bad argument in one_of int",
    "diff_files": {
      "stderr": "train-sets/ref/cb_bad_one_of_int.stderr",
      "stdout": "train-sets/ref/cb_bad_one_of_int.stdout"
    },
    "bash_command": "./negative-test.sh {VW} -k -d train-sets/lda-2pass-hang.dat --lda 10 -c --passes 2 --holdout_off --math-mode 5",
    "input_files": [
      "negative-test.sh",
      "train-sets/lda-2pass-hang.dat"
    ]
  },
  {
    "id": 359,
    "desc": "--probabilities --oaa one-indexed",
    "diff_files": {
      "stderr": "train-sets/ref/oaa_one_ind_probabilities.stderr",
      "oaa_one_ind_probabilities.predict": "pred-sets/ref/oaa_one_ind_probabilities.predict",
      "stdout": "train-sets/ref/oaa_one_ind_probabilities.stdout"
    },
    "vw_command": "-d train-sets/probabilities_one_ind.dat --probabilities --oaa=4 --loss_function=logistic -p oaa_one_ind_probabilities.predict",
    "input_files": [
      "train-sets/probabilities_one_ind.dat"
    ]
  },
  {
    "id": 360,
    "desc": "--probabilities --oaa zero-indexed",
    "vw_command": "-d train-sets/probabilities_zero_ind.dat --probabilities --oaa=4 --loss_function=logistic -p oaa_zero_ind_probabilities.predict --indexing 0",
    "diff_files": {
      "stderr": "train-sets/ref/oaa_zero_ind_probabilities.stderr",
      "oaa_zero_ind_probabilities.predict": "pred-sets/ref/oaa_zero_ind_probabilities.predict",
      "stdout": "train-sets/ref/oaa_zero_ind_probabilities.stdout"
    },
    "input_files": [
      "train-sets/probabilities_zero_ind.dat"
    ]
  },
  {
    "id": 361,
    "desc": "--probabilities --oaa zero-indexed without flag",
    "vw_command": "-d train-sets/probabilities_zero_ind.dat --probabilities --oaa=4 --loss_function=logistic -p oaa_zero_ind_probabilities.predict",
    "diff_files": {
      "stderr": "train-sets/ref/oaa_zero_ind_probabilities.stderr",
      "oaa_zero_ind_probabilities.predict": "pred-sets/ref/oaa_zero_ind_probabilities.predict",
      "stdout": "train-sets/ref/oaa_zero_ind_no_flag_probabilities.stdout"
    },
    "input_files": [
      "train-sets/probabilities_zero_ind.dat"
    ]
  },
  {
    "id": 362,
    "desc": "--probabilities --oaa mixed-indexing",
    "vw_command": "-d train-sets/probabilities_mixed_ind.dat --probabilities --oaa=4 --loss_function=logistic -p oaa_mixed_probabilities.predict",
    "diff_files": {
      "stderr": "train-sets/ref/oaa_mixed_probabilities.stderr",
      "stdout": "train-sets/ref/oaa_mixed_probabilities.stdout",
      "oaa_mixed_probabilities.predict": "pred-sets/ref/oaa_mixed_probabilities.predict"
    },
    "input_files": [
      "train-sets/probabilities_mixed_ind.dat"
    ]
  },
  {
    "id": 363,
    "desc": "check that ccb feature count adds up with slot ids",
    "vw_command": "-d train-sets/ccb_audit.dat --ccb_explore_adf --audit --noconstant -P 1",
    "diff_files": {
      "stderr": "train-sets/ref/ccb_audit.stderr",
      "stdout": "train-sets/ref/ccb_audit.stdout"
    },
    "input_files": [
      "train-sets/ccb_audit.dat"
    ]
  },
  {
    "id": 364,
    "desc": "check that ccb feature count adds up with multi-action multi-slot and -q ::",
    "vw_command": "-d train-sets/ccb_audit_multi.dat --ccb_explore_adf --noconstant -q :: -P 1 --audit",
    "diff_files": {
      "stderr": "train-sets/ref/ccb_audit_multi.stderr",
      "stdout": "train-sets/ref/ccb_audit_multi.stdout"
    },
    "input_files": [
      "train-sets/ccb_audit_multi.dat"
    ]
  },
  {
    "id": 365,
    "desc": "check that ccb feature count adds up with multi-action multi-slot, -q :: and constant",
    "vw_command": "-d train-sets/ccb_audit_multi.dat --ccb_explore_adf -q :: -P 1 --audit",
    "diff_files": {
      "stderr": "train-sets/ref/ccb_audit_multi_constant.stderr",
      "stdout": "train-sets/ref/ccb_audit_multi_constant.stdout"
    },
    "input_files": [
      "train-sets/ccb_audit_multi.dat"
    ]
  },
  {
    "id": 366,
    "desc": "check that ccb feature count adds up with multi-action multi-slot and -q ::, constant, using ccb_slot_namespace",
    "vw_command": "-d train-sets/ccb_audit_multi_default_ns.dat --ccb_explore_adf -q :: -P 1 --audit",
    "diff_files": {
      "stderr": "train-sets/ref/ccb_audit_multi_default_ns.stderr",
      "stdout": "train-sets/ref/ccb_audit_multi_default_ns.stdout"
    },
    "input_files": [
      "train-sets/ccb_audit_multi_default_ns.dat"
    ]
  },
  {
    "id": 367,
    "desc": "Igl with a dataset containing costs - This intentionally has the same reference file as 368",
    "vw_command": "--cbify 2 --experimental_igl -d train-sets/rcv1_multiclass.dat",
    "diff_files": {
      "stderr": "train-sets/ref/igl_result.stderr",
      "stdout": "train-sets/ref/igl_result.stdout"
    },
    "input_files": [
      "train-sets/rcv1_multiclass.dat"
    ]
  },
  {
    "id": 368,
    "desc": "Igl with a dataset containing rewards - This intentionally has the same reference file as 367",
    "vw_command": "--cbify 2 --flip_loss_sign --experimental_igl -d train-sets/rcv1_multiclass.dat",
    "diff_files": {
      "stderr": "train-sets/ref/igl_result.stderr",
      "stdout": "train-sets/ref/igl_result.stdout"
    },
    "input_files": [
      "train-sets/rcv1_multiclass.dat"
    ]
  },
  {
    "id": 369,
    "desc": "Freegrad",
    "vw_command": "--freegrad -d train-sets/0001.dat -f models/freegrad.model -k -c --passes 4",
    "diff_files": {
      "stderr": "train-sets/ref/freegrad.stderr",
      "stdout": "train-sets/ref/freegrad.stdout"
    },
    "input_files": [
      "train-sets/0001.dat"
    ]
  },
  {
    "id": 370,
    "desc": "Freegrad load model",
    "vw_command": "-d train-sets/0001.dat -i models/freegrad.model -k -t -p freegrad.predict",
    "diff_files": {
      "stderr": "train-sets/ref/freegrad_load.stderr",
      "freegrad.predict": "pred-sets/ref/freegrad.predict",
      "stdout": "train-sets/ref/freegrad_load.stdout"
    },
    "input_files": [
      "train-sets/0001.dat",
      "models/freegrad.model"
    ],
    "depends_on": [
      369
    ]
  },
  {
    "id": 371,
    "desc": "Create CCB model with predictions",
    "vw_command": "-d train-sets/ccb_test_interactions.dat --ccb_explore_adf -q :: -f models/ccb_with_predict.model",
    "diff_files": {
      "stderr": "train-sets/ref/ccb_with_predict.stderr",
      "stdout": "train-sets/ref/ccb_with_predict.stdout"
    },
    "input_files": [
      "train-sets/ccb_test_interactions.dat"
    ]
  },
  {
    "id": 372,
    "desc": "Predict on CCB model generated with predictions",
    "vw_command": "-d train-sets/ccb_test_interactions.dat --ccb_explore_adf -q :: -i models/ccb_with_predict.model -p ccb_with_predict.predict",
    "diff_files": {
      "stderr": "train-sets/ref/ccb_with_predict_loaded.stderr",
      "ccb_with_predict.predict": "pred-sets/ref/ccb_with_predict.predict",
      "stdout": "train-sets/ref/ccb_with_predict_loaded.stdout"
    },
    "input_files": [
      "train-sets/ccb_test_interactions.dat",
      "models/ccb_with_predict.model"
    ],
    "depends_on": [
      371
    ]
  },
  {
    "id": 373,
    "desc": "Create CCB model without predictions",
    "vw_command": "-d train-sets/ccb_test_interactions.dat --ccb_explore_adf -q :: -f models/ccb_no_predict.model --no_predict",
    "diff_files": {
      "stderr": "train-sets/ref/ccb_no_predict.stderr",
      "stdout": "train-sets/ref/ccb_no_predict.stdout"
    },
    "input_files": [
      "train-sets/ccb_test_interactions.dat"
    ]
  },
  {
    "id": 374,
    "desc": "Predict on CCB model generated without predictions and ensure prediction is same as loaded model with predictions",
    "vw_command": "-d train-sets/ccb_test_interactions.dat --ccb_explore_adf -q :: -i models/ccb_no_predict.model -p ccb_no_predict.predict",
    "diff_files": {
      "stderr": "train-sets/ref/ccb_no_predict_loaded.stderr",
      "ccb_no_predict.predict": "pred-sets/ref/ccb_with_predict.predict",
      "stdout": "train-sets/ref/ccb_no_predict_loaded.stdout"
    },
    "input_files": [
      "train-sets/ccb_test_interactions.dat",
      "models/ccb_no_predict.model"
    ],
    "depends_on": [
      373
    ]
  },
  {
    "id": 375,
    "desc": "Use csoaa with 1-indexing flag",
    "vw_command": "-d train-sets/csoaa_1_ind.dat --csoaa 4 -p csoaa_1_ind.predict --indexing 1",
    "diff_files": {
      "stderr": "train-sets/ref/csoaa_1_ind.stderr",
      "csoaa_1_ind.predict": "pred-sets/ref/csoaa_1_ind.predict",
      "stdout": "train-sets/ref/csoaa_1_ind.stdout"
    },
    "input_files": [
      "train-sets/csoaa_1_ind.dat"
    ]
  },
  {
    "id": 376,
    "desc": "Use csoaa with auto-detect 1-indexing",
    "vw_command": "-d train-sets/csoaa_1_ind.dat --csoaa 4 -p csoaa_1_ind_auto.predict",
    "diff_files": {
      "stderr": "train-sets/ref/csoaa_1_ind_auto.stderr",
      "csoaa_1_ind_auto.predict": "pred-sets/ref/csoaa_1_ind.predict",
      "stdout": "train-sets/ref/csoaa_1_ind_auto.stdout"
    },
    "input_files": [
      "train-sets/csoaa_1_ind.dat"
    ]
  },
  {
    "id": 377,
    "desc": "Use csoaa with on 1-indexed data set with 0-indexing flag",
    "vw_command": "-d train-sets/csoaa_1_ind.dat --csoaa 4 --indexing 0",
    "diff_files": {
      "stderr": "train-sets/ref/csoaa_1_ind_0_flag.stderr",
      "stdout": "train-sets/ref/csoaa_1_ind_0_flag.stdout"
    },
    "input_files": [
      "train-sets/csoaa_1_ind.dat"
    ]
  },
  {
    "id": 378,
    "desc": "Validate CB feature count with shared and --noconstant",
    "vw_command": "-d train-sets/cb_test.ldf --cb_explore_adf --noconstant --audit",
    "diff_files": {
      "stderr": "train-sets/ref/cb_shared_noconstant.stderr",
      "stdout": "train-sets/ref/cb_shared_noconstant.stdout"
    },
    "input_files": [
      "train-sets/cb_test.ldf"
    ]
  },
  {
    "id": 379,
    "desc": "Validate cost sensitive feature count with shared",
    "vw_command": "-d train-sets/csoaa_ldf_shared.dat --csoaa_ldf m --audit",
    "diff_files": {
      "stderr": "train-sets/ref/csoaa_ldf_shared.stderr",
      "stdout": "train-sets/ref/csoaa_ldf_shared.stdout"
    },
    "input_files": [
      "train-sets/csoaa_ldf_shared.dat"
    ]
  },
  {
    "id": 380,
    "desc": "Validate cost sensitive feature count with shared and --noconstant",
    "vw_command": "-d train-sets/csoaa_ldf_shared.dat --csoaa_ldf m --noconstant --audit",
    "diff_files": {
      "stderr": "train-sets/ref/csoaa_ldf_shared_noconstant.stderr",
      "stdout": "train-sets/ref/csoaa_ldf_shared_noconstant.stdout"
    },
    "input_files": [
      "train-sets/csoaa_ldf_shared.dat"
    ]
  },
  {
    "id": 381,
    "desc": "SVM linear kernel save_load save",
    "vw_command": "--ksvm --l2 1 --reprocess 5 -b 18 -d train-sets/rcv1_smaller.dat -f models/ksvm.model",
    "diff_files": {
      "stderr": "train-sets/ref/ksvm_train.linear.save.stderr",
      "stdout": "train-sets/ref/ksvm_train.linear.save.stdout"
    },
    "input_files": [
      "train-sets/rcv1_smaller.dat"
    ]
  },
  {
    "id": 382,
    "desc": "SVM linear kernel save_load load",
    "vw_command": "--ksvm --l2 1 --reprocess 5 -b 18 -d train-sets/rcv1_smaller.dat -i models/ksvm.model",
    "diff_files": {
      "stderr": "train-sets/ref/ksvm_train.linear.load.stderr",
      "stdout": "train-sets/ref/ksvm_train.linear.load.stdout"
    },
    "input_files": [
      "train-sets/rcv1_smaller.dat",
      "models/ksvm.model"
    ],
    "depends_on": [
      381
    ]
  },
  {
    "id": 383,
    "desc": "Test that epsilon without enabling a reduction which uses it produces a warning.",
    "vw_command": "--no_stdin --epsilon 5 --log_output stderr --driver_output_off",
    "diff_files": {
      "stderr": "train-sets/ref/epsilon_warning.stderr",
      "stdout": "train-sets/ref/epsilon_warning.stdout"
    },
    "input_files": []
  },
  {
    "id": 384,
    "desc": "Marginal --invert_hash features check",
    "vw_command": "--marginal f -d train-sets/marginal_features --noconstant --initial_numerator 0.5 --initial_denominator 1.0 --decay 0.001 --invert_hash marginal_invert_hash_readable_model.txt",
    "diff_files": {
      "marginal_invert_hash_readable_model.txt": "train-sets/ref/marginal_invert_hash_readable_model.txt"
    },
    "input_files": [
      "train-sets/marginal_features"
    ]
  },
  {
    "id": 385,
    "desc": "BFGS read in a save_resume model - should fail",
    "bash_command": "./negative-test.sh {VW} -d test-sets/0001.dat -k -i models/0001_1.model --bfgs --passes 2 -c",
    "diff_files": {
      "stderr": "train-sets/ref/bfgs_save_resume_fail.stderr",
      "stdout": "train-sets/ref/bfgs_save_resume_fail.stdout"
    },
    "input_files": [
      "./negative-test.sh",
      "models/0001_1.model",
      "test-sets/0001.dat"
    ],
    "depends_on": [
      1
    ]
  },
  {
    "id": 386,
    "desc": "Test 1 but produces a predict only model",
    "vw_command": "-k -l 20 --initial_t 128000 --power_t 1 -d train-sets/0001.dat -f models/0001_1_predict_only.model -c --passes 8 --invariant --ngram 3 --skips 1 --holdout_off --predict_only_model",
    "diff_files": {
      "stderr": "train-sets/ref/0001_predict_only.stderr",
      "stdout": "train-sets/ref/0001_predict_only.stdout"
    },
    "input_files": [
      "train-sets/0001.dat"
    ]
  },
  {
    "id": 387,
    "desc": "BFGS read in a predict only model",
    "vw_command": "-k -d test-sets/0001.dat -i models/0001_1_predict_only.model --bfgs --passes 2 -c --predict_only_model",
    "diff_files": {
      "stderr": "train-sets/ref/bfgs_load_sgd.stderr",
      "stdout": "train-sets/ref/bfgs_load_sgd.stdout"
    },
    "input_files": [
      "models/0001_1_predict_only.model",
      "test-sets/0001.dat"
    ],
    "depends_on": [
      386
    ]
  },
  {
    "id": 388,
    "desc": "Capturing overflowing in coin betting",
    "vw_command": "--coin -q :: -d train-sets/regression_simple_1var_overflow.txt --invert_hash coin_model_overflow.invert.txt",
    "diff_files": {
      "coin_model_overflow.invert.txt": "train-sets/ref/coin_model_overflow.invert.txt"
    },
    "input_files": [
      "train-sets/regression_simple_1var_overflow.txt"
    ]
  },
  {
    "id": 389,
    "desc": "Produce model with default l1 and l2 state",
    "vw_command": "--readable_model l1_l2_default_model.txt -f l1_l2_default_model.model --no_stdin --quiet",
    "diff_files": {
      "l1_l2_default_model.txt": "train-sets/ref/l1_l2_default_model.txt"
    },
    "input_files": []
  },
  {
    "id": 390,
    "desc": "Override l1 and l2 state",
    "vw_command": "--readable_model l1_l2_override_model.txt -f l1_l2_override_model.model -i l1_l2_default_model.model --l1_state 5.34 --l2_state 0.003 --no_stdin --quiet",
    "diff_files": {
      "l1_l2_override_model.txt": "train-sets/ref/l1_l2_override_model.txt"
    },
    "depends_on": [
      389
    ],
    "input_files": [
      "l1_l2_default_model.model"
    ]
  },
  {
    "id": 391,
    "desc": "Override l1 and leave l2 as model state",
    "vw_command": "--readable_model l1_override_l2_leave_model.txt -f l1_override_l2_leave_model.model -i l1_l2_override_model.model --l1_state 89.4 --no_stdin --quiet",
    "diff_files": {
      "l1_override_l2_leave_model.txt": "train-sets/ref/l1_override_l2_leave_model.txt"
    },
    "depends_on": [
      390
    ],
    "input_files": [
      "l1_l2_override_model.model"
    ]
  },
  {
    "id": 392,
    "desc": "Migrate l1 l2 state from 8.10.0 model",
    "vw_command": "--readable_model l1l2_migrate.txt -i model-sets/save_resume_with_l1l2_state.model --no_stdin --quiet",
    "diff_files": {
      "l1l2_migrate.txt": "train-sets/ref/l1l2_migrate.txt"
    },
    "input_files": [
      "model-sets/save_resume_with_l1l2_state.model"
    ]
  },
  {
    "id": 393,
    "desc": "Migrate l1 l2 state from 8.10.0 model and override",
    "vw_command": "--readable_model l1l2_migrate_override.txt -i model-sets/save_resume_with_l1l2_state.model --l1_state 89.4 --l2_state 0.34 --no_stdin --quiet",
    "diff_files": {
      "l1l2_migrate_override.txt": "train-sets/ref/l1l2_migrate_override.txt"
    },
    "input_files": [
      "model-sets/save_resume_with_l1l2_state.model"
    ]
  },
  {
    "id": 394,
    "desc": "Test using automl with ccb",
    "vw_command": "--ccb_explore_adf --example_queue_limit 7 -d train-sets/ccb_reuse_small.data --automl 3 --verbose_metrics --extra_metrics aml_ccb_metrics.json --oracle_type one_diff",
    "diff_files": {
      "aml_ccb_metrics.json": "test-sets/ref/aml_ccb_metrics.json"
    },
    "input_files": [
      "train-sets/ccb_reuse_small.data"
    ]
  },
  {
    "id": 395,
    "desc": "Test 1 but dont track the best constant and dont use multipass",
    "vw_command": "-l 20 --initial_t 128000 --power_t 1 -d train-sets/0001.dat -f models/0001_1.model --invariant --ngram 3 --skips 1 --holdout_off --dont_output_best_constant",
    "diff_files": {
      "stderr": "train-sets/ref/dont_output_best_constant.stderr",
      "stdout": "train-sets/ref/dont_output_best_constant.stdout"
    },
    "input_files": [
      "train-sets/0001.dat"
    ]
  },
  {
    "id": 396,
    "desc": "Export json weights",
    "vw_command": "-d train-sets/dsjson_cb.json --cb_explore_adf --dsjson --dump_json_weights_experimental cb_weights.json",
    "diff_files": {
      "stderr": "train-sets/ref/cb_weights.stderr",
      "stdout": "train-sets/ref/cb_weights.stdout",
      "cb_weights.json": "train-sets/ref/cb_weights.json"
    },
    "input_files": [
      "train-sets/dsjson_cb.json"
    ]
  },
  {
    "id": 397,
    "desc": "Export json weights with all information",
    "vw_command": "-d train-sets/dsjson_cb.json --cb_explore_adf -q :: --dsjson --dump_json_weights_experimental cb_weights_extra.json --dump_json_weights_include_feature_names_experimental --dump_json_weights_include_extra_online_state_experimental",
    "diff_files": {
      "stderr": "train-sets/ref/cb_weights_extra.stderr",
      "stdout": "train-sets/ref/cb_weights_extra.stdout",
      "cb_weights_extra.json": "train-sets/ref/cb_weights_extra.json"
    },
    "input_files": [
      "train-sets/dsjson_cb.json"
    ]
  },
  {
    "id": 398,
    "desc": "Proper handling of l namespace in cb stack",
    "vw_command": "--cb_explore_adf --dsjson -t -d train-sets/cb_l_namespace.txt -p cb_l_namespace.pred",
    "diff_files": {
      "cb_l_namespace.pred": "train-sets/ref/cb_l_namespace.pred"
    },
    "input_files": [
      "train-sets/cb_l_namespace.txt"
    ]
  },
  {
    "id": 399,
    "desc": "test multi d -- based on test 316 to share same metrics of the complete file dsjson_cb.json (which is split into two here)",
    "bash_command": "./negative-test.sh {VW} -d train-sets/dsjson_cb_part1.json -d train-sets/dsjson_cb_part2.json --dsjson --cb_explore_adf --epsilon 0.2 --quadratic GT --extra_metrics metrics_time.json",
    "diff_files": {
      "stdout": "train-sets/ref/metrics_time_fail.stdout",
      "stderr": "train-sets/ref/multid_fail.stderr"
    },
    "input_files": [
      "./negative-test.sh",
      "train-sets/dsjson_cb_part1.json",
      "train-sets/dsjson_cb_part2.json"
    ]
  },
  {
    "id": 400,
    "desc": "test multi d positional -- based on test 316 to share same metrics of the complete file dsjson_cb.json (which is split into two here)",
    "vw_command": "--dsjson --cb_explore_adf --epsilon 0.2 --quadratic GT --extra_metrics metrics_time.json train-sets/dsjson_cb_part1.json train-sets/dsjson_cb_part2.json",
    "diff_files": {
      "metrics_time.json": "test-sets/ref/metrics_time_one.json",
      "stdout": "train-sets/ref/metrics_time_one.stdout",
      "stderr": "train-sets/ref/multid_one.stderr"
    },
    "input_files": [
      "train-sets/dsjson_cb_part1.json",
      "train-sets/dsjson_cb_part2.json"
    ]
  },
  {
    "id": 401,
    "desc": "test multi d - see test 121 cb_explore",
    "bash_command": "./negative-test.sh {VW} -d train-sets/rcv1_raw_cb_small_p1.vw -d train-sets/rcv1_raw_cb_small_p2.vw --cb_explore 2 --ngram 2 --skips 4 -b 24 -l 0.25 -p rcv1_raw_cb_explore.preds",
    "diff_files": {
      "stderr": "train-sets/ref/rcv1_raw_cb_explore_pass2_split.stderr",
      "rcv1_raw_cb_explore.preds": "pred-sets/ref/rcv1_raw_cb_explore_pass2_empty.preds",
      "stdout": "train-sets/ref/rcv1_raw_cb_explore_pass2_fail.stdout"
    },
    "input_files": [
      "./negative-test.sh",
      "train-sets/rcv1_raw_cb_small_p1.vw",
      "train-sets/rcv1_raw_cb_small_p2.vw"
    ]
  },
  {
    "id": 402,
    "desc": "cb_explore - passes 2",
    "vw_command": "-d train-sets/rcv1_raw_cb_small.vw --cb_explore 2 --ngram 2 --skips 4 -b 24 -l 0.25 -p rcv1_raw_cb_explore.preds --passes 2 -c -k",
    "diff_files": {
      "stderr": "train-sets/ref/rcv1_raw_cb_explore_pass2.stderr",
      "rcv1_raw_cb_explore.preds": "pred-sets/ref/rcv1_raw_cb_explore_pass2.preds",
      "stdout": "train-sets/ref/rcv1_raw_cb_explore_pass2.stdout"
    },
    "input_files": [
      "train-sets/rcv1_raw_cb_small.vw"
    ]
  },
  {
    "id": 403,
    "desc": "previous but with split files - cb_explore - passes 2",
    "bash_command": "./negative-test.sh {VW} -d train-sets/rcv1_raw_cb_small_p1.vw -d train-sets/rcv1_raw_cb_small_p2.vw --cb_explore 2 --ngram 2 --skips 4 -b 24 -l 0.25 -p rcv1_raw_cb_explore.preds --passes 2 -c -k --single_cache_file",
    "diff_files": {
      "stderr": "train-sets/ref/rcv1_raw_cb_explore_pass2_split.stderr",
      "rcv1_raw_cb_explore.preds": "pred-sets/ref/rcv1_raw_cb_explore_pass2_empty.preds",
      "stdout": "train-sets/ref/rcv1_raw_cb_explore_pass2_fail.stdout"
    },
    "input_files": [
      "./negative-test.sh",
      "train-sets/rcv1_raw_cb_small_p1.vw",
      "train-sets/rcv1_raw_cb_small_p2.vw"
    ]
  },
  {
    "id": 404,
    "desc": "test multi d positional mixed with -d, this should fail",
    "vw_command": "--dsjson --cb_explore_adf --epsilon 0.2 train-sets/dsjson_cb_part2.json --quadratic GT --extra_metrics metrics_time.json -d train-sets/dsjson_cb_part1.json",
    "diff_files": {
      "stderr": "train-sets/ref/multid_mixed.stderr",
      "stdout": "train-sets/ref/multid_mixed.stdout"
    },
    "input_files": [
      "train-sets/dsjson_cb_part1.json",
      "train-sets/dsjson_cb_part2.json"
    ]
  },
  {
    "id": 405,
    "desc": "test ignore single feature",
    "vw_command": "--dsjson -d train-sets/dsjson_cb_part1.json --cb_explore_adf --epsilon 0.2 --invert_hash ignore_feature.interactions --ignore_features_dsjson_experimental FromUrl|timeofday",
    "diff_files": {
      "ignore_feature.interactions": "train-sets/ref/ignore_feature.interactions"
    },
    "input_files": [
      "train-sets/dsjson_cb_part1.json"
    ]
  },
  {
    "id": 406,
    "desc": "test ignore multiple features",
    "vw_command": "--dsjson -d train-sets/dsjson_cb_part1.json --cb_explore_adf --epsilon 0.2 --invert_hash ignore_multiple_features.interactions --ignore_features_dsjson_experimental FromUrl|timeofday j|type",
    "diff_files": {
      "ignore_multiple_features.interactions": "train-sets/ref/ignore_multiple_features.interactions"
    },
    "input_files": [
      "train-sets/dsjson_cb_part1.json"
    ]
  },
  {
    "id": 407,
    "desc": "test ignore feature in default namespace",
    "vw_command": "--dsjson -d train-sets/dsjson_cb_default_ns.json --cb_explore_adf --epsilon 0.2 --invert_hash ignore_feature_default_ns.interactions --ignore_features_dsjson_experimental |timeofday",
    "diff_files": {
      "ignore_feature_default_ns.interactions": "train-sets/ref/ignore_feature_default_ns.interactions"
    },
    "input_files": [
      "train-sets/dsjson_cb_default_ns.json"
    ]
  },
  {
    "id": 408,
    "desc": "test non binary cost in logistic loss (default range -1,1)",
    "vw_command": "-d train-sets/cb_test_non_binary_costs.ldf --loss_function logistic --cb_explore_adf",
    "diff_files": {
      "stderr": "train-sets/ref/logistic_non_binary_1.stderr"
    },
    "input_files": [
      "train-sets/cb_test_non_binary_costs.ldf"
    ]
  },
  {
    "id": 409,
    "desc": "test non binary cost in logistic loss (range -1,2)",
    "vw_command": "-d train-sets/cb_test_non_binary_costs.ldf --loss_function logistic --cb_explore_adf --logistic_min -1 --logistic_max 2",
    "diff_files": {
      "stderr": "train-sets/ref/logistic_non_binary_2.stderr"
    },
    "input_files": [
      "train-sets/cb_test_non_binary_costs.ldf"
    ]
  },
  {
    "id": 410,
    "desc": "test non binary cost in logistic loss (range 0,1) this should warn",
    "vw_command": "-d train-sets/cb_test_non_binary_costs.ldf --loss_function logistic --cb_explore_adf --logistic_min 0 --logistic_max 1",
    "diff_files": {
      "stderr": "train-sets/ref/logistic_non_binary_3.stderr",
      "stdout": "train-sets/ref/logistic_non_binary_3.stdout"
    },
    "input_files": [
      "train-sets/cb_test_non_binary_costs.ldf"
    ]
  },
  {
    "id": 411,
    "desc": "automl with cb_adf",
    "vw_command": "-f models/automl.model --automl 3 --verbose_metrics --priority_type favor_popular_namespaces -d train-sets/decisionservice.json --dsjson --cb_adf --extra_metrics metrics_.json --readable_model automl_readable.txt --oracle_type rand",
    "diff_files": {
      "stderr": "train-sets/ref/cb_adf_dsjson_metrics_.stderr",
      "metrics_.json": "test-sets/ref/metrics_cbadfautoml.json",
      "automl_readable.txt": "train-sets/ref/cbadf_automl_readable.txt"
    },
    "input_files": [
      "train-sets/decisionservice.json"
    ]
  },
  {
    "id": 412,
    "desc": "train lrqfa with nn",
    "vw_command": "-d train-sets/lrqfa_nn.dat --nn 10 --lrqfa abc2 -f models/lrqfa_nn.vw --link logistic --loss_function logistic",
    "diff_files": {
      "stderr": "train-sets/ref/lrqfa_nn_train.stderr"
    },
    "input_files": [
      "train-sets/lrqfa_nn.dat"
    ]
  },
  {
    "id": 413,
    "desc": "test lrqfa w nn prediction is independent of example ordering",
    "vw_command": "-d train-sets/lrqfa_nn.dat -i models/lrqfa_nn.vw -t -p lrqfa_nn_preds.predict",
    "diff_files": {
      "stderr": "train-sets/ref/lrqfa_nn_pred.stderr",
      "lrqfa_nn_preds.predict": "pred-sets/ref/lrqfa_nn_preds.predict"
    },
    "input_files": [
      "train-sets/lrqfa_nn.dat",
      "models/lrqfa_nn.vw"
    ],
    "depends_on": [
      412
    ]
  },
  {
    "id": 414,
    "desc": "test lrqfa w nn prediction is independent of example ordering (reverse input order)",
    "vw_command": "-d train-sets/lrqfa_nn_rev_order.dat -i models/lrqfa_nn.vw -t -p lrqfa_nn_preds_rev_order.predict",
    "diff_files": {
      "stderr": "train-sets/ref/lrqfa_nn_pred_rev.stderr",
      "lrqfa_nn_preds_rev_order.predict": "pred-sets/ref/lrqfa_nn_preds_rev_order.predict"
    },
    "input_files": [
      "train-sets/lrqfa_nn_rev_order.dat",
      "models/lrqfa_nn.vw"
    ],
    "depends_on": [
      412
    ]
  },
  {
    "id": 415,
    "desc": "test AutoML with cubic interaction",
    "vw_command": "-f automl_cubic.model --automl 3 --verbose_metrics --priority_type favor_popular_namespaces -d train-sets/decisionservice.json --dsjson --cb_explore_adf --epsilon 0.2 -P 1 -p cbe_adf_dsjson.predict --extra_metrics metrics_cubic.json --readable_model automl_readable_cubic.txt --oracle_type rand --interaction_type cubic",
    "diff_files": {
      "stderr": "train-sets/ref/cbe_adf_dsjson_metrics_cubic.stderr",
      "metrics_cubic.json": "test-sets/ref/metrics_cubic.json",
      "automl_readable_cubic.txt": "train-sets/ref/automl_readable_cubic.txt",
      "stdout": "train-sets/ref/cbe_adf_dsjson_metrics_cubic.stdout"
    },
    "input_files": [
      "train-sets/decisionservice.json"
    ]
  },
  {
    "id": 416,
    "desc": "Test CSOAA multiline LDF with shared features",
    "vw_command": "--csoaa_ldf=m -d train-sets/csoaa_ldf_multiline_with_shared.txt -q ua -p csoaa_ldf_multiline_with_shared.predict",
    "diff_files": {
      "stderr": "train-sets/ref/csoaa_ldf_multiline_with_shared.stderr",
      "stdout": "train-sets/ref/csoaa_ldf_multiline_with_shared.stdout",
      "csoaa_ldf_multiline_with_shared.predict": "train-sets/ref/csoaa_ldf_multiline_with_shared.predict"
    },
    "input_files": [
      "train-sets/csoaa_ldf_multiline_with_shared.txt"
    ]
  },
  {
    "id": 417,
    "desc": "set up automl model to test overrides",
    "vw_command": "-d train-sets/decisionservice.json --dsjson --cb_explore_adf -f models/automl_override.model --automl 4 --global_lease 100 --priority_type favor_popular_namespaces --priority_challengers 1 --oracle_type rand --automl_significance_level .1",
    "diff_files": {
      "stderr": "train-sets/ref/automl_test_set_override.stderr",
      "stdout": "train-sets/ref/automl_test_set_override.stdout"
    },
    "input_files": [
      "train-sets/decisionservice.json"
    ]
  },
  {
    "id": 418,
    "desc": "load automl model with overrides",
    "vw_command": "-d train-sets/decisionservice.json --dsjson --cb_explore_adf -i models/automl_override.model --automl 4 --global_lease 200 --priority_type none --priority_challengers 2 --oracle_type one_diff --automl_significance_level .2",
    "diff_files": {
      "stderr": "train-sets/ref/automl_test_load_override.stderr",
      "stdout": "train-sets/ref/automl_test_load_override.stdout"
    },
    "input_files": [
      "train-sets/decisionservice.json",
      "models/automl_override.model"
    ],
    "depends_on": [
      417
    ]
  },
  {
    "id": 419,
    "desc": "Save model using ksvm to test flat_example save_load",
    "vw_command": "--ksvm -d train-sets/tagged_data.dat -f models/ksvm_flat.model",
    "diff_files": {
      "stderr": "train-sets/ref/ksvm_model_save.stderr",
      "stdout": "train-sets/ref/ksvm_model_save.stdout"
    },
    "input_files": [
      "train-sets/tagged_data.dat"
    ]
  },
  {
    "id": 420,
    "desc": "Load model using ksvm to test flat_example save_load",
    "vw_command": "--ksvm -d train-sets/tagged_data.dat -i models/ksvm_flat.model",
    "diff_files": {
      "stderr": "train-sets/ref/ksvm_model_load.stderr",
      "stdout": "train-sets/ref/ksvm_model_load.stdout"
    },
    "input_files": [
      "train-sets/tagged_data.dat",
      "models/ksvm_flat.model"
    ],
    "depends_on": [
      419
    ]
  },
  {
<<<<<<< HEAD
    "id": 421,
    "desc": "explore_eval evaluate same policy as logged policy, all examples should be used to update with default block_size",
=======
    "id": 422,
    "desc": "explore_eval evaluate same policy as logged policy, all examples should be used to update with default target_rate of 1",
>>>>>>> a295b6ea
    "vw_command": "--cb_explore_adf -d train-sets/explore_eval_egreedy.dat --coin --epsilon 0.1 -q UA --explore_eval",
    "diff_files": {
      "stderr": "train-sets/ref/explore_eval_tr_1.stderr"
    },
    "input_files": [
      "train-sets/explore_eval_egreedy.dat"
    ]
  },
  {
    "id": 422,
    "desc": "explore_eval evaluate same policy as logged policy, with block_size > 1 there should be at most ((#examples / block_size) + 1) updates",
    "vw_command": "--cb_explore_adf -d train-sets/explore_eval_egreedy.dat --coin --epsilon 0.1 -q UA --explore_eval --block_size 5",
    "diff_files": {
      "stderr": "train-sets/ref/explore_eval_block_size_5.stderr"
    },
    "input_files": [
      "train-sets/explore_eval_egreedy.dat"
    ]
  },
  {
    "id": 423,
<<<<<<< HEAD
    "desc": "Spin off automl model to lower bitsize to cb_explore",
    "vw_command": "--cb_explore_adf -d train-sets/automl_spin_off.txt --noconstant -f models/aml_spin_off.m -b 18 --predict_only_model --automl 2",
    "diff_files": {
      "stderr": "train-sets/ref/spin_off_aml_save.stderr"
    },
    "input_files": [
      "train-sets/automl_spin_off.txt"
    ]
  },
  {
    "id": 424,
    "desc": "Load spun off automl model and output invert hash",
    "vw_command": "--cb_explore_adf -d train-sets/automl_spin_off.txt --noconstant -i models/aml_spin_off.m -b 17 --invert_hash aml_spinoff.inv --predict_only_model",
    "diff_files": {
      "stderr": "train-sets/ref/spin_off_aml_load.stderr",
      "aml_spinoff.inv": "pred-sets/ref/aml_spinoff.inv"
    },
    "input_files": [
      "train-sets/automl_spin_off.txt",
      "models/aml_spin_off.m"
    ],
    "depends_on": [
      423
    ]
  },
  {
    "id": 425,
    "desc": "Generate similar model to spun off automl using standard cb_explore_adf",
    "vw_command": "--cb_explore_adf -d train-sets/automl_spin_off.txt --noconstant -f models/aml_spin_off_cb.m -b 17 --predict_only_model --interactions AA --interactions AB --interactions BB",
    "diff_files": {
      "stderr": "train-sets/ref/cb_similar_aml_spinoff_save.stderr"
    },
    "input_files": [
      "train-sets/automl_spin_off.txt"
    ]
  },
  {
    "id": 426,
    "desc": "Check that standard cb_explore_adf model has same invert hash as automl spinoff",
    "vw_command": "--cb_explore_adf -d train-sets/automl_spin_off.txt --noconstant -i models/aml_spin_off_cb.m -b 17 --invert_hash aml_spinoff_cb.inv --predict_only_model",
    "diff_files": {
      "stderr": "train-sets/ref/spin_off_aml_load.stderr",
      "aml_spinoff_cb.inv": "pred-sets/ref/aml_spinoff.inv"
    },
    "input_files": [
      "train-sets/automl_spin_off.txt",
      "models/aml_spin_off_cb.m"
    ],
    "depends_on": [
      425
    ]
  },
  {
    "id": 427,
    "desc": "Check that binary model files are identical between standard cb_explore_adf and automl spinoff",
    "bash_command": "diff models/aml_spin_off.m models/aml_spin_off_cb.m",
    "input_files": [
      "models/aml_spin_off.m",
      "models/aml_spin_off_cb.m"
    ],
    "depends_on": [
      423, 425
    ]
  },
  {
    "id": 428,
    "desc": "explore_eval evaluate same policy as logged policy, with block_size > 1 there should be at most ((#examples / block_size) + 1) updates",
    "vw_command": "--cb_explore_adf -d train-sets/explore_eval_egreedy.dat --coin --epsilon 0.1 -q UA --explore_eval --block_size 5",
=======
    "desc": "explore_eval evaluate same policy as logged policy, target_rate set there should be around ((#examples * target_rate) updates",
    "vw_command": "--cb_explore_adf -d train-sets/explore_eval_egreedy.dat --coin --epsilon 0.1 -q UA --explore_eval --target_rate 0.2",
>>>>>>> a295b6ea
    "diff_files": {
      "stderr": "train-sets/ref/explore_eval_tr_0.2.stderr"
    },
    "input_files": [
      "train-sets/explore_eval_egreedy.dat"
    ]
  },
  {
    "id": 424,
    "desc": "explore_eval evaluate same policy as logged policy, target_rate set there should be around ((#examples * target_rate) updates",
    "vw_command": "--cb_explore_adf -d train-sets/explore_eval_egreedy.dat --coin --squarecb -q UA --explore_eval --target_rate 0.2",
    "diff_files": {
      "stderr": "train-sets/ref/explore_eval_sqcb.stderr"
    },
    "input_files": [
      "train-sets/explore_eval_egreedy.dat"
    ]
  },
  {
    "id": 425,
    "desc": "explore_eval evaluate same policy as logged policy, target_rate set there should be around ((#examples * target_rate) updates",
    "vw_command": "--cb_explore_adf -d train-sets/explore_eval_egreedy.dat --coin --large_action_space --max_actions 5 -q UA --explore_eval --target_rate 0.2",
    "diff_files": {
      "stderr": "train-sets/ref/explore_eval_las.stderr"
    },
    "input_files": [
      "train-sets/explore_eval_egreedy.dat"
    ]
  }
]<|MERGE_RESOLUTION|>--- conflicted
+++ resolved
@@ -5430,35 +5430,51 @@
     ]
   },
   {
-<<<<<<< HEAD
     "id": 421,
-    "desc": "explore_eval evaluate same policy as logged policy, all examples should be used to update with default block_size",
-=======
+    "desc": "explore_eval evaluate same policy as logged policy, all examples should be used to update with default target_rate of 1",
+    "vw_command": "--cb_explore_adf -d train-sets/explore_eval_egreedy.dat --coin --epsilon 0.1 -q UA --explore_eval",
+    "diff_files": {
+      "stderr": "train-sets/ref/explore_eval_tr_1.stderr"
+    },
+    "input_files": [
+      "train-sets/explore_eval_egreedy.dat"
+    ]
+  },
+  {
     "id": 422,
-    "desc": "explore_eval evaluate same policy as logged policy, all examples should be used to update with default target_rate of 1",
->>>>>>> a295b6ea
-    "vw_command": "--cb_explore_adf -d train-sets/explore_eval_egreedy.dat --coin --epsilon 0.1 -q UA --explore_eval",
-    "diff_files": {
-      "stderr": "train-sets/ref/explore_eval_tr_1.stderr"
+    "desc": "explore_eval evaluate same policy as logged policy, target_rate set there should be around ((#examples * target_rate) updates",
+    "vw_command": "--cb_explore_adf -d train-sets/explore_eval_egreedy.dat --coin --epsilon 0.1 -q UA --explore_eval --target_rate 0.2",
+    "diff_files": {
+      "stderr": "train-sets/ref/explore_eval_tr_0.2.stderr"
     },
     "input_files": [
       "train-sets/explore_eval_egreedy.dat"
     ]
   },
   {
-    "id": 422,
-    "desc": "explore_eval evaluate same policy as logged policy, with block_size > 1 there should be at most ((#examples / block_size) + 1) updates",
-    "vw_command": "--cb_explore_adf -d train-sets/explore_eval_egreedy.dat --coin --epsilon 0.1 -q UA --explore_eval --block_size 5",
-    "diff_files": {
-      "stderr": "train-sets/ref/explore_eval_block_size_5.stderr"
+    "id": 423,
+    "desc": "explore_eval evaluate same policy as logged policy, target_rate set there should be around ((#examples * target_rate) updates",
+    "vw_command": "--cb_explore_adf -d train-sets/explore_eval_egreedy.dat --coin --squarecb -q UA --explore_eval --target_rate 0.2",
+    "diff_files": {
+      "stderr": "train-sets/ref/explore_eval_sqcb.stderr"
     },
     "input_files": [
       "train-sets/explore_eval_egreedy.dat"
     ]
   },
   {
-    "id": 423,
-<<<<<<< HEAD
+    "id": 424,
+    "desc": "explore_eval evaluate same policy as logged policy, target_rate set there should be around ((#examples * target_rate) updates",
+    "vw_command": "--cb_explore_adf -d train-sets/explore_eval_egreedy.dat --coin --large_action_space --max_actions 5 -q UA --explore_eval --target_rate 0.2",
+    "diff_files": {
+      "stderr": "train-sets/ref/explore_eval_las.stderr"
+    },
+    "input_files": [
+      "train-sets/explore_eval_egreedy.dat"
+    ]
+  },
+  {
+    "id": 425,
     "desc": "Spin off automl model to lower bitsize to cb_explore",
     "vw_command": "--cb_explore_adf -d train-sets/automl_spin_off.txt --noconstant -f models/aml_spin_off.m -b 18 --predict_only_model --automl 2",
     "diff_files": {
@@ -5469,7 +5485,7 @@
     ]
   },
   {
-    "id": 424,
+    "id": 426,
     "desc": "Load spun off automl model and output invert hash",
     "vw_command": "--cb_explore_adf -d train-sets/automl_spin_off.txt --noconstant -i models/aml_spin_off.m -b 17 --invert_hash aml_spinoff.inv --predict_only_model",
     "diff_files": {
@@ -5481,11 +5497,11 @@
       "models/aml_spin_off.m"
     ],
     "depends_on": [
-      423
-    ]
-  },
-  {
-    "id": 425,
+      425
+    ]
+  },
+  {
+    "id": 427,
     "desc": "Generate similar model to spun off automl using standard cb_explore_adf",
     "vw_command": "--cb_explore_adf -d train-sets/automl_spin_off.txt --noconstant -f models/aml_spin_off_cb.m -b 17 --predict_only_model --interactions AA --interactions AB --interactions BB",
     "diff_files": {
@@ -5496,7 +5512,7 @@
     ]
   },
   {
-    "id": 426,
+    "id": 428,
     "desc": "Check that standard cb_explore_adf model has same invert hash as automl spinoff",
     "vw_command": "--cb_explore_adf -d train-sets/automl_spin_off.txt --noconstant -i models/aml_spin_off_cb.m -b 17 --invert_hash aml_spinoff_cb.inv --predict_only_model",
     "diff_files": {
@@ -5508,11 +5524,11 @@
       "models/aml_spin_off_cb.m"
     ],
     "depends_on": [
-      425
-    ]
-  },
-  {
-    "id": 427,
+      427
+    ]
+  },
+  {
+    "id": 429,
     "desc": "Check that binary model files are identical between standard cb_explore_adf and automl spinoff",
     "bash_command": "diff models/aml_spin_off.m models/aml_spin_off_cb.m",
     "input_files": [
@@ -5520,44 +5536,7 @@
       "models/aml_spin_off_cb.m"
     ],
     "depends_on": [
-      423, 425
-    ]
-  },
-  {
-    "id": 428,
-    "desc": "explore_eval evaluate same policy as logged policy, with block_size > 1 there should be at most ((#examples / block_size) + 1) updates",
-    "vw_command": "--cb_explore_adf -d train-sets/explore_eval_egreedy.dat --coin --epsilon 0.1 -q UA --explore_eval --block_size 5",
-=======
-    "desc": "explore_eval evaluate same policy as logged policy, target_rate set there should be around ((#examples * target_rate) updates",
-    "vw_command": "--cb_explore_adf -d train-sets/explore_eval_egreedy.dat --coin --epsilon 0.1 -q UA --explore_eval --target_rate 0.2",
->>>>>>> a295b6ea
-    "diff_files": {
-      "stderr": "train-sets/ref/explore_eval_tr_0.2.stderr"
-    },
-    "input_files": [
-      "train-sets/explore_eval_egreedy.dat"
-    ]
-  },
-  {
-    "id": 424,
-    "desc": "explore_eval evaluate same policy as logged policy, target_rate set there should be around ((#examples * target_rate) updates",
-    "vw_command": "--cb_explore_adf -d train-sets/explore_eval_egreedy.dat --coin --squarecb -q UA --explore_eval --target_rate 0.2",
-    "diff_files": {
-      "stderr": "train-sets/ref/explore_eval_sqcb.stderr"
-    },
-    "input_files": [
-      "train-sets/explore_eval_egreedy.dat"
-    ]
-  },
-  {
-    "id": 425,
-    "desc": "explore_eval evaluate same policy as logged policy, target_rate set there should be around ((#examples * target_rate) updates",
-    "vw_command": "--cb_explore_adf -d train-sets/explore_eval_egreedy.dat --coin --large_action_space --max_actions 5 -q UA --explore_eval --target_rate 0.2",
-    "diff_files": {
-      "stderr": "train-sets/ref/explore_eval_las.stderr"
-    },
-    "input_files": [
-      "train-sets/explore_eval_egreedy.dat"
+      425, 427
     ]
   }
 ]
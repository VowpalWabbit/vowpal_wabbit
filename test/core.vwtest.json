--- conflicted
+++ resolved
@@ -2314,12 +2314,8 @@
     "diff_files": {
       "stderr": "train-sets/ref/malformed-onethread-strict_parse.stderr"
     },
-<<<<<<< HEAD
-    "bash_command": "./negative-test.sh {VW} -d train-sets/malformed.dat --onethread --strict_parse --log_output_stream compat"
-=======
-    "bash_command": "./negative-test.sh {VW} -d train-sets/malformed.dat --onethread --strict_parse",
+    "bash_command": "./negative-test.sh {VW} -d train-sets/malformed.dat --onethread --strict_parse --log_output_stream compat",
     "input_files": ["./negative-test.sh","train-sets/malformed.dat"]
->>>>>>> b9fca87a
   },
   {
     "id": 194,
@@ -2327,12 +2323,8 @@
     "diff_files": {
       "stderr": "train-sets/ref/malformed-strict_parse.stderr"
     },
-<<<<<<< HEAD
-    "bash_command": "./negative-test.sh {VW} -d train-sets/malformed.dat --strict_parse --log_output_stream compat"
-=======
-    "bash_command": "./negative-test.sh {VW} -d train-sets/malformed.dat --strict_parse",
+    "bash_command": "./negative-test.sh {VW} -d train-sets/malformed.dat --strict_parse --log_output_stream compat",
     "input_files": ["./negative-test.sh","train-sets/malformed.dat"]
->>>>>>> b9fca87a
   },
   {
     "id": 195,
@@ -2475,14 +2467,10 @@
       "stdout": "test-sets/ref/chain_hash_json_test.stdout",
       "chain_hash_json_result.cmp": "test-sets/ref/chain_hash_json_result.cmp"
     },
-<<<<<<< HEAD
-    "bash_command": "{VW} --audit --json --chain_hash -d train-sets/chain_hash_json_test.json --invert_hash chain_hash_json_result.cmp --chain_hash --predict_only_model --log_output_stream compat &&  tail -n +2 chain_hash_json_result.cmp > chain_hash_json_result.cmp.new &&  rm chain_hash_json_result.cmp &&  mv chain_hash_json_result.cmp.new chain_hash_json_result.cmp"
-=======
-    "bash_command": "{VW} --audit --json --chain_hash -d train-sets/chain_hash_json_test.json --invert_hash chain_hash_json_result.cmp --chain_hash --predict_only_model &&  tail -n +2 chain_hash_json_result.cmp > chain_hash_json_result.cmp.new &&  rm chain_hash_json_result.cmp &&  mv chain_hash_json_result.cmp.new chain_hash_json_result.cmp",
+    "bash_command": "{VW} --audit --json --chain_hash -d train-sets/chain_hash_json_test.json --invert_hash chain_hash_json_result.cmp --chain_hash --predict_only_model --log_output_stream compat &&  tail -n +2 chain_hash_json_result.cmp > chain_hash_json_result.cmp.new &&  rm chain_hash_json_result.cmp &&  mv chain_hash_json_result.cmp.new chain_hash_json_result.cmp",
     "input_files": [
       "train-sets/chain_hash_json_test.json"
     ]
->>>>>>> b9fca87a
   },
   {
     "id": 208,
@@ -2492,14 +2480,10 @@
       "stdout": "test-sets/ref/chain_hash_text_result.stdout",
       "chain_hash_text_result.cmp": "test-sets/ref/chain_hash_text_result.cmp"
     },
-<<<<<<< HEAD
-    "bash_command": "{VW} --audit -d train-sets/chain_hash_text_test.dat --invert_hash chain_hash_text_result.cmp --chain_hash --predict_only_model --log_output_stream compat &&  tail -n +2 chain_hash_text_result.cmp > chain_hash_text_result.cmp.new &&  rm chain_hash_text_result.cmp &&  mv chain_hash_text_result.cmp.new chain_hash_text_result.cmp"
-=======
-    "bash_command": "{VW} --audit -d train-sets/chain_hash_text_test.dat --invert_hash chain_hash_text_result.cmp --chain_hash --predict_only_model &&  tail -n +2 chain_hash_text_result.cmp > chain_hash_text_result.cmp.new &&  rm chain_hash_text_result.cmp &&  mv chain_hash_text_result.cmp.new chain_hash_text_result.cmp",
+    "bash_command": "{VW} --audit -d train-sets/chain_hash_text_test.dat --invert_hash chain_hash_text_result.cmp --chain_hash --predict_only_model --log_output_stream compat &&  tail -n +2 chain_hash_text_result.cmp > chain_hash_text_result.cmp.new &&  rm chain_hash_text_result.cmp &&  mv chain_hash_text_result.cmp.new chain_hash_text_result.cmp",
     "input_files": [
       "train-sets/chain_hash_text_test.dat"
     ]
->>>>>>> b9fca87a
   },
   {
     "id": 209,
@@ -2521,15 +2505,11 @@
       "inv_hash_load_model.invert.txt": "train-sets/ref/inv_hash_load_model.invert.txt",
       "inv_hash_load_model.readable.txt": "train-sets/ref/inv_hash_load_model.readable.txt"
     },
-<<<<<<< HEAD
-    "bash_command": "{VW} -d train-sets/inv_hash_load_model_data1.txt -f inv_hash_load_model.vw --noconstant --predict_only_model --log_output_stream compat && {VW} -d train-sets/inv_hash_load_model_data2.txt -i inv_hash_load_model.vw --noconstant --readable_model inv_hash_load_model.readable.txt --invert_hash inv_hash_load_model.invert.txt --predict_only_model"
-=======
-    "bash_command": "{VW} -d train-sets/inv_hash_load_model_data1.txt -f inv_hash_load_model.vw --noconstant --predict_only_model && {VW} -d train-sets/inv_hash_load_model_data2.txt -i inv_hash_load_model.vw --noconstant --readable_model inv_hash_load_model.readable.txt --invert_hash inv_hash_load_model.invert.txt --predict_only_model",
+    "bash_command": "{VW} -d train-sets/inv_hash_load_model_data1.txt -f inv_hash_load_model.vw --noconstant --predict_only_model --log_output_stream compat && {VW} -d train-sets/inv_hash_load_model_data2.txt -i inv_hash_load_model.vw --noconstant --readable_model inv_hash_load_model.readable.txt --invert_hash inv_hash_load_model.invert.txt --predict_only_model",
     "input_files": [
       "train-sets/inv_hash_load_model_data1.txt",
       "train-sets/inv_hash_load_model_data2.txt"
     ]
->>>>>>> b9fca87a
   },
   {
     "id": 211,
@@ -3936,14 +3916,10 @@
       "stderr": "train-sets/ref/cb_simple.stderr",
       "cb_simple_invert_hash.txt": "train-sets/ref/cb_simple_invert_hash.txt"
     },
-<<<<<<< HEAD
-    "bash_command": "{VW} -d train-sets/cb_simple.json --dsjson --cb_explore_adf --invert_hash cb_simple_invert_hash.txt --predict_only_model --log_output_stream compat &&  tail -n +2 cb_simple_invert_hash.txt > cb_simple_invert_hash.txt.new &&  rm cb_simple_invert_hash.txt &&  mv cb_simple_invert_hash.txt.new cb_simple_invert_hash.txt"
-=======
-    "bash_command": "{VW} -d train-sets/cb_simple.json --dsjson --cb_explore_adf --invert_hash cb_simple_invert_hash.txt --predict_only_model &&  tail -n +2 cb_simple_invert_hash.txt > cb_simple_invert_hash.txt.new &&  rm cb_simple_invert_hash.txt &&  mv cb_simple_invert_hash.txt.new cb_simple_invert_hash.txt",
+    "bash_command": "{VW} -d train-sets/cb_simple.json --dsjson --cb_explore_adf --invert_hash cb_simple_invert_hash.txt --predict_only_model --log_output_stream compat &&  tail -n +2 cb_simple_invert_hash.txt > cb_simple_invert_hash.txt.new &&  rm cb_simple_invert_hash.txt &&  mv cb_simple_invert_hash.txt.new cb_simple_invert_hash.txt",
     "input_files": [
       "train-sets/cb_simple.json"
     ]
->>>>>>> b9fca87a
   },
   {
     "id": 328,
@@ -3952,14 +3928,10 @@
       "stderr": "train-sets/ref/cb_simple_pdrop.stderr",
       "cb_simple_pdrop_invert_hash.txt": "train-sets/ref/cb_simple_pdrop_invert_hash.txt"
     },
-<<<<<<< HEAD
-    "bash_command": "{VW} -d train-sets/cb_simple_pdrop.json --dsjson --cb_explore_adf --invert_hash cb_simple_pdrop_invert_hash.txt --predict_only_model --log_output_stream compat &&  tail -n +2 cb_simple_pdrop_invert_hash.txt > cb_simple_pdrop_invert_hash.txt.new &&  rm cb_simple_pdrop_invert_hash.txt &&  mv cb_simple_pdrop_invert_hash.txt.new cb_simple_pdrop_invert_hash.txt"
-=======
-    "bash_command": "{VW} -d train-sets/cb_simple_pdrop.json --dsjson --cb_explore_adf --invert_hash cb_simple_pdrop_invert_hash.txt --predict_only_model &&  tail -n +2 cb_simple_pdrop_invert_hash.txt > cb_simple_pdrop_invert_hash.txt.new &&  rm cb_simple_pdrop_invert_hash.txt &&  mv cb_simple_pdrop_invert_hash.txt.new cb_simple_pdrop_invert_hash.txt",
+    "bash_command": "{VW} -d train-sets/cb_simple_pdrop.json --dsjson --cb_explore_adf --invert_hash cb_simple_pdrop_invert_hash.txt --predict_only_model --log_output_stream compat &&  tail -n +2 cb_simple_pdrop_invert_hash.txt > cb_simple_pdrop_invert_hash.txt.new &&  rm cb_simple_pdrop_invert_hash.txt &&  mv cb_simple_pdrop_invert_hash.txt.new cb_simple_pdrop_invert_hash.txt",
     "input_files": [
       "train-sets/cb_simple_pdrop.json"
     ]
->>>>>>> b9fca87a
   },
   {
     "id": 329,
@@ -3979,14 +3951,10 @@
       "stderr": "train-sets/ref/ccb_simple.stderr",
       "ccb_simple_invert_hash.txt": "train-sets/ref/ccb_simple_invert_hash.txt"
     },
-<<<<<<< HEAD
-    "bash_command": "{VW} -d train-sets/ccb_simple.json --dsjson --ccb_explore_adf --invert_hash ccb_simple_invert_hash.txt --predict_only_model --log_output_stream compat &&  tail -n +2 ccb_simple_invert_hash.txt > ccb_simple_invert_hash.txt.new &&  rm ccb_simple_invert_hash.txt &&  mv ccb_simple_invert_hash.txt.new ccb_simple_invert_hash.txt"
-=======
-    "bash_command": "{VW} -d train-sets/ccb_simple.json --dsjson --ccb_explore_adf --invert_hash ccb_simple_invert_hash.txt --predict_only_model &&  tail -n +2 ccb_simple_invert_hash.txt > ccb_simple_invert_hash.txt.new &&  rm ccb_simple_invert_hash.txt &&  mv ccb_simple_invert_hash.txt.new ccb_simple_invert_hash.txt",
+    "bash_command": "{VW} -d train-sets/ccb_simple.json --dsjson --ccb_explore_adf --invert_hash ccb_simple_invert_hash.txt --predict_only_model --log_output_stream compat &&  tail -n +2 ccb_simple_invert_hash.txt > ccb_simple_invert_hash.txt.new &&  rm ccb_simple_invert_hash.txt &&  mv ccb_simple_invert_hash.txt.new ccb_simple_invert_hash.txt",
     "input_files": [
       "train-sets/ccb_simple.json"
     ]
->>>>>>> b9fca87a
   },
   {
     "id": 331,
@@ -3995,14 +3963,10 @@
       "stderr": "train-sets/ref/ccb_simple_pdrop.stderr",
       "ccb_simple_pdrop_invert_hash.txt": "train-sets/ref/ccb_simple_pdrop_invert_hash.txt"
     },
-<<<<<<< HEAD
-    "bash_command": "{VW} -d train-sets/ccb_simple_pdrop.json --dsjson --ccb_explore_adf --invert_hash ccb_simple_pdrop_invert_hash.txt --predict_only_model --log_output_stream compat &&  tail -n +2 ccb_simple_pdrop_invert_hash.txt > ccb_simple_pdrop_invert_hash.txt.new &&  rm ccb_simple_pdrop_invert_hash.txt &&  mv ccb_simple_pdrop_invert_hash.txt.new ccb_simple_pdrop_invert_hash.txt"
-=======
-    "bash_command": "{VW} -d train-sets/ccb_simple_pdrop.json --dsjson --ccb_explore_adf --invert_hash ccb_simple_pdrop_invert_hash.txt --predict_only_model &&  tail -n +2 ccb_simple_pdrop_invert_hash.txt > ccb_simple_pdrop_invert_hash.txt.new &&  rm ccb_simple_pdrop_invert_hash.txt &&  mv ccb_simple_pdrop_invert_hash.txt.new ccb_simple_pdrop_invert_hash.txt",
+    "bash_command": "{VW} -d train-sets/ccb_simple_pdrop.json --dsjson --ccb_explore_adf --invert_hash ccb_simple_pdrop_invert_hash.txt --predict_only_model --log_output_stream compat &&  tail -n +2 ccb_simple_pdrop_invert_hash.txt > ccb_simple_pdrop_invert_hash.txt.new &&  rm ccb_simple_pdrop_invert_hash.txt &&  mv ccb_simple_pdrop_invert_hash.txt.new ccb_simple_pdrop_invert_hash.txt",
     "input_files": [
       "train-sets/ccb_simple_pdrop.json"
     ]
->>>>>>> b9fca87a
   },
   {
     "id": 332,
@@ -4212,15 +4176,11 @@
     "diff_files": {
       "stderr": "train-sets/ref/corrupt_weights_gd.stderr"
     },
-<<<<<<< HEAD
-    "bash_command": "./negative-test.sh {VW} --no_stdin --cb_explore_adf --cover 3 --noconstant --quiet -i model-sets/corrupted_weights_gd.model --log_output_stream compat"
-=======
-    "bash_command": "./negative-test.sh {VW} --no_stdin --cb_explore_adf --cover 3 --noconstant --quiet -i model-sets/corrupted_weights_gd.model",
+    "bash_command": "./negative-test.sh {VW} --no_stdin --cb_explore_adf --cover 3 --noconstant --quiet -i model-sets/corrupted_weights_gd.model --log_output_stream compat",
     "input_files": [
       "negative-test.sh",
       "model-sets/corrupted_weights_gd.model"
     ]
->>>>>>> b9fca87a
   },
   {
     "id": 350,
@@ -4228,15 +4188,11 @@
     "diff_files": {
       "stderr": "train-sets/ref/corrupt_weights_gd_mf.stderr"
     },
-<<<<<<< HEAD
-    "bash_command": "./negative-test.sh {VW} --no_stdin --cb_explore_adf --cover 3 --noconstant --quiet -i model-sets/corrupted_weights_gd_mf.model --log_output_stream compat"
-=======
-    "bash_command": "./negative-test.sh {VW} --no_stdin --cb_explore_adf --cover 3 --noconstant --quiet -i model-sets/corrupted_weights_gd_mf.model",
+    "bash_command": "./negative-test.sh {VW} --no_stdin --cb_explore_adf --cover 3 --noconstant --quiet -i model-sets/corrupted_weights_gd_mf.model --log_output_stream compat",
     "input_files": [
       "negative-test.sh",
       "model-sets/corrupted_weights_gd_mf.model"
     ]
->>>>>>> b9fca87a
   },
   {
     "id": 351,
@@ -4305,15 +4261,11 @@
     "diff_files": {
       "stderr": "train-sets/ref/truncated_model_crash.stderr"
     },
-<<<<<<< HEAD
-    "bash_command": "./negative-test.sh {VW} --no_stdin --cb_explore_adf --cover 3 --noconstant --quiet -i model-sets/truncated_model --log_output_stream compat"
-=======
-    "bash_command": "./negative-test.sh {VW} --no_stdin --cb_explore_adf --cover 3 --noconstant --quiet -i model-sets/truncated_model",
+    "bash_command": "./negative-test.sh {VW} --no_stdin --cb_explore_adf --cover 3 --noconstant --quiet -i model-sets/truncated_model --log_output_stream compat",
     "input_files": [
       "negative-test.sh",
       "model-sets/truncated_model"
     ]
->>>>>>> b9fca87a
   },
   {
     "id": 357,
@@ -4321,15 +4273,11 @@
     "diff_files": {
       "stderr": "train-sets/ref/cb_bad_one_of_string.stderr"
     },
-<<<<<<< HEAD
-    "bash_command": "./negative-test.sh {VW} --cb_adf -d train-sets/cb_test.ldf --cb_type bad_type --log_output_stream compat"
-=======
-    "bash_command": "./negative-test.sh {VW} --cb_adf -d train-sets/cb_test.ldf --cb_type bad_type",
+    "bash_command": "./negative-test.sh {VW} --cb_adf -d train-sets/cb_test.ldf --cb_type bad_type --log_output_stream compat",
     "input_files": [
       "negative-test.sh",
       "train-sets/cb_test.ldf"
     ]
->>>>>>> b9fca87a
   },
   {
     "id": 358,
@@ -4337,28 +4285,20 @@
     "diff_files": {
       "stderr": "train-sets/ref/cb_bad_one_of_int.stderr"
     },
-<<<<<<< HEAD
-    "bash_command": "./negative-test.sh {VW} -k -d train-sets/lda-2pass-hang.dat --lda 10 -c --passes 2 --holdout_off --math-mode 5 --log_output_stream compat"
-=======
-    "bash_command": "./negative-test.sh {VW} -k -d train-sets/lda-2pass-hang.dat --lda 10 -c --passes 2 --holdout_off --math-mode 5",
+    "bash_command": "./negative-test.sh {VW} -k -d train-sets/lda-2pass-hang.dat --lda 10 -c --passes 2 --holdout_off --math-mode 5 --log_output_stream compat",
     "input_files": [
       "negative-test.sh",
       "train-sets/lda-2pass-hang.dat"
     ]
->>>>>>> b9fca87a
   },
   {
     "id": 359,
     "desc": "--probabilities --oaa one-indexed",
-    "vw_command": "-d train-sets/probabilities_one_ind.dat --probabilities --oaa=4 --loss_function=logistic -p oaa_one_ind_probabilities.predict",
     "diff_files": {
       "stderr": "train-sets/ref/oaa_one_ind_probabilities.stderr",
       "oaa_one_ind_probabilities.predict": "pred-sets/ref/oaa_one_ind_probabilities.predict"
     },
-<<<<<<< HEAD
     "vw_command": "-d train-sets/probabilities_one_ind.dat --probabilities --oaa=4 --loss_function=logistic -p oaa_one_ind_probabilities.predict --log_output_stream compat",
-=======
->>>>>>> b9fca87a
     "input_files": [
       "train-sets/probabilities_one_ind.dat"
     ]

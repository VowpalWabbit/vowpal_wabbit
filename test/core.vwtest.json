--- conflicted
+++ resolved
@@ -4564,14 +4564,6 @@
   },
   {
     "id": 381,
-<<<<<<< HEAD
-    "desc": "Test that epsilon without enabling a reduction which uses it produces a warning.",
-    "vw_command": "--no_stdin --epsilon 5",
-    "diff_files": {
-      "stderr": "train-sets/ref/epsilon_warning.stderr"
-    },
-    "input_files": []
-=======
     "desc": "SVM linear kernel save_load save",
     "vw_command": "--ksvm --l2 1 --reprocess 5 -b 18 -d train-sets/rcv1_smaller.dat -f models/ksvm.model",
     "diff_files": {
@@ -4595,6 +4587,14 @@
     "depends_on": [
       381
     ]
->>>>>>> dd0c335c
+  },
+  {
+    "id": 383,
+    "desc": "Test that epsilon without enabling a reduction which uses it produces a warning.",
+    "vw_command": "--no_stdin --epsilon 5",
+    "diff_files": {
+      "stderr": "train-sets/ref/epsilon_warning.stderr"
+    },
+    "input_files": [] 
   }
 ]
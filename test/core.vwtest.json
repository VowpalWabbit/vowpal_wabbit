[
  {
    "id": 1,
    "desc": "",
    "vw_command": "-k -l 20 --initial_t 128000 --power_t 1 -d train-sets/0001.dat -f models/0001_1.model -c --passes 8 --invariant --ngram 3 --skips 1 --holdout_off",
    "diff_files": {
      "stderr": "train-sets/ref/0001.stderr",
      "stdout": "train-sets/ref/0001.stdout"
    },
    "input_files": [
      "train-sets/0001.dat"
    ]
  },
  {
    "id": 2,
    "desc": "checking predictions as well",
    "vw_command": "-k -t -d train-sets/0001.dat -i models/0001_1.model -p 0001.predict --invariant",
    "diff_files": {
      "stderr": "test-sets/ref/0001.stderr",
      "0001.predict": "pred-sets/ref/0001.predict",
      "stdout": "test-sets/ref/0001.stdout"
    },
    "input_files": [
      "train-sets/0001.dat",
      "models/0001_1.model"
    ],
    "depends_on": [
      1
    ]
  },
  {
    "id": 3,
    "desc": "without -d, training only",
    "vw_command": "-k -d train-sets/0002.dat -f models/0002.model --invariant",
    "diff_files": {
      "stderr": "train-sets/ref/0002.stderr",
      "stdout": "train-sets/ref/0002.stdout"
    },
    "input_files": [
      "train-sets/0002.dat"
    ]
  },
  {
    "id": 4,
    "desc": "same, with -d",
    "vw_command": "-k -d train-sets/0002.dat -f models/0002.model --invariant --predict_only_model",
    "diff_files": {
      "stdout": "train-sets/ref/0002.stdout",
      "stderr": "train-sets/ref/0002.stderr"
    },
    "input_files": [
      "train-sets/0002.dat"
    ]
  },
  {
    "id": 5,
    "desc": "add -q .., adaptive, and more (same input, different outputs)",
    "vw_command": "-k --initial_t 1 --adaptive --invariant -q Tf -q ff -f models/0002a.model -d train-sets/0002.dat",
    "diff_files": {
      "stderr": "train-sets/ref/0002a.stderr",
      "stdout": "train-sets/ref/0002a.stdout"
    },
    "input_files": [
      "train-sets/0002.dat"
    ]
  },
  {
    "id": 6,
    "desc": "run predictions on Test 4 model. Pretending the labels aren't there",
    "vw_command": "-k -t -i models/0002.model -d train-sets/0002.dat -p 0002b.predict",
    "diff_files": {
      "stderr": "test-sets/ref/0002b.stderr",
      "0002b.predict": "pred-sets/ref/0002b.predict",
      "stdout": "test-sets/ref/0002b.stdout"
    },
    "input_files": [
      "train-sets/0002.dat",
      "models/0002.model"
    ],
    "depends_on": [
      4
    ]
  },
  {
    "id": 7,
    "desc": "using normalized adaptive updates and a low --power_t",
    "vw_command": "-k --power_t 0.45 -f models/0002c.model -d train-sets/0002.dat",
    "diff_files": {
      "stderr": "train-sets/ref/0002c.stderr",
      "stdout": "train-sets/ref/0002c.stdout"
    },
    "input_files": [
      "train-sets/0002.dat"
    ]
  },
  {
    "id": 8,
    "desc": "predicts on test 7 model",
    "vw_command": "-k -t -i models/0002c.model -d train-sets/0002.dat -p 0002c.predict",
    "diff_files": {
      "stderr": "test-sets/ref/0002c.stderr",
      "0002c.predict": "pred-sets/ref/0002c.predict",
      "stdout": "test-sets/ref/0002c.stdout"
    },
    "input_files": [
      "train-sets/0002.dat",
      "models/0002c.model"
    ],
    "depends_on": [
      7
    ]
  },
  {
    "id": 9,
    "desc": "label-dependent features with csoaa_ldf",
    "vw_command": "-k -c -d train-sets/cs_test.ldf -p cs_test.ldf.csoaa.predict --passes 10 --invariant --csoaa_ldf multiline --holdout_off --noconstant",
    "diff_files": {
      "stderr": "train-sets/ref/cs_test.ldf.csoaa.stderr",
      "cs_test.ldf.csoaa.predict": "train-sets/ref/cs_test.ldf.csoaa.predict",
      "stdout": "train-sets/ref/cs_test.ldf.csoaa.stdout"
    },
    "input_files": [
      "train-sets/cs_test.ldf"
    ]
  },
  {
    "id": 10,
    "desc": "label-dependent features with wap_ldf",
    "vw_command": "-k -c -d train-sets/cs_test.ldf -p cs_test.ldf.wap.predict --passes 10 --invariant --wap_ldf multiline --holdout_off --noconstant",
    "diff_files": {
      "stderr": "train-sets/ref/cs_test.ldf.wap.stderr",
      "cs_test.ldf.wap.predict": "train-sets/ref/cs_test.ldf.wap.predict",
      "stdout": "train-sets/ref/cs_test.ldf.wap.stdout"
    },
    "input_files": [
      "train-sets/cs_test.ldf"
    ]
  },
  {
    "id": 11,
    "desc": "one-against-all",
    "vw_command": "-k --oaa 10 -c --passes 10 -d train-sets/multiclass --holdout_off",
    "diff_files": {
      "stderr": "train-sets/ref/oaa.stderr",
      "stdout": "train-sets/ref/oaa.stdout"
    },
    "input_files": [
      "train-sets/multiclass"
    ]
  },
  {
    "id": 12,
    "desc": "Error Correcting Tournament",
    "vw_command": "-k --ect 10 --error 3 -c --passes 10 --invariant -d train-sets/multiclass --holdout_off",
    "diff_files": {
      "stderr": "train-sets/ref/multiclass.stderr",
      "stdout": "train-sets/ref/multiclass.stdout"
    },
    "input_files": [
      "train-sets/multiclass"
    ]
  },
  {
    "id": 13,
    "desc": "Run search (dagger) on wsj_small for 6 passes extra features",
    "vw_command": "-k -c -d train-sets/wsj_small.dat.gz --passes 6 --search_task sequence --search 45 --search_alpha 1e-6 --search_max_bias_ngram_length 2 --search_max_quad_ngram_length 1 --holdout_off",
    "diff_files": {
      "stderr": "train-sets/ref/search_wsj.stderr",
      "stdout": "train-sets/ref/search_wsj.stdout"
    },
    "input_files": [
      "train-sets/wsj_small.dat.gz"
    ]
  },
  {
    "id": 14,
    "desc": "Run search (searn) on wsj_small for 6 passes extra features",
    "vw_command": "-k -c -d train-sets/wsj_small.dat.gz --passes 6 --search_task sequence --search 45 --search_alpha 1e-6 --search_max_bias_ngram_length 2 --search_max_quad_ngram_length 1 --holdout_off --search_passes_per_policy 3 --search_interpolation policy",
    "diff_files": {
      "stderr": "train-sets/ref/search_wsj2.dat.stderr",
      "stdout": "train-sets/ref/search_wsj2.dat.stdout"
    },
    "input_files": [
      "train-sets/wsj_small.dat.gz"
    ]
  },
  {
    "id": 15,
    "desc": "LBFGS on zero derivative input",
    "vw_command": "-k -c -d train-sets/zero.dat --loss_function=squared -b 20 --bfgs --mem 7 --passes 5 --l2 1.0 --holdout_off",
    "diff_files": {
      "stdout": "train-sets/ref/zero.stdout",
      "stderr": "train-sets/ref/zero.stderr"
    },
    "input_files": [
      "train-sets/zero.dat"
    ]
  },
  {
    "id": 16,
    "desc": "LBFGS early termination",
    "vw_command": "-k -c -d train-sets/rcv1_small.dat --loss_function=logistic --bfgs --mem 7 --passes 20 --termination 0.001 --l2 1.0 --holdout_off",
    "diff_files": {
      "stdout": "train-sets/ref/rcv1_small.stdout",
      "stderr": "train-sets/ref/rcv1_small.stderr"
    },
    "input_files": [
      "train-sets/rcv1_small.dat"
    ]
  },
  {
    "id": 17,
    "desc": "Run LDA with 100 topics on 1000 Wikipedia articles",
    "vw_command": "-k --lda 100 --lda_alpha 0.01 --lda_rho 0.01 --lda_D 1000 -l 1 -b 13 --minibatch 128 -d train-sets/wiki256.dat",
    "diff_files": {
      "stderr": "train-sets/ref/wiki1K.stderr",
      "stdout": "train-sets/ref/wiki1K.stdout"
    },
    "input_files": [
      "train-sets/wiki256.dat"
    ]
  },
  {
    "id": 18,
    "desc": "Run search on seq_small for 12 passes, 4 passes per policy",
    "vw_command": "-k -c -d train-sets/seq_small --passes 12 --invariant --search 4 --search_task sequence --holdout_off",
    "diff_files": {
      "stderr": "train-sets/ref/search_small.stderr",
      "stdout": "train-sets/ref/search_small.stdout"
    },
    "input_files": [
      "train-sets/seq_small"
    ]
  },
  {
    "id": 19,
    "desc": "neural network 3-parity with 2 hidden units",
    "vw_command": "-k -c -d train-sets/3parity --hash all --passes 3000 -b 16 --nn 2 -l 10 --invariant -f models/0021.model --random_seed 19 --quiet --holdout_off --predict_only_model",
    "diff_files": {
      "stderr": "train-sets/ref/3parity.stderr",
      "stdout": "train-sets/ref/3parity.stdout"
    },
    "input_files": [
      "train-sets/3parity"
    ]
  },
  {
    "id": 20,
    "desc": "neural network 3-parity with 2 hidden units (predict)",
    "vw_command": "-d train-sets/3parity -t -i models/0021.model -p 0022.predict",
    "diff_files": {
      "stderr": "pred-sets/ref/0022.stderr",
      "0022.predict": "pred-sets/ref/0022.predict",
      "stdout": "pred-sets/ref/0022.stdout"
    },
    "input_files": [
      "train-sets/3parity",
      "models/0021.model"
    ],
    "depends_on": [
      19
    ]
  },
  {
    "id": 21,
    "desc": "cubic features -- on a parity test case",
    "vw_command": "-k -c -f models/xxor.model -d train-sets/xxor.dat --cubic abc --passes 100 --holdout_off --progress 1.33333",
    "diff_files": {
      "stderr": "train-sets/ref/xxor.stderr",
      "stdout": "train-sets/ref/xxor.stdout"
    },
    "input_files": [
      "train-sets/xxor.dat"
    ]
  },
  {
    "id": 22,
    "desc": "matrix factorization -- training",
    "vw_command": "-k -d train-sets/ml100k_small_train -b 16 -q ui --rank 10 --l2 2e-6 --learning_rate 0.05 --passes 2 --decay_learning_rate 0.97 --power_t 0 -f models/movielens.reg -c --loss_function classic --holdout_off",
    "diff_files": {
      "stdout": "train-sets/ref/ml100k_small.stdout",
      "stderr": "train-sets/ref/ml100k_small.stderr"
    },
    "input_files": [
      "train-sets/ml100k_small_train"
    ]
  },
  {
    "id": 23,
    "desc": "matrix factorization -- testing",
    "vw_command": "-i models/movielens.reg -t -d test-sets/ml100k_small_test",
    "diff_files": {
      "stdout": "test-sets/ref/ml100k_small.stdout",
      "stderr": "test-sets/ref/ml100k_small.stderr"
    },
    "input_files": [
      "test-sets/ml100k_small_test",
      "models/movielens.reg"
    ],
    "depends_on": [
      22
    ]
  },
  {
    "id": 24,
    "desc": "active-learning -- training",
    "vw_command": "-k --active --simulation --mellowness 0.000001 -d train-sets/rcv1_small.dat -l 10 --initial_t 10 --random_seed 3 --predict_only_model",
    "diff_files": {
      "stderr": "train-sets/ref/active-simulation.t24.stderr",
      "stdout": "train-sets/ref/active-simulation.t24.stdout"
    },
    "input_files": [
      "train-sets/rcv1_small.dat"
    ]
  },
  {
    "id": 25,
    "desc": "bagging -- training regressor",
    "vw_command": "-k -d train-sets/0002.dat -f models/bs.reg.model --bootstrap 4 -p bs.reg.predict",
    "diff_files": {
      "stderr": "train-sets/ref/bs.reg.stderr",
      "bs.reg.predict": "train-sets/ref/bs.reg.predict",
      "stdout": "train-sets/ref/bs.reg.stdout"
    },
    "input_files": [
      "train-sets/0002.dat"
    ]
  },
  {
    "id": 26,
    "desc": "bagging -- predicting with bagged regressor",
    "vw_command": "-d train-sets/0002.dat -i models/bs.reg.model -p bs.prreg.predict -t",
    "diff_files": {
      "stderr": "train-sets/ref/bs.prreg.stderr",
      "bs.prreg.predict": "train-sets/ref/bs.prreg.predict",
      "stdout": "train-sets/ref/bs.prreg.stdout"
    },
    "input_files": [
      "train-sets/0002.dat",
      "models/bs.reg.model"
    ],
    "depends_on": [
      25
    ]
  },
  {
    "id": 27,
    "desc": "bagging -- binary classifiers",
    "vw_command": "-d train-sets/0001.dat -f models/bs.vote.model --bootstrap 4 --bs_type vote -p bs.vote.predict",
    "diff_files": {
      "stderr": "train-sets/ref/bs.vote.stderr",
      "bs.vote.predict": "train-sets/ref/bs.vote.predict",
      "stdout": "train-sets/ref/bs.vote.stdout"
    },
    "input_files": [
      "train-sets/0001.dat"
    ]
  },
  {
    "id": 28,
    "desc": "bagging -- predict with bagged classifier",
    "vw_command": "-d train-sets/0001.dat -i models/bs.vote.model -p bs.prvote.predict -t",
    "diff_files": {
      "stderr": "train-sets/ref/bs.prvote.stderr",
      "bs.prvote.predict": "train-sets/ref/bs.prvote.predict",
      "stdout": "train-sets/ref/bs.prvote.stdout"
    },
    "input_files": [
      "train-sets/0001.dat",
      "models/bs.vote.model"
    ],
    "depends_on": [
      27
    ]
  },
  {
    "id": 29,
    "desc": "affix features",
    "vw_command": "-d train-sets/affix_test.dat -k -c --passes 10 --holdout_off --affix -2",
    "diff_files": {
      "stderr": "train-sets/ref/affix_test.stderr",
      "stdout": "train-sets/ref/affix_test.stdout"
    },
    "input_files": [
      "train-sets/affix_test.dat"
    ]
  },
  {
    "id": 30,
    "desc": "train --l1 regularized model",
    "vw_command": "-d train-sets/0001.dat -f models/mask.model --invert_hash mask.predict --l1 0.01 --predict_only_model",
    "diff_files": {
      "stderr": "train-sets/ref/mask.stderr",
      "stdout": "train-sets/ref/mask.stdout"
    },
    "input_files": [
      "train-sets/0001.dat"
    ]
  },
  {
    "id": 31,
    "desc": "train model using --feature_mask",
    "vw_command": "-d train-sets/0001.dat --invert_hash remask.predict --feature_mask models/mask.model -f models/remask.model --predict_only_model",
    "diff_files": {
      "stderr": "train-sets/ref/remask.stderr",
      "stdout": "train-sets/ref/remask.stdout"
    },
    "input_files": [
      "train-sets/0001.dat",
      "models/mask.model"
    ],
    "depends_on": [
      30
    ]
  },
  {
    "id": 32,
    "desc": "train model using --feature_mask and --initial_regressor",
    "vw_command": "-d train-sets/0001.dat --feature_mask models/mask.model -i models/remask.model",
    "diff_files": {
      "stderr": "train-sets/ref/remask.final.stderr",
      "stdout": "train-sets/ref/remask.final.stdout"
    },
    "input_files": [
      "train-sets/0001.dat",
      "models/remask.model",
      "models/mask.model"
    ],
    "depends_on": [
      31,
      30
    ]
  },
  {
    "id": 33,
    "desc": "train model for topk recommender",
    "vw_command": "-d train-sets/topk.vw -f topk.model -q MF --passes 100 --cache_file topk-train.cache -k --holdout_off --predict_only_model",
    "diff_files": {
      "stderr": "train-sets/ref/topk-train.stderr",
      "stdout": "train-sets/ref/topk-train.stdout"
    },
    "input_files": [
      "train-sets/topk.vw"
    ]
  },
  {
    "id": 34,
    "desc": "train model for topk recommender",
    "vw_command": "-P 1 -d train-sets/topk.vw -i topk.model --top 2 -p topk-rec.predict --predict_only_model",
    "diff_files": {
      "stderr": "train-sets/ref/topk-rec.stderr",
      "topk-rec.predict": "train-sets/ref/topk-rec.predict",
      "stdout": "train-sets/ref/topk-rec.stdout"
    },
    "input_files": [
      "train-sets/topk.vw",
      "topk.model"
    ],
    "depends_on": [
      33
    ]
  },
  {
    "id": 35,
    "desc": "non-centered data-set where constant >> 0. To test the new --constant option without which performance is very weak",
    "vw_command": "-k --passes 100 -c --holdout_off --constant 1000 -d train-sets/big-constant.dat",
    "diff_files": {
      "stderr": "train-sets/ref/big-constant.stderr",
      "stdout": "train-sets/ref/big-constant.stdout"
    },
    "input_files": [
      "train-sets/big-constant.dat"
    ]
  },
  {
    "id": 36,
    "desc": "new option: --progress w/ integer arg",
    "vw_command": "-k -d train-sets/0001.dat --progress 10",
    "diff_files": {
      "stderr": "train-sets/ref/progress-10.stderr",
      "stdout": "train-sets/ref/progress-10.stdout"
    },
    "input_files": [
      "train-sets/0001.dat"
    ]
  },
  {
    "id": 37,
    "desc": "new-option: --progress w/ floating-point arg. + alternate short form (-P)",
    "vw_command": "-k -d train-sets/0001.dat -P 0.5",
    "diff_files": {
      "stderr": "train-sets/ref/progress-0.5.stderr",
      "stdout": "train-sets/ref/progress-0.5.stdout"
    },
    "input_files": [
      "train-sets/0001.dat"
    ]
  },
  {
    "id": 38,
    "desc": "--nn without --quiet to avoid nn regressions. (Needs to be a simple test, not one sensitive to symmetry breaking)",
    "vw_command": "-k -d train-sets/0001.dat --nn 1",
    "diff_files": {
      "stderr": "train-sets/ref/nn-1-noquiet.stderr",
      "stdout": "train-sets/ref/nn-1-noquiet.stdout"
    },
    "input_files": [
      "train-sets/0001.dat"
    ]
  },
  {
    "id": 39,
    "desc": "cb with dr",
    "vw_command": "-d train-sets/rcv1_raw_cb_small.vw --cb 2 --cb_type dr --ngram 2 --skips 4 -b 24 -l 0.25",
    "diff_files": {
      "stderr": "train-sets/ref/rcv1_raw_new_cb_dr.stderr",
      "stdout": "train-sets/ref/rcv1_raw_new_cb_dr.stdout"
    },
    "input_files": [
      "train-sets/rcv1_raw_cb_small.vw"
    ]
  },
  {
    "id": 40,
    "desc": "cb with ips",
    "vw_command": "-d train-sets/rcv1_raw_cb_small.vw --cb 2 --cb_type ips --ngram 2 --skips 4 -b 24 -l 0.125",
    "diff_files": {
      "stderr": "train-sets/ref/rcv1_raw_new_cb_ips.stderr",
      "stdout": "train-sets/ref/rcv1_raw_new_cb_ips.stdout"
    },
    "input_files": [
      "train-sets/rcv1_raw_cb_small.vw"
    ]
  },
  {
    "id": 41,
    "desc": "cb with dm",
    "vw_command": "-d train-sets/rcv1_raw_cb_small.vw --cb 2 --cb_type dm --ngram 2 --skips 4 -b 24 -l 0.125 -f cb_dm.reg",
    "diff_files": {
      "stderr": "train-sets/ref/rcv1_raw_new_cb_dm.stderr",
      "stdout": "train-sets/ref/rcv1_raw_new_cb_dm.stdout"
    },
    "input_files": [
      "train-sets/rcv1_raw_cb_small.vw"
    ]
  },
  {
    "id": 42,
    "desc": "--lda --passes 2 hang regression",
    "vw_command": "-k -d train-sets/lda-2pass-hang.dat --lda 10 -c --passes 2 --holdout_off",
    "diff_files": {
      "stderr": "train-sets/ref/lda-2pass-hang.stderr",
      "stdout": "train-sets/ref/lda-2pass-hang.stdout"
    },
    "input_files": [
      "train-sets/lda-2pass-hang.dat"
    ]
  },
  {
    "id": 43,
    "desc": "search sequence labeling, non-ldf train",
    "vw_command": "-k -c -d train-sets/sequence_data --passes 20 --invariant --search_rollout ref --search_alpha 1e-8 --search_task sequence --search 5 --holdout_off -f models/sequence_data.model --predict_only_model",
    "diff_files": {
      "stderr": "train-sets/ref/sequence_data.nonldf.train.stderr",
      "stdout": "train-sets/ref/sequence_data.nonldf.train.stdout"
    },
    "input_files": [
      "train-sets/sequence_data"
    ]
  },
  {
    "id": 44,
    "desc": "search sequence labeling, non-ldf test",
    "vw_command": "-d train-sets/sequence_data -t -i models/sequence_data.model -p sequence_data.nonldf.test.predict",
    "diff_files": {
      "stderr": "train-sets/ref/sequence_data.nonldf.test.stderr",
      "sequence_data.nonldf.test.predict": "train-sets/ref/sequence_data.nonldf.test.predict",
      "stdout": "train-sets/ref/sequence_data.nonldf.test.stdout"
    },
    "input_files": [
      "train-sets/sequence_data",
      "models/sequence_data.model"
    ],
    "depends_on": [
      43
    ]
  },
  {
    "id": 45,
    "desc": "make sure that history works",
    "vw_command": "-k -c -d train-sets/seq_small2 --passes 4 --search 4 --search_task sequence --holdout_off",
    "diff_files": {
      "stderr": "train-sets/ref/search_small2.stderr",
      "stdout": "train-sets/ref/search_small2.stdout"
    },
    "input_files": [
      "train-sets/seq_small2"
    ]
  },
  {
    "id": 46,
    "desc": "search sequence labeling, ldf train",
    "vw_command": "-k -c -d train-sets/sequence_data --passes 20 --search_rollout ref --search_alpha 1e-8 --search_task sequence_demoldf --csoaa_ldf m --search 5 --holdout_off -f models/sequence_data.ldf.model --noconstant",
    "diff_files": {
      "stderr": "train-sets/ref/sequence_data.ldf.train.stderr",
      "stdout": "train-sets/ref/sequence_data.ldf.train.stdout"
    },
    "input_files": [
      "train-sets/sequence_data"
    ]
  },
  {
    "id": 47,
    "desc": "search sequence labeling, ldf test",
    "vw_command": "-d train-sets/sequence_data -t -i models/sequence_data.ldf.model -p sequence_data.ldf.test.predict --noconstant",
    "diff_files": {
      "stderr": "train-sets/ref/sequence_data.ldf.test.stderr",
      "sequence_data.ldf.test.predict": "train-sets/ref/sequence_data.ldf.test.predict",
      "stdout": "train-sets/ref/sequence_data.ldf.test.stdout"
    },
    "input_files": [
      "train-sets/sequence_data",
      "models/sequence_data.ldf.model"
    ],
    "depends_on": [
      46
    ]
  },
  {
    "id": 48,
    "desc": "search sequence SPAN labeling BIO, non-ldf train, no rollouts",
    "vw_command": "-k -c -d train-sets/sequencespan_data --passes 20 --invariant --search_rollout none --search_task sequencespan --search 7 --holdout_off -f models/sequencespan_data.model --predict_only_model",
    "diff_files": {
      "stderr": "train-sets/ref/sequencespan_data.nonldf.train.stderr",
      "stdout": "train-sets/ref/sequencespan_data.nonldf.train.stdout"
    },
    "input_files": [
      "train-sets/sequencespan_data"
    ]
  },
  {
    "id": 49,
    "desc": "search sequence SPAN labeling BIO, non-ldf test",
    "vw_command": "-d train-sets/sequencespan_data -t -i models/sequencespan_data.model -p sequencespan_data.nonldf.test.predict --predict_only_model",
    "diff_files": {
      "stderr": "train-sets/ref/sequencespan_data.nonldf.test.stderr",
      "sequencespan_data.nonldf.test.predict": "train-sets/ref/sequencespan_data.nonldf.test.predict",
      "stdout": "train-sets/ref/sequencespan_data.nonldf.test.stdout"
    },
    "input_files": [
      "train-sets/sequencespan_data",
      "models/sequencespan_data.model"
    ],
    "depends_on": [
      48
    ]
  },
  {
    "id": 50,
    "desc": "search sequence SPAN labeling BILOU, non-ldf train",
    "vw_command": "-k -c -d train-sets/sequencespan_data --passes 20 --invariant --search_rollout ref --search_alpha 1e-8 --search_task sequencespan --search_span_bilou --search 7 --holdout_off -f models/sequencespan_data.model --predict_only_model",
    "diff_files": {
      "stderr": "train-sets/ref/sequencespan_data.nonldf-bilou.train.stderr",
      "stdout": "train-sets/ref/sequencespan_data.nonldf-bilou.train.stdout"
    },
    "input_files": [
      "train-sets/sequencespan_data"
    ]
  },
  {
    "id": 51,
    "desc": "search sequence SPAN labeling BILOU, non-ldf test",
    "vw_command": "-d train-sets/sequencespan_data -t --search_span_bilou -i models/sequencespan_data.model -p sequencespan_data.nonldf-bilou.test.predict",
    "diff_files": {
      "stderr": "train-sets/ref/sequencespan_data.nonldf-bilou.test.stderr",
      "sequencespan_data.nonldf-bilou.test.predict": "train-sets/ref/sequencespan_data.nonldf-bilou.test.predict",
      "stdout": "train-sets/ref/sequencespan_data.nonldf-bilou.test.stdout"
    },
    "input_files": [
      "train-sets/sequencespan_data",
      "models/sequencespan_data.model"
    ],
    "depends_on": [
      50
    ]
  },
  {
    "id": 52,
    "desc": "silly test for \"argmax\" task",
    "vw_command": "-d train-sets/argmax_data -k -c --passes 20 --search_rollout ref --search_alpha 1e-8 --search_task argmax --search 2 --holdout_off",
    "diff_files": {
      "stderr": "train-sets/ref/argmax_data.stderr",
      "stdout": "train-sets/ref/argmax_data.stdout"
    },
    "input_files": [
      "train-sets/argmax_data"
    ]
  },
  {
    "id": 53,
    "desc": "(holdout-broken regression). ensure we have no holdout loss of '0 h'",
    "vw_command": "-k -c --passes 2 -d train-sets/0001.dat",
    "diff_files": {
      "stderr": "train-sets/ref/holdout-loss-not-zero.stderr",
      "stdout": "train-sets/ref/holdout-loss-not-zero.stdout"
    },
    "input_files": [
      "train-sets/0001.dat"
    ]
  },
  {
    "id": 54,
    "desc": "stagewise poly with exponent 0.25. ###in the following stage_poly tests, there are minute differences in losses, which are not being fuzzy-diffed;. ###thus the stderr is cleared (--quiet) and only comparing (fuzzy-diffed) predictions.",
    "vw_command": "--stage_poly --sched_exponent 0.25 --batch_sz 1000 --batch_sz_no_doubling -d train-sets/rcv1_small.dat -p stage_poly.s025.predict --quiet",
    "diff_files": {
      "stderr": "train-sets/ref/stage_poly.s025.stderr",
      "stage_poly.s025.predict": "train-sets/ref/stage_poly.s025.predict",
      "stdout": "train-sets/ref/stage_poly.s025.stdout"
    },
    "input_files": [
      "train-sets/rcv1_small.dat"
    ]
  },
  {
    "id": 55,
    "desc": "stagewise poly with exponent 1.0",
    "vw_command": "--stage_poly --sched_exponent 1.0 --batch_sz 1000 --batch_sz_no_doubling -d train-sets/rcv1_small.dat --quiet",
    "diff_files": {
      "stderr": "train-sets/ref/stage_poly.s100.stderr",
      "stdout": "train-sets/ref/stage_poly.s100.stdout"
    },
    "input_files": [
      "train-sets/rcv1_small.dat"
    ]
  },
  {
    "id": 56,
    "desc": "stagewise poly with exponent 0.25 and doubling batches",
    "vw_command": "--stage_poly --sched_exponent 0.25 --batch_sz 1000 -d train-sets/rcv1_small.dat -p stage_poly.s025.doubling.predict --quiet",
    "diff_files": {
      "stderr": "train-sets/ref/stage_poly.s025.doubling.stderr",
      "stage_poly.s025.doubling.predict": "train-sets/ref/stage_poly.s025.doubling.predict",
      "stdout": "train-sets/ref/stage_poly.s025.doubling.stdout"
    },
    "input_files": [
      "train-sets/rcv1_small.dat"
    ]
  },
  {
    "id": 57,
    "desc": "stagewise poly with exponent 1.0 and doubling batches",
    "vw_command": "--stage_poly --sched_exponent 1.0 --batch_sz 1000 -d train-sets/rcv1_small.dat -p stage_poly.s100.doubling.predict --quiet",
    "diff_files": {
      "stderr": "train-sets/ref/stage_poly.s100.doubling.stderr",
      "stage_poly.s100.doubling.predict": "train-sets/ref/stage_poly.s100.doubling.predict",
      "stdout": "train-sets/ref/stage_poly.s100.doubling.stdout"
    },
    "input_files": [
      "train-sets/rcv1_small.dat"
    ]
  },
  {
    "id": 58,
    "desc": "library test, train the initial model",
    "vw_command": "-c -k -d train-sets/library_train -f models/library_train.w -q st --passes 100 --hash all --noconstant --csoaa_ldf m --holdout_off",
    "diff_files": {
      "stdout": "train-sets/ref/library_train.stdout",
      "stderr": "train-sets/ref/library_train.stderr"
    },
    "input_files": [
      "train-sets/library_train"
    ]
  },
  {
    "id": 59,
    "desc": "cb_adf, sharedfeatures",
    "vw_command": "--dsjson --chain_hash --cb_adf -d train-sets/no_shared_features.json",
    "diff_files": {
      "stderr": "train-sets/ref/no_shared_features.stderr",
      "stdout": "train-sets/ref/no_shared_features.stdout"
    },
    "input_files": [
      "train-sets/no_shared_features.json"
    ]
  },
  {
    "id": 60,
    "desc": "empty test, bad builds (without make clean). sometimes cause a SEGV even on empty input",
    "diff_files": {
      "stderr": "train-sets/ref/empty-set.stderr",
      "stdout": "train-sets/ref/empty-set.stdout"
    },
    "bash_command": "echo \"\" | {VW}"
  },
  {
    "id": 61,
    "desc": "daemon test",
    "diff_files": {
      "stdout": "test-sets/ref/vw-daemon.stdout"
    },
    "bash_command": "./daemon-test.sh --port 54249 --vw '{VW}'",
    "input_files": [
      "daemon-test.sh"
    ]
  },
  {
    "id": 62,
    "desc": "SVM linear kernel",
    "vw_command": "--ksvm --l2 1 --reprocess 5 -b 18 -p ksvm_train.linear.predict -d train-sets/rcv1_smaller.dat",
    "diff_files": {
      "stderr": "train-sets/ref/ksvm_train.linear.stderr",
      "ksvm_train.linear.predict": "train-sets/ref/ksvm_train.linear.predict",
      "stdout": "train-sets/ref/ksvm_train.linear.stdout"
    },
    "input_files": [
      "train-sets/rcv1_smaller.dat"
    ]
  },
  {
    "id": 63,
    "desc": "SVM polynomial kernel",
    "vw_command": "--ksvm --l2 1 --reprocess 5 -b 18 --kernel poly -p ksvm_train.poly.predict -d train-sets/rcv1_smaller.dat",
    "diff_files": {
      "stderr": "train-sets/ref/ksvm_train.poly.stderr",
      "ksvm_train.poly.predict": "train-sets/ref/ksvm_train.poly.predict",
      "stdout": "train-sets/ref/ksvm_train.poly.stdout"
    },
    "input_files": [
      "train-sets/rcv1_smaller.dat"
    ]
  },
  {
    "id": 64,
    "desc": "SVM rbf kernel",
    "vw_command": "--ksvm --l2 1 --reprocess 5 -b 18 --kernel rbf -p ksvm_train.rbf.predict -d train-sets/rcv1_smaller.dat",
    "diff_files": {
      "stderr": "train-sets/ref/ksvm_train.rbf.stderr",
      "ksvm_train.rbf.predict": "train-sets/ref/ksvm_train.rbf.predict",
      "stdout": "train-sets/ref/ksvm_train.rbf.stdout"
    },
    "input_files": [
      "train-sets/rcv1_smaller.dat"
    ]
  },
  {
    "id": 65,
    "desc": "Run search (dagger) on an entity-relation recognitions data set,. er_small, for 6 passes with constraints",
    "vw_command": "-k -c -d train-sets/er_small.vw --passes 6 --search_task entity_relation --search 10 --constraints --search_alpha 1e-8",
    "diff_files": {
      "stderr": "train-sets/ref/search_er.stderr",
      "stdout": "train-sets/ref/search_er.stdout"
    },
    "input_files": [
      "train-sets/er_small.vw"
    ]
  },
  {
    "id": 66,
    "desc": "Train a depenency parser with search (dagger). on wsj_small.dparser.vw.gz for 6 passes",
    "vw_command": "-k -c -d train-sets/wsj_small.dparser.vw.gz --passes 6 --search_task dep_parser --search 12 --search_alpha 1e-4 --search_rollout oracle --holdout_off",
    "diff_files": {
      "stderr": "train-sets/ref/search_dep_parser.stderr",
      "stdout": "train-sets/ref/search_dep_parser.stdout"
    },
    "input_files": [
      "train-sets/wsj_small.dparser.vw.gz"
    ]
  },
  {
    "id": 67,
    "desc": "classification with data from dictionaries. (eg embeddings or gazetteers) -- note that this is impossible without. dictionaries because --ignore w; also test to make sure gzipped dicts. work and dictionary redundancy checking works",
    "vw_command": "-k -c -d train-sets/dictionary_test.dat --binary --ignore w --holdout_off --passes 32 --dictionary w:dictionary_test.dict --dictionary w:dictionary_test.dict.gz --dictionary_path train-sets",
    "diff_files": {
      "stderr": "train-sets/ref/dictionary_test.stderr",
      "stdout": "train-sets/ref/dictionary_test.stdout"
    },
    "input_files": [
      "train-sets/dictionary_test.dat",
      "train-sets/dictionary_test.dict",
      "train-sets/dictionary_test.dict.gz"
    ]
  },
  {
    "id": 68,
    "desc": "Search for multiclass classification",
    "vw_command": "-k -c -d train-sets/multiclass.sch --passes 20 --search_task multiclasstask --search 10 --search_alpha 1e-4 --holdout_off",
    "diff_files": {
      "stderr": "train-sets/ref/search_multiclass.stderr",
      "stdout": "train-sets/ref/search_multiclass.stdout"
    },
    "input_files": [
      "train-sets/multiclass.sch"
    ]
  },
  {
    "id": 69,
    "desc": "(see Test 43/Test 44): search sequence labeling, with selective branching",
    "vw_command": "-d train-sets/sequence_data -t -i models/sequence_data.model -p sequence_data.nonldf.beam.test.predict --search_metatask selective_branching --search_max_branch 10 --search_kbest 10 --predict_only_model",
    "diff_files": {
      "stderr": "train-sets/ref/sequence_data.nonldf.beam.test.stderr",
      "sequence_data.nonldf.beam.test.predict": "train-sets/ref/sequence_data.nonldf.beam.test.predict",
      "stdout": "train-sets/ref/sequence_data.nonldf.beam.test.stdout"
    },
    "input_files": [
      "train-sets/sequence_data",
      "models/sequence_data.model"
    ],
    "depends_on": [
      43
    ]
  },
  {
    "id": 70,
    "desc": "(see Test 46/47) search sequence labeling, ldf test, with selective branching",
    "vw_command": "-d train-sets/sequence_data -t -i models/sequence_data.ldf.model -p sequence_data.ldf.beam.test.predict --search_metatask selective_branching --search_max_branch 10 --search_kbest 10 --noconstant",
    "diff_files": {
      "stderr": "train-sets/ref/sequence_data.ldf.beam.test.stderr",
      "sequence_data.ldf.beam.test.predict": "train-sets/ref/sequence_data.ldf.beam.test.predict",
      "stdout": "train-sets/ref/sequence_data.ldf.beam.test.stdout"
    },
    "input_files": [
      "train-sets/sequence_data",
      "models/sequence_data.ldf.model"
    ],
    "depends_on": [
      46
    ]
  },
  {
    "id": 71,
    "desc": "autolink",
    "vw_command": "-d train-sets/0002.dat --autolink 1 --examples 100 -p 0002.autolink.predict",
    "diff_files": {
      "stderr": "train-sets/ref/0002.autolink.stderr",
      "0002.autolink.predict": "train-sets/ref/0002.autolink.predict",
      "stdout": "train-sets/ref/0002.autolink.stdout"
    },
    "input_files": [
      "train-sets/0002.dat"
    ]
  },
  {
    "id": 72,
    "desc": "train FTRL-Proximal",
    "vw_command": "-k -d train-sets/0001.dat -f models/0001_ftrl.model --passes 1 --ftrl --ftrl_alpha 0.01 --ftrl_beta 0 --l1 2",
    "diff_files": {
      "stderr": "train-sets/ref/0001_ftrl.stderr",
      "stdout": "train-sets/ref/0001_ftrl.stdout"
    },
    "input_files": [
      "train-sets/0001.dat"
    ]
  },
  {
    "id": 73,
    "desc": "test FTRL-Proximal",
    "vw_command": "-k -t -d train-sets/0001.dat -i models/0001_ftrl.model -p 0001_ftrl.predict",
    "diff_files": {
      "stderr": "test-sets/ref/0001_ftrl.stderr",
      "0001_ftrl.predict": "pred-sets/ref/0001_ftrl.predict",
      "stdout": "test-sets/ref/0001_ftrl.stdout"
    },
    "input_files": [
      "train-sets/0001.dat",
      "models/0001_ftrl.model"
    ],
    "depends_on": [
      72
    ]
  },
  {
    "id": 74,
    "desc": "cb evaluation",
    "vw_command": "-d train-sets/rcv1_cb_eval --cb 2 --eval",
    "diff_files": {
      "stderr": "train-sets/ref/rcv1_cb_eval.stderr",
      "stdout": "train-sets/ref/rcv1_cb_eval.stdout"
    },
    "input_files": [
      "train-sets/rcv1_cb_eval"
    ]
  },
  {
    "id": 75,
    "desc": "Log_multi",
    "vw_command": "--log_multi 10 -d train-sets/multiclass",
    "diff_files": {
      "stderr": "train-sets/ref/log_multi.stderr",
      "stdout": "train-sets/ref/log_multi.stdout"
    },
    "input_files": [
      "train-sets/multiclass"
    ]
  },
  {
    "id": 76,
    "desc": "cbify, epsilon-greedy",
    "vw_command": "--cbify 10 --epsilon 0.05 -d train-sets/multiclass",
    "diff_files": {
      "stderr": "train-sets/ref/cbify_epsilon.stderr",
      "stdout": "train-sets/ref/cbify_epsilon.stdout"
    },
    "input_files": [
      "train-sets/multiclass"
    ]
  },
  {
    "id": 77,
    "desc": "cbify, tau first",
    "vw_command": "--cbify 10 --first 5 -d train-sets/multiclass",
    "diff_files": {
      "stderr": "train-sets/ref/cbify_first.stderr",
      "stdout": "train-sets/ref/cbify_first.stdout"
    },
    "input_files": [
      "train-sets/multiclass"
    ]
  },
  {
    "id": 78,
    "desc": "cbify, bag",
    "vw_command": "--cbify 10 --bag 7 -d train-sets/multiclass",
    "diff_files": {
      "stderr": "train-sets/ref/cbify_bag.stderr",
      "stdout": "train-sets/ref/cbify_bag.stdout"
    },
    "input_files": [
      "train-sets/multiclass"
    ]
  },
  {
    "id": 79,
    "desc": "cbify, cover",
    "vw_command": "--cbify 10 --cover 3 -d train-sets/multiclass --nounif",
    "diff_files": {
      "stderr": "train-sets/ref/cbify_cover.stderr",
      "stdout": "train-sets/ref/cbify_cover.stdout"
    },
    "input_files": [
      "train-sets/multiclass"
    ]
  },
  {
    "id": 80,
    "desc": "lrq empty namespace",
    "vw_command": "--lrq aa3 -d train-sets/0080.dat",
    "diff_files": {
      "stderr": "train-sets/ref/0080.stderr",
      "stdout": "train-sets/ref/0080.stdout"
    },
    "input_files": [
      "train-sets/0080.dat"
    ]
  },
  {
    "id": 81,
    "desc": "train FTRL-PiSTOL",
    "vw_command": "-k -d train-sets/0001.dat -f models/ftrl_pistol.model --passes 1 --pistol",
    "diff_files": {
      "stderr": "train-sets/ref/ftrl_pistol.stderr",
      "stdout": "train-sets/ref/ftrl_pistol.stdout"
    },
    "input_files": [
      "train-sets/0001.dat"
    ]
  },
  {
    "id": 82,
    "desc": "test FTRL-PiSTOL",
    "vw_command": "-k -t -d train-sets/0001.dat -i models/ftrl_pistol.model -p ftrl_pistol.predict",
    "diff_files": {
      "stderr": "test-sets/ref/ftrl_pistol.stderr",
      "ftrl_pistol.predict": "pred-sets/ref/ftrl_pistol.predict",
      "stdout": "test-sets/ref/ftrl_pistol.stdout"
    },
    "input_files": [
      "train-sets/0001.dat",
      "models/ftrl_pistol.model"
    ],
    "depends_on": [
      81
    ]
  },
  {
    "id": 83,
    "desc": "check redefine functionality",
    "vw_command": "-k -d train-sets/0080.dat --redefine := --redefine y:=: --redefine x:=arma --ignore x -q yy",
    "diff_files": {
      "stderr": "train-sets/ref/redefine.stderr",
      "stdout": "train-sets/ref/redefine.stdout"
    },
    "input_files": [
      "train-sets/0080.dat"
    ]
  },
  {
    "id": 84,
    "desc": "check cb_adf",
    "vw_command": "--cb_adf -d train-sets/cb_test.ldf --noconstant",
    "diff_files": {
      "stderr": "train-sets/ref/cb_adf_mtr.stderr",
      "stdout": "train-sets/ref/cb_adf_mtr.stdout"
    },
    "input_files": [
      "train-sets/cb_test.ldf"
    ]
  },
  {
    "id": 85,
    "desc": "check multilabel_oaa",
    "vw_command": "--multilabel_oaa 10 -d train-sets/multilabel -p multilabel.predict",
    "diff_files": {
      "stderr": "train-sets/ref/multilabel.stderr",
      "multilabel.predict": "pred-sets/ref/multilabel.predict",
      "stdout": "train-sets/ref/multilabel.stdout"
    },
    "input_files": [
      "train-sets/multilabel"
    ]
  },
  {
    "id": 86,
    "desc": "check --csoaa_rank on csoaa_ldf",
    "vw_command": "--csoaa_ldf multiline --csoaa_rank -d train-sets/cs_test_multilabel.ldf -p multilabel_ldf.predict --noconstant -P 1",
    "diff_files": {
      "stderr": "train-sets/ref/multilabel_ldf.stderr",
      "multilabel_ldf.predict": "pred-sets/ref/multilabel_ldf.predict",
      "stdout": "train-sets/ref/multilabel_ldf.stdout"
    },
    "input_files": [
      "train-sets/cs_test_multilabel.ldf"
    ]
  },
  {
    "id": 87,
    "desc": "check --rank_all on csoaa_ldf",
    "vw_command": "--cb_adf --rank_all -d train-sets/cb_test.ldf -p cb_adf_rank.predict --noconstant",
    "diff_files": {
      "stderr": "train-sets/ref/cb_adf_rank.stderr",
      "cb_adf_rank.predict": "pred-sets/ref/cb_adf_rank.predict",
      "stdout": "train-sets/ref/cb_adf_rank.stdout"
    },
    "input_files": [
      "train-sets/cb_test.ldf"
    ]
  },
  {
    "id": 88,
    "desc": "named labels at training time",
    "vw_command": "--named_labels det,noun,verb --oaa 3 -d train-sets/test_named -k -c --passes 10 --holdout_off -f models/test_named.model",
    "diff_files": {
      "stderr": "train-sets/ref/test_named_train.stderr",
      "stdout": "train-sets/ref/test_named_train.stdout"
    },
    "input_files": [
      "train-sets/test_named"
    ]
  },
  {
    "id": 89,
    "desc": "named labels at prediction",
    "vw_command": "-i models/test_named.model -t -d train-sets/test_named -p test_named.predict",
    "diff_files": {
      "stderr": "train-sets/ref/test_named_test.stderr",
      "test_named.predict": "pred-sets/ref/test_named.predict",
      "stdout": "train-sets/ref/test_named_test.stdout"
    },
    "input_files": [
      "train-sets/test_named",
      "models/test_named.model"
    ],
    "depends_on": [
      88
    ]
  },
  {
    "id": 90,
    "desc": "named labels at training time (csoaa)",
    "vw_command": "--named_labels det,noun,verb --csoaa 3 -d train-sets/test_named_csoaa -k -c --passes 10 --holdout_off -f models/test_named_csoaa.model",
    "diff_files": {
      "stderr": "train-sets/ref/test_named_csoaa_train.stderr",
      "stdout": "train-sets/ref/test_named_csoaa_train.stdout"
    },
    "input_files": [
      "train-sets/test_named_csoaa"
    ]
  },
  {
    "id": 91,
    "desc": "named labels at prediction (csoaa)",
    "vw_command": "-i models/test_named_csoaa.model -t -d train-sets/test_named_csoaa -p test_named_csoaa.predict",
    "diff_files": {
      "stderr": "train-sets/ref/test_named_csoaa_test.stderr",
      "test_named_csoaa.predict": "pred-sets/ref/test_named_csoaa.predict",
      "stdout": "train-sets/ref/test_named_csoaa_test.stdout"
    },
    "input_files": [
      "train-sets/test_named_csoaa",
      "models/test_named_csoaa.model"
    ],
    "depends_on": [
      90
    ]
  },
  {
    "id": 92,
    "desc": "check -q :: and -oaa inverse hash",
    "diff_files": {
      "stderr": "train-sets/ref/inv_hash.stderr",
      "inv_hash.cmp": "pred-sets/ref/inv_hash.cmp",
      "stdout": "train-sets/ref/inv_hash.stdout"
    },
    "bash_command": "printf '3 |f a b c |e x y z\\n2 |f a y c |e x\\n' |  {VW} --oaa 3 -q :: --invert_hash inv_hash.cmp --predict_only_model &&  tail -n +2 inv_hash.cmp > inv_hash.cmp.new &&  rm inv_hash.cmp &&  mv inv_hash.cmp.new inv_hash.cmp"
  },
  {
    "id": 93,
    "desc": "check cb_adf with doubly robust option",
    "vw_command": "--cb_adf --rank_all -d train-sets/cb_test.ldf -p cb_adf_dr.predict --cb_type dr",
    "diff_files": {
      "stderr": "train-sets/ref/cb_adf_dr.stderr",
      "cb_adf_dr.predict": "pred-sets/ref/cb_adf_dr.predict",
      "stdout": "train-sets/ref/cb_adf_dr.stdout"
    },
    "input_files": [
      "train-sets/cb_test.ldf"
    ]
  },
  {
    "id": 94,
    "desc": "experience replay version of test 1",
    "vw_command": "-k -l 20 --initial_t 128000 --power_t 1 -d train-sets/0001.dat -c --passes 8 --invariant --ngram 3 --skips 1 --holdout_off --replay_b 100",
    "diff_files": {
      "stderr": "train-sets/ref/0001-replay.stderr",
      "stdout": "train-sets/ref/0001-replay.stdout"
    },
    "input_files": [
      "train-sets/0001.dat"
    ]
  },
  {
    "id": 95,
    "desc": "named labels at training time (csoaa) with experience replay",
    "vw_command": "--named_labels det,noun,verb --csoaa 3 -d train-sets/test_named_csoaa -k -c --passes 10 --holdout_off -f models/test_named_csoaa.model --replay_c 100",
    "diff_files": {
      "stderr": "train-sets/ref/test_named_csoaa_train-replay.stderr",
      "stdout": "train-sets/ref/test_named_csoaa_train-replay.stdout"
    },
    "input_files": [
      "train-sets/test_named_csoaa"
    ]
  },
  {
    "id": 96,
    "desc": "backwards compatibility",
    "diff_files": {
      "stderr": "test-sets/ref/backwards.stderr",
      "stdout": "test-sets/ref/backwards.stdout"
    },
    "bash_command": "printf '3 |f a b c |e x y z\\n2 |f a y c |e x\\n' |  {VW} -i model-sets/simple_model --invert_hash inv_hash.cmp --predict_only_model &&  tail -n +2 inv_hash.cmp",
    "input_files": [
      "model-sets/simple_model"
    ]
  },
  {
    "id": 97,
    "desc": "",
    "vw_command": "-d train-sets/0001.dat -f models/0097.model",
    "diff_files": {
      "stderr": "train-sets/ref/0097.stderr",
      "stdout": "train-sets/ref/0097.stdout"
    },
    "input_files": [
      "train-sets/0001.dat"
    ]
  },
  {
    "id": 98,
    "desc": "checking predictions as well",
    "vw_command": "--preserve_performance_counters -d train-sets/0001.dat -i models/0097.model -p 0098.predict",
    "diff_files": {
      "stderr": "test-sets/ref/0098.stderr",
      "0098.predict": "pred-sets/ref/0098.predict",
      "stdout": "test-sets/ref/0098.stdout"
    },
    "input_files": [
      "train-sets/0001.dat",
      "models/0097.model"
    ],
    "depends_on": [
      97
    ]
  },
  {
    "id": 99,
    "desc": "checking predictions with testing",
    "vw_command": "-d train-sets/0001.dat -i models/0097.model -p 0099.predict",
    "diff_files": {
      "stderr": "test-sets/ref/0099.stderr",
      "0099.predict": "pred-sets/ref/0099.predict",
      "stdout": "test-sets/ref/0099.stdout"
    },
    "input_files": [
      "train-sets/0001.dat",
      "models/0097.model"
    ],
    "depends_on": [
      97
    ]
  },
  {
    "id": 100,
    "desc": "action costs, no rollout",
    "vw_command": "-k -c -d train-sets/sequence_data --passes 20 --invariant --search_rollout none --search_task sequence_ctg --search 5 --holdout_off",
    "diff_files": {
      "stderr": "train-sets/ref/sequence_data.ctg.train.stderr",
      "stdout": "train-sets/ref/sequence_data.ctg.train.stdout"
    },
    "input_files": [
      "train-sets/sequence_data"
    ]
  },
  {
    "id": 101,
    "desc": "active cover",
    "vw_command": "--loss_function logistic --binary --active_cover -d train-sets/rcv1_mini.dat -f models/active_cover.model",
    "diff_files": {
      "stderr": "train-sets/ref/active_cover.stderr",
      "stdout": "train-sets/ref/active_cover.stdout"
    },
    "input_files": [
      "train-sets/rcv1_mini.dat"
    ]
  },
  {
    "id": 102,
    "desc": "active cover (predict)",
    "vw_command": "-i models/active_cover.model -t -d test-sets/rcv1_small_test.data -p active_cover.predict",
    "diff_files": {
      "stderr": "test-sets/ref/active_cover.stderr",
      "active_cover.predict": "pred-sets/ref/active_cover.predict",
      "stdout": "test-sets/ref/active_cover.stdout"
    },
    "input_files": [
      "test-sets/rcv1_small_test.data",
      "models/active_cover.model"
    ],
    "depends_on": [
      101
    ]
  },
  {
    "id": 103,
    "desc": "active cover oracular",
    "vw_command": "--loss_function logistic --binary --active_cover --oracular -d ./train-sets/rcv1_small.dat",
    "diff_files": {
      "stderr": "train-sets/ref/active_cover_oracular.stderr",
      "stdout": "train-sets/ref/active_cover_oracular.stdout"
    },
    "input_files": [
      "./train-sets/rcv1_small.dat"
    ]
  },
  {
    "id": 104,
    "desc": "check cb_adf",
    "vw_command": "--cb_adf -d train-sets/cb_test.ldf --cb_type mtr --noconstant",
    "diff_files": {
      "stderr": "train-sets/ref/cb_adf_mtr.stderr",
      "stdout": "train-sets/ref/cb_adf_mtr.stdout"
    },
    "input_files": [
      "train-sets/cb_test.ldf"
    ]
  },
  {
    "id": 105,
    "desc": "train FTRL-Proximal early stopping",
    "vw_command": "-k -d train-sets/0001.dat -f models/0001_ftrl.model --passes 10 --ftrl --ftrl_alpha 3.0 --ftrl_beta 0 --l1 0.9 --cache",
    "diff_files": {
      "stderr": "train-sets/ref/0001_ftrl_holdout.stderr",
      "stdout": "train-sets/ref/0001_ftrl_holdout.stdout"
    },
    "input_files": [
      "train-sets/0001.dat"
    ]
  },
  {
    "id": 106,
    "desc": "test FTRL-Proximal early stopping prediction",
    "vw_command": "-k -t -d train-sets/0001.dat -i models/0001_ftrl.model -p 0001_ftrl_holdout.predict",
    "diff_files": {
      "stderr": "test-sets/ref/0001_ftrl_holdout_106.stderr",
      "0001_ftrl_holdout.predict": "pred-sets/ref/0001_ftrl_holdout.predict",
      "stdout": "test-sets/ref/0001_ftrl_holdout_106.stdout"
    },
    "input_files": [
      "train-sets/0001.dat",
      "models/0001_ftrl.model"
    ],
    "depends_on": [
      105
    ]
  },
  {
    "id": 107,
    "desc": "train FTRL-Proximal no early stopping",
    "vw_command": "-k -d train-sets/0001.dat -f models/0001_ftrl.model --passes 10 --ftrl --ftrl_alpha 0.01 --ftrl_beta 0 --l1 2 --cache --holdout_off",
    "diff_files": {
      "stderr": "train-sets/ref/0001_ftrl_holdout_off.stderr",
      "stdout": "train-sets/ref/0001_ftrl_holdout_off.stdout"
    },
    "input_files": [
      "train-sets/0001.dat"
    ]
  },
  {
    "id": 108,
    "desc": "test FTRL-Proximal no early stopping",
    "vw_command": "-k -t -d train-sets/0001.dat -i models/0001_ftrl.model -p 0001_ftrl_holdout_off.predict --holdout_off",
    "diff_files": {
      "stderr": "test-sets/ref/0001_ftrl_holdout_off.stderr",
      "0001_ftrl_holdout_off.predict": "pred-sets/ref/0001_ftrl_holdout_off.predict",
      "stdout": "test-sets/ref/0001_ftrl_holdout_off.stdout"
    },
    "input_files": [
      "train-sets/0001.dat",
      "models/0001_ftrl.model"
    ],
    "depends_on": [
      107
    ]
  },
  {
    "id": 109,
    "desc": "--probabilities --oaa",
    "vw_command": "-d train-sets/probabilities.dat --probabilities --oaa=4 --loss_function=logistic -p oaa_probabilities.predict",
    "diff_files": {
      "stderr": "train-sets/ref/oaa_probabilities.stderr",
      "oaa_probabilities.predict": "pred-sets/ref/oaa_probabilities.predict",
      "stdout": "train-sets/ref/oaa_probabilities.stdout"
    },
    "input_files": [
      "train-sets/probabilities.dat"
    ]
  },
  {
    "id": 110,
    "desc": "--probabilities --csoaa_ldf=mc",
    "vw_command": "-d train-sets/cs_test.ldf --probabilities --csoaa_ldf=mc --loss_function=logistic -p csoaa_ldf_probabilities.predict",
    "diff_files": {
      "stderr": "train-sets/ref/csoaa_ldf_probabilities.stderr",
      "csoaa_ldf_probabilities.predict": "pred-sets/ref/csoaa_ldf_probabilities.predict",
      "stdout": "train-sets/ref/csoaa_ldf_probabilities.stdout"
    },
    "input_files": [
      "train-sets/cs_test.ldf"
    ]
  },
  {
    "id": 111,
    "desc": "Train a depenency parser with neural network and one_learner approach (lols)",
    "vw_command": "-k -c -d train-sets/wsj_small.dparser.vw.gz -b 20 --search_task dep_parser --search 25 --search_alpha 1e-5 --search_rollin mix_per_roll --search_rollout oracle --one_learner --nn 5 --ftrl --search_history_length 3 --root_label 8",
    "diff_files": {
      "stderr": "train-sets/ref/search_dep_parser_one_learner.stderr",
      "stdout": "train-sets/ref/search_dep_parser_one_learner.stdout"
    },
    "input_files": [
      "train-sets/wsj_small.dparser.vw.gz"
    ]
  },
  {
    "id": 112,
    "desc": "Train a depenency parser with cost_to_go",
    "vw_command": "-k -c -d train-sets/wsj_small.dparser.vw.gz -b 20 --passes 6 --search_task dep_parser --search 25 --search_alpha 1e-5 --search_rollin mix_per_roll --search_rollout none --holdout_off --search_history_length 3 --root_label 8 --cost_to_go",
    "diff_files": {
      "stderr": "train-sets/ref/search_dep_parser_cost_to_go.stderr",
      "stdout": "train-sets/ref/search_dep_parser_cost_to_go.stdout"
    },
    "input_files": [
      "train-sets/wsj_small.dparser.vw.gz"
    ]
  },
  {
    "id": 113,
    "desc": "Predictions with confidences",
    "vw_command": "--confidence -d ./train-sets/rcv1_micro.dat --initial_t 0.1 -p confidence.preds",
    "diff_files": {
      "stderr": "train-sets/ref/confidence.stderr",
      "confidence.preds": "pred-sets/ref/confidence.preds",
      "stdout": "train-sets/ref/confidence.stdout"
    },
    "input_files": [
      "./train-sets/rcv1_micro.dat"
    ]
  },
  {
    "id": 114,
    "desc": "Over size example test",
    "vw_command": "-d train-sets/x.txt",
    "diff_files": {
      "stderr": "train-sets/ref/oversize.stderr",
      "stdout": "train-sets/ref/oversize.stdout"
    },
    "input_files": [
      "train-sets/x.txt"
    ]
  },
  {
    "id": 115,
    "desc": "Long Line test",
    "vw_command": "-d train-sets/long_line -c -k",
    "diff_files": {
      "stderr": "train-sets/ref/long_line.stderr",
      "stdout": "train-sets/ref/long_line.stdout"
    },
    "input_files": [
      "train-sets/long_line"
    ]
  },
  {
    "id": 116,
    "desc": "MWT test",
    "vw_command": "-d train-sets/cb_eval --multiworld_test f -p cb_eval.preds",
    "diff_files": {
      "stderr": "train-sets/ref/cb_eval.stderr",
      "cb_eval.preds": "pred-sets/ref/cb_eval.preds",
      "stdout": "train-sets/ref/cb_eval.stdout"
    },
    "input_files": [
      "train-sets/cb_eval"
    ]
  },
  {
    "id": 117,
    "desc": "Audit regressor of ftrl model (from test #107)",
    "vw_command": "-d train-sets/0001.dat -i models/0001_ftrl.model --audit_regressor ftrl.audit_regr",
    "diff_files": {
      "stderr": "train-sets/ref/ftrl_audit_regr.stderr",
      "ftrl.audit_regr": "train-sets/ref/ftrl.audit_regr",
      "stdout": "train-sets/ref/ftrl_audit_regr.stdout"
    },
    "input_files": [
      "train-sets/0001.dat",
      "models/0001_ftrl.model"
    ],
    "depends_on": [
      107
    ]
  },
  {
    "id": 118,
    "desc": "Audit regressor of csoaa model (from test #95)",
    "vw_command": "-d train-sets/test_named_csoaa -i models/test_named_csoaa.model --audit_regressor csoaa.audit_regr",
    "diff_files": {
      "stderr": "train-sets/ref/csoaa_audit_regr.stderr",
      "csoaa.audit_regr": "train-sets/ref/csoaa.audit_regr",
      "stdout": "train-sets/ref/csoaa_audit_regr.stdout"
    },
    "input_files": [
      "train-sets/test_named_csoaa",
      "models/test_named_csoaa.model"
    ],
    "depends_on": [
      95
    ]
  },
  {
    "id": 119,
    "desc": "MWT learn test",
    "vw_command": "-d train-sets/cb_eval --multiworld_test f --learn 2 -p mwt_learn.preds",
    "diff_files": {
      "stderr": "train-sets/ref/mwt_learn.stderr",
      "mwt_learn.preds": "pred-sets/ref/mwt_learn.preds",
      "stdout": "train-sets/ref/mwt_learn.stdout"
    },
    "input_files": [
      "train-sets/cb_eval"
    ]
  },
  {
    "id": 120,
    "desc": "MWT learn exclude test",
    "vw_command": "-d train-sets/cb_eval --multiworld_test f --learn 2 --exclude_eval -p mwt_learn_exclude.preds",
    "diff_files": {
      "stderr": "train-sets/ref/mwt_learn_exclude.stderr",
      "mwt_learn_exclude.preds": "pred-sets/ref/mwt_learn_exclude.preds",
      "stdout": "train-sets/ref/mwt_learn_exclude.stdout"
    },
    "input_files": [
      "train-sets/cb_eval"
    ]
  },
  {
    "id": 121,
    "desc": "cb_explore",
    "vw_command": "-d train-sets/rcv1_raw_cb_small.vw --cb_explore 2 --ngram 2 --skips 4 -b 24 -l 0.25 -p rcv1_raw_cb_explore.preds",
    "diff_files": {
      "stderr": "train-sets/ref/rcv1_raw_cb_explore.stderr",
      "rcv1_raw_cb_explore.preds": "pred-sets/ref/rcv1_raw_cb_explore.preds",
      "stdout": "train-sets/ref/rcv1_raw_cb_explore.stdout"
    },
    "input_files": [
      "train-sets/rcv1_raw_cb_small.vw"
    ]
  },
  {
    "id": 122,
    "desc": "Predictions with confidences after training",
    "vw_command": "--confidence --confidence_after_training --initial_t 0.1 -d ./train-sets/rcv1_small.dat -p confidence_after_training.preds",
    "diff_files": {
      "stderr": "train-sets/ref/confidence_after_training.stderr",
      "confidence_after_training.preds": "pred-sets/ref/confidence_after_training.preds",
      "stdout": "train-sets/ref/confidence_after_training.stdout"
    },
    "input_files": [
      "./train-sets/rcv1_small.dat"
    ]
  },
  {
    "id": 123,
    "desc": "cb_eval save/load #1",
    "vw_command": "-d train-sets/cb_eval1 --multiworld_test f -f mwt.model -p cb_eval1.preds",
    "diff_files": {
      "stderr": "train-sets/ref/cb_eval1.stderr",
      "cb_eval1.preds": "pred-sets/ref/cb_eval1.preds",
      "stdout": "train-sets/ref/cb_eval1.stdout"
    },
    "input_files": [
      "train-sets/cb_eval1"
    ]
  },
  {
    "id": 124,
    "desc": "cb_eval save/load #2",
    "vw_command": "-d train-sets/cb_eval2 -i mwt.model -p cb_eval2.preds",
    "diff_files": {
      "stderr": "train-sets/ref/cb_eval2.stderr",
      "cb_eval2.preds": "pred-sets/ref/cb_eval2.preds",
      "stdout": "train-sets/ref/cb_eval2.stdout"
    },
    "input_files": [
      "train-sets/cb_eval2",
      "mwt.model"
    ],
    "depends_on": [
      123
    ]
  },
  {
    "id": 125,
    "desc": "arc-eager trasition-based dependency parser",
    "vw_command": "-k -c -d train-sets/wsj_small.dparser.vw.gz -b 20 --search_task dep_parser --search 26 --search_alpha 1e-5 --search_rollin mix_per_roll --search_rollout oracle --one_learner --search_history_length 3 --root_label 8 --transition_system 2 --passes 8",
    "diff_files": {
      "stderr": "train-sets/ref/search_dep_parser_arceager.stderr",
      "stdout": "train-sets/ref/search_dep_parser_arceager.stdout"
    },
    "input_files": [
      "train-sets/wsj_small.dparser.vw.gz"
    ]
  },
  {
    "id": 126,
    "desc": "recall tree hello world",
    "vw_command": "--quiet -d train-sets/gauss1k.dat.gz -f models/recall_tree_g100.model --recall_tree 100 -b 20 --loss_function logistic",
    "diff_files": {},
    "input_files": [
      "train-sets/gauss1k.dat.gz"
    ]
  },
  {
    "id": 127,
    "desc": "recall_tree hello world predict-from-saved-model",
    "vw_command": "-t -d train-sets/gauss1k.dat.gz -i models/recall_tree_g100.model",
    "diff_files": {
      "stderr": "train-sets/ref/recall_tree_gauss1k.stderr",
      "stdout": "train-sets/ref/recall_tree_gauss1k.stdout"
    },
    "input_files": [
      "train-sets/gauss1k.dat.gz",
      "models/recall_tree_g100.model"
    ],
    "depends_on": [
      126
    ]
  },
  {
    "id": 128,
    "desc": "cb_explore_adf with epsilon-greedy exploration",
    "vw_command": "--cb_explore_adf --epsilon 0.1 -d train-sets/cb_test.ldf --noconstant -p cbe_adf_epsilon.predict",
    "diff_files": {
      "stderr": "train-sets/ref/cbe_adf_epsilon.stderr",
      "cbe_adf_epsilon.predict": "pred-sets/ref/cbe_adf_epsilon.predict",
      "stdout": "train-sets/ref/cbe_adf_epsilon.stdout"
    },
    "input_files": [
      "train-sets/cb_test.ldf"
    ]
  },
  {
    "id": 129,
    "desc": "cb_explore_adf with softmax exploration",
    "vw_command": "--cb_explore_adf --softmax --lambda 1 -d train-sets/cb_test.ldf --noconstant -p cbe_adf_softmax.predict",
    "diff_files": {
      "stderr": "train-sets/ref/cbe_adf_softmax.stderr",
      "cbe_adf_softmax.predict": "pred-sets/ref/cbe_adf_softmax.predict",
      "stdout": "train-sets/ref/cbe_adf_softmax.stdout"
    },
    "input_files": [
      "train-sets/cb_test.ldf"
    ]
  },
  {
    "id": 130,
    "desc": "cb_explore_adf with bagging exploration",
    "vw_command": "--cb_explore_adf --bag 3 -d train-sets/cb_test.ldf --noconstant -p cbe_adf_bag.predict",
    "diff_files": {
      "stderr": "train-sets/ref/cbe_adf_bag.stderr",
      "cbe_adf_bag.predict": "pred-sets/ref/cbe_adf_bag.predict",
      "stdout": "train-sets/ref/cbe_adf_bag.stdout"
    },
    "input_files": [
      "train-sets/cb_test.ldf"
    ]
  },
  {
    "id": 131,
    "desc": "cb_explore_adf with explore-first exploration",
    "vw_command": "--cb_explore_adf --first 2 -d train-sets/cb_test.ldf --noconstant -p cbe_adf_first.predict",
    "diff_files": {
      "stderr": "train-sets/ref/cbe_adf_first.stderr",
      "cbe_adf_first.predict": "pred-sets/ref/cbe_adf_first.predict",
      "stdout": "train-sets/ref/cbe_adf_first.stdout"
    },
    "input_files": [
      "train-sets/cb_test.ldf"
    ]
  },
  {
    "id": 132,
    "desc": "train a poisson model",
    "vw_command": "--quiet -d train-sets/poisson.dat -f models/poisson.model --loss_function poisson --link poisson -b 2 -p poisson.train.predict",
    "diff_files": {
      "stderr": "train-sets/ref/poisson.train.stderr",
      "poisson.train.predict": "pred-sets/ref/poisson.train.predict",
      "stdout": "train-sets/ref/poisson.train.stdout"
    },
    "input_files": [
      "train-sets/poisson.dat"
    ]
  },
  {
    "id": 133,
    "desc": "train a poisson model without invariant updates",
    "vw_command": "--quiet -d train-sets/poisson.dat -f models/poisson.normalized.model --normalized --loss_function poisson --link poisson -b 2 -l 0.1 -p poisson.train.normalized.predict",
    "diff_files": {
      "stderr": "train-sets/ref/poisson.train.normalized.stderr",
      "poisson.train.normalized.predict": "pred-sets/ref/poisson.train.normalized.predict",
      "stdout": "train-sets/ref/poisson.train.normalized.stdout"
    },
    "input_files": [
      "train-sets/poisson.dat"
    ]
  },
  {
    "id": 134,
    "desc": "second order online learning",
    "vw_command": "--OjaNewton -d train-sets/0001.dat -f models/second_order.model -p second_order.predict --predict_only_model",
    "diff_files": {
      "stderr": "train-sets/ref/second_order.stderr",
      "second_order.predict": "pred-sets/ref/second_order.predict",
      "stdout": "train-sets/ref/second_order.stdout"
    },
    "input_files": [
      "train-sets/0001.dat"
    ]
  },
  {
    "id": 135,
    "desc": "cb explore adf",
    "vw_command": "-d train-sets/cb_adf_crash_1.data -f models/cb_adf_crash.model --cb_explore_adf --epsilon 0.05",
    "diff_files": {
      "stderr": "train-sets/ref/cb_adf_crash1.stderr",
      "stdout": "train-sets/ref/cb_adf_crash1.stdout"
    },
    "input_files": [
      "train-sets/cb_adf_crash_1.data"
    ]
  },
  {
    "id": 136,
    "desc": "cb explore adf predict",
    "vw_command": "-d train-sets/cb_adf_crash_2.data -i models/cb_adf_crash.model -t",
    "diff_files": {
      "stderr": "train-sets/ref/cb_adf_crash2.stderr",
      "stdout": "train-sets/ref/cb_adf_crash2.stdout"
    },
    "input_files": [
      "train-sets/cb_adf_crash_2.data",
      "models/cb_adf_crash.model"
    ],
    "depends_on": [
      135
    ]
  },
  {
    "id": 137,
    "desc": "Fix for regression introduced by badeedb.. Ensure audit output continues to work correctly in the presence of anon features.. Github issue 1038 (https://github.com/JohnLangford/vowpal_wabbit/issues/1038)",
    "vw_command": "--audit -d train-sets/audit.dat --noconstant",
    "diff_files": {
      "stderr": "train-sets/ref/audit.stderr",
      "stdout": "train-sets/ref/audit.stdout"
    },
    "input_files": [
      "train-sets/audit.dat"
    ]
  },
  {
    "id": 138,
    "desc": "cb_explore_adf with cover exploration",
    "vw_command": "--cb_explore_adf --cover 3 -d train-sets/cb_test.ldf --noconstant -p cbe_adf_cover.predict",
    "diff_files": {
      "stderr": "train-sets/ref/cbe_adf_cover.stderr",
      "cbe_adf_cover.predict": "pred-sets/ref/cbe_adf_cover.predict",
      "stdout": "train-sets/ref/cbe_adf_cover.stdout"
    },
    "input_files": [
      "train-sets/cb_test.ldf"
    ]
  },
  {
    "id": 139,
    "desc": "cb_explore_adf with cover exploration + double robust",
    "vw_command": "--cb_explore_adf --cover 3 --cb_type dr -d train-sets/cb_test.ldf --noconstant -p cbe_adf_cover_dr.predict",
    "diff_files": {
      "stderr": "train-sets/ref/cbe_adf_cover_dr.stderr",
      "cbe_adf_cover_dr.predict": "pred-sets/ref/cbe_adf_cover_dr.predict",
      "stdout": "train-sets/ref/cbe_adf_cover_dr.stdout"
    },
    "input_files": [
      "train-sets/cb_test.ldf"
    ]
  },
  {
    "id": 140,
    "desc": "marginal features",
    "vw_command": "--marginal f -d train-sets/marginal_features --noconstant --initial_numerator 0.5 --initial_denominator 1.0 --decay 0.001 --holdout_off -c -k --passes 100 -f marginal_model",
    "diff_files": {
      "stderr": "train-sets/ref/marginal.stderr",
      "stdout": "train-sets/ref/marginal.stdout"
    },
    "input_files": [
      "train-sets/marginal_features"
    ]
  },
  {
    "id": 141,
    "desc": "marginal features test",
    "vw_command": "-i marginal_model -d train-sets/marginal_features --noconstant -t",
    "diff_files": {
      "stderr": "train-sets/ref/marginal_test.stderr",
      "stdout": "train-sets/ref/marginal_test.stdout"
    },
    "input_files": [
      "train-sets/marginal_features",
      "marginal_model"
    ],
    "depends_on": [
      140
    ]
  },
  {
    "id": 142,
    "desc": "Evaluate exploration on contextal bandit data",
    "vw_command": "--explore_eval --epsilon 0.2 -d train-sets/cb_test.ldf --noconstant -p explore_eval.predict",
    "diff_files": {
      "stderr": "train-sets/ref/explore_eval.stderr",
      "explore_eval.predict": "pred-sets/ref/explore_eval.predict",
      "stdout": "train-sets/ref/explore_eval.stdout"
    },
    "input_files": [
      "train-sets/cb_test.ldf"
    ]
  },
  {
    "id": 143,
    "desc": "Test 1 using JSON",
    "vw_command": "-k -l 20 --initial_t 128000 --power_t 1 -d train-sets/0001.json --json --chain_hash -c --passes 8 --invariant --ngram 3 --skips 1 --holdout_off",
    "diff_files": {
      "stderr": "train-sets/ref/0001.json.stderr",
      "stdout": "train-sets/ref/0001.json.stdout"
    },
    "input_files": [
      "train-sets/0001.json"
    ]
  },
  {
    "id": 144,
    "desc": "cb_explore_adf with cover exploration + double robust",
    "vw_command": "--cb_explore_adf --cover 3 --cb_type dr -d train-sets/cb_test.json --json --chain_hash --noconstant -p cbe_adf_cover_dr.predict",
    "diff_files": {
      "stderr": "train-sets/ref/cbe_adf_cover_dr.json.stderr",
      "cbe_adf_cover_dr.predict": "pred-sets/ref/cbe_adf_cover_dr.predict",
      "stdout": "train-sets/ref/cbe_adf_cover_dr.json.stdout"
    },
    "input_files": [
      "train-sets/cb_test.json"
    ]
  },
  {
    "id": 145,
    "desc": "mix labeled and unlabeled examples with --bootstrap bug:. https://github.com/JohnLangford/vowpal_wabbit/issues/1111",
    "vw_command": "--bootstrap 2 -d train-sets/labeled-unlabeled-mix.dat",
    "diff_files": {
      "stderr": "train-sets/ref/labeled-unlabeled-mix.stderr",
      "stdout": "train-sets/ref/labeled-unlabeled-mix.stdout"
    },
    "input_files": [
      "train-sets/labeled-unlabeled-mix.dat"
    ]
  },
  {
    "id": 146,
    "desc": "cb_explore_adf with cover exploration + double robust (using more than 256 examples)",
    "vw_command": "--cb_explore_adf --cover 3 --cb_type dr -d train-sets/cb_test256.json --json --chain_hash --noconstant -p cbe_adf_cover_dr256.predict",
    "diff_files": {
      "stderr": "train-sets/ref/cbe_adf_cover_dr256.json.stderr",
      "cbe_adf_cover_dr256.predict": "pred-sets/ref/cbe_adf_cover_dr256.predict",
      "stdout": "train-sets/ref/cbe_adf_cover_dr256.json.stdout"
    },
    "input_files": [
      "train-sets/cb_test256.json"
    ]
  },
  {
    "id": 147,
    "desc": "--scores --oaa",
    "vw_command": "-d train-sets/probabilities.dat --scores --oaa=4 -p oaa_scores.predict",
    "diff_files": {
      "stderr": "train-sets/ref/oaa_scores.stderr",
      "oaa_scores.predict": "pred-sets/ref/oaa_scores.predict",
      "stdout": "train-sets/ref/oaa_scores.stdout"
    },
    "input_files": [
      "train-sets/probabilities.dat"
    ]
  },
  {
    "id": 148,
    "desc": "check cb_adf with direct method option",
    "vw_command": "--cb_adf -d train-sets/cb_test.ldf -p cb_adf_dm.predict --cb_type dm",
    "diff_files": {
      "stderr": "train-sets/ref/cb_adf_dm.stderr",
      "cb_adf_dm.predict": "pred-sets/ref/cb_adf_dm.predict",
      "stdout": "train-sets/ref/cb_adf_dm.stdout"
    },
    "input_files": [
      "train-sets/cb_test.ldf"
    ]
  },
  {
    "id": 149,
    "desc": "initial_weight option is used",
    "diff_files": {
      "stderr": "train-sets/ref/initial_weight.stderr",
      "stdout": "train-sets/ref/initial_weight.stdout"
    },
    "bash_command": "echo \"1 | feature:1\" | {VW} -a --initial_weight 0.1 --initial_t 0.3"
  },
  {
    "id": 150,
    "desc": "Test --sparse_weights with 148",
    "vw_command": "--cb_adf -d train-sets/cb_test.ldf -p cb_adf_dm.predict --cb_type dm --sparse_weights",
    "diff_files": {
      "stderr": "train-sets/ref/sparse.stderr",
      "stdout": "train-sets/ref/sparse.stdout"
    },
    "input_files": [
      "train-sets/cb_test.ldf"
    ]
  },
  {
    "id": 151,
    "desc": "lrqfa",
    "vw_command": "--lrqfa aa3 -d train-sets/0080.dat",
    "diff_files": {
      "stderr": "train-sets/ref/0151.stderr",
      "stdout": "train-sets/ref/0151.stdout"
    },
    "input_files": [
      "train-sets/0080.dat"
    ]
  },
  {
    "id": 152,
    "desc": "daemon on the foreground test",
    "diff_files": {
      "stdout": "test-sets/ref/vw-daemon.stdout"
    },
    "bash_command": "./daemon-test.sh --foreground --port 54250 --vw '{VW}'",
    "input_files": [
      "daemon-test.sh"
    ]
  },
  {
    "id": 153,
    "desc": "marginal features",
    "vw_command": "--marginal f -d train-sets/marginal_features --noconstant --initial_numerator 0.5 --initial_denominator 1.0 --decay 0.001 --holdout_off -c -k --passes 100 --compete",
    "diff_files": {
      "stderr": "train-sets/ref/marginal_compete.stderr",
      "stdout": "train-sets/ref/marginal_compete.stdout"
    },
    "input_files": [
      "train-sets/marginal_features"
    ]
  },
  {
    "id": 154,
    "desc": "ignore linear",
    "vw_command": "-k --cache_file ignore_linear.cache --passes 10000 --holdout_off -d train-sets/0154.dat --noconstant --ignore_linear x -q xx",
    "diff_files": {
      "stderr": "train-sets/ref/ignore_linear.stderr",
      "stdout": "train-sets/ref/ignore_linear.stdout"
    },
    "input_files": [
      "train-sets/0154.dat"
    ]
  },
  {
    "id": 155,
    "desc": "checking audit_regressor with model",
    "vw_command": "-d train-sets/0001.dat -i models/0097.model --audit_regressor 0097.audit_regr",
    "diff_files": {
      "stderr": "train-sets/ref/0097.audit_regr.stderr",
      "0097.audit_regr": "train-sets/ref/0097.audit_regr",
      "stdout": "train-sets/ref/0097.audit_regr.stdout"
    },
    "input_files": [
      "train-sets/0001.dat",
      "models/0097.model"
    ],
    "depends_on": [
      97
    ]
  },
  {
    "id": 156,
    "desc": "--cubic regression verification",
    "diff_files": {},
    "bash_command": "./cubic-test.sh {VW}",
    "input_files": [
      "cubic-test.sh"
    ]
  },
  {
    "id": 157,
    "desc": "--preserve_performce_counters does not alter performance counters over multiple passes",
    "vw_command": "-d train-sets/0001.dat -f models/sr.model --passes 2 -c -k -P 50",
    "diff_files": {
      "stderr": "train-sets/ref/157.stderr",
      "stdout": "train-sets/ref/157.stdout"
    },
    "input_files": [
      "train-sets/0001.dat"
    ]
  },
  {
    "id": 158,
    "desc": "test decision service json parsing",
    "vw_command": "-d train-sets/decisionservice.json --dsjson --cb_explore_adf --epsilon 0.2 --quadratic GT -P 1 -p cbe_adf_dsjson.predict",
    "diff_files": {
      "stderr": "train-sets/ref/cbe_adf_dsjson.stderr",
      "cbe_adf_dsjson.predict": "pred-sets/ref/cbe_adf_dsjson.predict",
      "stdout": "train-sets/ref/cbe_adf_dsjson.stdout"
    },
    "input_files": [
      "train-sets/decisionservice.json"
    ]
  },
  {
    "id": 159,
    "desc": "test --bootstrap & --binary interaction",
    "vw_command": "-d train-sets/rcv1_mini.dat --bootstrap 5 --binary -c -k --passes 2",
    "diff_files": {
      "stderr": "train-sets/ref/bootstrap_and_binary.stderr",
      "stdout": "train-sets/ref/bootstrap_and_binary.stdout"
    },
    "input_files": [
      "train-sets/rcv1_mini.dat"
    ]
  },
  {
    "id": 160,
    "desc": "test --bootstrap & --oaa interaction. (Also adds -q :: and -P1 to get & verify perfect predictions in 2nd pass)",
    "vw_command": "-d train-sets/multiclass --bootstrap 4 --oaa 10 -q :: --leave_duplicate_interactions -c -k --passes 2 --holdout_off -P1",
    "diff_files": {
      "stderr": "train-sets/ref/bootstrap_and_oaa.stderr",
      "stdout": "train-sets/ref/bootstrap_and_oaa.stdout"
    },
    "input_files": [
      "train-sets/multiclass"
    ]
  },
  {
    "id": 161,
    "desc": "--classweight",
    "vw_command": "-d train-sets/0001.dat --classweight 1:2,0:3.1,-1:5",
    "diff_files": {
      "stderr": "train-sets/ref/classweight.stderr",
      "stdout": "train-sets/ref/classweight.stdout"
    },
    "input_files": [
      "train-sets/0001.dat"
    ]
  },
  {
    "id": 162,
    "desc": "--classweight with multiclass",
    "vw_command": "--oaa 10 -d train-sets/multiclass --classweight 4:0,7:0.1,2:10 --classweight 10:3",
    "diff_files": {
      "stderr": "train-sets/ref/classweight_multiclass.stderr",
      "stdout": "train-sets/ref/classweight_multiclass.stdout"
    },
    "input_files": [
      "train-sets/multiclass"
    ]
  },
  {
    "id": 163,
    "desc": "--classweight with multiclass",
    "vw_command": "--recall_tree 10 -d train-sets/multiclass --classweight 4:0,7:0.1 --classweight 2:10,10:3",
    "diff_files": {
      "stderr": "train-sets/ref/classweight_recall_tree.stderr",
      "stdout": "train-sets/ref/classweight_recall_tree.stdout"
    },
    "input_files": [
      "train-sets/multiclass"
    ]
  },
  {
    "id": 164,
    "desc": "cs_active low mellowness",
    "vw_command": "--cs_active 3 -d train-sets/cs_test --cost_max 2 --mellowness 0.01 --simulation --adax",
    "diff_files": {
      "stderr": "train-sets/ref/cs_active_0.01.stderr",
      "stdout": "train-sets/ref/cs_active_0.01.stdout"
    },
    "input_files": [
      "train-sets/cs_test"
    ]
  },
  {
    "id": 165,
    "desc": "cs_active high mellowness",
    "vw_command": "--cs_active 3 -d train-sets/cs_test --cost_max 2 --mellowness 1.0 --simulation --adax",
    "diff_files": {
      "stderr": "train-sets/ref/cs_active_1.0.stderr",
      "stdout": "train-sets/ref/cs_active_1.0.stdout"
    },
    "input_files": [
      "train-sets/cs_test"
    ]
  },
  {
    "id": 166,
    "desc": "hash_seed train",
    "vw_command": "--hash_seed 5 -d train-sets/rcv1_mini.dat --holdout_off --passes 2 -f hash_seed5.model -c -k --ngram 2 -q ::",
    "diff_files": {
      "stderr": "train-sets/ref/hash_seed_train.stderr",
      "stdout": "train-sets/ref/hash_seed_train.stdout"
    },
    "input_files": [
      "train-sets/rcv1_mini.dat"
    ]
  },
  {
    "id": 167,
    "desc": "hash_seed test",
    "vw_command": "-d train-sets/rcv1_mini.dat -i hash_seed5.model -t",
    "diff_files": {
      "stderr": "train-sets/ref/hash_seed_test.stderr",
      "stdout": "train-sets/ref/hash_seed_test.stdout"
    },
    "input_files": [
      "train-sets/rcv1_mini.dat",
      "hash_seed5.model"
    ],
    "depends_on": [
      166
    ]
  },
  {
    "id": 168,
    "desc": "test cb with dm",
    "vw_command": "-d train-sets/rcv1_raw_cb_small.vw -t -i cb_dm.reg",
    "diff_files": {
      "stderr": "train-sets/ref/rcv1_raw_cb_dm_test.stderr",
      "stdout": "train-sets/ref/rcv1_raw_cb_dm_test.stdout"
    },
    "input_files": [
      "train-sets/rcv1_raw_cb_small.vw",
      "cb_dm.reg"
    ],
    "depends_on": [
      41
    ]
  },
  {
    "id": 169,
    "desc": "test cbify large",
    "vw_command": "-d train-sets/rcv1_multiclass.dat --cbify 2 --epsilon 0.05",
    "diff_files": {
      "stderr": "train-sets/ref/rcv1_multiclass.stderr",
      "stdout": "train-sets/ref/rcv1_multiclass.stdout"
    },
    "input_files": [
      "train-sets/rcv1_multiclass.dat"
    ]
  },
  {
    "id": 170,
    "desc": "cbify adf, epsilon-greedy",
    "vw_command": "--cbify 10 --cb_explore_adf --epsilon 0.05 -d train-sets/multiclass",
    "diff_files": {
      "stderr": "train-sets/ref/cbify_epsilon_adf.stderr",
      "stdout": "train-sets/ref/cbify_epsilon_adf.stdout"
    },
    "input_files": [
      "train-sets/multiclass"
    ]
  },
  {
    "id": 171,
    "desc": "cbify cs, epsilon-greedy",
    "vw_command": "--cbify 3 --cbify_cs --epsilon 0.05 -d train-sets/cs_cb",
    "diff_files": {
      "stderr": "train-sets/ref/cbify_epsilon_cs.stderr",
      "stdout": "train-sets/ref/cbify_epsilon_cs.stdout"
    },
    "input_files": [
      "train-sets/cs_cb"
    ]
  },
  {
    "id": 172,
    "desc": "cbify adf cs, epsilon-greedy",
    "vw_command": "--cbify 3 --cbify_cs --cb_explore_adf --epsilon 0.05 -d train-sets/cs_cb",
    "diff_files": {
      "stderr": "train-sets/ref/cbify_epsilon_cs_adf.stderr",
      "stdout": "train-sets/ref/cbify_epsilon_cs_adf.stdout"
    },
    "input_files": [
      "train-sets/cs_cb"
    ]
  },
  {
    "id": 173,
    "desc": "cbify adf, regcb",
    "vw_command": "--cbify 10 --cb_explore_adf --cb_type mtr --regcb --mellowness 0.01 -d train-sets/multiclass",
    "diff_files": {
      "stderr": "train-sets/ref/cbify_regcb.stderr",
      "stdout": "train-sets/ref/cbify_regcb.stdout"
    },
    "input_files": [
      "train-sets/multiclass"
    ]
  },
  {
    "id": 174,
    "desc": "cbify adf, regcbopt",
    "vw_command": "--cbify 10 --cb_explore_adf --cb_type mtr --regcb --regcbopt --mellowness 0.01 -d train-sets/multiclass",
    "diff_files": {
      "stderr": "train-sets/ref/cbify_regcbopt.stderr",
      "stdout": "train-sets/ref/cbify_regcbopt.stdout"
    },
    "input_files": [
      "train-sets/multiclass"
    ]
  },
  {
    "id": 175,
    "desc": "cbify ldf, regcbopt",
    "vw_command": "-d train-sets/cs_test.ldf --cbify_ldf --cb_type mtr --regcb --regcbopt --mellowness 0.01",
    "diff_files": {
      "stderr": "train-sets/ref/cbify_ldf_regcbopt.stderr",
      "stdout": "train-sets/ref/cbify_ldf_regcbopt.stdout"
    },
    "input_files": [
      "train-sets/cs_test.ldf"
    ]
  },
  {
    "id": 176,
    "desc": "same model on cluster mode",
    "diff_files": {},
    "bash_command": "python3 same-model-test.py --vw {VW} --spanning_tree {SPANNING_TREE} --data_files train-sets/same_model_test.0.dat train-sets/same_model_test.1.dat",
    "input_files": [
      "same-model-test.py",
      "train-sets/same_model_test.0.dat",
      "train-sets/same_model_test.1.dat"
    ]
  },
  {
    "id": 177,
    "desc": "check --audit output is reproducible",
    "diff_files": {
      "stdout": "train-sets/ref/audit2.stdout"
    },
    "bash_command": "printf '3 |f a b c |e x y z\\n2 |f a y c |e x\\n' | {VW} --oaa 3 -q ef --audit"
  },
  {
    "id": 178,
    "desc": "cb_adf, sharedfeatures",
    "vw_command": "--dsjson --chain_hash --cb_adf -d train-sets/no_shared_features.json",
    "diff_files": {
      "stderr": "train-sets/ref/no_shared_features.stderr",
      "stdout": "train-sets/ref/no_shared_features.stdout"
    },
    "input_files": [
      "train-sets/no_shared_features.json"
    ]
  },
  {
    "id": 179,
    "desc": "warm_cb warm start",
    "vw_command": "--warm_cb 10 --cb_explore_adf --cb_type mtr --epsilon 0.05 --warm_start 3 --interaction 7 --choices_lambda 8 --warm_start_update --interaction_update -d train-sets/multiclass",
    "diff_files": {
      "stderr": "train-sets/ref/warm_cb.stderr",
      "stdout": "train-sets/ref/warm_cb.stdout"
    },
    "input_files": [
      "train-sets/multiclass"
    ]
  },
  {
    "id": 180,
    "desc": "warm_cb warm start with lambda set containing 0/1",
    "vw_command": "--warm_cb 10 --cb_explore_adf --cb_type mtr --epsilon 0.05 --warm_start 3 --interaction 7 --choices_lambda 8 --lambda_scheme 2 --warm_start_update --interaction_update -d train-sets/multiclass",
    "diff_files": {
      "stderr": "train-sets/ref/warm_cb_lambda_zeroone.stderr",
      "stdout": "train-sets/ref/warm_cb_lambda_zeroone.stdout"
    },
    "input_files": [
      "train-sets/multiclass"
    ]
  },
  {
    "id": 181,
    "desc": "warm_cb warm start with warm start update turned off",
    "vw_command": "--warm_cb 10 --cb_explore_adf --cb_type mtr --epsilon 0.05 --warm_start 3 --interaction 7 --choices_lambda 8 --interaction_update -d train-sets/multiclass",
    "diff_files": {
      "stderr": "train-sets/ref/warm_cb_no_ws_upd.stderr",
      "stdout": "train-sets/ref/warm_cb_no_ws_upd.stdout"
    },
    "input_files": [
      "train-sets/multiclass"
    ]
  },
  {
    "id": 182,
    "desc": "warm_cb warm start with interaction update turned off",
    "vw_command": "--warm_cb 10 --cb_explore_adf --cb_type mtr --epsilon 0.0 --warm_start 3 --interaction 7 --choices_lambda 8 --warm_start_update -d train-sets/multiclass",
    "diff_files": {
      "stderr": "train-sets/ref/warm_cb_no_int_upd.stderr",
      "stdout": "train-sets/ref/warm_cb_no_int_upd.stdout"
    },
    "input_files": [
      "train-sets/multiclass"
    ]
  },
  {
    "id": 183,
    "desc": "warm_cb warm start with bandit warm start type (Sim-Bandit)",
    "vw_command": "--warm_cb 10 --cb_explore_adf --cb_type mtr --epsilon 0.05 --warm_start 3 --interaction 7 --choices_lambda 1 --warm_start_update --interaction_update --sim_bandit -d train-sets/multiclass",
    "diff_files": {
      "stderr": "train-sets/ref/warm_cb_simbandit.stderr",
      "stdout": "train-sets/ref/warm_cb_simbandit.stdout"
    },
    "input_files": [
      "train-sets/multiclass"
    ]
  },
  {
    "id": 184,
    "desc": "warm_cb warm start with CYC supervised corruption",
    "vw_command": "--warm_cb 10 --cb_explore_adf --cb_type mtr --epsilon 0.05 --warm_start 3 --interaction 7 --choices_lambda 8 --warm_start_update --interaction_update --corrupt_type_warm_start 2 --corrupt_prob_warm_start 0.5 -d train-sets/multiclass",
    "diff_files": {
      "stderr": "train-sets/ref/warm_cb_cyc.stderr",
      "stdout": "train-sets/ref/warm_cb_cyc.stdout"
    },
    "input_files": [
      "train-sets/multiclass"
    ]
  },
  {
    "id": 185,
    "desc": "warm_cb warm start with input cost-sensitive examples",
    "vw_command": "--warm_cb 3 --cb_explore_adf --cb_type mtr --epsilon 0.05 --warm_start 1 --interaction 2 --choices_lambda 8 --warm_start_update --interaction_update --warm_cb_cs -d train-sets/cs_cb",
    "diff_files": {
      "stderr": "train-sets/ref/warm_cb_cs.stderr",
      "stdout": "train-sets/ref/warm_cb_cs.stdout"
    },
    "input_files": [
      "train-sets/cs_cb"
    ]
  },
  {
    "id": 186,
    "desc": "test counting examples with holdout_after option",
    "vw_command": "-k -P 100 --holdout_after 500 -d train-sets/0002.dat",
    "diff_files": {
      "stderr": "train-sets/ref/holdout_after.stderr",
      "stdout": "train-sets/ref/holdout_after.stdout"
    },
    "input_files": [
      "train-sets/0002.dat"
    ]
  },
  {
    "id": 187,
    "desc": "test counting examples with holdout_after option with 2 passes on the training set",
    "vw_command": "-k -P 100 --holdout_after 500 -d train-sets/0002.dat -c --passes 2",
    "diff_files": {
      "stderr": "train-sets/ref/holdout_after_2passes.stderr",
      "stdout": "train-sets/ref/holdout_after_2passes.stdout"
    },
    "input_files": [
      "train-sets/0002.dat"
    ]
  },
  {
    "id": 188,
    "desc": "test cb_adf with softmax",
    "vw_command": "--cb_adf --rank_all -d train-sets/cb_adf_sm.data -p cb_adf_sm.predict --cb_type sm",
    "diff_files": {
      "stderr": "train-sets/ref/cb_adf_sm.stderr",
      "cb_adf_sm.predict": "pred-sets/ref/cb_adf_sm.predict",
      "stdout": "train-sets/ref/cb_adf_sm.stdout"
    },
    "input_files": [
      "train-sets/cb_adf_sm.data"
    ]
  },
  {
    "id": 189,
    "desc": "test dsjson parser correctly processes checkpoint and dangling observation lines",
    "vw_command": "-d train-sets/b1848_dsjson_parser_regression.txt --dsjson --chain_hash --cb_explore_adf -P 1 --extra_metrics metrics_skip.json",
    "diff_files": {
      "stderr": "train-sets/ref/b1848_dsjson_parser_regression.stderr",
      "metrics_skip.json": "test-sets/ref/metrics_skip.json",
      "stdout": "train-sets/ref/b1848_dsjson_parser_regression.stdout"
    },
    "input_files": [
      "train-sets/b1848_dsjson_parser_regression.txt"
    ]
  },
  {
    "id": 190,
    "desc": "one-against-all with subsampling",
    "vw_command": "-k --oaa 10 --oaa_subsample 5 -c --passes 10 -d train-sets/multiclass --holdout_off",
    "diff_files": {
      "stderr": "train-sets/ref/oaa_subsample.stderr",
      "stdout": "train-sets/ref/oaa_subsample.stdout"
    },
    "input_files": [
      "train-sets/multiclass"
    ]
  },
  {
    "id": 191,
    "desc": "train coin betting",
    "vw_command": "-k -d train-sets/0001.dat -f models/ftrl_coin.model --passes 1 --coin",
    "diff_files": {
      "stderr": "train-sets/ref/ftrl_coin.stderr",
      "stdout": "train-sets/ref/ftrl_coin.stdout"
    },
    "input_files": [
      "train-sets/0001.dat"
    ]
  },
  {
    "id": 192,
    "desc": "test coin betting",
    "vw_command": "-k -t -d train-sets/0001.dat -i models/ftrl_coin.model -p ftrl_coin.predict",
    "diff_files": {
      "stderr": "test-sets/ref/ftrl_coin.stderr",
      "ftrl_coin.predict": "pred-sets/ref/ftrl_coin.predict",
      "stdout": "test-sets/ref/ftrl_coin.stdout"
    },
    "input_files": [
      "train-sets/0001.dat",
      "models/ftrl_coin.model"
    ],
    "depends_on": [
      191
    ]
  },
  {
    "id": 193,
    "desc": "malformed examples, onethread, strict_parse failure",
    "diff_files": {
      "stderr": "train-sets/ref/malformed-onethread-strict_parse.stderr",
      "stdout": "train-sets/ref/malformed-onethread-strict_parse.stdout"
    },
    "bash_command": "./negative-test.sh {VW} -d train-sets/malformed.dat --onethread --strict_parse",
    "input_files": [
      "./negative-test.sh",
      "train-sets/malformed.dat"
    ]
  },
  {
    "id": 194,
    "desc": "malformed examples, strict_parse failure",
    "diff_files": {
      "stderr": "train-sets/ref/malformed-strict_parse.stderr",
      "stdout": "train-sets/ref/malformed-strict_parse.stdout"
    },
    "bash_command": "./negative-test.sh {VW} -d train-sets/malformed.dat --strict_parse",
    "input_files": [
      "./negative-test.sh",
      "train-sets/malformed.dat"
    ]
  },
  {
    "id": 195,
    "desc": "malformed examples success",
    "vw_command": "-d train-sets/malformed.dat --onethread",
    "diff_files": {
      "stderr": "train-sets/ref/malformed.stderr",
      "stdout": "train-sets/ref/malformed.stdout"
    },
    "input_files": [
      "train-sets/malformed.dat"
    ]
  },
  {
    "id": 196,
    "desc": "online contextual memory tree",
    "vw_command": "-d train-sets/rcv1_smaller.dat --memory_tree 10 --learn_at_leaf --max_number_of_labels 2 --dream_at_update 0 --dream_repeats 3 --online --leaf_example_multiplier 10 --alpha 0.1 -l 0.001 -b 15 --passes 1 --loss_function squared --holdout_off",
    "diff_files": {
      "stderr": "train-sets/ref/cmt_rcv1_smaller_online.stderr",
      "stdout": "train-sets/ref/cmt_rcv1_smaller_online.stdout"
    },
    "input_files": [
      "train-sets/rcv1_smaller.dat"
    ]
  },
  {
    "id": 197,
    "desc": "offline contextual memory tree",
    "vw_command": "-d train-sets/rcv1_smaller.dat -k --memory_tree 10 --learn_at_leaf --max_number_of_labels 2 --dream_at_update 0 --dream_repeats 3 --leaf_example_multiplier 10 --alpha 0.1 -l 0.001 -b 15 -c --passes 2 --loss_function squared --holdout_off",
    "diff_files": {
      "stderr": "train-sets/ref/cmt_rcv1_smaller_offline.stderr",
      "stdout": "train-sets/ref/cmt_rcv1_smaller_offline.stdout"
    },
    "input_files": [
      "train-sets/rcv1_smaller.dat"
    ]
  },
  {
    "id": 198,
    "desc": "test cb_sample",
    "vw_command": "--cb_sample --cb_explore_adf -d test-sets/cb_sample_seed.data -p cb_sample_seed.predict --random_seed 1234",
    "diff_files": {
      "cb_sample_seed.predict": "pred-sets/ref/cb_sample_seed.predict"
    },
    "input_files": [
      "test-sets/cb_sample_seed.data"
    ]
  },
  {
    "id": 199,
    "desc": "CCB train then test",
    "vw_command": "-d train-sets/ccb_test.dat --ccb_explore_adf -p ccb_test.predict",
    "diff_files": {
      "stderr": "train-sets/ref/ccb_test.stderr",
      "ccb_test.predict": "train-sets/ref/ccb_test.predict",
      "stdout": "train-sets/ref/ccb_test.stdout"
    },
    "input_files": [
      "train-sets/ccb_test.dat"
    ]
  },
  {
    "id": 200,
    "desc": "cb_explore_adf with huge lambda softmax exploration",
    "vw_command": "--cb_explore_adf --softmax --lambda 100000 -d train-sets/cb_test.ldf --noconstant -p cbe_adf_softmax_biglambda.predict",
    "diff_files": {
      "stderr": "train-sets/ref/cbe_adf_softmax_biglambda.stderr",
      "cbe_adf_softmax_biglambda.predict": "pred-sets/ref/cbe_adf_softmax_biglambda.predict",
      "stdout": "train-sets/ref/cbe_adf_softmax_biglambda.stdout"
    },
    "input_files": [
      "train-sets/cb_test.ldf"
    ]
  },
  {
    "id": 201,
    "desc": "Test memory corruption issue in ccb_explore_adf where mtr was leaving a prediction behind",
    "vw_command": "--ccb_explore_adf --example_queue_limit 7 -d train-sets/ccb_reuse_small.data",
    "diff_files": {
      "stderr": "train-sets/ref/ccb_reuse_small.stderr",
      "stdout": "train-sets/ref/ccb_reuse_small.stdout"
    },
    "input_files": [
      "train-sets/ccb_reuse_small.data"
    ]
  },
  {
    "id": 202,
    "desc": "Test memory corruption issue in ccb_explore_adf where mtr was leaving a prediction behind",
    "vw_command": "--ccb_explore_adf --example_queue_limit 20 --dsjson --chain_hash -d train-sets/ccb_reuse_medium.dsjson --predict_only_model",
    "diff_files": {
      "stderr": "train-sets/ref/ccb_reuse_medium.stderr",
      "stdout": "train-sets/ref/ccb_reuse_medium.stdout"
    },
    "input_files": [
      "train-sets/ccb_reuse_medium.dsjson"
    ]
  },
  {
    "id": 203,
    "desc": "Basic test of cluster. Can't use the VW replacer as it will think this is a VW command append things like --onethread",
    "diff_files": {
      "stderr": "test-sets/ref/cluster.stderr",
      "stdout": "test-sets/ref/cluster.stdout",
      "cluster.predict": "pred-sets/ref/cluster.predict"
    },
    "bash_command": "python3 ./cluster_test.py --vw {VW} --spanning_tree {SPANNING_TREE} --test_file test-sets/0001.dat --data_files train-sets/0001.dat train-sets/0002.dat  --prediction_file cluster.predict",
    "input_files": [
      "cluster_test.py",
      "test-sets/0001.dat",
      "train-sets/0001.dat",
      "train-sets/0002.dat"
    ]
  },
  {
    "id": 204,
    "desc": "Test if options that are negative numbers are handled correctly",
    "vw_command": "--classweight -1:0.5 --no_stdin",
    "diff_files": {
      "stderr": "test-sets/ref/negative-num-option.stderr",
      "stdout": "test-sets/ref/negative-num-option.stdout"
    }
  },
  {
    "id": 205,
    "desc": "test cb_dro with softmax",
    "vw_command": "--cb_dro --cb_adf --rank_all -d train-sets/cb_adf_sm.data -p cb_dro_adf_sm.predict --cb_type sm",
    "diff_files": {
      "stderr": "train-sets/ref/cb_dro_adf_sm.stderr",
      "cb_dro_adf_sm.predict": "pred-sets/ref/cb_dro_adf_sm.predict",
      "stdout": "train-sets/ref/cb_dro_adf_sm.stdout"
    },
    "input_files": [
      "train-sets/cb_adf_sm.data"
    ]
  },
  {
    "id": 206,
    "desc": "Tests segfault that used to happen when audit, cache and interactions were combined.",
    "vw_command": "-c -k --passes 2 -d train-sets/cache_interaction_audit.txt -q st --audit",
    "diff_files": {
      "stdout": "train-sets/ref/cache_interaction_audit.stdout",
      "stderr": "train-sets/ref/cache_interaction_audit.stderr"
    },
    "input_files": [
      "train-sets/cache_interaction_audit.txt"
    ]
  },
  {
    "id": 207,
    "desc": "Enable chain hash option for json example",
    "diff_files": {
      "stderr": "test-sets/ref/chain_hash_json_test.stderr",
      "stdout": "test-sets/ref/chain_hash_json_test.stdout",
      "chain_hash_json_result.cmp": "test-sets/ref/chain_hash_json_result.cmp"
    },
    "bash_command": "{VW} --audit --json --chain_hash -d train-sets/chain_hash_json_test.json --invert_hash chain_hash_json_result.cmp --chain_hash --predict_only_model &&  tail -n +2 chain_hash_json_result.cmp > chain_hash_json_result.cmp.new &&  rm chain_hash_json_result.cmp &&  mv chain_hash_json_result.cmp.new chain_hash_json_result.cmp",
    "input_files": [
      "train-sets/chain_hash_json_test.json"
    ]
  },
  {
    "id": 208,
    "desc": "Use chain hashing for text example",
    "diff_files": {
      "stderr": "test-sets/ref/chain_hash_text_result.stderr",
      "stdout": "test-sets/ref/chain_hash_text_result.stdout",
      "chain_hash_text_result.cmp": "test-sets/ref/chain_hash_text_result.cmp"
    },
    "bash_command": "{VW} --audit -d train-sets/chain_hash_text_test.dat --invert_hash chain_hash_text_result.cmp --predict_only_model &&  tail -n +2 chain_hash_text_result.cmp > chain_hash_text_result.cmp.new &&  rm chain_hash_text_result.cmp &&  mv chain_hash_text_result.cmp.new chain_hash_text_result.cmp",
    "input_files": [
      "train-sets/chain_hash_text_test.dat"
    ]
  },
  {
    "id": 209,
    "desc": "Test override epsilon value saved in a model",
    "vw_command": "-i model-sets/epsilon.model -d train-sets/override_epsilon.txt --epsilon 0.3 -p override_epsilon.preds",
    "diff_files": {
      "stderr": "pred-sets/ref/override_epsilon.stderr",
      "override_epsilon.preds": "pred-sets/ref/override_epsilon.preds",
      "stdout": "pred-sets/ref/override_epsilon.stdout"
    },
    "input_files": [
      "train-sets/override_epsilon.txt",
      "model-sets/epsilon.model"
    ]
  },
  {
    "id": 210,
    "desc": "Ensure that all weights that exist in the model are present in the invert_hash output. Even if Audit did not see it.. SkipC# - Do not remove this - this test breaks test generation by creating an infinite sized list containing this test case (many times)",
    "diff_files": {
      "inv_hash_load_model.invert.txt": "train-sets/ref/inv_hash_load_model.invert.txt",
      "inv_hash_load_model.readable.txt": "train-sets/ref/inv_hash_load_model.readable.txt"
    },
    "bash_command": "{VW} -d train-sets/inv_hash_load_model_data1.txt -f inv_hash_load_model.vw --noconstant --predict_only_model && {VW} -d train-sets/inv_hash_load_model_data2.txt -i inv_hash_load_model.vw --noconstant --readable_model inv_hash_load_model.readable.txt --invert_hash inv_hash_load_model.invert.txt --predict_only_model",
    "input_files": [
      "train-sets/inv_hash_load_model_data1.txt",
      "train-sets/inv_hash_load_model_data2.txt"
    ]
  },
  {
    "id": 211,
    "desc": "cb_explore_adf with rnd exploration",
    "vw_command": "--cb_explore_adf --rnd 1 -d train-sets/cb_test.ldf --noconstant -p cbe_adf_rnd.predict",
    "diff_files": {
      "stderr": "train-sets/ref/cbe_adf_rnd.stderr",
      "cbe_adf_rnd.predict": "pred-sets/ref/cbe_adf_rnd.predict",
      "stdout": "train-sets/ref/cbe_adf_rnd.stdout"
    },
    "input_files": [
      "train-sets/cb_test.ldf"
    ]
  },
  {
    "id": 212,
    "desc": "Slates sanity check",
    "vw_command": "--slates -d train-sets/slates_simple.txt -p slates_simple.predict",
    "diff_files": {
      "stderr": "train-sets/ref/slates_simple.stderr",
      "slates_simple.predict": "pred-sets/ref/slates_simple.predict",
      "stdout": "train-sets/ref/slates_simple.stdout"
    },
    "input_files": [
      "train-sets/slates_simple.txt"
    ]
  },
  {
    "id": 213,
    "desc": "offset_tree, 2 actions",
    "vw_command": "--ot 2 -k -d train-sets/offset_tree_000.dat -p offset_tree_000.pred -P 1",
    "diff_files": {
      "stderr": "test-sets/ref/offset_tree_000.stderr",
      "offset_tree_000.pred": "pred-sets/ref/offset_tree_000.pred",
      "stdout": "test-sets/ref/offset_tree_000.stdout"
    },
    "input_files": [
      "train-sets/offset_tree_000.dat"
    ]
  },
  {
    "id": 214,
    "desc": "offset_tree, 3 actions",
    "vw_command": "--ot 3 -k -d train-sets/offset_tree_001.dat -p offset_tree_001.pred -P 1",
    "diff_files": {
      "stderr": "test-sets/ref/offset_tree_001.stderr",
      "offset_tree_001.pred": "pred-sets/ref/offset_tree_001.pred",
      "stdout": "test-sets/ref/offset_tree_001.stdout"
    },
    "input_files": [
      "train-sets/offset_tree_001.dat"
    ]
  },
  {
    "id": 215,
    "desc": "offset_tree, 4 actions",
    "vw_command": "--ot 4 -k -d train-sets/offset_tree_002.dat -p offset_tree_002.pred -P 1",
    "diff_files": {
      "stderr": "test-sets/ref/offset_tree_002.stderr",
      "offset_tree_002.pred": "pred-sets/ref/offset_tree_002.pred",
      "stdout": "test-sets/ref/offset_tree_002.stdout"
    },
    "input_files": [
      "train-sets/offset_tree_002.dat"
    ]
  },
  {
    "id": 216,
    "desc": "Regression test for crash on unlabelled data",
    "vw_command": "--dsjson --chain_hash --slates -d train-sets/slates_simple_unlabeled.dsjson",
    "diff_files": {
      "stderr": "train-sets/ref/slates_simple_unlabeled.stderr",
      "stdout": "train-sets/ref/slates_simple_unlabeled.stdout"
    },
    "input_files": [
      "train-sets/slates_simple_unlabeled.dsjson"
    ]
  },
  {
    "id": 217,
    "desc": "check plt training",
    "vw_command": "-d train-sets/multilabel -f plt.model --plt 10 -l 10 --loss_function logistic",
    "diff_files": {
      "stderr": "train-sets/ref/plt.stderr",
      "stdout": "train-sets/ref/plt.stdout"
    },
    "input_files": [
      "train-sets/multilabel"
    ]
  },
  {
    "id": 218,
    "desc": "check default plt prediction (with threshold 0.5)",
    "vw_command": "-t -d train-sets/multilabel -i plt.model -p plt.predict --loss_function logistic",
    "diff_files": {
      "stderr": "train-sets/ref/plt_predict.stderr",
      "plt.predict": "pred-sets/ref/plt.predict",
      "stdout": "train-sets/ref/plt_predict.stdout"
    },
    "input_files": [
      "train-sets/multilabel",
      "plt.model"
    ],
    "depends_on": [
      217
    ]
  },
  {
    "id": 219,
    "desc": "check plt top-1 prediction",
    "vw_command": "-t -d train-sets/multilabel -i plt.model -p plt_top1.predict --top_k 1 --loss_function logistic",
    "diff_files": {
      "stderr": "train-sets/ref/plt_top1_predict.stderr",
      "plt_top1.predict": "pred-sets/ref/plt_top1.predict",
      "stdout": "train-sets/ref/plt_top1_predict.stdout"
    },
    "input_files": [
      "train-sets/multilabel",
      "plt.model"
    ],
    "depends_on": [
      217
    ]
  },
  {
    "id": 220,
    "desc": "daemon test with json",
    "diff_files": {
      "stdout": "test-sets/ref/vw-daemon.stdout"
    },
    "bash_command": "./daemon-test.sh --json --port 54251 --vw '{VW}'",
    "input_files": [
      "daemon-test.sh"
    ]
  },
  {
    "id": 221,
    "desc": "cbify adf, squarecb",
    "vw_command": "--cbify 10 --cb_explore_adf --cb_type mtr --squarecb --gamma_scale 500 -d train-sets/multiclass",
    "diff_files": {
      "stderr": "train-sets/ref/cbify_squarecb.stderr",
      "stdout": "train-sets/ref/cbify_squarecb.stdout"
    },
    "input_files": [
      "train-sets/multiclass"
    ]
  },
  {
    "id": 222,
    "desc": "cbify adf, squarecb-elim",
    "vw_command": "--cbify 10 --cb_explore_adf --cb_type mtr --squarecb --elim --gamma_scale 10 --mellowness 0.001 -d train-sets/multiclass",
    "diff_files": {
      "stderr": "train-sets/ref/cbify_squarecb_elim.stderr",
      "stdout": "train-sets/ref/cbify_squarecb_elim.stdout"
    },
    "input_files": [
      "train-sets/multiclass"
    ]
  },
  {
    "id": 223,
    "desc": "cbify ldf, squarecb",
    "vw_command": "-d train-sets/cs_test.ldf --cbify_ldf --cb_type mtr --squarecb --gamma_scale 500",
    "diff_files": {
      "stderr": "train-sets/ref/cbify_ldf_squarecb.stderr",
      "stdout": "train-sets/ref/cbify_ldf_squarecb.stdout"
    },
    "input_files": [
      "train-sets/cs_test.ldf"
    ]
  },
  {
    "id": 224,
    "desc": "cbify ldf, squarecb-elim",
    "vw_command": "-d train-sets/cs_test.ldf --cbify_ldf --cb_type mtr --squarecb --elim --gamma_scale 10 --mellowness 0.001",
    "diff_files": {
      "stderr": "train-sets/ref/cbify_ldf_squarecb_elim.stderr",
      "stdout": "train-sets/ref/cbify_ldf_squarecb_elim.stdout"
    },
    "input_files": [
      "train-sets/cs_test.ldf"
    ]
  },
  {
    "id": 225,
    "desc": "cbify regression dataset.  Use it with cats.",
    "vw_command": "--cbify 4 --cbify_reg --min_value=185 --max_value=23959 --bandwidth 3000 -d train-sets/regression/cbify-reg.dat --passes 1 -b 18 --coin --loss_option 1",
    "diff_files": {
      "stderr": "train-sets/ref/cbify-reg-cats.stderr",
      "stdout": "train-sets/ref/cbify-reg-cats.stdout"
    },
    "input_files": [
      "train-sets/regression/cbify-reg.dat"
    ]
  },
  {
    "id": 226,
    "desc": "cats train",
    "vw_command": "--cats 4 --min_value=185 --max_value=23959 --bandwidth 3000 -d train-sets/cats.acpx --passes 1 -b 18 --coin -f cats.model --predict_only_model",
    "diff_files": {
      "stderr": "train-sets/ref/cats-train.stderr",
      "stdout": "train-sets/ref/cats-train.stdout"
    },
    "input_files": [
      "train-sets/cats.acpx"
    ]
  },
  {
    "id": 227,
    "desc": "cats predict",
    "vw_command": "-d train-sets/cats.acpx -i cats.model -p cats.predict",
    "diff_files": {
      "stderr": "train-sets/ref/cats-predict.stderr",
      "cats.predict": "pred-sets/ref/cats.predict",
      "stdout": "train-sets/ref/cats-predict.stdout"
    },
    "input_files": [
      "train-sets/cats.acpx",
      "cats.model"
    ],
    "depends_on": [
      226
    ]
  },
  {
    "id": 228,
    "desc": "cats-pdf train",
    "vw_command": "--cats_pdf 4 --min_value=185 --max_value=23959 --bandwidth 2000 -d train-sets/cats.acpx --passes 1 -b 18 --coin -f cats-pdf.model --predict_only_model",
    "diff_files": {
      "stderr": "train-sets/ref/cats-pdf-train.stderr",
      "stdout": "train-sets/ref/cats-pdf-train.stdout"
    },
    "input_files": [
      "train-sets/cats.acpx"
    ]
  },
  {
    "id": 229,
    "desc": "cats-pdf predict",
    "vw_command": "-d train-sets/cats.acpx -i cats-pdf.model -p cats-pdf.predict",
    "diff_files": {
      "stderr": "train-sets/ref/cats-pdf-predict.stderr",
      "cats-pdf.predict": "pred-sets/ref/cats-pdf.predict",
      "stdout": "train-sets/ref/cats-pdf-predict.stdout"
    },
    "input_files": [
      "train-sets/cats.acpx",
      "cats-pdf.model"
    ],
    "depends_on": [
      228
    ]
  },
  {
    "id": 230,
    "desc": "cbify-reg",
    "vw_command": "--cbify 2048 --cbify_reg --min_value=185 --max_value=23959 --bandwidth 10000 -d train-sets/regression/cbify-reg.dat --coin --loss_option 1",
    "diff_files": {
      "stderr": "train-sets/ref/cbify_reg.stderr",
      "stdout": "train-sets/ref/cbify_reg.stdout"
    },
    "input_files": [
      "train-sets/regression/cbify-reg.dat"
    ]
  },
  {
    "id": 231,
    "desc": "cbify-reg cb_discrete",
    "vw_command": "--cbify 2048 --cbify_reg --cb_discrete --min_value=185 --max_value=23959 -d train-sets/regression/cbify-reg.dat --coin --loss_option 1",
    "diff_files": {
      "stderr": "train-sets/ref/cbify_reg_discrete.stderr",
      "stdout": "train-sets/ref/cbify_reg_discrete.stdout"
    },
    "input_files": [
      "train-sets/regression/cbify-reg.dat"
    ]
  },
  {
    "id": 232,
    "desc": "cbify-reg discrete cats_tree",
    "vw_command": "--cbify 2048 --cbify_reg --cb_discrete --cats_tree 2048 --min_value=185 --max_value=23959 -d train-sets/regression/cbify-reg.dat --coin --loss_option 1",
    "diff_files": {
      "stderr": "train-sets/ref/cbify_reg_discrete_cats.stderr",
      "stdout": "train-sets/ref/cbify_reg_discrete_cats.stdout"
    },
    "input_files": [
      "train-sets/regression/cbify-reg.dat"
    ]
  },
  {
    "id": 233,
    "desc": "CCB first slot loss",
    "vw_command": "-d train-sets/ccb_losses.txt --ccb_explore_adf --epsilon 0 --cb_type ips",
    "diff_files": {
      "stderr": "train-sets/ref/ccb_1slot_loss.stderr",
      "stdout": "train-sets/ref/ccb_1slot_loss.stdout"
    },
    "input_files": [
      "train-sets/ccb_losses.txt"
    ]
  },
  {
    "id": 234,
    "desc": "CCB all slots loss",
    "vw_command": "-d train-sets/ccb_losses.txt --ccb_explore_adf --epsilon 0 --cb_type ips --all_slots_loss",
    "diff_files": {
      "stderr": "train-sets/ref/ccb_allslots_loss.stderr",
      "stdout": "train-sets/ref/ccb_allslots_loss.stdout"
    },
    "input_files": [
      "train-sets/ccb_losses.txt"
    ]
  },
  {
    "id": 235,
    "desc": "big feature poison test 1",
    "vw_command": "-d train-sets/big_feature_poison.dat --interactions aaaaa --noconstant",
    "diff_files": {
      "stderr": "train-sets/ref/big_feature_poison.stderr",
      "stdout": "train-sets/ref/big_feature_poison.stdout"
    },
    "input_files": [
      "train-sets/big_feature_poison.dat"
    ]
  },
  {
    "id": 236,
    "desc": "big feature poison test 2",
    "vw_command": "-d train-sets/big_feature_poison.dat --interactions aaaaa --noconstant --power_t 0",
    "diff_files": {
      "stderr": "train-sets/ref/big_feature_poison_2.stderr",
      "stdout": "train-sets/ref/big_feature_poison_2.stdout"
    },
    "input_files": [
      "train-sets/big_feature_poison.dat"
    ]
  },
  {
    "id": 237,
    "desc": "test decision service json parsing including chain hashing",
    "vw_command": "-d train-sets/decisionservice.json --dsjson --chain_hash --cb_explore_adf --epsilon 0.2 --quadratic GT -P 1 -p cbe_adf_dsjson_chain_hash.predict",
    "diff_files": {
      "stderr": "train-sets/ref/cbe_adf_dsjson_chain_hash.stderr",
      "cbe_adf_dsjson_chain_hash.predict": "pred-sets/ref/cbe_adf_dsjson_chain_hash.predict",
      "stdout": "train-sets/ref/cbe_adf_dsjson_chain_hash.stdout"
    },
    "input_files": [
      "train-sets/decisionservice.json"
    ]
  },
  {
    "id": 238,
    "desc": "same with test 142 but with empty shared features",
    "vw_command": "--explore_eval --epsilon 0.2 -d train-sets/cb_test_with_empty_shared_feature.ldf --noconstant -p explore_eval.predict",
    "diff_files": {
      "stderr": "train-sets/ref/explore_eval_with_empty_shared_feature.stderr",
      "explore_eval.predict": "pred-sets/ref/explore_eval.predict",
      "stdout": "train-sets/ref/explore_eval_with_empty_shared_feature.stdout"
    },
    "input_files": [
      "train-sets/cb_test_with_empty_shared_feature.ldf"
    ]
  },
  {
    "id": 239,
    "desc": "Flatbuffer Simple Label Test",
    "vw_command": "-k -l 20 --initial_t 128000 --power_t 1 -d train-sets/0001.fb -f models/0001_1.model --invariant --flatbuffer --ngram 3 --skips 1 --holdout_off",
    "diff_files": {
      "stderr": "train-sets/ref/0001_fb.stderr",
      "stdout": "train-sets/ref/0001_fb.stdout"
    },
    "input_files": [
      "train-sets/0001.fb"
    ]
  },
  {
    "id": 240,
    "desc": "Flatbuffer CB Label Test",
    "vw_command": "--cb_force_legacy --cb 2 -d train-sets/rcv1_raw_cb_small.fb --flatbuffer",
    "diff_files": {
      "stderr": "train-sets/ref/rcv1_raw_cb_fb.stderr",
      "stdout": "train-sets/ref/rcv1_raw_cb_fb.stdout"
    },
    "input_files": [
      "train-sets/rcv1_raw_cb_small.fb"
    ]
  },
  {
    "id": 241,
    "desc": "Flatbuffer Multilabel Test",
    "vw_command": "--multilabel_oaa 10 -d train-sets/multilabel.fb --flatbuffer",
    "diff_files": {
      "stderr": "train-sets/ref/multilabel_fb.stderr",
      "stdout": "train-sets/ref/multilabel_fb.stdout"
    },
    "input_files": [
      "train-sets/multilabel.fb"
    ]
  },
  {
    "id": 242,
    "desc": "Flatbuffer Mutliclass Test",
    "vw_command": "-d train-sets/multiclass.fb -k --ect 10 --flatbuffer",
    "diff_files": {
      "stderr": "train-sets/ref/multiclass_fb.stderr",
      "stdout": "train-sets/ref/multiclass_fb.stdout"
    },
    "input_files": [
      "train-sets/multiclass.fb"
    ]
  },
  {
    "id": 243,
    "desc": "Flatbuffer CS Test",
    "vw_command": "-k -d train-sets/cs.fb --invariant --csoaa_ldf multiline --flatbuffer",
    "diff_files": {
      "stderr": "train-sets/ref/cs_fb.stderr",
      "stdout": "train-sets/ref/cs_fb.stdout"
    },
    "input_files": [
      "train-sets/cs.fb"
    ]
  },
  {
    "id": 244,
    "desc": "Flatbuffer CB_EVAL test",
    "vw_command": "-d train-sets/rcv1_cb_eval.fb --cb 2 --eval --flatbuffer",
    "diff_files": {
      "stderr": "train-sets/ref/rcv1_cb_eval_fb.stderr",
      "stdout": "train-sets/ref/rcv1_cb_eval_fb.stdout"
    },
    "input_files": [
      "train-sets/rcv1_cb_eval.fb"
    ]
  },
  {
    "id": 245,
    "desc": "Flatbuffer no label Test (LDA)",
    "vw_command": "-k --lda 100 --lda_alpha 0.01 --lda_rho 0.01 --lda_D 1000 -l 1 -b 13 --minibatch 128 -d train-sets/wiki256_no_label.fb --flatbuffer",
    "diff_files": {
      "stderr": "train-sets/ref/no_label_fb.stderr",
      "stdout": "train-sets/ref/no_label_fb.stdout"
    },
    "input_files": [
      "train-sets/wiki256_no_label.fb"
    ]
  },
  {
    "id": 246,
    "desc": "Flatbuffer CCB Label Test",
    "vw_command": "--ccb_explore_adf -d train-sets/ccb.fb --flatbuffer",
    "diff_files": {
      "stderr": "train-sets/ref/ccb_fb.stderr",
      "stdout": "train-sets/ref/ccb_fb.stdout"
    },
    "input_files": [
      "train-sets/ccb.fb"
    ]
  },
  {
    "id": 247,
    "desc": "cb_explore with cover epsilon decaying",
    "vw_command": "--cb_explore 2 --cover 3 -d train-sets/cb_explore_cover.dat -f models/cover_e_dec.model -p cover_e_dec_train.pred",
    "diff_files": {
      "stderr": "train-sets/ref/cbe_cover_e_dec.stderr",
      "cover_e_dec_train.pred": "train-sets/ref/cover_e_dec_train.pred",
      "stdout": "train-sets/ref/cbe_cover_e_dec.stdout"
    },
    "input_files": [
      "train-sets/cb_explore_cover.dat"
    ]
  },
  {
    "id": 248,
    "desc": "cb_explore with cover epsilon decaying predict",
    "vw_command": "--cb_explore 2 --cover 3 -d train-sets/cb_explore_cover.dat -i models/cover_e_dec.model -t -p cbe_cover_e_dec.predict",
    "diff_files": {
      "stderr": "train-sets/ref/cbe_cover_e_dec_predict.stderr",
      "cbe_cover_e_dec.predict": "pred-sets/ref/cbe_cover_e_dec.predict",
      "stdout": "train-sets/ref/cbe_cover_e_dec_predict.stdout"
    },
    "input_files": [
      "train-sets/cb_explore_cover.dat",
      "models/cover_e_dec.model"
    ],
    "depends_on": [
      247
    ]
  },
  {
    "id": 249,
    "desc": "cb_explore with cover epsilon fixed",
    "vw_command": "--cb_explore 2 --cover 3 -d train-sets/cb_explore_cover.dat -f models/cover_e_fixed.model --epsilon 0.5",
    "diff_files": {
      "stderr": "train-sets/ref/cbe_cover_e_fixed.stderr",
      "stdout": "train-sets/ref/cbe_cover_e_fixed.stdout"
    },
    "input_files": [
      "train-sets/cb_explore_cover.dat"
    ]
  },
  {
    "id": 250,
    "desc": "cb_explore with cover epsilon fixed predict",
    "vw_command": "--cb_explore 2 --cover 3 -d train-sets/cb_explore_cover.dat -i models/cover_e_fixed.model --epsilon 0.5 -t -p cbe_cover_e_fixed.predict",
    "diff_files": {
      "stderr": "train-sets/ref/cbe_cover_e_fixed_predict.stderr",
      "cbe_cover_e_fixed.predict": "pred-sets/ref/cbe_cover_e_fixed.predict",
      "stdout": "train-sets/ref/cbe_cover_e_fixed_predict.stdout"
    },
    "input_files": [
      "train-sets/cb_explore_cover.dat",
      "models/cover_e_fixed.model"
    ],
    "depends_on": [
      249
    ]
  },
  {
    "id": 251,
    "desc": "cb_explore_adf with cover exploration epsilon decaying",
    "vw_command": "--cb_explore_adf --cover 3 -d train-sets/cb_test_medium.ldf --noconstant -f models/cover_adf_e_dec.model",
    "diff_files": {
      "stderr": "train-sets/ref/cbe_adf_cover_e_dec.stderr",
      "stdout": "train-sets/ref/cbe_adf_cover_e_dec.stdout"
    },
    "input_files": [
      "train-sets/cb_test_medium.ldf"
    ]
  },
  {
    "id": 252,
    "desc": "cb_explore_adf with cover exploration epsilon decaying predict only",
    "vw_command": "--cb_explore_adf --cover 3 -d train-sets/cb_test_medium.ldf --noconstant -p cbe_adf_cover_e_dec.predict -i models/cover_adf_e_dec.model -t",
    "diff_files": {
      "stderr": "train-sets/ref/cbe_adf_cover_e_dec_predict.stderr",
      "cbe_adf_cover_e_dec.predict": "pred-sets/ref/cbe_adf_cover_e_dec.predict",
      "stdout": "train-sets/ref/cbe_adf_cover_e_dec_predict.stdout"
    },
    "input_files": [
      "train-sets/cb_test_medium.ldf",
      "models/cover_adf_e_dec.model"
    ],
    "depends_on": [
      251
    ]
  },
  {
    "id": 253,
    "desc": "cb_explore_adf with cover epsilon fixed",
    "vw_command": "--cb_explore_adf --cover 3 -d train-sets/cb_test_medium.ldf -f models/cover_adf_e_fixed.model --epsilon 0.5",
    "diff_files": {
      "stderr": "train-sets/ref/cbe_adf_cover_e_fixed.stderr",
      "stdout": "train-sets/ref/cbe_adf_cover_e_fixed.stdout"
    },
    "input_files": [
      "train-sets/cb_test_medium.ldf"
    ]
  },
  {
    "id": 254,
    "desc": "cb_explore_adf with cover epsilon fixed predict",
    "vw_command": "--cb_explore_adf --cover 3 -d train-sets/cb_test_medium.ldf -i models/cover_adf_e_fixed.model --epsilon 0.5 -t -p cbe_adf_cover_e_fixed.predict",
    "diff_files": {
      "stderr": "train-sets/ref/cbe_adf_cover_e_fixed_predict.stderr",
      "cbe_adf_cover_e_fixed.predict": "pred-sets/ref/cbe_adf_cover_e_fixed.predict",
      "stdout": "train-sets/ref/cbe_adf_cover_e_fixed_predict.stdout"
    },
    "input_files": [
      "train-sets/cb_test_medium.ldf",
      "models/cover_adf_e_fixed.model"
    ],
    "depends_on": [
      253
    ]
  },
  {
    "id": 255,
    "desc": "cb_explore_adf with synthcover exploration",
    "vw_command": "--cb_explore_adf --synthcover --epsilon 0.01 -d train-sets/cb_test.ldf --noconstant -p cbe_adf_synthcover.predict",
    "diff_files": {
      "stderr": "train-sets/ref/cbe_adf_synthcover.stderr",
      "cbe_adf_synthcover.predict": "pred-sets/ref/cbe_adf_synthcover.predict",
      "stdout": "train-sets/ref/cbe_adf_synthcover.stdout"
    },
    "input_files": [
      "train-sets/cb_test.ldf"
    ]
  },
  {
    "id": 256,
    "desc": "cb data consumed by ccb_explore_adf reduction",
    "vw_command": "--ccb_explore_adf --dsjson --epsilon 0.2 -d train-sets/cb_as_ccb.json",
    "diff_files": {
      "stderr": "train-sets/ref/cb_as_ccb.stderr",
      "stdout": "train-sets/ref/cb_as_ccb.stdout"
    },
    "input_files": [
      "train-sets/cb_as_ccb.json"
    ]
  },
  {
    "id": 257,
    "desc": "CCB interactions with slot with default namespace",
    "vw_command": "-d train-sets/ccb_test_interactions.dat --ccb_explore_adf --invert_hash w_out_slot_ns.interactions -q :: --predict_only_model",
    "diff_files": {
      "stderr": "train-sets/ref/ccb_test_interactions.stderr",
      "w_out_slot_ns.interactions": "train-sets/ref/w_out_slot_ns.interactions",
      "stdout": "train-sets/ref/ccb_test_interactions.stdout"
    },
    "input_files": [
      "train-sets/ccb_test_interactions.dat"
    ]
  },
  {
    "id": 258,
    "desc": "cb with dr (see test 39)",
    "vw_command": "--cb_force_legacy -d train-sets/rcv1_raw_cb_small.vw --cb 2 --cb_type dr --ngram 2 --skips 4 -b 24 -l 0.25",
    "diff_files": {
      "stderr": "train-sets/ref/rcv1_raw_cb_dr.stderr",
      "stdout": "train-sets/ref/rcv1_raw_cb_dr.stdout"
    },
    "input_files": [
      "train-sets/rcv1_raw_cb_small.vw"
    ]
  },
  {
    "id": 259,
    "desc": "cb with ips (see test 40)",
    "vw_command": "--cb_force_legacy -d train-sets/rcv1_raw_cb_small.vw --cb 2 --cb_type ips --ngram 2 --skips 4 -b 24 -l 0.125",
    "diff_files": {
      "stderr": "train-sets/ref/rcv1_raw_cb_ips.stderr",
      "stdout": "train-sets/ref/rcv1_raw_cb_ips.stdout"
    },
    "input_files": [
      "train-sets/rcv1_raw_cb_small.vw"
    ]
  },
  {
    "id": 260,
    "desc": "cb with dm (see test 41)",
    "vw_command": "--cb_force_legacy -d train-sets/rcv1_raw_cb_small.vw --cb 2 --cb_type dm --ngram 2 --skips 4 -b 24 -l 0.125 -f cb_dm.reg",
    "diff_files": {
      "stderr": "train-sets/ref/rcv1_raw_cb_dm.stderr",
      "stdout": "train-sets/ref/rcv1_raw_cb_dm.stdout"
    },
    "input_files": [
      "train-sets/rcv1_raw_cb_small.vw"
    ]
  },
  {
    "id": 261,
    "desc": "cb redirection when --eval (see test 74)",
    "vw_command": "-d train-sets/rcv1_cb_eval --cb 2 --eval",
    "diff_files": {
      "stderr": "train-sets/ref/rcv1_cb_eval.stderr",
      "stdout": "train-sets/ref/rcv1_cb_eval.stdout"
    },
    "input_files": [
      "train-sets/rcv1_cb_eval"
    ]
  },
  {
    "id": 262,
    "desc": "cbify, epsilon-greedy (see test 76)",
    "vw_command": "--cb_force_legacy --cbify 10 --epsilon 0.05 -d train-sets/multiclass",
    "diff_files": {
      "stderr": "train-sets/ref/cbify_epsilon_legacy.stderr",
      "stdout": "train-sets/ref/cbify_epsilon_legacy.stdout"
    },
    "input_files": [
      "train-sets/multiclass"
    ]
  },
  {
    "id": 263,
    "desc": "cbify, tau first (see test 77)",
    "vw_command": "--cb_force_legacy --cbify 10 --first 5 -d train-sets/multiclass",
    "diff_files": {
      "stderr": "train-sets/ref/cbify_first_legacy.stderr",
      "stdout": "train-sets/ref/cbify_first_legacy.stdout"
    },
    "input_files": [
      "train-sets/multiclass"
    ]
  },
  {
    "id": 264,
    "desc": "cbify, bag (see test 78)",
    "vw_command": "--cb_force_legacy --cbify 10 --bag 7 -d train-sets/multiclass",
    "diff_files": {
      "stderr": "train-sets/ref/cbify_bag_legacy.stderr",
      "stdout": "train-sets/ref/cbify_bag_legacy.stdout"
    },
    "input_files": [
      "train-sets/multiclass"
    ]
  },
  {
    "id": 265,
    "desc": "cbify, cover (see test 79)",
    "vw_command": "--cb_force_legacy --cbify 10 --cover 3 -d train-sets/multiclass --nounif",
    "diff_files": {
      "stderr": "train-sets/ref/cbify_cover_legacy.stderr",
      "stdout": "train-sets/ref/cbify_cover_legacy.stdout"
    },
    "input_files": [
      "train-sets/multiclass"
    ]
  },
  {
    "id": 266,
    "desc": "cb_explore (see test 121)",
    "vw_command": "--cb_force_legacy -d train-sets/rcv1_raw_cb_small.vw --cb_explore 2 --ngram 2 --skips 4 -b 24 -l 0.25 -p rcv1_raw_cb_explore_legacy.preds",
    "diff_files": {
      "stderr": "train-sets/ref/rcv1_raw_cb_explore_legacy.stderr",
      "rcv1_raw_cb_explore_legacy.preds": "pred-sets/ref/rcv1_raw_cb_explore_legacy.preds",
      "stdout": "train-sets/ref/rcv1_raw_cb_explore_legacy.stdout"
    },
    "input_files": [
      "train-sets/rcv1_raw_cb_small.vw"
    ]
  },
  {
    "id": 267,
    "desc": "test cbify large (see test 169)",
    "vw_command": "--cb_force_legacy -d train-sets/rcv1_multiclass.dat --cbify 2 --epsilon 0.05",
    "diff_files": {
      "stderr": "train-sets/ref/rcv1_multiclass_legacy.stderr",
      "stdout": "train-sets/ref/rcv1_multiclass_legacy.stdout"
    },
    "input_files": [
      "train-sets/rcv1_multiclass.dat"
    ]
  },
  {
    "id": 268,
    "desc": "cbify cs, epsilon-greedy (see test 171)",
    "vw_command": "--cb_force_legacy --cbify 3 --cbify_cs --epsilon 0.05 -d train-sets/cs_cb",
    "diff_files": {
      "stderr": "train-sets/ref/cbify_epsilon_cs_legacy.stderr",
      "stdout": "train-sets/ref/cbify_epsilon_cs_legacy.stdout"
    },
    "input_files": [
      "train-sets/cs_cb"
    ]
  },
  {
    "id": 269,
    "desc": "cb_explore with cover epsilon decaying (see test 249)",
    "vw_command": "--cb_force_legacy --cb_explore 2 --cover 3 -d train-sets/cb_explore_cover.dat -f models/cover_e_dec.model",
    "diff_files": {
      "stderr": "train-sets/ref/cbe_cover_e_dec_legacy.stderr",
      "stdout": "train-sets/ref/cbe_cover_e_dec_legacy.stdout"
    },
    "input_files": [
      "train-sets/cb_explore_cover.dat"
    ]
  },
  {
    "id": 270,
    "desc": "cb_explore with cover epsilon decaying predict (see test 250)",
    "vw_command": "--cb_explore 2 --cover 3 -d train-sets/cb_explore_cover.dat -i models/cover_e_dec.model -t -p cbe_cover_e_dec_legacy.predict",
    "diff_files": {
      "stderr": "train-sets/ref/cbe_cover_e_dec_predict_legacy.stderr",
      "cbe_cover_e_dec_legacy.predict": "pred-sets/ref/cbe_cover_e_dec_legacy.predict",
      "stdout": "train-sets/ref/cbe_cover_e_dec_predict_legacy.stdout"
    },
    "input_files": [
      "train-sets/cb_explore_cover.dat",
      "models/cover_e_dec.model"
    ],
    "depends_on": [
      269
    ]
  },
  {
    "id": 271,
    "desc": "cb_explore with cover epsilon fixed (see test 251)",
    "vw_command": "--cb_force_legacy --cb_explore 2 --cover 3 -d train-sets/cb_explore_cover.dat -f models/cover_e_fixed.model --epsilon 0.5",
    "diff_files": {
      "stderr": "train-sets/ref/cbe_cover_e_fixed_legacy.stderr",
      "stdout": "train-sets/ref/cbe_cover_e_fixed_legacy.stdout"
    },
    "input_files": [
      "train-sets/cb_explore_cover.dat"
    ]
  },
  {
    "id": 272,
    "desc": "cb_explore with cover epsilon fixed predict (see test 252)",
    "vw_command": "--cb_explore 2 --cover 3 -d train-sets/cb_explore_cover.dat -i models/cover_e_fixed.model --epsilon 0.5 -t -p cbe_cover_e_fixed_legacy.predict",
    "diff_files": {
      "stderr": "train-sets/ref/cbe_cover_e_fixed_predict_legacy.stderr",
      "cbe_cover_e_fixed_legacy.predict": "pred-sets/ref/cbe_cover_e_fixed_legacy.predict",
      "stdout": "train-sets/ref/cbe_cover_e_fixed_predict_legacy.stdout"
    },
    "input_files": [
      "train-sets/cb_explore_cover.dat",
      "models/cover_e_fixed.model"
    ],
    "depends_on": [
      271
    ]
  },
  {
    "id": 273,
    "desc": "cb evaluation (see test 74)",
    "vw_command": "-d train-sets/rcv1_cb_eval --cb 2 --eval",
    "diff_files": {
      "stderr": "train-sets/ref/rcv1_cb_eval.stderr",
      "stdout": "train-sets/ref/rcv1_cb_eval.stdout"
    },
    "input_files": [
      "train-sets/rcv1_cb_eval"
    ]
  },
  {
    "id": 274,
    "desc": "8.8.0 old model, test cb compat",
    "vw_command": "-i model-sets/cb_compat_test.vwmodel -d train-sets/cb_compat_test.dat -p cb_compat_test.predict",
    "diff_files": {
      "stderr": "train-sets/ref/cb_old_model.compat.stderr",
      "cb_compat_test.predict": "pred-sets/ref/cb_compat_test.predict",
      "stdout": "train-sets/ref/cb_old_model.compat.stdout"
    },
    "input_files": [
      "train-sets/cb_compat_test.dat",
      "model-sets/cb_compat_test.vwmodel"
    ]
  },
  {
    "id": 275,
    "desc": "vw --help",
    "vw_command": "--help",
    "diff_files": {
      "stderr": "train-sets/ref/help.stderr",
      "stdout": "train-sets/ref/help.stdout"
    }
  },
  {
    "id": 276,
    "desc": "vw --help with filtering",
    "vw_command": "--cb_adf --help",
    "diff_files": {
      "stderr": "train-sets/ref/help_cbadf.stderr",
      "stdout": "train-sets/ref/help_cbadf.stdout"
    }
  },
  {
    "id": 277,
    "desc": "cbzo: learn and save constant template model. Note: Changing hyperparameters (-l, --radius etc.) or any options affecting the learning algorithm will require. preparing the dataset again",
    "vw_command": "-d train-sets/cbzo_constant.dat --holdout_off --cbzo --policy constant -l 0.001 --radius 0.1 -f models/cbzo_constant.model",
    "diff_files": {
      "stderr": "train-sets/ref/cbzo_constant.stderr",
      "stdout": "train-sets/ref/cbzo_constant.stdout"
    },
    "input_files": [
      "train-sets/cbzo_constant.dat"
    ]
  },
  {
    "id": 278,
    "desc": "cbzo: verify predictions of Test 277 model.. Also ends up testing if important cmd-line options (--cbzo, --policy) are saved with the model.",
    "vw_command": "-d train-sets/cbzo_constant.dat --holdout_off -t --radius 0.1 -i models/cbzo_constant.model -p cbzo_constant.preds",
    "diff_files": {
      "cbzo_constant.preds": "pred-sets/ref/cbzo_constant.preds"
    },
    "input_files": [
      "train-sets/cbzo_constant.dat",
      "models/cbzo_constant.model"
    ],
    "depends_on": [
      277
    ]
  },
  {
    "id": 279,
    "desc": "cbzo: verify predictions without the intervention of model saving",
    "vw_command": "-d train-sets/cbzo_constant.dat --holdout_off --cbzo --policy constant -l 0.001 --radius 0.1 -p cbzo_constant_online.preds",
    "diff_files": {
      "cbzo_constant_online.preds": "pred-sets/ref/cbzo_constant_online.preds"
    },
    "input_files": [
      "train-sets/cbzo_constant.dat"
    ]
  },
  {
    "id": 280,
    "desc": "cbzo: verify --readable_model file contents",
    "vw_command": "-d train-sets/cbzo_constant.dat --holdout_off --cbzo --policy constant -l 0.001 --radius 0.1 --readable_model cbzo_constant_readable_model.txt --predict_only_model",
    "diff_files": {
      "cbzo_constant_readable_model.txt": "train-sets/ref/cbzo_constant_readable_model.txt"
    },
    "input_files": [
      "train-sets/cbzo_constant.dat"
    ]
  },
  {
    "id": 281,
    "desc": "cbzo: verify --invert_hash file contents",
    "vw_command": "-d train-sets/cbzo_constant.dat --holdout_off --cbzo --policy constant -l 0.001 --radius 0.1 --invert_hash cbzo_constant_invert_hash.txt --predict_only_model",
    "diff_files": {
      "cbzo_constant_invert_hash.txt": "train-sets/ref/cbzo_constant_invert_hash.txt"
    },
    "input_files": [
      "train-sets/cbzo_constant.dat"
    ]
  },
  {
    "id": 282,
    "desc": "cbzo: learn and save linear template model. Note: Changing hyperparameters (-l, --l1, --radius etc.) or any options affecting the learning algorithm will require. preparing the dataset again",
    "vw_command": "-d train-sets/cbzo_linear.dat --holdout_off --cbzo --policy linear -l 0.0001 --radius 0.1 --l1 0.2 --l2 0.3 --no_bias_regularization -f models/cbzo_linear.model",
    "diff_files": {
      "stderr": "train-sets/ref/cbzo_linear.stderr",
      "stdout": "train-sets/ref/cbzo_linear.stdout"
    },
    "input_files": [
      "train-sets/cbzo_linear.dat"
    ]
  },
  {
    "id": 283,
    "desc": "cbzo: verify predictions of Test 282 model.. Also ends up testing if important cmd-line options (--cbzo, --policy) are saved with the model.",
    "vw_command": "-d train-sets/cbzo_linear.dat --holdout_off -t --radius 0.1 -i models/cbzo_linear.model -p cbzo_linear.preds",
    "diff_files": {
      "cbzo_linear.preds": "pred-sets/ref/cbzo_linear.preds"
    },
    "input_files": [
      "train-sets/cbzo_linear.dat",
      "models/cbzo_linear.model"
    ],
    "depends_on": [
      282
    ]
  },
  {
    "id": 284,
    "desc": "cbzo: verify predictions without the intervention of model saving",
    "vw_command": "-d train-sets/cbzo_linear.dat --holdout_off --cbzo --policy linear -l 0.0001 --radius 0.1 --l1 0.2 --l2 0.3 --no_bias_regularization -p cbzo_linear_online.preds",
    "diff_files": {
      "cbzo_linear_online.preds": "pred-sets/ref/cbzo_linear_online.preds"
    },
    "input_files": [
      "train-sets/cbzo_linear.dat"
    ]
  },
  {
    "id": 285,
    "desc": "cbzo: verify --readable_model file contents",
    "vw_command": "-d train-sets/cbzo_linear.dat --holdout_off --cbzo --policy linear -l 0.0001 --radius 0.1 --l1 0.2 --l2 0.3 --no_bias_regularization --readable_model cbzo_linear_readable_model.txt --predict_only_model",
    "diff_files": {
      "cbzo_linear_readable_model.txt": "train-sets/ref/cbzo_linear_readable_model.txt"
    },
    "input_files": [
      "train-sets/cbzo_linear.dat"
    ]
  },
  {
    "id": 286,
    "desc": "cbzo: verify --invert_hash file contents",
    "vw_command": "-d train-sets/cbzo_linear.dat --holdout_off --cbzo --policy linear -l 0.0001 --radius 0.1 --l1 0.2 --l2 0.3 --no_bias_regularization --invert_hash cbzo_linear_invert_hash.txt --predict_only_model",
    "diff_files": {
      "cbzo_linear_invert_hash.txt": "train-sets/ref/cbzo_linear_invert_hash.txt"
    },
    "input_files": [
      "train-sets/cbzo_linear.dat"
    ]
  },
  {
    "id": 287,
    "desc": "vw test used in brew script",
    "vw_command": "-d train-sets/houses --audit --nn 1",
    "diff_files": {
      "stderr": "train-sets/ref/houses.stderr",
      "stdout": "train-sets/ref/houses.stdout"
    },
    "input_files": [
      "train-sets/houses"
    ]
  },
  {
    "id": 288,
    "desc": "creating model to be tested with -q :: and --invert_hash",
    "vw_command": "-d train-sets/ccb_test_interactions.dat --ccb_explore_adf -q :: -f models/288.model --invert_hash ccb_quad.inv",
    "diff_files": {
      "stderr": "train-sets/ref/ccb_quad.stderr",
      "ccb_quad.inv": "pred-sets/ref/ccb_quad.inv",
      "stdout": "train-sets/ref/ccb_quad.stdout"
    },
    "input_files": [
      "train-sets/ccb_test_interactions.dat"
    ]
  },
  {
    "id": 289,
    "desc": "checking invert_hash for ccb with model and -q ::",
    "vw_command": "-d train-sets/ccb_test_interactions.dat -i models/288.model --invert_hash ccb_quad_save_resume.inv",
    "diff_files": {
      "stderr": "train-sets/ref/ccb_quad_save_resume.stderr",
      "ccb_quad_save_resume.inv": "pred-sets/ref/ccb_quad_save_resume.inv",
      "stdout": "train-sets/ref/ccb_quad_save_resume.stdout"
    },
    "input_files": [
      "train-sets/ccb_test_interactions.dat",
      "models/288.model"
    ],
    "depends_on": [
      288
    ]
  },
  {
    "id": 290,
    "desc": "Slates sanity check with interactions and invert hash",
    "vw_command": "--slates -d train-sets/slates_simple_w_interactions.txt -p slates_simple_w_interactions.predict -q :: --invert_hash slates_w_interactions.inv --predict_only_model",
    "diff_files": {
      "stderr": "train-sets/ref/slates_simple_w_interactions.stderr",
      "slates_simple_w_interactions.predict": "pred-sets/ref/slates_simple_w_interactions.predict",
      "slates_w_interactions.inv": "pred-sets/ref/slates_w_interactions.inv",
      "stdout": "train-sets/ref/slates_simple_w_interactions.stdout"
    },
    "input_files": [
      "train-sets/slates_simple_w_interactions.txt"
    ]
  },
  {
    "id": 291,
    "desc": "test -q :: with many interactions",
    "vw_command": "-d train-sets/ccb_lots_of_interactions.dat --ccb_explore_adf -q :: --invert_hash ccb_lots_of_interactions.inv --predict_only_model",
    "diff_files": {
      "stderr": "train-sets/ref/ccb_lots_of_interactions.stderr",
      "ccb_lots_of_interactions.inv": "pred-sets/ref/ccb_lots_of_interactions.inv",
      "stdout": "train-sets/ref/ccb_lots_of_interactions.stdout"
    },
    "input_files": [
      "train-sets/ccb_lots_of_interactions.dat"
    ]
  },
  {
    "id": 292,
    "desc": "Test search_neighbor_features argument",
    "vw_command": "-k -c -d train-sets/sequence_data --passes 2 --search_rollout ref --search_alpha 1e-8 --search_task sequence --search 5 --holdout_off --search_neighbor_features -3:w,-2:w,-1:w,1:w,2:w,3:w,-3:e,-2:e,-1:e,1:e,2:e,3:e,-3:s,-2:s,-1:s,1:s,2:s,3:s",
    "diff_files": {
      "stderr": "train-sets/ref/search_neighbor_features.train.stderr",
      "stdout": "train-sets/ref/search_neighbor_features.train.stdout"
    },
    "input_files": [
      "train-sets/sequence_data"
    ]
  },
  {
    "id": 293,
    "desc": "test -q :: with explicit interactions",
    "vw_command": "-d train-sets/ccb_lots_of_interactions_mini.dat --ccb_explore_adf -q :: -q AB --interactions AAA --interactions ::: --invert_hash ccb_implicit_and_explicit_interactions.inv --predict_only_model",
    "diff_files": {
      "stderr": "train-sets/ref/ccb_implicit_and_explicit_interactions.stderr",
      "ccb_implicit_and_explicit_interactions.inv": "pred-sets/ref/ccb_implicit_and_explicit_interactions.inv",
      "stdout": "train-sets/ref/ccb_implicit_and_explicit_interactions.stdout"
    },
    "input_files": [
      "train-sets/ccb_lots_of_interactions_mini.dat"
    ]
  },
  {
    "id": 294,
    "desc": "test -q :: with explicit interactions and ignore",
    "vw_command": "-d train-sets/ccb_lots_of_interactions_mini.dat --ignore C --ccb_explore_adf -q :: -q AB --interactions AAA --interactions ::: --invert_hash ccb_implicit_explicit_ignore_interactions.inv --predict_only_model",
    "diff_files": {
      "stderr": "train-sets/ref/ccb_implicit_explicit_ignore_interactions.stderr",
      "ccb_implicit_explicit_ignore_interactions.inv": "pred-sets/ref/ccb_implicit_explicit_ignore_interactions.inv",
      "stdout": "train-sets/ref/ccb_implicit_explicit_ignore_interactions.stdout"
    },
    "input_files": [
      "train-sets/ccb_lots_of_interactions_mini.dat"
    ]
  },
  {
    "id": 295,
    "desc": "Test interact reduction",
    "vw_command": "-d train-sets/interact.dat -p t288.predict --interact ab --readable_model t288.readable --predict_only_model",
    "diff_files": {
      "stderr": "test-sets/ref/t288.stderr",
      "t288.predict": "pred-sets/ref/t288.predict",
      "t288.readable": "pred-sets/ref/t288.readable",
      "stdout": "test-sets/ref/t288.stdout"
    },
    "input_files": [
      "train-sets/interact.dat"
    ]
  },
  {
    "id": 296,
    "desc": "FTRL readable model test. TODO: investigate slow convergence",
    "vw_command": "-d train-sets/regression_simple.txt --noconstant --ftrl --invert_hash ftrl.readable --predict_only_model",
    "diff_files": {
      "ftrl.readable": "train-sets/ref/ftrl.readable"
    },
    "input_files": [
      "train-sets/regression_simple.txt"
    ]
  },
  {
    "id": 297,
    "desc": "pistol readable model test",
    "vw_command": "-d train-sets/regression_simple.txt --noconstant --pistol --invert_hash pistol.readable --predict_only_model",
    "diff_files": {
      "pistol.readable": "train-sets/ref/pistol.readable"
    },
    "input_files": [
      "train-sets/regression_simple.txt"
    ]
  },
  {
    "id": 298,
    "desc": "coin readable model test",
    "vw_command": "-d train-sets/regression_simple.txt --noconstant --coin --invert_hash coin.readable --predict_only_model",
    "diff_files": {
      "coin.readable": "train-sets/ref/coin.readable"
    },
    "input_files": [
      "train-sets/regression_simple.txt"
    ]
  },
  {
    "id": 299,
    "desc": "generate cb model",
    "vw_command": "-d train-sets/cb_as_ccb.json --dsjson --cb_explore_adf -f models/cb_model.bin",
    "diff_files": {
      "stderr": "train-sets/ref/cb_as_ccb.cb.stderr",
      "stdout": "train-sets/ref/cb_as_ccb.cb.stdout"
    },
    "input_files": [
      "train-sets/cb_as_ccb.json"
    ]
  },
  {
    "id": 300,
    "desc": "load cb model into ccb learner",
    "vw_command": "-d train-sets/cb_as_ccb.json --dsjson --ccb_explore_adf -i models/cb_model.bin",
    "diff_files": {
      "stderr": "train-sets/ref/cb_as_ccb.ccb.stderr",
      "stdout": "train-sets/ref/cb_as_ccb.ccb.stdout"
    },
    "input_files": [
      "train-sets/cb_as_ccb.json",
      "models/cb_model.bin"
    ],
    "depends_on": [
      299
    ]
  },
  {
    "id": 301,
    "desc": "memory_tree create model",
    "vw_command": "-d train-sets/aloi_short_train.dat --memory_tree 1204 --learn_at_leaf --max_number_of_labels 1000 --dream_at_update 0 --dream_repeats 20 --online --leaf_example_multiplier 10 -f cmt.model",
    "diff_files": {
      "stderr": "train-sets/ref/cmt_train_model.stderr",
      "stdout": "train-sets/ref/cmt_train_model.stdout"
    },
    "input_files": [
      "train-sets/aloi_short_train.dat"
    ]
  },
  {
    "id": 302,
    "desc": "memory_tree load model",
    "vw_command": "-d test-sets/aloi_short_test.dat -i cmt.model",
    "diff_files": {
      "stderr": "train-sets/ref/cmt_test_model.stderr",
      "stdout": "train-sets/ref/cmt_test_model.stdout"
    },
    "input_files": [
      "test-sets/aloi_short_test.dat",
      "cmt.model"
    ],
    "depends_on": [
      301
    ]
  },
  {
    "id": 303,
    "desc": "cb file with no extra newline at the end",
    "vw_command": "--cb_explore_adf --epsilon 0.1 -d train-sets/cb_test_nonewline.ldf --noconstant -p cbe_adf_nonewline.predict",
    "diff_files": {
      "stderr": "train-sets/ref/cbe_adf_nonewline.stderr",
      "cbe_adf_nonewline.predict": "pred-sets/ref/cbe_adf_nonewline.predict",
      "stdout": "train-sets/ref/cbe_adf_nonewline.stdout"
    },
    "input_files": [
      "train-sets/cb_test_nonewline.ldf"
    ]
  },
  {
    "id": 304,
    "desc": "ccb file with no extra newline at the end",
    "vw_command": "--ccb_explore_adf -d train-sets/ccb_test_nonewline.dat -p ccb_test_nonewline.predict",
    "diff_files": {
      "stderr": "train-sets/ref/ccb_test_nonewline.stderr",
      "ccb_test_nonewline.predict": "train-sets/ref/ccb_test_nonewline.predict",
      "stdout": "train-sets/ref/ccb_test_nonewline.stdout"
    },
    "input_files": [
      "train-sets/ccb_test_nonewline.dat"
    ]
  },
  {
    "id": 305,
    "desc": "slates file with no extra newline at the end",
    "vw_command": "--slates -d train-sets/slates_simple_nonewline.txt -p slates_simple_nonewline.predict",
    "diff_files": {
      "stderr": "train-sets/ref/slates_simple_nonewline.stderr",
      "slates_simple_nonewline.predict": "pred-sets/ref/slates_simple_nonewline.predict",
      "stdout": "train-sets/ref/slates_simple_nonewline.stdout"
    },
    "input_files": [
      "train-sets/slates_simple_nonewline.txt"
    ]
  },
  {
    "id": 306,
    "desc": "cb json dataset with zero feature values",
    "vw_command": "--cb_explore_adf --dsjson -d train-sets/cb_features_w_zero_vals.dsjson -p cb_zero_feature_vals_dsjson.predict",
    "diff_files": {
      "stderr": "train-sets/ref/cb_zero_feature_vals_dsjson.stderr",
      "cb_zero_feature_vals_dsjson.predict": "pred-sets/ref/cb_zero_feature_vals_dsjson.predict",
      "stdout": "train-sets/ref/cb_zero_feature_vals_dsjson.stdout"
    },
    "input_files": [
      "train-sets/cb_features_w_zero_vals.dsjson"
    ]
  },
  {
    "id": 307,
    "desc": "cb text dataset with zero feature values",
    "vw_command": "--cb_explore_adf -d train-sets/cb_features_w_zero_vals.dat -p cb_zero_feature_vals.predict",
    "diff_files": {
      "stderr": "train-sets/ref/cb_zero_feature_vals.stderr",
      "cb_zero_feature_vals.predict": "pred-sets/ref/cb_zero_feature_vals.predict",
      "stdout": "train-sets/ref/cb_zero_feature_vals.stdout"
    },
    "input_files": [
      "train-sets/cb_features_w_zero_vals.dat"
    ]
  },
  {
    "id": 308,
    "desc": "ccb text dataset with zero feature values in actions/slot/shared feature",
    "vw_command": "--ccb_explore_adf -d train-sets/ccb_zero_value_features.dat",
    "diff_files": {
      "stderr": "train-sets/ref/ccb_zero_value_features.stderr",
      "stdout": "train-sets/ref/ccb_zero_value_features.stdout"
    },
    "input_files": [
      "train-sets/ccb_zero_value_features.dat"
    ]
  },
  {
    "id": 309,
    "desc": "slate text dataset with zero feature values in actions/slot/shared feature",
    "vw_command": "--slates -d train-sets/slates_zero_value_features.txt",
    "diff_files": {
      "stderr": "train-sets/ref/slates_zero_value_features.stderr",
      "stdout": "train-sets/ref/slates_zero_value_features.stdout"
    },
    "input_files": [
      "train-sets/slates_zero_value_features.txt"
    ]
  },
  {
    "id": 310,
    "desc": "cats predict room tempertature learn",
    "vw_command": "-d train-sets/cats_room_temp.json --cats 32 --bandwidth 3 --min_value 0 --max_value 100 -f models/cats_room_temp.model --coin --json --chain_hash --epsilon 0.5 --predict_only_model",
    "diff_files": {
      "stderr": "train-sets/ref/cats_room_temp.stderr",
      "stdout": "train-sets/ref/cats_room_temp.stdout"
    },
    "input_files": [
      "train-sets/cats_room_temp.json"
    ]
  },
  {
    "id": 311,
    "desc": "cats predict room tempertature learn",
    "vw_command": "-d train-sets/cats_room_temp.json -i models/cats_room_temp.model --coin --json --chain_hash -p cats_room_temp.predict",
    "diff_files": {
      "stderr": "train-sets/ref/cats_room_temp_pred.stderr",
      "cats_room_temp.predict": "pred-sets/ref/cats_room_temp.predict",
      "stdout": "train-sets/ref/cats_room_temp_pred.stdout"
    },
    "input_files": [
      "train-sets/cats_room_temp.json",
      "models/cats_room_temp.model"
    ],
    "depends_on": [
      310
    ]
  },
  {
    "id": 312,
    "desc": "test extra_metrics",
    "vw_command": "-d train-sets/decisionservice.json --dsjson --cb_explore_adf --epsilon 0.2 --quadratic GT -P 1 -p cbe_adf_dsjson.predict --extra_metrics metrics.json",
    "diff_files": {
      "stderr": "train-sets/ref/cbe_adf_dsjson_metrics.stderr",
      "cbe_adf_dsjson.predict": "pred-sets/ref/cbe_adf_dsjson.predict",
      "metrics.json": "test-sets/ref/metrics.json",
      "stdout": "train-sets/ref/cbe_adf_dsjson_metrics.stdout"
    },
    "input_files": [
      "train-sets/decisionservice.json"
    ]
  },
  {
    "id": 313,
    "desc": "test extra_metrics",
    "vw_command": "-d train-sets/rcv1_raw_cb_small.vw --cb 2 --cb_type dr --ngram 2 --skips 4 -b 24 -l 0.25 --extra_metrics metrics_2.json",
    "diff_files": {
      "stderr": "train-sets/ref/rcv1_raw_cb_dr_metrics.stderr",
      "metrics_2.json": "test-sets/ref/metrics_2.json",
      "stdout": "train-sets/ref/rcv1_raw_cb_dr_metrics.stdout"
    },
    "input_files": [
      "train-sets/rcv1_raw_cb_small.vw"
    ]
  },
  {
    "id": 314,
    "desc": "squarecb save_load, save model",
    "vw_command": "-d train-sets/cb_load.dat --cb_explore_adf -q UA --squarecb -f models/sqcb_ld.model -p squarecb_pred.predict",
    "diff_files": {
      "stderr": "train-sets/ref/squarecb_save.stderr",
      "squarecb_pred.predict": "pred-sets/ref/squarecb_pred.predict",
      "stdout": "train-sets/ref/squarecb_save.stdout"
    },
    "input_files": [
      "train-sets/cb_load.dat"
    ]
  },
  {
    "id": 315,
    "desc": "squarecb save_load, load model",
    "vw_command": "-d train-sets/cb_load.dat --cb_explore_adf -q UA --squarecb -i models/sqcb_ld.model -t",
    "diff_files": {
      "stderr": "train-sets/ref/squarecb_load.stderr",
      "stdout": "train-sets/ref/squarecb_load.stdout"
    },
    "input_files": [
      "train-sets/cb_load.dat",
      "models/sqcb_ld.model"
    ],
    "depends_on": [
      314
    ]
  },
  {
    "id": 316,
    "desc": "test extra_metrics with djson timestamps",
    "vw_command": "-d train-sets/dsjson_cb.json --dsjson --cb_explore_adf --epsilon 0.2 --quadratic GT --extra_metrics metrics_time.json",
    "diff_files": {
      "stderr": "train-sets/ref/metrics_time.stderr",
      "metrics_time.json": "test-sets/ref/metrics_time.json",
      "stdout": "train-sets/ref/metrics_time.stdout"
    },
    "input_files": [
      "train-sets/dsjson_cb.json"
    ]
  },
  {
    "id": 317,
    "desc": "bfgs preconditioner overflowing test",
    "vw_command": "-c -k -d train-sets/rcv1_small.dat --bfgs --passes 12 -f models/bfgs_precon.model --predict_only_model",
    "diff_files": {
      "stderr": "train-sets/ref/bfgs_train.stderr",
      "stdout": "train-sets/ref/bfgs_train.stdout"
    },
    "input_files": [
      "train-sets/rcv1_small.dat"
    ]
  },
  {
    "id": 318,
    "desc": "test extra_metrics with djson ccb",
    "vw_command": "-d train-sets/ccb_data.json --dsjson --ccb_explore_adf --extra_metrics metrics_ccb.json",
    "diff_files": {
      "stderr": "train-sets/ref/metrics_ccb.stderr",
      "metrics_ccb.json": "test-sets/ref/metrics_ccb.json",
      "stdout": "train-sets/ref/metrics_ccb.stdout"
    },
    "input_files": [
      "train-sets/ccb_data.json"
    ]
  },
  {
    "id": 319,
    "desc": "test extra_metrics with djson ccb, without event_id",
    "vw_command": "-d train-sets/ccb_data_noevent.json --dsjson --ccb_explore_adf --extra_metrics metrics_ccb_noevent.json",
    "diff_files": {
      "stderr": "train-sets/ref/metrics_ccb_noevent.stderr",
      "metrics_ccb_noevent.json": "test-sets/ref/metrics_ccb_noevent.json",
      "stdout": "train-sets/ref/metrics_ccb_noevent.stdout"
    },
    "input_files": [
      "train-sets/ccb_data_noevent.json"
    ]
  },
  {
    "id": 320,
    "desc": "first save_load, save model",
    "vw_command": "-d train-sets/cb_load.dat --cb_explore_adf -q UA --first 130 -f models/first_ld.model",
    "diff_files": {
      "stderr": "train-sets/ref/first_save.stderr",
      "stdout": "train-sets/ref/first_save.stdout"
    },
    "input_files": [
      "train-sets/cb_load.dat"
    ]
  },
  {
    "id": 321,
    "desc": "first save_load, load model",
    "vw_command": "-d train-sets/cb_load.dat --cb_explore_adf -q UA -i models/first_ld.model -t",
    "diff_files": {
      "stderr": "train-sets/ref/first_load.stderr",
      "stdout": "train-sets/ref/first_load.stdout"
    },
    "input_files": [
      "train-sets/cb_load.dat",
      "models/first_ld.model"
    ],
    "depends_on": [
      320
    ]
  },
  {
    "id": 322,
    "desc": "regcb save_load, save model",
    "vw_command": "-d train-sets/cb_load.dat --cb_explore_adf -q UA --regcb -f models/regcb_ld.model --mellowness .001 -p regcb_pred.predict",
    "diff_files": {
      "stderr": "train-sets/ref/regcb_save.stderr",
      "regcb_pred.predict": "pred-sets/ref/regcb_pred.predict",
      "stdout": "train-sets/ref/regcb_save.stdout"
    },
    "input_files": [
      "train-sets/cb_load.dat"
    ]
  },
  {
    "id": 323,
    "desc": "regcb save_load, load model",
    "vw_command": "-d train-sets/cb_load.dat --cb_explore_adf -q UA --regcb -i models/regcb_ld.model -t",
    "diff_files": {
      "stderr": "train-sets/ref/regcb_load.stderr",
      "stdout": "train-sets/ref/regcb_load.stdout"
    },
    "input_files": [
      "train-sets/cb_load.dat",
      "models/regcb_ld.model"
    ],
    "depends_on": [
      322
    ]
  },
  {
    "id": 324,
    "desc": "test dsjson with some errors. Since logging is not thread safe, diff might fail randomnly. Added onethread to minimize error. Line 57 of ccb_data_parse_error.json has a missing quote on purpose",
    "vw_command": "-d train-sets/ccb_data_parse_error.json --dsjson --ccb_explore_adf --extra_metrics metrics_ccb_parse_error.json --onethread --log_output stderr",
    "diff_files": {
      "stderr": "train-sets/ref/metrics_ccb_parse_error.stderr",
      "metrics_ccb_parse_error.json": "test-sets/ref/metrics_ccb_parse_error.json",
      "stdout": "train-sets/ref/metrics_ccb_parse_error.stdout"
    },
    "input_files": [
      "train-sets/ccb_data_parse_error.json"
    ]
  },
  {
    "id": 325,
    "desc": "test dsjson with some errors and limit output. Since logging is not thread safe, diff might fail randomnly. Added onethread to minimize error. Line 57 of ccb_data_parse_error.json has a missing quote on purpose. shares same metric file as test 324",
    "vw_command": "-d train-sets/ccb_data_parse_error.json --dsjson --ccb_explore_adf --extra_metrics metrics_ccb_parse_error.json --onethread --limit_output 2 --log_output stderr",
    "diff_files": {
      "stderr": "train-sets/ref/metrics_ccb_parse_error_limit.stderr",
      "metrics_ccb_parse_error.json": "test-sets/ref/metrics_ccb_parse_error.json",
      "stdout": "train-sets/ref/metrics_ccb_parse_error_limit.stdout"
    },
    "input_files": [
      "train-sets/ccb_data_parse_error.json"
    ]
  },
  {
    "id": 326,
    "desc": "test dsjson with some errors with quiet. Since logging is not thread safe, diff might fail randomnly. Added onethread to minimize error. Line 57 of ccb_data_parse_error.json has a missing quote on purpose. shares same metric file as test 324",
    "vw_command": "-d train-sets/ccb_data_parse_error.json --dsjson --ccb_explore_adf --extra_metrics metrics_ccb_parse_error.json --onethread --quiet --log_output stderr",
    "diff_files": {
      "stderr": "train-sets/ref/metrics_ccb_parse_error_quiet.stderr",
      "metrics_ccb_parse_error.json": "test-sets/ref/metrics_ccb_parse_error.json",
      "stdout": "train-sets/ref/metrics_ccb_parse_error_quiet.stdout"
    },
    "input_files": [
      "train-sets/ccb_data_parse_error.json"
    ]
  },
  {
    "id": 327,
    "desc": "simple cb dsjson. Required for having side-by-side comparison with the same one with pdrop from 328",
    "diff_files": {
      "stderr": "train-sets/ref/cb_simple.stderr",
      "cb_simple_invert_hash.txt": "train-sets/ref/cb_simple_invert_hash.txt",
      "stdout": "train-sets/ref/cb_simple.stdout"
    },
    "bash_command": "{VW} -d train-sets/cb_simple.json --dsjson --cb_explore_adf --invert_hash cb_simple_invert_hash.txt --predict_only_model &&  tail -n +2 cb_simple_invert_hash.txt > cb_simple_invert_hash.txt.new &&  rm cb_simple_invert_hash.txt &&  mv cb_simple_invert_hash.txt.new cb_simple_invert_hash.txt",
    "input_files": [
      "train-sets/cb_simple.json"
    ]
  },
  {
    "id": 328,
    "desc": "simple cb dsjson with pdrop. Required for having side-by-side comparison with the same one without pdrop from 327.",
    "diff_files": {
      "stderr": "train-sets/ref/cb_simple_pdrop.stderr",
      "cb_simple_pdrop_invert_hash.txt": "train-sets/ref/cb_simple_pdrop_invert_hash.txt",
      "stdout": "train-sets/ref/cb_simple_pdrop.stdout"
    },
    "bash_command": "{VW} -d train-sets/cb_simple_pdrop.json --dsjson --cb_explore_adf --invert_hash cb_simple_pdrop_invert_hash.txt --predict_only_model &&  tail -n +2 cb_simple_pdrop_invert_hash.txt > cb_simple_pdrop_invert_hash.txt.new &&  rm cb_simple_pdrop_invert_hash.txt &&  mv cb_simple_pdrop_invert_hash.txt.new cb_simple_pdrop_invert_hash.txt",
    "input_files": [
      "train-sets/cb_simple_pdrop.json"
    ]
  },
  {
    "id": 329,
    "desc": "simple cb dsjson with pdrop=1 (unsupported)",
    "vw_command": "-d train-sets/cb_simple_pdrop1.json --dsjson --cb_explore_adf",
    "diff_files": {
      "stderr": "train-sets/ref/cb_simple_pdrop1.stderr",
      "stdout": "train-sets/ref/cb_simple_pdrop1.stdout"
    },
    "input_files": [
      "train-sets/cb_simple_pdrop1.json"
    ]
  },
  {
    "id": 330,
    "desc": "simple ccb dsjson. Required for having side-by-side comparison with the same one with pdrop from 331",
    "diff_files": {
      "stderr": "train-sets/ref/ccb_simple.stderr",
      "ccb_simple_invert_hash.txt": "train-sets/ref/ccb_simple_invert_hash.txt",
      "stdout": "train-sets/ref/ccb_simple.stdout"
    },
    "bash_command": "{VW} -d train-sets/ccb_simple.json --dsjson --ccb_explore_adf --invert_hash ccb_simple_invert_hash.txt --predict_only_model &&  tail -n +2 ccb_simple_invert_hash.txt > ccb_simple_invert_hash.txt.new &&  rm ccb_simple_invert_hash.txt &&  mv ccb_simple_invert_hash.txt.new ccb_simple_invert_hash.txt",
    "input_files": [
      "train-sets/ccb_simple.json"
    ]
  },
  {
    "id": 331,
    "desc": "simple ccb dsjson with pdrop. Required for having side-by-side comparison with the same one without pdrop from 330.",
    "diff_files": {
      "stderr": "train-sets/ref/ccb_simple_pdrop.stderr",
      "ccb_simple_pdrop_invert_hash.txt": "train-sets/ref/ccb_simple_pdrop_invert_hash.txt",
      "stdout": "train-sets/ref/ccb_simple_pdrop.stdout"
    },
    "bash_command": "{VW} -d train-sets/ccb_simple_pdrop.json --dsjson --ccb_explore_adf --invert_hash ccb_simple_pdrop_invert_hash.txt --predict_only_model &&  tail -n +2 ccb_simple_pdrop_invert_hash.txt > ccb_simple_pdrop_invert_hash.txt.new &&  rm ccb_simple_pdrop_invert_hash.txt &&  mv ccb_simple_pdrop_invert_hash.txt.new ccb_simple_pdrop_invert_hash.txt",
    "input_files": [
      "train-sets/ccb_simple_pdrop.json"
    ]
  },
  {
    "id": 332,
    "desc": "regression test for #3062",
    "vw_command": "-d train-sets/issue3062.txt --cb_explore 2 --cb_force_legacy -f issue3062.model",
    "diff_files": {
      "stderr": "train-sets/ref/issue3062train.stderr",
      "stdout": "train-sets/ref/issue3062train.stdout"
    },
    "input_files": [
      "train-sets/issue3062.txt"
    ]
  },
  {
    "id": 333,
    "desc": "regression test for #3062",
    "vw_command": "-d train-sets/issue3062.txt -t --cb_explore 2 --cb_force_legacy -i issue3062.model",
    "diff_files": {
      "stderr": "train-sets/ref/issue3062test.stderr",
      "stdout": "train-sets/ref/issue3062test.stdout"
    },
    "input_files": [
      "train-sets/issue3062.txt",
      "issue3062.model"
    ],
    "depends_on": [
      332
    ]
  },
  {
    "id": 334,
    "desc": "test cb_dro with softmax and cb_explore_adf",
    "vw_command": "--cb_dro --cb_explore_adf --rank_all -d train-sets/cb_adf_sm.data -p cb_dro_explore_adf_sm.predict --cb_type sm",
    "diff_files": {
      "stderr": "train-sets/ref/cb_dro_explore_adf_sm.stderr",
      "cb_dro_explore_adf_sm.predict": "pred-sets/ref/cb_dro_explore_adf_sm.predict",
      "stdout": "train-sets/ref/cb_dro_explore_adf_sm.stdout"
    },
    "input_files": [
      "train-sets/cb_adf_sm.data"
    ]
  },
  {
    "id": 335,
    "desc": "test --baseline",
    "vw_command": "-d train-sets/0001.dat --baseline",
    "diff_files": {
      "stderr": "train-sets/ref/baseline_test.stderr",
      "stdout": "train-sets/ref/baseline_test.stdout"
    },
    "input_files": [
      "train-sets/0001.dat"
    ]
  },
  {
    "id": 336,
    "desc": "",
    "vw_command": "-d train-sets/dupeindex_self.dat --noconstant --ignore_linear a --interactions aa --quiet --invert_hash dupeindex_self_quadratic.txt --predict_only_model",
    "diff_files": {
      "dupeindex_self_quadratic.txt": "train-sets/ref/dupeindex_self_quadratic.txt"
    },
    "input_files": [
      "train-sets/dupeindex_self.dat"
    ]
  },
  {
    "id": 337,
    "desc": "",
    "vw_command": "-d train-sets/dupeindex_self.dat --noconstant --ignore_linear a --interactions aaa --quiet --invert_hash dupeindex_self_cubic.txt --predict_only_model",
    "diff_files": {
      "dupeindex_self_cubic.txt": "train-sets/ref/dupeindex_self_cubic.txt"
    },
    "input_files": [
      "train-sets/dupeindex_self.dat"
    ]
  },
  {
    "id": 338,
    "desc": "",
    "vw_command": "-d train-sets/dupeindex_self.dat --noconstant --ignore_linear a --interactions aaaa --quiet --invert_hash dupeindex_self_quartic.txt --predict_only_model",
    "diff_files": {
      "dupeindex_self_quartic.txt": "train-sets/ref/dupeindex_self_quartic.txt"
    },
    "input_files": [
      "train-sets/dupeindex_self.dat"
    ]
  },
  {
    "id": 339,
    "desc": "",
    "vw_command": "-d train-sets/cb_multi_cost.dat --cb 4 --cb_force_legacy",
    "diff_files": {
      "stderr": "train-sets/ref/cb_multi_cost_legacy.stderr",
      "stdout": "train-sets/ref/cb_multi_cost_legacy.stdout"
    },
    "input_files": [
      "train-sets/cb_multi_cost.dat"
    ]
  },
  {
    "id": 340,
    "desc": "",
    "vw_command": "-d train-sets/cb_multi_cost.dat --cb 4",
    "diff_files": {
      "stderr": "train-sets/ref/cb_multi_cost.stderr",
      "stdout": "train-sets/ref/cb_multi_cost.stdout"
    },
    "input_files": [
      "train-sets/cb_multi_cost.dat"
    ]
  },
  {
    "id": 341,
    "desc": "csoaa_ldf with shared features",
    "vw_command": "-d train-sets/cs_shared.ldf --csoaa_ldf m",
    "diff_files": {
      "stderr": "train-sets/ref/cs_shared_ldf.stderr",
      "stdout": "train-sets/ref/cs_shared_ldf.stdout"
    },
    "input_files": [
      "train-sets/cs_shared.ldf"
    ]
  },
  {
    "id": 342,
    "desc": "check cb_adf with cache (part1 - no cache, but generate one)",
    "vw_command": "--cb_adf -k --cache_file models/cb_test_cache.ldf.cache -d train-sets/cb_test.ldf",
    "diff_files": {
      "stderr": "train-sets/ref/cb_adf_mtr_cache.stderr",
      "stdout": "train-sets/ref/cb_adf_mtr_cache.stdout"
    },
    "input_files": [
      "train-sets/cb_test.ldf"
    ]
  },
  {
    "id": 343,
    "desc": "check cb_adf with cache (part2 - run with cache)",
    "vw_command": "--cb_adf --cache_file models/cb_test_cache.ldf.cache -d train-sets/cb_test.ldf",
    "diff_files": {
      "stderr": "train-sets/ref/cb_adf_mtr_cache_2.stderr",
      "stdout": "train-sets/ref/cb_adf_mtr_cache_2.stdout"
    },
    "input_files": [
      "train-sets/cb_test.ldf",
      "models/cb_test_cache.ldf.cache"
    ],
    "depends_on": [
      342
    ]
  },
  {
    "id": 344,
    "desc": "check cb_adf with multiple passes",
    "vw_command": "--cb_adf -k -c --passes 2 -d train-sets/cb_adf_multipass_crash_1.data --holdout_off",
    "diff_files": {
      "stderr": "train-sets/ref/cb_adf_multipass_crash_1.stderr",
      "stdout": "train-sets/ref/cb_adf_multipass_crash_1.stdout"
    },
    "input_files": [
      "train-sets/cb_adf_multipass_crash_1.data"
    ]
  },
  {
    "id": 345,
    "desc": "check cb with multiple passes",
    "vw_command": "-d train-sets/cb_multi_cost.dat --cb 4 -k -c --passes 2 --holdout_off",
    "diff_files": {
      "stderr": "train-sets/ref/cb_multi_cost_multipass.stderr",
      "stdout": "train-sets/ref/cb_multi_cost_multipass.stdout"
    },
    "input_files": [
      "train-sets/cb_multi_cost.dat"
    ]
  },
  {
    "id": 346,
    "desc": "check legacy mode cb with multiple passes",
    "vw_command": "-d train-sets/cb_multi_cost.dat --cb 4 -k -c --passes 2 --holdout_off --cb_force_legacy",
    "diff_files": {
      "stderr": "train-sets/ref/cb_multi_cost_multipass_legacy.stderr",
      "stdout": "train-sets/ref/cb_multi_cost_multipass_legacy.stdout"
    },
    "input_files": [
      "train-sets/cb_multi_cost.dat"
    ]
  },
  {
    "id": 347,
    "desc": "cats save with predictions",
    "vw_command": "--cats 32 --bandwidth 1 --min_value 0 --max_value 32 --json --chain_hash --coin --epsilon 0.2 -q :: -d train-sets/cats_train.json -f models/cats_train.model -p cats_save.predict",
    "diff_files": {
      "stderr": "train-sets/ref/cats_save.stderr",
      "cats_save.predict": "pred-sets/ref/cats_save.predict",
      "stdout": "train-sets/ref/cats_save.stdout"
    },
    "input_files": [
      "train-sets/cats_train.json"
    ]
  },
  {
    "id": 348,
    "desc": "cats load with predictions",
    "vw_command": "--cats 32 --bandwidth 1 --min_value 0 --max_value 32 --json --chain_hash --coin --epsilon 0.2 -q :: -d train-sets/cats_train.json -i models/cats_train.model -p cats_load.predict",
    "diff_files": {
      "stderr": "train-sets/ref/cats_load.stderr",
      "cats_load.predict": "pred-sets/ref/cats_load.predict",
      "stdout": "train-sets/ref/cats_load.stdout"
    },
    "input_files": [
      "train-sets/cats_train.json",
      "models/cats_train.model"
    ],
    "depends_on": [
      347
    ]
  },
  {
    "id": 349,
    "desc": "model with corrupted weights gd.cc",
    "diff_files": {
      "stderr": "train-sets/ref/corrupt_weights_gd.stderr",
      "stdout": "train-sets/ref/corrupt_weights_gd.stdout"
    },
    "bash_command": "./negative-test.sh {VW} --no_stdin --cb_explore_adf --cover 3 --noconstant --quiet -i model-sets/corrupted_weights_gd.model",
    "input_files": [
      "negative-test.sh",
      "model-sets/corrupted_weights_gd.model"
    ]
  },
  {
    "id": 350,
    "desc": "model with corrupted weights gd_mf.cc",
    "diff_files": {
      "stderr": "train-sets/ref/corrupt_weights_gd_mf.stderr",
      "stdout": "train-sets/ref/corrupt_weights_gd_mf.stdout"
    },
    "bash_command": "./negative-test.sh {VW} --no_stdin --cb_explore_adf --cover 3 --noconstant --quiet -i model-sets/corrupted_weights_gd_mf.model",
    "input_files": [
      "negative-test.sh",
      "model-sets/corrupted_weights_gd_mf.model"
    ]
  },
  {
    "id": 351,
    "desc": "should be the same output as 158 except the line of enabled_reductions",
    "vw_command": "-f automl.model --automl 3 --verbose_metrics --priority_type favor_popular_namespaces -d train-sets/decisionservice.json --dsjson --cb_explore_adf --epsilon 0.2 -P 1 -p cbe_adf_dsjson.predict --extra_metrics metrics_.json --readable_model automl_readable.txt --oracle_type rand",
    "diff_files": {
      "stderr": "train-sets/ref/cbe_adf_dsjson_metrics_.stderr",
      "metrics_.json": "test-sets/ref/metrics_.json",
      "automl_readable.txt": "train-sets/ref/automl_readable.txt",
      "stdout": "train-sets/ref/cbe_adf_dsjson_metrics_.stdout"
    },
    "input_files": [
      "train-sets/decisionservice.json"
    ]
  },
  {
    "id": 352,
    "desc": "check multilabel_oaa probabilities",
    "vw_command": "--multilabel_oaa 10 -d train-sets/multilabel -p multilabel_probs.predict --loss_function=logistic --probabilities",
    "diff_files": {
      "stderr": "train-sets/ref/multilabel_probs.stderr",
      "multilabel_probs.predict": "pred-sets/ref/multilabel_probs.predict",
      "stdout": "train-sets/ref/multilabel_probs.stdout"
    },
    "input_files": [
      "train-sets/multilabel"
    ]
  },
  {
    "id": 353,
    "desc": "check multilabel_oaa probabilities same as when manually specifying link",
    "vw_command": "--multilabel_oaa 10 -d train-sets/multilabel -p multilabel_probs.predict --loss_function=logistic --probabilities --link logistic",
    "diff_files": {
      "stderr": "train-sets/ref/multilabel_probs.stderr",
      "multilabel_probs.predict": "pred-sets/ref/multilabel_probs.predict",
      "stdout": "train-sets/ref/multilabel_probs.stdout"
    },
    "input_files": [
      "train-sets/multilabel"
    ]
  },
  {
    "id": 354,
    "desc": "check oaa probabilities same as when manually specifying link",
    "vw_command": "-d train-sets/probabilities.dat --probabilities --oaa=4 --loss_function=logistic -p oaa_probabilities.predict --link logistic",
    "diff_files": {
      "stderr": "train-sets/ref/oaa_probabilities.stderr",
      "oaa_probabilities.predict": "pred-sets/ref/oaa_probabilities.predict",
      "stdout": "train-sets/ref/oaa_probabilities.stdout"
    },
    "input_files": [
      "train-sets/probabilities.dat"
    ]
  },
  {
    "id": 355,
    "desc": "check csoaa_ldf probabilities same as when manually specifying link",
    "vw_command": "-d train-sets/cs_test.ldf --probabilities --csoaa_ldf=mc --loss_function=logistic -p csoaa_ldf_probabilities.predict --link logistic",
    "diff_files": {
      "stderr": "train-sets/ref/csoaa_ldf_probabilities.stderr",
      "csoaa_ldf_probabilities.predict": "pred-sets/ref/csoaa_ldf_probabilities.predict",
      "stdout": "train-sets/ref/csoaa_ldf_probabilities.stdout"
    },
    "input_files": [
      "train-sets/cs_test.ldf"
    ]
  },
  {
    "id": 356,
    "desc": "fuzz testing crash due to partial model file",
    "diff_files": {
      "stderr": "train-sets/ref/truncated_model_crash.stderr",
      "stdout": "train-sets/ref/truncated_model_crash.stdout"
    },
    "bash_command": "./negative-test.sh {VW} --no_stdin --cb_explore_adf --cover 3 --noconstant --quiet -i model-sets/truncated_model",
    "input_files": [
      "negative-test.sh",
      "model-sets/truncated_model"
    ]
  },
  {
    "id": 357,
    "desc": "bad argument in one_of string",
    "diff_files": {
      "stderr": "train-sets/ref/cb_bad_one_of_string.stderr",
      "stdout": "train-sets/ref/cb_bad_one_of_string.stdout"
    },
    "bash_command": "./negative-test.sh {VW} --cb_adf -d train-sets/cb_test.ldf --cb_type bad_type",
    "input_files": [
      "negative-test.sh",
      "train-sets/cb_test.ldf"
    ]
  },
  {
    "id": 358,
    "desc": "bad argument in one_of int",
    "diff_files": {
      "stderr": "train-sets/ref/cb_bad_one_of_int.stderr",
      "stdout": "train-sets/ref/cb_bad_one_of_int.stdout"
    },
    "bash_command": "./negative-test.sh {VW} -k -d train-sets/lda-2pass-hang.dat --lda 10 -c --passes 2 --holdout_off --math-mode 5",
    "input_files": [
      "negative-test.sh",
      "train-sets/lda-2pass-hang.dat"
    ]
  },
  {
    "id": 359,
    "desc": "--probabilities --oaa one-indexed",
    "diff_files": {
      "stderr": "train-sets/ref/oaa_one_ind_probabilities.stderr",
      "oaa_one_ind_probabilities.predict": "pred-sets/ref/oaa_one_ind_probabilities.predict",
      "stdout": "train-sets/ref/oaa_one_ind_probabilities.stdout"
    },
    "vw_command": "-d train-sets/probabilities_one_ind.dat --probabilities --oaa=4 --loss_function=logistic -p oaa_one_ind_probabilities.predict",
    "input_files": [
      "train-sets/probabilities_one_ind.dat"
    ]
  },
  {
    "id": 360,
    "desc": "--probabilities --oaa zero-indexed",
    "vw_command": "-d train-sets/probabilities_zero_ind.dat --probabilities --oaa=4 --loss_function=logistic -p oaa_zero_ind_probabilities.predict --indexing 0",
    "diff_files": {
      "stderr": "train-sets/ref/oaa_zero_ind_probabilities.stderr",
      "oaa_zero_ind_probabilities.predict": "pred-sets/ref/oaa_zero_ind_probabilities.predict",
      "stdout": "train-sets/ref/oaa_zero_ind_probabilities.stdout"
    },
    "input_files": [
      "train-sets/probabilities_zero_ind.dat"
    ]
  },
  {
    "id": 361,
    "desc": "--probabilities --oaa zero-indexed without flag",
    "vw_command": "-d train-sets/probabilities_zero_ind.dat --probabilities --oaa=4 --loss_function=logistic -p oaa_zero_ind_probabilities.predict",
    "diff_files": {
      "stderr": "train-sets/ref/oaa_zero_ind_probabilities.stderr",
      "oaa_zero_ind_probabilities.predict": "pred-sets/ref/oaa_zero_ind_probabilities.predict",
      "stdout": "train-sets/ref/oaa_zero_ind_no_flag_probabilities.stdout"
    },
    "input_files": [
      "train-sets/probabilities_zero_ind.dat"
    ]
  },
  {
    "id": 362,
    "desc": "--probabilities --oaa mixed-indexing",
    "vw_command": "-d train-sets/probabilities_mixed_ind.dat --probabilities --oaa=4 --loss_function=logistic -p oaa_mixed_probabilities.predict",
    "diff_files": {
      "stderr": "train-sets/ref/oaa_mixed_probabilities.stderr",
      "stdout": "train-sets/ref/oaa_mixed_probabilities.stdout",
      "oaa_mixed_probabilities.predict": "pred-sets/ref/oaa_mixed_probabilities.predict"
    },
    "input_files": [
      "train-sets/probabilities_mixed_ind.dat"
    ]
  },
  {
    "id": 363,
    "desc": "check that ccb feature count adds up with slot ids",
    "vw_command": "-d train-sets/ccb_audit.dat --ccb_explore_adf --audit --noconstant -P 1",
    "diff_files": {
      "stderr": "train-sets/ref/ccb_audit.stderr",
      "stdout": "train-sets/ref/ccb_audit.stdout"
    },
    "input_files": [
      "train-sets/ccb_audit.dat"
    ]
  },
  {
    "id": 364,
    "desc": "check that ccb feature count adds up with multi-action multi-slot and -q ::",
    "vw_command": "-d train-sets/ccb_audit_multi.dat --ccb_explore_adf --noconstant -q :: -P 1 --audit",
    "diff_files": {
      "stderr": "train-sets/ref/ccb_audit_multi.stderr",
      "stdout": "train-sets/ref/ccb_audit_multi.stdout"
    },
    "input_files": [
      "train-sets/ccb_audit_multi.dat"
    ]
  },
  {
    "id": 365,
    "desc": "check that ccb feature count adds up with multi-action multi-slot, -q :: and constant",
    "vw_command": "-d train-sets/ccb_audit_multi.dat --ccb_explore_adf -q :: -P 1 --audit",
    "diff_files": {
      "stderr": "train-sets/ref/ccb_audit_multi_constant.stderr",
      "stdout": "train-sets/ref/ccb_audit_multi_constant.stdout"
    },
    "input_files": [
      "train-sets/ccb_audit_multi.dat"
    ]
  },
  {
    "id": 366,
    "desc": "check that ccb feature count adds up with multi-action multi-slot and -q ::, constant, using ccb_slot_namespace",
    "vw_command": "-d train-sets/ccb_audit_multi_default_ns.dat --ccb_explore_adf -q :: -P 1 --audit",
    "diff_files": {
      "stderr": "train-sets/ref/ccb_audit_multi_default_ns.stderr",
      "stdout": "train-sets/ref/ccb_audit_multi_default_ns.stdout"
    },
    "input_files": [
      "train-sets/ccb_audit_multi_default_ns.dat"
    ]
  },
  {
    "id": 367,
    "desc": "Igl with a dataset containing costs - This intentionally has the same reference file as 368",
    "vw_command": "--cbify 2 --experimental_igl -d train-sets/rcv1_multiclass.dat",
    "diff_files": {
      "stderr": "train-sets/ref/igl_result.stderr",
      "stdout": "train-sets/ref/igl_result.stdout"
    },
    "input_files": [
      "train-sets/rcv1_multiclass.dat"
    ]
  },
  {
    "id": 368,
    "desc": "Igl with a dataset containing rewards - This intentionally has the same reference file as 367",
    "vw_command": "--cbify 2 --flip_loss_sign --experimental_igl -d train-sets/rcv1_multiclass.dat",
    "diff_files": {
      "stderr": "train-sets/ref/igl_result.stderr",
      "stdout": "train-sets/ref/igl_result.stdout"
    },
    "input_files": [
      "train-sets/rcv1_multiclass.dat"
    ]
  },
  {
    "id": 369,
    "desc": "Freegrad",
    "vw_command": "--freegrad -d train-sets/0001.dat -f models/freegrad.model -k -c --passes 4",
    "diff_files": {
      "stderr": "train-sets/ref/freegrad.stderr",
      "stdout": "train-sets/ref/freegrad.stdout"
    },
    "input_files": [
      "train-sets/0001.dat"
    ]
  },
  {
    "id": 370,
    "desc": "Freegrad load model",
    "vw_command": "-d train-sets/0001.dat -i models/freegrad.model -k -t -p freegrad.predict",
    "diff_files": {
      "stderr": "train-sets/ref/freegrad_load.stderr",
      "freegrad.predict": "pred-sets/ref/freegrad.predict",
      "stdout": "train-sets/ref/freegrad_load.stdout"
    },
    "input_files": [
      "train-sets/0001.dat",
      "models/freegrad.model"
    ],
    "depends_on": [
      369
    ]
  },
  {
    "id": 371,
    "desc": "Create CCB model with predictions",
    "vw_command": "-d train-sets/ccb_test_interactions.dat --ccb_explore_adf -q :: -f models/ccb_with_predict.model",
    "diff_files": {
      "stderr": "train-sets/ref/ccb_with_predict.stderr",
      "stdout": "train-sets/ref/ccb_with_predict.stdout"
    },
    "input_files": [
      "train-sets/ccb_test_interactions.dat"
    ]
  },
  {
    "id": 372,
    "desc": "Predict on CCB model generated with predictions",
    "vw_command": "-d train-sets/ccb_test_interactions.dat --ccb_explore_adf -q :: -i models/ccb_with_predict.model -p ccb_with_predict.predict",
    "diff_files": {
      "stderr": "train-sets/ref/ccb_with_predict_loaded.stderr",
      "ccb_with_predict.predict": "pred-sets/ref/ccb_with_predict.predict",
      "stdout": "train-sets/ref/ccb_with_predict_loaded.stdout"
    },
    "input_files": [
      "train-sets/ccb_test_interactions.dat",
      "models/ccb_with_predict.model"
    ],
    "depends_on": [
      371
    ]
  },
  {
    "id": 373,
    "desc": "Create CCB model without predictions",
    "vw_command": "-d train-sets/ccb_test_interactions.dat --ccb_explore_adf -q :: -f models/ccb_no_predict.model --no_predict",
    "diff_files": {
      "stderr": "train-sets/ref/ccb_no_predict.stderr",
      "stdout": "train-sets/ref/ccb_no_predict.stdout"
    },
    "input_files": [
      "train-sets/ccb_test_interactions.dat"
    ]
  },
  {
    "id": 374,
    "desc": "Predict on CCB model generated without predictions and ensure prediction is same as loaded model with predictions",
    "vw_command": "-d train-sets/ccb_test_interactions.dat --ccb_explore_adf -q :: -i models/ccb_no_predict.model -p ccb_no_predict.predict",
    "diff_files": {
      "stderr": "train-sets/ref/ccb_no_predict_loaded.stderr",
      "ccb_no_predict.predict": "pred-sets/ref/ccb_with_predict.predict",
      "stdout": "train-sets/ref/ccb_no_predict_loaded.stdout"
    },
    "input_files": [
      "train-sets/ccb_test_interactions.dat",
      "models/ccb_no_predict.model"
    ],
    "depends_on": [
      373
    ]
  },
  {
    "id": 375,
    "desc": "Use csoaa with 1-indexing flag",
    "vw_command": "-d train-sets/csoaa_1_ind.dat --csoaa 4 -p csoaa_1_ind.predict --indexing 1",
    "diff_files": {
      "stderr": "train-sets/ref/csoaa_1_ind.stderr",
      "csoaa_1_ind.predict": "pred-sets/ref/csoaa_1_ind.predict",
      "stdout": "train-sets/ref/csoaa_1_ind.stdout"
    },
    "input_files": [
      "train-sets/csoaa_1_ind.dat"
    ]
  },
  {
    "id": 376,
    "desc": "Use csoaa with auto-detect 1-indexing",
    "vw_command": "-d train-sets/csoaa_1_ind.dat --csoaa 4 -p csoaa_1_ind_auto.predict",
    "diff_files": {
      "stderr": "train-sets/ref/csoaa_1_ind_auto.stderr",
      "csoaa_1_ind_auto.predict": "pred-sets/ref/csoaa_1_ind.predict",
      "stdout": "train-sets/ref/csoaa_1_ind_auto.stdout"
    },
    "input_files": [
      "train-sets/csoaa_1_ind.dat"
    ]
  },
  {
    "id": 377,
    "desc": "Use csoaa with on 1-indexed data set with 0-indexing flag",
    "vw_command": "-d train-sets/csoaa_1_ind.dat --csoaa 4 --indexing 0",
    "diff_files": {
      "stderr": "train-sets/ref/csoaa_1_ind_0_flag.stderr",
      "stdout": "train-sets/ref/csoaa_1_ind_0_flag.stdout"
    },
    "input_files": [
      "train-sets/csoaa_1_ind.dat"
    ]
  },
  {
    "id": 378,
    "desc": "Validate CB feature count with shared and --noconstant",
    "vw_command": "-d train-sets/cb_test.ldf --cb_explore_adf --noconstant --audit",
    "diff_files": {
      "stderr": "train-sets/ref/cb_shared_noconstant.stderr",
      "stdout": "train-sets/ref/cb_shared_noconstant.stdout"
    },
    "input_files": [
      "train-sets/cb_test.ldf"
    ]
  },
  {
    "id": 379,
    "desc": "Validate cost sensitive feature count with shared",
    "vw_command": "-d train-sets/csoaa_ldf_shared.dat --csoaa_ldf m --audit",
    "diff_files": {
      "stderr": "train-sets/ref/csoaa_ldf_shared.stderr",
      "stdout": "train-sets/ref/csoaa_ldf_shared.stdout"
    },
    "input_files": [
      "train-sets/csoaa_ldf_shared.dat"
    ]
  },
  {
    "id": 380,
    "desc": "Validate cost sensitive feature count with shared and --noconstant",
    "vw_command": "-d train-sets/csoaa_ldf_shared.dat --csoaa_ldf m --noconstant --audit",
    "diff_files": {
      "stderr": "train-sets/ref/csoaa_ldf_shared_noconstant.stderr",
      "stdout": "train-sets/ref/csoaa_ldf_shared_noconstant.stdout"
    },
    "input_files": [
      "train-sets/csoaa_ldf_shared.dat"
    ]
  },
  {
    "id": 381,
    "desc": "SVM linear kernel save_load save",
    "vw_command": "--ksvm --l2 1 --reprocess 5 -b 18 -d train-sets/rcv1_smaller.dat -f models/ksvm.model",
    "diff_files": {
      "stderr": "train-sets/ref/ksvm_train.linear.save.stderr",
      "stdout": "train-sets/ref/ksvm_train.linear.save.stdout"
    },
    "input_files": [
      "train-sets/rcv1_smaller.dat"
    ]
  },
  {
    "id": 382,
    "desc": "SVM linear kernel save_load load",
    "vw_command": "--ksvm --l2 1 --reprocess 5 -b 18 -d train-sets/rcv1_smaller.dat -i models/ksvm.model",
    "diff_files": {
      "stderr": "train-sets/ref/ksvm_train.linear.load.stderr",
      "stdout": "train-sets/ref/ksvm_train.linear.load.stdout"
    },
    "input_files": [
      "train-sets/rcv1_smaller.dat",
      "models/ksvm.model"
    ],
    "depends_on": [
      381
    ]
  },
  {
    "id": 383,
    "desc": "Test that epsilon without enabling a reduction which uses it produces a warning.",
    "vw_command": "--no_stdin --epsilon 5 --log_output stderr --driver_output_off",
    "diff_files": {
      "stderr": "train-sets/ref/epsilon_warning.stderr",
      "stdout": "train-sets/ref/epsilon_warning.stdout"
    },
    "input_files": []
  },
  {
    "id": 384,
    "desc": "Marginal --invert_hash features check",
    "vw_command": "--marginal f -d train-sets/marginal_features --noconstant --initial_numerator 0.5 --initial_denominator 1.0 --decay 0.001 --invert_hash marginal_invert_hash_readable_model.txt",
    "diff_files": {
      "marginal_invert_hash_readable_model.txt": "train-sets/ref/marginal_invert_hash_readable_model.txt"
    },
    "input_files": [
      "train-sets/marginal_features"
    ]
  },
  {
    "id": 385,
    "desc": "BFGS read in a save_resume model - should fail",
    "bash_command": "./negative-test.sh {VW} -d test-sets/0001.dat -k -i models/0001_1.model --bfgs --passes 2 -c",
    "diff_files": {
      "stderr": "train-sets/ref/bfgs_save_resume_fail.stderr",
      "stdout": "train-sets/ref/bfgs_save_resume_fail.stdout"
    },
    "input_files": [
      "./negative-test.sh",
      "models/0001_1.model",
      "test-sets/0001.dat"
    ],
    "depends_on": [
      1
    ]
  },
  {
    "id": 386,
    "desc": "Test 1 but produces a predict only model",
    "vw_command": "-k -l 20 --initial_t 128000 --power_t 1 -d train-sets/0001.dat -f models/0001_1_predict_only.model -c --passes 8 --invariant --ngram 3 --skips 1 --holdout_off --predict_only_model",
    "diff_files": {
      "stderr": "train-sets/ref/0001_predict_only.stderr",
      "stdout": "train-sets/ref/0001_predict_only.stdout"
    },
    "input_files": [
      "train-sets/0001.dat"
    ]
  },
  {
    "id": 387,
    "desc": "BFGS read in a predict only model",
    "vw_command": "-k -d test-sets/0001.dat -i models/0001_1_predict_only.model --bfgs --passes 2 -c --predict_only_model",
    "diff_files": {
      "stderr": "train-sets/ref/bfgs_load_sgd.stderr",
      "stdout": "train-sets/ref/bfgs_load_sgd.stdout"
    },
    "input_files": [
      "models/0001_1_predict_only.model",
      "test-sets/0001.dat"
    ],
    "depends_on": [
      386
    ]
  },
  {
    "id": 388,
    "desc": "Capturing overflowing in coin betting",
    "vw_command": "--coin -q :: -d train-sets/regression_simple_1var_overflow.txt --invert_hash coin_model_overflow.invert.txt",
    "diff_files": {
      "coin_model_overflow.invert.txt": "train-sets/ref/coin_model_overflow.invert.txt"
    },
    "input_files": [
      "train-sets/regression_simple_1var_overflow.txt"
    ]
  },
  {
    "id": 389,
    "desc": "Produce model with default l1 and l2 state",
    "vw_command": "--readable_model l1_l2_default_model.txt -f l1_l2_default_model.model --no_stdin --quiet",
    "diff_files": {
      "l1_l2_default_model.txt": "train-sets/ref/l1_l2_default_model.txt"
    },
    "input_files": []
  },
  {
    "id": 390,
    "desc": "Override l1 and l2 state",
    "vw_command": "--readable_model l1_l2_override_model.txt -f l1_l2_override_model.model -i l1_l2_default_model.model --l1_state 5.34 --l2_state 0.003 --no_stdin --quiet",
    "diff_files": {
      "l1_l2_override_model.txt": "train-sets/ref/l1_l2_override_model.txt"
    },
    "depends_on": [
      389
    ],
    "input_files": [
      "l1_l2_default_model.model"
    ]
  },
  {
    "id": 391,
    "desc": "Override l1 and leave l2 as model state",
    "vw_command": "--readable_model l1_override_l2_leave_model.txt -f l1_override_l2_leave_model.model -i l1_l2_override_model.model --l1_state 89.4 --no_stdin --quiet",
    "diff_files": {
      "l1_override_l2_leave_model.txt": "train-sets/ref/l1_override_l2_leave_model.txt"
    },
    "depends_on": [
      390
    ],
    "input_files": [
      "l1_l2_override_model.model"
    ]
  },
  {
    "id": 392,
    "desc": "Migrate l1 l2 state from 8.10.0 model",
    "vw_command": "--readable_model l1l2_migrate.txt -i model-sets/save_resume_with_l1l2_state.model --no_stdin --quiet",
    "diff_files": {
      "l1l2_migrate.txt": "train-sets/ref/l1l2_migrate.txt"
    },
    "input_files": [
      "model-sets/save_resume_with_l1l2_state.model"
    ]
  },
  {
    "id": 393,
    "desc": "Migrate l1 l2 state from 8.10.0 model and override",
    "vw_command": "--readable_model l1l2_migrate_override.txt -i model-sets/save_resume_with_l1l2_state.model --l1_state 89.4 --l2_state 0.34 --no_stdin --quiet",
    "diff_files": {
      "l1l2_migrate_override.txt": "train-sets/ref/l1l2_migrate_override.txt"
    },
    "input_files": [
      "model-sets/save_resume_with_l1l2_state.model"
    ]
  },
  {
    "id": 394,
    "desc": "Test using automl with ccb",
    "vw_command": "--ccb_explore_adf --example_queue_limit 7 -d train-sets/ccb_reuse_small.data --automl 3 --verbose_metrics --extra_metrics aml_ccb_metrics.json --oracle_type one_diff",
    "diff_files": {
      "aml_ccb_metrics.json": "test-sets/ref/aml_ccb_metrics.json"
    },
    "input_files": [
      "train-sets/ccb_reuse_small.data"
    ]
  },
  {
    "id": 395,
    "desc": "Test 1 but dont track the best constant and dont use multipass",
    "vw_command": "-l 20 --initial_t 128000 --power_t 1 -d train-sets/0001.dat -f models/0001_1.model --invariant --ngram 3 --skips 1 --holdout_off --dont_output_best_constant",
    "diff_files": {
      "stderr": "train-sets/ref/dont_output_best_constant.stderr",
      "stdout": "train-sets/ref/dont_output_best_constant.stdout"
    },
    "input_files": [
      "train-sets/0001.dat"
    ]
  },
  {
    "id": 396,
    "desc": "Export json weights",
    "vw_command": "-d train-sets/dsjson_cb.json --cb_explore_adf --dsjson --dump_json_weights_experimental cb_weights.json",
    "diff_files": {
      "stderr": "train-sets/ref/cb_weights.stderr",
      "stdout": "train-sets/ref/cb_weights.stdout",
      "cb_weights.json": "train-sets/ref/cb_weights.json"
    },
    "input_files": [
      "train-sets/dsjson_cb.json"
    ]
  },
  {
    "id": 397,
    "desc": "Export json weights with all information",
    "vw_command": "-d train-sets/dsjson_cb.json --cb_explore_adf -q :: --dsjson --dump_json_weights_experimental cb_weights_extra.json --dump_json_weights_include_feature_names_experimental --dump_json_weights_include_extra_online_state_experimental",
    "diff_files": {
      "stderr": "train-sets/ref/cb_weights_extra.stderr",
      "stdout": "train-sets/ref/cb_weights_extra.stdout",
      "cb_weights_extra.json": "train-sets/ref/cb_weights_extra.json"
    },
    "input_files": [
      "train-sets/dsjson_cb.json"
    ]
  },
  {
    "id": 398,
    "desc": "Proper handling of l namespace in cb stack",
    "vw_command": "--cb_explore_adf --dsjson -t -d train-sets/cb_l_namespace.txt -p cb_l_namespace.pred",
    "diff_files": {
      "cb_l_namespace.pred": "train-sets/ref/cb_l_namespace.pred"
    },
    "input_files": [
      "train-sets/cb_l_namespace.txt"
    ]
  },
  {
    "id": 399,
    "desc": "test multi d -- based on test 316 to share same metrics of the complete file dsjson_cb.json (which is split into two here)",
    "bash_command": "./negative-test.sh {VW} -d train-sets/dsjson_cb_part1.json -d train-sets/dsjson_cb_part2.json --dsjson --cb_explore_adf --epsilon 0.2 --quadratic GT --extra_metrics metrics_time.json",
    "diff_files": {
      "stdout": "train-sets/ref/metrics_time_fail.stdout",
      "stderr": "train-sets/ref/multid_fail.stderr"
    },
    "input_files": [
      "./negative-test.sh",
      "train-sets/dsjson_cb_part1.json",
      "train-sets/dsjson_cb_part2.json"
    ]
  },
  {
    "id": 400,
    "desc": "test multi d positional -- based on test 316 to share same metrics of the complete file dsjson_cb.json (which is split into two here)",
    "vw_command": "--dsjson --cb_explore_adf --epsilon 0.2 --quadratic GT --extra_metrics metrics_time.json train-sets/dsjson_cb_part1.json train-sets/dsjson_cb_part2.json",
    "diff_files": {
      "metrics_time.json": "test-sets/ref/metrics_time_one.json",
      "stdout": "train-sets/ref/metrics_time_one.stdout",
      "stderr": "train-sets/ref/multid_one.stderr"
    },
    "input_files": [
      "train-sets/dsjson_cb_part1.json",
      "train-sets/dsjson_cb_part2.json"
    ]
  },
  {
    "id": 401,
    "desc": "test multi d - see test 121 cb_explore",
    "bash_command": "./negative-test.sh {VW} -d train-sets/rcv1_raw_cb_small_p1.vw -d train-sets/rcv1_raw_cb_small_p2.vw --cb_explore 2 --ngram 2 --skips 4 -b 24 -l 0.25 -p rcv1_raw_cb_explore.preds",
    "diff_files": {
      "stderr": "train-sets/ref/rcv1_raw_cb_explore_pass2_split.stderr",
      "rcv1_raw_cb_explore.preds": "pred-sets/ref/rcv1_raw_cb_explore_pass2_empty.preds",
      "stdout": "train-sets/ref/rcv1_raw_cb_explore_pass2_fail.stdout"
    },
    "input_files": [
      "./negative-test.sh",
      "train-sets/rcv1_raw_cb_small_p1.vw",
      "train-sets/rcv1_raw_cb_small_p2.vw"
    ]
  },
  {
    "id": 402,
    "desc": "cb_explore - passes 2",
    "vw_command": "-d train-sets/rcv1_raw_cb_small.vw --cb_explore 2 --ngram 2 --skips 4 -b 24 -l 0.25 -p rcv1_raw_cb_explore.preds --passes 2 -c -k",
    "diff_files": {
      "stderr": "train-sets/ref/rcv1_raw_cb_explore_pass2.stderr",
      "rcv1_raw_cb_explore.preds": "pred-sets/ref/rcv1_raw_cb_explore_pass2.preds",
      "stdout": "train-sets/ref/rcv1_raw_cb_explore_pass2.stdout"
    },
    "input_files": [
      "train-sets/rcv1_raw_cb_small.vw"
    ]
  },
  {
    "id": 403,
    "desc": "previous but with split files - cb_explore - passes 2",
    "bash_command": "./negative-test.sh {VW} -d train-sets/rcv1_raw_cb_small_p1.vw -d train-sets/rcv1_raw_cb_small_p2.vw --cb_explore 2 --ngram 2 --skips 4 -b 24 -l 0.25 -p rcv1_raw_cb_explore.preds --passes 2 -c -k --single_cache_file",
    "diff_files": {
      "stderr": "train-sets/ref/rcv1_raw_cb_explore_pass2_split.stderr",
      "rcv1_raw_cb_explore.preds": "pred-sets/ref/rcv1_raw_cb_explore_pass2_empty.preds",
      "stdout": "train-sets/ref/rcv1_raw_cb_explore_pass2_fail.stdout"
    },
    "input_files": [
      "./negative-test.sh",
      "train-sets/rcv1_raw_cb_small_p1.vw",
      "train-sets/rcv1_raw_cb_small_p2.vw"
    ]
  },
  {
    "id": 404,
    "desc": "test multi d positional mixed with -d, this should fail",
    "vw_command": "--dsjson --cb_explore_adf --epsilon 0.2 train-sets/dsjson_cb_part2.json --quadratic GT --extra_metrics metrics_time.json -d train-sets/dsjson_cb_part1.json",
    "diff_files": {
      "stderr": "train-sets/ref/multid_mixed.stderr",
      "stdout": "train-sets/ref/multid_mixed.stdout"
    },
    "input_files": [
      "train-sets/dsjson_cb_part1.json",
      "train-sets/dsjson_cb_part2.json"
    ]
  },
  {
    "id": 405,
    "desc": "test ignore single feature",
    "vw_command": "--dsjson -d train-sets/dsjson_cb_part1.json --cb_explore_adf --epsilon 0.2 --invert_hash ignore_feature.interactions --ignore_features_dsjson_experimental FromUrl|timeofday",
    "diff_files": {
      "ignore_feature.interactions": "train-sets/ref/ignore_feature.interactions"
    },
    "input_files": [
      "train-sets/dsjson_cb_part1.json"
    ]
  },
  {
    "id": 406,
    "desc": "test ignore multiple features",
    "vw_command": "--dsjson -d train-sets/dsjson_cb_part1.json --cb_explore_adf --epsilon 0.2 --invert_hash ignore_multiple_features.interactions --ignore_features_dsjson_experimental FromUrl|timeofday j|type",
    "diff_files": {
      "ignore_multiple_features.interactions": "train-sets/ref/ignore_multiple_features.interactions"
    },
    "input_files": [
      "train-sets/dsjson_cb_part1.json"
    ]
  },
  {
    "id": 407,
    "desc": "test ignore feature in default namespace",
    "vw_command": "--dsjson -d train-sets/dsjson_cb_default_ns.json --cb_explore_adf --epsilon 0.2 --invert_hash ignore_feature_default_ns.interactions --ignore_features_dsjson_experimental |timeofday",
    "diff_files": {
      "ignore_feature_default_ns.interactions": "train-sets/ref/ignore_feature_default_ns.interactions"
    },
    "input_files": [
      "train-sets/dsjson_cb_default_ns.json"
    ]
  },
  {
    "id": 408,
    "desc": "test non binary cost in logistic loss (default range -1,1)",
    "vw_command": "-d train-sets/cb_test_non_binary_costs.ldf --loss_function logistic --cb_explore_adf",
    "diff_files": {
      "stderr": "train-sets/ref/logistic_non_binary_1.stderr"
    },
    "input_files": [
      "train-sets/cb_test_non_binary_costs.ldf"
    ]
  },
  {
    "id": 409,
    "desc": "test non binary cost in logistic loss (range -1,2)",
    "vw_command": "-d train-sets/cb_test_non_binary_costs.ldf --loss_function logistic --cb_explore_adf --logistic_min -1 --logistic_max 2",
    "diff_files": {
      "stderr": "train-sets/ref/logistic_non_binary_2.stderr"
    },
    "input_files": [
      "train-sets/cb_test_non_binary_costs.ldf"
    ]
  },
  {
    "id": 410,
    "desc": "test non binary cost in logistic loss (range 0,1) this should warn",
    "vw_command": "-d train-sets/cb_test_non_binary_costs.ldf --loss_function logistic --cb_explore_adf --logistic_min 0 --logistic_max 1",
    "diff_files": {
      "stderr": "train-sets/ref/logistic_non_binary_3.stderr",
      "stdout": "train-sets/ref/logistic_non_binary_3.stdout"
    },
    "input_files": [
      "train-sets/cb_test_non_binary_costs.ldf"
    ]
  },
  {
    "id": 411,
    "desc": "automl with cb_adf",
    "vw_command": "-f models/automl.model --automl 3 --verbose_metrics --priority_type favor_popular_namespaces -d train-sets/decisionservice.json --dsjson --cb_adf --extra_metrics metrics_.json --readable_model automl_readable.txt --oracle_type rand",
    "diff_files": {
      "stderr": "train-sets/ref/cb_adf_dsjson_metrics_.stderr",
      "metrics_.json": "test-sets/ref/metrics_cbadfautoml.json",
      "automl_readable.txt": "train-sets/ref/cbadf_automl_readable.txt"
    },
    "input_files": [
      "train-sets/decisionservice.json"
    ]
  },
  {
    "id": 412,
    "desc": "train lrqfa with nn",
    "vw_command": "-d train-sets/lrqfa_nn.dat --nn 10 --lrqfa abc2 -f models/lrqfa_nn.vw --link logistic --loss_function logistic",
    "diff_files": {
      "stderr": "train-sets/ref/lrqfa_nn_train.stderr"
    },
    "input_files": [
      "train-sets/lrqfa_nn.dat"
    ]
  },
  {
    "id": 413,
    "desc": "test lrqfa w nn prediction is independent of example ordering",
    "vw_command": "-d train-sets/lrqfa_nn.dat -i models/lrqfa_nn.vw -t -p lrqfa_nn_preds.predict",
    "diff_files": {
      "stderr": "train-sets/ref/lrqfa_nn_pred.stderr",
      "lrqfa_nn_preds.predict": "pred-sets/ref/lrqfa_nn_preds.predict"
    },
    "input_files": [
      "train-sets/lrqfa_nn.dat",
      "models/lrqfa_nn.vw"
    ],
    "depends_on": [
      412
    ]
  },
  {
    "id": 414,
    "desc": "test lrqfa w nn prediction is independent of example ordering (reverse input order)",
    "vw_command": "-d train-sets/lrqfa_nn_rev_order.dat -i models/lrqfa_nn.vw -t -p lrqfa_nn_preds_rev_order.predict",
    "diff_files": {
      "stderr": "train-sets/ref/lrqfa_nn_pred_rev.stderr",
      "lrqfa_nn_preds_rev_order.predict": "pred-sets/ref/lrqfa_nn_preds_rev_order.predict"
    },
    "input_files": [
      "train-sets/lrqfa_nn_rev_order.dat",
      "models/lrqfa_nn.vw"
    ],
    "depends_on": [
      412
    ]
  },
  {
    "id": 415,
    "desc": "test AutoML with cubic interaction",
    "vw_command": "-f automl_cubic.model --automl 3 --verbose_metrics --priority_type favor_popular_namespaces -d train-sets/decisionservice.json --dsjson --cb_explore_adf --epsilon 0.2 -P 1 -p cbe_adf_dsjson.predict --extra_metrics metrics_cubic.json --readable_model automl_readable_cubic.txt --oracle_type rand --interaction_type cubic",
    "diff_files": {
      "stderr": "train-sets/ref/cbe_adf_dsjson_metrics_cubic.stderr",
      "metrics_cubic.json": "test-sets/ref/metrics_cubic.json",
      "automl_readable_cubic.txt": "train-sets/ref/automl_readable_cubic.txt",
      "stdout": "train-sets/ref/cbe_adf_dsjson_metrics_cubic.stdout"
    },
    "input_files": [
      "train-sets/decisionservice.json"
    ]
  },
  {
    "id": 416,
    "desc": "Test CSOAA multiline LDF with shared features",
    "vw_command": "--csoaa_ldf=m -d train-sets/csoaa_ldf_multiline_with_shared.txt -q ua -p csoaa_ldf_multiline_with_shared.predict",
    "diff_files": {
      "stderr": "train-sets/ref/csoaa_ldf_multiline_with_shared.stderr",
      "stdout": "train-sets/ref/csoaa_ldf_multiline_with_shared.stdout",
      "csoaa_ldf_multiline_with_shared.predict": "train-sets/ref/csoaa_ldf_multiline_with_shared.predict"
    },
    "input_files": [
      "train-sets/csoaa_ldf_multiline_with_shared.txt"
    ]
  },
  {
    "id": 417,
    "desc": "set up automl model to test overrides",
    "vw_command": "-d train-sets/decisionservice.json --dsjson --cb_explore_adf -f models/automl_override.model --automl 4 --default_lease 100 --priority_type favor_popular_namespaces --priority_challengers 1 --oracle_type rand --automl_significance_level .1",
    "diff_files": {
      "stderr": "train-sets/ref/automl_test_set_override.stderr",
      "stdout": "train-sets/ref/automl_test_set_override.stdout"
    },
    "input_files": [
      "train-sets/decisionservice.json"
    ]
  },
  {
    "id": 418,
    "desc": "load automl model with overrides",
    "vw_command": "-d train-sets/decisionservice.json --dsjson --cb_explore_adf -i models/automl_override.model --automl 4 --default_lease 200 --priority_type none --priority_challengers 2 --oracle_type one_diff --automl_significance_level .2",
    "diff_files": {
      "stderr": "train-sets/ref/automl_test_load_override.stderr",
      "stdout": "train-sets/ref/automl_test_load_override.stdout"
    },
    "input_files": [
      "train-sets/decisionservice.json",
      "models/automl_override.model"
    ],
    "depends_on": [
      417
    ]
  },
  {
    "id": 419,
    "desc": "Save model using ksvm to test flat_example save_load",
    "vw_command": "--ksvm -d train-sets/tagged_data.dat -f models/ksvm_flat.model",
    "diff_files": {
      "stderr": "train-sets/ref/ksvm_model_save.stderr",
      "stdout": "train-sets/ref/ksvm_model_save.stdout"
    },
    "input_files": [
      "train-sets/tagged_data.dat"
    ]
  },
  {
    "id": 420,
    "desc": "Load model using ksvm to test flat_example save_load",
    "vw_command": "--ksvm -d train-sets/tagged_data.dat -i models/ksvm_flat.model",
    "diff_files": {
      "stderr": "train-sets/ref/ksvm_model_load.stderr",
      "stdout": "train-sets/ref/ksvm_model_load.stdout"
    },
    "input_files": [
      "train-sets/tagged_data.dat",
      "models/ksvm_flat.model"
    ],
    "depends_on": [
      419
    ]
  },
  {
    "id": 421,
    "desc": "explore_eval evaluate same policy as logged policy, all examples should be used to update with default target_rate of 1",
    "vw_command": "--cb_explore_adf -d train-sets/explore_eval_egreedy.dat --coin --epsilon 0.1 -q UA --explore_eval",
    "diff_files": {
      "stderr": "train-sets/ref/explore_eval_tr_1.stderr"
    },
    "input_files": [
      "train-sets/explore_eval_egreedy.dat"
    ]
  },
  {
    "id": 422,
    "desc": "explore_eval evaluate same policy as logged policy, target_rate set there should be around ((#examples * target_rate) updates",
    "vw_command": "--cb_explore_adf -d train-sets/explore_eval_egreedy.dat --coin --epsilon 0.1 -q UA --explore_eval --target_rate 0.2",
    "diff_files": {
      "stderr": "train-sets/ref/explore_eval_tr_0.2.stderr"
    },
    "input_files": [
      "train-sets/explore_eval_egreedy.dat"
    ]
  },
  {
    "id": 423,
    "desc": "explore_eval evaluate same policy as logged policy, target_rate set there should be around ((#examples * target_rate) updates",
    "vw_command": "--cb_explore_adf -d train-sets/explore_eval_egreedy.dat --coin --squarecb -q UA --explore_eval --target_rate 0.2",
    "diff_files": {
      "stderr": "train-sets/ref/explore_eval_sqcb.stderr"
    },
    "input_files": [
      "train-sets/explore_eval_egreedy.dat"
    ]
  },
  {
    "id": 424,
    "desc": "explore_eval evaluate same policy as logged policy, target_rate set there should be around ((#examples * target_rate) updates",
    "vw_command": "--cb_explore_adf -d train-sets/explore_eval_egreedy.dat --coin --large_action_space --max_actions 5 -q UA --explore_eval --target_rate 0.2",
    "diff_files": {
      "stderr": "train-sets/ref/explore_eval_las.stderr"
    },
    "input_files": [
      "train-sets/explore_eval_egreedy.dat"
    ]
  },
  {
    "id": 425,
    "desc": "Spin off automl model to lower bitsize to cb_explore",
    "vw_command": "--cb_explore_adf -d train-sets/automl_spin_off.txt --noconstant -f models/aml_spin_off.m -b 18 --predict_only_model --automl 2",
    "diff_files": {
      "stderr": "train-sets/ref/spin_off_aml_save.stderr"
    },
    "input_files": [
      "train-sets/automl_spin_off.txt"
    ]
  },
  {
    "id": 426,
    "desc": "Load spun off automl model and output invert hash",
    "vw_command": "--cb_explore_adf -d train-sets/automl_spin_off.txt --noconstant -i models/aml_spin_off.m -b 17 --invert_hash aml_spinoff.inv --predict_only_model",
    "diff_files": {
      "stderr": "train-sets/ref/spin_off_aml_load.stderr",
      "aml_spinoff.inv": "pred-sets/ref/aml_spinoff.inv"
    },
    "input_files": [
      "train-sets/automl_spin_off.txt",
      "models/aml_spin_off.m"
    ],
    "depends_on": [
      425
    ]
  },
  {
    "id": 427,
    "desc": "Generate similar model to spun off automl using standard cb_explore_adf",
    "vw_command": "--cb_explore_adf -d train-sets/automl_spin_off.txt --noconstant -f models/cb_spin_off.m -b 17 --predict_only_model --interactions AA --interactions AB --interactions AC --interactions AD --interactions AE --interactions AF --interactions BB --interactions BC --interactions BD --interactions BE --interactions BF --interactions CC --interactions CD --interactions CE --interactions CF --interactions DD --interactions DE --interactions DF --interactions EE --interactions EF --interactions FF",
    "diff_files": {
      "stderr": "train-sets/ref/cb_similar_aml_spinoff_save.stderr"
    },
    "input_files": [
      "train-sets/automl_spin_off.txt"
    ]
  },
  {
    "id": 428,
    "desc": "Check that standard cb_explore_adf model has same invert hash as automl spinoff",
    "vw_command": "--cb_explore_adf -d train-sets/automl_spin_off.txt --noconstant -i models/cb_spin_off.m -b 17 --invert_hash aml_spinoff_cb.inv --predict_only_model",
    "diff_files": {
      "stderr": "train-sets/ref/spin_off_aml_load.stderr",
      "aml_spinoff_cb.inv": "pred-sets/ref/aml_spinoff.inv"
    },
    "input_files": [
      "train-sets/automl_spin_off.txt",
      "models/cb_spin_off.m"
    ],
    "depends_on": [
      427
    ]
  },
  {
    "id": 429,
    "desc": "Check that binary model files are identical between standard cb_explore_adf and automl spinoff",
    "bash_command": "diff models/aml_spin_off.m models/cb_spin_off.m",
    "input_files": [
      "models/aml_spin_off.m",
      "models/cb_spin_off.m"
    ],
    "depends_on": [
      425, 427
    ]
  },
  {
    "id": 430,
    "desc": "squarecb with epsilon",
    "vw_command": "-d train-sets/cb_load.dat --cb_explore_adf -q UA --squarecb -p squarecb_pred_epsilon.predict --epsilon 0.2",
    "diff_files": {
      "stderr": "train-sets/ref/squarecb_epsilon.stderr",
      "squarecb_pred_epsilon.predict": "pred-sets/ref/squarecb_pred_epsilon.predict",
      "stdout": "train-sets/ref/squarecb_epsilon.stdout"
    },
    "input_files": [
      "train-sets/cb_load.dat"
    ]
  },
  {
    "id": 431,
    "desc": "Test sender reduction",
    "diff_files": {
      "stderr": "test-sets/ref/sender.stderr",
      "stdout": "test-sets/ref/sender.stdout",
      "sender_test.predict": "pred-sets/ref/sender.predict"
    },
    "bash_command": "python3 ./sender_test.py --vw {VW} --input_file train-sets/0001.dat",
    "input_files": [
      "sender_test.py",
      "train-sets/0001.dat"
    ]
  },
  {
    "id": 432,
    "desc": "check plt training with sgd",
    "vw_command": "-d train-sets/multilabel -f plt_sgd.model --plt 10 --sgd --predict_only_model --loss_function logistic",
    "diff_files": {
      "stderr": "train-sets/ref/plt_sgd.stderr",
      "stdout": "train-sets/ref/plt_sgd.stdout"
    },
    "input_files": [
      "train-sets/multilabel"
    ]
  },
  {
    "id": 433,
    "desc": "check default plt (trained with sgd) prediction (with threshold 0.5)",
    "vw_command": "-t -d train-sets/multilabel -i plt_sgd.model -p plt_sgd.predict --loss_function logistic",
    "diff_files": {
      "stderr": "train-sets/ref/plt_sgd_predict.stderr",
      "plt_sgd.predict": "pred-sets/ref/plt_sgd.predict",
      "stdout": "train-sets/ref/plt_sgd_predict.stdout"
    },
    "input_files": [
      "train-sets/multilabel",
      "plt_sgd.model"
    ],
    "depends_on": [
      432
    ]
  },
  {
    "id": 434,
    "desc": "check plt (trained with sgd) top-1 prediction",
    "vw_command": "-t -d train-sets/multilabel -i plt_sgd.model -p plt_sgd_top1.predict --top_k 1 --loss_function logistic",
    "diff_files": {
      "stderr": "train-sets/ref/plt_sgd_top1_predict.stderr",
      "plt_sgd_top1.predict": "pred-sets/ref/plt_sgd_top1.predict",
      "stdout": "train-sets/ref/plt_sgd_top1_predict.stdout"
    },
    "input_files": [
      "train-sets/multilabel",
      "plt_sgd.model"
    ],
    "depends_on": [
      432
    ]
  },
  {
    "id": 435,
    "desc": "second order online learning with epoch",
    "vw_command":
        "--OjaNewton -d train-sets/0001.dat -p second_order_with_epoch.predict --predict_only_model --epoch_size 8",
    "diff_files": {
      "stderr": "train-sets/ref/second_order_with_epoch.stderr",
      "second_order_with_epoch.predict": "pred-sets/ref/second_order_with_epoch.predict",
      "stdout": "train-sets/ref/second_order_with_epoch.stdout"
    },
    "input_files": [
      "train-sets/0001.dat"
    ]
  },
  {
    "id": 436,
    "desc": "check default plt prediction with --probabilities option",
    "vw_command": "-t -d train-sets/multilabel -i plt.model -p plt_probabilities.predict --loss_function logistic --probabilities",
    "diff_files": {
      "stderr": "train-sets/ref/plt_predict_probabilities.stderr",
      "plt_probabilities.predict": "pred-sets/ref/plt_probabilities.predict",
      "stdout": "train-sets/ref/plt_predict_probabilities.stdout"
    },
    "input_files": [
      "train-sets/multilabel",
      "plt.model"
    ],
    "depends_on": [
      217
    ]
  },
  {
    "id": 437,
    "desc": "check plt top-1 prediction with --probabilities option",
    "vw_command": "-t -d train-sets/multilabel -i plt.model -p plt_top1_probabilities.predict --top_k 1 --loss_function logistic --probabilities",
    "diff_files": {
      "stderr": "train-sets/ref/plt_top1_predict_probabilities.stderr",
      "plt_top1_probabilities.predict": "pred-sets/ref/plt_top1_probabilities.predict",
      "stdout": "train-sets/ref/plt_top1_predict_probabilities.stdout"
    },
    "input_files": [
      "train-sets/multilabel",
      "plt.model"
    ],
    "depends_on": [
      217
    ]
  },
  {
    "id": 438,
    "desc": "test AutoML with quad/cubic interaction",
    "vw_command": "-f automl_qc.model --automl 3 --verbose_metrics --priority_type favor_popular_namespaces -d train-sets/decisionservice.json --dsjson --cb_explore_adf --epsilon 0.2 -P 1 -p cbe_adf_dsjson.predict --extra_metrics metrics_qc.json --readable_model automl_readable_qc.txt --oracle_type qbase_cubic",
    "diff_files": {
      "stderr": "train-sets/ref/cbe_adf_dsjson_metrics_qc.stderr",
      "metrics_qc.json": "test-sets/ref/metrics_qc.json",
      "automl_readable_qc.txt": "train-sets/ref/automl_readable_qc.txt",
      "stdout": "train-sets/ref/cbe_adf_dsjson_metrics_qc.stdout"
    },
    "input_files": [
      "train-sets/decisionservice.json"
    ]
  },
  {
    "id": 439,
    "desc": "Run LDA with 100 topics on 1000 Wikipedia articles without minibatching",
    "vw_command": "-k --lda 100 --lda_alpha 0.01 --lda_rho 0.01 --lda_D 1000 -l 1 -b 13 -d train-sets/wiki256.dat --math-mode 1",
    "diff_files": {
      "stderr": "train-sets/ref/wiki1K_no_minibatch.stderr",
      "stdout": "train-sets/ref/wiki1K_no_minibatch.stdout"
    },
    "input_files": [
      "train-sets/wiki256.dat"
    ]
  },
  {
    "id": 440,
    "desc": "Interactive active test",
    "bash_command": "python3 active_test.py --vw {VW} --active_interactor ../utl/active_interactor.py --unlabeled_data train-sets/0001_active.dat --labels train-sets/0001_active_input.dat --port 12353",
    "diff_files": {
      "stderr": "train-sets/ref/active_interactive.stderr",
      "stdout": "train-sets/ref/active_interactive.stdout"
    },
    "input_files": [
      "active_test.py",
      "../utl/active_interactor.py",
      "train-sets/0001_active.dat",
      "train-sets/0001_active_input.dat"
    ]
  },
  {
    "id": 441,
    "desc": "Spin off automl model to lower bitsize to cb_explore with bag",
    "vw_command": "--cb_explore_adf -d train-sets/automl_spin_off_small.txt --noconstant -f models/aml_spin_off_bag.m -b 18 --predict_only_model --automl 2 --bag 4",
    "diff_files": {
      "stderr": "train-sets/ref/spin_off_aml_save_bag.stderr"
    },
    "input_files": [
      "train-sets/automl_spin_off_small.txt"
    ]
  },
  {
    "id": 442,
    "desc": "Load spun off automl model and output invert hash with bag",
    "vw_command": "--cb_explore_adf -d train-sets/automl_spin_off_small.txt --noconstant -i models/aml_spin_off_bag.m -b 17 --predict_only_model --invert_hash aml_spinoff_bag.inv",
    "diff_files": {
      "stderr": "train-sets/ref/spin_off_aml_load_bag.stderr",
      "aml_spinoff_bag.inv": "pred-sets/ref/aml_spinoff_bag.inv"
    },
    "input_files": [
      "train-sets/automl_spin_off_small.txt",
      "models/aml_spin_off_bag.m"
    ],
    "depends_on": [
      441
    ]
  },
  {
    "id": 443,
    "desc": "Generate similar model to spun off automl using standard cb_explore_adf with bag",
    "vw_command": "--cb_explore_adf -d train-sets/automl_spin_off_small.txt --noconstant -f models/cb_spin_off_bag.m -b 17 --bag 4 --predict_only_model --interactions AA --interactions AB --interactions AC --interactions AD --interactions AE --interactions AF --interactions BB --interactions BC --interactions BD --interactions BE --interactions BF --interactions CC --interactions CD --interactions CE --interactions CF --interactions DD --interactions DE --interactions DF --interactions EE --interactions EF --interactions FF",
    "diff_files": {
      "stderr": "train-sets/ref/cb_similar_aml_spinoff_save_bag.stderr"
    },
    "input_files": [
      "train-sets/automl_spin_off_small.txt"
    ]
  },
  {
    "id": 444,
    "desc": "Check that standard cb_explore_adf model has same invert hash as automl spinoff with bag",
    "vw_command": "--cb_explore_adf -d train-sets/automl_spin_off_small.txt --noconstant -i models/cb_spin_off_bag.m -b 17 --predict_only_model --invert_hash aml_spinoff_bag_cb.inv",
    "diff_files": {
      "stderr": "train-sets/ref/spin_off_aml_load_bag.stderr",
      "aml_spinoff_bag_cb.inv": "pred-sets/ref/aml_spinoff_bag.inv"
    },
    "input_files": [
      "train-sets/automl_spin_off_small.txt",
      "models/cb_spin_off_bag.m"
    ],
    "depends_on": [
      443
    ]
  },
  {
    "id": 445,
    "desc": "Check that binary model files are identical between standard cb_explore_adf and automl spinoff with bag",
    "bash_command": "diff models/aml_spin_off_bag.m models/cb_spin_off_bag.m",
    "input_files": [
      "models/aml_spin_off_bag.m",
      "models/cb_spin_off_bag.m"
    ],
    "depends_on": [
      441, 443
    ]
  },
  {
    "id": 446,
    "desc": "large action spaces with cb_explore_adf epsilon greedy",
    "vw_command": "--cb_explore_adf -d train-sets/las_100_actions.txt --noconstant --large_action_space --extra_metrics metrics_las_e.json",
    "diff_files": {
      "stderr": "train-sets/ref/las_egreedy.stderr",
      "metrics_las_e.json": "test-sets/ref/metrics_las_e.json"
    },
    "input_files": [
      "train-sets/las_100_actions.txt"
    ]
  },
  {
    "id": 447,
    "desc": "large action spaces with cb_explore_adf squarecb",
    "vw_command": "--cb_explore_adf -d train-sets/las_100_actions.txt --squarecb --noconstant --large_action_space --extra_metrics metrics_las_sqcb.json",
    "diff_files": {
      "stderr": "train-sets/ref/las_sqcb.stderr",
      "metrics_las_sqcb.json": "test-sets/ref/metrics_las_sqcb.json"
    },
    "input_files": [
      "train-sets/las_100_actions.txt"
    ]
  },
  {
    "id": 448,
    "desc": "transition from squarecb model to las + squarecb",
    "vw_command": "-d train-sets/cb_load.dat --cb_explore_adf -q UA --squarecb -i models/sqcb_ld.model --large_action_space --max_actions 2",
    "diff_files": {
      "stderr": "train-sets/ref/sqcb_to_las.stderr"
    },
    "input_files": [
      "train-sets/cb_load.dat",
      "models/sqcb_ld.model"
    ],
    "depends_on": [
      314
    ]
  },
  {
    "id": 449,
    "desc": "Spin off epsilon decay model to lower bitsize to cb_explore",
    "vw_command": "--cb_explore_adf -d train-sets/automl_spin_off.txt --noconstant -f models/ep_dec_spin_off.m -b 18 --predict_only_model --epsilon_decay --model_count 2",
    "diff_files": {
      "stderr": "train-sets/ref/spin_off_ep_dec_save.stderr"
    },
    "input_files": [
      "train-sets/automl_spin_off.txt"
    ]
  },
  {
    "id": 450,
    "desc": "Load spun off epsilon decay model and output invert hash",
    "vw_command": "--cb_explore_adf -d train-sets/automl_spin_off.txt --noconstant -i models/ep_dec_spin_off.m -b 17 --invert_hash ep_dec_spinoff.inv --predict_only_model",
    "diff_files": {
      "stderr": "train-sets/ref/spin_off_ep_dec_load.stderr",
      "ep_dec_spinoff.inv": "pred-sets/ref/ep_dec_spinoff.inv"
    },
    "input_files": [
      "train-sets/automl_spin_off.txt",
      "models/ep_dec_spin_off.m"
    ],
    "depends_on": [
      449
    ]
  },
  {
    "id": 451,
    "desc": "Generate similar model to spun off epsilon decay using standard cb_explore_adf",
    "vw_command": "--cb_explore_adf -d train-sets/automl_spin_off.txt --noconstant -f models/ep_dec_spin_off_cb.m -b 17 --predict_only_model",
    "diff_files": {
      "stderr": "train-sets/ref/cb_similar_ep_decay_spinoff_save.stderr"
    },
    "input_files": [
      "train-sets/automl_spin_off.txt"
    ]
  },
  {
    "id": 452,
    "desc": "Check that standard cb_explore_adf model has same invert hash as epsilon decay spinoff",
    "vw_command": "--cb_explore_adf -d train-sets/automl_spin_off.txt --noconstant -i models/ep_dec_spin_off_cb.m -b 17 --invert_hash ep_dec_spinoff_cb.inv --predict_only_model",
    "diff_files": {
      "stderr": "train-sets/ref/spin_off_ep_dec_load.stderr",
      "ep_dec_spinoff_cb.inv": "pred-sets/ref/ep_dec_spinoff.inv"
    },
    "input_files": [
      "train-sets/automl_spin_off.txt",
      "models/ep_dec_spin_off_cb.m"
    ],
    "depends_on": [
      451
    ]
  },
  {
    "id": 453,
    "desc": "Check that binary model files are identical between standard cb_explore_adf and epsilon decay spinoff",
    "bash_command": "diff models/ep_dec_spin_off.m models/ep_dec_spin_off_cb.m",
    "input_files": [
      "models/ep_dec_spin_off.m",
      "models/ep_dec_spin_off_cb.m"
    ],
    "depends_on": [
      449, 451
    ]
  },
  {
    "id": 454,
<<<<<<< HEAD
    "desc": "Spin off epsilon decay model to lower bitsize to cb_explore with explore eval",
    "vw_command": "--cb_explore_adf -d train-sets/automl_spin_off.txt --noconstant -b 18 --predict_only_model --epsilon_decay --model_count 2 --explore_eval",
    "diff_files": {
      "stderr": "train-sets/ref/spin_off_ep_dec_w_explore_eval.stderr"
=======
    "desc": "Evaluate exploration on contextal bandit data with epsilon decay",
    "vw_command": "--explore_eval --epsilon_decay --model_count 4 -d train-sets/automl_spin_off.txt --noconstant -p explore_eval_decay.predict",
    "diff_files": {
      "stderr": "train-sets/ref/explore_eval_decay.stderr",
      "explore_eval_decay.predict": "pred-sets/ref/explore_eval_decay.predict",
      "stdout": "train-sets/ref/explore_eval_decay.stdout"
>>>>>>> a8b1d913
    },
    "input_files": [
      "train-sets/automl_spin_off.txt"
    ]
<<<<<<< HEAD
=======
  },
  {
    "id": 455,
    "desc": "large action spaces with cb_explore_adf epsilon greedy and ips",
    "vw_command": "--cb_explore_adf -d train-sets/las_100_actions.txt --noconstant --large_action_space --cb_type ips",
    "diff_files": {
      "stderr": "train-sets/ref/las_egreedy_ips.stderr"    
    },
    "input_files": [
      "train-sets/las_100_actions.txt"
    ]
>>>>>>> a8b1d913
  }
]<|MERGE_RESOLUTION|>--- conflicted
+++ resolved
@@ -5874,25 +5874,16 @@
   },
   {
     "id": 454,
-<<<<<<< HEAD
-    "desc": "Spin off epsilon decay model to lower bitsize to cb_explore with explore eval",
-    "vw_command": "--cb_explore_adf -d train-sets/automl_spin_off.txt --noconstant -b 18 --predict_only_model --epsilon_decay --model_count 2 --explore_eval",
-    "diff_files": {
-      "stderr": "train-sets/ref/spin_off_ep_dec_w_explore_eval.stderr"
-=======
     "desc": "Evaluate exploration on contextal bandit data with epsilon decay",
     "vw_command": "--explore_eval --epsilon_decay --model_count 4 -d train-sets/automl_spin_off.txt --noconstant -p explore_eval_decay.predict",
     "diff_files": {
       "stderr": "train-sets/ref/explore_eval_decay.stderr",
       "explore_eval_decay.predict": "pred-sets/ref/explore_eval_decay.predict",
       "stdout": "train-sets/ref/explore_eval_decay.stdout"
->>>>>>> a8b1d913
     },
     "input_files": [
       "train-sets/automl_spin_off.txt"
     ]
-<<<<<<< HEAD
-=======
   },
   {
     "id": 455,
@@ -5904,6 +5895,16 @@
     "input_files": [
       "train-sets/las_100_actions.txt"
     ]
->>>>>>> a8b1d913
+  },
+  {
+    "id": 456,
+    "desc": "Spin off epsilon decay model to lower bitsize to cb_explore with explore eval",
+    "vw_command": "--cb_explore_adf -d train-sets/automl_spin_off.txt --noconstant -b 18 --predict_only_model --epsilon_decay --model_count 2 --explore_eval",
+    "diff_files": {
+      "stderr": "train-sets/ref/spin_off_ep_dec_w_explore_eval.stderr"
+    },
+    "input_files": [
+      "train-sets/automl_spin_off.txt"
+    ]
   }
 ]
--- conflicted
+++ resolved
@@ -4340,7 +4340,28 @@
   },
   {
     "id": 367,
-<<<<<<< HEAD
+    "desc": "Igl with a dataset containing costs - This intentionally has the same reference file as 368",
+    "vw_command": "--cbify 2 --experimental_igl -d train-sets/rcv1_multiclass.dat",
+    "diff_files": {
+      "stderr": "train-sets/ref/igl_result.stderr"
+    },
+    "input_files": [
+      "train-sets/rcv1_multiclass.dat"
+    ]
+  },
+  {
+    "id": 368,
+    "desc": "Igl with a dataset containing rewards - This intentionally has the same reference file as 367",
+    "vw_command": "--cbify 2 --flip_loss_sign --experimental_igl -d train-sets/rcv1_multiclass.dat",
+    "diff_files": {
+      "stderr": "train-sets/ref/igl_result.stderr"
+    },
+    "input_files": [
+      "train-sets/rcv1_multiclass.dat"
+    ]
+  },
+  {
+    "id": 369,
     "desc": "Freegrad",
     "vw_command": "--freegrad -d train-sets/0001.dat -f models/freegrad.model -k -c --passes 4",
     "diff_files": {
@@ -4348,20 +4369,10 @@
     },
     "input_files": [
       "train-sets/0001.dat"
-=======
-    "desc": "Igl with a dataset containing costs - This intentionally has the same reference file as 368",
-    "vw_command": "--cbify 2 --experimental_igl -d train-sets/rcv1_multiclass.dat",
-    "diff_files": {
-      "stderr": "train-sets/ref/igl_result.stderr"
-    },
-    "input_files": [
-      "train-sets/rcv1_multiclass.dat"
->>>>>>> 8cc6e3c1
-    ]
-  },
-  {
-    "id": 368,
-<<<<<<< HEAD
+    ]
+  },
+  {
+    "id": 370,
     "desc": "Freegrad load model",
     "vw_command": "-d train-sets/0001.dat -i models/freegrad.model -k -t -p freegrad.predict",
     "diff_files": {
@@ -4372,16 +4383,8 @@
       "train-sets/0001.dat",
       "models/freegrad.model"
     ],
-    "depends_on": [367]
-=======
-    "desc": "Igl with a dataset containing rewards - This intentionally has the same reference file as 367",
-    "vw_command": "--cbify 2 --flip_loss_sign --experimental_igl -d train-sets/rcv1_multiclass.dat",
-    "diff_files": {
-      "stderr": "train-sets/ref/igl_result.stderr"
-    },
-    "input_files": [
-      "train-sets/rcv1_multiclass.dat"
-    ]
->>>>>>> 8cc6e3c1
+    "depends_on": [
+      369
+    ]
   }
 ]
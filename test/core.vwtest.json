--- conflicted
+++ resolved
@@ -5627,7 +5627,6 @@
     ]
   },
   {
-<<<<<<< HEAD
     "id": 436,
     "desc": "check default plt prediction with --probabilities option",
     "vw_command": "-t -d train-sets/multilabel -i plt.model -p plt_probabilities.predict --loss_function logistic --probabilities",
@@ -5659,8 +5658,10 @@
     ],
     "depends_on": [
       217
-=======
-    "id": 433,
+    ]
+  },
+  {
+    "id": 438,
     "desc": "test AutoML with quad/cubic interaction",
     "vw_command": "-f automl_qc.model --automl 3 --verbose_metrics --priority_type favor_popular_namespaces -d train-sets/decisionservice.json --dsjson --cb_explore_adf --epsilon 0.2 -P 1 -p cbe_adf_dsjson.predict --extra_metrics metrics_qc.json --readable_model automl_readable_qc.txt --oracle_type qbase_cubic",
     "diff_files": {
@@ -5671,7 +5672,6 @@
     },
     "input_files": [
       "train-sets/decisionservice.json"
->>>>>>> 9f0d1610
     ]
   }
 ]
[
  {
    "id": 1,
    "desc": "",
    "vw_command": "-k -l 20 --initial_t 128000 --power_t 1 -d train-sets/0001.dat -f models/0001_1.model -c --passes 8 --invariant --ngram 3 --skips 1 --holdout_off --log_output_stream compat",
    "diff_files": {
      "stderr": "train-sets/ref/0001.stderr"
    },
    "input_files": [
      "train-sets/0001.dat"
    ]
  },
  {
    "id": 2,
    "desc": "checking predictions as well",
    "vw_command": "-k -t -d train-sets/0001.dat -i models/0001_1.model -p 0001.predict --invariant --log_output_stream compat",
    "diff_files": {
      "stderr": "test-sets/ref/0001.stderr",
      "0001.predict": "pred-sets/ref/0001.predict"
    },
    "input_files": [
      "train-sets/0001.dat",
      "models/0001_1.model"
    ],
    "depends_on": [
      1
    ]
  },
  {
    "id": 3,
    "desc": "without -d, training only",
    "vw_command": "-k -d train-sets/0002.dat -f models/0002.model --invariant --log_output_stream compat",
    "diff_files": {
      "stderr": "train-sets/ref/0002.stderr"
    },
    "input_files": [
      "train-sets/0002.dat"
    ]
  },
  {
    "id": 4,
    "desc": "same, with -d",
    "vw_command": "-k -d train-sets/0002.dat -f models/0002.model --invariant --predict_only_model --log_output_stream compat",
    "diff_files": {
      "stdout": "train-sets/ref/0002.stdout",
      "stderr": "train-sets/ref/0002.stderr"
    },
    "input_files": [
      "train-sets/0002.dat"
    ]
  },
  {
    "id": 5,
    "desc": "add -q .., adaptive, and more (same input, different outputs)",
    "vw_command": "-k --initial_t 1 --adaptive --invariant -q Tf -q ff -f models/0002a.model -d train-sets/0002.dat --log_output_stream compat",
    "diff_files": {
      "stderr": "train-sets/ref/0002a.stderr"
    },
    "input_files": [
      "train-sets/0002.dat"
    ]
  },
  {
    "id": 6,
    "desc": "run predictions on Test 4 model. Pretending the labels aren't there",
    "vw_command": "-k -t -i models/0002.model -d train-sets/0002.dat -p 0002b.predict --log_output_stream compat",
    "diff_files": {
      "stderr": "test-sets/ref/0002b.stderr",
      "0002b.predict": "pred-sets/ref/0002b.predict"
    },
    "input_files": [
      "train-sets/0002.dat",
      "models/0002.model"
    ],
    "depends_on": [
      4
    ]
  },
  {
    "id": 7,
    "desc": "using normalized adaptive updates and a low --power_t",
    "vw_command": "-k --power_t 0.45 -f models/0002c.model -d train-sets/0002.dat --log_output_stream compat",
    "diff_files": {
      "stderr": "train-sets/ref/0002c.stderr"
    },
    "input_files": [
      "train-sets/0002.dat"
    ]
  },
  {
    "id": 8,
    "desc": "predicts on test 7 model",
    "vw_command": "-k -t -i models/0002c.model -d train-sets/0002.dat -p 0002c.predict --log_output_stream compat",
    "diff_files": {
      "stderr": "test-sets/ref/0002c.stderr",
      "0002c.predict": "pred-sets/ref/0002c.predict"
    },
    "input_files": [
      "train-sets/0002.dat",
      "models/0002c.model"
    ],
    "depends_on": [
      7
    ]
  },
  {
    "id": 9,
    "desc": "label-dependent features with csoaa_ldf",
    "vw_command": "-k -c -d train-sets/cs_test.ldf -p cs_test.ldf.csoaa.predict --passes 10 --invariant --csoaa_ldf multiline --holdout_off --noconstant --log_output_stream compat",
    "diff_files": {
      "stderr": "train-sets/ref/cs_test.ldf.csoaa.stderr",
      "cs_test.ldf.csoaa.predict": "train-sets/ref/cs_test.ldf.csoaa.predict"
    },
    "input_files": [
      "train-sets/cs_test.ldf"
    ]
  },
  {
    "id": 10,
    "desc": "label-dependent features with wap_ldf",
    "vw_command": "-k -c -d train-sets/cs_test.ldf -p cs_test.ldf.wap.predict --passes 10 --invariant --wap_ldf multiline --holdout_off --noconstant --log_output_stream compat",
    "diff_files": {
      "stderr": "train-sets/ref/cs_test.ldf.wap.stderr",
      "cs_test.ldf.wap.predict": "train-sets/ref/cs_test.ldf.wap.predict"
    },
    "input_files": [
      "train-sets/cs_test.ldf"
    ]
  },
  {
    "id": 11,
    "desc": "one-against-all",
    "vw_command": "-k --oaa 10 -c --passes 10 -d train-sets/multiclass --holdout_off --log_output_stream compat",
    "diff_files": {
      "stderr": "train-sets/ref/oaa.stderr"
    },
    "input_files": [
      "train-sets/multiclass"
    ]
  },
  {
    "id": 12,
    "desc": "Error Correcting Tournament",
    "vw_command": "-k --ect 10 --error 3 -c --passes 10 --invariant -d train-sets/multiclass --holdout_off --log_output_stream compat",
    "diff_files": {
      "stderr": "train-sets/ref/multiclass.stderr"
    },
    "input_files": [
      "train-sets/multiclass"
    ]
  },
  {
    "id": 13,
    "desc": "Run search (dagger) on wsj_small for 6 passes extra features",
    "vw_command": "-k -c -d train-sets/wsj_small.dat.gz --passes 6 --search_task sequence --search 45 --search_alpha 1e-6 --search_max_bias_ngram_length 2 --search_max_quad_ngram_length 1 --holdout_off --log_output_stream compat",
    "diff_files": {
      "stderr": "train-sets/ref/search_wsj.stderr"
    },
    "input_files": [
      "train-sets/wsj_small.dat.gz"
    ]
  },
  {
    "id": 14,
    "desc": "Run search (searn) on wsj_small for 6 passes extra features",
    "vw_command": "-k -c -d train-sets/wsj_small.dat.gz --passes 6 --search_task sequence --search 45 --search_alpha 1e-6 --search_max_bias_ngram_length 2 --search_max_quad_ngram_length 1 --holdout_off --search_passes_per_policy 3 --search_interpolation policy --log_output_stream compat",
    "diff_files": {
      "stderr": "train-sets/ref/search_wsj2.dat.stderr"
    },
    "input_files": [
      "train-sets/wsj_small.dat.gz"
    ]
  },
  {
    "id": 15,
    "desc": "LBFGS on zero derivative input",
    "vw_command": "-k -c -d train-sets/zero.dat --loss_function=squared -b 20 --bfgs --mem 7 --passes 5 --l2 1.0 --holdout_off --log_output_stream compat",
    "diff_files": {
      "stdout": "train-sets/ref/zero.stdout",
      "stderr": "train-sets/ref/zero.stderr"
    },
    "input_files": [
      "train-sets/zero.dat"
    ]
  },
  {
    "id": 16,
    "desc": "LBFGS early termination",
    "vw_command": "-k -c -d train-sets/rcv1_small.dat --loss_function=logistic --bfgs --mem 7 --passes 20 --termination 0.001 --l2 1.0 --holdout_off --log_output_stream compat",
    "diff_files": {
      "stdout": "train-sets/ref/rcv1_small.stdout",
      "stderr": "train-sets/ref/rcv1_small.stderr"
    },
    "input_files": [
      "train-sets/rcv1_small.dat"
    ]
  },
  {
    "id": 17,
    "desc": "Run LDA with 100 topics on 1000 Wikipedia articles",
    "vw_command": "-k --lda 100 --lda_alpha 0.01 --lda_rho 0.01 --lda_D 1000 -l 1 -b 13 --minibatch 128 -d train-sets/wiki256.dat --log_output_stream compat",
    "diff_files": {
      "stderr": "train-sets/ref/wiki1K.stderr"
    },
    "input_files": [
      "train-sets/wiki256.dat"
    ]
  },
  {
    "id": 18,
    "desc": "Run search on seq_small for 12 passes, 4 passes per policy",
    "vw_command": "-k -c -d train-sets/seq_small --passes 12 --invariant --search 4 --search_task sequence --holdout_off --log_output_stream compat",
    "diff_files": {
      "stderr": "train-sets/ref/search_small.stderr"
    },
    "input_files": [
      "train-sets/seq_small"
    ]
  },
  {
    "id": 19,
    "desc": "neural network 3-parity with 2 hidden units",
    "vw_command": "-k -c -d train-sets/3parity --hash all --passes 3000 -b 16 --nn 2 -l 10 --invariant -f models/0021.model --random_seed 19 --quiet --holdout_off --predict_only_model --log_output_stream compat",
    "diff_files": {
      "stderr": "train-sets/ref/3parity.stderr"
    },
    "input_files": [
      "train-sets/3parity"
    ]
  },
  {
    "id": 20,
    "desc": "neural network 3-parity with 2 hidden units (predict)",
    "vw_command": "-d train-sets/3parity -t -i models/0021.model -p 0022.predict --log_output_stream compat",
    "diff_files": {
      "stderr": "pred-sets/ref/0022.stderr",
      "0022.predict": "pred-sets/ref/0022.predict"
    },
    "input_files": [
      "train-sets/3parity",
      "models/0021.model"
    ],
    "depends_on": [
      19
    ]
  },
  {
    "id": 21,
    "desc": "cubic features -- on a parity test case",
    "vw_command": "-k -c -f models/xxor.model -d train-sets/xxor.dat --cubic abc --passes 100 --holdout_off --progress 1.33333 --log_output_stream compat",
    "diff_files": {
      "stderr": "train-sets/ref/xxor.stderr"
    },
    "input_files": [
      "train-sets/xxor.dat"
    ]
  },
  {
    "id": 22,
    "desc": "matrix factorization -- training",
    "vw_command": "-k -d train-sets/ml100k_small_train -b 16 -q ui --rank 10 --l2 2e-6 --learning_rate 0.05 --passes 2 --decay_learning_rate 0.97 --power_t 0 -f models/movielens.reg -c --loss_function classic --holdout_off --log_output_stream compat",
    "diff_files": {
      "stdout": "train-sets/ref/ml100k_small.stdout",
      "stderr": "train-sets/ref/ml100k_small.stderr"
    },
    "input_files": [
      "train-sets/ml100k_small_train"
    ]
  },
  {
    "id": 23,
    "desc": "matrix factorization -- testing",
    "vw_command": "-i models/movielens.reg -t -d test-sets/ml100k_small_test --log_output_stream compat",
    "diff_files": {
      "stdout": "test-sets/ref/ml100k_small.stdout",
      "stderr": "test-sets/ref/ml100k_small.stderr"
    },
    "input_files": [
      "test-sets/ml100k_small_test",
      "models/movielens.reg"
    ],
    "depends_on": [
      22
    ]
  },
  {
    "id": 24,
    "desc": "active-learning -- training",
    "vw_command": "-k --active --simulation --mellowness 0.000001 -d train-sets/rcv1_small.dat -l 10 --initial_t 10 --random_seed 3 --log_output_stream compat",
    "diff_files": {
      "stderr": "train-sets/ref/active-simulation.t24.stderr"
    },
    "input_files": [
      "train-sets/rcv1_small.dat"
    ]
  },
  {
    "id": 25,
    "desc": "bagging -- training regressor",
    "vw_command": "-k -d train-sets/0002.dat -f models/bs.reg.model --bootstrap 4 -p bs.reg.predict --log_output_stream compat",
    "diff_files": {
      "stderr": "train-sets/ref/bs.reg.stderr",
      "bs.reg.predict": "train-sets/ref/bs.reg.predict"
    },
    "input_files": [
      "train-sets/0002.dat"
    ]
  },
  {
    "id": 26,
    "desc": "bagging -- predicting with bagged regressor",
    "vw_command": "-d train-sets/0002.dat -i models/bs.reg.model -p bs.prreg.predict -t --log_output_stream compat",
    "diff_files": {
      "stderr": "train-sets/ref/bs.prreg.stderr",
      "bs.prreg.predict": "train-sets/ref/bs.prreg.predict"
    },
    "input_files": [
      "train-sets/0002.dat",
      "models/bs.reg.model"
    ],
    "depends_on": [
      25
    ]
  },
  {
    "id": 27,
    "desc": "bagging -- binary classifiers",
    "vw_command": "-d train-sets/0001.dat -f models/bs.vote.model --bootstrap 4 --bs_type vote -p bs.vote.predict --log_output_stream compat",
    "diff_files": {
      "stderr": "train-sets/ref/bs.vote.stderr",
      "bs.vote.predict": "train-sets/ref/bs.vote.predict"
    },
    "input_files": [
      "train-sets/0001.dat"
    ]
  },
  {
    "id": 28,
    "desc": "bagging -- predict with bagged classifier",
    "vw_command": "-d train-sets/0001.dat -i models/bs.vote.model -p bs.prvote.predict -t --log_output_stream compat",
    "diff_files": {
      "stderr": "train-sets/ref/bs.prvote.stderr",
      "bs.prvote.predict": "train-sets/ref/bs.prvote.predict"
    },
    "input_files": [
      "train-sets/0001.dat",
      "models/bs.vote.model"
    ],
    "depends_on": [
      27
    ]
  },
  {
    "id": 29,
    "desc": "affix features",
    "vw_command": "-d train-sets/affix_test.dat -k -c --passes 10 --holdout_off --affix -2 --log_output_stream compat",
    "diff_files": {
      "stderr": "train-sets/ref/affix_test.stderr"
    },
    "input_files": [
      "train-sets/affix_test.dat"
    ]
  },
  {
    "id": 30,
    "desc": "train --l1 regularized model",
    "vw_command": "-d train-sets/0001.dat -f models/mask.model --invert_hash mask.predict --l1 0.01 --predict_only_model --log_output_stream compat",
    "diff_files": {
      "stderr": "train-sets/ref/mask.stderr"
    },
    "input_files": [
      "train-sets/0001.dat"
    ]
  },
  {
    "id": 31,
    "desc": "train model using --feature_mask",
    "vw_command": "-d train-sets/0001.dat --invert_hash remask.predict --feature_mask models/mask.model -f models/remask.model --predict_only_model --log_output_stream compat",
    "diff_files": {
      "stderr": "train-sets/ref/remask.stderr"
    },
    "input_files": [
      "train-sets/0001.dat",
      "models/mask.model"
    ],
    "depends_on": [
      30
    ]
  },
  {
    "id": 32,
    "desc": "train model using --feature_mask and --initial_regressor",
    "vw_command": "-d train-sets/0001.dat --feature_mask models/mask.model -i models/remask.model --log_output_stream compat",
    "diff_files": {
      "stderr": "train-sets/ref/remask.final.stderr"
    },
    "input_files": [
      "train-sets/0001.dat",
      "models/remask.model",
      "models/mask.model"
    ],
    "depends_on": [
      31,
      30
    ]
  },
  {
    "id": 33,
    "desc": "train model for topk recommender",
    "vw_command": "-d train-sets/topk.vw -f topk.model -q MF --passes 100 --cache_file topk-train.cache -k --holdout_off --predict_only_model --log_output_stream compat",
    "diff_files": {
      "stderr": "train-sets/ref/topk-train.stderr"
    },
    "input_files": [
      "train-sets/topk.vw"
    ]
  },
  {
    "id": 34,
    "desc": "train model for topk recommender",
    "vw_command": "-P 1 -d train-sets/topk.vw -i topk.model --top 2 -p topk-rec.predict --predict_only_model --log_output_stream compat",
    "diff_files": {
      "stderr": "train-sets/ref/topk-rec.stderr",
      "topk-rec.predict": "train-sets/ref/topk-rec.predict"
    },
    "input_files": [
      "train-sets/topk.vw",
      "topk.model"
    ],
    "depends_on": [
      33
    ]
  },
  {
    "id": 35,
    "desc": "non-centered data-set where constant >> 0. To test the new --constant option without which performance is very weak",
    "vw_command": "-k --passes 100 -c --holdout_off --constant 1000 -d train-sets/big-constant.dat --log_output_stream compat",
    "diff_files": {
      "stderr": "train-sets/ref/big-constant.stderr"
    },
    "input_files": [
      "train-sets/big-constant.dat"
    ]
  },
  {
    "id": 36,
    "desc": "new option: --progress w/ integer arg",
    "vw_command": "-k -d train-sets/0001.dat --progress 10 --log_output_stream compat",
    "diff_files": {
      "stderr": "train-sets/ref/progress-10.stderr"
    },
    "input_files": [
      "train-sets/0001.dat"
    ]
  },
  {
    "id": 37,
    "desc": "new-option: --progress w/ floating-point arg. + alternate short form (-P)",
    "vw_command": "-k -d train-sets/0001.dat -P 0.5 --log_output_stream compat",
    "diff_files": {
      "stderr": "train-sets/ref/progress-0.5.stderr"
    },
    "input_files": [
      "train-sets/0001.dat"
    ]
  },
  {
    "id": 38,
    "desc": "--nn without --quiet to avoid nn regressions. (Needs to be a simple test, not one sensitive to symmetry breaking)",
    "vw_command": "-k -d train-sets/0001.dat --nn 1 --log_output_stream compat",
    "diff_files": {
      "stderr": "train-sets/ref/nn-1-noquiet.stderr"
    },
    "input_files": [
      "train-sets/0001.dat"
    ]
  },
  {
    "id": 39,
    "desc": "cb with dr",
    "vw_command": "-d train-sets/rcv1_raw_cb_small.vw --cb 2 --cb_type dr --ngram 2 --skips 4 -b 24 -l 0.25 --log_output_stream compat",
    "diff_files": {
      "stderr": "train-sets/ref/rcv1_raw_new_cb_dr.stderr"
    },
    "input_files": [
      "train-sets/rcv1_raw_cb_small.vw"
    ]
  },
  {
    "id": 40,
    "desc": "cb with ips",
    "vw_command": "-d train-sets/rcv1_raw_cb_small.vw --cb 2 --cb_type ips --ngram 2 --skips 4 -b 24 -l 0.125 --log_output_stream compat",
    "diff_files": {
      "stderr": "train-sets/ref/rcv1_raw_new_cb_ips.stderr"
    },
    "input_files": [
      "train-sets/rcv1_raw_cb_small.vw"
    ]
  },
  {
    "id": 41,
    "desc": "cb with dm",
    "vw_command": "-d train-sets/rcv1_raw_cb_small.vw --cb 2 --cb_type dm --ngram 2 --skips 4 -b 24 -l 0.125 -f cb_dm.reg --log_output_stream compat",
    "diff_files": {
      "stderr": "train-sets/ref/rcv1_raw_new_cb_dm.stderr"
    },
    "input_files": [
      "train-sets/rcv1_raw_cb_small.vw"
    ]
  },
  {
    "id": 42,
    "desc": "--lda --passes 2 hang regression",
    "vw_command": "-k -d train-sets/lda-2pass-hang.dat --lda 10 -c --passes 2 --holdout_off --log_output_stream compat",
    "diff_files": {
      "stderr": "train-sets/ref/lda-2pass-hang.stderr"
    },
    "input_files": [
      "train-sets/lda-2pass-hang.dat"
    ]
  },
  {
    "id": 43,
    "desc": "search sequence labeling, non-ldf train",
    "vw_command": "-k -c -d train-sets/sequence_data --passes 20 --invariant --search_rollout ref --search_alpha 1e-8 --search_task sequence --search 5 --holdout_off -f models/sequence_data.model --predict_only_model --log_output_stream compat",
    "diff_files": {
      "stderr": "train-sets/ref/sequence_data.nonldf.train.stderr"
    },
    "input_files": [
      "train-sets/sequence_data"
    ]
  },
  {
    "id": 44,
    "desc": "search sequence labeling, non-ldf test",
    "vw_command": "-d train-sets/sequence_data -t -i models/sequence_data.model -p sequence_data.nonldf.test.predict --log_output_stream compat",
    "diff_files": {
      "stderr": "train-sets/ref/sequence_data.nonldf.test.stderr",
      "sequence_data.nonldf.test.predict": "train-sets/ref/sequence_data.nonldf.test.predict"
    },
    "input_files": [
      "train-sets/sequence_data",
      "models/sequence_data.model"
    ],
    "depends_on": [
      43
    ]
  },
  {
    "id": 45,
    "desc": "make sure that history works",
    "vw_command": "-k -c -d train-sets/seq_small2 --passes 4 --search 4 --search_task sequence --holdout_off --log_output_stream compat",
    "diff_files": {
      "stderr": "train-sets/ref/search_small2.stderr"
    },
    "input_files": [
      "train-sets/seq_small2"
    ]
  },
  {
    "id": 46,
    "desc": "search sequence labeling, ldf train",
    "vw_command": "-k -c -d train-sets/sequence_data --passes 20 --search_rollout ref --search_alpha 1e-8 --search_task sequence_demoldf --csoaa_ldf m --search 5 --holdout_off -f models/sequence_data.ldf.model --noconstant --log_output_stream compat",
    "diff_files": {
      "stderr": "train-sets/ref/sequence_data.ldf.train.stderr"
    },
    "input_files": [
      "train-sets/sequence_data"
    ]
  },
  {
    "id": 47,
    "desc": "search sequence labeling, ldf test",
    "vw_command": "-d train-sets/sequence_data -t -i models/sequence_data.ldf.model -p sequence_data.ldf.test.predict --noconstant --log_output_stream compat",
    "diff_files": {
      "stderr": "train-sets/ref/sequence_data.ldf.test.stderr",
      "sequence_data.ldf.test.predict": "train-sets/ref/sequence_data.ldf.test.predict"
    },
    "input_files": [
      "train-sets/sequence_data",
      "models/sequence_data.ldf.model"
    ],
    "depends_on": [
      46
    ]
  },
  {
    "id": 48,
    "desc": "search sequence SPAN labeling BIO, non-ldf train, no rollouts",
    "vw_command": "-k -c -d train-sets/sequencespan_data --passes 20 --invariant --search_rollout none --search_task sequencespan --search 7 --holdout_off -f models/sequencespan_data.model --predict_only_model --log_output_stream compat",
    "diff_files": {
      "stderr": "train-sets/ref/sequencespan_data.nonldf.train.stderr"
    },
    "input_files": [
      "train-sets/sequencespan_data"
    ]
  },
  {
    "id": 49,
    "desc": "search sequence SPAN labeling BIO, non-ldf test",
    "vw_command": "-d train-sets/sequencespan_data -t -i models/sequencespan_data.model -p sequencespan_data.nonldf.test.predict --predict_only_model --log_output_stream compat",
    "diff_files": {
      "stderr": "train-sets/ref/sequencespan_data.nonldf.test.stderr",
      "sequencespan_data.nonldf.test.predict": "train-sets/ref/sequencespan_data.nonldf.test.predict"
    },
    "input_files": [
      "train-sets/sequencespan_data",
      "models/sequencespan_data.model"
    ],
    "depends_on": [
      48
    ]
  },
  {
    "id": 50,
    "desc": "search sequence SPAN labeling BILOU, non-ldf train",
    "vw_command": "-k -c -d train-sets/sequencespan_data --passes 20 --invariant --search_rollout ref --search_alpha 1e-8 --search_task sequencespan --search_span_bilou --search 7 --holdout_off -f models/sequencespan_data.model --predict_only_model --log_output_stream compat",
    "diff_files": {
      "stderr": "train-sets/ref/sequencespan_data.nonldf-bilou.train.stderr"
    },
    "input_files": [
      "train-sets/sequencespan_data"
    ]
  },
  {
    "id": 51,
    "desc": "search sequence SPAN labeling BILOU, non-ldf test",
    "vw_command": "-d train-sets/sequencespan_data -t --search_span_bilou -i models/sequencespan_data.model -p sequencespan_data.nonldf-bilou.test.predict --log_output_stream compat",
    "diff_files": {
      "stderr": "train-sets/ref/sequencespan_data.nonldf-bilou.test.stderr",
      "sequencespan_data.nonldf-bilou.test.predict": "train-sets/ref/sequencespan_data.nonldf-bilou.test.predict"
    },
    "input_files": [
      "train-sets/sequencespan_data",
      "models/sequencespan_data.model"
    ],
    "depends_on": [
      50
    ]
  },
  {
    "id": 52,
    "desc": "silly test for \"argmax\" task",
    "vw_command": "-d train-sets/argmax_data -k -c --passes 20 --search_rollout ref --search_alpha 1e-8 --search_task argmax --search 2 --holdout_off --log_output_stream compat",
    "diff_files": {
      "stderr": "train-sets/ref/argmax_data.stderr"
    },
    "input_files": [
      "train-sets/argmax_data"
    ]
  },
  {
    "id": 53,
    "desc": "(holdout-broken regression). ensure we have no holdout loss of '0 h'",
    "vw_command": "-k -c --passes 2 -d train-sets/0001.dat --log_output_stream compat",
    "diff_files": {
      "stderr": "train-sets/ref/holdout-loss-not-zero.stderr"
    },
    "input_files": [
      "train-sets/0001.dat"
    ]
  },
  {
    "id": 54,
    "desc": "stagewise poly with exponent 0.25. ###in the following stage_poly tests, there are minute differences in losses, which are not being fuzzy-diffed;. ###thus the stderr is cleared (--quiet) and only comparing (fuzzy-diffed) predictions.",
    "vw_command": "--stage_poly --sched_exponent 0.25 --batch_sz 1000 --batch_sz_no_doubling -d train-sets/rcv1_small.dat -p stage_poly.s025.predict --quiet --log_output_stream compat",
    "diff_files": {
      "stderr": "train-sets/ref/stage_poly.s025.stderr",
      "stage_poly.s025.predict": "train-sets/ref/stage_poly.s025.predict"
    },
    "input_files": [
      "train-sets/rcv1_small.dat"
    ]
  },
  {
    "id": 55,
    "desc": "stagewise poly with exponent 1.0",
    "vw_command": "--stage_poly --sched_exponent 1.0 --batch_sz 1000 --batch_sz_no_doubling -d train-sets/rcv1_small.dat --quiet --log_output_stream compat",
    "diff_files": {
      "stderr": "train-sets/ref/stage_poly.s100.stderr"
    },
    "input_files": [
      "train-sets/rcv1_small.dat"
    ]
  },
  {
    "id": 56,
    "desc": "stagewise poly with exponent 0.25 and doubling batches",
    "vw_command": "--stage_poly --sched_exponent 0.25 --batch_sz 1000 -d train-sets/rcv1_small.dat -p stage_poly.s025.doubling.predict --quiet --log_output_stream compat",
    "diff_files": {
      "stderr": "train-sets/ref/stage_poly.s025.doubling.stderr",
      "stage_poly.s025.doubling.predict": "train-sets/ref/stage_poly.s025.doubling.predict"
    },
    "input_files": [
      "train-sets/rcv1_small.dat"
    ]
  },
  {
    "id": 57,
    "desc": "stagewise poly with exponent 1.0 and doubling batches",
    "vw_command": "--stage_poly --sched_exponent 1.0 --batch_sz 1000 -d train-sets/rcv1_small.dat -p stage_poly.s100.doubling.predict --quiet --log_output_stream compat",
    "diff_files": {
      "stderr": "train-sets/ref/stage_poly.s100.doubling.stderr",
      "stage_poly.s100.doubling.predict": "train-sets/ref/stage_poly.s100.doubling.predict"
    },
    "input_files": [
      "train-sets/rcv1_small.dat"
    ]
  },
  {
    "id": 58,
    "desc": "library test, train the initial model",
    "vw_command": "-c -k -d train-sets/library_train -f models/library_train.w -q st --passes 100 --hash all --noconstant --csoaa_ldf m --holdout_off --log_output_stream compat",
    "diff_files": {
      "stdout": "train-sets/ref/library_train.stdout",
      "stderr": "train-sets/ref/library_train.stderr"
    },
    "input_files": [
      "train-sets/library_train"
    ]
  },
  {
    "id": 59,
    "desc": "cb_adf, sharedfeatures",
    "vw_command": "--dsjson --chain_hash --cb_adf -d train-sets/no_shared_features.json --log_output_stream compat",
    "diff_files": {
      "stderr": "train-sets/ref/no_shared_features.stderr"
    },
    "input_files": [
      "train-sets/no_shared_features.json"
    ]
  },
  {
    "id": 60,
    "desc": "empty test, bad builds (without make clean). sometimes cause a SEGV even on empty input",
    "diff_files": {
      "stderr": "train-sets/ref/empty-set.stderr"
    },
    "bash_command": "echo \"\" | {VW}"
  },
  {
    "id": 61,
    "desc": "daemon test",
    "diff_files": {
      "stdout": "test-sets/ref/vw-daemon.stdout"
    },
    "bash_command": "./daemon-test.sh --port 54249 --vw '{VW}'",
    "input_files": ["daemon-test.sh"]
  },
  {
    "id": 62,
    "desc": "SVM linear kernel",
    "vw_command": "--ksvm --l2 1 --reprocess 5 -b 18 -p ksvm_train.linear.predict -d train-sets/rcv1_smaller.dat --log_output_stream compat",
    "diff_files": {
      "stderr": "train-sets/ref/ksvm_train.linear.stderr",
      "ksvm_train.linear.predict": "train-sets/ref/ksvm_train.linear.predict"
    },
    "input_files": [
      "train-sets/rcv1_smaller.dat"
    ]
  },
  {
    "id": 63,
    "desc": "SVM polynomial kernel",
    "vw_command": "--ksvm --l2 1 --reprocess 5 -b 18 --kernel poly -p ksvm_train.poly.predict -d train-sets/rcv1_smaller.dat --log_output_stream compat",
    "diff_files": {
      "stderr": "train-sets/ref/ksvm_train.poly.stderr",
      "ksvm_train.poly.predict": "train-sets/ref/ksvm_train.poly.predict"
    },
    "input_files": [
      "train-sets/rcv1_smaller.dat"
    ]
  },
  {
    "id": 64,
    "desc": "SVM rbf kernel",
    "vw_command": "--ksvm --l2 1 --reprocess 5 -b 18 --kernel rbf -p ksvm_train.rbf.predict -d train-sets/rcv1_smaller.dat --log_output_stream compat",
    "diff_files": {
      "stderr": "train-sets/ref/ksvm_train.rbf.stderr",
      "ksvm_train.rbf.predict": "train-sets/ref/ksvm_train.rbf.predict"
    },
    "input_files": [
      "train-sets/rcv1_smaller.dat"
    ]
  },
  {
    "id": 65,
    "desc": "Run search (dagger) on an entity-relation recognitions data set,. er_small, for 6 passes with constraints",
    "vw_command": "-k -c -d train-sets/er_small.vw --passes 6 --search_task entity_relation --search 10 --constraints --search_alpha 1e-8 --log_output_stream compat",
    "diff_files": {
      "stderr": "train-sets/ref/search_er.stderr"
    },
    "input_files": [
      "train-sets/er_small.vw"
    ]
  },
  {
    "id": 66,
    "desc": "Train a depenency parser with search (dagger). on wsj_small.dparser.vw.gz for 6 passes",
    "vw_command": "-k -c -d train-sets/wsj_small.dparser.vw.gz --passes 6 --search_task dep_parser --search 12 --search_alpha 1e-4 --search_rollout oracle --holdout_off --log_output_stream compat",
    "diff_files": {
      "stderr": "train-sets/ref/search_dep_parser.stderr"
    },
    "input_files": [
      "train-sets/wsj_small.dparser.vw.gz"
    ]
  },
  {
    "id": 67,
    "desc": "classification with data from dictionaries. (eg embeddings or gazetteers) -- note that this is impossible without. dictionaries because --ignore w; also test to make sure gzipped dicts. work and dictionary redundancy checking works",
    "vw_command": "-k -c -d train-sets/dictionary_test.dat --binary --ignore w --holdout_off --passes 32 --dictionary w:dictionary_test.dict --dictionary w:dictionary_test.dict.gz --dictionary_path train-sets --log_output_stream compat",
    "diff_files": {
      "stderr": "train-sets/ref/dictionary_test.stderr"
    },
    "input_files": [
      "train-sets/dictionary_test.dat",
      "train-sets/dictionary_test.dict",
      "train-sets/dictionary_test.dict.gz"
    ]
  },
  {
    "id": 68,
    "desc": "Search for multiclass classification",
    "vw_command": "-k -c -d train-sets/multiclass.sch --passes 20 --search_task multiclasstask --search 10 --search_alpha 1e-4 --holdout_off --log_output_stream compat",
    "diff_files": {
      "stderr": "train-sets/ref/search_multiclass.stderr"
    },
    "input_files": [
      "train-sets/multiclass.sch"
    ]
  },
  {
    "id": 69,
    "desc": "(see Test 43/Test 44): search sequence labeling, with selective branching",
    "vw_command": "-d train-sets/sequence_data -t -i models/sequence_data.model -p sequence_data.nonldf.beam.test.predict --search_metatask selective_branching --search_max_branch 10 --search_kbest 10 --predict_only_model --log_output_stream compat",
    "diff_files": {
      "stderr": "train-sets/ref/sequence_data.nonldf.beam.test.stderr",
      "sequence_data.nonldf.beam.test.predict": "train-sets/ref/sequence_data.nonldf.beam.test.predict"
    },
    "input_files": [
      "train-sets/sequence_data",
      "models/sequence_data.model"
    ],
    "depends_on": [
      43
    ]
  },
  {
    "id": 70,
    "desc": "(see Test 46/47) search sequence labeling, ldf test, with selective branching",
    "vw_command": "-d train-sets/sequence_data -t -i models/sequence_data.ldf.model -p sequence_data.ldf.beam.test.predict --search_metatask selective_branching --search_max_branch 10 --search_kbest 10 --noconstant --log_output_stream compat",
    "diff_files": {
      "stderr": "train-sets/ref/sequence_data.ldf.beam.test.stderr",
      "sequence_data.ldf.beam.test.predict": "train-sets/ref/sequence_data.ldf.beam.test.predict"
    },
    "input_files": [
      "train-sets/sequence_data",
      "models/sequence_data.ldf.model"
    ],
    "depends_on": [
      46
    ]
  },
  {
    "id": 71,
    "desc": "autolink",
    "vw_command": "-d train-sets/0002.dat --autolink 1 --examples 100 -p 0002.autolink.predict --log_output_stream compat",
    "diff_files": {
      "stderr": "train-sets/ref/0002.autolink.stderr",
      "0002.autolink.predict": "train-sets/ref/0002.autolink.predict"
    },
    "input_files": [
      "train-sets/0002.dat"
    ]
  },
  {
    "id": 72,
    "desc": "train FTRL-Proximal",
    "vw_command": "-k -d train-sets/0001.dat -f models/0001_ftrl.model --passes 1 --ftrl --ftrl_alpha 0.01 --ftrl_beta 0 --l1 2 --log_output_stream compat",
    "diff_files": {
      "stderr": "train-sets/ref/0001_ftrl.stderr"
    },
    "input_files": [
      "train-sets/0001.dat"
    ]
  },
  {
    "id": 73,
    "desc": "test FTRL-Proximal",
    "vw_command": "-k -t -d train-sets/0001.dat -i models/0001_ftrl.model -p 0001_ftrl.predict --log_output_stream compat",
    "diff_files": {
      "stderr": "test-sets/ref/0001_ftrl.stderr",
      "0001_ftrl.predict": "pred-sets/ref/0001_ftrl.predict"
    },
    "input_files": [
      "train-sets/0001.dat",
      "models/0001_ftrl.model"
    ],
    "depends_on": [
      72
    ]
  },
  {
    "id": 74,
    "desc": "cb evaluation",
    "vw_command": "-d train-sets/rcv1_cb_eval --cb 2 --eval --log_output_stream compat",
    "diff_files": {
      "stderr": "train-sets/ref/rcv1_cb_eval.stderr"
    },
    "input_files": [
      "train-sets/rcv1_cb_eval"
    ]
  },
  {
    "id": 75,
    "desc": "Log_multi",
    "vw_command": "--log_multi 10 -d train-sets/multiclass --log_output_stream compat",
    "diff_files": {
      "stderr": "train-sets/ref/log_multi.stderr"
    },
    "input_files": [
      "train-sets/multiclass"
    ]
  },
  {
    "id": 76,
    "desc": "cbify, epsilon-greedy",
    "vw_command": "--cbify 10 --epsilon 0.05 -d train-sets/multiclass --log_output_stream compat",
    "diff_files": {
      "stderr": "train-sets/ref/cbify_epsilon.stderr"
    },
    "input_files": [
      "train-sets/multiclass"
    ]
  },
  {
    "id": 77,
    "desc": "cbify, tau first",
    "vw_command": "--cbify 10 --first 5 -d train-sets/multiclass --log_output_stream compat",
    "diff_files": {
      "stderr": "train-sets/ref/cbify_first.stderr"
    },
    "input_files": [
      "train-sets/multiclass"
    ]
  },
  {
    "id": 78,
    "desc": "cbify, bag",
    "vw_command": "--cbify 10 --bag 7 -d train-sets/multiclass --log_output_stream compat",
    "diff_files": {
      "stderr": "train-sets/ref/cbify_bag.stderr"
    },
    "input_files": [
      "train-sets/multiclass"
    ]
  },
  {
    "id": 79,
    "desc": "cbify, cover",
    "vw_command": "--cbify 10 --cover 3 -d train-sets/multiclass --nounif --log_output_stream compat",
    "diff_files": {
      "stderr": "train-sets/ref/cbify_cover.stderr"
    },
    "input_files": [
      "train-sets/multiclass"
    ]
  },
  {
    "id": 80,
    "desc": "lrq empty namespace",
    "vw_command": "--lrq aa3 -d train-sets/0080.dat --log_output_stream compat",
    "diff_files": {
      "stderr": "train-sets/ref/0080.stderr"
    },
    "input_files": [
      "train-sets/0080.dat"
    ]
  },
  {
    "id": 81,
    "desc": "train FTRL-PiSTOL",
    "vw_command": "-k -d train-sets/0001.dat -f models/ftrl_pistol.model --passes 1 --pistol --log_output_stream compat",
    "diff_files": {
      "stderr": "train-sets/ref/ftrl_pistol.stderr"
    },
    "input_files": [
      "train-sets/0001.dat"
    ]
  },
  {
    "id": 82,
    "desc": "test FTRL-PiSTOL",
    "vw_command": "-k -t -d train-sets/0001.dat -i models/ftrl_pistol.model -p ftrl_pistol.predict --log_output_stream compat",
    "diff_files": {
      "stderr": "test-sets/ref/ftrl_pistol.stderr",
      "ftrl_pistol.predict": "pred-sets/ref/ftrl_pistol.predict"
    },
    "input_files": [
      "train-sets/0001.dat",
      "models/ftrl_pistol.model"
    ],
    "depends_on": [
      81
    ]
  },
  {
    "id": 83,
    "desc": "check redefine functionality",
    "vw_command": "-k -d train-sets/0080.dat --redefine := --redefine y:=: --redefine x:=arma --ignore x -q yy --log_output_stream compat",
    "diff_files": {
      "stderr": "train-sets/ref/redefine.stderr"
    },
    "input_files": [
      "train-sets/0080.dat"
    ]
  },
  {
    "id": 84,
    "desc": "check cb_adf",
    "vw_command": "--cb_adf -d train-sets/cb_test.ldf --noconstant --log_output_stream compat",
    "diff_files": {
      "stderr": "train-sets/ref/cb_adf_mtr.stderr"
    },
    "input_files": [
      "train-sets/cb_test.ldf"
    ]
  },
  {
    "id": 85,
    "desc": "check multilabel_oaa",
    "vw_command": "--multilabel_oaa 10 -d train-sets/multilabel -p multilabel.predict --log_output_stream compat",
    "diff_files": {
      "stderr": "train-sets/ref/multilabel.stderr",
      "multilabel.predict": "pred-sets/ref/multilabel.predict"
    },
    "input_files": [
      "train-sets/multilabel"
    ]
  },
  {
    "id": 86,
    "desc": "check --csoaa_rank on csoaa_ldf",
    "vw_command": "--csoaa_ldf multiline --csoaa_rank -d train-sets/cs_test_multilabel.ldf -p multilabel_ldf.predict --noconstant -P 1 --log_output_stream compat",
    "diff_files": {
      "stderr": "train-sets/ref/multilabel_ldf.stderr",
      "multilabel_ldf.predict": "pred-sets/ref/multilabel_ldf.predict"
    },
    "input_files": [
      "train-sets/cs_test_multilabel.ldf"
    ]
  },
  {
    "id": 87,
    "desc": "check --rank_all on csoaa_ldf",
    "vw_command": "--cb_adf --rank_all -d train-sets/cb_test.ldf -p cb_adf_rank.predict --noconstant --log_output_stream compat",
    "diff_files": {
      "stderr": "train-sets/ref/cb_adf_rank.stderr",
      "cb_adf_rank.predict": "pred-sets/ref/cb_adf_rank.predict"
    },
    "input_files": [
      "train-sets/cb_test.ldf"
    ]
  },
  {
    "id": 88,
    "desc": "named labels at training time",
    "vw_command": "--named_labels det,noun,verb --oaa 3 -d train-sets/test_named -k -c --passes 10 --holdout_off -f models/test_named.model --log_output_stream compat",
    "diff_files": {
      "stderr": "train-sets/ref/test_named_train.stderr"
    },
    "input_files": [
      "train-sets/test_named"
    ]
  },
  {
    "id": 89,
    "desc": "named labels at prediction",
    "vw_command": "-i models/test_named.model -t -d train-sets/test_named -p test_named.predict --log_output_stream compat",
    "diff_files": {
      "stderr": "train-sets/ref/test_named_test.stderr",
      "test_named.predict": "pred-sets/ref/test_named.predict"
    },
    "input_files": [
      "train-sets/test_named",
      "models/test_named.model"
    ],
    "depends_on": [
      88
    ]
  },
  {
    "id": 90,
    "desc": "named labels at training time (csoaa)",
    "vw_command": "--named_labels det,noun,verb --csoaa 3 -d train-sets/test_named_csoaa -k -c --passes 10 --holdout_off -f models/test_named_csoaa.model --log_output_stream compat",
    "diff_files": {
      "stderr": "train-sets/ref/test_named_csoaa_train.stderr"
    },
    "input_files": [
      "train-sets/test_named_csoaa"
    ]
  },
  {
    "id": 91,
    "desc": "named labels at prediction (csoaa)",
    "vw_command": "-i models/test_named_csoaa.model -t -d train-sets/test_named_csoaa -p test_named_csoaa.predict --log_output_stream compat",
    "diff_files": {
      "stderr": "train-sets/ref/test_named_csoaa_test.stderr",
      "test_named_csoaa.predict": "pred-sets/ref/test_named_csoaa.predict"
    },
    "input_files": [
      "train-sets/test_named_csoaa",
      "models/test_named_csoaa.model"
    ],
    "depends_on": [
      90
    ]
  },
  {
    "id": 92,
    "desc": "check -q :: and -oaa inverse hash",
    "diff_files": {
      "stderr": "train-sets/ref/inv_hash.stderr",
      "inv_hash.cmp": "pred-sets/ref/inv_hash.cmp"
    },
    "bash_command": "printf '3 |f a b c |e x y z\\n2 |f a y c |e x\\n' |  {VW} --oaa 3 -q :: --invert_hash inv_hash.cmp --predict_only_model --log_output_stream compat &&  tail -n +2 inv_hash.cmp > inv_hash.cmp.new &&  rm inv_hash.cmp &&  mv inv_hash.cmp.new inv_hash.cmp"
  },
  {
    "id": 93,
    "desc": "check cb_adf with doubly robust option",
    "vw_command": "--cb_adf --rank_all -d train-sets/cb_test.ldf -p cb_adf_dr.predict --cb_type dr --log_output_stream compat",
    "diff_files": {
      "stderr": "train-sets/ref/cb_adf_dr.stderr",
      "cb_adf_dr.predict": "pred-sets/ref/cb_adf_dr.predict"
    },
    "input_files": [
      "train-sets/cb_test.ldf"
    ]
  },
  {
    "id": 94,
    "desc": "experience replay version of test 1",
    "vw_command": "-k -l 20 --initial_t 128000 --power_t 1 -d train-sets/0001.dat -c --passes 8 --invariant --ngram 3 --skips 1 --holdout_off --replay_b 100 --log_output_stream compat",
    "diff_files": {
      "stderr": "train-sets/ref/0001-replay.stderr"
    },
    "input_files": [
      "train-sets/0001.dat"
    ]
  },
  {
    "id": 95,
    "desc": "named labels at training time (csoaa) with experience replay",
    "vw_command": "--named_labels det,noun,verb --csoaa 3 -d train-sets/test_named_csoaa -k -c --passes 10 --holdout_off -f models/test_named_csoaa.model --replay_c 100 --log_output_stream compat",
    "diff_files": {
      "stderr": "train-sets/ref/test_named_csoaa_train-replay.stderr"
    },
    "input_files": [
      "train-sets/test_named_csoaa"
    ]
  },
  {
    "id": 96,
    "desc": "backwards compatibility",
    "diff_files": {
      "stderr": "test-sets/ref/backwards.stderr",
      "stdout": "test-sets/ref/backwards.stdout"
    },
    "bash_command": "printf '3 |f a b c |e x y z\\n2 |f a y c |e x\\n' |  {VW} -i model-sets/simple_model --invert_hash inv_hash.cmp --predict_only_model --log_output_stream compat &&  tail -n +2 inv_hash.cmp",
    "input_files": [
      "model-sets/simple_model"
    ]
  },
  {
    "id": 97,
    "desc": "",
    "vw_command": "-d train-sets/0001.dat -f models/0097.model --log_output_stream compat",
    "diff_files": {
      "stderr": "train-sets/ref/0097.stderr"
    },
    "input_files": [
      "train-sets/0001.dat"
    ]
  },
  {
    "id": 98,
    "desc": "checking predictions as well",
    "vw_command": "--preserve_performance_counters -d train-sets/0001.dat -i models/0097.model -p 0098.predict --log_output_stream compat",
    "diff_files": {
      "stderr": "test-sets/ref/0098.stderr",
      "0098.predict": "pred-sets/ref/0098.predict"
    },
    "input_files": [
      "train-sets/0001.dat",
      "models/0097.model"
    ],
    "depends_on": [
      97
    ]
  },
  {
    "id": 99,
    "desc": "checking predictions with testing",
    "vw_command": "-d train-sets/0001.dat -i models/0097.model -p 0099.predict --log_output_stream compat",
    "diff_files": {
      "stderr": "test-sets/ref/0099.stderr",
      "0099.predict": "pred-sets/ref/0099.predict"
    },
    "input_files": [
      "train-sets/0001.dat",
      "models/0097.model"
    ],
    "depends_on": [
      97
    ]
  },
  {
    "id": 100,
    "desc": "action costs, no rollout",
    "vw_command": "-k -c -d train-sets/sequence_data --passes 20 --invariant --search_rollout none --search_task sequence_ctg --search 5 --holdout_off --log_output_stream compat",
    "diff_files": {
      "stderr": "train-sets/ref/sequence_data.ctg.train.stderr"
    },
    "input_files": [
      "train-sets/sequence_data"
    ]
  },
  {
    "id": 101,
    "desc": "active cover",
    "vw_command": "--loss_function logistic --binary --active_cover -d train-sets/rcv1_mini.dat -f models/active_cover.model --log_output_stream compat",
    "diff_files": {
      "stderr": "train-sets/ref/active_cover.stderr"
    },
    "input_files": [
      "train-sets/rcv1_mini.dat"
    ]
  },
  {
    "id": 102,
    "desc": "active cover (predict)",
    "vw_command": "-i models/active_cover.model -t -d test-sets/rcv1_small_test.data -p active_cover.predict --log_output_stream compat",
    "diff_files": {
      "stderr": "test-sets/ref/active_cover.stderr",
      "active_cover.predict": "pred-sets/ref/active_cover.predict"
    },
    "input_files": [
      "test-sets/rcv1_small_test.data",
      "models/active_cover.model"
    ],
    "depends_on": [
      101
    ]
  },
  {
    "id": 103,
    "desc": "active cover oracular",
    "vw_command": "--loss_function logistic --binary --active_cover --oracular -d ./train-sets/rcv1_small.dat --log_output_stream compat",
    "diff_files": {
      "stderr": "train-sets/ref/active_cover_oracular.stderr"
    },
    "input_files": [
      "./train-sets/rcv1_small.dat"
    ]
  },
  {
    "id": 104,
    "desc": "check cb_adf",
    "vw_command": "--cb_adf -d train-sets/cb_test.ldf --cb_type mtr --noconstant --log_output_stream compat",
    "diff_files": {
      "stderr": "train-sets/ref/cb_adf_mtr.stderr"
    },
    "input_files": [
      "train-sets/cb_test.ldf"
    ]
  },
  {
    "id": 105,
    "desc": "train FTRL-Proximal early stopping",
    "vw_command": "-k -d train-sets/0001.dat -f models/0001_ftrl.model --passes 10 --ftrl --ftrl_alpha 3.0 --ftrl_beta 0 --l1 0.9 --cache --log_output_stream compat",
    "diff_files": {
      "stderr": "train-sets/ref/0001_ftrl_holdout.stderr"
    },
    "input_files": [
      "train-sets/0001.dat"
    ]
  },
  {
    "id": 106,
    "desc": "test FTRL-Proximal early stopping prediction",
    "vw_command": "-k -t -d train-sets/0001.dat -i models/0001_ftrl.model -p 0001_ftrl_holdout.predict --log_output_stream compat",
    "diff_files": {
      "stderr": "test-sets/ref/0001_ftrl_holdout_106.stderr",
      "0001_ftrl_holdout.predict": "pred-sets/ref/0001_ftrl_holdout.predict"
    },
    "input_files": [
      "train-sets/0001.dat",
      "models/0001_ftrl.model"
    ],
    "depends_on": [
      105
    ]
  },
  {
    "id": 107,
    "desc": "train FTRL-Proximal no early stopping",
    "vw_command": "-k -d train-sets/0001.dat -f models/0001_ftrl.model --passes 10 --ftrl --ftrl_alpha 0.01 --ftrl_beta 0 --l1 2 --cache --holdout_off --log_output_stream compat",
    "diff_files": {
      "stderr": "train-sets/ref/0001_ftrl_holdout_off.stderr"
    },
    "input_files": [
      "train-sets/0001.dat"
    ]
  },
  {
    "id": 108,
    "desc": "test FTRL-Proximal no early stopping",
    "vw_command": "-k -t -d train-sets/0001.dat -i models/0001_ftrl.model -p 0001_ftrl_holdout_off.predict --holdout_off --log_output_stream compat",
    "diff_files": {
      "stderr": "test-sets/ref/0001_ftrl_holdout_off.stderr",
      "0001_ftrl_holdout_off.predict": "pred-sets/ref/0001_ftrl_holdout_off.predict"
    },
    "input_files": [
      "train-sets/0001.dat",
      "models/0001_ftrl.model"
    ],
    "depends_on": [
      107
    ]
  },
  {
    "id": 109,
    "desc": "--probabilities --oaa",
    "vw_command": "-d train-sets/probabilities.dat --probabilities --oaa=4 --loss_function=logistic -p oaa_probabilities.predict --log_output_stream compat",
    "diff_files": {
      "stderr": "train-sets/ref/oaa_probabilities.stderr",
      "oaa_probabilities.predict": "pred-sets/ref/oaa_probabilities.predict"
    },
    "input_files": [
      "train-sets/probabilities.dat"
    ]
  },
  {
    "id": 110,
    "desc": "--probabilities --csoaa_ldf=mc",
    "vw_command": "-d train-sets/cs_test.ldf --probabilities --csoaa_ldf=mc --loss_function=logistic -p csoaa_ldf_probabilities.predict --log_output_stream compat",
    "diff_files": {
      "stderr": "train-sets/ref/csoaa_ldf_probabilities.stderr",
      "csoaa_ldf_probabilities.predict": "pred-sets/ref/csoaa_ldf_probabilities.predict"
    },
    "input_files": [
      "train-sets/cs_test.ldf"
    ]
  },
  {
    "id": 111,
    "desc": "Train a depenency parser with neural network and one_learner approach (lols)",
    "vw_command": "-k -c -d train-sets/wsj_small.dparser.vw.gz -b 20 --search_task dep_parser --search 25 --search_alpha 1e-5 --search_rollin mix_per_roll --search_rollout oracle --one_learner --nn 5 --ftrl --search_history_length 3 --root_label 8 --log_output_stream compat",
    "diff_files": {
      "stderr": "train-sets/ref/search_dep_parser_one_learner.stderr"
    },
    "input_files": [
      "train-sets/wsj_small.dparser.vw.gz"
    ]
  },
  {
    "id": 112,
    "desc": "Train a depenency parser with cost_to_go",
    "vw_command": "-k -c -d train-sets/wsj_small.dparser.vw.gz -b 20 --passes 6 --search_task dep_parser --search 25 --search_alpha 1e-5 --search_rollin mix_per_roll --search_rollout none --holdout_off --search_history_length 3 --root_label 8 --cost_to_go --log_output_stream compat",
    "diff_files": {
      "stderr": "train-sets/ref/search_dep_parser_cost_to_go.stderr"
    },
    "input_files": [
      "train-sets/wsj_small.dparser.vw.gz"
    ]
  },
  {
    "id": 113,
    "desc": "Predictions with confidences",
    "vw_command": "--confidence -d ./train-sets/rcv1_micro.dat --initial_t 0.1 -p confidence.preds --log_output_stream compat",
    "diff_files": {
      "stderr": "train-sets/ref/confidence.stderr",
      "confidence.preds": "pred-sets/ref/confidence.preds"
    },
    "input_files": [
      "./train-sets/rcv1_micro.dat"
    ]
  },
  {
    "id": 114,
    "desc": "Over size example test",
    "vw_command": "-d train-sets/x.txt --log_output_stream compat",
    "diff_files": {
      "stderr": "train-sets/ref/oversize.stderr"
    },
    "input_files": [
      "train-sets/x.txt"
    ]
  },
  {
    "id": 115,
    "desc": "Long Line test",
    "vw_command": "-d train-sets/long_line -c -k --log_output_stream compat",
    "diff_files": {
      "stderr": "train-sets/ref/long_line.stderr"
    },
    "input_files": [
      "train-sets/long_line"
    ]
  },
  {
    "id": 116,
    "desc": "MWT test",
    "vw_command": "-d train-sets/cb_eval --multiworld_test f -p cb_eval.preds --log_output_stream compat",
    "diff_files": {
      "stderr": "train-sets/ref/cb_eval.stderr",
      "cb_eval.preds": "pred-sets/ref/cb_eval.preds"
    },
    "input_files": [
      "train-sets/cb_eval"
    ]
  },
  {
    "id": 117,
    "desc": "Audit regressor of ftrl model (from test #107)",
    "vw_command": "-d train-sets/0001.dat -i models/0001_ftrl.model --audit_regressor ftrl.audit_regr --log_output_stream compat",
    "diff_files": {
      "stderr": "train-sets/ref/ftrl_audit_regr.stderr",
      "ftrl.audit_regr": "train-sets/ref/ftrl.audit_regr"
    },
    "input_files": [
      "train-sets/0001.dat",
      "models/0001_ftrl.model"
    ],
    "depends_on": [
      107
    ]
  },
  {
    "id": 118,
    "desc": "Audit regressor of csoaa model (from test #95)",
    "vw_command": "-d train-sets/test_named_csoaa -i models/test_named_csoaa.model --audit_regressor csoaa.audit_regr --log_output_stream compat",
    "diff_files": {
      "stderr": "train-sets/ref/csoaa_audit_regr.stderr",
      "csoaa.audit_regr": "train-sets/ref/csoaa.audit_regr"
    },
    "input_files": [
      "train-sets/test_named_csoaa",
      "models/test_named_csoaa.model"
    ],
    "depends_on": [
      95
    ]
  },
  {
    "id": 119,
    "desc": "MWT learn test",
    "vw_command": "-d train-sets/cb_eval --multiworld_test f --learn 2 -p mwt_learn.preds --log_output_stream compat",
    "diff_files": {
      "stderr": "train-sets/ref/mwt_learn.stderr",
      "mwt_learn.preds": "pred-sets/ref/mwt_learn.preds"
    },
    "input_files": [
      "train-sets/cb_eval"
    ]
  },
  {
    "id": 120,
    "desc": "MWT learn exclude test",
    "vw_command": "-d train-sets/cb_eval --multiworld_test f --learn 2 --exclude_eval -p mwt_learn_exclude.preds --log_output_stream compat",
    "diff_files": {
      "stderr": "train-sets/ref/mwt_learn_exclude.stderr",
      "mwt_learn_exclude.preds": "pred-sets/ref/mwt_learn_exclude.preds"
    },
    "input_files": [
      "train-sets/cb_eval"
    ]
  },
  {
    "id": 121,
    "desc": "cb_explore",
    "vw_command": "-d train-sets/rcv1_raw_cb_small.vw --cb_explore 2 --ngram 2 --skips 4 -b 24 -l 0.25 -p rcv1_raw_cb_explore.preds --log_output_stream compat",
    "diff_files": {
      "stderr": "train-sets/ref/rcv1_raw_cb_explore.stderr",
      "rcv1_raw_cb_explore.preds": "pred-sets/ref/rcv1_raw_cb_explore.preds"
    },
    "input_files": [
      "train-sets/rcv1_raw_cb_small.vw"
    ]
  },
  {
    "id": 122,
    "desc": "Predictions with confidences after training",
    "vw_command": "--confidence --confidence_after_training --initial_t 0.1 -d ./train-sets/rcv1_small.dat -p confidence_after_training.preds --log_output_stream compat",
    "diff_files": {
      "stderr": "train-sets/ref/confidence_after_training.stderr",
      "confidence_after_training.preds": "pred-sets/ref/confidence_after_training.preds"
    },
    "input_files": [
      "./train-sets/rcv1_small.dat"
    ]
  },
  {
    "id": 123,
    "desc": "cb_eval save/load #1",
    "vw_command": "-d train-sets/cb_eval1 --multiworld_test f -f mwt.model -p cb_eval1.preds --log_output_stream compat",
    "diff_files": {
      "stderr": "train-sets/ref/cb_eval1.stderr",
      "cb_eval1.preds": "pred-sets/ref/cb_eval1.preds"
    },
    "input_files": [
      "train-sets/cb_eval1"
    ]
  },
  {
    "id": 124,
    "desc": "cb_eval save/load #2",
    "vw_command": "-d train-sets/cb_eval2 -i mwt.model -p cb_eval2.preds --log_output_stream compat",
    "diff_files": {
      "stderr": "train-sets/ref/cb_eval2.stderr",
      "cb_eval2.preds": "pred-sets/ref/cb_eval2.preds"
    },
    "input_files": [
      "train-sets/cb_eval2",
      "mwt.model"
    ],
    "depends_on": [
      123
    ]
  },
  {
    "id": 125,
    "desc": "arc-eager trasition-based dependency parser",
    "vw_command": "-k -c -d train-sets/wsj_small.dparser.vw.gz -b 20 --search_task dep_parser --search 26 --search_alpha 1e-5 --search_rollin mix_per_roll --search_rollout oracle --one_learner --search_history_length 3 --root_label 8 --transition_system 2 --passes 8 --log_output_stream compat",
    "diff_files": {
      "stderr": "train-sets/ref/search_dep_parser_arceager.stderr"
    },
    "input_files": [
      "train-sets/wsj_small.dparser.vw.gz"
    ]
  },
  {
    "id": 126,
    "desc": "recall tree hello world",
    "vw_command": "--quiet -d train-sets/gauss1k.dat.gz -f models/recall_tree_g100.model --recall_tree 100 -b 20 --loss_function logistic --log_output_stream compat",
    "diff_files": {},
    "input_files": [
      "train-sets/gauss1k.dat.gz"
    ]
  },
  {
    "id": 127,
    "desc": "recall_tree hello world predict-from-saved-model",
    "vw_command": "-t -d train-sets/gauss1k.dat.gz -i models/recall_tree_g100.model --log_output_stream compat",
    "diff_files": {
      "stderr": "train-sets/ref/recall_tree_gauss1k.stderr",
      "stdout": "train-sets/ref/recall_tree_gauss1k.stdout"
    },
    "input_files": [
      "train-sets/gauss1k.dat.gz",
      "models/recall_tree_g100.model"
    ],
    "depends_on": [
      126
    ]
  },
  {
    "id": 128,
    "desc": "cb_explore_adf with epsilon-greedy exploration",
    "vw_command": "--cb_explore_adf --epsilon 0.1 -d train-sets/cb_test.ldf --noconstant -p cbe_adf_epsilon.predict --log_output_stream compat",
    "diff_files": {
      "stderr": "train-sets/ref/cbe_adf_epsilon.stderr",
      "cbe_adf_epsilon.predict": "pred-sets/ref/cbe_adf_epsilon.predict"
    },
    "input_files": [
      "train-sets/cb_test.ldf"
    ]
  },
  {
    "id": 129,
    "desc": "cb_explore_adf with softmax exploration",
    "vw_command": "--cb_explore_adf --softmax --lambda 1 -d train-sets/cb_test.ldf --noconstant -p cbe_adf_softmax.predict --log_output_stream compat",
    "diff_files": {
      "stderr": "train-sets/ref/cbe_adf_softmax.stderr",
      "cbe_adf_softmax.predict": "pred-sets/ref/cbe_adf_softmax.predict"
    },
    "input_files": [
      "train-sets/cb_test.ldf"
    ]
  },
  {
    "id": 130,
    "desc": "cb_explore_adf with bagging exploration",
    "vw_command": "--cb_explore_adf --bag 3 -d train-sets/cb_test.ldf --noconstant -p cbe_adf_bag.predict --log_output_stream compat",
    "diff_files": {
      "stderr": "train-sets/ref/cbe_adf_bag.stderr",
      "cbe_adf_bag.predict": "pred-sets/ref/cbe_adf_bag.predict"
    },
    "input_files": [
      "train-sets/cb_test.ldf"
    ]
  },
  {
    "id": 131,
    "desc": "cb_explore_adf with explore-first exploration",
    "vw_command": "--cb_explore_adf --first 2 -d train-sets/cb_test.ldf --noconstant -p cbe_adf_first.predict --log_output_stream compat",
    "diff_files": {
      "stderr": "train-sets/ref/cbe_adf_first.stderr",
      "cbe_adf_first.predict": "pred-sets/ref/cbe_adf_first.predict"
    },
    "input_files": [
      "train-sets/cb_test.ldf"
    ]
  },
  {
    "id": 132,
    "desc": "train a poisson model",
    "vw_command": "--quiet -d train-sets/poisson.dat -f models/poisson.model --loss_function poisson --link poisson -b 2 -p poisson.train.predict --log_output_stream compat",
    "diff_files": {
      "stderr": "train-sets/ref/poisson.train.stderr",
      "poisson.train.predict": "pred-sets/ref/poisson.train.predict"
    },
    "input_files": [
      "train-sets/poisson.dat"
    ]
  },
  {
    "id": 133,
    "desc": "train a poisson model without invariant updates",
    "vw_command": "--quiet -d train-sets/poisson.dat -f models/poisson.normalized.model --normalized --loss_function poisson --link poisson -b 2 -l 0.1 -p poisson.train.normalized.predict --log_output_stream compat",
    "diff_files": {
      "stderr": "train-sets/ref/poisson.train.normalized.stderr",
      "poisson.train.normalized.predict": "pred-sets/ref/poisson.train.normalized.predict"
    },
    "input_files": [
      "train-sets/poisson.dat"
    ]
  },
  {
    "id": 134,
    "desc": "second order online learning",
    "vw_command": "--OjaNewton -d train-sets/0001.dat -f models/second_order.model -p second_order.predict --predict_only_model --log_output_stream compat",
    "diff_files": {
      "stderr": "train-sets/ref/second_order.stderr",
      "second_order.predict": "pred-sets/ref/second_order.predict"
    },
    "input_files": [
      "train-sets/0001.dat"
    ]
  },
  {
    "id": 135,
    "desc": "cb explore adf",
    "vw_command": "-d train-sets/cb_adf_crash_1.data -f models/cb_adf_crash.model --cb_explore_adf --epsilon 0.05 --log_output_stream compat",
    "diff_files": {
      "stderr": "train-sets/ref/cb_adf_crash1.stderr"
    },
    "input_files": [
      "train-sets/cb_adf_crash_1.data"
    ]
  },
  {
    "id": 136,
    "desc": "cb explore adf predict",
    "vw_command": "-d train-sets/cb_adf_crash_2.data -i models/cb_adf_crash.model -t --log_output_stream compat",
    "diff_files": {
      "stderr": "train-sets/ref/cb_adf_crash2.stderr"
    },
    "input_files": [
      "train-sets/cb_adf_crash_2.data",
      "models/cb_adf_crash.model"
    ],
    "depends_on": [
      135
    ]
  },
  {
    "id": 137,
    "desc": "Fix for regression introduced by badeedb.. Ensure audit output continues to work correctly in the presence of anon features.. Github issue 1038 (https://github.com/JohnLangford/vowpal_wabbit/issues/1038)",
    "vw_command": "--audit -d train-sets/audit.dat --noconstant --log_output_stream compat",
    "diff_files": {
      "stderr": "train-sets/ref/audit.stderr",
      "stdout": "train-sets/ref/audit.stdout"
    },
    "input_files": [
      "train-sets/audit.dat"
    ]
  },
  {
    "id": 138,
    "desc": "cb_explore_adf with cover exploration",
    "vw_command": "--cb_explore_adf --cover 3 -d train-sets/cb_test.ldf --noconstant -p cbe_adf_cover.predict --log_output_stream compat",
    "diff_files": {
      "stderr": "train-sets/ref/cbe_adf_cover.stderr",
      "cbe_adf_cover.predict": "pred-sets/ref/cbe_adf_cover.predict"
    },
    "input_files": [
      "train-sets/cb_test.ldf"
    ]
  },
  {
    "id": 139,
    "desc": "cb_explore_adf with cover exploration + double robust",
    "vw_command": "--cb_explore_adf --cover 3 --cb_type dr -d train-sets/cb_test.ldf --noconstant -p cbe_adf_cover_dr.predict --log_output_stream compat",
    "diff_files": {
      "stderr": "train-sets/ref/cbe_adf_cover_dr.stderr",
      "cbe_adf_cover_dr.predict": "pred-sets/ref/cbe_adf_cover_dr.predict"
    },
    "input_files": [
      "train-sets/cb_test.ldf"
    ]
  },
  {
    "id": 140,
    "desc": "marginal features",
    "vw_command": "--marginal f -d train-sets/marginal_features --noconstant --initial_numerator 0.5 --initial_denominator 1.0 --decay 0.001 --holdout_off -c -k --passes 100 -f marginal_model --log_output_stream compat",
    "diff_files": {
      "stderr": "train-sets/ref/marginal.stderr"
    },
    "input_files": [
      "train-sets/marginal_features"
    ]
  },
  {
    "id": 141,
    "desc": "marginal features test",
    "vw_command": "-i marginal_model -d train-sets/marginal_features --noconstant -t --log_output_stream compat",
    "diff_files": {
      "stderr": "train-sets/ref/marginal_test.stderr"
    },
    "input_files": [
      "train-sets/marginal_features",
      "marginal_model"
    ],
    "depends_on": [
      140
    ]
  },
  {
    "id": 142,
    "desc": "Evaluate exploration on contextal bandit data",
    "vw_command": "--explore_eval --epsilon 0.2 -d train-sets/cb_test.ldf --noconstant -p explore_eval.predict --log_output_stream compat",
    "diff_files": {
      "stderr": "train-sets/ref/explore_eval.stderr",
      "explore_eval.predict": "pred-sets/ref/explore_eval.predict"
    },
    "input_files": [
      "train-sets/cb_test.ldf"
    ]
  },
  {
    "id": 143,
    "desc": "Test 1 using JSON",
    "vw_command": "-k -l 20 --initial_t 128000 --power_t 1 -d train-sets/0001.json --json --chain_hash -c --passes 8 --invariant --ngram 3 --skips 1 --holdout_off --log_output_stream compat",
    "diff_files": {
      "stderr": "train-sets/ref/0001.json.stderr"
    },
    "input_files": [
      "train-sets/0001.json"
    ]
  },
  {
    "id": 144,
    "desc": "cb_explore_adf with cover exploration + double robust",
    "vw_command": "--cb_explore_adf --cover 3 --cb_type dr -d train-sets/cb_test.json --json --chain_hash --noconstant -p cbe_adf_cover_dr.predict --log_output_stream compat",
    "diff_files": {
      "stderr": "train-sets/ref/cbe_adf_cover_dr.json.stderr",
      "cbe_adf_cover_dr.predict": "pred-sets/ref/cbe_adf_cover_dr.predict"
    },
    "input_files": [
      "train-sets/cb_test.json"
    ]
  },
  {
    "id": 145,
    "desc": "mix labeled and unlabeled examples with --bootstrap bug:. https://github.com/JohnLangford/vowpal_wabbit/issues/1111",
    "vw_command": "--bootstrap 2 -d train-sets/labeled-unlabeled-mix.dat --log_output_stream compat",
    "diff_files": {
      "stderr": "train-sets/ref/labeled-unlabeled-mix.stderr"
    },
    "input_files": [
      "train-sets/labeled-unlabeled-mix.dat"
    ]
  },
  {
    "id": 146,
    "desc": "cb_explore_adf with cover exploration + double robust (using more than 256 examples)",
    "vw_command": "--cb_explore_adf --cover 3 --cb_type dr -d train-sets/cb_test256.json --json --chain_hash --noconstant -p cbe_adf_cover_dr256.predict --log_output_stream compat",
    "diff_files": {
      "stderr": "train-sets/ref/cbe_adf_cover_dr256.json.stderr",
      "cbe_adf_cover_dr256.predict": "pred-sets/ref/cbe_adf_cover_dr256.predict"
    },
    "input_files": [
      "train-sets/cb_test256.json"
    ]
  },
  {
    "id": 147,
    "desc": "--scores --oaa",
    "vw_command": "-d train-sets/probabilities.dat --scores --oaa=4 -p oaa_scores.predict --log_output_stream compat",
    "diff_files": {
      "stderr": "train-sets/ref/oaa_scores.stderr",
      "oaa_scores.predict": "pred-sets/ref/oaa_scores.predict"
    },
    "input_files": [
      "train-sets/probabilities.dat"
    ]
  },
  {
    "id": 148,
    "desc": "check cb_adf with direct method option",
    "vw_command": "--cb_adf -d train-sets/cb_test.ldf -p cb_adf_dm.predict --cb_type dm --log_output_stream compat",
    "diff_files": {
      "stderr": "train-sets/ref/cb_adf_dm.stderr",
      "cb_adf_dm.predict": "pred-sets/ref/cb_adf_dm.predict"
    },
    "input_files": [
      "train-sets/cb_test.ldf"
    ]
  },
  {
    "id": 149,
    "desc": "initial_weight option is used",
    "diff_files": {
      "stderr": "train-sets/ref/initial_weight.stderr",
      "stdout": "train-sets/ref/initial_weight.stdout"
    },
    "bash_command": "echo \"1 | feature:1\" | {VW} -a --initial_weight 0.1 --initial_t 0.3 --log_output_stream compat"
  },
  {
    "id": 150,
    "desc": "Test --sparse_weights with 148",
    "vw_command": "--cb_adf -d train-sets/cb_test.ldf -p cb_adf_dm.predict --cb_type dm --sparse_weights --log_output_stream compat",
    "diff_files": {
      "stderr": "train-sets/ref/sparse.stderr"
    },
    "input_files": [
      "train-sets/cb_test.ldf"
    ]
  },
  {
    "id": 151,
    "desc": "lrqfa",
    "vw_command": "--lrqfa aa3 -d train-sets/0080.dat --log_output_stream compat",
    "diff_files": {
      "stderr": "train-sets/ref/0151.stderr"
    },
    "input_files": [
      "train-sets/0080.dat"
    ]
  },
  {
    "id": 152,
    "desc": "daemon on the foreground test",
    "diff_files": {
      "stdout": "test-sets/ref/vw-daemon.stdout"
    },
    "bash_command": "./daemon-test.sh --foreground --port 54250 --vw '{VW}'",
    "input_files": ["daemon-test.sh"]
  },
  {
    "id": 153,
    "desc": "marginal features",
    "vw_command": "--marginal f -d train-sets/marginal_features --noconstant --initial_numerator 0.5 --initial_denominator 1.0 --decay 0.001 --holdout_off -c -k --passes 100 --compete --log_output_stream compat",
    "diff_files": {
      "stderr": "train-sets/ref/marginal_compete.stderr"
    },
    "input_files": [
      "train-sets/marginal_features"
    ]
  },
  {
    "id": 154,
    "desc": "ignore linear",
    "vw_command": "-k --cache_file ignore_linear.cache --passes 10000 --holdout_off -d train-sets/0154.dat --noconstant --ignore_linear x -q xx --log_output_stream compat",
    "diff_files": {
      "stderr": "train-sets/ref/ignore_linear.stderr"
    },
    "input_files": [
      "train-sets/0154.dat"
    ]
  },
  {
    "id": 155,
    "desc": "checking audit_regressor with model",
    "vw_command": "-d train-sets/0001.dat -i models/0097.model --audit_regressor 0097.audit_regr --log_output_stream compat",
    "diff_files": {
      "stderr": "train-sets/ref/0097.audit_regr.stderr",
      "0097.audit_regr": "train-sets/ref/0097.audit_regr"
    },
    "input_files": [
      "train-sets/0001.dat",
      "models/0097.model"
    ],
    "depends_on": [
      97
    ]
  },
  {
    "id": 156,
    "desc": "--cubic regression verification",
    "diff_files": {},
    "bash_command": "./cubic-test.sh {VW}",
    "input_files": ["cubic-test.sh"]
  },
  {
    "id": 157,
    "desc": "--preserve_performce_counters does not alter performance counters over multiple passes",
    "vw_command": "-d train-sets/0001.dat -f models/sr.model --passes 2 -c -k -P 50 --log_output_stream compat",
    "diff_files": {
      "stderr": "train-sets/ref/157.stderr"
    },
    "input_files": [
      "train-sets/0001.dat"
    ]
  },
  {
    "id": 158,
    "desc": "test decision service json parsing",
    "vw_command": "-d train-sets/decisionservice.json --dsjson --cb_explore_adf --epsilon 0.2 --quadratic GT -P 1 -p cbe_adf_dsjson.predict --log_output_stream compat",
    "diff_files": {
      "stderr": "train-sets/ref/cbe_adf_dsjson.stderr",
      "cbe_adf_dsjson.predict": "pred-sets/ref/cbe_adf_dsjson.predict"
    },
    "input_files": [
      "train-sets/decisionservice.json"
    ]
  },
  {
    "id": 159,
    "desc": "test --bootstrap & --binary interaction",
    "vw_command": "-d train-sets/rcv1_mini.dat --bootstrap 5 --binary -c -k --passes 2 --log_output_stream compat",
    "diff_files": {
      "stderr": "train-sets/ref/bootstrap_and_binary.stderr"
    },
    "input_files": [
      "train-sets/rcv1_mini.dat"
    ]
  },
  {
    "id": 160,
    "desc": "test --bootstrap & --oaa interaction. (Also adds -q :: and -P1 to get & verify perfect predictions in 2nd pass)",
    "vw_command": "-d train-sets/multiclass --bootstrap 4 --oaa 10 -q :: --leave_duplicate_interactions -c -k --passes 2 --holdout_off -P1 --log_output_stream compat",
    "diff_files": {
      "stderr": "train-sets/ref/bootstrap_and_oaa.stderr"
    },
    "input_files": [
      "train-sets/multiclass"
    ]
  },
  {
    "id": 161,
    "desc": "--classweight",
    "vw_command": "-d train-sets/0001.dat --classweight 1:2,0:3.1,-1:5 --log_output_stream compat",
    "diff_files": {
      "stderr": "train-sets/ref/classweight.stderr"
    },
    "input_files": [
      "train-sets/0001.dat"
    ]
  },
  {
    "id": 162,
    "desc": "--classweight with multiclass",
    "vw_command": "--oaa 10 -d train-sets/multiclass --classweight 4:0,7:0.1,2:10 --classweight 10:3 --log_output_stream compat",
    "diff_files": {
      "stderr": "train-sets/ref/classweight_multiclass.stderr"
    },
    "input_files": [
      "train-sets/multiclass"
    ]
  },
  {
    "id": 163,
    "desc": "--classweight with multiclass",
    "vw_command": "--recall_tree 10 -d train-sets/multiclass --classweight 4:0,7:0.1 --classweight 2:10,10:3 --log_output_stream compat",
    "diff_files": {
      "stderr": "train-sets/ref/classweight_recall_tree.stderr"
    },
    "input_files": [
      "train-sets/multiclass"
    ]
  },
  {
    "id": 164,
    "desc": "cs_active low mellowness",
    "vw_command": "--cs_active 3 -d train-sets/cs_test --cost_max 2 --mellowness 0.01 --simulation --adax --log_output_stream compat",
    "diff_files": {
      "stderr": "train-sets/ref/cs_active_0.01.stderr"
    },
    "input_files": [
      "train-sets/cs_test"
    ]
  },
  {
    "id": 165,
    "desc": "cs_active high mellowness",
    "vw_command": "--cs_active 3 -d train-sets/cs_test --cost_max 2 --mellowness 1.0 --simulation --adax --log_output_stream compat",
    "diff_files": {
      "stderr": "train-sets/ref/cs_active_1.0.stderr"
    },
    "input_files": [
      "train-sets/cs_test"
    ]
  },
  {
    "id": 166,
    "desc": "hash_seed train",
    "vw_command": "--hash_seed 5 -d train-sets/rcv1_mini.dat --holdout_off --passes 2 -f hash_seed5.model -c -k --ngram 2 -q :: --log_output_stream compat",
    "diff_files": {
      "stderr": "train-sets/ref/hash_seed_train.stderr"
    },
    "input_files": [
      "train-sets/rcv1_mini.dat"
    ]
  },
  {
    "id": 167,
    "desc": "hash_seed test",
    "vw_command": "-d train-sets/rcv1_mini.dat -i hash_seed5.model -t --log_output_stream compat",
    "diff_files": {
      "stderr": "train-sets/ref/hash_seed_test.stderr"
    },
    "input_files": [
      "train-sets/rcv1_mini.dat",
      "hash_seed5.model"
    ],
    "depends_on": [
      166
    ]
  },
  {
    "id": 168,
    "desc": "test cb with dm",
    "vw_command": "-d train-sets/rcv1_raw_cb_small.vw -t -i cb_dm.reg --log_output_stream compat",
    "diff_files": {
      "stderr": "train-sets/ref/rcv1_raw_cb_dm_test.stderr"
    },
    "input_files": [
      "train-sets/rcv1_raw_cb_small.vw",
      "cb_dm.reg"
    ],
    "depends_on": [
      41
    ]
  },
  {
    "id": 169,
    "desc": "test cbify large",
    "vw_command": "-d train-sets/rcv1_multiclass.dat --cbify 2 --epsilon 0.05 --log_output_stream compat",
    "diff_files": {
      "stderr": "train-sets/ref/rcv1_multiclass.stderr"
    },
    "input_files": [
      "train-sets/rcv1_multiclass.dat"
    ]
  },
  {
    "id": 170,
    "desc": "cbify adf, epsilon-greedy",
    "vw_command": "--cbify 10 --cb_explore_adf --epsilon 0.05 -d train-sets/multiclass --log_output_stream compat",
    "diff_files": {
      "stderr": "train-sets/ref/cbify_epsilon_adf.stderr"
    },
    "input_files": [
      "train-sets/multiclass"
    ]
  },
  {
    "id": 171,
    "desc": "cbify cs, epsilon-greedy",
    "vw_command": "--cbify 3 --cbify_cs --epsilon 0.05 -d train-sets/cs_cb --log_output_stream compat",
    "diff_files": {
      "stderr": "train-sets/ref/cbify_epsilon_cs.stderr"
    },
    "input_files": [
      "train-sets/cs_cb"
    ]
  },
  {
    "id": 172,
    "desc": "cbify adf cs, epsilon-greedy",
    "vw_command": "--cbify 3 --cbify_cs --cb_explore_adf --epsilon 0.05 -d train-sets/cs_cb --log_output_stream compat",
    "diff_files": {
      "stderr": "train-sets/ref/cbify_epsilon_cs_adf.stderr"
    },
    "input_files": [
      "train-sets/cs_cb"
    ]
  },
  {
    "id": 173,
    "desc": "cbify adf, regcb",
    "vw_command": "--cbify 10 --cb_explore_adf --cb_type mtr --regcb --mellowness 0.01 -d train-sets/multiclass --log_output_stream compat",
    "diff_files": {
      "stderr": "train-sets/ref/cbify_regcb.stderr"
    },
    "input_files": [
      "train-sets/multiclass"
    ]
  },
  {
    "id": 174,
    "desc": "cbify adf, regcbopt",
    "vw_command": "--cbify 10 --cb_explore_adf --cb_type mtr --regcb --regcbopt --mellowness 0.01 -d train-sets/multiclass --log_output_stream compat",
    "diff_files": {
      "stderr": "train-sets/ref/cbify_regcbopt.stderr"
    },
    "input_files": [
      "train-sets/multiclass"
    ]
  },
  {
    "id": 175,
    "desc": "cbify ldf, regcbopt",
    "vw_command": "-d train-sets/cs_test.ldf --cbify_ldf --cb_type mtr --regcb --regcbopt --mellowness 0.01 --log_output_stream compat",
    "diff_files": {
      "stderr": "train-sets/ref/cbify_ldf_regcbopt.stderr"
    },
    "input_files": [
      "train-sets/cs_test.ldf"
    ]
  },
  {
    "id": 176,
    "desc": "same model on cluster mode",
    "diff_files": {},
    "bash_command": "python3 same-model-test.py --vw {VW} --spanning_tree {SPANNING_TREE} --data_files train-sets/same_model_test.0.dat train-sets/same_model_test.1.dat",
    "input_files": ["same-model-test.py","train-sets/same_model_test.0.dat", "train-sets/same_model_test.1.dat"]
  },
  {
    "id": 177,
    "desc": "check --audit output is reproducible",
    "diff_files": {
      "stdout": "train-sets/ref/audit2.stdout"
    },
    "bash_command": "printf '3 |f a b c |e x y z\\n2 |f a y c |e x\\n' | {VW} --oaa 3 -q ef --audit"
  },
  {
    "id": 178,
    "desc": "cb_adf, sharedfeatures",
    "vw_command": "--dsjson --chain_hash --cb_adf -d train-sets/no_shared_features.json --log_output_stream compat",
    "diff_files": {
      "stderr": "train-sets/ref/no_shared_features.stderr"
    },
    "input_files": [
      "train-sets/no_shared_features.json"
    ]
  },
  {
    "id": 179,
    "desc": "warm_cb warm start",
    "vw_command": "--warm_cb 10 --cb_explore_adf --cb_type mtr --epsilon 0.05 --warm_start 3 --interaction 7 --choices_lambda 8 --warm_start_update --interaction_update -d train-sets/multiclass --log_output_stream compat",
    "diff_files": {
      "stderr": "train-sets/ref/warm_cb.stderr"
    },
    "input_files": [
      "train-sets/multiclass"
    ]
  },
  {
    "id": 180,
    "desc": "warm_cb warm start with lambda set containing 0/1",
    "vw_command": "--warm_cb 10 --cb_explore_adf --cb_type mtr --epsilon 0.05 --warm_start 3 --interaction 7 --choices_lambda 8 --lambda_scheme 2 --warm_start_update --interaction_update -d train-sets/multiclass --log_output_stream compat",
    "diff_files": {
      "stderr": "train-sets/ref/warm_cb_lambda_zeroone.stderr"
    },
    "input_files": [
      "train-sets/multiclass"
    ]
  },
  {
    "id": 181,
    "desc": "warm_cb warm start with warm start update turned off",
    "vw_command": "--warm_cb 10 --cb_explore_adf --cb_type mtr --epsilon 0.05 --warm_start 3 --interaction 7 --choices_lambda 8 --interaction_update -d train-sets/multiclass --log_output_stream compat",
    "diff_files": {
      "stderr": "train-sets/ref/warm_cb_no_ws_upd.stderr"
    },
    "input_files": [
      "train-sets/multiclass"
    ]
  },
  {
    "id": 182,
    "desc": "warm_cb warm start with interaction update turned off",
    "vw_command": "--warm_cb 10 --cb_explore_adf --cb_type mtr --epsilon 0.0 --warm_start 3 --interaction 7 --choices_lambda 8 --warm_start_update -d train-sets/multiclass --log_output_stream compat",
    "diff_files": {
      "stderr": "train-sets/ref/warm_cb_no_int_upd.stderr"
    },
    "input_files": [
      "train-sets/multiclass"
    ]
  },
  {
    "id": 183,
    "desc": "warm_cb warm start with bandit warm start type (Sim-Bandit)",
    "vw_command": "--warm_cb 10 --cb_explore_adf --cb_type mtr --epsilon 0.05 --warm_start 3 --interaction 7 --choices_lambda 1 --warm_start_update --interaction_update --sim_bandit -d train-sets/multiclass --log_output_stream compat",
    "diff_files": {
      "stderr": "train-sets/ref/warm_cb_simbandit.stderr"
    },
    "input_files": [
      "train-sets/multiclass"
    ]
  },
  {
    "id": 184,
    "desc": "warm_cb warm start with CYC supervised corruption",
    "vw_command": "--warm_cb 10 --cb_explore_adf --cb_type mtr --epsilon 0.05 --warm_start 3 --interaction 7 --choices_lambda 8 --warm_start_update --interaction_update --corrupt_type_warm_start 2 --corrupt_prob_warm_start 0.5 -d train-sets/multiclass --log_output_stream compat",
    "diff_files": {
      "stderr": "train-sets/ref/warm_cb_cyc.stderr"
    },
    "input_files": [
      "train-sets/multiclass"
    ]
  },
  {
    "id": 185,
    "desc": "warm_cb warm start with input cost-sensitive examples",
    "vw_command": "--warm_cb 3 --cb_explore_adf --cb_type mtr --epsilon 0.05 --warm_start 1 --interaction 2 --choices_lambda 8 --warm_start_update --interaction_update --warm_cb_cs -d train-sets/cs_cb --log_output_stream compat",
    "diff_files": {
      "stderr": "train-sets/ref/warm_cb_cs.stderr"
    },
    "input_files": [
      "train-sets/cs_cb"
    ]
  },
  {
    "id": 186,
    "desc": "test counting examples with holdout_after option",
    "vw_command": "-k -P 100 --holdout_after 500 -d train-sets/0002.dat --log_output_stream compat",
    "diff_files": {
      "stderr": "train-sets/ref/holdout_after.stderr"
    },
    "input_files": [
      "train-sets/0002.dat"
    ]
  },
  {
    "id": 187,
    "desc": "test counting examples with holdout_after option with 2 passes on the training set",
    "vw_command": "-k -P 100 --holdout_after 500 -d train-sets/0002.dat -c --passes 2 --log_output_stream compat",
    "diff_files": {
      "stderr": "train-sets/ref/holdout_after_2passes.stderr"
    },
    "input_files": [
      "train-sets/0002.dat"
    ]
  },
  {
    "id": 188,
    "desc": "test cb_adf with softmax",
    "vw_command": "--cb_adf --rank_all -d train-sets/cb_adf_sm.data -p cb_adf_sm.predict --cb_type sm --log_output_stream compat",
    "diff_files": {
      "stderr": "train-sets/ref/cb_adf_sm.stderr",
      "cb_adf_sm.predict": "pred-sets/ref/cb_adf_sm.predict"
    },
    "input_files": [
      "train-sets/cb_adf_sm.data"
    ]
  },
  {
    "id": 189,
    "desc": "test dsjson parser correctly processes checkpoint and dangling observation lines",
    "vw_command": "-d train-sets/b1848_dsjson_parser_regression.txt --dsjson --chain_hash --cb_explore_adf -P 1 --extra_metrics metrics_skip.json --log_output_stream compat",
    "diff_files": {
      "stderr": "train-sets/ref/b1848_dsjson_parser_regression.stderr",
      "metrics_skip.json": "test-sets/ref/metrics_skip.json"
    },
    "input_files": [
      "train-sets/b1848_dsjson_parser_regression.txt"
    ]
  },
  {
    "id": 190,
    "desc": "one-against-all with subsampling",
    "vw_command": "-k --oaa 10 --oaa_subsample 5 -c --passes 10 -d train-sets/multiclass --holdout_off --log_output_stream compat",
    "diff_files": {
      "stderr": "train-sets/ref/oaa_subsample.stderr"
    },
    "input_files": [
      "train-sets/multiclass"
    ]
  },
  {
    "id": 191,
    "desc": "train coin betting",
    "vw_command": "-k -d train-sets/0001.dat -f models/ftrl_coin.model --passes 1 --coin --log_output_stream compat",
    "diff_files": {
      "stderr": "train-sets/ref/ftrl_coin.stderr"
    },
    "input_files": [
      "train-sets/0001.dat"
    ]
  },
  {
    "id": 192,
    "desc": "test coin betting",
    "vw_command": "-k -t -d train-sets/0001.dat -i models/ftrl_coin.model -p ftrl_coin.predict --log_output_stream compat",
    "diff_files": {
      "stderr": "test-sets/ref/ftrl_coin.stderr",
      "ftrl_coin.predict": "pred-sets/ref/ftrl_coin.predict"
    },
    "input_files": [
      "train-sets/0001.dat",
      "models/ftrl_coin.model"
    ],
    "depends_on": [
      191
    ]
  },
  {
    "id": 193,
    "desc": "malformed examples, onethread, strict_parse failure",
    "diff_files": {
      "stderr": "train-sets/ref/malformed-onethread-strict_parse.stderr"
    },
    "bash_command": "./negative-test.sh {VW} -d train-sets/malformed.dat --onethread --strict_parse --log_output_stream compat",
    "input_files": ["./negative-test.sh","train-sets/malformed.dat"]
  },
  {
    "id": 194,
    "desc": "malformed examples, strict_parse failure",
    "diff_files": {
      "stderr": "train-sets/ref/malformed-strict_parse.stderr"
    },
    "bash_command": "./negative-test.sh {VW} -d train-sets/malformed.dat --strict_parse --log_output_stream compat",
    "input_files": ["./negative-test.sh","train-sets/malformed.dat"]
  },
  {
    "id": 195,
    "desc": "malformed examples success",
    "vw_command": "-d train-sets/malformed.dat --onethread --log_output_stream compat",
    "diff_files": {
      "stderr": "train-sets/ref/malformed.stderr"
    },
    "input_files": [
      "train-sets/malformed.dat"
    ]
  },
  {
    "id": 196,
    "desc": "online contextual memory tree",
    "vw_command": "-d train-sets/rcv1_smaller.dat --memory_tree 10 --learn_at_leaf --max_number_of_labels 2 --dream_at_update 0 --dream_repeats 3 --online --leaf_example_multiplier 10 --alpha 0.1 -l 0.001 -b 15 --passes 1 --loss_function squared --holdout_off --log_output_stream compat",
    "diff_files": {
      "stderr": "train-sets/ref/cmt_rcv1_smaller_online.stderr"
    },
    "input_files": [
      "train-sets/rcv1_smaller.dat"
    ]
  },
  {
    "id": 197,
    "desc": "offline contextual memory tree",
    "vw_command": "-d train-sets/rcv1_smaller.dat -k --memory_tree 10 --learn_at_leaf --max_number_of_labels 2 --dream_at_update 0 --dream_repeats 3 --leaf_example_multiplier 10 --alpha 0.1 -l 0.001 -b 15 -c --passes 2 --loss_function squared --holdout_off --log_output_stream compat",
    "diff_files": {
      "stderr": "train-sets/ref/cmt_rcv1_smaller_offline.stderr"
    },
    "input_files": [
      "train-sets/rcv1_smaller.dat"
    ]
  },
  {
    "id": 198,
    "desc": "test cb_sample",
    "vw_command": "--cb_sample --cb_explore_adf -d test-sets/cb_sample_seed.data -p cb_sample_seed.predict --random_seed 1234 --log_output_stream compat",
    "diff_files": {
      "cb_sample_seed.predict": "pred-sets/ref/cb_sample_seed.predict"
    },
    "input_files": [
      "test-sets/cb_sample_seed.data"
    ]
  },
  {
    "id": 199,
    "desc": "CCB train then test",
    "vw_command": "-d train-sets/ccb_test.dat --ccb_explore_adf -p ccb_test.predict --log_output_stream compat",
    "diff_files": {
      "stderr": "train-sets/ref/ccb_test.stderr",
      "ccb_test.predict": "train-sets/ref/ccb_test.predict"
    },
    "input_files": [
      "train-sets/ccb_test.dat"
    ]
  },
  {
    "id": 200,
    "desc": "cb_explore_adf with huge lambda softmax exploration",
    "vw_command": "--cb_explore_adf --softmax --lambda 100000 -d train-sets/cb_test.ldf --noconstant -p cbe_adf_softmax_biglambda.predict --log_output_stream compat",
    "diff_files": {
      "stderr": "train-sets/ref/cbe_adf_softmax_biglambda.stderr",
      "cbe_adf_softmax_biglambda.predict": "pred-sets/ref/cbe_adf_softmax_biglambda.predict"
    },
    "input_files": [
      "train-sets/cb_test.ldf"
    ]
  },
  {
    "id": 201,
    "desc": "Test memory corruption issue in ccb_explore_adf where mtr was leaving a prediction behind",
    "vw_command": "--ccb_explore_adf --ring_size 7 -d train-sets/ccb_reuse_small.data --log_output_stream compat",
    "diff_files": {
      "stderr": "train-sets/ref/ccb_reuse_small.stderr"
    },
    "input_files": [
      "train-sets/ccb_reuse_small.data"
    ]
  },
  {
    "id": 202,
    "desc": "Test memory corruption issue in ccb_explore_adf where mtr was leaving a prediction behind",
    "vw_command": "--ccb_explore_adf --ring_size 20 --dsjson --chain_hash -d train-sets/ccb_reuse_medium.dsjson --predict_only_model --log_output_stream compat",
    "diff_files": {
      "stderr": "train-sets/ref/ccb_reuse_medium.stderr"
    },
    "input_files": [
      "train-sets/ccb_reuse_medium.dsjson"
    ]
  },
  {
    "id": 203,
    "desc": "Basic test of cluster. Can't use the VW replacer as it will think this is a VW command append things like --onethread",
    "diff_files": {
      "stderr": "test-sets/ref/cluster.stderr",
      "stdout": "test-sets/ref/cluster.stdout",
      "cluster.predict": "pred-sets/ref/cluster.predict"
    },
    "bash_command": "python3 ./cluster_test.py --vw {VW} --spanning_tree {SPANNING_TREE} --test_file test-sets/0001.dat --data_files train-sets/0001.dat train-sets/0002.dat  --prediction_file cluster.predict",
    "input_files": ["cluster_test.py","test-sets/0001.dat", "train-sets/0001.dat", "train-sets/0002.dat"]
  },
  {
    "id": 204,
    "desc": "Test if options that are negative numbers are handled correctly",
    "vw_command": "--classweight -1:0.5 --no_stdin --log_output_stream compat",
    "diff_files": {
      "stderr": "test-sets/ref/negative-num-option.stderr"
    }
  },
  {
    "id": 205,
    "desc": "test cb_dro with softmax",
    "vw_command": "--cb_dro --cb_adf --rank_all -d train-sets/cb_adf_sm.data -p cb_dro_adf_sm.predict --cb_type sm --log_output_stream compat",
    "diff_files": {
      "stderr": "train-sets/ref/cb_dro_adf_sm.stderr",
      "cb_dro_adf_sm.predict": "pred-sets/ref/cb_dro_adf_sm.predict"
    },
    "input_files": [
      "train-sets/cb_adf_sm.data"
    ]
  },
  {
    "id": 206,
    "desc": "Tests segfault that used to happen when audit, cache and interactions were combined.",
    "vw_command": "-c -k --passes 2 -d train-sets/cache_interaction_audit.txt -q st --audit --log_output_stream compat",
    "diff_files": {
      "stdout": "train-sets/ref/cache_interaction_audit.stdout",
      "stderr": "train-sets/ref/cache_interaction_audit.stderr"
    },
    "input_files": [
      "train-sets/cache_interaction_audit.txt"
    ]
  },
  {
    "id": 207,
    "desc": "Enable chain hash option for json example",
    "diff_files": {
      "stderr": "test-sets/ref/chain_hash_json_test.stderr",
      "stdout": "test-sets/ref/chain_hash_json_test.stdout",
      "chain_hash_json_result.cmp": "test-sets/ref/chain_hash_json_result.cmp"
    },
    "bash_command": "{VW} --audit --json --chain_hash -d train-sets/chain_hash_json_test.json --invert_hash chain_hash_json_result.cmp --chain_hash --predict_only_model --log_output_stream compat &&  tail -n +2 chain_hash_json_result.cmp > chain_hash_json_result.cmp.new &&  rm chain_hash_json_result.cmp &&  mv chain_hash_json_result.cmp.new chain_hash_json_result.cmp",
    "input_files": [
      "train-sets/chain_hash_json_test.json"
    ]
  },
  {
    "id": 208,
    "desc": "Enable chain hash option for text example",
    "diff_files": {
      "stderr": "test-sets/ref/chain_hash_text_result.stderr",
      "stdout": "test-sets/ref/chain_hash_text_result.stdout",
      "chain_hash_text_result.cmp": "test-sets/ref/chain_hash_text_result.cmp"
    },
    "bash_command": "{VW} --audit -d train-sets/chain_hash_text_test.dat --invert_hash chain_hash_text_result.cmp --chain_hash --predict_only_model --log_output_stream compat &&  tail -n +2 chain_hash_text_result.cmp > chain_hash_text_result.cmp.new &&  rm chain_hash_text_result.cmp &&  mv chain_hash_text_result.cmp.new chain_hash_text_result.cmp",
    "input_files": [
      "train-sets/chain_hash_text_test.dat"
    ]
  },
  {
    "id": 209,
    "desc": "Test override epsilon value saved in a model",
    "vw_command": "-i model-sets/epsilon.model -d train-sets/override_epsilon.txt --epsilon 0.3 -p override_epsilon.preds --log_output_stream compat",
    "diff_files": {
      "stderr": "pred-sets/ref/override_epsilon.stderr",
      "override_epsilon.preds": "pred-sets/ref/override_epsilon.preds"
    },
    "input_files": [
      "train-sets/override_epsilon.txt",
      "model-sets/epsilon.model"
    ]
  },
  {
    "id": 210,
    "desc": "Ensure that all weights that exist in the model are present in the invert_hash output. Even if Audit did not see it.. SkipC# - Do not remove this - this test breaks test generation by creating an infinite sized list containing this test case (many times)",
    "diff_files": {
      "inv_hash_load_model.invert.txt": "train-sets/ref/inv_hash_load_model.invert.txt",
      "inv_hash_load_model.readable.txt": "train-sets/ref/inv_hash_load_model.readable.txt"
    },
    "bash_command": "{VW} -d train-sets/inv_hash_load_model_data1.txt -f inv_hash_load_model.vw --noconstant --predict_only_model --log_output_stream compat && {VW} -d train-sets/inv_hash_load_model_data2.txt -i inv_hash_load_model.vw --noconstant --readable_model inv_hash_load_model.readable.txt --invert_hash inv_hash_load_model.invert.txt --predict_only_model",
    "input_files": [
      "train-sets/inv_hash_load_model_data1.txt",
      "train-sets/inv_hash_load_model_data2.txt"
    ]
  },
  {
    "id": 211,
    "desc": "cb_explore_adf with rnd exploration",
    "vw_command": "--cb_explore_adf --rnd 1 -d train-sets/cb_test.ldf --noconstant -p cbe_adf_rnd.predict --log_output_stream compat",
    "diff_files": {
      "stderr": "train-sets/ref/cbe_adf_rnd.stderr",
      "cbe_adf_rnd.predict": "pred-sets/ref/cbe_adf_rnd.predict"
    },
    "input_files": [
      "train-sets/cb_test.ldf"
    ]
  },
  {
    "id": 212,
    "desc": "Slates sanity check",
    "vw_command": "--slates -d train-sets/slates_simple.txt -p slates_simple.predict --log_output_stream compat",
    "diff_files": {
      "stderr": "train-sets/ref/slates_simple.stderr",
      "slates_simple.predict": "pred-sets/ref/slates_simple.predict"
    },
    "input_files": [
      "train-sets/slates_simple.txt"
    ]
  },
  {
    "id": 213,
    "desc": "offset_tree, 2 actions",
    "vw_command": "--ot 2 -k -d train-sets/offset_tree_000.dat -p offset_tree_000.pred -P 1 --log_output_stream compat",
    "diff_files": {
      "stderr": "test-sets/ref/offset_tree_000.stderr",
      "offset_tree_000.pred": "pred-sets/ref/offset_tree_000.pred"
    },
    "input_files": [
      "train-sets/offset_tree_000.dat"
    ]
  },
  {
    "id": 214,
    "desc": "offset_tree, 3 actions",
    "vw_command": "--ot 3 -k -d train-sets/offset_tree_001.dat -p offset_tree_001.pred -P 1 --log_output_stream compat",
    "diff_files": {
      "stderr": "test-sets/ref/offset_tree_001.stderr",
      "offset_tree_001.pred": "pred-sets/ref/offset_tree_001.pred"
    },
    "input_files": [
      "train-sets/offset_tree_001.dat"
    ]
  },
  {
    "id": 215,
    "desc": "offset_tree, 4 actions",
    "vw_command": "--ot 4 -k -d train-sets/offset_tree_002.dat -p offset_tree_002.pred -P 1 --log_output_stream compat",
    "diff_files": {
      "stderr": "test-sets/ref/offset_tree_002.stderr",
      "offset_tree_002.pred": "pred-sets/ref/offset_tree_002.pred"
    },
    "input_files": [
      "train-sets/offset_tree_002.dat"
    ]
  },
  {
    "id": 216,
    "desc": "Regression test for crash on unlabelled data",
    "vw_command": "--dsjson --chain_hash --slates -d train-sets/slates_simple_unlabeled.dsjson --log_output_stream compat",
    "diff_files": {
      "stderr": "train-sets/ref/slates_simple_unlabeled.stderr"
    },
    "input_files": [
      "train-sets/slates_simple_unlabeled.dsjson"
    ]
  },
  {
    "id": 217,
    "desc": "check plt training",
    "vw_command": "-d train-sets/multilabel -f plt.model --plt 10 --sgd --predict_only_model --log_output_stream compat",
    "diff_files": {
      "stderr": "train-sets/ref/plt_multilabel.stderr"
    },
    "input_files": [
      "train-sets/multilabel"
    ]
  },
  {
    "id": 218,
    "desc": "check default plt prediction",
    "vw_command": "-t -d train-sets/multilabel -i plt.model -p plt_multilabel.predict --log_output_stream compat",
    "diff_files": {
      "stderr": "train-sets/ref/plt_multilabel_predict.stderr",
      "plt_multilabel.predict": "pred-sets/ref/plt_multilabel.predict"
    },
    "input_files": [
      "train-sets/multilabel",
      "plt.model"
    ],
    "depends_on": [
      217
    ]
  },
  {
    "id": 219,
    "desc": "check plt top-1 prediction",
    "vw_command": "-t -d train-sets/multilabel -i plt.model -p plt_top1_multilabel.predict --top_k 1 --log_output_stream compat",
    "diff_files": {
      "stderr": "train-sets/ref/plt_top1_multilabel_predict.stderr",
      "plt_top1_multilabel.predict": "pred-sets/ref/plt_top1_multilabel.predict"
    },
    "input_files": [
      "train-sets/multilabel",
      "plt.model"
    ],
    "depends_on": [
      217
    ]
  },
  {
    "id": 220,
    "desc": "daemon test with json",
    "diff_files": {
      "stdout": "test-sets/ref/vw-daemon.stdout"
    },
    "bash_command": "./daemon-test.sh --json --port 54251 --vw '{VW}'",
    "input_files": ["daemon-test.sh"]
  },
  {
    "id": 221,
    "desc": "cbify adf, squarecb",
    "vw_command": "--cbify 10 --cb_explore_adf --cb_type mtr --squarecb --gamma_scale 500 -d train-sets/multiclass --log_output_stream compat",
    "diff_files": {
      "stderr": "train-sets/ref/cbify_squarecb.stderr"
    },
    "input_files": [
      "train-sets/multiclass"
    ]
  },
  {
    "id": 222,
    "desc": "cbify adf, squarecb-elim",
    "vw_command": "--cbify 10 --cb_explore_adf --cb_type mtr --squarecb --elim --gamma_scale 10 --mellowness 0.001 -d train-sets/multiclass --log_output_stream compat",
    "diff_files": {
      "stderr": "train-sets/ref/cbify_squarecb_elim.stderr"
    },
    "input_files": [
      "train-sets/multiclass"
    ]
  },
  {
    "id": 223,
    "desc": "cbify ldf, squarecb",
    "vw_command": "-d train-sets/cs_test.ldf --cbify_ldf --cb_type mtr --squarecb --gamma_scale 500 --log_output_stream compat",
    "diff_files": {
      "stderr": "train-sets/ref/cbify_ldf_squarecb.stderr"
    },
    "input_files": [
      "train-sets/cs_test.ldf"
    ]
  },
  {
    "id": 224,
    "desc": "cbify ldf, squarecb-elim",
    "vw_command": "-d train-sets/cs_test.ldf --cbify_ldf --cb_type mtr --squarecb --elim --gamma_scale 10 --mellowness 0.001 --log_output_stream compat",
    "diff_files": {
      "stderr": "train-sets/ref/cbify_ldf_squarecb_elim.stderr"
    },
    "input_files": [
      "train-sets/cs_test.ldf"
    ]
  },
  {
    "id": 225,
    "desc": "cbify regression dataset.  Use it with cats.",
    "vw_command": "--cbify 4 --cbify_reg --min_value=185 --max_value=23959 --bandwidth 3000 -d train-sets/regression/cbify-reg.dat --passes 1 -b 18 --coin --loss_option 1 --log_output_stream compat",
    "diff_files": {
      "stderr": "train-sets/ref/cbify-reg-cats.stderr"
    },
    "input_files": [
      "train-sets/regression/cbify-reg.dat"
    ]
  },
  {
    "id": 226,
    "desc": "cats train",
    "vw_command": "--cats 4 --min_value=185 --max_value=23959 --bandwidth 3000 -d train-sets/cats.acpx --passes 1 -b 18 --coin -f cats.model --predict_only_model --log_output_stream compat",
    "diff_files": {
      "stderr": "train-sets/ref/cats-train.stderr"
    },
    "input_files": [
      "train-sets/cats.acpx"
    ]
  },
  {
    "id": 227,
    "desc": "cats predict",
    "vw_command": "-d train-sets/cats.acpx -i cats.model -p cats.predict --log_output_stream compat",
    "diff_files": {
      "stderr": "train-sets/ref/cats-predict.stderr",
      "cats.predict": "pred-sets/ref/cats.predict"
    },
    "input_files": [
      "train-sets/cats.acpx",
      "cats.model"
    ],
    "depends_on": [
      226
    ]
  },
  {
    "id": 228,
    "desc": "cats-pdf train",
    "vw_command": "--cats_pdf 4 --min_value=185 --max_value=23959 --bandwidth 2000 -d train-sets/cats.acpx --passes 1 -b 18 --coin -f cats-pdf.model --predict_only_model --log_output_stream compat",
    "diff_files": {
      "stderr": "train-sets/ref/cats-pdf-train.stderr"
    },
    "input_files": [
      "train-sets/cats.acpx"
    ]
  },
  {
    "id": 229,
    "desc": "cats-pdf predict",
    "vw_command": "-d train-sets/cats.acpx -i cats-pdf.model -p cats-pdf.predict --log_output_stream compat",
    "diff_files": {
      "stderr": "train-sets/ref/cats-pdf-predict.stderr",
      "cats-pdf.predict": "pred-sets/ref/cats-pdf.predict"
    },
    "input_files": [
      "train-sets/cats.acpx",
      "cats-pdf.model"
    ],
    "depends_on": [
      228
    ]
  },
  {
    "id": 230,
    "desc": "cbify-reg",
    "vw_command": "--cbify 2048 --cbify_reg --min_value=185 --max_value=23959 --bandwidth 10000 -d train-sets/regression/cbify-reg.dat --coin --loss_option 1 --log_output_stream compat",
    "diff_files": {
      "stderr": "train-sets/ref/cbify_reg.stderr"
    },
    "input_files": [
      "train-sets/regression/cbify-reg.dat"
    ]
  },
  {
    "id": 231,
    "desc": "cbify-reg cb_discrete",
    "vw_command": "--cbify 2048 --cbify_reg --cb_discrete --min_value=185 --max_value=23959 -d train-sets/regression/cbify-reg.dat --coin --loss_option 1 --log_output_stream compat",
    "diff_files": {
      "stderr": "train-sets/ref/cbify_reg_discrete.stderr"
    },
    "input_files": [
      "train-sets/regression/cbify-reg.dat"
    ]
  },
  {
    "id": 232,
    "desc": "cbify-reg discrete cats_tree",
    "vw_command": "--cbify 2048 --cbify_reg --cb_discrete --cats_tree 2048 --min_value=185 --max_value=23959 -d train-sets/regression/cbify-reg.dat --coin --loss_option 1 --log_output_stream compat",
    "diff_files": {
      "stderr": "train-sets/ref/cbify_reg_discrete_cats.stderr"
    },
    "input_files": [
      "train-sets/regression/cbify-reg.dat"
    ]
  },
  {
    "id": 233,
    "desc": "CCB first slot loss",
    "vw_command": "-d train-sets/ccb_losses.txt --ccb_explore_adf --epsilon 0 --cb_type ips --log_output_stream compat",
    "diff_files": {
      "stderr": "train-sets/ref/ccb_1slot_loss.stderr"
    },
    "input_files": [
      "train-sets/ccb_losses.txt"
    ]
  },
  {
    "id": 234,
    "desc": "CCB all slots loss",
    "vw_command": "-d train-sets/ccb_losses.txt --ccb_explore_adf --epsilon 0 --cb_type ips --all_slots_loss --log_output_stream compat",
    "diff_files": {
      "stderr": "train-sets/ref/ccb_allslots_loss.stderr"
    },
    "input_files": [
      "train-sets/ccb_losses.txt"
    ]
  },
  {
    "id": 235,
    "desc": "big feature poison test 1",
    "vw_command": "-d train-sets/big_feature_poison.dat --interactions aaaaa --noconstant --log_output_stream compat",
    "diff_files": {
      "stderr": "train-sets/ref/big_feature_poison.stderr",
      "stdout": "train-sets/ref/big_feature_poison.stdout"
    },
    "input_files": [
      "train-sets/big_feature_poison.dat"
    ]
  },
  {
    "id": 236,
    "desc": "big feature poison test 2",
    "vw_command": "-d train-sets/big_feature_poison.dat --interactions aaaaa --noconstant --power_t 0 --log_output_stream compat",
    "diff_files": {
      "stderr": "train-sets/ref/big_feature_poison_2.stderr",
      "stdout": "train-sets/ref/big_feature_poison_2.stdout"
    },
    "input_files": [
      "train-sets/big_feature_poison.dat"
    ]
  },
  {
    "id": 237,
    "desc": "test decision service json parsing including chain hashing",
    "vw_command": "-d train-sets/decisionservice.json --dsjson --chain_hash --cb_explore_adf --epsilon 0.2 --quadratic GT -P 1 -p cbe_adf_dsjson_chain_hash.predict --log_output_stream compat",
    "diff_files": {
      "stderr": "train-sets/ref/cbe_adf_dsjson_chain_hash.stderr",
      "cbe_adf_dsjson_chain_hash.predict": "pred-sets/ref/cbe_adf_dsjson_chain_hash.predict"
    },
    "input_files": [
      "train-sets/decisionservice.json"
    ]
  },
  {
    "id": 238,
    "desc": "same with test 142 but with empty shared features",
    "vw_command": "--explore_eval --epsilon 0.2 -d train-sets/cb_test_with_empty_shared_feature.ldf --noconstant -p explore_eval.predict --log_output_stream compat",
    "diff_files": {
      "stderr": "train-sets/ref/explore_eval_with_empty_shared_feature.stderr",
      "explore_eval.predict": "pred-sets/ref/explore_eval.predict"
    },
    "input_files": [
      "train-sets/cb_test_with_empty_shared_feature.ldf"
    ]
  },
  {
    "id": 239,
    "desc": "Flatbuffer Simple Label Test",
    "vw_command": "-k -l 20 --initial_t 128000 --power_t 1 -d train-sets/0001.fb -f models/0001_1.model --invariant --flatbuffer --ngram 3 --skips 1 --holdout_off --log_output_stream compat",
    "diff_files": {
      "stderr": "train-sets/ref/0001_fb.stderr"
    },
    "input_files": [
      "train-sets/0001.fb"
    ]
  },
  {
    "id": 240,
    "desc": "Flatbuffer CB Label Test",
    "vw_command": "--cb_force_legacy --cb 2 -d train-sets/rcv1_raw_cb_small.fb --flatbuffer --log_output_stream compat",
    "diff_files": {
      "stderr": "train-sets/ref/rcv1_raw_cb_fb.stderr"
    },
    "input_files": [
      "train-sets/rcv1_raw_cb_small.fb"
    ]
  },
  {
    "id": 241,
    "desc": "Flatbuffer Multilabel Test",
    "vw_command": "--multilabel_oaa 10 -d train-sets/multilabel.fb --flatbuffer --log_output_stream compat",
    "diff_files": {
      "stderr": "train-sets/ref/multilabel_fb.stderr"
    },
    "input_files": [
      "train-sets/multilabel.fb"
    ]
  },
  {
    "id": 242,
    "desc": "Flatbuffer Mutliclass Test",
    "vw_command": "-d train-sets/multiclass.fb -k --ect 10 --flatbuffer --log_output_stream compat",
    "diff_files": {
      "stderr": "train-sets/ref/multiclass_fb.stderr"
    },
    "input_files": [
      "train-sets/multiclass.fb"
    ]
  },
  {
    "id": 243,
    "desc": "Flatbuffer CS Test",
    "vw_command": "-k -d train-sets/cs.fb --invariant --csoaa_ldf multiline --flatbuffer --log_output_stream compat",
    "diff_files": {
      "stderr": "train-sets/ref/cs_fb.stderr"
    },
    "input_files": [
      "train-sets/cs.fb"
    ]
  },
  {
    "id": 244,
    "desc": "Flatbuffer CB_eval test",
    "vw_command": "-d train-sets/rcv1_cb_eval.fb --cb 2 --eval --flatbuffer --log_output_stream compat",
    "diff_files": {
      "stderr": "train-sets/ref/rcv1_cb_eval_fb.stderr"
    },
    "input_files": [
      "train-sets/rcv1_cb_eval.fb"
    ]
  },
  {
    "id": 245,
    "desc": "Flatbuffer no label Test (LDA)",
    "vw_command": "-k --lda 100 --lda_alpha 0.01 --lda_rho 0.01 --lda_D 1000 -l 1 -b 13 --minibatch 128 -d train-sets/wiki256_no_label.fb --flatbuffer --log_output_stream compat",
    "diff_files": {
      "stderr": "train-sets/ref/no_label_fb.stderr"
    },
    "input_files": [
      "train-sets/wiki256_no_label.fb"
    ]
  },
  {
    "id": 246,
    "desc": "Flatbuffer CCB Label Test",
    "vw_command": "--ccb_explore_adf -d train-sets/ccb.fb --flatbuffer --log_output_stream compat",
    "diff_files": {
      "stderr": "train-sets/ref/ccb_fb.stderr"
    },
    "input_files": [
      "train-sets/ccb.fb"
    ]
  },
  {
    "id": 247,
    "desc": "cb_explore with cover epsilon decaying",
    "vw_command": "--cb_explore 2 --cover 3 -d train-sets/cb_explore_cover.dat -f models/cover_e_dec.model -p cover_e_dec_train.pred --log_output_stream compat",
    "diff_files": {
      "stderr": "train-sets/ref/cbe_cover_e_dec.stderr",
      "cover_e_dec_train.pred": "train-sets/ref/cover_e_dec_train.pred"
    },
    "input_files": [
      "train-sets/cb_explore_cover.dat"
    ]
  },
  {
    "id": 248,
    "desc": "cb_explore with cover epsilon decaying predict",
    "vw_command": "--cb_explore 2 --cover 3 -d train-sets/cb_explore_cover.dat -i models/cover_e_dec.model -t -p cbe_cover_e_dec.predict --log_output_stream compat",
    "diff_files": {
      "stderr": "train-sets/ref/cbe_cover_e_dec_predict.stderr",
      "cbe_cover_e_dec.predict": "pred-sets/ref/cbe_cover_e_dec.predict"
    },
    "input_files": [
      "train-sets/cb_explore_cover.dat",
      "models/cover_e_dec.model"
    ],
    "depends_on": [
      247
    ]
  },
  {
    "id": 249,
    "desc": "cb_explore with cover epsilon fixed",
    "vw_command": "--cb_explore 2 --cover 3 -d train-sets/cb_explore_cover.dat -f models/cover_e_fixed.model --epsilon 0.5 --log_output_stream compat",
    "diff_files": {
      "stderr": "train-sets/ref/cbe_cover_e_fixed.stderr"
    },
    "input_files": [
      "train-sets/cb_explore_cover.dat"
    ]
  },
  {
    "id": 250,
    "desc": "cb_explore with cover epsilon fixed predict",
    "vw_command": "--cb_explore 2 --cover 3 -d train-sets/cb_explore_cover.dat -i models/cover_e_fixed.model --epsilon 0.5 -t -p cbe_cover_e_fixed.predict --log_output_stream compat",
    "diff_files": {
      "stderr": "train-sets/ref/cbe_cover_e_fixed_predict.stderr",
      "cbe_cover_e_fixed.predict": "pred-sets/ref/cbe_cover_e_fixed.predict"
    },
    "input_files": [
      "train-sets/cb_explore_cover.dat",
      "models/cover_e_fixed.model"
    ],
    "depends_on": [
      249
    ]
  },
  {
    "id": 251,
    "desc": "cb_explore_adf with cover exploration epsilon decaying",
    "vw_command": "--cb_explore_adf --cover 3 -d train-sets/cb_test_medium.ldf --noconstant -f models/cover_adf_e_dec.model --log_output_stream compat",
    "diff_files": {
      "stderr": "train-sets/ref/cbe_adf_cover_e_dec.stderr"
    },
    "input_files": [
      "train-sets/cb_test_medium.ldf"
    ]
  },
  {
    "id": 252,
    "desc": "cb_explore_adf with cover exploration epsilon decaying predict only",
    "vw_command": "--cb_explore_adf --cover 3 -d train-sets/cb_test_medium.ldf --noconstant -p cbe_adf_cover_e_dec.predict -i models/cover_adf_e_dec.model -t --log_output_stream compat",
    "diff_files": {
      "stderr": "train-sets/ref/cbe_adf_cover_e_dec_predict.stderr",
      "cbe_adf_cover_e_dec.predict": "pred-sets/ref/cbe_adf_cover_e_dec.predict"
    },
    "input_files": [
      "train-sets/cb_test_medium.ldf",
      "models/cover_adf_e_dec.model"
    ],
    "depends_on": [
      251
    ]
  },
  {
    "id": 253,
    "desc": "cb_explore_adf with cover epsilon fixed",
    "vw_command": "--cb_explore_adf --cover 3 -d train-sets/cb_test_medium.ldf -f models/cover_adf_e_fixed.model --epsilon 0.5 --log_output_stream compat",
    "diff_files": {
      "stderr": "train-sets/ref/cbe_adf_cover_e_fixed.stderr"
    },
    "input_files": [
      "train-sets/cb_test_medium.ldf"
    ]
  },
  {
    "id": 254,
    "desc": "cb_explore_adf with cover epsilon fixed predict",
    "vw_command": "--cb_explore_adf --cover 3 -d train-sets/cb_test_medium.ldf -i models/cover_adf_e_fixed.model --epsilon 0.5 -t -p cbe_adf_cover_e_fixed.predict --log_output_stream compat",
    "diff_files": {
      "stderr": "train-sets/ref/cbe_adf_cover_e_fixed_predict.stderr",
      "cbe_adf_cover_e_fixed.predict": "pred-sets/ref/cbe_adf_cover_e_fixed.predict"
    },
    "input_files": [
      "train-sets/cb_test_medium.ldf",
      "models/cover_adf_e_fixed.model"
    ],
    "depends_on": [
      253
    ]
  },
  {
    "id": 255,
    "desc": "cb_explore_adf with synthcover exploration",
    "vw_command": "--cb_explore_adf --synthcover --epsilon 0.01 -d train-sets/cb_test.ldf --noconstant -p cbe_adf_synthcover.predict --log_output_stream compat",
    "diff_files": {
      "stderr": "train-sets/ref/cbe_adf_synthcover.stderr",
      "cbe_adf_synthcover.predict": "pred-sets/ref/cbe_adf_synthcover.predict"
    },
    "input_files": [
      "train-sets/cb_test.ldf"
    ]
  },
  {
    "id": 256,
    "desc": "cb data consumed by ccb_explore_adf reduction",
    "vw_command": "--ccb_explore_adf --dsjson --epsilon 0.2 -d train-sets/cb_as_ccb.json --log_output_stream compat",
    "diff_files": {
      "stderr": "train-sets/ref/cb_as_ccb.stderr"
    },
    "input_files": [
      "train-sets/cb_as_ccb.json"
    ]
  },
  {
    "id": 257,
    "desc": "CCB interactions with slot with default namespace",
    "vw_command": "-d train-sets/ccb_test_interactions.dat --ccb_explore_adf --invert_hash w_out_slot_ns.interactions -q :: --predict_only_model --log_output_stream compat",
    "diff_files": {
      "stderr": "train-sets/ref/ccb_test_interactions.stderr",
      "w_out_slot_ns.interactions": "train-sets/ref/w_out_slot_ns.interactions"
    },
    "input_files": [
      "train-sets/ccb_test_interactions.dat"
    ]
  },
  {
    "id": 258,
    "desc": "cb with dr (see test 39)",
    "vw_command": "--cb_force_legacy -d train-sets/rcv1_raw_cb_small.vw --cb 2 --cb_type dr --ngram 2 --skips 4 -b 24 -l 0.25 --log_output_stream compat",
    "diff_files": {
      "stderr": "train-sets/ref/rcv1_raw_cb_dr.stderr"
    },
    "input_files": [
      "train-sets/rcv1_raw_cb_small.vw"
    ]
  },
  {
    "id": 259,
    "desc": "cb with ips (see test 40)",
    "vw_command": "--cb_force_legacy -d train-sets/rcv1_raw_cb_small.vw --cb 2 --cb_type ips --ngram 2 --skips 4 -b 24 -l 0.125 --log_output_stream compat",
    "diff_files": {
      "stderr": "train-sets/ref/rcv1_raw_cb_ips.stderr"
    },
    "input_files": [
      "train-sets/rcv1_raw_cb_small.vw"
    ]
  },
  {
    "id": 260,
    "desc": "cb with dm (see test 41)",
    "vw_command": "--cb_force_legacy -d train-sets/rcv1_raw_cb_small.vw --cb 2 --cb_type dm --ngram 2 --skips 4 -b 24 -l 0.125 -f cb_dm.reg --log_output_stream compat",
    "diff_files": {
      "stderr": "train-sets/ref/rcv1_raw_cb_dm.stderr"
    },
    "input_files": [
      "train-sets/rcv1_raw_cb_small.vw"
    ]
  },
  {
    "id": 261,
    "desc": "cb redirection when --eval (see test 74)",
    "vw_command": "-d train-sets/rcv1_cb_eval --cb 2 --eval --log_output_stream compat",
    "diff_files": {
      "stderr": "train-sets/ref/rcv1_cb_eval.stderr"
    },
    "input_files": [
      "train-sets/rcv1_cb_eval"
    ]
  },
  {
    "id": 262,
    "desc": "cbify, epsilon-greedy (see test 76)",
    "vw_command": "--cb_force_legacy --cbify 10 --epsilon 0.05 -d train-sets/multiclass --log_output_stream compat",
    "diff_files": {
      "stderr": "train-sets/ref/cbify_epsilon_legacy.stderr"
    },
    "input_files": [
      "train-sets/multiclass"
    ]
  },
  {
    "id": 263,
    "desc": "cbify, tau first (see test 77)",
    "vw_command": "--cb_force_legacy --cbify 10 --first 5 -d train-sets/multiclass --log_output_stream compat",
    "diff_files": {
      "stderr": "train-sets/ref/cbify_first_legacy.stderr"
    },
    "input_files": [
      "train-sets/multiclass"
    ]
  },
  {
    "id": 264,
    "desc": "cbify, bag (see test 78)",
    "vw_command": "--cb_force_legacy --cbify 10 --bag 7 -d train-sets/multiclass --log_output_stream compat",
    "diff_files": {
      "stderr": "train-sets/ref/cbify_bag_legacy.stderr"
    },
    "input_files": [
      "train-sets/multiclass"
    ]
  },
  {
    "id": 265,
    "desc": "cbify, cover (see test 79)",
    "vw_command": "--cb_force_legacy --cbify 10 --cover 3 -d train-sets/multiclass --nounif --log_output_stream compat",
    "diff_files": {
      "stderr": "train-sets/ref/cbify_cover_legacy.stderr"
    },
    "input_files": [
      "train-sets/multiclass"
    ]
  },
  {
    "id": 266,
    "desc": "cb_explore (see test 121)",
    "vw_command": "--cb_force_legacy -d train-sets/rcv1_raw_cb_small.vw --cb_explore 2 --ngram 2 --skips 4 -b 24 -l 0.25 -p rcv1_raw_cb_explore_legacy.preds --log_output_stream compat",
    "diff_files": {
      "stderr": "train-sets/ref/rcv1_raw_cb_explore_legacy.stderr",
      "rcv1_raw_cb_explore_legacy.preds": "pred-sets/ref/rcv1_raw_cb_explore_legacy.preds"
    },
    "input_files": [
      "train-sets/rcv1_raw_cb_small.vw"
    ]
  },
  {
    "id": 267,
    "desc": "test cbify large (see test 169)",
    "vw_command": "--cb_force_legacy -d train-sets/rcv1_multiclass.dat --cbify 2 --epsilon 0.05 --log_output_stream compat",
    "diff_files": {
      "stderr": "train-sets/ref/rcv1_multiclass_legacy.stderr"
    },
    "input_files": [
      "train-sets/rcv1_multiclass.dat"
    ]
  },
  {
    "id": 268,
    "desc": "cbify cs, epsilon-greedy (see test 171)",
    "vw_command": "--cb_force_legacy --cbify 3 --cbify_cs --epsilon 0.05 -d train-sets/cs_cb --log_output_stream compat",
    "diff_files": {
      "stderr": "train-sets/ref/cbify_epsilon_cs_legacy.stderr"
    },
    "input_files": [
      "train-sets/cs_cb"
    ]
  },
  {
    "id": 269,
    "desc": "cb_explore with cover epsilon decaying (see test 249)",
    "vw_command": "--cb_force_legacy --cb_explore 2 --cover 3 -d train-sets/cb_explore_cover.dat -f models/cover_e_dec.model --log_output_stream compat",
    "diff_files": {
      "stderr": "train-sets/ref/cbe_cover_e_dec_legacy.stderr"
    },
    "input_files": [
      "train-sets/cb_explore_cover.dat"
    ]
  },
  {
    "id": 270,
    "desc": "cb_explore with cover epsilon decaying predict (see test 250)",
    "vw_command": "--cb_explore 2 --cover 3 -d train-sets/cb_explore_cover.dat -i models/cover_e_dec.model -t -p cbe_cover_e_dec_legacy.predict --log_output_stream compat",
    "diff_files": {
      "stderr": "train-sets/ref/cbe_cover_e_dec_predict_legacy.stderr",
      "cbe_cover_e_dec_legacy.predict": "pred-sets/ref/cbe_cover_e_dec_legacy.predict"
    },
    "input_files": [
      "train-sets/cb_explore_cover.dat",
      "models/cover_e_dec.model"
    ],
    "depends_on": [
      269
    ]
  },
  {
    "id": 271,
    "desc": "cb_explore with cover epsilon fixed (see test 251)",
    "vw_command": "--cb_force_legacy --cb_explore 2 --cover 3 -d train-sets/cb_explore_cover.dat -f models/cover_e_fixed.model --epsilon 0.5 --log_output_stream compat",
    "diff_files": {
      "stderr": "train-sets/ref/cbe_cover_e_fixed_legacy.stderr"
    },
    "input_files": [
      "train-sets/cb_explore_cover.dat"
    ]
  },
  {
    "id": 272,
    "desc": "cb_explore with cover epsilon fixed predict (see test 252)",
    "vw_command": "--cb_explore 2 --cover 3 -d train-sets/cb_explore_cover.dat -i models/cover_e_fixed.model --epsilon 0.5 -t -p cbe_cover_e_fixed_legacy.predict --log_output_stream compat",
    "diff_files": {
      "stderr": "train-sets/ref/cbe_cover_e_fixed_predict_legacy.stderr",
      "cbe_cover_e_fixed_legacy.predict": "pred-sets/ref/cbe_cover_e_fixed_legacy.predict"
    },
    "input_files": [
      "train-sets/cb_explore_cover.dat",
      "models/cover_e_fixed.model"
    ],
    "depends_on": [
      271
    ]
  },
  {
    "id": 273,
    "desc": "cb evaluation (see test 74)",
    "vw_command": "-d train-sets/rcv1_cb_eval --cb 2 --eval --log_output_stream compat",
    "diff_files": {
      "stderr": "train-sets/ref/rcv1_cb_eval.stderr"
    },
    "input_files": [
      "train-sets/rcv1_cb_eval"
    ]
  },
  {
    "id": 274,
    "desc": "8.8.0 old model, test cb compat",
    "vw_command": "-i model-sets/cb_compat_test.vwmodel -d train-sets/cb_compat_test.dat -p cb_compat_test.predict --log_output_stream compat",
    "diff_files": {
      "stderr": "train-sets/ref/cb_old_model.compat.stderr",
      "cb_compat_test.predict": "pred-sets/ref/cb_compat_test.predict"
    },
    "input_files": [
      "train-sets/cb_compat_test.dat",
      "model-sets/cb_compat_test.vwmodel"
    ]
  },
  {
    "id": 275,
    "desc": "vw --help",
    "vw_command": "--help --log_output_stream compat",
    "diff_files": {
      "stderr": "train-sets/ref/help.stderr",
      "stdout": "train-sets/ref/help.stdout"
    }
  },
  {
    "id": 276,
    "desc": "vw --help with filtering",
    "vw_command": "--cb_adf --help --log_output_stream compat",
    "diff_files": {
      "stderr": "train-sets/ref/help_cbadf.stderr",
      "stdout": "train-sets/ref/help_cbadf.stdout"
    }
  },
  {
    "id": 277,
    "desc": "cbzo: learn and save constant template model. Note: Changing hyperparameters (-l, --radius etc.) or any options affecting the learning algorithm will require. preparing the dataset again",
    "vw_command": "-d train-sets/cbzo_constant.dat --holdout_off --cbzo --policy constant -l 0.001 --radius 0.1 -f models/cbzo_constant.model --log_output_stream compat",
    "diff_files": {
      "stderr": "train-sets/ref/cbzo_constant.stderr",
      "stdout": "train-sets/ref/cbzo_constant.stdout"
    },
    "input_files": [
      "train-sets/cbzo_constant.dat"
    ]
  },
  {
    "id": 278,
    "desc": "cbzo: verify predictions of Test 277 model.. Also ends up testing if important cmd-line options (--cbzo, --policy) are saved with the model.",
    "vw_command": "-d train-sets/cbzo_constant.dat --holdout_off -t --radius 0.1 -i models/cbzo_constant.model -p cbzo_constant.preds --log_output_stream compat",
    "diff_files": {
      "cbzo_constant.preds": "pred-sets/ref/cbzo_constant.preds"
    },
    "input_files": [
      "train-sets/cbzo_constant.dat",
      "models/cbzo_constant.model"
    ],
    "depends_on": [
      277
    ]
  },
  {
    "id": 279,
    "desc": "cbzo: verify predictions without the intervention of model saving",
    "vw_command": "-d train-sets/cbzo_constant.dat --holdout_off --cbzo --policy constant -l 0.001 --radius 0.1 -p cbzo_constant_online.preds --log_output_stream compat",
    "diff_files": {
      "cbzo_constant_online.preds": "pred-sets/ref/cbzo_constant_online.preds"
    },
    "input_files": [
      "train-sets/cbzo_constant.dat"
    ]
  },
  {
    "id": 280,
    "desc": "cbzo: verify --readable_model file contents",
    "vw_command": "-d train-sets/cbzo_constant.dat --holdout_off --cbzo --policy constant -l 0.001 --radius 0.1 --readable_model cbzo_constant_readable_model.txt --predict_only_model --log_output_stream compat",
    "diff_files": {
      "cbzo_constant_readable_model.txt": "train-sets/ref/cbzo_constant_readable_model.txt"
    },
    "input_files": [
      "train-sets/cbzo_constant.dat"
    ]
  },
  {
    "id": 281,
    "desc": "cbzo: verify --invert_hash file contents",
    "vw_command": "-d train-sets/cbzo_constant.dat --holdout_off --cbzo --policy constant -l 0.001 --radius 0.1 --invert_hash cbzo_constant_invert_hash.txt --predict_only_model --log_output_stream compat",
    "diff_files": {
      "cbzo_constant_invert_hash.txt": "train-sets/ref/cbzo_constant_invert_hash.txt"
    },
    "input_files": [
      "train-sets/cbzo_constant.dat"
    ]
  },
  {
    "id": 282,
    "desc": "cbzo: learn and save linear template model. Note: Changing hyperparameters (-l, --l1, --radius etc.) or any options affecting the learning algorithm will require. preparing the dataset again",
    "vw_command": "-d train-sets/cbzo_linear.dat --holdout_off --cbzo --policy linear -l 0.0001 --radius 0.1 --l1 0.2 --l2 0.3 --no_bias_regularization -f models/cbzo_linear.model --log_output_stream compat",
    "diff_files": {
      "stderr": "train-sets/ref/cbzo_linear.stderr",
      "stdout": "train-sets/ref/cbzo_linear.stdout"
    },
    "input_files": [
      "train-sets/cbzo_linear.dat"
    ]
  },
  {
    "id": 283,
    "desc": "cbzo: verify predictions of Test 282 model.. Also ends up testing if important cmd-line options (--cbzo, --policy) are saved with the model.",
    "vw_command": "-d train-sets/cbzo_linear.dat --holdout_off -t --radius 0.1 -i models/cbzo_linear.model -p cbzo_linear.preds --log_output_stream compat",
    "diff_files": {
      "cbzo_linear.preds": "pred-sets/ref/cbzo_linear.preds"
    },
    "input_files": [
      "train-sets/cbzo_linear.dat",
      "models/cbzo_linear.model"
    ],
    "depends_on": [
      282
    ]
  },
  {
    "id": 284,
    "desc": "cbzo: verify predictions without the intervention of model saving",
    "vw_command": "-d train-sets/cbzo_linear.dat --holdout_off --cbzo --policy linear -l 0.0001 --radius 0.1 --l1 0.2 --l2 0.3 --no_bias_regularization -p cbzo_linear_online.preds --log_output_stream compat",
    "diff_files": {
      "cbzo_linear_online.preds": "pred-sets/ref/cbzo_linear_online.preds"
    },
    "input_files": [
      "train-sets/cbzo_linear.dat"
    ]
  },
  {
    "id": 285,
    "desc": "cbzo: verify --readable_model file contents",
    "vw_command": "-d train-sets/cbzo_linear.dat --holdout_off --cbzo --policy linear -l 0.0001 --radius 0.1 --l1 0.2 --l2 0.3 --no_bias_regularization --readable_model cbzo_linear_readable_model.txt --predict_only_model --log_output_stream compat",
    "diff_files": {
      "cbzo_linear_readable_model.txt": "train-sets/ref/cbzo_linear_readable_model.txt"
    },
    "input_files": [
      "train-sets/cbzo_linear.dat"
    ]
  },
  {
    "id": 286,
    "desc": "cbzo: verify --invert_hash file contents",
    "vw_command": "-d train-sets/cbzo_linear.dat --holdout_off --cbzo --policy linear -l 0.0001 --radius 0.1 --l1 0.2 --l2 0.3 --no_bias_regularization --invert_hash cbzo_linear_invert_hash.txt --predict_only_model --log_output_stream compat",
    "diff_files": {
      "cbzo_linear_invert_hash.txt": "train-sets/ref/cbzo_linear_invert_hash.txt"
    },
    "input_files": [
      "train-sets/cbzo_linear.dat"
    ]
  },
  {
    "id": 287,
    "desc": "vw test used in brew script",
    "vw_command": "-d train-sets/houses --audit --nn 1 --log_output_stream compat",
    "diff_files": {
      "stderr": "train-sets/ref/houses.stderr",
      "stdout": "train-sets/ref/houses.stdout"
    },
    "input_files": [
      "train-sets/houses"
    ]
  },
  {
    "id": 288,
    "desc": "creating model to be tested with -q :: and --invert_hash",
    "vw_command": "-d train-sets/ccb_test_interactions.dat --ccb_explore_adf -q :: -f models/288.model --invert_hash ccb_quad.inv --log_output_stream compat",
    "diff_files": {
      "stderr": "train-sets/ref/ccb_quad.stderr",
      "ccb_quad.inv": "pred-sets/ref/ccb_quad.inv"
    },
    "input_files": [
      "train-sets/ccb_test_interactions.dat"
    ]
  },
  {
    "id": 289,
    "desc": "checking invert_hash for ccb with model and -q ::",
    "vw_command": "-d train-sets/ccb_test_interactions.dat -i models/288.model --invert_hash ccb_quad_save_resume.inv --log_output_stream compat",
    "diff_files": {
      "stderr": "train-sets/ref/ccb_quad_save_resume.stderr",
      "ccb_quad_save_resume.inv": "pred-sets/ref/ccb_quad_save_resume.inv"
    },
    "input_files": [
      "train-sets/ccb_test_interactions.dat",
      "models/288.model"
    ],
    "depends_on": [
      288
    ]
  },
  {
    "id": 290,
    "desc": "Slates sanity check with interactions and invert hash",
    "vw_command": "--slates -d train-sets/slates_simple_w_interactions.txt -p slates_simple_w_interactions.predict -q :: --invert_hash slates_w_interactions.inv --predict_only_model --log_output_stream compat",
    "diff_files": {
      "stderr": "train-sets/ref/slates_simple_w_interactions.stderr",
      "slates_simple_w_interactions.predict": "pred-sets/ref/slates_simple_w_interactions.predict",
      "slates_w_interactions.inv": "pred-sets/ref/slates_w_interactions.inv"
    },
    "input_files": [
      "train-sets/slates_simple_w_interactions.txt"
    ]
  },
  {
    "id": 291,
    "desc": "test -q :: with many interactions",
    "vw_command": "-d train-sets/ccb_lots_of_interactions.dat --ccb_explore_adf -q :: --invert_hash ccb_lots_of_interactions.inv --predict_only_model --log_output_stream compat",
    "diff_files": {
      "stderr": "train-sets/ref/ccb_lots_of_interactions.stderr",
      "ccb_lots_of_interactions.inv": "pred-sets/ref/ccb_lots_of_interactions.inv"
    },
    "input_files": [
      "train-sets/ccb_lots_of_interactions.dat"
    ]
  },
  {
    "id": 292,
    "desc": "Test search_neighbor_features argument",
    "vw_command": "-k -c -d train-sets/sequence_data --passes 2 --search_rollout ref --search_alpha 1e-8 --search_task sequence --search 5 --holdout_off --search_neighbor_features -3:w,-2:w,-1:w,1:w,2:w,3:w,-3:e,-2:e,-1:e,1:e,2:e,3:e,-3:s,-2:s,-1:s,1:s,2:s,3:s --log_output_stream compat",
    "diff_files": {
      "stderr": "train-sets/ref/search_neighbor_features.train.stderr"
    },
    "input_files": [
      "train-sets/sequence_data"
    ]
  },
  {
    "id": 293,
    "desc": "test -q :: with explicit interactions",
    "vw_command": "-d train-sets/ccb_lots_of_interactions_mini.dat --ccb_explore_adf -q :: -q AB --interactions AAA --interactions ::: --invert_hash ccb_implicit_and_explicit_interactions.inv --predict_only_model --log_output_stream compat",
    "diff_files": {
      "stderr": "train-sets/ref/ccb_implicit_and_explicit_interactions.stderr",
      "ccb_implicit_and_explicit_interactions.inv": "pred-sets/ref/ccb_implicit_and_explicit_interactions.inv"
    },
    "input_files": [
      "train-sets/ccb_lots_of_interactions_mini.dat"
    ]
  },
  {
    "id": 294,
    "desc": "test -q :: with explicit interactions and ignore",
    "vw_command": "-d train-sets/ccb_lots_of_interactions_mini.dat --ignore C --ccb_explore_adf -q :: -q AB --interactions AAA --interactions ::: --invert_hash ccb_implicit_explicit_ignore_interactions.inv --predict_only_model --log_output_stream compat",
    "diff_files": {
      "stderr": "train-sets/ref/ccb_implicit_explicit_ignore_interactions.stderr",
      "ccb_implicit_explicit_ignore_interactions.inv": "pred-sets/ref/ccb_implicit_explicit_ignore_interactions.inv"
    },
    "input_files": [
      "train-sets/ccb_lots_of_interactions_mini.dat"
    ]
  },
  {
    "id": 295,
    "desc": "Test interact reduction",
    "vw_command": "-d train-sets/interact.dat -p t288.predict --interact ab --readable_model t288.readable --predict_only_model --log_output_stream compat",
    "diff_files": {
      "stderr": "test-sets/ref/t288.stderr",
      "t288.predict": "pred-sets/ref/t288.predict",
      "t288.readable": "pred-sets/ref/t288.readable"
    },
    "input_files": [
      "train-sets/interact.dat"
    ]
  },
  {
    "id": 296,
    "desc": "FTRL readable model test. TODO: investigate slow convergence",
    "vw_command": "-d train-sets/regression_simple.txt --noconstant --ftrl --invert_hash ftrl.readable --predict_only_model --log_output_stream compat",
    "diff_files": {
      "ftrl.readable": "train-sets/ref/ftrl.readable"
    },
    "input_files": [
      "train-sets/regression_simple.txt"
    ]
  },
  {
    "id": 297,
    "desc": "pistol readable model test",
    "vw_command": "-d train-sets/regression_simple.txt --noconstant --pistol --invert_hash pistol.readable --predict_only_model --log_output_stream compat",
    "diff_files": {
      "pistol.readable": "train-sets/ref/pistol.readable"
    },
    "input_files": [
      "train-sets/regression_simple.txt"
    ]
  },
  {
    "id": 298,
    "desc": "coin readable model test",
    "vw_command": "-d train-sets/regression_simple.txt --noconstant --coin --invert_hash coin.readable --predict_only_model --log_output_stream compat",
    "diff_files": {
      "coin.readable": "train-sets/ref/coin.readable"
    },
    "input_files": [
      "train-sets/regression_simple.txt"
    ]
  },
  {
    "id": 299,
    "desc": "generate cb model",
    "vw_command": "-d train-sets/cb_as_ccb.json --dsjson --cb_explore_adf -f models/cb_model.bin --log_output_stream compat",
    "diff_files": {
      "stderr": "train-sets/ref/cb_as_ccb.cb.stderr"
    },
    "input_files": [
      "train-sets/cb_as_ccb.json"
    ]
  },
  {
    "id": 300,
    "desc": "load cb model into ccb learner",
    "vw_command": "-d train-sets/cb_as_ccb.json --dsjson --ccb_explore_adf -i models/cb_model.bin --log_output_stream compat",
    "diff_files": {
      "stderr": "train-sets/ref/cb_as_ccb.ccb.stderr"
    },
    "input_files": [
      "train-sets/cb_as_ccb.json",
      "models/cb_model.bin"
    ],
    "depends_on": [
      299
    ]
  },
  {
    "id": 301,
    "desc": "memory_tree create model",
    "vw_command": "-d train-sets/aloi_short_train.dat --memory_tree 1204 --learn_at_leaf --max_number_of_labels 1000 --dream_at_update 0 --dream_repeats 20 --online --leaf_example_multiplier 10 -f cmt.model --log_output_stream compat",
    "diff_files": {
      "stderr": "train-sets/ref/cmt_train_model.stderr"
    },
    "input_files": [
      "train-sets/aloi_short_train.dat"
    ]
  },
  {
    "id": 302,
    "desc": "memory_tree load model",
    "vw_command": "-d test-sets/aloi_short_test.dat -i cmt.model --log_output_stream compat",
    "diff_files": {
      "stderr": "train-sets/ref/cmt_test_model.stderr"
    },
    "input_files": [
      "test-sets/aloi_short_test.dat",
      "cmt.model"
    ],
    "depends_on": [
      301
    ]
  },
  {
    "id": 303,
    "desc": "cb file with no extra newline at the end",
    "vw_command": "--cb_explore_adf --epsilon 0.1 -d train-sets/cb_test_nonewline.ldf --noconstant -p cbe_adf_nonewline.predict --log_output_stream compat",
    "diff_files": {
      "stderr": "train-sets/ref/cbe_adf_nonewline.stderr",
      "cbe_adf_nonewline.predict": "pred-sets/ref/cbe_adf_nonewline.predict"
    },
    "input_files": [
      "train-sets/cb_test_nonewline.ldf"
    ]
  },
  {
    "id": 304,
    "desc": "ccb file with no extra newline at the end",
    "vw_command": "--ccb_explore_adf -d train-sets/ccb_test_nonewline.dat -p ccb_test_nonewline.predict --log_output_stream compat",
    "diff_files": {
      "stderr": "train-sets/ref/ccb_test_nonewline.stderr",
      "ccb_test_nonewline.predict": "train-sets/ref/ccb_test_nonewline.predict"
    },
    "input_files": [
      "train-sets/ccb_test_nonewline.dat"
    ]
  },
  {
    "id": 305,
    "desc": "slates file with no extra newline at the end",
    "vw_command": "--slates -d train-sets/slates_simple_nonewline.txt -p slates_simple_nonewline.predict --log_output_stream compat",
    "diff_files": {
      "stderr": "train-sets/ref/slates_simple_nonewline.stderr",
      "slates_simple_nonewline.predict": "pred-sets/ref/slates_simple_nonewline.predict"
    },
    "input_files": [
      "train-sets/slates_simple_nonewline.txt"
    ]
  },
  {
    "id": 306,
    "desc": "cb json dataset with zero feature values",
    "vw_command": "--cb_explore_adf --dsjson -d train-sets/cb_features_w_zero_vals.dsjson -p cb_zero_feature_vals_dsjson.predict --log_output_stream compat",
    "diff_files": {
      "stderr": "train-sets/ref/cb_zero_feature_vals_dsjson.stderr",
      "cb_zero_feature_vals_dsjson.predict": "pred-sets/ref/cb_zero_feature_vals_dsjson.predict"
    },
    "input_files": [
      "train-sets/cb_features_w_zero_vals.dsjson"
    ]
  },
  {
    "id": 307,
    "desc": "cb text dataset with zero feature values",
    "vw_command": "--cb_explore_adf -d train-sets/cb_features_w_zero_vals.dat -p cb_zero_feature_vals.predict --log_output_stream compat",
    "diff_files": {
      "stderr": "train-sets/ref/cb_zero_feature_vals.stderr",
      "cb_zero_feature_vals.predict": "pred-sets/ref/cb_zero_feature_vals.predict"
    },
    "input_files": [
      "train-sets/cb_features_w_zero_vals.dat"
    ]
  },
  {
    "id": 308,
    "desc": "ccb text dataset with zero feature values in actions/slot/shared feature",
    "vw_command": "--ccb_explore_adf -d train-sets/ccb_zero_value_features.dat --log_output_stream compat",
    "diff_files": {
      "stderr": "train-sets/ref/ccb_zero_value_features.stderr"
    },
    "input_files": [
      "train-sets/ccb_zero_value_features.dat"
    ]
  },
  {
    "id": 309,
    "desc": "slate text dataset with zero feature values in actions/slot/shared feature",
    "vw_command": "--slates -d train-sets/slates_zero_value_features.txt --log_output_stream compat",
    "diff_files": {
      "stderr": "train-sets/ref/slates_zero_value_features.stderr"
    },
    "input_files": [
      "train-sets/slates_zero_value_features.txt"
    ]
  },
  {
    "id": 310,
    "desc": "cats predict room tempertature learn",
    "vw_command": "-d train-sets/cats_room_temp.json --cats 32 --bandwidth 3 --min_value 0 --max_value 100 -f models/cats_room_temp.model --coin --json --chain_hash --epsilon 0.5 --predict_only_model --log_output_stream compat",
    "diff_files": {
      "stderr": "train-sets/ref/cats_room_temp.stderr"
    },
    "input_files": [
      "train-sets/cats_room_temp.json"
    ]
  },
  {
    "id": 311,
    "desc": "cats predict room tempertature learn",
    "vw_command": "-d train-sets/cats_room_temp.json -i models/cats_room_temp.model --coin --json --chain_hash -p cats_room_temp.predict --log_output_stream compat",
    "diff_files": {
      "stderr": "train-sets/ref/cats_room_temp_pred.stderr",
      "cats_room_temp.predict": "pred-sets/ref/cats_room_temp.predict"
    },
    "input_files": [
      "train-sets/cats_room_temp.json",
      "models/cats_room_temp.model"
    ],
    "depends_on": [
      310
    ]
  },
  {
    "id": 312,
    "desc": "test extra_metrics",
    "vw_command": "-d train-sets/decisionservice.json --dsjson --cb_explore_adf --epsilon 0.2 --quadratic GT -P 1 -p cbe_adf_dsjson.predict --extra_metrics metrics.json --log_output_stream compat",
    "diff_files": {
      "stderr": "train-sets/ref/cbe_adf_dsjson_metrics.stderr",
      "cbe_adf_dsjson.predict": "pred-sets/ref/cbe_adf_dsjson.predict",
      "metrics.json": "test-sets/ref/metrics.json"
    },
    "input_files": [
      "train-sets/decisionservice.json"
    ]
  },
  {
    "id": 313,
    "desc": "test extra_metrics",
    "vw_command": "-d train-sets/rcv1_raw_cb_small.vw --cb 2 --cb_type dr --ngram 2 --skips 4 -b 24 -l 0.25 --extra_metrics metrics_2.json --log_output_stream compat",
    "diff_files": {
      "stderr": "train-sets/ref/rcv1_raw_cb_dr_metrics.stderr",
      "metrics_2.json": "test-sets/ref/metrics_2.json"
    },
    "input_files": [
      "train-sets/rcv1_raw_cb_small.vw"
    ]
  },
  {
    "id": 314,
    "desc": "squarecb save_load, save model",
    "vw_command": "-d train-sets/cb_load.dat --cb_explore_adf -q UA --squarecb -f models/sqcb_ld.model --log_output_stream compat",
    "diff_files": {
      "stderr": "train-sets/ref/squarecb_save.stderr"
    },
    "input_files": [
      "train-sets/cb_load.dat"
    ]
  },
  {
    "id": 315,
    "desc": "squarecb save_load, load model",
    "vw_command": "-d train-sets/cb_load.dat --cb_explore_adf -q UA --squarecb -i models/sqcb_ld.model -t --log_output_stream compat",
    "diff_files": {
      "stderr": "train-sets/ref/squarecb_load.stderr"
    },
    "input_files": [
      "train-sets/cb_load.dat",
      "models/sqcb_ld.model"
    ],
    "depends_on": [
      314
    ]
  },
  {
    "id": 316,
    "desc": "test extra_metrics with djson timestamps",
    "vw_command": "-d train-sets/dsjson_cb.json --dsjson --cb_explore_adf --epsilon 0.2 --quadratic GT --extra_metrics metrics_time.json --log_output_stream compat",
    "diff_files": {
      "stderr": "train-sets/ref/metrics_time.stderr",
      "metrics_time.json": "test-sets/ref/metrics_time.json"
    },
    "input_files": [
      "train-sets/dsjson_cb.json"
    ]
  },
  {
    "id": 317,
    "desc": "bfgs preconditioner overflowing test",
    "vw_command": "-c -k -d train-sets/rcv1_small.dat --bfgs --passes 12 -f models/bfgs_precon.model --log_output_stream compat",
    "diff_files": {
      "stderr": "train-sets/ref/bfgs_train.stderr"
    },
    "input_files": [
      "train-sets/rcv1_small.dat"
    ]
  },
  {
    "id": 318,
    "desc": "test extra_metrics with djson ccb",
    "vw_command": "-d train-sets/ccb_data.json --dsjson --ccb_explore_adf --extra_metrics metrics_ccb.json --log_output_stream compat",
    "diff_files": {
      "stderr": "train-sets/ref/metrics_ccb.stderr",
      "metrics_ccb.json": "test-sets/ref/metrics_ccb.json"
    },
    "input_files": [
      "train-sets/ccb_data.json"
    ]
  },
  {
    "id": 319,
    "desc": "test extra_metrics with djson ccb, without event_id",
    "vw_command": "-d train-sets/ccb_data_noevent.json --dsjson --ccb_explore_adf --extra_metrics metrics_ccb_noevent.json --log_output_stream compat",
    "diff_files": {
      "stderr": "train-sets/ref/metrics_ccb_noevent.stderr",
      "metrics_ccb_noevent.json": "test-sets/ref/metrics_ccb_noevent.json"
    },
    "input_files": [
      "train-sets/ccb_data_noevent.json"
    ]
  },
  {
    "id": 320,
    "desc": "first save_load, save model",
    "vw_command": "-d train-sets/cb_load.dat --cb_explore_adf -q UA --first 130 -f models/first_ld.model --log_output_stream compat",
    "diff_files": {
      "stderr": "train-sets/ref/first_save.stderr"
    },
    "input_files": [
      "train-sets/cb_load.dat"
    ]
  },
  {
    "id": 321,
    "desc": "first save_load, load model",
    "vw_command": "-d train-sets/cb_load.dat --cb_explore_adf -q UA -i models/first_ld.model -t --log_output_stream compat",
    "diff_files": {
      "stderr": "train-sets/ref/first_load.stderr"
    },
    "input_files": [
      "train-sets/cb_load.dat",
      "models/first_ld.model"
    ],
    "depends_on": [
      320
    ]
  },
  {
    "id": 322,
    "desc": "regcb save_load, save model",
    "vw_command": "-d train-sets/cb_load.dat --cb_explore_adf -q UA --regcb -f models/regcb_ld.model --mellowness .001 --log_output_stream compat",
    "diff_files": {
      "stderr": "train-sets/ref/regcb_save.stderr"
    },
    "input_files": [
      "train-sets/cb_load.dat"
    ]
  },
  {
    "id": 323,
    "desc": "regcb save_load, load model",
    "vw_command": "-d train-sets/cb_load.dat --cb_explore_adf -q UA --regcb -i models/regcb_ld.model -t --log_output_stream compat",
    "diff_files": {
      "stderr": "train-sets/ref/regcb_load.stderr"
    },
    "input_files": [
      "train-sets/cb_load.dat",
      "models/regcb_ld.model"
    ],
    "depends_on": [
      322
    ]
  },
  {
    "id": 324,
    "desc": "test dsjson with some errors. Since logging is not thread safe, diff might fail randomnly. Added onethread to minimize error. Line 57 of ccb_data_parse_error.json has a missing quote on purpose",
    "vw_command": "-d train-sets/ccb_data_parse_error.json --dsjson --ccb_explore_adf --extra_metrics metrics_ccb_parse_error.json --onethread --log_output_stream compat",
    "diff_files": {
      "stderr": "train-sets/ref/metrics_ccb_parse_error.stderr",
      "metrics_ccb_parse_error.json": "test-sets/ref/metrics_ccb_parse_error.json"
    },
    "input_files": [
      "train-sets/ccb_data_parse_error.json"
    ]
  },
  {
    "id": 325,
    "desc": "test dsjson with some errors and limit output. Since logging is not thread safe, diff might fail randomnly. Added onethread to minimize error. Line 57 of ccb_data_parse_error.json has a missing quote on purpose. shares same metric file as test 324",
    "vw_command": "-d train-sets/ccb_data_parse_error.json --dsjson --ccb_explore_adf --extra_metrics metrics_ccb_parse_error.json --onethread --limit_output 2 --log_output_stream compat",
    "diff_files": {
      "stderr": "train-sets/ref/metrics_ccb_parse_error_limit.stderr",
      "metrics_ccb_parse_error.json": "test-sets/ref/metrics_ccb_parse_error.json"
    },
    "input_files": [
      "train-sets/ccb_data_parse_error.json"
    ]
  },
  {
    "id": 326,
    "desc": "test dsjson with some errors with quiet. Since logging is not thread safe, diff might fail randomnly. Added onethread to minimize error. Line 57 of ccb_data_parse_error.json has a missing quote on purpose. shares same metric file as test 324",
    "vw_command": "-d train-sets/ccb_data_parse_error.json --dsjson --ccb_explore_adf --extra_metrics metrics_ccb_parse_error.json --onethread --quiet --log_output_stream compat",
    "diff_files": {
      "stderr": "train-sets/ref/metrics_ccb_parse_error_quiet.stderr",
      "metrics_ccb_parse_error.json": "test-sets/ref/metrics_ccb_parse_error.json"
    },
    "input_files": [
      "train-sets/ccb_data_parse_error.json"
    ]
  },
  {
    "id": 327,
    "desc": "simple cb dsjson. Required for having side-by-side comparison with the same one with pdrop from 328",
    "diff_files": {
      "stderr": "train-sets/ref/cb_simple.stderr",
      "cb_simple_invert_hash.txt": "train-sets/ref/cb_simple_invert_hash.txt"
    },
    "bash_command": "{VW} -d train-sets/cb_simple.json --dsjson --cb_explore_adf --invert_hash cb_simple_invert_hash.txt --predict_only_model --log_output_stream compat &&  tail -n +2 cb_simple_invert_hash.txt > cb_simple_invert_hash.txt.new &&  rm cb_simple_invert_hash.txt &&  mv cb_simple_invert_hash.txt.new cb_simple_invert_hash.txt",
    "input_files": [
      "train-sets/cb_simple.json"
    ]
  },
  {
    "id": 328,
    "desc": "simple cb dsjson with pdrop. Required for having side-by-side comparison with the same one without pdrop from 327.",
    "diff_files": {
      "stderr": "train-sets/ref/cb_simple_pdrop.stderr",
      "cb_simple_pdrop_invert_hash.txt": "train-sets/ref/cb_simple_pdrop_invert_hash.txt"
    },
    "bash_command": "{VW} -d train-sets/cb_simple_pdrop.json --dsjson --cb_explore_adf --invert_hash cb_simple_pdrop_invert_hash.txt --predict_only_model --log_output_stream compat &&  tail -n +2 cb_simple_pdrop_invert_hash.txt > cb_simple_pdrop_invert_hash.txt.new &&  rm cb_simple_pdrop_invert_hash.txt &&  mv cb_simple_pdrop_invert_hash.txt.new cb_simple_pdrop_invert_hash.txt",
    "input_files": [
      "train-sets/cb_simple_pdrop.json"
    ]
  },
  {
    "id": 329,
    "desc": "simple cb dsjson with pdrop=1 (unsupported)",
    "vw_command": "-d train-sets/cb_simple_pdrop1.json --dsjson --cb_explore_adf --log_output_stream compat",
    "diff_files": {
      "stderr": "train-sets/ref/cb_simple_pdrop1.stderr"
    },
    "input_files": [
      "train-sets/cb_simple_pdrop1.json"
    ]
  },
  {
    "id": 330,
    "desc": "simple ccb dsjson. Required for having side-by-side comparison with the same one with pdrop from 331",
    "diff_files": {
      "stderr": "train-sets/ref/ccb_simple.stderr",
      "ccb_simple_invert_hash.txt": "train-sets/ref/ccb_simple_invert_hash.txt"
    },
    "bash_command": "{VW} -d train-sets/ccb_simple.json --dsjson --ccb_explore_adf --invert_hash ccb_simple_invert_hash.txt --predict_only_model --log_output_stream compat &&  tail -n +2 ccb_simple_invert_hash.txt > ccb_simple_invert_hash.txt.new &&  rm ccb_simple_invert_hash.txt &&  mv ccb_simple_invert_hash.txt.new ccb_simple_invert_hash.txt",
    "input_files": [
      "train-sets/ccb_simple.json"
    ]
  },
  {
    "id": 331,
    "desc": "simple ccb dsjson with pdrop. Required for having side-by-side comparison with the same one without pdrop from 330.",
    "diff_files": {
      "stderr": "train-sets/ref/ccb_simple_pdrop.stderr",
      "ccb_simple_pdrop_invert_hash.txt": "train-sets/ref/ccb_simple_pdrop_invert_hash.txt"
    },
    "bash_command": "{VW} -d train-sets/ccb_simple_pdrop.json --dsjson --ccb_explore_adf --invert_hash ccb_simple_pdrop_invert_hash.txt --predict_only_model --log_output_stream compat &&  tail -n +2 ccb_simple_pdrop_invert_hash.txt > ccb_simple_pdrop_invert_hash.txt.new &&  rm ccb_simple_pdrop_invert_hash.txt &&  mv ccb_simple_pdrop_invert_hash.txt.new ccb_simple_pdrop_invert_hash.txt",
    "input_files": [
      "train-sets/ccb_simple_pdrop.json"
    ]
  },
  {
    "id": 332,
    "desc": "regression test for #3062",
    "vw_command": "-d train-sets/issue3062.txt --cb_explore 2 --cb_force_legacy -f issue3062.model --log_output_stream compat",
    "diff_files": {
      "stderr": "train-sets/ref/issue3062train.stderr"
    },
    "input_files": [
      "train-sets/issue3062.txt"
    ]
  },
  {
    "id": 333,
    "desc": "regression test for #3062",
    "vw_command": "-d train-sets/issue3062.txt -t --cb_explore 2 --cb_force_legacy -i issue3062.model --log_output_stream compat",
    "diff_files": {
      "stderr": "train-sets/ref/issue3062test.stderr"
    },
    "input_files": [
      "train-sets/issue3062.txt",
      "issue3062.model"
    ],
    "depends_on": [
      332
    ]
  },
  {
    "id": 334,
    "desc": "test cb_dro with softmax and cb_explore_adf",
    "vw_command": "--cb_dro --cb_explore_adf --rank_all -d train-sets/cb_adf_sm.data -p cb_dro_explore_adf_sm.predict --cb_type sm --log_output_stream compat",
    "diff_files": {
      "stderr": "train-sets/ref/cb_dro_explore_adf_sm.stderr",
      "cb_dro_explore_adf_sm.predict": "pred-sets/ref/cb_dro_explore_adf_sm.predict"
    },
    "input_files": [
      "train-sets/cb_adf_sm.data"
    ]
  },
  {
    "id": 335,
    "desc": "test --baseline",
    "vw_command": "-d train-sets/0001.dat --baseline --log_output_stream compat",
    "diff_files": {
      "stderr": "train-sets/ref/baseline_test.stderr"
    },
    "input_files": [
      "train-sets/0001.dat"
    ]
  },
  {
    "id": 336,
    "desc": "",
    "vw_command": "-d train-sets/dupeindex_self.dat --noconstant --ignore_linear a --interactions aa --quiet --invert_hash dupeindex_self_quadratic.txt --predict_only_model --log_output_stream compat",
    "diff_files": {
      "dupeindex_self_quadratic.txt": "train-sets/ref/dupeindex_self_quadratic.txt"
    },
    "input_files": [
      "train-sets/dupeindex_self.dat"
    ]
  },
  {
    "id": 337,
    "desc": "",
    "vw_command": "-d train-sets/dupeindex_self.dat --noconstant --ignore_linear a --interactions aaa --quiet --invert_hash dupeindex_self_cubic.txt --predict_only_model --log_output_stream compat",
    "diff_files": {
      "dupeindex_self_cubic.txt": "train-sets/ref/dupeindex_self_cubic.txt"
    },
    "input_files": [
      "train-sets/dupeindex_self.dat"
    ]
  },
  {
    "id": 338,
    "desc": "",
    "vw_command": "-d train-sets/dupeindex_self.dat --noconstant --ignore_linear a --interactions aaaa --quiet --invert_hash dupeindex_self_quartic.txt --predict_only_model --log_output_stream compat",
    "diff_files": {
      "dupeindex_self_quartic.txt": "train-sets/ref/dupeindex_self_quartic.txt"
    },
    "input_files": [
      "train-sets/dupeindex_self.dat"
    ]
  },
  {
    "id": 339,
    "desc": "",
    "vw_command": "-d train-sets/cb_multi_cost.dat --cb 4 --cb_force_legacy --log_output_stream compat",
    "diff_files": {
      "stderr": "train-sets/ref/cb_multi_cost_legacy.stderr"
    },
    "input_files": [
      "train-sets/cb_multi_cost.dat"
    ]
  },
  {
    "id": 340,
    "desc": "",
    "vw_command": "-d train-sets/cb_multi_cost.dat --cb 4 --log_output_stream compat",
    "diff_files": {
      "stderr": "train-sets/ref/cb_multi_cost.stderr"
    },
    "input_files": [
      "train-sets/cb_multi_cost.dat"
    ]
  },
  {
    "id": 341,
    "desc": "csoaa_ldf with shared features",
    "vw_command": "-d train-sets/cs_shared.ldf --csoaa_ldf m --log_output_stream compat",
    "diff_files": {
      "stderr": "train-sets/ref/cs_shared_ldf.stderr"
    },
    "input_files": [
      "train-sets/cs_shared.ldf"
    ]
  },
  {
    "id": 342,
    "desc": "check cb_adf with cache (part1 - no cache, but generate one)",
    "vw_command": "--cb_adf -k --cache_file models/cb_test_cache.ldf.cache -d train-sets/cb_test.ldf --log_output_stream compat",
    "diff_files": {
      "stderr": "train-sets/ref/cb_adf_mtr_cache.stderr"
    },
    "input_files": [
      "train-sets/cb_test.ldf"
    ]
  },
  {
    "id": 343,
    "desc": "check cb_adf with cache (part2 - run with cache)",
    "vw_command": "--cb_adf --cache_file models/cb_test_cache.ldf.cache -d train-sets/cb_test.ldf --log_output_stream compat",
    "diff_files": {
      "stderr": "train-sets/ref/cb_adf_mtr_cache_2.stderr"
    },
    "input_files": [
      "train-sets/cb_test.ldf",
      "models/cb_test_cache.ldf.cache"
    ],
    "depends_on": [
      342
    ]
  },
  {
    "id": 344,
    "desc": "check cb_adf with multiple passes",
    "vw_command": "--cb_adf -k -c --passes 2 -d train-sets/cb_adf_multipass_crash_1.data --holdout_off --log_output_stream compat",
    "diff_files": {
      "stderr": "train-sets/ref/cb_adf_multipass_crash_1.stderr"
    },
    "input_files": [
      "train-sets/cb_adf_multipass_crash_1.data"
    ]
  },
  {
    "id": 345,
    "desc": "check cb with multiple passes",
    "vw_command": "-d train-sets/cb_multi_cost.dat --cb 4 -k -c --passes 2 --holdout_off --log_output_stream compat",
    "diff_files": {
      "stderr": "train-sets/ref/cb_multi_cost_multipass.stderr"
    },
    "input_files": [
      "train-sets/cb_multi_cost.dat"
    ]
  },
  {
    "id": 346,
    "desc": "check legacy mode cb with multiple passes",
    "vw_command": "-d train-sets/cb_multi_cost.dat --cb 4 -k -c --passes 2 --holdout_off --cb_force_legacy --log_output_stream compat",
    "diff_files": {
      "stderr": "train-sets/ref/cb_multi_cost_multipass_legacy.stderr"
    },
    "input_files": [
      "train-sets/cb_multi_cost.dat"
    ]
  },
  {
    "id": 347,
    "desc": "cats save with predictions",
    "vw_command": "--cats 32 --bandwidth 1 --min_value 0 --max_value 32 --json --chain_hash --coin --epsilon 0.2 -q :: -d train-sets/cats_train.json -f models/cats_train.model -p cats_save.predict --log_output_stream compat",
    "diff_files": {
      "stderr": "train-sets/ref/cats_save.stderr",
      "cats_save.predict": "pred-sets/ref/cats_save.predict"
    },
    "input_files": [
      "train-sets/cats_train.json"
    ]
  },
  {
    "id": 348,
    "desc": "cats load with predictions",
    "vw_command": "--cats 32 --bandwidth 1 --min_value 0 --max_value 32 --json --chain_hash --coin --epsilon 0.2 -q :: -d train-sets/cats_train.json -i models/cats_train.model -p cats_load.predict --log_output_stream compat",
    "diff_files": {
      "stderr": "train-sets/ref/cats_load.stderr",
      "cats_load.predict": "pred-sets/ref/cats_load.predict"
    },
    "input_files": [
      "train-sets/cats_train.json",
      "models/cats_train.model"
    ],
    "depends_on": [
      347
    ]
  },
  {
    "id": 349,
    "desc": "model with corrupted weights gd.cc",
    "diff_files": {
      "stderr": "train-sets/ref/corrupt_weights_gd.stderr"
    },
    "bash_command": "./negative-test.sh {VW} --no_stdin --cb_explore_adf --cover 3 --noconstant --quiet -i model-sets/corrupted_weights_gd.model --log_output_stream compat",
    "input_files": [
      "negative-test.sh",
      "model-sets/corrupted_weights_gd.model"
    ]
  },
  {
    "id": 350,
    "desc": "model with corrupted weights gd_mf.cc",
    "diff_files": {
      "stderr": "train-sets/ref/corrupt_weights_gd_mf.stderr"
    },
    "bash_command": "./negative-test.sh {VW} --no_stdin --cb_explore_adf --cover 3 --noconstant --quiet -i model-sets/corrupted_weights_gd_mf.model --log_output_stream compat",
    "input_files": [
      "negative-test.sh",
      "model-sets/corrupted_weights_gd_mf.model"
    ]
  },
  {
    "id": 351,
    "desc": "should be the same output as 158 except the line of enabled_reductions",
<<<<<<< HEAD
    "vw_command": "-f automl.model --automl 3 --priority_type least_exclusion -d train-sets/decisionservice.json --dsjson --cb_explore_adf --epsilon 0.2 -P 1 -p cbe_adf_dsjson.predict --extra_metrics metrics_.json --readable_model automl_readable.txt --keep_configs --oracle_type rand --log_output_stream compat",
=======
    "vw_command": "-f automl.model --automl 3 --verbose_metrics --priority_type least_exclusion -d train-sets/decisionservice.json --dsjson --cb_explore_adf --epsilon 0.2 -P 1 -p cbe_adf_dsjson.predict --extra_metrics metrics_.json --readable_model automl_readable.txt --keep_configs --oracle_type rand",
>>>>>>> 6ba08900
    "diff_files": {
      "stderr": "train-sets/ref/cbe_adf_dsjson_metrics_.stderr",
      "metrics_.json": "test-sets/ref/metrics_.json",
      "automl_readable.txt": "train-sets/ref/automl_readable.txt"
    },
    "input_files": [
      "train-sets/decisionservice.json"
    ]
  },
  {
    "id": 352,
    "desc": "check multilabel_oaa probabilities",
    "vw_command": "--multilabel_oaa 10 -d train-sets/multilabel -p multilabel_probs.predict --loss_function=logistic --probabilities --log_output_stream compat",
    "diff_files": {
      "stderr": "train-sets/ref/multilabel_probs.stderr",
      "multilabel_probs.predict": "pred-sets/ref/multilabel_probs.predict"
    },
    "input_files": [
      "train-sets/multilabel"
    ]
  },
  {
    "id": 353,
    "desc": "check multilabel_oaa probabilities same as when manually specifying link",
    "vw_command": "--multilabel_oaa 10 -d train-sets/multilabel -p multilabel_probs.predict --loss_function=logistic --probabilities --link logistic --log_output_stream compat",
    "diff_files": {
      "stderr": "train-sets/ref/multilabel_probs.stderr",
      "multilabel_probs.predict": "pred-sets/ref/multilabel_probs.predict"
    },
    "input_files": [
      "train-sets/multilabel"
    ]
  },
  {
    "id": 354,
    "desc": "check oaa probabilities same as when manually specifying link",
    "vw_command": "-d train-sets/probabilities.dat --probabilities --oaa=4 --loss_function=logistic -p oaa_probabilities.predict --link logistic --log_output_stream compat",
    "diff_files": {
      "stderr": "train-sets/ref/oaa_probabilities.stderr",
      "oaa_probabilities.predict": "pred-sets/ref/oaa_probabilities.predict"
    },
    "input_files": [
      "train-sets/probabilities.dat"
    ]
  },
  {
    "id": 355,
    "desc": "check csoaa_ldf probabilities same as when manually specifying link",
    "vw_command": "-d train-sets/cs_test.ldf --probabilities --csoaa_ldf=mc --loss_function=logistic -p csoaa_ldf_probabilities.predict --link logistic --log_output_stream compat",
    "diff_files": {
      "stderr": "train-sets/ref/csoaa_ldf_probabilities.stderr",
      "csoaa_ldf_probabilities.predict": "pred-sets/ref/csoaa_ldf_probabilities.predict"
    },
    "input_files": [
      "train-sets/cs_test.ldf"
    ]
  },
  {
    "id": 356,
    "desc": "fuzz testing crash due to partial model file",
    "diff_files": {
      "stderr": "train-sets/ref/truncated_model_crash.stderr"
    },
    "bash_command": "./negative-test.sh {VW} --no_stdin --cb_explore_adf --cover 3 --noconstant --quiet -i model-sets/truncated_model --log_output_stream compat",
    "input_files": [
      "negative-test.sh",
      "model-sets/truncated_model"
    ]
  },
  {
    "id": 357,
    "desc": "bad argument in one_of string",
    "diff_files": {
      "stderr": "train-sets/ref/cb_bad_one_of_string.stderr"
    },
    "bash_command": "./negative-test.sh {VW} --cb_adf -d train-sets/cb_test.ldf --cb_type bad_type --log_output_stream compat",
    "input_files": [
      "negative-test.sh",
      "train-sets/cb_test.ldf"
    ]
  },
  {
    "id": 358,
    "desc": "bad argument in one_of int",
    "diff_files": {
      "stderr": "train-sets/ref/cb_bad_one_of_int.stderr"
    },
    "bash_command": "./negative-test.sh {VW} -k -d train-sets/lda-2pass-hang.dat --lda 10 -c --passes 2 --holdout_off --math-mode 5 --log_output_stream compat",
    "input_files": [
      "negative-test.sh",
      "train-sets/lda-2pass-hang.dat"
    ]
  },
  {
    "id": 359,
    "desc": "--probabilities --oaa one-indexed",
    "diff_files": {
      "stderr": "train-sets/ref/oaa_one_ind_probabilities.stderr",
      "oaa_one_ind_probabilities.predict": "pred-sets/ref/oaa_one_ind_probabilities.predict"
    },
    "vw_command": "-d train-sets/probabilities_one_ind.dat --probabilities --oaa=4 --loss_function=logistic -p oaa_one_ind_probabilities.predict --log_output_stream compat",
    "input_files": [
      "train-sets/probabilities_one_ind.dat"
    ]
  },
  {
    "id": 360,
    "desc": "--probabilities --oaa zero-indexed",
    "vw_command": "-d train-sets/probabilities_zero_ind.dat --probabilities --oaa=4 --loss_function=logistic -p oaa_zero_ind_probabilities.predict --indexing 0 --log_output_stream compat",
    "diff_files": {
      "stderr": "train-sets/ref/oaa_zero_ind_probabilities.stderr",
      "oaa_zero_ind_probabilities.predict": "pred-sets/ref/oaa_zero_ind_probabilities.predict"
    },
    "input_files": [
      "train-sets/probabilities_zero_ind.dat"
    ]
  },
  {
    "id": 361,
    "desc": "--probabilities --oaa zero-indexed without flag",
    "vw_command": "-d train-sets/probabilities_zero_ind.dat --probabilities --oaa=4 --loss_function=logistic -p oaa_zero_ind_no_flag_probabilities.predict --log_output_stream compat",
    "diff_files": {
      "stderr": "train-sets/ref/oaa_zero_ind_no_flag_probabilities.stderr",
      "oaa_zero_ind_no_flag_probabilities.predict": "pred-sets/ref/oaa_zero_ind_no_flag_probabilities.predict"
    },
    "input_files": [
      "train-sets/probabilities_zero_ind.dat"
    ]
  },
  {
    "id": 362,
    "desc": "--probabilities --oaa mixed-indexing",
    "vw_command": "-d train-sets/probabilities_mixed_ind.dat --probabilities --oaa=4 --loss_function=logistic -p oaa_mixed_probabilities.predict --log_output_stream compat",
    "diff_files": {
      "stderr": "train-sets/ref/oaa_mixed_probabilities.stderr",
      "stdout": "train-sets/ref/oaa_mixed_probabilities.stdout",
      "oaa_mixed_probabilities.predict": "pred-sets/ref/oaa_mixed_probabilities.predict"
    },
    "input_files": [
      "train-sets/probabilities_mixed_ind.dat"
    ]
  },
  {
    "id": 363,
    "desc": "check that ccb feature count adds up with slot ids",
    "vw_command": "-d train-sets/ccb_audit.dat --ccb_explore_adf --audit --noconstant -P 1 --log_output_stream compat",
    "diff_files": {
      "stderr": "train-sets/ref/ccb_audit.stderr",
      "stdout": "train-sets/ref/ccb_audit.stdout"
    },
    "input_files": [
      "train-sets/ccb_audit.dat"
    ]
  },
  {
    "id": 364,
    "desc": "check that ccb feature count adds up with multi-action multi-slot and -q ::",
    "vw_command": "-d train-sets/ccb_audit_multi.dat --ccb_explore_adf --noconstant -q :: -P 1 --audit --log_output_stream compat",
    "diff_files": {
      "stderr": "train-sets/ref/ccb_audit_multi.stderr",
      "stdout": "train-sets/ref/ccb_audit_multi.stdout"
    },
    "input_files": [
      "train-sets/ccb_audit_multi.dat"
    ]
  },
  {
    "id": 365,
    "desc": "check that ccb feature count adds up with multi-action multi-slot, -q :: and constant",
    "vw_command": "-d train-sets/ccb_audit_multi.dat --ccb_explore_adf -q :: -P 1 --audit --log_output_stream compat",
    "diff_files": {
      "stderr": "train-sets/ref/ccb_audit_multi_constant.stderr",
      "stdout": "train-sets/ref/ccb_audit_multi_constant.stdout"
    },
    "input_files": [
      "train-sets/ccb_audit_multi.dat"
    ]
  },
  {
    "id": 366,
    "desc": "check that ccb feature count adds up with multi-action multi-slot and -q ::, constant, using ccb_slot_namespace",
    "vw_command": "-d train-sets/ccb_audit_multi_default_ns.dat --ccb_explore_adf -q :: -P 1 --audit --log_output_stream compat",
    "diff_files": {
      "stderr": "train-sets/ref/ccb_audit_multi_default_ns.stderr",
      "stdout": "train-sets/ref/ccb_audit_multi_default_ns.stdout"
    },
    "input_files": [
      "train-sets/ccb_audit_multi_default_ns.dat"
    ]
  },
  {
    "id": 367,
    "desc": "Igl with a dataset containing costs - This intentionally has the same reference file as 368",
    "vw_command": "--cbify 2 --experimental_igl -d train-sets/rcv1_multiclass.dat --log_output_stream compat",
    "diff_files": {
      "stderr": "train-sets/ref/igl_result.stderr"
    },
    "input_files": [
      "train-sets/rcv1_multiclass.dat"
    ]
  },
  {
    "id": 368,
    "desc": "Igl with a dataset containing rewards - This intentionally has the same reference file as 367",
    "vw_command": "--cbify 2 --flip_loss_sign --experimental_igl -d train-sets/rcv1_multiclass.dat --log_output_stream compat",
    "diff_files": {
      "stderr": "train-sets/ref/igl_result.stderr"
    },
    "input_files": [
      "train-sets/rcv1_multiclass.dat"
    ]
  },
  {
    "id": 369,
    "desc": "Freegrad",
    "vw_command": "--freegrad -d train-sets/0001.dat -f models/freegrad.model -k -c --passes 4 --log_output_stream compat",
    "diff_files": {
      "stderr": "train-sets/ref/freegrad.stderr"
    },
    "input_files": [
      "train-sets/0001.dat"
    ]
  },
  {
    "id": 370,
    "desc": "Freegrad load model",
    "vw_command": "-d train-sets/0001.dat -i models/freegrad.model -k -t -p freegrad.predict --log_output_stream compat",
    "diff_files": {
      "stderr": "train-sets/ref/freegrad_load.stderr",
      "freegrad.predict": "pred-sets/ref/freegrad.predict"
    },
    "input_files": [
      "train-sets/0001.dat",
      "models/freegrad.model"
    ],
    "depends_on": [
      369
    ]
  },
  {
    "id": 371,
    "desc": "Create CCB model with predictions",
    "vw_command": "-d train-sets/ccb_test_interactions.dat --ccb_explore_adf -q :: -f models/ccb_with_predict.model --log_output_stream compat",
    "diff_files": {
      "stderr": "train-sets/ref/ccb_with_predict.stderr"
    },
    "input_files": [
      "train-sets/ccb_test_interactions.dat"
    ]
  },
  {
    "id": 372,
    "desc": "Predict on CCB model generated with predictions",
    "vw_command": "-d train-sets/ccb_test_interactions.dat --ccb_explore_adf -q :: -i models/ccb_with_predict.model -p ccb_with_predict.predict --log_output_stream compat",
    "diff_files": {
      "stderr": "train-sets/ref/ccb_with_predict_loaded.stderr",
      "ccb_with_predict.predict": "pred-sets/ref/ccb_with_predict.predict"
    },
    "input_files": [
      "train-sets/ccb_test_interactions.dat",
      "models/ccb_with_predict.model"
    ],
    "depends_on": [
      371
    ]
  },
  {
    "id": 373,
    "desc": "Create CCB model without predictions",
    "vw_command": "-d train-sets/ccb_test_interactions.dat --ccb_explore_adf -q :: -f models/ccb_no_predict.model --no_predict --log_output_stream compat",
    "diff_files": {
      "stderr": "train-sets/ref/ccb_no_predict.stderr"
    },
    "input_files": [
      "train-sets/ccb_test_interactions.dat"
    ]
  },
  {
    "id": 374,
    "desc": "Predict on CCB model generated without predictions and ensure prediction is same as loaded model with predictions",
    "vw_command": "-d train-sets/ccb_test_interactions.dat --ccb_explore_adf -q :: -i models/ccb_no_predict.model -p ccb_no_predict.predict --log_output_stream compat",
    "diff_files": {
      "stderr": "train-sets/ref/ccb_no_predict_loaded.stderr",
      "ccb_no_predict.predict": "pred-sets/ref/ccb_with_predict.predict"
    },
    "input_files": [
      "train-sets/ccb_test_interactions.dat",
      "models/ccb_no_predict.model"
    ],
    "depends_on": [
      373
    ]
  },
  {
    "id": 375,
    "desc": "Use csoaa with 1-indexing flag",
    "vw_command": "-d train-sets/csoaa_1_ind.dat --csoaa 4 -p csoaa_1_ind.predict --indexing 1 --log_output_stream compat",
    "diff_files": {
      "stderr": "train-sets/ref/csoaa_1_ind.stderr",
      "csoaa_1_ind.predict": "pred-sets/ref/csoaa_1_ind.predict"
    },
    "input_files": [
      "train-sets/csoaa_1_ind.dat"
    ]
  },
  {
    "id": 376,
    "desc": "Use csoaa with auto-detect 1-indexing",
    "vw_command": "-d train-sets/csoaa_1_ind.dat --csoaa 4 -p csoaa_1_ind_auto.predict --log_output_stream compat",
    "diff_files": {
      "stderr": "train-sets/ref/csoaa_1_ind_auto.stderr",
      "csoaa_1_ind_auto.predict": "pred-sets/ref/csoaa_1_ind.predict"
    },
    "input_files": [
      "train-sets/csoaa_1_ind.dat"
    ]
  },
  {
    "id": 377,
    "desc": "Use csoaa with on 1-indexed data set with 0-indexing flag",
    "vw_command": "-d train-sets/csoaa_1_ind.dat --csoaa 4 --indexing 0 --log_output_stream compat",
    "diff_files": {
      "stderr": "train-sets/ref/csoaa_1_ind_0_flag.stderr",
      "stdout": "train-sets/ref/csoaa_1_ind_0_flag.stdout"
    },
    "input_files": [
      "train-sets/csoaa_1_ind.dat"
    ]
  },
  {
    "id": 378,
    "desc": "Validate CB feature count with shared and --noconstant",
    "vw_command": "-d train-sets/cb_test.ldf --cb_explore_adf --noconstant --audit --log_output_stream compat",
    "diff_files": {
      "stderr": "train-sets/ref/cb_shared_noconstant.stderr",
      "stdout": "train-sets/ref/cb_shared_noconstant.stdout"
    },
    "input_files": [
      "train-sets/cb_test.ldf"
    ]
  },
  {
    "id": 379,
    "desc": "Validate cost sensitive feature count with shared",
    "vw_command": "-d train-sets/csoaa_ldf_shared.dat --csoaa_ldf m --audit --log_output_stream compat",
    "diff_files": {
      "stderr": "train-sets/ref/csoaa_ldf_shared.stderr",
      "stdout": "train-sets/ref/csoaa_ldf_shared.stdout"
    },
    "input_files": [
      "train-sets/csoaa_ldf_shared.dat"
    ]
  },
  {
    "id": 380,
    "desc": "Validate cost sensitive feature count with shared and --noconstant",
    "vw_command": "-d train-sets/csoaa_ldf_shared.dat --csoaa_ldf m --noconstant --audit --log_output_stream compat",
    "diff_files": {
      "stderr": "train-sets/ref/csoaa_ldf_shared_noconstant.stderr",
      "stdout": "train-sets/ref/csoaa_ldf_shared_noconstant.stdout"
    },
    "input_files": [
      "train-sets/csoaa_ldf_shared.dat"
    ]
  },
  {
    "id": 381,
    "desc": "SVM linear kernel save_load save",
    "vw_command": "--ksvm --l2 1 --reprocess 5 -b 18 -d train-sets/rcv1_smaller.dat -f models/ksvm.model --log_output_stream compat",
    "diff_files": {
      "stderr": "train-sets/ref/ksvm_train.linear.save.stderr"
    },
    "input_files": [
      "train-sets/rcv1_smaller.dat"
    ]
  },
  {
    "id": 382,
    "desc": "SVM linear kernel save_load load",
    "vw_command": "--ksvm --l2 1 --reprocess 5 -b 18 -d train-sets/rcv1_smaller.dat -i models/ksvm.model --log_output_stream compat",
    "diff_files": {
      "stderr": "train-sets/ref/ksvm_train.linear.load.stderr"
    },
    "input_files": [
      "train-sets/rcv1_smaller.dat",
      "models/ksvm.model"
    ],
    "depends_on": [
      381
    ]
  },
  {
    "id": 383,
    "desc": "Test that epsilon without enabling a reduction which uses it produces a warning.",
    "vw_command": "--no_stdin --epsilon 5 --log_output_stream stderr --driver_output_off",
    "diff_files": {
      "stderr": "train-sets/ref/epsilon_warning.stderr"
    },
    "input_files": [] 
  },
  {
    "id": 384,
    "desc": "Marginal --invert_hash features check",
    "vw_command": "--marginal f -d train-sets/marginal_features --noconstant --initial_numerator 0.5 --initial_denominator 1.0 --decay 0.001 --invert_hash marginal_invert_hash_readable_model.txt --log_output_stream compat",
    "diff_files": {
      "marginal_invert_hash_readable_model.txt": "train-sets/ref/marginal_invert_hash_readable_model.txt"
    },
    "input_files": [
      "train-sets/marginal_features"
    ]
  }
]<|MERGE_RESOLUTION|>--- conflicted
+++ resolved
@@ -4197,11 +4197,7 @@
   {
     "id": 351,
     "desc": "should be the same output as 158 except the line of enabled_reductions",
-<<<<<<< HEAD
-    "vw_command": "-f automl.model --automl 3 --priority_type least_exclusion -d train-sets/decisionservice.json --dsjson --cb_explore_adf --epsilon 0.2 -P 1 -p cbe_adf_dsjson.predict --extra_metrics metrics_.json --readable_model automl_readable.txt --keep_configs --oracle_type rand --log_output_stream compat",
-=======
-    "vw_command": "-f automl.model --automl 3 --verbose_metrics --priority_type least_exclusion -d train-sets/decisionservice.json --dsjson --cb_explore_adf --epsilon 0.2 -P 1 -p cbe_adf_dsjson.predict --extra_metrics metrics_.json --readable_model automl_readable.txt --keep_configs --oracle_type rand",
->>>>>>> 6ba08900
+    "vw_command": "-f automl.model --automl 3 --verbose_metrics --priority_type least_exclusion -d train-sets/decisionservice.json --dsjson --cb_explore_adf --epsilon 0.2 -P 1 -p cbe_adf_dsjson.predict --extra_metrics metrics_.json --readable_model automl_readable.txt --keep_configs --oracle_type rand --log_output_stream compat",
     "diff_files": {
       "stderr": "train-sets/ref/cbe_adf_dsjson_metrics_.stderr",
       "metrics_.json": "test-sets/ref/metrics_.json",
@@ -4600,7 +4596,7 @@
     "diff_files": {
       "stderr": "train-sets/ref/epsilon_warning.stderr"
     },
-    "input_files": [] 
+    "input_files": []
   },
   {
     "id": 384,

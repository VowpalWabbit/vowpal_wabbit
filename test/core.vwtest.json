--- conflicted
+++ resolved
@@ -4529,18 +4529,14 @@
   },
   {
     "id": 378,
-<<<<<<< HEAD
     "desc": "Validate CB feature count with shared and --noconstant",
     "vw_command": "-d train-sets/cb_test.ldf --cb_explore_adf --noconstant --audit --log_output_stream compat",
-=======
-    "desc": "SVM linear kernel save_load save",
-    "vw_command": "--ksvm --l2 1 --reprocess 5 -b 18 -d train-sets/rcv1_smaller.dat -f models/ksvm.model",
->>>>>>> dd0c335c
-    "diff_files": {
-      "stderr": "train-sets/ref/ksvm_train.linear.save.stderr"
-    },
-    "input_files": [
-      "train-sets/rcv1_smaller.dat"
+    "diff_files": {
+      "stderr": "train-sets/ref/cb_shared_noconstant.stderr",
+      "stdout": "train-sets/ref/cb_shared_noconstant.stdout"
+    },
+    "input_files": [
+      "train-sets/cb_test.ldf"
     ]
   },
   {

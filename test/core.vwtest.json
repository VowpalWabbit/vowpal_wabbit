--- conflicted
+++ resolved
@@ -4362,7 +4362,33 @@
   },
   {
     "id": 369,
-<<<<<<< HEAD
+    "desc": "Freegrad",
+    "vw_command": "--freegrad -d train-sets/0001.dat -f models/freegrad.model -k -c --passes 4",
+    "diff_files": {
+      "stderr": "train-sets/ref/freegrad.stderr"
+    },
+    "input_files": [
+      "train-sets/0001.dat"
+    ]
+  },
+  {
+    "id": 370,
+    "desc": "Freegrad load model",
+    "vw_command": "-d train-sets/0001.dat -i models/freegrad.model -k -t -p freegrad.predict",
+    "diff_files": {
+      "stderr": "train-sets/ref/freegrad_load.stderr",
+      "freegrad.predict": "pred-sets/ref/freegrad.predict"
+    },
+    "input_files": [
+      "train-sets/0001.dat",
+      "models/freegrad.model"
+    ],
+    "depends_on": [
+      369
+    ]
+  },
+  {
+    "id": 371,
     "desc": "Create CCB model with predictions",
     "vw_command": "-d train-sets/ccb_test_interactions.dat --ccb_explore_adf -q :: -f models/ccb_with_predict.model --save_resume",
     "diff_files": {
@@ -4370,20 +4396,10 @@
     },
     "input_files": [
       "train-sets/ccb_test_interactions.dat"
-=======
-    "desc": "Freegrad",
-    "vw_command": "--freegrad -d train-sets/0001.dat -f models/freegrad.model -k -c --passes 4",
-    "diff_files": {
-      "stderr": "train-sets/ref/freegrad.stderr"
-    },
-    "input_files": [
-      "train-sets/0001.dat"
->>>>>>> b7b877d5
-    ]
-  },
-  {
-    "id": 370,
-<<<<<<< HEAD
+    ]
+  },
+  {
+    "id": 372,
     "desc": "Predict on CCB model generated with predictions",
     "vw_command": "-d train-sets/ccb_test_interactions.dat --ccb_explore_adf -q :: -i models/ccb_with_predict.model --save_resume -p ccb_with_predict.predict",
     "diff_files": {
@@ -4393,25 +4409,13 @@
     "input_files": [
       "train-sets/ccb_test_interactions.dat",
       "models/ccb_with_predict.model"
-=======
-    "desc": "Freegrad load model",
-    "vw_command": "-d train-sets/0001.dat -i models/freegrad.model -k -t -p freegrad.predict",
-    "diff_files": {
-      "stderr": "train-sets/ref/freegrad_load.stderr",
-      "freegrad.predict": "pred-sets/ref/freegrad.predict"
-    },
-    "input_files": [
-      "train-sets/0001.dat",
-      "models/freegrad.model"
->>>>>>> b7b877d5
-    ],
-    "depends_on": [
-      369
-    ]
-<<<<<<< HEAD
-  },
-  {
-    "id": 371,
+    ],
+    "depends_on": [
+      371
+    ]
+  },
+  {
+    "id": 373,
     "desc": "Create CCB model without predictions",
     "vw_command": "-d train-sets/ccb_test_interactions.dat --ccb_explore_adf -q :: -f models/ccb_no_predict.model --save_resume --no_predict",
     "diff_files": {
@@ -4422,7 +4426,7 @@
     ]
   },
   {
-    "id": 372,
+    "id": 374,
     "desc": "Predict on CCB model generated without predictions and ensure prediction is same as loaded model with predictions",
     "vw_command": "-d train-sets/ccb_test_interactions.dat --ccb_explore_adf -q :: -i models/ccb_no_predict.model --save_resume -p ccb_no_predict.predict",
     "diff_files": {
@@ -4434,10 +4438,8 @@
       "models/ccb_no_predict.model"
     ],
     "depends_on": [
-      371
-    ]
-=======
->>>>>>> b7b877d5
+      372
+    ]
   }
 
 ]
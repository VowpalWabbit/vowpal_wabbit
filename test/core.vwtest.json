--- conflicted
+++ resolved
@@ -4443,15 +4443,6 @@
   },
   {
     "id": 375,
-<<<<<<< HEAD
-    "desc": "SVM linear kernel save_load save",
-    "vw_command": "--ksvm --l2 1 --reprocess 5 -b 18 -d train-sets/rcv1_smaller.dat -f models/ksvm.model",
-    "diff_files": {
-      "stderr": "train-sets/ref/ksvm_train.linear.save.stderr"
-    },
-    "input_files": [
-      "train-sets/rcv1_smaller.dat"
-=======
     "desc": "Use csoaa with 1-indexing flag",
     "vw_command": "-d train-sets/csoaa_1_ind.dat --csoaa 4 -p csoaa_1_ind.predict --indexing 1",
     "diff_files": {
@@ -4460,24 +4451,10 @@
     },
     "input_files": [
       "train-sets/csoaa_1_ind.dat"
->>>>>>> 471c4f00
     ]
   },
   {
     "id": 376,
-<<<<<<< HEAD
-    "desc": "SVM linear kernel save_load load",
-    "vw_command": "--ksvm --l2 1 --reprocess 5 -b 18 -d train-sets/rcv1_smaller.dat -i models/ksvm.model",
-    "diff_files": {
-      "stderr": "train-sets/ref/ksvm_train.linear.load.stderr"
-    },
-    "input_files": [
-      "train-sets/rcv1_smaller.dat",
-      "models/ksvm.model"
-    ],
-    "depends_on": [
-      375
-=======
     "desc": "Use csoaa with auto-detect 1-indexing",
     "vw_command": "-d train-sets/csoaa_1_ind.dat --csoaa 4 -p csoaa_1_ind_auto.predict",
     "diff_files": {
@@ -4498,7 +4475,32 @@
     },
     "input_files": [
       "train-sets/csoaa_1_ind.dat"
->>>>>>> 471c4f00
+    ]
+  },
+  {
+    "id": 378,
+    "desc": "SVM linear kernel save_load save",
+    "vw_command": "--ksvm --l2 1 --reprocess 5 -b 18 -d train-sets/rcv1_smaller.dat -f models/ksvm.model",
+    "diff_files": {
+      "stderr": "train-sets/ref/ksvm_train.linear.save.stderr"
+    },
+    "input_files": [
+      "train-sets/rcv1_smaller.dat"
+    ]
+  },
+  {
+    "id": 379,
+    "desc": "SVM linear kernel save_load load",
+    "vw_command": "--ksvm --l2 1 --reprocess 5 -b 18 -d train-sets/rcv1_smaller.dat -i models/ksvm.model",
+    "diff_files": {
+      "stderr": "train-sets/ref/ksvm_train.linear.load.stderr"
+    },
+    "input_files": [
+      "train-sets/rcv1_smaller.dat",
+      "models/ksvm.model"
+    ],
+    "depends_on": [
+      378
     ]
   }
 ]
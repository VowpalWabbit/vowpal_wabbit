--- conflicted
+++ resolved
@@ -5126,15 +5126,6 @@
   },
   {
     "id": 399,
-<<<<<<< HEAD
-    "desc": "test non binary cost in logistic loss",
-    "vw_command": "-d train-sets/cb_test_non_binary_costs.ldf --loss_function logistic --cb_explore_adf",
-    "diff_files": {
-      "stderr": "train-sets/ref/logistic_non_binary.stderr"
-    },
-    "input_files": [
-      "train-sets/cb_test_non_binary_costs.ldf"
-=======
     "desc": "test multi d -- based on test 316 to share same metrics of the complete file dsjson_cb.json (which is split into two here)",
     "bash_command": "./negative-test.sh {VW} -d train-sets/dsjson_cb_part1.json -d train-sets/dsjson_cb_part2.json --dsjson --cb_explore_adf --epsilon 0.2 --quadratic GT --extra_metrics metrics_time.json",
     "diff_files": {
@@ -5215,9 +5206,18 @@
     "input_files": [
       "train-sets/dsjson_cb_part1.json",
       "train-sets/dsjson_cb_part2.json"
->>>>>>> f29c7e1e
+    ]
+  },
+  {
+    "id": 405,
+    "desc": "test non binary cost in logistic loss",
+    "vw_command": "-d train-sets/cb_test_non_binary_costs.ldf --loss_function logistic --cb_explore_adf",
+    "diff_files": {
+      "stderr": "train-sets/ref/logistic_non_binary.stderr"
+    },
+    "input_files": [
+      "train-sets/cb_test_non_binary_costs.ldf"
     ]
   }
 
-
 ]
--- conflicted
+++ resolved
@@ -4443,15 +4443,6 @@
   },
   {
     "id": 375,
-<<<<<<< HEAD
-    "desc": "Capturing overflowing in coin betting",
-    "vw_command": "--coin -q :: -d train-sets/regression_simple_1var_overflow.txt -P 1",
-    "diff_files": {
-      "stderr": "train-sets/ref/regression_simple_1var_overflow.stderr"
-    },
-    "input_files": [
-      "train-sets/regression_simple_1var_overflow.txt"
-=======
     "desc": "Use csoaa with 1-indexing flag",
     "vw_command": "-d train-sets/csoaa_1_ind.dat --csoaa 4 -p csoaa_1_ind.predict --indexing 1",
     "diff_files": {
@@ -4484,7 +4475,17 @@
     },
     "input_files": [
       "train-sets/csoaa_1_ind.dat"
->>>>>>> 471c4f00
+    ]
+  },
+  {
+    "id": 378,
+    "desc": "Capturing overflowing in coin betting",
+    "vw_command": "--coin -q :: -d train-sets/regression_simple_1var_overflow.txt -P 1",
+    "diff_files": {
+      "stderr": "train-sets/ref/regression_simple_1var_overflow.stderr"
+    },
+    "input_files": [
+      "train-sets/regression_simple_1var_overflow.txt"
     ]
   }
 ]
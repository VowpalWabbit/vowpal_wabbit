[
  {
    "id": 1,
    "desc": "",
    "vw_command": "-k -l 20 --initial_t 128000 --power_t 1 -d train-sets/0001.dat -f models/0001_1.model -c --passes 8 --invariant --ngram 3 --skips 1 --holdout_off",
    "diff_files": {
      "stderr": "train-sets/ref/0001.stderr",
      "stdout": "train-sets/ref/0001.stdout"
    },
    "input_files": [
      "train-sets/0001.dat"
    ]
  },
  {
    "id": 2,
    "desc": "checking predictions as well",
    "vw_command": "-k -t -d train-sets/0001.dat -i models/0001_1.model -p 0001.predict --invariant",
    "diff_files": {
      "stderr": "test-sets/ref/0001.stderr",
      "0001.predict": "pred-sets/ref/0001.predict",
      "stdout": "test-sets/ref/0001.stdout"
    },
    "input_files": [
      "train-sets/0001.dat",
      "models/0001_1.model"
    ],
    "depends_on": [
      1
    ]
  },
  {
    "id": 3,
    "desc": "without -d, training only",
    "vw_command": "-k -d train-sets/0002.dat -f models/0002.model --invariant",
    "diff_files": {
      "stderr": "train-sets/ref/0002.stderr",
      "stdout": "train-sets/ref/0002.stdout"
    },
    "input_files": [
      "train-sets/0002.dat"
    ]
  },
  {
    "id": 4,
    "desc": "same, with -d",
    "vw_command": "-k -d train-sets/0002.dat -f models/0002.model --invariant --predict_only_model",
    "diff_files": {
      "stdout": "train-sets/ref/0002.stdout",
      "stderr": "train-sets/ref/0002.stderr"
    },
    "input_files": [
      "train-sets/0002.dat"
    ]
  },
  {
    "id": 5,
    "desc": "add -q .., adaptive, and more (same input, different outputs)",
    "vw_command": "-k --initial_t 1 --adaptive --invariant -q Tf -q ff -f models/0002a.model -d train-sets/0002.dat",
    "diff_files": {
      "stderr": "train-sets/ref/0002a.stderr",
      "stdout": "train-sets/ref/0002a.stdout"
    },
    "input_files": [
      "train-sets/0002.dat"
    ]
  },
  {
    "id": 6,
    "desc": "run predictions on Test 4 model. Pretending the labels aren't there",
    "vw_command": "-k -t -i models/0002.model -d train-sets/0002.dat -p 0002b.predict",
    "diff_files": {
      "stderr": "test-sets/ref/0002b.stderr",
      "0002b.predict": "pred-sets/ref/0002b.predict",
      "stdout": "test-sets/ref/0002b.stdout"
    },
    "input_files": [
      "train-sets/0002.dat",
      "models/0002.model"
    ],
    "depends_on": [
      4
    ]
  },
  {
    "id": 7,
    "desc": "using normalized adaptive updates and a low --power_t",
    "vw_command": "-k --power_t 0.45 -f models/0002c.model -d train-sets/0002.dat",
    "diff_files": {
      "stderr": "train-sets/ref/0002c.stderr",
      "stdout": "train-sets/ref/0002c.stdout"
    },
    "input_files": [
      "train-sets/0002.dat"
    ]
  },
  {
    "id": 8,
    "desc": "predicts on test 7 model",
    "vw_command": "-k -t -i models/0002c.model -d train-sets/0002.dat -p 0002c.predict",
    "diff_files": {
      "stderr": "test-sets/ref/0002c.stderr",
      "0002c.predict": "pred-sets/ref/0002c.predict",
      "stdout": "test-sets/ref/0002c.stdout"
    },
    "input_files": [
      "train-sets/0002.dat",
      "models/0002c.model"
    ],
    "depends_on": [
      7
    ]
  },
  {
    "id": 9,
    "desc": "label-dependent features with csoaa_ldf",
    "vw_command": "-k -c -d train-sets/cs_test.ldf -p cs_test.ldf.csoaa.predict --passes 10 --invariant --csoaa_ldf multiline --holdout_off --noconstant",
    "diff_files": {
      "stderr": "train-sets/ref/cs_test.ldf.csoaa.stderr",
      "cs_test.ldf.csoaa.predict": "train-sets/ref/cs_test.ldf.csoaa.predict",
      "stdout": "train-sets/ref/cs_test.ldf.csoaa.stdout"
    },
    "input_files": [
      "train-sets/cs_test.ldf"
    ]
  },
  {
    "id": 10,
    "desc": "label-dependent features with wap_ldf",
    "vw_command": "-k -c -d train-sets/cs_test.ldf -p cs_test.ldf.wap.predict --passes 10 --invariant --wap_ldf multiline --holdout_off --noconstant",
    "diff_files": {
      "stderr": "train-sets/ref/cs_test.ldf.wap.stderr",
      "cs_test.ldf.wap.predict": "train-sets/ref/cs_test.ldf.wap.predict",
      "stdout": "train-sets/ref/cs_test.ldf.wap.stdout"
    },
    "input_files": [
      "train-sets/cs_test.ldf"
    ]
  },
  {
    "id": 11,
    "desc": "one-against-all",
    "vw_command": "-k --oaa 10 -c --passes 10 -d train-sets/multiclass --holdout_off",
    "diff_files": {
      "stderr": "train-sets/ref/oaa.stderr",
      "stdout": "train-sets/ref/oaa.stdout"
    },
    "input_files": [
      "train-sets/multiclass"
    ]
  },
  {
    "id": 12,
    "desc": "Error Correcting Tournament",
    "vw_command": "-k --ect 10 --error 3 -c --passes 10 --invariant -d train-sets/multiclass --holdout_off",
    "diff_files": {
      "stderr": "train-sets/ref/multiclass.stderr",
      "stdout": "train-sets/ref/multiclass.stdout"
    },
    "input_files": [
      "train-sets/multiclass"
    ]
  },
  {
    "id": 13,
    "desc": "Run search (dagger) on wsj_small for 6 passes extra features",
    "vw_command": "-k -c -d train-sets/wsj_small.dat.gz --passes 6 --search_task sequence --search 45 --search_alpha 1e-6 --search_max_bias_ngram_length 2 --search_max_quad_ngram_length 1 --holdout_off",
    "diff_files": {
      "stderr": "train-sets/ref/search_wsj.stderr",
      "stdout": "train-sets/ref/search_wsj.stdout"
    },
    "input_files": [
      "train-sets/wsj_small.dat.gz"
    ]
  },
  {
    "id": 14,
    "desc": "Run search (searn) on wsj_small for 6 passes extra features",
    "vw_command": "-k -c -d train-sets/wsj_small.dat.gz --passes 6 --search_task sequence --search 45 --search_alpha 1e-6 --search_max_bias_ngram_length 2 --search_max_quad_ngram_length 1 --holdout_off --search_passes_per_policy 3 --search_interpolation policy",
    "diff_files": {
      "stderr": "train-sets/ref/search_wsj2.dat.stderr",
      "stdout": "train-sets/ref/search_wsj2.dat.stdout"
    },
    "input_files": [
      "train-sets/wsj_small.dat.gz"
    ]
  },
  {
    "id": 15,
    "desc": "LBFGS on zero derivative input",
    "vw_command": "-k -c -d train-sets/zero.dat --loss_function=squared -b 20 --bfgs --mem 7 --passes 5 --l2 1.0 --holdout_off",
    "diff_files": {
      "stdout": "train-sets/ref/zero.stdout",
      "stderr": "train-sets/ref/zero.stderr"
    },
    "input_files": [
      "train-sets/zero.dat"
    ]
  },
  {
    "id": 16,
    "desc": "LBFGS early termination",
    "vw_command": "-k -c -d train-sets/rcv1_small.dat --loss_function=logistic --bfgs --mem 7 --passes 20 --termination 0.001 --l2 1.0 --holdout_off",
    "diff_files": {
      "stdout": "train-sets/ref/rcv1_small.stdout",
      "stderr": "train-sets/ref/rcv1_small.stderr"
    },
    "input_files": [
      "train-sets/rcv1_small.dat"
    ]
  },
  {
    "id": 17,
    "desc": "Run LDA with 100 topics on 1000 Wikipedia articles",
    "vw_command": "-k --lda 100 --lda_alpha 0.01 --lda_rho 0.01 --lda_D 1000 -l 1 -b 13 --minibatch 128 -d train-sets/wiki256.dat",
    "diff_files": {
      "stderr": "train-sets/ref/wiki1K.stderr",
      "stdout": "train-sets/ref/wiki1K.stdout"
    },
    "input_files": [
      "train-sets/wiki256.dat"
    ]
  },
  {
    "id": 18,
    "desc": "Run search on seq_small for 12 passes, 4 passes per policy",
    "vw_command": "-k -c -d train-sets/seq_small --passes 12 --invariant --search 4 --search_task sequence --holdout_off",
    "diff_files": {
      "stderr": "train-sets/ref/search_small.stderr",
      "stdout": "train-sets/ref/search_small.stdout"
    },
    "input_files": [
      "train-sets/seq_small"
    ]
  },
  {
    "id": 19,
    "desc": "neural network 3-parity with 2 hidden units",
    "vw_command": "-k -c -d train-sets/3parity --hash all --passes 3000 -b 16 --nn 2 -l 10 --invariant -f models/0021.model --random_seed 19 --quiet --holdout_off --predict_only_model",
    "diff_files": {
      "stderr": "train-sets/ref/3parity.stderr",
      "stdout": "train-sets/ref/3parity.stdout"
    },
    "input_files": [
      "train-sets/3parity"
    ]
  },
  {
    "id": 20,
    "desc": "neural network 3-parity with 2 hidden units (predict)",
    "vw_command": "-d train-sets/3parity -t -i models/0021.model -p 0022.predict",
    "diff_files": {
      "stderr": "pred-sets/ref/0022.stderr",
      "0022.predict": "pred-sets/ref/0022.predict",
      "stdout": "pred-sets/ref/0022.stdout"
    },
    "input_files": [
      "train-sets/3parity",
      "models/0021.model"
    ],
    "depends_on": [
      19
    ]
  },
  {
    "id": 21,
    "desc": "cubic features -- on a parity test case",
    "vw_command": "-k -c -f models/xxor.model -d train-sets/xxor.dat --cubic abc --passes 100 --holdout_off --progress 1.33333",
    "diff_files": {
      "stderr": "train-sets/ref/xxor.stderr",
      "stdout": "train-sets/ref/xxor.stdout"
    },
    "input_files": [
      "train-sets/xxor.dat"
    ]
  },
  {
    "id": 22,
    "desc": "matrix factorization -- training",
    "vw_command": "-k -d train-sets/ml100k_small_train -b 16 -q ui --rank 10 --l2 2e-6 --learning_rate 0.05 --passes 2 --decay_learning_rate 0.97 --power_t 0 -f models/movielens.reg -c --loss_function classic --holdout_off",
    "diff_files": {
      "stdout": "train-sets/ref/ml100k_small.stdout",
      "stderr": "train-sets/ref/ml100k_small.stderr"
    },
    "input_files": [
      "train-sets/ml100k_small_train"
    ]
  },
  {
    "id": 23,
    "desc": "matrix factorization -- testing",
    "vw_command": "-i models/movielens.reg -t -d test-sets/ml100k_small_test",
    "diff_files": {
      "stdout": "test-sets/ref/ml100k_small.stdout",
      "stderr": "test-sets/ref/ml100k_small.stderr"
    },
    "input_files": [
      "test-sets/ml100k_small_test",
      "models/movielens.reg"
    ],
    "depends_on": [
      22
    ]
  },
  {
    "id": 24,
    "desc": "active-learning -- training",
    "vw_command": "-k --active --simulation --mellowness 0.000001 -d train-sets/rcv1_small.dat -l 10 --initial_t 10 --random_seed 3 --predict_only_model",
    "diff_files": {
      "stderr": "train-sets/ref/active-simulation.t24.stderr",
      "stdout": "train-sets/ref/active-simulation.t24.stdout"
    },
    "input_files": [
      "train-sets/rcv1_small.dat"
    ]
  },
  {
    "id": 25,
    "desc": "bagging -- training regressor",
    "vw_command": "-k -d train-sets/0002.dat -f models/bs.reg.model --bootstrap 4 -p bs.reg.predict",
    "diff_files": {
      "stderr": "train-sets/ref/bs.reg.stderr",
      "bs.reg.predict": "train-sets/ref/bs.reg.predict",
      "stdout": "train-sets/ref/bs.reg.stdout"
    },
    "input_files": [
      "train-sets/0002.dat"
    ]
  },
  {
    "id": 26,
    "desc": "bagging -- predicting with bagged regressor",
    "vw_command": "-d train-sets/0002.dat -i models/bs.reg.model -p bs.prreg.predict -t",
    "diff_files": {
      "stderr": "train-sets/ref/bs.prreg.stderr",
      "bs.prreg.predict": "train-sets/ref/bs.prreg.predict",
      "stdout": "train-sets/ref/bs.prreg.stdout"
    },
    "input_files": [
      "train-sets/0002.dat",
      "models/bs.reg.model"
    ],
    "depends_on": [
      25
    ]
  },
  {
    "id": 27,
    "desc": "bagging -- binary classifiers",
    "vw_command": "-d train-sets/0001.dat -f models/bs.vote.model --bootstrap 4 --bs_type vote -p bs.vote.predict",
    "diff_files": {
      "stderr": "train-sets/ref/bs.vote.stderr",
      "bs.vote.predict": "train-sets/ref/bs.vote.predict",
      "stdout": "train-sets/ref/bs.vote.stdout"
    },
    "input_files": [
      "train-sets/0001.dat"
    ]
  },
  {
    "id": 28,
    "desc": "bagging -- predict with bagged classifier",
    "vw_command": "-d train-sets/0001.dat -i models/bs.vote.model -p bs.prvote.predict -t",
    "diff_files": {
      "stderr": "train-sets/ref/bs.prvote.stderr",
      "bs.prvote.predict": "train-sets/ref/bs.prvote.predict",
      "stdout": "train-sets/ref/bs.prvote.stdout"
    },
    "input_files": [
      "train-sets/0001.dat",
      "models/bs.vote.model"
    ],
    "depends_on": [
      27
    ]
  },
  {
    "id": 29,
    "desc": "affix features",
    "vw_command": "-d train-sets/affix_test.dat -k -c --passes 10 --holdout_off --affix -2",
    "diff_files": {
      "stderr": "train-sets/ref/affix_test.stderr",
      "stdout": "train-sets/ref/affix_test.stdout"
    },
    "input_files": [
      "train-sets/affix_test.dat"
    ]
  },
  {
    "id": 30,
    "desc": "train --l1 regularized model",
    "vw_command": "-d train-sets/0001.dat -f models/mask.model --invert_hash mask.predict --l1 0.01 --predict_only_model",
    "diff_files": {
      "stderr": "train-sets/ref/mask.stderr",
      "stdout": "train-sets/ref/mask.stdout"
    },
    "input_files": [
      "train-sets/0001.dat"
    ]
  },
  {
    "id": 31,
    "desc": "train model using --feature_mask",
    "vw_command": "-d train-sets/0001.dat --invert_hash remask.predict --feature_mask models/mask.model -f models/remask.model --predict_only_model",
    "diff_files": {
      "stderr": "train-sets/ref/remask.stderr",
      "stdout": "train-sets/ref/remask.stdout"
    },
    "input_files": [
      "train-sets/0001.dat",
      "models/mask.model"
    ],
    "depends_on": [
      30
    ]
  },
  {
    "id": 32,
    "desc": "train model using --feature_mask and --initial_regressor",
    "vw_command": "-d train-sets/0001.dat --feature_mask models/mask.model -i models/remask.model",
    "diff_files": {
      "stderr": "train-sets/ref/remask.final.stderr",
      "stdout": "train-sets/ref/remask.final.stdout"
    },
    "input_files": [
      "train-sets/0001.dat",
      "models/remask.model",
      "models/mask.model"
    ],
    "depends_on": [
      31,
      30
    ]
  },
  {
    "id": 33,
    "desc": "train model for topk recommender",
    "vw_command": "-d train-sets/topk.vw -f topk.model -q MF --passes 100 --cache_file topk-train.cache -k --holdout_off --predict_only_model",
    "diff_files": {
      "stderr": "train-sets/ref/topk-train.stderr",
      "stdout": "train-sets/ref/topk-train.stdout"
    },
    "input_files": [
      "train-sets/topk.vw"
    ]
  },
  {
    "id": 34,
    "desc": "train model for topk recommender",
    "vw_command": "-P 1 -d train-sets/topk.vw -i topk.model --top 2 -p topk-rec.predict --predict_only_model",
    "diff_files": {
      "stderr": "train-sets/ref/topk-rec.stderr",
      "topk-rec.predict": "train-sets/ref/topk-rec.predict",
      "stdout": "train-sets/ref/topk-rec.stdout"
    },
    "input_files": [
      "train-sets/topk.vw",
      "topk.model"
    ],
    "depends_on": [
      33
    ]
  },
  {
    "id": 35,
    "desc": "non-centered data-set where constant >> 0. To test the new --constant option without which performance is very weak",
    "vw_command": "-k --passes 100 -c --holdout_off --constant 1000 -d train-sets/big-constant.dat",
    "diff_files": {
      "stderr": "train-sets/ref/big-constant.stderr",
      "stdout": "train-sets/ref/big-constant.stdout"
    },
    "input_files": [
      "train-sets/big-constant.dat"
    ]
  },
  {
    "id": 36,
    "desc": "new option: --progress w/ integer arg",
    "vw_command": "-k -d train-sets/0001.dat --progress 10",
    "diff_files": {
      "stderr": "train-sets/ref/progress-10.stderr",
      "stdout": "train-sets/ref/progress-10.stdout"
    },
    "input_files": [
      "train-sets/0001.dat"
    ]
  },
  {
    "id": 37,
    "desc": "new-option: --progress w/ floating-point arg. + alternate short form (-P)",
    "vw_command": "-k -d train-sets/0001.dat -P 0.5",
    "diff_files": {
      "stderr": "train-sets/ref/progress-0.5.stderr",
      "stdout": "train-sets/ref/progress-0.5.stdout"
    },
    "input_files": [
      "train-sets/0001.dat"
    ]
  },
  {
    "id": 38,
    "desc": "--nn without --quiet to avoid nn regressions. (Needs to be a simple test, not one sensitive to symmetry breaking)",
    "vw_command": "-k -d train-sets/0001.dat --nn 1",
    "diff_files": {
      "stderr": "train-sets/ref/nn-1-noquiet.stderr",
      "stdout": "train-sets/ref/nn-1-noquiet.stdout"
    },
    "input_files": [
      "train-sets/0001.dat"
    ]
  },
  {
    "id": 39,
    "desc": "cb with dr",
    "vw_command": "-d train-sets/rcv1_raw_cb_small.vw --cb 2 --cb_type dr --ngram 2 --skips 4 -b 24 -l 0.25",
    "diff_files": {
      "stderr": "train-sets/ref/rcv1_raw_new_cb_dr.stderr",
      "stdout": "train-sets/ref/rcv1_raw_new_cb_dr.stdout"
    },
    "input_files": [
      "train-sets/rcv1_raw_cb_small.vw"
    ]
  },
  {
    "id": 40,
    "desc": "cb with ips",
    "vw_command": "-d train-sets/rcv1_raw_cb_small.vw --cb 2 --cb_type ips --ngram 2 --skips 4 -b 24 -l 0.125",
    "diff_files": {
      "stderr": "train-sets/ref/rcv1_raw_new_cb_ips.stderr",
      "stdout": "train-sets/ref/rcv1_raw_new_cb_ips.stdout"
    },
    "input_files": [
      "train-sets/rcv1_raw_cb_small.vw"
    ]
  },
  {
    "id": 41,
    "desc": "cb with dm",
    "vw_command": "-d train-sets/rcv1_raw_cb_small.vw --cb 2 --cb_type dm --ngram 2 --skips 4 -b 24 -l 0.125 -f cb_dm.reg",
    "diff_files": {
      "stderr": "train-sets/ref/rcv1_raw_new_cb_dm.stderr",
      "stdout": "train-sets/ref/rcv1_raw_new_cb_dm.stdout"
    },
    "input_files": [
      "train-sets/rcv1_raw_cb_small.vw"
    ]
  },
  {
    "id": 42,
    "desc": "--lda --passes 2 hang regression",
    "vw_command": "-k -d train-sets/lda-2pass-hang.dat --lda 10 -c --passes 2 --holdout_off",
    "diff_files": {
      "stderr": "train-sets/ref/lda-2pass-hang.stderr",
      "stdout": "train-sets/ref/lda-2pass-hang.stdout"
    },
    "input_files": [
      "train-sets/lda-2pass-hang.dat"
    ]
  },
  {
    "id": 43,
    "desc": "search sequence labeling, non-ldf train",
    "vw_command": "-k -c -d train-sets/sequence_data --passes 20 --invariant --search_rollout ref --search_alpha 1e-8 --search_task sequence --search 5 --holdout_off -f models/sequence_data.model --predict_only_model",
    "diff_files": {
      "stderr": "train-sets/ref/sequence_data.nonldf.train.stderr",
      "stdout": "train-sets/ref/sequence_data.nonldf.train.stdout"
    },
    "input_files": [
      "train-sets/sequence_data"
    ]
  },
  {
    "id": 44,
    "desc": "search sequence labeling, non-ldf test",
    "vw_command": "-d train-sets/sequence_data -t -i models/sequence_data.model -p sequence_data.nonldf.test.predict",
    "diff_files": {
      "stderr": "train-sets/ref/sequence_data.nonldf.test.stderr",
      "sequence_data.nonldf.test.predict": "train-sets/ref/sequence_data.nonldf.test.predict",
      "stdout": "train-sets/ref/sequence_data.nonldf.test.stdout"
    },
    "input_files": [
      "train-sets/sequence_data",
      "models/sequence_data.model"
    ],
    "depends_on": [
      43
    ]
  },
  {
    "id": 45,
    "desc": "make sure that history works",
    "vw_command": "-k -c -d train-sets/seq_small2 --passes 4 --search 4 --search_task sequence --holdout_off",
    "diff_files": {
      "stderr": "train-sets/ref/search_small2.stderr",
      "stdout": "train-sets/ref/search_small2.stdout"
    },
    "input_files": [
      "train-sets/seq_small2"
    ]
  },
  {
    "id": 46,
    "desc": "search sequence labeling, ldf train",
    "vw_command": "-k -c -d train-sets/sequence_data --passes 20 --search_rollout ref --search_alpha 1e-8 --search_task sequence_demoldf --csoaa_ldf m --search 5 --holdout_off -f models/sequence_data.ldf.model --noconstant",
    "diff_files": {
      "stderr": "train-sets/ref/sequence_data.ldf.train.stderr",
      "stdout": "train-sets/ref/sequence_data.ldf.train.stdout"
    },
    "input_files": [
      "train-sets/sequence_data"
    ]
  },
  {
    "id": 47,
    "desc": "search sequence labeling, ldf test",
    "vw_command": "-d train-sets/sequence_data -t -i models/sequence_data.ldf.model -p sequence_data.ldf.test.predict --noconstant",
    "diff_files": {
      "stderr": "train-sets/ref/sequence_data.ldf.test.stderr",
      "sequence_data.ldf.test.predict": "train-sets/ref/sequence_data.ldf.test.predict",
      "stdout": "train-sets/ref/sequence_data.ldf.test.stdout"
    },
    "input_files": [
      "train-sets/sequence_data",
      "models/sequence_data.ldf.model"
    ],
    "depends_on": [
      46
    ]
  },
  {
    "id": 48,
    "desc": "search sequence SPAN labeling BIO, non-ldf train, no rollouts",
    "vw_command": "-k -c -d train-sets/sequencespan_data --passes 20 --invariant --search_rollout none --search_task sequencespan --search 7 --holdout_off -f models/sequencespan_data.model --predict_only_model",
    "diff_files": {
      "stderr": "train-sets/ref/sequencespan_data.nonldf.train.stderr",
      "stdout": "train-sets/ref/sequencespan_data.nonldf.train.stdout"
    },
    "input_files": [
      "train-sets/sequencespan_data"
    ]
  },
  {
    "id": 49,
    "desc": "search sequence SPAN labeling BIO, non-ldf test",
    "vw_command": "-d train-sets/sequencespan_data -t -i models/sequencespan_data.model -p sequencespan_data.nonldf.test.predict --predict_only_model",
    "diff_files": {
      "stderr": "train-sets/ref/sequencespan_data.nonldf.test.stderr",
      "sequencespan_data.nonldf.test.predict": "train-sets/ref/sequencespan_data.nonldf.test.predict",
      "stdout": "train-sets/ref/sequencespan_data.nonldf.test.stdout"
    },
    "input_files": [
      "train-sets/sequencespan_data",
      "models/sequencespan_data.model"
    ],
    "depends_on": [
      48
    ]
  },
  {
    "id": 50,
    "desc": "search sequence SPAN labeling BILOU, non-ldf train",
    "vw_command": "-k -c -d train-sets/sequencespan_data --passes 20 --invariant --search_rollout ref --search_alpha 1e-8 --search_task sequencespan --search_span_bilou --search 7 --holdout_off -f models/sequencespan_data.model --predict_only_model",
    "diff_files": {
      "stderr": "train-sets/ref/sequencespan_data.nonldf-bilou.train.stderr",
      "stdout": "train-sets/ref/sequencespan_data.nonldf-bilou.train.stdout"
    },
    "input_files": [
      "train-sets/sequencespan_data"
    ]
  },
  {
    "id": 51,
    "desc": "search sequence SPAN labeling BILOU, non-ldf test",
    "vw_command": "-d train-sets/sequencespan_data -t --search_span_bilou -i models/sequencespan_data.model -p sequencespan_data.nonldf-bilou.test.predict",
    "diff_files": {
      "stderr": "train-sets/ref/sequencespan_data.nonldf-bilou.test.stderr",
      "sequencespan_data.nonldf-bilou.test.predict": "train-sets/ref/sequencespan_data.nonldf-bilou.test.predict",
      "stdout": "train-sets/ref/sequencespan_data.nonldf-bilou.test.stdout"
    },
    "input_files": [
      "train-sets/sequencespan_data",
      "models/sequencespan_data.model"
    ],
    "depends_on": [
      50
    ]
  },
  {
    "id": 52,
    "desc": "silly test for \"argmax\" task",
    "vw_command": "-d train-sets/argmax_data -k -c --passes 20 --search_rollout ref --search_alpha 1e-8 --search_task argmax --search 2 --holdout_off",
    "diff_files": {
      "stderr": "train-sets/ref/argmax_data.stderr",
      "stdout": "train-sets/ref/argmax_data.stdout"
    },
    "input_files": [
      "train-sets/argmax_data"
    ]
  },
  {
    "id": 53,
    "desc": "(holdout-broken regression). ensure we have no holdout loss of '0 h'",
    "vw_command": "-k -c --passes 2 -d train-sets/0001.dat",
    "diff_files": {
      "stderr": "train-sets/ref/holdout-loss-not-zero.stderr",
      "stdout": "train-sets/ref/holdout-loss-not-zero.stdout"
    },
    "input_files": [
      "train-sets/0001.dat"
    ]
  },
  {
    "id": 54,
    "desc": "stagewise poly with exponent 0.25. ###in the following stage_poly tests, there are minute differences in losses, which are not being fuzzy-diffed;. ###thus the stderr is cleared (--quiet) and only comparing (fuzzy-diffed) predictions.",
    "vw_command": "--stage_poly --sched_exponent 0.25 --batch_sz 1000 --batch_sz_no_doubling -d train-sets/rcv1_small.dat -p stage_poly.s025.predict --quiet",
    "diff_files": {
      "stderr": "train-sets/ref/stage_poly.s025.stderr",
      "stage_poly.s025.predict": "train-sets/ref/stage_poly.s025.predict",
      "stdout": "train-sets/ref/stage_poly.s025.stdout"
    },
    "input_files": [
      "train-sets/rcv1_small.dat"
    ]
  },
  {
    "id": 55,
    "desc": "stagewise poly with exponent 1.0",
    "vw_command": "--stage_poly --sched_exponent 1.0 --batch_sz 1000 --batch_sz_no_doubling -d train-sets/rcv1_small.dat --quiet",
    "diff_files": {
      "stderr": "train-sets/ref/stage_poly.s100.stderr",
      "stdout": "train-sets/ref/stage_poly.s100.stdout"
    },
    "input_files": [
      "train-sets/rcv1_small.dat"
    ]
  },
  {
    "id": 56,
    "desc": "stagewise poly with exponent 0.25 and doubling batches",
    "vw_command": "--stage_poly --sched_exponent 0.25 --batch_sz 1000 -d train-sets/rcv1_small.dat -p stage_poly.s025.doubling.predict --quiet",
    "diff_files": {
      "stderr": "train-sets/ref/stage_poly.s025.doubling.stderr",
      "stage_poly.s025.doubling.predict": "train-sets/ref/stage_poly.s025.doubling.predict",
      "stdout": "train-sets/ref/stage_poly.s025.doubling.stdout"
    },
    "input_files": [
      "train-sets/rcv1_small.dat"
    ]
  },
  {
    "id": 57,
    "desc": "stagewise poly with exponent 1.0 and doubling batches",
    "vw_command": "--stage_poly --sched_exponent 1.0 --batch_sz 1000 -d train-sets/rcv1_small.dat -p stage_poly.s100.doubling.predict --quiet",
    "diff_files": {
      "stderr": "train-sets/ref/stage_poly.s100.doubling.stderr",
      "stage_poly.s100.doubling.predict": "train-sets/ref/stage_poly.s100.doubling.predict",
      "stdout": "train-sets/ref/stage_poly.s100.doubling.stdout"
    },
    "input_files": [
      "train-sets/rcv1_small.dat"
    ]
  },
  {
    "id": 58,
    "desc": "library test, train the initial model",
    "vw_command": "-c -k -d train-sets/library_train -f models/library_train.w -q st --passes 100 --hash all --noconstant --csoaa_ldf m --holdout_off",
    "diff_files": {
      "stdout": "train-sets/ref/library_train.stdout",
      "stderr": "train-sets/ref/library_train.stderr"
    },
    "input_files": [
      "train-sets/library_train"
    ]
  },
  {
    "id": 59,
    "desc": "cb_adf, sharedfeatures",
    "vw_command": "--dsjson --chain_hash --cb_adf -d train-sets/no_shared_features.json",
    "diff_files": {
      "stderr": "train-sets/ref/no_shared_features.stderr",
      "stdout": "train-sets/ref/no_shared_features.stdout"
    },
    "input_files": [
      "train-sets/no_shared_features.json"
    ]
  },
  {
    "id": 60,
    "desc": "empty test, bad builds (without make clean). sometimes cause a SEGV even on empty input",
    "diff_files": {
      "stderr": "train-sets/ref/empty-set.stderr",
      "stdout": "train-sets/ref/empty-set.stdout"
    },
    "bash_command": "echo \"\" | {VW}"
  },
  {
    "id": 61,
    "desc": "daemon test",
    "diff_files": {
      "stdout": "test-sets/ref/vw-daemon.stdout"
    },
    "bash_command": "./daemon-test.sh --port 54249 --vw '{VW}'",
    "input_files": [
      "daemon-test.sh"
    ]
  },
  {
    "id": 62,
    "desc": "SVM linear kernel",
    "vw_command": "--ksvm --l2 1 --reprocess 5 -b 18 -p ksvm_train.linear.predict -d train-sets/rcv1_smaller.dat",
    "diff_files": {
      "stderr": "train-sets/ref/ksvm_train.linear.stderr",
      "ksvm_train.linear.predict": "train-sets/ref/ksvm_train.linear.predict",
      "stdout": "train-sets/ref/ksvm_train.linear.stdout"
    },
    "input_files": [
      "train-sets/rcv1_smaller.dat"
    ]
  },
  {
    "id": 63,
    "desc": "SVM polynomial kernel",
    "vw_command": "--ksvm --l2 1 --reprocess 5 -b 18 --kernel poly -p ksvm_train.poly.predict -d train-sets/rcv1_smaller.dat",
    "diff_files": {
      "stderr": "train-sets/ref/ksvm_train.poly.stderr",
      "ksvm_train.poly.predict": "train-sets/ref/ksvm_train.poly.predict",
      "stdout": "train-sets/ref/ksvm_train.poly.stdout"
    },
    "input_files": [
      "train-sets/rcv1_smaller.dat"
    ]
  },
  {
    "id": 64,
    "desc": "SVM rbf kernel",
    "vw_command": "--ksvm --l2 1 --reprocess 5 -b 18 --kernel rbf -p ksvm_train.rbf.predict -d train-sets/rcv1_smaller.dat",
    "diff_files": {
      "stderr": "train-sets/ref/ksvm_train.rbf.stderr",
      "ksvm_train.rbf.predict": "train-sets/ref/ksvm_train.rbf.predict",
      "stdout": "train-sets/ref/ksvm_train.rbf.stdout"
    },
    "input_files": [
      "train-sets/rcv1_smaller.dat"
    ]
  },
  {
    "id": 65,
    "desc": "Run search (dagger) on an entity-relation recognitions data set,. er_small, for 6 passes with constraints",
    "vw_command": "-k -c -d train-sets/er_small.vw --passes 6 --search_task entity_relation --search 10 --constraints --search_alpha 1e-8",
    "diff_files": {
      "stderr": "train-sets/ref/search_er.stderr",
      "stdout": "train-sets/ref/search_er.stdout"
    },
    "input_files": [
      "train-sets/er_small.vw"
    ]
  },
  {
    "id": 66,
    "desc": "Train a depenency parser with search (dagger). on wsj_small.dparser.vw.gz for 6 passes",
    "vw_command": "-k -c -d train-sets/wsj_small.dparser.vw.gz --passes 6 --search_task dep_parser --search 12 --search_alpha 1e-4 --search_rollout oracle --holdout_off",
    "diff_files": {
      "stderr": "train-sets/ref/search_dep_parser.stderr",
      "stdout": "train-sets/ref/search_dep_parser.stdout"
    },
    "input_files": [
      "train-sets/wsj_small.dparser.vw.gz"
    ]
  },
  {
    "id": 67,
    "desc": "classification with data from dictionaries. (eg embeddings or gazetteers) -- note that this is impossible without. dictionaries because --ignore w; also test to make sure gzipped dicts. work and dictionary redundancy checking works",
    "vw_command": "-k -c -d train-sets/dictionary_test.dat --binary --ignore w --holdout_off --passes 32 --dictionary w:dictionary_test.dict --dictionary w:dictionary_test.dict.gz --dictionary_path train-sets",
    "diff_files": {
      "stderr": "train-sets/ref/dictionary_test.stderr",
      "stdout": "train-sets/ref/dictionary_test.stdout"
    },
    "input_files": [
      "train-sets/dictionary_test.dat",
      "train-sets/dictionary_test.dict",
      "train-sets/dictionary_test.dict.gz"
    ]
  },
  {
    "id": 68,
    "desc": "Search for multiclass classification",
    "vw_command": "-k -c -d train-sets/multiclass.sch --passes 20 --search_task multiclasstask --search 10 --search_alpha 1e-4 --holdout_off",
    "diff_files": {
      "stderr": "train-sets/ref/search_multiclass.stderr",
      "stdout": "train-sets/ref/search_multiclass.stdout"
    },
    "input_files": [
      "train-sets/multiclass.sch"
    ]
  },
  {
    "id": 69,
    "desc": "(see Test 43/Test 44): search sequence labeling, with selective branching",
    "vw_command": "-d train-sets/sequence_data -t -i models/sequence_data.model -p sequence_data.nonldf.beam.test.predict --search_metatask selective_branching --search_max_branch 10 --search_kbest 10 --predict_only_model",
    "diff_files": {
      "stderr": "train-sets/ref/sequence_data.nonldf.beam.test.stderr",
      "sequence_data.nonldf.beam.test.predict": "train-sets/ref/sequence_data.nonldf.beam.test.predict",
      "stdout": "train-sets/ref/sequence_data.nonldf.beam.test.stdout"
    },
    "input_files": [
      "train-sets/sequence_data",
      "models/sequence_data.model"
    ],
    "depends_on": [
      43
    ]
  },
  {
    "id": 70,
    "desc": "(see Test 46/47) search sequence labeling, ldf test, with selective branching",
    "vw_command": "-d train-sets/sequence_data -t -i models/sequence_data.ldf.model -p sequence_data.ldf.beam.test.predict --search_metatask selective_branching --search_max_branch 10 --search_kbest 10 --noconstant",
    "diff_files": {
      "stderr": "train-sets/ref/sequence_data.ldf.beam.test.stderr",
      "sequence_data.ldf.beam.test.predict": "train-sets/ref/sequence_data.ldf.beam.test.predict",
      "stdout": "train-sets/ref/sequence_data.ldf.beam.test.stdout"
    },
    "input_files": [
      "train-sets/sequence_data",
      "models/sequence_data.ldf.model"
    ],
    "depends_on": [
      46
    ]
  },
  {
    "id": 71,
    "desc": "autolink",
    "vw_command": "-d train-sets/0002.dat --autolink 1 --examples 100 -p 0002.autolink.predict",
    "diff_files": {
      "stderr": "train-sets/ref/0002.autolink.stderr",
      "0002.autolink.predict": "train-sets/ref/0002.autolink.predict",
      "stdout": "train-sets/ref/0002.autolink.stdout"
    },
    "input_files": [
      "train-sets/0002.dat"
    ]
  },
  {
    "id": 72,
    "desc": "train FTRL-Proximal",
    "vw_command": "-k -d train-sets/0001.dat -f models/0001_ftrl.model --passes 1 --ftrl --ftrl_alpha 0.01 --ftrl_beta 0 --l1 2",
    "diff_files": {
      "stderr": "train-sets/ref/0001_ftrl.stderr",
      "stdout": "train-sets/ref/0001_ftrl.stdout"
    },
    "input_files": [
      "train-sets/0001.dat"
    ]
  },
  {
    "id": 73,
    "desc": "test FTRL-Proximal",
    "vw_command": "-k -t -d train-sets/0001.dat -i models/0001_ftrl.model -p 0001_ftrl.predict",
    "diff_files": {
      "stderr": "test-sets/ref/0001_ftrl.stderr",
      "0001_ftrl.predict": "pred-sets/ref/0001_ftrl.predict",
      "stdout": "test-sets/ref/0001_ftrl.stdout"
    },
    "input_files": [
      "train-sets/0001.dat",
      "models/0001_ftrl.model"
    ],
    "depends_on": [
      72
    ]
  },
  {
    "id": 74,
    "desc": "cb evaluation",
    "vw_command": "-d train-sets/rcv1_cb_eval --cb 2 --eval",
    "diff_files": {
      "stderr": "train-sets/ref/rcv1_cb_eval.stderr",
      "stdout": "train-sets/ref/rcv1_cb_eval.stdout"
    },
    "input_files": [
      "train-sets/rcv1_cb_eval"
    ]
  },
  {
    "id": 75,
    "desc": "Log_multi",
    "vw_command": "--log_multi 10 -d train-sets/multiclass",
    "diff_files": {
      "stderr": "train-sets/ref/log_multi.stderr",
      "stdout": "train-sets/ref/log_multi.stdout"
    },
    "input_files": [
      "train-sets/multiclass"
    ]
  },
  {
    "id": 76,
    "desc": "cbify, epsilon-greedy",
    "vw_command": "--cbify 10 --epsilon 0.05 -d train-sets/multiclass",
    "diff_files": {
      "stderr": "train-sets/ref/cbify_epsilon.stderr",
      "stdout": "train-sets/ref/cbify_epsilon.stdout"
    },
    "input_files": [
      "train-sets/multiclass"
    ]
  },
  {
    "id": 77,
    "desc": "cbify, tau first",
    "vw_command": "--cbify 10 --first 5 -d train-sets/multiclass",
    "diff_files": {
      "stderr": "train-sets/ref/cbify_first.stderr",
      "stdout": "train-sets/ref/cbify_first.stdout"
    },
    "input_files": [
      "train-sets/multiclass"
    ]
  },
  {
    "id": 78,
    "desc": "cbify, bag",
    "vw_command": "--cbify 10 --bag 7 -d train-sets/multiclass",
    "diff_files": {
      "stderr": "train-sets/ref/cbify_bag.stderr",
      "stdout": "train-sets/ref/cbify_bag.stdout"
    },
    "input_files": [
      "train-sets/multiclass"
    ]
  },
  {
    "id": 79,
    "desc": "cbify, cover",
    "vw_command": "--cbify 10 --cover 3 -d train-sets/multiclass --nounif",
    "diff_files": {
      "stderr": "train-sets/ref/cbify_cover.stderr",
      "stdout": "train-sets/ref/cbify_cover.stdout"
    },
    "input_files": [
      "train-sets/multiclass"
    ]
  },
  {
    "id": 80,
    "desc": "lrq empty namespace",
    "vw_command": "--lrq aa3 -d train-sets/0080.dat",
    "diff_files": {
      "stderr": "train-sets/ref/0080.stderr",
      "stdout": "train-sets/ref/0080.stdout"
    },
    "input_files": [
      "train-sets/0080.dat"
    ]
  },
  {
    "id": 81,
    "desc": "train FTRL-PiSTOL",
    "vw_command": "-k -d train-sets/0001.dat -f models/ftrl_pistol.model --passes 1 --pistol",
    "diff_files": {
      "stderr": "train-sets/ref/ftrl_pistol.stderr",
      "stdout": "train-sets/ref/ftrl_pistol.stdout"
    },
    "input_files": [
      "train-sets/0001.dat"
    ]
  },
  {
    "id": 82,
    "desc": "test FTRL-PiSTOL",
    "vw_command": "-k -t -d train-sets/0001.dat -i models/ftrl_pistol.model -p ftrl_pistol.predict",
    "diff_files": {
      "stderr": "test-sets/ref/ftrl_pistol.stderr",
      "ftrl_pistol.predict": "pred-sets/ref/ftrl_pistol.predict",
      "stdout": "test-sets/ref/ftrl_pistol.stdout"
    },
    "input_files": [
      "train-sets/0001.dat",
      "models/ftrl_pistol.model"
    ],
    "depends_on": [
      81
    ]
  },
  {
    "id": 83,
    "desc": "check redefine functionality",
    "vw_command": "-k -d train-sets/0080.dat --redefine := --redefine y:=: --redefine x:=arma --ignore x -q yy",
    "diff_files": {
      "stderr": "train-sets/ref/redefine.stderr",
      "stdout": "train-sets/ref/redefine.stdout"
    },
    "input_files": [
      "train-sets/0080.dat"
    ]
  },
  {
    "id": 84,
    "desc": "check cb_adf",
    "vw_command": "--cb_adf -d train-sets/cb_test.ldf --noconstant",
    "diff_files": {
      "stderr": "train-sets/ref/cb_adf_mtr.stderr",
      "stdout": "train-sets/ref/cb_adf_mtr.stdout"
    },
    "input_files": [
      "train-sets/cb_test.ldf"
    ]
  },
  {
    "id": 85,
    "desc": "check multilabel_oaa",
    "vw_command": "--multilabel_oaa 10 -d train-sets/multilabel -p multilabel.predict",
    "diff_files": {
      "stderr": "train-sets/ref/multilabel.stderr",
      "multilabel.predict": "pred-sets/ref/multilabel.predict",
      "stdout": "train-sets/ref/multilabel.stdout"
    },
    "input_files": [
      "train-sets/multilabel"
    ]
  },
  {
    "id": 86,
    "desc": "check --csoaa_rank on csoaa_ldf",
    "vw_command": "--csoaa_ldf multiline --csoaa_rank -d train-sets/cs_test_multilabel.ldf -p multilabel_ldf.predict --noconstant -P 1",
    "diff_files": {
      "stderr": "train-sets/ref/multilabel_ldf.stderr",
      "multilabel_ldf.predict": "pred-sets/ref/multilabel_ldf.predict",
      "stdout": "train-sets/ref/multilabel_ldf.stdout"
    },
    "input_files": [
      "train-sets/cs_test_multilabel.ldf"
    ]
  },
  {
    "id": 87,
    "desc": "check --rank_all on csoaa_ldf",
    "vw_command": "--cb_adf --rank_all -d train-sets/cb_test.ldf -p cb_adf_rank.predict --noconstant",
    "diff_files": {
      "stderr": "train-sets/ref/cb_adf_rank.stderr",
      "cb_adf_rank.predict": "pred-sets/ref/cb_adf_rank.predict",
      "stdout": "train-sets/ref/cb_adf_rank.stdout"
    },
    "input_files": [
      "train-sets/cb_test.ldf"
    ]
  },
  {
    "id": 88,
    "desc": "named labels at training time",
    "vw_command": "--named_labels det,noun,verb --oaa 3 -d train-sets/test_named -k -c --passes 10 --holdout_off -f models/test_named.model",
    "diff_files": {
      "stderr": "train-sets/ref/test_named_train.stderr",
      "stdout": "train-sets/ref/test_named_train.stdout"
    },
    "input_files": [
      "train-sets/test_named"
    ]
  },
  {
    "id": 89,
    "desc": "named labels at prediction",
    "vw_command": "-i models/test_named.model -t -d train-sets/test_named -p test_named.predict",
    "diff_files": {
      "stderr": "train-sets/ref/test_named_test.stderr",
      "test_named.predict": "pred-sets/ref/test_named.predict",
      "stdout": "train-sets/ref/test_named_test.stdout"
    },
    "input_files": [
      "train-sets/test_named",
      "models/test_named.model"
    ],
    "depends_on": [
      88
    ]
  },
  {
    "id": 90,
    "desc": "named labels at training time (csoaa)",
    "vw_command": "--named_labels det,noun,verb --csoaa 3 -d train-sets/test_named_csoaa -k -c --passes 10 --holdout_off -f models/test_named_csoaa.model",
    "diff_files": {
      "stderr": "train-sets/ref/test_named_csoaa_train.stderr",
      "stdout": "train-sets/ref/test_named_csoaa_train.stdout"
    },
    "input_files": [
      "train-sets/test_named_csoaa"
    ]
  },
  {
    "id": 91,
    "desc": "named labels at prediction (csoaa)",
    "vw_command": "-i models/test_named_csoaa.model -t -d train-sets/test_named_csoaa -p test_named_csoaa.predict",
    "diff_files": {
      "stderr": "train-sets/ref/test_named_csoaa_test.stderr",
      "test_named_csoaa.predict": "pred-sets/ref/test_named_csoaa.predict",
      "stdout": "train-sets/ref/test_named_csoaa_test.stdout"
    },
    "input_files": [
      "train-sets/test_named_csoaa",
      "models/test_named_csoaa.model"
    ],
    "depends_on": [
      90
    ]
  },
  {
    "id": 92,
    "desc": "check -q :: and -oaa inverse hash",
    "diff_files": {
      "stderr": "train-sets/ref/inv_hash.stderr",
      "inv_hash.cmp": "pred-sets/ref/inv_hash.cmp",
      "stdout": "train-sets/ref/inv_hash.stdout"
    },
    "bash_command": "printf '3 |f a b c |e x y z\\n2 |f a y c |e x\\n' |  {VW} --oaa 3 -q :: --invert_hash inv_hash.cmp --predict_only_model &&  tail -n +2 inv_hash.cmp > inv_hash.cmp.new &&  rm inv_hash.cmp &&  mv inv_hash.cmp.new inv_hash.cmp"
  },
  {
    "id": 93,
    "desc": "check cb_adf with doubly robust option",
    "vw_command": "--cb_adf --rank_all -d train-sets/cb_test.ldf -p cb_adf_dr.predict --cb_type dr",
    "diff_files": {
      "stderr": "train-sets/ref/cb_adf_dr.stderr",
      "cb_adf_dr.predict": "pred-sets/ref/cb_adf_dr.predict",
      "stdout": "train-sets/ref/cb_adf_dr.stdout"
    },
    "input_files": [
      "train-sets/cb_test.ldf"
    ]
  },
  {
    "id": 94,
    "desc": "experience replay version of test 1",
    "vw_command": "-k -l 20 --initial_t 128000 --power_t 1 -d train-sets/0001.dat -c --passes 8 --invariant --ngram 3 --skips 1 --holdout_off --replay_b 100",
    "diff_files": {
      "stderr": "train-sets/ref/0001-replay.stderr",
      "stdout": "train-sets/ref/0001-replay.stdout"
    },
    "input_files": [
      "train-sets/0001.dat"
    ]
  },
  {
    "id": 95,
    "desc": "named labels at training time (csoaa) with experience replay",
    "vw_command": "--named_labels det,noun,verb --csoaa 3 -d train-sets/test_named_csoaa -k -c --passes 10 --holdout_off -f models/test_named_csoaa.model --replay_c 100",
    "diff_files": {
      "stderr": "train-sets/ref/test_named_csoaa_train-replay.stderr",
      "stdout": "train-sets/ref/test_named_csoaa_train-replay.stdout"
    },
    "input_files": [
      "train-sets/test_named_csoaa"
    ]
  },
  {
    "id": 96,
    "desc": "backwards compatibility",
    "diff_files": {
      "stderr": "test-sets/ref/backwards.stderr",
      "stdout": "test-sets/ref/backwards.stdout"
    },
    "bash_command": "printf '3 |f a b c |e x y z\\n2 |f a y c |e x\\n' |  {VW} -i model-sets/simple_model --invert_hash inv_hash.cmp --predict_only_model &&  tail -n +2 inv_hash.cmp",
    "input_files": [
      "model-sets/simple_model"
    ]
  },
  {
    "id": 97,
    "desc": "",
    "vw_command": "-d train-sets/0001.dat -f models/0097.model",
    "diff_files": {
      "stderr": "train-sets/ref/0097.stderr",
      "stdout": "train-sets/ref/0097.stdout"
    },
    "input_files": [
      "train-sets/0001.dat"
    ]
  },
  {
    "id": 98,
    "desc": "checking predictions as well",
    "vw_command": "--preserve_performance_counters -d train-sets/0001.dat -i models/0097.model -p 0098.predict",
    "diff_files": {
      "stderr": "test-sets/ref/0098.stderr",
      "0098.predict": "pred-sets/ref/0098.predict",
      "stdout": "test-sets/ref/0098.stdout"
    },
    "input_files": [
      "train-sets/0001.dat",
      "models/0097.model"
    ],
    "depends_on": [
      97
    ]
  },
  {
    "id": 99,
    "desc": "checking predictions with testing",
    "vw_command": "-d train-sets/0001.dat -i models/0097.model -p 0099.predict",
    "diff_files": {
      "stderr": "test-sets/ref/0099.stderr",
      "0099.predict": "pred-sets/ref/0099.predict",
      "stdout": "test-sets/ref/0099.stdout"
    },
    "input_files": [
      "train-sets/0001.dat",
      "models/0097.model"
    ],
    "depends_on": [
      97
    ]
  },
  {
    "id": 100,
    "desc": "action costs, no rollout",
    "vw_command": "-k -c -d train-sets/sequence_data --passes 20 --invariant --search_rollout none --search_task sequence_ctg --search 5 --holdout_off",
    "diff_files": {
      "stderr": "train-sets/ref/sequence_data.ctg.train.stderr",
      "stdout": "train-sets/ref/sequence_data.ctg.train.stdout"
    },
    "input_files": [
      "train-sets/sequence_data"
    ]
  },
  {
    "id": 101,
    "desc": "active cover",
    "vw_command": "--loss_function logistic --binary --active_cover -d train-sets/rcv1_mini.dat -f models/active_cover.model",
    "diff_files": {
      "stderr": "train-sets/ref/active_cover.stderr",
      "stdout": "train-sets/ref/active_cover.stdout"
    },
    "input_files": [
      "train-sets/rcv1_mini.dat"
    ]
  },
  {
    "id": 102,
    "desc": "active cover (predict)",
    "vw_command": "-i models/active_cover.model -t -d test-sets/rcv1_small_test.data -p active_cover.predict",
    "diff_files": {
      "stderr": "test-sets/ref/active_cover.stderr",
      "active_cover.predict": "pred-sets/ref/active_cover.predict",
      "stdout": "test-sets/ref/active_cover.stdout"
    },
    "input_files": [
      "test-sets/rcv1_small_test.data",
      "models/active_cover.model"
    ],
    "depends_on": [
      101
    ]
  },
  {
    "id": 103,
    "desc": "active cover oracular",
    "vw_command": "--loss_function logistic --binary --active_cover --oracular -d ./train-sets/rcv1_small.dat",
    "diff_files": {
      "stderr": "train-sets/ref/active_cover_oracular.stderr",
      "stdout": "train-sets/ref/active_cover_oracular.stdout"
    },
    "input_files": [
      "./train-sets/rcv1_small.dat"
    ]
  },
  {
    "id": 104,
    "desc": "check cb_adf",
    "vw_command": "--cb_adf -d train-sets/cb_test.ldf --cb_type mtr --noconstant",
    "diff_files": {
      "stderr": "train-sets/ref/cb_adf_mtr.stderr",
      "stdout": "train-sets/ref/cb_adf_mtr.stdout"
    },
    "input_files": [
      "train-sets/cb_test.ldf"
    ]
  },
  {
    "id": 105,
    "desc": "train FTRL-Proximal early stopping",
    "vw_command": "-k -d train-sets/0001.dat -f models/0001_ftrl.model --passes 10 --ftrl --ftrl_alpha 3.0 --ftrl_beta 0 --l1 0.9 --cache",
    "diff_files": {
      "stderr": "train-sets/ref/0001_ftrl_holdout.stderr",
      "stdout": "train-sets/ref/0001_ftrl_holdout.stdout"
    },
    "input_files": [
      "train-sets/0001.dat"
    ]
  },
  {
    "id": 106,
    "desc": "test FTRL-Proximal early stopping prediction",
    "vw_command": "-k -t -d train-sets/0001.dat -i models/0001_ftrl.model -p 0001_ftrl_holdout.predict",
    "diff_files": {
      "stderr": "test-sets/ref/0001_ftrl_holdout_106.stderr",
      "0001_ftrl_holdout.predict": "pred-sets/ref/0001_ftrl_holdout.predict",
      "stdout": "test-sets/ref/0001_ftrl_holdout_106.stdout"
    },
    "input_files": [
      "train-sets/0001.dat",
      "models/0001_ftrl.model"
    ],
    "depends_on": [
      105
    ]
  },
  {
    "id": 107,
    "desc": "train FTRL-Proximal no early stopping",
    "vw_command": "-k -d train-sets/0001.dat -f models/0001_ftrl.model --passes 10 --ftrl --ftrl_alpha 0.01 --ftrl_beta 0 --l1 2 --cache --holdout_off",
    "diff_files": {
      "stderr": "train-sets/ref/0001_ftrl_holdout_off.stderr",
      "stdout": "train-sets/ref/0001_ftrl_holdout_off.stdout"
    },
    "input_files": [
      "train-sets/0001.dat"
    ]
  },
  {
    "id": 108,
    "desc": "test FTRL-Proximal no early stopping",
    "vw_command": "-k -t -d train-sets/0001.dat -i models/0001_ftrl.model -p 0001_ftrl_holdout_off.predict --holdout_off",
    "diff_files": {
      "stderr": "test-sets/ref/0001_ftrl_holdout_off.stderr",
      "0001_ftrl_holdout_off.predict": "pred-sets/ref/0001_ftrl_holdout_off.predict",
      "stdout": "test-sets/ref/0001_ftrl_holdout_off.stdout"
    },
    "input_files": [
      "train-sets/0001.dat",
      "models/0001_ftrl.model"
    ],
    "depends_on": [
      107
    ]
  },
  {
    "id": 109,
    "desc": "--probabilities --oaa",
    "vw_command": "-d train-sets/probabilities.dat --probabilities --oaa=4 --loss_function=logistic -p oaa_probabilities.predict",
    "diff_files": {
      "stderr": "train-sets/ref/oaa_probabilities.stderr",
      "oaa_probabilities.predict": "pred-sets/ref/oaa_probabilities.predict",
      "stdout": "train-sets/ref/oaa_probabilities.stdout"
    },
    "input_files": [
      "train-sets/probabilities.dat"
    ]
  },
  {
    "id": 110,
    "desc": "--probabilities --csoaa_ldf=mc",
    "vw_command": "-d train-sets/cs_test.ldf --probabilities --csoaa_ldf=mc --loss_function=logistic -p csoaa_ldf_probabilities.predict",
    "diff_files": {
      "stderr": "train-sets/ref/csoaa_ldf_probabilities.stderr",
      "csoaa_ldf_probabilities.predict": "pred-sets/ref/csoaa_ldf_probabilities.predict",
      "stdout": "train-sets/ref/csoaa_ldf_probabilities.stdout"
    },
    "input_files": [
      "train-sets/cs_test.ldf"
    ]
  },
  {
    "id": 111,
    "desc": "Train a depenency parser with neural network and one_learner approach (lols)",
    "vw_command": "-k -c -d train-sets/wsj_small.dparser.vw.gz -b 20 --search_task dep_parser --search 25 --search_alpha 1e-5 --search_rollin mix_per_roll --search_rollout oracle --one_learner --nn 5 --ftrl --search_history_length 3 --root_label 8",
    "diff_files": {
      "stderr": "train-sets/ref/search_dep_parser_one_learner.stderr",
      "stdout": "train-sets/ref/search_dep_parser_one_learner.stdout"
    },
    "input_files": [
      "train-sets/wsj_small.dparser.vw.gz"
    ]
  },
  {
    "id": 112,
    "desc": "Train a depenency parser with cost_to_go",
    "vw_command": "-k -c -d train-sets/wsj_small.dparser.vw.gz -b 20 --passes 6 --search_task dep_parser --search 25 --search_alpha 1e-5 --search_rollin mix_per_roll --search_rollout none --holdout_off --search_history_length 3 --root_label 8 --cost_to_go",
    "diff_files": {
      "stderr": "train-sets/ref/search_dep_parser_cost_to_go.stderr",
      "stdout": "train-sets/ref/search_dep_parser_cost_to_go.stdout"
    },
    "input_files": [
      "train-sets/wsj_small.dparser.vw.gz"
    ]
  },
  {
    "id": 113,
    "desc": "Predictions with confidences",
    "vw_command": "--confidence -d ./train-sets/rcv1_micro.dat --initial_t 0.1 -p confidence.preds",
    "diff_files": {
      "stderr": "train-sets/ref/confidence.stderr",
      "confidence.preds": "pred-sets/ref/confidence.preds",
      "stdout": "train-sets/ref/confidence.stdout"
    },
    "input_files": [
      "./train-sets/rcv1_micro.dat"
    ]
  },
  {
    "id": 114,
    "desc": "Over size example test",
    "vw_command": "-d train-sets/x.txt",
    "diff_files": {
      "stderr": "train-sets/ref/oversize.stderr",
      "stdout": "train-sets/ref/oversize.stdout"
    },
    "input_files": [
      "train-sets/x.txt"
    ]
  },
  {
    "id": 115,
    "desc": "Long Line test",
    "vw_command": "-d train-sets/long_line -c -k",
    "diff_files": {
      "stderr": "train-sets/ref/long_line.stderr",
      "stdout": "train-sets/ref/long_line.stdout"
    },
    "input_files": [
      "train-sets/long_line"
    ]
  },
  {
    "id": 116,
    "desc": "MWT test",
    "vw_command": "-d train-sets/cb_eval --multiworld_test f -p cb_eval.preds",
    "diff_files": {
      "stderr": "train-sets/ref/cb_eval.stderr",
      "cb_eval.preds": "pred-sets/ref/cb_eval.preds",
      "stdout": "train-sets/ref/cb_eval.stdout"
    },
    "input_files": [
      "train-sets/cb_eval"
    ]
  },
  {
    "id": 117,
    "desc": "Audit regressor of ftrl model (from test #107)",
    "vw_command": "-d train-sets/0001.dat -i models/0001_ftrl.model --audit_regressor ftrl.audit_regr",
    "diff_files": {
      "stderr": "train-sets/ref/ftrl_audit_regr.stderr",
      "ftrl.audit_regr": "train-sets/ref/ftrl.audit_regr",
      "stdout": "train-sets/ref/ftrl_audit_regr.stdout"
    },
    "input_files": [
      "train-sets/0001.dat",
      "models/0001_ftrl.model"
    ],
    "depends_on": [
      107
    ]
  },
  {
    "id": 118,
    "desc": "Audit regressor of csoaa model (from test #95)",
    "vw_command": "-d train-sets/test_named_csoaa -i models/test_named_csoaa.model --audit_regressor csoaa.audit_regr",
    "diff_files": {
      "stderr": "train-sets/ref/csoaa_audit_regr.stderr",
      "csoaa.audit_regr": "train-sets/ref/csoaa.audit_regr",
      "stdout": "train-sets/ref/csoaa_audit_regr.stdout"
    },
    "input_files": [
      "train-sets/test_named_csoaa",
      "models/test_named_csoaa.model"
    ],
    "depends_on": [
      95
    ]
  },
  {
    "id": 119,
    "desc": "MWT learn test",
    "vw_command": "-d train-sets/cb_eval --multiworld_test f --learn 2 -p mwt_learn.preds",
    "diff_files": {
      "stderr": "train-sets/ref/mwt_learn.stderr",
      "mwt_learn.preds": "pred-sets/ref/mwt_learn.preds",
      "stdout": "train-sets/ref/mwt_learn.stdout"
    },
    "input_files": [
      "train-sets/cb_eval"
    ]
  },
  {
    "id": 120,
    "desc": "MWT learn exclude test",
    "vw_command": "-d train-sets/cb_eval --multiworld_test f --learn 2 --exclude_eval -p mwt_learn_exclude.preds",
    "diff_files": {
      "stderr": "train-sets/ref/mwt_learn_exclude.stderr",
      "mwt_learn_exclude.preds": "pred-sets/ref/mwt_learn_exclude.preds",
      "stdout": "train-sets/ref/mwt_learn_exclude.stdout"
    },
    "input_files": [
      "train-sets/cb_eval"
    ]
  },
  {
    "id": 121,
    "desc": "cb_explore",
    "vw_command": "-d train-sets/rcv1_raw_cb_small.vw --cb_explore 2 --ngram 2 --skips 4 -b 24 -l 0.25 -p rcv1_raw_cb_explore.preds",
    "diff_files": {
      "stderr": "train-sets/ref/rcv1_raw_cb_explore.stderr",
      "rcv1_raw_cb_explore.preds": "pred-sets/ref/rcv1_raw_cb_explore.preds",
      "stdout": "train-sets/ref/rcv1_raw_cb_explore.stdout"
    },
    "input_files": [
      "train-sets/rcv1_raw_cb_small.vw"
    ]
  },
  {
    "id": 122,
    "desc": "Predictions with confidences after training",
    "vw_command": "--confidence --confidence_after_training --initial_t 0.1 -d ./train-sets/rcv1_small.dat -p confidence_after_training.preds",
    "diff_files": {
      "stderr": "train-sets/ref/confidence_after_training.stderr",
      "confidence_after_training.preds": "pred-sets/ref/confidence_after_training.preds",
      "stdout": "train-sets/ref/confidence_after_training.stdout"
    },
    "input_files": [
      "./train-sets/rcv1_small.dat"
    ]
  },
  {
    "id": 123,
    "desc": "cb_eval save/load #1",
    "vw_command": "-d train-sets/cb_eval1 --multiworld_test f -f mwt.model -p cb_eval1.preds",
    "diff_files": {
      "stderr": "train-sets/ref/cb_eval1.stderr",
      "cb_eval1.preds": "pred-sets/ref/cb_eval1.preds",
      "stdout": "train-sets/ref/cb_eval1.stdout"
    },
    "input_files": [
      "train-sets/cb_eval1"
    ]
  },
  {
    "id": 124,
    "desc": "cb_eval save/load #2",
    "vw_command": "-d train-sets/cb_eval2 -i mwt.model -p cb_eval2.preds",
    "diff_files": {
      "stderr": "train-sets/ref/cb_eval2.stderr",
      "cb_eval2.preds": "pred-sets/ref/cb_eval2.preds",
      "stdout": "train-sets/ref/cb_eval2.stdout"
    },
    "input_files": [
      "train-sets/cb_eval2",
      "mwt.model"
    ],
    "depends_on": [
      123
    ]
  },
  {
    "id": 125,
    "desc": "arc-eager trasition-based dependency parser",
    "vw_command": "-k -c -d train-sets/wsj_small.dparser.vw.gz -b 20 --search_task dep_parser --search 26 --search_alpha 1e-5 --search_rollin mix_per_roll --search_rollout oracle --one_learner --search_history_length 3 --root_label 8 --transition_system 2 --passes 8",
    "diff_files": {
      "stderr": "train-sets/ref/search_dep_parser_arceager.stderr",
      "stdout": "train-sets/ref/search_dep_parser_arceager.stdout"
    },
    "input_files": [
      "train-sets/wsj_small.dparser.vw.gz"
    ]
  },
  {
    "id": 126,
    "desc": "recall tree hello world",
    "vw_command": "--quiet -d train-sets/gauss1k.dat.gz -f models/recall_tree_g100.model --recall_tree 100 -b 20 --loss_function logistic",
    "diff_files": {},
    "input_files": [
      "train-sets/gauss1k.dat.gz"
    ]
  },
  {
    "id": 127,
    "desc": "recall_tree hello world predict-from-saved-model",
    "vw_command": "-t -d train-sets/gauss1k.dat.gz -i models/recall_tree_g100.model",
    "diff_files": {
      "stderr": "train-sets/ref/recall_tree_gauss1k.stderr",
      "stdout": "train-sets/ref/recall_tree_gauss1k.stdout"
    },
    "input_files": [
      "train-sets/gauss1k.dat.gz",
      "models/recall_tree_g100.model"
    ],
    "depends_on": [
      126
    ]
  },
  {
    "id": 128,
    "desc": "cb_explore_adf with epsilon-greedy exploration",
    "vw_command": "--cb_explore_adf --epsilon 0.1 -d train-sets/cb_test.ldf --noconstant -p cbe_adf_epsilon.predict",
    "diff_files": {
      "stderr": "train-sets/ref/cbe_adf_epsilon.stderr",
      "cbe_adf_epsilon.predict": "pred-sets/ref/cbe_adf_epsilon.predict",
      "stdout": "train-sets/ref/cbe_adf_epsilon.stdout"
    },
    "input_files": [
      "train-sets/cb_test.ldf"
    ]
  },
  {
    "id": 129,
    "desc": "cb_explore_adf with softmax exploration",
    "vw_command": "--cb_explore_adf --softmax --lambda 1 -d train-sets/cb_test.ldf --noconstant -p cbe_adf_softmax.predict",
    "diff_files": {
      "stderr": "train-sets/ref/cbe_adf_softmax.stderr",
      "cbe_adf_softmax.predict": "pred-sets/ref/cbe_adf_softmax.predict",
      "stdout": "train-sets/ref/cbe_adf_softmax.stdout"
    },
    "input_files": [
      "train-sets/cb_test.ldf"
    ]
  },
  {
    "id": 130,
    "desc": "cb_explore_adf with bagging exploration",
    "vw_command": "--cb_explore_adf --bag 3 -d train-sets/cb_test.ldf --noconstant -p cbe_adf_bag.predict",
    "diff_files": {
      "stderr": "train-sets/ref/cbe_adf_bag.stderr",
      "cbe_adf_bag.predict": "pred-sets/ref/cbe_adf_bag.predict",
      "stdout": "train-sets/ref/cbe_adf_bag.stdout"
    },
    "input_files": [
      "train-sets/cb_test.ldf"
    ]
  },
  {
    "id": 131,
    "desc": "cb_explore_adf with explore-first exploration",
    "vw_command": "--cb_explore_adf --first 2 -d train-sets/cb_test.ldf --noconstant -p cbe_adf_first.predict",
    "diff_files": {
      "stderr": "train-sets/ref/cbe_adf_first.stderr",
      "cbe_adf_first.predict": "pred-sets/ref/cbe_adf_first.predict",
      "stdout": "train-sets/ref/cbe_adf_first.stdout"
    },
    "input_files": [
      "train-sets/cb_test.ldf"
    ]
  },
  {
    "id": 132,
    "desc": "train a poisson model",
    "vw_command": "--quiet -d train-sets/poisson.dat -f models/poisson.model --loss_function poisson --link poisson -b 2 -p poisson.train.predict",
    "diff_files": {
      "stderr": "train-sets/ref/poisson.train.stderr",
      "poisson.train.predict": "pred-sets/ref/poisson.train.predict",
      "stdout": "train-sets/ref/poisson.train.stdout"
    },
    "input_files": [
      "train-sets/poisson.dat"
    ]
  },
  {
    "id": 133,
    "desc": "train a poisson model without invariant updates",
    "vw_command": "--quiet -d train-sets/poisson.dat -f models/poisson.normalized.model --normalized --loss_function poisson --link poisson -b 2 -l 0.1 -p poisson.train.normalized.predict",
    "diff_files": {
      "stderr": "train-sets/ref/poisson.train.normalized.stderr",
      "poisson.train.normalized.predict": "pred-sets/ref/poisson.train.normalized.predict",
      "stdout": "train-sets/ref/poisson.train.normalized.stdout"
    },
    "input_files": [
      "train-sets/poisson.dat"
    ]
  },
  {
    "id": 134,
    "desc": "second order online learning",
    "vw_command": "--OjaNewton -d train-sets/0001.dat -f models/second_order.model -p second_order.predict --predict_only_model",
    "diff_files": {
      "stderr": "train-sets/ref/second_order.stderr",
      "second_order.predict": "pred-sets/ref/second_order.predict",
      "stdout": "train-sets/ref/second_order.stdout"
    },
    "input_files": [
      "train-sets/0001.dat"
    ]
  },
  {
    "id": 135,
    "desc": "cb explore adf",
    "vw_command": "-d train-sets/cb_adf_crash_1.data -f models/cb_adf_crash.model --cb_explore_adf --epsilon 0.05",
    "diff_files": {
      "stderr": "train-sets/ref/cb_adf_crash1.stderr",
      "stdout": "train-sets/ref/cb_adf_crash1.stdout"
    },
    "input_files": [
      "train-sets/cb_adf_crash_1.data"
    ]
  },
  {
    "id": 136,
    "desc": "cb explore adf predict",
    "vw_command": "-d train-sets/cb_adf_crash_2.data -i models/cb_adf_crash.model -t",
    "diff_files": {
      "stderr": "train-sets/ref/cb_adf_crash2.stderr",
      "stdout": "train-sets/ref/cb_adf_crash2.stdout"
    },
    "input_files": [
      "train-sets/cb_adf_crash_2.data",
      "models/cb_adf_crash.model"
    ],
    "depends_on": [
      135
    ]
  },
  {
    "id": 137,
    "desc": "Fix for regression introduced by badeedb.. Ensure audit output continues to work correctly in the presence of anon features.. Github issue 1038 (https://github.com/JohnLangford/vowpal_wabbit/issues/1038)",
    "vw_command": "--audit -d train-sets/audit.dat --noconstant",
    "diff_files": {
      "stderr": "train-sets/ref/audit.stderr",
      "stdout": "train-sets/ref/audit.stdout"
    },
    "input_files": [
      "train-sets/audit.dat"
    ]
  },
  {
    "id": 138,
    "desc": "cb_explore_adf with cover exploration",
    "vw_command": "--cb_explore_adf --cover 3 -d train-sets/cb_test.ldf --noconstant -p cbe_adf_cover.predict",
    "diff_files": {
      "stderr": "train-sets/ref/cbe_adf_cover.stderr",
      "cbe_adf_cover.predict": "pred-sets/ref/cbe_adf_cover.predict",
      "stdout": "train-sets/ref/cbe_adf_cover.stdout"
    },
    "input_files": [
      "train-sets/cb_test.ldf"
    ]
  },
  {
    "id": 139,
    "desc": "cb_explore_adf with cover exploration + double robust",
    "vw_command": "--cb_explore_adf --cover 3 --cb_type dr -d train-sets/cb_test.ldf --noconstant -p cbe_adf_cover_dr.predict",
    "diff_files": {
      "stderr": "train-sets/ref/cbe_adf_cover_dr.stderr",
      "cbe_adf_cover_dr.predict": "pred-sets/ref/cbe_adf_cover_dr.predict",
      "stdout": "train-sets/ref/cbe_adf_cover_dr.stdout"
    },
    "input_files": [
      "train-sets/cb_test.ldf"
    ]
  },
  {
    "id": 140,
    "desc": "marginal features",
    "vw_command": "--marginal f -d train-sets/marginal_features --noconstant --initial_numerator 0.5 --initial_denominator 1.0 --decay 0.001 --holdout_off -c -k --passes 100 -f marginal_model",
    "diff_files": {
      "stderr": "train-sets/ref/marginal.stderr",
      "stdout": "train-sets/ref/marginal.stdout"
    },
    "input_files": [
      "train-sets/marginal_features"
    ]
  },
  {
    "id": 141,
    "desc": "marginal features test",
    "vw_command": "-i marginal_model -d train-sets/marginal_features --noconstant -t",
    "diff_files": {
      "stderr": "train-sets/ref/marginal_test.stderr",
      "stdout": "train-sets/ref/marginal_test.stdout"
    },
    "input_files": [
      "train-sets/marginal_features",
      "marginal_model"
    ],
    "depends_on": [
      140
    ]
  },
  {
    "id": 142,
    "desc": "Evaluate exploration on contextal bandit data",
    "vw_command": "--explore_eval --epsilon 0.2 -d train-sets/cb_test.ldf --noconstant -p explore_eval.predict",
    "diff_files": {
      "stderr": "train-sets/ref/explore_eval.stderr",
      "explore_eval.predict": "pred-sets/ref/explore_eval.predict",
      "stdout": "train-sets/ref/explore_eval.stdout"
    },
    "input_files": [
      "train-sets/cb_test.ldf"
    ]
  },
  {
    "id": 143,
    "desc": "Test 1 using JSON",
    "vw_command": "-k -l 20 --initial_t 128000 --power_t 1 -d train-sets/0001.json --json --chain_hash -c --passes 8 --invariant --ngram 3 --skips 1 --holdout_off",
    "diff_files": {
      "stderr": "train-sets/ref/0001.json.stderr",
      "stdout": "train-sets/ref/0001.json.stdout"
    },
    "input_files": [
      "train-sets/0001.json"
    ]
  },
  {
    "id": 144,
    "desc": "cb_explore_adf with cover exploration + double robust",
    "vw_command": "--cb_explore_adf --cover 3 --cb_type dr -d train-sets/cb_test.json --json --chain_hash --noconstant -p cbe_adf_cover_dr.predict",
    "diff_files": {
      "stderr": "train-sets/ref/cbe_adf_cover_dr.json.stderr",
      "cbe_adf_cover_dr.predict": "pred-sets/ref/cbe_adf_cover_dr.predict",
      "stdout": "train-sets/ref/cbe_adf_cover_dr.json.stdout"
    },
    "input_files": [
      "train-sets/cb_test.json"
    ]
  },
  {
    "id": 145,
    "desc": "mix labeled and unlabeled examples with --bootstrap bug:. https://github.com/JohnLangford/vowpal_wabbit/issues/1111",
    "vw_command": "--bootstrap 2 -d train-sets/labeled-unlabeled-mix.dat",
    "diff_files": {
      "stderr": "train-sets/ref/labeled-unlabeled-mix.stderr",
      "stdout": "train-sets/ref/labeled-unlabeled-mix.stdout"
    },
    "input_files": [
      "train-sets/labeled-unlabeled-mix.dat"
    ]
  },
  {
    "id": 146,
    "desc": "cb_explore_adf with cover exploration + double robust (using more than 256 examples)",
    "vw_command": "--cb_explore_adf --cover 3 --cb_type dr -d train-sets/cb_test256.json --json --chain_hash --noconstant -p cbe_adf_cover_dr256.predict",
    "diff_files": {
      "stderr": "train-sets/ref/cbe_adf_cover_dr256.json.stderr",
      "cbe_adf_cover_dr256.predict": "pred-sets/ref/cbe_adf_cover_dr256.predict",
      "stdout": "train-sets/ref/cbe_adf_cover_dr256.json.stdout"
    },
    "input_files": [
      "train-sets/cb_test256.json"
    ]
  },
  {
    "id": 147,
    "desc": "--scores --oaa",
    "vw_command": "-d train-sets/probabilities.dat --scores --oaa=4 -p oaa_scores.predict",
    "diff_files": {
      "stderr": "train-sets/ref/oaa_scores.stderr",
      "oaa_scores.predict": "pred-sets/ref/oaa_scores.predict",
      "stdout": "train-sets/ref/oaa_scores.stdout"
    },
    "input_files": [
      "train-sets/probabilities.dat"
    ]
  },
  {
    "id": 148,
    "desc": "check cb_adf with direct method option",
    "vw_command": "--cb_adf -d train-sets/cb_test.ldf -p cb_adf_dm.predict --cb_type dm",
    "diff_files": {
      "stderr": "train-sets/ref/cb_adf_dm.stderr",
      "cb_adf_dm.predict": "pred-sets/ref/cb_adf_dm.predict",
      "stdout": "train-sets/ref/cb_adf_dm.stdout"
    },
    "input_files": [
      "train-sets/cb_test.ldf"
    ]
  },
  {
    "id": 149,
    "desc": "initial_weight option is used",
    "diff_files": {
      "stderr": "train-sets/ref/initial_weight.stderr",
      "stdout": "train-sets/ref/initial_weight.stdout"
    },
    "bash_command": "echo \"1 | feature:1\" | {VW} -a --initial_weight 0.1 --initial_t 0.3"
  },
  {
    "id": 150,
    "desc": "Test --sparse_weights with 148",
    "vw_command": "--cb_adf -d train-sets/cb_test.ldf -p cb_adf_dm.predict --cb_type dm --sparse_weights",
    "diff_files": {
      "stderr": "train-sets/ref/sparse.stderr",
      "stdout": "train-sets/ref/sparse.stdout"
    },
    "input_files": [
      "train-sets/cb_test.ldf"
    ]
  },
  {
    "id": 151,
    "desc": "lrqfa",
    "vw_command": "--lrqfa aa3 -d train-sets/0080.dat",
    "diff_files": {
      "stderr": "train-sets/ref/0151.stderr",
      "stdout": "train-sets/ref/0151.stdout"
    },
    "input_files": [
      "train-sets/0080.dat"
    ]
  },
  {
    "id": 152,
    "desc": "daemon on the foreground test",
    "diff_files": {
      "stdout": "test-sets/ref/vw-daemon.stdout"
    },
    "bash_command": "./daemon-test.sh --foreground --port 54250 --vw '{VW}'",
    "input_files": [
      "daemon-test.sh"
    ]
  },
  {
    "id": 153,
    "desc": "marginal features",
    "vw_command": "--marginal f -d train-sets/marginal_features --noconstant --initial_numerator 0.5 --initial_denominator 1.0 --decay 0.001 --holdout_off -c -k --passes 100 --compete",
    "diff_files": {
      "stderr": "train-sets/ref/marginal_compete.stderr",
      "stdout": "train-sets/ref/marginal_compete.stdout"
    },
    "input_files": [
      "train-sets/marginal_features"
    ]
  },
  {
    "id": 154,
    "desc": "ignore linear",
    "vw_command": "-k --cache_file ignore_linear.cache --passes 10000 --holdout_off -d train-sets/0154.dat --noconstant --ignore_linear x -q xx",
    "diff_files": {
      "stderr": "train-sets/ref/ignore_linear.stderr",
      "stdout": "train-sets/ref/ignore_linear.stdout"
    },
    "input_files": [
      "train-sets/0154.dat"
    ]
  },
  {
    "id": 155,
    "desc": "checking audit_regressor with model",
    "vw_command": "-d train-sets/0001.dat -i models/0097.model --audit_regressor 0097.audit_regr",
    "diff_files": {
      "stderr": "train-sets/ref/0097.audit_regr.stderr",
      "0097.audit_regr": "train-sets/ref/0097.audit_regr",
      "stdout": "train-sets/ref/0097.audit_regr.stdout"
    },
    "input_files": [
      "train-sets/0001.dat",
      "models/0097.model"
    ],
    "depends_on": [
      97
    ]
  },
  {
    "id": 156,
    "desc": "--cubic regression verification",
    "diff_files": {},
    "bash_command": "./cubic-test.sh {VW}",
    "input_files": [
      "cubic-test.sh"
    ]
  },
  {
    "id": 157,
    "desc": "--preserve_performce_counters does not alter performance counters over multiple passes",
    "vw_command": "-d train-sets/0001.dat -f models/sr.model --passes 2 -c -k -P 50",
    "diff_files": {
      "stderr": "train-sets/ref/157.stderr",
      "stdout": "train-sets/ref/157.stdout"
    },
    "input_files": [
      "train-sets/0001.dat"
    ]
  },
  {
    "id": 158,
    "desc": "test decision service json parsing",
    "vw_command": "-d train-sets/decisionservice.json --dsjson --cb_explore_adf --epsilon 0.2 --quadratic GT -P 1 -p cbe_adf_dsjson.predict",
    "diff_files": {
      "stderr": "train-sets/ref/cbe_adf_dsjson.stderr",
      "cbe_adf_dsjson.predict": "pred-sets/ref/cbe_adf_dsjson.predict",
      "stdout": "train-sets/ref/cbe_adf_dsjson.stdout"
    },
    "input_files": [
      "train-sets/decisionservice.json"
    ]
  },
  {
    "id": 159,
    "desc": "test --bootstrap & --binary interaction",
    "vw_command": "-d train-sets/rcv1_mini.dat --bootstrap 5 --binary -c -k --passes 2",
    "diff_files": {
      "stderr": "train-sets/ref/bootstrap_and_binary.stderr",
      "stdout": "train-sets/ref/bootstrap_and_binary.stdout"
    },
    "input_files": [
      "train-sets/rcv1_mini.dat"
    ]
  },
  {
    "id": 160,
    "desc": "test --bootstrap & --oaa interaction. (Also adds -q :: and -P1 to get & verify perfect predictions in 2nd pass)",
    "vw_command": "-d train-sets/multiclass --bootstrap 4 --oaa 10 -q :: --leave_duplicate_interactions -c -k --passes 2 --holdout_off -P1",
    "diff_files": {
      "stderr": "train-sets/ref/bootstrap_and_oaa.stderr",
      "stdout": "train-sets/ref/bootstrap_and_oaa.stdout"
    },
    "input_files": [
      "train-sets/multiclass"
    ]
  },
  {
    "id": 161,
    "desc": "--classweight",
    "vw_command": "-d train-sets/0001.dat --classweight 1:2,0:3.1,-1:5",
    "diff_files": {
      "stderr": "train-sets/ref/classweight.stderr",
      "stdout": "train-sets/ref/classweight.stdout"
    },
    "input_files": [
      "train-sets/0001.dat"
    ]
  },
  {
    "id": 162,
    "desc": "--classweight with multiclass",
    "vw_command": "--oaa 10 -d train-sets/multiclass --classweight 4:0,7:0.1,2:10 --classweight 10:3",
    "diff_files": {
      "stderr": "train-sets/ref/classweight_multiclass.stderr",
      "stdout": "train-sets/ref/classweight_multiclass.stdout"
    },
    "input_files": [
      "train-sets/multiclass"
    ]
  },
  {
    "id": 163,
    "desc": "--classweight with multiclass",
    "vw_command": "--recall_tree 10 -d train-sets/multiclass --classweight 4:0,7:0.1 --classweight 2:10,10:3",
    "diff_files": {
      "stderr": "train-sets/ref/classweight_recall_tree.stderr",
      "stdout": "train-sets/ref/classweight_recall_tree.stdout"
    },
    "input_files": [
      "train-sets/multiclass"
    ]
  },
  {
    "id": 164,
    "desc": "cs_active low mellowness",
    "vw_command": "--cs_active 3 -d train-sets/cs_test --cost_max 2 --mellowness 0.01 --simulation --adax",
    "diff_files": {
      "stderr": "train-sets/ref/cs_active_0.01.stderr",
      "stdout": "train-sets/ref/cs_active_0.01.stdout"
    },
    "input_files": [
      "train-sets/cs_test"
    ]
  },
  {
    "id": 165,
    "desc": "cs_active high mellowness",
    "vw_command": "--cs_active 3 -d train-sets/cs_test --cost_max 2 --mellowness 1.0 --simulation --adax",
    "diff_files": {
      "stderr": "train-sets/ref/cs_active_1.0.stderr",
      "stdout": "train-sets/ref/cs_active_1.0.stdout"
    },
    "input_files": [
      "train-sets/cs_test"
    ]
  },
  {
    "id": 166,
    "desc": "hash_seed train",
    "vw_command": "--hash_seed 5 -d train-sets/rcv1_mini.dat --holdout_off --passes 2 -f hash_seed5.model -c -k --ngram 2 -q ::",
    "diff_files": {
      "stderr": "train-sets/ref/hash_seed_train.stderr",
      "stdout": "train-sets/ref/hash_seed_train.stdout"
    },
    "input_files": [
      "train-sets/rcv1_mini.dat"
    ]
  },
  {
    "id": 167,
    "desc": "hash_seed test",
    "vw_command": "-d train-sets/rcv1_mini.dat -i hash_seed5.model -t",
    "diff_files": {
      "stderr": "train-sets/ref/hash_seed_test.stderr",
      "stdout": "train-sets/ref/hash_seed_test.stdout"
    },
    "input_files": [
      "train-sets/rcv1_mini.dat",
      "hash_seed5.model"
    ],
    "depends_on": [
      166
    ]
  },
  {
    "id": 168,
    "desc": "test cb with dm",
    "vw_command": "-d train-sets/rcv1_raw_cb_small.vw -t -i cb_dm.reg",
    "diff_files": {
      "stderr": "train-sets/ref/rcv1_raw_cb_dm_test.stderr",
      "stdout": "train-sets/ref/rcv1_raw_cb_dm_test.stdout"
    },
    "input_files": [
      "train-sets/rcv1_raw_cb_small.vw",
      "cb_dm.reg"
    ],
    "depends_on": [
      41
    ]
  },
  {
    "id": 169,
    "desc": "test cbify large",
    "vw_command": "-d train-sets/rcv1_multiclass.dat --cbify 2 --epsilon 0.05",
    "diff_files": {
      "stderr": "train-sets/ref/rcv1_multiclass.stderr",
      "stdout": "train-sets/ref/rcv1_multiclass.stdout"
    },
    "input_files": [
      "train-sets/rcv1_multiclass.dat"
    ]
  },
  {
    "id": 170,
    "desc": "cbify adf, epsilon-greedy",
    "vw_command": "--cbify 10 --cb_explore_adf --epsilon 0.05 -d train-sets/multiclass",
    "diff_files": {
      "stderr": "train-sets/ref/cbify_epsilon_adf.stderr",
      "stdout": "train-sets/ref/cbify_epsilon_adf.stdout"
    },
    "input_files": [
      "train-sets/multiclass"
    ]
  },
  {
    "id": 171,
    "desc": "cbify cs, epsilon-greedy",
    "vw_command": "--cbify 3 --cbify_cs --epsilon 0.05 -d train-sets/cs_cb",
    "diff_files": {
      "stderr": "train-sets/ref/cbify_epsilon_cs.stderr",
      "stdout": "train-sets/ref/cbify_epsilon_cs.stdout"
    },
    "input_files": [
      "train-sets/cs_cb"
    ]
  },
  {
    "id": 172,
    "desc": "cbify adf cs, epsilon-greedy",
    "vw_command": "--cbify 3 --cbify_cs --cb_explore_adf --epsilon 0.05 -d train-sets/cs_cb",
    "diff_files": {
      "stderr": "train-sets/ref/cbify_epsilon_cs_adf.stderr",
      "stdout": "train-sets/ref/cbify_epsilon_cs_adf.stdout"
    },
    "input_files": [
      "train-sets/cs_cb"
    ]
  },
  {
    "id": 173,
    "desc": "cbify adf, regcb",
    "vw_command": "--cbify 10 --cb_explore_adf --cb_type mtr --regcb --mellowness 0.01 -d train-sets/multiclass",
    "diff_files": {
      "stderr": "train-sets/ref/cbify_regcb.stderr",
      "stdout": "train-sets/ref/cbify_regcb.stdout"
    },
    "input_files": [
      "train-sets/multiclass"
    ]
  },
  {
    "id": 174,
    "desc": "cbify adf, regcbopt",
    "vw_command": "--cbify 10 --cb_explore_adf --cb_type mtr --regcb --regcbopt --mellowness 0.01 -d train-sets/multiclass",
    "diff_files": {
      "stderr": "train-sets/ref/cbify_regcbopt.stderr",
      "stdout": "train-sets/ref/cbify_regcbopt.stdout"
    },
    "input_files": [
      "train-sets/multiclass"
    ]
  },
  {
    "id": 175,
    "desc": "cbify ldf, regcbopt",
    "vw_command": "-d train-sets/cs_test.ldf --cbify_ldf --cb_type mtr --regcb --regcbopt --mellowness 0.01",
    "diff_files": {
      "stderr": "train-sets/ref/cbify_ldf_regcbopt.stderr",
      "stdout": "train-sets/ref/cbify_ldf_regcbopt.stdout"
    },
    "input_files": [
      "train-sets/cs_test.ldf"
    ]
  },
  {
    "id": 176,
    "desc": "same model on cluster mode",
    "diff_files": {},
    "bash_command": "python3 same-model-test.py --vw {VW} --spanning_tree {SPANNING_TREE} --data_files train-sets/same_model_test.0.dat train-sets/same_model_test.1.dat",
    "input_files": [
      "same-model-test.py",
      "train-sets/same_model_test.0.dat",
      "train-sets/same_model_test.1.dat"
    ]
  },
  {
    "id": 177,
    "desc": "check --audit output is reproducible",
    "diff_files": {
      "stdout": "train-sets/ref/audit2.stdout"
    },
    "bash_command": "printf '3 |f a b c |e x y z\\n2 |f a y c |e x\\n' | {VW} --oaa 3 -q ef --audit"
  },
  {
    "id": 178,
    "desc": "cb_adf, sharedfeatures",
    "vw_command": "--dsjson --chain_hash --cb_adf -d train-sets/no_shared_features.json",
    "diff_files": {
      "stderr": "train-sets/ref/no_shared_features.stderr",
      "stdout": "train-sets/ref/no_shared_features.stdout"
    },
    "input_files": [
      "train-sets/no_shared_features.json"
    ]
  },
  {
    "id": 179,
    "desc": "warm_cb warm start",
    "vw_command": "--warm_cb 10 --cb_explore_adf --cb_type mtr --epsilon 0.05 --warm_start 3 --interaction 7 --choices_lambda 8 --warm_start_update --interaction_update -d train-sets/multiclass",
    "diff_files": {
      "stderr": "train-sets/ref/warm_cb.stderr",
      "stdout": "train-sets/ref/warm_cb.stdout"
    },
    "input_files": [
      "train-sets/multiclass"
    ]
  },
  {
    "id": 180,
    "desc": "warm_cb warm start with lambda set containing 0/1",
    "vw_command": "--warm_cb 10 --cb_explore_adf --cb_type mtr --epsilon 0.05 --warm_start 3 --interaction 7 --choices_lambda 8 --lambda_scheme 2 --warm_start_update --interaction_update -d train-sets/multiclass",
    "diff_files": {
      "stderr": "train-sets/ref/warm_cb_lambda_zeroone.stderr",
      "stdout": "train-sets/ref/warm_cb_lambda_zeroone.stdout"
    },
    "input_files": [
      "train-sets/multiclass"
    ]
  },
  {
    "id": 181,
    "desc": "warm_cb warm start with warm start update turned off",
    "vw_command": "--warm_cb 10 --cb_explore_adf --cb_type mtr --epsilon 0.05 --warm_start 3 --interaction 7 --choices_lambda 8 --interaction_update -d train-sets/multiclass",
    "diff_files": {
      "stderr": "train-sets/ref/warm_cb_no_ws_upd.stderr",
      "stdout": "train-sets/ref/warm_cb_no_ws_upd.stdout"
    },
    "input_files": [
      "train-sets/multiclass"
    ]
  },
  {
    "id": 182,
    "desc": "warm_cb warm start with interaction update turned off",
    "vw_command": "--warm_cb 10 --cb_explore_adf --cb_type mtr --epsilon 0.0 --warm_start 3 --interaction 7 --choices_lambda 8 --warm_start_update -d train-sets/multiclass",
    "diff_files": {
      "stderr": "train-sets/ref/warm_cb_no_int_upd.stderr",
      "stdout": "train-sets/ref/warm_cb_no_int_upd.stdout"
    },
    "input_files": [
      "train-sets/multiclass"
    ]
  },
  {
    "id": 183,
    "desc": "warm_cb warm start with bandit warm start type (Sim-Bandit)",
    "vw_command": "--warm_cb 10 --cb_explore_adf --cb_type mtr --epsilon 0.05 --warm_start 3 --interaction 7 --choices_lambda 1 --warm_start_update --interaction_update --sim_bandit -d train-sets/multiclass",
    "diff_files": {
      "stderr": "train-sets/ref/warm_cb_simbandit.stderr",
      "stdout": "train-sets/ref/warm_cb_simbandit.stdout"
    },
    "input_files": [
      "train-sets/multiclass"
    ]
  },
  {
    "id": 184,
    "desc": "warm_cb warm start with CYC supervised corruption",
    "vw_command": "--warm_cb 10 --cb_explore_adf --cb_type mtr --epsilon 0.05 --warm_start 3 --interaction 7 --choices_lambda 8 --warm_start_update --interaction_update --corrupt_type_warm_start 2 --corrupt_prob_warm_start 0.5 -d train-sets/multiclass",
    "diff_files": {
      "stderr": "train-sets/ref/warm_cb_cyc.stderr",
      "stdout": "train-sets/ref/warm_cb_cyc.stdout"
    },
    "input_files": [
      "train-sets/multiclass"
    ]
  },
  {
    "id": 185,
    "desc": "warm_cb warm start with input cost-sensitive examples",
    "vw_command": "--warm_cb 3 --cb_explore_adf --cb_type mtr --epsilon 0.05 --warm_start 1 --interaction 2 --choices_lambda 8 --warm_start_update --interaction_update --warm_cb_cs -d train-sets/cs_cb",
    "diff_files": {
      "stderr": "train-sets/ref/warm_cb_cs.stderr",
      "stdout": "train-sets/ref/warm_cb_cs.stdout"
    },
    "input_files": [
      "train-sets/cs_cb"
    ]
  },
  {
    "id": 186,
    "desc": "test counting examples with holdout_after option",
    "vw_command": "-k -P 100 --holdout_after 500 -d train-sets/0002.dat",
    "diff_files": {
      "stderr": "train-sets/ref/holdout_after.stderr",
      "stdout": "train-sets/ref/holdout_after.stdout"
    },
    "input_files": [
      "train-sets/0002.dat"
    ]
  },
  {
    "id": 187,
    "desc": "test counting examples with holdout_after option with 2 passes on the training set",
    "vw_command": "-k -P 100 --holdout_after 500 -d train-sets/0002.dat -c --passes 2",
    "diff_files": {
      "stderr": "train-sets/ref/holdout_after_2passes.stderr",
      "stdout": "train-sets/ref/holdout_after_2passes.stdout"
    },
    "input_files": [
      "train-sets/0002.dat"
    ]
  },
  {
    "id": 188,
    "desc": "test cb_adf with softmax",
    "vw_command": "--cb_adf --rank_all -d train-sets/cb_adf_sm.data -p cb_adf_sm.predict --cb_type sm",
    "diff_files": {
      "stderr": "train-sets/ref/cb_adf_sm.stderr",
      "cb_adf_sm.predict": "pred-sets/ref/cb_adf_sm.predict",
      "stdout": "train-sets/ref/cb_adf_sm.stdout"
    },
    "input_files": [
      "train-sets/cb_adf_sm.data"
    ]
  },
  {
    "id": 189,
    "desc": "test dsjson parser correctly processes checkpoint and dangling observation lines",
    "vw_command": "-d train-sets/b1848_dsjson_parser_regression.txt --dsjson --chain_hash --cb_explore_adf -P 1 --extra_metrics metrics_skip.json",
    "diff_files": {
      "stderr": "train-sets/ref/b1848_dsjson_parser_regression.stderr",
      "metrics_skip.json": "test-sets/ref/metrics_skip.json",
      "stdout": "train-sets/ref/b1848_dsjson_parser_regression.stdout"
    },
    "input_files": [
      "train-sets/b1848_dsjson_parser_regression.txt"
    ]
  },
  {
    "id": 190,
    "desc": "one-against-all with subsampling",
    "vw_command": "-k --oaa 10 --oaa_subsample 5 -c --passes 10 -d train-sets/multiclass --holdout_off",
    "diff_files": {
      "stderr": "train-sets/ref/oaa_subsample.stderr",
      "stdout": "train-sets/ref/oaa_subsample.stdout"
    },
    "input_files": [
      "train-sets/multiclass"
    ]
  },
  {
    "id": 191,
    "desc": "train coin betting",
    "vw_command": "-k -d train-sets/0001.dat -f models/ftrl_coin.model --passes 1 --coin",
    "diff_files": {
      "stderr": "train-sets/ref/ftrl_coin.stderr",
      "stdout": "train-sets/ref/ftrl_coin.stdout"
    },
    "input_files": [
      "train-sets/0001.dat"
    ]
  },
  {
    "id": 192,
    "desc": "test coin betting",
    "vw_command": "-k -t -d train-sets/0001.dat -i models/ftrl_coin.model -p ftrl_coin.predict",
    "diff_files": {
      "stderr": "test-sets/ref/ftrl_coin.stderr",
      "ftrl_coin.predict": "pred-sets/ref/ftrl_coin.predict",
      "stdout": "test-sets/ref/ftrl_coin.stdout"
    },
    "input_files": [
      "train-sets/0001.dat",
      "models/ftrl_coin.model"
    ],
    "depends_on": [
      191
    ]
  },
  {
    "id": 193,
    "desc": "malformed examples, onethread, strict_parse failure",
    "diff_files": {
      "stderr": "train-sets/ref/malformed-onethread-strict_parse.stderr",
      "stdout": "train-sets/ref/malformed-onethread-strict_parse.stdout"
    },
    "bash_command": "./negative-test.sh {VW} -d train-sets/malformed.dat --onethread --strict_parse",
    "input_files": [
      "./negative-test.sh",
      "train-sets/malformed.dat"
    ]
  },
  {
    "id": 194,
    "desc": "malformed examples, strict_parse failure",
    "diff_files": {
      "stderr": "train-sets/ref/malformed-strict_parse.stderr",
      "stdout": "train-sets/ref/malformed-strict_parse.stdout"
    },
    "bash_command": "./negative-test.sh {VW} -d train-sets/malformed.dat --strict_parse",
    "input_files": [
      "./negative-test.sh",
      "train-sets/malformed.dat"
    ]
  },
  {
    "id": 195,
    "desc": "malformed examples success",
    "vw_command": "-d train-sets/malformed.dat --onethread",
    "diff_files": {
      "stderr": "train-sets/ref/malformed.stderr",
      "stdout": "train-sets/ref/malformed.stdout"
    },
    "input_files": [
      "train-sets/malformed.dat"
    ]
  },
  {
    "id": 196,
    "desc": "online contextual memory tree",
    "vw_command": "-d train-sets/rcv1_smaller.dat --memory_tree 10 --learn_at_leaf --max_number_of_labels 2 --dream_at_update 0 --dream_repeats 3 --online --leaf_example_multiplier 10 --alpha 0.1 -l 0.001 -b 15 --passes 1 --loss_function squared --holdout_off",
    "diff_files": {
      "stderr": "train-sets/ref/cmt_rcv1_smaller_online.stderr",
      "stdout": "train-sets/ref/cmt_rcv1_smaller_online.stdout"
    },
    "input_files": [
      "train-sets/rcv1_smaller.dat"
    ]
  },
  {
    "id": 197,
    "desc": "offline contextual memory tree",
    "vw_command": "-d train-sets/rcv1_smaller.dat -k --memory_tree 10 --learn_at_leaf --max_number_of_labels 2 --dream_at_update 0 --dream_repeats 3 --leaf_example_multiplier 10 --alpha 0.1 -l 0.001 -b 15 -c --passes 2 --loss_function squared --holdout_off",
    "diff_files": {
      "stderr": "train-sets/ref/cmt_rcv1_smaller_offline.stderr",
      "stdout": "train-sets/ref/cmt_rcv1_smaller_offline.stdout"
    },
    "input_files": [
      "train-sets/rcv1_smaller.dat"
    ]
  },
  {
    "id": 198,
    "desc": "test cb_sample",
    "vw_command": "--cb_sample --cb_explore_adf -d test-sets/cb_sample_seed.data -p cb_sample_seed.predict --random_seed 1234",
    "diff_files": {
      "cb_sample_seed.predict": "pred-sets/ref/cb_sample_seed.predict"
    },
    "input_files": [
      "test-sets/cb_sample_seed.data"
    ]
  },
  {
    "id": 199,
    "desc": "CCB train then test",
    "vw_command": "-d train-sets/ccb_test.dat --ccb_explore_adf -p ccb_test.predict",
    "diff_files": {
      "stderr": "train-sets/ref/ccb_test.stderr",
      "ccb_test.predict": "train-sets/ref/ccb_test.predict",
      "stdout": "train-sets/ref/ccb_test.stdout"
    },
    "input_files": [
      "train-sets/ccb_test.dat"
    ]
  },
  {
    "id": 200,
    "desc": "cb_explore_adf with huge lambda softmax exploration",
    "vw_command": "--cb_explore_adf --softmax --lambda 100000 -d train-sets/cb_test.ldf --noconstant -p cbe_adf_softmax_biglambda.predict",
    "diff_files": {
      "stderr": "train-sets/ref/cbe_adf_softmax_biglambda.stderr",
      "cbe_adf_softmax_biglambda.predict": "pred-sets/ref/cbe_adf_softmax_biglambda.predict",
      "stdout": "train-sets/ref/cbe_adf_softmax_biglambda.stdout"
    },
    "input_files": [
      "train-sets/cb_test.ldf"
    ]
  },
  {
    "id": 201,
    "desc": "Test memory corruption issue in ccb_explore_adf where mtr was leaving a prediction behind",
    "vw_command": "--ccb_explore_adf --example_queue_limit 7 -d train-sets/ccb_reuse_small.data",
    "diff_files": {
      "stderr": "train-sets/ref/ccb_reuse_small.stderr",
      "stdout": "train-sets/ref/ccb_reuse_small.stdout"
    },
    "input_files": [
      "train-sets/ccb_reuse_small.data"
    ]
  },
  {
    "id": 202,
    "desc": "Test memory corruption issue in ccb_explore_adf where mtr was leaving a prediction behind",
    "vw_command": "--ccb_explore_adf --example_queue_limit 20 --dsjson --chain_hash -d train-sets/ccb_reuse_medium.dsjson --predict_only_model",
    "diff_files": {
      "stderr": "train-sets/ref/ccb_reuse_medium.stderr",
      "stdout": "train-sets/ref/ccb_reuse_medium.stdout"
    },
    "input_files": [
      "train-sets/ccb_reuse_medium.dsjson"
    ]
  },
  {
    "id": 203,
    "desc": "Basic test of cluster. Can't use the VW replacer as it will think this is a VW command append things like --onethread",
    "diff_files": {
      "stderr": "test-sets/ref/cluster.stderr",
      "stdout": "test-sets/ref/cluster.stdout",
      "cluster.predict": "pred-sets/ref/cluster.predict"
    },
    "bash_command": "python3 ./cluster_test.py --vw {VW} --spanning_tree {SPANNING_TREE} --test_file test-sets/0001.dat --data_files train-sets/0001.dat train-sets/0002.dat  --prediction_file cluster.predict",
    "input_files": [
      "cluster_test.py",
      "test-sets/0001.dat",
      "train-sets/0001.dat",
      "train-sets/0002.dat"
    ]
  },
  {
    "id": 204,
    "desc": "Test if options that are negative numbers are handled correctly",
    "vw_command": "--classweight -1:0.5 --no_stdin",
    "diff_files": {
      "stderr": "test-sets/ref/negative-num-option.stderr",
      "stdout": "test-sets/ref/negative-num-option.stdout"
    }
  },
  {
    "id": 205,
    "desc": "test cb_dro with softmax",
    "vw_command": "--cb_dro --cb_adf --rank_all -d train-sets/cb_adf_sm.data -p cb_dro_adf_sm.predict --cb_type sm",
    "diff_files": {
      "stderr": "train-sets/ref/cb_dro_adf_sm.stderr",
      "cb_dro_adf_sm.predict": "pred-sets/ref/cb_dro_adf_sm.predict",
      "stdout": "train-sets/ref/cb_dro_adf_sm.stdout"
    },
    "input_files": [
      "train-sets/cb_adf_sm.data"
    ]
  },
  {
    "id": 206,
    "desc": "Tests segfault that used to happen when audit, cache and interactions were combined.",
    "vw_command": "-c -k --passes 2 -d train-sets/cache_interaction_audit.txt -q st --audit",
    "diff_files": {
      "stdout": "train-sets/ref/cache_interaction_audit.stdout",
      "stderr": "train-sets/ref/cache_interaction_audit.stderr"
    },
    "input_files": [
      "train-sets/cache_interaction_audit.txt"
    ]
  },
  {
    "id": 207,
    "desc": "Enable chain hash option for json example",
    "diff_files": {
      "stderr": "test-sets/ref/chain_hash_json_test.stderr",
      "stdout": "test-sets/ref/chain_hash_json_test.stdout",
      "chain_hash_json_result.cmp": "test-sets/ref/chain_hash_json_result.cmp"
    },
    "bash_command": "{VW} --audit --json --chain_hash -d train-sets/chain_hash_json_test.json --invert_hash chain_hash_json_result.cmp --chain_hash --predict_only_model &&  tail -n +2 chain_hash_json_result.cmp > chain_hash_json_result.cmp.new &&  rm chain_hash_json_result.cmp &&  mv chain_hash_json_result.cmp.new chain_hash_json_result.cmp",
    "input_files": [
      "train-sets/chain_hash_json_test.json"
    ]
  },
  {
    "id": 208,
    "desc": "Use chain hashing for text example",
    "diff_files": {
      "stderr": "test-sets/ref/chain_hash_text_result.stderr",
      "stdout": "test-sets/ref/chain_hash_text_result.stdout",
      "chain_hash_text_result.cmp": "test-sets/ref/chain_hash_text_result.cmp"
    },
    "bash_command": "{VW} --audit -d train-sets/chain_hash_text_test.dat --invert_hash chain_hash_text_result.cmp --predict_only_model &&  tail -n +2 chain_hash_text_result.cmp > chain_hash_text_result.cmp.new &&  rm chain_hash_text_result.cmp &&  mv chain_hash_text_result.cmp.new chain_hash_text_result.cmp",
    "input_files": [
      "train-sets/chain_hash_text_test.dat"
    ]
  },
  {
    "id": 209,
    "desc": "Test override epsilon value saved in a model",
    "vw_command": "-i model-sets/epsilon.model -d train-sets/override_epsilon.txt --epsilon 0.3 -p override_epsilon.preds",
    "diff_files": {
      "stderr": "pred-sets/ref/override_epsilon.stderr",
      "override_epsilon.preds": "pred-sets/ref/override_epsilon.preds",
      "stdout": "pred-sets/ref/override_epsilon.stdout"
    },
    "input_files": [
      "train-sets/override_epsilon.txt",
      "model-sets/epsilon.model"
    ]
  },
  {
    "id": 210,
    "desc": "Ensure that all weights that exist in the model are present in the invert_hash output. Even if Audit did not see it.. SkipC# - Do not remove this - this test breaks test generation by creating an infinite sized list containing this test case (many times)",
    "diff_files": {
      "inv_hash_load_model.invert.txt": "train-sets/ref/inv_hash_load_model.invert.txt",
      "inv_hash_load_model.readable.txt": "train-sets/ref/inv_hash_load_model.readable.txt"
    },
    "bash_command": "{VW} -d train-sets/inv_hash_load_model_data1.txt -f inv_hash_load_model.vw --noconstant --predict_only_model && {VW} -d train-sets/inv_hash_load_model_data2.txt -i inv_hash_load_model.vw --noconstant --readable_model inv_hash_load_model.readable.txt --invert_hash inv_hash_load_model.invert.txt --predict_only_model",
    "input_files": [
      "train-sets/inv_hash_load_model_data1.txt",
      "train-sets/inv_hash_load_model_data2.txt"
    ]
  },
  {
    "id": 211,
    "desc": "cb_explore_adf with rnd exploration",
    "vw_command": "--cb_explore_adf --rnd 1 -d train-sets/cb_test.ldf --noconstant -p cbe_adf_rnd.predict",
    "diff_files": {
      "stderr": "train-sets/ref/cbe_adf_rnd.stderr",
      "cbe_adf_rnd.predict": "pred-sets/ref/cbe_adf_rnd.predict",
      "stdout": "train-sets/ref/cbe_adf_rnd.stdout"
    },
    "input_files": [
      "train-sets/cb_test.ldf"
    ]
  },
  {
    "id": 212,
    "desc": "Slates sanity check",
    "vw_command": "--slates -d train-sets/slates_simple.txt -p slates_simple.predict",
    "diff_files": {
      "stderr": "train-sets/ref/slates_simple.stderr",
      "slates_simple.predict": "pred-sets/ref/slates_simple.predict",
      "stdout": "train-sets/ref/slates_simple.stdout"
    },
    "input_files": [
      "train-sets/slates_simple.txt"
    ]
  },
  {
    "id": 213,
    "desc": "offset_tree, 2 actions",
    "vw_command": "--ot 2 -k -d train-sets/offset_tree_000.dat -p offset_tree_000.pred -P 1",
    "diff_files": {
      "stderr": "test-sets/ref/offset_tree_000.stderr",
      "offset_tree_000.pred": "pred-sets/ref/offset_tree_000.pred",
      "stdout": "test-sets/ref/offset_tree_000.stdout"
    },
    "input_files": [
      "train-sets/offset_tree_000.dat"
    ]
  },
  {
    "id": 214,
    "desc": "offset_tree, 3 actions",
    "vw_command": "--ot 3 -k -d train-sets/offset_tree_001.dat -p offset_tree_001.pred -P 1",
    "diff_files": {
      "stderr": "test-sets/ref/offset_tree_001.stderr",
      "offset_tree_001.pred": "pred-sets/ref/offset_tree_001.pred",
      "stdout": "test-sets/ref/offset_tree_001.stdout"
    },
    "input_files": [
      "train-sets/offset_tree_001.dat"
    ]
  },
  {
    "id": 215,
    "desc": "offset_tree, 4 actions",
    "vw_command": "--ot 4 -k -d train-sets/offset_tree_002.dat -p offset_tree_002.pred -P 1",
    "diff_files": {
      "stderr": "test-sets/ref/offset_tree_002.stderr",
      "offset_tree_002.pred": "pred-sets/ref/offset_tree_002.pred",
      "stdout": "test-sets/ref/offset_tree_002.stdout"
    },
    "input_files": [
      "train-sets/offset_tree_002.dat"
    ]
  },
  {
    "id": 216,
    "desc": "Regression test for crash on unlabelled data",
    "vw_command": "--dsjson --chain_hash --slates -d train-sets/slates_simple_unlabeled.dsjson",
    "diff_files": {
      "stderr": "train-sets/ref/slates_simple_unlabeled.stderr",
      "stdout": "train-sets/ref/slates_simple_unlabeled.stdout"
    },
    "input_files": [
      "train-sets/slates_simple_unlabeled.dsjson"
    ]
  },
  {
    "id": 217,
    "desc": "check plt training",
    "vw_command": "-d train-sets/multilabel -f plt.model --plt 10 --sgd --predict_only_model --loss_function logistic",
    "diff_files": {
      "stderr": "train-sets/ref/plt_multilabel.stderr",
      "stdout": "train-sets/ref/plt_multilabel.stdout"
    },
    "input_files": [
      "train-sets/multilabel"
    ]
  },
  {
    "id": 218,
    "desc": "check default plt prediction",
    "vw_command": "-t -d train-sets/multilabel -i plt.model -p plt_multilabel.predict --loss_function logistic",
    "diff_files": {
      "stderr": "train-sets/ref/plt_multilabel_predict.stderr",
      "plt_multilabel.predict": "pred-sets/ref/plt_multilabel.predict",
      "stdout": "train-sets/ref/plt_multilabel_predict.stdout"
    },
    "input_files": [
      "train-sets/multilabel",
      "plt.model"
    ],
    "depends_on": [
      217
    ]
  },
  {
    "id": 219,
    "desc": "check plt top-1 prediction",
    "vw_command": "-t -d train-sets/multilabel -i plt.model -p plt_top1_multilabel.predict --top_k 1 --loss_function logistic",
    "diff_files": {
      "stderr": "train-sets/ref/plt_top1_multilabel_predict.stderr",
      "plt_top1_multilabel.predict": "pred-sets/ref/plt_top1_multilabel.predict",
      "stdout": "train-sets/ref/plt_top1_multilabel_predict.stdout"
    },
    "input_files": [
      "train-sets/multilabel",
      "plt.model"
    ],
    "depends_on": [
      217
    ]
  },
  {
    "id": 220,
    "desc": "daemon test with json",
    "diff_files": {
      "stdout": "test-sets/ref/vw-daemon.stdout"
    },
    "bash_command": "./daemon-test.sh --json --port 54251 --vw '{VW}'",
    "input_files": [
      "daemon-test.sh"
    ]
  },
  {
    "id": 221,
    "desc": "cbify adf, squarecb",
    "vw_command": "--cbify 10 --cb_explore_adf --cb_type mtr --squarecb --gamma_scale 500 -d train-sets/multiclass",
    "diff_files": {
      "stderr": "train-sets/ref/cbify_squarecb.stderr",
      "stdout": "train-sets/ref/cbify_squarecb.stdout"
    },
    "input_files": [
      "train-sets/multiclass"
    ]
  },
  {
    "id": 222,
    "desc": "cbify adf, squarecb-elim",
    "vw_command": "--cbify 10 --cb_explore_adf --cb_type mtr --squarecb --elim --gamma_scale 10 --mellowness 0.001 -d train-sets/multiclass",
    "diff_files": {
      "stderr": "train-sets/ref/cbify_squarecb_elim.stderr",
      "stdout": "train-sets/ref/cbify_squarecb_elim.stdout"
    },
    "input_files": [
      "train-sets/multiclass"
    ]
  },
  {
    "id": 223,
    "desc": "cbify ldf, squarecb",
    "vw_command": "-d train-sets/cs_test.ldf --cbify_ldf --cb_type mtr --squarecb --gamma_scale 500",
    "diff_files": {
      "stderr": "train-sets/ref/cbify_ldf_squarecb.stderr",
      "stdout": "train-sets/ref/cbify_ldf_squarecb.stdout"
    },
    "input_files": [
      "train-sets/cs_test.ldf"
    ]
  },
  {
    "id": 224,
    "desc": "cbify ldf, squarecb-elim",
    "vw_command": "-d train-sets/cs_test.ldf --cbify_ldf --cb_type mtr --squarecb --elim --gamma_scale 10 --mellowness 0.001",
    "diff_files": {
      "stderr": "train-sets/ref/cbify_ldf_squarecb_elim.stderr",
      "stdout": "train-sets/ref/cbify_ldf_squarecb_elim.stdout"
    },
    "input_files": [
      "train-sets/cs_test.ldf"
    ]
  },
  {
    "id": 225,
    "desc": "cbify regression dataset.  Use it with cats.",
    "vw_command": "--cbify 4 --cbify_reg --min_value=185 --max_value=23959 --bandwidth 3000 -d train-sets/regression/cbify-reg.dat --passes 1 -b 18 --coin --loss_option 1",
    "diff_files": {
      "stderr": "train-sets/ref/cbify-reg-cats.stderr",
      "stdout": "train-sets/ref/cbify-reg-cats.stdout"
    },
    "input_files": [
      "train-sets/regression/cbify-reg.dat"
    ]
  },
  {
    "id": 226,
    "desc": "cats train",
    "vw_command": "--cats 4 --min_value=185 --max_value=23959 --bandwidth 3000 -d train-sets/cats.acpx --passes 1 -b 18 --coin -f cats.model --predict_only_model",
    "diff_files": {
      "stderr": "train-sets/ref/cats-train.stderr",
      "stdout": "train-sets/ref/cats-train.stdout"
    },
    "input_files": [
      "train-sets/cats.acpx"
    ]
  },
  {
    "id": 227,
    "desc": "cats predict",
    "vw_command": "-d train-sets/cats.acpx -i cats.model -p cats.predict",
    "diff_files": {
      "stderr": "train-sets/ref/cats-predict.stderr",
      "cats.predict": "pred-sets/ref/cats.predict",
      "stdout": "train-sets/ref/cats-predict.stdout"
    },
    "input_files": [
      "train-sets/cats.acpx",
      "cats.model"
    ],
    "depends_on": [
      226
    ]
  },
  {
    "id": 228,
    "desc": "cats-pdf train",
    "vw_command": "--cats_pdf 4 --min_value=185 --max_value=23959 --bandwidth 2000 -d train-sets/cats.acpx --passes 1 -b 18 --coin -f cats-pdf.model --predict_only_model",
    "diff_files": {
      "stderr": "train-sets/ref/cats-pdf-train.stderr",
      "stdout": "train-sets/ref/cats-pdf-train.stdout"
    },
    "input_files": [
      "train-sets/cats.acpx"
    ]
  },
  {
    "id": 229,
    "desc": "cats-pdf predict",
    "vw_command": "-d train-sets/cats.acpx -i cats-pdf.model -p cats-pdf.predict",
    "diff_files": {
      "stderr": "train-sets/ref/cats-pdf-predict.stderr",
      "cats-pdf.predict": "pred-sets/ref/cats-pdf.predict",
      "stdout": "train-sets/ref/cats-pdf-predict.stdout"
    },
    "input_files": [
      "train-sets/cats.acpx",
      "cats-pdf.model"
    ],
    "depends_on": [
      228
    ]
  },
  {
    "id": 230,
    "desc": "cbify-reg",
    "vw_command": "--cbify 2048 --cbify_reg --min_value=185 --max_value=23959 --bandwidth 10000 -d train-sets/regression/cbify-reg.dat --coin --loss_option 1",
    "diff_files": {
      "stderr": "train-sets/ref/cbify_reg.stderr",
      "stdout": "train-sets/ref/cbify_reg.stdout"
    },
    "input_files": [
      "train-sets/regression/cbify-reg.dat"
    ]
  },
  {
    "id": 231,
    "desc": "cbify-reg cb_discrete",
    "vw_command": "--cbify 2048 --cbify_reg --cb_discrete --min_value=185 --max_value=23959 -d train-sets/regression/cbify-reg.dat --coin --loss_option 1",
    "diff_files": {
      "stderr": "train-sets/ref/cbify_reg_discrete.stderr",
      "stdout": "train-sets/ref/cbify_reg_discrete.stdout"
    },
    "input_files": [
      "train-sets/regression/cbify-reg.dat"
    ]
  },
  {
    "id": 232,
    "desc": "cbify-reg discrete cats_tree",
    "vw_command": "--cbify 2048 --cbify_reg --cb_discrete --cats_tree 2048 --min_value=185 --max_value=23959 -d train-sets/regression/cbify-reg.dat --coin --loss_option 1",
    "diff_files": {
      "stderr": "train-sets/ref/cbify_reg_discrete_cats.stderr",
      "stdout": "train-sets/ref/cbify_reg_discrete_cats.stdout"
    },
    "input_files": [
      "train-sets/regression/cbify-reg.dat"
    ]
  },
  {
    "id": 233,
    "desc": "CCB first slot loss",
    "vw_command": "-d train-sets/ccb_losses.txt --ccb_explore_adf --epsilon 0 --cb_type ips",
    "diff_files": {
      "stderr": "train-sets/ref/ccb_1slot_loss.stderr",
      "stdout": "train-sets/ref/ccb_1slot_loss.stdout"
    },
    "input_files": [
      "train-sets/ccb_losses.txt"
    ]
  },
  {
    "id": 234,
    "desc": "CCB all slots loss",
    "vw_command": "-d train-sets/ccb_losses.txt --ccb_explore_adf --epsilon 0 --cb_type ips --all_slots_loss",
    "diff_files": {
      "stderr": "train-sets/ref/ccb_allslots_loss.stderr",
      "stdout": "train-sets/ref/ccb_allslots_loss.stdout"
    },
    "input_files": [
      "train-sets/ccb_losses.txt"
    ]
  },
  {
    "id": 235,
    "desc": "big feature poison test 1",
    "vw_command": "-d train-sets/big_feature_poison.dat --interactions aaaaa --noconstant",
    "diff_files": {
      "stderr": "train-sets/ref/big_feature_poison.stderr",
      "stdout": "train-sets/ref/big_feature_poison.stdout"
    },
    "input_files": [
      "train-sets/big_feature_poison.dat"
    ]
  },
  {
    "id": 236,
    "desc": "big feature poison test 2",
    "vw_command": "-d train-sets/big_feature_poison.dat --interactions aaaaa --noconstant --power_t 0",
    "diff_files": {
      "stderr": "train-sets/ref/big_feature_poison_2.stderr",
      "stdout": "train-sets/ref/big_feature_poison_2.stdout"
    },
    "input_files": [
      "train-sets/big_feature_poison.dat"
    ]
  },
  {
    "id": 237,
    "desc": "test decision service json parsing including chain hashing",
    "vw_command": "-d train-sets/decisionservice.json --dsjson --chain_hash --cb_explore_adf --epsilon 0.2 --quadratic GT -P 1 -p cbe_adf_dsjson_chain_hash.predict",
    "diff_files": {
      "stderr": "train-sets/ref/cbe_adf_dsjson_chain_hash.stderr",
      "cbe_adf_dsjson_chain_hash.predict": "pred-sets/ref/cbe_adf_dsjson_chain_hash.predict",
      "stdout": "train-sets/ref/cbe_adf_dsjson_chain_hash.stdout"
    },
    "input_files": [
      "train-sets/decisionservice.json"
    ]
  },
  {
    "id": 238,
    "desc": "same with test 142 but with empty shared features",
    "vw_command": "--explore_eval --epsilon 0.2 -d train-sets/cb_test_with_empty_shared_feature.ldf --noconstant -p explore_eval.predict",
    "diff_files": {
      "stderr": "train-sets/ref/explore_eval_with_empty_shared_feature.stderr",
      "explore_eval.predict": "pred-sets/ref/explore_eval.predict",
      "stdout": "train-sets/ref/explore_eval_with_empty_shared_feature.stdout"
    },
    "input_files": [
      "train-sets/cb_test_with_empty_shared_feature.ldf"
    ]
  },
  {
    "id": 239,
    "desc": "Flatbuffer Simple Label Test",
    "vw_command": "-k -l 20 --initial_t 128000 --power_t 1 -d train-sets/0001.fb -f models/0001_1.model --invariant --flatbuffer --ngram 3 --skips 1 --holdout_off",
    "diff_files": {
      "stderr": "train-sets/ref/0001_fb.stderr",
      "stdout": "train-sets/ref/0001_fb.stdout"
    },
    "input_files": [
      "train-sets/0001.fb"
    ]
  },
  {
    "id": 240,
    "desc": "Flatbuffer CB Label Test",
    "vw_command": "--cb_force_legacy --cb 2 -d train-sets/rcv1_raw_cb_small.fb --flatbuffer",
    "diff_files": {
      "stderr": "train-sets/ref/rcv1_raw_cb_fb.stderr",
      "stdout": "train-sets/ref/rcv1_raw_cb_fb.stdout"
    },
    "input_files": [
      "train-sets/rcv1_raw_cb_small.fb"
    ]
  },
  {
    "id": 241,
    "desc": "Flatbuffer Multilabel Test",
    "vw_command": "--multilabel_oaa 10 -d train-sets/multilabel.fb --flatbuffer",
    "diff_files": {
      "stderr": "train-sets/ref/multilabel_fb.stderr",
      "stdout": "train-sets/ref/multilabel_fb.stdout"
    },
    "input_files": [
      "train-sets/multilabel.fb"
    ]
  },
  {
    "id": 242,
    "desc": "Flatbuffer Mutliclass Test",
    "vw_command": "-d train-sets/multiclass.fb -k --ect 10 --flatbuffer",
    "diff_files": {
      "stderr": "train-sets/ref/multiclass_fb.stderr",
      "stdout": "train-sets/ref/multiclass_fb.stdout"
    },
    "input_files": [
      "train-sets/multiclass.fb"
    ]
  },
  {
    "id": 243,
    "desc": "Flatbuffer CS Test",
    "vw_command": "-k -d train-sets/cs.fb --invariant --csoaa_ldf multiline --flatbuffer",
    "diff_files": {
      "stderr": "train-sets/ref/cs_fb.stderr",
      "stdout": "train-sets/ref/cs_fb.stdout"
    },
    "input_files": [
      "train-sets/cs.fb"
    ]
  },
  {
    "id": 244,
    "desc": "Flatbuffer CB_EVAL test",
    "vw_command": "-d train-sets/rcv1_cb_eval.fb --cb 2 --eval --flatbuffer",
    "diff_files": {
      "stderr": "train-sets/ref/rcv1_cb_eval_fb.stderr",
      "stdout": "train-sets/ref/rcv1_cb_eval_fb.stdout"
    },
    "input_files": [
      "train-sets/rcv1_cb_eval.fb"
    ]
  },
  {
    "id": 245,
    "desc": "Flatbuffer no label Test (LDA)",
    "vw_command": "-k --lda 100 --lda_alpha 0.01 --lda_rho 0.01 --lda_D 1000 -l 1 -b 13 --minibatch 128 -d train-sets/wiki256_no_label.fb --flatbuffer",
    "diff_files": {
      "stderr": "train-sets/ref/no_label_fb.stderr",
      "stdout": "train-sets/ref/no_label_fb.stdout"
    },
    "input_files": [
      "train-sets/wiki256_no_label.fb"
    ]
  },
  {
    "id": 246,
    "desc": "Flatbuffer CCB Label Test",
    "vw_command": "--ccb_explore_adf -d train-sets/ccb.fb --flatbuffer",
    "diff_files": {
      "stderr": "train-sets/ref/ccb_fb.stderr",
      "stdout": "train-sets/ref/ccb_fb.stdout"
    },
    "input_files": [
      "train-sets/ccb.fb"
    ]
  },
  {
    "id": 247,
    "desc": "cb_explore with cover epsilon decaying",
    "vw_command": "--cb_explore 2 --cover 3 -d train-sets/cb_explore_cover.dat -f models/cover_e_dec.model -p cover_e_dec_train.pred",
    "diff_files": {
      "stderr": "train-sets/ref/cbe_cover_e_dec.stderr",
      "cover_e_dec_train.pred": "train-sets/ref/cover_e_dec_train.pred",
      "stdout": "train-sets/ref/cbe_cover_e_dec.stdout"
    },
    "input_files": [
      "train-sets/cb_explore_cover.dat"
    ]
  },
  {
    "id": 248,
    "desc": "cb_explore with cover epsilon decaying predict",
    "vw_command": "--cb_explore 2 --cover 3 -d train-sets/cb_explore_cover.dat -i models/cover_e_dec.model -t -p cbe_cover_e_dec.predict",
    "diff_files": {
      "stderr": "train-sets/ref/cbe_cover_e_dec_predict.stderr",
      "cbe_cover_e_dec.predict": "pred-sets/ref/cbe_cover_e_dec.predict",
      "stdout": "train-sets/ref/cbe_cover_e_dec_predict.stdout"
    },
    "input_files": [
      "train-sets/cb_explore_cover.dat",
      "models/cover_e_dec.model"
    ],
    "depends_on": [
      247
    ]
  },
  {
    "id": 249,
    "desc": "cb_explore with cover epsilon fixed",
    "vw_command": "--cb_explore 2 --cover 3 -d train-sets/cb_explore_cover.dat -f models/cover_e_fixed.model --epsilon 0.5",
    "diff_files": {
      "stderr": "train-sets/ref/cbe_cover_e_fixed.stderr",
      "stdout": "train-sets/ref/cbe_cover_e_fixed.stdout"
    },
    "input_files": [
      "train-sets/cb_explore_cover.dat"
    ]
  },
  {
    "id": 250,
    "desc": "cb_explore with cover epsilon fixed predict",
    "vw_command": "--cb_explore 2 --cover 3 -d train-sets/cb_explore_cover.dat -i models/cover_e_fixed.model --epsilon 0.5 -t -p cbe_cover_e_fixed.predict",
    "diff_files": {
      "stderr": "train-sets/ref/cbe_cover_e_fixed_predict.stderr",
      "cbe_cover_e_fixed.predict": "pred-sets/ref/cbe_cover_e_fixed.predict",
      "stdout": "train-sets/ref/cbe_cover_e_fixed_predict.stdout"
    },
    "input_files": [
      "train-sets/cb_explore_cover.dat",
      "models/cover_e_fixed.model"
    ],
    "depends_on": [
      249
    ]
  },
  {
    "id": 251,
    "desc": "cb_explore_adf with cover exploration epsilon decaying",
    "vw_command": "--cb_explore_adf --cover 3 -d train-sets/cb_test_medium.ldf --noconstant -f models/cover_adf_e_dec.model",
    "diff_files": {
      "stderr": "train-sets/ref/cbe_adf_cover_e_dec.stderr",
      "stdout": "train-sets/ref/cbe_adf_cover_e_dec.stdout"
    },
    "input_files": [
      "train-sets/cb_test_medium.ldf"
    ]
  },
  {
    "id": 252,
    "desc": "cb_explore_adf with cover exploration epsilon decaying predict only",
    "vw_command": "--cb_explore_adf --cover 3 -d train-sets/cb_test_medium.ldf --noconstant -p cbe_adf_cover_e_dec.predict -i models/cover_adf_e_dec.model -t",
    "diff_files": {
      "stderr": "train-sets/ref/cbe_adf_cover_e_dec_predict.stderr",
      "cbe_adf_cover_e_dec.predict": "pred-sets/ref/cbe_adf_cover_e_dec.predict",
      "stdout": "train-sets/ref/cbe_adf_cover_e_dec_predict.stdout"
    },
    "input_files": [
      "train-sets/cb_test_medium.ldf",
      "models/cover_adf_e_dec.model"
    ],
    "depends_on": [
      251
    ]
  },
  {
    "id": 253,
    "desc": "cb_explore_adf with cover epsilon fixed",
    "vw_command": "--cb_explore_adf --cover 3 -d train-sets/cb_test_medium.ldf -f models/cover_adf_e_fixed.model --epsilon 0.5",
    "diff_files": {
      "stderr": "train-sets/ref/cbe_adf_cover_e_fixed.stderr",
      "stdout": "train-sets/ref/cbe_adf_cover_e_fixed.stdout"
    },
    "input_files": [
      "train-sets/cb_test_medium.ldf"
    ]
  },
  {
    "id": 254,
    "desc": "cb_explore_adf with cover epsilon fixed predict",
    "vw_command": "--cb_explore_adf --cover 3 -d train-sets/cb_test_medium.ldf -i models/cover_adf_e_fixed.model --epsilon 0.5 -t -p cbe_adf_cover_e_fixed.predict",
    "diff_files": {
      "stderr": "train-sets/ref/cbe_adf_cover_e_fixed_predict.stderr",
      "cbe_adf_cover_e_fixed.predict": "pred-sets/ref/cbe_adf_cover_e_fixed.predict",
      "stdout": "train-sets/ref/cbe_adf_cover_e_fixed_predict.stdout"
    },
    "input_files": [
      "train-sets/cb_test_medium.ldf",
      "models/cover_adf_e_fixed.model"
    ],
    "depends_on": [
      253
    ]
  },
  {
    "id": 255,
    "desc": "cb_explore_adf with synthcover exploration",
    "vw_command": "--cb_explore_adf --synthcover --epsilon 0.01 -d train-sets/cb_test.ldf --noconstant -p cbe_adf_synthcover.predict",
    "diff_files": {
      "stderr": "train-sets/ref/cbe_adf_synthcover.stderr",
      "cbe_adf_synthcover.predict": "pred-sets/ref/cbe_adf_synthcover.predict",
      "stdout": "train-sets/ref/cbe_adf_synthcover.stdout"
    },
    "input_files": [
      "train-sets/cb_test.ldf"
    ]
  },
  {
    "id": 256,
    "desc": "cb data consumed by ccb_explore_adf reduction",
    "vw_command": "--ccb_explore_adf --dsjson --epsilon 0.2 -d train-sets/cb_as_ccb.json",
    "diff_files": {
      "stderr": "train-sets/ref/cb_as_ccb.stderr",
      "stdout": "train-sets/ref/cb_as_ccb.stdout"
    },
    "input_files": [
      "train-sets/cb_as_ccb.json"
    ]
  },
  {
    "id": 257,
    "desc": "CCB interactions with slot with default namespace",
    "vw_command": "-d train-sets/ccb_test_interactions.dat --ccb_explore_adf --invert_hash w_out_slot_ns.interactions -q :: --predict_only_model",
    "diff_files": {
      "stderr": "train-sets/ref/ccb_test_interactions.stderr",
      "w_out_slot_ns.interactions": "train-sets/ref/w_out_slot_ns.interactions",
      "stdout": "train-sets/ref/ccb_test_interactions.stdout"
    },
    "input_files": [
      "train-sets/ccb_test_interactions.dat"
    ]
  },
  {
    "id": 258,
    "desc": "cb with dr (see test 39)",
    "vw_command": "--cb_force_legacy -d train-sets/rcv1_raw_cb_small.vw --cb 2 --cb_type dr --ngram 2 --skips 4 -b 24 -l 0.25",
    "diff_files": {
      "stderr": "train-sets/ref/rcv1_raw_cb_dr.stderr",
      "stdout": "train-sets/ref/rcv1_raw_cb_dr.stdout"
    },
    "input_files": [
      "train-sets/rcv1_raw_cb_small.vw"
    ]
  },
  {
    "id": 259,
    "desc": "cb with ips (see test 40)",
    "vw_command": "--cb_force_legacy -d train-sets/rcv1_raw_cb_small.vw --cb 2 --cb_type ips --ngram 2 --skips 4 -b 24 -l 0.125",
    "diff_files": {
      "stderr": "train-sets/ref/rcv1_raw_cb_ips.stderr",
      "stdout": "train-sets/ref/rcv1_raw_cb_ips.stdout"
    },
    "input_files": [
      "train-sets/rcv1_raw_cb_small.vw"
    ]
  },
  {
    "id": 260,
    "desc": "cb with dm (see test 41)",
    "vw_command": "--cb_force_legacy -d train-sets/rcv1_raw_cb_small.vw --cb 2 --cb_type dm --ngram 2 --skips 4 -b 24 -l 0.125 -f cb_dm.reg",
    "diff_files": {
      "stderr": "train-sets/ref/rcv1_raw_cb_dm.stderr",
      "stdout": "train-sets/ref/rcv1_raw_cb_dm.stdout"
    },
    "input_files": [
      "train-sets/rcv1_raw_cb_small.vw"
    ]
  },
  {
    "id": 261,
    "desc": "cb redirection when --eval (see test 74)",
    "vw_command": "-d train-sets/rcv1_cb_eval --cb 2 --eval",
    "diff_files": {
      "stderr": "train-sets/ref/rcv1_cb_eval.stderr",
      "stdout": "train-sets/ref/rcv1_cb_eval.stdout"
    },
    "input_files": [
      "train-sets/rcv1_cb_eval"
    ]
  },
  {
    "id": 262,
    "desc": "cbify, epsilon-greedy (see test 76)",
    "vw_command": "--cb_force_legacy --cbify 10 --epsilon 0.05 -d train-sets/multiclass",
    "diff_files": {
      "stderr": "train-sets/ref/cbify_epsilon_legacy.stderr",
      "stdout": "train-sets/ref/cbify_epsilon_legacy.stdout"
    },
    "input_files": [
      "train-sets/multiclass"
    ]
  },
  {
    "id": 263,
    "desc": "cbify, tau first (see test 77)",
    "vw_command": "--cb_force_legacy --cbify 10 --first 5 -d train-sets/multiclass",
    "diff_files": {
      "stderr": "train-sets/ref/cbify_first_legacy.stderr",
      "stdout": "train-sets/ref/cbify_first_legacy.stdout"
    },
    "input_files": [
      "train-sets/multiclass"
    ]
  },
  {
    "id": 264,
    "desc": "cbify, bag (see test 78)",
    "vw_command": "--cb_force_legacy --cbify 10 --bag 7 -d train-sets/multiclass",
    "diff_files": {
      "stderr": "train-sets/ref/cbify_bag_legacy.stderr",
      "stdout": "train-sets/ref/cbify_bag_legacy.stdout"
    },
    "input_files": [
      "train-sets/multiclass"
    ]
  },
  {
    "id": 265,
    "desc": "cbify, cover (see test 79)",
    "vw_command": "--cb_force_legacy --cbify 10 --cover 3 -d train-sets/multiclass --nounif",
    "diff_files": {
      "stderr": "train-sets/ref/cbify_cover_legacy.stderr",
      "stdout": "train-sets/ref/cbify_cover_legacy.stdout"
    },
    "input_files": [
      "train-sets/multiclass"
    ]
  },
  {
    "id": 266,
    "desc": "cb_explore (see test 121)",
    "vw_command": "--cb_force_legacy -d train-sets/rcv1_raw_cb_small.vw --cb_explore 2 --ngram 2 --skips 4 -b 24 -l 0.25 -p rcv1_raw_cb_explore_legacy.preds",
    "diff_files": {
      "stderr": "train-sets/ref/rcv1_raw_cb_explore_legacy.stderr",
      "rcv1_raw_cb_explore_legacy.preds": "pred-sets/ref/rcv1_raw_cb_explore_legacy.preds",
      "stdout": "train-sets/ref/rcv1_raw_cb_explore_legacy.stdout"
    },
    "input_files": [
      "train-sets/rcv1_raw_cb_small.vw"
    ]
  },
  {
    "id": 267,
    "desc": "test cbify large (see test 169)",
    "vw_command": "--cb_force_legacy -d train-sets/rcv1_multiclass.dat --cbify 2 --epsilon 0.05",
    "diff_files": {
      "stderr": "train-sets/ref/rcv1_multiclass_legacy.stderr",
      "stdout": "train-sets/ref/rcv1_multiclass_legacy.stdout"
    },
    "input_files": [
      "train-sets/rcv1_multiclass.dat"
    ]
  },
  {
    "id": 268,
    "desc": "cbify cs, epsilon-greedy (see test 171)",
    "vw_command": "--cb_force_legacy --cbify 3 --cbify_cs --epsilon 0.05 -d train-sets/cs_cb",
    "diff_files": {
      "stderr": "train-sets/ref/cbify_epsilon_cs_legacy.stderr",
      "stdout": "train-sets/ref/cbify_epsilon_cs_legacy.stdout"
    },
    "input_files": [
      "train-sets/cs_cb"
    ]
  },
  {
    "id": 269,
    "desc": "cb_explore with cover epsilon decaying (see test 249)",
    "vw_command": "--cb_force_legacy --cb_explore 2 --cover 3 -d train-sets/cb_explore_cover.dat -f models/cover_e_dec.model",
    "diff_files": {
      "stderr": "train-sets/ref/cbe_cover_e_dec_legacy.stderr",
      "stdout": "train-sets/ref/cbe_cover_e_dec_legacy.stdout"
    },
    "input_files": [
      "train-sets/cb_explore_cover.dat"
    ]
  },
  {
    "id": 270,
    "desc": "cb_explore with cover epsilon decaying predict (see test 250)",
    "vw_command": "--cb_explore 2 --cover 3 -d train-sets/cb_explore_cover.dat -i models/cover_e_dec.model -t -p cbe_cover_e_dec_legacy.predict",
    "diff_files": {
      "stderr": "train-sets/ref/cbe_cover_e_dec_predict_legacy.stderr",
      "cbe_cover_e_dec_legacy.predict": "pred-sets/ref/cbe_cover_e_dec_legacy.predict",
      "stdout": "train-sets/ref/cbe_cover_e_dec_predict_legacy.stdout"
    },
    "input_files": [
      "train-sets/cb_explore_cover.dat",
      "models/cover_e_dec.model"
    ],
    "depends_on": [
      269
    ]
  },
  {
    "id": 271,
    "desc": "cb_explore with cover epsilon fixed (see test 251)",
    "vw_command": "--cb_force_legacy --cb_explore 2 --cover 3 -d train-sets/cb_explore_cover.dat -f models/cover_e_fixed.model --epsilon 0.5",
    "diff_files": {
      "stderr": "train-sets/ref/cbe_cover_e_fixed_legacy.stderr",
      "stdout": "train-sets/ref/cbe_cover_e_fixed_legacy.stdout"
    },
    "input_files": [
      "train-sets/cb_explore_cover.dat"
    ]
  },
  {
    "id": 272,
    "desc": "cb_explore with cover epsilon fixed predict (see test 252)",
    "vw_command": "--cb_explore 2 --cover 3 -d train-sets/cb_explore_cover.dat -i models/cover_e_fixed.model --epsilon 0.5 -t -p cbe_cover_e_fixed_legacy.predict",
    "diff_files": {
      "stderr": "train-sets/ref/cbe_cover_e_fixed_predict_legacy.stderr",
      "cbe_cover_e_fixed_legacy.predict": "pred-sets/ref/cbe_cover_e_fixed_legacy.predict",
      "stdout": "train-sets/ref/cbe_cover_e_fixed_predict_legacy.stdout"
    },
    "input_files": [
      "train-sets/cb_explore_cover.dat",
      "models/cover_e_fixed.model"
    ],
    "depends_on": [
      271
    ]
  },
  {
    "id": 273,
    "desc": "cb evaluation (see test 74)",
    "vw_command": "-d train-sets/rcv1_cb_eval --cb 2 --eval",
    "diff_files": {
      "stderr": "train-sets/ref/rcv1_cb_eval.stderr",
      "stdout": "train-sets/ref/rcv1_cb_eval.stdout"
    },
    "input_files": [
      "train-sets/rcv1_cb_eval"
    ]
  },
  {
    "id": 274,
    "desc": "8.8.0 old model, test cb compat",
    "vw_command": "-i model-sets/cb_compat_test.vwmodel -d train-sets/cb_compat_test.dat -p cb_compat_test.predict",
    "diff_files": {
      "stderr": "train-sets/ref/cb_old_model.compat.stderr",
      "cb_compat_test.predict": "pred-sets/ref/cb_compat_test.predict",
      "stdout": "train-sets/ref/cb_old_model.compat.stdout"
    },
    "input_files": [
      "train-sets/cb_compat_test.dat",
      "model-sets/cb_compat_test.vwmodel"
    ]
  },
  {
    "id": 275,
    "desc": "vw --help",
    "vw_command": "--help",
    "diff_files": {
      "stderr": "train-sets/ref/help.stderr",
      "stdout": "train-sets/ref/help.stdout"
    }
  },
  {
    "id": 276,
    "desc": "vw --help with filtering",
    "vw_command": "--cb_adf --help",
    "diff_files": {
      "stderr": "train-sets/ref/help_cbadf.stderr",
      "stdout": "train-sets/ref/help_cbadf.stdout"
    }
  },
  {
    "id": 277,
    "desc": "cbzo: learn and save constant template model. Note: Changing hyperparameters (-l, --radius etc.) or any options affecting the learning algorithm will require. preparing the dataset again",
    "vw_command": "-d train-sets/cbzo_constant.dat --holdout_off --cbzo --policy constant -l 0.001 --radius 0.1 -f models/cbzo_constant.model",
    "diff_files": {
      "stderr": "train-sets/ref/cbzo_constant.stderr",
      "stdout": "train-sets/ref/cbzo_constant.stdout"
    },
    "input_files": [
      "train-sets/cbzo_constant.dat"
    ]
  },
  {
    "id": 278,
    "desc": "cbzo: verify predictions of Test 277 model.. Also ends up testing if important cmd-line options (--cbzo, --policy) are saved with the model.",
    "vw_command": "-d train-sets/cbzo_constant.dat --holdout_off -t --radius 0.1 -i models/cbzo_constant.model -p cbzo_constant.preds",
    "diff_files": {
      "cbzo_constant.preds": "pred-sets/ref/cbzo_constant.preds"
    },
    "input_files": [
      "train-sets/cbzo_constant.dat",
      "models/cbzo_constant.model"
    ],
    "depends_on": [
      277
    ]
  },
  {
    "id": 279,
    "desc": "cbzo: verify predictions without the intervention of model saving",
    "vw_command": "-d train-sets/cbzo_constant.dat --holdout_off --cbzo --policy constant -l 0.001 --radius 0.1 -p cbzo_constant_online.preds",
    "diff_files": {
      "cbzo_constant_online.preds": "pred-sets/ref/cbzo_constant_online.preds"
    },
    "input_files": [
      "train-sets/cbzo_constant.dat"
    ]
  },
  {
    "id": 280,
    "desc": "cbzo: verify --readable_model file contents",
    "vw_command": "-d train-sets/cbzo_constant.dat --holdout_off --cbzo --policy constant -l 0.001 --radius 0.1 --readable_model cbzo_constant_readable_model.txt --predict_only_model",
    "diff_files": {
      "cbzo_constant_readable_model.txt": "train-sets/ref/cbzo_constant_readable_model.txt"
    },
    "input_files": [
      "train-sets/cbzo_constant.dat"
    ]
  },
  {
    "id": 281,
    "desc": "cbzo: verify --invert_hash file contents",
    "vw_command": "-d train-sets/cbzo_constant.dat --holdout_off --cbzo --policy constant -l 0.001 --radius 0.1 --invert_hash cbzo_constant_invert_hash.txt --predict_only_model",
    "diff_files": {
      "cbzo_constant_invert_hash.txt": "train-sets/ref/cbzo_constant_invert_hash.txt"
    },
    "input_files": [
      "train-sets/cbzo_constant.dat"
    ]
  },
  {
    "id": 282,
    "desc": "cbzo: learn and save linear template model. Note: Changing hyperparameters (-l, --l1, --radius etc.) or any options affecting the learning algorithm will require. preparing the dataset again",
    "vw_command": "-d train-sets/cbzo_linear.dat --holdout_off --cbzo --policy linear -l 0.0001 --radius 0.1 --l1 0.2 --l2 0.3 --no_bias_regularization -f models/cbzo_linear.model",
    "diff_files": {
      "stderr": "train-sets/ref/cbzo_linear.stderr",
      "stdout": "train-sets/ref/cbzo_linear.stdout"
    },
    "input_files": [
      "train-sets/cbzo_linear.dat"
    ]
  },
  {
    "id": 283,
    "desc": "cbzo: verify predictions of Test 282 model.. Also ends up testing if important cmd-line options (--cbzo, --policy) are saved with the model.",
    "vw_command": "-d train-sets/cbzo_linear.dat --holdout_off -t --radius 0.1 -i models/cbzo_linear.model -p cbzo_linear.preds",
    "diff_files": {
      "cbzo_linear.preds": "pred-sets/ref/cbzo_linear.preds"
    },
    "input_files": [
      "train-sets/cbzo_linear.dat",
      "models/cbzo_linear.model"
    ],
    "depends_on": [
      282
    ]
  },
  {
    "id": 284,
    "desc": "cbzo: verify predictions without the intervention of model saving",
    "vw_command": "-d train-sets/cbzo_linear.dat --holdout_off --cbzo --policy linear -l 0.0001 --radius 0.1 --l1 0.2 --l2 0.3 --no_bias_regularization -p cbzo_linear_online.preds",
    "diff_files": {
      "cbzo_linear_online.preds": "pred-sets/ref/cbzo_linear_online.preds"
    },
    "input_files": [
      "train-sets/cbzo_linear.dat"
    ]
  },
  {
    "id": 285,
    "desc": "cbzo: verify --readable_model file contents",
    "vw_command": "-d train-sets/cbzo_linear.dat --holdout_off --cbzo --policy linear -l 0.0001 --radius 0.1 --l1 0.2 --l2 0.3 --no_bias_regularization --readable_model cbzo_linear_readable_model.txt --predict_only_model",
    "diff_files": {
      "cbzo_linear_readable_model.txt": "train-sets/ref/cbzo_linear_readable_model.txt"
    },
    "input_files": [
      "train-sets/cbzo_linear.dat"
    ]
  },
  {
    "id": 286,
    "desc": "cbzo: verify --invert_hash file contents",
    "vw_command": "-d train-sets/cbzo_linear.dat --holdout_off --cbzo --policy linear -l 0.0001 --radius 0.1 --l1 0.2 --l2 0.3 --no_bias_regularization --invert_hash cbzo_linear_invert_hash.txt --predict_only_model",
    "diff_files": {
      "cbzo_linear_invert_hash.txt": "train-sets/ref/cbzo_linear_invert_hash.txt"
    },
    "input_files": [
      "train-sets/cbzo_linear.dat"
    ]
  },
  {
    "id": 287,
    "desc": "vw test used in brew script",
    "vw_command": "-d train-sets/houses --audit --nn 1",
    "diff_files": {
      "stderr": "train-sets/ref/houses.stderr",
      "stdout": "train-sets/ref/houses.stdout"
    },
    "input_files": [
      "train-sets/houses"
    ]
  },
  {
    "id": 288,
    "desc": "creating model to be tested with -q :: and --invert_hash",
    "vw_command": "-d train-sets/ccb_test_interactions.dat --ccb_explore_adf -q :: -f models/288.model --invert_hash ccb_quad.inv",
    "diff_files": {
      "stderr": "train-sets/ref/ccb_quad.stderr",
      "ccb_quad.inv": "pred-sets/ref/ccb_quad.inv",
      "stdout": "train-sets/ref/ccb_quad.stdout"
    },
    "input_files": [
      "train-sets/ccb_test_interactions.dat"
    ]
  },
  {
    "id": 289,
    "desc": "checking invert_hash for ccb with model and -q ::",
    "vw_command": "-d train-sets/ccb_test_interactions.dat -i models/288.model --invert_hash ccb_quad_save_resume.inv",
    "diff_files": {
      "stderr": "train-sets/ref/ccb_quad_save_resume.stderr",
      "ccb_quad_save_resume.inv": "pred-sets/ref/ccb_quad_save_resume.inv",
      "stdout": "train-sets/ref/ccb_quad_save_resume.stdout"
    },
    "input_files": [
      "train-sets/ccb_test_interactions.dat",
      "models/288.model"
    ],
    "depends_on": [
      288
    ]
  },
  {
    "id": 290,
    "desc": "Slates sanity check with interactions and invert hash",
    "vw_command": "--slates -d train-sets/slates_simple_w_interactions.txt -p slates_simple_w_interactions.predict -q :: --invert_hash slates_w_interactions.inv --predict_only_model",
    "diff_files": {
      "stderr": "train-sets/ref/slates_simple_w_interactions.stderr",
      "slates_simple_w_interactions.predict": "pred-sets/ref/slates_simple_w_interactions.predict",
      "slates_w_interactions.inv": "pred-sets/ref/slates_w_interactions.inv",
      "stdout": "train-sets/ref/slates_simple_w_interactions.stdout"
    },
    "input_files": [
      "train-sets/slates_simple_w_interactions.txt"
    ]
  },
  {
    "id": 291,
    "desc": "test -q :: with many interactions",
    "vw_command": "-d train-sets/ccb_lots_of_interactions.dat --ccb_explore_adf -q :: --invert_hash ccb_lots_of_interactions.inv --predict_only_model",
    "diff_files": {
      "stderr": "train-sets/ref/ccb_lots_of_interactions.stderr",
      "ccb_lots_of_interactions.inv": "pred-sets/ref/ccb_lots_of_interactions.inv",
      "stdout": "train-sets/ref/ccb_lots_of_interactions.stdout"
    },
    "input_files": [
      "train-sets/ccb_lots_of_interactions.dat"
    ]
  },
  {
    "id": 292,
    "desc": "Test search_neighbor_features argument",
    "vw_command": "-k -c -d train-sets/sequence_data --passes 2 --search_rollout ref --search_alpha 1e-8 --search_task sequence --search 5 --holdout_off --search_neighbor_features -3:w,-2:w,-1:w,1:w,2:w,3:w,-3:e,-2:e,-1:e,1:e,2:e,3:e,-3:s,-2:s,-1:s,1:s,2:s,3:s",
    "diff_files": {
      "stderr": "train-sets/ref/search_neighbor_features.train.stderr",
      "stdout": "train-sets/ref/search_neighbor_features.train.stdout"
    },
    "input_files": [
      "train-sets/sequence_data"
    ]
  },
  {
    "id": 293,
    "desc": "test -q :: with explicit interactions",
    "vw_command": "-d train-sets/ccb_lots_of_interactions_mini.dat --ccb_explore_adf -q :: -q AB --interactions AAA --interactions ::: --invert_hash ccb_implicit_and_explicit_interactions.inv --predict_only_model",
    "diff_files": {
      "stderr": "train-sets/ref/ccb_implicit_and_explicit_interactions.stderr",
      "ccb_implicit_and_explicit_interactions.inv": "pred-sets/ref/ccb_implicit_and_explicit_interactions.inv",
      "stdout": "train-sets/ref/ccb_implicit_and_explicit_interactions.stdout"
    },
    "input_files": [
      "train-sets/ccb_lots_of_interactions_mini.dat"
    ]
  },
  {
    "id": 294,
    "desc": "test -q :: with explicit interactions and ignore",
    "vw_command": "-d train-sets/ccb_lots_of_interactions_mini.dat --ignore C --ccb_explore_adf -q :: -q AB --interactions AAA --interactions ::: --invert_hash ccb_implicit_explicit_ignore_interactions.inv --predict_only_model",
    "diff_files": {
      "stderr": "train-sets/ref/ccb_implicit_explicit_ignore_interactions.stderr",
      "ccb_implicit_explicit_ignore_interactions.inv": "pred-sets/ref/ccb_implicit_explicit_ignore_interactions.inv",
      "stdout": "train-sets/ref/ccb_implicit_explicit_ignore_interactions.stdout"
    },
    "input_files": [
      "train-sets/ccb_lots_of_interactions_mini.dat"
    ]
  },
  {
    "id": 295,
    "desc": "Test interact reduction",
    "vw_command": "-d train-sets/interact.dat -p t288.predict --interact ab --readable_model t288.readable --predict_only_model",
    "diff_files": {
      "stderr": "test-sets/ref/t288.stderr",
      "t288.predict": "pred-sets/ref/t288.predict",
      "t288.readable": "pred-sets/ref/t288.readable",
      "stdout": "test-sets/ref/t288.stdout"
    },
    "input_files": [
      "train-sets/interact.dat"
    ]
  },
  {
    "id": 296,
    "desc": "FTRL readable model test. TODO: investigate slow convergence",
    "vw_command": "-d train-sets/regression_simple.txt --noconstant --ftrl --invert_hash ftrl.readable --predict_only_model",
    "diff_files": {
      "ftrl.readable": "train-sets/ref/ftrl.readable"
    },
    "input_files": [
      "train-sets/regression_simple.txt"
    ]
  },
  {
    "id": 297,
    "desc": "pistol readable model test",
    "vw_command": "-d train-sets/regression_simple.txt --noconstant --pistol --invert_hash pistol.readable --predict_only_model",
    "diff_files": {
      "pistol.readable": "train-sets/ref/pistol.readable"
    },
    "input_files": [
      "train-sets/regression_simple.txt"
    ]
  },
  {
    "id": 298,
    "desc": "coin readable model test",
    "vw_command": "-d train-sets/regression_simple.txt --noconstant --coin --invert_hash coin.readable --predict_only_model",
    "diff_files": {
      "coin.readable": "train-sets/ref/coin.readable"
    },
    "input_files": [
      "train-sets/regression_simple.txt"
    ]
  },
  {
    "id": 299,
    "desc": "generate cb model",
    "vw_command": "-d train-sets/cb_as_ccb.json --dsjson --cb_explore_adf -f models/cb_model.bin",
    "diff_files": {
      "stderr": "train-sets/ref/cb_as_ccb.cb.stderr",
      "stdout": "train-sets/ref/cb_as_ccb.cb.stdout"
    },
    "input_files": [
      "train-sets/cb_as_ccb.json"
    ]
  },
  {
    "id": 300,
    "desc": "load cb model into ccb learner",
    "vw_command": "-d train-sets/cb_as_ccb.json --dsjson --ccb_explore_adf -i models/cb_model.bin",
    "diff_files": {
      "stderr": "train-sets/ref/cb_as_ccb.ccb.stderr",
      "stdout": "train-sets/ref/cb_as_ccb.ccb.stdout"
    },
    "input_files": [
      "train-sets/cb_as_ccb.json",
      "models/cb_model.bin"
    ],
    "depends_on": [
      299
    ]
  },
  {
    "id": 301,
    "desc": "memory_tree create model",
    "vw_command": "-d train-sets/aloi_short_train.dat --memory_tree 1204 --learn_at_leaf --max_number_of_labels 1000 --dream_at_update 0 --dream_repeats 20 --online --leaf_example_multiplier 10 -f cmt.model",
    "diff_files": {
      "stderr": "train-sets/ref/cmt_train_model.stderr",
      "stdout": "train-sets/ref/cmt_train_model.stdout"
    },
    "input_files": [
      "train-sets/aloi_short_train.dat"
    ]
  },
  {
    "id": 302,
    "desc": "memory_tree load model",
    "vw_command": "-d test-sets/aloi_short_test.dat -i cmt.model",
    "diff_files": {
      "stderr": "train-sets/ref/cmt_test_model.stderr",
      "stdout": "train-sets/ref/cmt_test_model.stdout"
    },
    "input_files": [
      "test-sets/aloi_short_test.dat",
      "cmt.model"
    ],
    "depends_on": [
      301
    ]
  },
  {
    "id": 303,
    "desc": "cb file with no extra newline at the end",
    "vw_command": "--cb_explore_adf --epsilon 0.1 -d train-sets/cb_test_nonewline.ldf --noconstant -p cbe_adf_nonewline.predict",
    "diff_files": {
      "stderr": "train-sets/ref/cbe_adf_nonewline.stderr",
      "cbe_adf_nonewline.predict": "pred-sets/ref/cbe_adf_nonewline.predict",
      "stdout": "train-sets/ref/cbe_adf_nonewline.stdout"
    },
    "input_files": [
      "train-sets/cb_test_nonewline.ldf"
    ]
  },
  {
    "id": 304,
    "desc": "ccb file with no extra newline at the end",
    "vw_command": "--ccb_explore_adf -d train-sets/ccb_test_nonewline.dat -p ccb_test_nonewline.predict",
    "diff_files": {
      "stderr": "train-sets/ref/ccb_test_nonewline.stderr",
      "ccb_test_nonewline.predict": "train-sets/ref/ccb_test_nonewline.predict",
      "stdout": "train-sets/ref/ccb_test_nonewline.stdout"
    },
    "input_files": [
      "train-sets/ccb_test_nonewline.dat"
    ]
  },
  {
    "id": 305,
    "desc": "slates file with no extra newline at the end",
    "vw_command": "--slates -d train-sets/slates_simple_nonewline.txt -p slates_simple_nonewline.predict",
    "diff_files": {
      "stderr": "train-sets/ref/slates_simple_nonewline.stderr",
      "slates_simple_nonewline.predict": "pred-sets/ref/slates_simple_nonewline.predict",
      "stdout": "train-sets/ref/slates_simple_nonewline.stdout"
    },
    "input_files": [
      "train-sets/slates_simple_nonewline.txt"
    ]
  },
  {
    "id": 306,
    "desc": "cb json dataset with zero feature values",
    "vw_command": "--cb_explore_adf --dsjson -d train-sets/cb_features_w_zero_vals.dsjson -p cb_zero_feature_vals_dsjson.predict",
    "diff_files": {
      "stderr": "train-sets/ref/cb_zero_feature_vals_dsjson.stderr",
      "cb_zero_feature_vals_dsjson.predict": "pred-sets/ref/cb_zero_feature_vals_dsjson.predict",
      "stdout": "train-sets/ref/cb_zero_feature_vals_dsjson.stdout"
    },
    "input_files": [
      "train-sets/cb_features_w_zero_vals.dsjson"
    ]
  },
  {
    "id": 307,
    "desc": "cb text dataset with zero feature values",
    "vw_command": "--cb_explore_adf -d train-sets/cb_features_w_zero_vals.dat -p cb_zero_feature_vals.predict",
    "diff_files": {
      "stderr": "train-sets/ref/cb_zero_feature_vals.stderr",
      "cb_zero_feature_vals.predict": "pred-sets/ref/cb_zero_feature_vals.predict",
      "stdout": "train-sets/ref/cb_zero_feature_vals.stdout"
    },
    "input_files": [
      "train-sets/cb_features_w_zero_vals.dat"
    ]
  },
  {
    "id": 308,
    "desc": "ccb text dataset with zero feature values in actions/slot/shared feature",
    "vw_command": "--ccb_explore_adf -d train-sets/ccb_zero_value_features.dat",
    "diff_files": {
      "stderr": "train-sets/ref/ccb_zero_value_features.stderr",
      "stdout": "train-sets/ref/ccb_zero_value_features.stdout"
    },
    "input_files": [
      "train-sets/ccb_zero_value_features.dat"
    ]
  },
  {
    "id": 309,
    "desc": "slate text dataset with zero feature values in actions/slot/shared feature",
    "vw_command": "--slates -d train-sets/slates_zero_value_features.txt",
    "diff_files": {
      "stderr": "train-sets/ref/slates_zero_value_features.stderr",
      "stdout": "train-sets/ref/slates_zero_value_features.stdout"
    },
    "input_files": [
      "train-sets/slates_zero_value_features.txt"
    ]
  },
  {
    "id": 310,
    "desc": "cats predict room tempertature learn",
    "vw_command": "-d train-sets/cats_room_temp.json --cats 32 --bandwidth 3 --min_value 0 --max_value 100 -f models/cats_room_temp.model --coin --json --chain_hash --epsilon 0.5 --predict_only_model",
    "diff_files": {
      "stderr": "train-sets/ref/cats_room_temp.stderr",
      "stdout": "train-sets/ref/cats_room_temp.stdout"
    },
    "input_files": [
      "train-sets/cats_room_temp.json"
    ]
  },
  {
    "id": 311,
    "desc": "cats predict room tempertature learn",
    "vw_command": "-d train-sets/cats_room_temp.json -i models/cats_room_temp.model --coin --json --chain_hash -p cats_room_temp.predict",
    "diff_files": {
      "stderr": "train-sets/ref/cats_room_temp_pred.stderr",
      "cats_room_temp.predict": "pred-sets/ref/cats_room_temp.predict",
      "stdout": "train-sets/ref/cats_room_temp_pred.stdout"
    },
    "input_files": [
      "train-sets/cats_room_temp.json",
      "models/cats_room_temp.model"
    ],
    "depends_on": [
      310
    ]
  },
  {
    "id": 312,
    "desc": "test extra_metrics",
    "vw_command": "-d train-sets/decisionservice.json --dsjson --cb_explore_adf --epsilon 0.2 --quadratic GT -P 1 -p cbe_adf_dsjson.predict --extra_metrics metrics.json",
    "diff_files": {
      "stderr": "train-sets/ref/cbe_adf_dsjson_metrics.stderr",
      "cbe_adf_dsjson.predict": "pred-sets/ref/cbe_adf_dsjson.predict",
      "metrics.json": "test-sets/ref/metrics.json",
      "stdout": "train-sets/ref/cbe_adf_dsjson_metrics.stdout"
    },
    "input_files": [
      "train-sets/decisionservice.json"
    ]
  },
  {
    "id": 313,
    "desc": "test extra_metrics",
    "vw_command": "-d train-sets/rcv1_raw_cb_small.vw --cb 2 --cb_type dr --ngram 2 --skips 4 -b 24 -l 0.25 --extra_metrics metrics_2.json",
    "diff_files": {
      "stderr": "train-sets/ref/rcv1_raw_cb_dr_metrics.stderr",
      "metrics_2.json": "test-sets/ref/metrics_2.json",
      "stdout": "train-sets/ref/rcv1_raw_cb_dr_metrics.stdout"
    },
    "input_files": [
      "train-sets/rcv1_raw_cb_small.vw"
    ]
  },
  {
    "id": 314,
    "desc": "squarecb save_load, save model",
    "vw_command": "-d train-sets/cb_load.dat --cb_explore_adf -q UA --squarecb -f models/sqcb_ld.model -p squarecb_pred.predict",
    "diff_files": {
      "stderr": "train-sets/ref/squarecb_save.stderr",
      "squarecb_pred.predict": "pred-sets/ref/squarecb_pred.predict",
      "stdout": "train-sets/ref/squarecb_save.stdout"
    },
    "input_files": [
      "train-sets/cb_load.dat"
    ]
  },
  {
    "id": 315,
    "desc": "squarecb save_load, load model",
    "vw_command": "-d train-sets/cb_load.dat --cb_explore_adf -q UA --squarecb -i models/sqcb_ld.model -t",
    "diff_files": {
      "stderr": "train-sets/ref/squarecb_load.stderr",
      "stdout": "train-sets/ref/squarecb_load.stdout"
    },
    "input_files": [
      "train-sets/cb_load.dat",
      "models/sqcb_ld.model"
    ],
    "depends_on": [
      314
    ]
  },
  {
    "id": 316,
    "desc": "test extra_metrics with djson timestamps",
    "vw_command": "-d train-sets/dsjson_cb.json --dsjson --cb_explore_adf --epsilon 0.2 --quadratic GT --extra_metrics metrics_time.json",
    "diff_files": {
      "stderr": "train-sets/ref/metrics_time.stderr",
      "metrics_time.json": "test-sets/ref/metrics_time.json",
      "stdout": "train-sets/ref/metrics_time.stdout"
    },
    "input_files": [
      "train-sets/dsjson_cb.json"
    ]
  },
  {
    "id": 317,
    "desc": "bfgs preconditioner overflowing test",
    "vw_command": "-c -k -d train-sets/rcv1_small.dat --bfgs --passes 12 -f models/bfgs_precon.model --predict_only_model",
    "diff_files": {
      "stderr": "train-sets/ref/bfgs_train.stderr",
      "stdout": "train-sets/ref/bfgs_train.stdout"
    },
    "input_files": [
      "train-sets/rcv1_small.dat"
    ]
  },
  {
    "id": 318,
    "desc": "test extra_metrics with djson ccb",
    "vw_command": "-d train-sets/ccb_data.json --dsjson --ccb_explore_adf --extra_metrics metrics_ccb.json",
    "diff_files": {
      "stderr": "train-sets/ref/metrics_ccb.stderr",
      "metrics_ccb.json": "test-sets/ref/metrics_ccb.json",
      "stdout": "train-sets/ref/metrics_ccb.stdout"
    },
    "input_files": [
      "train-sets/ccb_data.json"
    ]
  },
  {
    "id": 319,
    "desc": "test extra_metrics with djson ccb, without event_id",
    "vw_command": "-d train-sets/ccb_data_noevent.json --dsjson --ccb_explore_adf --extra_metrics metrics_ccb_noevent.json",
    "diff_files": {
      "stderr": "train-sets/ref/metrics_ccb_noevent.stderr",
      "metrics_ccb_noevent.json": "test-sets/ref/metrics_ccb_noevent.json",
      "stdout": "train-sets/ref/metrics_ccb_noevent.stdout"
    },
    "input_files": [
      "train-sets/ccb_data_noevent.json"
    ]
  },
  {
    "id": 320,
    "desc": "first save_load, save model",
    "vw_command": "-d train-sets/cb_load.dat --cb_explore_adf -q UA --first 130 -f models/first_ld.model",
    "diff_files": {
      "stderr": "train-sets/ref/first_save.stderr",
      "stdout": "train-sets/ref/first_save.stdout"
    },
    "input_files": [
      "train-sets/cb_load.dat"
    ]
  },
  {
    "id": 321,
    "desc": "first save_load, load model",
    "vw_command": "-d train-sets/cb_load.dat --cb_explore_adf -q UA -i models/first_ld.model -t",
    "diff_files": {
      "stderr": "train-sets/ref/first_load.stderr",
      "stdout": "train-sets/ref/first_load.stdout"
    },
    "input_files": [
      "train-sets/cb_load.dat",
      "models/first_ld.model"
    ],
    "depends_on": [
      320
    ]
  },
  {
    "id": 322,
    "desc": "regcb save_load, save model",
    "vw_command": "-d train-sets/cb_load.dat --cb_explore_adf -q UA --regcb -f models/regcb_ld.model --mellowness .001 -p regcb_pred.predict",
    "diff_files": {
      "stderr": "train-sets/ref/regcb_save.stderr",
      "regcb_pred.predict": "pred-sets/ref/regcb_pred.predict",
      "stdout": "train-sets/ref/regcb_save.stdout"
    },
    "input_files": [
      "train-sets/cb_load.dat"
    ]
  },
  {
    "id": 323,
    "desc": "regcb save_load, load model",
    "vw_command": "-d train-sets/cb_load.dat --cb_explore_adf -q UA --regcb -i models/regcb_ld.model -t",
    "diff_files": {
      "stderr": "train-sets/ref/regcb_load.stderr",
      "stdout": "train-sets/ref/regcb_load.stdout"
    },
    "input_files": [
      "train-sets/cb_load.dat",
      "models/regcb_ld.model"
    ],
    "depends_on": [
      322
    ]
  },
  {
    "id": 324,
    "desc": "test dsjson with some errors. Since logging is not thread safe, diff might fail randomnly. Added onethread to minimize error. Line 57 of ccb_data_parse_error.json has a missing quote on purpose",
    "vw_command": "-d train-sets/ccb_data_parse_error.json --dsjson --ccb_explore_adf --extra_metrics metrics_ccb_parse_error.json --onethread --log_output stderr",
    "diff_files": {
      "stderr": "train-sets/ref/metrics_ccb_parse_error.stderr",
      "metrics_ccb_parse_error.json": "test-sets/ref/metrics_ccb_parse_error.json",
      "stdout": "train-sets/ref/metrics_ccb_parse_error.stdout"
    },
    "input_files": [
      "train-sets/ccb_data_parse_error.json"
    ]
  },
  {
    "id": 325,
    "desc": "test dsjson with some errors and limit output. Since logging is not thread safe, diff might fail randomnly. Added onethread to minimize error. Line 57 of ccb_data_parse_error.json has a missing quote on purpose. shares same metric file as test 324",
    "vw_command": "-d train-sets/ccb_data_parse_error.json --dsjson --ccb_explore_adf --extra_metrics metrics_ccb_parse_error.json --onethread --limit_output 2 --log_output stderr",
    "diff_files": {
      "stderr": "train-sets/ref/metrics_ccb_parse_error_limit.stderr",
      "metrics_ccb_parse_error.json": "test-sets/ref/metrics_ccb_parse_error.json",
      "stdout": "train-sets/ref/metrics_ccb_parse_error_limit.stdout"
    },
    "input_files": [
      "train-sets/ccb_data_parse_error.json"
    ]
  },
  {
    "id": 326,
    "desc": "test dsjson with some errors with quiet. Since logging is not thread safe, diff might fail randomnly. Added onethread to minimize error. Line 57 of ccb_data_parse_error.json has a missing quote on purpose. shares same metric file as test 324",
    "vw_command": "-d train-sets/ccb_data_parse_error.json --dsjson --ccb_explore_adf --extra_metrics metrics_ccb_parse_error.json --onethread --quiet --log_output stderr",
    "diff_files": {
      "stderr": "train-sets/ref/metrics_ccb_parse_error_quiet.stderr",
      "metrics_ccb_parse_error.json": "test-sets/ref/metrics_ccb_parse_error.json",
      "stdout": "train-sets/ref/metrics_ccb_parse_error_quiet.stdout"
    },
    "input_files": [
      "train-sets/ccb_data_parse_error.json"
    ]
  },
  {
    "id": 327,
    "desc": "simple cb dsjson. Required for having side-by-side comparison with the same one with pdrop from 328",
    "diff_files": {
      "stderr": "train-sets/ref/cb_simple.stderr",
      "cb_simple_invert_hash.txt": "train-sets/ref/cb_simple_invert_hash.txt",
      "stdout": "train-sets/ref/cb_simple.stdout"
    },
    "bash_command": "{VW} -d train-sets/cb_simple.json --dsjson --cb_explore_adf --invert_hash cb_simple_invert_hash.txt --predict_only_model &&  tail -n +2 cb_simple_invert_hash.txt > cb_simple_invert_hash.txt.new &&  rm cb_simple_invert_hash.txt &&  mv cb_simple_invert_hash.txt.new cb_simple_invert_hash.txt",
    "input_files": [
      "train-sets/cb_simple.json"
    ]
  },
  {
    "id": 328,
    "desc": "simple cb dsjson with pdrop. Required for having side-by-side comparison with the same one without pdrop from 327.",
    "diff_files": {
      "stderr": "train-sets/ref/cb_simple_pdrop.stderr",
      "cb_simple_pdrop_invert_hash.txt": "train-sets/ref/cb_simple_pdrop_invert_hash.txt",
      "stdout": "train-sets/ref/cb_simple_pdrop.stdout"
    },
    "bash_command": "{VW} -d train-sets/cb_simple_pdrop.json --dsjson --cb_explore_adf --invert_hash cb_simple_pdrop_invert_hash.txt --predict_only_model &&  tail -n +2 cb_simple_pdrop_invert_hash.txt > cb_simple_pdrop_invert_hash.txt.new &&  rm cb_simple_pdrop_invert_hash.txt &&  mv cb_simple_pdrop_invert_hash.txt.new cb_simple_pdrop_invert_hash.txt",
    "input_files": [
      "train-sets/cb_simple_pdrop.json"
    ]
  },
  {
    "id": 329,
    "desc": "simple cb dsjson with pdrop=1 (unsupported)",
    "vw_command": "-d train-sets/cb_simple_pdrop1.json --dsjson --cb_explore_adf",
    "diff_files": {
      "stderr": "train-sets/ref/cb_simple_pdrop1.stderr",
      "stdout": "train-sets/ref/cb_simple_pdrop1.stdout"
    },
    "input_files": [
      "train-sets/cb_simple_pdrop1.json"
    ]
  },
  {
    "id": 330,
    "desc": "simple ccb dsjson. Required for having side-by-side comparison with the same one with pdrop from 331",
    "diff_files": {
      "stderr": "train-sets/ref/ccb_simple.stderr",
      "ccb_simple_invert_hash.txt": "train-sets/ref/ccb_simple_invert_hash.txt",
      "stdout": "train-sets/ref/ccb_simple.stdout"
    },
    "bash_command": "{VW} -d train-sets/ccb_simple.json --dsjson --ccb_explore_adf --invert_hash ccb_simple_invert_hash.txt --predict_only_model &&  tail -n +2 ccb_simple_invert_hash.txt > ccb_simple_invert_hash.txt.new &&  rm ccb_simple_invert_hash.txt &&  mv ccb_simple_invert_hash.txt.new ccb_simple_invert_hash.txt",
    "input_files": [
      "train-sets/ccb_simple.json"
    ]
  },
  {
    "id": 331,
    "desc": "simple ccb dsjson with pdrop. Required for having side-by-side comparison with the same one without pdrop from 330.",
    "diff_files": {
      "stderr": "train-sets/ref/ccb_simple_pdrop.stderr",
      "ccb_simple_pdrop_invert_hash.txt": "train-sets/ref/ccb_simple_pdrop_invert_hash.txt",
      "stdout": "train-sets/ref/ccb_simple_pdrop.stdout"
    },
    "bash_command": "{VW} -d train-sets/ccb_simple_pdrop.json --dsjson --ccb_explore_adf --invert_hash ccb_simple_pdrop_invert_hash.txt --predict_only_model &&  tail -n +2 ccb_simple_pdrop_invert_hash.txt > ccb_simple_pdrop_invert_hash.txt.new &&  rm ccb_simple_pdrop_invert_hash.txt &&  mv ccb_simple_pdrop_invert_hash.txt.new ccb_simple_pdrop_invert_hash.txt",
    "input_files": [
      "train-sets/ccb_simple_pdrop.json"
    ]
  },
  {
    "id": 332,
    "desc": "regression test for #3062",
    "vw_command": "-d train-sets/issue3062.txt --cb_explore 2 --cb_force_legacy -f issue3062.model",
    "diff_files": {
      "stderr": "train-sets/ref/issue3062train.stderr",
      "stdout": "train-sets/ref/issue3062train.stdout"
    },
    "input_files": [
      "train-sets/issue3062.txt"
    ]
  },
  {
    "id": 333,
    "desc": "regression test for #3062",
    "vw_command": "-d train-sets/issue3062.txt -t --cb_explore 2 --cb_force_legacy -i issue3062.model",
    "diff_files": {
      "stderr": "train-sets/ref/issue3062test.stderr",
      "stdout": "train-sets/ref/issue3062test.stdout"
    },
    "input_files": [
      "train-sets/issue3062.txt",
      "issue3062.model"
    ],
    "depends_on": [
      332
    ]
  },
  {
    "id": 334,
    "desc": "test cb_dro with softmax and cb_explore_adf",
    "vw_command": "--cb_dro --cb_explore_adf --rank_all -d train-sets/cb_adf_sm.data -p cb_dro_explore_adf_sm.predict --cb_type sm",
    "diff_files": {
      "stderr": "train-sets/ref/cb_dro_explore_adf_sm.stderr",
      "cb_dro_explore_adf_sm.predict": "pred-sets/ref/cb_dro_explore_adf_sm.predict",
      "stdout": "train-sets/ref/cb_dro_explore_adf_sm.stdout"
    },
    "input_files": [
      "train-sets/cb_adf_sm.data"
    ]
  },
  {
    "id": 335,
    "desc": "test --baseline",
    "vw_command": "-d train-sets/0001.dat --baseline",
    "diff_files": {
      "stderr": "train-sets/ref/baseline_test.stderr",
      "stdout": "train-sets/ref/baseline_test.stdout"
    },
    "input_files": [
      "train-sets/0001.dat"
    ]
  },
  {
    "id": 336,
    "desc": "",
    "vw_command": "-d train-sets/dupeindex_self.dat --noconstant --ignore_linear a --interactions aa --quiet --invert_hash dupeindex_self_quadratic.txt --predict_only_model",
    "diff_files": {
      "dupeindex_self_quadratic.txt": "train-sets/ref/dupeindex_self_quadratic.txt"
    },
    "input_files": [
      "train-sets/dupeindex_self.dat"
    ]
  },
  {
    "id": 337,
    "desc": "",
    "vw_command": "-d train-sets/dupeindex_self.dat --noconstant --ignore_linear a --interactions aaa --quiet --invert_hash dupeindex_self_cubic.txt --predict_only_model",
    "diff_files": {
      "dupeindex_self_cubic.txt": "train-sets/ref/dupeindex_self_cubic.txt"
    },
    "input_files": [
      "train-sets/dupeindex_self.dat"
    ]
  },
  {
    "id": 338,
    "desc": "",
    "vw_command": "-d train-sets/dupeindex_self.dat --noconstant --ignore_linear a --interactions aaaa --quiet --invert_hash dupeindex_self_quartic.txt --predict_only_model",
    "diff_files": {
      "dupeindex_self_quartic.txt": "train-sets/ref/dupeindex_self_quartic.txt"
    },
    "input_files": [
      "train-sets/dupeindex_self.dat"
    ]
  },
  {
    "id": 339,
    "desc": "",
    "vw_command": "-d train-sets/cb_multi_cost.dat --cb 4 --cb_force_legacy",
    "diff_files": {
      "stderr": "train-sets/ref/cb_multi_cost_legacy.stderr",
      "stdout": "train-sets/ref/cb_multi_cost_legacy.stdout"
    },
    "input_files": [
      "train-sets/cb_multi_cost.dat"
    ]
  },
  {
    "id": 340,
    "desc": "",
    "vw_command": "-d train-sets/cb_multi_cost.dat --cb 4",
    "diff_files": {
      "stderr": "train-sets/ref/cb_multi_cost.stderr",
      "stdout": "train-sets/ref/cb_multi_cost.stdout"
    },
    "input_files": [
      "train-sets/cb_multi_cost.dat"
    ]
  },
  {
    "id": 341,
    "desc": "csoaa_ldf with shared features",
    "vw_command": "-d train-sets/cs_shared.ldf --csoaa_ldf m",
    "diff_files": {
      "stderr": "train-sets/ref/cs_shared_ldf.stderr",
      "stdout": "train-sets/ref/cs_shared_ldf.stdout"
    },
    "input_files": [
      "train-sets/cs_shared.ldf"
    ]
  },
  {
    "id": 342,
    "desc": "check cb_adf with cache (part1 - no cache, but generate one)",
    "vw_command": "--cb_adf -k --cache_file models/cb_test_cache.ldf.cache -d train-sets/cb_test.ldf",
    "diff_files": {
      "stderr": "train-sets/ref/cb_adf_mtr_cache.stderr",
      "stdout": "train-sets/ref/cb_adf_mtr_cache.stdout"
    },
    "input_files": [
      "train-sets/cb_test.ldf"
    ]
  },
  {
    "id": 343,
    "desc": "check cb_adf with cache (part2 - run with cache)",
    "vw_command": "--cb_adf --cache_file models/cb_test_cache.ldf.cache -d train-sets/cb_test.ldf",
    "diff_files": {
      "stderr": "train-sets/ref/cb_adf_mtr_cache_2.stderr",
      "stdout": "train-sets/ref/cb_adf_mtr_cache_2.stdout"
    },
    "input_files": [
      "train-sets/cb_test.ldf",
      "models/cb_test_cache.ldf.cache"
    ],
    "depends_on": [
      342
    ]
  },
  {
    "id": 344,
    "desc": "check cb_adf with multiple passes",
    "vw_command": "--cb_adf -k -c --passes 2 -d train-sets/cb_adf_multipass_crash_1.data --holdout_off",
    "diff_files": {
      "stderr": "train-sets/ref/cb_adf_multipass_crash_1.stderr",
      "stdout": "train-sets/ref/cb_adf_multipass_crash_1.stdout"
    },
    "input_files": [
      "train-sets/cb_adf_multipass_crash_1.data"
    ]
  },
  {
    "id": 345,
    "desc": "check cb with multiple passes",
    "vw_command": "-d train-sets/cb_multi_cost.dat --cb 4 -k -c --passes 2 --holdout_off",
    "diff_files": {
      "stderr": "train-sets/ref/cb_multi_cost_multipass.stderr",
      "stdout": "train-sets/ref/cb_multi_cost_multipass.stdout"
    },
    "input_files": [
      "train-sets/cb_multi_cost.dat"
    ]
  },
  {
    "id": 346,
    "desc": "check legacy mode cb with multiple passes",
    "vw_command": "-d train-sets/cb_multi_cost.dat --cb 4 -k -c --passes 2 --holdout_off --cb_force_legacy",
    "diff_files": {
      "stderr": "train-sets/ref/cb_multi_cost_multipass_legacy.stderr",
      "stdout": "train-sets/ref/cb_multi_cost_multipass_legacy.stdout"
    },
    "input_files": [
      "train-sets/cb_multi_cost.dat"
    ]
  },
  {
    "id": 347,
    "desc": "cats save with predictions",
    "vw_command": "--cats 32 --bandwidth 1 --min_value 0 --max_value 32 --json --chain_hash --coin --epsilon 0.2 -q :: -d train-sets/cats_train.json -f models/cats_train.model -p cats_save.predict",
    "diff_files": {
      "stderr": "train-sets/ref/cats_save.stderr",
      "cats_save.predict": "pred-sets/ref/cats_save.predict",
      "stdout": "train-sets/ref/cats_save.stdout"
    },
    "input_files": [
      "train-sets/cats_train.json"
    ]
  },
  {
    "id": 348,
    "desc": "cats load with predictions",
    "vw_command": "--cats 32 --bandwidth 1 --min_value 0 --max_value 32 --json --chain_hash --coin --epsilon 0.2 -q :: -d train-sets/cats_train.json -i models/cats_train.model -p cats_load.predict",
    "diff_files": {
      "stderr": "train-sets/ref/cats_load.stderr",
      "cats_load.predict": "pred-sets/ref/cats_load.predict",
      "stdout": "train-sets/ref/cats_load.stdout"
    },
    "input_files": [
      "train-sets/cats_train.json",
      "models/cats_train.model"
    ],
    "depends_on": [
      347
    ]
  },
  {
    "id": 349,
    "desc": "model with corrupted weights gd.cc",
    "diff_files": {
      "stderr": "train-sets/ref/corrupt_weights_gd.stderr",
      "stdout": "train-sets/ref/corrupt_weights_gd.stdout"
    },
    "bash_command": "./negative-test.sh {VW} --no_stdin --cb_explore_adf --cover 3 --noconstant --quiet -i model-sets/corrupted_weights_gd.model",
    "input_files": [
      "negative-test.sh",
      "model-sets/corrupted_weights_gd.model"
    ]
  },
  {
    "id": 350,
    "desc": "model with corrupted weights gd_mf.cc",
    "diff_files": {
      "stderr": "train-sets/ref/corrupt_weights_gd_mf.stderr",
      "stdout": "train-sets/ref/corrupt_weights_gd_mf.stdout"
    },
    "bash_command": "./negative-test.sh {VW} --no_stdin --cb_explore_adf --cover 3 --noconstant --quiet -i model-sets/corrupted_weights_gd_mf.model",
    "input_files": [
      "negative-test.sh",
      "model-sets/corrupted_weights_gd_mf.model"
    ]
  },
  {
    "id": 351,
    "desc": "should be the same output as 158 except the line of enabled_reductions",
    "vw_command": "-f automl.model --automl 3 --verbose_metrics --priority_type favor_popular_namespaces -d train-sets/decisionservice.json --dsjson --cb_explore_adf --epsilon 0.2 -P 1 -p cbe_adf_dsjson.predict --extra_metrics metrics_.json --readable_model automl_readable.txt --oracle_type rand",
    "diff_files": {
      "stderr": "train-sets/ref/cbe_adf_dsjson_metrics_.stderr",
      "metrics_.json": "test-sets/ref/metrics_.json",
      "automl_readable.txt": "train-sets/ref/automl_readable.txt",
      "stdout": "train-sets/ref/cbe_adf_dsjson_metrics_.stdout"
    },
    "input_files": [
      "train-sets/decisionservice.json"
    ]
  },
  {
    "id": 352,
    "desc": "check multilabel_oaa probabilities",
    "vw_command": "--multilabel_oaa 10 -d train-sets/multilabel -p multilabel_probs.predict --loss_function=logistic --probabilities",
    "diff_files": {
      "stderr": "train-sets/ref/multilabel_probs.stderr",
      "multilabel_probs.predict": "pred-sets/ref/multilabel_probs.predict",
      "stdout": "train-sets/ref/multilabel_probs.stdout"
    },
    "input_files": [
      "train-sets/multilabel"
    ]
  },
  {
    "id": 353,
    "desc": "check multilabel_oaa probabilities same as when manually specifying link",
    "vw_command": "--multilabel_oaa 10 -d train-sets/multilabel -p multilabel_probs.predict --loss_function=logistic --probabilities --link logistic",
    "diff_files": {
      "stderr": "train-sets/ref/multilabel_probs.stderr",
      "multilabel_probs.predict": "pred-sets/ref/multilabel_probs.predict",
      "stdout": "train-sets/ref/multilabel_probs.stdout"
    },
    "input_files": [
      "train-sets/multilabel"
    ]
  },
  {
    "id": 354,
    "desc": "check oaa probabilities same as when manually specifying link",
    "vw_command": "-d train-sets/probabilities.dat --probabilities --oaa=4 --loss_function=logistic -p oaa_probabilities.predict --link logistic",
    "diff_files": {
      "stderr": "train-sets/ref/oaa_probabilities.stderr",
      "oaa_probabilities.predict": "pred-sets/ref/oaa_probabilities.predict",
      "stdout": "train-sets/ref/oaa_probabilities.stdout"
    },
    "input_files": [
      "train-sets/probabilities.dat"
    ]
  },
  {
    "id": 355,
    "desc": "check csoaa_ldf probabilities same as when manually specifying link",
    "vw_command": "-d train-sets/cs_test.ldf --probabilities --csoaa_ldf=mc --loss_function=logistic -p csoaa_ldf_probabilities.predict --link logistic",
    "diff_files": {
      "stderr": "train-sets/ref/csoaa_ldf_probabilities.stderr",
      "csoaa_ldf_probabilities.predict": "pred-sets/ref/csoaa_ldf_probabilities.predict",
      "stdout": "train-sets/ref/csoaa_ldf_probabilities.stdout"
    },
    "input_files": [
      "train-sets/cs_test.ldf"
    ]
  },
  {
    "id": 356,
    "desc": "fuzz testing crash due to partial model file",
    "diff_files": {
      "stderr": "train-sets/ref/truncated_model_crash.stderr",
      "stdout": "train-sets/ref/truncated_model_crash.stdout"
    },
    "bash_command": "./negative-test.sh {VW} --no_stdin --cb_explore_adf --cover 3 --noconstant --quiet -i model-sets/truncated_model",
    "input_files": [
      "negative-test.sh",
      "model-sets/truncated_model"
    ]
  },
  {
    "id": 357,
    "desc": "bad argument in one_of string",
    "diff_files": {
      "stderr": "train-sets/ref/cb_bad_one_of_string.stderr",
      "stdout": "train-sets/ref/cb_bad_one_of_string.stdout"
    },
    "bash_command": "./negative-test.sh {VW} --cb_adf -d train-sets/cb_test.ldf --cb_type bad_type",
    "input_files": [
      "negative-test.sh",
      "train-sets/cb_test.ldf"
    ]
  },
  {
    "id": 358,
    "desc": "bad argument in one_of int",
    "diff_files": {
      "stderr": "train-sets/ref/cb_bad_one_of_int.stderr",
      "stdout": "train-sets/ref/cb_bad_one_of_int.stdout"
    },
    "bash_command": "./negative-test.sh {VW} -k -d train-sets/lda-2pass-hang.dat --lda 10 -c --passes 2 --holdout_off --math-mode 5",
    "input_files": [
      "negative-test.sh",
      "train-sets/lda-2pass-hang.dat"
    ]
  },
  {
    "id": 359,
    "desc": "--probabilities --oaa one-indexed",
    "diff_files": {
      "stderr": "train-sets/ref/oaa_one_ind_probabilities.stderr",
      "oaa_one_ind_probabilities.predict": "pred-sets/ref/oaa_one_ind_probabilities.predict",
      "stdout": "train-sets/ref/oaa_one_ind_probabilities.stdout"
    },
    "vw_command": "-d train-sets/probabilities_one_ind.dat --probabilities --oaa=4 --loss_function=logistic -p oaa_one_ind_probabilities.predict",
    "input_files": [
      "train-sets/probabilities_one_ind.dat"
    ]
  },
  {
    "id": 360,
    "desc": "--probabilities --oaa zero-indexed",
    "vw_command": "-d train-sets/probabilities_zero_ind.dat --probabilities --oaa=4 --loss_function=logistic -p oaa_zero_ind_probabilities.predict --indexing 0",
    "diff_files": {
      "stderr": "train-sets/ref/oaa_zero_ind_probabilities.stderr",
      "oaa_zero_ind_probabilities.predict": "pred-sets/ref/oaa_zero_ind_probabilities.predict",
      "stdout": "train-sets/ref/oaa_zero_ind_probabilities.stdout"
    },
    "input_files": [
      "train-sets/probabilities_zero_ind.dat"
    ]
  },
  {
    "id": 361,
    "desc": "--probabilities --oaa zero-indexed without flag",
    "vw_command": "-d train-sets/probabilities_zero_ind.dat --probabilities --oaa=4 --loss_function=logistic -p oaa_zero_ind_probabilities.predict",
    "diff_files": {
      "stderr": "train-sets/ref/oaa_zero_ind_probabilities.stderr",
      "oaa_zero_ind_probabilities.predict": "pred-sets/ref/oaa_zero_ind_probabilities.predict",
      "stdout": "train-sets/ref/oaa_zero_ind_no_flag_probabilities.stdout"
    },
    "input_files": [
      "train-sets/probabilities_zero_ind.dat"
    ]
  },
  {
    "id": 362,
    "desc": "--probabilities --oaa mixed-indexing",
    "vw_command": "-d train-sets/probabilities_mixed_ind.dat --probabilities --oaa=4 --loss_function=logistic -p oaa_mixed_probabilities.predict",
    "diff_files": {
      "stderr": "train-sets/ref/oaa_mixed_probabilities.stderr",
      "stdout": "train-sets/ref/oaa_mixed_probabilities.stdout",
      "oaa_mixed_probabilities.predict": "pred-sets/ref/oaa_mixed_probabilities.predict"
    },
    "input_files": [
      "train-sets/probabilities_mixed_ind.dat"
    ]
  },
  {
    "id": 363,
    "desc": "check that ccb feature count adds up with slot ids",
    "vw_command": "-d train-sets/ccb_audit.dat --ccb_explore_adf --audit --noconstant -P 1",
    "diff_files": {
      "stderr": "train-sets/ref/ccb_audit.stderr",
      "stdout": "train-sets/ref/ccb_audit.stdout"
    },
    "input_files": [
      "train-sets/ccb_audit.dat"
    ]
  },
  {
    "id": 364,
    "desc": "check that ccb feature count adds up with multi-action multi-slot and -q ::",
    "vw_command": "-d train-sets/ccb_audit_multi.dat --ccb_explore_adf --noconstant -q :: -P 1 --audit",
    "diff_files": {
      "stderr": "train-sets/ref/ccb_audit_multi.stderr",
      "stdout": "train-sets/ref/ccb_audit_multi.stdout"
    },
    "input_files": [
      "train-sets/ccb_audit_multi.dat"
    ]
  },
  {
    "id": 365,
    "desc": "check that ccb feature count adds up with multi-action multi-slot, -q :: and constant",
    "vw_command": "-d train-sets/ccb_audit_multi.dat --ccb_explore_adf -q :: -P 1 --audit",
    "diff_files": {
      "stderr": "train-sets/ref/ccb_audit_multi_constant.stderr",
      "stdout": "train-sets/ref/ccb_audit_multi_constant.stdout"
    },
    "input_files": [
      "train-sets/ccb_audit_multi.dat"
    ]
  },
  {
    "id": 366,
    "desc": "check that ccb feature count adds up with multi-action multi-slot and -q ::, constant, using ccb_slot_namespace",
    "vw_command": "-d train-sets/ccb_audit_multi_default_ns.dat --ccb_explore_adf -q :: -P 1 --audit",
    "diff_files": {
      "stderr": "train-sets/ref/ccb_audit_multi_default_ns.stderr",
      "stdout": "train-sets/ref/ccb_audit_multi_default_ns.stdout"
    },
    "input_files": [
      "train-sets/ccb_audit_multi_default_ns.dat"
    ]
  },
  {
    "id": 367,
    "desc": "Igl with a dataset containing costs - This intentionally has the same reference file as 368",
    "vw_command": "--cbify 2 --experimental_igl -d train-sets/rcv1_multiclass.dat",
    "diff_files": {
      "stderr": "train-sets/ref/igl_result.stderr",
      "stdout": "train-sets/ref/igl_result.stdout"
    },
    "input_files": [
      "train-sets/rcv1_multiclass.dat"
    ]
  },
  {
    "id": 368,
    "desc": "Igl with a dataset containing rewards - This intentionally has the same reference file as 367",
    "vw_command": "--cbify 2 --flip_loss_sign --experimental_igl -d train-sets/rcv1_multiclass.dat",
    "diff_files": {
      "stderr": "train-sets/ref/igl_result.stderr",
      "stdout": "train-sets/ref/igl_result.stdout"
    },
    "input_files": [
      "train-sets/rcv1_multiclass.dat"
    ]
  },
  {
    "id": 369,
    "desc": "Freegrad",
    "vw_command": "--freegrad -d train-sets/0001.dat -f models/freegrad.model -k -c --passes 4",
    "diff_files": {
      "stderr": "train-sets/ref/freegrad.stderr",
      "stdout": "train-sets/ref/freegrad.stdout"
    },
    "input_files": [
      "train-sets/0001.dat"
    ]
  },
  {
    "id": 370,
    "desc": "Freegrad load model",
    "vw_command": "-d train-sets/0001.dat -i models/freegrad.model -k -t -p freegrad.predict",
    "diff_files": {
      "stderr": "train-sets/ref/freegrad_load.stderr",
      "freegrad.predict": "pred-sets/ref/freegrad.predict",
      "stdout": "train-sets/ref/freegrad_load.stdout"
    },
    "input_files": [
      "train-sets/0001.dat",
      "models/freegrad.model"
    ],
    "depends_on": [
      369
    ]
  },
  {
    "id": 371,
    "desc": "Create CCB model with predictions",
    "vw_command": "-d train-sets/ccb_test_interactions.dat --ccb_explore_adf -q :: -f models/ccb_with_predict.model",
    "diff_files": {
      "stderr": "train-sets/ref/ccb_with_predict.stderr",
      "stdout": "train-sets/ref/ccb_with_predict.stdout"
    },
    "input_files": [
      "train-sets/ccb_test_interactions.dat"
    ]
  },
  {
    "id": 372,
    "desc": "Predict on CCB model generated with predictions",
    "vw_command": "-d train-sets/ccb_test_interactions.dat --ccb_explore_adf -q :: -i models/ccb_with_predict.model -p ccb_with_predict.predict",
    "diff_files": {
      "stderr": "train-sets/ref/ccb_with_predict_loaded.stderr",
      "ccb_with_predict.predict": "pred-sets/ref/ccb_with_predict.predict",
      "stdout": "train-sets/ref/ccb_with_predict_loaded.stdout"
    },
    "input_files": [
      "train-sets/ccb_test_interactions.dat",
      "models/ccb_with_predict.model"
    ],
    "depends_on": [
      371
    ]
  },
  {
    "id": 373,
    "desc": "Create CCB model without predictions",
    "vw_command": "-d train-sets/ccb_test_interactions.dat --ccb_explore_adf -q :: -f models/ccb_no_predict.model --no_predict",
    "diff_files": {
      "stderr": "train-sets/ref/ccb_no_predict.stderr",
      "stdout": "train-sets/ref/ccb_no_predict.stdout"
    },
    "input_files": [
      "train-sets/ccb_test_interactions.dat"
    ]
  },
  {
    "id": 374,
    "desc": "Predict on CCB model generated without predictions and ensure prediction is same as loaded model with predictions",
    "vw_command": "-d train-sets/ccb_test_interactions.dat --ccb_explore_adf -q :: -i models/ccb_no_predict.model -p ccb_no_predict.predict",
    "diff_files": {
      "stderr": "train-sets/ref/ccb_no_predict_loaded.stderr",
      "ccb_no_predict.predict": "pred-sets/ref/ccb_with_predict.predict",
      "stdout": "train-sets/ref/ccb_no_predict_loaded.stdout"
    },
    "input_files": [
      "train-sets/ccb_test_interactions.dat",
      "models/ccb_no_predict.model"
    ],
    "depends_on": [
      373
    ]
  },
  {
    "id": 375,
    "desc": "Use csoaa with 1-indexing flag",
    "vw_command": "-d train-sets/csoaa_1_ind.dat --csoaa 4 -p csoaa_1_ind.predict --indexing 1",
    "diff_files": {
      "stderr": "train-sets/ref/csoaa_1_ind.stderr",
      "csoaa_1_ind.predict": "pred-sets/ref/csoaa_1_ind.predict",
      "stdout": "train-sets/ref/csoaa_1_ind.stdout"
    },
    "input_files": [
      "train-sets/csoaa_1_ind.dat"
    ]
  },
  {
    "id": 376,
    "desc": "Use csoaa with auto-detect 1-indexing",
    "vw_command": "-d train-sets/csoaa_1_ind.dat --csoaa 4 -p csoaa_1_ind_auto.predict",
    "diff_files": {
      "stderr": "train-sets/ref/csoaa_1_ind_auto.stderr",
      "csoaa_1_ind_auto.predict": "pred-sets/ref/csoaa_1_ind.predict",
      "stdout": "train-sets/ref/csoaa_1_ind_auto.stdout"
    },
    "input_files": [
      "train-sets/csoaa_1_ind.dat"
    ]
  },
  {
    "id": 377,
    "desc": "Use csoaa with on 1-indexed data set with 0-indexing flag",
    "vw_command": "-d train-sets/csoaa_1_ind.dat --csoaa 4 --indexing 0",
    "diff_files": {
      "stderr": "train-sets/ref/csoaa_1_ind_0_flag.stderr",
      "stdout": "train-sets/ref/csoaa_1_ind_0_flag.stdout"
    },
    "input_files": [
      "train-sets/csoaa_1_ind.dat"
    ]
  },
  {
    "id": 378,
    "desc": "Validate CB feature count with shared and --noconstant",
    "vw_command": "-d train-sets/cb_test.ldf --cb_explore_adf --noconstant --audit",
    "diff_files": {
      "stderr": "train-sets/ref/cb_shared_noconstant.stderr",
      "stdout": "train-sets/ref/cb_shared_noconstant.stdout"
    },
    "input_files": [
      "train-sets/cb_test.ldf"
    ]
  },
  {
    "id": 379,
    "desc": "Validate cost sensitive feature count with shared",
    "vw_command": "-d train-sets/csoaa_ldf_shared.dat --csoaa_ldf m --audit",
    "diff_files": {
      "stderr": "train-sets/ref/csoaa_ldf_shared.stderr",
      "stdout": "train-sets/ref/csoaa_ldf_shared.stdout"
    },
    "input_files": [
      "train-sets/csoaa_ldf_shared.dat"
    ]
  },
  {
    "id": 380,
    "desc": "Validate cost sensitive feature count with shared and --noconstant",
    "vw_command": "-d train-sets/csoaa_ldf_shared.dat --csoaa_ldf m --noconstant --audit",
    "diff_files": {
      "stderr": "train-sets/ref/csoaa_ldf_shared_noconstant.stderr",
      "stdout": "train-sets/ref/csoaa_ldf_shared_noconstant.stdout"
    },
    "input_files": [
      "train-sets/csoaa_ldf_shared.dat"
    ]
  },
  {
    "id": 381,
    "desc": "SVM linear kernel save_load save",
    "vw_command": "--ksvm --l2 1 --reprocess 5 -b 18 -d train-sets/rcv1_smaller.dat -f models/ksvm.model",
    "diff_files": {
      "stderr": "train-sets/ref/ksvm_train.linear.save.stderr",
      "stdout": "train-sets/ref/ksvm_train.linear.save.stdout"
    },
    "input_files": [
      "train-sets/rcv1_smaller.dat"
    ]
  },
  {
    "id": 382,
    "desc": "SVM linear kernel save_load load",
    "vw_command": "--ksvm --l2 1 --reprocess 5 -b 18 -d train-sets/rcv1_smaller.dat -i models/ksvm.model",
    "diff_files": {
      "stderr": "train-sets/ref/ksvm_train.linear.load.stderr",
      "stdout": "train-sets/ref/ksvm_train.linear.load.stdout"
    },
    "input_files": [
      "train-sets/rcv1_smaller.dat",
      "models/ksvm.model"
    ],
    "depends_on": [
      381
    ]
  },
  {
    "id": 383,
    "desc": "Test that epsilon without enabling a reduction which uses it produces a warning.",
    "vw_command": "--no_stdin --epsilon 5 --log_output stderr --driver_output_off",
    "diff_files": {
      "stderr": "train-sets/ref/epsilon_warning.stderr",
      "stdout": "train-sets/ref/epsilon_warning.stdout"
    },
    "input_files": []
  },
  {
    "id": 384,
    "desc": "Marginal --invert_hash features check",
    "vw_command": "--marginal f -d train-sets/marginal_features --noconstant --initial_numerator 0.5 --initial_denominator 1.0 --decay 0.001 --invert_hash marginal_invert_hash_readable_model.txt",
    "diff_files": {
      "marginal_invert_hash_readable_model.txt": "train-sets/ref/marginal_invert_hash_readable_model.txt"
    },
    "input_files": [
      "train-sets/marginal_features"
    ]
  },
  {
    "id": 385,
    "desc": "BFGS read in a save_resume model - should fail",
    "bash_command": "./negative-test.sh {VW} -d test-sets/0001.dat -k -i models/0001_1.model --bfgs --passes 2 -c",
    "diff_files": {
      "stderr": "train-sets/ref/bfgs_save_resume_fail.stderr",
      "stdout": "train-sets/ref/bfgs_save_resume_fail.stdout"
    },
    "input_files": [
      "./negative-test.sh",
      "models/0001_1.model",
      "test-sets/0001.dat"
    ],
    "depends_on": [
      1
    ]
  },
  {
    "id": 386,
    "desc": "Test 1 but produces a predict only model",
    "vw_command": "-k -l 20 --initial_t 128000 --power_t 1 -d train-sets/0001.dat -f models/0001_1_predict_only.model -c --passes 8 --invariant --ngram 3 --skips 1 --holdout_off --predict_only_model",
    "diff_files": {
      "stderr": "train-sets/ref/0001_predict_only.stderr",
      "stdout": "train-sets/ref/0001_predict_only.stdout"
    },
    "input_files": [
      "train-sets/0001.dat"
    ]
  },
  {
    "id": 387,
    "desc": "BFGS read in a predict only model",
    "vw_command": "-k -d test-sets/0001.dat -i models/0001_1_predict_only.model --bfgs --passes 2 -c --predict_only_model",
    "diff_files": {
      "stderr": "train-sets/ref/bfgs_load_sgd.stderr",
      "stdout": "train-sets/ref/bfgs_load_sgd.stdout"
    },
    "input_files": [
      "models/0001_1_predict_only.model",
      "test-sets/0001.dat"
    ],
    "depends_on": [
      386
    ]
  },
  {
    "id": 388,
    "desc": "Capturing overflowing in coin betting",
    "vw_command": "--coin -q :: -d train-sets/regression_simple_1var_overflow.txt --invert_hash coin_model_overflow.invert.txt",
    "diff_files": {
      "coin_model_overflow.invert.txt": "train-sets/ref/coin_model_overflow.invert.txt"
    },
    "input_files": [
      "train-sets/regression_simple_1var_overflow.txt"
    ]
  },
  {
    "id": 389,
    "desc": "Produce model with default l1 and l2 state",
    "vw_command": "--readable_model l1_l2_default_model.txt -f l1_l2_default_model.model --no_stdin --quiet",
    "diff_files": {
      "l1_l2_default_model.txt": "train-sets/ref/l1_l2_default_model.txt"
    },
    "input_files": []
  },
  {
    "id": 390,
    "desc": "Override l1 and l2 state",
    "vw_command": "--readable_model l1_l2_override_model.txt -f l1_l2_override_model.model -i l1_l2_default_model.model --l1_state 5.34 --l2_state 0.003 --no_stdin --quiet",
    "diff_files": {
      "l1_l2_override_model.txt": "train-sets/ref/l1_l2_override_model.txt"
    },
    "depends_on": [
      389
    ],
    "input_files": [
      "l1_l2_default_model.model"
    ]
  },
  {
    "id": 391,
    "desc": "Override l1 and leave l2 as model state",
    "vw_command": "--readable_model l1_override_l2_leave_model.txt -f l1_override_l2_leave_model.model -i l1_l2_override_model.model --l1_state 89.4 --no_stdin --quiet",
    "diff_files": {
      "l1_override_l2_leave_model.txt": "train-sets/ref/l1_override_l2_leave_model.txt"
    },
    "depends_on": [
      390
    ],
    "input_files": [
      "l1_l2_override_model.model"
    ]
  },
  {
    "id": 392,
    "desc": "Migrate l1 l2 state from 8.10.0 model",
    "vw_command": "--readable_model l1l2_migrate.txt -i model-sets/save_resume_with_l1l2_state.model --no_stdin --quiet",
    "diff_files": {
      "l1l2_migrate.txt": "train-sets/ref/l1l2_migrate.txt"
    },
    "input_files": [
      "model-sets/save_resume_with_l1l2_state.model"
    ]
  },
  {
    "id": 393,
    "desc": "Migrate l1 l2 state from 8.10.0 model and override",
    "vw_command": "--readable_model l1l2_migrate_override.txt -i model-sets/save_resume_with_l1l2_state.model --l1_state 89.4 --l2_state 0.34 --no_stdin --quiet",
    "diff_files": {
      "l1l2_migrate_override.txt": "train-sets/ref/l1l2_migrate_override.txt"
    },
    "input_files": [
      "model-sets/save_resume_with_l1l2_state.model"
    ]
  },
  {
    "id": 394,
    "desc": "Test using automl with ccb",
    "vw_command": "--ccb_explore_adf --example_queue_limit 7 -d train-sets/ccb_reuse_small.data --automl 3 --verbose_metrics --extra_metrics aml_ccb_metrics.json --oracle_type one_diff",
    "diff_files": {
      "aml_ccb_metrics.json": "test-sets/ref/aml_ccb_metrics.json"
    },
    "input_files": [
      "train-sets/ccb_reuse_small.data"
    ]
  },
  {
    "id": 395,
    "desc": "Test 1 but dont track the best constant and dont use multipass",
    "vw_command": "-l 20 --initial_t 128000 --power_t 1 -d train-sets/0001.dat -f models/0001_1.model --invariant --ngram 3 --skips 1 --holdout_off --dont_output_best_constant",
    "diff_files": {
      "stderr": "train-sets/ref/dont_output_best_constant.stderr",
      "stdout": "train-sets/ref/dont_output_best_constant.stdout"
    },
    "input_files": [
      "train-sets/0001.dat"
    ]
  },
  {
    "id": 396,
    "desc": "Export json weights",
    "vw_command": "-d train-sets/dsjson_cb.json --cb_explore_adf --dsjson --dump_json_weights_experimental cb_weights.json",
    "diff_files": {
      "stderr": "train-sets/ref/cb_weights.stderr",
      "stdout": "train-sets/ref/cb_weights.stdout",
      "cb_weights.json": "train-sets/ref/cb_weights.json"
    },
    "input_files": [
      "train-sets/dsjson_cb.json"
    ]
  },
  {
    "id": 397,
    "desc": "Export json weights with all information",
    "vw_command": "-d train-sets/dsjson_cb.json --cb_explore_adf -q :: --dsjson --dump_json_weights_experimental cb_weights_extra.json --dump_json_weights_include_feature_names_experimental --dump_json_weights_include_extra_online_state_experimental",
    "diff_files": {
      "stderr": "train-sets/ref/cb_weights_extra.stderr",
      "stdout": "train-sets/ref/cb_weights_extra.stdout",
      "cb_weights_extra.json": "train-sets/ref/cb_weights_extra.json"
    },
    "input_files": [
      "train-sets/dsjson_cb.json"
    ]
  },
  {
    "id": 398,
    "desc": "Proper handling of l namespace in cb stack",
    "vw_command": "--cb_explore_adf --dsjson -t -d train-sets/cb_l_namespace.txt -p cb_l_namespace.pred",
    "diff_files": {
      "cb_l_namespace.pred": "train-sets/ref/cb_l_namespace.pred"
    },
    "input_files": [
      "train-sets/cb_l_namespace.txt"
    ]
  },
  {
    "id": 399,
    "desc": "test multi d -- based on test 316 to share same metrics of the complete file dsjson_cb.json (which is split into two here)",
    "bash_command": "./negative-test.sh {VW} -d train-sets/dsjson_cb_part1.json -d train-sets/dsjson_cb_part2.json --dsjson --cb_explore_adf --epsilon 0.2 --quadratic GT --extra_metrics metrics_time.json",
    "diff_files": {
      "stdout": "train-sets/ref/metrics_time_fail.stdout",
      "stderr": "train-sets/ref/multid_fail.stderr"
    },
    "input_files": [
      "./negative-test.sh",
      "train-sets/dsjson_cb_part1.json",
      "train-sets/dsjson_cb_part2.json"
    ]
  },
  {
    "id": 400,
    "desc": "test multi d positional -- based on test 316 to share same metrics of the complete file dsjson_cb.json (which is split into two here)",
    "vw_command": "--dsjson --cb_explore_adf --epsilon 0.2 --quadratic GT --extra_metrics metrics_time.json train-sets/dsjson_cb_part1.json train-sets/dsjson_cb_part2.json",
    "diff_files": {
      "metrics_time.json": "test-sets/ref/metrics_time_one.json",
      "stdout": "train-sets/ref/metrics_time_one.stdout",
      "stderr": "train-sets/ref/multid_one.stderr"
    },
    "input_files": [
      "train-sets/dsjson_cb_part1.json",
      "train-sets/dsjson_cb_part2.json"
    ]
  },
  {
    "id": 401,
    "desc": "test multi d - see test 121 cb_explore",
    "bash_command": "./negative-test.sh {VW} -d train-sets/rcv1_raw_cb_small_p1.vw -d train-sets/rcv1_raw_cb_small_p2.vw --cb_explore 2 --ngram 2 --skips 4 -b 24 -l 0.25 -p rcv1_raw_cb_explore.preds",
    "diff_files": {
      "stderr": "train-sets/ref/rcv1_raw_cb_explore_pass2_split.stderr",
      "rcv1_raw_cb_explore.preds": "pred-sets/ref/rcv1_raw_cb_explore_pass2_empty.preds",
      "stdout": "train-sets/ref/rcv1_raw_cb_explore_pass2_fail.stdout"
    },
    "input_files": [
      "./negative-test.sh",
      "train-sets/rcv1_raw_cb_small_p1.vw",
      "train-sets/rcv1_raw_cb_small_p2.vw"
    ]
  },
  {
    "id": 402,
    "desc": "cb_explore - passes 2",
    "vw_command": "-d train-sets/rcv1_raw_cb_small.vw --cb_explore 2 --ngram 2 --skips 4 -b 24 -l 0.25 -p rcv1_raw_cb_explore.preds --passes 2 -c -k",
    "diff_files": {
      "stderr": "train-sets/ref/rcv1_raw_cb_explore_pass2.stderr",
      "rcv1_raw_cb_explore.preds": "pred-sets/ref/rcv1_raw_cb_explore_pass2.preds",
      "stdout": "train-sets/ref/rcv1_raw_cb_explore_pass2.stdout"
    },
    "input_files": [
      "train-sets/rcv1_raw_cb_small.vw"
    ]
  },
  {
    "id": 403,
    "desc": "previous but with split files - cb_explore - passes 2",
    "bash_command": "./negative-test.sh {VW} -d train-sets/rcv1_raw_cb_small_p1.vw -d train-sets/rcv1_raw_cb_small_p2.vw --cb_explore 2 --ngram 2 --skips 4 -b 24 -l 0.25 -p rcv1_raw_cb_explore.preds --passes 2 -c -k --single_cache_file",
    "diff_files": {
      "stderr": "train-sets/ref/rcv1_raw_cb_explore_pass2_split.stderr",
      "rcv1_raw_cb_explore.preds": "pred-sets/ref/rcv1_raw_cb_explore_pass2_empty.preds",
      "stdout": "train-sets/ref/rcv1_raw_cb_explore_pass2_fail.stdout"
    },
    "input_files": [
      "./negative-test.sh",
      "train-sets/rcv1_raw_cb_small_p1.vw",
      "train-sets/rcv1_raw_cb_small_p2.vw"
    ]
  },
  {
    "id": 404,
    "desc": "test multi d positional mixed with -d, this should fail",
    "vw_command": "--dsjson --cb_explore_adf --epsilon 0.2 train-sets/dsjson_cb_part2.json --quadratic GT --extra_metrics metrics_time.json -d train-sets/dsjson_cb_part1.json",
    "diff_files": {
      "stderr": "train-sets/ref/multid_mixed.stderr",
      "stdout": "train-sets/ref/multid_mixed.stdout"
    },
    "input_files": [
      "train-sets/dsjson_cb_part1.json",
      "train-sets/dsjson_cb_part2.json"
    ]
  },
  {
    "id": 405,
    "desc": "test ignore single feature",
    "vw_command": "--dsjson -d train-sets/dsjson_cb_part1.json --cb_explore_adf --epsilon 0.2 --invert_hash ignore_feature.interactions --ignore_features_dsjson_experimental FromUrl|timeofday",
    "diff_files": {
      "ignore_feature.interactions": "train-sets/ref/ignore_feature.interactions"
    },
    "input_files": [
      "train-sets/dsjson_cb_part1.json"
    ]
  },
  {
    "id": 406,
    "desc": "test ignore multiple features",
    "vw_command": "--dsjson -d train-sets/dsjson_cb_part1.json --cb_explore_adf --epsilon 0.2 --invert_hash ignore_multiple_features.interactions --ignore_features_dsjson_experimental FromUrl|timeofday j|type",
    "diff_files": {
      "ignore_multiple_features.interactions": "train-sets/ref/ignore_multiple_features.interactions"
    },
    "input_files": [
      "train-sets/dsjson_cb_part1.json"
    ]
  },
  {
    "id": 407,
    "desc": "test ignore feature in default namespace",
    "vw_command": "--dsjson -d train-sets/dsjson_cb_default_ns.json --cb_explore_adf --epsilon 0.2 --invert_hash ignore_feature_default_ns.interactions --ignore_features_dsjson_experimental |timeofday",
    "diff_files": {
      "ignore_feature_default_ns.interactions": "train-sets/ref/ignore_feature_default_ns.interactions"
    },
    "input_files": [
      "train-sets/dsjson_cb_default_ns.json"
    ]
  },
  {
    "id": 408,
    "desc": "test non binary cost in logistic loss (default range -1,1)",
    "vw_command": "-d train-sets/cb_test_non_binary_costs.ldf --loss_function logistic --cb_explore_adf",
    "diff_files": {
      "stderr": "train-sets/ref/logistic_non_binary_1.stderr"
    },
    "input_files": [
      "train-sets/cb_test_non_binary_costs.ldf"
    ]
  },
  {
    "id": 409,
    "desc": "test non binary cost in logistic loss (range -1,2)",
    "vw_command": "-d train-sets/cb_test_non_binary_costs.ldf --loss_function logistic --cb_explore_adf --logistic_min -1 --logistic_max 2",
    "diff_files": {
      "stderr": "train-sets/ref/logistic_non_binary_2.stderr"
    },
    "input_files": [
      "train-sets/cb_test_non_binary_costs.ldf"
    ]
  },
  {
    "id": 410,
    "desc": "test non binary cost in logistic loss (range 0,1) this should warn",
    "vw_command": "-d train-sets/cb_test_non_binary_costs.ldf --loss_function logistic --cb_explore_adf --logistic_min 0 --logistic_max 1",
    "diff_files": {
      "stderr": "train-sets/ref/logistic_non_binary_3.stderr",
      "stdout": "train-sets/ref/logistic_non_binary_3.stdout"
    },
    "input_files": [
      "train-sets/cb_test_non_binary_costs.ldf"
    ]
  },
  {
    "id": 411,
    "desc": "automl with cb_adf",
    "vw_command": "-f models/automl.model --automl 3 --verbose_metrics --priority_type favor_popular_namespaces -d train-sets/decisionservice.json --dsjson --cb_adf --extra_metrics metrics_.json --readable_model automl_readable.txt --oracle_type rand",
    "diff_files": {
      "stderr": "train-sets/ref/cb_adf_dsjson_metrics_.stderr",
      "metrics_.json": "test-sets/ref/metrics_cbadfautoml.json",
      "automl_readable.txt": "train-sets/ref/cbadf_automl_readable.txt"
    },
    "input_files": [
      "train-sets/decisionservice.json"
    ]
  },
  {
    "id": 412,
    "desc": "train lrqfa with nn",
    "vw_command": "-d train-sets/lrqfa_nn.dat --nn 10 --lrqfa abc2 -f models/lrqfa_nn.vw --link logistic --loss_function logistic",
    "diff_files": {
      "stderr": "train-sets/ref/lrqfa_nn_train.stderr"
    },
    "input_files": [
      "train-sets/lrqfa_nn.dat"
    ]
  },
  {
    "id": 413,
    "desc": "test lrqfa w nn prediction is independent of example ordering",
    "vw_command": "-d train-sets/lrqfa_nn.dat -i models/lrqfa_nn.vw -t -p lrqfa_nn_preds.predict",
    "diff_files": {
      "stderr": "train-sets/ref/lrqfa_nn_pred.stderr",
      "lrqfa_nn_preds.predict": "pred-sets/ref/lrqfa_nn_preds.predict"
    },
    "input_files": [
      "train-sets/lrqfa_nn.dat",
      "models/lrqfa_nn.vw"
    ],
    "depends_on": [
      412
    ]
  },
  {
    "id": 414,
    "desc": "test lrqfa w nn prediction is independent of example ordering (reverse input order)",
    "vw_command": "-d train-sets/lrqfa_nn_rev_order.dat -i models/lrqfa_nn.vw -t -p lrqfa_nn_preds_rev_order.predict",
    "diff_files": {
      "stderr": "train-sets/ref/lrqfa_nn_pred_rev.stderr",
      "lrqfa_nn_preds_rev_order.predict": "pred-sets/ref/lrqfa_nn_preds_rev_order.predict"
    },
    "input_files": [
      "train-sets/lrqfa_nn_rev_order.dat",
      "models/lrqfa_nn.vw"
    ],
    "depends_on": [
      412
    ]
  },
  {
    "id": 415,
    "desc": "test AutoML with cubic interaction",
    "vw_command": "-f automl_cubic.model --automl 3 --verbose_metrics --priority_type favor_popular_namespaces -d train-sets/decisionservice.json --dsjson --cb_explore_adf --epsilon 0.2 -P 1 -p cbe_adf_dsjson.predict --extra_metrics metrics_cubic.json --readable_model automl_readable_cubic.txt --oracle_type rand --interaction_type cubic",
    "diff_files": {
      "stderr": "train-sets/ref/cbe_adf_dsjson_metrics_cubic.stderr",
      "metrics_cubic.json": "test-sets/ref/metrics_cubic.json",
      "automl_readable_cubic.txt": "train-sets/ref/automl_readable_cubic.txt",
      "stdout": "train-sets/ref/cbe_adf_dsjson_metrics_cubic.stdout"
    },
    "input_files": [
      "train-sets/decisionservice.json"
    ]
  },
  {
    "id": 416,
    "desc": "Test CSOAA multiline LDF with shared features",
    "vw_command": "--csoaa_ldf=m -d train-sets/csoaa_ldf_multiline_with_shared.txt -q ua -p csoaa_ldf_multiline_with_shared.predict",
    "diff_files": {
      "stderr": "train-sets/ref/csoaa_ldf_multiline_with_shared.stderr",
      "stdout": "train-sets/ref/csoaa_ldf_multiline_with_shared.stdout",
      "csoaa_ldf_multiline_with_shared.predict": "train-sets/ref/csoaa_ldf_multiline_with_shared.predict"
    },
    "input_files": [
      "train-sets/csoaa_ldf_multiline_with_shared.txt"
    ]
  },
  {
    "id": 417,
    "desc": "set up automl model to test overrides",
    "vw_command": "-d train-sets/decisionservice.json --dsjson --cb_explore_adf -f models/automl_override.model --automl 4 --global_lease 100 --priority_type favor_popular_namespaces --priority_challengers 1 --oracle_type rand --automl_significance_level .1",
    "diff_files": {
      "stderr": "train-sets/ref/automl_test_set_override.stderr",
      "stdout": "train-sets/ref/automl_test_set_override.stdout"
    },
    "input_files": [
      "train-sets/decisionservice.json"
    ]
  },
  {
    "id": 418,
    "desc": "load automl model with overrides",
    "vw_command": "-d train-sets/decisionservice.json --dsjson --cb_explore_adf -i models/automl_override.model --automl 4 --global_lease 200 --priority_type none --priority_challengers 2 --oracle_type one_diff --automl_significance_level .2",
    "diff_files": {
      "stderr": "train-sets/ref/automl_test_load_override.stderr",
      "stdout": "train-sets/ref/automl_test_load_override.stdout"
    },
    "input_files": [
      "train-sets/decisionservice.json",
      "models/automl_override.model"
    ],
    "depends_on": [
      417
    ]
  },
  {
    "id": 419,
    "desc": "Save model using ksvm to test flat_example save_load",
    "vw_command": "--ksvm -d train-sets/tagged_data.dat -f models/ksvm_flat.model",
    "diff_files": {
      "stderr": "train-sets/ref/ksvm_model_save.stderr",
      "stdout": "train-sets/ref/ksvm_model_save.stdout"
    },
    "input_files": [
      "train-sets/tagged_data.dat"
    ]
  },
  {
    "id": 420,
    "desc": "Load model using ksvm to test flat_example save_load",
    "vw_command": "--ksvm -d train-sets/tagged_data.dat -i models/ksvm_flat.model",
    "diff_files": {
      "stderr": "train-sets/ref/ksvm_model_load.stderr",
      "stdout": "train-sets/ref/ksvm_model_load.stdout"
    },
    "input_files": [
      "train-sets/tagged_data.dat",
      "models/ksvm_flat.model"
    ],
    "depends_on": [
      419
    ]
  },
  {
    "id": 421,
    "desc": "explore_eval evaluate same policy as logged policy, all examples should be used to update with default block_size",
    "vw_command": "--cb_explore_adf -d train-sets/explore_eval_egreedy.dat --coin --epsilon 0.1 -q UA --explore_eval",
    "diff_files": {
      "stderr": "train-sets/ref/explore_eval_block_size_1.stderr"
    },
    "input_files": [
      "train-sets/explore_eval_egreedy.dat"
    ]
  },
  {
    "id": 422,
    "desc": "explore_eval evaluate same policy as logged policy, with block_size > 1 there should be at most ((#examples / block_size) + 1) updates",
    "vw_command": "--cb_explore_adf -d train-sets/explore_eval_egreedy.dat --coin --epsilon 0.1 -q UA --explore_eval --block_size 5",
    "diff_files": {
      "stderr": "train-sets/ref/explore_eval_block_size_5.stderr"
    },
    "input_files": [
      "train-sets/explore_eval_egreedy.dat"
    ]
  },
  {
<<<<<<< HEAD
    "id": 423,
    "desc": "Spin off automl model to lower bitsize to cb_explore",
    "vw_command": "--cb_explore_adf -d train-sets/automl_spin_off.txt --noconstant -f models/aml_spin_off.m -b 18 --predict_only_model --automl 2",
    "diff_files": {
      "stderr": "train-sets/ref/spin_off_aml_save.stderr"
    },
    "input_files": [
      "train-sets/automl_spin_off.txt"
    ]
  },
  {
    "id": 424,
    "desc": "Load spun off automl model and output invert hash",
    "vw_command": "--cb_explore_adf -d train-sets/automl_spin_off.txt --noconstant -i models/aml_spin_off.m -b 17 --invert_hash aml_spinoff.inv --predict_only_model",
    "diff_files": {
      "stderr": "train-sets/ref/spin_off_aml_load.stderr",
      "aml_spinoff.inv": "pred-sets/ref/aml_spinoff.inv"
    },
    "input_files": [
      "train-sets/automl_spin_off.txt",
      "models/aml_spin_off.m"
    ],
    "depends_on": [
      423
    ]
  },
  {
    "id": 425,
    "desc": "Generate similar model to spun off automl using standard cb_explore_adf",
    "vw_command": "--cb_explore_adf -d train-sets/automl_spin_off.txt --noconstant -f models/aml_spin_off_cb.m -b 17 --predict_only_model --interactions \\x20\\x20 --interactions \\x20A --interactions \\x20B --interactions AA --interactions AB --interactions BB",
    "diff_files": {
      "stderr": "train-sets/ref/cb_similar_aml_spinoff_save.stderr"
    },
    "input_files": [
      "train-sets/automl_spin_off.txt"
    ]
  },
  {
    "id": 426,
    "desc": "Check that standard cb_explore_adf model has same invert hash as automl spinoff",
    "vw_command": "--cb_explore_adf -d train-sets/automl_spin_off.txt --noconstant -i models/aml_spin_off_cb.m -b 17 --invert_hash aml_spinoff_cb.inv --predict_only_model",
    "diff_files": {
      "stderr": "train-sets/ref/spin_off_aml_load.stderr",
      "aml_spinoff_cb.inv": "pred-sets/ref/aml_spinoff.inv"
    },
    "input_files": [
      "train-sets/automl_spin_off.txt",
      "models/aml_spin_off_cb.m"
    ],
    "depends_on": [
      425
    ]
  },
  {
    "id": 427,
    "desc": "Check that binary model files are identical between standard cb_explore_adf and automl spinoff",
    "bash_command": "diff models/aml_spin_off.m models/aml_spin_off_cb.m",
    "input_files": [
      "models/aml_spin_off.m",
      "models/aml_spin_off_cb.m"
    ],
    "depends_on": [
      423, 425
=======
    "id": 424,
    "desc": "creating model to be tested with -q :: and --invert_hash and hexfloat",
    "vw_command": "-d train-sets/ccb_test_interactions.dat --ccb_explore_adf -q :: -f models/288.model --invert_hash ccb_quad.inv --hexfloat_weights",
    "diff_files": {
      "ccb_quad.inv": "pred-sets/ref/ccb_quad_hexfloat.inv"
    },
    "input_files": [
      "train-sets/ccb_test_interactions.dat"
>>>>>>> 8633b6b1
    ]
  }
]<|MERGE_RESOLUTION|>--- conflicted
+++ resolved
@@ -5452,7 +5452,6 @@
     ]
   },
   {
-<<<<<<< HEAD
     "id": 423,
     "desc": "Spin off automl model to lower bitsize to cb_explore",
     "vw_command": "--cb_explore_adf -d train-sets/automl_spin_off.txt --noconstant -f models/aml_spin_off.m -b 18 --predict_only_model --automl 2",
@@ -5516,8 +5515,10 @@
     ],
     "depends_on": [
       423, 425
-=======
-    "id": 424,
+    ]
+  },
+  {
+    "id": 428,
     "desc": "creating model to be tested with -q :: and --invert_hash and hexfloat",
     "vw_command": "-d train-sets/ccb_test_interactions.dat --ccb_explore_adf -q :: -f models/288.model --invert_hash ccb_quad.inv --hexfloat_weights",
     "diff_files": {
@@ -5525,7 +5526,6 @@
     },
     "input_files": [
       "train-sets/ccb_test_interactions.dat"
->>>>>>> 8633b6b1
     ]
   }
 ]
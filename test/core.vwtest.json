--- conflicted
+++ resolved
@@ -5474,8 +5474,73 @@
     ]
   },
   {
-<<<<<<< HEAD
+    "id": 425,
+    "desc": "Spin off automl model to lower bitsize to cb_explore",
+    "vw_command": "--cb_explore_adf -d train-sets/automl_spin_off.txt --noconstant -f models/aml_spin_off.m -b 18 --predict_only_model --automl 2",
+    "diff_files": {
+      "stderr": "train-sets/ref/spin_off_aml_save.stderr"
+    },
+    "input_files": [
+      "train-sets/automl_spin_off.txt"
+    ]
+  },
+  {
     "id": 426,
+    "desc": "Load spun off automl model and output invert hash",
+    "vw_command": "--cb_explore_adf -d train-sets/automl_spin_off.txt --noconstant -i models/aml_spin_off.m -b 17 --invert_hash aml_spinoff.inv --predict_only_model",
+    "diff_files": {
+      "stderr": "train-sets/ref/spin_off_aml_load.stderr",
+      "aml_spinoff.inv": "pred-sets/ref/aml_spinoff.inv"
+    },
+    "input_files": [
+      "train-sets/automl_spin_off.txt",
+      "models/aml_spin_off.m"
+    ],
+    "depends_on": [
+      425
+    ]
+  },
+  {
+    "id": 427,
+    "desc": "Generate similar model to spun off automl using standard cb_explore_adf",
+    "vw_command": "--cb_explore_adf -d train-sets/automl_spin_off.txt --noconstant -f models/aml_spin_off_cb.m -b 17 --predict_only_model --interactions AA --interactions AB --interactions AC --interactions AD --interactions AE --interactions AF --interactions BB --interactions BC --interactions BD --interactions BE --interactions BF --interactions CC --interactions CD --interactions CE --interactions CF --interactions DD --interactions DE --interactions DF --interactions EE --interactions EF --interactions FF",
+    "diff_files": {
+      "stderr": "train-sets/ref/cb_similar_aml_spinoff_save.stderr"
+    },
+    "input_files": [
+      "train-sets/automl_spin_off.txt"
+    ]
+  },
+  {
+    "id": 428,
+    "desc": "Check that standard cb_explore_adf model has same invert hash as automl spinoff",
+    "vw_command": "--cb_explore_adf -d train-sets/automl_spin_off.txt --noconstant -i models/aml_spin_off_cb.m -b 17 --invert_hash aml_spinoff_cb.inv --predict_only_model",
+    "diff_files": {
+      "stderr": "train-sets/ref/spin_off_aml_load.stderr",
+      "aml_spinoff_cb.inv": "pred-sets/ref/aml_spinoff.inv"
+    },
+    "input_files": [
+      "train-sets/automl_spin_off.txt",
+      "models/aml_spin_off_cb.m"
+    ],
+    "depends_on": [
+      427
+    ]
+  },
+  {
+    "id": 429,
+    "desc": "Check that binary model files are identical between standard cb_explore_adf and automl spinoff",
+    "bash_command": "diff models/aml_spin_off.m models/aml_spin_off_cb.m",
+    "input_files": [
+      "models/aml_spin_off.m",
+      "models/aml_spin_off_cb.m"
+    ],
+    "depends_on": [
+      425, 427
+    ]
+  },
+  {
+    "id": 430,
     "desc": "squarecb with epsilon",
     "vw_command": "-d train-sets/cb_load.dat --cb_explore_adf -q UA --squarecb -p squarecb_pred_epsilon.predict --epsilon 0.2",
     "diff_files": {
@@ -5485,71 +5550,6 @@
     },
     "input_files": [
       "train-sets/cb_load.dat"
-=======
-    "id": 425,
-    "desc": "Spin off automl model to lower bitsize to cb_explore",
-    "vw_command": "--cb_explore_adf -d train-sets/automl_spin_off.txt --noconstant -f models/aml_spin_off.m -b 18 --predict_only_model --automl 2",
-    "diff_files": {
-      "stderr": "train-sets/ref/spin_off_aml_save.stderr"
-    },
-    "input_files": [
-      "train-sets/automl_spin_off.txt"
-    ]
-  },
-  {
-    "id": 426,
-    "desc": "Load spun off automl model and output invert hash",
-    "vw_command": "--cb_explore_adf -d train-sets/automl_spin_off.txt --noconstant -i models/aml_spin_off.m -b 17 --invert_hash aml_spinoff.inv --predict_only_model",
-    "diff_files": {
-      "stderr": "train-sets/ref/spin_off_aml_load.stderr",
-      "aml_spinoff.inv": "pred-sets/ref/aml_spinoff.inv"
-    },
-    "input_files": [
-      "train-sets/automl_spin_off.txt",
-      "models/aml_spin_off.m"
-    ],
-    "depends_on": [
-      425
-    ]
-  },
-  {
-    "id": 427,
-    "desc": "Generate similar model to spun off automl using standard cb_explore_adf",
-    "vw_command": "--cb_explore_adf -d train-sets/automl_spin_off.txt --noconstant -f models/aml_spin_off_cb.m -b 17 --predict_only_model --interactions AA --interactions AB --interactions AC --interactions AD --interactions AE --interactions AF --interactions BB --interactions BC --interactions BD --interactions BE --interactions BF --interactions CC --interactions CD --interactions CE --interactions CF --interactions DD --interactions DE --interactions DF --interactions EE --interactions EF --interactions FF",
-    "diff_files": {
-      "stderr": "train-sets/ref/cb_similar_aml_spinoff_save.stderr"
-    },
-    "input_files": [
-      "train-sets/automl_spin_off.txt"
-    ]
-  },
-  {
-    "id": 428,
-    "desc": "Check that standard cb_explore_adf model has same invert hash as automl spinoff",
-    "vw_command": "--cb_explore_adf -d train-sets/automl_spin_off.txt --noconstant -i models/aml_spin_off_cb.m -b 17 --invert_hash aml_spinoff_cb.inv --predict_only_model",
-    "diff_files": {
-      "stderr": "train-sets/ref/spin_off_aml_load.stderr",
-      "aml_spinoff_cb.inv": "pred-sets/ref/aml_spinoff.inv"
-    },
-    "input_files": [
-      "train-sets/automl_spin_off.txt",
-      "models/aml_spin_off_cb.m"
-    ],
-    "depends_on": [
-      427
-    ]
-  },
-  {
-    "id": 429,
-    "desc": "Check that binary model files are identical between standard cb_explore_adf and automl spinoff",
-    "bash_command": "diff models/aml_spin_off.m models/aml_spin_off_cb.m",
-    "input_files": [
-      "models/aml_spin_off.m",
-      "models/aml_spin_off_cb.m"
-    ],
-    "depends_on": [
-      425, 427
->>>>>>> 9c08bcc2
     ]
   }
 ]
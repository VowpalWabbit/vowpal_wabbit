[
  {
    "id": 1,
    "desc": "",
    "vw_command": "-k -l 20 --initial_t 128000 --power_t 1 -d train-sets/0001.dat -f models/0001_1.model -c --passes 8 --invariant --ngram 3 --skips 1 --holdout_off",
    "diff_files": {
      "stderr": "train-sets/ref/0001.stderr",
      "stdout": "train-sets/ref/0001.stdout"
    },
    "input_files": [
      "train-sets/0001.dat"
    ]
  },
  {
    "id": 2,
    "desc": "checking predictions as well",
    "vw_command": "-k -t -d train-sets/0001.dat -i models/0001_1.model -p 0001.predict --invariant",
    "diff_files": {
      "stderr": "test-sets/ref/0001.stderr",
      "0001.predict": "pred-sets/ref/0001.predict",
      "stdout": "test-sets/ref/0001.stdout"
    },
    "input_files": [
      "train-sets/0001.dat",
      "models/0001_1.model"
    ],
    "depends_on": [
      1
    ]
  },
  {
    "id": 3,
    "desc": "without -d, training only",
    "vw_command": "-k -d train-sets/0002.dat -f models/0002.model --invariant",
    "diff_files": {
      "stderr": "train-sets/ref/0002.stderr",
      "stdout": "train-sets/ref/0002.stdout"
    },
    "input_files": [
      "train-sets/0002.dat"
    ]
  },
  {
    "id": 4,
    "desc": "same, with -d",
    "vw_command": "-k -d train-sets/0002.dat -f models/0002.model --invariant --predict_only_model",
    "diff_files": {
      "stdout": "train-sets/ref/0002.stdout",
      "stderr": "train-sets/ref/0002.stderr"
    },
    "input_files": [
      "train-sets/0002.dat"
    ]
  },
  {
    "id": 5,
    "desc": "add -q .., adaptive, and more (same input, different outputs)",
    "vw_command": "-k --initial_t 1 --adaptive --invariant -q Tf -q ff -f models/0002a.model -d train-sets/0002.dat",
    "diff_files": {
      "stderr": "train-sets/ref/0002a.stderr",
      "stdout": "train-sets/ref/0002a.stdout"
    },
    "input_files": [
      "train-sets/0002.dat"
    ]
  },
  {
    "id": 6,
    "desc": "run predictions on Test 4 model. Pretending the labels aren't there",
    "vw_command": "-k -t -i models/0002.model -d train-sets/0002.dat -p 0002b.predict",
    "diff_files": {
      "stderr": "test-sets/ref/0002b.stderr",
      "0002b.predict": "pred-sets/ref/0002b.predict",
      "stdout": "test-sets/ref/0002b.stdout"
    },
    "input_files": [
      "train-sets/0002.dat",
      "models/0002.model"
    ],
    "depends_on": [
      4
    ]
  },
  {
    "id": 7,
    "desc": "using normalized adaptive updates and a low --power_t",
    "vw_command": "-k --power_t 0.45 -f models/0002c.model -d train-sets/0002.dat",
    "diff_files": {
      "stderr": "train-sets/ref/0002c.stderr",
      "stdout": "train-sets/ref/0002c.stdout"
    },
    "input_files": [
      "train-sets/0002.dat"
    ]
  },
  {
    "id": 8,
    "desc": "predicts on test 7 model",
    "vw_command": "-k -t -i models/0002c.model -d train-sets/0002.dat -p 0002c.predict",
    "diff_files": {
      "stderr": "test-sets/ref/0002c.stderr",
      "0002c.predict": "pred-sets/ref/0002c.predict",
      "stdout": "test-sets/ref/0002c.stdout"
    },
    "input_files": [
      "train-sets/0002.dat",
      "models/0002c.model"
    ],
    "depends_on": [
      7
    ]
  },
  {
    "id": 9,
    "desc": "label-dependent features with csoaa_ldf",
    "vw_command": "-k -c -d train-sets/cs_test.ldf -p cs_test.ldf.csoaa.predict --passes 10 --invariant --csoaa_ldf multiline --holdout_off --noconstant",
    "diff_files": {
      "stderr": "train-sets/ref/cs_test.ldf.csoaa.stderr",
      "cs_test.ldf.csoaa.predict": "train-sets/ref/cs_test.ldf.csoaa.predict",
      "stdout": "train-sets/ref/cs_test.ldf.csoaa.stdout"
    },
    "input_files": [
      "train-sets/cs_test.ldf"
    ]
  },
  {
    "id": 10,
    "desc": "label-dependent features with wap_ldf",
    "vw_command": "-k -c -d train-sets/cs_test.ldf -p cs_test.ldf.wap.predict --passes 10 --invariant --wap_ldf multiline --holdout_off --noconstant",
    "diff_files": {
      "stderr": "train-sets/ref/cs_test.ldf.wap.stderr",
      "cs_test.ldf.wap.predict": "train-sets/ref/cs_test.ldf.wap.predict",
      "stdout": "train-sets/ref/cs_test.ldf.wap.stdout"
    },
    "input_files": [
      "train-sets/cs_test.ldf"
    ]
  },
  {
    "id": 11,
    "desc": "one-against-all",
    "vw_command": "-k --oaa 10 -c --passes 10 -d train-sets/multiclass --holdout_off",
    "diff_files": {
      "stderr": "train-sets/ref/oaa.stderr",
      "stdout": "train-sets/ref/oaa.stdout"
    },
    "input_files": [
      "train-sets/multiclass"
    ]
  },
  {
    "id": 12,
    "desc": "Error Correcting Tournament",
    "vw_command": "-k --ect 10 --error 3 -c --passes 10 --invariant -d train-sets/multiclass --holdout_off",
    "diff_files": {
      "stderr": "train-sets/ref/multiclass.stderr",
      "stdout": "train-sets/ref/multiclass.stdout"
    },
    "input_files": [
      "train-sets/multiclass"
    ]
  },
  {
    "id": 13,
    "desc": "Run search (dagger) on wsj_small for 6 passes extra features",
    "vw_command": "-k -c -d train-sets/wsj_small.dat.gz --passes 6 --search_task sequence --search 45 --search_alpha 1e-6 --search_max_bias_ngram_length 2 --search_max_quad_ngram_length 1 --holdout_off",
    "diff_files": {
      "stderr": "train-sets/ref/search_wsj.stderr",
      "stdout": "train-sets/ref/search_wsj.stdout"
    },
    "input_files": [
      "train-sets/wsj_small.dat.gz"
    ]
  },
  {
    "id": 14,
    "desc": "Run search (searn) on wsj_small for 6 passes extra features",
    "vw_command": "-k -c -d train-sets/wsj_small.dat.gz --passes 6 --search_task sequence --search 45 --search_alpha 1e-6 --search_max_bias_ngram_length 2 --search_max_quad_ngram_length 1 --holdout_off --search_passes_per_policy 3 --search_interpolation policy",
    "diff_files": {
      "stderr": "train-sets/ref/search_wsj2.dat.stderr",
      "stdout": "train-sets/ref/search_wsj2.dat.stdout"
    },
    "input_files": [
      "train-sets/wsj_small.dat.gz"
    ]
  },
  {
    "id": 15,
    "desc": "LBFGS on zero derivative input",
    "vw_command": "-k -c -d train-sets/zero.dat --loss_function=squared -b 20 --bfgs --mem 7 --passes 5 --l2 1.0 --holdout_off",
    "diff_files": {
      "stdout": "train-sets/ref/zero.stdout",
      "stderr": "train-sets/ref/zero.stderr"
    },
    "input_files": [
      "train-sets/zero.dat"
    ]
  },
  {
    "id": 16,
    "desc": "LBFGS early termination",
    "vw_command": "-k -c -d train-sets/rcv1_small.dat --loss_function=logistic --bfgs --mem 7 --passes 20 --termination 0.001 --l2 1.0 --holdout_off",
    "diff_files": {
      "stdout": "train-sets/ref/rcv1_small.stdout",
      "stderr": "train-sets/ref/rcv1_small.stderr"
    },
    "input_files": [
      "train-sets/rcv1_small.dat"
    ]
  },
  {
    "id": 17,
    "desc": "Run LDA with 100 topics on 1000 Wikipedia articles",
    "vw_command": "-k --lda 100 --lda_alpha 0.01 --lda_rho 0.01 --lda_D 1000 -l 1 -b 13 --minibatch 128 -d train-sets/wiki256.dat",
    "diff_files": {
      "stderr": "train-sets/ref/wiki1K.stderr",
      "stdout": "train-sets/ref/wiki1K.stdout"
    },
    "input_files": [
      "train-sets/wiki256.dat"
    ]
  },
  {
    "id": 18,
    "desc": "Run search on seq_small for 12 passes, 4 passes per policy",
    "vw_command": "-k -c -d train-sets/seq_small --passes 12 --invariant --search 4 --search_task sequence --holdout_off",
    "diff_files": {
      "stderr": "train-sets/ref/search_small.stderr",
      "stdout": "train-sets/ref/search_small.stdout"
    },
    "input_files": [
      "train-sets/seq_small"
    ]
  },
  {
    "id": 19,
    "desc": "neural network 3-parity with 2 hidden units",
    "vw_command": "-k -c -d train-sets/3parity --hash all --passes 3000 -b 16 --nn 2 -l 10 --invariant -f models/0021.model --random_seed 19 --quiet --holdout_off --predict_only_model",
    "diff_files": {
      "stderr": "train-sets/ref/3parity.stderr",
      "stdout": "train-sets/ref/3parity.stdout"
    },
    "input_files": [
      "train-sets/3parity"
    ]
  },
  {
    "id": 20,
    "desc": "neural network 3-parity with 2 hidden units (predict)",
    "vw_command": "-d train-sets/3parity -t -i models/0021.model -p 0022.predict",
    "diff_files": {
      "stderr": "pred-sets/ref/0022.stderr",
      "0022.predict": "pred-sets/ref/0022.predict",
      "stdout": "pred-sets/ref/0022.stdout"
    },
    "input_files": [
      "train-sets/3parity",
      "models/0021.model"
    ],
    "depends_on": [
      19
    ]
  },
  {
    "id": 21,
    "desc": "cubic features -- on a parity test case",
    "vw_command": "-k -c -f models/xxor.model -d train-sets/xxor.dat --cubic abc --passes 100 --holdout_off --progress 1.33333",
    "diff_files": {
      "stderr": "train-sets/ref/xxor.stderr",
      "stdout": "train-sets/ref/xxor.stdout"
    },
    "input_files": [
      "train-sets/xxor.dat"
    ]
  },
  {
    "id": 22,
    "desc": "matrix factorization -- training",
    "vw_command": "-k -d train-sets/ml100k_small_train -b 16 -q ui --rank 10 --l2 2e-6 --learning_rate 0.05 --passes 2 --decay_learning_rate 0.97 --power_t 0 -f models/movielens.reg -c --loss_function classic --holdout_off",
    "diff_files": {
      "stdout": "train-sets/ref/ml100k_small.stdout",
      "stderr": "train-sets/ref/ml100k_small.stderr"
    },
    "input_files": [
      "train-sets/ml100k_small_train"
    ]
  },
  {
    "id": 23,
    "desc": "matrix factorization -- testing",
    "vw_command": "-i models/movielens.reg -t -d test-sets/ml100k_small_test",
    "diff_files": {
      "stdout": "test-sets/ref/ml100k_small.stdout",
      "stderr": "test-sets/ref/ml100k_small.stderr"
    },
    "input_files": [
      "test-sets/ml100k_small_test",
      "models/movielens.reg"
    ],
    "depends_on": [
      22
    ]
  },
  {
    "id": 24,
    "desc": "active-learning -- training",
    "vw_command": "-k --active --simulation --mellowness 0.000001 -d train-sets/rcv1_small.dat -l 10 --initial_t 10 --random_seed 3",
    "diff_files": {
      "stderr": "train-sets/ref/active-simulation.t24.stderr",
      "stdout": "train-sets/ref/active-simulation.t24.stdout"
    },
    "input_files": [
      "train-sets/rcv1_small.dat"
    ]
  },
  {
    "id": 25,
    "desc": "bagging -- training regressor",
    "vw_command": "-k -d train-sets/0002.dat -f models/bs.reg.model --bootstrap 4 -p bs.reg.predict",
    "diff_files": {
      "stderr": "train-sets/ref/bs.reg.stderr",
      "bs.reg.predict": "train-sets/ref/bs.reg.predict",
      "stdout": "train-sets/ref/bs.reg.stdout"
    },
    "input_files": [
      "train-sets/0002.dat"
    ]
  },
  {
    "id": 26,
    "desc": "bagging -- predicting with bagged regressor",
    "vw_command": "-d train-sets/0002.dat -i models/bs.reg.model -p bs.prreg.predict -t",
    "diff_files": {
      "stderr": "train-sets/ref/bs.prreg.stderr",
      "bs.prreg.predict": "train-sets/ref/bs.prreg.predict",
      "stdout": "train-sets/ref/bs.prreg.stdout"
    },
    "input_files": [
      "train-sets/0002.dat",
      "models/bs.reg.model"
    ],
    "depends_on": [
      25
    ]
  },
  {
    "id": 27,
    "desc": "bagging -- binary classifiers",
    "vw_command": "-d train-sets/0001.dat -f models/bs.vote.model --bootstrap 4 --bs_type vote -p bs.vote.predict",
    "diff_files": {
      "stderr": "train-sets/ref/bs.vote.stderr",
      "bs.vote.predict": "train-sets/ref/bs.vote.predict",
      "stdout": "train-sets/ref/bs.vote.stdout"
    },
    "input_files": [
      "train-sets/0001.dat"
    ]
  },
  {
    "id": 28,
    "desc": "bagging -- predict with bagged classifier",
    "vw_command": "-d train-sets/0001.dat -i models/bs.vote.model -p bs.prvote.predict -t",
    "diff_files": {
      "stderr": "train-sets/ref/bs.prvote.stderr",
      "bs.prvote.predict": "train-sets/ref/bs.prvote.predict",
      "stdout": "train-sets/ref/bs.prvote.stdout"
    },
    "input_files": [
      "train-sets/0001.dat",
      "models/bs.vote.model"
    ],
    "depends_on": [
      27
    ]
  },
  {
    "id": 29,
    "desc": "affix features",
    "vw_command": "-d train-sets/affix_test.dat -k -c --passes 10 --holdout_off --affix -2",
    "diff_files": {
      "stderr": "train-sets/ref/affix_test.stderr",
      "stdout": "train-sets/ref/affix_test.stdout"
    },
    "input_files": [
      "train-sets/affix_test.dat"
    ]
  },
  {
    "id": 30,
    "desc": "train --l1 regularized model",
    "vw_command": "-d train-sets/0001.dat -f models/mask.model --invert_hash mask.predict --l1 0.01 --predict_only_model",
    "diff_files": {
      "stderr": "train-sets/ref/mask.stderr",
      "stdout": "train-sets/ref/mask.stdout"
    },
    "input_files": [
      "train-sets/0001.dat"
    ]
  },
  {
    "id": 31,
    "desc": "train model using --feature_mask",
    "vw_command": "-d train-sets/0001.dat --invert_hash remask.predict --feature_mask models/mask.model -f models/remask.model --predict_only_model",
    "diff_files": {
      "stderr": "train-sets/ref/remask.stderr",
      "stdout": "train-sets/ref/remask.stdout"
    },
    "input_files": [
      "train-sets/0001.dat",
      "models/mask.model"
    ],
    "depends_on": [
      30
    ]
  },
  {
    "id": 32,
    "desc": "train model using --feature_mask and --initial_regressor",
    "vw_command": "-d train-sets/0001.dat --feature_mask models/mask.model -i models/remask.model",
    "diff_files": {
      "stderr": "train-sets/ref/remask.final.stderr",
      "stdout": "train-sets/ref/remask.final.stdout"
    },
    "input_files": [
      "train-sets/0001.dat",
      "models/remask.model",
      "models/mask.model"
    ],
    "depends_on": [
      31,
      30
    ]
  },
  {
    "id": 33,
    "desc": "train model for topk recommender",
    "vw_command": "-d train-sets/topk.vw -f topk.model -q MF --passes 100 --cache_file topk-train.cache -k --holdout_off --predict_only_model",
    "diff_files": {
      "stderr": "train-sets/ref/topk-train.stderr",
      "stdout": "train-sets/ref/topk-train.stdout"
    },
    "input_files": [
      "train-sets/topk.vw"
    ]
  },
  {
    "id": 34,
    "desc": "train model for topk recommender",
    "vw_command": "-P 1 -d train-sets/topk.vw -i topk.model --top 2 -p topk-rec.predict --predict_only_model",
    "diff_files": {
      "stderr": "train-sets/ref/topk-rec.stderr",
      "topk-rec.predict": "train-sets/ref/topk-rec.predict",
      "stdout": "train-sets/ref/topk-rec.stdout"
    },
    "input_files": [
      "train-sets/topk.vw",
      "topk.model"
    ],
    "depends_on": [
      33
    ]
  },
  {
    "id": 35,
    "desc": "non-centered data-set where constant >> 0. To test the new --constant option without which performance is very weak",
    "vw_command": "-k --passes 100 -c --holdout_off --constant 1000 -d train-sets/big-constant.dat",
    "diff_files": {
      "stderr": "train-sets/ref/big-constant.stderr",
      "stdout": "train-sets/ref/big-constant.stdout"
    },
    "input_files": [
      "train-sets/big-constant.dat"
    ]
  },
  {
    "id": 36,
    "desc": "new option: --progress w/ integer arg",
    "vw_command": "-k -d train-sets/0001.dat --progress 10",
    "diff_files": {
      "stderr": "train-sets/ref/progress-10.stderr",
      "stdout": "train-sets/ref/progress-10.stdout"
    },
    "input_files": [
      "train-sets/0001.dat"
    ]
  },
  {
    "id": 37,
    "desc": "new-option: --progress w/ floating-point arg. + alternate short form (-P)",
    "vw_command": "-k -d train-sets/0001.dat -P 0.5",
    "diff_files": {
      "stderr": "train-sets/ref/progress-0.5.stderr",
      "stdout": "train-sets/ref/progress-0.5.stdout"
    },
    "input_files": [
      "train-sets/0001.dat"
    ]
  },
  {
    "id": 38,
    "desc": "--nn without --quiet to avoid nn regressions. (Needs to be a simple test, not one sensitive to symmetry breaking)",
    "vw_command": "-k -d train-sets/0001.dat --nn 1",
    "diff_files": {
      "stderr": "train-sets/ref/nn-1-noquiet.stderr",
      "stdout": "train-sets/ref/nn-1-noquiet.stdout"
    },
    "input_files": [
      "train-sets/0001.dat"
    ]
  },
  {
    "id": 39,
    "desc": "cb with dr",
    "vw_command": "-d train-sets/rcv1_raw_cb_small.vw --cb 2 --cb_type dr --ngram 2 --skips 4 -b 24 -l 0.25",
    "diff_files": {
      "stderr": "train-sets/ref/rcv1_raw_new_cb_dr.stderr",
      "stdout": "train-sets/ref/rcv1_raw_new_cb_dr.stdout"
    },
    "input_files": [
      "train-sets/rcv1_raw_cb_small.vw"
    ]
  },
  {
    "id": 40,
    "desc": "cb with ips",
    "vw_command": "-d train-sets/rcv1_raw_cb_small.vw --cb 2 --cb_type ips --ngram 2 --skips 4 -b 24 -l 0.125",
    "diff_files": {
      "stderr": "train-sets/ref/rcv1_raw_new_cb_ips.stderr",
      "stdout": "train-sets/ref/rcv1_raw_new_cb_ips.stdout"
    },
    "input_files": [
      "train-sets/rcv1_raw_cb_small.vw"
    ]
  },
  {
    "id": 41,
    "desc": "cb with dm",
    "vw_command": "-d train-sets/rcv1_raw_cb_small.vw --cb 2 --cb_type dm --ngram 2 --skips 4 -b 24 -l 0.125 -f cb_dm.reg",
    "diff_files": {
      "stderr": "train-sets/ref/rcv1_raw_new_cb_dm.stderr",
      "stdout": "train-sets/ref/rcv1_raw_new_cb_dm.stdout"
    },
    "input_files": [
      "train-sets/rcv1_raw_cb_small.vw"
    ]
  },
  {
    "id": 42,
    "desc": "--lda --passes 2 hang regression",
    "vw_command": "-k -d train-sets/lda-2pass-hang.dat --lda 10 -c --passes 2 --holdout_off",
    "diff_files": {
      "stderr": "train-sets/ref/lda-2pass-hang.stderr",
      "stdout": "train-sets/ref/lda-2pass-hang.stdout"
    },
    "input_files": [
      "train-sets/lda-2pass-hang.dat"
    ]
  },
  {
    "id": 43,
    "desc": "search sequence labeling, non-ldf train",
    "vw_command": "-k -c -d train-sets/sequence_data --passes 20 --invariant --search_rollout ref --search_alpha 1e-8 --search_task sequence --search 5 --holdout_off -f models/sequence_data.model --predict_only_model",
    "diff_files": {
      "stderr": "train-sets/ref/sequence_data.nonldf.train.stderr",
      "stdout": "train-sets/ref/sequence_data.nonldf.train.stdout"
    },
    "input_files": [
      "train-sets/sequence_data"
    ]
  },
  {
    "id": 44,
    "desc": "search sequence labeling, non-ldf test",
    "vw_command": "-d train-sets/sequence_data -t -i models/sequence_data.model -p sequence_data.nonldf.test.predict",
    "diff_files": {
      "stderr": "train-sets/ref/sequence_data.nonldf.test.stderr",
      "sequence_data.nonldf.test.predict": "train-sets/ref/sequence_data.nonldf.test.predict",
      "stdout": "train-sets/ref/sequence_data.nonldf.test.stdout"
    },
    "input_files": [
      "train-sets/sequence_data",
      "models/sequence_data.model"
    ],
    "depends_on": [
      43
    ]
  },
  {
    "id": 45,
    "desc": "make sure that history works",
    "vw_command": "-k -c -d train-sets/seq_small2 --passes 4 --search 4 --search_task sequence --holdout_off",
    "diff_files": {
      "stderr": "train-sets/ref/search_small2.stderr",
      "stdout": "train-sets/ref/search_small2.stdout"
    },
    "input_files": [
      "train-sets/seq_small2"
    ]
  },
  {
    "id": 46,
    "desc": "search sequence labeling, ldf train",
    "vw_command": "-k -c -d train-sets/sequence_data --passes 20 --search_rollout ref --search_alpha 1e-8 --search_task sequence_demoldf --csoaa_ldf m --search 5 --holdout_off -f models/sequence_data.ldf.model --noconstant",
    "diff_files": {
      "stderr": "train-sets/ref/sequence_data.ldf.train.stderr",
      "stdout": "train-sets/ref/sequence_data.ldf.train.stdout"
    },
    "input_files": [
      "train-sets/sequence_data"
    ]
  },
  {
    "id": 47,
    "desc": "search sequence labeling, ldf test",
    "vw_command": "-d train-sets/sequence_data -t -i models/sequence_data.ldf.model -p sequence_data.ldf.test.predict --noconstant",
    "diff_files": {
      "stderr": "train-sets/ref/sequence_data.ldf.test.stderr",
      "sequence_data.ldf.test.predict": "train-sets/ref/sequence_data.ldf.test.predict",
      "stdout": "train-sets/ref/sequence_data.ldf.test.stdout"
    },
    "input_files": [
      "train-sets/sequence_data",
      "models/sequence_data.ldf.model"
    ],
    "depends_on": [
      46
    ]
  },
  {
    "id": 48,
    "desc": "search sequence SPAN labeling BIO, non-ldf train, no rollouts",
    "vw_command": "-k -c -d train-sets/sequencespan_data --passes 20 --invariant --search_rollout none --search_task sequencespan --search 7 --holdout_off -f models/sequencespan_data.model --predict_only_model",
    "diff_files": {
      "stderr": "train-sets/ref/sequencespan_data.nonldf.train.stderr",
      "stdout": "train-sets/ref/sequencespan_data.nonldf.train.stdout"
    },
    "input_files": [
      "train-sets/sequencespan_data"
    ]
  },
  {
    "id": 49,
    "desc": "search sequence SPAN labeling BIO, non-ldf test",
    "vw_command": "-d train-sets/sequencespan_data -t -i models/sequencespan_data.model -p sequencespan_data.nonldf.test.predict --predict_only_model",
    "diff_files": {
      "stderr": "train-sets/ref/sequencespan_data.nonldf.test.stderr",
      "sequencespan_data.nonldf.test.predict": "train-sets/ref/sequencespan_data.nonldf.test.predict",
      "stdout": "train-sets/ref/sequencespan_data.nonldf.test.stdout"
    },
    "input_files": [
      "train-sets/sequencespan_data",
      "models/sequencespan_data.model"
    ],
    "depends_on": [
      48
    ]
  },
  {
    "id": 50,
    "desc": "search sequence SPAN labeling BILOU, non-ldf train",
    "vw_command": "-k -c -d train-sets/sequencespan_data --passes 20 --invariant --search_rollout ref --search_alpha 1e-8 --search_task sequencespan --search_span_bilou --search 7 --holdout_off -f models/sequencespan_data.model --predict_only_model",
    "diff_files": {
      "stderr": "train-sets/ref/sequencespan_data.nonldf-bilou.train.stderr",
      "stdout": "train-sets/ref/sequencespan_data.nonldf-bilou.train.stdout"
    },
    "input_files": [
      "train-sets/sequencespan_data"
    ]
  },
  {
    "id": 51,
    "desc": "search sequence SPAN labeling BILOU, non-ldf test",
    "vw_command": "-d train-sets/sequencespan_data -t --search_span_bilou -i models/sequencespan_data.model -p sequencespan_data.nonldf-bilou.test.predict",
    "diff_files": {
      "stderr": "train-sets/ref/sequencespan_data.nonldf-bilou.test.stderr",
      "sequencespan_data.nonldf-bilou.test.predict": "train-sets/ref/sequencespan_data.nonldf-bilou.test.predict",
      "stdout": "train-sets/ref/sequencespan_data.nonldf-bilou.test.stdout"
    },
    "input_files": [
      "train-sets/sequencespan_data",
      "models/sequencespan_data.model"
    ],
    "depends_on": [
      50
    ]
  },
  {
    "id": 52,
    "desc": "silly test for \"argmax\" task",
    "vw_command": "-d train-sets/argmax_data -k -c --passes 20 --search_rollout ref --search_alpha 1e-8 --search_task argmax --search 2 --holdout_off",
    "diff_files": {
      "stderr": "train-sets/ref/argmax_data.stderr",
      "stdout": "train-sets/ref/argmax_data.stdout"
    },
    "input_files": [
      "train-sets/argmax_data"
    ]
  },
  {
    "id": 53,
    "desc": "(holdout-broken regression). ensure we have no holdout loss of '0 h'",
    "vw_command": "-k -c --passes 2 -d train-sets/0001.dat",
    "diff_files": {
      "stderr": "train-sets/ref/holdout-loss-not-zero.stderr",
      "stdout": "train-sets/ref/holdout-loss-not-zero.stdout"
    },
    "input_files": [
      "train-sets/0001.dat"
    ]
  },
  {
    "id": 54,
    "desc": "stagewise poly with exponent 0.25. ###in the following stage_poly tests, there are minute differences in losses, which are not being fuzzy-diffed;. ###thus the stderr is cleared (--quiet) and only comparing (fuzzy-diffed) predictions.",
    "vw_command": "--stage_poly --sched_exponent 0.25 --batch_sz 1000 --batch_sz_no_doubling -d train-sets/rcv1_small.dat -p stage_poly.s025.predict --quiet",
    "diff_files": {
      "stderr": "train-sets/ref/stage_poly.s025.stderr",
      "stage_poly.s025.predict": "train-sets/ref/stage_poly.s025.predict",
      "stdout": "train-sets/ref/stage_poly.s025.stdout"
    },
    "input_files": [
      "train-sets/rcv1_small.dat"
    ]
  },
  {
    "id": 55,
    "desc": "stagewise poly with exponent 1.0",
    "vw_command": "--stage_poly --sched_exponent 1.0 --batch_sz 1000 --batch_sz_no_doubling -d train-sets/rcv1_small.dat --quiet",
    "diff_files": {
      "stderr": "train-sets/ref/stage_poly.s100.stderr",
      "stdout": "train-sets/ref/stage_poly.s100.stdout"
    },
    "input_files": [
      "train-sets/rcv1_small.dat"
    ]
  },
  {
    "id": 56,
    "desc": "stagewise poly with exponent 0.25 and doubling batches",
    "vw_command": "--stage_poly --sched_exponent 0.25 --batch_sz 1000 -d train-sets/rcv1_small.dat -p stage_poly.s025.doubling.predict --quiet",
    "diff_files": {
      "stderr": "train-sets/ref/stage_poly.s025.doubling.stderr",
      "stage_poly.s025.doubling.predict": "train-sets/ref/stage_poly.s025.doubling.predict",
      "stdout": "train-sets/ref/stage_poly.s025.doubling.stdout"
    },
    "input_files": [
      "train-sets/rcv1_small.dat"
    ]
  },
  {
    "id": 57,
    "desc": "stagewise poly with exponent 1.0 and doubling batches",
    "vw_command": "--stage_poly --sched_exponent 1.0 --batch_sz 1000 -d train-sets/rcv1_small.dat -p stage_poly.s100.doubling.predict --quiet",
    "diff_files": {
      "stderr": "train-sets/ref/stage_poly.s100.doubling.stderr",
      "stage_poly.s100.doubling.predict": "train-sets/ref/stage_poly.s100.doubling.predict",
      "stdout": "train-sets/ref/stage_poly.s100.doubling.stdout"
    },
    "input_files": [
      "train-sets/rcv1_small.dat"
    ]
  },
  {
    "id": 58,
    "desc": "library test, train the initial model",
    "vw_command": "-c -k -d train-sets/library_train -f models/library_train.w -q st --passes 100 --hash all --noconstant --csoaa_ldf m --holdout_off",
    "diff_files": {
      "stdout": "train-sets/ref/library_train.stdout",
      "stderr": "train-sets/ref/library_train.stderr"
    },
    "input_files": [
      "train-sets/library_train"
    ]
  },
  {
    "id": 59,
    "desc": "cb_adf, sharedfeatures",
    "vw_command": "--dsjson --chain_hash --cb_adf -d train-sets/no_shared_features.json",
    "diff_files": {
      "stderr": "train-sets/ref/no_shared_features.stderr",
      "stdout": "train-sets/ref/no_shared_features.stdout"
    },
    "input_files": [
      "train-sets/no_shared_features.json"
    ]
  },
  {
    "id": 60,
    "desc": "empty test, bad builds (without make clean). sometimes cause a SEGV even on empty input",
    "diff_files": {
      "stderr": "train-sets/ref/empty-set.stderr",
      "stdout": "train-sets/ref/empty-set.stdout"
    },
    "bash_command": "echo \"\" | {VW}"
  },
  {
    "id": 61,
    "desc": "daemon test",
    "diff_files": {
      "stdout": "test-sets/ref/vw-daemon.stdout"
    },
    "bash_command": "./daemon-test.sh --port 54249 --vw '{VW}'",
    "input_files": [
      "daemon-test.sh"
    ]
  },
  {
    "id": 62,
    "desc": "SVM linear kernel",
    "vw_command": "--ksvm --l2 1 --reprocess 5 -b 18 -p ksvm_train.linear.predict -d train-sets/rcv1_smaller.dat",
    "diff_files": {
      "stderr": "train-sets/ref/ksvm_train.linear.stderr",
      "ksvm_train.linear.predict": "train-sets/ref/ksvm_train.linear.predict",
      "stdout": "train-sets/ref/ksvm_train.linear.stdout"
    },
    "input_files": [
      "train-sets/rcv1_smaller.dat"
    ]
  },
  {
    "id": 63,
    "desc": "SVM polynomial kernel",
    "vw_command": "--ksvm --l2 1 --reprocess 5 -b 18 --kernel poly -p ksvm_train.poly.predict -d train-sets/rcv1_smaller.dat",
    "diff_files": {
      "stderr": "train-sets/ref/ksvm_train.poly.stderr",
      "ksvm_train.poly.predict": "train-sets/ref/ksvm_train.poly.predict",
      "stdout": "train-sets/ref/ksvm_train.poly.stdout"
    },
    "input_files": [
      "train-sets/rcv1_smaller.dat"
    ]
  },
  {
    "id": 64,
    "desc": "SVM rbf kernel",
    "vw_command": "--ksvm --l2 1 --reprocess 5 -b 18 --kernel rbf -p ksvm_train.rbf.predict -d train-sets/rcv1_smaller.dat",
    "diff_files": {
      "stderr": "train-sets/ref/ksvm_train.rbf.stderr",
      "ksvm_train.rbf.predict": "train-sets/ref/ksvm_train.rbf.predict",
      "stdout": "train-sets/ref/ksvm_train.rbf.stdout"
    },
    "input_files": [
      "train-sets/rcv1_smaller.dat"
    ]
  },
  {
    "id": 65,
    "desc": "Run search (dagger) on an entity-relation recognitions data set,. er_small, for 6 passes with constraints",
    "vw_command": "-k -c -d train-sets/er_small.vw --passes 6 --search_task entity_relation --search 10 --constraints --search_alpha 1e-8",
    "diff_files": {
      "stderr": "train-sets/ref/search_er.stderr",
      "stdout": "train-sets/ref/search_er.stdout"
    },
    "input_files": [
      "train-sets/er_small.vw"
    ]
  },
  {
    "id": 66,
    "desc": "Train a depenency parser with search (dagger). on wsj_small.dparser.vw.gz for 6 passes",
    "vw_command": "-k -c -d train-sets/wsj_small.dparser.vw.gz --passes 6 --search_task dep_parser --search 12 --search_alpha 1e-4 --search_rollout oracle --holdout_off",
    "diff_files": {
      "stderr": "train-sets/ref/search_dep_parser.stderr",
      "stdout": "train-sets/ref/search_dep_parser.stdout"
    },
    "input_files": [
      "train-sets/wsj_small.dparser.vw.gz"
    ]
  },
  {
    "id": 67,
    "desc": "classification with data from dictionaries. (eg embeddings or gazetteers) -- note that this is impossible without. dictionaries because --ignore w; also test to make sure gzipped dicts. work and dictionary redundancy checking works",
    "vw_command": "-k -c -d train-sets/dictionary_test.dat --binary --ignore w --holdout_off --passes 32 --dictionary w:dictionary_test.dict --dictionary w:dictionary_test.dict.gz --dictionary_path train-sets",
    "diff_files": {
      "stderr": "train-sets/ref/dictionary_test.stderr",
      "stdout": "train-sets/ref/dictionary_test.stdout"
    },
    "input_files": [
      "train-sets/dictionary_test.dat",
      "train-sets/dictionary_test.dict",
      "train-sets/dictionary_test.dict.gz"
    ]
  },
  {
    "id": 68,
    "desc": "Search for multiclass classification",
    "vw_command": "-k -c -d train-sets/multiclass.sch --passes 20 --search_task multiclasstask --search 10 --search_alpha 1e-4 --holdout_off",
    "diff_files": {
      "stderr": "train-sets/ref/search_multiclass.stderr",
      "stdout": "train-sets/ref/search_multiclass.stdout"
    },
    "input_files": [
      "train-sets/multiclass.sch"
    ]
  },
  {
    "id": 69,
    "desc": "(see Test 43/Test 44): search sequence labeling, with selective branching",
    "vw_command": "-d train-sets/sequence_data -t -i models/sequence_data.model -p sequence_data.nonldf.beam.test.predict --search_metatask selective_branching --search_max_branch 10 --search_kbest 10 --predict_only_model",
    "diff_files": {
      "stderr": "train-sets/ref/sequence_data.nonldf.beam.test.stderr",
      "sequence_data.nonldf.beam.test.predict": "train-sets/ref/sequence_data.nonldf.beam.test.predict",
      "stdout": "train-sets/ref/sequence_data.nonldf.beam.test.stdout"
    },
    "input_files": [
      "train-sets/sequence_data",
      "models/sequence_data.model"
    ],
    "depends_on": [
      43
    ]
  },
  {
    "id": 70,
    "desc": "(see Test 46/47) search sequence labeling, ldf test, with selective branching",
    "vw_command": "-d train-sets/sequence_data -t -i models/sequence_data.ldf.model -p sequence_data.ldf.beam.test.predict --search_metatask selective_branching --search_max_branch 10 --search_kbest 10 --noconstant",
    "diff_files": {
      "stderr": "train-sets/ref/sequence_data.ldf.beam.test.stderr",
      "sequence_data.ldf.beam.test.predict": "train-sets/ref/sequence_data.ldf.beam.test.predict",
      "stdout": "train-sets/ref/sequence_data.ldf.beam.test.stdout"
    },
    "input_files": [
      "train-sets/sequence_data",
      "models/sequence_data.ldf.model"
    ],
    "depends_on": [
      46
    ]
  },
  {
    "id": 71,
    "desc": "autolink",
    "vw_command": "-d train-sets/0002.dat --autolink 1 --examples 100 -p 0002.autolink.predict",
    "diff_files": {
      "stderr": "train-sets/ref/0002.autolink.stderr",
      "0002.autolink.predict": "train-sets/ref/0002.autolink.predict",
      "stdout": "train-sets/ref/0002.autolink.stdout"
    },
    "input_files": [
      "train-sets/0002.dat"
    ]
  },
  {
    "id": 72,
    "desc": "train FTRL-Proximal",
    "vw_command": "-k -d train-sets/0001.dat -f models/0001_ftrl.model --passes 1 --ftrl --ftrl_alpha 0.01 --ftrl_beta 0 --l1 2",
    "diff_files": {
      "stderr": "train-sets/ref/0001_ftrl.stderr",
      "stdout": "train-sets/ref/0001_ftrl.stdout"
    },
    "input_files": [
      "train-sets/0001.dat"
    ]
  },
  {
    "id": 73,
    "desc": "test FTRL-Proximal",
    "vw_command": "-k -t -d train-sets/0001.dat -i models/0001_ftrl.model -p 0001_ftrl.predict",
    "diff_files": {
      "stderr": "test-sets/ref/0001_ftrl.stderr",
      "0001_ftrl.predict": "pred-sets/ref/0001_ftrl.predict",
      "stdout": "test-sets/ref/0001_ftrl.stdout"
    },
    "input_files": [
      "train-sets/0001.dat",
      "models/0001_ftrl.model"
    ],
    "depends_on": [
      72
    ]
  },
  {
    "id": 74,
    "desc": "cb evaluation",
    "vw_command": "-d train-sets/rcv1_cb_eval --cb 2 --eval",
    "diff_files": {
      "stderr": "train-sets/ref/rcv1_cb_eval.stderr",
      "stdout": "train-sets/ref/rcv1_cb_eval.stdout"
    },
    "input_files": [
      "train-sets/rcv1_cb_eval"
    ]
  },
  {
    "id": 75,
    "desc": "Log_multi",
    "vw_command": "--log_multi 10 -d train-sets/multiclass",
    "diff_files": {
      "stderr": "train-sets/ref/log_multi.stderr",
      "stdout": "train-sets/ref/log_multi.stdout"
    },
    "input_files": [
      "train-sets/multiclass"
    ]
  },
  {
    "id": 76,
    "desc": "cbify, epsilon-greedy",
    "vw_command": "--cbify 10 --epsilon 0.05 -d train-sets/multiclass",
    "diff_files": {
      "stderr": "train-sets/ref/cbify_epsilon.stderr",
      "stdout": "train-sets/ref/cbify_epsilon.stdout"
    },
    "input_files": [
      "train-sets/multiclass"
    ]
  },
  {
    "id": 77,
    "desc": "cbify, tau first",
    "vw_command": "--cbify 10 --first 5 -d train-sets/multiclass",
    "diff_files": {
      "stderr": "train-sets/ref/cbify_first.stderr",
      "stdout": "train-sets/ref/cbify_first.stdout"
    },
    "input_files": [
      "train-sets/multiclass"
    ]
  },
  {
    "id": 78,
    "desc": "cbify, bag",
    "vw_command": "--cbify 10 --bag 7 -d train-sets/multiclass",
    "diff_files": {
      "stderr": "train-sets/ref/cbify_bag.stderr",
      "stdout": "train-sets/ref/cbify_bag.stdout"
    },
    "input_files": [
      "train-sets/multiclass"
    ]
  },
  {
    "id": 79,
    "desc": "cbify, cover",
    "vw_command": "--cbify 10 --cover 3 -d train-sets/multiclass --nounif",
    "diff_files": {
      "stderr": "train-sets/ref/cbify_cover.stderr",
      "stdout": "train-sets/ref/cbify_cover.stdout"
    },
    "input_files": [
      "train-sets/multiclass"
    ]
  },
  {
    "id": 80,
    "desc": "lrq empty namespace",
    "vw_command": "--lrq aa3 -d train-sets/0080.dat",
    "diff_files": {
      "stderr": "train-sets/ref/0080.stderr",
      "stdout": "train-sets/ref/0080.stdout"
    },
    "input_files": [
      "train-sets/0080.dat"
    ]
  },
  {
    "id": 81,
    "desc": "train FTRL-PiSTOL",
    "vw_command": "-k -d train-sets/0001.dat -f models/ftrl_pistol.model --passes 1 --pistol",
    "diff_files": {
      "stderr": "train-sets/ref/ftrl_pistol.stderr",
      "stdout": "train-sets/ref/ftrl_pistol.stdout"
    },
    "input_files": [
      "train-sets/0001.dat"
    ]
  },
  {
    "id": 82,
    "desc": "test FTRL-PiSTOL",
    "vw_command": "-k -t -d train-sets/0001.dat -i models/ftrl_pistol.model -p ftrl_pistol.predict",
    "diff_files": {
      "stderr": "test-sets/ref/ftrl_pistol.stderr",
      "ftrl_pistol.predict": "pred-sets/ref/ftrl_pistol.predict",
      "stdout": "test-sets/ref/ftrl_pistol.stdout"
    },
    "input_files": [
      "train-sets/0001.dat",
      "models/ftrl_pistol.model"
    ],
    "depends_on": [
      81
    ]
  },
  {
    "id": 83,
    "desc": "check redefine functionality",
    "vw_command": "-k -d train-sets/0080.dat --redefine := --redefine y:=: --redefine x:=arma --ignore x -q yy",
    "diff_files": {
      "stderr": "train-sets/ref/redefine.stderr",
      "stdout": "train-sets/ref/redefine.stdout"
    },
    "input_files": [
      "train-sets/0080.dat"
    ]
  },
  {
    "id": 84,
    "desc": "check cb_adf",
    "vw_command": "--cb_adf -d train-sets/cb_test.ldf --noconstant",
    "diff_files": {
      "stderr": "train-sets/ref/cb_adf_mtr.stderr",
      "stdout": "train-sets/ref/cb_adf_mtr.stdout"
    },
    "input_files": [
      "train-sets/cb_test.ldf"
    ]
  },
  {
    "id": 85,
    "desc": "check multilabel_oaa",
    "vw_command": "--multilabel_oaa 10 -d train-sets/multilabel -p multilabel.predict",
    "diff_files": {
      "stderr": "train-sets/ref/multilabel.stderr",
      "multilabel.predict": "pred-sets/ref/multilabel.predict",
      "stdout": "train-sets/ref/multilabel.stdout"
    },
    "input_files": [
      "train-sets/multilabel"
    ]
  },
  {
    "id": 86,
    "desc": "check --csoaa_rank on csoaa_ldf",
    "vw_command": "--csoaa_ldf multiline --csoaa_rank -d train-sets/cs_test_multilabel.ldf -p multilabel_ldf.predict --noconstant -P 1",
    "diff_files": {
      "stderr": "train-sets/ref/multilabel_ldf.stderr",
      "multilabel_ldf.predict": "pred-sets/ref/multilabel_ldf.predict",
      "stdout": "train-sets/ref/multilabel_ldf.stdout"
    },
    "input_files": [
      "train-sets/cs_test_multilabel.ldf"
    ]
  },
  {
    "id": 87,
    "desc": "check --rank_all on csoaa_ldf",
    "vw_command": "--cb_adf --rank_all -d train-sets/cb_test.ldf -p cb_adf_rank.predict --noconstant",
    "diff_files": {
      "stderr": "train-sets/ref/cb_adf_rank.stderr",
      "cb_adf_rank.predict": "pred-sets/ref/cb_adf_rank.predict",
      "stdout": "train-sets/ref/cb_adf_rank.stdout"
    },
    "input_files": [
      "train-sets/cb_test.ldf"
    ]
  },
  {
    "id": 88,
    "desc": "named labels at training time",
    "vw_command": "--named_labels det,noun,verb --oaa 3 -d train-sets/test_named -k -c --passes 10 --holdout_off -f models/test_named.model",
    "diff_files": {
      "stderr": "train-sets/ref/test_named_train.stderr",
      "stdout": "train-sets/ref/test_named_train.stdout"
    },
    "input_files": [
      "train-sets/test_named"
    ]
  },
  {
    "id": 89,
    "desc": "named labels at prediction",
    "vw_command": "-i models/test_named.model -t -d train-sets/test_named -p test_named.predict",
    "diff_files": {
      "stderr": "train-sets/ref/test_named_test.stderr",
      "test_named.predict": "pred-sets/ref/test_named.predict",
      "stdout": "train-sets/ref/test_named_test.stdout"
    },
    "input_files": [
      "train-sets/test_named",
      "models/test_named.model"
    ],
    "depends_on": [
      88
    ]
  },
  {
    "id": 90,
    "desc": "named labels at training time (csoaa)",
    "vw_command": "--named_labels det,noun,verb --csoaa 3 -d train-sets/test_named_csoaa -k -c --passes 10 --holdout_off -f models/test_named_csoaa.model",
    "diff_files": {
      "stderr": "train-sets/ref/test_named_csoaa_train.stderr",
      "stdout": "train-sets/ref/test_named_csoaa_train.stdout"
    },
    "input_files": [
      "train-sets/test_named_csoaa"
    ]
  },
  {
    "id": 91,
    "desc": "named labels at prediction (csoaa)",
    "vw_command": "-i models/test_named_csoaa.model -t -d train-sets/test_named_csoaa -p test_named_csoaa.predict",
    "diff_files": {
      "stderr": "train-sets/ref/test_named_csoaa_test.stderr",
      "test_named_csoaa.predict": "pred-sets/ref/test_named_csoaa.predict",
      "stdout": "train-sets/ref/test_named_csoaa_test.stdout"
    },
    "input_files": [
      "train-sets/test_named_csoaa",
      "models/test_named_csoaa.model"
    ],
    "depends_on": [
      90
    ]
  },
  {
    "id": 92,
    "desc": "check -q :: and -oaa inverse hash",
    "diff_files": {
      "stderr": "train-sets/ref/inv_hash.stderr",
      "inv_hash.cmp": "pred-sets/ref/inv_hash.cmp",
      "stdout": "train-sets/ref/inv_hash.stdout"
    },
    "bash_command": "printf '3 |f a b c |e x y z\\n2 |f a y c |e x\\n' |  {VW} --oaa 3 -q :: --invert_hash inv_hash.cmp --predict_only_model &&  tail -n +2 inv_hash.cmp > inv_hash.cmp.new &&  rm inv_hash.cmp &&  mv inv_hash.cmp.new inv_hash.cmp"
  },
  {
    "id": 93,
    "desc": "check cb_adf with doubly robust option",
    "vw_command": "--cb_adf --rank_all -d train-sets/cb_test.ldf -p cb_adf_dr.predict --cb_type dr",
    "diff_files": {
      "stderr": "train-sets/ref/cb_adf_dr.stderr",
      "cb_adf_dr.predict": "pred-sets/ref/cb_adf_dr.predict",
      "stdout": "train-sets/ref/cb_adf_dr.stdout"
    },
    "input_files": [
      "train-sets/cb_test.ldf"
    ]
  },
  {
    "id": 94,
    "desc": "experience replay version of test 1",
    "vw_command": "-k -l 20 --initial_t 128000 --power_t 1 -d train-sets/0001.dat -c --passes 8 --invariant --ngram 3 --skips 1 --holdout_off --replay_b 100",
    "diff_files": {
      "stderr": "train-sets/ref/0001-replay.stderr",
      "stdout": "train-sets/ref/0001-replay.stdout"
    },
    "input_files": [
      "train-sets/0001.dat"
    ]
  },
  {
    "id": 95,
    "desc": "named labels at training time (csoaa) with experience replay",
    "vw_command": "--named_labels det,noun,verb --csoaa 3 -d train-sets/test_named_csoaa -k -c --passes 10 --holdout_off -f models/test_named_csoaa.model --replay_c 100",
    "diff_files": {
      "stderr": "train-sets/ref/test_named_csoaa_train-replay.stderr",
      "stdout": "train-sets/ref/test_named_csoaa_train-replay.stdout"
    },
    "input_files": [
      "train-sets/test_named_csoaa"
    ]
  },
  {
    "id": 96,
    "desc": "backwards compatibility",
    "diff_files": {
      "stderr": "test-sets/ref/backwards.stderr",
      "stdout": "test-sets/ref/backwards.stdout"
    },
    "bash_command": "printf '3 |f a b c |e x y z\\n2 |f a y c |e x\\n' |  {VW} -i model-sets/simple_model --invert_hash inv_hash.cmp --predict_only_model &&  tail -n +2 inv_hash.cmp",
    "input_files": [
      "model-sets/simple_model"
    ]
  },
  {
    "id": 97,
    "desc": "",
    "vw_command": "-d train-sets/0001.dat -f models/0097.model",
    "diff_files": {
      "stderr": "train-sets/ref/0097.stderr",
      "stdout": "train-sets/ref/0097.stdout"
    },
    "input_files": [
      "train-sets/0001.dat"
    ]
  },
  {
    "id": 98,
    "desc": "checking predictions as well",
    "vw_command": "--preserve_performance_counters -d train-sets/0001.dat -i models/0097.model -p 0098.predict",
    "diff_files": {
      "stderr": "test-sets/ref/0098.stderr",
      "0098.predict": "pred-sets/ref/0098.predict",
      "stdout": "test-sets/ref/0098.stdout"
    },
    "input_files": [
      "train-sets/0001.dat",
      "models/0097.model"
    ],
    "depends_on": [
      97
    ]
  },
  {
    "id": 99,
    "desc": "checking predictions with testing",
    "vw_command": "-d train-sets/0001.dat -i models/0097.model -p 0099.predict",
    "diff_files": {
      "stderr": "test-sets/ref/0099.stderr",
      "0099.predict": "pred-sets/ref/0099.predict",
      "stdout": "test-sets/ref/0099.stdout"
    },
    "input_files": [
      "train-sets/0001.dat",
      "models/0097.model"
    ],
    "depends_on": [
      97
    ]
  },
  {
    "id": 100,
    "desc": "action costs, no rollout",
    "vw_command": "-k -c -d train-sets/sequence_data --passes 20 --invariant --search_rollout none --search_task sequence_ctg --search 5 --holdout_off",
    "diff_files": {
      "stderr": "train-sets/ref/sequence_data.ctg.train.stderr",
      "stdout": "train-sets/ref/sequence_data.ctg.train.stdout"
    },
    "input_files": [
      "train-sets/sequence_data"
    ]
  },
  {
    "id": 101,
    "desc": "active cover",
    "vw_command": "--loss_function logistic --binary --active_cover -d train-sets/rcv1_mini.dat -f models/active_cover.model",
    "diff_files": {
      "stderr": "train-sets/ref/active_cover.stderr",
      "stdout": "train-sets/ref/active_cover.stdout"
    },
    "input_files": [
      "train-sets/rcv1_mini.dat"
    ]
  },
  {
    "id": 102,
    "desc": "active cover (predict)",
    "vw_command": "-i models/active_cover.model -t -d test-sets/rcv1_small_test.data -p active_cover.predict",
    "diff_files": {
      "stderr": "test-sets/ref/active_cover.stderr",
      "active_cover.predict": "pred-sets/ref/active_cover.predict",
      "stdout": "test-sets/ref/active_cover.stdout"
    },
    "input_files": [
      "test-sets/rcv1_small_test.data",
      "models/active_cover.model"
    ],
    "depends_on": [
      101
    ]
  },
  {
    "id": 103,
    "desc": "active cover oracular",
    "vw_command": "--loss_function logistic --binary --active_cover --oracular -d ./train-sets/rcv1_small.dat",
    "diff_files": {
      "stderr": "train-sets/ref/active_cover_oracular.stderr",
      "stdout": "train-sets/ref/active_cover_oracular.stdout"
    },
    "input_files": [
      "./train-sets/rcv1_small.dat"
    ]
  },
  {
    "id": 104,
    "desc": "check cb_adf",
    "vw_command": "--cb_adf -d train-sets/cb_test.ldf --cb_type mtr --noconstant",
    "diff_files": {
      "stderr": "train-sets/ref/cb_adf_mtr.stderr",
      "stdout": "train-sets/ref/cb_adf_mtr.stdout"
    },
    "input_files": [
      "train-sets/cb_test.ldf"
    ]
  },
  {
    "id": 105,
    "desc": "train FTRL-Proximal early stopping",
    "vw_command": "-k -d train-sets/0001.dat -f models/0001_ftrl.model --passes 10 --ftrl --ftrl_alpha 3.0 --ftrl_beta 0 --l1 0.9 --cache",
    "diff_files": {
      "stderr": "train-sets/ref/0001_ftrl_holdout.stderr",
      "stdout": "train-sets/ref/0001_ftrl_holdout.stdout"
    },
    "input_files": [
      "train-sets/0001.dat"
    ]
  },
  {
    "id": 106,
    "desc": "test FTRL-Proximal early stopping prediction",
    "vw_command": "-k -t -d train-sets/0001.dat -i models/0001_ftrl.model -p 0001_ftrl_holdout.predict",
    "diff_files": {
      "stderr": "test-sets/ref/0001_ftrl_holdout_106.stderr",
      "0001_ftrl_holdout.predict": "pred-sets/ref/0001_ftrl_holdout.predict",
      "stdout": "test-sets/ref/0001_ftrl_holdout_106.stdout"
    },
    "input_files": [
      "train-sets/0001.dat",
      "models/0001_ftrl.model"
    ],
    "depends_on": [
      105
    ]
  },
  {
    "id": 107,
    "desc": "train FTRL-Proximal no early stopping",
    "vw_command": "-k -d train-sets/0001.dat -f models/0001_ftrl.model --passes 10 --ftrl --ftrl_alpha 0.01 --ftrl_beta 0 --l1 2 --cache --holdout_off",
    "diff_files": {
      "stderr": "train-sets/ref/0001_ftrl_holdout_off.stderr",
      "stdout": "train-sets/ref/0001_ftrl_holdout_off.stdout"
    },
    "input_files": [
      "train-sets/0001.dat"
    ]
  },
  {
    "id": 108,
    "desc": "test FTRL-Proximal no early stopping",
    "vw_command": "-k -t -d train-sets/0001.dat -i models/0001_ftrl.model -p 0001_ftrl_holdout_off.predict --holdout_off",
    "diff_files": {
      "stderr": "test-sets/ref/0001_ftrl_holdout_off.stderr",
      "0001_ftrl_holdout_off.predict": "pred-sets/ref/0001_ftrl_holdout_off.predict",
      "stdout": "test-sets/ref/0001_ftrl_holdout_off.stdout"
    },
    "input_files": [
      "train-sets/0001.dat",
      "models/0001_ftrl.model"
    ],
    "depends_on": [
      107
    ]
  },
  {
    "id": 109,
    "desc": "--probabilities --oaa",
    "vw_command": "-d train-sets/probabilities.dat --probabilities --oaa=4 --loss_function=logistic -p oaa_probabilities.predict",
    "diff_files": {
      "stderr": "train-sets/ref/oaa_probabilities.stderr",
      "oaa_probabilities.predict": "pred-sets/ref/oaa_probabilities.predict",
      "stdout": "train-sets/ref/oaa_probabilities.stdout"
    },
    "input_files": [
      "train-sets/probabilities.dat"
    ]
  },
  {
    "id": 110,
    "desc": "--probabilities --csoaa_ldf=mc",
    "vw_command": "-d train-sets/cs_test.ldf --probabilities --csoaa_ldf=mc --loss_function=logistic -p csoaa_ldf_probabilities.predict",
    "diff_files": {
      "stderr": "train-sets/ref/csoaa_ldf_probabilities.stderr",
      "csoaa_ldf_probabilities.predict": "pred-sets/ref/csoaa_ldf_probabilities.predict",
      "stdout": "train-sets/ref/csoaa_ldf_probabilities.stdout"
    },
    "input_files": [
      "train-sets/cs_test.ldf"
    ]
  },
  {
    "id": 111,
    "desc": "Train a depenency parser with neural network and one_learner approach (lols)",
    "vw_command": "-k -c -d train-sets/wsj_small.dparser.vw.gz -b 20 --search_task dep_parser --search 25 --search_alpha 1e-5 --search_rollin mix_per_roll --search_rollout oracle --one_learner --nn 5 --ftrl --search_history_length 3 --root_label 8",
    "diff_files": {
      "stderr": "train-sets/ref/search_dep_parser_one_learner.stderr",
      "stdout": "train-sets/ref/search_dep_parser_one_learner.stdout"
    },
    "input_files": [
      "train-sets/wsj_small.dparser.vw.gz"
    ]
  },
  {
    "id": 112,
    "desc": "Train a depenency parser with cost_to_go",
    "vw_command": "-k -c -d train-sets/wsj_small.dparser.vw.gz -b 20 --passes 6 --search_task dep_parser --search 25 --search_alpha 1e-5 --search_rollin mix_per_roll --search_rollout none --holdout_off --search_history_length 3 --root_label 8 --cost_to_go",
    "diff_files": {
      "stderr": "train-sets/ref/search_dep_parser_cost_to_go.stderr",
      "stdout": "train-sets/ref/search_dep_parser_cost_to_go.stdout"
    },
    "input_files": [
      "train-sets/wsj_small.dparser.vw.gz"
    ]
  },
  {
    "id": 113,
    "desc": "Predictions with confidences",
    "vw_command": "--confidence -d ./train-sets/rcv1_micro.dat --initial_t 0.1 -p confidence.preds",
    "diff_files": {
      "stderr": "train-sets/ref/confidence.stderr",
      "confidence.preds": "pred-sets/ref/confidence.preds",
      "stdout": "train-sets/ref/confidence.stdout"
    },
    "input_files": [
      "./train-sets/rcv1_micro.dat"
    ]
  },
  {
    "id": 114,
    "desc": "Over size example test",
    "vw_command": "-d train-sets/x.txt",
    "diff_files": {
      "stderr": "train-sets/ref/oversize.stderr",
      "stdout": "train-sets/ref/oversize.stdout"
    },
    "input_files": [
      "train-sets/x.txt"
    ]
  },
  {
    "id": 115,
    "desc": "Long Line test",
    "vw_command": "-d train-sets/long_line -c -k",
    "diff_files": {
      "stderr": "train-sets/ref/long_line.stderr",
      "stdout": "train-sets/ref/long_line.stdout"
    },
    "input_files": [
      "train-sets/long_line"
    ]
  },
  {
    "id": 116,
    "desc": "MWT test",
    "vw_command": "-d train-sets/cb_eval --multiworld_test f -p cb_eval.preds",
    "diff_files": {
      "stderr": "train-sets/ref/cb_eval.stderr",
      "cb_eval.preds": "pred-sets/ref/cb_eval.preds",
      "stdout": "train-sets/ref/cb_eval.stdout"
    },
    "input_files": [
      "train-sets/cb_eval"
    ]
  },
  {
    "id": 117,
    "desc": "Audit regressor of ftrl model (from test #107)",
    "vw_command": "-d train-sets/0001.dat -i models/0001_ftrl.model --audit_regressor ftrl.audit_regr",
    "diff_files": {
      "stderr": "train-sets/ref/ftrl_audit_regr.stderr",
      "ftrl.audit_regr": "train-sets/ref/ftrl.audit_regr",
      "stdout": "train-sets/ref/ftrl_audit_regr.stdout"
    },
    "input_files": [
      "train-sets/0001.dat",
      "models/0001_ftrl.model"
    ],
    "depends_on": [
      107
    ]
  },
  {
    "id": 118,
    "desc": "Audit regressor of csoaa model (from test #95)",
    "vw_command": "-d train-sets/test_named_csoaa -i models/test_named_csoaa.model --audit_regressor csoaa.audit_regr",
    "diff_files": {
      "stderr": "train-sets/ref/csoaa_audit_regr.stderr",
      "csoaa.audit_regr": "train-sets/ref/csoaa.audit_regr",
      "stdout": "train-sets/ref/csoaa_audit_regr.stdout"
    },
    "input_files": [
      "train-sets/test_named_csoaa",
      "models/test_named_csoaa.model"
    ],
    "depends_on": [
      95
    ]
  },
  {
    "id": 119,
    "desc": "MWT learn test",
    "vw_command": "-d train-sets/cb_eval --multiworld_test f --learn 2 -p mwt_learn.preds",
    "diff_files": {
      "stderr": "train-sets/ref/mwt_learn.stderr",
      "mwt_learn.preds": "pred-sets/ref/mwt_learn.preds",
      "stdout": "train-sets/ref/mwt_learn.stdout"
    },
    "input_files": [
      "train-sets/cb_eval"
    ]
  },
  {
    "id": 120,
    "desc": "MWT learn exclude test",
    "vw_command": "-d train-sets/cb_eval --multiworld_test f --learn 2 --exclude_eval -p mwt_learn_exclude.preds",
    "diff_files": {
      "stderr": "train-sets/ref/mwt_learn_exclude.stderr",
      "mwt_learn_exclude.preds": "pred-sets/ref/mwt_learn_exclude.preds",
      "stdout": "train-sets/ref/mwt_learn_exclude.stdout"
    },
    "input_files": [
      "train-sets/cb_eval"
    ]
  },
  {
    "id": 121,
    "desc": "cb_explore",
    "vw_command": "-d train-sets/rcv1_raw_cb_small.vw --cb_explore 2 --ngram 2 --skips 4 -b 24 -l 0.25 -p rcv1_raw_cb_explore.preds",
    "diff_files": {
      "stderr": "train-sets/ref/rcv1_raw_cb_explore.stderr",
      "rcv1_raw_cb_explore.preds": "pred-sets/ref/rcv1_raw_cb_explore.preds",
      "stdout": "train-sets/ref/rcv1_raw_cb_explore.stdout"
    },
    "input_files": [
      "train-sets/rcv1_raw_cb_small.vw"
    ]
  },
  {
    "id": 122,
    "desc": "Predictions with confidences after training",
    "vw_command": "--confidence --confidence_after_training --initial_t 0.1 -d ./train-sets/rcv1_small.dat -p confidence_after_training.preds",
    "diff_files": {
      "stderr": "train-sets/ref/confidence_after_training.stderr",
      "confidence_after_training.preds": "pred-sets/ref/confidence_after_training.preds",
      "stdout": "train-sets/ref/confidence_after_training.stdout"
    },
    "input_files": [
      "./train-sets/rcv1_small.dat"
    ]
  },
  {
    "id": 123,
    "desc": "cb_eval save/load #1",
    "vw_command": "-d train-sets/cb_eval1 --multiworld_test f -f mwt.model -p cb_eval1.preds",
    "diff_files": {
      "stderr": "train-sets/ref/cb_eval1.stderr",
      "cb_eval1.preds": "pred-sets/ref/cb_eval1.preds",
      "stdout": "train-sets/ref/cb_eval1.stdout"
    },
    "input_files": [
      "train-sets/cb_eval1"
    ]
  },
  {
    "id": 124,
    "desc": "cb_eval save/load #2",
    "vw_command": "-d train-sets/cb_eval2 -i mwt.model -p cb_eval2.preds",
    "diff_files": {
      "stderr": "train-sets/ref/cb_eval2.stderr",
      "cb_eval2.preds": "pred-sets/ref/cb_eval2.preds",
      "stdout": "train-sets/ref/cb_eval2.stdout"
    },
    "input_files": [
      "train-sets/cb_eval2",
      "mwt.model"
    ],
    "depends_on": [
      123
    ]
  },
  {
    "id": 125,
    "desc": "arc-eager trasition-based dependency parser",
    "vw_command": "-k -c -d train-sets/wsj_small.dparser.vw.gz -b 20 --search_task dep_parser --search 26 --search_alpha 1e-5 --search_rollin mix_per_roll --search_rollout oracle --one_learner --search_history_length 3 --root_label 8 --transition_system 2 --passes 8",
    "diff_files": {
      "stderr": "train-sets/ref/search_dep_parser_arceager.stderr",
      "stdout": "train-sets/ref/search_dep_parser_arceager.stdout"
    },
    "input_files": [
      "train-sets/wsj_small.dparser.vw.gz"
    ]
  },
  {
    "id": 126,
    "desc": "recall tree hello world",
    "vw_command": "--quiet -d train-sets/gauss1k.dat.gz -f models/recall_tree_g100.model --recall_tree 100 -b 20 --loss_function logistic",
    "diff_files": {},
    "input_files": [
      "train-sets/gauss1k.dat.gz"
    ]
  },
  {
    "id": 127,
    "desc": "recall_tree hello world predict-from-saved-model",
    "vw_command": "-t -d train-sets/gauss1k.dat.gz -i models/recall_tree_g100.model",
    "diff_files": {
      "stderr": "train-sets/ref/recall_tree_gauss1k.stderr",
      "stdout": "train-sets/ref/recall_tree_gauss1k.stdout"
    },
    "input_files": [
      "train-sets/gauss1k.dat.gz",
      "models/recall_tree_g100.model"
    ],
    "depends_on": [
      126
    ]
  },
  {
    "id": 128,
    "desc": "cb_explore_adf with epsilon-greedy exploration",
    "vw_command": "--cb_explore_adf --epsilon 0.1 -d train-sets/cb_test.ldf --noconstant -p cbe_adf_epsilon.predict",
    "diff_files": {
      "stderr": "train-sets/ref/cbe_adf_epsilon.stderr",
      "cbe_adf_epsilon.predict": "pred-sets/ref/cbe_adf_epsilon.predict",
      "stdout": "train-sets/ref/cbe_adf_epsilon.stdout"
    },
    "input_files": [
      "train-sets/cb_test.ldf"
    ]
  },
  {
    "id": 129,
    "desc": "cb_explore_adf with softmax exploration",
    "vw_command": "--cb_explore_adf --softmax --lambda 1 -d train-sets/cb_test.ldf --noconstant -p cbe_adf_softmax.predict",
    "diff_files": {
      "stderr": "train-sets/ref/cbe_adf_softmax.stderr",
      "cbe_adf_softmax.predict": "pred-sets/ref/cbe_adf_softmax.predict",
      "stdout": "train-sets/ref/cbe_adf_softmax.stdout"
    },
    "input_files": [
      "train-sets/cb_test.ldf"
    ]
  },
  {
    "id": 130,
    "desc": "cb_explore_adf with bagging exploration",
    "vw_command": "--cb_explore_adf --bag 3 -d train-sets/cb_test.ldf --noconstant -p cbe_adf_bag.predict",
    "diff_files": {
      "stderr": "train-sets/ref/cbe_adf_bag.stderr",
      "cbe_adf_bag.predict": "pred-sets/ref/cbe_adf_bag.predict",
      "stdout": "train-sets/ref/cbe_adf_bag.stdout"
    },
    "input_files": [
      "train-sets/cb_test.ldf"
    ]
  },
  {
    "id": 131,
    "desc": "cb_explore_adf with explore-first exploration",
    "vw_command": "--cb_explore_adf --first 2 -d train-sets/cb_test.ldf --noconstant -p cbe_adf_first.predict",
    "diff_files": {
      "stderr": "train-sets/ref/cbe_adf_first.stderr",
      "cbe_adf_first.predict": "pred-sets/ref/cbe_adf_first.predict",
      "stdout": "train-sets/ref/cbe_adf_first.stdout"
    },
    "input_files": [
      "train-sets/cb_test.ldf"
    ]
  },
  {
    "id": 132,
    "desc": "train a poisson model",
    "vw_command": "--quiet -d train-sets/poisson.dat -f models/poisson.model --loss_function poisson --link poisson -b 2 -p poisson.train.predict",
    "diff_files": {
      "stderr": "train-sets/ref/poisson.train.stderr",
      "poisson.train.predict": "pred-sets/ref/poisson.train.predict",
      "stdout": "train-sets/ref/poisson.train.stdout"
    },
    "input_files": [
      "train-sets/poisson.dat"
    ]
  },
  {
    "id": 133,
    "desc": "train a poisson model without invariant updates",
    "vw_command": "--quiet -d train-sets/poisson.dat -f models/poisson.normalized.model --normalized --loss_function poisson --link poisson -b 2 -l 0.1 -p poisson.train.normalized.predict",
    "diff_files": {
      "stderr": "train-sets/ref/poisson.train.normalized.stderr",
      "poisson.train.normalized.predict": "pred-sets/ref/poisson.train.normalized.predict",
      "stdout": "train-sets/ref/poisson.train.normalized.stdout"
    },
    "input_files": [
      "train-sets/poisson.dat"
    ]
  },
  {
    "id": 134,
    "desc": "second order online learning",
    "vw_command": "--OjaNewton -d train-sets/0001.dat -f models/second_order.model -p second_order.predict --predict_only_model",
    "diff_files": {
      "stderr": "train-sets/ref/second_order.stderr",
      "second_order.predict": "pred-sets/ref/second_order.predict",
      "stdout": "train-sets/ref/second_order.stdout"
    },
    "input_files": [
      "train-sets/0001.dat"
    ]
  },
  {
    "id": 135,
    "desc": "cb explore adf",
    "vw_command": "-d train-sets/cb_adf_crash_1.data -f models/cb_adf_crash.model --cb_explore_adf --epsilon 0.05",
    "diff_files": {
      "stderr": "train-sets/ref/cb_adf_crash1.stderr",
      "stdout": "train-sets/ref/cb_adf_crash1.stdout"
    },
    "input_files": [
      "train-sets/cb_adf_crash_1.data"
    ]
  },
  {
    "id": 136,
    "desc": "cb explore adf predict",
    "vw_command": "-d train-sets/cb_adf_crash_2.data -i models/cb_adf_crash.model -t",
    "diff_files": {
      "stderr": "train-sets/ref/cb_adf_crash2.stderr",
      "stdout": "train-sets/ref/cb_adf_crash2.stdout"
    },
    "input_files": [
      "train-sets/cb_adf_crash_2.data",
      "models/cb_adf_crash.model"
    ],
    "depends_on": [
      135
    ]
  },
  {
    "id": 137,
    "desc": "Fix for regression introduced by badeedb.. Ensure audit output continues to work correctly in the presence of anon features.. Github issue 1038 (https://github.com/JohnLangford/vowpal_wabbit/issues/1038)",
    "vw_command": "--audit -d train-sets/audit.dat --noconstant",
    "diff_files": {
      "stderr": "train-sets/ref/audit.stderr",
      "stdout": "train-sets/ref/audit.stdout"
    },
    "input_files": [
      "train-sets/audit.dat"
    ]
  },
  {
    "id": 138,
    "desc": "cb_explore_adf with cover exploration",
    "vw_command": "--cb_explore_adf --cover 3 -d train-sets/cb_test.ldf --noconstant -p cbe_adf_cover.predict",
    "diff_files": {
      "stderr": "train-sets/ref/cbe_adf_cover.stderr",
      "cbe_adf_cover.predict": "pred-sets/ref/cbe_adf_cover.predict",
      "stdout": "train-sets/ref/cbe_adf_cover.stdout"
    },
    "input_files": [
      "train-sets/cb_test.ldf"
    ]
  },
  {
    "id": 139,
    "desc": "cb_explore_adf with cover exploration + double robust",
    "vw_command": "--cb_explore_adf --cover 3 --cb_type dr -d train-sets/cb_test.ldf --noconstant -p cbe_adf_cover_dr.predict",
    "diff_files": {
      "stderr": "train-sets/ref/cbe_adf_cover_dr.stderr",
      "cbe_adf_cover_dr.predict": "pred-sets/ref/cbe_adf_cover_dr.predict",
      "stdout": "train-sets/ref/cbe_adf_cover_dr.stdout"
    },
    "input_files": [
      "train-sets/cb_test.ldf"
    ]
  },
  {
    "id": 140,
    "desc": "marginal features",
    "vw_command": "--marginal f -d train-sets/marginal_features --noconstant --initial_numerator 0.5 --initial_denominator 1.0 --decay 0.001 --holdout_off -c -k --passes 100 -f marginal_model",
    "diff_files": {
      "stderr": "train-sets/ref/marginal.stderr",
      "stdout": "train-sets/ref/marginal.stdout"
    },
    "input_files": [
      "train-sets/marginal_features"
    ]
  },
  {
    "id": 141,
    "desc": "marginal features test",
    "vw_command": "-i marginal_model -d train-sets/marginal_features --noconstant -t",
    "diff_files": {
      "stderr": "train-sets/ref/marginal_test.stderr",
      "stdout": "train-sets/ref/marginal_test.stdout"
    },
    "input_files": [
      "train-sets/marginal_features",
      "marginal_model"
    ],
    "depends_on": [
      140
    ]
  },
  {
    "id": 142,
    "desc": "Evaluate exploration on contextal bandit data",
    "vw_command": "--explore_eval --epsilon 0.2 -d train-sets/cb_test.ldf --noconstant -p explore_eval.predict",
    "diff_files": {
      "stderr": "train-sets/ref/explore_eval.stderr",
      "explore_eval.predict": "pred-sets/ref/explore_eval.predict",
      "stdout": "train-sets/ref/explore_eval.stdout"
    },
    "input_files": [
      "train-sets/cb_test.ldf"
    ]
  },
  {
    "id": 143,
    "desc": "Test 1 using JSON",
    "vw_command": "-k -l 20 --initial_t 128000 --power_t 1 -d train-sets/0001.json --json --chain_hash -c --passes 8 --invariant --ngram 3 --skips 1 --holdout_off",
    "diff_files": {
      "stderr": "train-sets/ref/0001.json.stderr",
      "stdout": "train-sets/ref/0001.json.stdout"
    },
    "input_files": [
      "train-sets/0001.json"
    ]
  },
  {
    "id": 144,
    "desc": "cb_explore_adf with cover exploration + double robust",
    "vw_command": "--cb_explore_adf --cover 3 --cb_type dr -d train-sets/cb_test.json --json --chain_hash --noconstant -p cbe_adf_cover_dr.predict",
    "diff_files": {
      "stderr": "train-sets/ref/cbe_adf_cover_dr.json.stderr",
      "cbe_adf_cover_dr.predict": "pred-sets/ref/cbe_adf_cover_dr.predict",
      "stdout": "train-sets/ref/cbe_adf_cover_dr.json.stdout"
    },
    "input_files": [
      "train-sets/cb_test.json"
    ]
  },
  {
    "id": 145,
    "desc": "mix labeled and unlabeled examples with --bootstrap bug:. https://github.com/JohnLangford/vowpal_wabbit/issues/1111",
    "vw_command": "--bootstrap 2 -d train-sets/labeled-unlabeled-mix.dat",
    "diff_files": {
      "stderr": "train-sets/ref/labeled-unlabeled-mix.stderr",
      "stdout": "train-sets/ref/labeled-unlabeled-mix.stdout"
    },
    "input_files": [
      "train-sets/labeled-unlabeled-mix.dat"
    ]
  },
  {
    "id": 146,
    "desc": "cb_explore_adf with cover exploration + double robust (using more than 256 examples)",
    "vw_command": "--cb_explore_adf --cover 3 --cb_type dr -d train-sets/cb_test256.json --json --chain_hash --noconstant -p cbe_adf_cover_dr256.predict",
    "diff_files": {
      "stderr": "train-sets/ref/cbe_adf_cover_dr256.json.stderr",
      "cbe_adf_cover_dr256.predict": "pred-sets/ref/cbe_adf_cover_dr256.predict",
      "stdout": "train-sets/ref/cbe_adf_cover_dr256.json.stdout"
    },
    "input_files": [
      "train-sets/cb_test256.json"
    ]
  },
  {
    "id": 147,
    "desc": "--scores --oaa",
    "vw_command": "-d train-sets/probabilities.dat --scores --oaa=4 -p oaa_scores.predict",
    "diff_files": {
      "stderr": "train-sets/ref/oaa_scores.stderr",
      "oaa_scores.predict": "pred-sets/ref/oaa_scores.predict",
      "stdout": "train-sets/ref/oaa_scores.stdout"
    },
    "input_files": [
      "train-sets/probabilities.dat"
    ]
  },
  {
    "id": 148,
    "desc": "check cb_adf with direct method option",
    "vw_command": "--cb_adf -d train-sets/cb_test.ldf -p cb_adf_dm.predict --cb_type dm",
    "diff_files": {
      "stderr": "train-sets/ref/cb_adf_dm.stderr",
      "cb_adf_dm.predict": "pred-sets/ref/cb_adf_dm.predict",
      "stdout": "train-sets/ref/cb_adf_dm.stdout"
    },
    "input_files": [
      "train-sets/cb_test.ldf"
    ]
  },
  {
    "id": 149,
    "desc": "initial_weight option is used",
    "diff_files": {
      "stderr": "train-sets/ref/initial_weight.stderr",
      "stdout": "train-sets/ref/initial_weight.stdout"
    },
    "bash_command": "echo \"1 | feature:1\" | {VW} -a --initial_weight 0.1 --initial_t 0.3"
  },
  {
    "id": 150,
    "desc": "Test --sparse_weights with 148",
    "vw_command": "--cb_adf -d train-sets/cb_test.ldf -p cb_adf_dm.predict --cb_type dm --sparse_weights",
    "diff_files": {
      "stderr": "train-sets/ref/sparse.stderr",
      "stdout": "train-sets/ref/sparse.stdout"
    },
    "input_files": [
      "train-sets/cb_test.ldf"
    ]
  },
  {
    "id": 151,
    "desc": "lrqfa",
    "vw_command": "--lrqfa aa3 -d train-sets/0080.dat",
    "diff_files": {
      "stderr": "train-sets/ref/0151.stderr",
      "stdout": "train-sets/ref/0151.stdout"
    },
    "input_files": [
      "train-sets/0080.dat"
    ]
  },
  {
    "id": 152,
    "desc": "daemon on the foreground test",
    "diff_files": {
      "stdout": "test-sets/ref/vw-daemon.stdout"
    },
    "bash_command": "./daemon-test.sh --foreground --port 54250 --vw '{VW}'",
    "input_files": [
      "daemon-test.sh"
    ]
  },
  {
    "id": 153,
    "desc": "marginal features",
    "vw_command": "--marginal f -d train-sets/marginal_features --noconstant --initial_numerator 0.5 --initial_denominator 1.0 --decay 0.001 --holdout_off -c -k --passes 100 --compete",
    "diff_files": {
      "stderr": "train-sets/ref/marginal_compete.stderr",
      "stdout": "train-sets/ref/marginal_compete.stdout"
    },
    "input_files": [
      "train-sets/marginal_features"
    ]
  },
  {
    "id": 154,
    "desc": "ignore linear",
    "vw_command": "-k --cache_file ignore_linear.cache --passes 10000 --holdout_off -d train-sets/0154.dat --noconstant --ignore_linear x -q xx",
    "diff_files": {
      "stderr": "train-sets/ref/ignore_linear.stderr",
      "stdout": "train-sets/ref/ignore_linear.stdout"
    },
    "input_files": [
      "train-sets/0154.dat"
    ]
  },
  {
    "id": 155,
    "desc": "checking audit_regressor with model",
    "vw_command": "-d train-sets/0001.dat -i models/0097.model --audit_regressor 0097.audit_regr",
    "diff_files": {
      "stderr": "train-sets/ref/0097.audit_regr.stderr",
      "0097.audit_regr": "train-sets/ref/0097.audit_regr",
      "stdout": "train-sets/ref/0097.audit_regr.stdout"
    },
    "input_files": [
      "train-sets/0001.dat",
      "models/0097.model"
    ],
    "depends_on": [
      97
    ]
  },
  {
    "id": 156,
    "desc": "--cubic regression verification",
    "diff_files": {},
    "bash_command": "./cubic-test.sh {VW}",
    "input_files": [
      "cubic-test.sh"
    ]
  },
  {
    "id": 157,
    "desc": "--preserve_performce_counters does not alter performance counters over multiple passes",
    "vw_command": "-d train-sets/0001.dat -f models/sr.model --passes 2 -c -k -P 50",
    "diff_files": {
      "stderr": "train-sets/ref/157.stderr",
      "stdout": "train-sets/ref/157.stdout"
    },
    "input_files": [
      "train-sets/0001.dat"
    ]
  },
  {
    "id": 158,
    "desc": "test decision service json parsing",
    "vw_command": "-d train-sets/decisionservice.json --dsjson --cb_explore_adf --epsilon 0.2 --quadratic GT -P 1 -p cbe_adf_dsjson.predict",
    "diff_files": {
      "stderr": "train-sets/ref/cbe_adf_dsjson.stderr",
      "cbe_adf_dsjson.predict": "pred-sets/ref/cbe_adf_dsjson.predict",
      "stdout": "train-sets/ref/cbe_adf_dsjson.stdout"
    },
    "input_files": [
      "train-sets/decisionservice.json"
    ]
  },
  {
    "id": 159,
    "desc": "test --bootstrap & --binary interaction",
    "vw_command": "-d train-sets/rcv1_mini.dat --bootstrap 5 --binary -c -k --passes 2",
    "diff_files": {
      "stderr": "train-sets/ref/bootstrap_and_binary.stderr",
      "stdout": "train-sets/ref/bootstrap_and_binary.stdout"
    },
    "input_files": [
      "train-sets/rcv1_mini.dat"
    ]
  },
  {
    "id": 160,
    "desc": "test --bootstrap & --oaa interaction. (Also adds -q :: and -P1 to get & verify perfect predictions in 2nd pass)",
    "vw_command": "-d train-sets/multiclass --bootstrap 4 --oaa 10 -q :: --leave_duplicate_interactions -c -k --passes 2 --holdout_off -P1",
    "diff_files": {
      "stderr": "train-sets/ref/bootstrap_and_oaa.stderr",
      "stdout": "train-sets/ref/bootstrap_and_oaa.stdout"
    },
    "input_files": [
      "train-sets/multiclass"
    ]
  },
  {
    "id": 161,
    "desc": "--classweight",
    "vw_command": "-d train-sets/0001.dat --classweight 1:2,0:3.1,-1:5",
    "diff_files": {
      "stderr": "train-sets/ref/classweight.stderr",
      "stdout": "train-sets/ref/classweight.stdout"
    },
    "input_files": [
      "train-sets/0001.dat"
    ]
  },
  {
    "id": 162,
    "desc": "--classweight with multiclass",
    "vw_command": "--oaa 10 -d train-sets/multiclass --classweight 4:0,7:0.1,2:10 --classweight 10:3",
    "diff_files": {
      "stderr": "train-sets/ref/classweight_multiclass.stderr",
      "stdout": "train-sets/ref/classweight_multiclass.stdout"
    },
    "input_files": [
      "train-sets/multiclass"
    ]
  },
  {
    "id": 163,
    "desc": "--classweight with multiclass",
    "vw_command": "--recall_tree 10 -d train-sets/multiclass --classweight 4:0,7:0.1 --classweight 2:10,10:3",
    "diff_files": {
      "stderr": "train-sets/ref/classweight_recall_tree.stderr",
      "stdout": "train-sets/ref/classweight_recall_tree.stdout"
    },
    "input_files": [
      "train-sets/multiclass"
    ]
  },
  {
    "id": 164,
    "desc": "cs_active low mellowness",
    "vw_command": "--cs_active 3 -d train-sets/cs_test --cost_max 2 --mellowness 0.01 --simulation --adax",
    "diff_files": {
      "stderr": "train-sets/ref/cs_active_0.01.stderr",
      "stdout": "train-sets/ref/cs_active_0.01.stdout"
    },
    "input_files": [
      "train-sets/cs_test"
    ]
  },
  {
    "id": 165,
    "desc": "cs_active high mellowness",
    "vw_command": "--cs_active 3 -d train-sets/cs_test --cost_max 2 --mellowness 1.0 --simulation --adax",
    "diff_files": {
      "stderr": "train-sets/ref/cs_active_1.0.stderr",
      "stdout": "train-sets/ref/cs_active_1.0.stdout"
    },
    "input_files": [
      "train-sets/cs_test"
    ]
  },
  {
    "id": 166,
    "desc": "hash_seed train",
    "vw_command": "--hash_seed 5 -d train-sets/rcv1_mini.dat --holdout_off --passes 2 -f hash_seed5.model -c -k --ngram 2 -q ::",
    "diff_files": {
      "stderr": "train-sets/ref/hash_seed_train.stderr",
      "stdout": "train-sets/ref/hash_seed_train.stdout"
    },
    "input_files": [
      "train-sets/rcv1_mini.dat"
    ]
  },
  {
    "id": 167,
    "desc": "hash_seed test",
    "vw_command": "-d train-sets/rcv1_mini.dat -i hash_seed5.model -t",
    "diff_files": {
      "stderr": "train-sets/ref/hash_seed_test.stderr",
      "stdout": "train-sets/ref/hash_seed_test.stdout"
    },
    "input_files": [
      "train-sets/rcv1_mini.dat",
      "hash_seed5.model"
    ],
    "depends_on": [
      166
    ]
  },
  {
    "id": 168,
    "desc": "test cb with dm",
    "vw_command": "-d train-sets/rcv1_raw_cb_small.vw -t -i cb_dm.reg",
    "diff_files": {
      "stderr": "train-sets/ref/rcv1_raw_cb_dm_test.stderr",
      "stdout": "train-sets/ref/rcv1_raw_cb_dm_test.stdout"
    },
    "input_files": [
      "train-sets/rcv1_raw_cb_small.vw",
      "cb_dm.reg"
    ],
    "depends_on": [
      41
    ]
  },
  {
    "id": 169,
    "desc": "test cbify large",
    "vw_command": "-d train-sets/rcv1_multiclass.dat --cbify 2 --epsilon 0.05",
    "diff_files": {
      "stderr": "train-sets/ref/rcv1_multiclass.stderr",
      "stdout": "train-sets/ref/rcv1_multiclass.stdout"
    },
    "input_files": [
      "train-sets/rcv1_multiclass.dat"
    ]
  },
  {
    "id": 170,
    "desc": "cbify adf, epsilon-greedy",
    "vw_command": "--cbify 10 --cb_explore_adf --epsilon 0.05 -d train-sets/multiclass",
    "diff_files": {
      "stderr": "train-sets/ref/cbify_epsilon_adf.stderr",
      "stdout": "train-sets/ref/cbify_epsilon_adf.stdout"
    },
    "input_files": [
      "train-sets/multiclass"
    ]
  },
  {
    "id": 171,
    "desc": "cbify cs, epsilon-greedy",
    "vw_command": "--cbify 3 --cbify_cs --epsilon 0.05 -d train-sets/cs_cb",
    "diff_files": {
      "stderr": "train-sets/ref/cbify_epsilon_cs.stderr",
      "stdout": "train-sets/ref/cbify_epsilon_cs.stdout"
    },
    "input_files": [
      "train-sets/cs_cb"
    ]
  },
  {
    "id": 172,
    "desc": "cbify adf cs, epsilon-greedy",
    "vw_command": "--cbify 3 --cbify_cs --cb_explore_adf --epsilon 0.05 -d train-sets/cs_cb",
    "diff_files": {
      "stderr": "train-sets/ref/cbify_epsilon_cs_adf.stderr",
      "stdout": "train-sets/ref/cbify_epsilon_cs_adf.stdout"
    },
    "input_files": [
      "train-sets/cs_cb"
    ]
  },
  {
    "id": 173,
    "desc": "cbify adf, regcb",
    "vw_command": "--cbify 10 --cb_explore_adf --cb_type mtr --regcb --mellowness 0.01 -d train-sets/multiclass",
    "diff_files": {
      "stderr": "train-sets/ref/cbify_regcb.stderr",
      "stdout": "train-sets/ref/cbify_regcb.stdout"
    },
    "input_files": [
      "train-sets/multiclass"
    ]
  },
  {
    "id": 174,
    "desc": "cbify adf, regcbopt",
    "vw_command": "--cbify 10 --cb_explore_adf --cb_type mtr --regcb --regcbopt --mellowness 0.01 -d train-sets/multiclass",
    "diff_files": {
      "stderr": "train-sets/ref/cbify_regcbopt.stderr",
      "stdout": "train-sets/ref/cbify_regcbopt.stdout"
    },
    "input_files": [
      "train-sets/multiclass"
    ]
  },
  {
    "id": 175,
    "desc": "cbify ldf, regcbopt",
    "vw_command": "-d train-sets/cs_test.ldf --cbify_ldf --cb_type mtr --regcb --regcbopt --mellowness 0.01",
    "diff_files": {
      "stderr": "train-sets/ref/cbify_ldf_regcbopt.stderr",
      "stdout": "train-sets/ref/cbify_ldf_regcbopt.stdout"
    },
    "input_files": [
      "train-sets/cs_test.ldf"
    ]
  },
  {
    "id": 176,
    "desc": "same model on cluster mode",
    "diff_files": {},
    "bash_command": "python3 same-model-test.py --vw {VW} --spanning_tree {SPANNING_TREE} --data_files train-sets/same_model_test.0.dat train-sets/same_model_test.1.dat",
    "input_files": [
      "same-model-test.py",
      "train-sets/same_model_test.0.dat",
      "train-sets/same_model_test.1.dat"
    ]
  },
  {
    "id": 177,
    "desc": "check --audit output is reproducible",
    "diff_files": {
      "stdout": "train-sets/ref/audit2.stdout"
    },
    "bash_command": "printf '3 |f a b c |e x y z\\n2 |f a y c |e x\\n' | {VW} --oaa 3 -q ef --audit"
  },
  {
    "id": 178,
    "desc": "cb_adf, sharedfeatures",
    "vw_command": "--dsjson --chain_hash --cb_adf -d train-sets/no_shared_features.json",
    "diff_files": {
      "stderr": "train-sets/ref/no_shared_features.stderr",
      "stdout": "train-sets/ref/no_shared_features.stdout"
    },
    "input_files": [
      "train-sets/no_shared_features.json"
    ]
  },
  {
    "id": 179,
    "desc": "warm_cb warm start",
    "vw_command": "--warm_cb 10 --cb_explore_adf --cb_type mtr --epsilon 0.05 --warm_start 3 --interaction 7 --choices_lambda 8 --warm_start_update --interaction_update -d train-sets/multiclass",
    "diff_files": {
      "stderr": "train-sets/ref/warm_cb.stderr",
      "stdout": "train-sets/ref/warm_cb.stdout"
    },
    "input_files": [
      "train-sets/multiclass"
    ]
  },
  {
    "id": 180,
    "desc": "warm_cb warm start with lambda set containing 0/1",
    "vw_command": "--warm_cb 10 --cb_explore_adf --cb_type mtr --epsilon 0.05 --warm_start 3 --interaction 7 --choices_lambda 8 --lambda_scheme 2 --warm_start_update --interaction_update -d train-sets/multiclass",
    "diff_files": {
      "stderr": "train-sets/ref/warm_cb_lambda_zeroone.stderr",
      "stdout": "train-sets/ref/warm_cb_lambda_zeroone.stdout"
    },
    "input_files": [
      "train-sets/multiclass"
    ]
  },
  {
    "id": 181,
    "desc": "warm_cb warm start with warm start update turned off",
    "vw_command": "--warm_cb 10 --cb_explore_adf --cb_type mtr --epsilon 0.05 --warm_start 3 --interaction 7 --choices_lambda 8 --interaction_update -d train-sets/multiclass",
    "diff_files": {
      "stderr": "train-sets/ref/warm_cb_no_ws_upd.stderr",
      "stdout": "train-sets/ref/warm_cb_no_ws_upd.stdout"
    },
    "input_files": [
      "train-sets/multiclass"
    ]
  },
  {
    "id": 182,
    "desc": "warm_cb warm start with interaction update turned off",
    "vw_command": "--warm_cb 10 --cb_explore_adf --cb_type mtr --epsilon 0.0 --warm_start 3 --interaction 7 --choices_lambda 8 --warm_start_update -d train-sets/multiclass",
    "diff_files": {
      "stderr": "train-sets/ref/warm_cb_no_int_upd.stderr",
      "stdout": "train-sets/ref/warm_cb_no_int_upd.stdout"
    },
    "input_files": [
      "train-sets/multiclass"
    ]
  },
  {
    "id": 183,
    "desc": "warm_cb warm start with bandit warm start type (Sim-Bandit)",
    "vw_command": "--warm_cb 10 --cb_explore_adf --cb_type mtr --epsilon 0.05 --warm_start 3 --interaction 7 --choices_lambda 1 --warm_start_update --interaction_update --sim_bandit -d train-sets/multiclass",
    "diff_files": {
      "stderr": "train-sets/ref/warm_cb_simbandit.stderr",
      "stdout": "train-sets/ref/warm_cb_simbandit.stdout"
    },
    "input_files": [
      "train-sets/multiclass"
    ]
  },
  {
    "id": 184,
    "desc": "warm_cb warm start with CYC supervised corruption",
    "vw_command": "--warm_cb 10 --cb_explore_adf --cb_type mtr --epsilon 0.05 --warm_start 3 --interaction 7 --choices_lambda 8 --warm_start_update --interaction_update --corrupt_type_warm_start 2 --corrupt_prob_warm_start 0.5 -d train-sets/multiclass",
    "diff_files": {
      "stderr": "train-sets/ref/warm_cb_cyc.stderr",
      "stdout": "train-sets/ref/warm_cb_cyc.stdout"
    },
    "input_files": [
      "train-sets/multiclass"
    ]
  },
  {
    "id": 185,
    "desc": "warm_cb warm start with input cost-sensitive examples",
    "vw_command": "--warm_cb 3 --cb_explore_adf --cb_type mtr --epsilon 0.05 --warm_start 1 --interaction 2 --choices_lambda 8 --warm_start_update --interaction_update --warm_cb_cs -d train-sets/cs_cb",
    "diff_files": {
      "stderr": "train-sets/ref/warm_cb_cs.stderr",
      "stdout": "train-sets/ref/warm_cb_cs.stdout"
    },
    "input_files": [
      "train-sets/cs_cb"
    ]
  },
  {
    "id": 186,
    "desc": "test counting examples with holdout_after option",
    "vw_command": "-k -P 100 --holdout_after 500 -d train-sets/0002.dat",
    "diff_files": {
      "stderr": "train-sets/ref/holdout_after.stderr",
      "stdout": "train-sets/ref/holdout_after.stdout"
    },
    "input_files": [
      "train-sets/0002.dat"
    ]
  },
  {
    "id": 187,
    "desc": "test counting examples with holdout_after option with 2 passes on the training set",
    "vw_command": "-k -P 100 --holdout_after 500 -d train-sets/0002.dat -c --passes 2",
    "diff_files": {
      "stderr": "train-sets/ref/holdout_after_2passes.stderr",
      "stdout": "train-sets/ref/holdout_after_2passes.stdout"
    },
    "input_files": [
      "train-sets/0002.dat"
    ]
  },
  {
    "id": 188,
    "desc": "test cb_adf with softmax",
    "vw_command": "--cb_adf --rank_all -d train-sets/cb_adf_sm.data -p cb_adf_sm.predict --cb_type sm",
    "diff_files": {
      "stderr": "train-sets/ref/cb_adf_sm.stderr",
      "cb_adf_sm.predict": "pred-sets/ref/cb_adf_sm.predict",
      "stdout": "train-sets/ref/cb_adf_sm.stdout"
    },
    "input_files": [
      "train-sets/cb_adf_sm.data"
    ]
  },
  {
    "id": 189,
    "desc": "test dsjson parser correctly processes checkpoint and dangling observation lines",
    "vw_command": "-d train-sets/b1848_dsjson_parser_regression.txt --dsjson --chain_hash --cb_explore_adf -P 1 --extra_metrics metrics_skip.json",
    "diff_files": {
      "stderr": "train-sets/ref/b1848_dsjson_parser_regression.stderr",
      "metrics_skip.json": "test-sets/ref/metrics_skip.json",
      "stdout": "train-sets/ref/b1848_dsjson_parser_regression.stdout"
    },
    "input_files": [
      "train-sets/b1848_dsjson_parser_regression.txt"
    ]
  },
  {
    "id": 190,
    "desc": "one-against-all with subsampling",
    "vw_command": "-k --oaa 10 --oaa_subsample 5 -c --passes 10 -d train-sets/multiclass --holdout_off",
    "diff_files": {
      "stderr": "train-sets/ref/oaa_subsample.stderr",
      "stdout": "train-sets/ref/oaa_subsample.stdout"
    },
    "input_files": [
      "train-sets/multiclass"
    ]
  },
  {
    "id": 191,
    "desc": "train coin betting",
    "vw_command": "-k -d train-sets/0001.dat -f models/ftrl_coin.model --passes 1 --coin",
    "diff_files": {
      "stderr": "train-sets/ref/ftrl_coin.stderr",
      "stdout": "train-sets/ref/ftrl_coin.stdout"
    },
    "input_files": [
      "train-sets/0001.dat"
    ]
  },
  {
    "id": 192,
    "desc": "test coin betting",
    "vw_command": "-k -t -d train-sets/0001.dat -i models/ftrl_coin.model -p ftrl_coin.predict",
    "diff_files": {
      "stderr": "test-sets/ref/ftrl_coin.stderr",
      "ftrl_coin.predict": "pred-sets/ref/ftrl_coin.predict",
      "stdout": "test-sets/ref/ftrl_coin.stdout"
    },
    "input_files": [
      "train-sets/0001.dat",
      "models/ftrl_coin.model"
    ],
    "depends_on": [
      191
    ]
  },
  {
    "id": 193,
    "desc": "malformed examples, onethread, strict_parse failure",
    "diff_files": {
      "stderr": "train-sets/ref/malformed-onethread-strict_parse.stderr",
      "stdout": "train-sets/ref/malformed-onethread-strict_parse.stdout"
    },
    "bash_command": "./negative-test.sh {VW} -d train-sets/malformed.dat --onethread --strict_parse",
    "input_files": [
      "./negative-test.sh",
      "train-sets/malformed.dat"
    ]
  },
  {
    "id": 194,
    "desc": "malformed examples, strict_parse failure",
    "diff_files": {
      "stderr": "train-sets/ref/malformed-strict_parse.stderr",
      "stdout": "train-sets/ref/malformed-strict_parse.stdout"
    },
    "bash_command": "./negative-test.sh {VW} -d train-sets/malformed.dat --strict_parse",
    "input_files": [
      "./negative-test.sh",
      "train-sets/malformed.dat"
    ]
  },
  {
    "id": 195,
    "desc": "malformed examples success",
    "vw_command": "-d train-sets/malformed.dat --onethread",
    "diff_files": {
      "stderr": "train-sets/ref/malformed.stderr",
      "stdout": "train-sets/ref/malformed.stdout"
    },
    "input_files": [
      "train-sets/malformed.dat"
    ]
  },
  {
    "id": 196,
    "desc": "online contextual memory tree",
    "vw_command": "-d train-sets/rcv1_smaller.dat --memory_tree 10 --learn_at_leaf --max_number_of_labels 2 --dream_at_update 0 --dream_repeats 3 --online --leaf_example_multiplier 10 --alpha 0.1 -l 0.001 -b 15 --passes 1 --loss_function squared --holdout_off",
    "diff_files": {
      "stderr": "train-sets/ref/cmt_rcv1_smaller_online.stderr",
      "stdout": "train-sets/ref/cmt_rcv1_smaller_online.stdout"
    },
    "input_files": [
      "train-sets/rcv1_smaller.dat"
    ]
  },
  {
    "id": 197,
    "desc": "offline contextual memory tree",
    "vw_command": "-d train-sets/rcv1_smaller.dat -k --memory_tree 10 --learn_at_leaf --max_number_of_labels 2 --dream_at_update 0 --dream_repeats 3 --leaf_example_multiplier 10 --alpha 0.1 -l 0.001 -b 15 -c --passes 2 --loss_function squared --holdout_off",
    "diff_files": {
      "stderr": "train-sets/ref/cmt_rcv1_smaller_offline.stderr",
      "stdout": "train-sets/ref/cmt_rcv1_smaller_offline.stdout"
    },
    "input_files": [
      "train-sets/rcv1_smaller.dat"
    ]
  },
  {
    "id": 198,
    "desc": "test cb_sample",
    "vw_command": "--cb_sample --cb_explore_adf -d test-sets/cb_sample_seed.data -p cb_sample_seed.predict --random_seed 1234",
    "diff_files": {
      "cb_sample_seed.predict": "pred-sets/ref/cb_sample_seed.predict"
    },
    "input_files": [
      "test-sets/cb_sample_seed.data"
    ]
  },
  {
    "id": 199,
    "desc": "CCB train then test",
    "vw_command": "-d train-sets/ccb_test.dat --ccb_explore_adf -p ccb_test.predict",
    "diff_files": {
      "stderr": "train-sets/ref/ccb_test.stderr",
      "ccb_test.predict": "train-sets/ref/ccb_test.predict",
      "stdout": "train-sets/ref/ccb_test.stdout"
    },
    "input_files": [
      "train-sets/ccb_test.dat"
    ]
  },
  {
    "id": 200,
    "desc": "cb_explore_adf with huge lambda softmax exploration",
    "vw_command": "--cb_explore_adf --softmax --lambda 100000 -d train-sets/cb_test.ldf --noconstant -p cbe_adf_softmax_biglambda.predict",
    "diff_files": {
      "stderr": "train-sets/ref/cbe_adf_softmax_biglambda.stderr",
      "cbe_adf_softmax_biglambda.predict": "pred-sets/ref/cbe_adf_softmax_biglambda.predict",
      "stdout": "train-sets/ref/cbe_adf_softmax_biglambda.stdout"
    },
    "input_files": [
      "train-sets/cb_test.ldf"
    ]
  },
  {
    "id": 201,
    "desc": "Test memory corruption issue in ccb_explore_adf where mtr was leaving a prediction behind",
    "vw_command": "--ccb_explore_adf --example_queue_limit 7 -d train-sets/ccb_reuse_small.data",
    "diff_files": {
      "stderr": "train-sets/ref/ccb_reuse_small.stderr",
      "stdout": "train-sets/ref/ccb_reuse_small.stdout"
    },
    "input_files": [
      "train-sets/ccb_reuse_small.data"
    ]
  },
  {
    "id": 202,
    "desc": "Test memory corruption issue in ccb_explore_adf where mtr was leaving a prediction behind",
    "vw_command": "--ccb_explore_adf --example_queue_limit 20 --dsjson --chain_hash -d train-sets/ccb_reuse_medium.dsjson --predict_only_model",
    "diff_files": {
      "stderr": "train-sets/ref/ccb_reuse_medium.stderr",
      "stdout": "train-sets/ref/ccb_reuse_medium.stdout"
    },
    "input_files": [
      "train-sets/ccb_reuse_medium.dsjson"
    ]
  },
  {
    "id": 203,
    "desc": "Basic test of cluster. Can't use the VW replacer as it will think this is a VW command append things like --onethread",
    "diff_files": {
      "stderr": "test-sets/ref/cluster.stderr",
      "stdout": "test-sets/ref/cluster.stdout",
      "cluster.predict": "pred-sets/ref/cluster.predict"
    },
    "bash_command": "python3 ./cluster_test.py --vw {VW} --spanning_tree {SPANNING_TREE} --test_file test-sets/0001.dat --data_files train-sets/0001.dat train-sets/0002.dat  --prediction_file cluster.predict",
    "input_files": [
      "cluster_test.py",
      "test-sets/0001.dat",
      "train-sets/0001.dat",
      "train-sets/0002.dat"
    ]
  },
  {
    "id": 204,
    "desc": "Test if options that are negative numbers are handled correctly",
    "vw_command": "--classweight -1:0.5 --no_stdin",
    "diff_files": {
      "stderr": "test-sets/ref/negative-num-option.stderr",
      "stdout": "test-sets/ref/negative-num-option.stdout"
    }
  },
  {
    "id": 205,
    "desc": "test cb_dro with softmax",
    "vw_command": "--cb_dro --cb_adf --rank_all -d train-sets/cb_adf_sm.data -p cb_dro_adf_sm.predict --cb_type sm",
    "diff_files": {
      "stderr": "train-sets/ref/cb_dro_adf_sm.stderr",
      "cb_dro_adf_sm.predict": "pred-sets/ref/cb_dro_adf_sm.predict",
      "stdout": "train-sets/ref/cb_dro_adf_sm.stdout"
    },
    "input_files": [
      "train-sets/cb_adf_sm.data"
    ]
  },
  {
    "id": 206,
    "desc": "Tests segfault that used to happen when audit, cache and interactions were combined.",
    "vw_command": "-c -k --passes 2 -d train-sets/cache_interaction_audit.txt -q st --audit",
    "diff_files": {
      "stdout": "train-sets/ref/cache_interaction_audit.stdout",
      "stderr": "train-sets/ref/cache_interaction_audit.stderr"
    },
    "input_files": [
      "train-sets/cache_interaction_audit.txt"
    ]
  },
  {
    "id": 207,
    "desc": "Enable chain hash option for json example",
    "diff_files": {
      "stderr": "test-sets/ref/chain_hash_json_test.stderr",
      "stdout": "test-sets/ref/chain_hash_json_test.stdout",
      "chain_hash_json_result.cmp": "test-sets/ref/chain_hash_json_result.cmp"
    },
    "bash_command": "{VW} --audit --json --chain_hash -d train-sets/chain_hash_json_test.json --invert_hash chain_hash_json_result.cmp --chain_hash --predict_only_model &&  tail -n +2 chain_hash_json_result.cmp > chain_hash_json_result.cmp.new &&  rm chain_hash_json_result.cmp &&  mv chain_hash_json_result.cmp.new chain_hash_json_result.cmp",
    "input_files": [
      "train-sets/chain_hash_json_test.json"
    ]
  },
  {
    "id": 208,
    "desc": "Use chain hashing for text example",
    "diff_files": {
      "stderr": "test-sets/ref/chain_hash_text_result.stderr",
      "stdout": "test-sets/ref/chain_hash_text_result.stdout",
      "chain_hash_text_result.cmp": "test-sets/ref/chain_hash_text_result.cmp"
    },
    "bash_command": "{VW} --audit -d train-sets/chain_hash_text_test.dat --invert_hash chain_hash_text_result.cmp --predict_only_model &&  tail -n +2 chain_hash_text_result.cmp > chain_hash_text_result.cmp.new &&  rm chain_hash_text_result.cmp &&  mv chain_hash_text_result.cmp.new chain_hash_text_result.cmp",
    "input_files": [
      "train-sets/chain_hash_text_test.dat"
    ]
  },
  {
    "id": 209,
    "desc": "Test override epsilon value saved in a model",
    "vw_command": "-i model-sets/epsilon.model -d train-sets/override_epsilon.txt --epsilon 0.3 -p override_epsilon.preds",
    "diff_files": {
      "stderr": "pred-sets/ref/override_epsilon.stderr",
      "override_epsilon.preds": "pred-sets/ref/override_epsilon.preds",
      "stdout": "pred-sets/ref/override_epsilon.stdout"
    },
    "input_files": [
      "train-sets/override_epsilon.txt",
      "model-sets/epsilon.model"
    ]
  },
  {
    "id": 210,
    "desc": "Ensure that all weights that exist in the model are present in the invert_hash output. Even if Audit did not see it.. SkipC# - Do not remove this - this test breaks test generation by creating an infinite sized list containing this test case (many times)",
    "diff_files": {
      "inv_hash_load_model.invert.txt": "train-sets/ref/inv_hash_load_model.invert.txt",
      "inv_hash_load_model.readable.txt": "train-sets/ref/inv_hash_load_model.readable.txt"
    },
    "bash_command": "{VW} -d train-sets/inv_hash_load_model_data1.txt -f inv_hash_load_model.vw --noconstant --predict_only_model && {VW} -d train-sets/inv_hash_load_model_data2.txt -i inv_hash_load_model.vw --noconstant --readable_model inv_hash_load_model.readable.txt --invert_hash inv_hash_load_model.invert.txt --predict_only_model",
    "input_files": [
      "train-sets/inv_hash_load_model_data1.txt",
      "train-sets/inv_hash_load_model_data2.txt"
    ]
  },
  {
    "id": 211,
    "desc": "cb_explore_adf with rnd exploration",
    "vw_command": "--cb_explore_adf --rnd 1 -d train-sets/cb_test.ldf --noconstant -p cbe_adf_rnd.predict",
    "diff_files": {
      "stderr": "train-sets/ref/cbe_adf_rnd.stderr",
      "cbe_adf_rnd.predict": "pred-sets/ref/cbe_adf_rnd.predict",
      "stdout": "train-sets/ref/cbe_adf_rnd.stdout"
    },
    "input_files": [
      "train-sets/cb_test.ldf"
    ]
  },
  {
    "id": 212,
    "desc": "Slates sanity check",
    "vw_command": "--slates -d train-sets/slates_simple.txt -p slates_simple.predict",
    "diff_files": {
      "stderr": "train-sets/ref/slates_simple.stderr",
      "slates_simple.predict": "pred-sets/ref/slates_simple.predict",
      "stdout": "train-sets/ref/slates_simple.stdout"
    },
    "input_files": [
      "train-sets/slates_simple.txt"
    ]
  },
  {
    "id": 213,
    "desc": "offset_tree, 2 actions",
    "vw_command": "--ot 2 -k -d train-sets/offset_tree_000.dat -p offset_tree_000.pred -P 1",
    "diff_files": {
      "stderr": "test-sets/ref/offset_tree_000.stderr",
      "offset_tree_000.pred": "pred-sets/ref/offset_tree_000.pred",
      "stdout": "test-sets/ref/offset_tree_000.stdout"
    },
    "input_files": [
      "train-sets/offset_tree_000.dat"
    ]
  },
  {
    "id": 214,
    "desc": "offset_tree, 3 actions",
    "vw_command": "--ot 3 -k -d train-sets/offset_tree_001.dat -p offset_tree_001.pred -P 1",
    "diff_files": {
      "stderr": "test-sets/ref/offset_tree_001.stderr",
      "offset_tree_001.pred": "pred-sets/ref/offset_tree_001.pred",
      "stdout": "test-sets/ref/offset_tree_001.stdout"
    },
    "input_files": [
      "train-sets/offset_tree_001.dat"
    ]
  },
  {
    "id": 215,
    "desc": "offset_tree, 4 actions",
    "vw_command": "--ot 4 -k -d train-sets/offset_tree_002.dat -p offset_tree_002.pred -P 1",
    "diff_files": {
      "stderr": "test-sets/ref/offset_tree_002.stderr",
      "offset_tree_002.pred": "pred-sets/ref/offset_tree_002.pred",
      "stdout": "test-sets/ref/offset_tree_002.stdout"
    },
    "input_files": [
      "train-sets/offset_tree_002.dat"
    ]
  },
  {
    "id": 216,
    "desc": "Regression test for crash on unlabelled data",
    "vw_command": "--dsjson --chain_hash --slates -d train-sets/slates_simple_unlabeled.dsjson",
    "diff_files": {
      "stderr": "train-sets/ref/slates_simple_unlabeled.stderr",
      "stdout": "train-sets/ref/slates_simple_unlabeled.stdout"
    },
    "input_files": [
      "train-sets/slates_simple_unlabeled.dsjson"
    ]
  },
  {
    "id": 217,
    "desc": "check plt training",
    "vw_command": "-d train-sets/multilabel -f plt.model --plt 10 --sgd --predict_only_model --loss_function logistic",
    "diff_files": {
      "stderr": "train-sets/ref/plt_multilabel.stderr",
      "stdout": "train-sets/ref/plt_multilabel.stdout"
    },
    "input_files": [
      "train-sets/multilabel"
    ]
  },
  {
    "id": 218,
    "desc": "check default plt prediction",
    "vw_command": "-t -d train-sets/multilabel -i plt.model -p plt_multilabel.predict --loss_function logistic",
    "diff_files": {
      "stderr": "train-sets/ref/plt_multilabel_predict.stderr",
      "plt_multilabel.predict": "pred-sets/ref/plt_multilabel.predict",
      "stdout": "train-sets/ref/plt_multilabel_predict.stdout"
    },
    "input_files": [
      "train-sets/multilabel",
      "plt.model"
    ],
    "depends_on": [
      217
    ]
  },
  {
    "id": 219,
    "desc": "check plt top-1 prediction",
    "vw_command": "-t -d train-sets/multilabel -i plt.model -p plt_top1_multilabel.predict --top_k 1 --loss_function logistic",
    "diff_files": {
      "stderr": "train-sets/ref/plt_top1_multilabel_predict.stderr",
      "plt_top1_multilabel.predict": "pred-sets/ref/plt_top1_multilabel.predict",
      "stdout": "train-sets/ref/plt_top1_multilabel_predict.stdout"
    },
    "input_files": [
      "train-sets/multilabel",
      "plt.model"
    ],
    "depends_on": [
      217
    ]
  },
  {
    "id": 220,
    "desc": "daemon test with json",
    "diff_files": {
      "stdout": "test-sets/ref/vw-daemon.stdout"
    },
    "bash_command": "./daemon-test.sh --json --port 54251 --vw '{VW}'",
    "input_files": [
      "daemon-test.sh"
    ]
  },
  {
    "id": 221,
    "desc": "cbify adf, squarecb",
    "vw_command": "--cbify 10 --cb_explore_adf --cb_type mtr --squarecb --gamma_scale 500 -d train-sets/multiclass",
    "diff_files": {
      "stderr": "train-sets/ref/cbify_squarecb.stderr",
      "stdout": "train-sets/ref/cbify_squarecb.stdout"
    },
    "input_files": [
      "train-sets/multiclass"
    ]
  },
  {
    "id": 222,
    "desc": "cbify adf, squarecb-elim",
    "vw_command": "--cbify 10 --cb_explore_adf --cb_type mtr --squarecb --elim --gamma_scale 10 --mellowness 0.001 -d train-sets/multiclass",
    "diff_files": {
      "stderr": "train-sets/ref/cbify_squarecb_elim.stderr",
      "stdout": "train-sets/ref/cbify_squarecb_elim.stdout"
    },
    "input_files": [
      "train-sets/multiclass"
    ]
  },
  {
    "id": 223,
    "desc": "cbify ldf, squarecb",
    "vw_command": "-d train-sets/cs_test.ldf --cbify_ldf --cb_type mtr --squarecb --gamma_scale 500",
    "diff_files": {
      "stderr": "train-sets/ref/cbify_ldf_squarecb.stderr",
      "stdout": "train-sets/ref/cbify_ldf_squarecb.stdout"
    },
    "input_files": [
      "train-sets/cs_test.ldf"
    ]
  },
  {
    "id": 224,
    "desc": "cbify ldf, squarecb-elim",
    "vw_command": "-d train-sets/cs_test.ldf --cbify_ldf --cb_type mtr --squarecb --elim --gamma_scale 10 --mellowness 0.001",
    "diff_files": {
      "stderr": "train-sets/ref/cbify_ldf_squarecb_elim.stderr",
      "stdout": "train-sets/ref/cbify_ldf_squarecb_elim.stdout"
    },
    "input_files": [
      "train-sets/cs_test.ldf"
    ]
  },
  {
    "id": 225,
    "desc": "cbify regression dataset.  Use it with cats.",
    "vw_command": "--cbify 4 --cbify_reg --min_value=185 --max_value=23959 --bandwidth 3000 -d train-sets/regression/cbify-reg.dat --passes 1 -b 18 --coin --loss_option 1",
    "diff_files": {
      "stderr": "train-sets/ref/cbify-reg-cats.stderr",
      "stdout": "train-sets/ref/cbify-reg-cats.stdout"
    },
    "input_files": [
      "train-sets/regression/cbify-reg.dat"
    ]
  },
  {
    "id": 226,
    "desc": "cats train",
    "vw_command": "--cats 4 --min_value=185 --max_value=23959 --bandwidth 3000 -d train-sets/cats.acpx --passes 1 -b 18 --coin -f cats.model --predict_only_model",
    "diff_files": {
      "stderr": "train-sets/ref/cats-train.stderr",
      "stdout": "train-sets/ref/cats-train.stdout"
    },
    "input_files": [
      "train-sets/cats.acpx"
    ]
  },
  {
    "id": 227,
    "desc": "cats predict",
    "vw_command": "-d train-sets/cats.acpx -i cats.model -p cats.predict",
    "diff_files": {
      "stderr": "train-sets/ref/cats-predict.stderr",
      "cats.predict": "pred-sets/ref/cats.predict",
      "stdout": "train-sets/ref/cats-predict.stdout"
    },
    "input_files": [
      "train-sets/cats.acpx",
      "cats.model"
    ],
    "depends_on": [
      226
    ]
  },
  {
    "id": 228,
    "desc": "cats-pdf train",
    "vw_command": "--cats_pdf 4 --min_value=185 --max_value=23959 --bandwidth 2000 -d train-sets/cats.acpx --passes 1 -b 18 --coin -f cats-pdf.model --predict_only_model",
    "diff_files": {
      "stderr": "train-sets/ref/cats-pdf-train.stderr",
      "stdout": "train-sets/ref/cats-pdf-train.stdout"
    },
    "input_files": [
      "train-sets/cats.acpx"
    ]
  },
  {
    "id": 229,
    "desc": "cats-pdf predict",
    "vw_command": "-d train-sets/cats.acpx -i cats-pdf.model -p cats-pdf.predict",
    "diff_files": {
      "stderr": "train-sets/ref/cats-pdf-predict.stderr",
      "cats-pdf.predict": "pred-sets/ref/cats-pdf.predict",
      "stdout": "train-sets/ref/cats-pdf-predict.stdout"
    },
    "input_files": [
      "train-sets/cats.acpx",
      "cats-pdf.model"
    ],
    "depends_on": [
      228
    ]
  },
  {
    "id": 230,
    "desc": "cbify-reg",
    "vw_command": "--cbify 2048 --cbify_reg --min_value=185 --max_value=23959 --bandwidth 10000 -d train-sets/regression/cbify-reg.dat --coin --loss_option 1",
    "diff_files": {
      "stderr": "train-sets/ref/cbify_reg.stderr",
      "stdout": "train-sets/ref/cbify_reg.stdout"
    },
    "input_files": [
      "train-sets/regression/cbify-reg.dat"
    ]
  },
  {
    "id": 231,
    "desc": "cbify-reg cb_discrete",
    "vw_command": "--cbify 2048 --cbify_reg --cb_discrete --min_value=185 --max_value=23959 -d train-sets/regression/cbify-reg.dat --coin --loss_option 1",
    "diff_files": {
      "stderr": "train-sets/ref/cbify_reg_discrete.stderr",
      "stdout": "train-sets/ref/cbify_reg_discrete.stdout"
    },
    "input_files": [
      "train-sets/regression/cbify-reg.dat"
    ]
  },
  {
    "id": 232,
    "desc": "cbify-reg discrete cats_tree",
    "vw_command": "--cbify 2048 --cbify_reg --cb_discrete --cats_tree 2048 --min_value=185 --max_value=23959 -d train-sets/regression/cbify-reg.dat --coin --loss_option 1",
    "diff_files": {
      "stderr": "train-sets/ref/cbify_reg_discrete_cats.stderr",
      "stdout": "train-sets/ref/cbify_reg_discrete_cats.stdout"
    },
    "input_files": [
      "train-sets/regression/cbify-reg.dat"
    ]
  },
  {
    "id": 233,
    "desc": "CCB first slot loss",
    "vw_command": "-d train-sets/ccb_losses.txt --ccb_explore_adf --epsilon 0 --cb_type ips",
    "diff_files": {
      "stderr": "train-sets/ref/ccb_1slot_loss.stderr",
      "stdout": "train-sets/ref/ccb_1slot_loss.stdout"
    },
    "input_files": [
      "train-sets/ccb_losses.txt"
    ]
  },
  {
    "id": 234,
    "desc": "CCB all slots loss",
    "vw_command": "-d train-sets/ccb_losses.txt --ccb_explore_adf --epsilon 0 --cb_type ips --all_slots_loss",
    "diff_files": {
      "stderr": "train-sets/ref/ccb_allslots_loss.stderr",
      "stdout": "train-sets/ref/ccb_allslots_loss.stdout"
    },
    "input_files": [
      "train-sets/ccb_losses.txt"
    ]
  },
  {
    "id": 235,
    "desc": "big feature poison test 1",
    "vw_command": "-d train-sets/big_feature_poison.dat --interactions aaaaa --noconstant",
    "diff_files": {
      "stderr": "train-sets/ref/big_feature_poison.stderr",
      "stdout": "train-sets/ref/big_feature_poison.stdout"
    },
    "input_files": [
      "train-sets/big_feature_poison.dat"
    ]
  },
  {
    "id": 236,
    "desc": "big feature poison test 2",
    "vw_command": "-d train-sets/big_feature_poison.dat --interactions aaaaa --noconstant --power_t 0",
    "diff_files": {
      "stderr": "train-sets/ref/big_feature_poison_2.stderr",
      "stdout": "train-sets/ref/big_feature_poison_2.stdout"
    },
    "input_files": [
      "train-sets/big_feature_poison.dat"
    ]
  },
  {
    "id": 237,
    "desc": "test decision service json parsing including chain hashing",
    "vw_command": "-d train-sets/decisionservice.json --dsjson --chain_hash --cb_explore_adf --epsilon 0.2 --quadratic GT -P 1 -p cbe_adf_dsjson_chain_hash.predict",
    "diff_files": {
      "stderr": "train-sets/ref/cbe_adf_dsjson_chain_hash.stderr",
      "cbe_adf_dsjson_chain_hash.predict": "pred-sets/ref/cbe_adf_dsjson_chain_hash.predict",
      "stdout": "train-sets/ref/cbe_adf_dsjson_chain_hash.stdout"
    },
    "input_files": [
      "train-sets/decisionservice.json"
    ]
  },
  {
    "id": 238,
    "desc": "same with test 142 but with empty shared features",
    "vw_command": "--explore_eval --epsilon 0.2 -d train-sets/cb_test_with_empty_shared_feature.ldf --noconstant -p explore_eval.predict",
    "diff_files": {
      "stderr": "train-sets/ref/explore_eval_with_empty_shared_feature.stderr",
      "explore_eval.predict": "pred-sets/ref/explore_eval.predict",
      "stdout": "train-sets/ref/explore_eval_with_empty_shared_feature.stdout"
    },
    "input_files": [
      "train-sets/cb_test_with_empty_shared_feature.ldf"
    ]
  },
  {
    "id": 239,
    "desc": "Flatbuffer Simple Label Test",
    "vw_command": "-k -l 20 --initial_t 128000 --power_t 1 -d train-sets/0001.fb -f models/0001_1.model --invariant --flatbuffer --ngram 3 --skips 1 --holdout_off",
    "diff_files": {
      "stderr": "train-sets/ref/0001_fb.stderr",
      "stdout": "train-sets/ref/0001_fb.stdout"
    },
    "input_files": [
      "train-sets/0001.fb"
    ]
  },
  {
    "id": 240,
    "desc": "Flatbuffer CB Label Test",
    "vw_command": "--cb_force_legacy --cb 2 -d train-sets/rcv1_raw_cb_small.fb --flatbuffer",
    "diff_files": {
      "stderr": "train-sets/ref/rcv1_raw_cb_fb.stderr",
      "stdout": "train-sets/ref/rcv1_raw_cb_fb.stdout"
    },
    "input_files": [
      "train-sets/rcv1_raw_cb_small.fb"
    ]
  },
  {
    "id": 241,
    "desc": "Flatbuffer Multilabel Test",
    "vw_command": "--multilabel_oaa 10 -d train-sets/multilabel.fb --flatbuffer",
    "diff_files": {
      "stderr": "train-sets/ref/multilabel_fb.stderr",
      "stdout": "train-sets/ref/multilabel_fb.stdout"
    },
    "input_files": [
      "train-sets/multilabel.fb"
    ]
  },
  {
    "id": 242,
    "desc": "Flatbuffer Mutliclass Test",
    "vw_command": "-d train-sets/multiclass.fb -k --ect 10 --flatbuffer",
    "diff_files": {
      "stderr": "train-sets/ref/multiclass_fb.stderr",
      "stdout": "train-sets/ref/multiclass_fb.stdout"
    },
    "input_files": [
      "train-sets/multiclass.fb"
    ]
  },
  {
    "id": 243,
    "desc": "Flatbuffer CS Test",
    "vw_command": "-k -d train-sets/cs.fb --invariant --csoaa_ldf multiline --flatbuffer",
    "diff_files": {
      "stderr": "train-sets/ref/cs_fb.stderr",
      "stdout": "train-sets/ref/cs_fb.stdout"
    },
    "input_files": [
      "train-sets/cs.fb"
    ]
  },
  {
    "id": 244,
    "desc": "Flatbuffer CB_eval test",
    "vw_command": "-d train-sets/rcv1_cb_eval.fb --cb 2 --eval --flatbuffer",
    "diff_files": {
      "stderr": "train-sets/ref/rcv1_cb_eval_fb.stderr",
      "stdout": "train-sets/ref/rcv1_cb_eval_fb.stdout"
    },
    "input_files": [
      "train-sets/rcv1_cb_eval.fb"
    ]
  },
  {
    "id": 245,
    "desc": "Flatbuffer no label Test (LDA)",
    "vw_command": "-k --lda 100 --lda_alpha 0.01 --lda_rho 0.01 --lda_D 1000 -l 1 -b 13 --minibatch 128 -d train-sets/wiki256_no_label.fb --flatbuffer",
    "diff_files": {
      "stderr": "train-sets/ref/no_label_fb.stderr",
      "stdout": "train-sets/ref/no_label_fb.stdout"
    },
    "input_files": [
      "train-sets/wiki256_no_label.fb"
    ]
  },
  {
    "id": 246,
    "desc": "Flatbuffer CCB Label Test",
    "vw_command": "--ccb_explore_adf -d train-sets/ccb.fb --flatbuffer",
    "diff_files": {
      "stderr": "train-sets/ref/ccb_fb.stderr",
      "stdout": "train-sets/ref/ccb_fb.stdout"
    },
    "input_files": [
      "train-sets/ccb.fb"
    ]
  },
  {
    "id": 247,
    "desc": "cb_explore with cover epsilon decaying",
    "vw_command": "--cb_explore 2 --cover 3 -d train-sets/cb_explore_cover.dat -f models/cover_e_dec.model -p cover_e_dec_train.pred",
    "diff_files": {
      "stderr": "train-sets/ref/cbe_cover_e_dec.stderr",
      "cover_e_dec_train.pred": "train-sets/ref/cover_e_dec_train.pred",
      "stdout": "train-sets/ref/cbe_cover_e_dec.stdout"
    },
    "input_files": [
      "train-sets/cb_explore_cover.dat"
    ]
  },
  {
    "id": 248,
    "desc": "cb_explore with cover epsilon decaying predict",
    "vw_command": "--cb_explore 2 --cover 3 -d train-sets/cb_explore_cover.dat -i models/cover_e_dec.model -t -p cbe_cover_e_dec.predict",
    "diff_files": {
      "stderr": "train-sets/ref/cbe_cover_e_dec_predict.stderr",
      "cbe_cover_e_dec.predict": "pred-sets/ref/cbe_cover_e_dec.predict",
      "stdout": "train-sets/ref/cbe_cover_e_dec_predict.stdout"
    },
    "input_files": [
      "train-sets/cb_explore_cover.dat",
      "models/cover_e_dec.model"
    ],
    "depends_on": [
      247
    ]
  },
  {
    "id": 249,
    "desc": "cb_explore with cover epsilon fixed",
    "vw_command": "--cb_explore 2 --cover 3 -d train-sets/cb_explore_cover.dat -f models/cover_e_fixed.model --epsilon 0.5",
    "diff_files": {
      "stderr": "train-sets/ref/cbe_cover_e_fixed.stderr",
      "stdout": "train-sets/ref/cbe_cover_e_fixed.stdout"
    },
    "input_files": [
      "train-sets/cb_explore_cover.dat"
    ]
  },
  {
    "id": 250,
    "desc": "cb_explore with cover epsilon fixed predict",
    "vw_command": "--cb_explore 2 --cover 3 -d train-sets/cb_explore_cover.dat -i models/cover_e_fixed.model --epsilon 0.5 -t -p cbe_cover_e_fixed.predict",
    "diff_files": {
      "stderr": "train-sets/ref/cbe_cover_e_fixed_predict.stderr",
      "cbe_cover_e_fixed.predict": "pred-sets/ref/cbe_cover_e_fixed.predict",
      "stdout": "train-sets/ref/cbe_cover_e_fixed_predict.stdout"
    },
    "input_files": [
      "train-sets/cb_explore_cover.dat",
      "models/cover_e_fixed.model"
    ],
    "depends_on": [
      249
    ]
  },
  {
    "id": 251,
    "desc": "cb_explore_adf with cover exploration epsilon decaying",
    "vw_command": "--cb_explore_adf --cover 3 -d train-sets/cb_test_medium.ldf --noconstant -f models/cover_adf_e_dec.model",
    "diff_files": {
      "stderr": "train-sets/ref/cbe_adf_cover_e_dec.stderr",
      "stdout": "train-sets/ref/cbe_adf_cover_e_dec.stdout"
    },
    "input_files": [
      "train-sets/cb_test_medium.ldf"
    ]
  },
  {
    "id": 252,
    "desc": "cb_explore_adf with cover exploration epsilon decaying predict only",
    "vw_command": "--cb_explore_adf --cover 3 -d train-sets/cb_test_medium.ldf --noconstant -p cbe_adf_cover_e_dec.predict -i models/cover_adf_e_dec.model -t",
    "diff_files": {
      "stderr": "train-sets/ref/cbe_adf_cover_e_dec_predict.stderr",
      "cbe_adf_cover_e_dec.predict": "pred-sets/ref/cbe_adf_cover_e_dec.predict",
      "stdout": "train-sets/ref/cbe_adf_cover_e_dec_predict.stdout"
    },
    "input_files": [
      "train-sets/cb_test_medium.ldf",
      "models/cover_adf_e_dec.model"
    ],
    "depends_on": [
      251
    ]
  },
  {
    "id": 253,
    "desc": "cb_explore_adf with cover epsilon fixed",
    "vw_command": "--cb_explore_adf --cover 3 -d train-sets/cb_test_medium.ldf -f models/cover_adf_e_fixed.model --epsilon 0.5",
    "diff_files": {
      "stderr": "train-sets/ref/cbe_adf_cover_e_fixed.stderr",
      "stdout": "train-sets/ref/cbe_adf_cover_e_fixed.stdout"
    },
    "input_files": [
      "train-sets/cb_test_medium.ldf"
    ]
  },
  {
    "id": 254,
    "desc": "cb_explore_adf with cover epsilon fixed predict",
    "vw_command": "--cb_explore_adf --cover 3 -d train-sets/cb_test_medium.ldf -i models/cover_adf_e_fixed.model --epsilon 0.5 -t -p cbe_adf_cover_e_fixed.predict",
    "diff_files": {
      "stderr": "train-sets/ref/cbe_adf_cover_e_fixed_predict.stderr",
      "cbe_adf_cover_e_fixed.predict": "pred-sets/ref/cbe_adf_cover_e_fixed.predict",
      "stdout": "train-sets/ref/cbe_adf_cover_e_fixed_predict.stdout"
    },
    "input_files": [
      "train-sets/cb_test_medium.ldf",
      "models/cover_adf_e_fixed.model"
    ],
    "depends_on": [
      253
    ]
  },
  {
    "id": 255,
    "desc": "cb_explore_adf with synthcover exploration",
    "vw_command": "--cb_explore_adf --synthcover --epsilon 0.01 -d train-sets/cb_test.ldf --noconstant -p cbe_adf_synthcover.predict",
    "diff_files": {
      "stderr": "train-sets/ref/cbe_adf_synthcover.stderr",
      "cbe_adf_synthcover.predict": "pred-sets/ref/cbe_adf_synthcover.predict",
      "stdout": "train-sets/ref/cbe_adf_synthcover.stdout"
    },
    "input_files": [
      "train-sets/cb_test.ldf"
    ]
  },
  {
    "id": 256,
    "desc": "cb data consumed by ccb_explore_adf reduction",
    "vw_command": "--ccb_explore_adf --dsjson --epsilon 0.2 -d train-sets/cb_as_ccb.json",
    "diff_files": {
      "stderr": "train-sets/ref/cb_as_ccb.stderr",
      "stdout": "train-sets/ref/cb_as_ccb.stdout"
    },
    "input_files": [
      "train-sets/cb_as_ccb.json"
    ]
  },
  {
    "id": 257,
    "desc": "CCB interactions with slot with default namespace",
    "vw_command": "-d train-sets/ccb_test_interactions.dat --ccb_explore_adf --invert_hash w_out_slot_ns.interactions -q :: --predict_only_model",
    "diff_files": {
      "stderr": "train-sets/ref/ccb_test_interactions.stderr",
      "w_out_slot_ns.interactions": "train-sets/ref/w_out_slot_ns.interactions",
      "stdout": "train-sets/ref/ccb_test_interactions.stdout"
    },
    "input_files": [
      "train-sets/ccb_test_interactions.dat"
    ]
  },
  {
    "id": 258,
    "desc": "cb with dr (see test 39)",
    "vw_command": "--cb_force_legacy -d train-sets/rcv1_raw_cb_small.vw --cb 2 --cb_type dr --ngram 2 --skips 4 -b 24 -l 0.25",
    "diff_files": {
      "stderr": "train-sets/ref/rcv1_raw_cb_dr.stderr",
      "stdout": "train-sets/ref/rcv1_raw_cb_dr.stdout"
    },
    "input_files": [
      "train-sets/rcv1_raw_cb_small.vw"
    ]
  },
  {
    "id": 259,
    "desc": "cb with ips (see test 40)",
    "vw_command": "--cb_force_legacy -d train-sets/rcv1_raw_cb_small.vw --cb 2 --cb_type ips --ngram 2 --skips 4 -b 24 -l 0.125",
    "diff_files": {
      "stderr": "train-sets/ref/rcv1_raw_cb_ips.stderr",
      "stdout": "train-sets/ref/rcv1_raw_cb_ips.stdout"
    },
    "input_files": [
      "train-sets/rcv1_raw_cb_small.vw"
    ]
  },
  {
    "id": 260,
    "desc": "cb with dm (see test 41)",
    "vw_command": "--cb_force_legacy -d train-sets/rcv1_raw_cb_small.vw --cb 2 --cb_type dm --ngram 2 --skips 4 -b 24 -l 0.125 -f cb_dm.reg",
    "diff_files": {
      "stderr": "train-sets/ref/rcv1_raw_cb_dm.stderr",
      "stdout": "train-sets/ref/rcv1_raw_cb_dm.stdout"
    },
    "input_files": [
      "train-sets/rcv1_raw_cb_small.vw"
    ]
  },
  {
    "id": 261,
    "desc": "cb redirection when --eval (see test 74)",
    "vw_command": "-d train-sets/rcv1_cb_eval --cb 2 --eval",
    "diff_files": {
      "stderr": "train-sets/ref/rcv1_cb_eval.stderr",
      "stdout": "train-sets/ref/rcv1_cb_eval.stdout"
    },
    "input_files": [
      "train-sets/rcv1_cb_eval"
    ]
  },
  {
    "id": 262,
    "desc": "cbify, epsilon-greedy (see test 76)",
    "vw_command": "--cb_force_legacy --cbify 10 --epsilon 0.05 -d train-sets/multiclass",
    "diff_files": {
      "stderr": "train-sets/ref/cbify_epsilon_legacy.stderr",
      "stdout": "train-sets/ref/cbify_epsilon_legacy.stdout"
    },
    "input_files": [
      "train-sets/multiclass"
    ]
  },
  {
    "id": 263,
    "desc": "cbify, tau first (see test 77)",
    "vw_command": "--cb_force_legacy --cbify 10 --first 5 -d train-sets/multiclass",
    "diff_files": {
      "stderr": "train-sets/ref/cbify_first_legacy.stderr",
      "stdout": "train-sets/ref/cbify_first_legacy.stdout"
    },
    "input_files": [
      "train-sets/multiclass"
    ]
  },
  {
    "id": 264,
    "desc": "cbify, bag (see test 78)",
    "vw_command": "--cb_force_legacy --cbify 10 --bag 7 -d train-sets/multiclass",
    "diff_files": {
      "stderr": "train-sets/ref/cbify_bag_legacy.stderr",
      "stdout": "train-sets/ref/cbify_bag_legacy.stdout"
    },
    "input_files": [
      "train-sets/multiclass"
    ]
  },
  {
    "id": 265,
    "desc": "cbify, cover (see test 79)",
    "vw_command": "--cb_force_legacy --cbify 10 --cover 3 -d train-sets/multiclass --nounif",
    "diff_files": {
      "stderr": "train-sets/ref/cbify_cover_legacy.stderr",
      "stdout": "train-sets/ref/cbify_cover_legacy.stdout"
    },
    "input_files": [
      "train-sets/multiclass"
    ]
  },
  {
    "id": 266,
    "desc": "cb_explore (see test 121)",
    "vw_command": "--cb_force_legacy -d train-sets/rcv1_raw_cb_small.vw --cb_explore 2 --ngram 2 --skips 4 -b 24 -l 0.25 -p rcv1_raw_cb_explore_legacy.preds",
    "diff_files": {
      "stderr": "train-sets/ref/rcv1_raw_cb_explore_legacy.stderr",
      "rcv1_raw_cb_explore_legacy.preds": "pred-sets/ref/rcv1_raw_cb_explore_legacy.preds",
      "stdout": "train-sets/ref/rcv1_raw_cb_explore_legacy.stdout"
    },
    "input_files": [
      "train-sets/rcv1_raw_cb_small.vw"
    ]
  },
  {
    "id": 267,
    "desc": "test cbify large (see test 169)",
    "vw_command": "--cb_force_legacy -d train-sets/rcv1_multiclass.dat --cbify 2 --epsilon 0.05",
    "diff_files": {
      "stderr": "train-sets/ref/rcv1_multiclass_legacy.stderr",
      "stdout": "train-sets/ref/rcv1_multiclass_legacy.stdout"
    },
    "input_files": [
      "train-sets/rcv1_multiclass.dat"
    ]
  },
  {
    "id": 268,
    "desc": "cbify cs, epsilon-greedy (see test 171)",
    "vw_command": "--cb_force_legacy --cbify 3 --cbify_cs --epsilon 0.05 -d train-sets/cs_cb",
    "diff_files": {
      "stderr": "train-sets/ref/cbify_epsilon_cs_legacy.stderr",
      "stdout": "train-sets/ref/cbify_epsilon_cs_legacy.stdout"
    },
    "input_files": [
      "train-sets/cs_cb"
    ]
  },
  {
    "id": 269,
    "desc": "cb_explore with cover epsilon decaying (see test 249)",
    "vw_command": "--cb_force_legacy --cb_explore 2 --cover 3 -d train-sets/cb_explore_cover.dat -f models/cover_e_dec.model",
    "diff_files": {
      "stderr": "train-sets/ref/cbe_cover_e_dec_legacy.stderr",
      "stdout": "train-sets/ref/cbe_cover_e_dec_legacy.stdout"
    },
    "input_files": [
      "train-sets/cb_explore_cover.dat"
    ]
  },
  {
    "id": 270,
    "desc": "cb_explore with cover epsilon decaying predict (see test 250)",
    "vw_command": "--cb_explore 2 --cover 3 -d train-sets/cb_explore_cover.dat -i models/cover_e_dec.model -t -p cbe_cover_e_dec_legacy.predict",
    "diff_files": {
      "stderr": "train-sets/ref/cbe_cover_e_dec_predict_legacy.stderr",
      "cbe_cover_e_dec_legacy.predict": "pred-sets/ref/cbe_cover_e_dec_legacy.predict",
      "stdout": "train-sets/ref/cbe_cover_e_dec_predict_legacy.stdout"
    },
    "input_files": [
      "train-sets/cb_explore_cover.dat",
      "models/cover_e_dec.model"
    ],
    "depends_on": [
      269
    ]
  },
  {
    "id": 271,
    "desc": "cb_explore with cover epsilon fixed (see test 251)",
    "vw_command": "--cb_force_legacy --cb_explore 2 --cover 3 -d train-sets/cb_explore_cover.dat -f models/cover_e_fixed.model --epsilon 0.5",
    "diff_files": {
      "stderr": "train-sets/ref/cbe_cover_e_fixed_legacy.stderr",
      "stdout": "train-sets/ref/cbe_cover_e_fixed_legacy.stdout"
    },
    "input_files": [
      "train-sets/cb_explore_cover.dat"
    ]
  },
  {
    "id": 272,
    "desc": "cb_explore with cover epsilon fixed predict (see test 252)",
    "vw_command": "--cb_explore 2 --cover 3 -d train-sets/cb_explore_cover.dat -i models/cover_e_fixed.model --epsilon 0.5 -t -p cbe_cover_e_fixed_legacy.predict",
    "diff_files": {
      "stderr": "train-sets/ref/cbe_cover_e_fixed_predict_legacy.stderr",
      "cbe_cover_e_fixed_legacy.predict": "pred-sets/ref/cbe_cover_e_fixed_legacy.predict",
      "stdout": "train-sets/ref/cbe_cover_e_fixed_predict_legacy.stdout"
    },
    "input_files": [
      "train-sets/cb_explore_cover.dat",
      "models/cover_e_fixed.model"
    ],
    "depends_on": [
      271
    ]
  },
  {
    "id": 273,
    "desc": "cb evaluation (see test 74)",
    "vw_command": "-d train-sets/rcv1_cb_eval --cb 2 --eval",
    "diff_files": {
      "stderr": "train-sets/ref/rcv1_cb_eval.stderr",
      "stdout": "train-sets/ref/rcv1_cb_eval.stdout"
    },
    "input_files": [
      "train-sets/rcv1_cb_eval"
    ]
  },
  {
    "id": 274,
    "desc": "8.8.0 old model, test cb compat",
    "vw_command": "-i model-sets/cb_compat_test.vwmodel -d train-sets/cb_compat_test.dat -p cb_compat_test.predict",
    "diff_files": {
      "stderr": "train-sets/ref/cb_old_model.compat.stderr",
      "cb_compat_test.predict": "pred-sets/ref/cb_compat_test.predict",
      "stdout": "train-sets/ref/cb_old_model.compat.stdout"
    },
    "input_files": [
      "train-sets/cb_compat_test.dat",
      "model-sets/cb_compat_test.vwmodel"
    ]
  },
  {
    "id": 275,
    "desc": "vw --help",
    "vw_command": "--help",
    "diff_files": {
      "stderr": "train-sets/ref/help.stderr",
      "stdout": "train-sets/ref/help.stdout"
    }
  },
  {
    "id": 276,
    "desc": "vw --help with filtering",
    "vw_command": "--cb_adf --help",
    "diff_files": {
      "stderr": "train-sets/ref/help_cbadf.stderr",
      "stdout": "train-sets/ref/help_cbadf.stdout"
    }
  },
  {
    "id": 277,
    "desc": "cbzo: learn and save constant template model. Note: Changing hyperparameters (-l, --radius etc.) or any options affecting the learning algorithm will require. preparing the dataset again",
    "vw_command": "-d train-sets/cbzo_constant.dat --holdout_off --cbzo --policy constant -l 0.001 --radius 0.1 -f models/cbzo_constant.model",
    "diff_files": {
      "stderr": "train-sets/ref/cbzo_constant.stderr",
      "stdout": "train-sets/ref/cbzo_constant.stdout"
    },
    "input_files": [
      "train-sets/cbzo_constant.dat"
    ]
  },
  {
    "id": 278,
    "desc": "cbzo: verify predictions of Test 277 model.. Also ends up testing if important cmd-line options (--cbzo, --policy) are saved with the model.",
    "vw_command": "-d train-sets/cbzo_constant.dat --holdout_off -t --radius 0.1 -i models/cbzo_constant.model -p cbzo_constant.preds",
    "diff_files": {
      "cbzo_constant.preds": "pred-sets/ref/cbzo_constant.preds"
    },
    "input_files": [
      "train-sets/cbzo_constant.dat",
      "models/cbzo_constant.model"
    ],
    "depends_on": [
      277
    ]
  },
  {
    "id": 279,
    "desc": "cbzo: verify predictions without the intervention of model saving",
    "vw_command": "-d train-sets/cbzo_constant.dat --holdout_off --cbzo --policy constant -l 0.001 --radius 0.1 -p cbzo_constant_online.preds",
    "diff_files": {
      "cbzo_constant_online.preds": "pred-sets/ref/cbzo_constant_online.preds"
    },
    "input_files": [
      "train-sets/cbzo_constant.dat"
    ]
  },
  {
    "id": 280,
    "desc": "cbzo: verify --readable_model file contents",
    "vw_command": "-d train-sets/cbzo_constant.dat --holdout_off --cbzo --policy constant -l 0.001 --radius 0.1 --readable_model cbzo_constant_readable_model.txt --predict_only_model",
    "diff_files": {
      "cbzo_constant_readable_model.txt": "train-sets/ref/cbzo_constant_readable_model.txt"
    },
    "input_files": [
      "train-sets/cbzo_constant.dat"
    ]
  },
  {
    "id": 281,
    "desc": "cbzo: verify --invert_hash file contents",
    "vw_command": "-d train-sets/cbzo_constant.dat --holdout_off --cbzo --policy constant -l 0.001 --radius 0.1 --invert_hash cbzo_constant_invert_hash.txt --predict_only_model",
    "diff_files": {
      "cbzo_constant_invert_hash.txt": "train-sets/ref/cbzo_constant_invert_hash.txt"
    },
    "input_files": [
      "train-sets/cbzo_constant.dat"
    ]
  },
  {
    "id": 282,
    "desc": "cbzo: learn and save linear template model. Note: Changing hyperparameters (-l, --l1, --radius etc.) or any options affecting the learning algorithm will require. preparing the dataset again",
    "vw_command": "-d train-sets/cbzo_linear.dat --holdout_off --cbzo --policy linear -l 0.0001 --radius 0.1 --l1 0.2 --l2 0.3 --no_bias_regularization -f models/cbzo_linear.model",
    "diff_files": {
      "stderr": "train-sets/ref/cbzo_linear.stderr",
      "stdout": "train-sets/ref/cbzo_linear.stdout"
    },
    "input_files": [
      "train-sets/cbzo_linear.dat"
    ]
  },
  {
    "id": 283,
    "desc": "cbzo: verify predictions of Test 282 model.. Also ends up testing if important cmd-line options (--cbzo, --policy) are saved with the model.",
    "vw_command": "-d train-sets/cbzo_linear.dat --holdout_off -t --radius 0.1 -i models/cbzo_linear.model -p cbzo_linear.preds",
    "diff_files": {
      "cbzo_linear.preds": "pred-sets/ref/cbzo_linear.preds"
    },
    "input_files": [
      "train-sets/cbzo_linear.dat",
      "models/cbzo_linear.model"
    ],
    "depends_on": [
      282
    ]
  },
  {
    "id": 284,
    "desc": "cbzo: verify predictions without the intervention of model saving",
    "vw_command": "-d train-sets/cbzo_linear.dat --holdout_off --cbzo --policy linear -l 0.0001 --radius 0.1 --l1 0.2 --l2 0.3 --no_bias_regularization -p cbzo_linear_online.preds",
    "diff_files": {
      "cbzo_linear_online.preds": "pred-sets/ref/cbzo_linear_online.preds"
    },
    "input_files": [
      "train-sets/cbzo_linear.dat"
    ]
  },
  {
    "id": 285,
    "desc": "cbzo: verify --readable_model file contents",
    "vw_command": "-d train-sets/cbzo_linear.dat --holdout_off --cbzo --policy linear -l 0.0001 --radius 0.1 --l1 0.2 --l2 0.3 --no_bias_regularization --readable_model cbzo_linear_readable_model.txt --predict_only_model",
    "diff_files": {
      "cbzo_linear_readable_model.txt": "train-sets/ref/cbzo_linear_readable_model.txt"
    },
    "input_files": [
      "train-sets/cbzo_linear.dat"
    ]
  },
  {
    "id": 286,
    "desc": "cbzo: verify --invert_hash file contents",
    "vw_command": "-d train-sets/cbzo_linear.dat --holdout_off --cbzo --policy linear -l 0.0001 --radius 0.1 --l1 0.2 --l2 0.3 --no_bias_regularization --invert_hash cbzo_linear_invert_hash.txt --predict_only_model",
    "diff_files": {
      "cbzo_linear_invert_hash.txt": "train-sets/ref/cbzo_linear_invert_hash.txt"
    },
    "input_files": [
      "train-sets/cbzo_linear.dat"
    ]
  },
  {
    "id": 287,
    "desc": "vw test used in brew script",
    "vw_command": "-d train-sets/houses --audit --nn 1",
    "diff_files": {
      "stderr": "train-sets/ref/houses.stderr",
      "stdout": "train-sets/ref/houses.stdout"
    },
    "input_files": [
      "train-sets/houses"
    ]
  },
  {
    "id": 288,
    "desc": "creating model to be tested with -q :: and --invert_hash",
    "vw_command": "-d train-sets/ccb_test_interactions.dat --ccb_explore_adf -q :: -f models/288.model --invert_hash ccb_quad.inv",
    "diff_files": {
      "stderr": "train-sets/ref/ccb_quad.stderr",
      "ccb_quad.inv": "pred-sets/ref/ccb_quad.inv",
      "stdout": "train-sets/ref/ccb_quad.stdout"
    },
    "input_files": [
      "train-sets/ccb_test_interactions.dat"
    ]
  },
  {
    "id": 289,
    "desc": "checking invert_hash for ccb with model and -q ::",
    "vw_command": "-d train-sets/ccb_test_interactions.dat -i models/288.model --invert_hash ccb_quad_save_resume.inv",
    "diff_files": {
      "stderr": "train-sets/ref/ccb_quad_save_resume.stderr",
      "ccb_quad_save_resume.inv": "pred-sets/ref/ccb_quad_save_resume.inv",
      "stdout": "train-sets/ref/ccb_quad_save_resume.stdout"
    },
    "input_files": [
      "train-sets/ccb_test_interactions.dat",
      "models/288.model"
    ],
    "depends_on": [
      288
    ]
  },
  {
    "id": 290,
    "desc": "Slates sanity check with interactions and invert hash",
    "vw_command": "--slates -d train-sets/slates_simple_w_interactions.txt -p slates_simple_w_interactions.predict -q :: --invert_hash slates_w_interactions.inv --predict_only_model",
    "diff_files": {
      "stderr": "train-sets/ref/slates_simple_w_interactions.stderr",
      "slates_simple_w_interactions.predict": "pred-sets/ref/slates_simple_w_interactions.predict",
      "slates_w_interactions.inv": "pred-sets/ref/slates_w_interactions.inv",
      "stdout": "train-sets/ref/slates_simple_w_interactions.stdout"
    },
    "input_files": [
      "train-sets/slates_simple_w_interactions.txt"
    ]
  },
  {
    "id": 291,
    "desc": "test -q :: with many interactions",
    "vw_command": "-d train-sets/ccb_lots_of_interactions.dat --ccb_explore_adf -q :: --invert_hash ccb_lots_of_interactions.inv --predict_only_model",
    "diff_files": {
      "stderr": "train-sets/ref/ccb_lots_of_interactions.stderr",
      "ccb_lots_of_interactions.inv": "pred-sets/ref/ccb_lots_of_interactions.inv",
      "stdout": "train-sets/ref/ccb_lots_of_interactions.stdout"
    },
    "input_files": [
      "train-sets/ccb_lots_of_interactions.dat"
    ]
  },
  {
    "id": 292,
    "desc": "Test search_neighbor_features argument",
    "vw_command": "-k -c -d train-sets/sequence_data --passes 2 --search_rollout ref --search_alpha 1e-8 --search_task sequence --search 5 --holdout_off --search_neighbor_features -3:w,-2:w,-1:w,1:w,2:w,3:w,-3:e,-2:e,-1:e,1:e,2:e,3:e,-3:s,-2:s,-1:s,1:s,2:s,3:s",
    "diff_files": {
      "stderr": "train-sets/ref/search_neighbor_features.train.stderr",
      "stdout": "train-sets/ref/search_neighbor_features.train.stdout"
    },
    "input_files": [
      "train-sets/sequence_data"
    ]
  },
  {
    "id": 293,
    "desc": "test -q :: with explicit interactions",
    "vw_command": "-d train-sets/ccb_lots_of_interactions_mini.dat --ccb_explore_adf -q :: -q AB --interactions AAA --interactions ::: --invert_hash ccb_implicit_and_explicit_interactions.inv --predict_only_model",
    "diff_files": {
      "stderr": "train-sets/ref/ccb_implicit_and_explicit_interactions.stderr",
      "ccb_implicit_and_explicit_interactions.inv": "pred-sets/ref/ccb_implicit_and_explicit_interactions.inv",
      "stdout": "train-sets/ref/ccb_implicit_and_explicit_interactions.stdout"
    },
    "input_files": [
      "train-sets/ccb_lots_of_interactions_mini.dat"
    ]
  },
  {
    "id": 294,
    "desc": "test -q :: with explicit interactions and ignore",
    "vw_command": "-d train-sets/ccb_lots_of_interactions_mini.dat --ignore C --ccb_explore_adf -q :: -q AB --interactions AAA --interactions ::: --invert_hash ccb_implicit_explicit_ignore_interactions.inv --predict_only_model",
    "diff_files": {
      "stderr": "train-sets/ref/ccb_implicit_explicit_ignore_interactions.stderr",
      "ccb_implicit_explicit_ignore_interactions.inv": "pred-sets/ref/ccb_implicit_explicit_ignore_interactions.inv",
      "stdout": "train-sets/ref/ccb_implicit_explicit_ignore_interactions.stdout"
    },
    "input_files": [
      "train-sets/ccb_lots_of_interactions_mini.dat"
    ]
  },
  {
    "id": 295,
    "desc": "Test interact reduction",
    "vw_command": "-d train-sets/interact.dat -p t288.predict --interact ab --readable_model t288.readable --predict_only_model",
    "diff_files": {
      "stderr": "test-sets/ref/t288.stderr",
      "t288.predict": "pred-sets/ref/t288.predict",
      "t288.readable": "pred-sets/ref/t288.readable",
      "stdout": "test-sets/ref/t288.stdout"
    },
    "input_files": [
      "train-sets/interact.dat"
    ]
  },
  {
    "id": 296,
    "desc": "FTRL readable model test. TODO: investigate slow convergence",
    "vw_command": "-d train-sets/regression_simple.txt --noconstant --ftrl --invert_hash ftrl.readable --predict_only_model",
    "diff_files": {
      "ftrl.readable": "train-sets/ref/ftrl.readable"
    },
    "input_files": [
      "train-sets/regression_simple.txt"
    ]
  },
  {
    "id": 297,
    "desc": "pistol readable model test",
    "vw_command": "-d train-sets/regression_simple.txt --noconstant --pistol --invert_hash pistol.readable --predict_only_model",
    "diff_files": {
      "pistol.readable": "train-sets/ref/pistol.readable"
    },
    "input_files": [
      "train-sets/regression_simple.txt"
    ]
  },
  {
    "id": 298,
    "desc": "coin readable model test",
    "vw_command": "-d train-sets/regression_simple.txt --noconstant --coin --invert_hash coin.readable --predict_only_model",
    "diff_files": {
      "coin.readable": "train-sets/ref/coin.readable"
    },
    "input_files": [
      "train-sets/regression_simple.txt"
    ]
  },
  {
    "id": 299,
    "desc": "generate cb model",
    "vw_command": "-d train-sets/cb_as_ccb.json --dsjson --cb_explore_adf -f models/cb_model.bin",
    "diff_files": {
      "stderr": "train-sets/ref/cb_as_ccb.cb.stderr",
      "stdout": "train-sets/ref/cb_as_ccb.cb.stdout"
    },
    "input_files": [
      "train-sets/cb_as_ccb.json"
    ]
  },
  {
    "id": 300,
    "desc": "load cb model into ccb learner",
    "vw_command": "-d train-sets/cb_as_ccb.json --dsjson --ccb_explore_adf -i models/cb_model.bin",
    "diff_files": {
      "stderr": "train-sets/ref/cb_as_ccb.ccb.stderr",
      "stdout": "train-sets/ref/cb_as_ccb.ccb.stdout"
    },
    "input_files": [
      "train-sets/cb_as_ccb.json",
      "models/cb_model.bin"
    ],
    "depends_on": [
      299
    ]
  },
  {
    "id": 301,
    "desc": "memory_tree create model",
    "vw_command": "-d train-sets/aloi_short_train.dat --memory_tree 1204 --learn_at_leaf --max_number_of_labels 1000 --dream_at_update 0 --dream_repeats 20 --online --leaf_example_multiplier 10 -f cmt.model",
    "diff_files": {
      "stderr": "train-sets/ref/cmt_train_model.stderr",
      "stdout": "train-sets/ref/cmt_train_model.stdout"
    },
    "input_files": [
      "train-sets/aloi_short_train.dat"
    ]
  },
  {
    "id": 302,
    "desc": "memory_tree load model",
    "vw_command": "-d test-sets/aloi_short_test.dat -i cmt.model",
    "diff_files": {
      "stderr": "train-sets/ref/cmt_test_model.stderr",
      "stdout": "train-sets/ref/cmt_test_model.stdout"
    },
    "input_files": [
      "test-sets/aloi_short_test.dat",
      "cmt.model"
    ],
    "depends_on": [
      301
    ]
  },
  {
    "id": 303,
    "desc": "cb file with no extra newline at the end",
    "vw_command": "--cb_explore_adf --epsilon 0.1 -d train-sets/cb_test_nonewline.ldf --noconstant -p cbe_adf_nonewline.predict",
    "diff_files": {
      "stderr": "train-sets/ref/cbe_adf_nonewline.stderr",
      "cbe_adf_nonewline.predict": "pred-sets/ref/cbe_adf_nonewline.predict",
      "stdout": "train-sets/ref/cbe_adf_nonewline.stdout"
    },
    "input_files": [
      "train-sets/cb_test_nonewline.ldf"
    ]
  },
  {
    "id": 304,
    "desc": "ccb file with no extra newline at the end",
    "vw_command": "--ccb_explore_adf -d train-sets/ccb_test_nonewline.dat -p ccb_test_nonewline.predict",
    "diff_files": {
      "stderr": "train-sets/ref/ccb_test_nonewline.stderr",
      "ccb_test_nonewline.predict": "train-sets/ref/ccb_test_nonewline.predict",
      "stdout": "train-sets/ref/ccb_test_nonewline.stdout"
    },
    "input_files": [
      "train-sets/ccb_test_nonewline.dat"
    ]
  },
  {
    "id": 305,
    "desc": "slates file with no extra newline at the end",
    "vw_command": "--slates -d train-sets/slates_simple_nonewline.txt -p slates_simple_nonewline.predict",
    "diff_files": {
      "stderr": "train-sets/ref/slates_simple_nonewline.stderr",
      "slates_simple_nonewline.predict": "pred-sets/ref/slates_simple_nonewline.predict",
      "stdout": "train-sets/ref/slates_simple_nonewline.stdout"
    },
    "input_files": [
      "train-sets/slates_simple_nonewline.txt"
    ]
  },
  {
    "id": 306,
    "desc": "cb json dataset with zero feature values",
    "vw_command": "--cb_explore_adf --dsjson -d train-sets/cb_features_w_zero_vals.dsjson -p cb_zero_feature_vals_dsjson.predict",
    "diff_files": {
      "stderr": "train-sets/ref/cb_zero_feature_vals_dsjson.stderr",
      "cb_zero_feature_vals_dsjson.predict": "pred-sets/ref/cb_zero_feature_vals_dsjson.predict",
      "stdout": "train-sets/ref/cb_zero_feature_vals_dsjson.stdout"
    },
    "input_files": [
      "train-sets/cb_features_w_zero_vals.dsjson"
    ]
  },
  {
    "id": 307,
    "desc": "cb text dataset with zero feature values",
    "vw_command": "--cb_explore_adf -d train-sets/cb_features_w_zero_vals.dat -p cb_zero_feature_vals.predict",
    "diff_files": {
      "stderr": "train-sets/ref/cb_zero_feature_vals.stderr",
      "cb_zero_feature_vals.predict": "pred-sets/ref/cb_zero_feature_vals.predict",
      "stdout": "train-sets/ref/cb_zero_feature_vals.stdout"
    },
    "input_files": [
      "train-sets/cb_features_w_zero_vals.dat"
    ]
  },
  {
    "id": 308,
    "desc": "ccb text dataset with zero feature values in actions/slot/shared feature",
    "vw_command": "--ccb_explore_adf -d train-sets/ccb_zero_value_features.dat",
    "diff_files": {
      "stderr": "train-sets/ref/ccb_zero_value_features.stderr",
      "stdout": "train-sets/ref/ccb_zero_value_features.stdout"
    },
    "input_files": [
      "train-sets/ccb_zero_value_features.dat"
    ]
  },
  {
    "id": 309,
    "desc": "slate text dataset with zero feature values in actions/slot/shared feature",
    "vw_command": "--slates -d train-sets/slates_zero_value_features.txt",
    "diff_files": {
      "stderr": "train-sets/ref/slates_zero_value_features.stderr",
      "stdout": "train-sets/ref/slates_zero_value_features.stdout"
    },
    "input_files": [
      "train-sets/slates_zero_value_features.txt"
    ]
  },
  {
    "id": 310,
    "desc": "cats predict room tempertature learn",
    "vw_command": "-d train-sets/cats_room_temp.json --cats 32 --bandwidth 3 --min_value 0 --max_value 100 -f models/cats_room_temp.model --coin --json --chain_hash --epsilon 0.5 --predict_only_model",
    "diff_files": {
      "stderr": "train-sets/ref/cats_room_temp.stderr",
      "stdout": "train-sets/ref/cats_room_temp.stdout"
    },
    "input_files": [
      "train-sets/cats_room_temp.json"
    ]
  },
  {
    "id": 311,
    "desc": "cats predict room tempertature learn",
    "vw_command": "-d train-sets/cats_room_temp.json -i models/cats_room_temp.model --coin --json --chain_hash -p cats_room_temp.predict",
    "diff_files": {
      "stderr": "train-sets/ref/cats_room_temp_pred.stderr",
      "cats_room_temp.predict": "pred-sets/ref/cats_room_temp.predict",
      "stdout": "train-sets/ref/cats_room_temp_pred.stdout"
    },
    "input_files": [
      "train-sets/cats_room_temp.json",
      "models/cats_room_temp.model"
    ],
    "depends_on": [
      310
    ]
  },
  {
    "id": 312,
    "desc": "test extra_metrics",
    "vw_command": "-d train-sets/decisionservice.json --dsjson --cb_explore_adf --epsilon 0.2 --quadratic GT -P 1 -p cbe_adf_dsjson.predict --extra_metrics metrics.json",
    "diff_files": {
      "stderr": "train-sets/ref/cbe_adf_dsjson_metrics.stderr",
      "cbe_adf_dsjson.predict": "pred-sets/ref/cbe_adf_dsjson.predict",
      "metrics.json": "test-sets/ref/metrics.json",
      "stdout": "train-sets/ref/cbe_adf_dsjson_metrics.stdout"
    },
    "input_files": [
      "train-sets/decisionservice.json"
    ]
  },
  {
    "id": 313,
    "desc": "test extra_metrics",
    "vw_command": "-d train-sets/rcv1_raw_cb_small.vw --cb 2 --cb_type dr --ngram 2 --skips 4 -b 24 -l 0.25 --extra_metrics metrics_2.json",
    "diff_files": {
      "stderr": "train-sets/ref/rcv1_raw_cb_dr_metrics.stderr",
      "metrics_2.json": "test-sets/ref/metrics_2.json",
      "stdout": "train-sets/ref/rcv1_raw_cb_dr_metrics.stdout"
    },
    "input_files": [
      "train-sets/rcv1_raw_cb_small.vw"
    ]
  },
  {
    "id": 314,
    "desc": "squarecb save_load, save model",
    "vw_command": "-d train-sets/cb_load.dat --cb_explore_adf -q UA --squarecb -f models/sqcb_ld.model -p squarecb_pred.predict",
    "diff_files": {
      "stderr": "train-sets/ref/squarecb_save.stderr",
      "squarecb_pred.predict": "pred-sets/ref/squarecb_pred.predict",
      "stdout": "train-sets/ref/squarecb_save.stdout"
    },
    "input_files": [
      "train-sets/cb_load.dat"
    ]
  },
  {
    "id": 315,
    "desc": "squarecb save_load, load model",
    "vw_command": "-d train-sets/cb_load.dat --cb_explore_adf -q UA --squarecb -i models/sqcb_ld.model -t",
    "diff_files": {
      "stderr": "train-sets/ref/squarecb_load.stderr",
      "stdout": "train-sets/ref/squarecb_load.stdout"
    },
    "input_files": [
      "train-sets/cb_load.dat",
      "models/sqcb_ld.model"
    ],
    "depends_on": [
      314
    ]
  },
  {
    "id": 316,
    "desc": "test extra_metrics with djson timestamps",
    "vw_command": "-d train-sets/dsjson_cb.json --dsjson --cb_explore_adf --epsilon 0.2 --quadratic GT --extra_metrics metrics_time.json",
    "diff_files": {
      "stderr": "train-sets/ref/metrics_time.stderr",
      "metrics_time.json": "test-sets/ref/metrics_time.json",
      "stdout": "train-sets/ref/metrics_time.stdout"
    },
    "input_files": [
      "train-sets/dsjson_cb.json"
    ]
  },
  {
    "id": 317,
    "desc": "bfgs preconditioner overflowing test",
    "vw_command": "-c -k -d train-sets/rcv1_small.dat --bfgs --passes 12 -f models/bfgs_precon.model --predict_only_model",
    "diff_files": {
      "stderr": "train-sets/ref/bfgs_train.stderr",
      "stdout": "train-sets/ref/bfgs_train.stdout"
    },
    "input_files": [
      "train-sets/rcv1_small.dat"
    ]
  },
  {
    "id": 318,
    "desc": "test extra_metrics with djson ccb",
    "vw_command": "-d train-sets/ccb_data.json --dsjson --ccb_explore_adf --extra_metrics metrics_ccb.json",
    "diff_files": {
      "stderr": "train-sets/ref/metrics_ccb.stderr",
      "metrics_ccb.json": "test-sets/ref/metrics_ccb.json",
      "stdout": "train-sets/ref/metrics_ccb.stdout"
    },
    "input_files": [
      "train-sets/ccb_data.json"
    ]
  },
  {
    "id": 319,
    "desc": "test extra_metrics with djson ccb, without event_id",
    "vw_command": "-d train-sets/ccb_data_noevent.json --dsjson --ccb_explore_adf --extra_metrics metrics_ccb_noevent.json",
    "diff_files": {
      "stderr": "train-sets/ref/metrics_ccb_noevent.stderr",
      "metrics_ccb_noevent.json": "test-sets/ref/metrics_ccb_noevent.json",
      "stdout": "train-sets/ref/metrics_ccb_noevent.stdout"
    },
    "input_files": [
      "train-sets/ccb_data_noevent.json"
    ]
  },
  {
    "id": 320,
    "desc": "first save_load, save model",
    "vw_command": "-d train-sets/cb_load.dat --cb_explore_adf -q UA --first 130 -f models/first_ld.model",
    "diff_files": {
      "stderr": "train-sets/ref/first_save.stderr",
      "stdout": "train-sets/ref/first_save.stdout"
    },
    "input_files": [
      "train-sets/cb_load.dat"
    ]
  },
  {
    "id": 321,
    "desc": "first save_load, load model",
    "vw_command": "-d train-sets/cb_load.dat --cb_explore_adf -q UA -i models/first_ld.model -t",
    "diff_files": {
      "stderr": "train-sets/ref/first_load.stderr",
      "stdout": "train-sets/ref/first_load.stdout"
    },
    "input_files": [
      "train-sets/cb_load.dat",
      "models/first_ld.model"
    ],
    "depends_on": [
      320
    ]
  },
  {
    "id": 322,
    "desc": "regcb save_load, save model",
    "vw_command": "-d train-sets/cb_load.dat --cb_explore_adf -q UA --regcb -f models/regcb_ld.model --mellowness .001 -p regcb_pred.predict",
    "diff_files": {
      "stderr": "train-sets/ref/regcb_save.stderr",
      "regcb_pred.predict": "pred-sets/ref/regcb_pred.predict",
      "stdout": "train-sets/ref/regcb_save.stdout"
    },
    "input_files": [
      "train-sets/cb_load.dat"
    ]
  },
  {
    "id": 323,
    "desc": "regcb save_load, load model",
    "vw_command": "-d train-sets/cb_load.dat --cb_explore_adf -q UA --regcb -i models/regcb_ld.model -t",
    "diff_files": {
      "stderr": "train-sets/ref/regcb_load.stderr",
      "stdout": "train-sets/ref/regcb_load.stdout"
    },
    "input_files": [
      "train-sets/cb_load.dat",
      "models/regcb_ld.model"
    ],
    "depends_on": [
      322
    ]
  },
  {
    "id": 324,
    "desc": "test dsjson with some errors. Since logging is not thread safe, diff might fail randomnly. Added onethread to minimize error. Line 57 of ccb_data_parse_error.json has a missing quote on purpose",
    "vw_command": "-d train-sets/ccb_data_parse_error.json --dsjson --ccb_explore_adf --extra_metrics metrics_ccb_parse_error.json --onethread --log_output stderr",
    "diff_files": {
      "stderr": "train-sets/ref/metrics_ccb_parse_error.stderr",
      "metrics_ccb_parse_error.json": "test-sets/ref/metrics_ccb_parse_error.json",
      "stdout": "train-sets/ref/metrics_ccb_parse_error.stdout"
    },
    "input_files": [
      "train-sets/ccb_data_parse_error.json"
    ]
  },
  {
    "id": 325,
    "desc": "test dsjson with some errors and limit output. Since logging is not thread safe, diff might fail randomnly. Added onethread to minimize error. Line 57 of ccb_data_parse_error.json has a missing quote on purpose. shares same metric file as test 324",
    "vw_command": "-d train-sets/ccb_data_parse_error.json --dsjson --ccb_explore_adf --extra_metrics metrics_ccb_parse_error.json --onethread --limit_output 2 --log_output stderr",
    "diff_files": {
      "stderr": "train-sets/ref/metrics_ccb_parse_error_limit.stderr",
      "metrics_ccb_parse_error.json": "test-sets/ref/metrics_ccb_parse_error.json",
      "stdout": "train-sets/ref/metrics_ccb_parse_error_limit.stdout"
    },
    "input_files": [
      "train-sets/ccb_data_parse_error.json"
    ]
  },
  {
    "id": 326,
    "desc": "test dsjson with some errors with quiet. Since logging is not thread safe, diff might fail randomnly. Added onethread to minimize error. Line 57 of ccb_data_parse_error.json has a missing quote on purpose. shares same metric file as test 324",
    "vw_command": "-d train-sets/ccb_data_parse_error.json --dsjson --ccb_explore_adf --extra_metrics metrics_ccb_parse_error.json --onethread --quiet --log_output stderr",
    "diff_files": {
      "stderr": "train-sets/ref/metrics_ccb_parse_error_quiet.stderr",
      "metrics_ccb_parse_error.json": "test-sets/ref/metrics_ccb_parse_error.json",
      "stdout": "train-sets/ref/metrics_ccb_parse_error_quiet.stdout"
    },
    "input_files": [
      "train-sets/ccb_data_parse_error.json"
    ]
  },
  {
    "id": 327,
    "desc": "simple cb dsjson. Required for having side-by-side comparison with the same one with pdrop from 328",
    "diff_files": {
      "stderr": "train-sets/ref/cb_simple.stderr",
      "cb_simple_invert_hash.txt": "train-sets/ref/cb_simple_invert_hash.txt",
      "stdout": "train-sets/ref/cb_simple.stdout"
    },
    "bash_command": "{VW} -d train-sets/cb_simple.json --dsjson --cb_explore_adf --invert_hash cb_simple_invert_hash.txt --predict_only_model &&  tail -n +2 cb_simple_invert_hash.txt > cb_simple_invert_hash.txt.new &&  rm cb_simple_invert_hash.txt &&  mv cb_simple_invert_hash.txt.new cb_simple_invert_hash.txt",
    "input_files": [
      "train-sets/cb_simple.json"
    ]
  },
  {
    "id": 328,
    "desc": "simple cb dsjson with pdrop. Required for having side-by-side comparison with the same one without pdrop from 327.",
    "diff_files": {
      "stderr": "train-sets/ref/cb_simple_pdrop.stderr",
      "cb_simple_pdrop_invert_hash.txt": "train-sets/ref/cb_simple_pdrop_invert_hash.txt",
      "stdout": "train-sets/ref/cb_simple_pdrop.stdout"
    },
    "bash_command": "{VW} -d train-sets/cb_simple_pdrop.json --dsjson --cb_explore_adf --invert_hash cb_simple_pdrop_invert_hash.txt --predict_only_model &&  tail -n +2 cb_simple_pdrop_invert_hash.txt > cb_simple_pdrop_invert_hash.txt.new &&  rm cb_simple_pdrop_invert_hash.txt &&  mv cb_simple_pdrop_invert_hash.txt.new cb_simple_pdrop_invert_hash.txt",
    "input_files": [
      "train-sets/cb_simple_pdrop.json"
    ]
  },
  {
    "id": 329,
    "desc": "simple cb dsjson with pdrop=1 (unsupported)",
    "vw_command": "-d train-sets/cb_simple_pdrop1.json --dsjson --cb_explore_adf",
    "diff_files": {
      "stderr": "train-sets/ref/cb_simple_pdrop1.stderr",
      "stdout": "train-sets/ref/cb_simple_pdrop1.stdout"
    },
    "input_files": [
      "train-sets/cb_simple_pdrop1.json"
    ]
  },
  {
    "id": 330,
    "desc": "simple ccb dsjson. Required for having side-by-side comparison with the same one with pdrop from 331",
    "diff_files": {
      "stderr": "train-sets/ref/ccb_simple.stderr",
      "ccb_simple_invert_hash.txt": "train-sets/ref/ccb_simple_invert_hash.txt",
      "stdout": "train-sets/ref/ccb_simple.stdout"
    },
    "bash_command": "{VW} -d train-sets/ccb_simple.json --dsjson --ccb_explore_adf --invert_hash ccb_simple_invert_hash.txt --predict_only_model &&  tail -n +2 ccb_simple_invert_hash.txt > ccb_simple_invert_hash.txt.new &&  rm ccb_simple_invert_hash.txt &&  mv ccb_simple_invert_hash.txt.new ccb_simple_invert_hash.txt",
    "input_files": [
      "train-sets/ccb_simple.json"
    ]
  },
  {
    "id": 331,
    "desc": "simple ccb dsjson with pdrop. Required for having side-by-side comparison with the same one without pdrop from 330.",
    "diff_files": {
      "stderr": "train-sets/ref/ccb_simple_pdrop.stderr",
      "ccb_simple_pdrop_invert_hash.txt": "train-sets/ref/ccb_simple_pdrop_invert_hash.txt",
      "stdout": "train-sets/ref/ccb_simple_pdrop.stdout"
    },
    "bash_command": "{VW} -d train-sets/ccb_simple_pdrop.json --dsjson --ccb_explore_adf --invert_hash ccb_simple_pdrop_invert_hash.txt --predict_only_model &&  tail -n +2 ccb_simple_pdrop_invert_hash.txt > ccb_simple_pdrop_invert_hash.txt.new &&  rm ccb_simple_pdrop_invert_hash.txt &&  mv ccb_simple_pdrop_invert_hash.txt.new ccb_simple_pdrop_invert_hash.txt",
    "input_files": [
      "train-sets/ccb_simple_pdrop.json"
    ]
  },
  {
    "id": 332,
    "desc": "regression test for #3062",
    "vw_command": "-d train-sets/issue3062.txt --cb_explore 2 --cb_force_legacy -f issue3062.model",
    "diff_files": {
      "stderr": "train-sets/ref/issue3062train.stderr",
      "stdout": "train-sets/ref/issue3062train.stdout"
    },
    "input_files": [
      "train-sets/issue3062.txt"
    ]
  },
  {
    "id": 333,
    "desc": "regression test for #3062",
    "vw_command": "-d train-sets/issue3062.txt -t --cb_explore 2 --cb_force_legacy -i issue3062.model",
    "diff_files": {
      "stderr": "train-sets/ref/issue3062test.stderr",
      "stdout": "train-sets/ref/issue3062test.stdout"
    },
    "input_files": [
      "train-sets/issue3062.txt",
      "issue3062.model"
    ],
    "depends_on": [
      332
    ]
  },
  {
    "id": 334,
    "desc": "test cb_dro with softmax and cb_explore_adf",
    "vw_command": "--cb_dro --cb_explore_adf --rank_all -d train-sets/cb_adf_sm.data -p cb_dro_explore_adf_sm.predict --cb_type sm",
    "diff_files": {
      "stderr": "train-sets/ref/cb_dro_explore_adf_sm.stderr",
      "cb_dro_explore_adf_sm.predict": "pred-sets/ref/cb_dro_explore_adf_sm.predict",
      "stdout": "train-sets/ref/cb_dro_explore_adf_sm.stdout"
    },
    "input_files": [
      "train-sets/cb_adf_sm.data"
    ]
  },
  {
    "id": 335,
    "desc": "test --baseline",
    "vw_command": "-d train-sets/0001.dat --baseline",
    "diff_files": {
      "stderr": "train-sets/ref/baseline_test.stderr",
      "stdout": "train-sets/ref/baseline_test.stdout"
    },
    "input_files": [
      "train-sets/0001.dat"
    ]
  },
  {
    "id": 336,
    "desc": "",
    "vw_command": "-d train-sets/dupeindex_self.dat --noconstant --ignore_linear a --interactions aa --quiet --invert_hash dupeindex_self_quadratic.txt --predict_only_model",
    "diff_files": {
      "dupeindex_self_quadratic.txt": "train-sets/ref/dupeindex_self_quadratic.txt"
    },
    "input_files": [
      "train-sets/dupeindex_self.dat"
    ]
  },
  {
    "id": 337,
    "desc": "",
    "vw_command": "-d train-sets/dupeindex_self.dat --noconstant --ignore_linear a --interactions aaa --quiet --invert_hash dupeindex_self_cubic.txt --predict_only_model",
    "diff_files": {
      "dupeindex_self_cubic.txt": "train-sets/ref/dupeindex_self_cubic.txt"
    },
    "input_files": [
      "train-sets/dupeindex_self.dat"
    ]
  },
  {
    "id": 338,
    "desc": "",
    "vw_command": "-d train-sets/dupeindex_self.dat --noconstant --ignore_linear a --interactions aaaa --quiet --invert_hash dupeindex_self_quartic.txt --predict_only_model",
    "diff_files": {
      "dupeindex_self_quartic.txt": "train-sets/ref/dupeindex_self_quartic.txt"
    },
    "input_files": [
      "train-sets/dupeindex_self.dat"
    ]
  },
  {
    "id": 339,
    "desc": "",
    "vw_command": "-d train-sets/cb_multi_cost.dat --cb 4 --cb_force_legacy",
    "diff_files": {
      "stderr": "train-sets/ref/cb_multi_cost_legacy.stderr",
      "stdout": "train-sets/ref/cb_multi_cost_legacy.stdout"
    },
    "input_files": [
      "train-sets/cb_multi_cost.dat"
    ]
  },
  {
    "id": 340,
    "desc": "",
    "vw_command": "-d train-sets/cb_multi_cost.dat --cb 4",
    "diff_files": {
      "stderr": "train-sets/ref/cb_multi_cost.stderr",
      "stdout": "train-sets/ref/cb_multi_cost.stdout"
    },
    "input_files": [
      "train-sets/cb_multi_cost.dat"
    ]
  },
  {
    "id": 341,
    "desc": "csoaa_ldf with shared features",
    "vw_command": "-d train-sets/cs_shared.ldf --csoaa_ldf m",
    "diff_files": {
      "stderr": "train-sets/ref/cs_shared_ldf.stderr",
      "stdout": "train-sets/ref/cs_shared_ldf.stdout"
    },
    "input_files": [
      "train-sets/cs_shared.ldf"
    ]
  },
  {
    "id": 342,
    "desc": "check cb_adf with cache (part1 - no cache, but generate one)",
    "vw_command": "--cb_adf -k --cache_file models/cb_test_cache.ldf.cache -d train-sets/cb_test.ldf",
    "diff_files": {
      "stderr": "train-sets/ref/cb_adf_mtr_cache.stderr",
      "stdout": "train-sets/ref/cb_adf_mtr_cache.stdout"
    },
    "input_files": [
      "train-sets/cb_test.ldf"
    ]
  },
  {
    "id": 343,
    "desc": "check cb_adf with cache (part2 - run with cache)",
    "vw_command": "--cb_adf --cache_file models/cb_test_cache.ldf.cache -d train-sets/cb_test.ldf",
    "diff_files": {
      "stderr": "train-sets/ref/cb_adf_mtr_cache_2.stderr",
      "stdout": "train-sets/ref/cb_adf_mtr_cache_2.stdout"
    },
    "input_files": [
      "train-sets/cb_test.ldf",
      "models/cb_test_cache.ldf.cache"
    ],
    "depends_on": [
      342
    ]
  },
  {
    "id": 344,
    "desc": "check cb_adf with multiple passes",
    "vw_command": "--cb_adf -k -c --passes 2 -d train-sets/cb_adf_multipass_crash_1.data --holdout_off",
    "diff_files": {
      "stderr": "train-sets/ref/cb_adf_multipass_crash_1.stderr",
      "stdout": "train-sets/ref/cb_adf_multipass_crash_1.stdout"
    },
    "input_files": [
      "train-sets/cb_adf_multipass_crash_1.data"
    ]
  },
  {
    "id": 345,
    "desc": "check cb with multiple passes",
    "vw_command": "-d train-sets/cb_multi_cost.dat --cb 4 -k -c --passes 2 --holdout_off",
    "diff_files": {
      "stderr": "train-sets/ref/cb_multi_cost_multipass.stderr",
      "stdout": "train-sets/ref/cb_multi_cost_multipass.stdout"
    },
    "input_files": [
      "train-sets/cb_multi_cost.dat"
    ]
  },
  {
    "id": 346,
    "desc": "check legacy mode cb with multiple passes",
    "vw_command": "-d train-sets/cb_multi_cost.dat --cb 4 -k -c --passes 2 --holdout_off --cb_force_legacy",
    "diff_files": {
      "stderr": "train-sets/ref/cb_multi_cost_multipass_legacy.stderr",
      "stdout": "train-sets/ref/cb_multi_cost_multipass_legacy.stdout"
    },
    "input_files": [
      "train-sets/cb_multi_cost.dat"
    ]
  },
  {
    "id": 347,
    "desc": "cats save with predictions",
    "vw_command": "--cats 32 --bandwidth 1 --min_value 0 --max_value 32 --json --chain_hash --coin --epsilon 0.2 -q :: -d train-sets/cats_train.json -f models/cats_train.model -p cats_save.predict",
    "diff_files": {
      "stderr": "train-sets/ref/cats_save.stderr",
      "cats_save.predict": "pred-sets/ref/cats_save.predict",
      "stdout": "train-sets/ref/cats_save.stdout"
    },
    "input_files": [
      "train-sets/cats_train.json"
    ]
  },
  {
    "id": 348,
    "desc": "cats load with predictions",
    "vw_command": "--cats 32 --bandwidth 1 --min_value 0 --max_value 32 --json --chain_hash --coin --epsilon 0.2 -q :: -d train-sets/cats_train.json -i models/cats_train.model -p cats_load.predict",
    "diff_files": {
      "stderr": "train-sets/ref/cats_load.stderr",
      "cats_load.predict": "pred-sets/ref/cats_load.predict",
      "stdout": "train-sets/ref/cats_load.stdout"
    },
    "input_files": [
      "train-sets/cats_train.json",
      "models/cats_train.model"
    ],
    "depends_on": [
      347
    ]
  },
  {
    "id": 349,
    "desc": "model with corrupted weights gd.cc",
    "diff_files": {
      "stderr": "train-sets/ref/corrupt_weights_gd.stderr",
      "stdout": "train-sets/ref/corrupt_weights_gd.stdout"
    },
    "bash_command": "./negative-test.sh {VW} --no_stdin --cb_explore_adf --cover 3 --noconstant --quiet -i model-sets/corrupted_weights_gd.model",
    "input_files": [
      "negative-test.sh",
      "model-sets/corrupted_weights_gd.model"
    ]
  },
  {
    "id": 350,
    "desc": "model with corrupted weights gd_mf.cc",
    "diff_files": {
      "stderr": "train-sets/ref/corrupt_weights_gd_mf.stderr",
      "stdout": "train-sets/ref/corrupt_weights_gd_mf.stdout"
    },
    "bash_command": "./negative-test.sh {VW} --no_stdin --cb_explore_adf --cover 3 --noconstant --quiet -i model-sets/corrupted_weights_gd_mf.model",
    "input_files": [
      "negative-test.sh",
      "model-sets/corrupted_weights_gd_mf.model"
    ]
  },
  {
    "id": 351,
    "desc": "should be the same output as 158 except the line of enabled_reductions",
    "vw_command": "-f automl.model --automl 3 --verbose_metrics --priority_type least_exclusion -d train-sets/decisionservice.json --dsjson --cb_explore_adf --epsilon 0.2 -P 1 -p cbe_adf_dsjson.predict --extra_metrics metrics_.json --readable_model automl_readable.txt --keep_configs --oracle_type rand",
    "diff_files": {
      "stderr": "train-sets/ref/cbe_adf_dsjson_metrics_.stderr",
      "metrics_.json": "test-sets/ref/metrics_.json",
      "automl_readable.txt": "train-sets/ref/automl_readable.txt",
      "stdout": "train-sets/ref/cbe_adf_dsjson_metrics_.stdout"
    },
    "input_files": [
      "train-sets/decisionservice.json"
    ]
  },
  {
    "id": 352,
    "desc": "check multilabel_oaa probabilities",
    "vw_command": "--multilabel_oaa 10 -d train-sets/multilabel -p multilabel_probs.predict --loss_function=logistic --probabilities",
    "diff_files": {
      "stderr": "train-sets/ref/multilabel_probs.stderr",
      "multilabel_probs.predict": "pred-sets/ref/multilabel_probs.predict",
      "stdout": "train-sets/ref/multilabel_probs.stdout"
    },
    "input_files": [
      "train-sets/multilabel"
    ]
  },
  {
    "id": 353,
    "desc": "check multilabel_oaa probabilities same as when manually specifying link",
    "vw_command": "--multilabel_oaa 10 -d train-sets/multilabel -p multilabel_probs.predict --loss_function=logistic --probabilities --link logistic",
    "diff_files": {
      "stderr": "train-sets/ref/multilabel_probs.stderr",
      "multilabel_probs.predict": "pred-sets/ref/multilabel_probs.predict",
      "stdout": "train-sets/ref/multilabel_probs.stdout"
    },
    "input_files": [
      "train-sets/multilabel"
    ]
  },
  {
    "id": 354,
    "desc": "check oaa probabilities same as when manually specifying link",
    "vw_command": "-d train-sets/probabilities.dat --probabilities --oaa=4 --loss_function=logistic -p oaa_probabilities.predict --link logistic",
    "diff_files": {
      "stderr": "train-sets/ref/oaa_probabilities.stderr",
      "oaa_probabilities.predict": "pred-sets/ref/oaa_probabilities.predict",
      "stdout": "train-sets/ref/oaa_probabilities.stdout"
    },
    "input_files": [
      "train-sets/probabilities.dat"
    ]
  },
  {
    "id": 355,
    "desc": "check csoaa_ldf probabilities same as when manually specifying link",
    "vw_command": "-d train-sets/cs_test.ldf --probabilities --csoaa_ldf=mc --loss_function=logistic -p csoaa_ldf_probabilities.predict --link logistic",
    "diff_files": {
      "stderr": "train-sets/ref/csoaa_ldf_probabilities.stderr",
      "csoaa_ldf_probabilities.predict": "pred-sets/ref/csoaa_ldf_probabilities.predict",
      "stdout": "train-sets/ref/csoaa_ldf_probabilities.stdout"
    },
    "input_files": [
      "train-sets/cs_test.ldf"
    ]
  },
  {
    "id": 356,
    "desc": "fuzz testing crash due to partial model file",
    "diff_files": {
      "stderr": "train-sets/ref/truncated_model_crash.stderr",
      "stdout": "train-sets/ref/truncated_model_crash.stdout"
    },
    "bash_command": "./negative-test.sh {VW} --no_stdin --cb_explore_adf --cover 3 --noconstant --quiet -i model-sets/truncated_model",
    "input_files": [
      "negative-test.sh",
      "model-sets/truncated_model"
    ]
  },
  {
    "id": 357,
    "desc": "bad argument in one_of string",
    "diff_files": {
      "stderr": "train-sets/ref/cb_bad_one_of_string.stderr",
      "stdout": "train-sets/ref/cb_bad_one_of_string.stdout"
    },
    "bash_command": "./negative-test.sh {VW} --cb_adf -d train-sets/cb_test.ldf --cb_type bad_type",
    "input_files": [
      "negative-test.sh",
      "train-sets/cb_test.ldf"
    ]
  },
  {
    "id": 358,
    "desc": "bad argument in one_of int",
    "diff_files": {
      "stderr": "train-sets/ref/cb_bad_one_of_int.stderr",
      "stdout": "train-sets/ref/cb_bad_one_of_int.stdout"
    },
    "bash_command": "./negative-test.sh {VW} -k -d train-sets/lda-2pass-hang.dat --lda 10 -c --passes 2 --holdout_off --math-mode 5",
    "input_files": [
      "negative-test.sh",
      "train-sets/lda-2pass-hang.dat"
    ]
  },
  {
    "id": 359,
    "desc": "--probabilities --oaa one-indexed",
    "diff_files": {
      "stderr": "train-sets/ref/oaa_one_ind_probabilities.stderr",
      "oaa_one_ind_probabilities.predict": "pred-sets/ref/oaa_one_ind_probabilities.predict",
      "stdout": "train-sets/ref/oaa_one_ind_probabilities.stdout"
    },
    "vw_command": "-d train-sets/probabilities_one_ind.dat --probabilities --oaa=4 --loss_function=logistic -p oaa_one_ind_probabilities.predict",
    "input_files": [
      "train-sets/probabilities_one_ind.dat"
    ]
  },
  {
    "id": 360,
    "desc": "--probabilities --oaa zero-indexed",
    "vw_command": "-d train-sets/probabilities_zero_ind.dat --probabilities --oaa=4 --loss_function=logistic -p oaa_zero_ind_probabilities.predict --indexing 0",
    "diff_files": {
      "stderr": "train-sets/ref/oaa_zero_ind_probabilities.stderr",
      "oaa_zero_ind_probabilities.predict": "pred-sets/ref/oaa_zero_ind_probabilities.predict",
      "stdout": "train-sets/ref/oaa_zero_ind_probabilities.stdout"
    },
    "input_files": [
      "train-sets/probabilities_zero_ind.dat"
    ]
  },
  {
    "id": 361,
    "desc": "--probabilities --oaa zero-indexed without flag",
    "vw_command": "-d train-sets/probabilities_zero_ind.dat --probabilities --oaa=4 --loss_function=logistic -p oaa_zero_ind_no_flag_probabilities.predict",
    "diff_files": {
      "stderr": "train-sets/ref/oaa_zero_ind_no_flag_probabilities.stderr",
      "oaa_zero_ind_no_flag_probabilities.predict": "pred-sets/ref/oaa_zero_ind_no_flag_probabilities.predict",
      "stdout": "train-sets/ref/oaa_zero_ind_no_flag_probabilities.stdout"
    },
    "input_files": [
      "train-sets/probabilities_zero_ind.dat"
    ]
  },
  {
    "id": 362,
    "desc": "--probabilities --oaa mixed-indexing",
    "vw_command": "-d train-sets/probabilities_mixed_ind.dat --probabilities --oaa=4 --loss_function=logistic -p oaa_mixed_probabilities.predict",
    "diff_files": {
      "stderr": "train-sets/ref/oaa_mixed_probabilities.stderr",
      "stdout": "train-sets/ref/oaa_mixed_probabilities.stdout",
      "oaa_mixed_probabilities.predict": "pred-sets/ref/oaa_mixed_probabilities.predict"
    },
    "input_files": [
      "train-sets/probabilities_mixed_ind.dat"
    ]
  },
  {
    "id": 363,
    "desc": "check that ccb feature count adds up with slot ids",
    "vw_command": "-d train-sets/ccb_audit.dat --ccb_explore_adf --audit --noconstant -P 1",
    "diff_files": {
      "stderr": "train-sets/ref/ccb_audit.stderr",
      "stdout": "train-sets/ref/ccb_audit.stdout"
    },
    "input_files": [
      "train-sets/ccb_audit.dat"
    ]
  },
  {
    "id": 364,
    "desc": "check that ccb feature count adds up with multi-action multi-slot and -q ::",
    "vw_command": "-d train-sets/ccb_audit_multi.dat --ccb_explore_adf --noconstant -q :: -P 1 --audit",
    "diff_files": {
      "stderr": "train-sets/ref/ccb_audit_multi.stderr",
      "stdout": "train-sets/ref/ccb_audit_multi.stdout"
    },
    "input_files": [
      "train-sets/ccb_audit_multi.dat"
    ]
  },
  {
    "id": 365,
    "desc": "check that ccb feature count adds up with multi-action multi-slot, -q :: and constant",
    "vw_command": "-d train-sets/ccb_audit_multi.dat --ccb_explore_adf -q :: -P 1 --audit",
    "diff_files": {
      "stderr": "train-sets/ref/ccb_audit_multi_constant.stderr",
      "stdout": "train-sets/ref/ccb_audit_multi_constant.stdout"
    },
    "input_files": [
      "train-sets/ccb_audit_multi.dat"
    ]
  },
  {
    "id": 366,
    "desc": "check that ccb feature count adds up with multi-action multi-slot and -q ::, constant, using ccb_slot_namespace",
    "vw_command": "-d train-sets/ccb_audit_multi_default_ns.dat --ccb_explore_adf -q :: -P 1 --audit",
    "diff_files": {
      "stderr": "train-sets/ref/ccb_audit_multi_default_ns.stderr",
      "stdout": "train-sets/ref/ccb_audit_multi_default_ns.stdout"
    },
    "input_files": [
      "train-sets/ccb_audit_multi_default_ns.dat"
    ]
  },
  {
    "id": 367,
    "desc": "Igl with a dataset containing costs - This intentionally has the same reference file as 368",
    "vw_command": "--cbify 2 --experimental_igl -d train-sets/rcv1_multiclass.dat",
    "diff_files": {
      "stderr": "train-sets/ref/igl_result.stderr",
      "stdout": "train-sets/ref/igl_result.stdout"
    },
    "input_files": [
      "train-sets/rcv1_multiclass.dat"
    ]
  },
  {
    "id": 368,
    "desc": "Igl with a dataset containing rewards - This intentionally has the same reference file as 367",
    "vw_command": "--cbify 2 --flip_loss_sign --experimental_igl -d train-sets/rcv1_multiclass.dat",
    "diff_files": {
      "stderr": "train-sets/ref/igl_result.stderr",
      "stdout": "train-sets/ref/igl_result.stdout"
    },
    "input_files": [
      "train-sets/rcv1_multiclass.dat"
    ]
  },
  {
    "id": 369,
    "desc": "Freegrad",
    "vw_command": "--freegrad -d train-sets/0001.dat -f models/freegrad.model -k -c --passes 4",
    "diff_files": {
      "stderr": "train-sets/ref/freegrad.stderr",
      "stdout": "train-sets/ref/freegrad.stdout"
    },
    "input_files": [
      "train-sets/0001.dat"
    ]
  },
  {
    "id": 370,
    "desc": "Freegrad load model",
    "vw_command": "-d train-sets/0001.dat -i models/freegrad.model -k -t -p freegrad.predict",
    "diff_files": {
      "stderr": "train-sets/ref/freegrad_load.stderr",
      "freegrad.predict": "pred-sets/ref/freegrad.predict",
      "stdout": "train-sets/ref/freegrad_load.stdout"
    },
    "input_files": [
      "train-sets/0001.dat",
      "models/freegrad.model"
    ],
    "depends_on": [
      369
    ]
  },
  {
    "id": 371,
    "desc": "Create CCB model with predictions",
    "vw_command": "-d train-sets/ccb_test_interactions.dat --ccb_explore_adf -q :: -f models/ccb_with_predict.model",
    "diff_files": {
      "stderr": "train-sets/ref/ccb_with_predict.stderr",
      "stdout": "train-sets/ref/ccb_with_predict.stdout"
    },
    "input_files": [
      "train-sets/ccb_test_interactions.dat"
    ]
  },
  {
    "id": 372,
    "desc": "Predict on CCB model generated with predictions",
    "vw_command": "-d train-sets/ccb_test_interactions.dat --ccb_explore_adf -q :: -i models/ccb_with_predict.model -p ccb_with_predict.predict",
    "diff_files": {
      "stderr": "train-sets/ref/ccb_with_predict_loaded.stderr",
      "ccb_with_predict.predict": "pred-sets/ref/ccb_with_predict.predict",
      "stdout": "train-sets/ref/ccb_with_predict_loaded.stdout"
    },
    "input_files": [
      "train-sets/ccb_test_interactions.dat",
      "models/ccb_with_predict.model"
    ],
    "depends_on": [
      371
    ]
  },
  {
    "id": 373,
    "desc": "Create CCB model without predictions",
    "vw_command": "-d train-sets/ccb_test_interactions.dat --ccb_explore_adf -q :: -f models/ccb_no_predict.model --no_predict",
    "diff_files": {
      "stderr": "train-sets/ref/ccb_no_predict.stderr",
      "stdout": "train-sets/ref/ccb_no_predict.stdout"
    },
    "input_files": [
      "train-sets/ccb_test_interactions.dat"
    ]
  },
  {
    "id": 374,
    "desc": "Predict on CCB model generated without predictions and ensure prediction is same as loaded model with predictions",
    "vw_command": "-d train-sets/ccb_test_interactions.dat --ccb_explore_adf -q :: -i models/ccb_no_predict.model -p ccb_no_predict.predict",
    "diff_files": {
      "stderr": "train-sets/ref/ccb_no_predict_loaded.stderr",
      "ccb_no_predict.predict": "pred-sets/ref/ccb_with_predict.predict",
      "stdout": "train-sets/ref/ccb_no_predict_loaded.stdout"
    },
    "input_files": [
      "train-sets/ccb_test_interactions.dat",
      "models/ccb_no_predict.model"
    ],
    "depends_on": [
      373
    ]
  },
  {
    "id": 375,
    "desc": "Use csoaa with 1-indexing flag",
    "vw_command": "-d train-sets/csoaa_1_ind.dat --csoaa 4 -p csoaa_1_ind.predict --indexing 1",
    "diff_files": {
      "stderr": "train-sets/ref/csoaa_1_ind.stderr",
      "csoaa_1_ind.predict": "pred-sets/ref/csoaa_1_ind.predict",
      "stdout": "train-sets/ref/csoaa_1_ind.stdout"
    },
    "input_files": [
      "train-sets/csoaa_1_ind.dat"
    ]
  },
  {
    "id": 376,
    "desc": "Use csoaa with auto-detect 1-indexing",
    "vw_command": "-d train-sets/csoaa_1_ind.dat --csoaa 4 -p csoaa_1_ind_auto.predict",
    "diff_files": {
      "stderr": "train-sets/ref/csoaa_1_ind_auto.stderr",
      "csoaa_1_ind_auto.predict": "pred-sets/ref/csoaa_1_ind.predict",
      "stdout": "train-sets/ref/csoaa_1_ind_auto.stdout"
    },
    "input_files": [
      "train-sets/csoaa_1_ind.dat"
    ]
  },
  {
    "id": 377,
    "desc": "Use csoaa with on 1-indexed data set with 0-indexing flag",
    "vw_command": "-d train-sets/csoaa_1_ind.dat --csoaa 4 --indexing 0",
    "diff_files": {
      "stderr": "train-sets/ref/csoaa_1_ind_0_flag.stderr",
      "stdout": "train-sets/ref/csoaa_1_ind_0_flag.stdout"
    },
    "input_files": [
      "train-sets/csoaa_1_ind.dat"
    ]
  },
  {
    "id": 378,
    "desc": "Validate CB feature count with shared and --noconstant",
    "vw_command": "-d train-sets/cb_test.ldf --cb_explore_adf --noconstant --audit",
    "diff_files": {
      "stderr": "train-sets/ref/cb_shared_noconstant.stderr",
      "stdout": "train-sets/ref/cb_shared_noconstant.stdout"
    },
    "input_files": [
      "train-sets/cb_test.ldf"
    ]
  },
  {
    "id": 379,
    "desc": "Validate cost sensitive feature count with shared",
    "vw_command": "-d train-sets/csoaa_ldf_shared.dat --csoaa_ldf m --audit",
    "diff_files": {
      "stderr": "train-sets/ref/csoaa_ldf_shared.stderr",
      "stdout": "train-sets/ref/csoaa_ldf_shared.stdout"
    },
    "input_files": [
      "train-sets/csoaa_ldf_shared.dat"
    ]
  },
  {
    "id": 380,
    "desc": "Validate cost sensitive feature count with shared and --noconstant",
    "vw_command": "-d train-sets/csoaa_ldf_shared.dat --csoaa_ldf m --noconstant --audit",
    "diff_files": {
      "stderr": "train-sets/ref/csoaa_ldf_shared_noconstant.stderr",
      "stdout": "train-sets/ref/csoaa_ldf_shared_noconstant.stdout"
    },
    "input_files": [
      "train-sets/csoaa_ldf_shared.dat"
    ]
  },
  {
    "id": 381,
    "desc": "SVM linear kernel save_load save",
    "vw_command": "--ksvm --l2 1 --reprocess 5 -b 18 -d train-sets/rcv1_smaller.dat -f models/ksvm.model",
    "diff_files": {
      "stderr": "train-sets/ref/ksvm_train.linear.save.stderr",
      "stdout": "train-sets/ref/ksvm_train.linear.save.stdout"
    },
    "input_files": [
      "train-sets/rcv1_smaller.dat"
    ]
  },
  {
    "id": 382,
    "desc": "SVM linear kernel save_load load",
    "vw_command": "--ksvm --l2 1 --reprocess 5 -b 18 -d train-sets/rcv1_smaller.dat -i models/ksvm.model",
    "diff_files": {
      "stderr": "train-sets/ref/ksvm_train.linear.load.stderr",
      "stdout": "train-sets/ref/ksvm_train.linear.load.stdout"
    },
    "input_files": [
      "train-sets/rcv1_smaller.dat",
      "models/ksvm.model"
    ],
    "depends_on": [
      381
    ]
  },
  {
    "id": 383,
    "desc": "Test that epsilon without enabling a reduction which uses it produces a warning.",
    "vw_command": "--no_stdin --epsilon 5 --log_output stderr --driver_output_off",
    "diff_files": {
      "stderr": "train-sets/ref/epsilon_warning.stderr",
      "stdout": "train-sets/ref/epsilon_warning.stdout"
    },
    "input_files": []
  },
  {
    "id": 384,
    "desc": "Marginal --invert_hash features check",
    "vw_command": "--marginal f -d train-sets/marginal_features --noconstant --initial_numerator 0.5 --initial_denominator 1.0 --decay 0.001 --invert_hash marginal_invert_hash_readable_model.txt",
    "diff_files": {
      "marginal_invert_hash_readable_model.txt": "train-sets/ref/marginal_invert_hash_readable_model.txt"
    },
    "input_files": [
      "train-sets/marginal_features"
    ]
  },
  {
    "id": 385,
    "desc": "BFGS read in a save_resume model - should fail",
    "bash_command": "./negative-test.sh {VW} -d test-sets/0001.dat -k -i models/0001_1.model --bfgs --passes 2 -c",
    "diff_files": {
      "stderr": "train-sets/ref/bfgs_save_resume_fail.stderr",
      "stdout": "train-sets/ref/bfgs_save_resume_fail.stdout"
    },
    "input_files": [
      "./negative-test.sh",
      "models/0001_1.model",
      "test-sets/0001.dat"
    ],
    "depends_on": [
      1
    ]
  },
  {
    "id": 386,
    "desc": "Test 1 but produces a predict only model",
    "vw_command": "-k -l 20 --initial_t 128000 --power_t 1 -d train-sets/0001.dat -f models/0001_1_predict_only.model -c --passes 8 --invariant --ngram 3 --skips 1 --holdout_off --predict_only_model",
    "diff_files": {
      "stderr": "train-sets/ref/0001_predict_only.stderr",
      "stdout": "train-sets/ref/0001_predict_only.stdout"
    },
    "input_files": [
      "train-sets/0001.dat"
    ]
  },
  {
    "id": 387,
    "desc": "BFGS read in a predict only model",
    "vw_command": "-k -d test-sets/0001.dat -i models/0001_1_predict_only.model --bfgs --passes 2 -c --predict_only_model",
    "diff_files": {
      "stderr": "train-sets/ref/bfgs_load_sgd.stderr",
      "stdout": "train-sets/ref/bfgs_load_sgd.stdout"
    },
    "input_files": [
      "models/0001_1_predict_only.model",
      "test-sets/0001.dat"
    ],
    "depends_on": [
      386
    ]
  },
  {
    "id": 388,
    "desc": "Capturing overflowing in coin betting",
    "vw_command": "--coin -q :: -d train-sets/regression_simple_1var_overflow.txt --invert_hash coin_model_overflow.invert.txt",
    "diff_files": {
      "coin_model_overflow.invert.txt": "train-sets/ref/coin_model_overflow.invert.txt"
    },
    "input_files": [
      "train-sets/regression_simple_1var_overflow.txt"
    ]
  },
  {
    "id": 389,
    "desc": "Produce model with default l1 and l2 state",
    "vw_command": "--readable_model l1_l2_default_model.txt -f l1_l2_default_model.model --no_stdin --quiet",
    "diff_files": {
      "l1_l2_default_model.txt": "train-sets/ref/l1_l2_default_model.txt"
    },
    "input_files": []
  },
  {
    "id": 390,
    "desc": "Override l1 and l2 state",
    "vw_command": "--readable_model l1_l2_override_model.txt -f l1_l2_override_model.model -i l1_l2_default_model.model --l1_state 5.34 --l2_state 0.003 --no_stdin --quiet",
    "diff_files": {
      "l1_l2_override_model.txt": "train-sets/ref/l1_l2_override_model.txt"
    },
    "depends_on": [
      389
    ],
    "input_files": [
      "l1_l2_default_model.model"
    ]
  },
  {
    "id": 391,
    "desc": "Override l1 and leave l2 as model state",
    "vw_command": "--readable_model l1_override_l2_leave_model.txt -f l1_override_l2_leave_model.model -i l1_l2_override_model.model --l1_state 89.4 --no_stdin --quiet",
    "diff_files": {
      "l1_override_l2_leave_model.txt": "train-sets/ref/l1_override_l2_leave_model.txt"
    },
    "depends_on": [
      390
    ],
    "input_files": [
      "l1_l2_override_model.model"
    ]
  },
  {
    "id": 392,
    "desc": "Migrate l1 l2 state from 8.10.0 model",
    "vw_command": "--readable_model l1l2_migrate.txt -i model-sets/save_resume_with_l1l2_state.model --no_stdin --quiet",
    "diff_files": {
      "l1l2_migrate.txt": "train-sets/ref/l1l2_migrate.txt"
    },
    "input_files": [
      "model-sets/save_resume_with_l1l2_state.model"
    ]
  },
  {
    "id": 393,
    "desc": "Migrate l1 l2 state from 8.10.0 model and override",
    "vw_command": "--readable_model l1l2_migrate_override.txt -i model-sets/save_resume_with_l1l2_state.model --l1_state 89.4 --l2_state 0.34 --no_stdin --quiet",
    "diff_files": {
      "l1l2_migrate_override.txt": "train-sets/ref/l1l2_migrate_override.txt"
    },
    "input_files": [
      "model-sets/save_resume_with_l1l2_state.model"
    ]
  },
  {
    "id": 394,
    "desc": "Test using automl with ccb",
    "vw_command": "--ccb_explore_adf --example_queue_limit 7 -d train-sets/ccb_reuse_small.data --automl 3 --verbose_metrics --extra_metrics aml_ccb_metrics.json",
    "diff_files": {
      "aml_ccb_metrics.json": "test-sets/ref/aml_ccb_metrics.json"
    },
    "input_files": [
      "train-sets/ccb_reuse_small.data"
    ]
  },
  {
    "id": 395,
    "desc": "Test 1 but dont track the best constant and dont use multipass",
    "vw_command": "-l 20 --initial_t 128000 --power_t 1 -d train-sets/0001.dat -f models/0001_1.model --invariant --ngram 3 --skips 1 --holdout_off --dont_output_best_constant",
    "diff_files": {
      "stderr": "train-sets/ref/dont_output_best_constant.stderr",
      "stdout": "train-sets/ref/dont_output_best_constant.stdout"
    },
    "input_files": [
      "train-sets/0001.dat"
    ]
  },
  {
    "id": 396,
    "desc": "Export json weights",
    "vw_command": "-d train-sets/dsjson_cb.json --cb_explore_adf --dsjson --dump_json_weights_experimental cb_weights.json",
    "diff_files": {
      "stderr": "train-sets/ref/cb_weights.stderr",
      "stdout": "train-sets/ref/cb_weights.stdout",
      "cb_weights.json": "train-sets/ref/cb_weights.json"
    },
    "input_files": [
      "train-sets/dsjson_cb.json"
    ]
  },
  {
    "id": 397,
    "desc": "Export json weights with all information",
    "vw_command": "-d train-sets/dsjson_cb.json --cb_explore_adf -q :: --dsjson --dump_json_weights_experimental cb_weights_extra.json --dump_json_weights_include_feature_names_experimental --dump_json_weights_include_extra_online_state_experimental",
    "diff_files": {
      "stderr": "train-sets/ref/cb_weights_extra.stderr",
      "stdout": "train-sets/ref/cb_weights_extra.stdout",
      "cb_weights_extra.json": "train-sets/ref/cb_weights_extra.json"
    },
    "input_files": [
      "train-sets/dsjson_cb.json"
    ]
  },
  {
    "id": 398,
    "desc": "Proper handling of l namespace in cb stack",
    "vw_command": "--cb_explore_adf --dsjson -t -d train-sets/cb_l_namespace.txt -p cb_l_namespace.pred",
    "diff_files": {
      "cb_l_namespace.pred": "train-sets/ref/cb_l_namespace.pred"
    },
    "input_files": [
      "train-sets/cb_l_namespace.txt"
    ]
  },
  {
    "id": 399,
    "desc": "test multi d -- based on test 316 to share same metrics of the complete file dsjson_cb.json (which is split into two here)",
    "bash_command": "./negative-test.sh {VW} -d train-sets/dsjson_cb_part1.json -d train-sets/dsjson_cb_part2.json --dsjson --cb_explore_adf --epsilon 0.2 --quadratic GT --extra_metrics metrics_time.json",
    "diff_files": {
      "stdout": "train-sets/ref/metrics_time_fail.stdout",
      "stderr": "train-sets/ref/multid_fail.stderr"
    },
    "input_files": [
      "./negative-test.sh",
      "train-sets/dsjson_cb_part1.json",
      "train-sets/dsjson_cb_part2.json"
    ]
  },
  {
    "id": 400,
    "desc": "test multi d positional -- based on test 316 to share same metrics of the complete file dsjson_cb.json (which is split into two here)",
    "vw_command": "--dsjson --cb_explore_adf --epsilon 0.2 --quadratic GT --extra_metrics metrics_time.json train-sets/dsjson_cb_part1.json train-sets/dsjson_cb_part2.json",
    "diff_files": {
      "metrics_time.json": "test-sets/ref/metrics_time_one.json",
      "stdout": "train-sets/ref/metrics_time_one.stdout",
      "stderr": "train-sets/ref/multid_one.stderr"
    },
    "input_files": [
      "train-sets/dsjson_cb_part1.json",
      "train-sets/dsjson_cb_part2.json"
    ]
  },
  {
    "id": 401,
    "desc": "test multi d - see test 121 cb_explore",
    "bash_command": "./negative-test.sh {VW} -d train-sets/rcv1_raw_cb_small_p1.vw -d train-sets/rcv1_raw_cb_small_p2.vw --cb_explore 2 --ngram 2 --skips 4 -b 24 -l 0.25 -p rcv1_raw_cb_explore.preds",
    "diff_files": {
      "stderr": "train-sets/ref/rcv1_raw_cb_explore_pass2_split.stderr",
      "rcv1_raw_cb_explore.preds": "pred-sets/ref/rcv1_raw_cb_explore_pass2_empty.preds",
      "stdout": "train-sets/ref/rcv1_raw_cb_explore_pass2_fail.stdout"
    },
    "input_files": [
      "./negative-test.sh",
      "train-sets/rcv1_raw_cb_small_p1.vw",
      "train-sets/rcv1_raw_cb_small_p2.vw"
    ]
  },
  {
    "id": 402,
    "desc": "cb_explore - passes 2",
    "vw_command": "-d train-sets/rcv1_raw_cb_small.vw --cb_explore 2 --ngram 2 --skips 4 -b 24 -l 0.25 -p rcv1_raw_cb_explore.preds --passes 2 -c -k",
    "diff_files": {
      "stderr": "train-sets/ref/rcv1_raw_cb_explore_pass2.stderr",
      "rcv1_raw_cb_explore.preds": "pred-sets/ref/rcv1_raw_cb_explore_pass2.preds",
      "stdout": "train-sets/ref/rcv1_raw_cb_explore_pass2.stdout"
    },
    "input_files": [
      "train-sets/rcv1_raw_cb_small.vw"
    ]
  },
  {
    "id": 403,
    "desc": "previous but with split files - cb_explore - passes 2",
    "bash_command": "./negative-test.sh {VW} -d train-sets/rcv1_raw_cb_small_p1.vw -d train-sets/rcv1_raw_cb_small_p2.vw --cb_explore 2 --ngram 2 --skips 4 -b 24 -l 0.25 -p rcv1_raw_cb_explore.preds --passes 2 -c -k --single_cache_file",
    "diff_files": {
      "stderr": "train-sets/ref/rcv1_raw_cb_explore_pass2_split.stderr",
      "rcv1_raw_cb_explore.preds": "pred-sets/ref/rcv1_raw_cb_explore_pass2_empty.preds",
      "stdout": "train-sets/ref/rcv1_raw_cb_explore_pass2_fail.stdout"
    },
    "input_files": [
      "./negative-test.sh",
      "train-sets/rcv1_raw_cb_small_p1.vw",
      "train-sets/rcv1_raw_cb_small_p2.vw"
    ]
  },
  {
    "id": 404,
    "desc": "test multi d positional mixed with -d, this should fail",
    "vw_command": "--dsjson --cb_explore_adf --epsilon 0.2 train-sets/dsjson_cb_part2.json --quadratic GT --extra_metrics metrics_time.json -d train-sets/dsjson_cb_part1.json",
    "diff_files": {
      "stderr": "train-sets/ref/multid_mixed.stderr",
      "stdout": "train-sets/ref/multid_mixed.stdout"
    },
    "input_files": [
      "train-sets/dsjson_cb_part1.json",
      "train-sets/dsjson_cb_part2.json"
    ]
  },
  {
    "id": 405,
    "desc": "test ignore single feature",
    "vw_command": "--dsjson -d train-sets/dsjson_cb_part1.json --cb_explore_adf --epsilon 0.2 --invert_hash ignore_feature.interactions --ignore_features_dsjson_experimental FromUrl|timeofday",
    "diff_files": {
      "ignore_feature.interactions": "train-sets/ref/ignore_feature.interactions"
    },
    "input_files": [
      "train-sets/dsjson_cb_part1.json"
    ]
  },
  {
    "id": 406,
    "desc": "test ignore multiple features",
    "vw_command": "--dsjson -d train-sets/dsjson_cb_part1.json --cb_explore_adf --epsilon 0.2 --invert_hash ignore_multiple_features.interactions --ignore_features_dsjson_experimental FromUrl|timeofday j|type",
    "diff_files": {
      "ignore_multiple_features.interactions": "train-sets/ref/ignore_multiple_features.interactions"
    },
    "input_files": [
      "train-sets/dsjson_cb_part1.json"
    ]
  },
  {
    "id": 407,
    "desc": "test ignore feature in default namespace",
    "vw_command": "--dsjson -d train-sets/dsjson_cb_default_ns.json --cb_explore_adf --epsilon 0.2 --invert_hash ignore_feature_default_ns.interactions --ignore_features_dsjson_experimental |timeofday",
    "diff_files": {
      "ignore_feature_default_ns.interactions": "train-sets/ref/ignore_feature_default_ns.interactions"
    },
    "input_files": [
      "train-sets/dsjson_cb_default_ns.json"
    ]
  },
  {
    "id": 408,
    "desc": "test non binary cost in logistic loss (default range -1,1)",
    "vw_command": "-d train-sets/cb_test_non_binary_costs.ldf --loss_function logistic --cb_explore_adf",
    "diff_files": {
      "stderr": "train-sets/ref/logistic_non_binary_1.stderr"
    },
    "input_files": [
      "train-sets/cb_test_non_binary_costs.ldf"
    ]
  },
  {
    "id": 409,
    "desc": "test non binary cost in logistic loss (range -1,2)",
    "vw_command": "-d train-sets/cb_test_non_binary_costs.ldf --loss_function logistic --cb_explore_adf --logistic_min -1 --logistic_max 2",
    "diff_files": {
      "stderr": "train-sets/ref/logistic_non_binary_2.stderr"
    },
    "input_files": [
      "train-sets/cb_test_non_binary_costs.ldf"
    ]
  },
  {
    "id": 410,
    "desc": "test non binary cost in logistic loss (range 0,1) this should warn",
    "vw_command": "-d train-sets/cb_test_non_binary_costs.ldf --loss_function logistic --cb_explore_adf --logistic_min 0 --logistic_max 1",
    "diff_files": {
      "stderr": "train-sets/ref/logistic_non_binary_3.stderr",
      "stdout": "train-sets/ref/logistic_non_binary_3.stdout"
    },
    "input_files": [
      "train-sets/cb_test_non_binary_costs.ldf"
    ]
  },
  {
    "id": 411,
<<<<<<< HEAD
    "desc": "train lrqfa with nn",
    "vw_command": "-d train-sets/lrqfa_nn.dat --nn 10 --lrqfa abc2 -f models/lrqfa_nn.vw --link logistic --loss_function logistic",
    "diff_files": {
      "stderr": "train-sets/ref/lrqfa_nn_train.stderr"
    },
    "input_files": [
      "train-sets/lrqfa_nn.dat"
    ]
  },
  {
    "id": 412,
    "desc": "test lrqfa w nn prediction is independent of example ordering",
    "vw_command": "-d train-sets/lrqfa_nn.dat -i models/lrqfa_nn.vw -t -p lrqfa_nn_preds.predict",
    "diff_files": {
      "stderr": "train-sets/ref/lrqfa_nn_pred.stderr",
      "lrqfa_nn_preds.predict": "pred-sets/ref/lrqfa_nn_preds.predict"
    },
    "input_files": [
      "train-sets/lrqfa_nn.dat",
      "models/lrqfa_nn.vw"
    ],
    "depends_on": [
      411
    ]
  },
  {
    "id": 413,
    "desc": "test lrqfa w nn prediction is independent of example ordering (reverse input order)",
    "vw_command": "-d train-sets/lrqfa_nn_rev_order.dat -i models/lrqfa_nn.vw -t -p lrqfa_nn_preds_rev_order.predict",
    "diff_files": {
      "stderr": "train-sets/ref/lrqfa_nn_pred_rev.stderr",
      "lrqfa_nn_preds_rev_order.predict": "pred-sets/ref/lrqfa_nn_preds_rev_order.predict"
    },
    "input_files": [
      "train-sets/lrqfa_nn_rev_order.dat",
      "models/lrqfa_nn.vw"
    ],
    "depends_on": [
      411
=======
    "desc": "automl with cb_adf",
    "vw_command": "-f automl.model --automl 3 --verbose_metrics --priority_type least_exclusion -d train-sets/decisionservice.json --dsjson --cb_adf --extra_metrics metrics_.json --readable_model automl_readable.txt --keep_configs --oracle_type rand",
    "diff_files": {
      "stderr": "train-sets/ref/cb_adf_dsjson_metrics_.stderr",
      "metrics_.json": "test-sets/ref/metrics_cbadfautoml.json",
      "automl_readable.txt": "train-sets/ref/cbadf_automl_readable.txt"
    },
    "input_files": [
      "train-sets/decisionservice.json"
>>>>>>> fac3cdcf
    ]
  }
]<|MERGE_RESOLUTION|>--- conflicted
+++ resolved
@@ -5292,47 +5292,6 @@
   },
   {
     "id": 411,
-<<<<<<< HEAD
-    "desc": "train lrqfa with nn",
-    "vw_command": "-d train-sets/lrqfa_nn.dat --nn 10 --lrqfa abc2 -f models/lrqfa_nn.vw --link logistic --loss_function logistic",
-    "diff_files": {
-      "stderr": "train-sets/ref/lrqfa_nn_train.stderr"
-    },
-    "input_files": [
-      "train-sets/lrqfa_nn.dat"
-    ]
-  },
-  {
-    "id": 412,
-    "desc": "test lrqfa w nn prediction is independent of example ordering",
-    "vw_command": "-d train-sets/lrqfa_nn.dat -i models/lrqfa_nn.vw -t -p lrqfa_nn_preds.predict",
-    "diff_files": {
-      "stderr": "train-sets/ref/lrqfa_nn_pred.stderr",
-      "lrqfa_nn_preds.predict": "pred-sets/ref/lrqfa_nn_preds.predict"
-    },
-    "input_files": [
-      "train-sets/lrqfa_nn.dat",
-      "models/lrqfa_nn.vw"
-    ],
-    "depends_on": [
-      411
-    ]
-  },
-  {
-    "id": 413,
-    "desc": "test lrqfa w nn prediction is independent of example ordering (reverse input order)",
-    "vw_command": "-d train-sets/lrqfa_nn_rev_order.dat -i models/lrqfa_nn.vw -t -p lrqfa_nn_preds_rev_order.predict",
-    "diff_files": {
-      "stderr": "train-sets/ref/lrqfa_nn_pred_rev.stderr",
-      "lrqfa_nn_preds_rev_order.predict": "pred-sets/ref/lrqfa_nn_preds_rev_order.predict"
-    },
-    "input_files": [
-      "train-sets/lrqfa_nn_rev_order.dat",
-      "models/lrqfa_nn.vw"
-    ],
-    "depends_on": [
-      411
-=======
     "desc": "automl with cb_adf",
     "vw_command": "-f automl.model --automl 3 --verbose_metrics --priority_type least_exclusion -d train-sets/decisionservice.json --dsjson --cb_adf --extra_metrics metrics_.json --readable_model automl_readable.txt --keep_configs --oracle_type rand",
     "diff_files": {
@@ -5342,7 +5301,49 @@
     },
     "input_files": [
       "train-sets/decisionservice.json"
->>>>>>> fac3cdcf
+    ]
+  },
+  {
+    "id": 412,
+    "desc": "train lrqfa with nn",
+    "vw_command": "-d train-sets/lrqfa_nn.dat --nn 10 --lrqfa abc2 -f models/lrqfa_nn.vw --link logistic --loss_function logistic",
+    "diff_files": {
+      "stderr": "train-sets/ref/lrqfa_nn_train.stderr"
+    },
+    "input_files": [
+      "train-sets/lrqfa_nn.dat"
+    ]
+  },
+  {
+    "id": 413,
+    "desc": "test lrqfa w nn prediction is independent of example ordering",
+    "vw_command": "-d train-sets/lrqfa_nn.dat -i models/lrqfa_nn.vw -t -p lrqfa_nn_preds.predict",
+    "diff_files": {
+      "stderr": "train-sets/ref/lrqfa_nn_pred.stderr",
+      "lrqfa_nn_preds.predict": "pred-sets/ref/lrqfa_nn_preds.predict"
+    },
+    "input_files": [
+      "train-sets/lrqfa_nn.dat",
+      "models/lrqfa_nn.vw"
+    ],
+    "depends_on": [
+      412
+    ]
+  },
+  {
+    "id": 414,
+    "desc": "test lrqfa w nn prediction is independent of example ordering (reverse input order)",
+    "vw_command": "-d train-sets/lrqfa_nn_rev_order.dat -i models/lrqfa_nn.vw -t -p lrqfa_nn_preds_rev_order.predict",
+    "diff_files": {
+      "stderr": "train-sets/ref/lrqfa_nn_pred_rev.stderr",
+      "lrqfa_nn_preds_rev_order.predict": "pred-sets/ref/lrqfa_nn_preds_rev_order.predict"
+    },
+    "input_files": [
+      "train-sets/lrqfa_nn_rev_order.dat",
+      "models/lrqfa_nn.vw"
+    ],
+    "depends_on": [
+      412
     ]
   }
 ]